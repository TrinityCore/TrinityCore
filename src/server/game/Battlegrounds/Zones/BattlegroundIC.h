/*
 * Copyright (C) 2008-2011 TrinityCore <http://www.trinitycore.org/>
 * Copyright (C) 2005-2009 MaNGOS <http://getmangos.com/>
 *
 * This program is free software; you can redistribute it and/or modify it
 * under the terms of the GNU General Public License as published by the
 * Free Software Foundation; either version 2 of the License, or (at your
 * option) any later version.
 *
 * This program is distributed in the hope that it will be useful, but WITHOUT
 * ANY WARRANTY; without even the implied warranty of MERCHANTABILITY or
 * FITNESS FOR A PARTICULAR PURPOSE. See the GNU General Public License for
 * more details.
 *
 * You should have received a copy of the GNU General Public License along
 * with this program. If not, see <http://www.gnu.org/licenses/>.
 */

#ifndef __BATTLEGROUNDIC_H
#define __BATTLEGROUNDIC_H

class Battleground;

const uint32 BG_IC_Factions[2] =
{
    1732, // Alliance
    1735  // Horde
};

enum creaturesIC
{
    NPC_HIGH_COMMANDER_HALFORD_WYRMBANE = 34924, // Alliance Boss
    NPC_OVERLORD_AGMAR = 34922, // Horde Boss
    NPC_KOR_KRON_GUARD = 34918, // horde guard
    NPC_SEVEN_TH_LEGION_INFANTRY = 34919, // alliance guard
    NPC_KEEP_CANNON  = 34944,
    NPC_DEMOLISHER = 34775,
    NPC_SIEGE_ENGINE_H = 35069,
    NPC_SIEGE_ENGINE_A = 34776,
    NPC_GLAIVE_THROWER_A = 34802,
    NPC_GLAIVE_THROWER_H = 35273,
    NPC_CATAPULT = 34793,
    NPC_HORDE_GUNSHIP_CANNON = 34935,
    NPC_ALLIANCE_GUNSHIP_CANNON = 34929
};

enum gameobjectsIC
{
    GO_ALLIANCE_BANNER = 195396,

    GO_ALLIANCE_GATE_1 = 195699,
    GO_ALLIANCE_GATE_2 = 195698,
    GO_ALLIANCE_GATE_3 = 195700,

    GO_ALLIANCE_GUNSHIP_PORTAL = 195320,

    GO_ALLIANCE_GUNSHIP_PORTAL_EFFECTS = 195705,

    GO_BENCH_1 = 186896,
    GO_BENCH_2 = 186922,
    GO_BENCH_3 = 186899,
    GO_BENCH_4 = 186904,
    GO_BENCH_5 = 186897,

    GO_BONFIRE_1 = 195376,
    GO_BONFIRE_2 = 195208,
    GO_BONFIRE_3 = 195210,
    GO_BONFIRE_4 = 195207,
    GO_BONFIRE_5 = 195209,
    GO_BONFIRE_6 = 195377,

    GO_DOCKS_BANNER = 195157,

    GO_DOODAD_HU_PORTCULLIS01 = 195436,

    GO_DOODAD_ND_HUMAN_GATE_CLOSEDFX_DOOR01 = 195703,

    GO_DOODAD_PORTCULLISACTIVE01 = 195451,

    GO_DOODAD_PORTCULLISACTIVE02 = 195452,

    GO_DOODAD_VR_PORTCULLIS01 = 195437,

    GO_CHAIR_1 = 195410,
    GO_CHAIR_2 = 195414,
    GO_CHAIR_3 = 160415,
    GO_CHAIR_4 = 195418,
    GO_CHAIR_5 = 195416,
    GO_CHAIR_6 = 160410,
    GO_CHAIR_7 = 160418,
    GO_CHAIR_8 = 160416,
    GO_CHAIR_9 = 160419,

    GO_FLAGPOLE_1 = 195131,
    GO_FLAGPOLE_2 = 195439,
    GO_FLAGPOLE_3 = 195131,

    GO_GUNSHIP_PORTAL_1 = 195371,
    GO_GUNSHIP_PORTAL_2 = 196413,

    GO_HANGAR_BANNER = 195158,

    GO_HORDE_BANNER = 195393,

    GO_HORDE_GATE_1 = 195494,
    GO_HORDE_GATE_2 = 195496,
    GO_HORDE_GATE_3 = 195495,

    GO_HORDE_GUNSHIP_PORTAL = 195326,

    GO_HORDE_GUNSHIP_PORTAL_EFFECTS = 195706,

    GO_HORDE_KEEP_PORTCULLIS = 195223,

    GO_HUGE_SEAFORIUM_BOMB_A = 195332,
    GO_HUGE_SEAFORIUM_BOMB_H = 195333,

    GO_QUARRY_BANNER = 195338,
    GO_REFRESHMENT_PORTAL = 186811,
    GO_SEAFORIUM_BOMBS = 195237,

    GO_STOVE_1 = 174863,
    GO_STOVE_2 = 160411,

    GO_TELEPORTER_1 = 195314, // 195314 H-OUT 66549
    GO_TELEPORTER_2 = 195313, // 195313 H-IN 66548

    GO_TELEPORTER_3 = 195315, // 195315 A-OUT 66549
    GO_TELEPORTER_4 = 195316, // 195316 A-IN 66548

    GO_TELEPORTER_EFFECTS_A = 195701,

    GO_TELEPORTER_EFFECTS_H = 195702,

    GO_WORKSHOP_BANNER = 195133,

    GO_BRAZIER_1 = 195402,
    GO_BRAZIER_2 = 195403,
    GO_BRAZIER_3 = 195425,
    GO_BRAZIER_4 = 195424,

    GO_REFINERY_BANNER = 195343,

    GO_DOODAD_ND_WINTERORC_WALL_GATEFX_DOOR01 = 195491,

    GO_ALLIANCE_BANNER_DOCK = 195153,
    GO_ALLIANCE_BANNER_DOCK_CONT = 195154,
    GO_HORDE_BANNER_DOCK = 195155,
    GO_HORDE_BANNER_DOCK_CONT = 195156,

    GO_HORDE_BANNER_HANGAR = 195130,
    GO_HORDE_BANNER_HANGAR_CONT = 195145,
    GO_ALLIANCE_BANNER_HANGAR = 195132,
    GO_ALLIANCE_BANNER_HANGAR_CONT= 195144,

    GO_ALLIANCE_BANNER_QUARRY = 195334,
    GO_ALLIANCE_BANNER_QUARRY_CONT = 195335,
    GO_HORDE_BANNER_QUARRY = 195336,
    GO_HORDE_BANNER_QUARRY_CONT = 195337,

    GO_ALLIANCE_BANNER_REFINERY = 195339,
    GO_ALLIANCE_BANNER_REFINERY_CONT = 195340,
    GO_HORDE_BANNER_REFINERY = 195341,
    GO_HORDE_BANNER_REFINERY_CONT = 195342,

    GO_ALLIANCE_BANNER_WORKSHOP = 195149,
    GO_ALLIANCE_BANNER_WORKSHOP_CONT = 195150,
    GO_HORDE_BANNER_WORKSHOP = 195151,
    GO_HORDE_BANNER_WORKSHOP_CONT = 195152,

    GO_ALLIANCE_BANNER_GRAVEYARD_A = 195396,
    GO_ALLIANCE_BANNER_GRAVEYARD_A_CONT = 195397,
    GO_HORDE_BANNER_GRAVEYARD_A = 195398,
    GO_HORDE_BANNER_GRAVEYARD_A_CONT = 195399,

    GO_ALLIANCE_BANNER_GRAVEYARD_H = 195391,
    GO_ALLIANCE_BANNER_GRAVEYARD_H_CONT = 195392,
    GO_HORDE_BANNER_GRAVEYARD_H = 195393,
    GO_HORDE_BANNER_GRAVEYARD_H_CONT = 195394,

    GO_HORDE_GUNSHIP = 195276,
    GO_ALLIANCE_GUNSHIP = 195121,
};

#define MAX_REINFORCEMENTS 300

enum Times
{
    WORKSHOP_UPDATE_TIME = 180000, // 3 minutes
    DOCKS_UPDATE_TIME = 180000, // not sure if it is 3 minutes
    IC_RESOURCE_TIME = 45000, // not sure, need more research
    CLOSE_DOORS_TIME = 20000,
    BANNER_STATE_CHANGE_TIME = 60000,
    TRANSPORT_PERIOD_TIME = 120000
};

enum Actions
{
    ACTION_TELEPORT_PLAYER_TO_TRANSPORT = 1
};

struct ICNpc
{
    uint32 type;
    uint32 entry;
    uint32 team;
    float x;
    float y;
    float z;
    float o;
};

enum BG_IC_GOs
{
    BG_IC_GO_ALLIANCE_BANNER = 0,

    BG_IC_GO_ALLIANCE_GATE_1,
    BG_IC_GO_ALLIANCE_GATE_2,
    BG_IC_GO_ALLIANCE_GATE_3,

    BG_IC_GO_BENCH_1,
    BG_IC_GO_BENCH_2,
    BG_IC_GO_BENCH_3,
    BG_IC_GO_BENCH_4,
    BG_IC_GO_BENCH_5,

    BG_IC_GO_BONFIRE_1,
    BG_IC_GO_BONFIRE_2,
    BG_IC_GO_BONFIRE_3,
    BG_IC_GO_BONFIRE_4,
    BG_IC_GO_BONFIRE_5,
    BG_IC_GO_BONFIRE_6,

    BG_IC_GO_BRAZIER_1,
    BG_IC_GO_BRAZIER_2,
    BG_IC_GO_BRAZIER_3,
    BG_IC_GO_BRAZIER_4,

    BG_IC_GO_CHAIR_1,
    BG_IC_GO_CHAIR_2,
    BG_IC_GO_CHAIR_3_1,
    BG_IC_GO_CHAIR_4,
    BG_IC_GO_CHAIR_5,
    BG_IC_GO_CHAIR_6_1,
    BG_IC_GO_CHAIR_7,
    BG_IC_GO_CHAIR_3_2,
    BG_IC_GO_CHAIR_6_2,
    BG_IC_GO_CHAIR_8_1,
    BG_IC_GO_CHAIR_8_2,
    BG_IC_GO_CHAIR_9,

    BG_IC_GO_DOCKS_BANNER,

    BG_IC_GO_DOODAD_HU_PORTCULLIS01_1,
    BG_IC_GO_DOODAD_HU_PORTCULLIS01_2,

    BG_IC_GO_DOODAD_ND_HUMAN_GATE_CLOSEDFX_DOOR01,

    BG_IC_GO_DOODAD_PORTCULLISACTIVE01,

    BG_IC_GO_DOODAD_PORTCULLISACTIVE02,

    BG_IC_GO_DOODAD_VR_PORTCULLIS01_1,
    BG_IC_GO_DOODAD_VR_PORTCULLIS01_2,

    BG_IC_GO_FLAGPOLE_1_1,
    BG_IC_GO_FLAGPOLE_2_1,
    BG_IC_GO_FLAGPOLE_2_2,
    BG_IC_GO_FLAGPOLE_1_2,
    BG_IC_GO_FLAGPOLE_1_3,
    BG_IC_GO_FLAGPOLE_1_4,
    BG_IC_GO_FLAGPOLE_1_5,

    BG_IC_GO_HANGAR_BANNER,

    BG_IC_GO_HORDE_BANNER,

    BG_IC_GO_HORDE_GATE_1,
    BG_IC_GO_HORDE_GATE_2,
    BG_IC_GO_HORDE_GATE_3,

    BG_IC_GO_HORDE_KEEP_PORTCULLIS,

    BG_IC_GO_QUARRY_BANNER,

    BG_IC_GO_STOVE_1_1,
    BG_IC_GO_STOVE_2_1,
    BG_IC_GO_STOVE_1_2,
    BG_IC_GO_STOVE_2_2,

    BG_IC_GO_WORKSHOP_BANNER,

    BG_IC_GO_REFINERY_BANNER,

    BG_IC_GO_HUGE_SEAFORIUM_BOMBS_A_1,
    BG_IC_GO_HUGE_SEAFORIUM_BOMBS_A_2,
    BG_IC_GO_HUGE_SEAFORIUM_BOMBS_A_3,
    BG_IC_GO_HUGE_SEAFORIUM_BOMBS_A_4,

    BG_IC_GO_HUGE_SEAFORIUM_BOMBS_H_1,
    BG_IC_GO_HUGE_SEAFORIUM_BOMBS_H_2,
    BG_IC_GO_HUGE_SEAFORIUM_BOMBS_H_3,
    BG_IC_GO_HUGE_SEAFORIUM_BOMBS_H_4,

    BG_IC_GO_DOODAD_ND_WINTERORC_WALL_GATEFX_DOOR01,

    BG_IC_GO_SEAFORIUM_BOMBS_1,
    BG_IC_GO_SEAFORIUM_BOMBS_2,

    BG_IC_GO_HANGAR_TELEPORTER_1,
    BG_IC_GO_HANGAR_TELEPORTER_2,
    BG_IC_GO_HANGAR_TELEPORTER_3,

    BG_IC_GO_TELEPORTER_1_1,
    BG_IC_GO_TELEPORTER_1_2,
    BG_IC_GO_TELEPORTER_2_1,
    BG_IC_GO_TELEPORTER_3_1,
    BG_IC_GO_TELEPORTER_2_2,
    BG_IC_GO_TELEPORTER_4_1,
    BG_IC_GO_TELEPORTER_3_2,
    BG_IC_GO_TELEPORTER_3_3,
    BG_IC_GO_TELEPORTER_4_2,
    BG_IC_GO_TELEPORTER_4_3,
    BG_IC_GO_TELEPORTER_1_3,
    BG_IC_GO_TELEPORTER_2_3,

    BG_IC_GO_TELEPORTER_EFFECTS_A_1,
    BG_IC_GO_TELEPORTER_EFFECTS_A_2,
    BG_IC_GO_TELEPORTER_EFFECTS_A_3,
    BG_IC_GO_TELEPORTER_EFFECTS_A_4,
    BG_IC_GO_TELEPORTER_EFFECTS_A_5,
    BG_IC_GO_TELEPORTER_EFFECTS_A_6,

    BG_IC_GO_TELEPORTER_EFFECTS_H_1,
    BG_IC_GO_TELEPORTER_EFFECTS_H_2,
    BG_IC_GO_TELEPORTER_EFFECTS_H_3,
    BG_IC_GO_TELEPORTER_EFFECTS_H_4,
    BG_IC_GO_TELEPORTER_EFFECTS_H_5,
    BG_IC_GO_TELEPORTER_EFFECTS_H_6,
};

enum BG_IC_NPCs
{
    BG_IC_NPC_OVERLORD_AGMAR = 0,
    BG_IC_NPC_HIGH_COMMANDER_HALFORD_WYRMBANE,
    BG_IC_NPC_KOR_KRON_GUARD_1,
    BG_IC_NPC_KOR_KRON_GUARD_2,
    BG_IC_NPC_KOR_KRON_GUARD_3,
    BG_IC_NPC_KOR_KRON_GUARD_4,
    BG_IC_NPC_SEVEN_TH_LEGION_INFANTRY_1,
    BG_IC_NPC_SEVEN_TH_LEGION_INFANTRY_2,
    BG_IC_NPC_SEVEN_TH_LEGION_INFANTRY_3,
    BG_IC_NPC_SEVEN_TH_LEGION_INFANTRY_4,
    BG_IC_NPC_KEEP_CANNON_1,
    BG_IC_NPC_KEEP_CANNON_2,
    BG_IC_NPC_KEEP_CANNON_3,
    BG_IC_NPC_KEEP_CANNON_4,
    BG_IC_NPC_KEEP_CANNON_5,
    BG_IC_NPC_KEEP_CANNON_6,
    BG_IC_NPC_KEEP_CANNON_7,
    BG_IC_NPC_KEEP_CANNON_8,
    BG_IC_NPC_KEEP_CANNON_9,
    BG_IC_NPC_KEEP_CANNON_10,
    BG_IC_NPC_KEEP_CANNON_11,
    BG_IC_NPC_KEEP_CANNON_12,
    BG_IC_NPC_KEEP_CANNON_13,
    BG_IC_NPC_KEEP_CANNON_14,
    BG_IC_NPC_KEEP_CANNON_15,
    BG_IC_NPC_KEEP_CANNON_16,
    BG_IC_NPC_KEEP_CANNON_17,
    BG_IC_NPC_KEEP_CANNON_18,
    BG_IC_NPC_KEEP_CANNON_19,
    BG_IC_NPC_KEEP_CANNON_20,
    BG_IC_NPC_KEEP_CANNON_21,
    BG_IC_NPC_KEEP_CANNON_22,
    BG_IC_NPC_KEEP_CANNON_23,
    BG_IC_NPC_KEEP_CANNON_24,
    BG_IC_NPC_KEEP_CANNON_25,

    BG_IC_NPC_SIEGE_ENGINE_A,
    BG_IC_NPC_SIEGE_ENGINE_H,

    BG_IC_NPC_DEMOLISHER_1_A,
    BG_IC_NPC_DEMOLISHER_2_A,
    BG_IC_NPC_DEMOLISHER_3_A,
    BG_IC_NPC_DEMOLISHER_4_A,

    BG_IC_NPC_DEMOLISHER_1_H,
    BG_IC_NPC_DEMOLISHER_2_H,
    BG_IC_NPC_DEMOLISHER_3_H,
    BG_IC_NPC_DEMOLISHER_4_H,

    BG_IC_NPC_GLAIVE_THROWER_1_A,
    BG_IC_NPC_GLAIVE_THROWER_2_A,
    BG_IC_NPC_GLAIVE_THROWER_1_H,
    BG_IC_NPC_GLAIVE_THROWER_2_H,

    BG_IC_NPC_CATAPULT_1_A,
    BG_IC_NPC_CATAPULT_2_A,
    BG_IC_NPC_CATAPULT_3_A,
    BG_IC_NPC_CATAPULT_4_A,

    BG_IC_NPC_CATAPULT_1_H,
    BG_IC_NPC_CATAPULT_2_H,
    BG_IC_NPC_CATAPULT_3_H,
    BG_IC_NPC_CATAPULT_4_H,

    BG_IC_NPC_SPIRIT_GUIDE_1,
    BG_IC_NPC_SPIRIT_GUIDE_2,
    BG_IC_NPC_SPIRIT_GUIDE_3,
    BG_IC_NPC_SPIRIT_GUIDE_4,
    BG_IC_NPC_SPIRIT_GUIDE_5,
    BG_IC_NPC_SPIRIT_GUIDE_6,
    BG_IC_NPC_SPIRIT_GUIDE_7,
};

enum BannersTypes
{
    BANNER_A_CONTROLLED,
    BANNER_A_CONTESTED,
    BANNER_H_CONTROLLED,
    BANNER_H_CONTESTED
};

enum BG_IC_MaxSpawns
{
    MAX_NORMAL_GAMEOBJECTS_SPAWNS = BG_IC_GO_DOODAD_ND_WINTERORC_WALL_GATEFX_DOOR01+1,
    MAX_NORMAL_NPCS_SPAWNS = BG_IC_NPC_KEEP_CANNON_25+1,
    MAX_WORKSHOP_SPAWNS = 10,
    MAX_DOCKS_SPAWNS = 12,
    MAX_SPIRIT_GUIDES_SPAWNS = 7,
    MAX_HANGAR_TELEPORTERS_SPAWNS = 3,
    MAX_AIRSHIPS_SPAWNS = 2,
    MAX_FORTRESS_GATES_SPAWNS = 6,
    MAX_FORTRESS_TELEPORTERS_SPAWNS = 24,

    // docks
    MAX_GLAIVE_THROWERS_SPAWNS_PER_FACTION = 2,
    MAX_CATAPULTS_SPAWNS_PER_FACTION = 4,

    // workshop
    MAX_DEMOLISHERS_SPAWNS_PER_FACTION = 4,
    MAX_WORKSHOP_BOMBS_SPAWNS_PER_FACTION = 2
};

const ICNpc BG_IC_NpcSpawnlocs[MAX_NORMAL_NPCS_SPAWNS]=
{
    {BG_IC_NPC_OVERLORD_AGMAR, NPC_OVERLORD_AGMAR, TEAM_HORDE, 1295.44f, -765.733f, 70.0541f, 0.0f}, //Overlord Agmar 1
    {BG_IC_NPC_HIGH_COMMANDER_HALFORD_WYRMBANE, NPC_HIGH_COMMANDER_HALFORD_WYRMBANE, TEAM_ALLIANCE, 224.983f, -831.573f, 60.9034f, 0.0f}, //High Commander Halford Wyrmbane 2
    {BG_IC_NPC_KOR_KRON_GUARD_1, NPC_KOR_KRON_GUARD, TEAM_HORDE, 1296.01f, -773.256f, 69.958f, 0.292168f}, // 3
    {BG_IC_NPC_KOR_KRON_GUARD_2, NPC_KOR_KRON_GUARD, TEAM_HORDE, 1295.94f, -757.756f, 69.9587f, 6.02165f}, // 4
    {BG_IC_NPC_KOR_KRON_GUARD_3, NPC_KOR_KRON_GUARD, TEAM_HORDE, 1295.09f, -760.927f, 69.9587f, 5.94311f}, // 5
    {BG_IC_NPC_KOR_KRON_GUARD_4, NPC_KOR_KRON_GUARD, TEAM_HORDE, 1295.13f, -769.7f, 69.95f, 0.34f}, // 6

    {BG_IC_NPC_SEVEN_TH_LEGION_INFANTRY_1, NPC_SEVEN_TH_LEGION_INFANTRY, TEAM_ALLIANCE, 223.969f, -822.958f, 60.8151f, 0.46337f}, // 7
    {BG_IC_NPC_SEVEN_TH_LEGION_INFANTRY_2, NPC_SEVEN_TH_LEGION_INFANTRY, TEAM_ALLIANCE, 224.211f, -826.952f, 60.8188f, 6.25961f}, // 8
    {BG_IC_NPC_SEVEN_TH_LEGION_INFANTRY_3, NPC_SEVEN_TH_LEGION_INFANTRY, TEAM_ALLIANCE, 223.119f, -838.386f, 60.8145f, 5.64857f}, // 9
    {BG_IC_NPC_SEVEN_TH_LEGION_INFANTRY_4, NPC_SEVEN_TH_LEGION_INFANTRY, TEAM_ALLIANCE, 223.889f, -835.102f, 60.8201f, 6.21642f}, // 10

    {BG_IC_NPC_KEEP_CANNON_1, NPC_KEEP_CANNON, TEAM_ALLIANCE, 415.825f, -754.634f, 87.799f, 1.78024f}, // 11
    {BG_IC_NPC_KEEP_CANNON_2, NPC_KEEP_CANNON, TEAM_ALLIANCE, 410.142f, -755.332f, 87.7991f, 1.78024f}, // 12
    {BG_IC_NPC_KEEP_CANNON_3, NPC_KEEP_CANNON, TEAM_ALLIANCE, 424.33f, -879.352f, 88.0446f, 0.436332f}, // 13
    {BG_IC_NPC_KEEP_CANNON_4, NPC_KEEP_CANNON, TEAM_ALLIANCE, 425.602f, -786.646f, 87.7991f, 5.74213f}, // 14
    {BG_IC_NPC_KEEP_CANNON_5, NPC_KEEP_CANNON, TEAM_ALLIANCE, 426.743f, -884.939f, 87.9613f, 0.436332f}, // 15
    {BG_IC_NPC_KEEP_CANNON_6, NPC_KEEP_CANNON, TEAM_ALLIANCE, 404.736f, -755.495f, 87.7989f, 1.78024f}, // 16
    {BG_IC_NPC_KEEP_CANNON_7, NPC_KEEP_CANNON, TEAM_ALLIANCE, 428.375f, -780.797f, 87.7991f, 5.79449f}, // 17
    {BG_IC_NPC_KEEP_CANNON_8, NPC_KEEP_CANNON, TEAM_ALLIANCE, 429.175f, -890.436f, 88.0446f, 0.436332f}, // 18
    {BG_IC_NPC_KEEP_CANNON_9, NPC_KEEP_CANNON, TEAM_ALLIANCE, 430.872f, -775.278f, 87.7991f, 5.88176f}, // 19
    {BG_IC_NPC_KEEP_CANNON_10, NPC_KEEP_CANNON, TEAM_ALLIANCE, 408.056f, -911.283f, 88.0445f, 4.64258f}, // 20
    {BG_IC_NPC_KEEP_CANNON_11, NPC_KEEP_CANNON, TEAM_ALLIANCE, 413.609f, -911.566f, 88.0447f, 4.66003f}, // 21
    {BG_IC_NPC_KEEP_CANNON_12, NPC_KEEP_CANNON, TEAM_ALLIANCE, 402.554f, -910.557f, 88.0446f, 4.57276f}, // 22

    {BG_IC_NPC_KEEP_CANNON_13, NPC_KEEP_CANNON, TEAM_HORDE, 1158.91f, -660.144f, 87.9332f, 0.750492f}, // 23
    {BG_IC_NPC_KEEP_CANNON_14, NPC_KEEP_CANNON, TEAM_HORDE, 1156.22f, -866.809f, 87.8754f, 5.27089f}, // 24
    {BG_IC_NPC_KEEP_CANNON_15, NPC_KEEP_CANNON, TEAM_HORDE, 1163.74f, -663.67f, 88.3571f, 0.558505f}, // 25
    {BG_IC_NPC_KEEP_CANNON_16, NPC_KEEP_CANNON, TEAM_HORDE, 1135.18f, -683.896f, 88.0409f, 3.9619f}, // 26
    {BG_IC_NPC_KEEP_CANNON_17, NPC_KEEP_CANNON, TEAM_HORDE, 1138.91f, -836.359f, 88.3728f, 2.18166f}, // 27
    {BG_IC_NPC_KEEP_CANNON_18, NPC_KEEP_CANNON, TEAM_HORDE, 1162.08f, -863.717f, 88.358f, 5.48033f}, // 28
    {BG_IC_NPC_KEEP_CANNON_19, NPC_KEEP_CANNON, TEAM_HORDE, 1167.13f, -669.212f, 87.9682f, 0.383972f}, // 29
    {BG_IC_NPC_KEEP_CANNON_20, NPC_KEEP_CANNON, TEAM_HORDE, 1137.72f, -688.517f, 88.4023f, 3.9619f}, // 30
    {BG_IC_NPC_KEEP_CANNON_21, NPC_KEEP_CANNON, TEAM_HORDE, 1135.29f, -840.878f, 88.0252f, 2.30383f}, // 31
    {BG_IC_NPC_KEEP_CANNON_22, NPC_KEEP_CANNON, TEAM_HORDE, 1144.33f, -833.309f, 87.9268f, 2.14675f}, // 32
    {BG_IC_NPC_KEEP_CANNON_23, NPC_KEEP_CANNON, TEAM_HORDE, 1135.29f, -840.878f, 88.0252f, 2.30383f}, // 33
    {BG_IC_NPC_KEEP_CANNON_24, NPC_KEEP_CANNON, TEAM_HORDE, 1142.59f, -691.946f, 87.9756f, 3.9619f}, // 34
    {BG_IC_NPC_KEEP_CANNON_25, NPC_KEEP_CANNON, TEAM_HORDE, 1166.13f, -858.391f, 87.9653f, 5.63741f}, // 35
};

const Position BG_IC_WorkshopVehicles[5] =
{
    {751.8281f, -852.732666f, 12.5250978f, 1.46607661f}, // Demolisher
    {761.809f, -854.2274f, 12.5263243f, 1.46607661f}, // Demolisher
    {783.4722f, -853.9601f, 12.54775f, 1.71042264f}, // Demolisher
    {793.055542f, -852.71875f, 12.5671329f, 1.71042264f}, // Demolisher
    {773.680542f, -884.092041f, 16.8090363f, 1.58824956f} // Siege Engine
};

const Position BG_IC_DocksVehiclesGlaives[2] =
{
    { 779.3125f, -342.972229f, 12.2104874f, 4.712389f }, // Glaive Throwers
    { 790.029541f, -342.899323f, 12.2128582f, 4.71238f }, // Glaive Throwers
};

const Position BG_IC_DocksVehiclesCatapults[4] =
{
    {757.283f, -341.7795f, 12.2113762f, 4.729842f}, // Catapults
    {766.947937f, -342.053833f, 12.2009945f, 4.694f}, // Catapults
    {800.3785f, -342.607635f, 12.1669979f, 4.6774f}, // Catapults
    {810.7257f, -342.083344f, 12.1675768f, 4.6600f}, // Catapults
};

const Position BG_IC_HangarTeleporters[3] =
{
    {827.958f, -994.467f, 134.071f, 0.0f}, // Gunship Portal
    {738.613f, -1106.58f, 134.745f, 2.54818f}, // Gunship Portal
    {672.283f, -1156.99f, 133.706f, 1.37881f}, // Gunship Portal
};

struct ICGo
{
    uint32 type;
    uint32 entry;
    float x;
    float y;
    float z;
    float o;
};

const ICGo BG_IC_Teleporters[MAX_FORTRESS_TELEPORTERS_SPAWNS] =
{
    {BG_IC_GO_TELEPORTER_1_1, GO_TELEPORTER_1, 1143.25f, -779.599f, 48.629f, 1.64061f}, // Teleporter
    {BG_IC_GO_TELEPORTER_1_2, GO_TELEPORTER_1, 1236.53f, -669.415f, 48.2729f, 0.104719f}, // Teleporter
    {BG_IC_GO_TELEPORTER_2_1, GO_TELEPORTER_2, 1233.27f, -844.526f, 48.8824f, -0.0174525f}, // Teleporter
    {BG_IC_GO_TELEPORTER_3_1, GO_TELEPORTER_3, 311.92f, -913.972f, 48.8159f, 3.08918f}, // Teleporter
    {BG_IC_GO_TELEPORTER_2_2, GO_TELEPORTER_2, 1235.53f, -683.872f, 49.304f, -3.08918f}, // Teleporter
    {BG_IC_GO_TELEPORTER_4_1, GO_TELEPORTER_4, 397.089f, -859.382f, 48.8993f, 1.64061f}, // Teleporter
    {BG_IC_GO_TELEPORTER_3_2, GO_TELEPORTER_3, 324.635f, -749.128f, 49.3602f, 0.0174525f}, // Teleporter
    {BG_IC_GO_TELEPORTER_3_3, GO_TELEPORTER_3, 425.675f, -857.09f, 48.5104f, -1.6057f}, // Teleporter
    {BG_IC_GO_TELEPORTER_4_2, GO_TELEPORTER_4, 323.54f, -888.361f, 48.9197f, 0.0349063f}, // Teleporter
    {BG_IC_GO_TELEPORTER_4_3, GO_TELEPORTER_4, 326.285f, -777.366f, 49.0208f, 3.12412f}, // Teleporter
    {BG_IC_GO_TELEPORTER_1_3, GO_TELEPORTER_1, 1235.09f, -857.898f, 48.9163f, 3.07177f}, // Teleporter
    {BG_IC_GO_TELEPORTER_2_3, GO_TELEPORTER_2, 1158.76f, -746.182f, 48.6277f, -1.51844f}, // Teleporter

    {BG_IC_GO_TELEPORTER_EFFECTS_A_1, GO_TELEPORTER_EFFECTS_A, 425.686f, -857.092f, 48.51f, -1.62316f}, // Teleporter Effects (Alliance)
    {BG_IC_GO_TELEPORTER_EFFECTS_A_2, GO_TELEPORTER_EFFECTS_A, 324.634f, -749.148f, 49.359f, 0.0174525f}, // Teleporter Effects (Alliance)
    {BG_IC_GO_TELEPORTER_EFFECTS_A_3, GO_TELEPORTER_EFFECTS_A, 311.911f, -913.986f, 48.8157f, 3.08918f}, // Teleporter Effects (Alliance)
    {BG_IC_GO_TELEPORTER_EFFECTS_A_4, GO_TELEPORTER_EFFECTS_A, 326.266f, -777.347f, 49.0215f, 3.12412f}, // Teleporter Effects (Alliance)
    {BG_IC_GO_TELEPORTER_EFFECTS_A_5, GO_TELEPORTER_EFFECTS_A, 323.55f, -888.347f, 48.9198f, 0.0174525f}, // Teleporter Effects (Alliance)
    {BG_IC_GO_TELEPORTER_EFFECTS_A_6, GO_TELEPORTER_EFFECTS_A, 397.116f, -859.378f, 48.8989f, 1.64061f}, // Teleporter Effects (Alliance)

    {BG_IC_GO_TELEPORTER_EFFECTS_H_1, GO_TELEPORTER_EFFECTS_H, 1143.25f, -779.623f, 48.6291f, 1.62316f}, // Teleporter Effects (Horde)
    {BG_IC_GO_TELEPORTER_EFFECTS_H_2, GO_TELEPORTER_EFFECTS_H, 1158.64f, -746.148f, 48.6277f, -1.50098f}, // Teleporter Effects (Horde)
    {BG_IC_GO_TELEPORTER_EFFECTS_H_3, GO_TELEPORTER_EFFECTS_H, 1233.25f, -844.573f, 48.8836f, 0.0174525f}, // Teleporter Effects (Horde)
    {BG_IC_GO_TELEPORTER_EFFECTS_H_4, GO_TELEPORTER_EFFECTS_H, 1235.07f, -857.957f, 48.9163f, 3.05433f}, // Teleporter Effects (Horde)
    {BG_IC_GO_TELEPORTER_EFFECTS_H_5, GO_TELEPORTER_EFFECTS_H, 1236.46f, -669.344f, 48.2684f, 0.087266f}, // Teleporter Effects (Horde)
    {BG_IC_GO_TELEPORTER_EFFECTS_H_6, GO_TELEPORTER_EFFECTS_H, 1235.6f, -683.806f, 49.3028f, -3.07177f}, // Teleporter Effects (Horde)
};

const ICGo BG_IC_ObjSpawnlocs[MAX_NORMAL_GAMEOBJECTS_SPAWNS] =
{
    {BG_IC_GO_ALLIANCE_GATE_1, GO_ALLIANCE_GATE_1, 351.615f, -762.75f, 48.9162f, -1.5708f}, // Alliance Gate || Left
    {BG_IC_GO_ALLIANCE_GATE_2, GO_ALLIANCE_GATE_2, 351.024f, -903.326f, 48.9247f, 1.5708f}, // Alliance Gate || Right
    {BG_IC_GO_ALLIANCE_GATE_3, GO_ALLIANCE_GATE_3, 413.479f, -833.95f, 48.5238f, 3.14159f}, // Alliance Gate || Front

    {BG_IC_GO_HORDE_GATE_1, GO_HORDE_GATE_1, 1150.9f, -762.606f, 47.5077f, 3.14159f}, // Horde Gate || Front
    {BG_IC_GO_HORDE_GATE_2, GO_HORDE_GATE_2, 1218.74f, -851.155f, 48.2533f, -1.5708f}, // Horde Gate || Left
    {BG_IC_GO_HORDE_GATE_3, GO_HORDE_GATE_3, 1217.9f, -676.948f, 47.6341f, 1.5708f}, // Horde Gate || Right

    {BG_IC_GO_HORDE_BANNER, GO_HORDE_BANNER, 1284.76f, -705.668f, 48.9163f, -3.08918f}, // Horde Banner
    {BG_IC_GO_ALLIANCE_BANNER, GO_ALLIANCE_BANNER, 299.153f, -784.589f, 48.9162f, -0.157079f}, // Alliance Banner

    {BG_IC_GO_WORKSHOP_BANNER, GO_WORKSHOP_BANNER, 776.229f, -804.283f, 6.45052f, 1.6057f}, // Workshop Banner
    {BG_IC_GO_DOCKS_BANNER, GO_DOCKS_BANNER, 726.385f, -360.205f, 17.8153f, -1.62316f}, // Docks Banner
    {BG_IC_GO_HANGAR_BANNER, GO_HANGAR_BANNER, 807.78f, -1000.07f, 132.381f, -1.93732f}, // Hangar Banner
    {BG_IC_GO_QUARRY_BANNER, GO_QUARRY_BANNER, 251.016f, -1159.32f, 17.2376f, -2.25147f}, // Quarry Banner
    {BG_IC_GO_REFINERY_BANNER, GO_REFINERY_BANNER, 1269.5f, -400.809f, 37.6253f, -1.76278f}, // Refinery Banner

    {BG_IC_GO_BENCH_1, GO_BENCH_1, 834.208f, -461.826f, 22.3067f, 1.5708f}, // Bench
    {BG_IC_GO_BENCH_2, GO_BENCH_2, 826.153f, -461.985f, 22.5149f, 1.5708f}, // Bench
    {BG_IC_GO_BENCH_3, GO_BENCH_3, 817.446f, -470.47f, 25.372f, -1.56207f}, // Bench
    {BG_IC_GO_BENCH_4, GO_BENCH_4, 827.001f, -474.415f, 25.372f, 1.57952f}, // Bench
    {BG_IC_GO_BENCH_5, GO_BENCH_5, 819.264f, -461.961f, 22.7614f, 1.57952f}, // Bench

    {BG_IC_GO_BONFIRE_1, GO_BONFIRE_1, 1162.91f, -734.578f, 48.8948f, -2.9845f}, // Bonfire
    {BG_IC_GO_BONFIRE_2, GO_BONFIRE_2, 1282.34f, -799.762f, 87.1357f, -3.13286f}, // Bonfire
    {BG_IC_GO_BONFIRE_3, GO_BONFIRE_3, 1358.06f, -732.178f, 87.1606f, -3.13284f}, // Bonfire
    {BG_IC_GO_BONFIRE_4, GO_BONFIRE_4, 1281.76f, -732.844f, 87.1574f, -3.13246f}, // Bonfire
    {BG_IC_GO_BONFIRE_5, GO_BONFIRE_5, 1358.81f, -797.899f, 87.2953f, 3.13312f}, // Bonfire
    {BG_IC_GO_BONFIRE_6, GO_BONFIRE_6, 1162.21f, -790.543f, 48.9162f, 2.27765f}, // Bonfire

    {BG_IC_GO_BRAZIER_1, GO_BRAZIER_1, 1262.21f, -751.358f, 48.8133f, 2.26893f}, // Brazier
    {BG_IC_GO_BRAZIER_2, GO_BRAZIER_2, 1262.58f, -781.861f, 48.8132f, 2.04203f}, // Brazier
    {BG_IC_GO_BRAZIER_3, GO_BRAZIER_3, 223.818f, -839.352f, 60.7917f, 1.09083f}, // Brazier
    {BG_IC_GO_BRAZIER_4, GO_BRAZIER_4, 224.277f, -822.77f, 60.7917f, 2.06822f}, // Brazier

    {BG_IC_GO_CHAIR_1, GO_CHAIR_1, 632.876f, -282.461f, 5.45364f, -0.851094f}, // Chair
    {BG_IC_GO_CHAIR_2, GO_CHAIR_2, 635.796f, -276.295f, 5.48659f, -3.03273f}, // Chair
    {BG_IC_GO_CHAIR_3_1, GO_CHAIR_3, 762.245f, -444.795f, 22.8526f, -1.98095f}, // Chair
    {BG_IC_GO_CHAIR_4, GO_CHAIR_4, 632.156f, -304.503f, 5.4879f, 1.15603f}, // Chair
    {BG_IC_GO_CHAIR_5, GO_CHAIR_5, 643.86f, -270.204f, 5.48898f, 2.36903f}, // Chair
    {BG_IC_GO_CHAIR_6_1, GO_CHAIR_6, 902.234f, -455.508f, 18.3935f, -1.00356f}, // Chair
    {BG_IC_GO_CHAIR_7, GO_CHAIR_7, 810.237f, -461.2f, 25.4627f, 1.5708f}, // Chair
    {BG_IC_GO_CHAIR_3_2, GO_CHAIR_3, 1117.19f, -365.674f, 18.8456f, 0.968657f}, // Chair
    {BG_IC_GO_CHAIR_6_2, GO_CHAIR_6, 1066.19f, -337.214f, 18.8225f, 0.453785f}, // Chair
    {BG_IC_GO_CHAIR_8_1, GO_CHAIR_8, 798.324f, -444.951f, 22.5601f, -1.02102f}, // Chair
    {BG_IC_GO_CHAIR_8_2, GO_CHAIR_8, 1081.81f, -358.637f, 18.5531f, 1.92859f}, // Chair
    {BG_IC_GO_CHAIR_9, GO_CHAIR_9, 814.931f, -470.816f, 33.6373f, -3.12412f}, // Chair

    {BG_IC_GO_DOODAD_HU_PORTCULLIS01_1, GO_DOODAD_HU_PORTCULLIS01, 401.024f, -780.724f, 49.9482f, -2.52896f}, // Doodad_HU_Portcullis01
    {BG_IC_GO_DOODAD_HU_PORTCULLIS01_2, GO_DOODAD_HU_PORTCULLIS01, 399.802f, -885.208f, 50.1939f, 2.516f}, // Doodad_HU_Portcullis01

    {BG_IC_GO_DOODAD_ND_HUMAN_GATE_CLOSEDFX_DOOR01, GO_DOODAD_ND_HUMAN_GATE_CLOSEDFX_DOOR01, 413.479f, -833.95f, 48.5238f, 3.14159f}, // Doodad_ND_Human_Gate_ClosedFX_Door01

    {BG_IC_GO_DOODAD_PORTCULLISACTIVE01, GO_DOODAD_PORTCULLISACTIVE01, -832.595f, 51.4109f, -0.0261791f, 0.0f}, // Doodad_PortcullisActive01

    {BG_IC_GO_DOODAD_PORTCULLISACTIVE02, GO_DOODAD_PORTCULLISACTIVE02, 273.033f, -832.199f, 51.4109f, -0.0261791f}, // Doodad_PortcullisActive02

    {BG_IC_GO_DOODAD_VR_PORTCULLIS01_1, GO_DOODAD_VR_PORTCULLIS01, 1156.89f, -843.998f, 48.6322f, 0.732934f}, // Doodad_VR_Portcullis01
    {BG_IC_GO_DOODAD_VR_PORTCULLIS01_2, GO_DOODAD_VR_PORTCULLIS01, 1157.05f, -682.36f, 48.6322f, -0.829132f}, // Doodad_VR_Portcullis01

    {BG_IC_GO_FLAGPOLE_1_1, GO_FLAGPOLE_1, -400.809f, 37.6253f, -1.76278f, 0.0f}, // Flagpole
    {BG_IC_GO_FLAGPOLE_2_1, GO_FLAGPOLE_2, 1284.76f, -705.668f, 48.9163f, -3.08918f}, // Flagpole
    {BG_IC_GO_FLAGPOLE_2_2, GO_FLAGPOLE_2, 299.153f, -784.589f, 48.9162f, -0.157079f}, // Flagpole
    {BG_IC_GO_FLAGPOLE_1_2, GO_FLAGPOLE_1, 726.385f, -360.205f, 17.8153f, -1.6057f}, // Flagpole
    {BG_IC_GO_FLAGPOLE_1_3, GO_FLAGPOLE_1, 807.78f, -1000.07f, 132.381f, -1.91986f}, // Flagpole
    {BG_IC_GO_FLAGPOLE_1_4, GO_FLAGPOLE_1, 776.229f, -804.283f, 6.45052f, 1.6057f}, // Flagpole
    {BG_IC_GO_FLAGPOLE_1_5, GO_FLAGPOLE_1, 251.016f, -1159.32f, 17.2376f, -2.25147f}, // Flagpole

    {BG_IC_GO_HORDE_KEEP_PORTCULLIS, GO_HORDE_KEEP_PORTCULLIS, 1283.05f, -765.878f, 50.8297f, -3.13286f}, // Horde Keep Portcullis

    {BG_IC_GO_STOVE_1_1, GO_STOVE_1, 903.291f, -457.345f, 18.1356f, 2.23402f}, // Stove
    {BG_IC_GO_STOVE_2_1, GO_STOVE_2, 761.462f, -446.684f, 22.5602f, 0.244344f}, // Stove
    {BG_IC_GO_STOVE_1_2, GO_STOVE_1, 11068.13f, -336.373f, 18.5647f, -2.59181f}, // Stove
    {BG_IC_GO_STOVE_2_2, GO_STOVE_2, 1118.32f, -363.969f, 18.5532f, -3.08918f}, // Stove

    {BG_IC_GO_HUGE_SEAFORIUM_BOMBS_A_1, GO_HUGE_SEAFORIUM_BOMB_A, 297.3212f, -851.321167f, 48.91627f, -0.94247663f},
    {BG_IC_GO_HUGE_SEAFORIUM_BOMBS_A_2, GO_HUGE_SEAFORIUM_BOMB_A, 298.104156f, -861.026062f, 48.916275f, -2.75761318f},
    {BG_IC_GO_HUGE_SEAFORIUM_BOMBS_A_3, GO_HUGE_SEAFORIUM_BOMB_A, 300.371521f, -818.732666f, 48.91625f, 0.785396755f},
    {BG_IC_GO_HUGE_SEAFORIUM_BOMBS_A_4, GO_HUGE_SEAFORIUM_BOMB_A, 302.1354f, -810.7083f, 48.91625f, -1.04719758f},

    {BG_IC_GO_HUGE_SEAFORIUM_BOMBS_H_1, GO_HUGE_SEAFORIUM_BOMB_H, 1268.30908f, -745.783f, 48.9187775f, 0.785396755f},
    {BG_IC_GO_HUGE_SEAFORIUM_BOMBS_H_2, GO_HUGE_SEAFORIUM_BOMB_H, 1268.50867f, -738.1215f, 48.9175f, -1.04719758f},
    {BG_IC_GO_HUGE_SEAFORIUM_BOMBS_H_3, GO_HUGE_SEAFORIUM_BOMB_H, 1273.066f, -786.572937f, 48.9419174f, -0.94247663f},
    {BG_IC_GO_HUGE_SEAFORIUM_BOMBS_H_4, GO_HUGE_SEAFORIUM_BOMB_H, 1273.849f, -796.2778f, 48.9364281f, -2.75761318f},

    {BG_IC_GO_DOODAD_ND_WINTERORC_WALL_GATEFX_DOOR01, GO_DOODAD_ND_WINTERORC_WALL_GATEFX_DOOR01, 1150.9f, -762.606f, 47.0f, 3.14159f} // Doodad_ND_WinterOrc_Wall_GateFX_Door01 -> this was not sniffed because I only had alliance sniffs
};

const Position workshopBombs[2] =
{
    {750.601f, -864.597f, 13.4754f, 1.93731f},
    {785.509f, -864.715f, 13.3993f, 2.47837f}
};

enum Spells
{
    SPELL_OIL_REFINERY      = 68719,
    SPELL_QUARRY            = 68720,

    SPELL_PARACHUTE = 66656,
    SPELL_SLOW_FALL = 12438,

    SPELL_DESTROYED_VEHICLE_ACHIEVEMENT = 68357,

    SPELL_DRIVING_CREDIT_DEMOLISHER = 68365,
    SPELL_DRIVING_CREDIT_GLAIVE = 68363,
    SPELL_DRIVING_CREDIT_SIEGE = 68364,
    SPELL_DRIVING_CREDIT_CATAPULT = 68362
};

enum BG_IC_Objectives
{
    IC_OBJECTIVE_ASSAULT_BASE   = 245,
    IC_OBJECTIVE_DEFEND_BASE    = 246
};

enum ICWorldStates
{
    BG_IC_ALLIANCE_RENFORT_SET      = 4221,
    BG_IC_HORDE_RENFORT_SET         = 4222,
    BG_IC_ALLIANCE_RENFORT          = 4226,
    BG_IC_HORDE_RENFORT             = 4227,
    BG_IC_GATE_FRONT_H_WS_CLOSED    = 4317,
    BG_IC_GATE_WEST_H_WS_CLOSED     = 4318,
    BG_IC_GATE_EAST_H_WS_CLOSED     = 4319,
    BG_IC_GATE_FRONT_A_WS_CLOSED    = 4328,
    BG_IC_GATE_WEST_A_WS_CLOSED     = 4327,
    BG_IC_GATE_EAST_A_WS_CLOSED     = 4326,
    BG_IC_GATE_FRONT_H_WS_OPEN      = 4322,
    BG_IC_GATE_WEST_H_WS_OPEN       = 4321,
    BG_IC_GATE_EAST_H_WS_OPEN       = 4320,
    BG_IC_GATE_FRONT_A_WS_OPEN      = 4323,
    BG_IC_GATE_WEST_A_WS_OPEN       = 4324,
    BG_IC_GATE_EAST_A_WS_OPEN       = 4325,

    BG_IC_DOCKS_UNCONTROLLED = 4301,
    BG_IC_DOCKS_CONFLICT_A = 4305,
    BG_IC_DOCKS_CONFLICT_H = 4302,
    BG_IC_DOCKS_CONTROLLED_A = 4304,
    BG_IC_DOCKS_CONTROLLED_H = 4303,

    BG_IC_HANGAR_UNCONTROLLED = 4296,
    BG_IC_HANGAR_CONFLICT_A = 4300,
    BG_IC_HANGAR_CONFLICT_H = 4297,
    BG_IC_HANGAR_CONTROLLED_A = 4299,
    BG_IC_HANGAR_CONTROLLED_H = 4298,

    BG_IC_QUARRY_UNCONTROLLED = 4306,
    BG_IC_QUARRY_CONFLICT_A = 4310,
    BG_IC_QUARRY_CONFLICT_H = 4307,
    BG_IC_QUARRY_CONTROLLED_A = 4309,
    BG_IC_QUARRY_CONTROLLED_H = 4308,

    BG_IC_REFINERY_UNCONTROLLED = 4311,
    BG_IC_REFINERY_CONFLICT_A = 4315,
    BG_IC_REFINERY_CONFLICT_H = 4312,
    BG_IC_REFINERY_CONTROLLED_A = 4314,
    BG_IC_REFINERY_CONTROLLED_H = 4313,

    BG_IC_WORKSHOP_UNCONTROLLED = 4294,
    BG_IC_WORKSHOP_CONFLICT_A = 4228,
    BG_IC_WORKSHOP_CONFLICT_H = 4293,
    BG_IC_WORKSHOP_CONTROLLED_A = 4229,
    BG_IC_WORKSHOP_CONTROLLED_H = 4230,

    BG_IC_ALLIANCE_KEEP_UNCONTROLLED = 4341,
    BG_IC_ALLIANCE_KEEP_CONFLICT_A = 4342,
    BG_IC_ALLIANCE_KEEP_CONFLICT_H = 4343,
    BG_IC_ALLIANCE_KEEP_CONTROLLED_A = 4339,
    BG_IC_ALLIANCE_KEEP_CONTROLLED_H = 4340,

    BG_IC_HORDE_KEEP_UNCONTROLLED = 4346,
    BG_IC_HORDE_KEEP_CONFLICT_A = 4347,
    BG_IC_HORDE_KEEP_CONFLICT_H = 4348,
    BG_IC_HORDE_KEEP_CONTROLLED_A = 4344,
    BG_IC_HORDE_KEEP_CONTROLLED_H = 4345
};

enum BG_IC_GateState
{
    BG_IC_GATE_OK = 1,
    BG_IC_GATE_DAMAGED = 2,
    BG_IC_GATE_DESTROYED = 3
};

enum ICDoorList
{
    BG_IC_H_FRONT,
    BG_IC_H_WEST,
    BG_IC_H_EAST,
    BG_IC_A_FRONT,
    BG_IC_A_WEST,
    BG_IC_A_EAST,
    BG_IC_MAXDOOR,
};

enum ICNodePointType
{
    NODE_TYPE_REFINERY,
    NODE_TYPE_QUARRY,
    NODE_TYPE_DOCKS,
    NODE_TYPE_HANGAR,
    NODE_TYPE_WORKSHOP,

    // Graveyards
    NODE_TYPE_GRAVEYARD_A,
    NODE_TYPE_GRAVEYARD_H,

    MAX_NODE_TYPES
};

enum ICNodeState
{
    NODE_STATE_UNCONTROLLED = 0,
    NODE_STATE_CONFLICT_A,
    NODE_STATE_CONFLICT_H,
    NODE_STATE_CONTROLLED_A,
    NODE_STATE_CONTROLLED_H
};

const uint32 BG_IC_GraveyardIds[MAX_NODE_TYPES+2] = {0, 0, 1480, 1481, 1482, 1485, 1486, 1483, 1484};

const Position TransportMovementInfo = {7.305609f, -0.095246f, 34.51022f, 0.0f};
const Position TeleportToTransportPosition = {661.0f, -1244.0f, 288.0f, 0.0f};

const float BG_IC_SpiritGuidePos[MAX_NODE_TYPES+2][4] =
{
    {0.0f, 0.0f, 0.0f, 0.0f},                     // no grave
    {0.0f, 0.0f, 0.0f, 0.0f},                     // no grave
    {629.57f, -279.83f, 11.33f, 0.0f},            // dock
    {780.729f, -1103.08f, 135.51f, 2.27f},        // hangar
    {775.74f, -652.77f, 9.31f, 4.27f},            // workshop
    {278.42f, -883.20f, 49.89f, 1.53f},           // alliance starting base
    {1300.91f, -834.04f, 48.91f, 1.69f},          // horde starting base
    {438.86f, -310.04f, 51.81f, 5.87f},           // last resort alliance
    {1148.65f, -1250.98f, 16.60f, 1.74f},         // last resort horde
};

const Position hordeGunshipPassengers[5] =
{
    {-21.401f, -31.343f, 34.173f, 4.62057f},
    {-12.1064f, -31.9697f, 34.3807f, 4.62057f},
    {-2.4877f, -31.9885f, 34.8384f, 4.62057f},
    {10.2664f, -32.0713f, 35.7357f, 4.62057f},
    {19.4636f, -30.794f, 36.2254f, 4.83106f}
};

const Position allianceGunshipPassengers[5] =
{
    {-41.7122f, 23.1838f, 22.5605f, 1.60659f},
    {-31.0354f, 25.1286f, 21.6921f, 1.60659f},
    {-21.4492f, 25.8326f, 21.6309f, 1.60659f},
    {-12.4734f, 26.321f, 21.6237f, 1.60659f},
    {-2.81125f, 26.2077f, 21.6566f, 1.60659f}
};

// I.E: Hangar, Quarry, Graveyards .. etc
struct ICNodePoint
{
    uint32 gameobject_type; // with this we will get the GameObject of that point
    uint32 gameobject_entry; // what gamoebject entry is active here.
    uint8 faction; // who has this node
    ICNodePointType nodeType; // here we can specify if it is graveyards, hangar etc...
    uint32 banners[4]; // the banners that have this point
    bool needChange; // this is used for the 1 minute time period after the point is captured
    uint32 timer; // the same use for needChange
    uint32 last_entry; // the last gameobject_entry
    uint32 worldStates[5]; // the worldstates that represent the node in the map
    ICNodeState nodeState;
    uint32 string;
};

const ICNodePoint nodePointInitial[7] =
{
    {BG_IC_GO_REFINERY_BANNER, GO_REFINERY_BANNER, TEAM_NEUTRAL, NODE_TYPE_REFINERY, {GO_ALLIANCE_BANNER_REFINERY, GO_ALLIANCE_BANNER_REFINERY_CONT, GO_HORDE_BANNER_REFINERY, GO_HORDE_BANNER_REFINERY_CONT}, false, 0, 0, {BG_IC_REFINERY_UNCONTROLLED, BG_IC_REFINERY_CONFLICT_A, BG_IC_REFINERY_CONFLICT_H, BG_IC_REFINERY_CONTROLLED_A, BG_IC_REFINERY_CONTROLLED_H}, NODE_STATE_UNCONTROLLED, LANG_BG_IC_REFINERY},
    {BG_IC_GO_QUARRY_BANNER, GO_QUARRY_BANNER, TEAM_NEUTRAL, NODE_TYPE_QUARRY, {GO_ALLIANCE_BANNER_QUARRY, GO_ALLIANCE_BANNER_QUARRY_CONT, GO_HORDE_BANNER_QUARRY, GO_HORDE_BANNER_QUARRY_CONT}, false, 0, 0, {BG_IC_QUARRY_UNCONTROLLED, BG_IC_QUARRY_CONFLICT_A, BG_IC_QUARRY_CONFLICT_H, BG_IC_QUARRY_CONTROLLED_A, BG_IC_QUARRY_CONTROLLED_H}, NODE_STATE_UNCONTROLLED, LANG_BG_IC_QUARRY},
    {BG_IC_GO_DOCKS_BANNER, GO_DOCKS_BANNER, TEAM_NEUTRAL, NODE_TYPE_DOCKS, {GO_ALLIANCE_BANNER_DOCK, GO_ALLIANCE_BANNER_DOCK_CONT, GO_HORDE_BANNER_DOCK, GO_HORDE_BANNER_DOCK_CONT}, false, 0, 0, {BG_IC_DOCKS_UNCONTROLLED, BG_IC_DOCKS_CONFLICT_A, BG_IC_DOCKS_CONFLICT_H, BG_IC_DOCKS_CONTROLLED_A, BG_IC_DOCKS_CONTROLLED_H}, NODE_STATE_UNCONTROLLED, LANG_BG_IC_DOCKS},
    {BG_IC_GO_HANGAR_BANNER, GO_HANGAR_BANNER, TEAM_NEUTRAL, NODE_TYPE_HANGAR, {GO_ALLIANCE_BANNER_HANGAR, GO_ALLIANCE_BANNER_HANGAR_CONT, GO_HORDE_BANNER_HANGAR, GO_HORDE_BANNER_HANGAR_CONT}, false, 0, 0, {BG_IC_HANGAR_UNCONTROLLED, BG_IC_HANGAR_CONFLICT_A, BG_IC_HANGAR_CONFLICT_H, BG_IC_HANGAR_CONTROLLED_A, BG_IC_HANGAR_CONTROLLED_H}, NODE_STATE_UNCONTROLLED, LANG_BG_IC_HANGAR},
    {BG_IC_GO_WORKSHOP_BANNER, GO_WORKSHOP_BANNER, TEAM_NEUTRAL, NODE_TYPE_WORKSHOP, {GO_ALLIANCE_BANNER_WORKSHOP, GO_ALLIANCE_BANNER_WORKSHOP_CONT, GO_HORDE_BANNER_WORKSHOP, GO_HORDE_BANNER_WORKSHOP_CONT}, false, 0, 0, {BG_IC_WORKSHOP_UNCONTROLLED, BG_IC_WORKSHOP_CONFLICT_A, BG_IC_WORKSHOP_CONFLICT_H, BG_IC_WORKSHOP_CONTROLLED_A, BG_IC_WORKSHOP_CONTROLLED_H}, NODE_STATE_UNCONTROLLED, LANG_BG_IC_WORKSHOP},
    {BG_IC_GO_ALLIANCE_BANNER, GO_ALLIANCE_BANNER, TEAM_ALLIANCE, NODE_TYPE_GRAVEYARD_A, {GO_ALLIANCE_BANNER_GRAVEYARD_A, GO_ALLIANCE_BANNER_GRAVEYARD_A_CONT, GO_HORDE_BANNER_GRAVEYARD_A, GO_HORDE_BANNER_GRAVEYARD_A_CONT}, false, 0, 0, {BG_IC_ALLIANCE_KEEP_UNCONTROLLED, BG_IC_ALLIANCE_KEEP_CONFLICT_A, BG_IC_ALLIANCE_KEEP_CONFLICT_H, BG_IC_ALLIANCE_KEEP_CONTROLLED_A, BG_IC_ALLIANCE_KEEP_CONTROLLED_H}, NODE_STATE_CONTROLLED_A, LANG_BG_IC_ALLIANCE_KEEP},
    {BG_IC_GO_HORDE_BANNER, GO_HORDE_BANNER, TEAM_HORDE, NODE_TYPE_GRAVEYARD_H, {GO_ALLIANCE_BANNER_GRAVEYARD_H, GO_ALLIANCE_BANNER_GRAVEYARD_H_CONT, GO_HORDE_BANNER_GRAVEYARD_H, GO_HORDE_BANNER_GRAVEYARD_H_CONT}, false, 0, 0, {BG_IC_HORDE_KEEP_UNCONTROLLED, BG_IC_HORDE_KEEP_CONFLICT_A, BG_IC_HORDE_KEEP_CONFLICT_H, BG_IC_HORDE_KEEP_CONTROLLED_A, BG_IC_HORDE_KEEP_CONTROLLED_H}, NODE_STATE_CONTROLLED_H, LANG_BG_IC_HORDE_KEEP},
};

enum HonorRewards
{
    RESOURCE_HONOR_AMOUNT = 12,
    WINNER_HONOR_AMOUNT = 500
};

class BattlegroundICScore : public BattlegroundScore
{
    public:
        BattlegroundICScore() : BasesAssaulted(0), BasesDefended(0) {};
        virtual ~BattlegroundICScore() {};
        uint32 BasesAssaulted;
        uint32 BasesDefended;
};

class BattlegroundIC : public Battleground
{
    friend class BattlegroundMgr;

    public:
        BattlegroundIC();
        ~BattlegroundIC();
        void Update(uint32 diff);

        /* inherited from BattlegroundClass */
        virtual void AddPlayer(Player *plr);
        virtual void StartingEventCloseDoors();
        virtual void StartingEventOpenDoors();

        void RemovePlayer(Player *plr, uint64 guid, uint32 team);
        void HandleAreaTrigger(Player *Source, uint32 Trigger);
        bool SetupBattleground();
        void SpawnLeader(uint32 teamid);
        void HandleKillUnit(Creature* unit, Player* killer);
        void HandleKillPlayer(Player* player, Player* killer);
        void EndBattleground(uint32 winner);
        void EventPlayerClickedOnFlag(Player *source, GameObject* /*target_obj*/);

        void EventPlayerDamagedGO(Player* /*plr*/, GameObject* go, uint32 eventType);
<<<<<<< HEAD
        void ActivateBoss(uint8 faction, bool visible = true);
        void DestroyGate(Player* pl, GameObject* /*go*/, uint32 destroyedEvent);
=======
        void DestroyGate(Player* player, GameObject* go);
>>>>>>> 55b0e550

        virtual WorldSafeLocsEntry const* GetClosestGraveYard(Player* player);

        /* Scorekeeping */
        void UpdatePlayerScore(Player *Source, uint32 type, uint32 value, bool doAddHonor = true);

        void FillInitialWorldStates(WorldPacket& data);

        void DoAction(uint32 action, uint64 const& var);

        virtual void HandlePlayerResurrect(Player* player);

        uint32 GetNodeState(uint8 nodeType) { return (uint8)nodePoint[nodeType].nodeState; }

        virtual bool IsAllNodesConrolledByTeam(uint32 team) const;  // overwrited
    private:
        uint32 closeFortressDoorsTimer;
        bool doorsClosed;
        uint32 docksTimer;
        uint32 resourceTimer;
        uint32 siegeEngineWorkshopTimer;
        uint16 factionReinforcements[2];
        BG_IC_GateState GateStatus[6];
        ICNodePoint nodePoint[7];

        Transport* gunshipAlliance;
        Transport* gunshipHorde;

        uint32 GetNextBanner(ICNodePoint* nodePoint, uint32 team, bool returnDefinitve);

        uint32 GetGateIDFromEntry(uint32 id)
        {
            uint32 i = 0;
            switch(id)
            {
                case GO_HORDE_GATE_1: i = BG_IC_H_FRONT ;break;
                case GO_HORDE_GATE_2: i = BG_IC_H_WEST ;break;
                case GO_HORDE_GATE_3: i = BG_IC_H_EAST ;break;
                case GO_ALLIANCE_GATE_3: i = BG_IC_A_FRONT ;break;
                case GO_ALLIANCE_GATE_1: i = BG_IC_A_WEST ;break;
                case GO_ALLIANCE_GATE_2: i = BG_IC_A_EAST ;break;
            }
            return i;
        }

        uint32 GetWorldStateFromGateEntry(uint32 id, bool open)
        {
            uint32 uws = 0;

            switch(id)
            {
                case GO_HORDE_GATE_1:
                    uws = (open ? BG_IC_GATE_FRONT_H_WS_OPEN : BG_IC_GATE_FRONT_H_WS_CLOSED);
                    break;
                case GO_HORDE_GATE_2:
                    uws = (open ? BG_IC_GATE_WEST_H_WS_OPEN : BG_IC_GATE_WEST_H_WS_CLOSED);
                    break;
                case GO_HORDE_GATE_3:
                    uws = (open ? BG_IC_GATE_EAST_H_WS_OPEN : BG_IC_GATE_EAST_H_WS_CLOSED);
                    break;
                case GO_ALLIANCE_GATE_3:
                    uws = (open ? BG_IC_GATE_FRONT_A_WS_OPEN : BG_IC_GATE_FRONT_A_WS_CLOSED);
                    break;
                case GO_ALLIANCE_GATE_1:
                    uws = (open ? BG_IC_GATE_WEST_A_WS_OPEN : BG_IC_GATE_WEST_A_WS_CLOSED);
                    break;
                case GO_ALLIANCE_GATE_2:
                    uws = (open ? BG_IC_GATE_EAST_A_WS_OPEN : BG_IC_GATE_EAST_A_WS_CLOSED);
                    break;
            }
            return uws;
        }

        void RealocatePlayers(ICNodePointType nodeType);
        void UpdateNodeWorldState(ICNodePoint* nodePoint);
        void HandleCapturedNodes(ICNodePoint* nodePoint, bool recapture);
        void HandleContestedNodes(ICNodePoint* nodePoint);
        Transport* CreateTransport(uint32 goEntry, uint32 period);
        void SendTransportInit(Player* player);
};
#endif<|MERGE_RESOLUTION|>--- conflicted
+++ resolved
@@ -879,12 +879,8 @@
         void EventPlayerClickedOnFlag(Player *source, GameObject* /*target_obj*/);
 
         void EventPlayerDamagedGO(Player* /*plr*/, GameObject* go, uint32 eventType);
-<<<<<<< HEAD
         void ActivateBoss(uint8 faction, bool visible = true);
-        void DestroyGate(Player* pl, GameObject* /*go*/, uint32 destroyedEvent);
-=======
         void DestroyGate(Player* player, GameObject* go);
->>>>>>> 55b0e550
 
         virtual WorldSafeLocsEntry const* GetClosestGraveYard(Player* player);
 
