/*
 * Copyright (C) 2008-2015 TrinityCore <http://www.trinitycore.org/>
 * Copyright (C) 2005-2009 MaNGOS <http://getmangos.com/>
 *
 * This program is free software; you can redistribute it and/or modify it
 * under the terms of the GNU General Public License as published by the
 * Free Software Foundation; either version 2 of the License, or (at your
 * option) any later version.
 *
 * This program is distributed in the hope that it will be useful, but WITHOUT
 * ANY WARRANTY; without even the implied warranty of MERCHANTABILITY or
 * FITNESS FOR A PARTICULAR PURPOSE. See the GNU General Public License for
 * more details.
 *
 * You should have received a copy of the GNU General Public License along
 * with this program. If not, see <http://www.gnu.org/licenses/>.
 */

<<<<<<< HEAD
#include "ArenaMap.h"
#include "ArenaScore.h"
=======
>>>>>>> b7f254db
#include "BattlegroundNA.h"
#include "Player.h"
#include "WorldPacket.h"

void BattlegroundNA::InitializeObjects()
{
<<<<<<< HEAD
    ObjectGUIDsByType.resize(BG_NA_OBJECT_MAX);

    // gates
    AddGameObject(BG_NA_OBJECT_DOOR_1, BG_NA_OBJECT_TYPE_DOOR_1, 4031.854f, 2966.833f, 12.6462f, -2.648788f, 0, 0, 0.9697962f, -0.2439165f, RESPAWN_IMMEDIATELY);
    AddGameObject(BG_NA_OBJECT_DOOR_2, BG_NA_OBJECT_TYPE_DOOR_2, 4081.179f, 2874.97f, 12.39171f, 0.4928045f, 0, 0, 0.2439165f, 0.9697962f, RESPAWN_IMMEDIATELY);
    AddGameObject(BG_NA_OBJECT_DOOR_3, BG_NA_OBJECT_TYPE_DOOR_3, 4023.709f, 2981.777f, 10.70117f, -2.648788f, 0, 0, 0.9697962f, -0.2439165f, RESPAWN_IMMEDIATELY);
    AddGameObject(BG_NA_OBJECT_DOOR_4, BG_NA_OBJECT_TYPE_DOOR_4, 4090.064f, 2858.438f, 10.23631f, 0.4928045f, 0, 0, 0.2439165f, 0.9697962f, RESPAWN_IMMEDIATELY);
    // buffs
    AddGameObject(BG_NA_OBJECT_BUFF_1, BG_NA_OBJECT_TYPE_BUFF_1, 4009.189941f, 2895.250000f, 13.052700f, -1.448624f, 0, 0, 0.6626201f, -0.7489557f, BUFF_RESPAWN_TIME);
    AddGameObject(BG_NA_OBJECT_BUFF_2, BG_NA_OBJECT_TYPE_BUFF_2, 4103.330078f, 2946.350098f, 13.051300f, -0.06981307f, 0, 0, 0.03489945f, -0.9993908f, BUFF_RESPAWN_TIME);
=======
    BgObjects.resize(BG_NA_OBJECT_MAX);
}
>>>>>>> b7f254db

    for (uint32 i = BG_NA_OBJECT_DOOR_1; i <= BG_NA_OBJECT_DOOR_4; ++i)
        SpawnGameObject(i, RESPAWN_IMMEDIATELY);
}

void BattlegroundNA::StartBattleground()
{
    for (uint32 i = BG_NA_OBJECT_DOOR_1; i <= BG_NA_OBJECT_DOOR_2; ++i)
        DoorOpen(i);

    for (uint32 i = BG_NA_OBJECT_BUFF_1; i <= BG_NA_OBJECT_BUFF_2; ++i)
<<<<<<< HEAD
        SpawnGameObject(i, 60);
}

bool BattlegroundNA::HandlePlayerUnderMap(Player* player)
{
    player->TeleportTo(GetId(), 4055.504395f, 2919.660645f, 13.611241f, player->GetOrientation(), false);
    return true;
}

void BattlegroundNA::HandleAreaTrigger(Player *Source, uint32 Trigger)
=======
        SpawnBGObject(i, 60);
}

void BattlegroundNA::HandleAreaTrigger(Player* player, uint32 trigger)
>>>>>>> b7f254db
{
    if (GetStatus() != STATUS_IN_PROGRESS)
        return;

<<<<<<< HEAD
    //uint32 SpellId = 0;
    //uint64 buff_guid = 0;
    switch(Trigger)
=======
    switch (trigger)
>>>>>>> b7f254db
    {
        case 4536:                                          // buff trigger?
        case 4537:                                          // buff trigger?
            break;
        default:
            Battleground::HandleAreaTrigger(player, trigger);
            break;
    }
}
<<<<<<< HEAD
/*
20:12:14 id:036668 [S2C] SMSG_INIT_WORLD_STATES (706 = 0x02C2) len: 86
0000: 2f 02 00 00 72 0e 00 00 00 00 00 00 09 00 11 0a  |  /...r...........
0010: 00 00 01 00 00 00 0f 0a 00 00 00 00 00 00 10 0a  |  ................
0020: 00 00 00 00 00 00 d4 08 00 00 00 00 00 00 d8 08  |  ................
0030: 00 00 00 00 00 00 d7 08 00 00 00 00 00 00 d6 08  |  ................
0040: 00 00 00 00 00 00 d5 08 00 00 00 00 00 00 d3 08  |  ................
0050: 00 00 00 00 00 00                                |  ......
*/
=======

void BattlegroundNA::FillInitialWorldStates(WorldPacket& data)
{
    data << uint32(0xa11) << uint32(1);     // 9 show
    Arena::FillInitialWorldStates(data);
}

bool BattlegroundNA::SetupBattleground()
{
    // gates
    if (!AddObject(BG_NA_OBJECT_DOOR_1, BG_NA_OBJECT_TYPE_DOOR_1, 4031.854f, 2966.833f, 12.6462f, -2.648788f, 0, 0, 0.9697962f, -0.2439165f, RESPAWN_IMMEDIATELY)
        || !AddObject(BG_NA_OBJECT_DOOR_2, BG_NA_OBJECT_TYPE_DOOR_2, 4081.179f, 2874.97f, 12.39171f, 0.4928045f, 0, 0, 0.2439165f, 0.9697962f, RESPAWN_IMMEDIATELY)
        || !AddObject(BG_NA_OBJECT_DOOR_3, BG_NA_OBJECT_TYPE_DOOR_3, 4023.709f, 2981.777f, 10.70117f, -2.648788f, 0, 0, 0.9697962f, -0.2439165f, RESPAWN_IMMEDIATELY)
        || !AddObject(BG_NA_OBJECT_DOOR_4, BG_NA_OBJECT_TYPE_DOOR_4, 4090.064f, 2858.438f, 10.23631f, 0.4928045f, 0, 0, 0.2439165f, 0.9697962f, RESPAWN_IMMEDIATELY)
    // buffs
        || !AddObject(BG_NA_OBJECT_BUFF_1, BG_NA_OBJECT_TYPE_BUFF_1, 4009.189941f, 2895.250000f, 13.052700f, -1.448624f, 0, 0, 0.6626201f, -0.7489557f, 120)
        || !AddObject(BG_NA_OBJECT_BUFF_2, BG_NA_OBJECT_TYPE_BUFF_2, 4103.330078f, 2946.350098f, 13.051300f, -0.06981307f, 0, 0, 0.03489945f, -0.9993908f, 120))
    {
        TC_LOG_ERROR("sql.sql", "BatteGroundNA: Failed to spawn some object!");
        return false;
    }

    return true;
}
>>>>>>> b7f254db
<|MERGE_RESOLUTION|>--- conflicted
+++ resolved
@@ -16,32 +16,22 @@
  * with this program. If not, see <http://www.gnu.org/licenses/>.
  */
 
-<<<<<<< HEAD
-#include "ArenaMap.h"
 #include "ArenaScore.h"
-=======
->>>>>>> b7f254db
 #include "BattlegroundNA.h"
 #include "Player.h"
 #include "WorldPacket.h"
 
 void BattlegroundNA::InitializeObjects()
 {
-<<<<<<< HEAD
     ObjectGUIDsByType.resize(BG_NA_OBJECT_MAX);
-
-    // gates
-    AddGameObject(BG_NA_OBJECT_DOOR_1, BG_NA_OBJECT_TYPE_DOOR_1, 4031.854f, 2966.833f, 12.6462f, -2.648788f, 0, 0, 0.9697962f, -0.2439165f, RESPAWN_IMMEDIATELY);
-    AddGameObject(BG_NA_OBJECT_DOOR_2, BG_NA_OBJECT_TYPE_DOOR_2, 4081.179f, 2874.97f, 12.39171f, 0.4928045f, 0, 0, 0.2439165f, 0.9697962f, RESPAWN_IMMEDIATELY);
-    AddGameObject(BG_NA_OBJECT_DOOR_3, BG_NA_OBJECT_TYPE_DOOR_3, 4023.709f, 2981.777f, 10.70117f, -2.648788f, 0, 0, 0.9697962f, -0.2439165f, RESPAWN_IMMEDIATELY);
-    AddGameObject(BG_NA_OBJECT_DOOR_4, BG_NA_OBJECT_TYPE_DOOR_4, 4090.064f, 2858.438f, 10.23631f, 0.4928045f, 0, 0, 0.2439165f, 0.9697962f, RESPAWN_IMMEDIATELY);
-    // buffs
-    AddGameObject(BG_NA_OBJECT_BUFF_1, BG_NA_OBJECT_TYPE_BUFF_1, 4009.189941f, 2895.250000f, 13.052700f, -1.448624f, 0, 0, 0.6626201f, -0.7489557f, BUFF_RESPAWN_TIME);
-    AddGameObject(BG_NA_OBJECT_BUFF_2, BG_NA_OBJECT_TYPE_BUFF_2, 4103.330078f, 2946.350098f, 13.051300f, -0.06981307f, 0, 0, 0.03489945f, -0.9993908f, BUFF_RESPAWN_TIME);
-=======
-    BgObjects.resize(BG_NA_OBJECT_MAX);
-}
->>>>>>> b7f254db
+    if (GetStatus() == STATUS_IN_PROGRESS)
+    {
+        if (GetStartTime() >= 47*MINUTE*IN_MILLISECONDS)    // after 47 minutes without one team losing, the arena closes with no winner and no rating change
+        {
+            UpdateArenaWorldState();
+            CheckArenaAfterTimerConditions();
+        }
+    }
 
     for (uint32 i = BG_NA_OBJECT_DOOR_1; i <= BG_NA_OBJECT_DOOR_4; ++i)
         SpawnGameObject(i, RESPAWN_IMMEDIATELY);
@@ -53,34 +43,14 @@
         DoorOpen(i);
 
     for (uint32 i = BG_NA_OBJECT_BUFF_1; i <= BG_NA_OBJECT_BUFF_2; ++i)
-<<<<<<< HEAD
         SpawnGameObject(i, 60);
 }
 
-bool BattlegroundNA::HandlePlayerUnderMap(Player* player)
-{
-    player->TeleportTo(GetId(), 4055.504395f, 2919.660645f, 13.611241f, player->GetOrientation(), false);
-    return true;
-}
-
-void BattlegroundNA::HandleAreaTrigger(Player *Source, uint32 Trigger)
-=======
-        SpawnBGObject(i, 60);
-}
-
-void BattlegroundNA::HandleAreaTrigger(Player* player, uint32 trigger)
->>>>>>> b7f254db
 {
     if (GetStatus() != STATUS_IN_PROGRESS)
         return;
 
-<<<<<<< HEAD
-    //uint32 SpellId = 0;
-    //uint64 buff_guid = 0;
-    switch(Trigger)
-=======
     switch (trigger)
->>>>>>> b7f254db
     {
         case 4536:                                          // buff trigger?
         case 4537:                                          // buff trigger?
@@ -90,39 +60,10 @@
             break;
     }
 }
-<<<<<<< HEAD
-/*
-20:12:14 id:036668 [S2C] SMSG_INIT_WORLD_STATES (706 = 0x02C2) len: 86
-0000: 2f 02 00 00 72 0e 00 00 00 00 00 00 09 00 11 0a  |  /...r...........
-0010: 00 00 01 00 00 00 0f 0a 00 00 00 00 00 00 10 0a  |  ................
-0020: 00 00 00 00 00 00 d4 08 00 00 00 00 00 00 d8 08  |  ................
-0030: 00 00 00 00 00 00 d7 08 00 00 00 00 00 00 d6 08  |  ................
-0040: 00 00 00 00 00 00 d5 08 00 00 00 00 00 00 d3 08  |  ................
-0050: 00 00 00 00 00 00                                |  ......
-*/
-=======
 
 void BattlegroundNA::FillInitialWorldStates(WorldPacket& data)
 {
     data << uint32(0xa11) << uint32(1);     // 9 show
     Arena::FillInitialWorldStates(data);
 }
-
-bool BattlegroundNA::SetupBattleground()
-{
-    // gates
-    if (!AddObject(BG_NA_OBJECT_DOOR_1, BG_NA_OBJECT_TYPE_DOOR_1, 4031.854f, 2966.833f, 12.6462f, -2.648788f, 0, 0, 0.9697962f, -0.2439165f, RESPAWN_IMMEDIATELY)
-        || !AddObject(BG_NA_OBJECT_DOOR_2, BG_NA_OBJECT_TYPE_DOOR_2, 4081.179f, 2874.97f, 12.39171f, 0.4928045f, 0, 0, 0.2439165f, 0.9697962f, RESPAWN_IMMEDIATELY)
-        || !AddObject(BG_NA_OBJECT_DOOR_3, BG_NA_OBJECT_TYPE_DOOR_3, 4023.709f, 2981.777f, 10.70117f, -2.648788f, 0, 0, 0.9697962f, -0.2439165f, RESPAWN_IMMEDIATELY)
-        || !AddObject(BG_NA_OBJECT_DOOR_4, BG_NA_OBJECT_TYPE_DOOR_4, 4090.064f, 2858.438f, 10.23631f, 0.4928045f, 0, 0, 0.2439165f, 0.9697962f, RESPAWN_IMMEDIATELY)
-    // buffs
-        || !AddObject(BG_NA_OBJECT_BUFF_1, BG_NA_OBJECT_TYPE_BUFF_1, 4009.189941f, 2895.250000f, 13.052700f, -1.448624f, 0, 0, 0.6626201f, -0.7489557f, 120)
-        || !AddObject(BG_NA_OBJECT_BUFF_2, BG_NA_OBJECT_TYPE_BUFF_2, 4103.330078f, 2946.350098f, 13.051300f, -0.06981307f, 0, 0, 0.03489945f, -0.9993908f, 120))
-    {
-        TC_LOG_ERROR("sql.sql", "BatteGroundNA: Failed to spawn some object!");
-        return false;
-    }
-
-    return true;
-}
->>>>>>> b7f254db
+        TC_LOG_ERROR("sql.sql", "BatteGroundNA: Failed to spawn some object!");