/*
 * Copyright (C) 2008-2014 TrinityCore <http://www.trinitycore.org/>
 *
 * This program is free software; you can redistribute it and/or modify it
 * under the terms of the GNU General Public License as published by the
 * Free Software Foundation; either version 2 of the License, or (at your
 * option) any later version.
 *
 * This program is distributed in the hope that it will be useful, but WITHOUT
 * ANY WARRANTY; without even the implied warranty of MERCHANTABILITY or
 * FITNESS FOR A PARTICULAR PURPOSE. See the GNU General Public License for
 * more details.
 *
 * You should have received a copy of the GNU General Public License along
 * with this program. If not, see <http://www.gnu.org/licenses/>.
 */

#ifndef TRINITY_ARENA_SCORE_H
#define TRINITY_ARENA_SCORE_H

#include "BattlegroundScore.h"
#include "SharedDefines.h"
#include "Player.h"
#include "ObjectAccessor.h"

struct ArenaScore : public BattlegroundScore
{
    friend class BattlegroundBE;
    friend class BattlegroundDS;
    friend class BattlegroundNA;
    friend class BattlegroundRL;
    friend class BattlegroundRV;

    protected:
        ArenaScore(uint64 playerGuid, uint32 team) : BattlegroundScore(playerGuid, team), TeamId(team == ALLIANCE ? 1 : 0) { }

        void AppendToPacket(WorldPacket& data, ByteBuffer& content) final
        {
            uint32 primaryTree = 0;
            if (Player* player = ObjectAccessor::FindPlayer(PlayerGuid))
                primaryTree = player->GetPrimaryTalentTree(player->GetActiveSpec());

<<<<<<< HEAD
            data.WriteBit(0);                   // Unk 1
            data.WriteBit(0);                   // Unk 2
            data.WriteBit(PlayerGuid[2]);
            data.WriteBit(/*!IsArena*/ 0);      // IsArena
            data.WriteBit(0);                   // Unk 4
            data.WriteBit(0);                   // Unk 5
            data.WriteBit(0);                   // Unk 6
            data.WriteBit(PlayerGuid[3]);
            data.WriteBit(PlayerGuid[0]);
            data.WriteBit(PlayerGuid[5]);
            data.WriteBit(PlayerGuid[1]);
            data.WriteBit(PlayerGuid[6]);
            data.WriteBit(TeamId);
            data.WriteBit(PlayerGuid[7]);

            content << uint32(HealingDone);     // healing done
            content << uint32(DamageDone);      // damage done

            content.WriteByteSeq(PlayerGuid[4]);
            content << uint32(KillingBlows);

            //if (unk5)
            //  content << int32(RatingChange); // RatingChange

            content.WriteByteSeq(PlayerGuid[5]);

            //if (unk 6)
            //    content << uint32();

            //if (unk 2)
            //    content << uint32();

            content.WriteByteSeq(PlayerGuid[1]);
            content.WriteByteSeq(PlayerGuid[6]);

            content << int32(primaryTree);

            data.WriteBits(0, 24); // Objectives Count

            data.WriteBit(PlayerGuid[4]);

            content.WriteByteSeq(PlayerGuid[0]);
            content.WriteByteSeq(PlayerGuid[3]);

            //if (unk 4)
            //    content << uint32() unk

            content.WriteByteSeq(PlayerGuid[7]);
            content.WriteByteSeq(PlayerGuid[2]);
=======
            data << uint32(KillingBlows);
            data << uint8(TeamId);
            data << uint32(DamageDone);
            data << uint32(HealingDone);

            BuildObjectivesBlock(data);
        }

        void BuildObjectivesBlock(WorldPacket& data) final
        {
            data << uint32(0); // Objectives Count
>>>>>>> ca0c7ae5
        }

        // For Logging purpose
        std::string ToString() const override
        {
            std::ostringstream stream;
            stream << "Damage done: " << DamageDone << ", Healing done: " << HealingDone << ", Killing blows: " << KillingBlows;
            return stream.str();
        }

<<<<<<< HEAD
        uint8 TeamId; // TEAM_ALLIANCE or TEAM_HORDE
};

struct ArenaTeamScore
{
    friend class Battleground;

    protected:
        ArenaTeamScore() : RatingChange(0), MatchmakerRating(0) { }

        virtual ~ArenaTeamScore() { }

        void Assign(int32 ratingChange, uint32 matchMakerRating, std::string const& teamName)
        {
            RatingChange = ratingChange;
            MatchmakerRating = matchMakerRating;
            TeamName = teamName;
        }

        void BuildRatingInfoBlock(WorldPacket& data)
        {
            uint32 ratingLost = std::abs(std::min(RatingChange, 0));
            uint32 ratingWon = std::max(RatingChange, 0);

            data << uint32(MatchmakerRating);
            data << uint32(ratingLost);
            data << uint32(ratingWon);
        }

        void BuildTeamInfoLengthBlock(WorldPacket& data)
        {
            data.WriteBits(TeamName.length(), 8);
        }

        void BuildTeamInfoBlock(WorldPacket& data)
        {
            data.WriteString(TeamName);
        }

        int32 RatingChange;
        uint32 MatchmakerRating;
        std::string TeamName;
=======
        uint8 TeamId; // bgTeamId
>>>>>>> ca0c7ae5
};

#endif // TRINITY_ARENA_SCORE_H<|MERGE_RESOLUTION|>--- conflicted
+++ resolved
@@ -40,7 +40,6 @@
             if (Player* player = ObjectAccessor::FindPlayer(PlayerGuid))
                 primaryTree = player->GetPrimaryTalentTree(player->GetActiveSpec());
 
-<<<<<<< HEAD
             data.WriteBit(0);                   // Unk 1
             data.WriteBit(0);                   // Unk 2
             data.WriteBit(PlayerGuid[2]);
@@ -78,7 +77,7 @@
 
             content << int32(primaryTree);
 
-            data.WriteBits(0, 24); // Objectives Count
+            BuildObjectivesBlock(data, content);
 
             data.WriteBit(PlayerGuid[4]);
 
@@ -90,19 +89,11 @@
 
             content.WriteByteSeq(PlayerGuid[7]);
             content.WriteByteSeq(PlayerGuid[2]);
-=======
-            data << uint32(KillingBlows);
-            data << uint8(TeamId);
-            data << uint32(DamageDone);
-            data << uint32(HealingDone);
-
-            BuildObjectivesBlock(data);
         }
 
-        void BuildObjectivesBlock(WorldPacket& data) final
+        void BuildObjectivesBlock(WorldPacket& data, ByteBuffer& /*content*/) final
         {
-            data << uint32(0); // Objectives Count
->>>>>>> ca0c7ae5
+            data.WriteBits(0, 24); // Objectives Count
         }
 
         // For Logging purpose
@@ -113,52 +104,7 @@
             return stream.str();
         }
 
-<<<<<<< HEAD
-        uint8 TeamId; // TEAM_ALLIANCE or TEAM_HORDE
-};
-
-struct ArenaTeamScore
-{
-    friend class Battleground;
-
-    protected:
-        ArenaTeamScore() : RatingChange(0), MatchmakerRating(0) { }
-
-        virtual ~ArenaTeamScore() { }
-
-        void Assign(int32 ratingChange, uint32 matchMakerRating, std::string const& teamName)
-        {
-            RatingChange = ratingChange;
-            MatchmakerRating = matchMakerRating;
-            TeamName = teamName;
-        }
-
-        void BuildRatingInfoBlock(WorldPacket& data)
-        {
-            uint32 ratingLost = std::abs(std::min(RatingChange, 0));
-            uint32 ratingWon = std::max(RatingChange, 0);
-
-            data << uint32(MatchmakerRating);
-            data << uint32(ratingLost);
-            data << uint32(ratingWon);
-        }
-
-        void BuildTeamInfoLengthBlock(WorldPacket& data)
-        {
-            data.WriteBits(TeamName.length(), 8);
-        }
-
-        void BuildTeamInfoBlock(WorldPacket& data)
-        {
-            data.WriteString(TeamName);
-        }
-
-        int32 RatingChange;
-        uint32 MatchmakerRating;
-        std::string TeamName;
-=======
         uint8 TeamId; // bgTeamId
->>>>>>> ca0c7ae5
 };
 
 #endif // TRINITY_ARENA_SCORE_H