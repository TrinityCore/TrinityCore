/*
 * Copyright (C) 2008-2014 TrinityCore <http://www.trinitycore.org/>
 *
 * This program is free software; you can redistribute it and/or modify it
 * under the terms of the GNU General Public License as published by the
 * Free Software Foundation; either version 2 of the License, or (at your
 * option) any later version.
 *
 * This program is distributed in the hope that it will be useful, but WITHOUT
 * ANY WARRANTY; without even the implied warranty of MERCHANTABILITY or
 * FITNESS FOR A PARTICULAR PURPOSE. See the GNU General Public License for
 * more details.
 *
 * You should have received a copy of the GNU General Public License along
 * with this program. If not, see <http://www.gnu.org/licenses/>.
 */

#ifndef TRINITY_ARENA_SCORE_H
#define TRINITY_ARENA_SCORE_H

#include "BattlegroundScore.h"
#include "SharedDefines.h"
#include "Player.h"
#include "ObjectAccessor.h"

struct ArenaScore : public BattlegroundScore
{
    friend class Arena;

    protected:
<<<<<<< HEAD
        ArenaScore(uint64 playerGuid, uint32 team) : BattlegroundScore(playerGuid, team), TeamId(team == ALLIANCE ? BG_TEAM_ALLIANCE : BG_TEAM_HORDE) { }
=======
        ArenaScore(ObjectGuid playerGuid, uint32 team) : BattlegroundScore(playerGuid), TeamId(team == ALLIANCE ? BG_TEAM_ALLIANCE : BG_TEAM_HORDE) { }
>>>>>>> 2d94e614

        void AppendToPacket(WorldPacket& data, ByteBuffer& content) final override
        {
            uint32 primaryTree = 0;
            if (Player* player = ObjectAccessor::FindPlayer(PlayerGuid))
                primaryTree = player->GetPrimaryTalentTree(player->GetActiveSpec());

            data.WriteBit(0);                   // Unk 1
            data.WriteBit(0);                   // Unk 2
            data.WriteBit(PlayerGuid[2]);
            data.WriteBit(/*!IsArena*/ 0);      // IsArena
            data.WriteBit(0);                   // Unk 4
            data.WriteBit(0);                   // Unk 5
            data.WriteBit(0);                   // Unk 6
            data.WriteBit(PlayerGuid[3]);
            data.WriteBit(PlayerGuid[0]);
            data.WriteBit(PlayerGuid[5]);
            data.WriteBit(PlayerGuid[1]);
            data.WriteBit(PlayerGuid[6]);
            data.WriteBit(TeamId);
            data.WriteBit(PlayerGuid[7]);

            content << uint32(HealingDone);     // healing done
            content << uint32(DamageDone);      // damage done

            content.WriteByteSeq(PlayerGuid[4]);
            content << uint32(KillingBlows);

            //if (unk5)
            //  content << int32(RatingChange); // RatingChange

            content.WriteByteSeq(PlayerGuid[5]);

            //if (unk 6)
            //    content << uint32();

            //if (unk 2)
            //    content << uint32();

            content.WriteByteSeq(PlayerGuid[1]);
            content.WriteByteSeq(PlayerGuid[6]);

            content << int32(primaryTree);

            BuildObjectivesBlock(data, content);

            data.WriteBit(PlayerGuid[4]);

            content.WriteByteSeq(PlayerGuid[0]);
            content.WriteByteSeq(PlayerGuid[3]);

            //if (unk 4)
            //    content << uint32() unk

            content.WriteByteSeq(PlayerGuid[7]);
            content.WriteByteSeq(PlayerGuid[2]);
        }

        void BuildObjectivesBlock(WorldPacket& data, ByteBuffer& /*content*/) final override
        {
            data.WriteBits(0, 24); // Objectives Count
        }

        // For Logging purpose
        std::string ToString() const override
        {
            std::ostringstream stream;
            stream << "Damage done: " << DamageDone << ", Healing done: " << HealingDone << ", Killing blows: " << KillingBlows;
            return stream.str();
        }

        uint8 TeamId; // BattlegroundTeamId
};

struct ArenaTeamScore
{
    friend class Arena;
    friend class Battleground;

    protected:
        ArenaTeamScore() : RatingChange(0), MatchmakerRating(0) { }

        virtual ~ArenaTeamScore() { }

        void Reset()
        {
            RatingChange = 0;
            MatchmakerRating = 0;
            TeamName.clear();
        }

        void Assign(int32 ratingChange, uint32 matchMakerRating, std::string const& teamName)
        {
            RatingChange = ratingChange;
            MatchmakerRating = matchMakerRating;
            TeamName = teamName;
        }

        void BuildRatingInfoBlock(WorldPacket& data)
        {
            uint32 ratingLost = std::abs(std::min(RatingChange, 0));
            uint32 ratingWon = std::max(RatingChange, 0);

            // should be old rating, new rating, and client will calculate rating change itself
            data << uint32(MatchmakerRating);
            data << uint32(ratingLost);
            data << uint32(ratingWon);
        }

        void BuildTeamInfoLengthBlock(WorldPacket& data)
        {
            data.WriteBits(TeamName.length(), 8);
        }

        void BuildTeamInfoBlock(WorldPacket& data)
        {
            data.WriteString(TeamName);
        }

        int32 RatingChange;
        uint32 MatchmakerRating;
        std::string TeamName;
};

#endif // TRINITY_ARENA_SCORE_H<|MERGE_RESOLUTION|>--- conflicted
+++ resolved
@@ -28,11 +28,7 @@
     friend class Arena;
 
     protected:
-<<<<<<< HEAD
-        ArenaScore(uint64 playerGuid, uint32 team) : BattlegroundScore(playerGuid, team), TeamId(team == ALLIANCE ? BG_TEAM_ALLIANCE : BG_TEAM_HORDE) { }
-=======
-        ArenaScore(ObjectGuid playerGuid, uint32 team) : BattlegroundScore(playerGuid), TeamId(team == ALLIANCE ? BG_TEAM_ALLIANCE : BG_TEAM_HORDE) { }
->>>>>>> 2d94e614
+        ArenaScore(ObjectGuid playerGuid, uint32 team) : BattlegroundScore(playerGuid, team), TeamId(team == ALLIANCE ? BG_TEAM_ALLIANCE : BG_TEAM_HORDE) { }
 
         void AppendToPacket(WorldPacket& data, ByteBuffer& content) final override
         {
