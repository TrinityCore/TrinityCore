/*
 * This file is part of the TrinityCore Project. See AUTHORS file for Copyright information
 *
 * This program is free software; you can redistribute it and/or modify it
 * under the terms of the GNU General Public License as published by the
 * Free Software Foundation; either version 2 of the License, or (at your
 * option) any later version.
 *
 * This program is distributed in the hope that it will be useful, but WITHOUT
 * ANY WARRANTY; without even the implied warranty of MERCHANTABILITY or
 * FITNESS FOR A PARTICULAR PURPOSE. See the GNU General Public License for
 * more details.
 *
 * You should have received a copy of the GNU General Public License along
 * with this program. If not, see <http://www.gnu.org/licenses/>.
 */

#include "Arena.h"
#include "ArenaTeamMgr.h"
<<<<<<< HEAD
#include "Log.h"
=======
#include "GuildMgr.h"
#include "Guild.h"
#include "Log.h"
#include "Map.h"
>>>>>>> 28d470c5
#include "ObjectAccessor.h"
#include "Player.h"
#include "World.h"
#include "WorldStatePackets.h"
#include "WorldSession.h"
#include "WorldStatePackets.h"

void ArenaScore::AppendToPacket(WorldPacket& data)
{
    data << uint64(PlayerGuid);

    data << uint32(KillingBlows);
    data << uint8(TeamId);
    data << uint32(DamageDone);
    data << uint32(HealingDone);

    BuildObjectivesBlock(data);
}

void ArenaScore::BuildObjectivesBlock(WorldPacket& data)
{
    data << uint32(0); // Objectives Count
}

void ArenaTeamScore::BuildRatingInfoBlock(WorldPacket& data)
{
    uint32 ratingLost = std::abs(std::min(RatingChange, 0));
    uint32 ratingWon = std::max(RatingChange, 0);

    // should be old rating, new rating, and client will calculate rating change itself
    data << uint32(ratingLost);
    data << uint32(ratingWon);
    data << uint32(MatchmakerRating);
}

void ArenaTeamScore::BuildTeamInfoBlock(WorldPacket& data)
{
    data << TeamName;
}

Arena::Arena(BattlegroundTemplate const* battlegroundTemplate) : Battleground(battlegroundTemplate)
{
    StartDelayTimes[BG_STARTING_EVENT_FIRST]  = BG_START_DELAY_1M;
    StartDelayTimes[BG_STARTING_EVENT_SECOND] = BG_START_DELAY_30S;
    StartDelayTimes[BG_STARTING_EVENT_THIRD]  = BG_START_DELAY_15S;
    StartDelayTimes[BG_STARTING_EVENT_FOURTH] = BG_START_DELAY_NONE;

    StartMessageIds[BG_STARTING_EVENT_FIRST]  = ARENA_TEXT_START_ONE_MINUTE;
    StartMessageIds[BG_STARTING_EVENT_SECOND] = ARENA_TEXT_START_THIRTY_SECONDS;
    StartMessageIds[BG_STARTING_EVENT_THIRD]  = ARENA_TEXT_START_FIFTEEN_SECONDS;
    StartMessageIds[BG_STARTING_EVENT_FOURTH] = ARENA_TEXT_START_BATTLE_HAS_BEGUN;
}

void Arena::AddPlayer(Player* player)
{
    Battleground::AddPlayer(player);
<<<<<<< HEAD
    PlayerScores[player->GetGUID().GetCounter()] = new ArenaScore(player->GetGUID(), player->GetBGTeam());
=======
    PlayerScores[player->GetGUID()] = new ArenaScore(player->GetGUID(), player->GetBGTeam());
>>>>>>> 28d470c5

    if (player->GetBGTeam() == ALLIANCE)        // gold
    {
        if (player->GetTeam() == HORDE)
            player->CastSpell(player, SPELL_HORDE_GOLD_FLAG, true);
        else
            player->CastSpell(player, SPELL_ALLIANCE_GOLD_FLAG, true);
    }
    else                                        // green
    {
        if (player->GetTeam() == HORDE)
            player->CastSpell(player, SPELL_HORDE_GREEN_FLAG, true);
        else
            player->CastSpell(player, SPELL_ALLIANCE_GREEN_FLAG, true);
    }

    UpdateArenaWorldState();
}

void Arena::RemovePlayer(Player* /*player*/, ObjectGuid /*guid*/, uint32 /*team*/)
{
    if (GetStatus() == STATUS_WAIT_LEAVE)
        return;

    UpdateArenaWorldState();
    CheckWinConditions();
}

void Arena::FillInitialWorldStates(WorldPackets::WorldState::InitWorldStates& packet)
{
<<<<<<< HEAD
    packet.Worldstates.emplace_back(ARENA_WORLD_STATE_ALIVE_PLAYERS_GREEN, GetAlivePlayersCountByTeam(HORDE));
    packet.Worldstates.emplace_back(ARENA_WORLD_STATE_ALIVE_PLAYERS_GOLD, GetAlivePlayersCountByTeam(ALLIANCE));
=======
    packet.Worldstates.emplace_back(uint32(ARENA_WORLD_STATE_ALIVE_PLAYERS_GREEN), int32(GetAlivePlayersCountByTeam(HORDE)));
    packet.Worldstates.emplace_back(uint32(ARENA_WORLD_STATE_ALIVE_PLAYERS_GOLD), int32(GetAlivePlayersCountByTeam(ALLIANCE)));
>>>>>>> 28d470c5
}

void Arena::UpdateArenaWorldState()
{
    UpdateWorldState(ARENA_WORLD_STATE_ALIVE_PLAYERS_GREEN, GetAlivePlayersCountByTeam(HORDE));
    UpdateWorldState(ARENA_WORLD_STATE_ALIVE_PLAYERS_GOLD, GetAlivePlayersCountByTeam(ALLIANCE));
}

void Arena::HandleKillPlayer(Player* player, Player* killer)
{
    if (GetStatus() != STATUS_IN_PROGRESS)
        return;

    Battleground::HandleKillPlayer(player, killer);

    UpdateArenaWorldState();
    CheckWinConditions();
}

void Arena::BuildPvPLogDataPacket(WorldPackets::Battleground::PVPMatchStatistics& pvpLogData) const
{
    Battleground::BuildPvPLogDataPacket(pvpLogData);

    if (isRated())
    {
        pvpLogData.Ratings = boost::in_place();

        for (uint8 i = 0; i < BG_TEAMS_COUNT; ++i)
        {
            pvpLogData.Ratings->Postmatch[i] = _arenaTeamScores[i].PostMatchRating;
            pvpLogData.Ratings->Prematch[i] = _arenaTeamScores[i].PreMatchRating;
            pvpLogData.Ratings->PrematchMMR[i] = _arenaTeamScores[i].PreMatchMMR;
        }
    }
}

void Arena::RemovePlayerAtLeave(ObjectGuid guid, bool transport, bool sendPacket)
{
    if (isRated() && GetStatus() == STATUS_IN_PROGRESS)
    {
        BattlegroundPlayerMap::const_iterator itr = m_Players.find(guid);
        if (itr != m_Players.end()) // check if the player was a participant of the match, or only entered through gm command (appear)
        {
            // if the player was a match participant, calculate rating
            uint32 team = itr->second.Team;

            ArenaTeam* winnerArenaTeam = sArenaTeamMgr->GetArenaTeamById(GetArenaTeamIdForTeam(GetOtherTeam(team)));
            ArenaTeam* loserArenaTeam = sArenaTeamMgr->GetArenaTeamById(GetArenaTeamIdForTeam(team));

            // left a rated match while the encounter was in progress, consider as loser
            if (winnerArenaTeam && loserArenaTeam && winnerArenaTeam != loserArenaTeam)
            {
                if (Player* player = _GetPlayer(itr->first, itr->second.OfflineRemoveTime != 0, "Arena::RemovePlayerAtLeave"))
                    loserArenaTeam->MemberLost(player, GetArenaMatchmakerRating(GetOtherTeam(team)));
                else
                    loserArenaTeam->OfflineMemberLost(guid, GetArenaMatchmakerRating(GetOtherTeam(team)));
            }
        }
    }

    // remove player
    Battleground::RemovePlayerAtLeave(guid, transport, sendPacket);
}

void Arena::CheckWinConditions()
{
    if (!GetAlivePlayersCountByTeam(ALLIANCE) && GetPlayersCountByTeam(HORDE))
        EndBattleground(HORDE);
    else if (GetPlayersCountByTeam(ALLIANCE) && !GetAlivePlayersCountByTeam(HORDE))
        EndBattleground(ALLIANCE);
}

void Arena::EndBattleground(uint32 winner)
{
    // arena rating calculation
    if (isRated())
    {
        uint32 loserTeamRating        = 0;
        uint32 loserMatchmakerRating  = 0;
        int32  loserChange            = 0;
        int32  loserMatchmakerChange  = 0;
        uint32 winnerTeamRating       = 0;
        uint32 winnerMatchmakerRating = 0;
        int32  winnerChange           = 0;
        int32  winnerMatchmakerChange = 0;
        bool   guildAwarded           = false;

        // In case of arena draw, follow this logic:
        // winnerArenaTeam => ALLIANCE, loserArenaTeam => HORDE
        ArenaTeam* winnerArenaTeam = sArenaTeamMgr->GetArenaTeamById(GetArenaTeamIdForTeam(winner == 0 ? uint32(ALLIANCE) : winner));
        ArenaTeam* loserArenaTeam = sArenaTeamMgr->GetArenaTeamById(GetArenaTeamIdForTeam(winner == 0 ? uint32(HORDE) : GetOtherTeam(winner)));

        if (winnerArenaTeam && loserArenaTeam && winnerArenaTeam != loserArenaTeam)
        {
            // In case of arena draw, follow this logic:
            // winnerMatchmakerRating => ALLIANCE, loserMatchmakerRating => HORDE
            loserTeamRating = loserArenaTeam->GetRating();
            loserMatchmakerRating = GetArenaMatchmakerRating(winner == 0 ? uint32(HORDE) : GetOtherTeam(winner));
            winnerTeamRating = winnerArenaTeam->GetRating();
            winnerMatchmakerRating = GetArenaMatchmakerRating(winner == 0 ? uint32(ALLIANCE) : winner);

            if (winner != 0)
            {
                winnerMatchmakerChange = winnerArenaTeam->WonAgainst(winnerMatchmakerRating, loserMatchmakerRating, winnerChange);
                loserMatchmakerChange = loserArenaTeam->LostAgainst(loserMatchmakerRating, winnerMatchmakerRating, loserChange);

                TC_LOG_DEBUG("bg.arena", "match Type: %u --- Winner: old rating: %u, rating gain: %d, old MMR: %u, MMR gain: %d --- Loser: old rating: %u, rating loss: %d, old MMR: %u, MMR loss: %d ---",
                    GetArenaType(), winnerTeamRating, winnerChange, winnerMatchmakerRating, winnerMatchmakerChange,
                    loserTeamRating, loserChange, loserMatchmakerRating, loserMatchmakerChange);

                SetArenaMatchmakerRating(winner, winnerMatchmakerRating + winnerMatchmakerChange);
                SetArenaMatchmakerRating(GetOtherTeam(winner), loserMatchmakerRating + loserMatchmakerChange);

                // bg team that the client expects is different to TeamId
                // alliance 1, horde 0
                uint8 winnerTeam = winner == ALLIANCE ? PVP_TEAM_ALLIANCE : PVP_TEAM_HORDE;
                uint8 loserTeam = winner == ALLIANCE ? PVP_TEAM_HORDE : PVP_TEAM_ALLIANCE;

                _arenaTeamScores[winnerTeam].Assign(winnerTeamRating, winnerTeamRating + winnerChange, winnerMatchmakerRating, GetArenaMatchmakerRating(winner));
                _arenaTeamScores[loserTeam].Assign(loserTeamRating, loserTeamRating + loserChange, loserMatchmakerRating, GetArenaMatchmakerRating(GetOtherTeam(winner)));

                TC_LOG_DEBUG("bg.arena", "Arena match Type: %u for Team1Id: %u - Team2Id: %u ended. WinnerTeamId: %u. Winner rating: +%d, Loser rating: %d",
                    GetArenaType(), GetArenaTeamIdByIndex(TEAM_ALLIANCE), GetArenaTeamIdByIndex(TEAM_HORDE), winnerArenaTeam->GetId(), winnerChange, loserChange);

                if (sWorld->getBoolConfig(CONFIG_ARENA_LOG_EXTENDED_INFO))
                    for (auto const& score : PlayerScores)
<<<<<<< HEAD
                        if (Player* player = ObjectAccessor::FindConnectedPlayer(ObjectGuid(HighGuid::Player, score.first)))
=======
                        if (Player* player = ObjectAccessor::FindConnectedPlayer(score.first))
>>>>>>> 28d470c5
                        {
                            TC_LOG_DEBUG("bg.arena", "Statistics match Type: %u for %s (%s, Team: %d, IP: %s): %s",
                                GetArenaType(), player->GetName().c_str(), score.first.ToString().c_str(), player->GetArenaTeamId(GetArenaType() == 5 ? 2 : GetArenaType() == 3),
                                player->GetSession()->GetRemoteAddress().c_str(), score.second->ToString().c_str());
                        }
            }
            // Deduct 16 points from each teams arena-rating if there are no winners after 45+2 minutes
            else
            {
<<<<<<< HEAD
                _arenaTeamScores[PVP_TEAM_ALLIANCE].Assign(ARENA_TIMELIMIT_POINTS_LOSS, winnerMatchmakerRating, winnerArenaTeam->GetName());
                _arenaTeamScores[PVP_TEAM_HORDE].Assign(ARENA_TIMELIMIT_POINTS_LOSS, loserMatchmakerRating, loserArenaTeam->GetName());
=======
                _arenaTeamScores[BG_TEAM_ALLIANCE].Assign(winnerTeamRating, winnerTeamRating + ARENA_TIMELIMIT_POINTS_LOSS, winnerMatchmakerRating, GetArenaMatchmakerRating(ALLIANCE));
                _arenaTeamScores[BG_TEAM_HORDE].Assign(loserTeamRating, loserTeamRating + ARENA_TIMELIMIT_POINTS_LOSS, loserMatchmakerRating, GetArenaMatchmakerRating(HORDE));
>>>>>>> 28d470c5

                winnerArenaTeam->FinishGame(ARENA_TIMELIMIT_POINTS_LOSS);
                loserArenaTeam->FinishGame(ARENA_TIMELIMIT_POINTS_LOSS);
            }

            uint8 aliveWinners = GetAlivePlayersCountByTeam(winner);

            for (auto const& i : GetPlayers())
            {
                uint32 team = i.second.Team;

                if (i.second.OfflineRemoveTime)
                {
                    // if rated arena match - make member lost!
                    if (team == winner)
                        winnerArenaTeam->OfflineMemberLost(i.first, loserMatchmakerRating, winnerMatchmakerChange);
                    else
                    {
                        if (winner == 0)
                            winnerArenaTeam->OfflineMemberLost(i.first, loserMatchmakerRating, winnerMatchmakerChange);

                        loserArenaTeam->OfflineMemberLost(i.first, winnerMatchmakerRating, loserMatchmakerChange);
                    }
                    continue;
                }

                Player* player = _GetPlayer(i.first, i.second.OfflineRemoveTime != 0, "Arena::EndBattleground");
                if (!player)
                    continue;

                // per player calculation
                if (team == winner)
                {
                    // update achievement BEFORE personal rating update
                    uint32 rating = player->GetArenaPersonalRating(winnerArenaTeam->GetSlot());
                    player->UpdateCriteria(CRITERIA_TYPE_WIN_RATED_ARENA, rating ? rating : 1);
                    player->UpdateCriteria(CRITERIA_TYPE_WIN_ARENA, GetMapId());

                    // Last standing - Rated 5v5 arena & be solely alive player
                    if (GetArenaType() == ARENA_TYPE_5v5 && aliveWinners == 1 && player->IsAlive())
                        player->CastSpell(player, SPELL_LAST_MAN_STANDING, true);

                    if (!guildAwarded)
                    {
                        guildAwarded = true;
                        if (ObjectGuid::LowType guildId = GetBgMap()->GetOwnerGuildId(player->GetBGTeam()))
                            if (Guild* guild = sGuildMgr->GetGuildById(guildId))
                                guild->UpdateCriteria(CRITERIA_TYPE_WIN_RATED_ARENA, std::max<uint32>(winnerArenaTeam->GetRating(), 1), 0, 0, nullptr, player);
                    }

                    winnerArenaTeam->MemberWon(player, loserMatchmakerRating, winnerMatchmakerChange);
                }
                else
                {
                    if (winner == 0)
                        winnerArenaTeam->MemberLost(player, loserMatchmakerRating, winnerMatchmakerChange);

                    loserArenaTeam->MemberLost(player, winnerMatchmakerRating, loserMatchmakerChange);

                    // Arena lost => reset the win_rated_arena having the "no_lose" condition
<<<<<<< HEAD
                    player->ResetAchievementCriteria(ACHIEVEMENT_CRITERIA_CONDITION_NO_LOSE, 0);
=======
                    player->ResetCriteria(CRITERIA_CONDITION_NO_LOSE, 0);
>>>>>>> 28d470c5
                }
            }

            // update previous opponents for arena queue
            winnerArenaTeam->SetPreviousOpponents(loserArenaTeam->GetId());
            loserArenaTeam->SetPreviousOpponents(winnerArenaTeam->GetId());

            // save the stat changes
            winnerArenaTeam->SaveToDB();
            loserArenaTeam->SaveToDB();
            // send updated arena team stats to players
            // this way all arena team members will get notified, not only the ones who participated in this match
            winnerArenaTeam->NotifyStatsChanged();
            loserArenaTeam->NotifyStatsChanged();
        }
    }

    // end battleground
    Battleground::EndBattleground(winner);
}<|MERGE_RESOLUTION|>--- conflicted
+++ resolved
@@ -17,53 +17,15 @@
 
 #include "Arena.h"
 #include "ArenaTeamMgr.h"
-<<<<<<< HEAD
-#include "Log.h"
-=======
 #include "GuildMgr.h"
 #include "Guild.h"
 #include "Log.h"
 #include "Map.h"
->>>>>>> 28d470c5
 #include "ObjectAccessor.h"
 #include "Player.h"
 #include "World.h"
 #include "WorldStatePackets.h"
 #include "WorldSession.h"
-#include "WorldStatePackets.h"
-
-void ArenaScore::AppendToPacket(WorldPacket& data)
-{
-    data << uint64(PlayerGuid);
-
-    data << uint32(KillingBlows);
-    data << uint8(TeamId);
-    data << uint32(DamageDone);
-    data << uint32(HealingDone);
-
-    BuildObjectivesBlock(data);
-}
-
-void ArenaScore::BuildObjectivesBlock(WorldPacket& data)
-{
-    data << uint32(0); // Objectives Count
-}
-
-void ArenaTeamScore::BuildRatingInfoBlock(WorldPacket& data)
-{
-    uint32 ratingLost = std::abs(std::min(RatingChange, 0));
-    uint32 ratingWon = std::max(RatingChange, 0);
-
-    // should be old rating, new rating, and client will calculate rating change itself
-    data << uint32(ratingLost);
-    data << uint32(ratingWon);
-    data << uint32(MatchmakerRating);
-}
-
-void ArenaTeamScore::BuildTeamInfoBlock(WorldPacket& data)
-{
-    data << TeamName;
-}
 
 Arena::Arena(BattlegroundTemplate const* battlegroundTemplate) : Battleground(battlegroundTemplate)
 {
@@ -81,11 +43,7 @@
 void Arena::AddPlayer(Player* player)
 {
     Battleground::AddPlayer(player);
-<<<<<<< HEAD
-    PlayerScores[player->GetGUID().GetCounter()] = new ArenaScore(player->GetGUID(), player->GetBGTeam());
-=======
     PlayerScores[player->GetGUID()] = new ArenaScore(player->GetGUID(), player->GetBGTeam());
->>>>>>> 28d470c5
 
     if (player->GetBGTeam() == ALLIANCE)        // gold
     {
@@ -116,13 +74,8 @@
 
 void Arena::FillInitialWorldStates(WorldPackets::WorldState::InitWorldStates& packet)
 {
-<<<<<<< HEAD
-    packet.Worldstates.emplace_back(ARENA_WORLD_STATE_ALIVE_PLAYERS_GREEN, GetAlivePlayersCountByTeam(HORDE));
-    packet.Worldstates.emplace_back(ARENA_WORLD_STATE_ALIVE_PLAYERS_GOLD, GetAlivePlayersCountByTeam(ALLIANCE));
-=======
     packet.Worldstates.emplace_back(uint32(ARENA_WORLD_STATE_ALIVE_PLAYERS_GREEN), int32(GetAlivePlayersCountByTeam(HORDE)));
     packet.Worldstates.emplace_back(uint32(ARENA_WORLD_STATE_ALIVE_PLAYERS_GOLD), int32(GetAlivePlayersCountByTeam(ALLIANCE)));
->>>>>>> 28d470c5
 }
 
 void Arena::UpdateArenaWorldState()
@@ -238,8 +191,8 @@
 
                 // bg team that the client expects is different to TeamId
                 // alliance 1, horde 0
-                uint8 winnerTeam = winner == ALLIANCE ? PVP_TEAM_ALLIANCE : PVP_TEAM_HORDE;
-                uint8 loserTeam = winner == ALLIANCE ? PVP_TEAM_HORDE : PVP_TEAM_ALLIANCE;
+                uint8 winnerTeam = winner == ALLIANCE ? BG_TEAM_ALLIANCE : BG_TEAM_HORDE;
+                uint8 loserTeam = winner == ALLIANCE ? BG_TEAM_HORDE : BG_TEAM_ALLIANCE;
 
                 _arenaTeamScores[winnerTeam].Assign(winnerTeamRating, winnerTeamRating + winnerChange, winnerMatchmakerRating, GetArenaMatchmakerRating(winner));
                 _arenaTeamScores[loserTeam].Assign(loserTeamRating, loserTeamRating + loserChange, loserMatchmakerRating, GetArenaMatchmakerRating(GetOtherTeam(winner)));
@@ -249,11 +202,7 @@
 
                 if (sWorld->getBoolConfig(CONFIG_ARENA_LOG_EXTENDED_INFO))
                     for (auto const& score : PlayerScores)
-<<<<<<< HEAD
-                        if (Player* player = ObjectAccessor::FindConnectedPlayer(ObjectGuid(HighGuid::Player, score.first)))
-=======
                         if (Player* player = ObjectAccessor::FindConnectedPlayer(score.first))
->>>>>>> 28d470c5
                         {
                             TC_LOG_DEBUG("bg.arena", "Statistics match Type: %u for %s (%s, Team: %d, IP: %s): %s",
                                 GetArenaType(), player->GetName().c_str(), score.first.ToString().c_str(), player->GetArenaTeamId(GetArenaType() == 5 ? 2 : GetArenaType() == 3),
@@ -263,13 +212,8 @@
             // Deduct 16 points from each teams arena-rating if there are no winners after 45+2 minutes
             else
             {
-<<<<<<< HEAD
-                _arenaTeamScores[PVP_TEAM_ALLIANCE].Assign(ARENA_TIMELIMIT_POINTS_LOSS, winnerMatchmakerRating, winnerArenaTeam->GetName());
-                _arenaTeamScores[PVP_TEAM_HORDE].Assign(ARENA_TIMELIMIT_POINTS_LOSS, loserMatchmakerRating, loserArenaTeam->GetName());
-=======
                 _arenaTeamScores[BG_TEAM_ALLIANCE].Assign(winnerTeamRating, winnerTeamRating + ARENA_TIMELIMIT_POINTS_LOSS, winnerMatchmakerRating, GetArenaMatchmakerRating(ALLIANCE));
                 _arenaTeamScores[BG_TEAM_HORDE].Assign(loserTeamRating, loserTeamRating + ARENA_TIMELIMIT_POINTS_LOSS, loserMatchmakerRating, GetArenaMatchmakerRating(HORDE));
->>>>>>> 28d470c5
 
                 winnerArenaTeam->FinishGame(ARENA_TIMELIMIT_POINTS_LOSS);
                 loserArenaTeam->FinishGame(ARENA_TIMELIMIT_POINTS_LOSS);
@@ -330,17 +274,9 @@
                     loserArenaTeam->MemberLost(player, winnerMatchmakerRating, loserMatchmakerChange);
 
                     // Arena lost => reset the win_rated_arena having the "no_lose" condition
-<<<<<<< HEAD
-                    player->ResetAchievementCriteria(ACHIEVEMENT_CRITERIA_CONDITION_NO_LOSE, 0);
-=======
                     player->ResetCriteria(CRITERIA_CONDITION_NO_LOSE, 0);
->>>>>>> 28d470c5
                 }
             }
-
-            // update previous opponents for arena queue
-            winnerArenaTeam->SetPreviousOpponents(loserArenaTeam->GetId());
-            loserArenaTeam->SetPreviousOpponents(winnerArenaTeam->GetId());
 
             // save the stat changes
             winnerArenaTeam->SaveToDB();
