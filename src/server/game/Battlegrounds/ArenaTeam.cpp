--- conflicted
+++ resolved
@@ -462,10 +462,9 @@
     else
         PersonalRating += mod;
 
-<<<<<<< HEAD
-    if (plr)
+    if (player)
         {
-        plr->UpdateAchievementCriteria(ACHIEVEMENT_CRITERIA_TYPE_HIGHEST_PERSONAL_RATING, PersonalRating, slot);
+        player->UpdateAchievementCriteria(ACHIEVEMENT_CRITERIA_TYPE_HIGHEST_PERSONAL_RATING, PersonalRating, slot);
             // Achievements
             switch (slot)
             {
@@ -474,22 +473,22 @@
                     if (PersonalRating > 2200)
                     {
                         AchievementEntry const *youandme4 = GetAchievementStore()->LookupEntry(1159);
-							plr->GetAchievementMgr().CompletedAchievement(youandme4);
+							player->GetAchievementMgr().CompletedAchievement(youandme4);
                     } else
                     if (PersonalRating > 2000)
                     {
                         AchievementEntry const *youandme3 = GetAchievementStore()->LookupEntry(401);
-							plr->GetAchievementMgr().CompletedAchievement(youandme3);
+							player->GetAchievementMgr().CompletedAchievement(youandme3);
                     } else
                     if (PersonalRating > 1750)
                     {
                         AchievementEntry const *youandme2 = GetAchievementStore()->LookupEntry(400);
-							plr->GetAchievementMgr().CompletedAchievement(youandme2);
+							player->GetAchievementMgr().CompletedAchievement(youandme2);
                     } else
                     if (PersonalRating > 1550)
                     {
                         AchievementEntry const *youandme1 = GetAchievementStore()->LookupEntry(399); 
-	    						plr->GetAchievementMgr().CompletedAchievement(youandme1);
+	    						player->GetAchievementMgr().CompletedAchievement(youandme1);
                     }
                 break;
                 // 3x3
@@ -497,22 +496,22 @@
                     if (PersonalRating > 2200)
                     {
                         AchievementEntry const *trio4 = GetAchievementStore()->LookupEntry(1160);
-							plr->GetAchievementMgr().CompletedAchievement(trio4);
+							player->GetAchievementMgr().CompletedAchievement(trio4);
                     } else
                     if (PersonalRating > 2000)
                     {
                         AchievementEntry const *trio3 = GetAchievementStore()->LookupEntry(405);
-							plr->GetAchievementMgr().CompletedAchievement(trio3);
+							player->GetAchievementMgr().CompletedAchievement(trio3);
                     } else
                     if (PersonalRating > 1750)
                     {
                         AchievementEntry const *trio2 = GetAchievementStore()->LookupEntry(403);
-							plr->GetAchievementMgr().CompletedAchievement(trio2);
+							player->GetAchievementMgr().CompletedAchievement(trio2);
                     } else
                     if (PersonalRating > 1550)
                     {
                         AchievementEntry const *trio1 = GetAchievementStore()->LookupEntry(402);
-							plr->GetAchievementMgr().CompletedAchievement(trio1);
+							player->GetAchievementMgr().CompletedAchievement(trio1);
                     } 
                 break;
                 // 5x5
@@ -520,34 +519,27 @@
                     if (PersonalRating > 2200)
                     {
                         AchievementEntry const *bigfive4 = GetAchievementStore()->LookupEntry(1161);
-							plr->GetAchievementMgr().CompletedAchievement(bigfive4);
+							player->GetAchievementMgr().CompletedAchievement(bigfive4);
                     } else
                     if (PersonalRating > 2000)
                     {
                         AchievementEntry const *bigfive3 = GetAchievementStore()->LookupEntry(404);
-							plr->GetAchievementMgr().CompletedAchievement(bigfive3);
+							player->GetAchievementMgr().CompletedAchievement(bigfive3);
                     } else
                     if (PersonalRating > 1750)
                     {
                         AchievementEntry const *bigfive2 = GetAchievementStore()->LookupEntry(407);
-							plr->GetAchievementMgr().CompletedAchievement(bigfive2);
+							player->GetAchievementMgr().CompletedAchievement(bigfive2);
                     } else
                     if (PersonalRating > 1550)
                     {
                         AchievementEntry const *bigfive1 = GetAchievementStore()->LookupEntry(406);
-							plr->GetAchievementMgr().CompletedAchievement(bigfive1);
+							player->GetAchievementMgr().CompletedAchievement(bigfive1);
                     }
                 break;
                 default: break;
             }
         } 
-=======
-    if (player)
-    {
-        player->SetArenaTeamInfoField(slot, ARENA_TEAM_PERSONAL_RATING, PersonalRating);
-        player->UpdateAchievementCriteria(ACHIEVEMENT_CRITERIA_TYPE_HIGHEST_PERSONAL_RATING, PersonalRating, slot);
-    }
->>>>>>> c2a2a4f7
 }
 
 void ArenaTeamMember::ModifyMatchmakerRating(int32 mod, uint32 /*slot*/)
