--- conflicted
+++ resolved
@@ -417,13 +417,7 @@
         void SetArenaTeamIdForTeam(uint32 Team, uint32 ArenaTeamId) { m_ArenaTeamIds[GetTeamIndexByTeamId(Team)] = ArenaTeamId; }
         uint32 GetArenaTeamIdForTeam(uint32 Team) const             { return m_ArenaTeamIds[GetTeamIndexByTeamId(Team)]; }
         uint32 GetArenaTeamIdByIndex(uint32 index) const { return m_ArenaTeamIds[index]; }
-<<<<<<< HEAD
-        void SetArenaTeamRatingChangeForTeam(uint32 Team, int32 RatingChange) { m_ArenaTeamRatingChanges[GetTeamIndexByTeamId(Team)] = RatingChange; }
-        int32 GetArenaTeamRatingChangeForTeam(uint32 Team) const    { return m_ArenaTeamRatingChanges[GetTeamIndexByTeamId(Team)]; }
-        int32 GetArenaTeamRatingChangeByIndex(uint32 index) const   { return m_ArenaTeamRatingChanges[index]; }
         void SetArenaStartMatchmakerRating(uint32 Team, uint32 MMR){ m_ArenaTeamStartMMR[GetTeamIndexByTeamId(Team)] = MMR; }
-=======
->>>>>>> abb16a52
         void SetArenaMatchmakerRating(uint32 Team, uint32 MMR){ m_ArenaTeamMMR[GetTeamIndexByTeamId(Team)] = MMR; }
         uint32 GetArenaStartMatchmakerRating(uint32 Team) const          { return m_ArenaTeamStartMMR[GetTeamIndexByTeamId(Team)]; }
         uint32 GetArenaMatchmakerRating(uint32 Team) const          { return m_ArenaTeamMMR[GetTeamIndexByTeamId(Team)]; }
@@ -618,11 +612,7 @@
         // Arena team ids by team
         uint32 m_ArenaTeamIds[BG_TEAMS_COUNT];
 
-<<<<<<< HEAD
-        int32 m_ArenaTeamRatingChanges[BG_TEAMS_COUNT];
         uint32 m_ArenaTeamStartMMR[BG_TEAMS_COUNT];
-=======
->>>>>>> abb16a52
         uint32 m_ArenaTeamMMR[BG_TEAMS_COUNT];
 
         struct ArenaTeamScore
