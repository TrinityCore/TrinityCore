/*
 * Copyright (C) 2008-2011 TrinityCore <http://www.trinitycore.org/>
 * Copyright (C) 2005-2009 MaNGOS <http://getmangos.com/>
 *
 * This program is free software; you can redistribute it and/or modify it
 * under the terms of the GNU General Public License as published by the
 * Free Software Foundation; either version 2 of the License, or (at your
 * option) any later version.
 *
 * This program is distributed in the hope that it will be useful, but WITHOUT
 * ANY WARRANTY; without even the implied warranty of MERCHANTABILITY or
 * FITNESS FOR A PARTICULAR PURPOSE. See the GNU General Public License for
 * more details.
 *
 * You should have received a copy of the GNU General Public License along
 * with this program. If not, see <http://www.gnu.org/licenses/>.
 */

#ifndef __BATTLEGROUND_H
#define __BATTLEGROUND_H

#include "Common.h"
#include "SharedDefines.h"
#include "DBCEnums.h"

class Creature;
class GameObject;
class Group;
class Player;
class WorldPacket;
class BattlegroundMap;

struct PvPDifficultyEntry;
struct WorldSafeLocsEntry;

enum BattlegroundSounds
{
    SOUND_HORDE_WINS                = 8454,
    SOUND_ALLIANCE_WINS             = 8455,
    SOUND_BG_START                  = 3439,
    SOUND_BG_START_L70ETC           = 11803,
};

enum BattlegroundQuests
{
    SPELL_WS_QUEST_REWARD           = 43483,
    SPELL_AB_QUEST_REWARD           = 43484,
    SPELL_AV_QUEST_REWARD           = 43475,
    SPELL_AV_QUEST_KILLED_BOSS      = 23658,
    SPELL_EY_QUEST_REWARD           = 43477,
    SPELL_SA_QUEST_REWARD           = 61213,
    SPELL_AB_QUEST_REWARD_4_BASES   = 24061,
    SPELL_AB_QUEST_REWARD_5_BASES   = 24064
};

enum BattlegroundMarks
{
    SPELL_WS_MARK_LOSER             = 24950,
    SPELL_WS_MARK_WINNER            = 24951,
    SPELL_AB_MARK_LOSER             = 24952,
    SPELL_AB_MARK_WINNER            = 24953,
    SPELL_AV_MARK_LOSER             = 24954,
    SPELL_AV_MARK_WINNER            = 24955,
    SPELL_SA_MARK_WINNER            = 61160,
    SPELL_SA_MARK_LOSER             = 61159,
    ITEM_AV_MARK_OF_HONOR           = 20560,
    ITEM_WS_MARK_OF_HONOR           = 20558,
    ITEM_AB_MARK_OF_HONOR           = 20559,
    ITEM_EY_MARK_OF_HONOR           = 29024,
    ITEM_SA_MARK_OF_HONOR           = 42425
};

enum BattlegroundMarksCount
{
    ITEM_WINNER_COUNT               = 3,
    ITEM_LOSER_COUNT                = 1
};

enum BattlegroundCreatures
{
    BG_CREATURE_ENTRY_A_SPIRITGUIDE      = 13116,           // alliance
    BG_CREATURE_ENTRY_H_SPIRITGUIDE      = 13117,           // horde
};

enum BattlegroundSpells
{
    SPELL_WAITING_FOR_RESURRECT     = 2584,                 // Waiting to Resurrect
    SPELL_SPIRIT_HEAL_CHANNEL       = 22011,                // Spirit Heal Channel
    SPELL_SPIRIT_HEAL               = 22012,                // Spirit Heal
    SPELL_RESURRECTION_VISUAL       = 24171,                // Resurrection Impact Visual
    SPELL_ARENA_PREPARATION         = 32727,                // use this one, 32728 not correct
    SPELL_ALLIANCE_GOLD_FLAG        = 32724,
    SPELL_ALLIANCE_GREEN_FLAG       = 32725,
    SPELL_HORDE_GOLD_FLAG           = 35774,
    SPELL_HORDE_GREEN_FLAG          = 35775,
    SPELL_PREPARATION               = 44521,                // Preparation
    SPELL_SPIRIT_HEAL_MANA          = 44535,                // Spirit Heal
    SPELL_RECENTLY_DROPPED_FLAG     = 42792,                // Recently Dropped Flag
    SPELL_AURA_PLAYER_INACTIVE      = 43681,                // Inactive
    SPELL_HONORABLE_DEFENDER_25Y    = 68652,                // +50% honor when standing at a capture point that you control, 25yards radius (added in 3.2)
    SPELL_HONORABLE_DEFENDER_60Y    = 66157                 // +50% honor when standing at a capture point that you control, 60yards radius (added in 3.2), probably for 40+ player battlegrounds
};

enum BattlegroundTimeIntervals
{
    RESURRECTION_INTERVAL           = 30000,                // ms
    //REMIND_INTERVAL                 = 10000,                // ms
    INVITATION_REMIND_TIME          = 20000,                // ms
    INVITE_ACCEPT_WAIT_TIME         = 40000,                // ms
    TIME_TO_AUTOREMOVE              = 120000,               // ms
    MAX_OFFLINE_TIME                = 300,                  // secs
    RESPAWN_ONE_DAY                 = 86400,                // secs
    RESPAWN_IMMEDIATELY             = 0,                    // secs
    BUFF_RESPAWN_TIME               = 180,                  // secs
};

enum BattlegroundStartTimeIntervals
{
    BG_START_DELAY_2M               = 120000,               // ms (2 minutes)
    BG_START_DELAY_1M               = 60000,                // ms (1 minute)
    BG_START_DELAY_30S              = 30000,                // ms (30 seconds)
    BG_START_DELAY_15S              = 15000,                // ms (15 seconds) Used only in arena
    BG_START_DELAY_NONE             = 0,                    // ms
};

enum BattlegroundBuffObjects
{
    BG_OBJECTID_SPEEDBUFF_ENTRY     = 179871,
    BG_OBJECTID_REGENBUFF_ENTRY     = 179904,
    BG_OBJECTID_BERSERKERBUFF_ENTRY = 179905
};

enum BattlegroundRandomRewards
{
    BG_REWARD_WINNER_HONOR_FIRST    = 30,
    BG_REWARD_WINNER_ARENA_FIRST    = 25,
    BG_REWARD_WINNER_HONOR_LAST     = 15,
    BG_REWARD_WINNER_ARENA_LAST     = 0,
    BG_REWARD_LOSER_HONOR_FIRST    = 5,
    BG_REWARD_LOSER_HONOR_LAST     = 5
};

const uint32 Buff_Entries[3] = { BG_OBJECTID_SPEEDBUFF_ENTRY, BG_OBJECTID_REGENBUFF_ENTRY, BG_OBJECTID_BERSERKERBUFF_ENTRY };

enum BattlegroundStatus
{
    STATUS_NONE         = 0,                                // first status, should mean bg is not instance
    STATUS_WAIT_QUEUE   = 1,                                // means bg is empty and waiting for queue
    STATUS_WAIT_JOIN    = 2,                                // this means, that BG has already started and it is waiting for more players
    STATUS_IN_PROGRESS  = 3,                                // means bg is running
    STATUS_WAIT_LEAVE   = 4                                 // means some faction has won BG and it is ending
};

struct BattlegroundPlayer
{
    time_t  OfflineRemoveTime;                              // for tracking and removing offline players from queue after 5 minutes
    uint32  Team;                                           // Player's team
};

struct BattlegroundObjectInfo
{
    BattlegroundObjectInfo() : object(NULL), timer(0), spellid(0) {}

    GameObject  *object;
    int32       timer;
    uint32      spellid;
};

// handle the queue types and bg types separately to enable joining queue for different sized arenas at the same time
enum BattlegroundQueueTypeId
{
    BATTLEGROUND_QUEUE_NONE     = 0,
    BATTLEGROUND_QUEUE_AV       = 1,
    BATTLEGROUND_QUEUE_WS       = 2,
    BATTLEGROUND_QUEUE_AB       = 3,
    BATTLEGROUND_QUEUE_EY       = 4,
    BATTLEGROUND_QUEUE_SA       = 5,
    BATTLEGROUND_QUEUE_IC       = 6,
    BATTLEGROUND_QUEUE_RB       = 7,
    BATTLEGROUND_QUEUE_2v2      = 8,
    BATTLEGROUND_QUEUE_3v3      = 9,
    BATTLEGROUND_QUEUE_5v5      = 10,
    MAX_BATTLEGROUND_QUEUE_TYPES
};

enum ScoreType
{
    SCORE_KILLING_BLOWS         = 1,
    SCORE_DEATHS                = 2,
    SCORE_HONORABLE_KILLS       = 3,
    SCORE_BONUS_HONOR           = 4,
    //EY, but in MSG_PVP_LOG_DATA opcode!
    SCORE_DAMAGE_DONE           = 5,
    SCORE_HEALING_DONE          = 6,
    //WS
    SCORE_FLAG_CAPTURES         = 7,
    SCORE_FLAG_RETURNS          = 8,
    //AB and IC
    SCORE_BASES_ASSAULTED       = 9,
    SCORE_BASES_DEFENDED        = 10,
    //AV
    SCORE_GRAVEYARDS_ASSAULTED  = 11,
    SCORE_GRAVEYARDS_DEFENDED   = 12,
    SCORE_TOWERS_ASSAULTED      = 13,
    SCORE_TOWERS_DEFENDED       = 14,
    SCORE_MINES_CAPTURED        = 15,
    SCORE_LEADERS_KILLED        = 16,
    SCORE_SECONDARY_OBJECTIVES  = 17,
    //SOTA
    SCORE_DESTROYED_DEMOLISHER  = 18,
    SCORE_DESTROYED_WALL        = 19,
<<<<<<< HEAD
    //IC
    SCORE_BASE_ASSAULTED        = 20,
    SCORE_BASE_DEFENDED         = 21,
    /** World of Warcraft Armory **/
    SCORE_DAMAGE_TAKEN          = 22,
    SCORE_HEALING_TAKEN         = 23
    /** World of Warcraft Armory **/
=======
>>>>>>> 52ec32e7
};

enum ArenaType
{
    ARENA_TYPE_2v2          = 2,
    ARENA_TYPE_3v3          = 3,
    ARENA_TYPE_5v5          = 5
};

enum BattlegroundType
{
    TYPE_BATTLEGROUND     = 3,
    TYPE_ARENA            = 4
};

enum BattlegroundWinner
{
    WINNER_HORDE            = 0,
    WINNER_ALLIANCE         = 1,
    WINNER_NONE             = 2
};

enum BattlegroundTeamId
{
    BG_TEAM_ALLIANCE        = 0,
    BG_TEAM_HORDE           = 1
};
#define BG_TEAMS_COUNT  2

enum BattlegroundStartingEvents
{
    BG_STARTING_EVENT_NONE  = 0x00,
    BG_STARTING_EVENT_1     = 0x01,
    BG_STARTING_EVENT_2     = 0x02,
    BG_STARTING_EVENT_3     = 0x04,
    BG_STARTING_EVENT_4     = 0x08
};

enum BattlegroundStartingEventsIds
{
    BG_STARTING_EVENT_FIRST     = 0,
    BG_STARTING_EVENT_SECOND    = 1,
    BG_STARTING_EVENT_THIRD     = 2,
    BG_STARTING_EVENT_FOURTH    = 3
};
#define BG_STARTING_EVENT_COUNT 4

enum BG_OBJECT_DMG_HIT_TYPE
{
    BG_OBJECT_DMG_HIT_TYPE_JUST_DAMAGED         = 0,
    BG_OBJECT_DMG_HIT_TYPE_DAMAGED              = 1,
    BG_OBJECT_DMG_HIT_TYPE_JUST_HIGH_DAMAGED    = 2,
    BG_OBJECT_DMG_HIT_TYPE_HIGH_DAMAGED         = 3,
    BG_OBJECT_DMG_HIT_TYPE_JUST_DESTROYED       = 4
};

enum GroupJoinBattlegroundResult
{
    // positive values are indexes in BattlemasterList.dbc
    ERR_GROUP_JOIN_BATTLEGROUND_FAIL        = 0,            // Your group has joined a battleground queue, but you are not eligible (showed for non existing BattlemasterList.dbc indexes)
    ERR_BATTLEGROUND_NONE                   = -1,           // not show anything
    ERR_GROUP_JOIN_BATTLEGROUND_DESERTERS   = -2,           // You cannot join the battleground yet because you or one of your party members is flagged as a Deserter.
    ERR_ARENA_TEAM_PARTY_SIZE               = -3,           // Incorrect party size for this arena.
    ERR_BATTLEGROUND_TOO_MANY_QUEUES        = -4,           // You can only be queued for 2 battles at once
    ERR_BATTLEGROUND_CANNOT_QUEUE_FOR_RATED = -5,           // You cannot queue for a rated match while queued for other battles
    ERR_BATTLEDGROUND_QUEUED_FOR_RATED      = -6,           // You cannot queue for another battle while queued for a rated arena match
    ERR_BATTLEGROUND_TEAM_LEFT_QUEUE        = -7,           // Your team has left the arena queue
    ERR_BATTLEGROUND_NOT_IN_BATTLEGROUND    = -8,           // You can't do that in a battleground.
    ERR_BATTLEGROUND_JOIN_XP_GAIN           = -9,           // wtf, doesn't exist in client...
    ERR_BATTLEGROUND_JOIN_RANGE_INDEX       = -10,          // Cannot join the queue unless all members of your party are in the same battleground level range.
    ERR_BATTLEGROUND_JOIN_TIMED_OUT         = -11,          // %s was unavailable to join the queue. (uint64 guid exist in client cache)
    ERR_BATTLEGROUND_JOIN_FAILED            = -12,          // Join as a group failed (uint64 guid doesn't exist in client cache)
    ERR_LFG_CANT_USE_BATTLEGROUND           = -13,          // You cannot queue for a battleground or arena while using the dungeon system.
    ERR_IN_RANDOM_BG                        = -14,          // Can't do that while in a Random Battleground queue.
    ERR_IN_NON_RANDOM_BG                    = -15,          // Can't queue for Random Battleground while in another Battleground queue.
};

class BattlegroundScore
{
    public:
        BattlegroundScore() : KillingBlows(0), Deaths(0), HonorableKills(0),
            BonusHonor(0), DamageDone(0), HealingDone(0)
        {}
        virtual ~BattlegroundScore() {}                     //virtual destructor is used when deleting score from scores map

        uint32 KillingBlows;
        uint32 Deaths;
        uint32 HonorableKills;
        uint32 BonusHonor;
        uint32 DamageDone;
        uint32 HealingDone;
        /** World of Warcraft Armory **/
        uint32 DamageTaken;
        uint32 HealingTaken;
        /** World of Warcraft Armory **/
};

enum BGHonorMode
{
    BG_NORMAL = 0,
    BG_HOLIDAY,
    BG_HONOR_MODE_NUM
};

#define BG_AWARD_ARENA_POINTS_MIN_LEVEL 71
#define ARENA_TIMELIMIT_POINTS_LOSS    -16

/*
This class is used to:
1. Add player to battleground
2. Remove player from battleground
3. some certain cases, same for all battlegrounds
4. It has properties same for all battlegrounds
*/
class Battleground
{
    friend class BattlegroundMgr;

    public:
        /* Construction */
        Battleground();
        /*Battleground(const Battleground& bg);*/
        virtual ~Battleground();
        virtual void Update(uint32 diff);                   // must be implemented in BG subclass of BG specific update code, but must in begginning call parent version
        virtual bool SetupBattleground()                    // must be implemented in BG subclass
        {
            return true;
        }
        virtual void Reset();                               // resets all common properties for battlegrounds, must be implemented and called in BG subclass
        virtual void StartingEventCloseDoors() {}
        virtual void StartingEventOpenDoors() {}
        virtual void ResetBGSubclass()                      // must be implemented in BG subclass
        {
        }

        virtual void DestroyGate(Player* /*pl*/, GameObject* /*go*/, uint32 /*destroyedEvent*/) {}

        /* achievement req. */
        virtual bool IsAllNodesConrolledByTeam(uint32 /*team*/) const { return false; }
        bool IsTeamScoreInRange(uint32 team, uint32 minScore, uint32 maxScore) const;
        void StartTimedAchievement(AchievementCriteriaTimedTypes type, uint32 entry);

        /* Battleground */
        // Get methods:
        char const* GetName() const         { return m_Name; }
        BattlegroundTypeId GetTypeID(bool GetRandom = false) const { return GetRandom ? m_RandomTypeID : m_TypeID; }
        BattlegroundBracketId GetBracketId() const { return m_BracketId; }
        uint32 GetInstanceID() const        { return m_InstanceID; }
        BattlegroundStatus GetStatus() const { return m_Status; }
        uint32 GetClientInstanceID() const  { return m_ClientInstanceID; }
        uint32 GetStartTime() const         { return m_StartTime; }
        uint32 GetEndTime() const           { return m_EndTime; }
        uint32 GetLastResurrectTime() const { return m_LastResurrectTime; }
        uint32 GetMaxPlayers() const        { return m_MaxPlayers; }
        uint32 GetMinPlayers() const        { return m_MinPlayers; }

        uint32 GetMinLevel() const          { return m_LevelMin; }
        uint32 GetMaxLevel() const          { return m_LevelMax; }

        uint32 GetMaxPlayersPerTeam() const { return m_MaxPlayersPerTeam; }
        uint32 GetMinPlayersPerTeam() const { return m_MinPlayersPerTeam; }

        int32 GetStartDelayTime() const     { return m_StartDelayTime; }
        uint8 GetArenaType() const          { return m_ArenaType; }
        uint8 GetWinner() const             { return m_Winner; }
        uint32 GetScriptId() const          { return ScriptId; }
        uint32 GetBattlemasterEntry() const;
        uint32 GetBonusHonorFromKill(uint32 kills) const;
        bool IsRandom() const { return m_IsRandom; }

        // Set methods:
        void SetName(char const* Name)      { m_Name = Name; }
        void SetTypeID(BattlegroundTypeId TypeID) { m_TypeID = TypeID; }
        void SetRandomTypeID(BattlegroundTypeId TypeID) { m_RandomTypeID = TypeID; }
        //here we can count minlevel and maxlevel for players
        void SetBracket(PvPDifficultyEntry const* bracketEntry);
        void SetInstanceID(uint32 InstanceID) { m_InstanceID = InstanceID; }
        void SetStatus(BattlegroundStatus Status) { m_Status = Status; }
        void SetClientInstanceID(uint32 InstanceID) { m_ClientInstanceID = InstanceID; }
        void SetStartTime(uint32 Time)      { m_StartTime = Time; }
        void SetEndTime(uint32 Time)        { m_EndTime = Time; }
        void SetLastResurrectTime(uint32 Time) { m_LastResurrectTime = Time; }
        void SetMaxPlayers(uint32 MaxPlayers) { m_MaxPlayers = MaxPlayers; }
        void SetMinPlayers(uint32 MinPlayers) { m_MinPlayers = MinPlayers; }
        void SetLevelRange(uint32 min, uint32 max) { m_LevelMin = min; m_LevelMax = max; }
        void SetRated(bool state)           { m_IsRated = state; }
        void SetArenaType(uint8 type)       { m_ArenaType = type; }
        void SetArenaorBGType(bool _isArena) { m_IsArena = _isArena; }
        void SetWinner(uint8 winner)        { m_Winner = winner; }
        void SetScriptId(uint32 scriptId)   { ScriptId = scriptId; }

        void ModifyStartDelayTime(int diff) { m_StartDelayTime -= diff; }
        void SetStartDelayTime(int Time)    { m_StartDelayTime = Time; }

        void SetMaxPlayersPerTeam(uint32 MaxPlayers) { m_MaxPlayersPerTeam = MaxPlayers; }
        void SetMinPlayersPerTeam(uint32 MinPlayers) { m_MinPlayersPerTeam = MinPlayers; }

        void AddToBGFreeSlotQueue();                        //this queue will be useful when more battlegrounds instances will be available
        void RemoveFromBGFreeSlotQueue();                   //this method could delete whole BG instance, if another free is available

        void DecreaseInvitedCount(uint32 team)      { (team == ALLIANCE) ? --m_InvitedAlliance : --m_InvitedHorde; }
        void IncreaseInvitedCount(uint32 team)      { (team == ALLIANCE) ? ++m_InvitedAlliance : ++m_InvitedHorde; }

        void SetRandom(bool isRandom) { m_IsRandom = isRandom; }
        uint32 GetInvitedCount(uint32 team) const
        {
            if (team == ALLIANCE)
                return m_InvitedAlliance;
            else
                return m_InvitedHorde;
        }
        bool HasFreeSlots() const;
        uint32 GetFreeSlotsForTeam(uint32 Team) const;

        bool isArena() const        { return m_IsArena; }
        bool isBattleground() const { return !m_IsArena; }
        bool isRated() const        { return m_IsRated; }

        typedef std::map<uint64, BattlegroundPlayer> BattlegroundPlayerMap;
        BattlegroundPlayerMap const& GetPlayers() const { return m_Players; }
        uint32 GetPlayersSize() const { return m_Players.size(); }

        typedef std::map<uint64, BattlegroundScore*> BattlegroundScoreMap;
        BattlegroundScoreMap::const_iterator GetPlayerScoresBegin() const { return m_PlayerScores.begin(); }
        BattlegroundScoreMap::const_iterator GetPlayerScoresEnd() const { return m_PlayerScores.end(); }
        uint32 GetPlayerScoresSize() const { return m_PlayerScores.size(); }

        uint32 GetReviveQueueSize() const { return m_ReviveQueue.size(); }

        void AddPlayerToResurrectQueue(uint64 npc_guid, uint64 player_guid);
        void RemovePlayerFromResurrectQueue(uint64 player_guid);

        void StartBattleground();

        GameObject* GetBGObject(uint32 type);
        Creature* GetBGCreature(uint32 type);
        /* Location */
        void SetMapId(uint32 MapID) { m_MapId = MapID; }
        uint32 GetMapId() const { return m_MapId; }

        /* Map pointers */
        void SetBgMap(BattlegroundMap* map) { m_Map = map; }
        BattlegroundMap* GetBgMap()
        {
            ASSERT(m_Map);
            return m_Map;
        }

        void SetTeamStartLoc(uint32 TeamID, float X, float Y, float Z, float O);
        void GetTeamStartLoc(uint32 TeamID, float &X, float &Y, float &Z, float &O) const
        {
            BattlegroundTeamId idx = GetTeamIndexByTeamId(TeamID);
            X = m_TeamStartLocX[idx];
            Y = m_TeamStartLocY[idx];
            Z = m_TeamStartLocZ[idx];
            O = m_TeamStartLocO[idx];
        }

        /* Packet Transfer */
        // method that should fill worldpacket with actual world states (not yet implemented for all battlegrounds!)
        virtual void FillInitialWorldStates(WorldPacket& /*data*/) {}
        void SendPacketToTeam(uint32 TeamID, WorldPacket *packet, Player *sender = NULL, bool self = true);
        void SendPacketToAll(WorldPacket *packet);
        void YellToAll(Creature* creature, const char* text, uint32 language);

        template<class Do>
        void BroadcastWorker(Do& _do);

        void PlaySoundToTeam(uint32 SoundID, uint32 TeamID);
        void PlaySoundToAll(uint32 SoundID);
        void CastSpellOnTeam(uint32 SpellID, uint32 TeamID);
        void RemoveAuraOnTeam(uint32 SpellID, uint32 TeamID);
        void RewardHonorToTeam(uint32 Honor, uint32 TeamID);
        void RewardReputationToTeam(uint32 faction_id, uint32 Reputation, uint32 TeamID);
        void UpdateWorldState(uint32 Field, uint32 Value);
        void UpdateWorldStateForPlayer(uint32 Field, uint32 Value, Player *Source);
        void EndBattleground(uint32 winner);
        void BlockMovement(Player *plr);

        void SendWarningToAll(int32 entry, ...);
        void SendMessageToAll(int32 entry, ChatMsg type, Player const* source = NULL);
        void PSendMessageToAll(int32 entry, ChatMsg type, Player const* source, ...);

        // specialized version with 2 string id args
        void SendMessage2ToAll(int32 entry, ChatMsg type, Player const* source, int32 strId1 = 0, int32 strId2 = 0);

        /* Raid Group */
        Group *GetBgRaid(uint32 TeamID) const { return TeamID == ALLIANCE ? m_BgRaids[BG_TEAM_ALLIANCE] : m_BgRaids[BG_TEAM_HORDE]; }
        void SetBgRaid(uint32 TeamID, Group *bg_raid);

        virtual void UpdatePlayerScore(Player *Source, uint32 type, uint32 value, bool doAddHonor = true);

        static BattlegroundTeamId GetTeamIndexByTeamId(uint32 Team) { return Team == ALLIANCE ? BG_TEAM_ALLIANCE : BG_TEAM_HORDE; }
        uint32 GetPlayersCountByTeam(uint32 Team) const { return m_PlayersCount[GetTeamIndexByTeamId(Team)]; }
        uint32 GetAlivePlayersCountByTeam(uint32 Team) const;   // used in arenas to correctly handle death in spirit of redemption / last stand etc. (killer = killed) cases
        void UpdatePlayersCountByTeam(uint32 Team, bool remove)
        {
            if (remove)
                --m_PlayersCount[GetTeamIndexByTeamId(Team)];
            else
                ++m_PlayersCount[GetTeamIndexByTeamId(Team)];
        }

        // used for rated arena battles
        void SetArenaTeamIdForTeam(uint32 Team, uint32 ArenaTeamId) { m_ArenaTeamIds[GetTeamIndexByTeamId(Team)] = ArenaTeamId; }
        uint32 GetArenaTeamIdForTeam(uint32 Team) const             { return m_ArenaTeamIds[GetTeamIndexByTeamId(Team)]; }
        void SetArenaTeamRatingChangeForTeam(uint32 Team, int32 RatingChange) { m_ArenaTeamRatingChanges[GetTeamIndexByTeamId(Team)] = RatingChange; }
        int32 GetArenaTeamRatingChangeForTeam(uint32 Team) const    { return m_ArenaTeamRatingChanges[GetTeamIndexByTeamId(Team)]; }
        void SetArenaMatchmakerRating(uint32 Team, uint32 MMR){ m_ArenaTeamMMR[GetTeamIndexByTeamId(Team)] = MMR; }
        uint32 GetArenaMatchmakerRating(uint32 Team)                { return m_ArenaTeamMMR[GetTeamIndexByTeamId(Team)]; }
        void CheckArenaAfterTimerConditions();
        void CheckArenaWinConditions();
        void UpdateArenaWorldState();

        /* Triggers handle */
        // must be implemented in BG subclass
        virtual void HandleAreaTrigger(Player* /*Source*/, uint32 /*Trigger*/) {}
        // must be implemented in BG subclass if need AND call base class generic code
        virtual void HandleKillPlayer(Player *player, Player *killer);
        virtual void HandleKillUnit(Creature* /*unit*/, Player* /*killer*/);

        /* Battleground events */
        virtual void EventPlayerDroppedFlag(Player* /*player*/) {}
        virtual void EventPlayerClickedOnFlag(Player* /*player*/, GameObject* /*target_obj*/) {}
        virtual void EventPlayerCapturedFlag(Player* /*player*/) {}
        void EventPlayerLoggedIn(Player* player, uint64 plr_guid);
        void EventPlayerLoggedOut(Player* player);
        virtual void EventPlayerDamagedGO(Player* /*plr*/, GameObject* /*go*/, uint8 /*hitType*/, uint32 /*destroyedEvent*/) {}
        virtual void EventPlayerUsedGO(Player* /*player*/, GameObject* /*go*/){}

        // this function can be used by spell to interact with the BG map
        virtual void DoAction(uint32 /*action*/, uint64 /*var*/) {}

        virtual void HandlePlayerResurrect(Player* /*player*/) {}

        /* Death related */
        virtual WorldSafeLocsEntry const* GetClosestGraveYard(Player* player);

        virtual void AddPlayer(Player *plr);                // must be implemented in BG subclass

        void AddOrSetPlayerToCorrectBgGroup(Player *plr, uint64 plr_guid, uint32 team);

        virtual void RemovePlayerAtLeave(uint64 guid, bool Transport, bool SendPacket);
                                                            // can be extended in in BG subclass

        void HandleTriggerBuff(uint64 const& go_guid);
        void SetHoliday(bool is_holiday);

        // TODO: make this protected:
        typedef std::vector<uint64> BGObjects;
        typedef std::vector<uint64> BGCreatures;
        BGObjects m_BgObjects;
        BGCreatures m_BgCreatures;
        void SpawnBGObject(uint32 type, uint32 respawntime);
        bool AddObject(uint32 type, uint32 entry, float x, float y, float z, float o, float rotation0, float rotation1, float rotation2, float rotation3, uint32 respawnTime = 0);
//        void SpawnBGCreature(uint32 type, uint32 respawntime);
        Creature* AddCreature(uint32 entry, uint32 type, uint32 teamval, float x, float y, float z, float o, uint32 respawntime = 0);
        bool DelCreature(uint32 type);
        bool DelObject(uint32 type);
        bool AddSpiritGuide(uint32 type, float x, float y, float z, float o, uint32 team);
        int32 GetObjectType(uint64 guid);

        void DoorOpen(uint32 type);
        void DoorClose(uint32 type);
        //to be removed
        const char *GetTrinityString(int32 entry);

        virtual bool HandlePlayerUnderMap(Player * /*plr*/) { return false; }

        // since arenas can be AvA or Hvh, we have to get the "temporary" team of a player
        uint32 GetPlayerTeam(uint64 guid) const;
        uint32 GetOtherTeam(uint32 teamId) const;
        bool IsPlayerInBattleground(uint64 guid) const;

        void SetDeleteThis() {m_SetDeleteThis = true;}

        /* virtual score-array - get's used in bg-subclasses */
        int32 m_TeamScores[BG_TEAMS_COUNT];

        void RewardXPAtKill(Player* plr, Player* victim);
        bool CanAwardArenaPoints() const { return m_LevelMin >= BG_AWARD_ARENA_POINTS_MIN_LEVEL; }

    protected:
        //this method is called, when BG cannot spawn its own spirit guide, or something is wrong, It correctly ends Battleground
        void EndNow();
        void PlayerAddedToBGCheckIfBGIsRunning(Player* plr);

        /* Scorekeeping */

        BattlegroundScoreMap m_PlayerScores;                // Player scores
        // must be implemented in BG subclass
        virtual void RemovePlayer(Player * /*player*/, uint64 /*guid*/) {}

        /* Player lists, those need to be accessible by inherited classes */
        BattlegroundPlayerMap  m_Players;
                                                            // Spirit Guide guid + Player list GUIDS
        std::map<uint64, std::vector<uint64> >  m_ReviveQueue;

        /*
        these are important variables used for starting messages
        */
        uint8 m_Events;
        BattlegroundStartTimeIntervals  m_StartDelayTimes[BG_STARTING_EVENT_COUNT];
        //this must be filled in constructors!
        uint32 m_StartMessageIds[BG_STARTING_EVENT_COUNT];

        bool   m_BuffChange;
        bool   m_IsRandom;

        BGHonorMode m_HonorMode;
    private:
        /* Battleground */
        BattlegroundTypeId m_TypeID;
        BattlegroundTypeId m_RandomTypeID;
        uint32 m_InstanceID;                                //Battleground Instance's GUID!
        BattlegroundStatus m_Status;
        uint32 m_ClientInstanceID;                          //the instance-id which is sent to the client and without any other internal use
        uint32 m_StartTime;
        uint32 m_ResetStatTimer;
        int32 m_EndTime;                                    // it is set to 120000 when bg is ending and it decreases itself
        uint32 m_LastResurrectTime;
        BattlegroundBracketId m_BracketId;
        uint8  m_ArenaType;                                 // 2=2v2, 3=3v3, 5=5v5
        bool   m_InBGFreeSlotQueue;                         // used to make sure that BG is only once inserted into the BattlegroundMgr.BGFreeSlotQueue[bgTypeId] deque
        bool   m_SetDeleteThis;                             // used for safe deletion of the bg after end / all players leave
        bool   m_IsArena;
        uint8  m_Winner;                                    // 0=alliance, 1=horde, 2=none
        int32  m_StartDelayTime;
        bool   m_IsRated;                                   // is this battle rated?
        bool   m_PrematureCountDown;
        uint32 m_PrematureCountDownTimer;
        char const *m_Name;

        /* Player lists */
        std::vector<uint64> m_ResurrectQueue;               // Player GUID
        std::deque<uint64> m_OfflineQueue;                  // Player GUID

        /* Invited counters are useful for player invitation to BG - do not allow, if BG is started to one faction to have 2 more players than another faction */
        /* Invited counters will be changed only when removing already invited player from queue, removing player from battleground and inviting player to BG */
        /* Invited players counters*/
        uint32 m_InvitedAlliance;
        uint32 m_InvitedHorde;

        /* Raid Group */
        Group *m_BgRaids[BG_TEAMS_COUNT];                                // 0 - alliance, 1 - horde

        /* Players count by team */
        uint32 m_PlayersCount[BG_TEAMS_COUNT];

        /* Arena team ids by team */
        uint32 m_ArenaTeamIds[BG_TEAMS_COUNT];

        int32 m_ArenaTeamRatingChanges[BG_TEAMS_COUNT];
        uint32 m_ArenaTeamMMR[BG_TEAMS_COUNT];

        /* Limits */
        uint32 m_LevelMin;
        uint32 m_LevelMax;
        uint32 m_MaxPlayersPerTeam;
        uint32 m_MaxPlayers;
        uint32 m_MinPlayersPerTeam;
        uint32 m_MinPlayers;

        /* Start location */
        uint32 m_MapId;
        BattlegroundMap* m_Map;
        float m_TeamStartLocX[BG_TEAMS_COUNT];
        float m_TeamStartLocY[BG_TEAMS_COUNT];
        float m_TeamStartLocZ[BG_TEAMS_COUNT];
        float m_TeamStartLocO[BG_TEAMS_COUNT];
        uint32 ScriptId;
};
#endif
<|MERGE_RESOLUTION|>--- conflicted
+++ resolved
@@ -209,16 +209,10 @@
     //SOTA
     SCORE_DESTROYED_DEMOLISHER  = 18,
     SCORE_DESTROYED_WALL        = 19,
-<<<<<<< HEAD
-    //IC
-    SCORE_BASE_ASSAULTED        = 20,
-    SCORE_BASE_DEFENDED         = 21,
     /** World of Warcraft Armory **/
-    SCORE_DAMAGE_TAKEN          = 22,
-    SCORE_HEALING_TAKEN         = 23
+    SCORE_DAMAGE_TAKEN          = 20,
+    SCORE_HEALING_TAKEN         = 21
     /** World of Warcraft Armory **/
-=======
->>>>>>> 52ec32e7
 };
 
 enum ArenaType
