--- conflicted
+++ resolved
@@ -259,12 +259,8 @@
 
         /* Battleground */
         // Get methods:
-<<<<<<< HEAD
-        char const* GetName() const         { return m_Name; }
+        std::string const& GetName() const  { return m_Name; }
         uint64 GetGUID() { return m_Guid; }
-=======
-        std::string const& GetName() const  { return m_Name; }
->>>>>>> 97bd327f
         BattlegroundTypeId GetTypeID(bool GetRandom = false) const { return GetRandom ? m_RandomTypeID : m_TypeID; }
         BattlegroundBracketId GetBracketId() const { return m_BracketId; }
         uint32 GetInstanceID() const        { return m_InstanceID; }
@@ -290,12 +286,8 @@
         bool IsRandom() const { return m_IsRandom; }
 
         // Set methods:
-<<<<<<< HEAD
         void SetGuid(uint64 newGuid)        { m_Guid = newGuid; }
-        void SetName(char const* Name)      { m_Name = Name; }
-=======
         void SetName(std::string const& name) { m_Name = name; }
->>>>>>> 97bd327f
         void SetTypeID(BattlegroundTypeId TypeID) { m_TypeID = TypeID; }
         void SetRandomTypeID(BattlegroundTypeId TypeID) { m_RandomTypeID = TypeID; }
         //here we can count minlevel and maxlevel for players
@@ -566,12 +558,8 @@
         bool   m_IsRated;                                   // is this battle rated?
         bool   m_PrematureCountDown;
         uint32 m_PrematureCountDownTimer;
-<<<<<<< HEAD
-        char const* m_Name;
+        std::string m_Name;
         uint64 m_Guid;
-=======
-        std::string m_Name;
->>>>>>> 97bd327f
 
         /* Pre- and post-update hooks */
 
