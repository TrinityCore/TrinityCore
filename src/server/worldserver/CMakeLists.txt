# Copyright (C) 2008-2015 TrinityCore <http://www.trinitycore.org/>
#
# This file is free software; as a special exception the author gives
# unlimited permission to copy and/or distribute it, with or without
# modifications, as long as this notice is preserved.
#
# This program is distributed in the hope that it will be useful, but
# WITHOUT ANY WARRANTY, to the extent permitted by law; without even the
# implied warranty of MERCHANTABILITY or FITNESS FOR A PARTICULAR PURPOSE.

file(GLOB_RECURSE sources_CommandLine CommandLine/*.cpp CommandLine/*.h)
file(GLOB_RECURSE sources_RemoteAccess RemoteAccess/*.cpp RemoteAccess/*.h)
file(GLOB_RECURSE sources_TCSoap TCSoap/*.cpp TCSoap/*.h)
file(GLOB sources_localdir *.cpp *.h)

if (USE_COREPCH)
  set(worldserver_PCH_HDR PrecompiledHeaders/worldPCH.h)
  set(worldserver_PCH_SRC PrecompiledHeaders/worldPCH.cpp)
endif()

set(worldserver_SRCS
  ${worldserver_SRCS}
  ${sources_CommandLine}
  ${sources_RemoteAccess}
  ${sources_TCSoap}
  ${sources_localdir}
)

if( WIN32 )
  set(worldserver_SRCS
    ${worldserver_SRCS}
    ${sources_windows_Debugging}
  )
  if ( MSVC )
    set(worldserver_SRCS
      ${worldserver_SRCS}
      worldserver.rc
    )
  endif()
endif()

include_directories(
  ${CMAKE_BINARY_DIR}
  ${CMAKE_SOURCE_DIR}/dep/g3dlite/include
  ${CMAKE_SOURCE_DIR}/dep/recastnavigation/Detour
  ${CMAKE_SOURCE_DIR}/dep/recastnavigation/Detour/Include
  ${CMAKE_SOURCE_DIR}/dep/gsoap
  ${CMAKE_SOURCE_DIR}/dep/sockets/include
  ${CMAKE_SOURCE_DIR}/dep/SFMT
<<<<<<< HEAD
  ${CMAKE_SOURCE_DIR}/dep/zmqpp
=======
  ${CMAKE_SOURCE_DIR}/dep/cppformat
>>>>>>> bba8555a
  ${CMAKE_SOURCE_DIR}/src/server/collision
  ${CMAKE_SOURCE_DIR}/src/server/collision/Management
  ${CMAKE_SOURCE_DIR}/src/server/collision/Models
  ${CMAKE_SOURCE_DIR}/src/server/shared
  ${CMAKE_SOURCE_DIR}/src/server/shared/Configuration
  ${CMAKE_SOURCE_DIR}/src/server/shared/Cryptography
  ${CMAKE_SOURCE_DIR}/src/server/shared/Cryptography/Authentication
  ${CMAKE_SOURCE_DIR}/src/server/shared/Database
  ${CMAKE_SOURCE_DIR}/src/server/shared/DataStores
  ${CMAKE_SOURCE_DIR}/src/server/shared/Debugging
  ${CMAKE_SOURCE_DIR}/src/server/shared/Dynamic/LinkedReference
  ${CMAKE_SOURCE_DIR}/src/server/shared/Dynamic
  ${CMAKE_SOURCE_DIR}/src/server/shared/Logging
  ${CMAKE_SOURCE_DIR}/src/server/shared/Networking
  ${CMAKE_SOURCE_DIR}/src/server/shared/Packets
  ${CMAKE_SOURCE_DIR}/src/server/shared/Threading
  ${CMAKE_SOURCE_DIR}/src/server/shared/Utilities
  ${CMAKE_SOURCE_DIR}/src/server/ipc
  ${CMAKE_SOURCE_DIR}/src/server/game
  ${CMAKE_SOURCE_DIR}/src/server/game/Accounts
  ${CMAKE_SOURCE_DIR}/src/server/game/Achievements
  ${CMAKE_SOURCE_DIR}/src/server/game/Addons
  ${CMAKE_SOURCE_DIR}/src/server/game/AI
  ${CMAKE_SOURCE_DIR}/src/server/game/AI/CoreAI
  ${CMAKE_SOURCE_DIR}/src/server/game/AI/ScriptedAI
  ${CMAKE_SOURCE_DIR}/src/server/game/AI/SmartScripts
  ${CMAKE_SOURCE_DIR}/src/server/game/AuctionHouse
  ${CMAKE_SOURCE_DIR}/src/server/game/AuctionHouse/AuctionHouseBot
  ${CMAKE_SOURCE_DIR}/src/server/game/Battlegrounds
  ${CMAKE_SOURCE_DIR}/src/server/game/Battlegrounds/Zones
  ${CMAKE_SOURCE_DIR}/src/server/game/Calendar
  ${CMAKE_SOURCE_DIR}/src/server/game/Chat
  ${CMAKE_SOURCE_DIR}/src/server/game/Chat/Channels
  ${CMAKE_SOURCE_DIR}/src/server/game/Combat
  ${CMAKE_SOURCE_DIR}/src/server/game/Conditions
  ${CMAKE_SOURCE_DIR}/src/server/game/DataStores
  ${CMAKE_SOURCE_DIR}/src/server/game/DungeonFinding
  ${CMAKE_SOURCE_DIR}/src/server/game/Entities
  ${CMAKE_SOURCE_DIR}/src/server/game/Entities/AreaTrigger
  ${CMAKE_SOURCE_DIR}/src/server/game/Entities/Creature
  ${CMAKE_SOURCE_DIR}/src/server/game/Entities/Corpse
  ${CMAKE_SOURCE_DIR}/src/server/game/Entities/DynamicObject
  ${CMAKE_SOURCE_DIR}/src/server/game/Entities/GameObject
  ${CMAKE_SOURCE_DIR}/src/server/game/Entities/Item
  ${CMAKE_SOURCE_DIR}/src/server/game/Entities/Item/Container
  ${CMAKE_SOURCE_DIR}/src/server/game/Entities/Object
  ${CMAKE_SOURCE_DIR}/src/server/game/Entities/Object/Updates
  ${CMAKE_SOURCE_DIR}/src/server/game/Entities/Pet
  ${CMAKE_SOURCE_DIR}/src/server/game/Entities/Player
  ${CMAKE_SOURCE_DIR}/src/server/game/Entities/Totem
  ${CMAKE_SOURCE_DIR}/src/server/game/Entities/Unit
  ${CMAKE_SOURCE_DIR}/src/server/game/Entities/Vehicle
  ${CMAKE_SOURCE_DIR}/src/server/game/Entities/Transport
  ${CMAKE_SOURCE_DIR}/src/server/game/Events
  ${CMAKE_SOURCE_DIR}/src/server/game/Globals
  ${CMAKE_SOURCE_DIR}/src/server/game/Grids/Cells
  ${CMAKE_SOURCE_DIR}/src/server/game/Grids/Notifiers
  ${CMAKE_SOURCE_DIR}/src/server/game/Grids
  ${CMAKE_SOURCE_DIR}/src/server/game/Groups
  ${CMAKE_SOURCE_DIR}/src/server/game/Guilds
  ${CMAKE_SOURCE_DIR}/src/server/game/Handlers
  ${CMAKE_SOURCE_DIR}/src/server/game/Instances
  ${CMAKE_SOURCE_DIR}/src/server/game/Loot
  ${CMAKE_SOURCE_DIR}/src/server/game/Mails
  ${CMAKE_SOURCE_DIR}/src/server/game/Maps
  ${CMAKE_SOURCE_DIR}/src/server/game/Miscellaneous
  ${CMAKE_SOURCE_DIR}/src/server/game/Movement
  ${CMAKE_SOURCE_DIR}/src/server/game/Movement/MovementGenerators
  ${CMAKE_SOURCE_DIR}/src/server/game/Movement/Spline
  ${CMAKE_SOURCE_DIR}/src/server/game/Movement/Waypoints
  ${CMAKE_SOURCE_DIR}/src/server/game/OutdoorPvP
  ${CMAKE_SOURCE_DIR}/src/server/game/Pools
  ${CMAKE_SOURCE_DIR}/src/server/game/PrecompiledHeaders
  ${CMAKE_SOURCE_DIR}/src/server/game/Quests
  ${CMAKE_SOURCE_DIR}/src/server/game/Reputation
  ${CMAKE_SOURCE_DIR}/src/server/game/Scripting
  ${CMAKE_SOURCE_DIR}/src/server/game/Server/Protocol
  ${CMAKE_SOURCE_DIR}/src/server/game/Server
  ${CMAKE_SOURCE_DIR}/src/server/game/Skills
  ${CMAKE_SOURCE_DIR}/src/server/game/Spells
  ${CMAKE_SOURCE_DIR}/src/server/game/Spells/Auras
  ${CMAKE_SOURCE_DIR}/src/server/game/Tools
  ${CMAKE_SOURCE_DIR}/src/server/game/Warden
  ${CMAKE_SOURCE_DIR}/src/server/game/Warden/Modules
  ${CMAKE_SOURCE_DIR}/src/server/game/Weather
  ${CMAKE_SOURCE_DIR}/src/server/game/World
  ${CMAKE_SOURCE_DIR}/src/server/authserver/Server
  ${CMAKE_SOURCE_DIR}/src/server/authserver/Realms
  ${CMAKE_CURRENT_SOURCE_DIR}
  ${CMAKE_CURRENT_SOURCE_DIR}/CommandLine
  ${CMAKE_CURRENT_SOURCE_DIR}/RemoteAccess
  ${CMAKE_CURRENT_SOURCE_DIR}/TCSoap
  ${MYSQL_INCLUDE_DIR}
  ${OPENSSL_INCLUDE_DIR}
  ${VALGRIND_INCLUDE_DIR}
  ${ZMQ_INCLUDE_DIR}
)

add_executable(worldserver
  ${worldserver_SRCS}
  ${worldserver_PCH_SRC}
)

if( NOT WIN32 )
  set_target_properties(worldserver PROPERTIES
    COMPILE_DEFINITIONS _TRINITY_CORE_CONFIG="${CONF_DIR}/worldserver.conf"
  )
endif()

add_dependencies(worldserver revision.h)

if( UNIX AND NOT NOJEM AND NOT APPLE )
  set(worldserver_LINK_FLAGS "-pthread -lncurses ${worldserver_LINK_FLAGS}")
endif()

set_target_properties(worldserver PROPERTIES LINK_FLAGS "${worldserver_LINK_FLAGS}")

target_link_libraries(worldserver
  game
  ipc
  shared
  scripts
  collision
  g3dlib
  gsoap
  Detour
<<<<<<< HEAD
  zmqpp
=======
  format
>>>>>>> bba8555a
  ${JEMALLOC_LIBRARY}
  ${READLINE_LIBRARY}
  ${TERMCAP_LIBRARY}
  ${MYSQL_LIBRARY}
  ${OPENSSL_LIBRARIES}
  ${ZLIB_LIBRARIES}
  ${ZMQ_LIBRARY}
  ${CMAKE_THREAD_LIBS_INIT}
  ${Boost_LIBRARIES}
)

if( WIN32 )
  if ( MSVC )
    add_custom_command(TARGET worldserver
      POST_BUILD
      COMMAND ${CMAKE_COMMAND} -E copy ${CMAKE_CURRENT_SOURCE_DIR}/worldserver.conf.dist ${CMAKE_BINARY_DIR}/bin/$(ConfigurationName)/
    )
  elseif ( MINGW )
    add_custom_command(TARGET worldserver
      POST_BUILD
      COMMAND ${CMAKE_COMMAND} -E copy ${CMAKE_CURRENT_SOURCE_DIR}/worldserver.conf.dist ${CMAKE_BINARY_DIR}/bin/
    )
  endif()
endif()

if( UNIX )
  install(TARGETS worldserver DESTINATION bin)
  install(FILES worldserver.conf.dist DESTINATION ${CONF_DIR})
elseif( WIN32 )
  install(TARGETS worldserver DESTINATION "${CMAKE_INSTALL_PREFIX}")
  install(FILES worldserver.conf.dist DESTINATION "${CMAKE_INSTALL_PREFIX}")
endif()

# Generate precompiled header
if( USE_COREPCH )
  add_cxx_pch(worldserver ${worldserver_PCH_HDR} ${worldserver_PCH_SRC})
endif()<|MERGE_RESOLUTION|>--- conflicted
+++ resolved
@@ -47,11 +47,8 @@
   ${CMAKE_SOURCE_DIR}/dep/gsoap
   ${CMAKE_SOURCE_DIR}/dep/sockets/include
   ${CMAKE_SOURCE_DIR}/dep/SFMT
-<<<<<<< HEAD
   ${CMAKE_SOURCE_DIR}/dep/zmqpp
-=======
   ${CMAKE_SOURCE_DIR}/dep/cppformat
->>>>>>> bba8555a
   ${CMAKE_SOURCE_DIR}/src/server/collision
   ${CMAKE_SOURCE_DIR}/src/server/collision/Management
   ${CMAKE_SOURCE_DIR}/src/server/collision/Models
@@ -178,11 +175,8 @@
   g3dlib
   gsoap
   Detour
-<<<<<<< HEAD
   zmqpp
-=======
   format
->>>>>>> bba8555a
   ${JEMALLOC_LIBRARY}
   ${READLINE_LIBRARY}
   ${TERMCAP_LIBRARY}
