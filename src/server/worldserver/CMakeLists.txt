--- conflicted
+++ resolved
@@ -14,25 +14,14 @@
   # Exclude
   ${CMAKE_CURRENT_SOURCE_DIR}/PrecompiledHeaders)
 
-<<<<<<< HEAD
-list(APPEND PRIVATE_SOURCES ${sources_windows})
-
-if(WIN32)
-  if(MSVC)
-=======
 if( WIN32 )
   list(APPEND PRIVATE_SOURCES ${sources_windows})
   if ( MSVC )
->>>>>>> 28d470c5
     list(APPEND PRIVATE_SOURCES worldserver.rc)
   endif()
 endif()
 
-<<<<<<< HEAD
-if(USE_COREPCH)
-=======
 if (USE_COREPCH)
->>>>>>> 28d470c5
   set(PRIVATE_PCH_HEADER PrecompiledHeaders/worldPCH.h)
 endif()
 
@@ -42,17 +31,13 @@
   ${PRIVATE_SOURCES}
 )
 
-if(NOT WIN32)
+if( NOT WIN32 )
   set_target_properties(worldserver PROPERTIES
     COMPILE_DEFINITIONS _TRINITY_CORE_CONFIG="${CONF_DIR}/worldserver.conf"
   )
 endif()
 
-<<<<<<< HEAD
-if(UNIX AND NOT NOJEM AND NOT APPLE)
-=======
 if( UNIX AND NOT NOJEM AND NOT APPLE )
->>>>>>> 28d470c5
   set(worldserver_LINK_FLAGS "-pthread -lncurses ${worldserver_LINK_FLAGS}")
 endif()
 
@@ -64,10 +49,6 @@
   PUBLIC
     scripts
     game
-<<<<<<< HEAD
-    gsoap
-=======
->>>>>>> 28d470c5
     readline)
 
 CollectIncludeDirectories(
@@ -81,21 +62,6 @@
     ${PUBLIC_INCLUDES}
   PRIVATE
     ${CMAKE_CURRENT_BINARY_DIR})
-<<<<<<< HEAD
-
-set_target_properties(worldserver
-    PROPERTIES
-      FOLDER
-        "server")
-
-# Add all dynamic projects as dependency to the worldserver
-if(WORLDSERVER_DYNAMIC_SCRIPT_MODULES_DEPENDENCIES)
-  add_dependencies(worldserver ${WORLDSERVER_DYNAMIC_SCRIPT_MODULES_DEPENDENCIES})
-endif()
-
-if(COPY_CONF AND WIN32)
-  if("${CMAKE_MAKE_PROGRAM}" MATCHES "MSBuild")
-=======
 
 set_target_properties(worldserver
     PROPERTIES
@@ -109,12 +75,11 @@
 
 if( WIN32 )
   if ( "${CMAKE_MAKE_PROGRAM}" MATCHES "MSBuild" )
->>>>>>> 28d470c5
     add_custom_command(TARGET worldserver
       POST_BUILD
       COMMAND ${CMAKE_COMMAND} -E copy ${CMAKE_CURRENT_SOURCE_DIR}/worldserver.conf.dist ${CMAKE_BINARY_DIR}/bin/$(ConfigurationName)/
     )
-  elseif(MINGW)
+  elseif ( MINGW )
     add_custom_command(TARGET worldserver
       POST_BUILD
       COMMAND ${CMAKE_COMMAND} -E copy ${CMAKE_CURRENT_SOURCE_DIR}/worldserver.conf.dist ${CMAKE_BINARY_DIR}/bin/
@@ -122,23 +87,15 @@
   endif()
 endif()
 
-if(UNIX)
+if( UNIX )
   install(TARGETS worldserver DESTINATION bin)
-  if(COPY_CONF)
-    install(FILES worldserver.conf.dist DESTINATION ${CONF_DIR})
-  endif()
-elseif(WIN32)
+  install(FILES worldserver.conf.dist DESTINATION ${CONF_DIR})
+elseif( WIN32 )
   install(TARGETS worldserver DESTINATION "${CMAKE_INSTALL_PREFIX}")
-  if(COPY_CONF)
-    install(FILES worldserver.conf.dist DESTINATION "${CMAKE_INSTALL_PREFIX}")
-  endif()
+  install(FILES worldserver.conf.dist DESTINATION "${CMAKE_INSTALL_PREFIX}")
 endif()
 
 # Generate precompiled header
-<<<<<<< HEAD
-if(USE_COREPCH)
-=======
 if( USE_COREPCH )
->>>>>>> 28d470c5
   add_cxx_pch(worldserver ${PRIVATE_PCH_HEADER})
 endif()