--- conflicted
+++ resolved
@@ -46,28 +46,8 @@
 set_target_properties(worldserver PROPERTIES LINK_FLAGS "${worldserver_LINK_FLAGS}")
 
 target_link_libraries(worldserver
-<<<<<<< HEAD
-  game
+  PUBLIC
   plugins
-  common
-  shared
-  database
-  scripts
-  g3dlib
-  gsoap
-  Detour
-  format
-  ${JEMALLOC_LIBRARY}
-  ${READLINE_LIBRARY}
-  ${TERMCAP_LIBRARY}
-  ${MYSQL_LIBRARY}
-  ${OPENSSL_LIBRARIES}
-  ${ZLIB_LIBRARIES}
-  ${CMAKE_THREAD_LIBS_INIT}
-  ${Boost_LIBRARIES}
-)
-=======
-  PUBLIC
     scripts
     game
     gsoap
@@ -94,7 +74,6 @@
 if (WORLDSERVER_DYNAMIC_SCRIPT_MODULES_DEPENDENCIES)
   add_dependencies(worldserver ${WORLDSERVER_DYNAMIC_SCRIPT_MODULES_DEPENDENCIES})
 endif()
->>>>>>> 1e1fcd68
 
 if( WIN32 )
   if ( MSVC )
