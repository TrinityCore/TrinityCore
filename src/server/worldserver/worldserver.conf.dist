################################################
# Trinity Core World Server configuration file #
################################################
[worldserver]

###################################################################################################
# SECTION INDEX
#
#    EXAMPLE CONFIG
#    CONNECTIONS AND DIRECTORIES
#    PERFORMANCE SETTINGS
#    SERVER LOGGING
#    SERVER SETTINGS
#    WARDEN SETTINGS
#    PLAYER INTERACTION
#    CREATURE SETTINGS
#    CHAT SETTINGS
#    GAME MASTER SETTINGS
#    VISIBILITY AND DISTANCES
#    SERVER RATES
#    AUTO BROADCAST
#    BATTLEGROUND CONFIG
#    BATTLEFIELD CONFIG
#    ARENA CONFIG
#    NETWORK CONFIG
#    CONSOLE AND REMOTE ACCESS
#    CHARACTER DELETE OPTIONS
#    CUSTOM SERVER OPTIONS
#    LOGGING SYSTEM SETTINGS
#
###################################################################################################

###################################################################################################
# EXAMPLE CONFIG
#
#    Variable
#        Description: Brief description what the variable is doing.
#        Important:   Annotation for important things about this variable.
#        Example:     "Example, i.e. if the value is a string"
#        Default:     10 - (Enabled|Comment|Variable name in case of grouped config options)
#                     0  - (Disabled|Comment|Variable name in case of grouped config options)
#
# Note to developers:
# - Copy this example to keep the formatting.
# - Line breaks should be at column 100.
###################################################################################################

###################################################################################################
# CONNECTIONS AND DIRECTORIES
#
#    RealmID
#        Description: ID of the Realm using this config.
#        Important:   RealmID must match the realmlist inside the auth database.
#        Default:     1

RealmID = 1

#
#    DataDir
#        Description: Data directory setting.
#        Important:   DataDir needs to be quoted, as the string might contain space characters.
#        Example:     "@prefix@/share/trinitycore"
#        Default:     "."

DataDir = "."

#
#    LogsDir
#        Description: Logs directory setting.
#        Important:   LogsDir needs to be quoted, as the string might contain space characters.
#                     Logs directory must exists, or log file creation will be disabled.
#        Default:     "" - (Log files will be stored in the current path)

LogsDir = ""

#
#    LoginDatabaseInfo
#    WorldDatabaseInfo
#    CharacterDatabaseInfo
#        Description: Database connection settings for the world server.
#        Example:     "hostname;port;username;password;database"
#                     ".;somenumber;username;password;database" - (Use named pipes on Windows
#                                                                 "enable-named-pipe" to [mysqld]
#                                                                 section my.ini)
#                     ".;/path/to/unix_socket;username;password;database" - (use Unix sockets on
#                                                                           Unix/Linux)
#        Default:     "127.0.0.1;3306;trinity;trinity;auth"       - (LoginDatabaseInfo)
#                     "127.0.0.1;3306;trinity;trinity;world"      - (WorldDatabaseInfo)
#                     "127.0.0.1;3306;trinity;trinity;characters" - (CharacterDatabaseInfo)

LoginDatabaseInfo     = "127.0.0.1;3306;trinity;trinity;auth"
WorldDatabaseInfo     = "127.0.0.1;3306;trinity;trinity;world"
CharacterDatabaseInfo = "127.0.0.1;3306;trinity;trinity;characters"

#
#    LoginDatabase.WorkerThreads
#    WorldDatabase.WorkerThreads
#    CharacterDatabase.WorkerThreads
#        Description: The amount of worker threads spawned to handle asynchronous (delayed) MySQL
#                     statements. Each worker thread is mirrored with its own connection to the
#                     MySQL server and their own thread on the MySQL server.
#        Default:     1 - (LoginDatabase.WorkerThreads)
#                     1 - (WorldDatabase.WorkerThreads)
#                     1 - (CharacterDatabase.WorkerThreads)

LoginDatabase.WorkerThreads     = 1
WorldDatabase.WorkerThreads     = 1
CharacterDatabase.WorkerThreads = 1

#
#    LoginDatabase.SynchThreads
#    WorldDatabase.SynchThreads
#    CharacterDatabase.SynchThreads
#        Description: The amount of MySQL connections spawned to handle.
#        Default:     1 - (LoginDatabase.WorkerThreads)
#                     1 - (WorldDatabase.WorkerThreads)
#                     2 - (CharacterDatabase.WorkerThreads)

LoginDatabase.SynchThreads     = 1
WorldDatabase.SynchThreads     = 1
CharacterDatabase.SynchThreads = 2

#
#    MaxPingTime
#        Description: Time (in minutes) between database pings.
#        Default:     30

MaxPingTime = 30

#
#    WorldServerPort
#        Description: TCP port to reach the world server.
#        Default:     8085

WorldServerPort = 8085

#
#    BindIP
#        Description: Bind world server to IP/hostname
#        Default:     "0.0.0.0" - (Bind to all IPs on the system)

BindIP = "0.0.0.0"

#
###################################################################################################

###################################################################################################
# PERFORMANCE SETTINGS
#
#    UseProcessors
#        Description: Processors mask for Windows based multi-processor systems.
#        Default:     0  - (Selected by OS)
#                     1+ - (Bit mask value of selected processors)

UseProcessors = 0

#
#    ProcessPriority
#        Description: Process priority setting for Windows based systems.
#        Default:     1 - (High)
#                     0 - (Normal)

ProcessPriority = 1

#
#    Compression
#        Description: Compression level for client update packages
#        Range:       1-9
#        Default:     1   - (Speed)
#                     9   - (Best compression)

Compression = 1

#
#    PlayerLimit
#        Description: Maximum number of players in the world. Excluding Mods, GMs and Admins.
#          Important: If you want to block players and only allow Mods, GMs or Admins to join the
#                     server, use the DB field "auth.realmlist.allowedSecurityLevel".
#            Default: 100 - (Enabled)
#                     1+  - (Enabled)
#                     0   - (Disabled, No limit)

PlayerLimit = 100

#
#    SaveRespawnTimeImmediately
#        Description: Save respawn time for creatures at death and gameobjects at use/open.
#        Default:     1 - (Enabled, Save respawn time immediately)
#                     0 - (Disabled, Save respawn time at grid unloading)

SaveRespawnTimeImmediately = 1

#
#    MaxOverspeedPings
#        Description: Maximum overspeed ping count before character is disconnected.
#        Default:     2  - (Enabled, Minimum value)
#                     3+ - (Enabled, More checks before kick)
#                     0  - (Disabled)

MaxOverspeedPings = 2

#
#    GridUnload
#        Description: Unload grids to save memory. Can be disabled if enough memory is available
#                     to speed up moving players to new grids.
#        Default:     1 - (enable, Unload grids)
#                     0 - (disable, Do not unload grids)

GridUnload = 1

#
#    SocketTimeOutTime
#        Description: Time (in milliseconds) after which a connection being idle on the character
#                     selection screen is disconnected.
#        Default:     900000 - (15 minutes)

SocketTimeOutTime = 900000

#
#    SessionAddDelay
#        Description: Time (in microseconds) that a network thread will sleep after authentication
#                     protocol handling before adding a connection to the world session map.
#        Default:     10000 - (10 milliseconds, 0.01 second)

SessionAddDelay = 10000

#
#    GridCleanUpDelay
#        Description: Time (in milliseconds) grid clean up delay.
#        Default:     300000 - (5 minutes)

GridCleanUpDelay = 300000

#
#    MapUpdateInterval
#        Description: Time (milliseconds) for map update interval.
#        Default:     100 - (0.1 second)

MapUpdateInterval = 100

#
#    ChangeWeatherInterval
#        Description: Time (in milliseconds) for weather update interval.
#        Default:     600000 - (10 min)

ChangeWeatherInterval = 600000

#
#    PlayerSaveInterval
#        Description: Time (in milliseconds) for player save interval.
#        Default:     900000 - (15 min)

PlayerSaveInterval = 900000

#
#    PlayerSave.Stats.MinLevel
#        Description: Minimum level for saving character stats in the database for external usage.
#        Default:     0  - (Disabled, Do not save character stats)
#                     1+ - (Enabled, Level beyond which character stats are saved)

PlayerSave.Stats.MinLevel = 0

#
#    PlayerSave.Stats.SaveOnlyOnLogout
#        Description: Save player stats only on logout.
#        Default:     1 - (Enabled, Only save on logout)
#                     0 - (Disabled, Save on every player save)

PlayerSave.Stats.SaveOnlyOnLogout = 1

#
#    mmap.enablePathFinding
#        Description: Enable/Disable pathfinding using mmaps
#        Default:     1 - (Enabled)
#                     0 - (Disabled)

mmap.enablePathFinding = 1

#
#    vmap.enableLOS
#    vmap.enableHeight
#        Description: VMmap support for line of sight and height calculation.
#        Default:     1 - (Enabled, vmap.enableLOS)
#                     1 - (Enabled, vmap.enableHeight)
#                     0 - (Disabled)

vmap.enableLOS    = 1
vmap.enableHeight = 1

#
<<<<<<< HEAD
#    vmap.ignoreSpellIds
#        Description: These spells are ignored for LoS calculation.
#                     List of ids with delimiter ','.
#        Example:     "7720,1337"
#        Default:     "7720"

vmap.ignoreSpellIds = "7720"
=======
#    vmap.petLOS
#        Description: Check line of sight for pets, to avoid them attacking through walls.
#        Default:     1 - (Enabled, each pet attack will be checked for line of sight)
#                     0 - (Disabled, somewhat less CPU usage)

vmap.petLOS = 1
>>>>>>> 6b47b320

#
#    vmap.enableIndoorCheck
#        Description: VMap based indoor check to remove outdoor-only auras (mounts etc.).
#        Default:     1 - (Enabled)
#                     0 - (Disabled, somewhat less CPU usage)

vmap.enableIndoorCheck = 1

#
#    DetectPosCollision
#        Description: Check final move position, summon position, etc for visible collision with
#                     other objects or walls (walls only if vmaps are enabled).
#        Default:     1 - (Enabled)
#                     0 - (Disabled, Less position precision but less CPU usage)

DetectPosCollision = 1

#
#    TargetPosRecalculateRange
#        Description: Max distance from movement target point (+moving unit size) and targeted
#                     object (+size) after that new target movement point calculated.
#        Range:       0.5-5.0
#        Default:     1.5
#                     0.5 - (Minimum, Contact Range, More sensitive reaction to target movement)
#                     5.0 - (Maximum, Melee attack range, Less CPU usage)

TargetPosRecalculateRange = 1.5

#
#    UpdateUptimeInterval
#        Description: Update realm uptime period (in minutes).
#        Default:     10 - (10 minutes)
#                     1+

UpdateUptimeInterval = 10

#
#    LogDB.Opt.ClearInterval
#        Description: Time (in minutes) for the WUPDATE_CLEANDB timer that clears the `logs` table
#                     of old entries.
#        Default:     10 - (10 minutes)
#                     1+

LogDB.Opt.ClearInterval = 10

#
#    LogDB.Opt.ClearTime
#        Description: Time (in seconds) for keeping old `logs` table entries.
#        Default:     1209600 - (Enabled, 14 days)
#                     0       - (Disabled, Do not clear entries)

LogDB.Opt.ClearTime = 1209600

#
#    MaxCoreStuckTime
#        Description: Time (in seconds) before the server is forced to crash if it is frozen.
#        Default:     0   - (Disabled)
#                     10+ - (Enabled, Recommended 10+)

MaxCoreStuckTime = 0

#
#    AddonChannel
#        Description: Configure the use of the addon channel through the server (some client side
#                     addons will not work correctly with disabled addon channel)
#        Default:     1 - (Enabled)
#                     0 - (Disabled)

AddonChannel = 1

#
#    MapUpdate.Threads
#        Description: Number of threads to update maps.
#        Default:     1

MapUpdate.Threads = 1

#
#    CleanCharacterDB
#        Description: Clean out deprecated achievements, skills, spells and talents from the db.
#        Default:     0 - (Disabled)
#                     1 - (Enable)

CleanCharacterDB = 0

#
#    PersistentCharacterCleanFlags
#        Description: Determines the character clean flags that remain set after cleanups.
#                     This is a bitmask value, check /doc/CharacterDBCleanup.txt for more
#                     information.
#        Example:     14 - (Cleaning up skills, talents and spells will remain enabled after the
#                           next cleanup)
#        Default:     0  - (All cleanup methods will be disabled after the next cleanup)

PersistentCharacterCleanFlags = 0

#
###################################################################################################

###################################################################################################
# SERVER LOGGING
#
#    PidFile
#        Description: World daemon PID file
#        Example:     "./world.pid" - (Enabled)
#        Default:     ""            - (Disabled)

PidFile = ""

#
#    PacketLogFile
#        Description: Binary packet logging file for the world server.
#                     Filename extension must be .bin to be parsable with WowPacketParser.
#        Example:     "World.bin" - (Enabled)
#        Default:     ""          - (Disabled)

PacketLogFile = ""

#
#    ChatLogs.Channel
#        Description: Log custom channel chat.
#        Default:     0 - (Disabled)
#                     1 - (Enabled)

ChatLogs.Channel = 0

#
#    ChatLogs.Whisper
#        Description: Log whispers between players.
#        Default:     0 - (Disabled)
#                     1 - (Enabled)

ChatLogs.Whisper = 0

#
#    ChatLogs.SysChan
#        Description: Log system channel messages.
#        Default:     0 - (Disabled)
#                     1 - (Enabled)

ChatLogs.SysChan = 0

#
#    ChatLogs.Party
#        Description: Log party chat.
#        Default:     0 - (Disabled)
#                     1 - (Enabled)


ChatLogs.Party = 0

#
#    ChatLogs.Raid
#        Description: Log raid chat.
#        Default:     0 - (Disabled)
#                     1 - (Enabled)


ChatLogs.Raid = 0

#
#    ChatLogs.Guild
#        Description: Log guild chat.
#        Default:     0 - (Disabled)
#                     1 - (Enabled)

ChatLogs.Guild = 0

#
#    ChatLogs.Public
#        Description: Log public chat (say/yell/emote).
#        Default:     0 - (Disabled)
#                     1 - (Enabled)

ChatLogs.Public = 0

#
#    ChatLogs.Addon
#        Description: Log addon messages.
#        Default:     0 - (Disabled)
#                     1 - (Enabled)

ChatLogs.Addon = 0

#
#    ChatLogs.BattleGround
#        Description: Log battleground chat.
#        Default:     0 - (Disabled)
#                     1 - (Enabled)

ChatLogs.BattleGround = 0

# Extended Logging system configuration moved to end of file (on purpose)
#
###################################################################################################

###################################################################################################
# SERVER SETTINGS
#
#    GameType
#        Description: Server realm type.
#        Default:     0  - (NORMAL)
#                     1  - (PVP)
#                     4  - (NORMAL)
#                     6  - (RP)
#                     8  - (RPPVP)
#                     16 - (FFA_PVP, Free for all pvp mode like arena PvP in all zones except rest
#                          activated places and sanctuaries)

GameType = 0

#
#    RealmZone
#        Description: Server realm zone. Set allowed alphabet in character, etc. names.
#        Default      1  - (Development   - any language)
#                     2  - (United States - extended-Latin)
#                     3  - (Oceanic       - extended-Latin)
#                     4  - (Latin America - extended-Latin)
#                     5  - (Tournament    - basic-Latin at create, any at login)
#                     6  - (Korea         - East-Asian)
#                     7  - (Tournament    - basic-Latin at create, any at login)
#                     8  - (English       - extended-Latin)
#                     9  - (German        - extended-Latin)
#                     10 - (French        - extended-Latin)
#                     11 - (Spanish       - extended-Latin)
#                     12 - (Russian       - Cyrillic)
#                     13 - (Tournament    - basic-Latin at create, any at login)
#                     14 - (Taiwan        - East-Asian)
#                     15 - (Tournament    - basic-Latin at create, any at login)
#                     16 - (China         - East-Asian)
#                     17 - (CN1           - basic-Latin at create, any at login)
#                     18 - (CN2           - basic-Latin at create, any at login)
#                     19 - (CN3           - basic-Latin at create, any at login)
#                     20 - (CN4           - basic-Latin at create, any at login)
#                     21 - (CN5           - basic-Latin at create, any at login)
#                     22 - (CN6           - basic-Latin at create, any at login)
#                     23 - (CN7           - basic-Latin at create, any at login)
#                     24 - (CN8           - basic-Latin at create, any at login)
#                     25 - (Tournament    - basic-Latin at create, any at login)
#                     26 - (Test Server   - any language)
#                     27 - (Tournament    - basic-Latin at create, any at login)
#                     28 - (QA Server     - any language)
#                     29 - (CN9           - basic-Latin at create, any at login)

RealmZone = 1

#
#    StrictPlayerNames
#        Description: Limit player name to language specific symbol set. Prevents character
#                     creation and forces rename request if not allowed symbols are used
#        Default:     0 - (Disable, Limited server timezone dependent client check)
#                     1 - (Enabled, Strictly basic Latin characters)
#                     2 - (Enabled, Strictly realm zone specific, See RealmZone setting,
#                         Note: Client needs to have the appropriate fonts installed which support
#                         the charset. For non-official localization, custom fonts need to be
#                         placed in clientdir/Fonts.
#                     3 - (Enabled, Basic Latin characters + server timezone specific)

StrictPlayerNames = 0

#
#    StrictCharterNames
#        Description: Limit guild/arena team charter names to language specific symbol set.
#                     Prevents charter creation if not allowed symbols are used.
#        Default:     0 - (Disable, Limited server timezone dependent client check)
#                     1 - (Enabled, Strictly basic Latin characters)
#                     2 - (Enabled, Strictly realm zone specific, See RealmZone setting,
#                         Note: Client needs to have the appropriate fonts installed which support
#                         the charset. For non-official localization, custom fonts need to be
#                         placed in clientdir/Fonts.
#                     3 - (Enabled, Basic Latin characters + server timezone specific)

StrictCharterNames = 0

#
#    StrictPetNames
#        Description: Limit pet names to language specific symbol set.
#                     Prevents pet naming if not allowed symbols are used.
#        Default:     0 - (Disable, Limited server timezone dependent client check)
#                     1 - (Enabled, Strictly basic Latin characters)
#                     2 - (Enabled, Strictly realm zone specific, See RealmZone setting,
#                         Note: Client needs to have the appropriate fonts installed which support
#                         the charset. For non-official localization, custom fonts need to be
#                         placed in clientdir/Fonts.
#                     3 - (Enabled, Basic Latin characters + server timezone specific)

StrictPetNames = 0

#
#    DBC.Locale
#        Description: DBC language settings.
#        Default:     255 - (Auto Detect)
#                     0   - (English)
#                     1   - (Korean)
#                     2   - (French)
#                     3   - (German)
#                     4   - (Chinese)
#                     5   - (Taiwanese)
#                     6   - (Spanish)
#                     7   - (Spanish Mexico)
#                     8   - (Russian)

DBC.Locale = 255

#
#    DeclinedNames
#        Description: Allow Russian clients to set and use declined names.
#        Default:     0 - (Disabled, Except when the Russian RealmZone is set)
#                     1 - (Enabled)

DeclinedNames = 0

#
#    Expansion
#        Description: Allow server to use content from expansions. Checks for expansion-related
#                     map files, client compatibility and class/race character creation.
#        Default:     2 - (Expansion 2)
#                     1 - (Expansion 1)
#                     0 - (Disabled, Ignore and disable expansion content (maps, races, classes)

Expansion = 2

#
#    MinPlayerName
#        Description: Minimal player name length.
#        Range:       1-12
#        Default:     2

MinPlayerName = 2

#
#    MinCharterName
#        Description: Minimal charter name length.
#        Range:       1-24
#        Default:     2

MinCharterName = 2

#
#    MinPetName
#        Description: Minimal pet name length.
#        Range:       1-12
#        Default:     2

MinPetName = 2

#
#    MaxWhoListReturns
#        Description: Set the max number of players returned in the /who list and interface.
#        Default:     49 - (stable)

MaxWhoListReturns = 49

#
#    CharacterCreating.Disabled
#        Description: Disable character creation for players based on faction.
#        Default:     0 - (Enabled, All factions are allowed)
#                     1 - (Disabled, Alliance)
#                     2 - (Disabled, Horde)
#                     3 - (Disabled, Both factions)

CharacterCreating.Disabled = 0

#
#    CharacterCreating.Disabled.RaceMask
#        Description: Mask of races which cannot be created by players.
#        Example:     1536 - (1024 + 512, Blood Elf and Draenei races are disabled)
#        Default:     0    - (Enabled, All races are allowed)
#                     1    - (Disabled, Human)
#                     2    - (Disabled, Orc)
#                     4    - (Disabled, Dwarf)
#                     8    - (Disabled, Night Elf)
#                     16   - (Disabled, Undead)
#                     32   - (Disabled, Tauren)
#                     64   - (Disabled, Gnome)
#                     128  - (Disabled, Troll)
#                     512  - (Disabled, Blood Elf)
#                     1024 - (Disabled, Draenei)

CharacterCreating.Disabled.RaceMask = 0

#
#    CharacterCreating.Disabled.ClassMask
#        Description: Mask of classes which cannot be created by players.
#        Example:     288 - (32 + 256, Death Knight and Warlock classes are disabled)
#        Default:     0    - (Enabled, All classes are allowed)
#                     1    - (Disabled, Warrior)
#                     2    - (Disabled, Paladin)
#                     4    - (Disabled, Hunter)
#                     8    - (Disabled, Rogue)
#                     16   - (Disabled, Undead)
#                     32   - (Disabled, Death Knight)
#                     64   - (Disabled, Shaman)
#                     128  - (Disabled, Mage)
#                     256  - (Disabled, Warlock)
#                     1024 - (Disabled, Druid)

CharacterCreating.Disabled.ClassMask = 0

#
#    CharactersPerAccount
#        Description: Limit number of characters per account on all realms on this realmlist.
#        Important:   Number must be >= CharactersPerRealm
#        Default:     50

CharactersPerAccount = 50
#
#    CharactersPerRealm
#        Description: Limit number of characters per account on this realm.
#        Range:       1-10
#        Default:     10 - (Client limitation)

CharactersPerRealm = 10

#
#    HeroicCharactersPerRealm
#        Description: Limit number of heroic class characters per account on this realm.
#        Range:       1-10
#        Default:     1

HeroicCharactersPerRealm = 1

#
#    CharacterCreating.MinLevelForHeroicCharacter
#        Description: Limit creating heroic characters only for account with another
#                     character of specific level (ignored for GM accounts)
#        Default:     55 - (Enabled, Requires at least another level 55 character)
#                     0  - (Disabled)
#                     1  - (Enabled, Requires at least another level 1 character)

CharacterCreating.MinLevelForHeroicCharacter = 55

#
#    SkipCinematics
#        Description: Disable cinematic intro at first login after character creation.
#                     Prevents buggy intros in case of custom start location coordinates.
#        Default:     0 - (Show intro for each new character)
#                     1 - (Show intro only for first character of selected race)
#                     2 - (Disable intro for all classes)

SkipCinematics = 0

#
#    MaxPlayerLevel
#        Description: Maximum level that can be reached by players.
#        Important:   Levels beyond 100 are not recommended at all.
#        Range:       1-255
#        Default:     80

MaxPlayerLevel = 80

#
#    MinDualSpecLevel
#        Description: Level requirement for Dual Talent Specialization
#        Default:     40

MinDualSpecLevel = 40

#
#    StartPlayerLevel
#        Description: Starting level for characters after creation.
#        Range:       1-MaxPlayerLevel
#        Default:     1

StartPlayerLevel = 1

#
#    StartHeroicPlayerLevel
#        Description: Staring level for heroic class characters after creation.
#        Range:       1-MaxPlayerLevel
#        Default:     55

StartHeroicPlayerLevel = 55

#
#    StartPlayerMoney
#        Description: Amount of money (in Copper) that a character has after creation.
#        Default:     0
#                     100 - (1 Silver)

StartPlayerMoney = 0

#
#    MaxHonorPoints
#        Description: Maximum honor points a character can have.
#        Default:     75000

MaxHonorPoints = 75000

#
#    StartHonorPoints
#        Description: Amount of honor points that characters have after creation.
#        Default:     0

StartHonorPoints = 0

#
#    MaxArenaPoints
#        Description: Maximum arena points a character can have.
#        Default:     10000

MaxArenaPoints = 10000

#
#    StartArenaPoints
#        Description: Amount of arena points that characters has after creation.
#        Default:     0

StartArenaPoints = 0

#
#    RecruitAFriend.MaxLevel
#        Description: Highest level up to which a character can benefit from the Recruit-A-Friend
#                     experience multiplier.
#        Default:     60

RecruitAFriend.MaxLevel = 60

#
#    RecruitAFriend.MaxDifference
#        Description: Highest level difference between linked Recruiter and Friend benefit from
#                     the Recruit-A-Friend experience multiplier.
#        Default:     4

RecruitAFriend.MaxDifference = 4

#
#    InstantLogout
#        Description: Required security level for instantly logging out everywhere.
#                     Does not work while in combat, dueling or falling.
#        Default:     1  - (Enabled, Mods/GMs/Admins)
#                     0  - (Enabled, Everyone)
#                     2  - (Enabled, GMs/Admins)
#                     3  - (Enabled, Admins)
#                     4  - (Disabled)

InstantLogout = 1

#
#    DisableWaterBreath
#        Description: Required security level for water breathing.
#        Default:     4  - (Disabled)
#                     0  - (Enabled, Everyone)
#                     1  - (Enabled, Mods/GMs/Admins)
#                     2  - (Enabled, GMs/Admins)
#                     3  - (Enabled, Admins)

DisableWaterBreath = 4

#
#    AllFlightPaths
#        Description: Character knows all flight paths (of both factions) after creation.
#        Default:     0 - (Disabled)
#                     1 - (Enabled)

AllFlightPaths = 0

#
#    InstantFlightPaths
#        Description: Flight paths will take players to their destination instantly instead
#                     of making them wait while flying.
#        Default:     0 - (Disabled)
#                     1 - (Enabled)

InstantFlightPaths = 0

#
#    AlwaysMaxSkillForLevel
#        Description: Players will automatically gain max skill level when logging in or leveling
#                     up.
#        Default:     0 - (Disabled)
#                     1 - (Enabled)

AlwaysMaxSkillForLevel = 0

#
#    ActivateWeather
#        Description: Activate the weather system.
#        Default:     1 - (Enabled)
#                     0 - (Disabled)

ActivateWeather = 1

#
#    CastUnstuck
#        Description: Allow casting the Unstuck spell using .start or unstuck button in client
#                     help options.
#        Default:     1 - (Enabled)
#                     0 - (Disabled)

CastUnstuck = 1

#
#    Instance.IgnoreLevel
#        Description: Ignore level requirement when entering instances.
#        Default:     0 - (Disabled)
#                     1 - (Enabled)

Instance.IgnoreLevel = 0

#
#    Instance.IgnoreRaid
#        Description: Ignore raid group requirement when entering instances.
#        Default:     0 - (Disabled)
#                     1 - (Enabled)

Instance.IgnoreRaid = 0

#
#    Instance.ResetTimeHour
#        Description: Hour of the day when the global instance reset occurs.
#        Range:       0-23
#        Default:     4 - (04:00 AM)

Instance.ResetTimeHour = 4

#
#    Instance.UnloadDelay
#        Description: Time (in milliseconds) before instance maps are unloaded from memory if no
#                     characters are inside.
#        Default:     1800000 - (Enabled, 30 minutes)
#                     0       - (Disabled, Instance maps are kept in memory until the instance
#                               resets)

Instance.UnloadDelay = 1800000

#
#    Quests.LowLevelHideDiff
#        Description: Level difference between player and quest level at which quests are
#                     considered low-level and are not shown via exclamation mark (!) at quest
#                     givers.
#        Default:     4  - (Enabled, Hide quests that have 4 levels less than the character)
#                     -1 - (Disabled, Show all available quest marks)

Quests.LowLevelHideDiff = 4

#
#    Quests.HighLevelHideDiff
#        Description: Level difference between player and quest level at which quests are
#                     considered high-level and are not shown via exclamation mark (!) at quest
#                     givers.
#        Default:     7  - (Enabled, Hide quests that have 7 levels more than the character)
#                     -1 - (Disabled, Show all available quest marks)

Quests.HighLevelHideDiff = 7

#
#    Quests.IgnoreRaid
#        Description: Allow non-raid quests to be completed while in a raid group.
#        Default:     0 - (Disabled)
#                     1 - (Enabled)

Quests.IgnoreRaid = 0

#
#    Quests.IgnoreAutoAccept
#        Description: Ignore auto accept flag. Clients will have to manually accept all quests.
#        Default:     0 - (Disabled, DB values determine if quest is marked auto accept or not.)
#                     1 - (Enabled, clients will not be told to automatically accept any quest.)

Quests.IgnoreAutoAccept = 0

#
#    Quests.IgnoreAutoComplete
#        Description: Ignore auto complete flag. Clients will have to manually complete all quests.
#        Default:     0 - (Disabled, DB values determine if quest is marked auto complete or not.)
#                     1 - (Enabled, clients will not be told to automatically complete any quest.)

Quests.IgnoreAutoComplete = 0

#
#    Guild.EventLogRecordsCount
#        Description: Number of log entries for guild events that are stored per guild. Old entries
#                     will be overwritten if the number of log entries exceed the configured value.
#                     High numbers prevent this behavior but may have performance impacts.
#        Default:     100

Guild.EventLogRecordsCount = 100

#
#    Guild.ResetHour
#        Description: Hour of the day when the daily cap resets occur.
#        Range:       0-23
#        Default:     6 - (06:00 AM)

Guild.ResetHour = 6

#
#    Guild.BankEventLogRecordsCount
#        Description: Number of log entries for guild bank events that are stored per guild. Old
#                     entries will be overwritten if the number of log entries exceed the
#                     configured value. High numbers prevent this behavior but may have performance
#                     impacts.
#        Default:     25 - (Minimum)

Guild.BankEventLogRecordsCount = 25

#
#    MaxPrimaryTradeSkill
#        Description: Maximum number of primary professions a character can learn.
#        Range:       0-10
#        Default:     2

MaxPrimaryTradeSkill = 2

#
#    MinPetitionSigns
#        Description: Number of required signatures on charters to create a guild.
#        Range:       0-9
#        Default:     9

MinPetitionSigns = 9

#
#    MaxGroupXPDistance
#        Description: Max distance to creature for group member to get experience at creature
#                     death.
#        Default:     74

MaxGroupXPDistance = 74

#
#    MaxRecruitAFriendBonusDistance
#        Description: Max distance between character and and group to gain the Recruit-A-Friend
#                     XP multiplier.
#        Default:     100

MaxRecruitAFriendBonusDistance = 100

#
#    MailDeliveryDelay
#        Description: Time (in seconds) mail delivery is delayed when sending items.
#        Default:     3600 - (1 hour)

MailDeliveryDelay = 3600

#
#    SkillChance.Prospecting
#        Description: Allow skill increase from prospecting.
#        Default:     0 - (Disabled)
#                     1 - (Enabled)

SkillChance.Prospecting = 0

#
#    SkillChance.Milling
#        Description: Allow skill increase from milling.
#        Default:     0 - (Disabled)
#                     1 - (Enabled)

SkillChance.Milling = 0

#
#    OffhandCheckAtSpellUnlearn
#        Description: Unlearning certain spells can change offhand weapon restrictions
#                     for equip slots.
#        Default:     1 - (Recheck offhand slot weapon at unlearning a spell)
#                     0 - (Recheck offhand slot weapon only at zone update)

OffhandCheckAtSpellUnlearn = 1

#
#    ClientCacheVersion
#        Description: Client cache version for client cache data reset. Use any value different
#                     from DB and not recently been used to trigger client side cache reset.
#        Default:     0 - (Use DB value from world DB db_version.cache_id field)

ClientCacheVersion = 0

#
#    Event.Announce
#        Description: Announce events.
#        Default:     0 - (Disabled)
#                     1 - (Enabled)

Event.Announce = 0

#
#    BeepAtStart
#        Description: Beep when the world server finished starting (Unix/Linux systems).
#        Default:     1 - (Enabled)
#                     0 - (Disabled)

BeepAtStart = 1

#
#    Motd
#        Description: Message of the Day, displayed at login.
#                     Use '@' for a newline and be sure to escape special characters.
#        Example:     "Welcome to John\'s Server@This server runs on Trinity Core."
#        Default:     "Welcome to a Trinity Core server."

Motd = "Welcome to a Trinity Core server."

#
#    Server.LoginInfo
#        Description: Display core version (.server info) on login.
#        Default:     0 - (Disabled)
#                     1 - (Enabled)

Server.LoginInfo = 0

#
#    Command.LookupMaxResults
#        Description: Number of results being displayed using a .lookup command.
#        Default:     0 - (Unlimited)

Command.LookupMaxResults = 0

#
#    AllowTickets
#        Description: Allow/disallow sending new tickets.
#        Default:     1 - (Enabled)
#                     0 - (Disabled)

AllowTickets = 1

#
#     DungeonFinder.OptionsMask
#        Description: Dungeon and raid finder system.
#        Value is a bitmask consisting of:
#           LFG_OPTION_ENABLE_DUNGEON_FINDER = 1,     Enable the dungeon finder browser
#           LFG_OPTION_ENABLE_RAID_BROWSER   = 2,     Enable the raid browser
#        Default:     1

DungeonFinder.OptionsMask = 1


#
#   DBC.EnforceItemAttributes
#        Description: Disallow overriding item attributes stored in DBC files with values from the
#                     database.
#        Default:     1 - (Enabled, Enforce DBC values)
#                     0 - (Disabled, Use database values)

DBC.EnforceItemAttributes = 1

#
#   AccountInstancesPerHour
#        Description: Controls the max amount of different instances player can enter within hour
#        Default:     5

AccountInstancesPerHour = 5

#
###################################################################################################

###################################################################################################
# WARDEN SETTINGS
#
#    Warden.Enabled
#        Description: Enable Warden anticheat system.
#        Default:     0 - (Disabled)
#                     1 - (Enabled)

Warden.Enabled = 0

#
#    Warden.NumMemChecks
#        Description: Number of Warden memory checks that are sent to the client each cycle.
#        Default:     3 - (Enabled)
#                     0 - (Disabled)

Warden.NumMemChecks = 3

#
#    Warden.NumOtherChecks
#        Description: Number of Warden checks other than memory checks that are added to request
#                     each checking cycle.
#        Default:     7 - (Enabled)
#                     0 - (Disabled)

Warden.NumOtherChecks = 7

#
#    Warden.ClientResponseDelay
#        Description: Time (in seconds) before client is getting disconnecting for not responding.
#        Default:     600 - (10 Minutes)
#                     0 - (Disabled, client won't be kicked)

Warden.ClientResponseDelay = 600

#
#    Warden.ClientCheckHoldOff
#        Description: Time (in seconds) to wait before sending the next check request to the client.
#                     A low number increases traffic and load on client and server side.
#        Default:     30 - (30 Seconds)
#                     0  - (Send check as soon as possible)

Warden.ClientCheckHoldOff = 30

#
#    Warden.ClientCheckFailAction
#        Description: Default action being taken if a client check failed. Actions can be
#                     overwritten for each single check via warden_action table in characters
#                     database.
#        Default:     0 - (Disabled, Logging only)
#                     1 - (Kick)
#                     2 - (Ban)

Warden.ClientCheckFailAction = 0

#
#    Warden.BanDuration
#        Description: Time (in seconds) an account will be banned if ClientCheckFailAction is set
#                     to ban.
#        Default:     86400 - (24 hours)
#                     0     - (Permanent ban)

Warden.BanDuration = 86400

#
###################################################################################################

###################################################################################################
# PLAYER INTERACTION
#
#    AllowTwoSide.Accounts
#        Description: Allow creating characters of both factions on the same account.
#        Default:     1 - (Enabled)
#                     0 - (Disabled)

AllowTwoSide.Accounts = 1

#
#    AllowTwoSide.Interaction.Calendar
#        Description: Allow calendar invites between factions.
#        Default:     0 - (Disabled)
#                     1 - (Enabled)

AllowTwoSide.Interaction.Calendar = 0

#
#    AllowTwoSide.Interaction.Chat
#        Description: Allow say chat between factions.
#        Default:     0 - (Disabled)
#                     1 - (Enabled)

AllowTwoSide.Interaction.Chat = 0

#
#    AllowTwoSide.Interaction.Channel
#        Description: Allow channel chat between factions.
#        Default:     0 - (Disabled)
#                     1 - (Enabled)

AllowTwoSide.Interaction.Channel = 0

#
#    AllowTwoSide.Interaction.Group
#        Description: Allow group joining between factions.
#        Default:     0 - (Disabled)
#                     1 - (Enabled)

AllowTwoSide.Interaction.Group = 0

#
#    AllowTwoSide.Interaction.Guild
#        Description: Allow guild joining between factions.
#        Default:     0 - (Disabled)
#                     1 - (Enabled)

AllowTwoSide.Interaction.Guild = 0

#
#    AllowTwoSide.Interaction.Auction
#        Description: Allow auctions between factions.
#        Default:     0 - (Disabled)
#                     1 - (Enabled)

AllowTwoSide.Interaction.Auction = 0

#
#    AllowTwoSide.Interaction.Mail
#        Description: Allow sending mails between factions.
#        Default:     0 - (Disabled)
#                     1 - (Enabled)

AllowTwoSide.Interaction.Mail = 0

#
#    AllowTwoSide.WhoList
#        Description: Show characters from both factions in the /who list.
#        Default:     0 - (Disabled)
#                     1 - (Enabled)

AllowTwoSide.WhoList = 0

#
#    AllowTwoSide.AddFriend
#        Description: Allow adding friends from other faction the friends list.
#        Default:     0 - (Disabled)
#                     1 - (Enabled)

AllowTwoSide.AddFriend = 0

#
#    AllowTwoSide.Trade
#        Description: Allow trading between factions.
#        Default:     0 - (Disabled)
#                     1 - (Enabled)

AllowTwoSide.Trade = 0

#
#    TalentsInspecting
#        Description: Allow inspecting characters from the opposing faction.
#                     Doesn't affect characters in gamemaster mode.
#        Default:     1 - (Enabled)
#                     0 - (Disabled)

TalentsInspecting = 1

#
###################################################################################################

###################################################################################################
# CREATURE SETTINGS
#
#    ThreatRadius
#        Description: Distance for creatures to evade after being pulled away from the combat
#                     starting point. If ThreatRadius is less than creature aggro radius then aggro
#                     radius will be used.
#        Default:     60

ThreatRadius = 60

#
#    Rate.Creature.Aggro
#        Description: Aggro radius percentage.
#        Default:     1   - (Enabled, 100%)
#                     1.5 - (Enabled, 150%)
#                     0   - (Disabled, 0%)

Rate.Creature.Aggro = 1

#
#    CreatureFamilyFleeAssistanceRadius
#        Description: Distance for fleeing creatures seeking assistance from other creatures.
#        Default:     30 - (Enabled)
#                     0  - (Disabled)

CreatureFamilyFleeAssistanceRadius = 30

#
#    CreatureFamilyAssistanceRadius
#        Description: Distance for creatures calling for assistance from other creatures without
#                     moving.
#        Default:     10 - (Enabled)
#                     0  - (Disabled)

CreatureFamilyAssistanceRadius = 10

#
#    CreatureFamilyAssistanceDelay
#        Description: Time (in milliseconds) before creature assistance call.
#        Default:     1500 - (1.5 Seconds)

CreatureFamilyAssistanceDelay = 1500

#
#    CreatureFamilyFleeDelay
#        Description: Time (in milliseconds) during which creature can flee if no assistance was
#                     found.
#        Default:     7000 (7 Seconds)

CreatureFamilyFleeDelay = 7000

#
#    WorldBossLevelDiff
#        Description: World boss level difference.
#        Default:     3

WorldBossLevelDiff = 3

#
#    Corpse.Decay.NORMAL
#    Corpse.Decay.RARE
#    Corpse.Decay.ELITE
#    Corpse.Decay.RAREELITE
#    Corpse.Decay.WORLDBOSS
#        Description: Time (in seconds) until creature corpse will decay if not looted or skinned.
#        Default:     60   - (1 Minute, Corpse.Decay.NORMAL)
#                     300  - (5 Minutes, Corpse.Decay.RARE)
#                     300  - (5 Minutes, Corpse.Decay.ELITE)
#                     300  - (5 Minutes, Corpse.Decay.RAREELITE)
#                     3600 - (1 Hour, Corpse.Decay.WORLDBOSS)

Corpse.Decay.NORMAL    = 60
Corpse.Decay.RARE      = 300
Corpse.Decay.ELITE     = 300
Corpse.Decay.RAREELITE = 300
Corpse.Decay.WORLDBOSS = 3600

#
#    Rate.Corpse.Decay.Looted
#        Description: Multiplier for Corpse.Decay.* to configure how long creature corpses stay
#                     after they have been looted.
#         Default:    0.5

Rate.Corpse.Decay.Looted = 0.5

#
#    Rate.Creature.Normal.Damage
#    Rate.Creature.Elite.Elite.Damage
#    Rate.Creature.Elite.RARE.Damage
#    Rate.Creature.Elite.RAREELITE.Damage
#    Rate.Creature.Elite.WORLDBOSS.Damage
#        Description: Mulitplier for creature melee damage.
#        Default:     1 - (Rate.Creature.Normal.Damage)
#                     1 - (Rate.Creature.Elite.Elite.Damage)
#                     1 - (Rate.Creature.Elite.RARE.Damage)
#                     1 - (Rate.Creature.Elite.RAREELITE.Damage)
#                     1 - (Rate.Creature.Elite.WORLDBOSS.Damage)
#

Rate.Creature.Normal.Damage          = 1
Rate.Creature.Elite.Elite.Damage     = 1
Rate.Creature.Elite.RARE.Damage      = 1
Rate.Creature.Elite.RAREELITE.Damage = 1
Rate.Creature.Elite.WORLDBOSS.Damage = 1

#
#    Rate.Creature.Normal.SpellDamage
#    Rate.Creature.Elite.Elite.SpellDamage
#    Rate.Creature.Elite.RARE.SpellDamage
#    Rate.Creature.Elite.RAREELITE.SpellDamage
#    Rate.Creature.Elite.WORLDBOSS.SpellDamage
#        Description: Mulitplier for creature spell damage.
#        Default:     1 - (Rate.Creature.Normal.SpellDamage)
#                     1 - (Rate.Creature.Elite.Elite.SpellDamage)
#                     1 - (Rate.Creature.Elite.RARE.SpellDamage)
#                     1 - (Rate.Creature.Elite.RAREELITE.SpellDamage)
#                     1 - (Rate.Creature.Elite.WORLDBOSS.SpellDamage)

Rate.Creature.Normal.SpellDamage          = 1
Rate.Creature.Elite.Elite.SpellDamage     = 1
Rate.Creature.Elite.RARE.SpellDamage      = 1
Rate.Creature.Elite.RAREELITE.SpellDamage = 1
Rate.Creature.Elite.WORLDBOSS.SpellDamage = 1

#
#    Rate.Creature.Normal.HP
#    Rate.Creature.Elite.Elite.HP
#    Rate.Creature.Elite.RARE.HP
#    Rate.Creature.Elite.RAREELITE.HP
#    Rate.Creature.Elite.WORLDBOSS.HP
#        Description: Mulitplier for creature health.
#        Default:     1 - (Rate.Creature.Normal.HP)
#                     1 - (Rate.Creature.Elite.Elite.HP)
#                     1 - (Rate.Creature.Elite.RARE.HP)
#                     1 - (Rate.Creature.Elite.RAREELITE.HP)
#                     1 - (Rate.Creature.Elite.WORLDBOSS.HP)

Rate.Creature.Normal.HP          = 1
Rate.Creature.Elite.Elite.HP     = 1
Rate.Creature.Elite.RARE.HP      = 1
Rate.Creature.Elite.RAREELITE.HP = 1
Rate.Creature.Elite.WORLDBOSS.HP = 1

#
#    ListenRange.Say
#        Description: Distance in which players can read say messages from creatures or
#                     gameobjects.
#        Default:     40

ListenRange.Say = 40

#
#    ListenRange.TextEmote
#        Description: Distance in which players can read emotes from creatures or gameobjects.
#        Default:     40

ListenRange.TextEmote = 40

#
#    ListenRange.Yell
#        Description: Distance in which players can read yell messages from creatures or
#                     gameobjects.
#        Default:     300

ListenRange.Yell = 300

#
###################################################################################################

###################################################################################################
# CHAT SETTINGS
#
#    ChatFakeMessagePreventing
#        Description: Chat protection from creating fake messages using a lot spaces or other
#                     invisible symbols. Not applied to the addon language, but may break old
#                     addons that use normal languages for sending data to other clients.
#        Default:     0 - (Disabled)
#                     1 - (Enabled)

ChatFakeMessagePreventing = 0

#
#    ChatStrictLinkChecking.Severity
#        Description: Check chat messages for ingame links to spells, items, quests, etc.
#        Default:     0 - (Disabled)
#                     1 - (Enabled, Check if only valid pipe commands are used, Prevents posting
#                         pictures.)
#                     2 - (Enabled, Verify that pipe commands are used in a correct order)
#                     3 - (Check if color, entry and name don't contradict each other. For this to
#                         work correctly, please assure that you have extracted locale DBCs of
#                         every language specific client playing on this server)

ChatStrictLinkChecking.Severity = 0

#
#    ChatStrictLinkChecking.Kick
#        Description: Defines what should be done if a message is considered to contain invalid
#                     pipe commands.
#        Default:     0 - (Silently ignore message)
#                     1 - (Disconnect players who sent malformed messages)

ChatStrictLinkChecking.Kick = 0

#
#    ChatFlood.MessageCount
#        Description: Chat flood protection, number of messages before player gets muted.
#        Default:     10 - (Enabled)
#                     0  - (Disabled)

ChatFlood.MessageCount = 10

#
#    ChatFlood.MessageDelay
#        Description: Time (in seconds) between messages to be counted into ChatFlood.MessageCount.
#        Default:     1

ChatFlood.MessageDelay = 1

#
#    ChatFlood.MuteTime
#        Description: Time (in seconds) characters get muted for violating ChatFlood.MessageCount.
#        Default:     10

ChatFlood.MuteTime = 10

#
#    Channel.RestrictedLfg
#        Description: Restrict LookupForGroup channel to characters registered in the LFG tool.
#        Default:     1 - (Enabled, Allow join to channel only if registered in LFG)
#                     0 - (Disabled, Allow join to channel in any time)

Channel.RestrictedLfg = 1

#
#    Channel.SilentlyGMJoin
#        Description: Silently join GM characters to channels. If set to 1, channel kick and ban
#                     commands issued by a GM will not be broadcasted.
#        Default:     0 - (Disabled, Join with announcement)
#                     1 - (Enabled, Join without announcement)

Channel.SilentlyGMJoin = 0

#
#    ChatLevelReq.Channel
#        Description: Level requirement for characters to be able to write in chat channels.
#        Default:     1

ChatLevelReq.Channel = 1

#
#    ChatLevelReq.Whisper
#        Description: Level requirement for characters to be able to whisper other characters.
#        Default:     1

ChatLevelReq.Whisper = 1

#
#    ChatLevelReq.Say
#        Description: Level requirement for characters to be able to use say/yell/emote.
#        Default:     1

ChatLevelReq.Say = 1

#
#    AllowPlayerCommands
#        Description: Allow players to use commands.
#        Default:     1 - (Enabled)
#                     0 - (Disabled)

AllowPlayerCommands = 1

#
#    PreserveCustomChannels
#        Description: Store custom chat channel settings like password, automatic ownership handout
#                     or ban list in the database. Needs to be enabled to save custom
#                     world/trade/etc. channels that have automatic ownership handout disabled.
#                     (.channel set ownership $channel off)
#        Default:     0 - (Disabled, Blizzlike, Channel settings are lost if last person left)
#                     1 - (Enabled)

PreserveCustomChannels = 1

#
#    PreserveCustomChannelDuration
#        Description: Time (in days) that needs to pass before the customs chat channels get
#                     cleaned up from the database. Only channels with ownership handout enabled
#                     (default behavior) will be cleaned.
#        Default:     14 - (Enabled, Clean channels that haven't been used for 14 days)
#                     0  - (Disabled, Infinite channel storage)

PreserveCustomChannelDuration = 14

#
###################################################################################################

###################################################################################################
# GAME MASTER SETTINGS
#
#    GM.LoginState
#        Description: GM mode at login.
#        Default:     2 - (Last save state)
#                     0 - (Disable)
#                     1 - (Enable)

GM.LoginState = 2

#
#    GM.Visible
#        Description: GM visibility at login.
#        Default:     2 - (Last save state)
#                     0 - (Invisible)
#                     1 - (Visible)

GM.Visible = 2

#
#    GM.Chat
#        Description: GM chat mode at login.
#        Default:     2 - (Last save state)
#                     0 - (Disable)
#                     1 - (Enable)

GM.Chat = 2

#
#    GM.WhisperingTo
#        Description: Is GM accepting whispers from player by default or not.
#        Default:     2 - (Last save state)
#                     0 - (Disable)
#                     1 - (Enable)

GM.WhisperingTo = 2

#
#    GM.InGMList.Level
#        Description: Maximum GM level shown in GM list (if enabled) in non-GM state (.gm off).
#        Default:     3 - (Anyone)
#                     0 - (Only players)
#                     1 - (Only moderators)
#                     2 - (Only gamemasters)

GM.InGMList.Level = 3

#
#    GM.InWhoList.Level
#        Description: Max GM level showed in who list (if visible).
#        Default:     3 - (Anyone)
#                     0 - (Only players)
#                     1 - (Only moderators)
#                     2 - (Only gamemasters)

GM.InWhoList.Level = 3

#
#    GM.LogTrade
#        Description: Include GM trade and trade slot enchanting operations in GM log.
#        Default:     1 - (Enabled)
#                     0 - (Disabled)

GM.LogTrade = 1

#
#    GM.StartLevel
#        Description: GM character starting level.
#        Default:     1

GM.StartLevel = 1

#
#    GM.AllowInvite
#        Description: Allow players to invite GM characters.
#        Default:     0 - (Disabled)
#                     1 - (Enabled)

GM.AllowInvite = 0

#
#    GM.AllowFriend
#        Description: Allow players to add GM characters to their friends list.
#        Default:     0 - (Disabled)
#                     1 - (Enabled)

GM.AllowFriend = 0

#
#    GM.LowerSecurity
#        Description: Allow lower security levels to use commands on higher security level
#                     characters.
#        Default:     0 - (Disabled)
#                     1 - (Enabled)

GM.LowerSecurity = 0

#
#    GM.TicketSystem.ChanceOfGMSurvey
#        Description: Chance of sending a GM survey after ticket completion.
#        Default:     50 - (Enabled)
#                     0  - (Disabled)

GM.TicketSystem.ChanceOfGMSurvey = 50

#
###################################################################################################

###################################################################################################
# VISIBILITY AND DISTANCES
#
#    Visibility.GroupMode
#        Description: Group visibility modes. Defines which groups can aways detect invisible
#                     characters of the same raid, group or faction.
#        Default:     1 - (Raid)
#                     0 - (Party)
#                     2 - (Faction)

Visibility.GroupMode = 1

#
#    Visibility.Distance.Continents
#    Visibility.Distance.Instances
#    Visibility.Distance.BGArenas
#        Description: Visibility distance to see other players or gameobjects.
#                     Visibility on continents on retail ~90 yards. In BG/Arenas ~533.
#                     For instances default ~170.
#                     Max limited by grid size: 533.33333
#                     Min limit is max aggro radius (45) * Rate.Creature.Aggro
#        Default:     90  - (Visibility.Distance.Continents)
#                     170 - (Visibility.Distance.Instances)
#                     533 - (Visibility.Distance.BGArenas)

Visibility.Distance.Continents = 90
Visibility.Distance.Instances = 170
Visibility.Distance.BGArenas = 533

#
#    Visibility.Notify.Period.OnContinents
#    Visibility.Notify.Period.InInstances
#    Visibility.Notify.Period.InBGArenas
#        Description: Time (in milliseconds) for visibility update period. Lower values may have
#                     performance impact.
#        Default:     1000 - (Visibility.Notify.Period.OnContinents)
#                     1000 - (Visibility.Notify.Period.InInstances)
#                     1000 - (Visibility.Notify.Period.InBGArenas)

Visibility.Notify.Period.OnContinents = 1000
Visibility.Notify.Period.InInstances  = 1000
Visibility.Notify.Period.InBGArenas   = 1000

#
###################################################################################################

###################################################################################################
# SERVER RATES
#
#    Rate.Health
#    Rate.Mana
#    Rate.Rage.Income
#    Rate.Rage.Loss
#    Rate.RunicPower.Income
#    Rate.RunicPower.Loss
#    Rate.Focus
#    Rate.Energy
#    Rate.Loyalty
#        Description: Multiplier to configure health, mana, incoming rage, loss of rage, focus
#                     energy and loyalty increase or decrease.
#        Default:     1 - (Rate.Health)
#                     1 - (Rate.Mana)
#                     1 - (Rate.Rage.Income)
#                     1 - (Rate.Rage.Loss)
#                     1 - (Rate.RunicPower.Income)
#                     1 - (Rate.RunicPower.Loss)
#                     1 - (Rate.Focus)
#                     1 - (Rate.Energy)
#                     1 - (Rate.Loyalty)

Rate.Health            = 1
Rate.Mana              = 1
Rate.Rage.Income       = 1
Rate.Rage.Loss         = 1
Rate.RunicPower.Income = 1
Rate.RunicPower.Loss   = 1
Rate.Focus             = 1
Rate.Energy            = 1
Rate.Loyalty           = 1

#
#    Rate.Skill.Discovery
#        Description: Multiplier for skill discovery.
#        Default:     1

Rate.Skill.Discovery = 1

#
#    Rate.Drop.Item.Poor
#    Rate.Drop.Item.Normal
#    Rate.Drop.Item.Uncommon
#    Rate.Drop.Item.Rare
#    Rate.Drop.Item.Epic
#    Rate.Drop.Item.Legendary
#    Rate.Drop.Item.Artifact
#    Rate.Drop.Item.Referenced
#    Rate.Drop.Money
#        Description: Drop rates for money and items based on quality.
#        Default:     1 - (Rate.Drop.Item.Poor)
#                     1 - (Rate.Drop.Item.Normal)
#                     1 - (Rate.Drop.Item.Uncommon)
#                     1 - (Rate.Drop.Item.Rare)
#                     1 - (Rate.Drop.Item.Epic)
#                     1 - (Rate.Drop.Item.Legendary)
#                     1 - (Rate.Drop.Item.Artifact)
#                     1 - (Rate.Drop.Item.Referenced)
#                     1 - (Rate.Drop.Money)

Rate.Drop.Item.Poor             = 1
Rate.Drop.Item.Normal           = 1
Rate.Drop.Item.Uncommon         = 1
Rate.Drop.Item.Rare             = 1
Rate.Drop.Item.Epic             = 1
Rate.Drop.Item.Legendary        = 1
Rate.Drop.Item.Artifact         = 1
Rate.Drop.Item.Referenced       = 1
Rate.Drop.Money                 = 1

#
#    Rate.Drop.Item.ReferencedAmount
#        Description: Multiplier for referenced loot amount.
#        Default:     1

Rate.Drop.Item.ReferencedAmount = 1

#
#    Rate.XP.Kill
#    Rate.XP.Quest
#    Rate.XP.Explore
#        Description: Experience rates.
#        Default:     1 - (Rate.XP.Kill)
#                     1 - (Rate.XP.Quest)
#                     1 - (Rate.XP.Explore)

Rate.XP.Kill    = 1
Rate.XP.Quest   = 1
Rate.XP.Explore = 1

#
#    Rate.RepairCost
#        Description: Repair cost rate.
#        Default:     1

Rate.RepairCost = 1

#
#    Rate.Rest.InGame
#    Rate.Rest.Offline.InTavernOrCity
#    Rate.Rest.Offline.InWilderness
#        Description: Resting points grow rates.
#        Default:     1 - (Rate.Rest.InGame)
#                     1 - (Rate.Rest.Offline.InTavernOrCity)
#                     1 - (Rate.Rest.Offline.InWilderness)

Rate.Rest.InGame                 = 1
Rate.Rest.Offline.InTavernOrCity = 1
Rate.Rest.Offline.InWilderness   = 1

#
#    Rate.Damage.Fall
#        Description: Damage after fall rate.
#        Default:     1

Rate.Damage.Fall = 1

#
#    Rate.Auction.Time
#    Rate.Auction.Deposit
#    Rate.Auction.Cut
#        Description: Auction rates (auction time, deposit get at auction start,
#                     auction cut from price at auction end)
#        Default:     1 - (Rate.Auction.Time)
#                     1 - (Rate.Auction.Deposit)
#                     1 - (Rate.Auction.Cut)

Rate.Auction.Time    = 1
Rate.Auction.Deposit = 1
Rate.Auction.Cut     = 1

#
#    Rate.Honor
#        Description: Honor gain rate.
#        Default:     1

Rate.Honor = 1

#
#    Rate.Mining.Amount
#        Description: Rate for minimum/maximum times a deposit can be used.
#        Default:     1

Rate.Mining.Amount = 1

#
#    Rate.Mining.Next
#        Description: Mining rates.
#        Default:     Chance to to mine a deposit again.

Rate.Mining.Next = 1

#
#    Rate.Talent
#        Description: Talent point rate.
#        Default:     1

Rate.Talent = 1

#
#    Rate.Reputation.Gain
#        Description: Reputation gain rate.
#        Default:     1

Rate.Reputation.Gain = 1

#
#    Rate.Reputation.LowLevel.Kill
#        Description: Reputation gain from killing low level (grey) creatures.
#        Default:     1

Rate.Reputation.LowLevel.Kill = 1

#
#    Rate.Reputation.LowLevel.Quest
#        Description: Reputation gain rate.
#        Default:     1

Rate.Reputation.LowLevel.Quest = 1

#
#    Rate.Reputation.RecruitAFriendBonus
#        Description: Reputation bonus rate for recruit-a-friend.
#        Default:     0.1

Rate.Reputation.RecruitAFriendBonus = 0.1

#
#    Rate.MoveSpeed
#        Description: Movement speed rate.
#        Default:     1

Rate.MoveSpeed = 1

#
#    Rate.InstanceResetTime
#        Description: Multiplier for the rate between global raid/heroic instance resets
#                     (dbc value). Higher value increases the time between resets,
#                     lower value lowers the time, you need clean instance_reset in
#                     characters db in order to let new values work.
#        Default:     1

Rate.InstanceResetTime = 1

#
#    SkillGain.Crafting
#    SkillGain.Defense
#    SkillGain.Gathering
#    SkillGain.Weapon
#        Description: Crafting/defense/gathering/weapon skills gain rate.
#        Default:     1 - (SkillGain.Crafting)
#                     1 - (SkillGain.Defense)
#                     1 - (SkillGain.Gathering)
#                     1 - (SkillGain.Weapon)

SkillGain.Crafting  = 1
SkillGain.Defense   = 1
SkillGain.Gathering = 1
SkillGain.Weapon    = 1

#
#    SkillChance.Orange
#    SkillChance.Yellow
#    SkillChance.Green
#    SkillChance.Grey
#        Description: Chance to increase skill based on recipe color.
#        Default:     100 - (SkillChance.Orange)
#                     75  - (SkillChance.Yellow)
#                     25  - (SkillChance.Green)
#                     0   - (SkillChance.Grey)

SkillChance.Orange = 100
SkillChance.Yellow = 75
SkillChance.Green  = 25
SkillChance.Grey   = 0

#
#    SkillChance.MiningSteps
#    SkillChance.SkinningSteps
#        Description: Skinning and Mining chance decreases with skill level.
#        Default:     0  - (Disabled)
#                     75 - (In 2 times each 75 skill points)

SkillChance.MiningSteps   = 0
SkillChance.SkinningSteps = 0

#
#    DurabilityLoss.InPvP
#        Description: Durability loss on death during PvP.
#        Default:     0 - (Disabled)
#                     1 - (Enabled)

DurabilityLoss.InPvP = 0

#
#    DurabilityLoss.OnDeath
#        Description: Durability loss percentage on death.
#        Default:     10

DurabilityLoss.OnDeath = 10

#
#    DurabilityLossChance.Damage
#        Description: Chance to lose durability on one equipped item from damage.
#        Default:     0.5 - (100/0.5 = 200, Each 200 damage one equipped item will use durability)

DurabilityLossChance.Damage = 0.5

#
#    DurabilityLossChance.Absorb
#        Description: Chance to lose durability on one equipped armor item when absorbing damage.
#        Default:     0.5 - (100/0.5 = 200, Each 200 absorbed damage one equipped item will lose
#                           durability)

DurabilityLossChance.Absorb = 0.5

#
#    DurabilityLossChance.Parry
#        Description: Chance to lose durability on main weapon when parrying attacks.
#        Default:     0.05 - (100/0.05 = 2000, Each 2000 parried damage the main weapon will lose
#                            durability)

DurabilityLossChance.Parry = 0.05

#
#    DurabilityLossChance.Block
#        Description: Chance to lose durability on shield when blocking attacks.
#        Default:     0.05 - (100/0.05 = 2000, Each 2000 blocked damage the shield will lose
#                            durability)

DurabilityLossChance.Block = 0.05

#
#    Death.SicknessLevel
#        Description: Starting level for resurrection sickness.
#        Example:     11 - (Level 1-10 characters will not be affected,
#                           Level 11-19 characters will be affected for 1 minute,
#                           Level 20-MaxPlayerLevel characters will be affected for 10 minutes)
#         Default:    11               - (Enabled, See Example)
#                     MaxPlayerLevel+1 - (Disabled)
#                     -10              - (Enabled, Level 1+ characters have 10 minute duration)

Death.SicknessLevel = 11

#
#    Death.CorpseReclaimDelay.PvP
#    Death.CorpseReclaimDelay.PvE
#        Description: Increase corpse reclaim delay at PvP/PvE deaths.
#        Default:     1 - (Enabled)
#                     0 - (Disabled)

Death.CorpseReclaimDelay.PvP = 1
Death.CorpseReclaimDelay.PvE = 0

#
#    Death.Bones.World
#    Death.Bones.BattlegroundOrArena
#        Description: Create bones instead of corpses at resurrection in normal zones, instances,
#                     battleground or arenas.
#        Default:     1 - (Enabled, Death.Bones.World)
#                     1 - (Enabled, Death.Bones.BattlegroundOrArena)
#                     0 - (Disabled)

Death.Bones.World               = 1
Death.Bones.BattlegroundOrArena = 1

#
#    Die.Command.Mode
#        Description: Do not trigger things like loot from .die command.
#        Default:     1 - (Enabled)
#                     0 - (Disabled)

Die.Command.Mode = 1

#
###################################################################################################

###################################################################################################
# AUTO BROADCAST
#
#    AutoBroadcast.On
#        Description: Enable auto broadcast.
#        Default:     0 - (Disabled)
#                     1 - (Enabled)

AutoBroadcast.On = 0

#
#    AutoBroadcast.Center
#        Description: Auto broadcasting display method.
#        Default:     0 - (Announce)
#                     1 - (Notify)
#                     2 - (Both)

AutoBroadcast.Center = 0

#
#    AutoBroadcast.Timer
#        Description: Timer (in milliseconds) for auto broadcasts.
#        Default:     60000 - (60 seconds)

AutoBroadcast.Timer = 60000

#
###################################################################################################

###################################################################################################
# BATTLEGROUND CONFIG
#
#    Battleground.CastDeserter
#        Description: Cast Deserter spell at players who leave battlegrounds in progress.
#        Default:     1 - (Enabled)
#                     0 - (Disabled)

Battleground.CastDeserter = 1

#
#    Battleground.QueueAnnouncer.Enable
#        Description: Announce battleground queue status to chat.
#        Default:     0 - (Disabled)
#                     1 - (Enabled)

Battleground.QueueAnnouncer.Enable = 0

#
#    Battleground.QueueAnnouncer.PlayerOnly
#        Description: Battleground queue announcement type.
#        Default:     0 - (System message, Anyone can see it)
#                     1 - (Private, Only queued players can see it)

Battleground.QueueAnnouncer.PlayerOnly = 0

#
#    Battleground.InvitationType
#        Description: Set Battleground invitation type.
#        Default:     0 - (Normal, Invite as much players to battlegrounds as queued,
#                          Don't bother with balance)
#                     1 - (Experimental, Don't allow to invite much more players
#                          of one faction)

Battleground.InvitationType = 0

#
#    Battleground.PrematureFinishTimer
#        Description: Time (in milliseconds) before battleground will end prematurely if there are
#                     not enough players on one team. (Values defined in battleground template)
#        Default:     300000 - (Enabled, 5 minutes)
#                     0      - (Disabled, Not recommended)

BattleGround.PrematureFinishTimer = 300000

#
#    BattleGround.PremadeGroupWaitForMatch
#        Description: Time (in milliseconds) a pre-made group has to wait for matching group of the
#                     other faction.
#        Default:     1800000 - (Enabled, 30 minutes)
#                     0       - (Disabled, Not recommended)

BattleGround.PremadeGroupWaitForMatch = 1800000

#
#    Battleground.GiveXPForKills
#        Description: Give experience for honorable kills in battlegrounds.
#        Default:     0 - (Disabled)
#                     1 - (Enabled)

Battleground.GiveXPForKills = 0

#
#    Battleground.Random.ResetHour
#        Description: Hour of the day when the global instance resets occur.
#        Range:       0-23
#        Default:     6 - (06:00 AM)

Battleground.Random.ResetHour = 6

#
###################################################################################################

###################################################################################################
# BATTLEFIELD CONFIG
#
#     Wintergrasp.Enable
#         Description: Enable the Wintergrasp battlefield.
#         Default:     0 - (Disabled)
#                      1 - (Enabled, Experimental as of still being in development)

Wintergrasp.Enable = 0

#
#     Wintergrasp.PlayerMax
#         Description: Maximum number of players allowed in Wintergrasp.
#         Default:     100

Wintergrasp.PlayerMax = 100

#
#     Wintergrasp.PlayerMin
#         Description: Minimum number of players required for Wintergrasp.
#         Default:     0

Wintergrasp.PlayerMin = 0

#
#     Wintergrasp.PlayerMinLvl
#         Description: Required character level for the Wintergrasp battle.
#         Default:     77

Wintergrasp.PlayerMinLvl = 77

#
#     Wintergrasp.BattleTimer
#         Description: Time (in minutes) for the Wintergrasp battle to last.
#         Default:     30

Wintergrasp.BattleTimer = 30

#
#     Wintergrasp.NoBattleTimer
#         Description: Time (in minutes) between Wintergrasp battles.
#         Default:     150

Wintergrasp.NoBattleTimer = 150

#
#     Wintergrasp.CrashRestartTimer
#         Description: Time (in minutes) to delay the restart of Wintergrasp if the world server
#                      crashed during a running battle.
#         Default:     10

Wintergrasp.CrashRestartTimer = 10

#
###################################################################################################

###################################################################################################
# ARENA CONFIG
#
#    Arena.MaxRatingDifference
#        Description: Maximum rating difference between two teams in rated matches.
#        Default:     150 - (Enabled)
#                     0   - (Disabled)

Arena.MaxRatingDifference = 150

#
#    Arena.RatingDiscardTimer
#        Description: Time (in milliseconds) after which rating differences are ignored when
#                     setting up matches.
#        Default:     600000 - (Enabled, 10 minutes)
#                     0      - (Disabled)

Arena.RatingDiscardTimer = 600000

#
#    Arena.RatedUpdateTimer
#        Description: Time (in milliseconds) between checks for matchups in rated arena
#        Default:     5000 - (5 seconds)

Arena.RatedUpdateTimer = 5000

#
#    Arena.AutoDistributePoints
#        Description: Automatically distribute arena points.
#        Default:     0 - (Disabled)
#                     1 - (Enabled)

Arena.AutoDistributePoints = 0

#
#    Arena.AutoDistributeInterval
#        Description: Time (in days) how often arena points should be distributed if automatic
#                     distribution is enabled.
#        Default:     7 - (Weekly)

Arena.AutoDistributeInterval = 7

#
#    Arena.QueueAnnouncer.Enable
#        Description: Announce arena queue status to chat.
#        Default:     0 - (Disabled)
#                     1 - (Enabled)

Arena.QueueAnnouncer.Enable = 0

#
#    Arena.ArenaSeason.ID
#        Description: Current arena season id shown in clients.
#        Default:     8

Arena.ArenaSeason.ID = 8

#
#    Arena.ArenaSeason.InProgress
#        Description: State of current arena season.
#        Default:     1 - (Active)
#                     0 - (Finished)

Arena.ArenaSeason.InProgress = 1

#
#    Arena.ArenaStartRating
#        Description: Start rating for new arena teams.
#        Default:     0

Arena.ArenaStartRating = 0

#
#    Arena.ArenaStartPersonalRating
#        Description: Start personal rating when joining a team.
#        Default:     0

Arena.ArenaStartPersonalRating = 0

#
#    Arena.ArenaStartMatchmakerRating
#        Description: Start matchmaker rating for players.
#        Default:     1500

Arena.ArenaStartMatchmakerRating = 1500

#
#    ArenaLog.ExtendedInfo
#        Description: Include extended info to ArenaLogFile for each player after rated arena
#                     matches (guid, name, team, IP, healing/damage done, killing blows).
#        Default:     0 - (Disabled)
#                     1 - (Enabled)

ArenaLog.ExtendedInfo = 0

#
###################################################################################################

###################################################################################################
# NETWORK CONFIG
#
#    Network.Threads
#        Description: Number of threads for network.
#         Default:    1 - (Recommended 1 thread per 1000 connections)

Network.Threads = 1

#
#    Network.OutKBuff
#        Description: Amount of memory (in bytes) used for the output kernel buffer (see SO_SNDBUF
#                     socket option, TCP manual).
#        Default:     -1 - (Use system default setting)

Network.OutKBuff = -1

#
#    Network.OutUBuff
#        Description: Amount of memory (in bytes) reserved in the user space per connection for
#                     output buffering.
#         Default:    65536

Network.OutUBuff = 65536

#
#    Network.TcpNoDelay:
#        Description: TCP Nagle algorithm setting.
#         Default:    0 - (Enabled, Less traffic, More latency)
#                     1 - (Disabled, More traffic, Less latency, TCP_NO_DELAY)

Network.TcpNodelay = 1

#
###################################################################################################

###################################################################################################
# CONSOLE AND REMOTE ACCESS
#
#    Console.Enable
#        Description: Enable console.
#        Default:     1 - (Enabled)
#                     0 - (Disabled)

Console.Enable = 1

#
#    Ra.Enable
#        Description: Enable remote console (telnet).
#        Default:     0 - (Disabled)
#                     1 - (Enabled)

Ra.Enable = 0

#
#    Ra.IP
#        Description: Bind remote access to IP/hostname.
#        Default:     "0.0.0.0" - (Bind to all IPs on the system)

Ra.IP = "0.0.0.0"

#
#    Ra.Port
#        Description: TCP port to reach the remote console.
#        Default:     3443

Ra.Port = 3443

#
#    Ra.MinLevel
#        Description: Required security level to use the remote console.
#        Default:     3

Ra.MinLevel = 3

#
#    SOAP.Enable
#        Description: Enable soap service
#        Default:     0 - (Disabled)
#                     1 - (Enabled)

SOAP.Enabled = 0

#
#    SOAP.IP
#        Description: Bind SOAP service to IP/hostname
#        Default:     "127.0.0.1" - (Bind to localhost)

SOAP.IP = "127.0.0.1"

#
#    SOAP.Port
#        Description: TCP port to reach the SOAP service.
#        Default:     7878

SOAP.Port = 7878

#
###################################################################################################

###################################################################################################
# CHARACTER DELETE OPTIONS
#
#    CharDelete.Method
#        Description: Character deletion behavior.
#        Default:     0 - (Completely remove character from the database)
#                     1 - (Unlink the character from account and free up the name, Appears as
#                         deleted ingame)

CharDelete.Method = 0

#
#    CharDelete.MinLevel
#        Description: Required level to use the unlinking method if enabled.
#        Default:     0  - (Same method for every level)
#                     1+ - (Only characters with the specified level will use the unlinking method)

CharDelete.MinLevel = 0

#
#    CharDelete.KeepDays
#        Description: Time (in days) before unlinked characters will be removed from the database.
#        Default:     30 - (Enabled)
#                     0  - (Disabled, Don't delete any characters)

CharDelete.KeepDays = 30

#
###################################################################################################

###################################################################################################
# CUSTOM SERVER OPTIONS
#
#    PlayerStart.AllReputation
#        Description: Players will start with most of the high level reputations that are needed
#                     for items, mounts etc.
#        Default:     0 - (Disabled)
#                     1 - (Enabled)

PlayerStart.AllReputation = 0

#
#    PlayerStart.AllSpells
#        Description: If enabled, players will start with all their class spells (not talents).
#                     You must populate playercreateinfo_spell_custom table with the spells you
#                     want, or this will not work! The table has data for all classes / races up
#                     to TBC expansion.
#        Default:     0 - (Disabled)
#                     1 - (Enabled)

PlayerStart.AllSpells = 0

#
#    PlayerStart.MapsExplored
#        Description: Characters start with all maps explored.
#        Default:     0 - (Disabled)
#                     1 - (Enabled)

PlayerStart.MapsExplored = 0

#
#    HonorPointsAfterDuel
#        Description: Amount of honor points the duel winner will get after a duel.
#        Default:     0  - (Disabled)
#                     1+ - (Enabled)

HonorPointsAfterDuel = 0

#
#    AlwaysMaxWeaponSkill
#        Description: Players will automatically gain max weapon/defense skill when logging in,
#                     or leveling.
#        Default:     0 - (Disabled)
#                     1 - (Enabled)

AlwaysMaxWeaponSkill = 0

#
#    PvPToken.Enable
#        Description: Character will receive a token after defeating another character that yields
#                     honor.
#        Default:     0 - (Disabled)
#                     1 - (Enabled)

PvPToken.Enable = 0

#
#    PvPToken.MapAllowType
#        Description: Define where characters can receive tokens.
#        Default:     4 - (All maps)
#                     3 - (Battlegrounds)
#                     2 - (FFA areas only like Gurubashi arena)
#                     1 - (Battlegrounds and FFA areas)

PvPToken.MapAllowType = 4

#
#    PvPToken.ItemID
#        Description: Item characters will receive after defeating another character if PvP Token
#                     system is enabled.
#        Default:     29434 - (Badge of justice)

PvPToken.ItemID = 29434

#
#    PvPToken.ItemCount
#        Description: Number of tokens a character will receive.
#        Default:     1

PvPToken.ItemCount = 1

#
#    NoResetTalentsCost
#        Description: Resetting talents doesn't cost anything.
#        Default:     0 - (Disabled)
#                     1 - (Enabled)

NoResetTalentsCost = 0

#
#     Guild.AllowMultipleGuildMaster
#        Description: Allow more than one guild master. Additional Guild Masters must be set using
#                     the ".guild rank" command.
#        Default:     0 - (Disabled)
#                     1 - (Enabled)

Guild.AllowMultipleGuildMaster = 0

#
#     ShowKickInWorld
#        Description: Determines whether a message is broadcasted to the entire server when a
#                     player gets kicked
#        Default:     0 - (Disabled)
#                     1 - (Enabled)

ShowKickInWorld = 0

#
#     RecordUpdateTimeDiffInterval
#        Description: Time (in milliseconds) update time diff is written to the log file.
#                     Update diff can be used as a performance indicator. Diff < 300: good
#                     performance. Diff > 600 bad performance, may be caused by high CPU usage.
#        Default:     60000 - (Enabled, 1 minute)
#                     0     - (Disabled)

RecordUpdateTimeDiffInterval = 60000
#
#     MinRecordUpdateTimeDiff
#        Description: Only record update time diff which is greater than this value.
#        Default:     100

MinRecordUpdateTimeDiff = 100

#
#     PlayerStart.String
#        Description: String to be displayed at first login of newly created characters.
#         Default:    "" - (Disabled)

PlayerStart.String = ""

#
#     LevelReq.Trade
#        Description: Level requirement for characters to be able to trade.
#        Default:     1

LevelReq.Trade = 1

#
#     LevelReq.Ticket
#        Description: Level requirement for characters to be able to write tickets.
#        Default:     1

LevelReq.Ticket = 1

#
#     LevelReq.Auction
#        Description: Level requirement for characters to be able to use the auction house.
#        Default:     1

LevelReq.Auction = 1

#
#     LevelReq.Mail
#        Description: Level requirement for characters to be able to send and receive mails.
#        Default:     1

LevelReq.Mail = 1

#
#     PlayerDump.DisallowPaths
#        Description: Disallow using paths in PlayerDump output files
#        Default:     1

PlayerDump.DisallowPaths = 1

#
#     PlayerDump.DisallowOverwrite
#        Description: Disallow overwriting existing files with PlayerDump
#        Default:     1

PlayerDump.DisallowOverwrite = 1

#
###################################################################################################

###################################################################################################
#
#  LOGGING SYSTEM SETTINGS
#
#  Appender config values: Given a appender "name"
#    Appender.name
#        Description: Defines 'where to log'
#        Format:      Type,LogLevel,Flags,optional1,optional2
#
#                     Type
#                         0 - (None)
#                         1 - (Console)
#                         2 - (File)
#                         3 - (DB)
#
#                     LogLevel
#                         0 - (Disabled)
#                         1 - (Trace)
#                         2 - (Debug)
#                         3 - (Info)
#                         4 - (Warn)
#                         5 - (Error)
#                         6 - (Fatal)
#
#                     Flags:
#                         0 - None
#                         1 - Prefix Timestamp to the text
#                         2 - Prefix Log Level to the text
#                         4 - Prefix Log Filter type to the text
#                         8 - Append timestamp to the log file name. Format: YYYY-MM-DD_HH-MM-SS (Only used with Type = 2)
#                        16 - Make a backup of existing file before overwrite (Only used with Mode = w)
#
#                     Colors (read as optional1 if Type = Console)
#                         Format: "fatal error warn info debug trace"
#                         0 - BLACK
#                         1 - RED
#                         2 - GREEN
#                         3 - BROWN
#                         4 - BLUE
#                         5 - MAGENTA
#                         6 - CYAN
#                         7 - GREY
#                         8 - YELLOW
#                         9 - LRED
#                        10 - LGREEN
#                        11 - LBLUE
#                        12 - LMAGENTA
#                        13 - LCYAN
#                        14 - WHITE
#                         Example: "13 11 9 5 3 1"
#
#                     File: Name of the file (read as optional1 if Type = File)
#                         Allows to use one "%s" to create dynamic files
#
#                     Mode: Mode to open the file (read as optional2 if Type = File)
#                          a - (Append)
#                          w - (Overwrite)
#

Appender.Console=1,3,0
Appender.Server=2,2,0,Server.log,w
Appender.GM=2,2,0,GM.log
Appender.DBErrors=2,2,0,DBErrors.log
Appender.Char=2,2,0,Char.log,w
Appender.RA=2,2,0,RA.log
Appender.Warden=2,4,0,Warden.log
Appender.Chat=2,2,0,Chat.log
Appender.CharDump=2,2,0,%s.log
Appender.Arenas=2,2,0,Arena.log
Appender.SQLDev=2,2,0,SQLDev.log
Appender.SQLDriver=2,2,0,SQLDriver.log

#    Appenders
#        Description: List of Appenders to read from config
#                     (Using spaces as separator).
#        Default:     "Console Server GM DBErrors Char RA Warden Chat"

Appenders=Console Server GM DBErrors Char RA Warden Chat

#  Logger config values: Given a logger "name"
#    Logger.name
#        Description: Defines 'What to log'
#        Format:      Type,LogLevel,AppenderList
#                     Type
#                         0 - Default. Each type that has no config will
#                             rely on this one. Core will create this logger
#                             (disabled) if it's not configured
#                         1 - Units that doesn't fit in other categories
#                         2 - Pets
#                         3 - Vehicles
#                         4 - C++ AI, instance scripts, etc.
#                         5 - DB AI, such as SAI, EAI, CreatureAI
#                         6 - DB map scripts
#                         7 - Network input/output,
#                             such as packet handlers and netcode logs
#                         8 - Spellsystem and aurasystem
#                         9 - Achievement system
#                        10 - Condition system
#                        11 - Pool system
#                        12 - Auction house
#                        13 - Arena's and battlegrounds
#                        14 - Outdoor PVP
#                        15 - Chat system
#                        16 - LFG system
#                        17 - Maps, instances (not scripts),
#                             grids, cells, visibility, etc.
#                        18 - Player that doesn't fit in other categories.
#                        19 - Player loading from DB
#                             (Player::_LoadXXX functions)
#                        20 - Items
#                        21 - Player skills (do not confuse with spells)
#                        22 - Player chat logs
#                        23 - loot
#                        24 - guilds
#                        25 - transports
#                        26 - SQL. DB errors
#                        27 - GM Commands
#                        28 - Remote Access Commands
#                        29 - Warden
#                        30 - Authserver
#                        31 - Worldserver
#                        32 - Game Events
#                        33 - Calendar
#                        34 - Character (Exclusive to log login, logout, create, rename)
#                        35 - Arenas
#                        36 - SQL Driver
#                        37 - SQL Dev
#                        38 - Player Dump
#                        39 - Battlefield
#                        40 - Server Loading
#                        41 - Opcodes (just id and name sent / received)
#                        42 - SOAP
#
#                     LogLevel
#                         0 - (Disabled)
#                         1 - (Trace)
#                         2 - (Debug)
#                         3 - (Info)
#                         4 - (Warn)
#                         5 - (Error)
#                         6 - (Fatal)
#
#                     AppenderList: List of appenders linked to logger
#                     (Using spaces as separator).
#

Logger.Root=0,5,Console Server
Logger.Chat=22,2,Chat
Logger.DBErrors=26,5,Console Server DBErrors
Logger.GM=27,3,Console Server GM
Logger.RA=28,3,RA
Logger.Warden=29,4,Warden
Logger.WorldServer=31,3,Console Server
Logger.Character=34,3,Char
Logger.Arenas=35,3,Arenas
Logger.SQLDriver=36,5,SQLDriver
Logger.SQLDev=37,3,SQLDev
Logger.CharDump=38,3,CharDump
Logger.Load=40,3,Console Server
Logger.Opcodes=41,6,Console Server

#
#    Loggers
#        Description: List of Loggers to read from config
#                     (Using spaces as separator).
#        Default:     "Root Chat DBErrors GM RA Warden Character Load"

Loggers=Root Chat DBErrors GM RA Warden Character Load WorldServer Opcodes

#
###################################################################################################<|MERGE_RESOLUTION|>--- conflicted
+++ resolved
@@ -286,24 +286,6 @@
 
 vmap.enableLOS    = 1
 vmap.enableHeight = 1
-
-#
-<<<<<<< HEAD
-#    vmap.ignoreSpellIds
-#        Description: These spells are ignored for LoS calculation.
-#                     List of ids with delimiter ','.
-#        Example:     "7720,1337"
-#        Default:     "7720"
-
-vmap.ignoreSpellIds = "7720"
-=======
-#    vmap.petLOS
-#        Description: Check line of sight for pets, to avoid them attacking through walls.
-#        Default:     1 - (Enabled, each pet attack will be checked for line of sight)
-#                     0 - (Disabled, somewhat less CPU usage)
-
-vmap.petLOS = 1
->>>>>>> 6b47b320
 
 #
 #    vmap.enableIndoorCheck
