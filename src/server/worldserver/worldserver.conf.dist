--- conflicted
+++ resolved
@@ -1051,8 +1051,6 @@
 Account.PasswordChangeSecurity = 0
 
 #
-<<<<<<< HEAD
-=======
 #   BirthdayTime
 #        Description: Set to date of project's birth in UNIX time. By default the date when 
 #                     TrinityCore was started (Thu Oct 2, 2008)
@@ -1063,7 +1061,6 @@
 BirthdayTime = 1222964635
 
 #
->>>>>>> 1866d8cc
 ###################################################################################################
 
 ###################################################################################################
