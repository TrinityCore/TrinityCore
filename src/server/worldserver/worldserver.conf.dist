--- conflicted
+++ resolved
@@ -2824,7 +2824,14 @@
 Loggers=Root Chat DBErrors GM RA Warden Character Load WorldServer Opcodes
 
 #
-<<<<<<< HEAD
+#    Log.Async.Enable
+#        Description: Enables asyncronous message logging.
+#        Default:     0 - (Disabled)
+#                     1 - (Enabled)
+
+Log.Async.Enable = 0
+
+#
 ###################################################################################################
 
 ###################################################################################################
@@ -2911,14 +2918,6 @@
 Transmogrification.AllowLegendary = 0
 Transmogrification.AllowArtifact = 0
 Transmogrification.AllowHeirloom = 1
-=======
-#    Log.Async.Enable
-#        Description: Enables asyncronous message logging.
-#        Default:     0 - (Disabled)
-#                     1 - (Enabled)
-
-Log.Async.Enable = 0
->>>>>>> 224b4480
 
 #
 ###################################################################################################