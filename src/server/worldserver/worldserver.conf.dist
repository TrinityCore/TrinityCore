--- conflicted
+++ resolved
@@ -2817,11 +2817,7 @@
 #                     (Using spaces as separator).
 #        Default:     "Root Chat DBErrors GM RA Warden Character Load"
 
-<<<<<<< HEAD
 Loggers=Root Chat DBErrors GM RA Warden Character Load WorldServer Opcodes
-=======
-Loggers=Root Chat DBErrors GM RA Warden Character Load WorldServer Opcodes
-
-#
-###################################################################################################
->>>>>>> a7dd289b
+
+#
+###################################################################################################