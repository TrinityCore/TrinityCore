--- conflicted
+++ resolved
@@ -2901,13 +2901,8 @@
 #
 #    PacketSpoof.Policy
 #        Description: Determines the course of action when packet spoofing is detected.
-<<<<<<< HEAD
 #        Default:    1 - Log + kick
-#                    0 - Log only (LOG_FILTER_NETWORKIO)
-=======
-#        Default:     1 - Log + kick
 #                    0 - Log only ("network")
->>>>>>> 2275d323
 #                    2 - Log + kick + ban
 
 PacketSpoof.Policy = 1
