--- conflicted
+++ resolved
@@ -2592,7 +2592,6 @@
 PlayerDump.DisallowOverwrite = 1
 
 #
-<<<<<<< HEAD
 #   DuelResetCooldown
 #	Reseting spell cooldowns and restore health and mana with end duel
 #	Default: 0 - Disable
@@ -2728,8 +2727,6 @@
 OutdoorPvP.Wintergrasp.Antifarm.Def = 5
 
 #
-###################################################################################################
-=======
 ###################################################################################################
 
 ###################################################################################################
@@ -2917,5 +2914,4 @@
 #                     (Using spaces as separator).
 #        Default:     "root"
 
-Loggers=Root
->>>>>>> 4a5a077b
+Loggers=Root