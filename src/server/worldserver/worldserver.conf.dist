################################################
# Trinity Core World Server configuration file #
################################################
[worldserver]

###################################################################################################
# SECTION INDEX
#
#    EXAMPLE CONFIG
#    CONNECTIONS AND DIRECTORIES
#    PERFORMANCE SETTINGS
#    SERVER LOGGING
#    SERVER SETTINGS
#    WARDEN SETTINGS
#    PLAYER INTERACTION
#    CREATURE SETTINGS
#    CHAT SETTINGS
#    GAME MASTER SETTINGS
#    VISIBILITY AND DISTANCES
#    SERVER RATES
#    AUTO BROADCAST
#    BATTLEGROUND CONFIG
#    BATTLEFIELD CONFIG
#    ARENA CONFIG
#    NETWORK CONFIG
#    CONSOLE AND REMOTE ACCESS
#    CHARACTER DELETE OPTIONS
#    CUSTOM SERVER OPTIONS
#    LOGGING SYSTEM SETTINGS
#
###################################################################################################

###################################################################################################
# EXAMPLE CONFIG
#
#    Variable
#        Description: Brief description what the variable is doing.
#        Important:   Annotation for important things about this variable.
#        Example:     "Example, i.e. if the value is a string"
#        Default:     10 - (Enabled|Comment|Variable name in case of grouped config options)
#                     0  - (Disabled|Comment|Variable name in case of grouped config options)
#
# Note to developers:
# - Copy this example to keep the formatting.
# - Line breaks should be at column 100.
###################################################################################################

###################################################################################################
# CONNECTIONS AND DIRECTORIES
#
#    RealmID
#        Description: ID of the Realm using this config.
#        Important:   RealmID must match the realmlist inside the auth database.
#        Default:     1

RealmID = 1

#
#    DataDir
#        Description: Data directory setting.
#        Important:   DataDir needs to be quoted, as the string might contain space characters.
#        Example:     "@prefix@/share/trinitycore"
#        Default:     "."

DataDir = "."

#
#    LogsDir
#        Description: Logs directory setting.
#        Important:   LogsDir needs to be quoted, as the string might contain space characters.
#                     Logs directory must exists, or log file creation will be disabled.
#        Default:     "" - (Log files will be stored in the current path)

LogsDir = ""

#
#    LoginDatabaseInfo
#    WorldDatabaseInfo
#    CharacterDatabaseInfo
#        Description: Database connection settings for the world server.
#        Example:     "hostname;port;username;password;database"
#                     ".;somenumber;username;password;database" - (Use named pipes on Windows
#                                                                 "enable-named-pipe" to [mysqld]
#                                                                 section my.ini)
#                     ".;/path/to/unix_socket;username;password;database" - (use Unix sockets on
#                                                                           Unix/Linux)
#        Default:     "127.0.0.1;3306;trinity;trinity;auth"       - (LoginDatabaseInfo)
#                     "127.0.0.1;3306;trinity;trinity;world"      - (WorldDatabaseInfo)
#                     "127.0.0.1;3306;trinity;trinity;characters" - (CharacterDatabaseInfo)

LoginDatabaseInfo     = "127.0.0.1;3306;trinity;trinity;auth"
WorldDatabaseInfo     = "127.0.0.1;3306;trinity;trinity;world"
CharacterDatabaseInfo = "127.0.0.1;3306;trinity;trinity;characters"

#
#    LoginDatabase.WorkerThreads
#    WorldDatabase.WorkerThreads
#    CharacterDatabase.WorkerThreads
#        Description: The amount of worker threads spawned to handle asynchronous (delayed) MySQL
#                     statements. Each worker thread is mirrored with its own connection to the
#                     MySQL server and their own thread on the MySQL server.
#        Default:     1 - (LoginDatabase.WorkerThreads)
#                     1 - (WorldDatabase.WorkerThreads)
#                     1 - (CharacterDatabase.WorkerThreads)

LoginDatabase.WorkerThreads     = 1
WorldDatabase.WorkerThreads     = 1
CharacterDatabase.WorkerThreads = 1

#
#    LoginDatabase.SynchThreads
#    WorldDatabase.SynchThreads
#    CharacterDatabase.SynchThreads
#        Description: The amount of MySQL connections spawned to handle.
#        Default:     1 - (LoginDatabase.WorkerThreads)
#                     1 - (WorldDatabase.WorkerThreads)
#                     2 - (CharacterDatabase.WorkerThreads)

LoginDatabase.SynchThreads     = 1
WorldDatabase.SynchThreads     = 1
CharacterDatabase.SynchThreads = 2

#
#    MaxPingTime
#        Description: Time (in minutes) between database pings.
#        Default:     30

MaxPingTime = 30

#
#    WorldServerPort
#        Description: TCP port to reach the world server.
#        Default:     8085

WorldServerPort = 8085

#
#    BindIP
#        Description: Bind world server to IP/hostname
#        Default:     "0.0.0.0" - (Bind to all IPs on the system)

BindIP = "0.0.0.0"

#
###################################################################################################

###################################################################################################
# PERFORMANCE SETTINGS
#
#    UseProcessors
#        Description: Processors mask for Windows based multi-processor systems.
#        Default:     0  - (Selected by OS)
#                     1+ - (Bit mask value of selected processors)

UseProcessors = 0

#
#    ProcessPriority
#        Description: Process priority setting for Windows based systems.
#        Default:     1 - (High)
#                     0 - (Normal)

ProcessPriority = 1

#
#    Compression
#        Description: Compression level for client update packages
#        Range:       1-9
#        Default:     1   - (Speed)
#                     9   - (Best compression)

Compression = 1

#
#    PlayerLimit
#        Description: Maximum number of players in the world. Excluding Mods, GMs and Admins.
#          Important: If you want to block players and only allow Mods, GMs or Admins to join the
#                     server, use the DB field "auth.realmlist.allowedSecurityLevel".
#            Default: 100 - (Enabled)
#                     1+  - (Enabled)
#                     0   - (Disabled, No limit)

PlayerLimit = 100

#
#    SaveRespawnTimeImmediately
#        Description: Save respawn time for creatures at death and gameobjects at use/open.
#        Default:     1 - (Enabled, Save respawn time immediately)
#                     0 - (Disabled, Save respawn time at grid unloading)

SaveRespawnTimeImmediately = 1

#
#    MaxOverspeedPings
#        Description: Maximum overspeed ping count before character is disconnected.
#        Default:     2  - (Enabled, Minimum value)
#                     3+ - (Enabled, More checks before kick)
#                     0  - (Disabled)

MaxOverspeedPings = 2

#
#    GridUnload
#        Description: Unload grids to save memory. Can be disabled if enough memory is available
#                     to speed up moving players to new grids.
#        Default:     1 - (enable, Unload grids)
#                     0 - (disable, Do not unload grids)

GridUnload = 1

#
#    SocketTimeOutTime
#        Description: Time (in milliseconds) after which a connection being idle on the character
#                     selection screen is disconnected.
#        Default:     900000 - (15 minutes)

SocketTimeOutTime = 900000

#
#    SessionAddDelay
#        Description: Time (in microseconds) that a network thread will sleep after authentication
#                     protocol handling before adding a connection to the world session map.
#        Default:     10000 - (10 milliseconds, 0.01 second)

SessionAddDelay = 10000

#
#    GridCleanUpDelay
#        Description: Time (in milliseconds) grid clean up delay.
#        Default:     300000 - (5 minutes)

GridCleanUpDelay = 300000

#
#    MapUpdateInterval
#        Description: Time (milliseconds) for map update interval.
#        Default:     100 - (0.1 second)

MapUpdateInterval = 100

#
#    ChangeWeatherInterval
#        Description: Time (in milliseconds) for weather update interval.
#        Default:     600000 - (10 min)

ChangeWeatherInterval = 600000

#
#    PlayerSaveInterval
#        Description: Time (in milliseconds) for player save interval.
#        Default:     900000 - (15 min)

PlayerSaveInterval = 900000

#
#    PlayerSave.Stats.MinLevel
#        Description: Minimum level for saving character stats in the database for external usage.
#        Default:     0  - (Disabled, Do not save character stats)
#                     1+ - (Enabled, Level beyond which character stats are saved)

PlayerSave.Stats.MinLevel = 0

#
#    PlayerSave.Stats.SaveOnlyOnLogout
#        Description: Save player stats only on logout.
#        Default:     1 - (Enabled, Only save on logout)
#                     0 - (Disabled, Save on every player save)

PlayerSave.Stats.SaveOnlyOnLogout = 1

#
#    vmap.enableLOS
#    vmap.enableHeight
#        Description: VMmap support for line of sight and height calculation.
#        Default:     1 - (Enabled, vmap.enableLOS)
#                     1 - (Enabled, vmap.enableHeight)
#                     0 - (Disabled)

vmap.enableLOS    = 1
vmap.enableHeight = 1

#
#    vmap.ignoreSpellIds
#        Description: These spells are ignored for LoS calculation.
#                     List of ids with delimiter ','.
#        Example:     "7720,1337"
#        Default:     "7720"

vmap.ignoreSpellIds = "7720"

#
#    vmap.petLOS
#        Description: Check line of sight for pets, to avoid them attacking through walls.
#        Default:     1 - (Enabled, each pet attack will be checked for line of sight)
#                     0 - (Disabled, somewhat less CPU usage)

vmap.petLOS = 1

#
#    vmap.enableIndoorCheck
#        Description: VMap based indoor check to remove outdoor-only auras (mounts etc.).
#        Default:     1 - (Enabled)
#                     0 - (Disabled, somewhat less CPU usage)

vmap.enableIndoorCheck = 1

#
#    DetectPosCollision
#        Description: Check final move position, summon position, etc for visible collision with
#                     other objects or walls (walls only if vmaps are enabled).
#        Default:     1 - (Enabled)
#                     0 - (Disabled, Less position precision but less CPU usage)

DetectPosCollision = 1

#
#    TargetPosRecalculateRange
#        Description: Max distance from movement target point (+moving unit size) and targeted
#                     object (+size) after that new target movement point calculated.
#        Range:       0.5-5.0
#        Default:     1.5
#                     0.5 - (Minimum, Contact Range, More sensitive reaction to target movement)
#                     5.0 - (Maximum, Melee attack range, Less CPU usage)

TargetPosRecalculateRange = 1.5

#
#    UpdateUptimeInterval
#        Description: Update realm uptime period (in minutes).
#        Default:     10 - (10 minutes)
#                     1+

UpdateUptimeInterval = 10

#
#    LogDB.Opt.ClearInterval
#        Description: Time (in minutes) for the WUPDATE_CLEANDB timer that clears the `logs` table
#                     of old entries.
#        Default:     10 - (10 minutes)
#                     1+

LogDB.Opt.ClearInterval = 10

#
#    LogDB.Opt.ClearTime
#        Description: Time (in seconds) for keeping old `logs` table entries.
#        Default:     1209600 - (Enabled, 14 days)
#                     0       - (Disabled, Do not clear entries)

LogDB.Opt.ClearTime = 1209600

#
#    MaxCoreStuckTime
#        Description: Time (in seconds) before the server is forced to crash if it is frozen.
#        Default:     0   - (Disabled)
#                     10+ - (Enabled, Recommended 10+)

MaxCoreStuckTime = 0

#
#    AddonChannel
#        Description: Configure the use of the addon channel through the server (some client side
#                     addons will not work correctly with disabled addon channel)
#        Default:     1 - (Enabled)
#                     0 - (Disabled)

AddonChannel = 1

#
#    MapUpdate.Threads
#        Description: Number of threads to update maps.
#        Default:     1

MapUpdate.Threads = 1

#
#    CleanCharacterDB
#        Description: Clean out deprecated achievements, skills, spells and talents from the db.
#        Default:     0 - (Disabled)
#                     1 - (Enable)

CleanCharacterDB = 0

#
#    PersistentCharacterCleanFlags
#        Description: Determines the character clean flags that remain set after cleanups.
#                     This is a bitmask value, check /doc/CharacterDBCleanup.txt for more
#                     information.
#        Example:     14 - (Cleaning up skills, talents and spells will remain enabled after the
#                           next cleanup)
#        Default:     0  - (All cleanup methods will be disabled after the next cleanup)

PersistentCharacterCleanFlags = 0

#
###################################################################################################

###################################################################################################
# SERVER LOGGING
#
#    PidFile
#        Description: World daemon PID file
#        Example:     "./world.pid" - (Enabled)
#        Default:     ""            - (Disabled)

PidFile = ""

#
#    PacketLogFile
#        Description: Binary packet logging file for the world server.
#                     Filename extension must be .bin to be parsable with WowPacketParser.
#        Example:     "World.bin" - (Enabled)
#        Default:     ""          - (Disabled)

PacketLogFile = ""

#
#    ChatLogs.Channel
#        Description: Log custom channel chat.
#        Default:     0 - (Disabled)
#                     1 - (Enabled)

ChatLogs.Channel = 0

#
#    ChatLogs.Whisper
#        Description: Log whispers between players.
#        Default:     0 - (Disabled)
#                     1 - (Enabled)

ChatLogs.Whisper = 0

#
#    ChatLogs.SysChan
#        Description: Log system channel messages.
#        Default:     0 - (Disabled)
#                     1 - (Enabled)

ChatLogs.SysChan = 0

#
#    ChatLogs.Party
#        Description: Log party chat.
#        Default:     0 - (Disabled)
#                     1 - (Enabled)


ChatLogs.Party = 0

#
#    ChatLogs.Raid
#        Description: Log raid chat.
#        Default:     0 - (Disabled)
#                     1 - (Enabled)


ChatLogs.Raid = 0

#
#    ChatLogs.Guild
#        Description: Log guild chat.
#        Default:     0 - (Disabled)
#                     1 - (Enabled)

ChatLogs.Guild = 0

#
#    ChatLogs.Public
#        Description: Log public chat (say/yell/emote).
#        Default:     0 - (Disabled)
#                     1 - (Enabled)

ChatLogs.Public = 0

#
#    ChatLogs.Addon
#        Description: Log addon messages.
#        Default:     0 - (Disabled)
#                     1 - (Enabled)

ChatLogs.Addon = 0

#
#    ChatLogs.BattleGround
#        Description: Log battleground chat.
#        Default:     0 - (Disabled)
#                     1 - (Enabled)

ChatLogs.BattleGround = 0

# Extended Logging system configuration moved to end of file (on purpose)
#
###################################################################################################

###################################################################################################
# SERVER SETTINGS
#
#    GameType
#        Description: Server realm type.
#        Default:     0  - (NORMAL)
#                     1  - (PVP)
#                     4  - (NORMAL)
#                     6  - (RP)
#                     8  - (RPPVP)
#                     16 - (FFA_PVP, Free for all pvp mode like arena PvP in all zones except rest
#                          activated places and sanctuaries)

GameType = 0

#
#    RealmZone
#        Description: Server realm zone. Set allowed alphabet in character, etc. names.
#        Default      1  - (Development   - any language)
#                     2  - (United States - extended-Latin)
#                     3  - (Oceanic       - extended-Latin)
#                     4  - (Latin America - extended-Latin)
#                     5  - (Tournament    - basic-Latin at create, any at login)
#                     6  - (Korea         - East-Asian)
#                     7  - (Tournament    - basic-Latin at create, any at login)
#                     8  - (English       - extended-Latin)
#                     9  - (German        - extended-Latin)
#                     10 - (French        - extended-Latin)
#                     11 - (Spanish       - extended-Latin)
#                     12 - (Russian       - Cyrillic)
#                     13 - (Tournament    - basic-Latin at create, any at login)
#                     14 - (Taiwan        - East-Asian)
#                     15 - (Tournament    - basic-Latin at create, any at login)
#                     16 - (China         - East-Asian)
#                     17 - (CN1           - basic-Latin at create, any at login)
#                     18 - (CN2           - basic-Latin at create, any at login)
#                     19 - (CN3           - basic-Latin at create, any at login)
#                     20 - (CN4           - basic-Latin at create, any at login)
#                     21 - (CN5           - basic-Latin at create, any at login)
#                     22 - (CN6           - basic-Latin at create, any at login)
#                     23 - (CN7           - basic-Latin at create, any at login)
#                     24 - (CN8           - basic-Latin at create, any at login)
#                     25 - (Tournament    - basic-Latin at create, any at login)
#                     26 - (Test Server   - any language)
#                     27 - (Tournament    - basic-Latin at create, any at login)
#                     28 - (QA Server     - any language)
#                     29 - (CN9           - basic-Latin at create, any at login)

RealmZone = 1

#
#    StrictPlayerNames
#        Description: Limit player name to language specific symbol set. Prevents character
#                     creation and forces rename request if not allowed symbols are used
#        Default:     0 - (Disable, Limited server timezone dependent client check)
#                     1 - (Enabled, Strictly basic Latin characters)
#                     2 - (Enabled, Strictly realm zone specific, See RealmZone setting,
#                         Note: Client needs to have the appropriate fonts installed which support
#                         the charset. For non-official localization, custom fonts need to be
#                         placed in clientdir/Fonts.
#                     3 - (Enabled, Basic Latin characters + server timezone specific)

StrictPlayerNames = 0

#
#    StrictCharterNames
#        Description: Limit guild/arena team charter names to language specific symbol set.
#                     Prevents charter creation if not allowed symbols are used.
#        Default:     0 - (Disable, Limited server timezone dependent client check)
#                     1 - (Enabled, Strictly basic Latin characters)
#                     2 - (Enabled, Strictly realm zone specific, See RealmZone setting,
#                         Note: Client needs to have the appropriate fonts installed which support
#                         the charset. For non-official localization, custom fonts need to be
#                         placed in clientdir/Fonts.
#                     3 - (Enabled, Basic Latin characters + server timezone specific)

StrictCharterNames = 0

#
#    StrictPetNames
#        Description: Limit pet names to language specific symbol set.
#                     Prevents pet naming if not allowed symbols are used.
#        Default:     0 - (Disable, Limited server timezone dependent client check)
#                     1 - (Enabled, Strictly basic Latin characters)
#                     2 - (Enabled, Strictly realm zone specific, See RealmZone setting,
#                         Note: Client needs to have the appropriate fonts installed which support
#                         the charset. For non-official localization, custom fonts need to be
#                         placed in clientdir/Fonts.
#                     3 - (Enabled, Basic Latin characters + server timezone specific)

StrictPetNames = 0

#
#    DBC.Locale
#        Description: DBC language settings.
#        Default:     255 - (Auto Detect)
#                     0   - (English)
#                     1   - (Korean)
#                     2   - (French)
#                     3   - (German)
#                     4   - (Chinese)
#                     5   - (Taiwanese)
#                     6   - (Spanish)
#                     7   - (Spanish Mexico)
#                     8   - (Russian)

DBC.Locale = 255

#
#    DeclinedNames
#        Description: Allow Russian clients to set and use declined names.
#        Default:     0 - (Disabled, Except when the Russian RealmZone is set)
#                     1 - (Enabled)

DeclinedNames = 0

#
#    Expansion
#        Description: Allow server to use content from expansions. Checks for expansion-related
#                     map files, client compatibility and class/race character creation.
#        Default:     2 - (Expansion 2)
#                     1 - (Expansion 1)
#                     0 - (Disabled, Ignore and disable expansion content (maps, races, classes)

Expansion = 2

#
#    MinPlayerName
#        Description: Minimal player name length.
#        Range:       1-12
#        Default:     2

MinPlayerName = 2

#
#    MinCharterName
#        Description: Minimal charter name length.
#        Range:       1-24
#        Default:     2

MinCharterName = 2

#
#    MinPetName
#        Description: Minimal pet name length.
#        Range:       1-12
#        Default:     2

MinPetName = 2

#
#    MaxWhoListReturns
#        Description: Set the max number of players returned in the /who list and interface.
#        Default:     49 - (stable)

MaxWhoListReturns = 49

#
#    CharacterCreating.Disabled
#        Description: Disable character creation for players based on faction.
#        Default:     0 - (Enabled, All factions are allowed)
#                     1 - (Disabled, Alliance)
#                     2 - (Disabled, Horde)
#                     3 - (Disabled, Both factions)

CharacterCreating.Disabled = 0

#
#    CharacterCreating.Disabled.RaceMask
#        Description: Mask of races which cannot be created by players.
#        Example:     1536 - (1024 + 512, Blood Elf and Draenei races are disabled)
#        Default:     0    - (Enabled, All races are allowed)
#                     1    - (Disabled, Human)
#                     2    - (Disabled, Orc)
#                     4    - (Disabled, Dwarf)
#                     8    - (Disabled, Night Elf)
#                     16   - (Disabled, Undead)
#                     32   - (Disabled, Tauren)
#                     64   - (Disabled, Gnome)
#                     128  - (Disabled, Troll)
#                     512  - (Disabled, Blood Elf)
#                     1024 - (Disabled, Draenei)

CharacterCreating.Disabled.RaceMask = 0

#
#    CharacterCreating.Disabled.ClassMask
#        Description: Mask of classes which cannot be created by players.
#        Example:     288 - (32 + 256, Death Knight and Warlock classes are disabled)
#        Default:     0    - (Enabled, All classes are allowed)
#                     1    - (Disabled, Warrior)
#                     2    - (Disabled, Paladin)
#                     4    - (Disabled, Hunter)
#                     8    - (Disabled, Rogue)
#                     16   - (Disabled, Undead)
#                     32   - (Disabled, Death Knight)
#                     64   - (Disabled, Shaman)
#                     128  - (Disabled, Mage)
#                     256  - (Disabled, Warlock)
#                     1024 - (Disabled, Druid)

CharacterCreating.Disabled.ClassMask = 0

#
#    CharactersPerAccount
#        Description: Limit number of characters per account on all realms on this realmlist.
#        Important:   Number must be >= CharactersPerRealm
#        Default:     50

CharactersPerAccount = 50
#
#    CharactersPerRealm
#        Description: Limit number of characters per account on this realm.
#        Range:       1-10
#        Default:     10 - (Client limitation)

CharactersPerRealm = 10

#
#    HeroicCharactersPerRealm
#        Description: Limit number of heroic class characters per account on this realm.
#        Range:       1-10
#        Default:     1

HeroicCharactersPerRealm = 1

#
#    CharacterCreating.MinLevelForHeroicCharacter
#        Description: Limit creating heroic characters only for account with another
#                     character of specific level (ignored for GM accounts)
#        Default:     55 - (Enabled, Requires at least another level 55 character)
#                     0  - (Disabled)
#                     1  - (Enabled, Requires at least another level 1 character)

CharacterCreating.MinLevelForHeroicCharacter = 55

#
#    SkipCinematics
#        Description: Disable cinematic intro at first login after character creation.
#                     Prevents buggy intros in case of custom start location coordinates.
#        Default:     0 - (Show intro for each new character)
#                     1 - (Show intro only for first character of selected race)
#                     2 - (Disable intro for all classes)

SkipCinematics = 0

#
#    MaxPlayerLevel
#        Description: Maximum level that can be reached by players.
#        Important:   Levels beyond 100 are not recommended at all.
#        Range:       1-255
#        Default:     80

MaxPlayerLevel = 80

#
#    MinDualSpecLevel
#        Description: Level requirement for Dual Talent Specialization
#        Default:     40

MinDualSpecLevel = 40

#
#    StartPlayerLevel
#        Description: Starting level for characters after creation.
#        Range:       1-MaxPlayerLevel
#        Default:     1

StartPlayerLevel = 1

#
#    StartHeroicPlayerLevel
#        Description: Staring level for heroic class characters after creation.
#        Range:       1-MaxPlayerLevel
#        Default:     55

StartHeroicPlayerLevel = 55

#
#    StartPlayerMoney
#        Description: Amount of money (in Copper) that a character has after creation.
#        Default:     0
#                     100 - (1 Silver)

StartPlayerMoney = 0

#
#    MaxHonorPoints
#        Description: Maximum honor points a character can have.
#        Default:     75000

MaxHonorPoints = 75000

#
#    StartHonorPoints
#        Description: Amount of honor points that characters have after creation.
#        Default:     0

StartHonorPoints = 0

#
#    MaxArenaPoints
#        Description: Maximum arena points a character can have.
#        Default:     10000

MaxArenaPoints = 10000

#
#    StartArenaPoints
#        Description: Amount of arena points that characters has after creation.
#        Default:     0

StartArenaPoints = 0

#
#    RecruitAFriend.MaxLevel
#        Description: Highest level up to which a character can benefit from the Recruit-A-Friend
#                     experience multiplier.
#        Default:     60

RecruitAFriend.MaxLevel = 60

#
#    RecruitAFriend.MaxDifference
#        Description: Highest level difference between linked Recruiter and Friend benefit from
#                     the Recruit-A-Friend experience multiplier.
#        Default:     4

RecruitAFriend.MaxDifference = 4

#
#    InstantLogout
#        Description: Required security level for instantly logging out everywhere.
#                     Does not work while in combat, dueling or falling.
#        Default:     1  - (Enabled, Mods/GMs/Admins)
#                     0  - (Enabled, Everyone)
#                     2  - (Enabled, GMs/Admins)
#                     3  - (Enabled, Admins)
#                     4  - (Disabled)

InstantLogout = 1

#
#    DisableWaterBreath
#        Description: Required security level for water breathing.
#        Default:     4  - (Disabled)
#                     0  - (Enabled, Everyone)
#                     1  - (Enabled, Mods/GMs/Admins)
#                     2  - (Enabled, GMs/Admins)
#                     3  - (Enabled, Admins)

DisableWaterBreath = 4

#
#    AllFlightPaths
#        Description: Character knows all flight paths (of both factions) after creation.
#        Default:     0 - (Disabled)
#                     1 - (Enabled)

AllFlightPaths = 0

#
#    InstantFlightPaths
#        Description: Flight paths will take players to their destination instantly instead
#                     of making them wait while flying.
#        Default:     0 - (Disabled)
#                     1 - (Enabled)

InstantFlightPaths = 0

#
#    AlwaysMaxSkillForLevel
#        Description: Players will automatically gain max skill level when logging in or leveling
#                     up.
#        Default:     0 - (Disabled)
#                     1 - (Enabled)

AlwaysMaxSkillForLevel = 0

#
#    ActivateWeather
#        Description: Activate the weather system.
#        Default:     1 - (Enabled)
#                     0 - (Disabled)

ActivateWeather = 1

#
#    CastUnstuck
#        Description: Allow casting the Unstuck spell using .start or unstuck button in client
#                     help options.
#        Default:     1 - (Enabled)
#                     0 - (Disabled)

CastUnstuck = 1

#
#    Instance.IgnoreLevel
#        Description: Ignore level requirement when entering instances.
#        Default:     0 - (Disabled)
#                     1 - (Enabled)

Instance.IgnoreLevel = 0

#
#    Instance.IgnoreRaid
#        Description: Ignore raid group requirement when entering instances.
#        Default:     0 - (Disabled)
#                     1 - (Enabled)

Instance.IgnoreRaid = 0

#
#    Instance.ResetTimeHour
#        Description: Hour of the day when the global instance reset occurs.
#        Range:       0-23
#        Default:     4 - (04:00 AM)

Instance.ResetTimeHour = 4

#
#    Instance.UnloadDelay
#        Description: Time (in milliseconds) before instance maps are unloaded from memory if no
#                     characters are inside.
#        Default:     1800000 - (Enabled, 30 minutes)
#                     0       - (Disabled, Instance maps are kept in memory until the instance
#                               resets)

Instance.UnloadDelay = 1800000

#
#    Quests.LowLevelHideDiff
#        Description: Level difference between player and quest level at which quests are
#                     considered low-level and are not shown via exclamation mark (!) at quest
#                     givers.
#        Default:     4  - (Enabled, Hide quests that have 4 levels less than the character)
#                     -1 - (Disabled, Show all available quest marks)

Quests.LowLevelHideDiff = 4

#
#    Quests.HighLevelHideDiff
#        Description: Level difference between player and quest level at which quests are
#                     considered high-level and are not shown via exclamation mark (!) at quest
#                     givers.
#        Default:     7  - (Enabled, Hide quests that have 7 levels more than the character)
#                     -1 - (Disabled, Show all available quest marks)

Quests.HighLevelHideDiff = 7

#
#    Quests.IgnoreRaid
#        Description: Allow non-raid quests to be completed while in a raid group.
#        Default:     0 - (Disabled)
#                     1 - (Enabled)

Quests.IgnoreRaid = 0

#
#    Quests.IgnoreAutoAccept
#        Description: Ignore auto accept flag. Clients will have to manually accept all quests.
#        Default:     0 - (Disabled, DB values determine if quest is marked auto accept or not.)
#                     1 - (Enabled, clients will not be told to automatically accept any quest.)

Quests.IgnoreAutoAccept = 0

#
#    Quests.IgnoreAutoComplete
#        Description: Ignore auto complete flag. Clients will have to manually complete all quests.
#        Default:     0 - (Disabled, DB values determine if quest is marked auto complete or not.)
#                     1 - (Enabled, clients will not be told to automatically complete any quest.)

Quests.IgnoreAutoComplete = 0

#
#    Guild.EventLogRecordsCount
#        Description: Number of log entries for guild events that are stored per guild. Old entries
#                     will be overwritten if the number of log entries exceed the configured value.
#                     High numbers prevent this behavior but may have performance impacts.
#        Default:     100

Guild.EventLogRecordsCount = 100

#
#    Guild.ResetHour
#        Description: Hour of the day when the daily cap resets occur.
#        Range:       0-23
#        Default:     6 - (06:00 AM)

Guild.ResetHour = 6

#
#    Guild.BankEventLogRecordsCount
#        Description: Number of log entries for guild bank events that are stored per guild. Old
#                     entries will be overwritten if the number of log entries exceed the
#                     configured value. High numbers prevent this behavior but may have performance
#                     impacts.
#        Default:     25 - (Minimum)

Guild.BankEventLogRecordsCount = 25

#
#    MaxPrimaryTradeSkill
#        Description: Maximum number of primary professions a character can learn.
#        Range:       0-10
#        Default:     2

MaxPrimaryTradeSkill = 2

#
#    MinPetitionSigns
#        Description: Number of required signatures on charters to create a guild.
#        Range:       0-9
#        Default:     9

MinPetitionSigns = 9

#
#    MaxGroupXPDistance
#        Description: Max distance to creature for group member to get experience at creature
#                     death.
#        Default:     74

MaxGroupXPDistance = 74

#
#    MaxRecruitAFriendBonusDistance
#        Description: Max distance between character and and group to gain the Recruit-A-Friend
#                     XP multiplier.
#        Default:     100

MaxRecruitAFriendBonusDistance = 100

#
#    MailDeliveryDelay
#        Description: Time (in seconds) mail delivery is delayed when sending items.
#        Default:     3600 - (1 hour)

MailDeliveryDelay = 3600

#
#    SkillChance.Prospecting
#        Description: Allow skill increase from prospecting.
#        Default:     0 - (Disabled)
#                     1 - (Enabled)

SkillChance.Prospecting = 0

#
#    SkillChance.Milling
#        Description: Allow skill increase from milling.
#        Default:     0 - (Disabled)
#                     1 - (Enabled)

SkillChance.Milling = 0

#
#    OffhandCheckAtSpellUnlearn
#        Description: Unlearning certain spells can change offhand weapon restrictions
#                     for equip slots.
#        Default:     1 - (Recheck offhand slot weapon at unlearning a spell)
#                     0 - (Recheck offhand slot weapon only at zone update)

OffhandCheckAtSpellUnlearn = 1

#
#    ClientCacheVersion
#        Description: Client cache version for client cache data reset. Use any value different
#                     from DB and not recently been used to trigger client side cache reset.
#        Default:     0 - (Use DB value from world DB db_version.cache_id field)

ClientCacheVersion = 0

#
#    Event.Announce
#        Description: Announce events.
#        Default:     0 - (Disabled)
#                     1 - (Enabled)

Event.Announce = 0

#
#    BeepAtStart
#        Description: Beep when the world server finished starting (Unix/Linux systems).
#        Default:     1 - (Enabled)
#                     0 - (Disabled)

BeepAtStart = 1

#
#    Motd
#        Description: Message of the Day, displayed at login.
#                     Use '@' for a newline and be sure to escape special characters.
#        Example:     "Welcome to John\'s Server@This server runs on Trinity Core."
#        Default:     "Welcome to a Trinity Core server."

Motd = "Welcome to a Trinity Core server."

#
#    Server.LoginInfo
#        Description: Display core version (.server info) on login.
#        Default:     0 - (Disabled)
#                     1 - (Enabled)

Server.LoginInfo = 0

#
#    Command.LookupMaxResults
#        Description: Number of results being displayed using a .lookup command.
#        Default:     0 - (Unlimited)

Command.LookupMaxResults = 0

#
#    AllowTickets
#        Description: Allow/disallow sending new tickets.
#        Default:     1 - (Enabled)
#                     0 - (Disabled)

AllowTickets = 1

#
#     DungeonFinder.OptionsMask
#        Description: Dungeon and raid finder system.
#        Value is a bitmask consisting of:
#           LFG_OPTION_ENABLE_DUNGEON_FINDER = 1,     Enable the dungeon finder browser
#           LFG_OPTION_ENABLE_RAID_BROWSER   = 2,     Enable the raid browser
#        Default:     1

DungeonFinder.OptionsMask = 1


#
#   DBC.EnforceItemAttributes
#        Description: Disallow overriding item attributes stored in DBC files with values from the
#                     database.
#        Default:     1 - (Enabled, Enforce DBC values)
#                     0 - (Disabled, Use database values)

DBC.EnforceItemAttributes = 1

#
#   AccountInstancesPerHour
#        Description: Controls the max amount of different instances player can enter within hour
#        Default:     5

AccountInstancesPerHour = 5

#
###################################################################################################

###################################################################################################
# WARDEN SETTINGS
#
#    Warden.Enabled
#        Description: Enable Warden anticheat system.
#        Default:     0 - (Disabled)
#                     1 - (Enabled)

Warden.Enabled = 0

#
#    Warden.NumMemChecks
#        Description: Number of Warden memory checks that are sent to the client each cycle.
#        Default:     3 - (Enabled)
#                     0 - (Disabled)

Warden.NumMemChecks = 3

#
#    Warden.NumOtherChecks
#        Description: Number of Warden checks other than memory checks that are added to request
#                     each checking cycle.
#        Default:     7 - (Enabled)
#                     0 - (Disabled)

Warden.NumOtherChecks = 7

#
#    Warden.ClientResponseDelay
#        Description: Time (in seconds) before client is getting disconnecting for not responding.
#        Default:     600 - (10 Minutes)
#                     0 - (Disabled, client won't be kicked)

Warden.ClientResponseDelay = 600

#
#    Warden.ClientCheckHoldOff
#        Description: Time (in seconds) to wait before sending the next check request to the client.
#                     A low number increases traffic and load on client and server side.
#        Default:     30 - (30 Seconds)
#                     0  - (Send check as soon as possible)

Warden.ClientCheckHoldOff = 30

#
#    Warden.ClientCheckFailAction
#        Description: Default action being taken if a client check failed. Actions can be
#                     overwritten for each single check via warden_action table in characters
#                     database.
#        Default:     0 - (Disabled, Logging only)
#                     1 - (Kick)
#                     2 - (Ban)

Warden.ClientCheckFailAction = 0

#
#    Warden.BanDuration
#        Description: Time (in seconds) an account will be banned if ClientCheckFailAction is set
#                     to ban.
#        Default:     86400 - (24 hours)
#                     0     - (Permanent ban)

Warden.BanDuration = 86400

#
###################################################################################################

###################################################################################################
# PLAYER INTERACTION
#
#    AllowTwoSide.Accounts
#        Description: Allow creating characters of both factions on the same account.
#        Default:     1 - (Enabled)
#                     0 - (Disabled)

AllowTwoSide.Accounts = 1

#
#    AllowTwoSide.Interaction.Calendar
#        Description: Allow calendar invites between factions.
#        Default:     0 - (Disabled)
#                     1 - (Enabled)

AllowTwoSide.Interaction.Calendar = 0

#
#    AllowTwoSide.Interaction.Chat
#        Description: Allow say chat between factions.
#        Default:     0 - (Disabled)
#                     1 - (Enabled)

AllowTwoSide.Interaction.Chat = 0

#
#    AllowTwoSide.Interaction.Channel
#        Description: Allow channel chat between factions.
#        Default:     0 - (Disabled)
#                     1 - (Enabled)

AllowTwoSide.Interaction.Channel = 0

#
#    AllowTwoSide.Interaction.Group
#        Description: Allow group joining between factions.
#        Default:     0 - (Disabled)
#                     1 - (Enabled)

AllowTwoSide.Interaction.Group = 0

#
#    AllowTwoSide.Interaction.Guild
#        Description: Allow guild joining between factions.
#        Default:     0 - (Disabled)
#                     1 - (Enabled)

AllowTwoSide.Interaction.Guild = 0

#
#    AllowTwoSide.Interaction.Auction
#        Description: Allow auctions between factions.
#        Default:     0 - (Disabled)
#                     1 - (Enabled)

AllowTwoSide.Interaction.Auction = 0

#
#    AllowTwoSide.Interaction.Mail
#        Description: Allow sending mails between factions.
#        Default:     0 - (Disabled)
#                     1 - (Enabled)

AllowTwoSide.Interaction.Mail = 0

#
#    AllowTwoSide.WhoList
#        Description: Show characters from both factions in the /who list.
#        Default:     0 - (Disabled)
#                     1 - (Enabled)

AllowTwoSide.WhoList = 0

#
#    AllowTwoSide.AddFriend
#        Description: Allow adding friends from other faction the friends list.
#        Default:     0 - (Disabled)
#                     1 - (Enabled)

AllowTwoSide.AddFriend = 0

#
#    AllowTwoSide.Trade
#        Description: Allow trading between factions.
#        Default:     0 - (Disabled)
#                     1 - (Enabled)

AllowTwoSide.Trade = 0

#
#    TalentsInspecting
#        Description: Allow inspecting characters from the opposing faction.
#                     Doesn't affect characters in gamemaster mode.
#        Default:     1 - (Enabled)
#                     0 - (Disabled)

TalentsInspecting = 1

#
###################################################################################################

###################################################################################################
# CREATURE SETTINGS
#
#    ThreatRadius
#        Description: Distance for creatures to evade after being pulled away from the combat
#                     starting point. If ThreatRadius is less than creature aggro radius then aggro
#                     radius will be used.
#        Default:     60

ThreatRadius = 60

#
#    Rate.Creature.Aggro
#        Description: Aggro radius percentage.
#        Default:     1   - (Enabled, 100%)
#                     1.5 - (Enabled, 150%)
#                     0   - (Disabled, 0%)

Rate.Creature.Aggro = 1

#
#    CreatureFamilyFleeAssistanceRadius
#        Description: Distance for fleeing creatures seeking assistance from other creatures.
#        Default:     30 - (Enabled)
#                     0  - (Disabled)

CreatureFamilyFleeAssistanceRadius = 30

#
#    CreatureFamilyAssistanceRadius
#        Description: Distance for creatures calling for assistance from other creatures without
#                     moving.
#        Default:     10 - (Enabled)
#                     0  - (Disabled)

CreatureFamilyAssistanceRadius = 10

#
#    CreatureFamilyAssistanceDelay
#        Description: Time (in milliseconds) before creature assistance call.
#        Default:     1500 - (1.5 Seconds)

CreatureFamilyAssistanceDelay = 1500

#
#    CreatureFamilyFleeDelay
#        Description: Time (in milliseconds) during which creature can flee if no assistance was
#                     found.
#        Default:     7000 (7 Seconds)

CreatureFamilyFleeDelay = 7000

#
#    WorldBossLevelDiff
#        Description: World boss level difference.
#        Default:     3

WorldBossLevelDiff = 3

#
#    Corpse.Decay.NORMAL
#    Corpse.Decay.RARE
#    Corpse.Decay.ELITE
#    Corpse.Decay.RAREELITE
#    Corpse.Decay.WORLDBOSS
#        Description: Time (in seconds) until creature corpse will decay if not looted or skinned.
#        Default:     60   - (1 Minute, Corpse.Decay.NORMAL)
#                     300  - (5 Minutes, Corpse.Decay.RARE)
#                     300  - (5 Minutes, Corpse.Decay.ELITE)
#                     300  - (5 Minutes, Corpse.Decay.RAREELITE)
#                     3600 - (1 Hour, Corpse.Decay.WORLDBOSS)

Corpse.Decay.NORMAL    = 60
Corpse.Decay.RARE      = 300
Corpse.Decay.ELITE     = 300
Corpse.Decay.RAREELITE = 300
Corpse.Decay.WORLDBOSS = 3600

#
#    Rate.Corpse.Decay.Looted
#        Description: Multiplier for Corpse.Decay.* to configure how long creature corpses stay
#                     after they have been looted.
#         Default:    0.5

Rate.Corpse.Decay.Looted = 0.5

#
#    Rate.Creature.Normal.Damage
#    Rate.Creature.Elite.Elite.Damage
#    Rate.Creature.Elite.RARE.Damage
#    Rate.Creature.Elite.RAREELITE.Damage
#    Rate.Creature.Elite.WORLDBOSS.Damage
#        Description: Mulitplier for creature melee damage.
#        Default:     1 - (Rate.Creature.Normal.Damage)
#                     1 - (Rate.Creature.Elite.Elite.Damage)
#                     1 - (Rate.Creature.Elite.RARE.Damage)
#                     1 - (Rate.Creature.Elite.RAREELITE.Damage)
#                     1 - (Rate.Creature.Elite.WORLDBOSS.Damage)
#

Rate.Creature.Normal.Damage          = 1
Rate.Creature.Elite.Elite.Damage     = 1
Rate.Creature.Elite.RARE.Damage      = 1
Rate.Creature.Elite.RAREELITE.Damage = 1
Rate.Creature.Elite.WORLDBOSS.Damage = 1

#
#    Rate.Creature.Normal.SpellDamage
#    Rate.Creature.Elite.Elite.SpellDamage
#    Rate.Creature.Elite.RARE.SpellDamage
#    Rate.Creature.Elite.RAREELITE.SpellDamage
#    Rate.Creature.Elite.WORLDBOSS.SpellDamage
#        Description: Mulitplier for creature spell damage.
#        Default:     1 - (Rate.Creature.Normal.SpellDamage)
#                     1 - (Rate.Creature.Elite.Elite.SpellDamage)
#                     1 - (Rate.Creature.Elite.RARE.SpellDamage)
#                     1 - (Rate.Creature.Elite.RAREELITE.SpellDamage)
#                     1 - (Rate.Creature.Elite.WORLDBOSS.SpellDamage)

Rate.Creature.Normal.SpellDamage          = 1
Rate.Creature.Elite.Elite.SpellDamage     = 1
Rate.Creature.Elite.RARE.SpellDamage      = 1
Rate.Creature.Elite.RAREELITE.SpellDamage = 1
Rate.Creature.Elite.WORLDBOSS.SpellDamage = 1

#
#    Rate.Creature.Normal.HP
#    Rate.Creature.Elite.Elite.HP
#    Rate.Creature.Elite.RARE.HP
#    Rate.Creature.Elite.RAREELITE.HP
#    Rate.Creature.Elite.WORLDBOSS.HP
#        Description: Mulitplier for creature health.
#        Default:     1 - (Rate.Creature.Normal.HP)
#                     1 - (Rate.Creature.Elite.Elite.HP)
#                     1 - (Rate.Creature.Elite.RARE.HP)
#                     1 - (Rate.Creature.Elite.RAREELITE.HP)
#                     1 - (Rate.Creature.Elite.WORLDBOSS.HP)

Rate.Creature.Normal.HP          = 1
Rate.Creature.Elite.Elite.HP     = 1
Rate.Creature.Elite.RARE.HP      = 1
Rate.Creature.Elite.RAREELITE.HP = 1
Rate.Creature.Elite.WORLDBOSS.HP = 1

#
#    ListenRange.Say
#        Description: Distance in which players can read say messages from creatures or
#                     gameobjects.
#        Default:     40

ListenRange.Say = 40

#
#    ListenRange.TextEmote
#        Description: Distance in which players can read emotes from creatures or gameobjects.
#        Default:     40

ListenRange.TextEmote = 40

#
#    ListenRange.Yell
#        Description: Distance in which players can read yell messages from creatures or
#                     gameobjects.
#        Default:     300

ListenRange.Yell = 300

#
###################################################################################################

###################################################################################################
# CHAT SETTINGS
#
#    ChatFakeMessagePreventing
#        Description: Chat protection from creating fake messages using a lot spaces or other
#                     invisible symbols. Not applied to the addon language, but may break old
#                     addons that use normal languages for sending data to other clients.
#        Default:     0 - (Disabled)
#                     1 - (Enabled)

ChatFakeMessagePreventing = 0

#
#    ChatStrictLinkChecking.Severity
#        Description: Check chat messages for ingame links to spells, items, quests, etc.
#        Default:     0 - (Disabled)
#                     1 - (Enabled, Check if only valid pipe commands are used, Prevents posting
#                         pictures.)
#                     2 - (Enabled, Verify that pipe commands are used in a correct order)
#                     3 - (Check if color, entry and name don't contradict each other. For this to
#                         work correctly, please assure that you have extracted locale DBCs of
#                         every language specific client playing on this server)

ChatStrictLinkChecking.Severity = 0

#
#    ChatStrictLinkChecking.Kick
#        Description: Defines what should be done if a message is considered to contain invalid
#                     pipe commands.
#        Default:     0 - (Silently ignore message)
#                     1 - (Disconnect players who sent malformed messages)

ChatStrictLinkChecking.Kick = 0

#
#    ChatFlood.MessageCount
#        Description: Chat flood protection, number of messages before player gets muted.
#        Default:     10 - (Enabled)
#                     0  - (Disabled)

ChatFlood.MessageCount = 10

#
#    ChatFlood.MessageDelay
#        Description: Time (in seconds) between messages to be counted into ChatFlood.MessageCount.
#        Default:     1

ChatFlood.MessageDelay = 1

#
#    ChatFlood.MuteTime
#        Description: Time (in seconds) characters get muted for violating ChatFlood.MessageCount.
#        Default:     10

ChatFlood.MuteTime = 10

#
#    Channel.RestrictedLfg
#        Description: Restrict LookupForGroup channel to characters registered in the LFG tool.
#        Default:     1 - (Enabled, Allow join to channel only if registered in LFG)
#                     0 - (Disabled, Allow join to channel in any time)

Channel.RestrictedLfg = 1

#
#    Channel.SilentlyGMJoin
#        Description: Silently join GM characters to channels. If set to 1, channel kick and ban
#                     commands issued by a GM will not be broadcasted.
#        Default:     0 - (Disabled, Join with announcement)
#                     1 - (Enabled, Join without announcement)

Channel.SilentlyGMJoin = 0

#
#    ChatLevelReq.Channel
#        Description: Level requirement for characters to be able to write in chat channels.
#        Default:     1

ChatLevelReq.Channel = 1

#
#    ChatLevelReq.Whisper
#        Description: Level requirement for characters to be able to whisper other characters.
#        Default:     1

ChatLevelReq.Whisper = 1

#
#    ChatLevelReq.Say
#        Description: Level requirement for characters to be able to use say/yell/emote.
#        Default:     1

ChatLevelReq.Say = 1

#
#    AllowPlayerCommands
#        Description: Allow players to use commands.
#        Default:     1 - (Enabled)
#                     0 - (Disabled)

AllowPlayerCommands = 1

#
#    PreserveCustomChannels
#        Description: Store custom chat channel settings like password, automatic ownership handout
#                     or ban list in the database. Needs to be enabled to save custom
#                     world/trade/etc. channels that have automatic ownership handout disabled.
#                     (.channel set ownership $channel off)
#        Default:     0 - (Disabled, Blizzlike, Channel settings are lost if last person left)
#                     1 - (Enabled)

PreserveCustomChannels = 1

#
#    PreserveCustomChannelDuration
#        Description: Time (in days) that needs to pass before the customs chat channels get
#                     cleaned up from the database. Only channels with ownership handout enabled
#                     (default behavior) will be cleaned.
#        Default:     14 - (Enabled, Clean channels that haven't been used for 14 days)
#                     0  - (Disabled, Infinite channel storage)

PreserveCustomChannelDuration = 14

#
###################################################################################################

###################################################################################################
# GAME MASTER SETTINGS
#
#    GM.LoginState
#        Description: GM mode at login.
#        Default:     2 - (Last save state)
#                     0 - (Disable)
#                     1 - (Enable)

GM.LoginState = 2

#
#    GM.Visible
#        Description: GM visibility at login.
#        Default:     2 - (Last save state)
#                     0 - (Invisible)
#                     1 - (Visible)

GM.Visible = 2

#
#    GM.Chat
#        Description: GM chat mode at login.
#        Default:     2 - (Last save state)
#                     0 - (Disable)
#                     1 - (Enable)

GM.Chat = 2

#
#    GM.WhisperingTo
#        Description: Is GM accepting whispers from player by default or not.
#        Default:     2 - (Last save state)
#                     0 - (Disable)
#                     1 - (Enable)

GM.WhisperingTo = 2

#
#    GM.InGMList.Level
#        Description: Maximum GM level shown in GM list (if enabled) in non-GM state (.gm off).
#        Default:     3 - (Anyone)
#                     0 - (Only players)
#                     1 - (Only moderators)
#                     2 - (Only gamemasters)

GM.InGMList.Level = 3

#
#    GM.InWhoList.Level
#        Description: Max GM level showed in who list (if visible).
#        Default:     3 - (Anyone)
#                     0 - (Only players)
#                     1 - (Only moderators)
#                     2 - (Only gamemasters)

GM.InWhoList.Level = 3

#
#    GM.LogTrade
#        Description: Include GM trade and trade slot enchanting operations in GM log.
#        Default:     1 - (Enabled)
#                     0 - (Disabled)

GM.LogTrade = 1

#
#    GM.StartLevel
#        Description: GM character starting level.
#        Default:     1

GM.StartLevel = 1

#
#    GM.AllowInvite
#        Description: Allow players to invite GM characters.
#        Default:     0 - (Disabled)
#                     1 - (Enabled)

GM.AllowInvite = 0

#
#    GM.AllowFriend
#        Description: Allow players to add GM characters to their friends list.
#        Default:     0 - (Disabled)
#                     1 - (Enabled)

GM.AllowFriend = 0

#
#    GM.LowerSecurity
#        Description: Allow lower security levels to use commands on higher security level
#                     characters.
#        Default:     0 - (Disabled)
#                     1 - (Enabled)

GM.LowerSecurity = 0

#
#    GM.TicketSystem.ChanceOfGMSurvey
#        Description: Chance of sending a GM survey after ticket completion.
#        Default:     50 - (Enabled)
#                     0  - (Disabled)

GM.TicketSystem.ChanceOfGMSurvey = 50

#
###################################################################################################

###################################################################################################
# VISIBILITY AND DISTANCES
#
#    Visibility.GroupMode
#        Description: Group visibility modes. Defines which groups can aways detect invisible
#                     characters of the same raid, group or faction.
#        Default:     1 - (Raid)
#                     0 - (Party)
#                     2 - (Faction)

Visibility.GroupMode = 1

#
#    Visibility.Distance.Continents
#    Visibility.Distance.Instances
#    Visibility.Distance.BGArenas
#        Description: Visibility distance to see other players or gameobjects.
#                     Visibility on continents on retail ~90 yards. In BG/Arenas ~533.
#                     For instances default ~170.
#                     Max limited by grid size: 533.33333
#                     Min limit is max aggro radius (45) * Rate.Creature.Aggro
#        Default:     90  - (Visibility.Distance.Continents)
#                     170 - (Visibility.Distance.Instances)
#                     533 - (Visibility.Distance.BGArenas)

Visibility.Distance.Continents = 90
Visibility.Distance.Instances = 170
Visibility.Distance.BGArenas = 533

#
#    Visibility.Notify.Period.OnContinents
#    Visibility.Notify.Period.InInstances
#    Visibility.Notify.Period.InBGArenas
#        Description: Time (in milliseconds) for visibility update period. Lower values may have
#                     performance impact.
#        Default:     1000 - (Visibility.Notify.Period.OnContinents)
#                     1000 - (Visibility.Notify.Period.InInstances)
#                     1000 - (Visibility.Notify.Period.InBGArenas)

Visibility.Notify.Period.OnContinents = 1000
Visibility.Notify.Period.InInstances  = 1000
Visibility.Notify.Period.InBGArenas   = 1000

#
###################################################################################################

###################################################################################################
# SERVER RATES
#
#    Rate.Health
#    Rate.Mana
#    Rate.Rage.Income
#    Rate.Rage.Loss
#    Rate.RunicPower.Income
#    Rate.RunicPower.Loss
#    Rate.Focus
#    Rate.Energy
#    Rate.Loyalty
#        Description: Multiplier to configure health, mana, incoming rage, loss of rage, focus
#                     energy and loyalty increase or decrease.
#        Default:     1 - (Rate.Health)
#                     1 - (Rate.Mana)
#                     1 - (Rate.Rage.Income)
#                     1 - (Rate.Rage.Loss)
#                     1 - (Rate.RunicPower.Income)
#                     1 - (Rate.RunicPower.Loss)
#                     1 - (Rate.Focus)
#                     1 - (Rate.Energy)
#                     1 - (Rate.Loyalty)

Rate.Health            = 1
Rate.Mana              = 1
Rate.Rage.Income       = 1
Rate.Rage.Loss         = 1
Rate.RunicPower.Income = 1
Rate.RunicPower.Loss   = 1
Rate.Focus             = 1
Rate.Energy            = 1
Rate.Loyalty           = 1

#
#    Rate.Skill.Discovery
#        Description: Multiplier for skill discovery.
#        Default:     1

Rate.Skill.Discovery = 1

#
#    Rate.Drop.Item.Poor
#    Rate.Drop.Item.Normal
#    Rate.Drop.Item.Uncommon
#    Rate.Drop.Item.Rare
#    Rate.Drop.Item.Epic
#    Rate.Drop.Item.Legendary
#    Rate.Drop.Item.Artifact
#    Rate.Drop.Item.Referenced
#    Rate.Drop.Money
#        Description: Drop rates for money and items based on quality.
#        Default:     1 - (Rate.Drop.Item.Poor)
#                     1 - (Rate.Drop.Item.Normal)
#                     1 - (Rate.Drop.Item.Uncommon)
#                     1 - (Rate.Drop.Item.Rare)
#                     1 - (Rate.Drop.Item.Epic)
#                     1 - (Rate.Drop.Item.Legendary)
#                     1 - (Rate.Drop.Item.Artifact)
#                     1 - (Rate.Drop.Item.Referenced)
#                     1 - (Rate.Drop.Money)

Rate.Drop.Item.Poor             = 1
Rate.Drop.Item.Normal           = 1
Rate.Drop.Item.Uncommon         = 1
Rate.Drop.Item.Rare             = 1
Rate.Drop.Item.Epic             = 1
Rate.Drop.Item.Legendary        = 1
Rate.Drop.Item.Artifact         = 1
Rate.Drop.Item.Referenced       = 1
Rate.Drop.Money                 = 1

#
#    Rate.Drop.Item.ReferencedAmount
#        Description: Multiplier for referenced loot amount.
#        Default:     1

Rate.Drop.Item.ReferencedAmount = 1

#
#    Rate.XP.Kill
#    Rate.XP.Quest
#    Rate.XP.Explore
#        Description: Experience rates.
#        Default:     1 - (Rate.XP.Kill)
#                     1 - (Rate.XP.Quest)
#                     1 - (Rate.XP.Explore)

Rate.XP.Kill    = 1
Rate.XP.Quest   = 1
Rate.XP.Explore = 1

#
#    Rate.RepairCost
#        Description: Repair cost rate.
#        Default:     1

Rate.RepairCost = 1

#
#    Rate.Rest.InGame
#    Rate.Rest.Offline.InTavernOrCity
#    Rate.Rest.Offline.InWilderness
#        Description: Resting points grow rates.
#        Default:     1 - (Rate.Rest.InGame)
#                     1 - (Rate.Rest.Offline.InTavernOrCity)
#                     1 - (Rate.Rest.Offline.InWilderness)

Rate.Rest.InGame                 = 1
Rate.Rest.Offline.InTavernOrCity = 1
Rate.Rest.Offline.InWilderness   = 1

#
#    Rate.Damage.Fall
#        Description: Damage after fall rate.
#        Default:     1

Rate.Damage.Fall = 1

#
#    Rate.Auction.Time
#    Rate.Auction.Deposit
#    Rate.Auction.Cut
#        Description: Auction rates (auction time, deposit get at auction start,
#                     auction cut from price at auction end)
#        Default:     1 - (Rate.Auction.Time)
#                     1 - (Rate.Auction.Deposit)
#                     1 - (Rate.Auction.Cut)

Rate.Auction.Time    = 1
Rate.Auction.Deposit = 1
Rate.Auction.Cut     = 1

#
#    Rate.Honor
#        Description: Honor gain rate.
#        Default:     1

Rate.Honor = 1

#
#    Rate.Mining.Amount
#        Description: Rate for minimum/maximum times a deposit can be used.
#        Default:     1

Rate.Mining.Amount = 1

#
#    Rate.Mining.Next
#        Description: Mining rates.
#        Default:     Chance to to mine a deposit again.

Rate.Mining.Next = 1

#
#    Rate.Talent
#        Description: Talent point rate.
#        Default:     1

Rate.Talent = 1

#
#    Rate.Reputation.Gain
#        Description: Reputation gain rate.
#        Default:     1

Rate.Reputation.Gain = 1

#
#    Rate.Reputation.LowLevel.Kill
#        Description: Reputation gain from killing low level (grey) creatures.
#        Default:     1

Rate.Reputation.LowLevel.Kill = 1

#
#    Rate.Reputation.LowLevel.Quest
#        Description: Reputation gain rate.
#        Default:     1

Rate.Reputation.LowLevel.Quest = 1

#
#    Rate.Reputation.RecruitAFriendBonus
#        Description: Reputation bonus rate for recruit-a-friend.
#        Default:     0.1

Rate.Reputation.RecruitAFriendBonus = 0.1

#
#    Rate.MoveSpeed
#        Description: Movement speed rate.
#        Default:     1

Rate.MoveSpeed = 1

#
#    Rate.InstanceResetTime
#        Description: Multiplier for the rate between global raid/heroic instance resets
#                     (dbc value). Higher value increases the time between resets,
#                     lower value lowers the time, you need clean instance_reset in
#                     characters db in order to let new values work.
#        Default:     1

Rate.InstanceResetTime = 1

#
#    SkillGain.Crafting
#    SkillGain.Defense
#    SkillGain.Gathering
#    SkillGain.Weapon
#        Description: Crafting/defense/gathering/weapon skills gain rate.
#        Default:     1 - (SkillGain.Crafting)
#                     1 - (SkillGain.Defense)
#                     1 - (SkillGain.Gathering)
#                     1 - (SkillGain.Weapon)

SkillGain.Crafting  = 1
SkillGain.Defense   = 1
SkillGain.Gathering = 1
SkillGain.Weapon    = 1

#
#    SkillChance.Orange
#    SkillChance.Yellow
#    SkillChance.Green
#    SkillChance.Grey
#        Description: Chance to increase skill based on recipe color.
#        Default:     100 - (SkillChance.Orange)
#                     75  - (SkillChance.Yellow)
#                     25  - (SkillChance.Green)
#                     0   - (SkillChance.Grey)

SkillChance.Orange = 100
SkillChance.Yellow = 75
SkillChance.Green  = 25
SkillChance.Grey   = 0

#
#    SkillChance.MiningSteps
#    SkillChance.SkinningSteps
#        Description: Skinning and Mining chance decreases with skill level.
#        Default:     0  - (Disabled)
#                     75 - (In 2 times each 75 skill points)

SkillChance.MiningSteps   = 0
SkillChance.SkinningSteps = 0

#
#    DurabilityLoss.InPvP
#        Description: Durability loss on death during PvP.
#        Default:     0 - (Disabled)
#                     1 - (Enabled)

DurabilityLoss.InPvP = 0

#
#    DurabilityLoss.OnDeath
#        Description: Durability loss percentage on death.
#        Default:     10

DurabilityLoss.OnDeath = 10

#
#    DurabilityLossChance.Damage
#        Description: Chance to lose durability on one equipped item from damage.
#        Default:     0.5 - (100/0.5 = 200, Each 200 damage one equipped item will use durability)

DurabilityLossChance.Damage = 0.5

#
#    DurabilityLossChance.Absorb
#        Description: Chance to lose durability on one equipped armor item when absorbing damage.
#        Default:     0.5 - (100/0.5 = 200, Each 200 absorbed damage one equipped item will lose
#                           durability)

DurabilityLossChance.Absorb = 0.5

#
#    DurabilityLossChance.Parry
#        Description: Chance to lose durability on main weapon when parrying attacks.
#        Default:     0.05 - (100/0.05 = 2000, Each 2000 parried damage the main weapon will lose
#                            durability)

DurabilityLossChance.Parry = 0.05

#
#    DurabilityLossChance.Block
#        Description: Chance to lose durability on shield when blocking attacks.
#        Default:     0.05 - (100/0.05 = 2000, Each 2000 blocked damage the shield will lose
#                            durability)

DurabilityLossChance.Block = 0.05

#
#    Death.SicknessLevel
#        Description: Starting level for resurrection sickness.
#        Example:     11 - (Level 1-10 characters will not be affected,
#                           Level 11-19 characters will be affected for 1 minute,
#                           Level 20-MaxPlayerLevel characters will be affected for 10 minutes)
#         Default:    11               - (Enabled, See Example)
#                     MaxPlayerLevel+1 - (Disabled)
#                     -10              - (Enabled, Level 1+ characters have 10 minute duration)

Death.SicknessLevel = 11

#
#    Death.CorpseReclaimDelay.PvP
#    Death.CorpseReclaimDelay.PvE
#        Description: Increase corpse reclaim delay at PvP/PvE deaths.
#        Default:     1 - (Enabled)
#                     0 - (Disabled)

Death.CorpseReclaimDelay.PvP = 1
Death.CorpseReclaimDelay.PvE = 0

#
#    Death.Bones.World
#    Death.Bones.BattlegroundOrArena
#        Description: Create bones instead of corpses at resurrection in normal zones, instances,
#                     battleground or arenas.
#        Default:     1 - (Enabled, Death.Bones.World)
#                     1 - (Enabled, Death.Bones.BattlegroundOrArena)
#                     0 - (Disabled)

Death.Bones.World               = 1
Death.Bones.BattlegroundOrArena = 1

#
#    Die.Command.Mode
#        Description: Do not trigger things like loot from .die command.
#        Default:     1 - (Enabled)
#                     0 - (Disabled)

Die.Command.Mode = 1

#
###################################################################################################

###################################################################################################
# AUTO BROADCAST
#
#    AutoBroadcast.On
#        Description: Enable auto broadcast.
#        Default:     0 - (Disabled)
#                     1 - (Enabled)

AutoBroadcast.On = 0

#
#    AutoBroadcast.Center
#        Description: Auto broadcasting display method.
#        Default:     0 - (Announce)
#                     1 - (Notify)
#                     2 - (Both)

AutoBroadcast.Center = 0

#
#    AutoBroadcast.Timer
#        Description: Timer (in milliseconds) for auto broadcasts.
#        Default:     60000 - (60 seconds)

AutoBroadcast.Timer = 60000

#
###################################################################################################

###################################################################################################
# BATTLEGROUND CONFIG
#
#    Battleground.CastDeserter
#        Description: Cast Deserter spell at players who leave battlegrounds in progress.
#        Default:     1 - (Enabled)
#                     0 - (Disabled)

Battleground.CastDeserter = 1

#
#    Battleground.QueueAnnouncer.Enable
#        Description: Announce battleground queue status to chat.
#        Default:     0 - (Disabled)
#                     1 - (Enabled)

Battleground.QueueAnnouncer.Enable = 0

#
#    Battleground.QueueAnnouncer.PlayerOnly
#        Description: Battleground queue announcement type.
#        Default:     0 - (System message, Anyone can see it)
#                     1 - (Private, Only queued players can see it)

Battleground.QueueAnnouncer.PlayerOnly = 0

#
#    Battleground.InvitationType
#        Description: Set Battleground invitation type.
#        Default:     0 - (Normal, Invite as much players to battlegrounds as queued,
#                          Don't bother with balance)
#                     1 - (Experimental, Don't allow to invite much more players
#                          of one faction)

Battleground.InvitationType = 0

#
#    Battleground.PrematureFinishTimer
#        Description: Time (in milliseconds) before battleground will end prematurely if there are
#                     not enough players on one team. (Values defined in battleground template)
#        Default:     300000 - (Enabled, 5 minutes)
#                     0      - (Disabled, Not recommended)

BattleGround.PrematureFinishTimer = 300000

#
#    BattleGround.PremadeGroupWaitForMatch
#        Description: Time (in milliseconds) a pre-made group has to wait for matching group of the
#                     other faction.
#        Default:     1800000 - (Enabled, 30 minutes)
#                     0       - (Disabled, Not recommended)

BattleGround.PremadeGroupWaitForMatch = 1800000

#
#    Battleground.GiveXPForKills
#        Description: Give experience for honorable kills in battlegrounds.
#        Default:     0 - (Disabled)
#                     1 - (Enabled)

Battleground.GiveXPForKills = 0

#
#    Battleground.Random.ResetHour
#        Description: Hour of the day when the global instance resets occur.
#        Range:       0-23
#        Default:     6 - (06:00 AM)

Battleground.Random.ResetHour = 6

#
###################################################################################################

###################################################################################################
# BATTLEFIELD CONFIG
#
#     Wintergrasp.Enable
#         Description: Enable the Wintergrasp battlefield.
#         Default:     0 - (Disabled)
#                      1 - (Enabled, Experimental as of still being in development)

Wintergrasp.Enable = 0

#
#     Wintergrasp.PlayerMax
#         Description: Maximum number of players allowed in Wintergrasp.
#         Default:     100

Wintergrasp.PlayerMax = 100

#
#     Wintergrasp.PlayerMin
#         Description: Minimum number of players required for Wintergrasp.
#         Default:     0

Wintergrasp.PlayerMin = 0

#
#     Wintergrasp.PlayerMinLvl
#         Description: Required character level for the Wintergrasp battle.
#         Default:     77

Wintergrasp.PlayerMinLvl = 77

#
#     Wintergrasp.BattleTimer
#         Description: Time (in minutes) for the Wintergrasp battle to last.
#         Default:     30

Wintergrasp.BattleTimer = 30

#
#     Wintergrasp.NoBattleTimer
#         Description: Time (in minutes) between Wintergrasp battles.
#         Default:     150

Wintergrasp.NoBattleTimer = 150

#
#     Wintergrasp.CrashRestartTimer
#         Description: Time (in minutes) to delay the restart of Wintergrasp if the world server
#                      crashed during a running battle.
#         Default:     10

Wintergrasp.CrashRestartTimer = 10

#
###################################################################################################

###################################################################################################
# ARENA CONFIG
#
#    Arena.MaxRatingDifference
#        Description: Maximum rating difference between two teams in rated matches.
#        Default:     150 - (Enabled)
#                     0   - (Disabled)

Arena.MaxRatingDifference = 150

#
#    Arena.RatingDiscardTimer
#        Description: Time (in milliseconds) after which rating differences are ignored when
#                     setting up matches.
#        Default:     600000 - (Enabled, 10 minutes)
#                     0      - (Disabled)

Arena.RatingDiscardTimer = 600000

#
# Arena.ProgressiveMMRTimer
# Description: Time between increases in MMR search range
# Default: 30000 (30 seconds)

Arena.ProgressiveMMRTimer = 30000

#
# Arena.ProgressiveMMRStepSize
# Description: Amount by which the search range is increased
# for each passing of ProgressiveMMRTimer
# Default: 50

Arena.ProgressiveMMRStepSize = 100

#
#    Arena.RatedUpdateTimer
#        Description: Time (in milliseconds) between checks for matchups in rated arena
#        Default:     5000 - (5 seconds)

Arena.RatedUpdateTimer = 5000

#
#    Arena.AutoDistributePoints
#        Description: Automatically distribute arena points.
#        Default:     0 - (Disabled)
#                     1 - (Enabled)

Arena.AutoDistributePoints = 0

#
#    Arena.AutoDistributeInterval
#        Description: Time (in days) how often arena points should be distributed if automatic
#                     distribution is enabled.
#        Default:     7 - (Weekly)

Arena.AutoDistributeInterval = 7

#
#    Arena.QueueAnnouncer.Enable
#        Description: Announce arena queue status to chat.
#        Default:     0 - (Disabled)
#                     1 - (Enabled)

Arena.QueueAnnouncer.Enable = 0

#
#    Arena.ArenaSeason.ID
#        Description: Current arena season id shown in clients.
#        Default:     8

Arena.ArenaSeason.ID = 8

#
#    Arena.ArenaSeason.InProgress
#        Description: State of current arena season.
#        Default:     1 - (Active)
#                     0 - (Finished)

Arena.ArenaSeason.InProgress = 1

#
#    Arena.ArenaStartRating
#        Description: Start rating for new arena teams.
#        Default:     0

Arena.ArenaStartRating = 0

#
#    Arena.ArenaStartPersonalRating
#        Description: Start personal rating when joining a team.
#        Default:     0

Arena.ArenaStartPersonalRating = 0

#
#    Arena.ArenaStartMatchmakerRating
#        Description: Start matchmaker rating for players.
#        Default:     1500

Arena.ArenaStartMatchmakerRating = 1500

#
#    ArenaLog.ExtendedInfo
#        Description: Include extended info to ArenaLogFile for each player after rated arena
#                     matches (guid, name, team, IP, healing/damage done, killing blows).
#        Default:     0 - (Disabled)
#                     1 - (Enabled)

ArenaLog.ExtendedInfo = 0

#
###################################################################################################

###################################################################################################
# NETWORK CONFIG
#
#    Network.Threads
#        Description: Number of threads for network.
#         Default:    1 - (Recommended 1 thread per 1000 connections)

Network.Threads = 1

#
#    Network.OutKBuff
#        Description: Amount of memory (in bytes) used for the output kernel buffer (see SO_SNDBUF
#                     socket option, TCP manual).
#        Default:     -1 - (Use system default setting)

Network.OutKBuff = -1

#
#    Network.OutUBuff
#        Description: Amount of memory (in bytes) reserved in the user space per connection for
#                     output buffering.
#         Default:    65536

Network.OutUBuff = 65536

#
#    Network.TcpNoDelay:
#        Description: TCP Nagle algorithm setting.
#         Default:    0 - (Enabled, Less traffic, More latency)
#                     1 - (Disabled, More traffic, Less latency, TCP_NO_DELAY)

Network.TcpNodelay = 1

#
###################################################################################################

###################################################################################################
# CONSOLE AND REMOTE ACCESS
#
#    Console.Enable
#        Description: Enable console.
#        Default:     1 - (Enabled)
#                     0 - (Disabled)

Console.Enable = 1

#
#    Ra.Enable
#        Description: Enable remote console (telnet).
#        Default:     0 - (Disabled)
#                     1 - (Enabled)

Ra.Enable = 0

#
#    Ra.IP
#        Description: Bind remote access to IP/hostname.
#        Default:     "0.0.0.0" - (Bind to all IPs on the system)

Ra.IP = "0.0.0.0"

#
#    Ra.Port
#        Description: TCP port to reach the remote console.
#        Default:     3443

Ra.Port = 3443

#
#    Ra.MinLevel
#        Description: Required security level to use the remote console.
#        Default:     3

Ra.MinLevel = 3

#
#    SOAP.Enable
#        Description: Enable soap service
#        Default:     0 - (Disabled)
#                     1 - (Enabled)

SOAP.Enabled = 0

#
#    SOAP.IP
#        Description: Bind SOAP service to IP/hostname
#        Default:     "127.0.0.1" - (Bind to localhost)

SOAP.IP = "127.0.0.1"

#
#    SOAP.Port
#        Description: TCP port to reach the SOAP service.
#        Default:     7878

SOAP.Port = 7878

#
###################################################################################################

###################################################################################################
# CHARACTER DELETE OPTIONS
#
#    CharDelete.Method
#        Description: Character deletion behavior.
#        Default:     0 - (Completely remove character from the database)
#                     1 - (Unlink the character from account and free up the name, Appears as
#                         deleted ingame)

CharDelete.Method = 0

#
#    CharDelete.MinLevel
#        Description: Required level to use the unlinking method if enabled.
#        Default:     0  - (Same method for every level)
#                     1+ - (Only characters with the specified level will use the unlinking method)

CharDelete.MinLevel = 0

#
#    CharDelete.KeepDays
#        Description: Time (in days) before unlinked characters will be removed from the database.
#        Default:     30 - (Enabled)
#                     0  - (Disabled, Don't delete any characters)

CharDelete.KeepDays = 30

#
###################################################################################################

###################################################################################################
# CUSTOM SERVER OPTIONS
#
#    PlayerStart.AllReputation
#        Description: Players will start with most of the high level reputations that are needed
#                     for items, mounts etc.
#        Default:     0 - (Disabled)
#                     1 - (Enabled)

PlayerStart.AllReputation = 0

#
#    PlayerStart.AllSpells
#        Description: If enabled, players will start with all their class spells (not talents).
#                     You must populate playercreateinfo_spell_custom table with the spells you
#                     want, or this will not work! The table has data for all classes / races up
#                     to TBC expansion.
#        Default:     0 - (Disabled)
#                     1 - (Enabled)

PlayerStart.AllSpells = 0

#
#    PlayerStart.MapsExplored
#        Description: Characters start with all maps explored.
#        Default:     0 - (Disabled)
#                     1 - (Enabled)

PlayerStart.MapsExplored = 0

#
#    HonorPointsAfterDuel
#        Description: Amount of honor points the duel winner will get after a duel.
#        Default:     0  - (Disabled)
#                     1+ - (Enabled)

HonorPointsAfterDuel = 0

#
#    AlwaysMaxWeaponSkill
#        Description: Players will automatically gain max weapon/defense skill when logging in,
#                     or leveling.
#        Default:     0 - (Disabled)
#                     1 - (Enabled)

AlwaysMaxWeaponSkill = 0

#
#    PvPToken.Enable
#        Description: Character will receive a token after defeating another character that yields
#                     honor.
#        Default:     0 - (Disabled)
#                     1 - (Enabled)

PvPToken.Enable = 0

#
#    PvPToken.MapAllowType
#        Description: Define where characters can receive tokens.
#        Default:     4 - (All maps)
#                     3 - (Battlegrounds)
#                     2 - (FFA areas only like Gurubashi arena)
#                     1 - (Battlegrounds and FFA areas)

PvPToken.MapAllowType = 4

#
#    PvPToken.ItemID
#        Description: Item characters will receive after defeating another character if PvP Token
#                     system is enabled.
#        Default:     29434 - (Badge of justice)

PvPToken.ItemID = 29434

#
#    PvPToken.ItemCount
#        Description: Number of tokens a character will receive.
#        Default:     1

PvPToken.ItemCount = 1

#
#    ResetDuelCooldown
#        Description: Reset player cooldowns after a duel
#        Default:     0 - (Disabled)
#                     1 - (Enabled)
#

ResetDuelCooldown = 0

#
#    NoResetTalentsCost
#        Description: Resetting talents doesn't cost anything.
#        Default:     0 - (Disabled)
#                     1 - (Enabled)

NoResetTalentsCost = 0

#
#     Guild.AllowMultipleGuildMaster
#        Description: Allow more than one guild master. Additional Guild Masters must be set using
#                     the ".guild rank" command.
#        Default:     0 - (Disabled)
#                     1 - (Enabled)

Guild.AllowMultipleGuildMaster = 0

#
#     ShowKickInWorld
#        Description: Determines whether a message is broadcasted to the entire server when a
#                     player gets kicked
#        Default:     0 - (Disabled)
#                     1 - (Enabled)

ShowKickInWorld = 0

#
#     RecordUpdateTimeDiffInterval
#        Description: Time (in milliseconds) update time diff is written to the log file.
#                     Update diff can be used as a performance indicator. Diff < 300: good
#                     performance. Diff > 600 bad performance, may be caused by high CPU usage.
#        Default:     60000 - (Enabled, 1 minute)
#                     0     - (Disabled)

RecordUpdateTimeDiffInterval = 60000
#
#     MinRecordUpdateTimeDiff
#        Description: Only record update time diff which is greater than this value.
#        Default:     100

MinRecordUpdateTimeDiff = 100

#
#     PlayerStart.String
#        Description: String to be displayed at first login of newly created characters.
#         Default:    "" - (Disabled)

PlayerStart.String = ""

#
#     LevelReq.Trade
#        Description: Level requirement for characters to be able to trade.
#        Default:     1

LevelReq.Trade = 1

#
#     LevelReq.Ticket
#        Description: Level requirement for characters to be able to write tickets.
#        Default:     1

LevelReq.Ticket = 1

#
#     LevelReq.Auction
#        Description: Level requirement for characters to be able to use the auction house.
#        Default:     1

LevelReq.Auction = 1

#
#     LevelReq.Mail
#        Description: Level requirement for characters to be able to send and receive mails.
#        Default:     1

LevelReq.Mail = 1

#
#     PlayerDump.DisallowPaths
#        Description: Disallow using paths in PlayerDump output files
#        Default:     1

PlayerDump.DisallowPaths = 1

#
#     PlayerDump.DisallowOverwrite
#        Description: Disallow overwriting existing files with PlayerDump
#        Default:     1

PlayerDump.DisallowOverwrite = 1

#
#    CustomArenaLogs
#        Description: Use custom arena logs, done by gc only for website arena log purposes, doesnt effect anything ingame
#        Default:     0 - (Disabled)
#                     1 - (Enabled)
#

CustomArenaLogs = 0

#
#     GCTokenVendorLog
#        Description: Log items/services bought through our custom gc_token vendor
#        Default:     0 - (Disabled)
#                     1 - (Enabled)
#

GCTokenVendorLog = 0

#
<<<<<<< HEAD
=======
#     CryptRun.Enable
#        Description: Determines whether custom Crypt run event is enabled or not
#        Default:     0 - (Disabled)
#                     1 - (Enabled)
#

CryptRun.Enable = 0

#
#     CryptRun.Reward
#        Description: Amount of GC tokens rewarded to the race winner
#        Default:     10
#

CryptRun.Reward = 10

#
>>>>>>> 0c617758
###################################################################################################

###################################################################################################
#
#  LOGGING SYSTEM SETTINGS
#
#  Appender config values: Given a appender "name"
#    Appender.name
#        Description: Defines 'where to log'
#        Format:      Type,LogLevel,Flags,optional1,optional2
#
#                     Type
#                         0 - (None)
#                         1 - (Console)
#                         2 - (File)
#                         3 - (DB)
#
#                     LogLevel
#                         0 - (Disabled)
#                         1 - (Trace)
#                         2 - (Debug)
#                         3 - (Info)
#                         4 - (Warn)
#                         5 - (Error)
#                         6 - (Fatal)
#
#                     Flags:
#                         0 - None
#                         1 - Prefix Timestamp to the text
#                         2 - Prefix Log Level to the text
#                         4 - Prefix Log Filter type to the text
#                         8 - Append timestamp to the log file name. Format: YYYY-MM-DD_HH-MM-SS (Only used with Type = 2)
#                        16 - Make a backup of existing file before overwrite (Only used with Mode = w)
#
#                     Colors (read as optional1 if Type = Console)
#                         Format: "fatal error warn info debug trace"
#                         0 - BLACK
#                         1 - RED
#                         2 - GREEN
#                         3 - BROWN
#                         4 - BLUE
#                         5 - MAGENTA
#                         6 - CYAN
#                         7 - GREY
#                         8 - YELLOW
#                         9 - LRED
#                        10 - LGREEN
#                        11 - LBLUE
#                        12 - LMAGENTA
#                        13 - LCYAN
#                        14 - WHITE
#                         Example: "13 11 9 5 3 1"
#
#                     File: Name of the file (read as optional1 if Type = File)
#                         Allows to use one "%s" to create dynamic files
#
#                     Mode: Mode to open the file (read as optional2 if Type = File)
#                          a - (Append)
#                          w - (Overwrite)
#

Appender.Console=1,3,0
Appender.Server=2,2,0,Server.log,w
Appender.GM=2,2,0,GM.log
Appender.DBErrors=2,2,0,DBErrors.log
Appender.Char=2,2,0,Char.log,w
Appender.RA=2,2,0,RA.log
Appender.Warden=2,4,0,Warden.log
Appender.Chat=2,2,0,Chat.log
Appender.CharDump=2,2,0,%s.log
Appender.Arenas=2,2,0,Arena.log
Appender.SQLDev=2,2,0,SQLDev.log
Appender.SQLDriver=2,2,0,SQLDriver.log

#    Appenders
#        Description: List of Appenders to read from config
#                     (Using spaces as separator).
#        Default:     "Console Server GM DBErrors Char RA Warden Chat"

Appenders=Console Server GM DBErrors Char RA Warden Chat

#  Logger config values: Given a logger "name"
#    Logger.name
#        Description: Defines 'What to log'
#        Format:      Type,LogLevel,AppenderList
#                     Type
#                         0 - Default. Each type that has no config will
#                             rely on this one. Core will create this logger
#                             (disabled) if it's not configured
#                         1 - Units that doesn't fit in other categories
#                         2 - Pets
#                         3 - Vehicles
#                         4 - C++ AI, instance scripts, etc.
#                         5 - DB AI, such as SAI, EAI, CreatureAI
#                         6 - DB map scripts
#                         7 - Network input/output,
#                             such as packet handlers and netcode logs
#                         8 - Spellsystem and aurasystem
#                         9 - Achievement system
#                        10 - Condition system
#                        11 - Pool system
#                        12 - Auction house
#                        13 - Arena's and battlegrounds
#                        14 - Outdoor PVP
#                        15 - Chat system
#                        16 - LFG system
#                        17 - Maps, instances (not scripts),
#                             grids, cells, visibility, etc.
#                        18 - Player that doesn't fit in other categories.
#                        19 - Player loading from DB
#                             (Player::_LoadXXX functions)
#                        20 - Items
#                        21 - Player skills (do not confuse with spells)
#                        22 - Player chat logs
#                        23 - loot
#                        24 - guilds
#                        25 - transports
#                        26 - SQL. DB errors
#                        27 - GM Commands
#                        28 - Remote Access Commands
#                        29 - Warden
#                        30 - Authserver
#                        31 - Worldserver
#                        32 - Game Events
#                        33 - Calendar
#                        34 - Character (Exclusive to log login, logout, create, rename)
#                        35 - Arenas
#                        36 - SQL Driver
#                        37 - SQL Dev
#                        38 - Player Dump
#                        39 - Battlefield
#                        40 - Server Loading
#                        41 - Opcodes (just id and name sent / received)
#                        42 - SOAP
#
#                     LogLevel
#                         0 - (Disabled)
#                         1 - (Trace)
#                         2 - (Debug)
#                         3 - (Info)
#                         4 - (Warn)
#                         5 - (Error)
#                         6 - (Fatal)
#
#                     AppenderList: List of appenders linked to logger
#                     (Using spaces as separator).
#

Logger.Root=0,5,Console Server
Logger.Chat=22,2,Chat
Logger.DBErrors=26,5,Console Server DBErrors
Logger.GM=27,3,Console Server GM
Logger.RA=28,3,RA
Logger.Warden=29,4,Warden
Logger.WorldServer=31,3,Console Server
Logger.Character=34,3,Char
Logger.Arenas=35,3,Arenas
Logger.SQLDriver=36,5,SQLDriver
Logger.SQLDev=37,3,SQLDev
Logger.CharDump=38,3,CharDump
Logger.Load=40,3,Console Server
Logger.Opcodes=41,6,Console Server

#
#    Loggers
#        Description: List of Loggers to read from config
#                     (Using spaces as separator).
#        Default:     "Root Chat DBErrors GM RA Warden Character Load"

Loggers=Root Chat DBErrors GM RA Warden Character Load WorldServer Opcodes

###################################################################################################################
# PVP RANK / TITLE SYSTEM
#
# PvPRank.Rate.ExtraHonor
# Rate of honor bonus for killing higher pvp ranked players
# Default: 1 - 10% more honor per rank difference
# 2 - 20%
# 0 - off
#
# PvPRank.HKPerRank
# Honor Kills needed for each rank, use "," between values.
# Whole string must be enclosed with " "
# Always specify 14 values, for 14 ranks
# Default: "10,50,100,200,450,1000,2000,3000,4500,7500,10500,15000,30000,50000"
#
###################################################################################################################

PvPRank.Rate.ExtraHonor = 0
PvPRank.HKPerRank = "10,50,100,200,450,1000,2000,3000,4500,7500,10500,15000,30000,50000"

###################################################################################################################
# Passive Anticheat System!
#
#     Anticheat.Enable
#        Description: Enables or disables the Anticheat System functionality
#        Default:     1 - (Enabled)
#                     0 - (Disabled)
#
#     Anticheat.ReportsForIngameWarnings
#        Description: How many reports the player must have to notify to GameMasters ingame when he generates a new report.
#        Default:     70
#
#     Anticheat.DetectionsEnabled
#        Description: It represents which detections are enabled.
#
#        SPEED_HACK_DETECTION            = 1
#        FLY_HACK_DETECTION              = 2
#        WALK_WATER_HACK_DETECTION       = 4
#        JUMP_HACK_DETECTION             = 8
#        TELEPORT_PLANE_HACK_DETECTION   = 16
#        CLIMB_HACK_DETECTION            = 32
#
#        Default:     31
#
#     Anticheat.MaxReportsForDailyReport
#        Description: How many reports must the player have to make a report that it is in DB for a day (not only during the player's session).
#        Default:     70
#
#     Anticheat.Ban
#        Description: Make anticheat active (Ban cheaters character for 1 hour.)
#        Default: 1 - (Enabled)
#                 0 - (Disabled)
#
###################################################################################################################

Anticheat.Enable = 1
Anticheat.ReportsForIngameWarnings = 70
Anticheat.DetectionsEnabled = 31
Anticheat.MaxReportsForDailyReport = 70
Anticheat.Ban = 1

###################################################################################################
#    Transmogrification config                                                                    #
###################################################################################################
#
#    GOLD COST
#
#    Transmogrification.RequireGold
#        Description: 0 No gold cost, 1 scaling gold cost, 2 custom gold cost
#        Default:    1
#
#    Transmogrification.GoldModifier
#        Description: A multiplier for the default gold cost (Transmogrification.RequireGold is 1)
#        Default:    1.0
#
#    Transmogrification.GoldCost
#        Description: Cost of transmogrification in copper for custom gold cost (Transmogrification.RequireGold is 2)
#        Default:    100000

Transmogrification.RequireGold = 1
Transmogrification.GoldModifier = 1.0
Transmogrification.GoldCost = 100000

#
#    TOKEN COST
#
#    Transmogrification.RequireToken
#        Description: Adds/disables token cost
#        Default:    0
#
#    Transmogrification.TokenEntry
#        Description: Entry of the token item
#        Default:    49426
#
#    Transmogrification.TokenAmount
#        Description: Amount of tokens required
#        Default:    1

Transmogrification.RequireToken = 0
Transmogrification.TokenEntry = 49426
Transmogrification.TokenAmount = 1

#
#    QUALITIES
#
#    Transmogrification.AllowPoor
#        Description: Allow poor quality items to be used as source and target items
#        Default:    0
#
#    Transmogrification.AllowCommon
#        Description: Allow common quality items to be used as source and target items
#        Default:    0
#
#    Transmogrification.AllowUncommon
#        Description: Allow uncommon quality items to be used as source and target items
#        Default:    1
#
#    Transmogrification.AllowRare
#        Description: Allow rare quality items to be used as source and target items
#        Default:    1
#
#    Transmogrification.AllowEpic
#        Description: Allow epic quality items to be used as source and target items
#        Default:    1
#
#    Transmogrification.AllowLegendary
#        Description: Allow legendary quality items to be used as source and target items
#        Default:    0
#
#    Transmogrification.AllowArtifact
#        Description: Allow artifact quality items to be used as source and target items
#        Default:    0
#
#    Transmogrification.AllowHeirloom
#        Description: Allow heirloom quality items to be used as source and target items
#        Default:    1

Transmogrification.AllowPoor = 0
Transmogrification.AllowCommon = 0
Transmogrification.AllowUncommon = 1
Transmogrification.AllowRare = 1
Transmogrification.AllowEpic = 1
Transmogrification.AllowLegendary = 0
Transmogrification.AllowArtifact = 0
Transmogrification.AllowHeirloom = 1

###################################################################################################################
# Updated external mail!
#
# ExternalMail
#       Enable external mail delivery from mail_external table.
#       Default: 0 (disabled)
#                1 (enabled)
#
# ExternalMailInterval
#       Mail delivery delay time for item sending from mail_external table, in minutes.
#       Default: 1 minute
#
###################################################################################################################

ExternalMail = 1
ExternalMailInterval = 1

###################################################################################################################
# Armory!
#
#    Armory.Enable
#        Description: Activates the WowArmory.
#        Default:     0 - (Disable)
#                     1 - (Enable)
#
###################################################################################################################

Armory.Enable = 1

###################################################################################################################
# Allow Two Side Interaction Chat!
#
#      AllowTwoSide.Interaction.Chat.Area
#              Description: Allow say chat between factions on specific area.
#              Default:         -1 - (Disabled)
#              Astranaar:      415 - (Enable location Astranaar)
#
###################################################################################################################

AllowTwoSide.Interaction.Chat.Area = 415

#
###################################################################################################################<|MERGE_RESOLUTION|>--- conflicted
+++ resolved
@@ -2585,15 +2585,6 @@
 PvPToken.ItemCount = 1
 
 #
-#    ResetDuelCooldown
-#        Description: Reset player cooldowns after a duel
-#        Default:     0 - (Disabled)
-#                     1 - (Enabled)
-#
-
-ResetDuelCooldown = 0
-
-#
 #    NoResetTalentsCost
 #        Description: Resetting talents doesn't cost anything.
 #        Default:     0 - (Disabled)
@@ -2703,8 +2694,6 @@
 GCTokenVendorLog = 0
 
 #
-<<<<<<< HEAD
-=======
 #     CryptRun.Enable
 #        Description: Determines whether custom Crypt run event is enabled or not
 #        Default:     0 - (Disabled)
@@ -2722,7 +2711,6 @@
 CryptRun.Reward = 10
 
 #
->>>>>>> 0c617758
 ###################################################################################################
 
 ###################################################################################################
