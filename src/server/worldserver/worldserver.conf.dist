################################################
# Trinity Core World Server configuration file #
################################################
[worldserver]

###################################################################################################
# SECTION INDEX
#
#    EXAMPLE CONFIG
#    CONNECTIONS AND DIRECTORIES
#    PERFORMANCE SETTINGS
#    SERVER LOGGING
#    SERVER SETTINGS
#    WARDEN SETTINGS
#    PLAYER INTERACTION
#    CREATURE SETTINGS
#    CHAT SETTINGS
#    GAME MASTER SETTINGS
#    VISIBILITY AND DISTANCES
#    SERVER RATES
#    AUTO BROADCAST
#    BATTLEGROUND CONFIG
#    BATTLEFIELD CONFIG
#    ARENA CONFIG
#    NETWORK CONFIG
#    CONSOLE AND REMOTE ACCESS
#    CHARACTER DELETE OPTIONS
#    CUSTOM SERVER OPTIONS
#    LOGGING SYSTEM SETTINGS
#
###################################################################################################

###################################################################################################
# EXAMPLE CONFIG
#
#    Variable
#        Description: Brief description what the variable is doing.
#        Important:   Annotation for important things about this variable.
#        Example:     "Example, i.e. if the value is a string"
#        Default:     10 - (Enabled|Comment|Variable name in case of grouped config options)
#                     0  - (Disabled|Comment|Variable name in case of grouped config options)
#
# Note to developers:
# - Copy this example to keep the formatting.
# - Line breaks should be at column 100.
###################################################################################################

###################################################################################################
# CONNECTIONS AND DIRECTORIES
#
#    RealmID
#        Description: ID of the Realm using this config.
#        Important:   RealmID must match the realmlist inside the auth database.
#        Default:     1

RealmID = 1

#
#    DataDir
#        Description: Data directory setting.
#        Important:   DataDir needs to be quoted, as the string might contain space characters.
#        Example:     "@prefix@/share/trinitycore"
#        Default:     "."

DataDir = "."

#
#    LogsDir
#        Description: Logs directory setting.
#        Important:   LogsDir needs to be quoted, as the string might contain space characters.
#                     Logs directory must exists, or log file creation will be disabled.
#        Default:     "" - (Log files will be stored in the current path)

LogsDir = ""

#
#    LoginDatabaseInfo
#    WorldDatabaseInfo
#    CharacterDatabaseInfo
#        Description: Database connection settings for the world server.
#        Example:     "hostname;port;username;password;database"
#                     ".;somenumber;username;password;database" - (Use named pipes on Windows
#                                                                 "enable-named-pipe" to [mysqld]
#                                                                 section my.ini)
#                     ".;/path/to/unix_socket;username;password;database" - (use Unix sockets on
#                                                                           Unix/Linux)
#        Default:     "127.0.0.1;3306;trinity;trinity;auth"       - (LoginDatabaseInfo)
#                     "127.0.0.1;3306;trinity;trinity;world"      - (WorldDatabaseInfo)
#                     "127.0.0.1;3306;trinity;trinity;characters" - (CharacterDatabaseInfo)

LoginDatabaseInfo     = "127.0.0.1;3306;trinity;trinity;auth"
WorldDatabaseInfo     = "127.0.0.1;3306;trinity;trinity;world"
CharacterDatabaseInfo = "127.0.0.1;3306;trinity;trinity;characters"

#
#    LoginDatabase.WorkerThreads
#    WorldDatabase.WorkerThreads
#    CharacterDatabase.WorkerThreads
#        Description: The amount of worker threads spawned to handle asynchronous (delayed) MySQL
#                     statements. Each worker thread is mirrored with its own connection to the
#                     MySQL server and their own thread on the MySQL server.
#        Default:     1 - (LoginDatabase.WorkerThreads)
#                     1 - (WorldDatabase.WorkerThreads)
#                     1 - (CharacterDatabase.WorkerThreads)

LoginDatabase.WorkerThreads     = 1
WorldDatabase.WorkerThreads     = 1
CharacterDatabase.WorkerThreads = 1

#
#    LoginDatabase.SynchThreads
#    WorldDatabase.SynchThreads
#    CharacterDatabase.SynchThreads
#        Description: The amount of MySQL connections spawned to handle.
#        Default:     1 - (LoginDatabase.WorkerThreads)
#                     1 - (WorldDatabase.WorkerThreads)
#                     2 - (CharacterDatabase.WorkerThreads)

LoginDatabase.SynchThreads     = 1
WorldDatabase.SynchThreads     = 1
CharacterDatabase.SynchThreads = 2

#
#    MaxPingTime
#        Description: Time (in minutes) between database pings.
#        Default:     30

MaxPingTime = 30

#
#    WorldServerPort
#        Description: TCP port to reach the world server.
#        Default:     8085

WorldServerPort = 8085

#
#    BindIP
#        Description: Bind world server to IP/hostname
#        Default:     "0.0.0.0" - (Bind to all IPs on the system)

BindIP = "0.0.0.0"

#
###################################################################################################

###################################################################################################
# PERFORMANCE SETTINGS
#
#    UseProcessors
#        Description: Processors mask for Windows based multi-processor systems.
#        Default:     0  - (Selected by OS)
#                     1+ - (Bit mask value of selected processors)

UseProcessors = 0

#
#    ProcessPriority
#        Description: Process priority setting for Windows based systems.
#        Default:     1 - (High)
#                     0 - (Normal)

ProcessPriority = 1

#
#    Compression
#        Description: Compression level for client update packages
#        Range:       1-9
#        Default:     1   - (Speed)
#                     9   - (Best compression)

Compression = 1

#
#    PlayerLimit
#        Description: Maximum number of players in the world. Excluding Mods, GMs and Admins.
#          Important: If you want to block players and only allow Mods, GMs or Admins to join the
#                     server, use the DB field "auth.realmlist.allowedSecurityLevel".
#            Default: 100 - (Enabled)
#                     1+  - (Enabled)
#                     0   - (Disabled, No limit)

PlayerLimit = 100

#
#    SaveRespawnTimeImmediately
#        Description: Save respawn time for creatures at death and gameobjects at use/open.
#        Default:     1 - (Enabled, Save respawn time immediately)
#                     0 - (Disabled, Save respawn time at grid unloading)

SaveRespawnTimeImmediately = 1

#
#    MaxOverspeedPings
#        Description: Maximum overspeed ping count before character is disconnected.
#        Default:     2  - (Enabled, Minimum value)
#                     3+ - (Enabled, More checks before kick)
#                     0  - (Disabled)

MaxOverspeedPings = 2

#
#    GridUnload
#        Description: Unload grids to save memory. Can be disabled if enough memory is available
#                     to speed up moving players to new grids.
#        Default:     1 - (enable, Unload grids)
#                     0 - (disable, Do not unload grids)

GridUnload = 1

#
#    SocketTimeOutTime
#        Description: Time (in milliseconds) after which a connection being idle on the character
#                     selection screen is disconnected.
#        Default:     900000 - (15 minutes)

SocketTimeOutTime = 900000

#
#    SessionAddDelay
#        Description: Time (in microseconds) that a network thread will sleep after authentication
#                     protocol handling before adding a connection to the world session map.
#        Default:     10000 - (10 milliseconds, 0.01 second)

SessionAddDelay = 10000

#
#    GridCleanUpDelay
#        Description: Time (in milliseconds) grid clean up delay.
#        Default:     300000 - (5 minutes)

GridCleanUpDelay = 300000

#
#    MapUpdateInterval
#        Description: Time (milliseconds) for map update interval.
#        Default:     100 - (0.1 second)

MapUpdateInterval = 100

#
#    ChangeWeatherInterval
#        Description: Time (in milliseconds) for weather update interval.
#        Default:     600000 - (10 min)

ChangeWeatherInterval = 600000

#
#    PlayerSaveInterval
#        Description: Time (in milliseconds) for player save interval.
#        Default:     900000 - (15 min)

PlayerSaveInterval = 900000

#
#    PlayerSave.Stats.MinLevel
#        Description: Minimum level for saving character stats in the database for external usage.
#        Default:     0  - (Disabled, Do not save character stats)
#                     1+ - (Enabled, Level beyond which character stats are saved)

PlayerSave.Stats.MinLevel = 0

#
#    PlayerSave.Stats.SaveOnlyOnLogout
#        Description: Save player stats only on logout.
#        Default:     1 - (Enabled, Only save on logout)
#                     0 - (Disabled, Save on every player save)

PlayerSave.Stats.SaveOnlyOnLogout = 1

#
#    mmap.enablePathFinding
<<<<<<< HEAD
#        Description: Enable/Disable pathfinding using mmaps
#        Default:     1 - (Enabled)
#                     0 - (Disabled)

mmap.enablePathFinding = 1
=======
#        Description: Enable/Disable pathfinding using mmaps - experimental
#        Default:     0 - (Disabled)
#                     1 - (Enabled)

mmap.enablePathFinding = 0
>>>>>>> 5b45a87d

#
#    vmap.enableLOS
#    vmap.enableHeight
#        Description: VMmap support for line of sight and height calculation.
#        Default:     1 - (Enabled, vmap.enableLOS)
#                     1 - (Enabled, vmap.enableHeight)
#                     0 - (Disabled)

vmap.enableLOS    = 1
vmap.enableHeight = 1

#
#    vmap.enableIndoorCheck
#        Description: VMap based indoor check to remove outdoor-only auras (mounts etc.).
#        Default:     1 - (Enabled)
#                     0 - (Disabled, somewhat less CPU usage)

vmap.enableIndoorCheck = 1

#
#    DetectPosCollision
#        Description: Check final move position, summon position, etc for visible collision with
#                     other objects or walls (walls only if vmaps are enabled).
#        Default:     1 - (Enabled)
#                     0 - (Disabled, Less position precision but less CPU usage)

DetectPosCollision = 1

#
#    TargetPosRecalculateRange
#        Description: Max distance from movement target point (+moving unit size) and targeted
#                     object (+size) after that new target movement point calculated.
#        Range:       0.5-5.0
#        Default:     1.5
#                     0.5 - (Minimum, Contact Range, More sensitive reaction to target movement)
#                     5.0 - (Maximum, Melee attack range, Less CPU usage)

TargetPosRecalculateRange = 1.5

#
#    UpdateUptimeInterval
#        Description: Update realm uptime period (in minutes).
#        Default:     10 - (10 minutes)
#                     1+

UpdateUptimeInterval = 10

#
#    LogDB.Opt.ClearInterval
#        Description: Time (in minutes) for the WUPDATE_CLEANDB timer that clears the `logs` table
#                     of old entries.
#        Default:     10 - (10 minutes)
#                     1+

LogDB.Opt.ClearInterval = 10

#
#    LogDB.Opt.ClearTime
#        Description: Time (in seconds) for keeping old `logs` table entries.
#        Default:     1209600 - (Enabled, 14 days)
#                     0       - (Disabled, Do not clear entries)

LogDB.Opt.ClearTime = 1209600

#
#    MaxCoreStuckTime
#        Description: Time (in seconds) before the server is forced to crash if it is frozen.
#        Default:     0   - (Disabled)
#                     10+ - (Enabled, Recommended 10+)

MaxCoreStuckTime = 0

#
#    AddonChannel
#        Description: Configure the use of the addon channel through the server (some client side
#                     addons will not work correctly with disabled addon channel)
#        Default:     1 - (Enabled)
#                     0 - (Disabled)

AddonChannel = 1

#
#    MapUpdate.Threads
#        Description: Number of threads to update maps.
#        Default:     1

MapUpdate.Threads = 1

#
#    CleanCharacterDB
#        Description: Clean out deprecated achievements, skills, spells and talents from the db.
#        Default:     0 - (Disabled)
#                     1 - (Enable)

CleanCharacterDB = 0

#
#    PersistentCharacterCleanFlags
#        Description: Determines the character clean flags that remain set after cleanups.
#                     This is a bitmask value, check /doc/CharacterDBCleanup.txt for more
#                     information.
#        Example:     14 - (Cleaning up skills, talents and spells will remain enabled after the
#                           next cleanup)
#        Default:     0  - (All cleanup methods will be disabled after the next cleanup)

PersistentCharacterCleanFlags = 0

#
###################################################################################################

###################################################################################################
# SERVER LOGGING
#
#    PidFile
#        Description: World daemon PID file
#        Example:     "./world.pid" - (Enabled)
#        Default:     ""            - (Disabled)

PidFile = ""

#
#    PacketLogFile
#        Description: Binary packet logging file for the world server.
#                     Filename extension must be .bin to be parsable with WowPacketParser.
#        Example:     "World.bin" - (Enabled)
#        Default:     ""          - (Disabled)

PacketLogFile = ""

#
#    ChatLogs.Channel
#        Description: Log custom channel chat.
#        Default:     0 - (Disabled)
#                     1 - (Enabled)

ChatLogs.Channel = 0

#
#    ChatLogs.Whisper
#        Description: Log whispers between players.
#        Default:     0 - (Disabled)
#                     1 - (Enabled)

ChatLogs.Whisper = 0

#
#    ChatLogs.SysChan
#        Description: Log system channel messages.
#        Default:     0 - (Disabled)
#                     1 - (Enabled)

ChatLogs.SysChan = 0

#
#    ChatLogs.Party
#        Description: Log party chat.
#        Default:     0 - (Disabled)
#                     1 - (Enabled)


ChatLogs.Party = 0

#
#    ChatLogs.Raid
#        Description: Log raid chat.
#        Default:     0 - (Disabled)
#                     1 - (Enabled)


ChatLogs.Raid = 0

#
#    ChatLogs.Guild
#        Description: Log guild chat.
#        Default:     0 - (Disabled)
#                     1 - (Enabled)

ChatLogs.Guild = 0

#
#    ChatLogs.Public
#        Description: Log public chat (say/yell/emote).
#        Default:     0 - (Disabled)
#                     1 - (Enabled)

ChatLogs.Public = 0

#
#    ChatLogs.Addon
#        Description: Log addon messages.
#        Default:     0 - (Disabled)
#                     1 - (Enabled)

ChatLogs.Addon = 0

#
#    ChatLogs.BattleGround
#        Description: Log battleground chat.
#        Default:     0 - (Disabled)
#                     1 - (Enabled)

ChatLogs.BattleGround = 0

# Extended Logging system configuration moved to end of file (on purpose)
#
###################################################################################################

###################################################################################################
# SERVER SETTINGS
#
#    GameType
#        Description: Server realm type.
#        Default:     0  - (NORMAL)
#                     1  - (PVP)
#                     4  - (NORMAL)
#                     6  - (RP)
#                     8  - (RPPVP)
#                     16 - (FFA_PVP, Free for all pvp mode like arena PvP in all zones except rest
#                          activated places and sanctuaries)

GameType = 0

#
#    RealmZone
#        Description: Server realm zone. Set allowed alphabet in character, etc. names.
#        Default      1  - (Development   - any language)
#                     2  - (United States - extended-Latin)
#                     3  - (Oceanic       - extended-Latin)
#                     4  - (Latin America - extended-Latin)
#                     5  - (Tournament    - basic-Latin at create, any at login)
#                     6  - (Korea         - East-Asian)
#                     7  - (Tournament    - basic-Latin at create, any at login)
#                     8  - (English       - extended-Latin)
#                     9  - (German        - extended-Latin)
#                     10 - (French        - extended-Latin)
#                     11 - (Spanish       - extended-Latin)
#                     12 - (Russian       - Cyrillic)
#                     13 - (Tournament    - basic-Latin at create, any at login)
#                     14 - (Taiwan        - East-Asian)
#                     15 - (Tournament    - basic-Latin at create, any at login)
#                     16 - (China         - East-Asian)
#                     17 - (CN1           - basic-Latin at create, any at login)
#                     18 - (CN2           - basic-Latin at create, any at login)
#                     19 - (CN3           - basic-Latin at create, any at login)
#                     20 - (CN4           - basic-Latin at create, any at login)
#                     21 - (CN5           - basic-Latin at create, any at login)
#                     22 - (CN6           - basic-Latin at create, any at login)
#                     23 - (CN7           - basic-Latin at create, any at login)
#                     24 - (CN8           - basic-Latin at create, any at login)
#                     25 - (Tournament    - basic-Latin at create, any at login)
#                     26 - (Test Server   - any language)
#                     27 - (Tournament    - basic-Latin at create, any at login)
#                     28 - (QA Server     - any language)
#                     29 - (CN9           - basic-Latin at create, any at login)

RealmZone = 1

#
#    StrictPlayerNames
#        Description: Limit player name to language specific symbol set. Prevents character
#                     creation and forces rename request if not allowed symbols are used
#        Default:     0 - (Disable, Limited server timezone dependent client check)
#                     1 - (Enabled, Strictly basic Latin characters)
#                     2 - (Enabled, Strictly realm zone specific, See RealmZone setting,
#                         Note: Client needs to have the appropriate fonts installed which support
#                         the charset. For non-official localization, custom fonts need to be
#                         placed in clientdir/Fonts.
#                     3 - (Enabled, Basic Latin characters + server timezone specific)

StrictPlayerNames = 0

#
#    StrictCharterNames
#        Description: Limit guild/arena team charter names to language specific symbol set.
#                     Prevents charter creation if not allowed symbols are used.
#        Default:     0 - (Disable, Limited server timezone dependent client check)
#                     1 - (Enabled, Strictly basic Latin characters)
#                     2 - (Enabled, Strictly realm zone specific, See RealmZone setting,
#                         Note: Client needs to have the appropriate fonts installed which support
#                         the charset. For non-official localization, custom fonts need to be
#                         placed in clientdir/Fonts.
#                     3 - (Enabled, Basic Latin characters + server timezone specific)

StrictCharterNames = 0

#
#    StrictPetNames
#        Description: Limit pet names to language specific symbol set.
#                     Prevents pet naming if not allowed symbols are used.
#        Default:     0 - (Disable, Limited server timezone dependent client check)
#                     1 - (Enabled, Strictly basic Latin characters)
#                     2 - (Enabled, Strictly realm zone specific, See RealmZone setting,
#                         Note: Client needs to have the appropriate fonts installed which support
#                         the charset. For non-official localization, custom fonts need to be
#                         placed in clientdir/Fonts.
#                     3 - (Enabled, Basic Latin characters + server timezone specific)

StrictPetNames = 0

#
#    DBC.Locale
#        Description: DBC language settings.
#        Default:     255 - (Auto Detect)
#                     0   - (English)
#                     1   - (Korean)
#                     2   - (French)
#                     3   - (German)
#                     4   - (Chinese)
#                     5   - (Taiwanese)
#                     6   - (Spanish)
#                     7   - (Spanish Mexico)
#                     8   - (Russian)

DBC.Locale = 255

#
#    DeclinedNames
#        Description: Allow Russian clients to set and use declined names.
#        Default:     0 - (Disabled, Except when the Russian RealmZone is set)
#                     1 - (Enabled)

DeclinedNames = 0

#
#    Expansion
#        Description: Allow server to use content from expansions. Checks for expansion-related
#                     map files, client compatibility and class/race character creation.
#        Default:     2 - (Expansion 2)
#                     1 - (Expansion 1)
#                     0 - (Disabled, Ignore and disable expansion content (maps, races, classes)

Expansion = 2

#
#    MinPlayerName
#        Description: Minimal player name length.
#        Range:       1-12
#        Default:     2

MinPlayerName = 2

#
#    MinCharterName
#        Description: Minimal charter name length.
#        Range:       1-24
#        Default:     2

MinCharterName = 2

#
#    MinPetName
#        Description: Minimal pet name length.
#        Range:       1-12
#        Default:     2

MinPetName = 2

#
#    MaxWhoListReturns
#        Description: Set the max number of players returned in the /who list and interface.
#        Default:     49 - (stable)

MaxWhoListReturns = 49

#
#    CharacterCreating.Disabled
#        Description: Disable character creation for players based on faction.
#        Default:     0 - (Enabled, All factions are allowed)
#                     1 - (Disabled, Alliance)
#                     2 - (Disabled, Horde)
#                     3 - (Disabled, Both factions)

CharacterCreating.Disabled = 0

#
#    CharacterCreating.Disabled.RaceMask
#        Description: Mask of races which cannot be created by players.
#        Example:     1536 - (1024 + 512, Blood Elf and Draenei races are disabled)
#        Default:     0    - (Enabled, All races are allowed)
#                     1    - (Disabled, Human)
#                     2    - (Disabled, Orc)
#                     4    - (Disabled, Dwarf)
#                     8    - (Disabled, Night Elf)
#                     16   - (Disabled, Undead)
#                     32   - (Disabled, Tauren)
#                     64   - (Disabled, Gnome)
#                     128  - (Disabled, Troll)
#                     512  - (Disabled, Blood Elf)
#                     1024 - (Disabled, Draenei)

CharacterCreating.Disabled.RaceMask = 0

#
#    CharacterCreating.Disabled.ClassMask
#        Description: Mask of classes which cannot be created by players.
#        Example:     288 - (32 + 256, Death Knight and Warlock classes are disabled)
#        Default:     0    - (Enabled, All classes are allowed)
#                     1    - (Disabled, Warrior)
#                     2    - (Disabled, Paladin)
#                     4    - (Disabled, Hunter)
#                     8    - (Disabled, Rogue)
#                     16   - (Disabled, Undead)
#                     32   - (Disabled, Death Knight)
#                     64   - (Disabled, Shaman)
#                     128  - (Disabled, Mage)
#                     256  - (Disabled, Warlock)
#                     1024 - (Disabled, Druid)

CharacterCreating.Disabled.ClassMask = 0

#
#    CharactersPerAccount
#        Description: Limit number of characters per account on all realms on this realmlist.
#        Important:   Number must be >= CharactersPerRealm
#        Default:     50

CharactersPerAccount = 50
#
#    CharactersPerRealm
#        Description: Limit number of characters per account on this realm.
#        Range:       1-10
#        Default:     10 - (Client limitation)

CharactersPerRealm = 10

#
#    HeroicCharactersPerRealm
#        Description: Limit number of heroic class characters per account on this realm.
#        Range:       1-10
#        Default:     1

HeroicCharactersPerRealm = 1

#
#    CharacterCreating.MinLevelForHeroicCharacter
#        Description: Limit creating heroic characters only for account with another
#                     character of specific level (ignored for GM accounts)
#        Default:     55 - (Enabled, Requires at least another level 55 character)
#                     0  - (Disabled)
#                     1  - (Enabled, Requires at least another level 1 character)

CharacterCreating.MinLevelForHeroicCharacter = 55

#
#    SkipCinematics
#        Description: Disable cinematic intro at first login after character creation.
#                     Prevents buggy intros in case of custom start location coordinates.
#        Default:     0 - (Show intro for each new character)
#                     1 - (Show intro only for first character of selected race)
#                     2 - (Disable intro for all classes)

SkipCinematics = 0

#
#    MaxPlayerLevel
#        Description: Maximum level that can be reached by players.
#        Important:   Levels beyond 100 are not recommended at all.
#        Range:       1-255
#        Default:     80

MaxPlayerLevel = 80

#
#    MinDualSpecLevel
#        Description: Level requirement for Dual Talent Specialization
#        Default:     40

MinDualSpecLevel = 40

#
#    StartPlayerLevel
#        Description: Starting level for characters after creation.
#        Range:       1-MaxPlayerLevel
#        Default:     1

StartPlayerLevel = 1

#
#    StartHeroicPlayerLevel
#        Description: Staring level for heroic class characters after creation.
#        Range:       1-MaxPlayerLevel
#        Default:     55

StartHeroicPlayerLevel = 55

#
#    StartPlayerMoney
#        Description: Amount of money (in Copper) that a character has after creation.
#        Default:     0
#                     100 - (1 Silver)

StartPlayerMoney = 0

#
#    MaxHonorPoints
#        Description: Maximum honor points a character can have.
#        Default:     75000

MaxHonorPoints = 75000

#
#    StartHonorPoints
#        Description: Amount of honor points that characters have after creation.
#        Default:     0

StartHonorPoints = 0

#
#    MaxArenaPoints
#        Description: Maximum arena points a character can have.
#        Default:     10000

MaxArenaPoints = 10000

#
#    StartArenaPoints
#        Description: Amount of arena points that characters has after creation.
#        Default:     0

StartArenaPoints = 0

#
#    RecruitAFriend.MaxLevel
#        Description: Highest level up to which a character can benefit from the Recruit-A-Friend
#                     experience multiplier.
#        Default:     60

RecruitAFriend.MaxLevel = 60

#
#    RecruitAFriend.MaxDifference
#        Description: Highest level difference between linked Recruiter and Friend benefit from
#                     the Recruit-A-Friend experience multiplier.
#        Default:     4

RecruitAFriend.MaxDifference = 4

#
#    DisableWaterBreath
#        Description: Required security level for water breathing.
#        Default:     4  - (Disabled)
#                     0  - (Enabled, Everyone)
#                     1  - (Enabled, Mods/GMs/Admins)
#                     2  - (Enabled, GMs/Admins)
#                     3  - (Enabled, Admins)

DisableWaterBreath = 4

#
#    AllFlightPaths
#        Description: Character knows all flight paths (of both factions) after creation.
#        Default:     0 - (Disabled)
#                     1 - (Enabled)

AllFlightPaths = 0

#
#    InstantFlightPaths
#        Description: Flight paths will take players to their destination instantly instead
#                     of making them wait while flying.
#        Default:     0 - (Disabled)
#                     1 - (Enabled)

InstantFlightPaths = 0

#
#    AlwaysMaxSkillForLevel
#        Description: Players will automatically gain max skill level when logging in or leveling
#                     up.
#        Default:     0 - (Disabled)
#                     1 - (Enabled)

AlwaysMaxSkillForLevel = 0

#
#    ActivateWeather
#        Description: Activate the weather system.
#        Default:     1 - (Enabled)
#                     0 - (Disabled)

ActivateWeather = 1

#
#    CastUnstuck
#        Description: Allow casting the Unstuck spell using .start or unstuck button in client
#                     help options.
#        Default:     1 - (Enabled)
#                     0 - (Disabled)

CastUnstuck = 1

#
#    Instance.IgnoreLevel
#        Description: Ignore level requirement when entering instances.
#        Default:     0 - (Disabled)
#                     1 - (Enabled)

Instance.IgnoreLevel = 0

#
#    Instance.IgnoreRaid
#        Description: Ignore raid group requirement when entering instances.
#        Default:     0 - (Disabled)
#                     1 - (Enabled)

Instance.IgnoreRaid = 0

#
#    Instance.ResetTimeHour
#        Description: Hour of the day when the global instance reset occurs.
#        Range:       0-23
#        Default:     4 - (04:00 AM)

Instance.ResetTimeHour = 4

#
#    Instance.UnloadDelay
#        Description: Time (in milliseconds) before instance maps are unloaded from memory if no
#                     characters are inside.
#        Default:     1800000 - (Enabled, 30 minutes)
#                     0       - (Disabled, Instance maps are kept in memory until the instance
#                               resets)

Instance.UnloadDelay = 1800000

#
#    Quests.LowLevelHideDiff
#        Description: Level difference between player and quest level at which quests are
#                     considered low-level and are not shown via exclamation mark (!) at quest
#                     givers.
#        Default:     4  - (Enabled, Hide quests that have 4 levels less than the character)
#                     -1 - (Disabled, Show all available quest marks)

Quests.LowLevelHideDiff = 4

#
#    Quests.HighLevelHideDiff
#        Description: Level difference between player and quest level at which quests are
#                     considered high-level and are not shown via exclamation mark (!) at quest
#                     givers.
#        Default:     7  - (Enabled, Hide quests that have 7 levels more than the character)
#                     -1 - (Disabled, Show all available quest marks)

Quests.HighLevelHideDiff = 7

#
#    Quests.IgnoreRaid
#        Description: Allow non-raid quests to be completed while in a raid group.
#        Default:     0 - (Disabled)
#                     1 - (Enabled)

Quests.IgnoreRaid = 0

#
#    Quests.IgnoreAutoAccept
#        Description: Ignore auto accept flag. Clients will have to manually accept all quests.
#        Default:     0 - (Disabled, DB values determine if quest is marked auto accept or not.)
#                     1 - (Enabled, clients will not be told to automatically accept any quest.)

Quests.IgnoreAutoAccept = 0

#
#    Quests.IgnoreAutoComplete
#        Description: Ignore auto complete flag. Clients will have to manually complete all quests.
#        Default:     0 - (Disabled, DB values determine if quest is marked auto complete or not.)
#                     1 - (Enabled, clients will not be told to automatically complete any quest.)

Quests.IgnoreAutoComplete = 0

#
#    Guild.EventLogRecordsCount
#        Description: Number of log entries for guild events that are stored per guild. Old entries
#                     will be overwritten if the number of log entries exceed the configured value.
#                     High numbers prevent this behavior but may have performance impacts.
#        Default:     100

Guild.EventLogRecordsCount = 100

#
#    Guild.ResetHour
#        Description: Hour of the day when the daily cap resets occur.
#        Range:       0-23
#        Default:     6 - (06:00 AM)

Guild.ResetHour = 6

#
#    Guild.BankEventLogRecordsCount
#        Description: Number of log entries for guild bank events that are stored per guild. Old
#                     entries will be overwritten if the number of log entries exceed the
#                     configured value. High numbers prevent this behavior but may have performance
#                     impacts.
#        Default:     25 - (Minimum)

Guild.BankEventLogRecordsCount = 25

#
#    MaxPrimaryTradeSkill
#        Description: Maximum number of primary professions a character can learn.
#        Range:       0-10
#        Default:     2

MaxPrimaryTradeSkill = 2

#
#    MinPetitionSigns
#        Description: Number of required signatures on charters to create a guild.
#        Range:       0-9
#        Default:     9

MinPetitionSigns = 9

#
#    MaxGroupXPDistance
#        Description: Max distance to creature for group member to get experience at creature
#                     death.
#        Default:     74

MaxGroupXPDistance = 74

#
#    MaxRecruitAFriendBonusDistance
#        Description: Max distance between character and and group to gain the Recruit-A-Friend
#                     XP multiplier.
#        Default:     100

MaxRecruitAFriendBonusDistance = 100

#
#    MailDeliveryDelay
#        Description: Time (in seconds) mail delivery is delayed when sending items.
#        Default:     3600 - (1 hour)

MailDeliveryDelay = 3600

#
#    SkillChance.Prospecting
#        Description: Allow skill increase from prospecting.
#        Default:     0 - (Disabled)
#                     1 - (Enabled)

SkillChance.Prospecting = 0

#
#    SkillChance.Milling
#        Description: Allow skill increase from milling.
#        Default:     0 - (Disabled)
#                     1 - (Enabled)

SkillChance.Milling = 0

#
#    OffhandCheckAtSpellUnlearn
#        Description: Unlearning certain spells can change offhand weapon restrictions
#                     for equip slots.
#        Default:     1 - (Recheck offhand slot weapon at unlearning a spell)
#                     0 - (Recheck offhand slot weapon only at zone update)

OffhandCheckAtSpellUnlearn = 1

#
#    ClientCacheVersion
#        Description: Client cache version for client cache data reset. Use any value different
#                     from DB and not recently been used to trigger client side cache reset.
#        Default:     0 - (Use DB value from world DB db_version.cache_id field)

ClientCacheVersion = 0

#
#    Event.Announce
#        Description: Announce events.
#        Default:     0 - (Disabled)
#                     1 - (Enabled)

Event.Announce = 0

#
#    BeepAtStart
#        Description: Beep when the world server finished starting (Unix/Linux systems).
#        Default:     1 - (Enabled)
#                     0 - (Disabled)

BeepAtStart = 1

#
#    Motd
#        Description: Message of the Day, displayed at login.
#                     Use '@' for a newline and be sure to escape special characters.
#        Example:     "Welcome to John\'s Server@This server runs on Trinity Core."
#        Default:     "Welcome to a Trinity Core server."

Motd = "Welcome to a Trinity Core server."

#
#    Server.LoginInfo
#        Description: Display core version (.server info) on login.
#        Default:     0 - (Disabled)
#                     1 - (Enabled)

Server.LoginInfo = 0

#
#    Command.LookupMaxResults
#        Description: Number of results being displayed using a .lookup command.
#        Default:     0 - (Unlimited)

Command.LookupMaxResults = 0

#
#    AllowTickets
#        Description: Allow/disallow sending new tickets.
#        Default:     1 - (Enabled)
#                     0 - (Disabled)

AllowTickets = 1

#
#     DungeonFinder.OptionsMask
#        Description: Dungeon and raid finder system.
#        Value is a bitmask consisting of:
#           LFG_OPTION_ENABLE_DUNGEON_FINDER = 1,     Enable the dungeon finder browser
#           LFG_OPTION_ENABLE_RAID_BROWSER   = 2,     Enable the raid browser
#        Default:     1

DungeonFinder.OptionsMask = 1


#
#   DBC.EnforceItemAttributes
#        Description: Disallow overriding item attributes stored in DBC files with values from the
#                     database.
#        Default:     1 - (Enabled, Enforce DBC values)
#                     0 - (Disabled, Use database values)

DBC.EnforceItemAttributes = 1

#
#   AccountInstancesPerHour
#        Description: Controls the max amount of different instances player can enter within hour
#        Default:     5

AccountInstancesPerHour = 5

#
###################################################################################################

###################################################################################################
# WARDEN SETTINGS
#
#    Warden.Enabled
#        Description: Enable Warden anticheat system.
#        Default:     0 - (Disabled)
#                     1 - (Enabled)

Warden.Enabled = 0

#
#    Warden.NumMemChecks
#        Description: Number of Warden memory checks that are sent to the client each cycle.
#        Default:     3 - (Enabled)
#                     0 - (Disabled)

Warden.NumMemChecks = 3

#
#    Warden.NumOtherChecks
#        Description: Number of Warden checks other than memory checks that are added to request
#                     each checking cycle.
#        Default:     7 - (Enabled)
#                     0 - (Disabled)

Warden.NumOtherChecks = 7

#
#    Warden.ClientResponseDelay
#        Description: Time (in seconds) before client is getting disconnecting for not responding.
#        Default:     600 - (10 Minutes)
#                     0 - (Disabled, client won't be kicked)

Warden.ClientResponseDelay = 600

#
#    Warden.ClientCheckHoldOff
#        Description: Time (in seconds) to wait before sending the next check request to the client.
#                     A low number increases traffic and load on client and server side.
#        Default:     30 - (30 Seconds)
#                     0  - (Send check as soon as possible)

Warden.ClientCheckHoldOff = 30

#
#    Warden.ClientCheckFailAction
#        Description: Default action being taken if a client check failed. Actions can be
#                     overwritten for each single check via warden_action table in characters
#                     database.
#        Default:     0 - (Disabled, Logging only)
#                     1 - (Kick)
#                     2 - (Ban)

Warden.ClientCheckFailAction = 0

#
#    Warden.BanDuration
#        Description: Time (in seconds) an account will be banned if ClientCheckFailAction is set
#                     to ban.
#        Default:     86400 - (24 hours)
#                     0     - (Permanent ban)

Warden.BanDuration = 86400

#
###################################################################################################

###################################################################################################
# PLAYER INTERACTION
#
#    AllowTwoSide.Accounts
#        Description: Allow creating characters of both factions on the same account.
#        Default:     1 - (Enabled)
#                     0 - (Disabled)

AllowTwoSide.Accounts = 1

#
#    AllowTwoSide.Interaction.Calendar
#        Description: Allow calendar invites between factions.
#        Default:     0 - (Disabled)
#                     1 - (Enabled)

AllowTwoSide.Interaction.Calendar = 0

#
#    AllowTwoSide.Interaction.Chat
#        Description: Allow say chat between factions.
#        Default:     0 - (Disabled)
#                     1 - (Enabled)

AllowTwoSide.Interaction.Chat = 0

#
#    AllowTwoSide.Interaction.Channel
#        Description: Allow channel chat between factions.
#        Default:     0 - (Disabled)
#                     1 - (Enabled)

AllowTwoSide.Interaction.Channel = 0

#
#    AllowTwoSide.Interaction.Group
#        Description: Allow group joining between factions.
#        Default:     0 - (Disabled)
#                     1 - (Enabled)

AllowTwoSide.Interaction.Group = 0

#
#    AllowTwoSide.Interaction.Guild
#        Description: Allow guild joining between factions.
#        Default:     0 - (Disabled)
#                     1 - (Enabled)

AllowTwoSide.Interaction.Guild = 0

#
#    AllowTwoSide.Interaction.Auction
#        Description: Allow auctions between factions.
#        Default:     0 - (Disabled)
#                     1 - (Enabled)

AllowTwoSide.Interaction.Auction = 0

#
#    AllowTwoSide.Interaction.Mail
#        Description: Allow sending mails between factions.
#        Default:     0 - (Disabled)
#                     1 - (Enabled)

AllowTwoSide.Interaction.Mail = 0

#
#    AllowTwoSide.WhoList
#        Description: Show characters from both factions in the /who list.
#        Default:     0 - (Disabled)
#                     1 - (Enabled)

AllowTwoSide.WhoList = 0

#
#    AllowTwoSide.AddFriend
#        Description: Allow adding friends from other faction the friends list.
#        Default:     0 - (Disabled)
#                     1 - (Enabled)

AllowTwoSide.AddFriend = 0

#
#    AllowTwoSide.Trade
#        Description: Allow trading between factions.
#        Default:     0 - (Disabled)
#                     1 - (Enabled)

AllowTwoSide.Trade = 0

#
#    TalentsInspecting
#        Description: Allow inspecting characters from the opposing faction.
#                     Doesn't affect characters in gamemaster mode.
#        Default:     1 - (Enabled)
#                     0 - (Disabled)

TalentsInspecting = 1

#
###################################################################################################

###################################################################################################
# CREATURE SETTINGS
#
#    ThreatRadius
#        Description: Distance for creatures to evade after being pulled away from the combat
#                     starting point. If ThreatRadius is less than creature aggro radius then aggro
#                     radius will be used.
#        Default:     60

ThreatRadius = 60

#
#    Rate.Creature.Aggro
#        Description: Aggro radius percentage.
#        Default:     1   - (Enabled, 100%)
#                     1.5 - (Enabled, 150%)
#                     0   - (Disabled, 0%)

Rate.Creature.Aggro = 1

#
#    CreatureFamilyFleeAssistanceRadius
#        Description: Distance for fleeing creatures seeking assistance from other creatures.
#        Default:     30 - (Enabled)
#                     0  - (Disabled)

CreatureFamilyFleeAssistanceRadius = 30

#
#    CreatureFamilyAssistanceRadius
#        Description: Distance for creatures calling for assistance from other creatures without
#                     moving.
#        Default:     10 - (Enabled)
#                     0  - (Disabled)

CreatureFamilyAssistanceRadius = 10

#
#    CreatureFamilyAssistanceDelay
#        Description: Time (in milliseconds) before creature assistance call.
#        Default:     1500 - (1.5 Seconds)

CreatureFamilyAssistanceDelay = 1500

#
#    CreatureFamilyFleeDelay
#        Description: Time (in milliseconds) during which creature can flee if no assistance was
#                     found.
#        Default:     7000 (7 Seconds)

CreatureFamilyFleeDelay = 7000

#
#    WorldBossLevelDiff
#        Description: World boss level difference.
#        Default:     3

WorldBossLevelDiff = 3

#
#    Corpse.Decay.NORMAL
#    Corpse.Decay.RARE
#    Corpse.Decay.ELITE
#    Corpse.Decay.RAREELITE
#    Corpse.Decay.WORLDBOSS
#        Description: Time (in seconds) until creature corpse will decay if not looted or skinned.
#        Default:     60   - (1 Minute, Corpse.Decay.NORMAL)
#                     300  - (5 Minutes, Corpse.Decay.RARE)
#                     300  - (5 Minutes, Corpse.Decay.ELITE)
#                     300  - (5 Minutes, Corpse.Decay.RAREELITE)
#                     3600 - (1 Hour, Corpse.Decay.WORLDBOSS)

Corpse.Decay.NORMAL    = 60
Corpse.Decay.RARE      = 300
Corpse.Decay.ELITE     = 300
Corpse.Decay.RAREELITE = 300
Corpse.Decay.WORLDBOSS = 3600

#
#    Rate.Corpse.Decay.Looted
#        Description: Multiplier for Corpse.Decay.* to configure how long creature corpses stay
#                     after they have been looted.
#         Default:    0.5

Rate.Corpse.Decay.Looted = 0.5

#
#    Rate.Creature.Normal.Damage
#    Rate.Creature.Elite.Elite.Damage
#    Rate.Creature.Elite.RARE.Damage
#    Rate.Creature.Elite.RAREELITE.Damage
#    Rate.Creature.Elite.WORLDBOSS.Damage
#        Description: Mulitplier for creature melee damage.
#        Default:     1 - (Rate.Creature.Normal.Damage)
#                     1 - (Rate.Creature.Elite.Elite.Damage)
#                     1 - (Rate.Creature.Elite.RARE.Damage)
#                     1 - (Rate.Creature.Elite.RAREELITE.Damage)
#                     1 - (Rate.Creature.Elite.WORLDBOSS.Damage)
#

Rate.Creature.Normal.Damage          = 1
Rate.Creature.Elite.Elite.Damage     = 1
Rate.Creature.Elite.RARE.Damage      = 1
Rate.Creature.Elite.RAREELITE.Damage = 1
Rate.Creature.Elite.WORLDBOSS.Damage = 1

#
#    Rate.Creature.Normal.SpellDamage
#    Rate.Creature.Elite.Elite.SpellDamage
#    Rate.Creature.Elite.RARE.SpellDamage
#    Rate.Creature.Elite.RAREELITE.SpellDamage
#    Rate.Creature.Elite.WORLDBOSS.SpellDamage
#        Description: Mulitplier for creature spell damage.
#        Default:     1 - (Rate.Creature.Normal.SpellDamage)
#                     1 - (Rate.Creature.Elite.Elite.SpellDamage)
#                     1 - (Rate.Creature.Elite.RARE.SpellDamage)
#                     1 - (Rate.Creature.Elite.RAREELITE.SpellDamage)
#                     1 - (Rate.Creature.Elite.WORLDBOSS.SpellDamage)

Rate.Creature.Normal.SpellDamage          = 1
Rate.Creature.Elite.Elite.SpellDamage     = 1
Rate.Creature.Elite.RARE.SpellDamage      = 1
Rate.Creature.Elite.RAREELITE.SpellDamage = 1
Rate.Creature.Elite.WORLDBOSS.SpellDamage = 1

#
#    Rate.Creature.Normal.HP
#    Rate.Creature.Elite.Elite.HP
#    Rate.Creature.Elite.RARE.HP
#    Rate.Creature.Elite.RAREELITE.HP
#    Rate.Creature.Elite.WORLDBOSS.HP
#        Description: Mulitplier for creature health.
#        Default:     1 - (Rate.Creature.Normal.HP)
#                     1 - (Rate.Creature.Elite.Elite.HP)
#                     1 - (Rate.Creature.Elite.RARE.HP)
#                     1 - (Rate.Creature.Elite.RAREELITE.HP)
#                     1 - (Rate.Creature.Elite.WORLDBOSS.HP)

Rate.Creature.Normal.HP          = 1
Rate.Creature.Elite.Elite.HP     = 1
Rate.Creature.Elite.RARE.HP      = 1
Rate.Creature.Elite.RAREELITE.HP = 1
Rate.Creature.Elite.WORLDBOSS.HP = 1

#
#    ListenRange.Say
#        Description: Distance in which players can read say messages from creatures or
#                     gameobjects.
#        Default:     40

ListenRange.Say = 40

#
#    ListenRange.TextEmote
#        Description: Distance in which players can read emotes from creatures or gameobjects.
#        Default:     40

ListenRange.TextEmote = 40

#
#    ListenRange.Yell
#        Description: Distance in which players can read yell messages from creatures or
#                     gameobjects.
#        Default:     300

ListenRange.Yell = 300

#
###################################################################################################

###################################################################################################
# CHAT SETTINGS
#
#    ChatFakeMessagePreventing
#        Description: Chat protection from creating fake messages using a lot spaces or other
#                     invisible symbols. Not applied to the addon language, but may break old
#                     addons that use normal languages for sending data to other clients.
#        Default:     0 - (Disabled)
#                     1 - (Enabled)

ChatFakeMessagePreventing = 0

#
#    ChatStrictLinkChecking.Severity
#        Description: Check chat messages for ingame links to spells, items, quests, etc.
#        Default:     0 - (Disabled)
#                     1 - (Enabled, Check if only valid pipe commands are used, Prevents posting
#                         pictures.)
#                     2 - (Enabled, Verify that pipe commands are used in a correct order)
#                     3 - (Check if color, entry and name don't contradict each other. For this to
#                         work correctly, please assure that you have extracted locale DBCs of
#                         every language specific client playing on this server)

ChatStrictLinkChecking.Severity = 0

#
#    ChatStrictLinkChecking.Kick
#        Description: Defines what should be done if a message is considered to contain invalid
#                     pipe commands.
#        Default:     0 - (Silently ignore message)
#                     1 - (Disconnect players who sent malformed messages)

ChatStrictLinkChecking.Kick = 0

#
#    ChatFlood.MessageCount
#        Description: Chat flood protection, number of messages before player gets muted.
#        Default:     10 - (Enabled)
#                     0  - (Disabled)

ChatFlood.MessageCount = 10

#
#    ChatFlood.MessageDelay
#        Description: Time (in seconds) between messages to be counted into ChatFlood.MessageCount.
#        Default:     1

ChatFlood.MessageDelay = 1

#
#    ChatFlood.MuteTime
#        Description: Time (in seconds) characters get muted for violating ChatFlood.MessageCount.
#        Default:     10

ChatFlood.MuteTime = 10

#
#    Channel.RestrictedLfg
#        Description: Restrict LookupForGroup channel to characters registered in the LFG tool.
#        Default:     1 - (Enabled, Allow join to channel only if registered in LFG)
#                     0 - (Disabled, Allow join to channel in any time)

Channel.RestrictedLfg = 1

#
#    Channel.SilentlyGMJoin
#        Description: Silently join GM characters to channels. If set to 1, channel kick and ban
#                     commands issued by a GM will not be broadcasted.
#        Default:     0 - (Disabled, Join with announcement)
#                     1 - (Enabled, Join without announcement)

Channel.SilentlyGMJoin = 0

#
#    ChatLevelReq.Channel
#        Description: Level requirement for characters to be able to write in chat channels.
#        Default:     1

ChatLevelReq.Channel = 1

#
#    ChatLevelReq.Whisper
#        Description: Level requirement for characters to be able to whisper other characters.
#        Default:     1

ChatLevelReq.Whisper = 1

#
#    ChatLevelReq.Say
#        Description: Level requirement for characters to be able to use say/yell/emote.
#        Default:     1

ChatLevelReq.Say = 1

#
#    PreserveCustomChannels
#        Description: Store custom chat channel settings like password, automatic ownership handout
#                     or ban list in the database. Needs to be enabled to save custom
#                     world/trade/etc. channels that have automatic ownership handout disabled.
#                     (.channel set ownership $channel off)
#        Default:     0 - (Disabled, Blizzlike, Channel settings are lost if last person left)
#                     1 - (Enabled)

PreserveCustomChannels = 1

#
#    PreserveCustomChannelDuration
#        Description: Time (in days) that needs to pass before the customs chat channels get
#                     cleaned up from the database. Only channels with ownership handout enabled
#                     (default behavior) will be cleaned.
#        Default:     14 - (Enabled, Clean channels that haven't been used for 14 days)
#                     0  - (Disabled, Infinite channel storage)

PreserveCustomChannelDuration = 14

#
###################################################################################################

###################################################################################################
# GAME MASTER SETTINGS
#
#    GM.LoginState
#        Description: GM mode at login.
#        Default:     2 - (Last save state)
#                     0 - (Disable)
#                     1 - (Enable)

GM.LoginState = 2

#
#    GM.Visible
#        Description: GM visibility at login.
#        Default:     2 - (Last save state)
#                     0 - (Invisible)
#                     1 - (Visible)

GM.Visible = 2

#
#    GM.Chat
#        Description: GM chat mode at login.
#        Default:     2 - (Last save state)
#                     0 - (Disable)
#                     1 - (Enable)

GM.Chat = 2

#
#    GM.WhisperingTo
#        Description: Is GM accepting whispers from player by default or not.
#        Default:     2 - (Last save state)
#                     0 - (Disable)
#                     1 - (Enable)

GM.WhisperingTo = 2

#
#    GM.InGMList.Level
#        Description: Maximum GM level shown in GM list (if enabled) in non-GM state (.gm off).
#        Default:     3 - (Anyone)
#                     0 - (Only players)
#                     1 - (Only moderators)
#                     2 - (Only gamemasters)

GM.InGMList.Level = 3

#
#    GM.InWhoList.Level
#        Description: Max GM level showed in who list (if visible).
#        Default:     3 - (Anyone)
#                     0 - (Only players)
#                     1 - (Only moderators)
#                     2 - (Only gamemasters)

GM.InWhoList.Level = 3

#
#    GM.LogTrade
#        Description: Include GM trade and trade slot enchanting operations in GM log.
#        Default:     1 - (Enabled)
#                     0 - (Disabled)

GM.LogTrade = 1

#
#    GM.StartLevel
#        Description: GM character starting level.
#        Default:     1

GM.StartLevel = 1

#
#    GM.AllowInvite
#        Description: Allow players to invite GM characters.
#        Default:     0 - (Disabled)
#                     1 - (Enabled)

GM.AllowInvite = 0

#
#    GM.AllowFriend
#        Description: Allow players to add GM characters to their friends list.
#        Default:     0 - (Disabled)
#                     1 - (Enabled)

GM.AllowFriend = 0

#
#    GM.LowerSecurity
#        Description: Allow lower security levels to use commands on higher security level
#                     characters.
#        Default:     0 - (Disabled)
#                     1 - (Enabled)

GM.LowerSecurity = 0

#
#    GM.TicketSystem.ChanceOfGMSurvey
#        Description: Chance of sending a GM survey after ticket completion.
#        Default:     50 - (Enabled)
#                     0  - (Disabled)

GM.TicketSystem.ChanceOfGMSurvey = 50

#
###################################################################################################

###################################################################################################
# VISIBILITY AND DISTANCES
#
#    Visibility.GroupMode
#        Description: Group visibility modes. Defines which groups can aways detect invisible
#                     characters of the same raid, group or faction.
#        Default:     1 - (Raid)
#                     0 - (Party)
#                     2 - (Faction)

Visibility.GroupMode = 1

#
#    Visibility.Distance.Continents
#    Visibility.Distance.Instances
#    Visibility.Distance.BGArenas
#        Description: Visibility distance to see other players or gameobjects.
#                     Visibility on continents on retail ~90 yards. In BG/Arenas ~533.
#                     For instances default ~170.
#                     Max limited by grid size: 533.33333
#                     Min limit is max aggro radius (45) * Rate.Creature.Aggro
#        Default:     90  - (Visibility.Distance.Continents)
#                     170 - (Visibility.Distance.Instances)
#                     533 - (Visibility.Distance.BGArenas)

Visibility.Distance.Continents = 90
Visibility.Distance.Instances = 170
Visibility.Distance.BGArenas = 533

#
#    Visibility.Notify.Period.OnContinents
#    Visibility.Notify.Period.InInstances
#    Visibility.Notify.Period.InBGArenas
#        Description: Time (in milliseconds) for visibility update period. Lower values may have
#                     performance impact.
#        Default:     1000 - (Visibility.Notify.Period.OnContinents)
#                     1000 - (Visibility.Notify.Period.InInstances)
#                     1000 - (Visibility.Notify.Period.InBGArenas)

Visibility.Notify.Period.OnContinents = 1000
Visibility.Notify.Period.InInstances  = 1000
Visibility.Notify.Period.InBGArenas   = 1000

#
###################################################################################################

###################################################################################################
# SERVER RATES
#
#    Rate.Health
#    Rate.Mana
#    Rate.Rage.Income
#    Rate.Rage.Loss
#    Rate.RunicPower.Income
#    Rate.RunicPower.Loss
#    Rate.Focus
#    Rate.Energy
#    Rate.Loyalty
#        Description: Multiplier to configure health, mana, incoming rage, loss of rage, focus
#                     energy and loyalty increase or decrease.
#        Default:     1 - (Rate.Health)
#                     1 - (Rate.Mana)
#                     1 - (Rate.Rage.Income)
#                     1 - (Rate.Rage.Loss)
#                     1 - (Rate.RunicPower.Income)
#                     1 - (Rate.RunicPower.Loss)
#                     1 - (Rate.Focus)
#                     1 - (Rate.Energy)
#                     1 - (Rate.Loyalty)

Rate.Health            = 1
Rate.Mana              = 1
Rate.Rage.Income       = 1
Rate.Rage.Loss         = 1
Rate.RunicPower.Income = 1
Rate.RunicPower.Loss   = 1
Rate.Focus             = 1
Rate.Energy            = 1
Rate.Loyalty           = 1

#
#    Rate.Skill.Discovery
#        Description: Multiplier for skill discovery.
#        Default:     1

Rate.Skill.Discovery = 1

#
#    Rate.Drop.Item.Poor
#    Rate.Drop.Item.Normal
#    Rate.Drop.Item.Uncommon
#    Rate.Drop.Item.Rare
#    Rate.Drop.Item.Epic
#    Rate.Drop.Item.Legendary
#    Rate.Drop.Item.Artifact
#    Rate.Drop.Item.Referenced
#    Rate.Drop.Money
#        Description: Drop rates for money and items based on quality.
#        Default:     1 - (Rate.Drop.Item.Poor)
#                     1 - (Rate.Drop.Item.Normal)
#                     1 - (Rate.Drop.Item.Uncommon)
#                     1 - (Rate.Drop.Item.Rare)
#                     1 - (Rate.Drop.Item.Epic)
#                     1 - (Rate.Drop.Item.Legendary)
#                     1 - (Rate.Drop.Item.Artifact)
#                     1 - (Rate.Drop.Item.Referenced)
#                     1 - (Rate.Drop.Money)

Rate.Drop.Item.Poor             = 1
Rate.Drop.Item.Normal           = 1
Rate.Drop.Item.Uncommon         = 1
Rate.Drop.Item.Rare             = 1
Rate.Drop.Item.Epic             = 1
Rate.Drop.Item.Legendary        = 1
Rate.Drop.Item.Artifact         = 1
Rate.Drop.Item.Referenced       = 1
Rate.Drop.Money                 = 1

#
#    Rate.Drop.Item.ReferencedAmount
#        Description: Multiplier for referenced loot amount.
#        Default:     1

Rate.Drop.Item.ReferencedAmount = 1

#
#    Rate.XP.Kill
#    Rate.XP.Quest
#    Rate.XP.Explore
#        Description: Experience rates.
#        Default:     1 - (Rate.XP.Kill)
#                     1 - (Rate.XP.Quest)
#                     1 - (Rate.XP.Explore)

Rate.XP.Kill    = 1
Rate.XP.Quest   = 1
Rate.XP.Explore = 1

#
#    Rate.RepairCost
#        Description: Repair cost rate.
#        Default:     1

Rate.RepairCost = 1

#
#    Rate.Rest.InGame
#    Rate.Rest.Offline.InTavernOrCity
#    Rate.Rest.Offline.InWilderness
#        Description: Resting points grow rates.
#        Default:     1 - (Rate.Rest.InGame)
#                     1 - (Rate.Rest.Offline.InTavernOrCity)
#                     1 - (Rate.Rest.Offline.InWilderness)

Rate.Rest.InGame                 = 1
Rate.Rest.Offline.InTavernOrCity = 1
Rate.Rest.Offline.InWilderness   = 1

#
#    Rate.Damage.Fall
#        Description: Damage after fall rate.
#        Default:     1

Rate.Damage.Fall = 1

#
#    Rate.Auction.Time
#    Rate.Auction.Deposit
#    Rate.Auction.Cut
#        Description: Auction rates (auction time, deposit get at auction start,
#                     auction cut from price at auction end)
#        Default:     1 - (Rate.Auction.Time)
#                     1 - (Rate.Auction.Deposit)
#                     1 - (Rate.Auction.Cut)

Rate.Auction.Time    = 1
Rate.Auction.Deposit = 1
Rate.Auction.Cut     = 1

#
#    Rate.Honor
#        Description: Honor gain rate.
#        Default:     1

Rate.Honor = 1

#
#    Rate.Mining.Amount
#        Description: Rate for minimum/maximum times a deposit can be used.
#        Default:     1

Rate.Mining.Amount = 1

#
#    Rate.Mining.Next
#        Description: Mining rates.
#        Default:     Chance to to mine a deposit again.

Rate.Mining.Next = 1

#
#    Rate.Talent
#        Description: Talent point rate.
#        Default:     1

Rate.Talent = 1

#
#    Rate.Reputation.Gain
#        Description: Reputation gain rate.
#        Default:     1

Rate.Reputation.Gain = 1

#
#    Rate.Reputation.LowLevel.Kill
#        Description: Reputation gain from killing low level (grey) creatures.
#        Default:     1

Rate.Reputation.LowLevel.Kill = 1

#
#    Rate.Reputation.LowLevel.Quest
#        Description: Reputation gain rate.
#        Default:     1

Rate.Reputation.LowLevel.Quest = 1

#
#    Rate.Reputation.RecruitAFriendBonus
#        Description: Reputation bonus rate for recruit-a-friend.
#        Default:     0.1

Rate.Reputation.RecruitAFriendBonus = 0.1

#
#    Rate.MoveSpeed
#        Description: Movement speed rate.
#        Default:     1

Rate.MoveSpeed = 1

#
#    Rate.InstanceResetTime
#        Description: Multiplier for the rate between global raid/heroic instance resets
#                     (dbc value). Higher value increases the time between resets,
#                     lower value lowers the time, you need clean instance_reset in
#                     characters db in order to let new values work.
#        Default:     1

Rate.InstanceResetTime = 1

#
#    SkillGain.Crafting
#    SkillGain.Defense
#    SkillGain.Gathering
#    SkillGain.Weapon
#        Description: Crafting/defense/gathering/weapon skills gain rate.
#        Default:     1 - (SkillGain.Crafting)
#                     1 - (SkillGain.Defense)
#                     1 - (SkillGain.Gathering)
#                     1 - (SkillGain.Weapon)

SkillGain.Crafting  = 1
SkillGain.Defense   = 1
SkillGain.Gathering = 1
SkillGain.Weapon    = 1

#
#    SkillChance.Orange
#    SkillChance.Yellow
#    SkillChance.Green
#    SkillChance.Grey
#        Description: Chance to increase skill based on recipe color.
#        Default:     100 - (SkillChance.Orange)
#                     75  - (SkillChance.Yellow)
#                     25  - (SkillChance.Green)
#                     0   - (SkillChance.Grey)

SkillChance.Orange = 100
SkillChance.Yellow = 75
SkillChance.Green  = 25
SkillChance.Grey   = 0

#
#    SkillChance.MiningSteps
#    SkillChance.SkinningSteps
#        Description: Skinning and Mining chance decreases with skill level.
#        Default:     0  - (Disabled)
#                     75 - (In 2 times each 75 skill points)

SkillChance.MiningSteps   = 0
SkillChance.SkinningSteps = 0

#
#    DurabilityLoss.InPvP
#        Description: Durability loss on death during PvP.
#        Default:     0 - (Disabled)
#                     1 - (Enabled)

DurabilityLoss.InPvP = 0

#
#    DurabilityLoss.OnDeath
#        Description: Durability loss percentage on death.
#        Default:     10

DurabilityLoss.OnDeath = 10

#
#    DurabilityLossChance.Damage
#        Description: Chance to lose durability on one equipped item from damage.
#        Default:     0.5 - (100/0.5 = 200, Each 200 damage one equipped item will use durability)

DurabilityLossChance.Damage = 0.5

#
#    DurabilityLossChance.Absorb
#        Description: Chance to lose durability on one equipped armor item when absorbing damage.
#        Default:     0.5 - (100/0.5 = 200, Each 200 absorbed damage one equipped item will lose
#                           durability)

DurabilityLossChance.Absorb = 0.5

#
#    DurabilityLossChance.Parry
#        Description: Chance to lose durability on main weapon when parrying attacks.
#        Default:     0.05 - (100/0.05 = 2000, Each 2000 parried damage the main weapon will lose
#                            durability)

DurabilityLossChance.Parry = 0.05

#
#    DurabilityLossChance.Block
#        Description: Chance to lose durability on shield when blocking attacks.
#        Default:     0.05 - (100/0.05 = 2000, Each 2000 blocked damage the shield will lose
#                            durability)

DurabilityLossChance.Block = 0.05

#
#    Death.SicknessLevel
#        Description: Starting level for resurrection sickness.
#        Example:     11 - (Level 1-10 characters will not be affected,
#                           Level 11-19 characters will be affected for 1 minute,
#                           Level 20-MaxPlayerLevel characters will be affected for 10 minutes)
#         Default:    11               - (Enabled, See Example)
#                     MaxPlayerLevel+1 - (Disabled)
#                     -10              - (Enabled, Level 1+ characters have 10 minute duration)

Death.SicknessLevel = 11

#
#    Death.CorpseReclaimDelay.PvP
#    Death.CorpseReclaimDelay.PvE
#        Description: Increase corpse reclaim delay at PvP/PvE deaths.
#        Default:     1 - (Enabled)
#                     0 - (Disabled)

Death.CorpseReclaimDelay.PvP = 1
Death.CorpseReclaimDelay.PvE = 0

#
#    Death.Bones.World
#    Death.Bones.BattlegroundOrArena
#        Description: Create bones instead of corpses at resurrection in normal zones, instances,
#                     battleground or arenas.
#        Default:     1 - (Enabled, Death.Bones.World)
#                     1 - (Enabled, Death.Bones.BattlegroundOrArena)
#                     0 - (Disabled)

Death.Bones.World               = 1
Death.Bones.BattlegroundOrArena = 1

#
#    Die.Command.Mode
#        Description: Do not trigger things like loot from .die command.
#        Default:     1 - (Enabled)
#                     0 - (Disabled)

Die.Command.Mode = 1

#
###################################################################################################

###################################################################################################
# AUTO BROADCAST
#
#    AutoBroadcast.On
#        Description: Enable auto broadcast.
#        Default:     0 - (Disabled)
#                     1 - (Enabled)

AutoBroadcast.On = 0

#
#    AutoBroadcast.Center
#        Description: Auto broadcasting display method.
#        Default:     0 - (Announce)
#                     1 - (Notify)
#                     2 - (Both)

AutoBroadcast.Center = 0

#
#    AutoBroadcast.Timer
#        Description: Timer (in milliseconds) for auto broadcasts.
#        Default:     60000 - (60 seconds)

AutoBroadcast.Timer = 60000

#
###################################################################################################

###################################################################################################
# BATTLEGROUND CONFIG
#
#    Battleground.CastDeserter
#        Description: Cast Deserter spell at players who leave battlegrounds in progress.
#        Default:     1 - (Enabled)
#                     0 - (Disabled)

Battleground.CastDeserter = 1

#
#    Battleground.QueueAnnouncer.Enable
#        Description: Announce battleground queue status to chat.
#        Default:     0 - (Disabled)
#                     1 - (Enabled)

Battleground.QueueAnnouncer.Enable = 0

#
#    Battleground.QueueAnnouncer.PlayerOnly
#        Description: Battleground queue announcement type.
#        Default:     0 - (System message, Anyone can see it)
#                     1 - (Private, Only queued players can see it)

Battleground.QueueAnnouncer.PlayerOnly = 0

#
#    Battleground.InvitationType
#        Description: Set Battleground invitation type.
#        Default:     0 - (Normal, Invite as much players to battlegrounds as queued,
#                          Don't bother with balance)
#                     1 - (Experimental, Don't allow to invite much more players
#                          of one faction)

Battleground.InvitationType = 0

#
#    Battleground.PrematureFinishTimer
#        Description: Time (in milliseconds) before battleground will end prematurely if there are
#                     not enough players on one team. (Values defined in battleground template)
#        Default:     300000 - (Enabled, 5 minutes)
#                     0      - (Disabled, Not recommended)

BattleGround.PrematureFinishTimer = 300000

#
#    BattleGround.PremadeGroupWaitForMatch
#        Description: Time (in milliseconds) a pre-made group has to wait for matching group of the
#                     other faction.
#        Default:     1800000 - (Enabled, 30 minutes)
#                     0       - (Disabled, Not recommended)

BattleGround.PremadeGroupWaitForMatch = 1800000

#
#    Battleground.GiveXPForKills
#        Description: Give experience for honorable kills in battlegrounds.
#        Default:     0 - (Disabled)
#                     1 - (Enabled)

Battleground.GiveXPForKills = 0

#
#    Battleground.Random.ResetHour
#        Description: Hour of the day when the global instance resets occur.
#        Range:       0-23
#        Default:     6 - (06:00 AM)

Battleground.Random.ResetHour = 6

#
###################################################################################################

###################################################################################################
# BATTLEFIELD CONFIG
#
#     Wintergrasp.Enable
#         Description: Enable the Wintergrasp battlefield.
#         Default:     0 - (Disabled)
#                      1 - (Enabled, Experimental as of still being in development)

Wintergrasp.Enable = 0

#
#     Wintergrasp.PlayerMax
#         Description: Maximum number of players allowed in Wintergrasp.
#         Default:     100

Wintergrasp.PlayerMax = 100

#
#     Wintergrasp.PlayerMin
#         Description: Minimum number of players required for Wintergrasp.
#         Default:     0

Wintergrasp.PlayerMin = 0

#
#     Wintergrasp.PlayerMinLvl
#         Description: Required character level for the Wintergrasp battle.
#         Default:     77

Wintergrasp.PlayerMinLvl = 77

#
#     Wintergrasp.BattleTimer
#         Description: Time (in minutes) for the Wintergrasp battle to last.
#         Default:     30

Wintergrasp.BattleTimer = 30

#
#     Wintergrasp.NoBattleTimer
#         Description: Time (in minutes) between Wintergrasp battles.
#         Default:     150

Wintergrasp.NoBattleTimer = 150

#
#     Wintergrasp.CrashRestartTimer
#         Description: Time (in minutes) to delay the restart of Wintergrasp if the world server
#                      crashed during a running battle.
#         Default:     10

Wintergrasp.CrashRestartTimer = 10

#
###################################################################################################

###################################################################################################
# ARENA CONFIG
#
#    Arena.MaxRatingDifference
#        Description: Maximum rating difference between two teams in rated matches.
#        Default:     150 - (Enabled)
#                     0   - (Disabled)

Arena.MaxRatingDifference = 150

#
#    Arena.RatingDiscardTimer
#        Description: Time (in milliseconds) after which rating differences are ignored when
#                     setting up matches.
#        Default:     600000 - (Enabled, 10 minutes)
#                     0      - (Disabled)

Arena.RatingDiscardTimer = 600000

#
# Arena.ProgressiveMMRTimer
# Description: Time between increases in MMR search range
# Default: 30000 (30 seconds)

Arena.ProgressiveMMRTimer = 30000

#
# Arena.ProgressiveMMRStepSize
# Description: Amount by which the search range is increased
# for each passing of ProgressiveMMRTimer
# Default: 50

Arena.ProgressiveMMRStepSize = 100

#
#    Arena.RatedUpdateTimer
#        Description: Time (in milliseconds) between checks for matchups in rated arena
#        Default:     5000 - (5 seconds)

Arena.RatedUpdateTimer = 5000

#
#    Arena.AutoDistributePoints
#        Description: Automatically distribute arena points.
#        Default:     0 - (Disabled)
#                     1 - (Enabled)

Arena.AutoDistributePoints = 0

#
#    Arena.AutoDistributeInterval
#        Description: Time (in days) how often arena points should be distributed if automatic
#                     distribution is enabled.
#        Default:     7 - (Weekly)

Arena.AutoDistributeInterval = 7

#
#    Arena.QueueAnnouncer.Enable
#        Description: Announce arena queue status to chat.
#        Default:     0 - (Disabled)
#                     1 - (Enabled)

Arena.QueueAnnouncer.Enable = 0

#
#    Arena.ArenaSeason.ID
#        Description: Current arena season id shown in clients.
#        Default:     8

Arena.ArenaSeason.ID = 8

#
#    Arena.ArenaSeason.InProgress
#        Description: State of current arena season.
#        Default:     1 - (Active)
#                     0 - (Finished)

Arena.ArenaSeason.InProgress = 1

#
#    Arena.ArenaStartRating
#        Description: Start rating for new arena teams.
#        Default:     0

Arena.ArenaStartRating = 0

#
#    Arena.ArenaStartPersonalRating
#        Description: Start personal rating when joining a team.
#        Default:     0

Arena.ArenaStartPersonalRating = 0

#
#    Arena.ArenaStartMatchmakerRating
#        Description: Start matchmaker rating for players.
#        Default:     1500

Arena.ArenaStartMatchmakerRating = 1500

#
#    ArenaLog.ExtendedInfo
#        Description: Include extended info to ArenaLogFile for each player after rated arena
#                     matches (guid, name, team, IP, healing/damage done, killing blows).
#        Default:     0 - (Disabled)
#                     1 - (Enabled)

ArenaLog.ExtendedInfo = 0

#
###################################################################################################

###################################################################################################
# NETWORK CONFIG
#
#    Network.Threads
#        Description: Number of threads for network.
#         Default:    1 - (Recommended 1 thread per 1000 connections)

Network.Threads = 1

#
#    Network.OutKBuff
#        Description: Amount of memory (in bytes) used for the output kernel buffer (see SO_SNDBUF
#                     socket option, TCP manual).
#        Default:     -1 - (Use system default setting)

Network.OutKBuff = -1

#
#    Network.OutUBuff
#        Description: Amount of memory (in bytes) reserved in the user space per connection for
#                     output buffering.
#         Default:    65536

Network.OutUBuff = 65536

#
#    Network.TcpNoDelay:
#        Description: TCP Nagle algorithm setting.
#         Default:    0 - (Enabled, Less traffic, More latency)
#                     1 - (Disabled, More traffic, Less latency, TCP_NO_DELAY)

Network.TcpNodelay = 1

#
###################################################################################################

###################################################################################################
# CONSOLE AND REMOTE ACCESS
#
#    Console.Enable
#        Description: Enable console.
#        Default:     1 - (Enabled)
#                     0 - (Disabled)

Console.Enable = 1

#
#    Ra.Enable
#        Description: Enable remote console (telnet).
#        Default:     0 - (Disabled)
#                     1 - (Enabled)

Ra.Enable = 0

#
#    Ra.IP
#        Description: Bind remote access to IP/hostname.
#        Default:     "0.0.0.0" - (Bind to all IPs on the system)

Ra.IP = "0.0.0.0"

#
#    Ra.Port
#        Description: TCP port to reach the remote console.
#        Default:     3443

Ra.Port = 3443

#
#    Ra.MinLevel
#        Description: Required security level to use the remote console.
#        Default:     3

Ra.MinLevel = 3

#
#    SOAP.Enable
#        Description: Enable soap service
#        Default:     0 - (Disabled)
#                     1 - (Enabled)

SOAP.Enabled = 0

#
#    SOAP.IP
#        Description: Bind SOAP service to IP/hostname
#        Default:     "127.0.0.1" - (Bind to localhost)

SOAP.IP = "127.0.0.1"

#
#    SOAP.Port
#        Description: TCP port to reach the SOAP service.
#        Default:     7878

SOAP.Port = 7878

#
###################################################################################################

###################################################################################################
# CHARACTER DELETE OPTIONS
#
#    CharDelete.Method
#        Description: Character deletion behavior.
#        Default:     0 - (Completely remove character from the database)
#                     1 - (Unlink the character from account and free up the name, Appears as
#                         deleted ingame)

CharDelete.Method = 0

#
#    CharDelete.MinLevel
#        Description: Required level to use the unlinking method if enabled.
#        Default:     0  - (Same method for every level)
#                     1+ - (Only characters with the specified level will use the unlinking method)

CharDelete.MinLevel = 0

#
#    CharDelete.KeepDays
#        Description: Time (in days) before unlinked characters will be removed from the database.
#        Default:     30 - (Enabled)
#                     0  - (Disabled, Don't delete any characters)

CharDelete.KeepDays = 30

#
###################################################################################################

###################################################################################################
# CUSTOM SERVER OPTIONS
#
#    PlayerStart.AllReputation
#        Description: Players will start with most of the high level reputations that are needed
#                     for items, mounts etc.
#        Default:     0 - (Disabled)
#                     1 - (Enabled)

PlayerStart.AllReputation = 0

#
#    PlayerStart.AllSpells
#        Description: If enabled, players will start with all their class spells (not talents).
#                     You must populate playercreateinfo_spell_custom table with the spells you
#                     want, or this will not work! The table has data for all classes / races up
#                     to TBC expansion.
#        Default:     0 - (Disabled)
#                     1 - (Enabled)

PlayerStart.AllSpells = 0

#
#    PlayerStart.MapsExplored
#        Description: Characters start with all maps explored.
#        Default:     0 - (Disabled)
#                     1 - (Enabled)

PlayerStart.MapsExplored = 0

#
#    HonorPointsAfterDuel
#        Description: Amount of honor points the duel winner will get after a duel.
#        Default:     0  - (Disabled)
#                     1+ - (Enabled)

HonorPointsAfterDuel = 0

#
#    AlwaysMaxWeaponSkill
#        Description: Players will automatically gain max weapon/defense skill when logging in,
#                     or leveling.
#        Default:     0 - (Disabled)
#                     1 - (Enabled)

AlwaysMaxWeaponSkill = 0

#
#    PvPToken.Enable
#        Description: Character will receive a token after defeating another character that yields
#                     honor.
#        Default:     0 - (Disabled)
#                     1 - (Enabled)

PvPToken.Enable = 0

#
#    PvPToken.MapAllowType
#        Description: Define where characters can receive tokens.
#        Default:     4 - (All maps)
#                     3 - (Battlegrounds)
#                     2 - (FFA areas only like Gurubashi arena)
#                     1 - (Battlegrounds and FFA areas)

PvPToken.MapAllowType = 4

#
#    PvPToken.ItemID
#        Description: Item characters will receive after defeating another character if PvP Token
#                     system is enabled.
#        Default:     29434 - (Badge of justice)

PvPToken.ItemID = 29434

#
#    PvPToken.ItemCount
#        Description: Number of tokens a character will receive.
#        Default:     1

PvPToken.ItemCount = 1

#
#    NoResetTalentsCost
#        Description: Resetting talents doesn't cost anything.
#        Default:     0 - (Disabled)
#                     1 - (Enabled)

NoResetTalentsCost = 0

#
#     Guild.AllowMultipleGuildMaster
#        Description: Allow more than one guild master. Additional Guild Masters must be set using
#                     the ".guild rank" command.
#        Default:     0 - (Disabled)
#                     1 - (Enabled)

Guild.AllowMultipleGuildMaster = 0

#
#     ShowKickInWorld
#        Description: Determines whether a message is broadcasted to the entire server when a
#                     player gets kicked
#        Default:     0 - (Disabled)
#                     1 - (Enabled)

ShowKickInWorld = 0

#
#     RecordUpdateTimeDiffInterval
#        Description: Time (in milliseconds) update time diff is written to the log file.
#                     Update diff can be used as a performance indicator. Diff < 300: good
#                     performance. Diff > 600 bad performance, may be caused by high CPU usage.
#        Default:     60000 - (Enabled, 1 minute)
#                     0     - (Disabled)

RecordUpdateTimeDiffInterval = 60000
#
#     MinRecordUpdateTimeDiff
#        Description: Only record update time diff which is greater than this value.
#        Default:     100

MinRecordUpdateTimeDiff = 100

#
#     PlayerStart.String
#        Description: String to be displayed at first login of newly created characters.
#         Default:    "" - (Disabled)

PlayerStart.String = ""

#
#     LevelReq.Trade
#        Description: Level requirement for characters to be able to trade.
#        Default:     1

LevelReq.Trade = 1

#
#     LevelReq.Ticket
#        Description: Level requirement for characters to be able to write tickets.
#        Default:     1

LevelReq.Ticket = 1

#
#     LevelReq.Auction
#        Description: Level requirement for characters to be able to use the auction house.
#        Default:     1

LevelReq.Auction = 1

#
#     LevelReq.Mail
#        Description: Level requirement for characters to be able to send and receive mails.
#        Default:     1

LevelReq.Mail = 1

#
#     PlayerDump.DisallowPaths
#        Description: Disallow using paths in PlayerDump output files
#        Default:     1

PlayerDump.DisallowPaths = 1

#
#     PlayerDump.DisallowOverwrite
#        Description: Disallow overwriting existing files with PlayerDump
#        Default:     1

PlayerDump.DisallowOverwrite = 1

#
<<<<<<< HEAD
#    CustomArenaLogs
#        Description: Use custom arena logs, done by gc only for website arena log purposes, doesnt effect anything ingame
#        Default:     0 - (Disabled)
#                     1 - (Enabled)
#

CustomArenaLogs = 0

#
#     GCTokenVendorLog
#        Description: Log items/services bought through our custom gc_token vendor
#        Default:     0 - (Disabled)
#                     1 - (Enabled)
#

GCTokenVendorLog = 0

#
#     CryptRun.Enable
#        Description: Determines whether custom Crypt run event is enabled or not
#        Default:     0 - (Disabled)
#                     1 - (Enabled)
#

CryptRun.Enable = 0

#
#     CryptRun.Reward
#        Description: Amount of GC tokens rewarded to the race winner
#        Default:     10
#

CryptRun.Reward = 10
=======
#     UI.ShowQuestLevelsInDialogs
#        Description: Show quest levels next to quest titles in UI dialogs
#        Example: [13] Westfall Stew
#        Default: 0 (do not show)

UI.ShowQuestLevelsInDialogs = 0
>>>>>>> 5b45a87d

#
###################################################################################################

###################################################################################################
#
#  LOGGING SYSTEM SETTINGS
#
#  Appender config values: Given a appender "name"
#    Appender.name
#        Description: Defines 'where to log'
#        Format:      Type,LogLevel,Flags,optional1,optional2,optional3
#
#                     Type
#                         0 - (None)
#                         1 - (Console)
#                         2 - (File)
#                         3 - (DB)
#
#                     LogLevel
#                         0 - (Disabled)
#                         1 - (Trace)
#                         2 - (Debug)
#                         3 - (Info)
#                         4 - (Warn)
#                         5 - (Error)
#                         6 - (Fatal)
#
#                     Flags:
#                         0 - None
#                         1 - Prefix Timestamp to the text
#                         2 - Prefix Log Level to the text
#                         4 - Prefix Log Filter type to the text
#                         8 - Append timestamp to the log file name. Format: YYYY-MM-DD_HH-MM-SS (Only used with Type = 2)
#                        16 - Make a backup of existing file before overwrite (Only used with Mode = w)
#
#                     Colors (read as optional1 if Type = Console)
#                         Format: "fatal error warn info debug trace"
#                         0 - BLACK
#                         1 - RED
#                         2 - GREEN
#                         3 - BROWN
#                         4 - BLUE
#                         5 - MAGENTA
#                         6 - CYAN
#                         7 - GREY
#                         8 - YELLOW
#                         9 - LRED
#                        10 - LGREEN
#                        11 - LBLUE
#                        12 - LMAGENTA
#                        13 - LCYAN
#                        14 - WHITE
#                         Example: "13 11 9 5 3 1"
#
#                     File: Name of the file (read as optional1 if Type = File)
#                         Allows to use one "%s" to create dynamic files
#
#                     Mode: Mode to open the file (read as optional2 if Type = File)
#                          a - (Append)
#                          w - (Overwrite)
#
#                     MaxFileSize: Maximum file size of the log file before creating a new log file
#                     (read as optional3 if Type = File)
#                         Size is measured in bytes expressed in a 64-bit unsigned integer.
#                         Maximum value is 4294967295 (4 gb). Leave blank for no limit.
#                         NOTE: Does not work with dynamic filenames.
#                         Example:  536870912 (512 mb)
#

Appender.Console=1,3,0
Appender.Server=2,2,0,Server.log,w
Appender.GM=2,2,0,GM.log
Appender.DBErrors=2,2,0,DBErrors.log
Appender.Char=2,2,0,Char.log,w
Appender.RA=2,2,0,RA.log
Appender.Warden=2,4,0,Warden.log
Appender.Chat=2,2,0,Chat.log
Appender.CharDump=2,2,0,%s.log
Appender.Arenas=2,2,0,Arena.log
Appender.SQLDev=2,2,0,SQLDev.log
Appender.SQLDriver=2,2,0,SQLDriver.log

#    Appenders
#        Description: List of Appenders to read from config
#                     (Using spaces as separator).
#        Default:     "Console Server GM DBErrors Char RA Warden Chat"

Appenders=Console Server GM DBErrors Char RA Warden Chat

#  Logger config values: Given a logger "name"
#    Logger.name
#        Description: Defines 'What to log'
#        Format:      Type,LogLevel,AppenderList
#                     Type
#                         0 - Default. Each type that has no config will
#                             rely on this one. Core will create this logger
#                             (disabled) if it's not configured
#                         1 - Units that doesn't fit in other categories
#                         2 - Pets
#                         3 - Vehicles
#                         4 - C++ AI, instance scripts, etc.
#                         5 - DB AI, such as SAI, EAI, CreatureAI
#                         6 - DB map scripts
#                         7 - Network input/output,
#                             such as packet handlers and netcode logs
#                         8 - Spellsystem and aurasystem
#                         9 - Achievement system
#                        10 - Condition system
#                        11 - Pool system
#                        12 - Auction house
#                        13 - Arena's and battlegrounds
#                        14 - Outdoor PVP
#                        15 - Chat system
#                        16 - LFG system
#                        17 - Maps, instances (not scripts),
#                             grids, cells, visibility, etc.
#                        18 - Player that doesn't fit in other categories.
#                        19 - Player loading from DB
#                             (Player::_LoadXXX functions)
#                        20 - Items
#                        21 - Player skills (do not confuse with spells)
#                        22 - Player chat logs
#                        23 - loot
#                        24 - guilds
#                        25 - transports
#                        26 - SQL. DB errors
#                        27 - GM Commands
#                        28 - Remote Access Commands
#                        29 - Warden
#                        30 - Authserver
#                        31 - Worldserver
#                        32 - Game Events
#                        33 - Calendar
#                        34 - Character (Exclusive to log login, logout, create, rename)
#                        35 - Arenas
#                        36 - SQL Driver
#                        37 - SQL Dev
#                        38 - Player Dump
#                        39 - Battlefield
#                        40 - Server Loading
#                        41 - Opcodes (just id and name sent / received)
#                        42 - SOAP
#
#                     LogLevel
#                         0 - (Disabled)
#                         1 - (Trace)
#                         2 - (Debug)
#                         3 - (Info)
#                         4 - (Warn)
#                         5 - (Error)
#                         6 - (Fatal)
#
#                     AppenderList: List of appenders linked to logger
#                     (Using spaces as separator).
#

Logger.Root=0,5,Console Server
Logger.Chat=22,2,Chat
Logger.DBErrors=26,5,Console Server DBErrors
Logger.GM=27,3,Console Server GM
Logger.RA=28,3,RA
Logger.Warden=29,4,Warden
Logger.WorldServer=31,3,Console Server
Logger.Character=34,3,Char
Logger.Arenas=35,3,Arenas
Logger.SQLDriver=36,5,SQLDriver
Logger.SQLDev=37,3,SQLDev
Logger.CharDump=38,3,CharDump
Logger.Load=40,3,Console Server
Logger.Opcodes=41,6,Console Server

#
#    Loggers
#        Description: List of Loggers to read from config
#                     (Using spaces as separator).
#        Default:     "Root Chat DBErrors GM RA Warden Character Load"

Loggers=Root Chat DBErrors GM RA Warden Character Load WorldServer Opcodes

#    Log.Async.Enable
#        Description: Enables asyncronous message logging.
#        Default:     0 - (Disabled)
#                     1 - (Enabled)

Log.Async.Enable = 0

###################################################################################################################
# PVP RANK / TITLE SYSTEM
#
# PvPRank.Rate.ExtraHonor
# Rate of honor bonus for killing higher pvp ranked players
# Default: 1 - 10% more honor per rank difference
# 2 - 20%
# 0 - off
#
# PvPRank.HKPerRank
# Honor Kills needed for each rank, use "," between values.
# Whole string must be enclosed with " "
# Always specify 14 values, for 14 ranks
# Default: "10,50,100,200,450,1000,2000,3000,4500,7500,10500,15000,30000,50000"
#
###################################################################################################################

PvPRank.Rate.ExtraHonor = 0
PvPRank.HKPerRank = "10,50,100,200,450,1000,2000,3000,4500,7500,10500,15000,30000,50000"

###################################################################################################################
# Passive Anticheat System!
#
#     Anticheat.Enable
#        Description: Enables or disables the Anticheat System functionality
#        Default:     1 - (Enabled)
#                     0 - (Disabled)
#
#     Anticheat.ReportsForIngameWarnings
#        Description: How many reports the player must have to notify to GameMasters ingame when he generates a new report.
#        Default:     70
#
#     Anticheat.DetectionsEnabled
#        Description: It represents which detections are enabled.
#
#        SPEED_HACK_DETECTION            = 1
#        FLY_HACK_DETECTION              = 2
#        WALK_WATER_HACK_DETECTION       = 4
#        JUMP_HACK_DETECTION             = 8
#        TELEPORT_PLANE_HACK_DETECTION   = 16
#        CLIMB_HACK_DETECTION            = 32
#
#        Default:     31
#
#     Anticheat.MaxReportsForDailyReport
#        Description: How many reports must the player have to make a report that it is in DB for a day (not only during the player's session).
#        Default:     70
#
#     Anticheat.Ban
#        Description: Make anticheat active (Ban cheaters character for 1 hour.)
#        Default: 1 - (Enabled)
#                 0 - (Disabled)
#
###################################################################################################################

Anticheat.Enable = 1
Anticheat.ReportsForIngameWarnings = 70
Anticheat.DetectionsEnabled = 31
Anticheat.MaxReportsForDailyReport = 70
Anticheat.Ban = 1

###################################################################################################
#    Transmogrification config                                                                    #
###################################################################################################
#
#    GOLD COST
#
#    Transmogrification.RequireGold
#        Description: 0 No gold cost, 1 scaling gold cost, 2 custom gold cost
#        Default:    1
#
#    Transmogrification.GoldModifier
#        Description: A multiplier for the default gold cost (Transmogrification.RequireGold is 1)
#        Default:    1.0
#
#    Transmogrification.GoldCost
#        Description: Cost of transmogrification in copper for custom gold cost (Transmogrification.RequireGold is 2)
#        Default:    100000

Transmogrification.RequireGold = 1
Transmogrification.GoldModifier = 1.0
Transmogrification.GoldCost = 100000

#
#    TOKEN COST
#
#    Transmogrification.RequireToken
#        Description: Adds/disables token cost
#        Default:    0
#
#    Transmogrification.TokenEntry
#        Description: Entry of the token item
#        Default:    49426
#
#    Transmogrification.TokenAmount
#        Description: Amount of tokens required
#        Default:    1

Transmogrification.RequireToken = 0
Transmogrification.TokenEntry = 49426
Transmogrification.TokenAmount = 1

#
#    QUALITIES
#
#    Transmogrification.AllowPoor
#        Description: Allow poor quality items to be used as source and target items
#        Default:    0
#
#    Transmogrification.AllowCommon
#        Description: Allow common quality items to be used as source and target items
#        Default:    0
#
#    Transmogrification.AllowUncommon
#        Description: Allow uncommon quality items to be used as source and target items
#        Default:    1
#
#    Transmogrification.AllowRare
#        Description: Allow rare quality items to be used as source and target items
#        Default:    1
#
#    Transmogrification.AllowEpic
#        Description: Allow epic quality items to be used as source and target items
#        Default:    1
#
#    Transmogrification.AllowLegendary
#        Description: Allow legendary quality items to be used as source and target items
#        Default:    0
#
#    Transmogrification.AllowArtifact
#        Description: Allow artifact quality items to be used as source and target items
#        Default:    0
#
#    Transmogrification.AllowHeirloom
#        Description: Allow heirloom quality items to be used as source and target items
#        Default:    1

Transmogrification.AllowPoor = 0
Transmogrification.AllowCommon = 0
Transmogrification.AllowUncommon = 1
Transmogrification.AllowRare = 1
Transmogrification.AllowEpic = 1
Transmogrification.AllowLegendary = 0
Transmogrification.AllowArtifact = 0
Transmogrification.AllowHeirloom = 1

###################################################################################################################
# Updated external mail!
#
# ExternalMail
#       Enable external mail delivery from mail_external table.
#       Default: 0 (disabled)
#                1 (enabled)
#
# ExternalMailInterval
#       Mail delivery delay time for item sending from mail_external table, in minutes.
#       Default: 1 minute
#
###################################################################################################################

ExternalMail = 1
ExternalMailInterval = 1

###################################################################################################################
# Armory!
#
#    Armory.Enable
#        Description: Activates the WowArmory.
#        Default:     0 - (Disable)
#                     1 - (Enable)
#
###################################################################################################################

Armory.Enable = 1

###################################################################################################################
# Allow Two Side Interaction Chat!
#
#      AllowTwoSide.Interaction.Chat.Area
#              Description: Allow say chat between factions on specific area.
#              Default:         -1 - (Disabled)
#              Astranaar:      415 - (Enable location Astranaar)
#
###################################################################################################################

AllowTwoSide.Interaction.Chat.Area = 415

###################################################################################################################
# MULTIKILL SYSTEM
#
# MultiKill.Enable
# Description: Enable Disable Multikill System.
# Default: 0 - (Disabled)
# 1 - (Enabled)
#
# MultiKill.BattleGround.Only
# Description: System works only battlegrounds.
# Default: 0 - (Disabled)
# 1 - (Enabled)
#
# MultiKill.Log
# Description: Enable/Disable Multkill Logging in DB.
# Default: 0 - (Disabled)
# 1 - (Enabled)
#
# MultiKill.Time.Between
# Description: The period between murders which it is possible to consider simultaneous.
# Default: 15
#
###################################################################################################################

MultiKill.Enable = 0
MultiKill.BattleGround.Only = 0
MultiKill.Log = 0
MultiKill.Time.Between = 15

#
###################################################################################################################<|MERGE_RESOLUTION|>--- conflicted
+++ resolved
@@ -270,19 +270,11 @@
 
 #
 #    mmap.enablePathFinding
-<<<<<<< HEAD
-#        Description: Enable/Disable pathfinding using mmaps
-#        Default:     1 - (Enabled)
-#                     0 - (Disabled)
-
-mmap.enablePathFinding = 1
-=======
 #        Description: Enable/Disable pathfinding using mmaps - experimental
 #        Default:     0 - (Disabled)
 #                     1 - (Enabled)
 
 mmap.enablePathFinding = 0
->>>>>>> 5b45a87d
 
 #
 #    vmap.enableLOS
@@ -2655,7 +2647,6 @@
 PlayerDump.DisallowOverwrite = 1
 
 #
-<<<<<<< HEAD
 #    CustomArenaLogs
 #        Description: Use custom arena logs, done by gc only for website arena log purposes, doesnt effect anything ingame
 #        Default:     0 - (Disabled)
@@ -2689,14 +2680,13 @@
 #
 
 CryptRun.Reward = 10
-=======
+
 #     UI.ShowQuestLevelsInDialogs
 #        Description: Show quest levels next to quest titles in UI dialogs
 #        Example: [13] Westfall Stew
 #        Default: 0 (do not show)
 
 UI.ShowQuestLevelsInDialogs = 0
->>>>>>> 5b45a87d
 
 #
 ###################################################################################################
