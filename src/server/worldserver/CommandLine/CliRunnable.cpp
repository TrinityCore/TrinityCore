--- conflicted
+++ resolved
@@ -116,461 +116,6 @@
     fflush(stdout);
 }
 
-<<<<<<< HEAD
-/**
- * Collects all GUIDs (and related info) from deleted characters which are still in the database.
- *
- * @param foundList    a reference to an std::list which will be filled with info data
- * @param searchString the search string which either contains a player GUID or a part fo the character-name
- * @return             returns false if there was a problem while selecting the characters (e.g. player name not normalizeable)
- */
-bool ChatHandler::GetDeletedCharacterInfoList(DeletedInfoList& foundList, std::string searchString)
-{
-    PreparedQueryResult result;
-    PreparedStatement* stmt;
-    if (!searchString.empty())
-    {
-        // search by GUID
-        if (isNumeric(searchString.c_str()))
-        {
-            stmt = CharacterDatabase.GetPreparedStatement(CHAR_SEL_CHAR_DEL_INFO_BY_GUID);
-
-            stmt->setUInt32(0, uint32(atoi(searchString.c_str())));
-
-            result = CharacterDatabase.Query(stmt);
-        }
-        // search by name
-        else
-        {
-            if (!normalizePlayerName(searchString))
-                return false;
-
-            stmt = CharacterDatabase.GetPreparedStatement(CHAR_SEL_CHAR_DEL_INFO_BY_NAME);
-
-            stmt->setString(0, searchString);
-
-            result = CharacterDatabase.Query(stmt);
-        }
-    }
-    else
-    {
-        stmt = CharacterDatabase.GetPreparedStatement(CHAR_SEL_CHAR_DEL_INFO);
-
-        result = CharacterDatabase.Query(stmt);
-    }
-
-    if (result)
-    {
-        do
-        {
-            Field* fields = result->Fetch();
-
-            DeletedInfo info;
-
-            info.lowguid    = fields[0].GetUInt32();
-            info.name       = fields[1].GetString();
-            info.accountId  = fields[2].GetUInt32();
-
-            // account name will be empty for not existed account
-            AccountMgr::GetName(info.accountId, info.accountName);
-
-            info.deleteDate = time_t(fields[3].GetUInt32());
-
-            foundList.push_back(info);
-        } while (result->NextRow());
-    }
-
-    return true;
-}
-
-/**
- * Generate WHERE guids list by deleted info in way preventing return too long where list for existed query string length limit.
- *
- * @param itr          a reference to an deleted info list iterator, it updated in function for possible next function call if list to long
- * @param itr_end      a reference to an deleted info list iterator end()
- * @return             returns generated where list string in form: 'guid IN (gui1, guid2, ...)'
- */
-std::string ChatHandler::GenerateDeletedCharacterGUIDsWhereStr(DeletedInfoList::const_iterator& itr, DeletedInfoList::const_iterator const& itr_end)
-{
-    std::ostringstream wherestr;
-    wherestr << "guid IN ('";
-    for (; itr != itr_end; ++itr)
-    {
-        wherestr << itr->lowguid;
-
-        if (wherestr.str().size() > MAX_QUERY_LEN - 50)     // near to max query
-        {
-            ++itr;
-            break;
-        }
-
-        DeletedInfoList::const_iterator itr2 = itr;
-        if (++itr2 != itr_end)
-            wherestr << "', '";
-    }
-    wherestr << "')";
-    return wherestr.str();
-}
-
-/**
- * Shows all deleted characters which matches the given search string, expected non empty list
- *
- * @see ChatHandler::HandleCharacterDeletedListCommand
- * @see ChatHandler::HandleCharacterDeletedRestoreCommand
- * @see ChatHandler::HandleCharacterDeletedDeleteCommand
- * @see ChatHandler::DeletedInfoList
- *
- * @param foundList contains a list with all found deleted characters
- */
-void ChatHandler::HandleCharacterDeletedListHelper(DeletedInfoList const& foundList)
-{
-    if (!m_session)
-    {
-        SendSysMessage(LANG_CHARACTER_DELETED_LIST_BAR);
-        SendSysMessage(LANG_CHARACTER_DELETED_LIST_HEADER);
-        SendSysMessage(LANG_CHARACTER_DELETED_LIST_BAR);
-    }
-
-    for (DeletedInfoList::const_iterator itr = foundList.begin(); itr != foundList.end(); ++itr)
-    {
-        std::string dateStr = TimeToTimestampStr(itr->deleteDate);
-
-        if (!m_session)
-            PSendSysMessage(LANG_CHARACTER_DELETED_LIST_LINE_CONSOLE,
-                itr->lowguid, itr->name.c_str(), itr->accountName.empty() ? "<Not existed>" : itr->accountName.c_str(),
-                itr->accountId, dateStr.c_str());
-        else
-            PSendSysMessage(LANG_CHARACTER_DELETED_LIST_LINE_CHAT,
-                itr->lowguid, itr->name.c_str(), itr->accountName.empty() ? "<Not existed>" : itr->accountName.c_str(),
-                itr->accountId, dateStr.c_str());
-    }
-
-    if (!m_session)
-        SendSysMessage(LANG_CHARACTER_DELETED_LIST_BAR);
-}
-
-/**
- * Handles the '.character deleted list' command, which shows all deleted characters which matches the given search string
- *
- * @see ChatHandler::HandleCharacterDeletedListHelper
- * @see ChatHandler::HandleCharacterDeletedRestoreCommand
- * @see ChatHandler::HandleCharacterDeletedDeleteCommand
- * @see ChatHandler::DeletedInfoList
- *
- * @param args the search string which either contains a player GUID or a part fo the character-name
- */
-bool ChatHandler::HandleCharacterDeletedListCommand(const char* args)
-{
-    DeletedInfoList foundList;
-    if (!GetDeletedCharacterInfoList(foundList, args))
-        return false;
-
-    // if no characters have been found, output a warning
-    if (foundList.empty())
-    {
-        SendSysMessage(LANG_CHARACTER_DELETED_LIST_EMPTY);
-        return false;
-    }
-
-    HandleCharacterDeletedListHelper(foundList);
-    return true;
-}
-
-/**
- * Restore a previously deleted character
- *
- * @see ChatHandler::HandleCharacterDeletedListHelper
- * @see ChatHandler::HandleCharacterDeletedRestoreCommand
- * @see ChatHandler::HandleCharacterDeletedDeleteCommand
- * @see ChatHandler::DeletedInfoList
- *
- * @param delInfo the informations about the character which will be restored
- */
-void ChatHandler::HandleCharacterDeletedRestoreHelper(DeletedInfo const& delInfo)
-{
-    if (delInfo.accountName.empty())                    // account not exist
-    {
-        PSendSysMessage(LANG_CHARACTER_DELETED_SKIP_ACCOUNT, delInfo.name.c_str(), delInfo.lowguid, delInfo.accountId);
-        return;
-    }
-
-    // check character count
-    uint32 charcount = AccountMgr::GetCharactersCount(delInfo.accountId);
-    if (charcount >= 10)
-    {
-        PSendSysMessage(LANG_CHARACTER_DELETED_SKIP_FULL, delInfo.name.c_str(), delInfo.lowguid, delInfo.accountId);
-        return;
-    }
-
-    if (sObjectMgr->GetPlayerGUIDByName(delInfo.name))
-    {
-        PSendSysMessage(LANG_CHARACTER_DELETED_SKIP_NAME, delInfo.name.c_str(), delInfo.lowguid, delInfo.accountId);
-        return;
-    }
-
-    PreparedStatement* stmt = CharacterDatabase.GetPreparedStatement(CHAR_UDP_RESTORE_DELETE_INFO);
-
-    stmt->setString(0, delInfo.name);
-    stmt->setUInt32(1, delInfo.accountId);
-    stmt->setUInt32(2, delInfo.lowguid);
-
-    CharacterDatabase.Execute(stmt);
-
-    stmt = CharacterDatabase.GetPreparedStatement(CHAR_SEL_CHARACTER_NAME_DATA);
-    stmt->setUInt32(0, delInfo.lowguid);
-    if (PreparedQueryResult result = CharacterDatabase.Query(stmt))
-        sWorld->AddCharacterNameData(delInfo.lowguid, delInfo.name, (*result)[2].GetUInt8(), (*result)[0].GetUInt8(), (*result)[1].GetUInt8());
-}
-
-/**
- * Handles the '.character deleted restore' command, which restores all deleted characters which matches the given search string
- *
- * The command automatically calls '.character deleted list' command with the search string to show all restored characters.
- *
- * @see ChatHandler::HandleCharacterDeletedRestoreHelper
- * @see ChatHandler::HandleCharacterDeletedListCommand
- * @see ChatHandler::HandleCharacterDeletedDeleteCommand
- *
- * @param args the search string which either contains a player GUID or a part of the character-name
- */
-bool ChatHandler::HandleCharacterDeletedRestoreCommand(const char* args)
-{
-    // It is required to submit at least one argument
-    if (!*args)
-        return false;
-
-    std::string searchString;
-    std::string newCharName;
-    uint32 newAccount = 0;
-
-    // GCC by some strange reason fail build code without temporary variable
-    std::istringstream params(args);
-    params >> searchString >> newCharName >> newAccount;
-
-    DeletedInfoList foundList;
-    if (!GetDeletedCharacterInfoList(foundList, searchString))
-        return false;
-
-    if (foundList.empty())
-    {
-        SendSysMessage(LANG_CHARACTER_DELETED_LIST_EMPTY);
-        return false;
-    }
-
-    SendSysMessage(LANG_CHARACTER_DELETED_RESTORE);
-    HandleCharacterDeletedListHelper(foundList);
-
-    if (newCharName.empty())
-    {
-        // Drop not existed account cases
-        for (DeletedInfoList::iterator itr = foundList.begin(); itr != foundList.end(); ++itr)
-            HandleCharacterDeletedRestoreHelper(*itr);
-    }
-    else if (foundList.size() == 1 && normalizePlayerName(newCharName))
-    {
-        DeletedInfo delInfo = foundList.front();
-
-        // update name
-        delInfo.name = newCharName;
-
-        // if new account provided update deleted info
-        if (newAccount && newAccount != delInfo.accountId)
-        {
-            delInfo.accountId = newAccount;
-            AccountMgr::GetName(newAccount, delInfo.accountName);
-        }
-
-        HandleCharacterDeletedRestoreHelper(delInfo);
-    }
-    else
-        SendSysMessage(LANG_CHARACTER_DELETED_ERR_RENAME);
-
-    return true;
-}
-
-/**
- * Handles the '.character deleted delete' command, which completely deletes all deleted characters which matches the given search string
- *
- * @see Player::GetDeletedCharacterGUIDs
- * @see Player::DeleteFromDB
- * @see ChatHandler::HandleCharacterDeletedListCommand
- * @see ChatHandler::HandleCharacterDeletedRestoreCommand
- *
- * @param args the search string which either contains a player GUID or a part fo the character-name
- */
-bool ChatHandler::HandleCharacterDeletedDeleteCommand(const char* args)
-{
-    // It is required to submit at least one argument
-    if (!*args)
-        return false;
-
-    DeletedInfoList foundList;
-    if (!GetDeletedCharacterInfoList(foundList, args))
-        return false;
-
-    if (foundList.empty())
-    {
-        SendSysMessage(LANG_CHARACTER_DELETED_LIST_EMPTY);
-        return false;
-    }
-
-    SendSysMessage(LANG_CHARACTER_DELETED_DELETE);
-    HandleCharacterDeletedListHelper(foundList);
-
-    // Call the appropriate function to delete them (current account for deleted characters is 0)
-    for (DeletedInfoList::const_iterator itr = foundList.begin(); itr != foundList.end(); ++itr)
-        Player::DeleteFromDB(itr->lowguid, 0, false, true);
-
-    return true;
-}
-
-/**
- * Handles the '.character deleted old' command, which completely deletes all deleted characters deleted with some days ago
- *
- * @see Player::DeleteOldCharacters
- * @see Player::DeleteFromDB
- * @see ChatHandler::HandleCharacterDeletedDeleteCommand
- * @see ChatHandler::HandleCharacterDeletedListCommand
- * @see ChatHandler::HandleCharacterDeletedRestoreCommand
- *
- * @param args the search string which either contains a player GUID or a part fo the character-name
- */
-bool ChatHandler::HandleCharacterDeletedOldCommand(const char* args)
-{
-    int32 keepDays = sWorld->getIntConfig(CONFIG_CHARDELETE_KEEP_DAYS);
-
-    char* px = strtok((char*)args, " ");
-    if (px)
-    {
-        if (!isNumeric(px))
-            return false;
-
-        keepDays = atoi(px);
-        if (keepDays < 0)
-            return false;
-    }
-    // config option value 0 -> disabled and can't be used
-    else if (keepDays <= 0)
-        return false;
-
-    Player::DeleteOldCharacters((uint32)keepDays);
-    return true;
-}
-
-bool ChatHandler::HandleCharacterEraseCommand(const char* args){
-    if (!*args)
-        return false;
-
-    char *character_name_str = strtok((char*)args, " ");
-    if (!character_name_str)
-        return false;
-
-    std::string character_name = character_name_str;
-    if (!normalizePlayerName(character_name))
-        return false;
-
-    uint64 character_guid;
-    uint32 account_id;
-
-    Player* player = sObjectAccessor->FindPlayerByName(character_name.c_str());
-    if (player)
-    {
-        character_guid = player->GetGUID();
-        account_id = player->GetSession()->GetAccountId();
-        player->GetSession()->KickPlayer();
-    }
-    else
-    {
-        character_guid = sObjectMgr->GetPlayerGUIDByName(character_name);
-        if (!character_guid)
-        {
-            PSendSysMessage(LANG_NO_PLAYER, character_name.c_str());
-            SetSentErrorMessage(true);
-            return false;
-        }
-
-        account_id = sObjectMgr->GetPlayerAccountIdByGUID(character_guid);
-    }
-
-    std::string account_name;
-    AccountMgr::GetName (account_id, account_name);
-
-    Player::DeleteFromDB(character_guid, account_id, true, true);
-    PSendSysMessage(LANG_CHARACTER_DELETED, character_name.c_str(), GUID_LOPART(character_guid), account_name.c_str(), account_id);
-    return true;
-}
-
-/// Exit the realm
-bool ChatHandler::HandleServerExitCommand(const char* /*args*/)
-{
-    SendSysMessage(LANG_COMMAND_EXIT);
-    World::StopNow(SHUTDOWN_EXIT_CODE);
-    return true;
-}
-
-/// Set the level of logging
-bool ChatHandler::HandleServerSetLogFileLevelCommand(const char *args)
-{
-    if (!*args)
-        return false;
-
-    char *NewLevel = strtok((char*)args, " ");
-    if (!NewLevel)
-        return false;
-
-    sLog->SetLogFileLevel(NewLevel);
-    return true;
-}
-
-/// Set the level of logging
-bool ChatHandler::HandleServerSetLogLevelCommand(const char *args)
-{
-    if (!*args)
-        return false;
-
-    char *NewLevel = strtok((char*)args, " ");
-    if (!NewLevel)
-        return false;
-
-    sLog->SetLogLevel(NewLevel);
-    return true;
-}
-
-/// set diff time record interval
-bool ChatHandler::HandleServerSetDiffTimeCommand(const char *args)
-{
-    if (!*args)
-        return false;
-
-    char *NewTimeStr = strtok((char*)args, " ");
-    if (!NewTimeStr)
-        return false;
-
-    int32 NewTime =atoi(NewTimeStr);
-    if (NewTime < 0)
-        return false;
-
-    sWorld->SetRecordDiffInterval(NewTime);
-    printf( "Record diff every %u ms\n", NewTime);
-    return true;
-}
-
-/// toggle sql driver query logging
-bool ChatHandler::HandleServerToggleQueryLogging(const char* /* args */)
-{
-    sLog->SetSQLDriverQueryLogging(!sLog->GetSQLDriverQueryLogging());
-    if (sLog->GetSQLDriverQueryLogging())
-        PSendSysMessage(LANG_SQLDRIVER_QUERY_LOGGING_ENABLED);
-    else
-        PSendSysMessage(LANG_SQLDRIVER_QUERY_LOGGING_DISABLED);
-
-    return true;
-}
-
-/// @}
-
-=======
->>>>>>> c3cb82b9
 #ifdef linux
 // Non-blocking keypress detector, when return pressed, return 1, else always return 0
 int kb_hit_return()
