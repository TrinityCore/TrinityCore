/*
 * This file is part of the TrinityCore Project. See AUTHORS file for Copyright information
 *
 * This program is free software; you can redistribute it and/or modify it
 * under the terms of the GNU General Public License as published by the
 * Free Software Foundation; either version 2 of the License, or (at your
 * option) any later version.
 *
 * This program is distributed in the hope that it will be useful, but WITHOUT
 * ANY WARRANTY; without even the implied warranty of MERCHANTABILITY or
 * FITNESS FOR A PARTICULAR PURPOSE. See the GNU General Public License for
 * more details.
 *
 * You should have received a copy of the GNU General Public License along
 * with this program. If not, see <http://www.gnu.org/licenses/>.
 */

/// \addtogroup Trinityd
/// @{
/// \file

#include "Common.h"
#include "Errors.h"
#include "ObjectMgr.h"
#include "World.h"
#include "Configuration/Config.h"

#include "CliRunnable.h"
#include "Log.h"
#include "Util.h"

#if TRINITY_PLATFORM != TRINITY_PLATFORM_WINDOWS
#include "Chat.h"
#include "ChatCommand.h"
#include <cstring>
#include <readline/readline.h>
#include <readline/history.h>
#endif

static constexpr char CLI_PREFIX[] = "TC> ";

static inline void PrintCliPrefix()
{
    printf("%s", CLI_PREFIX);
}

#if TRINITY_PLATFORM != TRINITY_PLATFORM_WINDOWS
namespace Trinity::Impl::Readline
{
    static std::vector<std::string> vec;
    char* cli_unpack_vector(char const*, int state)
    {
        static size_t i=0;
        if (!state)
            i = 0;
        if (i < vec.size())
            return strdup(vec[i++].c_str());
        else
            return nullptr;
    }

    char** cli_completion(char const* text, int /*start*/, int /*end*/)
    {
        ::rl_attempted_completion_over = 1;
        vec = Trinity::ChatCommands::GetAutoCompletionsFor(CliHandler(nullptr,nullptr), text);
        return ::rl_completion_matches(text, &cli_unpack_vector);
    }

    int cli_hook_func()
    {
           if (World::IsStopped())
               ::rl_done = 1;
           return 0;
    }
}
#endif

void utf8print(void* /*arg*/, std::string_view str)
{
#if TRINITY_PLATFORM == TRINITY_PLATFORM_WINDOWS
    std::wstring wbuf;
    if (!Utf8toWStr(str, wbuf))
        return;

    wprintf(L"%s", wbuf.c_str());
#else
{
    printf(STRING_VIEW_FMT, STRING_VIEW_FMT_ARG(str));
    fflush(stdout);
}
#endif
}

void commandFinished(void*, bool /*success*/)
{
    PrintCliPrefix();
    fflush(stdout);
}

#ifdef linux
// Non-blocking keypress detector, when return pressed, return 1, else always return 0
int kb_hit_return()
{
    struct timeval tv;
    fd_set fds;
    tv.tv_sec = 0;
    tv.tv_usec = 0;
    FD_ZERO(&fds);
    FD_SET(STDIN_FILENO, &fds);
    select(STDIN_FILENO+1, &fds, nullptr, nullptr, &tv);
    return FD_ISSET(STDIN_FILENO, &fds);
}
#endif

/// %Thread start
void CliThread()
{
#if TRINITY_PLATFORM == TRINITY_PLATFORM_WINDOWS
    // print this here the first time
    // later it will be printed after command queue updates
    PrintCliPrefix();
#else
    ::rl_attempted_completion_function = &Trinity::Impl::Readline::cli_completion;
    {
        static char BLANK = '\0';
        ::rl_completer_word_break_characters = &BLANK;
    }
    ::rl_event_hook = &Trinity::Impl::Readline::cli_hook_func;
#endif

    if (sConfigMgr->GetBoolDefault("BeepAtStart", true))
        printf("\a");                                       // \a = Alert

    ///- As long as the World is running (no World::m_stopEvent), get the command line and handle it
    while (!World::IsStopped())
    {
        fflush(stdout);

        std::string command;

#if TRINITY_PLATFORM == TRINITY_PLATFORM_WINDOWS
<<<<<<< HEAD
        wchar_t commandbuf[256];
        if (fgetws(commandbuf, sizeof(commandbuf), stdin))
        {
            if (!WStrToUtf8(commandbuf, wcslen(commandbuf), command))
            {
                PrintCliPrefix();
                continue;
            }
        }
=======
        if (!ReadWinConsole(command))
            continue;
>>>>>>> e9a8cea0
#else
        char* command_str = readline(CLI_PREFIX);
        ::rl_bind_key('\t', ::rl_complete);
        if (command_str != nullptr)
        {
            command = command_str;
            free(command_str);
        }
#endif

        if (!command.empty())
        {
            Optional<std::size_t> nextLineIndex = RemoveCRLF(command);
            if (nextLineIndex && *nextLineIndex == 0)
            {
#if TRINITY_PLATFORM == TRINITY_PLATFORM_WINDOWS
                PrintCliPrefix();
#endif
                continue;
            }

            fflush(stdout);
            sWorld->QueueCliCommand(new CliCommandHolder(nullptr, command.c_str(), &utf8print, &commandFinished));
#if TRINITY_PLATFORM != TRINITY_PLATFORM_WINDOWS
            add_history(command.c_str());
#endif
        }
        else if (feof(stdin))
        {
            World::StopNow(SHUTDOWN_EXIT_CODE);
        }
    }
}<|MERGE_RESOLUTION|>--- conflicted
+++ resolved
@@ -139,7 +139,6 @@
         std::string command;
 
 #if TRINITY_PLATFORM == TRINITY_PLATFORM_WINDOWS
-<<<<<<< HEAD
         wchar_t commandbuf[256];
         if (fgetws(commandbuf, sizeof(commandbuf), stdin))
         {
@@ -149,10 +148,6 @@
                 continue;
             }
         }
-=======
-        if (!ReadWinConsole(command))
-            continue;
->>>>>>> e9a8cea0
 #else
         char* command_str = readline(CLI_PREFIX);
         ::rl_bind_key('\t', ::rl_complete);
