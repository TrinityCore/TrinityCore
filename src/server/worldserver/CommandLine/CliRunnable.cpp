/*
 * This file is part of the TrinityCore Project. See AUTHORS file for Copyright information
 *
 * This program is free software; you can redistribute it and/or modify it
 * under the terms of the GNU General Public License as published by the
 * Free Software Foundation; either version 2 of the License, or (at your
 * option) any later version.
 *
 * This program is distributed in the hope that it will be useful, but WITHOUT
 * ANY WARRANTY; without even the implied warranty of MERCHANTABILITY or
 * FITNESS FOR A PARTICULAR PURPOSE. See the GNU General Public License for
 * more details.
 *
 * You should have received a copy of the GNU General Public License along
 * with this program. If not, see <http://www.gnu.org/licenses/>.
 */

/// \addtogroup Trinityd
/// @{
/// \file

#include "Common.h"
#include "Errors.h"
#include "ObjectMgr.h"
#include "World.h"
#include "Configuration/Config.h"

#include "CliRunnable.h"
#include "Log.h"
#include "Util.h"

#if TRINITY_PLATFORM != TRINITY_PLATFORM_WINDOWS
<<<<<<< HEAD
#include "Chat.h"
#include "ChatCommand.h"
#include <cstring>
=======
>>>>>>> 28d470c5
#include <readline/readline.h>
#include <readline/history.h>
#endif

<<<<<<< HEAD
static constexpr char CLI_PREFIX[] = "TC> ";

static inline void PrintCliPrefix()
{
    printf("%s", CLI_PREFIX);
}
=======
char* command_finder(char const* text, int state)
{
    static size_t idx, len;
    char const* ret;
    std::vector<ChatCommand> const& cmd = ChatHandler::getCommandTable();
>>>>>>> 28d470c5

#if TRINITY_PLATFORM != TRINITY_PLATFORM_WINDOWS
namespace Trinity::Impl::Readline
{
    static std::vector<std::string> vec;
    char* cli_unpack_vector(char const*, int state)
    {
        static size_t i=0;
        if (!state)
            i = 0;
        if (i < vec.size())
            return strdup(vec[i++].c_str());
        else
            return nullptr;
    }

<<<<<<< HEAD
    char** cli_completion(char const* text, int /*start*/, int /*end*/)
    {
        ::rl_attempted_completion_over = 1;
        vec = Trinity::ChatCommands::GetAutoCompletionsFor(CliHandler(nullptr,nullptr), text);
        return ::rl_completion_matches(text, &cli_unpack_vector);
    }

    int cli_hook_func()
    {
           if (World::IsStopped())
               ::rl_done = 1;
           return 0;
    }
=======
    while (idx < cmd.size())
    {
        ret = cmd[idx].Name;
        if (!cmd[idx].AllowConsole)
        {
            ++idx;
            continue;
        }

        ++idx;
        //printf("Checking %s \n", cmd[idx].Name);
        if (strncmp(ret, text, len) == 0)
            return strdup(ret);
    }

    return nullptr;
}

char** cli_completion(char const* text, int start, int /*end*/)
{
    char** matches = nullptr;

    if (start)
        rl_bind_key('\t', rl_abort);
    else
        matches = rl_completion_matches((char*)text, &command_finder);
    return matches;
}

int cli_hook_func()
{
       if (World::IsStopped())
           rl_done = 1;
       return 0;
>>>>>>> 28d470c5
}
#endif

<<<<<<< HEAD
void utf8print(void* /*arg*/, std::string_view str)
{
#if TRINITY_PLATFORM == TRINITY_PLATFORM_WINDOWS
    std::wstring wbuf;
    if (!Utf8toWStr(str, wbuf))
        return;

    wprintf(L"%s", wbuf.c_str());
=======
void utf8print(void* /*arg*/, char const* str)
{
#if TRINITY_PLATFORM == TRINITY_PLATFORM_WINDOWS
    wchar_t wtemp_buf[6000];
    size_t wtemp_len = 6000-1;
    if (!Utf8toWStr(str, strlen(str), wtemp_buf, wtemp_len))
        return;

    wprintf(L"%s", wtemp_buf);
>>>>>>> 28d470c5
#else
{
    printf(STRING_VIEW_FMT, STRING_VIEW_FMT_ARG(str));
    fflush(stdout);
}
#endif
}

void commandFinished(void*, bool /*success*/)
{
    PrintCliPrefix();
    fflush(stdout);
}

#ifdef linux
// Non-blocking keypress detector, when return pressed, return 1, else always return 0
int kb_hit_return()
{
    struct timeval tv;
    fd_set fds;
    tv.tv_sec = 0;
    tv.tv_usec = 0;
    FD_ZERO(&fds);
    FD_SET(STDIN_FILENO, &fds);
    select(STDIN_FILENO+1, &fds, nullptr, nullptr, &tv);
    return FD_ISSET(STDIN_FILENO, &fds);
}
#endif

/// %Thread start
void CliThread()
{
<<<<<<< HEAD
#if TRINITY_PLATFORM == TRINITY_PLATFORM_WINDOWS
    // print this here the first time
    // later it will be printed after command queue updates
    PrintCliPrefix();
#else
    ::rl_attempted_completion_function = &Trinity::Impl::Readline::cli_completion;
    {
        static char BLANK = '\0';
        ::rl_completer_word_break_characters = &BLANK;
    }
    ::rl_event_hook = &Trinity::Impl::Readline::cli_hook_func;
=======
    ///- Display the list of available CLI functions then beep
    //TC_LOG_INFO("server.worldserver", "");
#if TRINITY_PLATFORM != TRINITY_PLATFORM_WINDOWS
    rl_attempted_completion_function = cli_completion;
    rl_event_hook = cli_hook_func;
>>>>>>> 28d470c5
#endif

    if (sConfigMgr->GetBoolDefault("BeepAtStart", true))
        printf("\a");                                       // \a = Alert

    ///- As long as the World is running (no World::m_stopEvent), get the command line and handle it
    while (!World::IsStopped())
    {
        fflush(stdout);

<<<<<<< HEAD
        std::string command;

#if TRINITY_PLATFORM == TRINITY_PLATFORM_WINDOWS
        wchar_t commandbuf[256];
        if (fgetws(commandbuf, sizeof(commandbuf), stdin))
=======
        char *command_str ;             // = fgets(commandbuf, sizeof(commandbuf), stdin);

#if TRINITY_PLATFORM == TRINITY_PLATFORM_WINDOWS
        char commandbuf[256];
        command_str = fgets(commandbuf, sizeof(commandbuf), stdin);
#else
        command_str = readline("TC>");
        rl_bind_key('\t', rl_complete);
#endif

        if (command_str != nullptr)
>>>>>>> 28d470c5
        {
            if (!WStrToUtf8(commandbuf, wcslen(commandbuf), command))
            {
<<<<<<< HEAD
                PrintCliPrefix();
=======
#if TRINITY_PLATFORM == TRINITY_PLATFORM_WINDOWS
                printf("TC>");
#else
                free(command_str);
#endif
>>>>>>> 28d470c5
                continue;
            }
        }
#else
        char* command_str = readline(CLI_PREFIX);
        ::rl_bind_key('\t', ::rl_complete);
        if (command_str != nullptr)
        {
            command = command_str;
            free(command_str);
        }
#endif

        if (!command.empty())
        {
            std::size_t nextLineIndex = command.find_first_of("\r\n");
            if (nextLineIndex != std::string::npos)
            {
<<<<<<< HEAD
                if (nextLineIndex == 0)
                {
#if TRINITY_PLATFORM == TRINITY_PLATFORM_WINDOWS
                    PrintCliPrefix();
=======
#if TRINITY_PLATFORM == TRINITY_PLATFORM_WINDOWS
                printf("TC>");
#else
                free(command_str);
>>>>>>> 28d470c5
#endif
                    continue;
                }

                command.erase(nextLineIndex);
            }

            fflush(stdout);
            sWorld->QueueCliCommand(new CliCommandHolder(nullptr, command.c_str(), &utf8print, &commandFinished));
#if TRINITY_PLATFORM != TRINITY_PLATFORM_WINDOWS
            add_history(command.c_str());
#endif
        }
        else if (feof(stdin))
        {
            World::StopNow(SHUTDOWN_EXIT_CODE);
        }
    }
}<|MERGE_RESOLUTION|>--- conflicted
+++ resolved
@@ -20,71 +20,36 @@
 /// \file
 
 #include "Common.h"
-#include "Errors.h"
 #include "ObjectMgr.h"
 #include "World.h"
+#include "WorldSession.h"
 #include "Configuration/Config.h"
 
+#include "AccountMgr.h"
+#include "Chat.h"
 #include "CliRunnable.h"
+#include "Language.h"
 #include "Log.h"
+#include "MapManager.h"
+#include "Player.h"
 #include "Util.h"
 
 #if TRINITY_PLATFORM != TRINITY_PLATFORM_WINDOWS
-<<<<<<< HEAD
-#include "Chat.h"
-#include "ChatCommand.h"
-#include <cstring>
-=======
->>>>>>> 28d470c5
 #include <readline/readline.h>
 #include <readline/history.h>
-#endif
-
-<<<<<<< HEAD
-static constexpr char CLI_PREFIX[] = "TC> ";
-
-static inline void PrintCliPrefix()
-{
-    printf("%s", CLI_PREFIX);
-}
-=======
+
 char* command_finder(char const* text, int state)
 {
     static size_t idx, len;
     char const* ret;
     std::vector<ChatCommand> const& cmd = ChatHandler::getCommandTable();
->>>>>>> 28d470c5
-
-#if TRINITY_PLATFORM != TRINITY_PLATFORM_WINDOWS
-namespace Trinity::Impl::Readline
-{
-    static std::vector<std::string> vec;
-    char* cli_unpack_vector(char const*, int state)
+
+    if (!state)
     {
-        static size_t i=0;
-        if (!state)
-            i = 0;
-        if (i < vec.size())
-            return strdup(vec[i++].c_str());
-        else
-            return nullptr;
+        idx = 0;
+        len = strlen(text);
     }
 
-<<<<<<< HEAD
-    char** cli_completion(char const* text, int /*start*/, int /*end*/)
-    {
-        ::rl_attempted_completion_over = 1;
-        vec = Trinity::ChatCommands::GetAutoCompletionsFor(CliHandler(nullptr,nullptr), text);
-        return ::rl_completion_matches(text, &cli_unpack_vector);
-    }
-
-    int cli_hook_func()
-    {
-           if (World::IsStopped())
-               ::rl_done = 1;
-           return 0;
-    }
-=======
     while (idx < cmd.size())
     {
         ret = cmd[idx].Name;
@@ -119,20 +84,10 @@
        if (World::IsStopped())
            rl_done = 1;
        return 0;
->>>>>>> 28d470c5
-}
-#endif
-
-<<<<<<< HEAD
-void utf8print(void* /*arg*/, std::string_view str)
-{
-#if TRINITY_PLATFORM == TRINITY_PLATFORM_WINDOWS
-    std::wstring wbuf;
-    if (!Utf8toWStr(str, wbuf))
-        return;
-
-    wprintf(L"%s", wbuf.c_str());
-=======
+}
+
+#endif
+
 void utf8print(void* /*arg*/, char const* str)
 {
 #if TRINITY_PLATFORM == TRINITY_PLATFORM_WINDOWS
@@ -142,10 +97,9 @@
         return;
 
     wprintf(L"%s", wtemp_buf);
->>>>>>> 28d470c5
-#else
-{
-    printf(STRING_VIEW_FMT, STRING_VIEW_FMT_ARG(str));
+#else
+{
+    printf("%s", str);
     fflush(stdout);
 }
 #endif
@@ -153,7 +107,7 @@
 
 void commandFinished(void*, bool /*success*/)
 {
-    PrintCliPrefix();
+    printf("TC> ");
     fflush(stdout);
 }
 
@@ -175,42 +129,25 @@
 /// %Thread start
 void CliThread()
 {
-<<<<<<< HEAD
-#if TRINITY_PLATFORM == TRINITY_PLATFORM_WINDOWS
-    // print this here the first time
-    // later it will be printed after command queue updates
-    PrintCliPrefix();
-#else
-    ::rl_attempted_completion_function = &Trinity::Impl::Readline::cli_completion;
-    {
-        static char BLANK = '\0';
-        ::rl_completer_word_break_characters = &BLANK;
-    }
-    ::rl_event_hook = &Trinity::Impl::Readline::cli_hook_func;
-=======
     ///- Display the list of available CLI functions then beep
     //TC_LOG_INFO("server.worldserver", "");
 #if TRINITY_PLATFORM != TRINITY_PLATFORM_WINDOWS
     rl_attempted_completion_function = cli_completion;
     rl_event_hook = cli_hook_func;
->>>>>>> 28d470c5
 #endif
 
     if (sConfigMgr->GetBoolDefault("BeepAtStart", true))
         printf("\a");                                       // \a = Alert
+
+    // print this here the first time
+    // later it will be printed after command queue updates
+    printf("TC>");
 
     ///- As long as the World is running (no World::m_stopEvent), get the command line and handle it
     while (!World::IsStopped())
     {
         fflush(stdout);
 
-<<<<<<< HEAD
-        std::string command;
-
-#if TRINITY_PLATFORM == TRINITY_PLATFORM_WINDOWS
-        wchar_t commandbuf[256];
-        if (fgetws(commandbuf, sizeof(commandbuf), stdin))
-=======
         char *command_str ;             // = fgets(commandbuf, sizeof(commandbuf), stdin);
 
 #if TRINITY_PLATFORM == TRINITY_PLATFORM_WINDOWS
@@ -222,59 +159,40 @@
 #endif
 
         if (command_str != nullptr)
->>>>>>> 28d470c5
         {
-            if (!WStrToUtf8(commandbuf, wcslen(commandbuf), command))
+            for (int x=0; command_str[x]; ++x)
+                if (command_str[x] == '\r' || command_str[x] == '\n')
+                {
+                    command_str[x] = 0;
+                    break;
+                }
+
+            if (!*command_str)
             {
-<<<<<<< HEAD
-                PrintCliPrefix();
-=======
 #if TRINITY_PLATFORM == TRINITY_PLATFORM_WINDOWS
                 printf("TC>");
 #else
                 free(command_str);
 #endif
->>>>>>> 28d470c5
                 continue;
             }
-        }
-#else
-        char* command_str = readline(CLI_PREFIX);
-        ::rl_bind_key('\t', ::rl_complete);
-        if (command_str != nullptr)
-        {
-            command = command_str;
-            free(command_str);
-        }
-#endif
-
-        if (!command.empty())
-        {
-            std::size_t nextLineIndex = command.find_first_of("\r\n");
-            if (nextLineIndex != std::string::npos)
+
+            std::string command;
+            if (!consoleToUtf8(command_str, command))         // convert from console encoding to utf8
             {
-<<<<<<< HEAD
-                if (nextLineIndex == 0)
-                {
-#if TRINITY_PLATFORM == TRINITY_PLATFORM_WINDOWS
-                    PrintCliPrefix();
-=======
 #if TRINITY_PLATFORM == TRINITY_PLATFORM_WINDOWS
                 printf("TC>");
 #else
                 free(command_str);
->>>>>>> 28d470c5
-#endif
-                    continue;
-                }
-
-                command.erase(nextLineIndex);
+#endif
+                continue;
             }
 
             fflush(stdout);
             sWorld->QueueCliCommand(new CliCommandHolder(nullptr, command.c_str(), &utf8print, &commandFinished));
 #if TRINITY_PLATFORM != TRINITY_PLATFORM_WINDOWS
             add_history(command.c_str());
+            free(command_str);
 #endif
         }
         else if (feof(stdin))
