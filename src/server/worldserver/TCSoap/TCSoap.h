--- conflicted
+++ resolved
@@ -38,11 +38,7 @@
         {
         }
 
-<<<<<<< HEAD
-        void appendToPrintBuffer(std::string_view msg)
-=======
         void appendToPrintBuffer(char const* msg)
->>>>>>> 28d470c5
         {
             m_printBuffer += msg;
         }
@@ -58,11 +54,7 @@
             return m_success;
         }
 
-<<<<<<< HEAD
-        static void print(void* callbackArg, std::string_view msg)
-=======
         static void print(void* callbackArg, char const* msg)
->>>>>>> 28d470c5
         {
             ((SOAPCommand*)callbackArg)->appendToPrintBuffer(msg);
         }
