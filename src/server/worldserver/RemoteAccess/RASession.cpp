/*
 * This file is part of the TrinityCore Project. See AUTHORS file for Copyright information
 *
 * This program is free software; you can redistribute it and/or modify it
 * under the terms of the GNU General Public License as published by the
 * Free Software Foundation; either version 2 of the License, or (at your
 * option) any later version.
 *
 * This program is distributed in the hope that it will be useful, but WITHOUT
 * ANY WARRANTY; without even the implied warranty of MERCHANTABILITY or
 * FITNESS FOR A PARTICULAR PURPOSE. See the GNU General Public License for
 * more details.
 *
 * You should have received a copy of the GNU General Public License along
 * with this program. If not, see <http://www.gnu.org/licenses/>.
 */

#include "RASession.h"
#include "AccountMgr.h"
#include "Config.h"
#include "DatabaseEnv.h"
#include "Log.h"
<<<<<<< HEAD
#include "ServerMotd.h"
=======
>>>>>>> 28d470c5
#include "SRP6.h"
#include "Util.h"
#include "World.h"
#include <boost/asio/buffer.hpp>
#include <boost/asio/read_until.hpp>
#include <memory>

using boost::asio::ip::tcp;

void RASession::Start()
{
    // wait 1 second for active connections to send negotiation request
    for (int counter = 0; counter < 10 && _socket.available() == 0; counter++)
        std::this_thread::sleep_for(std::chrono::milliseconds(100));

    // Check if there are bytes available, if they are, then the client is requesting the negotiation
    if (_socket.available() > 0)
    {
        // Handle subnegotiation
        char buf[1024] = { };
        _socket.read_some(boost::asio::buffer(buf));

        // Send the end-of-negotiation packet
        uint8 const reply[2] = { 0xFF, 0xF0 };
        _socket.write_some(boost::asio::buffer(reply));
    }

    Send("Authentication Required\r\n");
    Send("Username: ");

    std::string username = ReadString();

    if (username.empty())
        return;

    TC_LOG_INFO("commands.ra", "Accepting RA connection from user %s (IP: %s)", username.c_str(), GetRemoteIpAddress().c_str());

    Send("Password: ");

    std::string password = ReadString();
    if (password.empty())
        return;

    if (!CheckAccessLevel(username) || !CheckPassword(username, password))
    {
        Send("Authentication failed\r\n");
        _socket.close();
        return;
    }

    TC_LOG_INFO("commands.ra", "User %s (IP: %s) authenticated correctly to RA", username.c_str(), GetRemoteIpAddress().c_str());

    // Authentication successful, send the motd
<<<<<<< HEAD
    Send(std::string(std::string(Motd::GetMotd()) + "\r\n").c_str());
=======
    for (std::string const& line : sWorld->GetMotd())
        Send(line.c_str());
    Send("\r\n");
>>>>>>> 28d470c5

    // Read commands
    for (;;)
    {
        Send("TC>");
        std::string command = ReadString();

        if (ProcessCommand(command))
            break;
    }

    _socket.close();
}

<<<<<<< HEAD
int RASession::Send(std::string_view data)
=======
int RASession::Send(char const* data)
>>>>>>> 28d470c5
{
    std::ostream os(&_writeBuffer);
    os << data;
    size_t written = _socket.send(_writeBuffer.data());
    _writeBuffer.consume(written);
    return written;
}

std::string RASession::ReadString()
{
    boost::system::error_code error;
    size_t read = boost::asio::read_until(_socket, _readBuffer, "\r\n", error);
    if (!read)
    {
        _socket.close();
        return "";
    }

    std::string line;
    std::istream is(&_readBuffer);
    std::getline(is, line);

    if (*line.rbegin() == '\r')
        line.erase(line.length() - 1);

    return line;
}

bool RASession::CheckAccessLevel(const std::string& user)
{
    std::string safeUser = user;

    Utf8ToUpperOnlyLatin(safeUser);

    LoginDatabasePreparedStatement* stmt = LoginDatabase.GetPreparedStatement(LOGIN_SEL_ACCOUNT_ACCESS);
    stmt->setString(0, safeUser);
    PreparedQueryResult result = LoginDatabase.Query(stmt);

    if (!result)
    {
        TC_LOG_INFO("commands.ra", "User %s does not exist in database", user.c_str());
        return false;
    }

    Field* fields = result->Fetch();

<<<<<<< HEAD
    if (fields[1].GetUInt8() < sConfigMgr->GetIntDefault("Ra.MinLevel", 3))
=======
    if (fields[1].GetUInt8() < sConfigMgr->GetIntDefault("Ra.MinLevel", SEC_ADMINISTRATOR))
>>>>>>> 28d470c5
    {
        TC_LOG_INFO("commands.ra", "User %s has no privilege to login", user.c_str());
        return false;
    }
    else if (fields[2].GetInt32() != -1)
    {
        TC_LOG_INFO("commands.ra", "User %s has to be assigned on all realms (with RealmID = '-1')", user.c_str());
        return false;
    }

    return true;
}

bool RASession::CheckPassword(const std::string& user, const std::string& pass)
{
    std::string safe_user = user;
<<<<<<< HEAD
    std::transform(safe_user.begin(), safe_user.end(), safe_user.begin(), ::toupper);
=======
>>>>>>> 28d470c5
    Utf8ToUpperOnlyLatin(safe_user);

    std::string safe_pass = pass;
    Utf8ToUpperOnlyLatin(safe_pass);
<<<<<<< HEAD
    std::transform(safe_pass.begin(), safe_pass.end(), safe_pass.begin(), ::toupper);
=======
>>>>>>> 28d470c5

    LoginDatabasePreparedStatement* stmt = LoginDatabase.GetPreparedStatement(LOGIN_SEL_CHECK_PASSWORD_BY_NAME);

    stmt->setString(0, safe_user);

    if (PreparedQueryResult result = LoginDatabase.Query(stmt))
    {
        Trinity::Crypto::SRP6::Salt salt = (*result)[0].GetBinary<Trinity::Crypto::SRP6::SALT_LENGTH>();
        Trinity::Crypto::SRP6::Verifier verifier = (*result)[1].GetBinary<Trinity::Crypto::SRP6::VERIFIER_LENGTH>();

        if (Trinity::Crypto::SRP6::CheckLogin(safe_user, safe_pass, salt, verifier))
            return true;
    }

    TC_LOG_INFO("commands.ra", "Wrong password for user: %s", user.c_str());
    return false;
}

bool RASession::ProcessCommand(std::string& command)
{
    if (command.length() == 0)
        return true;

    TC_LOG_INFO("commands.ra", "Received command: %s", command.c_str());

    // handle quit, exit and logout commands to terminate connection
    if (command == "quit" || command == "exit" || command == "logout")
    {
        Send("Bye\r\n");
        return true;
    }

    // Obtain a new promise per command
    delete _commandExecuting;
    _commandExecuting = new std::promise<void>();

    CliCommandHolder* cmd = new CliCommandHolder(this, command.c_str(), &RASession::CommandPrint, &RASession::CommandFinished);
    sWorld->QueueCliCommand(cmd);

    // Wait for the command to finish
    _commandExecuting->get_future().wait();

    return false;
}

<<<<<<< HEAD
void RASession::CommandPrint(void* callbackArg, std::string_view text)
=======
void RASession::CommandPrint(void* callbackArg, char const* text)
>>>>>>> 28d470c5
{
    if (text.empty())
        return;

    RASession* session = static_cast<RASession*>(callbackArg);
    session->Send(text);
}

void RASession::CommandFinished(void* callbackArg, bool /*success*/)
{
    RASession* session = static_cast<RASession*>(callbackArg);
    session->_commandExecuting->set_value();
}<|MERGE_RESOLUTION|>--- conflicted
+++ resolved
@@ -20,10 +20,6 @@
 #include "Config.h"
 #include "DatabaseEnv.h"
 #include "Log.h"
-<<<<<<< HEAD
-#include "ServerMotd.h"
-=======
->>>>>>> 28d470c5
 #include "SRP6.h"
 #include "Util.h"
 #include "World.h"
@@ -77,13 +73,9 @@
     TC_LOG_INFO("commands.ra", "User %s (IP: %s) authenticated correctly to RA", username.c_str(), GetRemoteIpAddress().c_str());
 
     // Authentication successful, send the motd
-<<<<<<< HEAD
-    Send(std::string(std::string(Motd::GetMotd()) + "\r\n").c_str());
-=======
     for (std::string const& line : sWorld->GetMotd())
         Send(line.c_str());
     Send("\r\n");
->>>>>>> 28d470c5
 
     // Read commands
     for (;;)
@@ -98,11 +90,7 @@
     _socket.close();
 }
 
-<<<<<<< HEAD
-int RASession::Send(std::string_view data)
-=======
 int RASession::Send(char const* data)
->>>>>>> 28d470c5
 {
     std::ostream os(&_writeBuffer);
     os << data;
@@ -149,11 +137,7 @@
 
     Field* fields = result->Fetch();
 
-<<<<<<< HEAD
-    if (fields[1].GetUInt8() < sConfigMgr->GetIntDefault("Ra.MinLevel", 3))
-=======
     if (fields[1].GetUInt8() < sConfigMgr->GetIntDefault("Ra.MinLevel", SEC_ADMINISTRATOR))
->>>>>>> 28d470c5
     {
         TC_LOG_INFO("commands.ra", "User %s has no privilege to login", user.c_str());
         return false;
@@ -170,18 +154,10 @@
 bool RASession::CheckPassword(const std::string& user, const std::string& pass)
 {
     std::string safe_user = user;
-<<<<<<< HEAD
-    std::transform(safe_user.begin(), safe_user.end(), safe_user.begin(), ::toupper);
-=======
->>>>>>> 28d470c5
     Utf8ToUpperOnlyLatin(safe_user);
 
     std::string safe_pass = pass;
     Utf8ToUpperOnlyLatin(safe_pass);
-<<<<<<< HEAD
-    std::transform(safe_pass.begin(), safe_pass.end(), safe_pass.begin(), ::toupper);
-=======
->>>>>>> 28d470c5
 
     LoginDatabasePreparedStatement* stmt = LoginDatabase.GetPreparedStatement(LOGIN_SEL_CHECK_PASSWORD_BY_NAME);
 
@@ -227,13 +203,9 @@
     return false;
 }
 
-<<<<<<< HEAD
-void RASession::CommandPrint(void* callbackArg, std::string_view text)
-=======
 void RASession::CommandPrint(void* callbackArg, char const* text)
->>>>>>> 28d470c5
-{
-    if (text.empty())
+{
+    if (!text || !*text)
         return;
 
     RASession* session = static_cast<RASession*>(callbackArg);
