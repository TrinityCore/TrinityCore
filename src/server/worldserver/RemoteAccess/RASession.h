--- conflicted
+++ resolved
@@ -42,21 +42,13 @@
     unsigned short GetRemotePort() const { return _socket.remote_endpoint().port(); }
 
 private:
-<<<<<<< HEAD
-    int Send(std::string_view data);
-=======
     int Send(char const* data);
->>>>>>> 28d470c5
     std::string ReadString();
     bool CheckAccessLevel(const std::string& user);
     bool CheckPassword(const std::string& user, const std::string& pass);
     bool ProcessCommand(std::string& command);
 
-<<<<<<< HEAD
-    static void CommandPrint(void* callbackArg, std::string_view text);
-=======
     static void CommandPrint(void* callbackArg, char const* text);
->>>>>>> 28d470c5
     static void CommandFinished(void* callbackArg, bool);
 
     tcp::socket _socket;
