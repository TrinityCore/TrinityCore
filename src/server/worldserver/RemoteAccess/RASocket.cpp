/*
 * Copyright (C) 2008-2013 TrinityCore <http://www.trinitycore.org/>
 * Copyright (C) 2005-2009 MaNGOS <http://getmangos.com/>
 *
 * This program is free software; you can redistribute it and/or modify it
 * under the terms of the GNU General Public License as published by the
 * Free Software Foundation; either version 2 of the License, or (at your
 * option) any later version.
 *
 * This program is distributed in the hope that it will be useful, but WITHOUT
 * ANY WARRANTY; without even the implied warranty of MERCHANTABILITY or
 * FITNESS FOR A PARTICULAR PURPOSE. See the GNU General Public License for
 * more details.
 *
 * You should have received a copy of the GNU General Public License along
 * with this program. If not, see <http://www.gnu.org/licenses/>.
 */

/** \file
    \ingroup Trinityd
*/

#include "Common.h"
#include "Configuration/Config.h"
#include "Database/DatabaseEnv.h"
#include "AccountMgr.h"
#include "Log.h"
#include "RASocket.h"
#include "Util.h"
#include "World.h"
#include "SHA1.h"

std::set<RASocket*> RASocket::connectedClients;
ACE_Thread_Mutex RASocket::listLock;

RASocket::RASocket()
{
    _minLevel = uint8(ConfigMgr::GetIntDefault("RA.MinLevel", 3));
    _commandExecuting = false;
}

RASocket::~RASocket()
{
}

int RASocket::open(void *)
{
    ACE_INET_Addr remote_addr;

    if (peer().get_remote_addr(remote_addr) == -1)
    {
        sLog->outError(LOG_FILTER_WORLDSERVER, "RASocket::open: peer().get_remote_addr error is %s", ACE_OS::strerror(errno));
        return -1;
    }

    sLog->outInfo(LOG_FILTER_REMOTECOMMAND, "Incoming connection from %s", remote_addr.get_host_addr());

    return activate();
}

int RASocket::handle_close(ACE_HANDLE, ACE_Reactor_Mask)
{
    sLog->outInfo(LOG_FILTER_REMOTECOMMAND, "Closing connection");
    peer().close_reader();
    wait();
    // While the above wait() will wait for the ::svc() to finish, it will not wait for the async event
    // RASocket::commandfinished to be completed. Calling destroy() before the latter function ends
    // will lead to using a freed pointer -> crash.
    while (_commandExecuting.value())
        ACE_OS::sleep(1);

    destroy();
    ACE_GUARD_RETURN (ACE_Thread_Mutex, Guard2, RASocket::listLock, -1);
    RASocket::connectedClients.erase(this);
    return 0;
}

int RASocket::send(const std::string& line)
{
#ifdef MSG_NOSIGNAL
    ssize_t n = peer().send(line.c_str(), line.length(), MSG_NOSIGNAL);
#else
    ssize_t n = peer().send(line.c_str(), line.length());
#endif // MSG_NOSIGNAL

    return n == ssize_t(line.length()) ? 0 : -1;
}

int RASocket::recv_line(ACE_Message_Block& buffer)
{
    char byte;
    for (;;)
    {
        ssize_t n = peer().recv(&byte, sizeof(byte));

        if (n < 0)
        {
            return -1;
        }

        if (n == 0)
        {
            // EOF, connection was closed
            errno = ECONNRESET;
            return -1;
        }

        ACE_ASSERT(n == sizeof(byte));

        if (byte == '\n')
            break;
        else if (byte == '\r') /* Ignore CR */
            continue;
        else if (buffer.copy(&byte, sizeof(byte)) == -1)
            return -1;
    }

    const char null_term = '\0';
    if (buffer.copy(&null_term, sizeof(null_term)) == -1)
        return -1;

    return 0;
}

int RASocket::recv_line(std::string& out_line)
{
    char buf[4096];

    ACE_Data_Block db(sizeof (buf),
            ACE_Message_Block::MB_DATA,
            buf,
            0,
            0,
            ACE_Message_Block::DONT_DELETE,
            0);

    ACE_Message_Block message_block(&db,
            ACE_Message_Block::DONT_DELETE,
            0);

    if (recv_line(message_block) == -1)
    {
        sLog->outDebug(LOG_FILTER_REMOTECOMMAND, "Recv error %s", ACE_OS::strerror(errno));
        return -1;
    }

    out_line = message_block.rd_ptr();

    return 0;
}

int RASocket::process_command(const std::string& command)
{
    if (command.length() == 0)
        return 0;

    sLog->outInfo(LOG_FILTER_REMOTECOMMAND, "Received command: %s", command.c_str());

    // handle quit, exit and logout commands to terminate connection
    if (command == "quit" || command == "exit" || command == "logout") {
        (void) send("Bye\r\n");
        return -1;
    }

    _commandExecuting = true;
    CliCommandHolder* cmd = new CliCommandHolder(this, command.c_str(), &RASocket::zprint, &RASocket::commandFinished);
    sWorld->QueueCliCommand(cmd);

    // wait for result
    ACE_Message_Block* mb;
    for (;;)
    {
        if (getq(mb) == -1)
            return -1;

        if (mb->msg_type() == ACE_Message_Block::MB_BREAK)
        {
            mb->release();
            break;
        }

        if (send(std::string(mb->rd_ptr(), mb->length())) == -1)
        {
            mb->release();
            return -1;
        }

        mb->release();
    }

    return 0;
}

int RASocket::check_access_level(const std::string& user)
{
    std::string safeUser = user;

    AccountMgr::normalizeString(safeUser);

    PreparedStatement* stmt = LoginDatabase.GetPreparedStatement(LOGIN_SEL_ACCOUNT_ACCESS);
    stmt->setString(0, safeUser);
    PreparedQueryResult result = LoginDatabase.Query(stmt);

    if (!result)
    {
        sLog->outInfo(LOG_FILTER_REMOTECOMMAND, "User %s does not exist in database", user.c_str());
        return -1;
    }

    Field* fields = result->Fetch();

    if (fields[1].GetUInt8() < _minLevel)
    {
        sLog->outInfo(LOG_FILTER_REMOTECOMMAND, "User %s has no privilege to login", user.c_str());
        return -1;
    }
    else if (fields[2].GetInt32() != -1)
    {
        sLog->outInfo(LOG_FILTER_REMOTECOMMAND, "User %s has to be assigned on all realms (with RealmID = '-1')", user.c_str());
        return -1;
    }

    return 0;
}

int RASocket::check_password(const std::string& user, const std::string& pass)
{
    std::string safe_user = user;
    AccountMgr::normalizeString(safe_user);

    std::string safe_pass = pass;
    AccountMgr::normalizeString(safe_pass);

    std::string hash = AccountMgr::CalculateShaPassHash(safe_user, safe_pass);

    PreparedStatement* stmt = LoginDatabase.GetPreparedStatement(LOGIN_SEL_CHECK_PASSWORD_BY_NAME);

    stmt->setString(0, safe_user);
    stmt->setString(1, hash);

    PreparedQueryResult result = LoginDatabase.Query(stmt);

    if (!result)
    {
        sLog->outInfo(LOG_FILTER_REMOTECOMMAND, "Wrong password for user: %s", user.c_str());
        return -1;
    }

    return 0;
}

int RASocket::authenticate()
{
    if (send(std::string("Username:\r\n")) == -1)
        return -1;

    std::string user;
    if (recv_line(user) == -1)
        return -1;

    if (send(std::string("Password:\r\n")) == -1)
        return -1;

    std::string pass;
    if (recv_line(pass) == -1)
        return -1;

    sLog->outInfo(LOG_FILTER_REMOTECOMMAND, "Login attempt for user: %s", user.c_str());

    if (check_access_level(user) == -1)
        return -1;

    if (check_password(user, pass) == -1)
        return -1;

    sLog->outInfo(LOG_FILTER_REMOTECOMMAND, "User login: %s", user.c_str());
    ACE_GUARD_RETURN(ACE_Thread_Mutex,Guard,RASocket::listLock,-1);
    RASocket::connectedClients.insert(this);

    return 0;
}


int RASocket::subnegotiate()
{
    char buf[1024];

    ACE_Data_Block db(sizeof (buf),
        ACE_Message_Block::MB_DATA,
        buf,
        0,
        0,
        ACE_Message_Block::DONT_DELETE,
        0);

    ACE_Message_Block message_block(&db,
        ACE_Message_Block::DONT_DELETE,
        0);

    const size_t recv_size = message_block.space();

    // Wait a maximum of 1000ms for negotiation packet - not all telnet clients may send it
    ACE_Time_Value waitTime = ACE_Time_Value(1);
    const ssize_t n = peer().recv(message_block.wr_ptr(),
        recv_size, &waitTime);

    if (n <= 0)
        return int(n);

    if (n >= 1024)
    {
        sLog->outDebug(LOG_FILTER_REMOTECOMMAND, "RASocket::subnegotiate: allocated buffer 1024 bytes was too small for negotiation packet, size: %u", uint32(n));
        return -1;
    }

    buf[n] = '\0';

    #ifdef _DEBUG
    for (uint8 i = 0; i < n; )
    {
        uint8 iac = buf[i];
        if (iac == 0xFF)   // "Interpret as Command" (IAC)
        {
            uint8 command = buf[++i];
            std::stringstream ss;
            switch (command)
            {
                case 0xFB:        // WILL
                    ss << "WILL ";
                    break;
                case 0xFC:        // WON'T
                    ss << "WON'T ";
                    break;
                case 0xFD:        // DO
                    ss << "DO ";
                    break;
                case 0xFE:        // DON'T
                    ss << "DON'T ";
                    break;
                default:
                    return -1;      // not allowed
            }

            uint8 param = buf[++i];
            ss << uint32(param);
            sLog->outDebug(LOG_FILTER_REMOTECOMMAND, ss.str().c_str());
        }
        ++i;
    }
    #endif

    //! Just send back end of subnegotiation packet
    uint8 const reply[2] = {0xFF, 0xF0};

#ifdef MSG_NOSIGNAL
    return int(peer().send(reply, 2, MSG_NOSIGNAL));
#else
    return int(peer().send(reply, 2));
#endif // MSG_NOSIGNAL
}

int RASocket::svc(void)
{
    //! Subnegotiation may differ per client - do not react on it
    subnegotiate();

    if (send("Authentication required\r\n") == -1)
        return -1;

    if (authenticate() == -1)
    {
        (void) send("Authentication failed\r\n");
        return -1;
    }

    // send motd
    if (send(std::string(sWorld->GetMotd()) + "\r\n") == -1)
        return -1;

    for (;;)
    {
        // show prompt
        if (send("TC> ") == -1)
            return -1;

        std::string line;

        if (recv_line(line) == -1)
            return -1;

        if (process_command(line) == -1)
            return -1;
    }

    return 0;
}

void RASocket::zprint(void* callbackArg, const char * szText)
{
    if (!szText || !callbackArg)
        return;

    RASocket* socket = static_cast<RASocket*>(callbackArg);
    size_t sz = strlen(szText);

    ACE_Message_Block* mb = new ACE_Message_Block(sz);
    mb->copy(szText, sz);

    ACE_Time_Value tv = ACE_Time_Value::zero;
    if (socket->putq(mb, &tv) == -1)
    {
        sLog->outDebug(LOG_FILTER_REMOTECOMMAND, "Failed to enqueue message, queue is full or closed. Error is %s", ACE_OS::strerror(errno));
        mb->release();
    }
}

void RASocket::commandFinished(void* callbackArg, bool /*success*/)
{
    if (!callbackArg)
        return;

    RASocket* socket = static_cast<RASocket*>(callbackArg);

    ACE_Message_Block* mb = new ACE_Message_Block();

    mb->msg_type(ACE_Message_Block::MB_BREAK);

    // the message is 0 size control message to tell that command output is finished
    // hence we don't put timeout, because it shouldn't increase queue size and shouldn't block
    if (socket->putq(mb->duplicate()) == -1)
        // getting here is bad, command can't be marked as complete
        sLog->outDebug(LOG_FILTER_REMOTECOMMAND, "Failed to enqueue command end message. Error is %s", ACE_OS::strerror(errno));
<<<<<<< HEAD
        mb->release();
    }
}

int RASocket::sendf(const char* msg)
{
    ACE_GUARD_RETURN (ACE_Thread_Mutex, Guard, outBufferLock, -1);

    if (closing_)
        return -1;

    int msgLen = strlen(msg);

    if (msgLen + outputBufferLen > RA_BUFF_SIZE)
        return -1;

    ACE_OS::memcpy(outputBuffer+outputBufferLen, msg, msgLen);
    outputBufferLen += msgLen;
    send(msg);
    send("\r");

    return 0;
}

void RASocket::raprint( const char * szText )
{
    if( !szText )
        return;

    //aquire lock
    ACE_GUARD(ACE_Thread_Mutex,Guard,RASocket::listLock);
    for(std::set<RASocket*>::iterator list_iter = RASocket::connectedClients.begin(); list_iter != RASocket::connectedClients.end(); ++list_iter)
        (*list_iter)->sendf(szText);
=======

    mb->release();

    socket->_commandExecuting = false;
>>>>>>> 8befbdcc
}<|MERGE_RESOLUTION|>--- conflicted
+++ resolved
@@ -430,9 +430,10 @@
     if (socket->putq(mb->duplicate()) == -1)
         // getting here is bad, command can't be marked as complete
         sLog->outDebug(LOG_FILTER_REMOTECOMMAND, "Failed to enqueue command end message. Error is %s", ACE_OS::strerror(errno));
-<<<<<<< HEAD
-        mb->release();
-    }
+
+    mb->release();
+
+    socket->_commandExecuting = false;
 }
 
 int RASocket::sendf(const char* msg)
@@ -464,10 +465,4 @@
     ACE_GUARD(ACE_Thread_Mutex,Guard,RASocket::listLock);
     for(std::set<RASocket*>::iterator list_iter = RASocket::connectedClients.begin(); list_iter != RASocket::connectedClients.end(); ++list_iter)
         (*list_iter)->sendf(szText);
-=======
-
-    mb->release();
-
-    socket->_commandExecuting = false;
->>>>>>> 8befbdcc
 }