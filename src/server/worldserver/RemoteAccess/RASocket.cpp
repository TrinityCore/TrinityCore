--- conflicted
+++ resolved
@@ -265,13 +265,9 @@
     if (check_password(user, pass) == -1)
         return -1;
 
-<<<<<<< HEAD
-    sLog->outDebug(LOG_FILTER_REMOTECOMMAND, "User login: %s", user.c_str());
+    sLog->outInfo(LOG_FILTER_REMOTECOMMAND, "User login: %s", user.c_str());
     ACE_GUARD_RETURN(ACE_Thread_Mutex,Guard,RASocket::listLock,-1);
     RASocket::connectedClients.insert(this);
-=======
-    sLog->outInfo(LOG_FILTER_REMOTECOMMAND, "User login: %s", user.c_str());
->>>>>>> ca280dbe
 
     return 0;
 }
