/*
 * This file is part of the TrinityCore Project. See AUTHORS file for Copyright information
 *
 * This program is free software; you can redistribute it and/or modify it
 * under the terms of the GNU General Public License as published by the
 * Free Software Foundation; either version 2 of the License, or (at your
 * option) any later version.
 *
 * This program is distributed in the hope that it will be useful, but WITHOUT
 * ANY WARRANTY; without even the implied warranty of MERCHANTABILITY or
 * FITNESS FOR A PARTICULAR PURPOSE. See the GNU General Public License for
 * more details.
 *
 * You should have received a copy of the GNU General Public License along
 * with this program. If not, see <http://www.gnu.org/licenses/>.
 */

/// \addtogroup Trinityd Trinity Daemon
/// @{
/// \file

// @tswow-begin
#include "TSLibLoader.h"
#include "TSProfile.h"
// @tswow-end
#include "Common.h"
#include "AppenderDB.h"
#include "AsyncAcceptor.h"
#include "Banner.h"
#include "BattlegroundMgr.h"
#include "BigNumber.h"
#include "CliRunnable.h"
#include "Configuration/Config.h"
#include "DatabaseEnv.h"
#include "DatabaseLoader.h"
#include "DeadlineTimer.h"
#include "GitRevision.h"
#include "InstanceSaveMgr.h"
#include "IoContext.h"
#include "MapManager.h"
#include "Metric.h"
#include "MySQLThreading.h"
#include "ObjectAccessor.h"
#include "OpenSSLCrypto.h"
#include "OutdoorPvP/OutdoorPvPMgr.h"
#include "ProcessPriority.h"
#include "RASession.h"
#include "RealmList.h"
#include "Resolver.h"
#include "ScriptLoader.h"
#include "ScriptMgr.h"
#include "ScriptReloadMgr.h"
#include "SecretMgr.h"
#include "SharedDefines.h"
#include "TCSoap.h"
#include "ThreadPool.h"
#include "World.h"
#include "WorldSocket.h"
#include "WorldSocketMgr.h"
#include <openssl/opensslv.h>
#include <openssl/crypto.h>
#include <boost/asio/signal_set.hpp>
#include <boost/dll/runtime_symbol_info.hpp>
#include <boost/filesystem/operations.hpp>
#include <boost/program_options.hpp>
#include <csignal>
#include <iostream>

using namespace boost::program_options;
namespace fs = boost::filesystem;

#ifndef _TRINITY_CORE_CONFIG
    #define _TRINITY_CORE_CONFIG  "worldserver.conf"
#endif

#ifdef _WIN32
#include "ServiceWin32.h"
char serviceName[] = "worldserver";
char serviceLongName[] = "TrinityCore world service";
char serviceDescription[] = "TrinityCore World of Warcraft emulator world service";
/*
 * -1 - not in service mode
 *  0 - stopped
 *  1 - running
 *  2 - paused
 */
int m_ServiceStatus = -1;

#include <boost/dll/shared_library.hpp>
#include <timeapi.h>
#endif

class FreezeDetector
{
    public:
    FreezeDetector(Trinity::Asio::IoContext& ioContext, uint32 maxCoreStuckTime)
        : _timer(ioContext), _worldLoopCounter(0), _lastChangeMsTime(getMSTime()), _maxCoreStuckTimeInMs(maxCoreStuckTime) { }

        static void Start(std::shared_ptr<FreezeDetector> const& freezeDetector)
        {
            freezeDetector->_timer.expires_from_now(boost::posix_time::seconds(5));
            freezeDetector->_timer.async_wait([freezeDetectorRef = std::weak_ptr<FreezeDetector>(freezeDetector)](boost::system::error_code const& error)
            {
                return Handler(freezeDetectorRef, error);
            });
        }

        static void Handler(std::weak_ptr<FreezeDetector> freezeDetectorRef, boost::system::error_code const& error);

    private:
        Trinity::Asio::DeadlineTimer _timer;
        uint32 _worldLoopCounter;
        uint32 _lastChangeMsTime;
        uint32 _maxCoreStuckTimeInMs;
};

void SignalHandler(boost::system::error_code const& error, int signalNumber);
AsyncAcceptor* StartRaSocketAcceptor(Trinity::Asio::IoContext& ioContext);
bool StartDB();
void StopDB();
void WorldUpdateLoop();
void ClearOnlineAccounts();
void ShutdownCLIThread(std::thread* cliThread);
bool LoadRealmInfo(Trinity::Asio::IoContext& ioContext);
variables_map GetConsoleArguments(int argc, char** argv, fs::path& configFile, std::string& configService);

/// Launch the Trinity server
extern int main(int argc, char** argv)
{
    // @tswow-begin
    setbuf(stdout,0);
    setbuf(stderr,0);
    // @tswow-end
    Trinity::Impl::CurrentServerProcessHolder::_type = SERVER_PROCESS_WORLDSERVER;
    signal(SIGABRT, &Trinity::AbortHandler);

    auto configFile = fs::absolute(_TRINITY_CORE_CONFIG);
    std::string configService;

    auto vm = GetConsoleArguments(argc, argv, configFile, configService);
    // exit if help or version is enabled
    if (vm.count("help") || vm.count("version"))
        return 0;

#ifdef _WIN32
    if (configService == "install")
        return WinServiceInstall() ? 0 : 1;
    else if (configService == "uninstall")
        return WinServiceUninstall() ? 0 : 1;
    else if (configService == "run")
        return WinServiceRun() ? 0 : 1;

    Optional<UINT> newTimerResolution;
    boost::system::error_code dllError;
    std::shared_ptr<boost::dll::shared_library> winmm(new boost::dll::shared_library("winmm.dll", dllError, boost::dll::load_mode::search_system_folders), [&](boost::dll::shared_library* lib)
    {
        try
        {
            if (newTimerResolution)
                lib->get<decltype(timeEndPeriod)>("timeEndPeriod")(*newTimerResolution);
        }
        catch (std::exception const&)
        {
            // ignore
        }

        delete lib;
    });

    if (winmm->is_loaded())
    {
        try
        {
            auto timeGetDevCapsPtr = winmm->get<decltype(timeGetDevCaps)>("timeGetDevCaps");
            // setup timer resolution
            TIMECAPS timeResolutionLimits;
            if (timeGetDevCapsPtr(&timeResolutionLimits, sizeof(TIMECAPS)) == TIMERR_NOERROR)
            {
                auto timeBeginPeriodPtr = winmm->get<decltype(timeBeginPeriod)>("timeBeginPeriod");
                newTimerResolution = std::min(std::max(timeResolutionLimits.wPeriodMin, 1u), timeResolutionLimits.wPeriodMax);
                timeBeginPeriodPtr(*newTimerResolution);
            }
        }
        catch (std::exception const& e)
        {
            printf("Failed to initialize timer resolution: %s\n", e.what());
        }
    }

#endif

    std::string configError;
    if (!sConfigMgr->LoadInitial(configFile.generic_string(),
                                 std::vector<std::string>(argv, argv + argc),
                                 configError))
    {
        printf("Error in config file: %s\n", configError.c_str());
        return 1;
    }

    std::vector<std::string> overriddenKeys = sConfigMgr->OverrideWithEnvVariablesIfAny();

    std::shared_ptr<Trinity::Asio::IoContext> ioContext = std::make_shared<Trinity::Asio::IoContext>();

    sLog->RegisterAppender<AppenderDB>();
    // If logs are supposed to be handled async then we need to pass the IoContext into the Log singleton
    sLog->Initialize(sConfigMgr->GetBoolDefault("Log.Async.Enable", false) ? ioContext.get() : nullptr);

    Trinity::Banner::Show("worldserver-daemon",
        [](char const* text)
        {
            TC_LOG_INFO("server.worldserver", "{}", text);
        },
        []()
        {
            TC_LOG_INFO("server.worldserver", "Using configuration file {}.", sConfigMgr->GetFilename());
            TC_LOG_INFO("server.worldserver", "Using SSL version: {} (library: {})", OPENSSL_VERSION_TEXT, OpenSSL_version(OPENSSL_VERSION));
            TC_LOG_INFO("server.worldserver", "Using Boost version: {}.{}.{}", BOOST_VERSION / 100000, BOOST_VERSION / 100 % 1000, BOOST_VERSION % 100);
        }
    );

    for (std::string const& key : overriddenKeys)
        TC_LOG_INFO("server.worldserver", "Configuration field '{}' was overridden with environment variable.", key);

    OpenSSLCrypto::threadsSetup(boost::dll::program_location().remove_filename());

    std::shared_ptr<void> opensslHandle(nullptr, [](void*) { OpenSSLCrypto::threadsCleanup(); });

    // Seed the OpenSSL's PRNG here.
    // That way it won't auto-seed when calling BigNumber::SetRand and slow down the first world login
    BigNumber seed;
    seed.SetRand(16 * 8);

    /// worldserver PID file creation
    std::string pidFile = sConfigMgr->GetStringDefault("PidFile", "");
    if (!pidFile.empty())
    {
        if (uint32 pid = CreatePIDFile(pidFile))
            TC_LOG_INFO("server.worldserver", "Daemon PID: {}\n", pid);
        else
        {
            TC_LOG_ERROR("server.worldserver", "Cannot create PID file {}.\n", pidFile);
            return 1;
        }
    }

    // Set signal handlers (this must be done before starting IoContext threads, because otherwise they would unblock and exit)
    boost::asio::signal_set signals(*ioContext, SIGINT, SIGTERM);
#if TRINITY_PLATFORM == TRINITY_PLATFORM_WINDOWS
    signals.add(SIGBREAK);
#endif
    signals.async_wait(SignalHandler);

    // Start the Boost based thread pool
    int numThreads = sConfigMgr->GetIntDefault("ThreadPool", 1);
    if (numThreads < 1)
        numThreads = 1;

    std::shared_ptr<Trinity::ThreadPool> threadPool = std::make_shared<Trinity::ThreadPool>(numThreads);

    for (int i = 0; i < numThreads; ++i)
        threadPool->PostWork([ioContext]() { ioContext->run(); });

    std::shared_ptr<void> ioContextStopHandle(nullptr, [ioContext](void*) { ioContext->stop(); });

    // Set process priority according to configuration settings
    SetProcessPriority("server.worldserver", sConfigMgr->GetIntDefault(CONFIG_PROCESSOR_AFFINITY, 0), sConfigMgr->GetBoolDefault(CONFIG_HIGH_PRIORITY, false));

    // Start the databases
    if (!StartDB())
        return 1;

    std::shared_ptr<void> dbHandle(nullptr, [](void*) { StopDB(); });

    if (vm.count("update-databases-only"))
        return 0;

    // Set server offline (not connectable)
    LoginDatabase.DirectPExecute("UPDATE realmlist SET flag = flag | {} WHERE id = '{}'", REALM_FLAG_OFFLINE, realm.Id.Realm);

    LoadRealmInfo(*ioContext);

    sMetric->Initialize(realm.Name, *ioContext, []()
    {
        TC_METRIC_VALUE("online_players", sWorld->GetPlayerCount());
        TC_METRIC_VALUE("db_queue_login", uint64(LoginDatabase.QueueSize()));
        TC_METRIC_VALUE("db_queue_character", uint64(CharacterDatabase.QueueSize()));
        TC_METRIC_VALUE("db_queue_world", uint64(WorldDatabase.QueueSize()));
    });

    TC_METRIC_EVENT("events", "Worldserver started", "");

    std::shared_ptr<void> sMetricHandle(nullptr, [](void*)
    {
        TC_METRIC_EVENT("events", "Worldserver shutdown", "");
        sMetric->Unload();
    });

    sScriptMgr->SetScriptLoader(AddScripts);
    std::shared_ptr<void> sScriptMgrHandle(nullptr, [](void*)
    {
        sScriptMgr->Unload();
        sScriptReloadMgr->Unload();
    });

    // Initialize the World
    sSecretMgr->Initialize();
    sWorld->SetInitialWorldSettings();

    std::shared_ptr<void> mapManagementHandle(nullptr, [](void*)
    {
        // unload battleground templates before different singletons destroyed
        sBattlegroundMgr->DeleteAllBattlegrounds();

        sInstanceSaveMgr->Unload();
        sOutdoorPvPMgr->Die();                     // unload it before MapManager
        sMapMgr->UnloadAll();                      // unload all grids (including locked in memory)
    });

    // Start the Remote Access port (acceptor) if enabled
    std::unique_ptr<AsyncAcceptor> raAcceptor;
    if (sConfigMgr->GetBoolDefault("Ra.Enable", false))
        raAcceptor.reset(StartRaSocketAcceptor(*ioContext));

    // Start soap serving thread if enabled
    std::shared_ptr<std::thread> soapThread;
    if (sConfigMgr->GetBoolDefault("SOAP.Enabled", false))
    {
        soapThread.reset(new std::thread(TCSoapThread, sConfigMgr->GetStringDefault("SOAP.IP", "127.0.0.1"), uint16(sConfigMgr->GetIntDefault("SOAP.Port", 7878))),
            [](std::thread* thr)
        {
            thr->join();
            delete thr;
        });
    }

    // Launch the worldserver listener socket
    uint16 worldPort = uint16(sWorld->getIntConfig(CONFIG_PORT_WORLD));
    std::string worldListener = sConfigMgr->GetStringDefault("BindIP", "0.0.0.0");

    int networkThreads = sConfigMgr->GetIntDefault("Network.Threads", 1);

    if (networkThreads <= 0)
    {
        TC_LOG_ERROR("server.worldserver", "Network.Threads must be greater than 0");
        World::StopNow(ERROR_EXIT_CODE);
        return 1;
    }

    if (!sWorldSocketMgr.StartWorldNetwork(*ioContext, worldListener, worldPort, networkThreads))
    {
        TC_LOG_ERROR("server.worldserver", "Failed to initialize network");
        World::StopNow(ERROR_EXIT_CODE);
        return 1;
    }

    std::shared_ptr<void> sWorldSocketMgrHandle(nullptr, [](void*)
    {
        sWorld->KickAll();              // save and kick all players
        sWorld->UpdateSessions(1);      // real players unload required UpdateSessions call

        sWorldSocketMgr.StopNetwork();

        ///- Clean database before leaving
        ClearOnlineAccounts();
    });

    // Set server online (allow connecting now)
    LoginDatabase.DirectPExecute("UPDATE realmlist SET flag = flag & ~{}, population = 0 WHERE id = '{}'", REALM_FLAG_OFFLINE, realm.Id.Realm);
    realm.PopulationLevel = 0.0f;
    realm.Flags = RealmFlags(realm.Flags & ~uint32(REALM_FLAG_OFFLINE));

    // Start the freeze check callback cycle in 5 seconds (cycle itself is 1 sec)
    std::shared_ptr<FreezeDetector> freezeDetector;
    if (int coreStuckTime = sConfigMgr->GetIntDefault("MaxCoreStuckTime", 60))
    {
        freezeDetector = std::make_shared<FreezeDetector>(*ioContext, coreStuckTime * 1000);
        FreezeDetector::Start(freezeDetector);
        TC_LOG_INFO("server.worldserver", "Starting up anti-freeze thread ({} seconds max stuck time)...", coreStuckTime);
    }
<<<<<<< HEAD
    // @tswow-begin
#ifdef TRACY_ENABLE
    TC_LOG_INFO("server.worldserver", "Tracy: Enabled");
#else
    TC_LOG_INFO("server.worldserver", "Tracy: Disabled");
#endif
    // @tswow-end
    TC_LOG_INFO("server.worldserver", "%s (worldserver-daemon) ready...", GitRevision::GetFullVersion());
=======

    TC_LOG_INFO("server.worldserver", "{} (worldserver-daemon) ready...", GitRevision::GetFullVersion());
>>>>>>> d028bb0e

    sScriptMgr->OnStartup();

    // Launch CliRunnable thread
    std::shared_ptr<std::thread> cliThread;
#ifdef _WIN32
    if (sConfigMgr->GetBoolDefault("Console.Enable", true) && (m_ServiceStatus == -1)/* need disable console in service mode*/)
#else
    if (sConfigMgr->GetBoolDefault("Console.Enable", true))
#endif
    {
        cliThread.reset(new std::thread(CliThread), &ShutdownCLIThread);
    }

    WorldUpdateLoop();

    // Shutdown starts here
    ioContextStopHandle.reset();

    threadPool.reset();

    sLog->SetSynchronous();

    sScriptMgr->OnShutdown();

    // set server offline
    LoginDatabase.DirectPExecute("UPDATE realmlist SET flag = flag | {} WHERE id = '{}'", REALM_FLAG_OFFLINE, realm.Id.Realm);

    TC_LOG_INFO("server.worldserver", "Halting process...");

    // 0 - normal shutdown
    // 1 - shutdown at error
    // 2 - restart command used, this code can be used by restarter for restart Trinityd

    return World::GetExitCode();
}

void ShutdownCLIThread(std::thread* cliThread)
{
    if (cliThread != nullptr)
    {
#ifdef _WIN32
        // First try to cancel any I/O in the CLI thread
        if (!CancelSynchronousIo(cliThread->native_handle()))
        {
            // if CancelSynchronousIo() fails, print the error and try with old way
            DWORD errorCode = GetLastError();
            LPCSTR errorBuffer;

            DWORD formatReturnCode = FormatMessage(FORMAT_MESSAGE_FROM_SYSTEM | FORMAT_MESSAGE_ALLOCATE_BUFFER | FORMAT_MESSAGE_IGNORE_INSERTS,
                                                   nullptr, errorCode, 0, (LPTSTR)&errorBuffer, 0, nullptr);
            if (!formatReturnCode)
                errorBuffer = "Unknown error";

            TC_LOG_DEBUG("server.worldserver", "Error cancelling I/O of CliThread, error code {}, detail: {}", uint32(errorCode), errorBuffer);

            if (!formatReturnCode)
                LocalFree((LPSTR)errorBuffer);

            // send keyboard input to safely unblock the CLI thread
            INPUT_RECORD b[4];
            HANDLE hStdIn = GetStdHandle(STD_INPUT_HANDLE);
            b[0].EventType = KEY_EVENT;
            b[0].Event.KeyEvent.bKeyDown = TRUE;
            b[0].Event.KeyEvent.uChar.AsciiChar = 'X';
            b[0].Event.KeyEvent.wVirtualKeyCode = 'X';
            b[0].Event.KeyEvent.wRepeatCount = 1;

            b[1].EventType = KEY_EVENT;
            b[1].Event.KeyEvent.bKeyDown = FALSE;
            b[1].Event.KeyEvent.uChar.AsciiChar = 'X';
            b[1].Event.KeyEvent.wVirtualKeyCode = 'X';
            b[1].Event.KeyEvent.wRepeatCount = 1;

            b[2].EventType = KEY_EVENT;
            b[2].Event.KeyEvent.bKeyDown = TRUE;
            b[2].Event.KeyEvent.dwControlKeyState = 0;
            b[2].Event.KeyEvent.uChar.AsciiChar = '\r';
            b[2].Event.KeyEvent.wVirtualKeyCode = VK_RETURN;
            b[2].Event.KeyEvent.wRepeatCount = 1;
            b[2].Event.KeyEvent.wVirtualScanCode = 0x1c;

            b[3].EventType = KEY_EVENT;
            b[3].Event.KeyEvent.bKeyDown = FALSE;
            b[3].Event.KeyEvent.dwControlKeyState = 0;
            b[3].Event.KeyEvent.uChar.AsciiChar = '\r';
            b[3].Event.KeyEvent.wVirtualKeyCode = VK_RETURN;
            b[3].Event.KeyEvent.wVirtualScanCode = 0x1c;
            b[3].Event.KeyEvent.wRepeatCount = 1;
            DWORD numb;
            WriteConsoleInput(hStdIn, b, 4, &numb);
        }
#endif
        cliThread->join();
        delete cliThread;
    }
}

void WorldUpdateLoop()
{
    tracy::SetThreadName("Main"); // @tswow-line tracy
    uint32 minUpdateDiff = uint32(sConfigMgr->GetIntDefault("MinWorldUpdateTime", 1));
    uint32 realCurrTime = 0;
    uint32 realPrevTime = getMSTime();

    uint32 maxCoreStuckTime = uint32(sConfigMgr->GetIntDefault("MaxCoreStuckTime", 60)) * 1000;
    uint32 halfMaxCoreStuckTime = maxCoreStuckTime / 2;
    if (!halfMaxCoreStuckTime)
        halfMaxCoreStuckTime = std::numeric_limits<uint32>::max();

    LoginDatabase.WarnAboutSyncQueries(true);
    CharacterDatabase.WarnAboutSyncQueries(true);
    WorldDatabase.WarnAboutSyncQueries(true);

    ///- While we have not World::m_stopEvent, update the world
    while (!World::IsStopped())
    {
        ++World::m_worldLoopCounter;
        realCurrTime = getMSTime();

        uint32 diff = getMSTimeDiff(realPrevTime, realCurrTime);
        if (diff < minUpdateDiff)
        {
            uint32 sleepTime = minUpdateDiff - diff;
            if (sleepTime >= halfMaxCoreStuckTime)
                TC_LOG_ERROR("server.worldserver", "WorldUpdateLoop() waiting for {} ms with MaxCoreStuckTime set to {} ms", sleepTime, maxCoreStuckTime);
            // sleep until enough time passes that we can update all timers
            std::this_thread::sleep_for(Milliseconds(sleepTime));
            continue;
        }

        sWorld->Update(diff);
        realPrevTime = realCurrTime;

#ifdef _WIN32
        if (m_ServiceStatus == 0)
            World::StopNow(SHUTDOWN_EXIT_CODE);

        while (m_ServiceStatus == 2)
            Sleep(1000);
#endif
    }

    LoginDatabase.WarnAboutSyncQueries(false);
    CharacterDatabase.WarnAboutSyncQueries(false);
    WorldDatabase.WarnAboutSyncQueries(false);
}

void SignalHandler(boost::system::error_code const& error, int /*signalNumber*/)
{
    if (!error)
        World::StopNow(SHUTDOWN_EXIT_CODE);
}

void FreezeDetector::Handler(std::weak_ptr<FreezeDetector> freezeDetectorRef, boost::system::error_code const& error)
{
    if (!error)
    {
        if (std::shared_ptr<FreezeDetector> freezeDetector = freezeDetectorRef.lock())
        {
            uint32 curtime = getMSTime();

            uint32 worldLoopCounter = World::m_worldLoopCounter;
            if (freezeDetector->_worldLoopCounter != worldLoopCounter)
            {
                freezeDetector->_lastChangeMsTime = curtime;
                freezeDetector->_worldLoopCounter = worldLoopCounter;
            }
            // possible freeze
            else
            {
                uint32 msTimeDiff = getMSTimeDiff(freezeDetector->_lastChangeMsTime, curtime);
                if (msTimeDiff > freezeDetector->_maxCoreStuckTimeInMs)
                {
                    TC_LOG_ERROR("server.worldserver", "World Thread hangs for {} ms, forcing a crash!", msTimeDiff);
                    ABORT_MSG("World Thread hangs for %u ms, forcing a crash!", msTimeDiff);
                }
            }

            freezeDetector->_timer.expires_from_now(boost::posix_time::seconds(1));
            freezeDetector->_timer.async_wait([freezeDetectorRef](boost::system::error_code const& timerError)
            {
                return Handler(freezeDetectorRef, timerError);
            });
        }
    }
}

AsyncAcceptor* StartRaSocketAcceptor(Trinity::Asio::IoContext& ioContext)
{
    uint16 raPort = uint16(sConfigMgr->GetIntDefault("Ra.Port", 3443));
    std::string raListener = sConfigMgr->GetStringDefault("Ra.IP", "0.0.0.0");

    AsyncAcceptor* acceptor = new AsyncAcceptor(ioContext, raListener, raPort);
    if (!acceptor->Bind())
    {
        TC_LOG_ERROR("server.worldserver", "Failed to bind RA socket acceptor");
        delete acceptor;
        return nullptr;
    }

    acceptor->AsyncAccept<RASession>();
    return acceptor;
}

bool LoadRealmInfo(Trinity::Asio::IoContext& ioContext)
{
    QueryResult result = LoginDatabase.PQuery("SELECT id, name, address, localAddress, localSubnetMask, port, icon, flag, timezone, allowedSecurityLevel, population, gamebuild FROM realmlist WHERE id = {}", realm.Id.Realm);
    if (!result)
        return false;

    Trinity::Asio::Resolver resolver(ioContext);

    Field* fields = result->Fetch();
    realm.Name = fields[1].GetString();
    Optional<boost::asio::ip::tcp::endpoint> externalAddress = resolver.Resolve(boost::asio::ip::tcp::v4(), fields[2].GetString(), "");
    if (!externalAddress)
    {
        TC_LOG_ERROR("server.worldserver", "Could not resolve address {}", fields[2].GetString());
        return false;
    }

    realm.ExternalAddress = std::make_unique<boost::asio::ip::address>(externalAddress->address());

    Optional<boost::asio::ip::tcp::endpoint> localAddress = resolver.Resolve(boost::asio::ip::tcp::v4(), fields[3].GetString(), "");
    if (!localAddress)
    {
        TC_LOG_ERROR("server.worldserver", "Could not resolve address {}", fields[3].GetString());
        return false;
    }

    realm.LocalAddress = std::make_unique<boost::asio::ip::address>(localAddress->address());

    Optional<boost::asio::ip::tcp::endpoint> localSubmask = resolver.Resolve(boost::asio::ip::tcp::v4(), fields[4].GetString(), "");
    if (!localSubmask)
    {
        TC_LOG_ERROR("server.worldserver", "Could not resolve address {}", fields[4].GetString());
        return false;
    }

    realm.LocalSubnetMask = std::make_unique<boost::asio::ip::address>(localSubmask->address());

    realm.Port = fields[5].GetUInt16();
    realm.Type = fields[6].GetUInt8();
    realm.Flags = RealmFlags(fields[7].GetUInt8());
    realm.Timezone = fields[8].GetUInt8();
    realm.AllowedSecurityLevel = AccountTypes(fields[9].GetUInt8());
    realm.PopulationLevel = fields[10].GetFloat();
    realm.Build = fields[11].GetUInt32();
    return true;
}

/// Initialize connection to the databases
bool StartDB()
{
    MySQL::Library_Init();

    // Load databases
    DatabaseLoader loader("server.worldserver", DatabaseLoader::DATABASE_NONE);
    loader
        .AddDatabase(LoginDatabase, "Login")
        .AddDatabase(CharacterDatabase, "Character")
        .AddDatabase(WorldDatabase, "World");

    if (!loader.Load())
        return false;

    ///- Get the realm Id from the configuration file
    realm.Id.Realm = sConfigMgr->GetIntDefault("RealmID", 0);
    if (!realm.Id.Realm)
    {
        TC_LOG_ERROR("server.worldserver", "Realm ID not defined in configuration file");
        return false;
    }

    TC_LOG_INFO("server.worldserver", "Realm running as realm ID {}", realm.Id.Realm);

    ///- Clean the database before starting
    ClearOnlineAccounts();

    ///- Insert version info into DB
    WorldDatabase.PExecute("UPDATE version SET core_version = '{}', core_revision = '{}'", GitRevision::GetFullVersion(), GitRevision::GetHash());        // One-time query

    sWorld->LoadDBVersion();

    TC_LOG_INFO("server.worldserver", "Using World DB: {}", sWorld->GetDBVersion());
    return true;
}

void StopDB()
{
    CharacterDatabase.Close();
    WorldDatabase.Close();
    LoginDatabase.Close();

    MySQL::Library_End();
}

/// Clear 'online' status for all accounts with characters in this realm
void ClearOnlineAccounts()
{
    // Reset online status for all accounts with characters on the current realm
    LoginDatabase.DirectPExecute("UPDATE account SET online = 0 WHERE online > 0 AND id IN (SELECT acctid FROM realmcharacters WHERE realmid = {})", realm.Id.Realm);

    // Reset online status for all characters
    CharacterDatabase.DirectExecute("UPDATE characters SET online = 0 WHERE online <> 0");

    // Battleground instance ids reset at server restart
    CharacterDatabase.DirectExecute("UPDATE character_battleground_data SET instanceId = 0");
}

/// @}

variables_map GetConsoleArguments(int argc, char** argv, fs::path& configFile, std::string& configService)
{
    // Silences warning about configService not be used if the OS is not Windows
    (void)configService;

    options_description all("Allowed options");
    all.add_options()
        ("help,h", "print usage message")
        ("version,v", "print version build info")
        ("config,c", value<fs::path>(&configFile)->default_value(fs::absolute(_TRINITY_CORE_CONFIG)),
                     "use <arg> as configuration file")
        ("update-databases-only,u", "updates databases only")
        ;
#ifdef _WIN32
    options_description win("Windows platform specific options");
    win.add_options()
        ("service,s", value<std::string>(&configService)->default_value(""), "Windows service options: [install | uninstall]")
        ;

    all.add(win);
#endif
    variables_map vm;
    try
    {
        store(command_line_parser(argc, argv).options(all).allow_unregistered().run(), vm);
        notify(vm);
    }
    catch (std::exception& e) {
        std::cerr << e.what() << "\n";
    }

    if (vm.count("help")) {
        std::cout << all << "\n";
    }
    else if (vm.count("version"))
    {
        std::cout << GitRevision::GetFullVersion() << "\n";
    }

    return vm;
}<|MERGE_RESOLUTION|>--- conflicted
+++ resolved
@@ -378,7 +378,6 @@
         FreezeDetector::Start(freezeDetector);
         TC_LOG_INFO("server.worldserver", "Starting up anti-freeze thread ({} seconds max stuck time)...", coreStuckTime);
     }
-<<<<<<< HEAD
     // @tswow-begin
 #ifdef TRACY_ENABLE
     TC_LOG_INFO("server.worldserver", "Tracy: Enabled");
@@ -386,11 +385,7 @@
     TC_LOG_INFO("server.worldserver", "Tracy: Disabled");
 #endif
     // @tswow-end
-    TC_LOG_INFO("server.worldserver", "%s (worldserver-daemon) ready...", GitRevision::GetFullVersion());
-=======
-
     TC_LOG_INFO("server.worldserver", "{} (worldserver-daemon) ready...", GitRevision::GetFullVersion());
->>>>>>> d028bb0e
 
     sScriptMgr->OnStartup();
 
