--- conflicted
+++ resolved
@@ -367,7 +367,7 @@
     std::shared_ptr<WorldToDiscord> worldToDiscord;
     if (sConfigMgr->GetBoolDefault("WorldToDiscord.Enabled", false))
     {
-        worldToDiscord = std::make_shared<WorldToDiscord>(*ioService);
+        worldToDiscord = std::make_shared<WorldToDiscord>(*ioContext);
         WorldToDiscord::Start(worldToDiscord);
         TC_LOG_INFO("server.worldserver", "Starting up world to discord thread...");
     }
@@ -548,7 +548,6 @@
     }
 }
 
-<<<<<<< HEAD
 #ifdef WITH_CPR
 std::string GetFormatedMessage(DiscordMessage* discordMessage)
 {
@@ -637,10 +636,7 @@
 }
 #endif
 
-AsyncAcceptor* StartRaSocketAcceptor(boost::asio::io_service& ioService)
-=======
 AsyncAcceptor* StartRaSocketAcceptor(Trinity::Asio::IoContext& ioContext)
->>>>>>> 8668fb92
 {
     uint16 raPort = uint16(sConfigMgr->GetIntDefault("Ra.Port", 3443));
     std::string raListener = sConfigMgr->GetStringDefault("Ra.IP", "0.0.0.0");
