--- conflicted
+++ resolved
@@ -35,12 +35,8 @@
     // Sanctum of Domination
     AddSC_boss_sylvanas_windrunner();
     AddSC_instance_sanctum_of_domination();
-<<<<<<< HEAD
 
     // Sepulcher of The First Ones
     AddSC_boss_anduin_wrynn();
     AddSC_instance_sepulcher_of_the_first_ones();
 }
-=======
-}
->>>>>>> 062c5688
