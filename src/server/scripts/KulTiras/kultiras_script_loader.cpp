--- conflicted
+++ resolved
@@ -20,11 +20,7 @@
 void AddSC_zone_boralus();
 
 // Drustvar
-<<<<<<< HEAD
-void AddSC_chapter_drustvar_the_final_effigy();
-=======
 void AddSC_drustvar_chapter_1_the_final_effigy();
->>>>>>> da8e9986
 
 // Shrine of the Storm
 void AddSC_boss_aqusirr();
@@ -44,11 +40,7 @@
     AddSC_zone_boralus();
 
     // Drustvar
-<<<<<<< HEAD
-    AddSC_chapter_drustvar_the_final_effigy();
-=======
     AddSC_drustvar_chapter_1_the_final_effigy();
->>>>>>> da8e9986
 
     // Shrine of the Storm
     AddSC_boss_aqusirr();
