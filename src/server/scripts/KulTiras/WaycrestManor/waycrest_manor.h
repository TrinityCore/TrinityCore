/*
 * This file is part of the TrinityCore Project. See AUTHORS file for Copyright information
 *
 * This program is free software; you can redistribute it and/or modify it
 * under the terms of the GNU General Public License as published by the
 * Free Software Foundation; either version 2 of the License, or (at your
 * option) any later version.
 *
 * This program is distributed in the hope that it will be useful, but WITHOUT
 * ANY WARRANTY; without even the implied warranty of MERCHANTABILITY or
 * FITNESS FOR A PARTICULAR PURPOSE. See the GNU General Public License for
 * more details.
 *
 * You should have received a copy of the GNU General Public License along
 * with this program. If not, see <http://www.gnu.org/licenses/>.
 */

#ifndef _Waycrest_Manor_h__
#define _Waycrest_Manor_h__

#include "CreatureAIImpl.h"

constexpr char const* DataHeader = "WM";
constexpr char const* WaycrestManorScriptName = "instance_waycrest_manor";

constexpr uint32 const EncounterCount = 5;

enum WaycrestManorDataTypes
{
    // Encounters
    DATA_HEARTSBANE_TRIAD       = 0,
    DATA_SOULBOUND_GOLIATH      = 1,
    DATA_RAAL_THE_GLUTTONOUS    = 2,
    DATA_LORD_AND_LADY_WAYCREST = 3,
    DATA_GORAK_TUL              = 4,

    DATA_SISTER_BRIAR,
    DATA_SISTER_MALADY,
    DATA_SISTER_SOLENA,
<<<<<<< HEAD
    DATA_SOULBOUND_GOLIATH_INTRO
=======

    DATA_LADY_WAYCREST,
    DATA_LORD_WAYCREST
>>>>>>> 9242eda6
};

enum WaycrestManorCreatureIds
{
    // Bosses
    BOSS_SISTER_BRIAR        = 131825,
    BOSS_SISTER_MALADY       = 131823,
    BOSS_SISTER_SOLENA       = 131824,
    BOSS_SOULBOUND_GOLIATH   = 131667,
    BOSS_RAAL_THE_GLUTTONOUS = 131863,
    BOSS_LADY_WAYCREST       = 131545,
    BOSS_LORD_WAYCREST       = 131527,
    BOSS_GORAK_TUL           = 131863,

    NPC_FOCUSING_IRIS        = 132361
};

enum WaycrestManorGameObjectIds
{
    GO_HEARTSBANE_TRIAD_DOOR  = 282410,
    GO_WAYCREST_ORGAN_BARRIER = 297809
};

enum WaycrestManorSharedActions
{
    ACTION_SOULBOUND_GOLIATH_INTRO = 1
};

enum WaycrestManorSharedSpells
{
    SPELL_BURNING_BRUSH            = 260541
};

template <class AI, class T>
inline AI* GetWaycrestManorAI(T* obj)
{
    return GetInstanceAI<AI>(obj, WaycrestManorScriptName);
}

#define RegisterWaycrestManorCreatureAI(ai_name) RegisterCreatureAIWithFactory(ai_name, GetWaycrestManorAI)

#endif // _Waycrest_Manor_h__<|MERGE_RESOLUTION|>--- conflicted
+++ resolved
@@ -37,13 +37,11 @@
     DATA_SISTER_BRIAR,
     DATA_SISTER_MALADY,
     DATA_SISTER_SOLENA,
-<<<<<<< HEAD
-    DATA_SOULBOUND_GOLIATH_INTRO
-=======
 
     DATA_LADY_WAYCREST,
-    DATA_LORD_WAYCREST
->>>>>>> 9242eda6
+    DATA_LORD_WAYCREST,
+
+    DATA_SOULBOUND_GOLIATH_INTRO
 };
 
 enum WaycrestManorCreatureIds
