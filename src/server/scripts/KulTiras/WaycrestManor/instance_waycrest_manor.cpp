--- conflicted
+++ resolved
@@ -22,31 +22,20 @@
 
 static BossBoundaryData const boundaries =
 {
-<<<<<<< HEAD
     { DATA_HEARTSBANE_TRIAD, new BoundaryIntersectionBoundary(new ZRangeBoundary(235.0f, 243.0f), new RectangleBoundary(-618.580f, -524.305f, -188.971f, -137.363f))  },
     { DATA_SOULBOUND_GOLIATH, new BoundaryUnionBoundary(new CircleBoundary(Position(-422.13f, -258.28f), 32.0f), new RectangleBoundary(-530.650f, -446.580f, -293.130f, -227.150f)) },
-=======
-    { DATA_HEARTSBANE_TRIAD, new BoundaryIntersectionBoundary(new ZRangeBoundary(235.0f, 243.0f), new RectangleBoundary(-618.580f, -524.305f, -188.971f, -137.363f)) },
     { DATA_LORD_AND_LADY_WAYCREST, new ZRangeBoundary(182.5f, 192.2f) }
->>>>>>> 9242eda6
 };
 
 ObjectData const creatureData[] =
 {
-<<<<<<< HEAD
-    { BOSS_SISTER_BRIAR,      DATA_SISTER_BRIAR      },
-    { BOSS_SISTER_MALADY,     DATA_SISTER_MALADY     },
-    { BOSS_SISTER_SOLENA,     DATA_SISTER_SOLENA     },
-    { BOSS_SOULBOUND_GOLIATH, DATA_SOULBOUND_GOLIATH },
-    { 0,                      0                      }  // END
-=======
     { BOSS_SISTER_BRIAR,  DATA_SISTER_BRIAR  },
     { BOSS_SISTER_MALADY, DATA_SISTER_MALADY },
     { BOSS_SISTER_SOLENA, DATA_SISTER_SOLENA },
+    { BOSS_SOULBOUND_GOLIATH, DATA_SOULBOUND_GOLIATH },
     { BOSS_LADY_WAYCREST, DATA_LADY_WAYCREST },
     { BOSS_LORD_WAYCREST, DATA_LORD_WAYCREST },
     { 0,                  0                  }  // END
->>>>>>> 9242eda6
 };
 
 DoorData const doorData[] =
