/*
 * This file is part of the TrinityCore Project. See AUTHORS file for Copyright information
 *
 * This program is free software; you can redistribute it and/or modify it
 * under the terms of the GNU General Public License as published by the
 * Free Software Foundation; either version 2 of the License, or (at your
 * option) any later version.
 *
 * This program is distributed in the hope that it will be useful, but WITHOUT
 * ANY WARRANTY; without even the implied warranty of MERCHANTABILITY or
 * FITNESS FOR A PARTICULAR PURPOSE. See the GNU General Public License for
 * more details.
 *
 * You should have received a copy of the GNU General Public License along
 * with this program. If not, see <http://www.gnu.org/licenses/>.
 */

#include "CellImpl.h"
#include "Containers.h"
#include "CreatureAI.h"
#include "CreatureAIImpl.h" // for RAND()
#include "GridNotifiersImpl.h"
#include "MotionMaster.h"
#include "ObjectAccessor.h"
#include "PhasingHandler.h"
#include "Player.h"
#include "ScriptMgr.h"
#include "ScriptedCreature.h"
#include "SpellScript.h"
#include "TaskScheduler.h"
#include "TemporarySummon.h"

enum TraineeMisc
{
    SAY_FINISH_FIGHT                    = 0,

    SPELL_BLACKOUT_KICK                 = 109080,

    QUEST_29524_KILLCREDIT              = 54586,

    POINT_DESPAWN                       = 0,

    NPC_HUOJIN_TRAINEE_MALE             = 54586,
    NPC_HUOJIN_TRAINEE_FEMALE           = 65470,
    NPC_TUSHUI_TRAINEE_MALE             = 54587,
    NPC_TUSHUI_TRAINEE_FEMALE           = 65471,
};

Position const TraineeEndpoints[] = {
    { 1465.3872f, 3283.8604f, 137.69096f },
    { 1431.401f, 3264.001f, 136.02579f },
    { 1397.2067f, 3276.5618f, 133.84508f },
    { 1441.566f, 3232.8013f, 135.01802f },
    { 1403.632f, 3229.1094f, 132.14877f },
    { 1347.1927f, 3286.5842f, 131.94803f },
    { 1365.1865f, 3338.9502f, 128.57233f },
    { 1349.6024f, 3315.0574f, 130.97443f },
    { 1335.4618f, 3344.019f, 130.42047f },
    { 1360.1198f, 3378.02f, 127.34183f },
    { 1435.8524f, 3355.6423f, 173.77744f },
    { 1432.7031f, 3385.1572f, 184.4187f },
    { 1452.6094f, 3373.3315f, 187.0402f },
    { 1426.7778f, 3364.7517f, 184.39569f },
    { 1450.3646f, 3361.264f, 184.42484f },
};

Emote constexpr TraineeEmotes[5] =
{
    EMOTE_ONESHOT_MONKOFFENSE_ATTACKUNARMED,
    EMOTE_ONESHOT_MONKOFFENSE_SPECIALUNARMED,
    EMOTE_ONESHOT_MONKOFFENSE_PARRYUNARMED,
    EMOTE_ONESHOT_PALMSTRIKE,
    EMOTE_ONESHOT_MONKOFFENSE_ATTACKUNARMEDOFF,
};

// 54586 - Huojin Trainee
// 65470 - Huojin Trainee
// 54587 - Tushui Trainee
// 65471 - Tushui Trainee
struct npc_tushui_huojin_trainee : public ScriptedAI
{
    npc_tushui_huojin_trainee(Creature* creature) : ScriptedAI(creature), _defeated(false) { }

    Emote PlayRandomEmote() const
    {
        Emote emote = Trinity::Containers::SelectRandomContainerElement(TraineeEmotes);
        me->HandleEmoteCommand(emote);
        return emote;
    }

    void DamageTaken(Unit* attacker, uint32& damage, DamageEffectType /*damageType*/, SpellInfo const* /*spellInfo = nullptr*/) override
    {
        if (me->HealthBelowPctDamaged(20, damage))
        {
            damage = 0;
            if (_defeated)
                return;

            _defeated = true;
            if (attacker)
            {
                if (Player* player = attacker->ToPlayer())
                    player->KilledMonsterCredit(QUEST_29524_KILLCREDIT);
            }

            me->SetEmoteState(EMOTE_ONESHOT_NONE);
            me->SetUnitFlag(UNIT_FLAG_IMMUNE_TO_PC);
            me->CombatStop();

            _scheduler.Schedule(Seconds(1), [this](TaskContext /*task*/)
            {
                Talk(SAY_FINISH_FIGHT);
            });

            _scheduler.Schedule(Seconds(3), [this](TaskContext /*task*/)
            {
                Position currentPosition;
                float currentDist = 1000.0f;
                for (Position const& pos : TraineeEndpoints)
                {
                    float dist = pos.GetExactDist(me);
                    if (dist >= currentDist)
                        continue;

                    currentPosition = pos;
                    currentDist = dist;
                }
                me->GetMotionMaster()->MovePoint(POINT_DESPAWN, currentPosition);
            });
        }
    }

    void MovementInform(uint32 type, uint32 id) override
    {
        if (type != POINT_MOTION_TYPE)
            return;

        if (id != POINT_DESPAWN)
            return;

        me->DespawnOrUnsummon();
    }

    void JustEngagedWith(Unit* /*attacker*/) override
    {
        _scheduler.Schedule(Seconds(4), [this](TaskContext task)
        {
            if (me->GetVictim())
                DoCastVictim(SPELL_BLACKOUT_KICK);

            task.Repeat(Seconds(8));
        });
    }

    void UpdateAI(uint32 diff) override
    {
        _scheduler.Update(diff);

        if (!UpdateVictim())
            return;
    }

    void EnterEvadeMode(EvadeReason why) override
    {
        if (!_defeated)
            ScriptedAI::EnterEvadeMode(why);
    }

protected:
    TaskScheduler _scheduler;
    bool _defeated;
};

enum HuojinTraineeMisc
{
    ACTION_PARTNER_ENTERED_COMBAT = 1,
};

class HuojinTraineePartnerSearch
{
public:
    HuojinTraineePartnerSearch(Creature* partner) : _partner(partner), _minDist(10.0f) { }

    bool operator()(Creature const* target)
    {
        if (target->GetEntry() != NPC_HUOJIN_TRAINEE_MALE && target->GetEntry() != NPC_HUOJIN_TRAINEE_FEMALE)
            return false;
        if (target == _partner)
            return false;
        if (target->IsInCombat())
            return false;
        if (target->IsInEvadeMode())
            return false;
        if (target->isDead())
            return false;

        float dist = target->GetDistance(_partner);
        if (dist >= _minDist)
            return false;

        _minDist = dist;
        return true;
    }

private:
    Unit* _partner;
    float _minDist;
};

// 54586 - Huojin Trainee
// 65470 - Huojin Trainee
struct npc_huojin_trainee : public npc_tushui_huojin_trainee
{
    npc_huojin_trainee(Creature* creature) : npc_tushui_huojin_trainee(creature) { }

    void JustEngagedWith(Unit* attacker) override
    {
        _scheduler.CancelAll();
        npc_tushui_huojin_trainee::JustEngagedWith(attacker);

        Creature* partner = ObjectAccessor::GetCreature(*me, _partnerGuid);
        if (!partner)
            return;

        if (partner->AI())
            partner->AI()->DoAction(ACTION_PARTNER_ENTERED_COMBAT);
    }

    void DoAction(int32 action) override
    {
        if (action == ACTION_PARTNER_ENTERED_COMBAT)
        {
            _scheduler.CancelAll();

            me->SetEmoteState(EMOTE_ONESHOT_NONE);
            _scheduler.Schedule(Seconds(1), [this](TaskContext /*task*/ )
            {
                me->HandleEmoteCommand(EMOTE_ONESHOT_BOW);
            });
        }
    }

    void BeginSparring(ObjectGuid guid)
    {
        _partnerGuid = guid;
        me->SetEmoteState(EMOTE_ONESHOT_NONE);
        me->HandleEmoteCommand(EMOTE_ONESHOT_BOW);

        _scheduler.Schedule(Seconds(1), [this](TaskContext /*task*/)
        {
            me->SetEmoteState(EMOTE_STATE_MONKOFFENSE_READYUNARMED);
        });

        _scheduler.Schedule(Seconds(4), [this](TaskContext task)
        {
            PlayRandomEmote();
            task.Repeat(Seconds(4));
        });
    }

    Creature* GetNewPartner() const
    {
        Creature* partner = nullptr;
        HuojinTraineePartnerSearch check(me);
        Trinity::CreatureLastSearcher<HuojinTraineePartnerSearch> searcher(me, partner, check);
        Cell::VisitGridObjects(me, searcher, 10.0f);
        return partner;
    }

    void BeginSparringDelayed(ObjectGuid partnerGuid)
    {
        _partnerGuid = partnerGuid;
        _scheduler.Schedule(Seconds(1), [this, partnerGuid](TaskContext /*task*/)
        {
            BeginSparring(partnerGuid);
        });
    }

    void InitiateSparring()
    {
        Creature* partner = GetNewPartner();

        if (!partner)
            return;

        BeginSparring(partner->GetGUID());
        if (Creature* partner = ObjectAccessor::GetCreature(*me, _partnerGuid))
        {
            if (npc_huojin_trainee* ai = CAST_AI(npc_huojin_trainee, partner->GetAI()))
                ai->BeginSparringDelayed(me->GetGUID());
        }
    }

    void JustReachedHome() override
    {
        InitiateSparring();
    }

    void JustAppeared() override
    {
        // partner is already assigned, sparring start is delayed
        if (!ObjectAccessor::GetCreature(*me, _partnerGuid))
            InitiateSparring();
    }
private:
    ObjectGuid _partnerGuid;
};

class TushuiTraineeSearch
{
public:
    TushuiTraineeSearch(Creature* leader, float maxDist) : _leader(leader), _maxDist(maxDist) { }

    bool operator()(Creature const* target) const
    {
        if (target->GetEntry() != NPC_TUSHUI_TRAINEE_MALE && target->GetEntry() != NPC_TUSHUI_TRAINEE_FEMALE)
            return false;
        if (target->IsInCombat())
            return false;
        if (target->IsInEvadeMode())
            return false;
        if (target->GetDistance(_leader) >= _maxDist)
            return false;
        if (target->isDead())
            return false;

        return true;
    }

private:
    Creature* _leader;
    float _maxDist;
};

void HandleEmoteNearbyTushuiTrainees(Creature* leader, Emote emote)
{
    std::list<Creature*> traineeList;
    TushuiTraineeSearch check(leader, 10.0f);
    Trinity::CreatureListSearcher<TushuiTraineeSearch> searcher(leader, traineeList, check);
    Cell::VisitGridObjects(leader, searcher, 10.0f);

    for (Creature* trainee : traineeList)
        trainee->HandleEmoteCommand(emote);
}

// 54587 - Tushui Trainee
// 65471 - Tushui Trainee
struct npc_tushui_leading_trainee : public npc_tushui_huojin_trainee
{
    npc_tushui_leading_trainee(Creature* creature) : npc_tushui_huojin_trainee(creature) { }

    void ScheduleEmoteExecution()
    {
        _scheduler.Schedule(Seconds(1), [this](TaskContext task)
        {
            Emote emote = PlayRandomEmote();
            HandleEmoteNearbyTushuiTrainees(me, emote);
            task.Repeat(Seconds(6));
        });
    }

    void JustReachedHome() override
    {
        ScheduleEmoteExecution();
    }

    void JustAppeared() override
    {
        ScheduleEmoteExecution();
    }

    void JustEngagedWith(Unit* attacker) override
    {
        _scheduler.CancelAll();
        npc_tushui_huojin_trainee::JustEngagedWith(attacker);
    }
};

// 61411 - Instructor Zhi
struct npc_instructor_zhi : public ScriptedAI
{
    npc_instructor_zhi(Creature* creature) : ScriptedAI(creature) { }

    void JustAppeared() override
    {
        _scheduler.Schedule(Seconds(6), [this](TaskContext task)
        {
            Emote emote = Trinity::Containers::SelectRandomContainerElement(TraineeEmotes);
            me->HandleEmoteCommand(emote);

            task.Schedule(Seconds(1), [this, emote](TaskContext /*task*/)
            {
                HandleEmoteNearbyTushuiTrainees(me, emote);
            });
            task.Repeat(Seconds(6));
        });
    }

    void UpdateAI(uint32 diff) override
    {
        _scheduler.Update(diff);
    }

private:
    TaskScheduler _scheduler;
};

<<<<<<< HEAD
// Quest 29419 - The Missing Driver
enum TheMissingDriverMisc
{
    // Spells
    SPELL_SERVERSIDE_KILL_CREDIT    = 106231,
    SPELL_FORCE_SUMMON_CART_DRIVER  = 106206,
    SPELL_SUMMON_CART_DRIVER        = 106205,

    // Texts
    SAY_MIN_DIMWIND_TEXT_0          = 0,
    SAY_MIN_DIMWIND_TEXT_1          = 1,
    SAY_MIN_DIMWIND_TEXT_2          = 2,
    SAY_MIN_DIMWIND_TEXT_3          = 3,

    SAY_AMBERLEAF_SCAMP_0           = 0,
    SAY_AMBERLEAF_SCAMP_1           = 1,

    // Waypoint
    PATH_MOVE_RUN                   = 5650300,
    PATH_MOVE_WALK                  = 5650301,

    WAYPOINT_TALK_0                 = 0,
    WAYPOINT_TALK_1                 = 3,
    WAYPOINT_MOVE_WALK              = 11,

    WAYPOINT_DESPAWN                = 3,

    POINT_MOVE_RANDOM               = 0,

    // Quests
    QUEST_THE_MISSING_DRIVER        = 29419
};

Position const amberleafPos[5] =
{
    { 1410.2014f, 3598.6494f, 89.59319f },
    { 1456.201f,  3568.265f,  88.39075f },
    { 1383.158f,  3595.447f,  90.3155f  },
    { 1367.333f,  3594.927f,  88.89806f },
    { 1350.278f,  3588.938f,  89.17908f }
};

// 6958 - Areatrigger
class at_min_dimwind_captured : public AreaTriggerScript
{
    public:
        at_min_dimwind_captured() : AreaTriggerScript("at_min_dimwind_captured") { }

        bool OnTrigger(Player* player, AreaTriggerEntry const* /*areaTrigger*/) override
        {
            if (!player->isDead() && player->GetQuestStatus(QUEST_THE_MISSING_DRIVER) == QUEST_STATUS_INCOMPLETE)
            {
                Creature* minDimwind = player->FindNearestCreatureWithOptions(20.0f, { .StringId = "npc_min_dimwind" });

                if (!minDimwind)
                    return false;

                minDimwind->CastSpell(player, SPELL_FORCE_SUMMON_CART_DRIVER, TRIGGERED_FULL_MASK);
                player->CastSpell(player, SPELL_SERVERSIDE_KILL_CREDIT, TRIGGERED_FULL_MASK);
                PhasingHandler::OnConditionChange(player); // phase 630 is added when kill credit but immediately is removed to be added again when Min Dimwind reaches final waypoint
            }

            return false;
        }
};

// 56503 - Min Dimwind (Summon)
struct npc_min_dimwind_summon : public ScriptedAI
{
    npc_min_dimwind_summon(Creature* creature) : ScriptedAI(creature) { }

    void IsSummonedBy(WorldObject* summoner) override
    {
        if (!summoner->IsPlayer())
            return;

        Creature* amberleafScamp1 = me->FindNearestCreatureWithOptions(20.0f, { .StringId = "npc_amberleaf_scamp_1" });
        Creature* amberleafScamp2 = me->FindNearestCreatureWithOptions(20.0f, { .StringId = "npc_amberleaf_scamp_2" });
        Creature* amberleafScamp3 = me->FindNearestCreatureWithOptions(20.0f, { .StringId = "npc_amberleaf_scamp_3" });
        Creature* amberleafScamp5 = me->FindNearestCreatureWithOptions(20.0f, { .StringId = "npc_amberleaf_scamp_5" });

        if (!amberleafScamp1 || !amberleafScamp2 || !amberleafScamp3 || !amberleafScamp5)
            return;

        amberleafScamp1->AI()->Talk(SAY_AMBERLEAF_SCAMP_0);
        amberleafScamp1->GetMotionMaster()->MovePoint(0, amberleafPos[0]);

        amberleafScamp2->GetMotionMaster()->MovePoint(0, amberleafPos[1]);

        amberleafScamp3->GetMotionMaster()->MovePoint(0, amberleafPos[2]);

        amberleafScamp5->GetMotionMaster()->MovePoint(0, amberleafPos[4]);

        _scheduler.Schedule(2s, [this](TaskContext /*task*/)
        {
            Creature* amberleafScamp4 = me->FindNearestCreatureWithOptions(20.0f, { .StringId = "npc_amberleaf_scamp_4" });

            if (!amberleafScamp4)
                return;

            amberleafScamp4->AI()->Talk(SAY_AMBERLEAF_SCAMP_1);
            amberleafScamp4->GetMotionMaster()->MovePoint(0, amberleafPos[3]);
        });

        _scheduler.Schedule(5s, [this](TaskContext task)
        {
            Unit* summoner = me->ToTempSummon()->GetSummonerUnit();

            if (!summoner)
                return;

            me->SetFacingToObject(summoner);
            Talk(SAY_MIN_DIMWIND_TEXT_0, summoner);

            task.Schedule(4s, [this](TaskContext task)
            {
                Talk(SAY_MIN_DIMWIND_TEXT_1);

                task.Schedule(4s, [this](TaskContext /*task*/)
                {
                    me->GetMotionMaster()->MovePath(PATH_MOVE_RUN, false);
                });
            });
        });
    }

    void WaypointReached(uint32 waypointId, uint32 pathId) override
    {
        if (pathId == PATH_MOVE_RUN)
        {
            switch (waypointId)
            {
                case WAYPOINT_TALK_0:
                case WAYPOINT_TALK_1:
                {
                    Talk(SAY_MIN_DIMWIND_TEXT_2);
                    break;
                }
                case WAYPOINT_MOVE_WALK:
                {
                    Talk(SAY_MIN_DIMWIND_TEXT_3);
                    me->GetMotionMaster()->MovePath(PATH_MOVE_WALK, false);
                    break;
                }
            }
        }
        else if (pathId == PATH_MOVE_WALK)
        {
            if (waypointId == WAYPOINT_DESPAWN)
            {
                me->SetFacingTo(0.575958f);
                me->DespawnOrUnsummon(2s);

                _scheduler.Schedule(1s, [this](TaskContext /*task*/)
                {
                    if (me->IsSummon())
                    {
                        Unit* summoner = me->ToTempSummon()->GetSummonerUnit();

                        if (!summoner)
                            return;

                        summoner->RemoveAurasDueToSpell(SPELL_SUMMON_CART_DRIVER);
                        PhasingHandler::OnConditionChange(summoner);
                    }
                });
            }
        }
    }

    void UpdateAI(uint32 diff) override
    {
        _scheduler.Update(diff);
    }

=======
enum JaominRoMisc
{
    // Spells
    SPELL_CSA_AREATRIGGER_DUMMY      = 88811,
    SPELL_HAWK_DIVING_TO_EARTH       = 108955,
    SPELL_HAWK_DIVING_TO_EARTH_DMG   = 108935,
    SPELL_BABY_ELEPHANT_TAKES_A_BATH = 108938,
    SPELL_FORCE_SUMMONER_TO_RIDE     = 108583,
    SPELL_EJECT_ALL_PASSENGERS       = 50630,
    SPELL_DIZZY                      = 108959,
    SPELL_RIDE_DRAKE                 = 108582,
    SPELL_SERVERSIDE_KILL_CREDIT     = 109837,
    SPELL_FULL_HEALTH                = 17683,

    // Texts
    SAY_INTRO                        = 0,
    SAY_DEFEATED                     = 1,

    // Movement
    POINT_RANDOM_DEST                = 0,

    // Events
    EVENT_RANDOM_SPELL               = 1,
    EVENT_MOVE,
    EVENT_HEAL,
    EVENT_MOVE_HOME
};

// 54611 - Jaomin Ro
struct npc_jaomin_ro : public ScriptedAI
{
    using ScriptedAI::ScriptedAI;

    void JustEngagedWith(Unit* /*who*/) override
    {
        _events.ScheduleEvent(EVENT_RANDOM_SPELL, 4s, 6s);
    }

    void JustReachedHome() override
    {
        me->RemoveUnitFlag(UNIT_FLAG_NON_ATTACKABLE_2);
        me->InitializeReactState();
    }

    void SpellHitTarget(WorldObject* target, SpellInfo const* spellInfo) override
    {
        if (spellInfo->Id == SPELL_CSA_AREATRIGGER_DUMMY && target->GetTypeId() == TYPEID_PLAYER && !me->IsInCombat())
        {
            Talk(SAY_INTRO, target);
            me->SetOrientation(1.67690026f);
            me->SetStandState(UNIT_STAND_STATE_STAND);
            me->SetEmoteState(EMOTE_STATE_READY_UNARMED);
        }
    }

    void UpdateAI(uint32 diff) override
    {
        if (!UpdateVictim())
            return;

        _events.Update(diff);

        if (me->HasUnitState(UNIT_STATE_CASTING) || me->HasUnitState(UNIT_STATE_STUNNED) || me->HasAura(SPELL_RIDE_DRAKE))
            return;

        switch (_events.ExecuteEvent())
        {
            case EVENT_RANDOM_SPELL:
            {
                uint32 spellId = RAND(SPELL_BABY_ELEPHANT_TAKES_A_BATH, SPELL_HAWK_DIVING_TO_EARTH);
                DoCast(spellId);
                _events.ScheduleEvent(EVENT_RANDOM_SPELL, 4s, 6s);
                break;
            }
            case EVENT_HEAL:
            {
                DoCastSelf(SPELL_FULL_HEALTH);
                me->SetUninteractible(false);
                break;
            }
            case EVENT_MOVE_HOME:
            {
                EnterEvadeMode();
                break;
            }
            default:
                break;
        }
    }

    void OnHealthDepleted(Unit* attacker, bool /*isKill*/) override
    {
        me->SetReactState(REACT_PASSIVE);
        me->AttackStop();
        me->RemoveAllAuras();
        me->InterruptNonMeleeSpells(true);
        _events.Reset();
        me->SetUninteractible(true);
        me->SetUnitFlag(UNIT_FLAG_NON_ATTACKABLE_2);
        me->SetEmoteState(EMOTE_ONESHOT_NONE);
        DoCast(SPELL_SERVERSIDE_KILL_CREDIT);
        Talk(SAY_DEFEATED, attacker);

        _events.ScheduleEvent(EVENT_HEAL, 5s);
        _events.ScheduleEvent(EVENT_MOVE_HOME, 6s);
    }

private:
    EventMap _events;
};

// 57750 - Jaomin Ro (Hawk)
struct npc_jaomin_ro_hawk : public ScriptedAI
{
    using ScriptedAI::ScriptedAI;

    void JustAppeared() override
    {
        me->SetReactState(REACT_PASSIVE);
        me->SetSpeedRate(MOVE_RUN, 2.5f);
    }

    void IsSummonedBy(WorldObject* summonerWO) override
    {
        Unit* summoner = summonerWO->ToUnit();
        if (!summoner)
            return;
        Unit* victim = summoner->GetVictim();
        if (!victim)
            return;

        DoCast(SPELL_FORCE_SUMMONER_TO_RIDE);
        _scheduler.Schedule(1s, [this, orientation = me->GetAbsoluteAngle(victim) - me->GetOrientation()](TaskContext /*context*/)
        {
            me->GetMotionMaster()->MovePoint(POINT_RANDOM_DEST, me->GetFirstCollisionPosition(40.0f, orientation));
        });
    }

    void UpdateAI(uint32 diff) override
    {
        _scheduler.Update(diff);
    }

    void SpellHitTarget(WorldObject* target, SpellInfo const* spellInfo) override
    {
        if (spellInfo->Id == SPELL_HAWK_DIVING_TO_EARTH_DMG && target->GetTypeId() == TYPEID_PLAYER)
        {
            DoCast(SPELL_EJECT_ALL_PASSENGERS);
            me->DespawnOrUnsummon();
        }
    }

    void MovementInform(uint32 type, uint32 pointId) override
    {
        if (type != POINT_MOTION_TYPE)
            return;

        switch (pointId)
        {
            case POINT_RANDOM_DEST:
            {
                DoCast(SPELL_EJECT_ALL_PASSENGERS);
                me->DespawnOrUnsummon();
                break;
            }
            default:
                break;
        }
    }

>>>>>>> 1f60bd8e
private:
    TaskScheduler _scheduler;
};

<<<<<<< HEAD
// 54130 - Amberleaf Scamp
struct npc_amberleaf_scamp : public ScriptedAI
{
    npc_amberleaf_scamp(Creature* creature) : ScriptedAI(creature) {  }

    void MovementInform(uint32 /*type*/, uint32 id) override
    {
        if (id == POINT_MOVE_RANDOM)
        {
            me->GetMotionMaster()->MoveRandom(10.0f);

            _scheduler.Schedule(10s, [this](TaskContext /*task*/)
            {
                me->GetMotionMaster()->MoveTargetedHome();
            });
        }
    }

    void JustReachedHome() override
    {
        me->GetMotionMaster()->InitializeDefault();
    }

    void UpdateAI(uint32 diff) override
    {
        _scheduler.Update(diff);
    }

private:
    TaskScheduler _scheduler;
=======
// 108583 - Force Summoner to Ride Vehicle
class spell_force_summoner_to_ride_vehicle : public SpellScript
{
    void HandleScript(SpellEffIndex /*effIndex*/) const
    {
        GetHitUnit()->CastSpell(GetCaster(), GetEffectValue(), TRIGGERED_FULL_MASK);
    }

    void Register() override
    {
        OnEffectHitTarget += SpellEffectFn(spell_force_summoner_to_ride_vehicle::HandleScript, EFFECT_0, SPELL_EFFECT_SCRIPT_EFFECT);
    }
};

// 108582 - Ride Drake
class spell_ride_drake : public AuraScript
{
    void OnRemoveVehicle(AuraEffect const* /*aurEff*/, AuraEffectHandleModes /*mode*/) const
    {
        if (Unit* caster = GetCaster())
            caster->CastSpell(caster, SPELL_DIZZY, TRIGGERED_FULL_MASK);
    }

    void Register() override
    {
        OnEffectRemove += AuraEffectRemoveFn(spell_ride_drake::OnRemoveVehicle, EFFECT_0, SPELL_AURA_CONTROL_VEHICLE, AURA_EFFECT_HANDLE_REAL);
    }
>>>>>>> 1f60bd8e
};

void AddSC_zone_the_wandering_isle()
{
    RegisterCreatureAI(npc_tushui_huojin_trainee);
    RegisterCreatureAI(npc_huojin_trainee);
    RegisterCreatureAI(npc_tushui_leading_trainee);
    RegisterCreatureAI(npc_instructor_zhi);
<<<<<<< HEAD
    RegisterCreatureAI(npc_min_dimwind_summon);
    RegisterCreatureAI(npc_amberleaf_scamp);

    new at_min_dimwind_captured();
=======
    RegisterCreatureAI(npc_jaomin_ro);
    RegisterCreatureAI(npc_jaomin_ro_hawk);
    RegisterSpellScript(spell_force_summoner_to_ride_vehicle);
    RegisterSpellScript(spell_ride_drake);
>>>>>>> 1f60bd8e
}<|MERGE_RESOLUTION|>--- conflicted
+++ resolved
@@ -405,7 +405,209 @@
     TaskScheduler _scheduler;
 };
 
-<<<<<<< HEAD
+enum JaominRoMisc
+{
+    // Spells
+    SPELL_CSA_AREATRIGGER_DUMMY      = 88811,
+    SPELL_HAWK_DIVING_TO_EARTH       = 108955,
+    SPELL_HAWK_DIVING_TO_EARTH_DMG   = 108935,
+    SPELL_BABY_ELEPHANT_TAKES_A_BATH = 108938,
+    SPELL_FORCE_SUMMONER_TO_RIDE     = 108583,
+    SPELL_EJECT_ALL_PASSENGERS       = 50630,
+    SPELL_DIZZY                      = 108959,
+    SPELL_RIDE_DRAKE                 = 108582,
+    SPELL_SERVERSIDE_KILL_CREDIT     = 109837,
+    SPELL_FULL_HEALTH                = 17683,
+
+    // Texts
+    SAY_INTRO                        = 0,
+    SAY_DEFEATED                     = 1,
+
+    // Movement
+    POINT_RANDOM_DEST                = 0,
+
+    // Events
+    EVENT_RANDOM_SPELL               = 1,
+    EVENT_MOVE,
+    EVENT_HEAL,
+    EVENT_MOVE_HOME
+};
+
+// 54611 - Jaomin Ro
+struct npc_jaomin_ro : public ScriptedAI
+{
+    using ScriptedAI::ScriptedAI;
+
+    void JustEngagedWith(Unit* /*who*/) override
+    {
+        _events.ScheduleEvent(EVENT_RANDOM_SPELL, 4s, 6s);
+    }
+
+    void JustReachedHome() override
+    {
+        me->RemoveUnitFlag(UNIT_FLAG_NON_ATTACKABLE_2);
+        me->InitializeReactState();
+    }
+
+    void SpellHitTarget(WorldObject* target, SpellInfo const* spellInfo) override
+    {
+        if (spellInfo->Id == SPELL_CSA_AREATRIGGER_DUMMY && target->GetTypeId() == TYPEID_PLAYER && !me->IsInCombat())
+        {
+            Talk(SAY_INTRO, target);
+            me->SetOrientation(1.67690026f);
+            me->SetStandState(UNIT_STAND_STATE_STAND);
+            me->SetEmoteState(EMOTE_STATE_READY_UNARMED);
+        }
+    }
+
+    void UpdateAI(uint32 diff) override
+    {
+        if (!UpdateVictim())
+            return;
+
+        _events.Update(diff);
+
+        if (me->HasUnitState(UNIT_STATE_CASTING) || me->HasUnitState(UNIT_STATE_STUNNED) || me->HasAura(SPELL_RIDE_DRAKE))
+            return;
+
+        switch (_events.ExecuteEvent())
+        {
+            case EVENT_RANDOM_SPELL:
+            {
+                uint32 spellId = RAND(SPELL_BABY_ELEPHANT_TAKES_A_BATH, SPELL_HAWK_DIVING_TO_EARTH);
+                DoCast(spellId);
+                _events.ScheduleEvent(EVENT_RANDOM_SPELL, 4s, 6s);
+                break;
+            }
+            case EVENT_HEAL:
+            {
+                DoCastSelf(SPELL_FULL_HEALTH);
+                me->SetUninteractible(false);
+                break;
+            }
+            case EVENT_MOVE_HOME:
+            {
+                EnterEvadeMode();
+                break;
+            }
+            default:
+                break;
+        }
+    }
+
+    void OnHealthDepleted(Unit* attacker, bool /*isKill*/) override
+    {
+        me->SetReactState(REACT_PASSIVE);
+        me->AttackStop();
+        me->RemoveAllAuras();
+        me->InterruptNonMeleeSpells(true);
+        _events.Reset();
+        me->SetUninteractible(true);
+        me->SetUnitFlag(UNIT_FLAG_NON_ATTACKABLE_2);
+        me->SetEmoteState(EMOTE_ONESHOT_NONE);
+        DoCast(SPELL_SERVERSIDE_KILL_CREDIT);
+        Talk(SAY_DEFEATED, attacker);
+
+        _events.ScheduleEvent(EVENT_HEAL, 5s);
+        _events.ScheduleEvent(EVENT_MOVE_HOME, 6s);
+    }
+
+private:
+    EventMap _events;
+};
+
+// 57750 - Jaomin Ro (Hawk)
+struct npc_jaomin_ro_hawk : public ScriptedAI
+{
+    using ScriptedAI::ScriptedAI;
+
+    void JustAppeared() override
+    {
+        me->SetReactState(REACT_PASSIVE);
+        me->SetSpeedRate(MOVE_RUN, 2.5f);
+    }
+
+    void IsSummonedBy(WorldObject* summonerWO) override
+    {
+        Unit* summoner = summonerWO->ToUnit();
+        if (!summoner)
+            return;
+        Unit* victim = summoner->GetVictim();
+        if (!victim)
+            return;
+
+        DoCast(SPELL_FORCE_SUMMONER_TO_RIDE);
+        _scheduler.Schedule(1s, [this, orientation = me->GetAbsoluteAngle(victim) - me->GetOrientation()](TaskContext /*context*/)
+        {
+            me->GetMotionMaster()->MovePoint(POINT_RANDOM_DEST, me->GetFirstCollisionPosition(40.0f, orientation));
+        });
+    }
+
+    void UpdateAI(uint32 diff) override
+    {
+        _scheduler.Update(diff);
+    }
+
+    void SpellHitTarget(WorldObject* target, SpellInfo const* spellInfo) override
+    {
+        if (spellInfo->Id == SPELL_HAWK_DIVING_TO_EARTH_DMG && target->GetTypeId() == TYPEID_PLAYER)
+        {
+            DoCast(SPELL_EJECT_ALL_PASSENGERS);
+            me->DespawnOrUnsummon();
+        }
+    }
+
+    void MovementInform(uint32 type, uint32 pointId) override
+    {
+        if (type != POINT_MOTION_TYPE)
+            return;
+
+        switch (pointId)
+        {
+            case POINT_RANDOM_DEST:
+            {
+                DoCast(SPELL_EJECT_ALL_PASSENGERS);
+                me->DespawnOrUnsummon();
+                break;
+            }
+            default:
+                break;
+        }
+    }
+
+private:
+    TaskScheduler _scheduler;
+};
+
+// 108583 - Force Summoner to Ride Vehicle
+class spell_force_summoner_to_ride_vehicle : public SpellScript
+{
+    void HandleScript(SpellEffIndex /*effIndex*/) const
+    {
+        GetHitUnit()->CastSpell(GetCaster(), GetEffectValue(), TRIGGERED_FULL_MASK);
+    }
+
+    void Register() override
+    {
+        OnEffectHitTarget += SpellEffectFn(spell_force_summoner_to_ride_vehicle::HandleScript, EFFECT_0, SPELL_EFFECT_SCRIPT_EFFECT);
+    }
+};
+
+// 108582 - Ride Drake
+class spell_ride_drake : public AuraScript
+{
+    void OnRemoveVehicle(AuraEffect const* /*aurEff*/, AuraEffectHandleModes /*mode*/) const
+    {
+        if (Unit* caster = GetCaster())
+            caster->CastSpell(caster, SPELL_DIZZY, TRIGGERED_FULL_MASK);
+    }
+
+    void Register() override
+    {
+        OnEffectRemove += AuraEffectRemoveFn(spell_ride_drake::OnRemoveVehicle, EFFECT_0, SPELL_AURA_CONTROL_VEHICLE, AURA_EFFECT_HANDLE_REAL);
+    }
+};
+
 // Quest 29419 - The Missing Driver
 enum TheMissingDriverMisc
 {
@@ -439,7 +641,7 @@
     QUEST_THE_MISSING_DRIVER        = 29419
 };
 
-Position const amberleafPos[5] =
+constexpr Position amberleafPos[5] =
 {
     { 1410.2014f, 3598.6494f, 89.59319f },
     { 1456.201f,  3568.265f,  88.39075f },
@@ -581,183 +783,10 @@
         _scheduler.Update(diff);
     }
 
-=======
-enum JaominRoMisc
-{
-    // Spells
-    SPELL_CSA_AREATRIGGER_DUMMY      = 88811,
-    SPELL_HAWK_DIVING_TO_EARTH       = 108955,
-    SPELL_HAWK_DIVING_TO_EARTH_DMG   = 108935,
-    SPELL_BABY_ELEPHANT_TAKES_A_BATH = 108938,
-    SPELL_FORCE_SUMMONER_TO_RIDE     = 108583,
-    SPELL_EJECT_ALL_PASSENGERS       = 50630,
-    SPELL_DIZZY                      = 108959,
-    SPELL_RIDE_DRAKE                 = 108582,
-    SPELL_SERVERSIDE_KILL_CREDIT     = 109837,
-    SPELL_FULL_HEALTH                = 17683,
-
-    // Texts
-    SAY_INTRO                        = 0,
-    SAY_DEFEATED                     = 1,
-
-    // Movement
-    POINT_RANDOM_DEST                = 0,
-
-    // Events
-    EVENT_RANDOM_SPELL               = 1,
-    EVENT_MOVE,
-    EVENT_HEAL,
-    EVENT_MOVE_HOME
-};
-
-// 54611 - Jaomin Ro
-struct npc_jaomin_ro : public ScriptedAI
-{
-    using ScriptedAI::ScriptedAI;
-
-    void JustEngagedWith(Unit* /*who*/) override
-    {
-        _events.ScheduleEvent(EVENT_RANDOM_SPELL, 4s, 6s);
-    }
-
-    void JustReachedHome() override
-    {
-        me->RemoveUnitFlag(UNIT_FLAG_NON_ATTACKABLE_2);
-        me->InitializeReactState();
-    }
-
-    void SpellHitTarget(WorldObject* target, SpellInfo const* spellInfo) override
-    {
-        if (spellInfo->Id == SPELL_CSA_AREATRIGGER_DUMMY && target->GetTypeId() == TYPEID_PLAYER && !me->IsInCombat())
-        {
-            Talk(SAY_INTRO, target);
-            me->SetOrientation(1.67690026f);
-            me->SetStandState(UNIT_STAND_STATE_STAND);
-            me->SetEmoteState(EMOTE_STATE_READY_UNARMED);
-        }
-    }
-
-    void UpdateAI(uint32 diff) override
-    {
-        if (!UpdateVictim())
-            return;
-
-        _events.Update(diff);
-
-        if (me->HasUnitState(UNIT_STATE_CASTING) || me->HasUnitState(UNIT_STATE_STUNNED) || me->HasAura(SPELL_RIDE_DRAKE))
-            return;
-
-        switch (_events.ExecuteEvent())
-        {
-            case EVENT_RANDOM_SPELL:
-            {
-                uint32 spellId = RAND(SPELL_BABY_ELEPHANT_TAKES_A_BATH, SPELL_HAWK_DIVING_TO_EARTH);
-                DoCast(spellId);
-                _events.ScheduleEvent(EVENT_RANDOM_SPELL, 4s, 6s);
-                break;
-            }
-            case EVENT_HEAL:
-            {
-                DoCastSelf(SPELL_FULL_HEALTH);
-                me->SetUninteractible(false);
-                break;
-            }
-            case EVENT_MOVE_HOME:
-            {
-                EnterEvadeMode();
-                break;
-            }
-            default:
-                break;
-        }
-    }
-
-    void OnHealthDepleted(Unit* attacker, bool /*isKill*/) override
-    {
-        me->SetReactState(REACT_PASSIVE);
-        me->AttackStop();
-        me->RemoveAllAuras();
-        me->InterruptNonMeleeSpells(true);
-        _events.Reset();
-        me->SetUninteractible(true);
-        me->SetUnitFlag(UNIT_FLAG_NON_ATTACKABLE_2);
-        me->SetEmoteState(EMOTE_ONESHOT_NONE);
-        DoCast(SPELL_SERVERSIDE_KILL_CREDIT);
-        Talk(SAY_DEFEATED, attacker);
-
-        _events.ScheduleEvent(EVENT_HEAL, 5s);
-        _events.ScheduleEvent(EVENT_MOVE_HOME, 6s);
-    }
-
-private:
-    EventMap _events;
-};
-
-// 57750 - Jaomin Ro (Hawk)
-struct npc_jaomin_ro_hawk : public ScriptedAI
-{
-    using ScriptedAI::ScriptedAI;
-
-    void JustAppeared() override
-    {
-        me->SetReactState(REACT_PASSIVE);
-        me->SetSpeedRate(MOVE_RUN, 2.5f);
-    }
-
-    void IsSummonedBy(WorldObject* summonerWO) override
-    {
-        Unit* summoner = summonerWO->ToUnit();
-        if (!summoner)
-            return;
-        Unit* victim = summoner->GetVictim();
-        if (!victim)
-            return;
-
-        DoCast(SPELL_FORCE_SUMMONER_TO_RIDE);
-        _scheduler.Schedule(1s, [this, orientation = me->GetAbsoluteAngle(victim) - me->GetOrientation()](TaskContext /*context*/)
-        {
-            me->GetMotionMaster()->MovePoint(POINT_RANDOM_DEST, me->GetFirstCollisionPosition(40.0f, orientation));
-        });
-    }
-
-    void UpdateAI(uint32 diff) override
-    {
-        _scheduler.Update(diff);
-    }
-
-    void SpellHitTarget(WorldObject* target, SpellInfo const* spellInfo) override
-    {
-        if (spellInfo->Id == SPELL_HAWK_DIVING_TO_EARTH_DMG && target->GetTypeId() == TYPEID_PLAYER)
-        {
-            DoCast(SPELL_EJECT_ALL_PASSENGERS);
-            me->DespawnOrUnsummon();
-        }
-    }
-
-    void MovementInform(uint32 type, uint32 pointId) override
-    {
-        if (type != POINT_MOTION_TYPE)
-            return;
-
-        switch (pointId)
-        {
-            case POINT_RANDOM_DEST:
-            {
-                DoCast(SPELL_EJECT_ALL_PASSENGERS);
-                me->DespawnOrUnsummon();
-                break;
-            }
-            default:
-                break;
-        }
-    }
-
->>>>>>> 1f60bd8e
 private:
     TaskScheduler _scheduler;
 };
 
-<<<<<<< HEAD
 // 54130 - Amberleaf Scamp
 struct npc_amberleaf_scamp : public ScriptedAI
 {
@@ -788,36 +817,8 @@
 
 private:
     TaskScheduler _scheduler;
-=======
-// 108583 - Force Summoner to Ride Vehicle
-class spell_force_summoner_to_ride_vehicle : public SpellScript
-{
-    void HandleScript(SpellEffIndex /*effIndex*/) const
-    {
-        GetHitUnit()->CastSpell(GetCaster(), GetEffectValue(), TRIGGERED_FULL_MASK);
-    }
-
-    void Register() override
-    {
-        OnEffectHitTarget += SpellEffectFn(spell_force_summoner_to_ride_vehicle::HandleScript, EFFECT_0, SPELL_EFFECT_SCRIPT_EFFECT);
-    }
-};
-
-// 108582 - Ride Drake
-class spell_ride_drake : public AuraScript
-{
-    void OnRemoveVehicle(AuraEffect const* /*aurEff*/, AuraEffectHandleModes /*mode*/) const
-    {
-        if (Unit* caster = GetCaster())
-            caster->CastSpell(caster, SPELL_DIZZY, TRIGGERED_FULL_MASK);
-    }
-
-    void Register() override
-    {
-        OnEffectRemove += AuraEffectRemoveFn(spell_ride_drake::OnRemoveVehicle, EFFECT_0, SPELL_AURA_CONTROL_VEHICLE, AURA_EFFECT_HANDLE_REAL);
-    }
->>>>>>> 1f60bd8e
-};
+};
+
 
 void AddSC_zone_the_wandering_isle()
 {
@@ -825,15 +826,13 @@
     RegisterCreatureAI(npc_huojin_trainee);
     RegisterCreatureAI(npc_tushui_leading_trainee);
     RegisterCreatureAI(npc_instructor_zhi);
-<<<<<<< HEAD
+    RegisterCreatureAI(npc_jaomin_ro);
+    RegisterCreatureAI(npc_jaomin_ro_hawk);
     RegisterCreatureAI(npc_min_dimwind_summon);
     RegisterCreatureAI(npc_amberleaf_scamp);
-
-    new at_min_dimwind_captured();
-=======
-    RegisterCreatureAI(npc_jaomin_ro);
-    RegisterCreatureAI(npc_jaomin_ro_hawk);
+  
     RegisterSpellScript(spell_force_summoner_to_ride_vehicle);
     RegisterSpellScript(spell_ride_drake);
->>>>>>> 1f60bd8e
+
+    new at_min_dimwind_captured();
 }