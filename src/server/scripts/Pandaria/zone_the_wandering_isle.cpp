--- conflicted
+++ resolved
@@ -17,13 +17,10 @@
 
 #include "CellImpl.h"
 #include "Containers.h"
-<<<<<<< HEAD
+#include "CreatureAI.h"
+#include "CreatureAIImpl.h" // for RAND()
 #include "GameObject.h"
 #include "GameObjectAI.h"
-=======
-#include "CreatureAI.h"
-#include "CreatureAIImpl.h" // for RAND()
->>>>>>> 611110be
 #include "GridNotifiersImpl.h"
 #include "MotionMaster.h"
 #include "ObjectAccessor.h"
@@ -408,7 +405,6 @@
     TaskScheduler _scheduler;
 };
 
-<<<<<<< HEAD
 enum EdictOfTemperanceSpells
 {
     SPELL_FORCED_OPEN_EDICT_OF_TEMPERANCE = 122484
@@ -429,7 +425,9 @@
     {
         if (spellInfo->Id == SPELL_FORCED_OPEN_EDICT_OF_TEMPERANCE)
             me->DespawnOrUnsummon();
-=======
+    }
+};
+
 enum JaominRoMisc
 {
     // Spells
@@ -630,7 +628,6 @@
     void Register() override
     {
         OnEffectRemove += AuraEffectRemoveFn(spell_ride_drake::OnRemoveVehicle, EFFECT_0, SPELL_AURA_CONTROL_VEHICLE, AURA_EFFECT_HANDLE_REAL);
->>>>>>> 611110be
     }
 };
 
@@ -640,12 +637,9 @@
     RegisterCreatureAI(npc_huojin_trainee);
     RegisterCreatureAI(npc_tushui_leading_trainee);
     RegisterCreatureAI(npc_instructor_zhi);
-<<<<<<< HEAD
     RegisterGameObjectAI(go_edict_of_temperance);
-=======
     RegisterCreatureAI(npc_jaomin_ro);
     RegisterCreatureAI(npc_jaomin_ro_hawk);
     RegisterSpellScript(spell_force_summoner_to_ride_vehicle);
     RegisterSpellScript(spell_ride_drake);
->>>>>>> 611110be
 }