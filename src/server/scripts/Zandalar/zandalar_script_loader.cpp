--- conflicted
+++ resolved
@@ -20,11 +20,8 @@
 // Atal'Dazar
 void AddSC_instance_atal_dazar();
 void AddSC_boss_rezan();
-<<<<<<< HEAD
+void AddSC_boss_volkaal();
 void AddSC_boss_priestess_alun_za();
-=======
-void AddSC_boss_volkaal();
->>>>>>> 55ae3388
 
 // Underrot
 void AddSC_instance_underrot();
@@ -43,11 +40,8 @@
     // Atal'Dazar
     AddSC_instance_atal_dazar();
     AddSC_boss_rezan();
-<<<<<<< HEAD
+    AddSC_boss_volkaal();
     AddSC_boss_priestess_alun_za();
-=======
-    AddSC_boss_volkaal();
->>>>>>> 55ae3388
 
     // Underrot
     AddSC_instance_underrot();
