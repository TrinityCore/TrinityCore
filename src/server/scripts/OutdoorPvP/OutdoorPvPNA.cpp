/*
 * Copyright (C) 2008-2016 TrinityCore <http://www.trinitycore.org/>
 *
 * This program is free software; you can redistribute it and/or modify it
 * under the terms of the GNU General Public License as published by the
 * Free Software Foundation; either version 2 of the License, or (at your
 * option) any later version.
 *
 * This program is distributed in the hope that it will be useful, but WITHOUT
 * ANY WARRANTY; without even the implied warranty of MERCHANTABILITY or
 * FITNESS FOR A PARTICULAR PURPOSE. See the GNU General Public License for
 * more details.
 *
 * You should have received a copy of the GNU General Public License along
 * with this program. If not, see <http://www.gnu.org/licenses/>.
 */

#include "MapManager.h"
#include "ScriptMgr.h"
#include "OutdoorPvPNA.h"
#include "Player.h"
#include "ObjectMgr.h"
#include "OutdoorPvPMgr.h"
#include "WorldPacket.h"

OutdoorPvPNA::OutdoorPvPNA()
{
    m_TypeId = OUTDOOR_PVP_NA;
    m_obj = NULL;
}

void OutdoorPvPNA::HandleKillImpl(Player* player, Unit* killed)
{
    if (killed->GetTypeId() == TYPEID_PLAYER && player->GetTeam() != killed->ToPlayer()->GetTeam())
    {
        player->KilledMonsterCredit(NA_CREDIT_MARKER); // 0 guid, btw it isn't even used in killedmonster function :S
        if (player->GetTeam() == ALLIANCE)
            player->CastSpell(player, NA_KILL_TOKEN_ALLIANCE, true);
        else
            player->CastSpell(player, NA_KILL_TOKEN_HORDE, true);
    }
}

uint32 OPvPCapturePointNA::GetAliveGuardsCount()
{
    uint32 cnt = 0;
<<<<<<< HEAD
    for (std::map<uint32, ObjectGuid::LowType>::iterator itr = m_Creatures.begin(); itr != m_Creatures.end(); ++itr)
    {
        switch (itr->first)
        {
            case NA_NPC_GUARD_01:
            case NA_NPC_GUARD_02:
            case NA_NPC_GUARD_03:
            case NA_NPC_GUARD_04:
            case NA_NPC_GUARD_05:
            case NA_NPC_GUARD_06:
            case NA_NPC_GUARD_07:
            case NA_NPC_GUARD_08:
            case NA_NPC_GUARD_09:
            case NA_NPC_GUARD_10:
            case NA_NPC_GUARD_11:
            case NA_NPC_GUARD_12:
            case NA_NPC_GUARD_13:
            case NA_NPC_GUARD_14:
            case NA_NPC_GUARD_15:
            {
                auto bounds = m_PvP->GetMap()->GetCreatureBySpawnIdStore().equal_range(itr->second);
                for (auto it = bounds.first; it != bounds.second; ++it)
                    if (it->second->IsAlive())
                        ++cnt;
                break;
            }
            default:
                break;
=======
    for (std::map<uint32, uint32>::iterator itr = m_Creatures.begin(); itr != m_Creatures.end(); ++itr)
    {
        switch (itr->first)
        {
        case NA_NPC_GUARD_01:
        case NA_NPC_GUARD_02:
        case NA_NPC_GUARD_03:
        case NA_NPC_GUARD_04:
        case NA_NPC_GUARD_05:
        case NA_NPC_GUARD_06:
        case NA_NPC_GUARD_07:
        case NA_NPC_GUARD_08:
        case NA_NPC_GUARD_09:
        case NA_NPC_GUARD_10:
        case NA_NPC_GUARD_11:
        case NA_NPC_GUARD_12:
        case NA_NPC_GUARD_13:
        case NA_NPC_GUARD_14:
        case NA_NPC_GUARD_15:
        {
            auto bounds = m_PvP->GetMap()->GetCreatureBySpawnIdStore().equal_range(itr->second);
            for (auto itr2 = bounds.first; itr2 != bounds.second; ++itr2)
                if (itr2->second->IsAlive())
                    ++cnt;
            break;
        }
        default:
            break;
>>>>>>> 233297c5
        }
    }
    return cnt;
}

uint32 OPvPCapturePointNA::GetControllingFaction() const
{
    return m_ControllingFaction;
}

void OPvPCapturePointNA::SpawnNPCsForTeam(uint32 team)
{
    creature_type const* creatures = nullptr;
    if (team == ALLIANCE)
        creatures = AllianceControlNPCs;
    else if (team == HORDE)
        creatures = HordeControlNPCs;
    else
        return;
    for (int i = 0; i < NA_CONTROL_NPC_NUM; ++i)
        AddCreature(i, creatures[i].entry, creatures[i].map, creatures[i].x, creatures[i].y, creatures[i].z, creatures[i].o, OutdoorPvP::GetTeamIdByTeam(team), 1000000);
}

void OPvPCapturePointNA::DeSpawnNPCs()
{
    for (int i = 0; i < NA_CONTROL_NPC_NUM; ++i)
        DelCreature(i);
}

void OPvPCapturePointNA::SpawnGOsForTeam(uint32 team)
{
    const go_type * gos = NULL;
    if (team == ALLIANCE)
        gos=AllianceControlGOs;
    else if (team == HORDE)
        gos=HordeControlGOs;
    else
        return;
    for (int i = 0; i < NA_CONTROL_GO_NUM; ++i)
    {
        if (i == NA_ROOST_S ||
            i == NA_ROOST_W ||
            i == NA_ROOST_N ||
            i == NA_ROOST_E ||
            i == NA_BOMB_WAGON_S ||
            i == NA_BOMB_WAGON_W ||
            i == NA_BOMB_WAGON_N ||
            i == NA_BOMB_WAGON_E)
            continue;   // roosts and bomb wagons are spawned when someone uses the matching destroyed roost
        AddObject(i, gos[i].entry, gos[i].map, gos[i].x, gos[i].y, gos[i].z, gos[i].o, gos[i].rot0, gos[i].rot1, gos[i].rot2, gos[i].rot3);
    }
}

void OPvPCapturePointNA::DeSpawnGOs()
{
    for (int i = 0; i < NA_CONTROL_GO_NUM; ++i)
    {
        DelObject(i);
    }
}

void OPvPCapturePointNA::FactionTakeOver(uint32 team)
{
    if (m_ControllingFaction)
        sObjectMgr->RemoveGraveYardLink(NA_HALAA_GRAVEYARD, NA_HALAA_GRAVEYARD_ZONE, m_ControllingFaction, false);

    m_ControllingFaction = team;
    if (m_ControllingFaction)
        sObjectMgr->AddGraveYardLink(NA_HALAA_GRAVEYARD, NA_HALAA_GRAVEYARD_ZONE, m_ControllingFaction, false);
    DeSpawnGOs();
    DeSpawnNPCs();
    SpawnGOsForTeam(team);
    SpawnNPCsForTeam(team);
    m_GuardsAlive = NA_GUARDS_MAX;
    m_capturable = false;
    this->UpdateHalaaWorldState();
    if (team == ALLIANCE)
    {
        m_WyvernStateSouth = WYVERN_NEU_HORDE;
        m_WyvernStateNorth = WYVERN_NEU_HORDE;
        m_WyvernStateEast = WYVERN_NEU_HORDE;
        m_WyvernStateWest = WYVERN_NEU_HORDE;
        m_PvP->TeamApplyBuff(TEAM_ALLIANCE, NA_CAPTURE_BUFF);
        m_PvP->SendUpdateWorldState(NA_UI_HORDE_GUARDS_SHOW, 0);
        m_PvP->SendUpdateWorldState(NA_UI_ALLIANCE_GUARDS_SHOW, 1);
        m_PvP->SendUpdateWorldState(NA_UI_GUARDS_LEFT, m_GuardsAlive);
        m_PvP->SendDefenseMessage(NA_HALAA_GRAVEYARD_ZONE, TEXT_HALAA_TAKEN_ALLIANCE);
    }
    else
    {
        m_WyvernStateSouth = WYVERN_NEU_ALLIANCE;
        m_WyvernStateNorth = WYVERN_NEU_ALLIANCE;
        m_WyvernStateEast = WYVERN_NEU_ALLIANCE;
        m_WyvernStateWest = WYVERN_NEU_ALLIANCE;
        m_PvP->TeamApplyBuff(TEAM_HORDE, NA_CAPTURE_BUFF);
        m_PvP->SendUpdateWorldState(NA_UI_HORDE_GUARDS_SHOW, 1);
        m_PvP->SendUpdateWorldState(NA_UI_ALLIANCE_GUARDS_SHOW, 0);
        m_PvP->SendUpdateWorldState(NA_UI_GUARDS_LEFT, m_GuardsAlive);
        m_PvP->SendDefenseMessage(NA_HALAA_GRAVEYARD_ZONE, TEXT_HALAA_TAKEN_HORDE);
    }
    UpdateWyvernRoostWorldState(NA_ROOST_S);
    UpdateWyvernRoostWorldState(NA_ROOST_N);
    UpdateWyvernRoostWorldState(NA_ROOST_W);
    UpdateWyvernRoostWorldState(NA_ROOST_E);
}

OPvPCapturePointNA::OPvPCapturePointNA(OutdoorPvP* pvp) :
OPvPCapturePoint(pvp), m_capturable(true), m_GuardsAlive(0), m_ControllingFaction(0),
m_WyvernStateNorth(0), m_WyvernStateSouth(0), m_WyvernStateEast(0), m_WyvernStateWest(0),
m_HalaaState(HALAA_N), m_RespawnTimer(NA_RESPAWN_TIME), m_GuardCheckTimer(NA_GUARD_CHECK_TIME)
{
    SetCapturePointData(182210, 530, -1572.57f, 7945.3f, -22.475f, 2.05949f, 0.0f, 0.0f, 0.857167f, 0.515038f);
}

bool OutdoorPvPNA::SetupOutdoorPvP()
{
//    m_TypeId = OUTDOOR_PVP_NA; _MUST_ be set in ctor, because of spawns cleanup
    // add the zones affected by the pvp buff
    SetMapFromZone(NA_BUFF_ZONE);
    RegisterZone(NA_BUFF_ZONE);

    // halaa
    m_obj = new OPvPCapturePointNA(this);

    AddCapturePoint(m_obj);
    return true;
}

void OutdoorPvPNA::HandlePlayerEnterZone(Player* player, uint32 zone)
{
    // add buffs
    if (player->GetTeam() == m_obj->GetControllingFaction())
        player->CastSpell(player, NA_CAPTURE_BUFF, true);
    OutdoorPvP::HandlePlayerEnterZone(player, zone);
}

void OutdoorPvPNA::HandlePlayerLeaveZone(Player* player, uint32 zone)
{
    // remove buffs
    player->RemoveAurasDueToSpell(NA_CAPTURE_BUFF);
    OutdoorPvP::HandlePlayerLeaveZone(player, zone);
}

void OutdoorPvPNA::FillInitialWorldStates(WorldPacket &data)
{
    m_obj->FillInitialWorldStates(data);
}

void OPvPCapturePointNA::FillInitialWorldStates(WorldPacket &data)
{
    if (m_ControllingFaction == ALLIANCE)
    {
        data << NA_UI_HORDE_GUARDS_SHOW << uint32(0);
        data << NA_UI_ALLIANCE_GUARDS_SHOW << uint32(1);
    }
    else if (m_ControllingFaction == HORDE)
    {
        data << NA_UI_HORDE_GUARDS_SHOW << uint32(1);
        data << NA_UI_ALLIANCE_GUARDS_SHOW << uint32(0);
    }
    else
    {
        data << NA_UI_HORDE_GUARDS_SHOW << uint32(0);
        data << NA_UI_ALLIANCE_GUARDS_SHOW << uint32(0);
    }

    data << NA_UI_GUARDS_MAX << NA_GUARDS_MAX;
    data << NA_UI_GUARDS_LEFT << uint32(m_GuardsAlive);

    data << NA_MAP_WYVERN_NORTH_NEU_H << uint32((m_WyvernStateNorth & WYVERN_NEU_HORDE) != 0);
    data << NA_MAP_WYVERN_NORTH_NEU_A << uint32((m_WyvernStateNorth & WYVERN_NEU_ALLIANCE) != 0);
    data << NA_MAP_WYVERN_NORTH_H << uint32((m_WyvernStateNorth & WYVERN_HORDE) != 0);
    data << NA_MAP_WYVERN_NORTH_A << uint32((m_WyvernStateNorth & WYVERN_ALLIANCE) != 0);

    data << NA_MAP_WYVERN_SOUTH_NEU_H << uint32((m_WyvernStateSouth & WYVERN_NEU_HORDE) != 0);
    data << NA_MAP_WYVERN_SOUTH_NEU_A << uint32((m_WyvernStateSouth & WYVERN_NEU_ALLIANCE) != 0);
    data << NA_MAP_WYVERN_SOUTH_H << uint32((m_WyvernStateSouth & WYVERN_HORDE) != 0);
    data << NA_MAP_WYVERN_SOUTH_A << uint32((m_WyvernStateSouth & WYVERN_ALLIANCE) != 0);

    data << NA_MAP_WYVERN_WEST_NEU_H << uint32((m_WyvernStateWest & WYVERN_NEU_HORDE) != 0);
    data << NA_MAP_WYVERN_WEST_NEU_A << uint32((m_WyvernStateWest & WYVERN_NEU_ALLIANCE) != 0);
    data << NA_MAP_WYVERN_WEST_H << uint32((m_WyvernStateWest & WYVERN_HORDE) != 0);
    data << NA_MAP_WYVERN_WEST_A << uint32((m_WyvernStateWest & WYVERN_ALLIANCE) != 0);

    data << NA_MAP_WYVERN_EAST_NEU_H << uint32((m_WyvernStateEast & WYVERN_NEU_HORDE) != 0);
    data << NA_MAP_WYVERN_EAST_NEU_A << uint32((m_WyvernStateEast & WYVERN_NEU_ALLIANCE) != 0);
    data << NA_MAP_WYVERN_EAST_H << uint32((m_WyvernStateEast & WYVERN_HORDE) != 0);
    data << NA_MAP_WYVERN_EAST_A << uint32((m_WyvernStateEast & WYVERN_ALLIANCE) != 0);

    data << NA_MAP_HALAA_NEUTRAL << uint32((m_HalaaState & HALAA_N) != 0);
    data << NA_MAP_HALAA_NEU_A << uint32((m_HalaaState & HALAA_N_A) != 0);
    data << NA_MAP_HALAA_NEU_H << uint32((m_HalaaState & HALAA_N_H) != 0);
    data << NA_MAP_HALAA_HORDE << uint32((m_HalaaState & HALAA_H) != 0);
    data << NA_MAP_HALAA_ALLIANCE << uint32((m_HalaaState & HALAA_A) != 0);
}

void OutdoorPvPNA::SendRemoveWorldStates(Player* player)
{
    player->SendUpdateWorldState(NA_UI_HORDE_GUARDS_SHOW, 0);
    player->SendUpdateWorldState(NA_UI_ALLIANCE_GUARDS_SHOW, 0);
    player->SendUpdateWorldState(NA_UI_GUARDS_MAX, 0);
    player->SendUpdateWorldState(NA_UI_GUARDS_LEFT, 0);
    player->SendUpdateWorldState(NA_MAP_WYVERN_NORTH_NEU_H, 0);
    player->SendUpdateWorldState(NA_MAP_WYVERN_NORTH_NEU_A, 0);
    player->SendUpdateWorldState(NA_MAP_WYVERN_NORTH_H, 0);
    player->SendUpdateWorldState(NA_MAP_WYVERN_NORTH_A, 0);
    player->SendUpdateWorldState(NA_MAP_WYVERN_SOUTH_NEU_H, 0);
    player->SendUpdateWorldState(NA_MAP_WYVERN_SOUTH_NEU_A, 0);
    player->SendUpdateWorldState(NA_MAP_WYVERN_SOUTH_H, 0);
    player->SendUpdateWorldState(NA_MAP_WYVERN_SOUTH_A, 0);
    player->SendUpdateWorldState(NA_MAP_WYVERN_WEST_NEU_H, 0);
    player->SendUpdateWorldState(NA_MAP_WYVERN_WEST_NEU_A, 0);
    player->SendUpdateWorldState(NA_MAP_WYVERN_WEST_H, 0);
    player->SendUpdateWorldState(NA_MAP_WYVERN_WEST_A, 0);
    player->SendUpdateWorldState(NA_MAP_WYVERN_EAST_NEU_H, 0);
    player->SendUpdateWorldState(NA_MAP_WYVERN_EAST_NEU_A, 0);
    player->SendUpdateWorldState(NA_MAP_WYVERN_EAST_H, 0);
    player->SendUpdateWorldState(NA_MAP_WYVERN_EAST_A, 0);
    player->SendUpdateWorldState(NA_MAP_HALAA_NEUTRAL, 0);
    player->SendUpdateWorldState(NA_MAP_HALAA_NEU_A, 0);
    player->SendUpdateWorldState(NA_MAP_HALAA_NEU_H, 0);
    player->SendUpdateWorldState(NA_MAP_HALAA_HORDE, 0);
    player->SendUpdateWorldState(NA_MAP_HALAA_ALLIANCE, 0);
}

bool OutdoorPvPNA::Update(uint32 diff)
{
    return m_obj->Update(diff);
}

bool OPvPCapturePointNA::HandleCustomSpell(Player* player, uint32 spellId, GameObject* /*go*/)
{
    std::vector<uint32> nodes;
    nodes.resize(2);
    bool retval = false;
    switch (spellId)
    {
    case NA_SPELL_FLY_NORTH:
        nodes[0] = FlightPathStartNodes[NA_ROOST_N];
        nodes[1] = FlightPathEndNodes[NA_ROOST_N];
        player->ActivateTaxiPathTo(nodes);
        player->SetFlag(PLAYER_FLAGS, PLAYER_FLAGS_IN_PVP);
        player->UpdatePvP(true, true);
        retval = true;
        break;
    case NA_SPELL_FLY_SOUTH:
        nodes[0] = FlightPathStartNodes[NA_ROOST_S];
        nodes[1] = FlightPathEndNodes[NA_ROOST_S];
        player->ActivateTaxiPathTo(nodes);
        player->SetFlag(PLAYER_FLAGS, PLAYER_FLAGS_IN_PVP);
        player->UpdatePvP(true, true);
        retval = true;
        break;
    case NA_SPELL_FLY_WEST:
        nodes[0] = FlightPathStartNodes[NA_ROOST_W];
        nodes[1] = FlightPathEndNodes[NA_ROOST_W];
        player->ActivateTaxiPathTo(nodes);
        player->SetFlag(PLAYER_FLAGS, PLAYER_FLAGS_IN_PVP);
        player->UpdatePvP(true, true);
        retval = true;
        break;
    case NA_SPELL_FLY_EAST:
        nodes[0] = FlightPathStartNodes[NA_ROOST_E];
        nodes[1] = FlightPathEndNodes[NA_ROOST_E];
        player->ActivateTaxiPathTo(nodes);
        player->SetFlag(PLAYER_FLAGS, PLAYER_FLAGS_IN_PVP);
        player->UpdatePvP(true, true);
        retval = true;
        break;
    default:
        break;
    }

    if (retval)
    {
        //Adding items
        uint32 noSpaceForCount = 0;

        // check space and find places
        ItemPosCountVec dest;

        int32 count = 10;
        uint32 itemid = 24538;
                                                                // bomb id count
        InventoryResult msg = player->CanStoreNewItem(NULL_BAG, NULL_SLOT, dest, itemid, count, &noSpaceForCount);
        if (msg != EQUIP_ERR_OK)                               // convert to possible store amount
            count -= noSpaceForCount;

        if (count == 0 || dest.empty())                         // can't add any
        {
            return true;
        }

        Item* item = player->StoreNewItem(dest, itemid, true);

        if (count > 0 && item)
        {
            player->SendNewItem(item, count, true, false);
        }

        return true;
    }
    return false;
}

int32 OPvPCapturePointNA::HandleOpenGo(Player* player, GameObject* go)
{
    int32 retval = OPvPCapturePoint::HandleOpenGo(player, go);
    if (retval >= 0)
    {
        const go_type * gos = NULL;
        if (m_ControllingFaction == ALLIANCE)
            gos=AllianceControlGOs;
        else if (m_ControllingFaction == HORDE)
            gos=HordeControlGOs;
        else
            return -1;

        int32 del = -1;
        int32 del2 = -1;
        int32 add = -1;
        int32 add2 = -1;

        switch (retval)
        {
        case NA_DESTROYED_ROOST_S:
            del = NA_DESTROYED_ROOST_S;
            add = NA_ROOST_S;
            add2 = NA_BOMB_WAGON_S;
            if (m_ControllingFaction == HORDE)
                m_WyvernStateSouth = WYVERN_ALLIANCE;
            else
                m_WyvernStateSouth = WYVERN_HORDE;
            UpdateWyvernRoostWorldState(NA_ROOST_S);
            break;
        case NA_DESTROYED_ROOST_N:
            del = NA_DESTROYED_ROOST_N;
            add = NA_ROOST_N;
            add2 = NA_BOMB_WAGON_N;
            if (m_ControllingFaction == HORDE)
                m_WyvernStateNorth = WYVERN_ALLIANCE;
            else
                m_WyvernStateNorth = WYVERN_HORDE;
            UpdateWyvernRoostWorldState(NA_ROOST_N);
            break;
        case NA_DESTROYED_ROOST_W:
            del = NA_DESTROYED_ROOST_W;
            add = NA_ROOST_W;
            add2 = NA_BOMB_WAGON_W;
            if (m_ControllingFaction == HORDE)
                m_WyvernStateWest = WYVERN_ALLIANCE;
            else
                m_WyvernStateWest = WYVERN_HORDE;
            UpdateWyvernRoostWorldState(NA_ROOST_W);
            break;
        case NA_DESTROYED_ROOST_E:
            del = NA_DESTROYED_ROOST_E;
            add = NA_ROOST_E;
            add2 = NA_BOMB_WAGON_E;
            if (m_ControllingFaction == HORDE)
                m_WyvernStateEast = WYVERN_ALLIANCE;
            else
                m_WyvernStateEast = WYVERN_HORDE;
            UpdateWyvernRoostWorldState(NA_ROOST_E);
            break;
        case NA_BOMB_WAGON_S:
            del = NA_BOMB_WAGON_S;
            del2 = NA_ROOST_S;
            add = NA_DESTROYED_ROOST_S;
            if (m_ControllingFaction == HORDE)
                m_WyvernStateSouth = WYVERN_NEU_ALLIANCE;
            else
                m_WyvernStateSouth = WYVERN_NEU_HORDE;
            UpdateWyvernRoostWorldState(NA_ROOST_S);
            break;
        case NA_BOMB_WAGON_N:
            del = NA_BOMB_WAGON_N;
            del2 = NA_ROOST_N;
            add = NA_DESTROYED_ROOST_N;
            if (m_ControllingFaction == HORDE)
                m_WyvernStateNorth = WYVERN_NEU_ALLIANCE;
            else
                m_WyvernStateNorth = WYVERN_NEU_HORDE;
            UpdateWyvernRoostWorldState(NA_ROOST_N);
            break;
        case NA_BOMB_WAGON_W:
            del = NA_BOMB_WAGON_W;
            del2 = NA_ROOST_W;
            add = NA_DESTROYED_ROOST_W;
            if (m_ControllingFaction == HORDE)
                m_WyvernStateWest = WYVERN_NEU_ALLIANCE;
            else
                m_WyvernStateWest = WYVERN_NEU_HORDE;
            UpdateWyvernRoostWorldState(NA_ROOST_W);
            break;
        case NA_BOMB_WAGON_E:
            del = NA_BOMB_WAGON_E;
            del2 = NA_ROOST_E;
            add = NA_DESTROYED_ROOST_E;
            if (m_ControllingFaction == HORDE)
                m_WyvernStateEast = WYVERN_NEU_ALLIANCE;
            else
                m_WyvernStateEast = WYVERN_NEU_HORDE;
            UpdateWyvernRoostWorldState(NA_ROOST_E);
            break;
        default:
            return -1;
            break;
        }

        if (del>-1)
            DelObject(del);

        if (del2>-1)
            DelObject(del2);

        if (add>-1)
            AddObject(add, gos[add].entry, gos[add].map, gos[add].x, gos[add].y, gos[add].z, gos[add].o, gos[add].rot0, gos[add].rot1, gos[add].rot2, gos[add].rot3);

        if (add2>-1)
            AddObject(add2, gos[add2].entry, gos[add2].map, gos[add2].x, gos[add2].y, gos[add2].z, gos[add2].o, gos[add2].rot0, gos[add2].rot1, gos[add2].rot2, gos[add2].rot3);

        return retval;
    }
    return -1;
}

bool OPvPCapturePointNA::Update(uint32 diff)
{
    // let the controlling faction advance in phase
    bool capturable = false;
    if (m_ControllingFaction == ALLIANCE && m_activePlayers[0].size() > m_activePlayers[1].size())
        capturable = true;
    else if (m_ControllingFaction == HORDE && m_activePlayers[0].size() < m_activePlayers[1].size())
        capturable = true;

    if (m_GuardCheckTimer < diff)
    {
        m_GuardCheckTimer = NA_GUARD_CHECK_TIME;
        uint32 cnt = GetAliveGuardsCount();
        if (cnt != m_GuardsAlive)
        {
            m_GuardsAlive = cnt;
            if (m_GuardsAlive == 0)
                m_capturable = true;
            // update the guard count for the players in zone
            m_PvP->SendUpdateWorldState(NA_UI_GUARDS_LEFT, m_GuardsAlive);
        }
    } else m_GuardCheckTimer -= diff;

    if (m_capturable || capturable)
    {
        if (m_RespawnTimer < diff)
        {
            // if the guards have been killed, then the challenger has one hour to take over halaa.
            // in case they fail to do it, the guards are respawned, and they have to start again.
            if (m_ControllingFaction)
                FactionTakeOver(m_ControllingFaction);
            m_RespawnTimer = NA_RESPAWN_TIME;
        } else m_RespawnTimer -= diff;

        return OPvPCapturePoint::Update(diff);
    }
    return false;
}

void OPvPCapturePointNA::ChangeState()
{
    uint32 artkit = 21;
    switch (m_State)
    {
        case OBJECTIVESTATE_NEUTRAL:
            m_HalaaState = HALAA_N;
            break;
        case OBJECTIVESTATE_ALLIANCE:
            m_HalaaState = HALAA_A;
            FactionTakeOver(ALLIANCE);
            artkit = 2;
            break;
        case OBJECTIVESTATE_HORDE:
            m_HalaaState = HALAA_H;
            FactionTakeOver(HORDE);
            artkit = 1;
            break;
        case OBJECTIVESTATE_NEUTRAL_ALLIANCE_CHALLENGE:
            m_HalaaState = HALAA_N_A;
            break;
        case OBJECTIVESTATE_NEUTRAL_HORDE_CHALLENGE:
            m_HalaaState = HALAA_N_H;
            break;
        case OBJECTIVESTATE_ALLIANCE_HORDE_CHALLENGE:
            m_HalaaState = HALAA_N_A;
            artkit = 2;
            break;
        case OBJECTIVESTATE_HORDE_ALLIANCE_CHALLENGE:
            m_HalaaState = HALAA_N_H;
            artkit = 1;
        break;
    }

    auto bounds = sMapMgr->FindMap(530, 0)->GetGameObjectBySpawnIdStore().equal_range(m_capturePointSpawnId);
    for (auto itr = bounds.first; itr != bounds.second; ++itr)
        itr->second->SetGoArtKit(artkit);

    UpdateHalaaWorldState();
}

void OPvPCapturePointNA::UpdateHalaaWorldState()
{
    m_PvP->SendUpdateWorldState(NA_MAP_HALAA_NEUTRAL, uint32((m_HalaaState & HALAA_N) != 0));
    m_PvP->SendUpdateWorldState(NA_MAP_HALAA_NEU_A, uint32((m_HalaaState & HALAA_N_A) != 0));
    m_PvP->SendUpdateWorldState(NA_MAP_HALAA_NEU_H, uint32((m_HalaaState & HALAA_N_H) != 0));
    m_PvP->SendUpdateWorldState(NA_MAP_HALAA_HORDE, uint32((m_HalaaState & HALAA_H) != 0));
    m_PvP->SendUpdateWorldState(NA_MAP_HALAA_ALLIANCE, uint32((m_HalaaState & HALAA_A) != 0));
}

void OPvPCapturePointNA::UpdateWyvernRoostWorldState(uint32 roost)
{
    switch (roost)
    {
        case NA_ROOST_S:
            m_PvP->SendUpdateWorldState(NA_MAP_WYVERN_SOUTH_NEU_H, uint32((m_WyvernStateSouth & WYVERN_NEU_HORDE) != 0));
            m_PvP->SendUpdateWorldState(NA_MAP_WYVERN_SOUTH_NEU_A, uint32((m_WyvernStateSouth & WYVERN_NEU_ALLIANCE) != 0));
            m_PvP->SendUpdateWorldState(NA_MAP_WYVERN_SOUTH_H, uint32((m_WyvernStateSouth & WYVERN_HORDE) != 0));
            m_PvP->SendUpdateWorldState(NA_MAP_WYVERN_SOUTH_A, uint32((m_WyvernStateSouth & WYVERN_ALLIANCE) != 0));
            break;
        case NA_ROOST_N:
            m_PvP->SendUpdateWorldState(NA_MAP_WYVERN_NORTH_NEU_H, uint32((m_WyvernStateNorth & WYVERN_NEU_HORDE) != 0));
            m_PvP->SendUpdateWorldState(NA_MAP_WYVERN_NORTH_NEU_A, uint32((m_WyvernStateNorth & WYVERN_NEU_ALLIANCE) != 0));
            m_PvP->SendUpdateWorldState(NA_MAP_WYVERN_NORTH_H, uint32((m_WyvernStateNorth & WYVERN_HORDE) != 0));
            m_PvP->SendUpdateWorldState(NA_MAP_WYVERN_NORTH_A, uint32((m_WyvernStateNorth & WYVERN_ALLIANCE) != 0));
            break;
        case NA_ROOST_W:
            m_PvP->SendUpdateWorldState(NA_MAP_WYVERN_WEST_NEU_H, uint32((m_WyvernStateWest & WYVERN_NEU_HORDE) != 0));
            m_PvP->SendUpdateWorldState(NA_MAP_WYVERN_WEST_NEU_A, uint32((m_WyvernStateWest & WYVERN_NEU_ALLIANCE) != 0));
            m_PvP->SendUpdateWorldState(NA_MAP_WYVERN_WEST_H, uint32((m_WyvernStateWest & WYVERN_HORDE) != 0));
            m_PvP->SendUpdateWorldState(NA_MAP_WYVERN_WEST_A, uint32((m_WyvernStateWest & WYVERN_ALLIANCE) != 0));
            break;
        case NA_ROOST_E:
            m_PvP->SendUpdateWorldState(NA_MAP_WYVERN_EAST_NEU_H, uint32((m_WyvernStateEast & WYVERN_NEU_HORDE) != 0));
            m_PvP->SendUpdateWorldState(NA_MAP_WYVERN_EAST_NEU_A, uint32((m_WyvernStateEast & WYVERN_NEU_ALLIANCE) != 0));
            m_PvP->SendUpdateWorldState(NA_MAP_WYVERN_EAST_H, uint32((m_WyvernStateEast & WYVERN_HORDE) != 0));
            m_PvP->SendUpdateWorldState(NA_MAP_WYVERN_EAST_A, uint32((m_WyvernStateEast & WYVERN_ALLIANCE) != 0));
            break;
    }
}

class OutdoorPvP_nagrand : public OutdoorPvPScript
{
    public:
        OutdoorPvP_nagrand() : OutdoorPvPScript("outdoorpvp_na") { }

        OutdoorPvP* GetOutdoorPvP() const override
        {
            return new OutdoorPvPNA();
        }
};

void AddSC_outdoorpvp_na()
{
    new OutdoorPvP_nagrand();
}<|MERGE_RESOLUTION|>--- conflicted
+++ resolved
@@ -44,7 +44,6 @@
 uint32 OPvPCapturePointNA::GetAliveGuardsCount()
 {
     uint32 cnt = 0;
-<<<<<<< HEAD
     for (std::map<uint32, ObjectGuid::LowType>::iterator itr = m_Creatures.begin(); itr != m_Creatures.end(); ++itr)
     {
         switch (itr->first)
@@ -73,36 +72,6 @@
             }
             default:
                 break;
-=======
-    for (std::map<uint32, uint32>::iterator itr = m_Creatures.begin(); itr != m_Creatures.end(); ++itr)
-    {
-        switch (itr->first)
-        {
-        case NA_NPC_GUARD_01:
-        case NA_NPC_GUARD_02:
-        case NA_NPC_GUARD_03:
-        case NA_NPC_GUARD_04:
-        case NA_NPC_GUARD_05:
-        case NA_NPC_GUARD_06:
-        case NA_NPC_GUARD_07:
-        case NA_NPC_GUARD_08:
-        case NA_NPC_GUARD_09:
-        case NA_NPC_GUARD_10:
-        case NA_NPC_GUARD_11:
-        case NA_NPC_GUARD_12:
-        case NA_NPC_GUARD_13:
-        case NA_NPC_GUARD_14:
-        case NA_NPC_GUARD_15:
-        {
-            auto bounds = m_PvP->GetMap()->GetCreatureBySpawnIdStore().equal_range(itr->second);
-            for (auto itr2 = bounds.first; itr2 != bounds.second; ++itr2)
-                if (itr2->second->IsAlive())
-                    ++cnt;
-            break;
-        }
-        default:
-            break;
->>>>>>> 233297c5
         }
     }
     return cnt;
