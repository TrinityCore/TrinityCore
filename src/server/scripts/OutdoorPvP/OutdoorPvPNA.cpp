--- conflicted
+++ resolved
@@ -15,26 +15,6 @@
  * with this program. If not, see <http://www.gnu.org/licenses/>.
  */
 
-<<<<<<< HEAD
-#include "OutdoorPvPNA.h"
-#include "Creature.h"
-#include "GameObject.h"
-#include "Map.h"
-#include "ObjectMgr.h"
-#include "OutdoorPvPMgr.h"
-#include "Player.h"
-#include "ScriptMgr.h"
-#include "WorldStatePackets.h"
-
-uint32 const NA_CREDIT_MARKER = 24867; // kill credit for pks
-uint32 const NA_GUARDS_MAX = 15;
-uint32 const NA_BUFF_ZONE = 3518;
-uint32 const NA_HALAA_GRAVEYARD = 993;
-uint32 const NA_HALAA_GRAVEYARD_ZONE = 3518; // need to add zone id, not area id
-uint32 const NA_RESPAWN_TIME = 3600000; // one hour to capture after defeating all guards
-uint32 const NA_GUARD_CHECK_TIME = 500; // every half second
-uint32 const FLIGHT_NODES_NUM = 4;
-=======
 #include "ScriptMgr.h"
 #include "Creature.h"
 #include "GameObject.h"
@@ -61,7 +41,6 @@
 
 uint32 const FLIGHT_NODES_NUM = 4;
 
->>>>>>> 28d470c5
 uint32 const FlightPathStartNodes[FLIGHT_NODES_NUM] = { 103, 105, 107, 109 };
 uint32 const FlightPathEndNodes[FLIGHT_NODES_NUM] = { 104, 106, 108, 110 };
 
@@ -172,11 +151,7 @@
 uint32 OPvPCapturePointNA::GetAliveGuardsCount()
 {
     uint32 cnt = 0;
-<<<<<<< HEAD
-    for (std::map<uint32, uint32>::iterator itr = m_Creatures.begin(); itr != m_Creatures.end(); ++itr)
-=======
     for (std::map<uint32, ObjectGuid::LowType>::iterator itr = m_Creatures.begin(); itr != m_Creatures.end(); ++itr)
->>>>>>> 28d470c5
     {
         switch (itr->first)
         {
@@ -309,8 +284,10 @@
     UpdateWyvernRoostWorldState(NA_ROOST_E);
 }
 
-OPvPCapturePointNA::OPvPCapturePointNA(OutdoorPvP* pvp) : OPvPCapturePoint(pvp), m_capturable(true), m_GuardsAlive(0), m_ControllingFaction(0), m_WyvernStateNorth(0), m_WyvernStateSouth(0), m_WyvernStateEast(0),
-    m_WyvernStateWest(0), m_HalaaState(HALAA_N), m_RespawnTimer(NA_RESPAWN_TIME), m_GuardCheckTimer(NA_GUARD_CHECK_TIME)
+OPvPCapturePointNA::OPvPCapturePointNA(OutdoorPvP* pvp) :
+OPvPCapturePoint(pvp), m_capturable(true), m_GuardsAlive(0), m_ControllingFaction(0),
+m_WyvernStateNorth(0), m_WyvernStateSouth(0), m_WyvernStateEast(0), m_WyvernStateWest(0),
+m_HalaaState(HALAA_N), m_RespawnTimer(NA_RESPAWN_TIME), m_GuardCheckTimer(NA_GUARD_CHECK_TIME)
 {
     SetCapturePointData(182210, 530, { -1572.57f, 7945.3f, -22.475f, 2.05949f }, { 0.0f, 0.0f, 0.857167f, 0.515038f });
 }
@@ -353,45 +330,6 @@
 {
     if (m_ControllingFaction == ALLIANCE)
     {
-<<<<<<< HEAD
-        packet.Worldstates.emplace_back(NA_UI_HORDE_GUARDS_SHOW, 0);
-        packet.Worldstates.emplace_back(NA_UI_ALLIANCE_GUARDS_SHOW, 1);
-    }
-    else if (m_ControllingFaction == HORDE)
-    {
-        packet.Worldstates.emplace_back(NA_UI_HORDE_GUARDS_SHOW, 1);
-        packet.Worldstates.emplace_back(NA_UI_ALLIANCE_GUARDS_SHOW, 0);
-    }
-    else
-    {
-        packet.Worldstates.emplace_back(NA_UI_HORDE_GUARDS_SHOW, 0);
-        packet.Worldstates.emplace_back(NA_UI_ALLIANCE_GUARDS_SHOW, 0);
-    }
-
-    packet.Worldstates.emplace_back(NA_UI_GUARDS_MAX, NA_GUARDS_MAX);
-    packet.Worldstates.emplace_back(NA_UI_GUARDS_LEFT, m_GuardsAlive);
-    packet.Worldstates.emplace_back(NA_MAP_WYVERN_NORTH_NEU_H, (m_WyvernStateNorth & WYVERN_NEU_HORDE) != 0 ? 1 : 0);
-    packet.Worldstates.emplace_back(NA_MAP_WYVERN_NORTH_NEU_A, (m_WyvernStateNorth & WYVERN_NEU_ALLIANCE) != 0 ? 1 : 0);
-    packet.Worldstates.emplace_back(NA_MAP_WYVERN_NORTH_H, (m_WyvernStateNorth & WYVERN_HORDE) != 0 ? 1 : 0);
-    packet.Worldstates.emplace_back(NA_MAP_WYVERN_NORTH_A, (m_WyvernStateNorth & WYVERN_ALLIANCE) != 0 ? 1 : 0);
-    packet.Worldstates.emplace_back(NA_MAP_WYVERN_SOUTH_NEU_H, (m_WyvernStateSouth & WYVERN_NEU_HORDE) != 0 ? 1 : 0);
-    packet.Worldstates.emplace_back(NA_MAP_WYVERN_SOUTH_NEU_A, (m_WyvernStateSouth & WYVERN_NEU_ALLIANCE) != 0 ? 1 : 0);
-    packet.Worldstates.emplace_back(NA_MAP_WYVERN_SOUTH_H, (m_WyvernStateSouth & WYVERN_HORDE) != 0 ? 1 : 0);
-    packet.Worldstates.emplace_back(NA_MAP_WYVERN_SOUTH_A, (m_WyvernStateSouth & WYVERN_ALLIANCE) != 0 ? 1 : 0);
-    packet.Worldstates.emplace_back(NA_MAP_WYVERN_WEST_NEU_H, (m_WyvernStateWest & WYVERN_NEU_HORDE) != 0 ? 1 : 0);
-    packet.Worldstates.emplace_back(NA_MAP_WYVERN_WEST_NEU_A, (m_WyvernStateWest & WYVERN_NEU_ALLIANCE) != 0 ? 1 : 0);
-    packet.Worldstates.emplace_back(NA_MAP_WYVERN_WEST_H, (m_WyvernStateWest & WYVERN_HORDE) != 0 ? 1 : 0);
-    packet.Worldstates.emplace_back(NA_MAP_WYVERN_WEST_A, (m_WyvernStateWest & WYVERN_ALLIANCE) != 0 ? 1 : 0);
-    packet.Worldstates.emplace_back(NA_MAP_WYVERN_EAST_NEU_H, (m_WyvernStateEast & WYVERN_NEU_HORDE) != 0 ? 1 : 0);
-    packet.Worldstates.emplace_back(NA_MAP_WYVERN_EAST_NEU_A, (m_WyvernStateEast & WYVERN_NEU_ALLIANCE) != 0 ? 1 : 0);
-    packet.Worldstates.emplace_back(NA_MAP_WYVERN_EAST_H, (m_WyvernStateEast & WYVERN_HORDE) != 0 ? 1 : 0);
-    packet.Worldstates.emplace_back(NA_MAP_WYVERN_EAST_A, (m_WyvernStateEast & WYVERN_ALLIANCE) != 0 ? 1 : 0);
-    packet.Worldstates.emplace_back(NA_MAP_HALAA_NEUTRAL, (m_HalaaState & HALAA_N) != 0 ? 1 : 0);
-    packet.Worldstates.emplace_back(NA_MAP_HALAA_NEU_A, (m_HalaaState & HALAA_N_A) != 0 ? 1 : 0);
-    packet.Worldstates.emplace_back(NA_MAP_HALAA_NEU_H, (m_HalaaState & HALAA_N_H) != 0 ? 1 : 0);
-    packet.Worldstates.emplace_back(NA_MAP_HALAA_HORDE, (m_HalaaState & HALAA_H) != 0 ? 1 : 0);
-    packet.Worldstates.emplace_back(NA_MAP_HALAA_ALLIANCE, (m_HalaaState & HALAA_A) != 0 ? 1 : 0);
-=======
         packet.Worldstates.emplace_back(uint32(NA_UI_HORDE_GUARDS_SHOW), 0);
         packet.Worldstates.emplace_back(uint32(NA_UI_ALLIANCE_GUARDS_SHOW), 1);
     }
@@ -434,7 +372,6 @@
     packet.Worldstates.emplace_back(uint32(NA_MAP_HALAA_NEU_H), int32((m_HalaaState & HALAA_N_H) != 0));
     packet.Worldstates.emplace_back(uint32(NA_MAP_HALAA_HORDE), int32((m_HalaaState & HALAA_H) != 0));
     packet.Worldstates.emplace_back(uint32(NA_MAP_HALAA_ALLIANCE), int32((m_HalaaState & HALAA_A) != 0));
->>>>>>> 28d470c5
 }
 
 void OutdoorPvPNA::SendRemoveWorldStates(Player* player)
