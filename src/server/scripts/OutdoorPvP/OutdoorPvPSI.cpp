/*
 * This file is part of the TrinityCore Project. See AUTHORS file for Copyright information
 *
 * This program is free software; you can redistribute it and/or modify it
 * under the terms of the GNU General Public License as published by the
 * Free Software Foundation; either version 2 of the License, or (at your
 * option) any later version.
 *
 * This program is distributed in the hope that it will be useful, but WITHOUT
 * ANY WARRANTY; without even the implied warranty of MERCHANTABILITY or
 * FITNESS FOR A PARTICULAR PURPOSE. See the GNU General Public License for
 * more details.
 *
 * You should have received a copy of the GNU General Public License along
 * with this program. If not, see <http://www.gnu.org/licenses/>.
 */

<<<<<<< HEAD
#include "OutdoorPvPSI.h"
#include "DBCStores.h"
=======
#include "ScriptMgr.h"
#include "DB2Stores.h"
>>>>>>> 28d470c5
#include "GameObject.h"
#include "Language.h"
#include "Map.h"
#include "ObjectMgr.h"
<<<<<<< HEAD
#include "OutdoorPvPMgr.h"
#include "Player.h"
#include "ReputationMgr.h"
#include "ScriptMgr.h"
=======
#include "OutdoorPvPSI.h"
#include "PhasingHandler.h"
#include "Player.h"
#include "ReputationMgr.h"
>>>>>>> 28d470c5
#include "World.h"
#include "WorldStatePackets.h"

uint32 const SI_MAX_RESOURCES = 200;
<<<<<<< HEAD
uint32 const SI_AREATRIGGER_H = 4168;
uint32 const SI_AREATRIGGER_A = 4162;
uint32 const SI_TURNIN_QUEST_CM_A = 17090;
uint32 const SI_TURNIN_QUEST_CM_H = 18199;
uint32 const SI_SILITHYST_MOUND = 181597;
=======

uint32 const SI_AREATRIGGER_H = 4168;
uint32 const SI_AREATRIGGER_A = 4162;

uint32 const SI_TURNIN_QUEST_CM_A = 17090;
uint32 const SI_TURNIN_QUEST_CM_H = 18199;

uint32 const SI_SILITHYST_MOUND = 181597;

>>>>>>> 28d470c5
uint8 const OutdoorPvPSIBuffZonesNum = 3;
uint32 const OutdoorPvPSIBuffZones[OutdoorPvPSIBuffZonesNum] = { 1377, 3428, 3429 };

OutdoorPvPSI::OutdoorPvPSI()
{
    m_TypeId = OUTDOOR_PVP_SI;
    m_Gathered_A = 0;
    m_Gathered_H = 0;
    m_LastController = 0;
}

void OutdoorPvPSI::FillInitialWorldStates(WorldPackets::WorldState::InitWorldStates& packet)
{
<<<<<<< HEAD
    packet.Worldstates.emplace_back(SI_GATHERED_A, m_Gathered_A);
    packet.Worldstates.emplace_back(SI_GATHERED_H, m_Gathered_H);
    packet.Worldstates.emplace_back(SI_SILITHYST_MAX, SI_MAX_RESOURCES);
=======
    packet.Worldstates.emplace_back(uint32(SI_GATHERED_A), int32(m_Gathered_A));
    packet.Worldstates.emplace_back(uint32(SI_GATHERED_H), int32(m_Gathered_H));
    packet.Worldstates.emplace_back(uint32(SI_SILITHYST_MAX), int32(SI_MAX_RESOURCES));
>>>>>>> 28d470c5
}

void OutdoorPvPSI::SendRemoveWorldStates(Player* player)
{
    player->SendUpdateWorldState(SI_GATHERED_A, 0);
    player->SendUpdateWorldState(SI_GATHERED_H, 0);
    player->SendUpdateWorldState(SI_SILITHYST_MAX, 0);
}

void OutdoorPvPSI::UpdateWorldState()
{
    SendUpdateWorldState(SI_GATHERED_A, m_Gathered_A);
    SendUpdateWorldState(SI_GATHERED_H, m_Gathered_H);
    SendUpdateWorldState(SI_SILITHYST_MAX, SI_MAX_RESOURCES);
}

bool OutdoorPvPSI::SetupOutdoorPvP()
{
    SetMapFromZone(OutdoorPvPSIBuffZones[0]);

    for (uint8 i = 0; i < OutdoorPvPSIBuffZonesNum; ++i)
        RegisterZone(OutdoorPvPSIBuffZones[i]);
    return true;
}

bool OutdoorPvPSI::Update(uint32 /*diff*/)
{
    return false;
}

void OutdoorPvPSI::HandlePlayerEnterZone(Player* player, uint32 zone)
{
    if (player->GetTeam() == m_LastController)
        player->CastSpell(player, SI_CENARION_FAVOR, true);
    OutdoorPvP::HandlePlayerEnterZone(player, zone);
}

void OutdoorPvPSI::HandlePlayerLeaveZone(Player* player, uint32 zone)
{
    // remove buffs
    player->RemoveAurasDueToSpell(SI_CENARION_FAVOR);
    OutdoorPvP::HandlePlayerLeaveZone(player, zone);
}

bool OutdoorPvPSI::HandleAreaTrigger(Player* player, uint32 trigger, bool /*entered*/)
{
    switch (trigger)
    {
    case SI_AREATRIGGER_A:
        if (player->GetTeam() == ALLIANCE && player->HasAura(SI_SILITHYST_FLAG))
        {
            // remove aura
            player->RemoveAurasDueToSpell(SI_SILITHYST_FLAG);
            ++ m_Gathered_A;
            if (m_Gathered_A >= SI_MAX_RESOURCES)
            {
                TeamApplyBuff(TEAM_ALLIANCE, SI_CENARION_FAVOR);
                /// @todo: confirm this text
                sWorld->SendZoneText(OutdoorPvPSIBuffZones[0], sObjectMgr->GetTrinityStringForDBCLocale(LANG_OPVP_SI_CAPTURE_A));
                m_LastController = ALLIANCE;
                m_Gathered_A = 0;
                m_Gathered_H = 0;
            }
            UpdateWorldState();
            // reward player
            player->CastSpell(player, SI_TRACES_OF_SILITHYST, true);
            // add 19 honor
            player->RewardHonor(nullptr, 1, 19);
            // add 20 cenarion circle repu
            player->GetReputationMgr().ModifyReputation(sFactionStore.LookupEntry(609), 20);
            // complete quest
            player->KilledMonsterCredit(SI_TURNIN_QUEST_CM_A);
        }
        return true;
    case SI_AREATRIGGER_H:
        if (player->GetTeam() == HORDE && player->HasAura(SI_SILITHYST_FLAG))
        {
            // remove aura
            player->RemoveAurasDueToSpell(SI_SILITHYST_FLAG);
            ++ m_Gathered_H;
            if (m_Gathered_H >= SI_MAX_RESOURCES)
            {
                TeamApplyBuff(TEAM_HORDE, SI_CENARION_FAVOR);
                /// @todo: confirm this text
                sWorld->SendZoneText(OutdoorPvPSIBuffZones[0], sObjectMgr->GetTrinityStringForDBCLocale(LANG_OPVP_SI_CAPTURE_H));
                m_LastController = HORDE;
                m_Gathered_A = 0;
                m_Gathered_H = 0;
            }
            UpdateWorldState();
            // reward player
            player->CastSpell(player, SI_TRACES_OF_SILITHYST, true);
            // add 19 honor
            player->RewardHonor(nullptr, 1, 19);
            // add 20 cenarion circle repu
            player->GetReputationMgr().ModifyReputation(sFactionStore.LookupEntry(609), 20);
            // complete quest
            player->KilledMonsterCredit(SI_TURNIN_QUEST_CM_H);
        }
        return true;
    }
    return false;
}

bool OutdoorPvPSI::HandleDropFlag(Player* player, uint32 spellId)
{
    if (spellId == SI_SILITHYST_FLAG)
    {
        // if it was dropped away from the player's turn-in point, then create a silithyst mound, if it was dropped near the areatrigger, then it was dispelled by the outdoorpvp, so do nothing
        if (AreaTriggerEntry const* atEntry = sAreaTriggerStore.LookupEntry(player->GetTeam() == ALLIANCE ? SI_AREATRIGGER_A : SI_AREATRIGGER_H))
        {
<<<<<<< HEAD
            case ALLIANCE:
=======
            // 5.0f is safe-distance
            if (player->GetDistance(atEntry->Pos.X, atEntry->Pos.Y, atEntry->Pos.Z) > 5.0f + atEntry->Radius)
>>>>>>> 28d470c5
            {
                // he dropped it further, summon mound
                Map* map = player->GetMap();
                if (GameObject* go = GameObject::CreateGameObject(SI_SILITHYST_MOUND, map, *player, QuaternionData::fromEulerAnglesZYX(player->GetOrientation(), 0.0f, 0.0f), 255, GO_STATE_READY))
                {
<<<<<<< HEAD
                    // 5.0f is safe-distance
                    if (player->GetDistance(atEntry->Pos.X, atEntry->Pos.Y, atEntry->Pos.Z) > 5.0f + atEntry->Radius)
                    {
                        // he dropped it further, summon mound
                        GameObject* go = new GameObject;
                        Map* map = player->GetMap();

                        if (!go->Create(map->GenerateLowGuid<HighGuid::GameObject>(), SI_SILITHYST_MOUND, map, player->GetPhaseMask(), *player, QuaternionData(), 255, GO_STATE_READY))
                        {
                            delete go;
                            return true;
                        }

                        go->SetRespawnTime(0);

                        if (!map->AddToMap(go))
                        {
                            delete go;
                            return true;
                        }
                    }
                }
                break;
            }
            case HORDE:
            {
                AreaTriggerEntry const* atEntry = sAreaTriggerStore.LookupEntry(SI_AREATRIGGER_H);
                if (atEntry)
                {
                    // 5.0f is safe-distance
                    if (player->GetDistance(atEntry->Pos.X, atEntry->Pos.Y, atEntry->Pos.Z) > 5.0f + atEntry->Radius)
                    {
                        // he dropped it further, summon mound
                        GameObject* go = new GameObject;
                        Map* map = player->GetMap();

                        if (!go->Create(map->GenerateLowGuid<HighGuid::GameObject>(), SI_SILITHYST_MOUND, map, player->GetPhaseMask(), *player, QuaternionData(), 255, GO_STATE_READY))
                        {
                            delete go;
                            return true;
                        }

                        go->SetRespawnTime(0);

                        if (!map->AddToMap(go))
                        {
                            delete go;
                            return true;
                        }
=======
                    PhasingHandler::InheritPhaseShift(go, player);
                    go->SetRespawnTime(0);

                    if (!map->AddToMap(go))
                    {
                        delete go;
                        return true;
>>>>>>> 28d470c5
                    }
                }
                break;
            }
        }
        return true;
    }
    return false;
}

bool OutdoorPvPSI::HandleCustomSpell(Player* player, uint32 spellId, GameObject* go)
{
    if (!go || spellId != SI_SILITHYST_FLAG_GO_SPELL)
        return false;
    player->CastSpell(player, SI_SILITHYST_FLAG, true);
    if (go->GetGOInfo()->entry == SI_SILITHYST_MOUND)
    {
        // despawn go
        go->SetRespawnTime(0);
        go->Delete();
    }
    return true;
}

class OutdoorPvP_silithus : public OutdoorPvPScript
{
    public:
        OutdoorPvP_silithus() : OutdoorPvPScript("outdoorpvp_si") { }

        OutdoorPvP* GetOutdoorPvP() const override
        {
            return new OutdoorPvPSI();
        }
};

void AddSC_outdoorpvp_si()
{
    new OutdoorPvP_silithus();
}<|MERGE_RESOLUTION|>--- conflicted
+++ resolved
@@ -15,49 +15,29 @@
  * with this program. If not, see <http://www.gnu.org/licenses/>.
  */
 
-<<<<<<< HEAD
-#include "OutdoorPvPSI.h"
-#include "DBCStores.h"
-=======
 #include "ScriptMgr.h"
 #include "DB2Stores.h"
->>>>>>> 28d470c5
 #include "GameObject.h"
 #include "Language.h"
 #include "Map.h"
 #include "ObjectMgr.h"
-<<<<<<< HEAD
-#include "OutdoorPvPMgr.h"
-#include "Player.h"
-#include "ReputationMgr.h"
-#include "ScriptMgr.h"
-=======
 #include "OutdoorPvPSI.h"
 #include "PhasingHandler.h"
 #include "Player.h"
 #include "ReputationMgr.h"
->>>>>>> 28d470c5
 #include "World.h"
 #include "WorldStatePackets.h"
 
 uint32 const SI_MAX_RESOURCES = 200;
-<<<<<<< HEAD
+
 uint32 const SI_AREATRIGGER_H = 4168;
 uint32 const SI_AREATRIGGER_A = 4162;
+
 uint32 const SI_TURNIN_QUEST_CM_A = 17090;
 uint32 const SI_TURNIN_QUEST_CM_H = 18199;
+
 uint32 const SI_SILITHYST_MOUND = 181597;
-=======
-
-uint32 const SI_AREATRIGGER_H = 4168;
-uint32 const SI_AREATRIGGER_A = 4162;
-
-uint32 const SI_TURNIN_QUEST_CM_A = 17090;
-uint32 const SI_TURNIN_QUEST_CM_H = 18199;
-
-uint32 const SI_SILITHYST_MOUND = 181597;
-
->>>>>>> 28d470c5
+
 uint8 const OutdoorPvPSIBuffZonesNum = 3;
 uint32 const OutdoorPvPSIBuffZones[OutdoorPvPSIBuffZonesNum] = { 1377, 3428, 3429 };
 
@@ -71,15 +51,9 @@
 
 void OutdoorPvPSI::FillInitialWorldStates(WorldPackets::WorldState::InitWorldStates& packet)
 {
-<<<<<<< HEAD
-    packet.Worldstates.emplace_back(SI_GATHERED_A, m_Gathered_A);
-    packet.Worldstates.emplace_back(SI_GATHERED_H, m_Gathered_H);
-    packet.Worldstates.emplace_back(SI_SILITHYST_MAX, SI_MAX_RESOURCES);
-=======
     packet.Worldstates.emplace_back(uint32(SI_GATHERED_A), int32(m_Gathered_A));
     packet.Worldstates.emplace_back(uint32(SI_GATHERED_H), int32(m_Gathered_H));
     packet.Worldstates.emplace_back(uint32(SI_SILITHYST_MAX), int32(SI_MAX_RESOURCES));
->>>>>>> 28d470c5
 }
 
 void OutdoorPvPSI::SendRemoveWorldStates(Player* player)
@@ -191,68 +165,13 @@
         // if it was dropped away from the player's turn-in point, then create a silithyst mound, if it was dropped near the areatrigger, then it was dispelled by the outdoorpvp, so do nothing
         if (AreaTriggerEntry const* atEntry = sAreaTriggerStore.LookupEntry(player->GetTeam() == ALLIANCE ? SI_AREATRIGGER_A : SI_AREATRIGGER_H))
         {
-<<<<<<< HEAD
-            case ALLIANCE:
-=======
             // 5.0f is safe-distance
             if (player->GetDistance(atEntry->Pos.X, atEntry->Pos.Y, atEntry->Pos.Z) > 5.0f + atEntry->Radius)
->>>>>>> 28d470c5
             {
                 // he dropped it further, summon mound
                 Map* map = player->GetMap();
                 if (GameObject* go = GameObject::CreateGameObject(SI_SILITHYST_MOUND, map, *player, QuaternionData::fromEulerAnglesZYX(player->GetOrientation(), 0.0f, 0.0f), 255, GO_STATE_READY))
                 {
-<<<<<<< HEAD
-                    // 5.0f is safe-distance
-                    if (player->GetDistance(atEntry->Pos.X, atEntry->Pos.Y, atEntry->Pos.Z) > 5.0f + atEntry->Radius)
-                    {
-                        // he dropped it further, summon mound
-                        GameObject* go = new GameObject;
-                        Map* map = player->GetMap();
-
-                        if (!go->Create(map->GenerateLowGuid<HighGuid::GameObject>(), SI_SILITHYST_MOUND, map, player->GetPhaseMask(), *player, QuaternionData(), 255, GO_STATE_READY))
-                        {
-                            delete go;
-                            return true;
-                        }
-
-                        go->SetRespawnTime(0);
-
-                        if (!map->AddToMap(go))
-                        {
-                            delete go;
-                            return true;
-                        }
-                    }
-                }
-                break;
-            }
-            case HORDE:
-            {
-                AreaTriggerEntry const* atEntry = sAreaTriggerStore.LookupEntry(SI_AREATRIGGER_H);
-                if (atEntry)
-                {
-                    // 5.0f is safe-distance
-                    if (player->GetDistance(atEntry->Pos.X, atEntry->Pos.Y, atEntry->Pos.Z) > 5.0f + atEntry->Radius)
-                    {
-                        // he dropped it further, summon mound
-                        GameObject* go = new GameObject;
-                        Map* map = player->GetMap();
-
-                        if (!go->Create(map->GenerateLowGuid<HighGuid::GameObject>(), SI_SILITHYST_MOUND, map, player->GetPhaseMask(), *player, QuaternionData(), 255, GO_STATE_READY))
-                        {
-                            delete go;
-                            return true;
-                        }
-
-                        go->SetRespawnTime(0);
-
-                        if (!map->AddToMap(go))
-                        {
-                            delete go;
-                            return true;
-                        }
-=======
                     PhasingHandler::InheritPhaseShift(go, player);
                     go->SetRespawnTime(0);
 
@@ -260,10 +179,8 @@
                     {
                         delete go;
                         return true;
->>>>>>> 28d470c5
                     }
                 }
-                break;
             }
         }
         return true;
