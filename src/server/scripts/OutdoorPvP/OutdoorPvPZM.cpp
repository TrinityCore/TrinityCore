/*
 * Copyright (C) 2008-2016 TrinityCore <http://www.trinitycore.org/>
 *
 * This program is free software; you can redistribute it and/or modify it
 * under the terms of the GNU General Public License as published by the
 * Free Software Foundation; either version 2 of the License, or (at your
 * option) any later version.
 *
 * This program is distributed in the hope that it will be useful, but WITHOUT
 * ANY WARRANTY; without even the implied warranty of MERCHANTABILITY or
 * FITNESS FOR A PARTICULAR PURPOSE. See the GNU General Public License for
 * more details.
 *
 * You should have received a copy of the GNU General Public License along
 * with this program. If not, see <http://www.gnu.org/licenses/>.
 */

#include "MapManager.h"
#include "ScriptMgr.h"
#include "OutdoorPvPZM.h"
#include "ObjectMgr.h"
#include "OutdoorPvPMgr.h"
#include "Player.h"
#include "Creature.h"
#include "ObjectAccessor.h"
#include "WorldPacket.h"
#include "GossipDef.h"

OPvPCapturePointZM_Beacon::OPvPCapturePointZM_Beacon(OutdoorPvP* pvp, ZM_BeaconType type)
: OPvPCapturePoint(pvp), m_TowerType(type), m_TowerState(ZM_TOWERSTATE_N)
{
    SetCapturePointData(ZMCapturePoints[type].entry, ZMCapturePoints[type].map, ZMCapturePoints[type].x, ZMCapturePoints[type].y, ZMCapturePoints[type].z, ZMCapturePoints[type].o, ZMCapturePoints[type].rot0, ZMCapturePoints[type].rot1, ZMCapturePoints[type].rot2, ZMCapturePoints[type].rot3);
}

void OPvPCapturePointZM_Beacon::FillInitialWorldStates(WorldPacket &data)
{
    data << uint32(ZMBeaconInfo[m_TowerType].ui_tower_n) << uint32((m_TowerState & ZM_TOWERSTATE_N) != 0);
    data << uint32(ZMBeaconInfo[m_TowerType].map_tower_n) << uint32((m_TowerState & ZM_TOWERSTATE_N) != 0);
    data << uint32(ZMBeaconInfo[m_TowerType].ui_tower_a) << uint32((m_TowerState & ZM_TOWERSTATE_A) != 0);
    data << uint32(ZMBeaconInfo[m_TowerType].map_tower_a) << uint32((m_TowerState & ZM_TOWERSTATE_A) != 0);
    data << uint32(ZMBeaconInfo[m_TowerType].ui_tower_h) << uint32((m_TowerState & ZM_TOWERSTATE_H) != 0);
    data << uint32(ZMBeaconInfo[m_TowerType].map_tower_h) << uint32((m_TowerState & ZM_TOWERSTATE_H) != 0);
}

void OPvPCapturePointZM_Beacon::UpdateTowerState()
{
    m_PvP->SendUpdateWorldState(uint32(ZMBeaconInfo[m_TowerType].ui_tower_n), uint32((m_TowerState & ZM_TOWERSTATE_N) != 0));
    m_PvP->SendUpdateWorldState(uint32(ZMBeaconInfo[m_TowerType].map_tower_n), uint32((m_TowerState & ZM_TOWERSTATE_N) != 0));
    m_PvP->SendUpdateWorldState(uint32(ZMBeaconInfo[m_TowerType].ui_tower_a), uint32((m_TowerState & ZM_TOWERSTATE_A) != 0));
    m_PvP->SendUpdateWorldState(uint32(ZMBeaconInfo[m_TowerType].map_tower_a), uint32((m_TowerState & ZM_TOWERSTATE_A) != 0));
    m_PvP->SendUpdateWorldState(uint32(ZMBeaconInfo[m_TowerType].ui_tower_h), uint32((m_TowerState & ZM_TOWERSTATE_H) != 0));
    m_PvP->SendUpdateWorldState(uint32(ZMBeaconInfo[m_TowerType].map_tower_h), uint32((m_TowerState & ZM_TOWERSTATE_H) != 0));
}

void OPvPCapturePointZM_Beacon::ChangeState()
{
    // if changing from controlling alliance to horde
    if (m_OldState == OBJECTIVESTATE_ALLIANCE)
    {
        if (uint32 alliance_towers = ((OutdoorPvPZM*)m_PvP)->GetAllianceTowersControlled())
            ((OutdoorPvPZM*)m_PvP)->SetAllianceTowersControlled(--alliance_towers);
    }
    // if changing from controlling horde to alliance
    else if (m_OldState == OBJECTIVESTATE_HORDE)
    {
        if (uint32 horde_towers = ((OutdoorPvPZM*)m_PvP)->GetHordeTowersControlled())
            ((OutdoorPvPZM*)m_PvP)->SetHordeTowersControlled(--horde_towers);
    }

    switch (m_State)
    {
        case OBJECTIVESTATE_ALLIANCE:
        {
            m_TowerState = ZM_TOWERSTATE_A;
            uint32 alliance_towers = ((OutdoorPvPZM*)m_PvP)->GetAllianceTowersControlled();
            if (alliance_towers < ZM_NUM_BEACONS)
                ((OutdoorPvPZM*)m_PvP)->SetAllianceTowersControlled(++alliance_towers);
            m_PvP->SendDefenseMessage(ZM_GRAVEYARD_ZONE, ZMBeaconCaptureA[m_TowerType]);
            break;
        }
        case OBJECTIVESTATE_HORDE:
        {
            m_TowerState = ZM_TOWERSTATE_H;
            uint32 horde_towers = ((OutdoorPvPZM*)m_PvP)->GetHordeTowersControlled();
            if (horde_towers < ZM_NUM_BEACONS)
                ((OutdoorPvPZM*)m_PvP)->SetHordeTowersControlled(++horde_towers);
            m_PvP->SendDefenseMessage(ZM_GRAVEYARD_ZONE, ZMBeaconCaptureH[m_TowerType]);
            break;
        }
        case OBJECTIVESTATE_NEUTRAL:
        case OBJECTIVESTATE_NEUTRAL_ALLIANCE_CHALLENGE:
        case OBJECTIVESTATE_NEUTRAL_HORDE_CHALLENGE:
        case OBJECTIVESTATE_ALLIANCE_HORDE_CHALLENGE:
        case OBJECTIVESTATE_HORDE_ALLIANCE_CHALLENGE:
            m_TowerState = ZM_TOWERSTATE_N;
            break;
    }

    UpdateTowerState();
}

bool OutdoorPvPZM::Update(uint32 diff)
{
    bool changed = OutdoorPvP::Update(diff);
    if (changed)
    {
        if (m_AllianceTowersControlled == ZM_NUM_BEACONS)
            m_GraveYard->SetBeaconState(ALLIANCE);
        else if (m_HordeTowersControlled == ZM_NUM_BEACONS)
            m_GraveYard->SetBeaconState(HORDE);
        else
            m_GraveYard->SetBeaconState(0);
    }
    return changed;
}

void OutdoorPvPZM::HandlePlayerEnterZone(Player* player, uint32 zone)
{
    if (player->GetTeam() == ALLIANCE)
    {
        if (m_GraveYard->GetGraveYardState() & ZM_GRAVEYARD_A)
            player->CastSpell(player, ZM_CAPTURE_BUFF, true);
    }
    else
    {
        if (m_GraveYard->GetGraveYardState() & ZM_GRAVEYARD_H)
            player->CastSpell(player, ZM_CAPTURE_BUFF, true);
    }
    OutdoorPvP::HandlePlayerEnterZone(player, zone);
}

void OutdoorPvPZM::HandlePlayerLeaveZone(Player* player, uint32 zone)
{
    // remove buffs
    player->RemoveAurasDueToSpell(ZM_CAPTURE_BUFF);
    // remove flag
    player->RemoveAurasDueToSpell(ZM_BATTLE_STANDARD_A);
    player->RemoveAurasDueToSpell(ZM_BATTLE_STANDARD_H);
    OutdoorPvP::HandlePlayerLeaveZone(player, zone);
}

OutdoorPvPZM::OutdoorPvPZM()
{
    m_TypeId = OUTDOOR_PVP_ZM;
    m_GraveYard = NULL;
    m_AllianceTowersControlled = 0;
    m_HordeTowersControlled = 0;
}

bool OutdoorPvPZM::SetupOutdoorPvP()
{
    m_AllianceTowersControlled = 0;
    m_HordeTowersControlled = 0;

    SetMapFromZone(OutdoorPvPZMBuffZones[0]);

    // add the zones affected by the pvp buff
    for (uint8 i = 0; i < OutdoorPvPZMBuffZonesNum; ++i)
        RegisterZone(OutdoorPvPZMBuffZones[i]);

    AddCapturePoint(new OPvPCapturePointZM_Beacon(this, ZM_BEACON_WEST));
    AddCapturePoint(new OPvPCapturePointZM_Beacon(this, ZM_BEACON_EAST));
    m_GraveYard = new OPvPCapturePointZM_GraveYard(this);
    AddCapturePoint(m_GraveYard); // though the update function isn't used, the handleusego is!

    return true;
}

void OutdoorPvPZM::HandleKillImpl(Player* player, Unit* killed)
{
    if (killed->GetTypeId() != TYPEID_PLAYER)
        return;

    if (player->GetTeam() == ALLIANCE && killed->ToPlayer()->GetTeam() != ALLIANCE)
        player->CastSpell(player, ZM_AlliancePlayerKillReward, true);
    else if (player->GetTeam() == HORDE && killed->ToPlayer()->GetTeam() != HORDE)
        player->CastSpell(player, ZM_HordePlayerKillReward, true);
}

bool OPvPCapturePointZM_GraveYard::Update(uint32 /*diff*/)
{
    bool retval = m_State != m_OldState;
    m_State = m_OldState;
    return retval;
}

int32 OPvPCapturePointZM_GraveYard::HandleOpenGo(Player* player, GameObject* go)
{
    int32 retval = OPvPCapturePoint::HandleOpenGo(player, go);
    if (retval >= 0)
    {
        if (player->HasAura(ZM_BATTLE_STANDARD_A) && m_GraveYardState != ZM_GRAVEYARD_A)
        {
            m_GraveYardState = ZM_GRAVEYARD_A;
            DelObject(0);   // only one gotype is used in the whole outdoor pvp, no need to call it a constant
            AddObject(0, ZM_Banner_A.entry, ZM_Banner_A.map, ZM_Banner_A.x, ZM_Banner_A.y, ZM_Banner_A.z, ZM_Banner_A.o, ZM_Banner_A.rot0, ZM_Banner_A.rot1, ZM_Banner_A.rot2, ZM_Banner_A.rot3);
            sObjectMgr->RemoveGraveYardLink(ZM_GRAVEYARD_ID, ZM_GRAVEYARD_ZONE, HORDE);          // rem gy
            sObjectMgr->AddGraveYardLink(ZM_GRAVEYARD_ID, ZM_GRAVEYARD_ZONE, ALLIANCE, false);   // add gy
            m_PvP->TeamApplyBuff(TEAM_ALLIANCE, ZM_CAPTURE_BUFF);
            player->RemoveAurasDueToSpell(ZM_BATTLE_STANDARD_A);
            m_PvP->SendDefenseMessage(ZM_GRAVEYARD_ZONE, TEXT_TWIN_SPIRE_RUINS_TAKEN_ALLIANCE);
        }
        else if (player->HasAura(ZM_BATTLE_STANDARD_H) && m_GraveYardState != ZM_GRAVEYARD_H)
        {
            m_GraveYardState = ZM_GRAVEYARD_H;
            DelObject(0);   // only one gotype is used in the whole outdoor pvp, no need to call it a constant
            AddObject(0, ZM_Banner_H.entry, ZM_Banner_H.map, ZM_Banner_H.x, ZM_Banner_H.y, ZM_Banner_H.z, ZM_Banner_H.o, ZM_Banner_H.rot0, ZM_Banner_H.rot1, ZM_Banner_H.rot2, ZM_Banner_H.rot3);
            sObjectMgr->RemoveGraveYardLink(ZM_GRAVEYARD_ID, ZM_GRAVEYARD_ZONE, ALLIANCE);          // rem gy
            sObjectMgr->AddGraveYardLink(ZM_GRAVEYARD_ID, ZM_GRAVEYARD_ZONE, HORDE, false);   // add gy
            m_PvP->TeamApplyBuff(TEAM_HORDE, ZM_CAPTURE_BUFF);
            player->RemoveAurasDueToSpell(ZM_BATTLE_STANDARD_H);
            m_PvP->SendDefenseMessage(ZM_GRAVEYARD_ZONE, TEXT_TWIN_SPIRE_RUINS_TAKEN_HORDE);
        }
        UpdateTowerState();
    }
    return retval;
}

OPvPCapturePointZM_GraveYard::OPvPCapturePointZM_GraveYard(OutdoorPvP* pvp)
: OPvPCapturePoint(pvp)
{
    m_BothControllingFaction = 0;
    m_GraveYardState = ZM_GRAVEYARD_N;
    m_FlagCarrierGUID.Clear();
    // add field scouts here
    AddCreature(ZM_ALLIANCE_FIELD_SCOUT, ZM_AllianceFieldScout.entry, ZM_AllianceFieldScout.map, ZM_AllianceFieldScout.x, ZM_AllianceFieldScout.y, ZM_AllianceFieldScout.z, ZM_AllianceFieldScout.o);
    AddCreature(ZM_HORDE_FIELD_SCOUT, ZM_HordeFieldScout.entry, ZM_HordeFieldScout.map, ZM_HordeFieldScout.x, ZM_HordeFieldScout.y, ZM_HordeFieldScout.z, ZM_HordeFieldScout.o);
    // add neutral banner
    AddObject(0, ZM_Banner_N.entry, ZM_Banner_N.map, ZM_Banner_N.x, ZM_Banner_N.y, ZM_Banner_N.z, ZM_Banner_N.o, ZM_Banner_N.rot0, ZM_Banner_N.rot1, ZM_Banner_N.rot2, ZM_Banner_N.rot3);
}

void OPvPCapturePointZM_GraveYard::UpdateTowerState()
{
    m_PvP->SendUpdateWorldState(ZM_MAP_GRAVEYARD_N, uint32((m_GraveYardState & ZM_GRAVEYARD_N) != 0));
    m_PvP->SendUpdateWorldState(ZM_MAP_GRAVEYARD_H, uint32((m_GraveYardState & ZM_GRAVEYARD_H) != 0));
    m_PvP->SendUpdateWorldState(ZM_MAP_GRAVEYARD_A, uint32((m_GraveYardState & ZM_GRAVEYARD_A) != 0));

    m_PvP->SendUpdateWorldState(ZM_MAP_ALLIANCE_FLAG_READY, uint32(m_BothControllingFaction == ALLIANCE));
    m_PvP->SendUpdateWorldState(ZM_MAP_ALLIANCE_FLAG_NOT_READY, uint32(m_BothControllingFaction != ALLIANCE));
    m_PvP->SendUpdateWorldState(ZM_MAP_HORDE_FLAG_READY, uint32(m_BothControllingFaction == HORDE));
    m_PvP->SendUpdateWorldState(ZM_MAP_HORDE_FLAG_NOT_READY, uint32(m_BothControllingFaction != HORDE));
}

void OPvPCapturePointZM_GraveYard::FillInitialWorldStates(WorldPacket &data)
{
    data << ZM_MAP_GRAVEYARD_N << uint32((m_GraveYardState & ZM_GRAVEYARD_N) != 0);
    data << ZM_MAP_GRAVEYARD_H << uint32((m_GraveYardState & ZM_GRAVEYARD_H) != 0);
    data << ZM_MAP_GRAVEYARD_A << uint32((m_GraveYardState & ZM_GRAVEYARD_A) != 0);

    data << ZM_MAP_ALLIANCE_FLAG_READY  << uint32(m_BothControllingFaction == ALLIANCE);
    data << ZM_MAP_ALLIANCE_FLAG_NOT_READY  << uint32(m_BothControllingFaction != ALLIANCE);
    data << ZM_MAP_HORDE_FLAG_READY  << uint32(m_BothControllingFaction == HORDE);
    data << ZM_MAP_HORDE_FLAG_NOT_READY  << uint32(m_BothControllingFaction != HORDE);
}

void OPvPCapturePointZM_GraveYard::SetBeaconState(uint32 controlling_faction)
{
    // nothing to do here
    if (m_BothControllingFaction == controlling_faction)
        return;
    m_BothControllingFaction = controlling_faction;

    switch (controlling_faction)
    {
    case ALLIANCE:
        // if ally already controls the gy and taken back both beacons, return, nothing to do for us
        if (m_GraveYardState & ZM_GRAVEYARD_A)
            return;
        // ally doesn't control the gy, but controls the side beacons -> add gossip option, add neutral banner
        break;
    case HORDE:
        // if horde already controls the gy and taken back both beacons, return, nothing to do for us
        if (m_GraveYardState & ZM_GRAVEYARD_H)
            return;
        // horde doesn't control the gy, but controls the side beacons -> add gossip option, add neutral banner
        break;
    default:
        // if the graveyard is not neutral, then leave it that way
        // if the graveyard is neutral, then we have to dispel the buff from the flag carrier
        if (m_GraveYardState & ZM_GRAVEYARD_N)
        {
            // gy was neutral, thus neutral banner was spawned, it is possible that someone was taking the flag to the gy
            if (m_FlagCarrierGUID)
            {
                // remove flag from carrier, reset flag carrier guid
                Player* p = ObjectAccessor::FindPlayer(m_FlagCarrierGUID);
                if (p)
                {
                   p->RemoveAurasDueToSpell(ZM_BATTLE_STANDARD_A);
                   p->RemoveAurasDueToSpell(ZM_BATTLE_STANDARD_H);
                }
                m_FlagCarrierGUID.Clear();
            }
        }
        break;
    }
    // send worldstateupdate
    UpdateTowerState();
}

bool OPvPCapturePointZM_GraveYard::CanTalkTo(Player* player, Creature* c, GossipMenuItems const& /*gso*/)
{
<<<<<<< HEAD
    std::map<ObjectGuid::LowType, uint32>::iterator itr = m_CreatureTypes.find(c->GetSpawnId());
=======
    std::map<uint32, uint32>::iterator itr = m_CreatureTypes.find(c->GetSpawnId());

>>>>>>> 233297c5
    if (itr != m_CreatureTypes.end())
    {
        if (itr->second == ZM_ALLIANCE_FIELD_SCOUT && player->GetTeam() == ALLIANCE && m_BothControllingFaction == ALLIANCE && !m_FlagCarrierGUID && m_GraveYardState != ZM_GRAVEYARD_A)
            return true;
        else if (itr->second == ZM_HORDE_FIELD_SCOUT && player->GetTeam() == HORDE && m_BothControllingFaction == HORDE && !m_FlagCarrierGUID && m_GraveYardState != ZM_GRAVEYARD_H)
            return true;
    }
    return false;
}

bool OPvPCapturePointZM_GraveYard::HandleGossipOption(Player* player, Creature* creature, uint32 /*gossipid*/)
{
<<<<<<< HEAD
    std::map<ObjectGuid::LowType, uint32>::iterator itr = m_CreatureTypes.find(creature->GetSpawnId());
=======
    std::map<uint32, uint32>::iterator itr = m_CreatureTypes.find(creature->GetSpawnId());

>>>>>>> 233297c5
    if (itr != m_CreatureTypes.end())
    {
        // if the flag is already taken, then return
        if (m_FlagCarrierGUID)
            return true;
        if (itr->second == ZM_ALLIANCE_FIELD_SCOUT)
        {
            creature->CastSpell(player, ZM_BATTLE_STANDARD_A, true);
            m_FlagCarrierGUID = player->GetGUID();
        }
        else if (itr->second == ZM_HORDE_FIELD_SCOUT)
        {
            creature->CastSpell(player, ZM_BATTLE_STANDARD_H, true);
            m_FlagCarrierGUID = player->GetGUID();
        }
        UpdateTowerState();
        player->PlayerTalkClass->SendCloseGossip();
        return true;
    }
    return false;
}

bool OPvPCapturePointZM_GraveYard::HandleDropFlag(Player* /*player*/, uint32 spellId)
{
    switch (spellId)
    {
    case ZM_BATTLE_STANDARD_A:
        m_FlagCarrierGUID.Clear();
        return true;
    case ZM_BATTLE_STANDARD_H:
        m_FlagCarrierGUID.Clear();
        return true;
    }
    return false;
}

uint32 OPvPCapturePointZM_GraveYard::GetGraveYardState() const
{
    return m_GraveYardState;
}

uint32 OutdoorPvPZM::GetAllianceTowersControlled() const
{
    return m_AllianceTowersControlled;
}

void OutdoorPvPZM::SetAllianceTowersControlled(uint32 count)
{
    m_AllianceTowersControlled = count;
}

uint32 OutdoorPvPZM::GetHordeTowersControlled() const
{
    return m_HordeTowersControlled;
}

void OutdoorPvPZM::SetHordeTowersControlled(uint32 count)
{
    m_HordeTowersControlled = count;
}

void OutdoorPvPZM::FillInitialWorldStates(WorldPacket &data)
{
    data << ZM_WORLDSTATE_UNK_1 << uint32(1);

    for (OPvPCapturePointMap::iterator itr = m_capturePoints.begin(); itr != m_capturePoints.end(); ++itr)
        itr->second->FillInitialWorldStates(data);
}

void OutdoorPvPZM::SendRemoveWorldStates(Player* player)
{
    player->SendUpdateWorldState(ZM_WORLDSTATE_UNK_1, 1);
    player->SendUpdateWorldState(ZM_UI_TOWER_EAST_N, 0);
    player->SendUpdateWorldState(ZM_UI_TOWER_EAST_H, 0);
    player->SendUpdateWorldState(ZM_UI_TOWER_EAST_A, 0);
    player->SendUpdateWorldState(ZM_UI_TOWER_WEST_N, 0);
    player->SendUpdateWorldState(ZM_UI_TOWER_WEST_H, 0);
    player->SendUpdateWorldState(ZM_UI_TOWER_WEST_A, 0);
    player->SendUpdateWorldState(ZM_MAP_TOWER_EAST_N, 0);
    player->SendUpdateWorldState(ZM_MAP_TOWER_EAST_H, 0);
    player->SendUpdateWorldState(ZM_MAP_TOWER_EAST_A, 0);
    player->SendUpdateWorldState(ZM_MAP_GRAVEYARD_H, 0);
    player->SendUpdateWorldState(ZM_MAP_GRAVEYARD_A, 0);
    player->SendUpdateWorldState(ZM_MAP_GRAVEYARD_N, 0);
    player->SendUpdateWorldState(ZM_MAP_TOWER_WEST_N, 0);
    player->SendUpdateWorldState(ZM_MAP_TOWER_WEST_H, 0);
    player->SendUpdateWorldState(ZM_MAP_TOWER_WEST_A, 0);
    player->SendUpdateWorldState(ZM_MAP_HORDE_FLAG_READY, 0);
    player->SendUpdateWorldState(ZM_MAP_HORDE_FLAG_NOT_READY, 0);
    player->SendUpdateWorldState(ZM_MAP_ALLIANCE_FLAG_NOT_READY, 0);
    player->SendUpdateWorldState(ZM_MAP_ALLIANCE_FLAG_READY, 0);
}

class OutdoorPvP_zangarmarsh : public OutdoorPvPScript
{
    public:
        OutdoorPvP_zangarmarsh() : OutdoorPvPScript("outdoorpvp_zm") { }

        OutdoorPvP* GetOutdoorPvP() const override
        {
            return new OutdoorPvPZM();
        }
};

void AddSC_outdoorpvp_zm()
{
    new OutdoorPvP_zangarmarsh();
}<|MERGE_RESOLUTION|>--- conflicted
+++ resolved
@@ -300,12 +300,7 @@
 
 bool OPvPCapturePointZM_GraveYard::CanTalkTo(Player* player, Creature* c, GossipMenuItems const& /*gso*/)
 {
-<<<<<<< HEAD
     std::map<ObjectGuid::LowType, uint32>::iterator itr = m_CreatureTypes.find(c->GetSpawnId());
-=======
-    std::map<uint32, uint32>::iterator itr = m_CreatureTypes.find(c->GetSpawnId());
-
->>>>>>> 233297c5
     if (itr != m_CreatureTypes.end())
     {
         if (itr->second == ZM_ALLIANCE_FIELD_SCOUT && player->GetTeam() == ALLIANCE && m_BothControllingFaction == ALLIANCE && !m_FlagCarrierGUID && m_GraveYardState != ZM_GRAVEYARD_A)
@@ -318,12 +313,8 @@
 
 bool OPvPCapturePointZM_GraveYard::HandleGossipOption(Player* player, Creature* creature, uint32 /*gossipid*/)
 {
-<<<<<<< HEAD
     std::map<ObjectGuid::LowType, uint32>::iterator itr = m_CreatureTypes.find(creature->GetSpawnId());
-=======
-    std::map<uint32, uint32>::iterator itr = m_CreatureTypes.find(creature->GetSpawnId());
-
->>>>>>> 233297c5
+
     if (itr != m_CreatureTypes.end())
     {
         // if the flag is already taken, then return
