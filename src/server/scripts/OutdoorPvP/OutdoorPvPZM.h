/*
 * This file is part of the TrinityCore Project. See AUTHORS file for Copyright information
 *
 * This program is free software; you can redistribute it and/or modify it
 * under the terms of the GNU General Public License as published by the
 * Free Software Foundation; either version 2 of the License, or (at your
 * option) any later version.
 *
 * This program is distributed in the hope that it will be useful, but WITHOUT
 * ANY WARRANTY; without even the implied warranty of MERCHANTABILITY or
 * FITNESS FOR A PARTICULAR PURPOSE. See the GNU General Public License for
 * more details.
 *
 * You should have received a copy of the GNU General Public License along
 * with this program. If not, see <http://www.gnu.org/licenses/>.
 */

#ifndef OUTDOOR_PVP_ZM_
#define OUTDOOR_PVP_ZM_

#include "OutdoorPvP.h"

enum DefenseMessages
{
    TEXT_WEST_BEACON_TAKEN_ALLIANCE         = 15541, // '|cffffff00The Alliance has taken control of the West Beacon!|r'
    TEXT_WEST_BEACON_TAKEN_HORDE            = 15543, // '|cffffff00The Horde has taken control of the West Beacon!|r'
    TEXT_EAST_BEACON_TAKEN_ALLIANCE         = 15546, // '|cffffff00The Alliance has taken control of the East Beacon!|r'
    TEXT_EAST_BEACON_TAKEN_HORDE            = 15545, // '|cffffff00The Horde has taken control of the East Beacon!|r'
    TEXT_TWIN_SPIRE_RUINS_TAKEN_ALLIANCE    = 15591, // '|cffffff00The Alliance has taken control of Twin Spire Ruins!|r'
    TEXT_TWIN_SPIRE_RUINS_TAKEN_HORDE       = 15590, // '|cffffff00The Horde has taken control of Twin Spire Ruins!|r'
    TEXT_BOTH_BEACONS_TAKEN_ALLIANCE        = 16284, // (NYI) '|cffffff00The Alliance has taken control of both beacons!|r'
    TEXT_BOTH_BEACONS_TAKEN_HORDE           = 16285, // (NYI) '|cffffff00The Horde has taken control of both beacons!|r'
    TEXT_BATTLE_STANDARDS_ALLIANCE          = 16287, // (NYI) '|cffffff00The Alliance Field Scout is now issuing battle standards.|r'
    TEXT_BATTLE_STANDARDS_HORDE             = 16288  // (NYI) '|cffffff00The Horde Field Scout is now issuing battle standards.|r'
};

enum OutdoorPvPZMSpells
{
    // cast on the players of the controlling faction
    ZM_CAPTURE_BUFF = 33779,  // twin spire blessing
    // spell that the field scout casts on the player to carry the flag
    ZM_BATTLE_STANDARD_A = 32430,
    // spell that the field scout casts on the player to carry the flag
    ZM_BATTLE_STANDARD_H = 32431,
    // token create spell
    ZM_AlliancePlayerKillReward = 32155,
    // token create spell
    ZM_HordePlayerKillReward = 32158
};

enum ZMCreatureTypes
{
    ZM_ALLIANCE_FIELD_SCOUT = 0,
    ZM_HORDE_FIELD_SCOUT,
    ZM_CREATURE_NUM
};

enum ZM_BeaconType
{
    ZM_BEACON_EAST = 0,
    ZM_BEACON_WEST,
    ZM_NUM_BEACONS
};

enum OutdoorPvPZMWorldStates
{
    ZM_WORLDSTATE_UNK_1 = 2653,

    ZM_UI_TOWER_EAST_N = 2560,
    ZM_UI_TOWER_EAST_H = 2559,
    ZM_UI_TOWER_EAST_A = 2558,
    ZM_UI_TOWER_WEST_N = 2557,
    ZM_UI_TOWER_WEST_H = 2556,
    ZM_UI_TOWER_WEST_A = 2555,

    ZM_MAP_TOWER_EAST_N = 2652,
    ZM_MAP_TOWER_EAST_H = 2651,
    ZM_MAP_TOWER_EAST_A = 2650,
    ZM_MAP_GRAVEYARD_H = 2649,
    ZM_MAP_GRAVEYARD_A = 2648,
    ZM_MAP_GRAVEYARD_N = 2647,
    ZM_MAP_TOWER_WEST_N = 2646,
    ZM_MAP_TOWER_WEST_H = 2645,
    ZM_MAP_TOWER_WEST_A = 2644,

    ZM_MAP_HORDE_FLAG_READY = 2658,
    ZM_MAP_HORDE_FLAG_NOT_READY = 2657,
    ZM_MAP_ALLIANCE_FLAG_NOT_READY = 2656,
    ZM_MAP_ALLIANCE_FLAG_READY = 2655
};

enum ZM_TowerStateMask
{
    ZM_TOWERSTATE_N = 1,
    ZM_TOWERSTATE_A = 2,
    ZM_TOWERSTATE_H = 4
};

class OPvPCapturePointZM_Beacon : public OPvPCapturePoint
{
    public:
        OPvPCapturePointZM_Beacon(OutdoorPvP* pvp, ZM_BeaconType type);

        void ChangeState() override;
<<<<<<< HEAD
=======

>>>>>>> 28d470c5
        void FillInitialWorldStates(WorldPackets::WorldState::InitWorldStates& packet) override;

        void UpdateTowerState();

    protected:
        ZM_BeaconType m_TowerType;
        uint32 m_TowerState;
};

enum ZM_GraveyardState
{
    ZM_GRAVEYARD_N = 1,
    ZM_GRAVEYARD_A = 2,
    ZM_GRAVEYARD_H = 4
};

class OPvPCapturePointZM_Graveyard : public OPvPCapturePoint
{
    public:
        OPvPCapturePointZM_Graveyard(OutdoorPvP* pvp);
<<<<<<< HEAD

        bool Update(uint32 diff) override;
        void ChangeState() override { }
        void FillInitialWorldStates(WorldPackets::WorldState::InitWorldStates& packet) override;
        int32 HandleOpenGo(Player* player, GameObject* go) override;
        bool HandleGossipOption(Player* player, Creature* creature, uint32 gossipid) override;
        bool HandleDropFlag(Player* player, uint32 spellId) override;
        bool CanTalkTo(Player* player, Creature* creature, GossipMenuItems const& gso) override;

        void UpdateTowerState();
        void SetBeaconState(uint32 controlling_team); // not good atm
        uint32 GetGraveyardState() const;
=======

        bool Update(uint32 diff) override;

        void ChangeState() override { }

        void FillInitialWorldStates(WorldPackets::WorldState::InitWorldStates& packet) override;

        void UpdateTowerState();

        int32 HandleOpenGo(Player* player, GameObject* go) override;

        void SetBeaconState(uint32 controlling_team); // not good atm

        bool HandleGossipOption(Player* player, Creature* creature, uint32 gossipid) override;

        bool HandleDropFlag(Player* player, uint32 spellId) override;

        bool CanTalkTo(Player* player, Creature* creature, GossipMenuItems const& gso) override;

        uint32 GetGraveyardState() const;

    private:
        uint32 m_GraveyardState;
>>>>>>> 28d470c5

    protected:
        uint32 m_BothControllingFaction;
        ObjectGuid m_FlagCarrierGUID;
        uint32 m_GraveyardState;
};

/// @todo flag carrier death/leave/mount/activitychange should give back the gossip options
class OutdoorPvPZM : public OutdoorPvP
{
    public:
        OutdoorPvPZM();

        bool SetupOutdoorPvP() override;
<<<<<<< HEAD
        void HandlePlayerEnterZone(Player* player, uint32 zone) override;
        void HandlePlayerLeaveZone(Player* player, uint32 zone) override;
        bool Update(uint32 diff) override;
        void FillInitialWorldStates(WorldPackets::WorldState::InitWorldStates& packet) override;
        void SendRemoveWorldStates(Player* player) override;
=======

        void HandlePlayerEnterZone(Player* player, uint32 zone) override;
        void HandlePlayerLeaveZone(Player* player, uint32 zone) override;

        bool Update(uint32 diff) override;

        void FillInitialWorldStates(WorldPackets::WorldState::InitWorldStates& packet) override;

        void SendRemoveWorldStates(Player* player) override;

>>>>>>> 28d470c5
        void HandleKillImpl(Player* player, Unit* killed) override;

        uint32 GetAllianceTowersControlled() const;
        void SetAllianceTowersControlled(uint32 count);
        uint32 GetHordeTowersControlled() const;
        void SetHordeTowersControlled(uint32 count);

    private:
<<<<<<< HEAD
        OPvPCapturePointZM_Graveyard* m_Graveyard;
=======
        OPvPCapturePointZM_Graveyard * m_Graveyard;

>>>>>>> 28d470c5
        uint32 m_AllianceTowersControlled;
        uint32 m_HordeTowersControlled;
};

#endif<|MERGE_RESOLUTION|>--- conflicted
+++ resolved
@@ -96,16 +96,15 @@
     ZM_TOWERSTATE_H = 4
 };
 
+class OutdoorPvPZM;
+
 class OPvPCapturePointZM_Beacon : public OPvPCapturePoint
 {
     public:
         OPvPCapturePointZM_Beacon(OutdoorPvP* pvp, ZM_BeaconType type);
 
         void ChangeState() override;
-<<<<<<< HEAD
-=======
 
->>>>>>> 28d470c5
         void FillInitialWorldStates(WorldPackets::WorldState::InitWorldStates& packet) override;
 
         void UpdateTowerState();
@@ -126,20 +125,6 @@
 {
     public:
         OPvPCapturePointZM_Graveyard(OutdoorPvP* pvp);
-<<<<<<< HEAD
-
-        bool Update(uint32 diff) override;
-        void ChangeState() override { }
-        void FillInitialWorldStates(WorldPackets::WorldState::InitWorldStates& packet) override;
-        int32 HandleOpenGo(Player* player, GameObject* go) override;
-        bool HandleGossipOption(Player* player, Creature* creature, uint32 gossipid) override;
-        bool HandleDropFlag(Player* player, uint32 spellId) override;
-        bool CanTalkTo(Player* player, Creature* creature, GossipMenuItems const& gso) override;
-
-        void UpdateTowerState();
-        void SetBeaconState(uint32 controlling_team); // not good atm
-        uint32 GetGraveyardState() const;
-=======
 
         bool Update(uint32 diff) override;
 
@@ -163,28 +148,19 @@
 
     private:
         uint32 m_GraveyardState;
->>>>>>> 28d470c5
 
     protected:
         uint32 m_BothControllingFaction;
+
         ObjectGuid m_FlagCarrierGUID;
-        uint32 m_GraveyardState;
 };
 
-/// @todo flag carrier death/leave/mount/activitychange should give back the gossip options
 class OutdoorPvPZM : public OutdoorPvP
 {
     public:
         OutdoorPvPZM();
 
         bool SetupOutdoorPvP() override;
-<<<<<<< HEAD
-        void HandlePlayerEnterZone(Player* player, uint32 zone) override;
-        void HandlePlayerLeaveZone(Player* player, uint32 zone) override;
-        bool Update(uint32 diff) override;
-        void FillInitialWorldStates(WorldPackets::WorldState::InitWorldStates& packet) override;
-        void SendRemoveWorldStates(Player* player) override;
-=======
 
         void HandlePlayerEnterZone(Player* player, uint32 zone) override;
         void HandlePlayerLeaveZone(Player* player, uint32 zone) override;
@@ -195,23 +171,20 @@
 
         void SendRemoveWorldStates(Player* player) override;
 
->>>>>>> 28d470c5
         void HandleKillImpl(Player* player, Unit* killed) override;
 
         uint32 GetAllianceTowersControlled() const;
         void SetAllianceTowersControlled(uint32 count);
+
         uint32 GetHordeTowersControlled() const;
         void SetHordeTowersControlled(uint32 count);
 
     private:
-<<<<<<< HEAD
-        OPvPCapturePointZM_Graveyard* m_Graveyard;
-=======
         OPvPCapturePointZM_Graveyard * m_Graveyard;
 
->>>>>>> 28d470c5
         uint32 m_AllianceTowersControlled;
         uint32 m_HordeTowersControlled;
 };
 
+/// @todo flag carrier death/leave/mount/activitychange should give back the gossip options
 #endif