/*
 * Copyright (C) 2008-2013 TrinityCore <http://www.trinitycore.org/>
 *
 * This program is free software; you can redistribute it and/or modify it
 * under the terms of the GNU General Public License as published by the
 * Free Software Foundation; either version 2 of the License, or (at your
 * option) any later version.
 *
 * This program is distributed in the hope that it will be useful, but WITHOUT
 * ANY WARRANTY; without even the implied warranty of MERCHANTABILITY or
 * FITNESS FOR A PARTICULAR PURPOSE. See the GNU General Public License for
 * more details.
 *
 * You should have received a copy of the GNU General Public License along
 * with this program. If not, see <http://www.gnu.org/licenses/>.
 */

#include "ScriptMgr.h"

#include "BattlegroundAB.h"
#include "BattlegroundWS.h"
#include "BattlegroundIC.h"
#include "BattlegroundSA.h"
#include "BattlegroundAV.h"
#include "Vehicle.h"
#include "Player.h"
#include "Creature.h"

class achievement_resilient_victory : public AchievementCriteriaScript
{
    public:
        achievement_resilient_victory() : AchievementCriteriaScript("achievement_resilient_victory") { }

        bool OnCheck(Player* source, Unit* /*target*/)
        {
            Battleground* bg = source->GetBattleground();
            if (!bg)
                return false;

            if (bg->GetTypeID(true) != BATTLEGROUND_AB)
                return false;

            if (!static_cast<BattlegroundAB*>(bg)->IsTeamScores500Disadvantage(source->GetTeam()))
                return false;

            return true;
        }
};

class achievement_bg_control_all_nodes : public AchievementCriteriaScript
{
    public:
        achievement_bg_control_all_nodes() : AchievementCriteriaScript("achievement_bg_control_all_nodes") { }

        bool OnCheck(Player* source, Unit* /*target*/)
        {
            Battleground* bg = source->GetBattleground();
            if (!bg)
                return false;

            if (!bg->IsAllNodesConrolledByTeam(source->GetTeam()))
                return false;

            return true;
        }
};

class achievement_save_the_day : public AchievementCriteriaScript
{
    public:
        achievement_save_the_day() : AchievementCriteriaScript("achievement_save_the_day") { }

        bool OnCheck(Player* source, Unit* target)
        {
            if (!target)
                return false;

            if (Player const* player = target->ToPlayer())
            {
                Battleground* bg = source->GetBattleground();
                if (!bg)
                    return false;

                if (bg->GetTypeID(true) != BATTLEGROUND_WS)
                    return false;

                if (static_cast<BattlegroundWS*>(bg)->GetFlagState(player->GetTeam()) == BG_WS_FLAG_STATE_ON_BASE)
                    return true;
            }
            return false;
        }
};

class achievement_bg_ic_resource_glut : public AchievementCriteriaScript
{
    public:
        achievement_bg_ic_resource_glut() : AchievementCriteriaScript("achievement_bg_ic_resource_glut") { }

        bool OnCheck(Player* source, Unit* /*target*/)
        {
            if (source->HasAura(SPELL_OIL_REFINERY) && source->HasAura(SPELL_QUARRY))
                return true;

            return false;
        }
};

class achievement_bg_ic_glaive_grave : public AchievementCriteriaScript
{
    public:
        achievement_bg_ic_glaive_grave() : AchievementCriteriaScript("achievement_bg_ic_glaive_grave") { }

        bool OnCheck(Player* source, Unit* /*target*/)
        {
            if (Creature* vehicle = source->GetVehicleCreatureBase())
            {
                if (vehicle->GetEntry() == NPC_GLAIVE_THROWER_H ||  vehicle->GetEntry() == NPC_GLAIVE_THROWER_A)
                    return true;
            }

            return false;
        }
};

class achievement_bg_ic_mowed_down : public AchievementCriteriaScript
{
    public:
        achievement_bg_ic_mowed_down() : AchievementCriteriaScript("achievement_bg_ic_mowed_down") { }

        bool OnCheck(Player* source, Unit* /*target*/)
        {
            if (Creature* vehicle = source->GetVehicleCreatureBase())
            {
                if (vehicle->GetEntry() == NPC_KEEP_CANNON)
                    return true;
            }

            return false;
        }
};

class achievement_bg_sa_artillery : public AchievementCriteriaScript
{
    public:
        achievement_bg_sa_artillery() : AchievementCriteriaScript("achievement_bg_sa_artillery") { }

        bool OnCheck(Player* source, Unit* /*target*/)
        {
            if (Creature* vehicle = source->GetVehicleCreatureBase())
            {
                if (vehicle->GetEntry() == NPC_ANTI_PERSONNAL_CANNON)
                    return true;
            }

            return false;
        }
};

class achievement_arena_kills : public AchievementCriteriaScript
{
    public:
        achievement_arena_kills(char const* name, uint8 arenaType) : AchievementCriteriaScript(name),
            _arenaType(arenaType)
        {
        }

        bool OnCheck(Player* source, Unit* /*target*/)
        {
            // this checks GetBattleground() for NULL already
            if (!source->InArena())
                return false;

            return source->GetBattleground()->GetArenaType() == _arenaType;
        }

    private:
        uint8 const _arenaType;
};

class achievement_sickly_gazelle : public AchievementCriteriaScript
{
public:
    achievement_sickly_gazelle() : AchievementCriteriaScript("achievement_sickly_gazelle") { }

    bool OnCheck(Player* /*source*/, Unit* target)
    {
        if (!target)
            return false;

        if (Player* victim = target->ToPlayer())
            if (victim->IsMounted())
                return true;

        return false;
    }
};

class achievement_everything_counts : public AchievementCriteriaScript
{
    public:
        achievement_everything_counts() : AchievementCriteriaScript("achievement_everything_counts") { }

        bool OnCheck(Player* source, Unit* /*target*/)
        {
            Battleground* bg = source->GetBattleground();
            if (!bg)
                return false;

            if (bg->GetTypeID(true) != BATTLEGROUND_AV)
                return false;

            if (static_cast<BattlegroundAV*>(bg)->IsBothMinesControlledByTeam(source->GetTeam()))
                return true;

            return false;
        }
};

class achievement_bg_av_perfection : public AchievementCriteriaScript
{
    public:
        achievement_bg_av_perfection() : AchievementCriteriaScript("achievement_bg_av_perfection") { }

        bool OnCheck(Player* source, Unit* /*target*/)
        {
            Battleground* bg = source->GetBattleground();
            if (!bg)
                return false;

            if (bg->GetTypeID(true) != BATTLEGROUND_AV)
                return false;

            if (static_cast<BattlegroundAV*>(bg)->IsAllTowersControlledAndCaptainAlive(source->GetTeam()))
                return true;

            return false;
        }
};

class achievement_bg_sa_defense_of_ancients : public AchievementCriteriaScript
{
    public:
        achievement_bg_sa_defense_of_ancients() : AchievementCriteriaScript("achievement_bg_sa_defense_of_ancients")
        {
        }

        bool OnCheck(Player* player, Unit* /*target*/)
        {
            if (!player)
                return false;

            Battleground* battleground = player->GetBattleground();
            if (!battleground)
                return false;

            if (player->GetTeamId() == static_cast<BattlegroundSA*>(battleground)->Attackers)
                return false;

            if (!static_cast<BattlegroundSA*>(battleground)->gateDestroyed)
                return true;

            return false;
        }
};

enum ArgentTournamentAreas
{
    AREA_ARGENT_TOURNAMENT_FIELDS  = 4658,
    AREA_RING_OF_ASPIRANTS         = 4670,
    AREA_RING_OF_ARGENT_VALIANTS   = 4671,
    AREA_RING_OF_ALLIANCE_VALIANTS = 4672,
    AREA_RING_OF_HORDE_VALIANTS    = 4673,
    AREA_RING_OF_CHAMPIONS         = 4669,
};

class achievement_tilted : public AchievementCriteriaScript
{
    public:
        achievement_tilted() : AchievementCriteriaScript("achievement_tilted") {}

        bool OnCheck(Player* player, Unit* /*target*/)
        {
            if (!player)
                return false;

            bool checkArea = player->GetAreaId() == AREA_ARGENT_TOURNAMENT_FIELDS ||
                                player->GetAreaId() == AREA_RING_OF_ASPIRANTS ||
                                player->GetAreaId() == AREA_RING_OF_ARGENT_VALIANTS ||
                                player->GetAreaId() == AREA_RING_OF_ALLIANCE_VALIANTS ||
                                player->GetAreaId() == AREA_RING_OF_HORDE_VALIANTS ||
                                player->GetAreaId() == AREA_RING_OF_CHAMPIONS;

            return checkArea && player->duel && player->duel->isMounted;
        }
};

class achievement_not_even_a_scratch : public AchievementCriteriaScript
{
    public:
        achievement_not_even_a_scratch() : AchievementCriteriaScript("achievement_not_even_a_scratch") { }

        bool OnCheck(Player* source, Unit* /*target*/)
        {
            if (!source)
                return false;

            Battleground* battleground = source->GetBattleground();
            if (!battleground)
                return false;

            if (static_cast<BattlegroundSA*>(battleground)->notEvenAScratch(source->GetTeam()))
                return true;

            return false;
        }
};

<<<<<<< HEAD
class achievement_food_fight : public AchievementCriteriaScript
{
    public:
        achievement_food_fight() : AchievementCriteriaScript("achievement_food_fight") { }

        bool OnCheck(Player* /*source*/, Unit* target)
        {
            if (!target)
                return false;

            if (Player* victim = target->ToPlayer())
            {
                if (Vehicle* vehicle = victim->GetVehicle())
                    if (vehicle->GetVehicleInfo()->m_ID == 321)
                        return true;
            }
=======
enum FlirtWithDisaster
{
    AURA_PERFUME_FOREVER           = 70235,
    AURA_PERFUME_ENCHANTRESS       = 70234,
    AURA_PERFUME_VICTORY           = 70233,
};

class achievement_flirt_with_disaster_perf_check : public AchievementCriteriaScript
{
    public:
        achievement_flirt_with_disaster_perf_check() : AchievementCriteriaScript("achievement_flirt_with_disaster_perf_check") { }

        bool OnCheck(Player* player, Unit* /*target*/)
        {
            if (!player)
                return false;

            if (player->HasAura(AURA_PERFUME_FOREVER) || player->HasAura(AURA_PERFUME_ENCHANTRESS) || player->HasAura(AURA_PERFUME_VICTORY))
                return true;
>>>>>>> 5b45a87d

            return false;
        }
};

void AddSC_achievement_scripts()
{
    new achievement_resilient_victory();
    new achievement_bg_control_all_nodes();
    new achievement_save_the_day();
    new achievement_bg_ic_resource_glut();
    new achievement_bg_ic_glaive_grave();
    new achievement_bg_ic_mowed_down();
    new achievement_bg_sa_artillery();
    new achievement_sickly_gazelle();
    new achievement_everything_counts();
    new achievement_bg_av_perfection();
    new achievement_arena_kills("achievement_arena_2v2_kills", ARENA_TYPE_2v2);
    new achievement_arena_kills("achievement_arena_3v3_kills", ARENA_TYPE_3v3);
    new achievement_arena_kills("achievement_arena_5v5_kills", ARENA_TYPE_5v5);
    new achievement_bg_sa_defense_of_ancients();
    new achievement_tilted();
    new achievement_not_even_a_scratch();
<<<<<<< HEAD
    new achievement_food_fight();
=======
    new achievement_flirt_with_disaster_perf_check();
>>>>>>> 5b45a87d
}<|MERGE_RESOLUTION|>--- conflicted
+++ resolved
@@ -315,7 +315,6 @@
         }
 };
 
-<<<<<<< HEAD
 class achievement_food_fight : public AchievementCriteriaScript
 {
     public:
@@ -332,7 +331,11 @@
                     if (vehicle->GetVehicleInfo()->m_ID == 321)
                         return true;
             }
-=======
+
+            return false;
+        }
+};
+
 enum FlirtWithDisaster
 {
     AURA_PERFUME_FOREVER           = 70235,
@@ -352,7 +355,6 @@
 
             if (player->HasAura(AURA_PERFUME_FOREVER) || player->HasAura(AURA_PERFUME_ENCHANTRESS) || player->HasAura(AURA_PERFUME_VICTORY))
                 return true;
->>>>>>> 5b45a87d
 
             return false;
         }
@@ -376,9 +378,6 @@
     new achievement_bg_sa_defense_of_ancients();
     new achievement_tilted();
     new achievement_not_even_a_scratch();
-<<<<<<< HEAD
     new achievement_food_fight();
-=======
     new achievement_flirt_with_disaster_perf_check();
->>>>>>> 5b45a87d
 }