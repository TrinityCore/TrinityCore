/*
 * This file is part of the TrinityCore Project. See AUTHORS file for Copyright information
 *
 * This program is free software; you can redistribute it and/or modify it
 * under the terms of the GNU General Public License as published by the
 * Free Software Foundation; either version 2 of the License, or (at your
 * option) any later version.
 *
 * This program is distributed in the hope that it will be useful, but WITHOUT
 * ANY WARRANTY; without even the implied warranty of MERCHANTABILITY or
 * FITNESS FOR A PARTICULAR PURPOSE. See the GNU General Public License for
 * more details.
 *
 * You should have received a copy of the GNU General Public License along
 * with this program. If not, see <http://www.gnu.org/licenses/>.
 */

#include "ScriptMgr.h"
<<<<<<< HEAD
#include "Creature.h"
#include "PassiveAI.h"
=======
#include "Map.h"
#include "PassiveAI.h"
#include "ScriptedCreature.h"
>>>>>>> 28d470c5
#include "SpellMgr.h"

class trigger_periodic : public CreatureScript
{
public:
    trigger_periodic() : CreatureScript("trigger_periodic") { }

    struct trigger_periodicAI : public NullCreatureAI
    {
        trigger_periodicAI(Creature* creature) : NullCreatureAI(creature)
        {
<<<<<<< HEAD
            interval = me->GetAttackTime(BASE_ATTACK);
=======
            spell = me->m_spells[0] ? sSpellMgr->GetSpellInfo(me->m_spells[0], me->GetMap()->GetDifficultyID()) : nullptr;
            interval = me->GetBaseAttackTime(BASE_ATTACK);
>>>>>>> 28d470c5
            timer = interval;
        }

        uint32 timer, interval;
<<<<<<< HEAD
=======
        SpellInfo const* spell;
>>>>>>> 28d470c5

        void UpdateAI(uint32 diff) override
        {
            if (timer <= diff)
            {
                if (uint32 spell = me->m_spells[0])
                    me->CastSpell(me, spell, TRIGGERED_FULL_MASK);
                timer = interval;
            }
            else
                timer -= diff;
        }
    };

    CreatureAI* GetAI(Creature* creature) const override
    {
        return new trigger_periodicAI(creature);
    }
};

void AddSC_generic_creature()
{
    new trigger_periodic();
}<|MERGE_RESOLUTION|>--- conflicted
+++ resolved
@@ -16,14 +16,9 @@
  */
 
 #include "ScriptMgr.h"
-<<<<<<< HEAD
-#include "Creature.h"
-#include "PassiveAI.h"
-=======
 #include "Map.h"
 #include "PassiveAI.h"
 #include "ScriptedCreature.h"
->>>>>>> 28d470c5
 #include "SpellMgr.h"
 
 class trigger_periodic : public CreatureScript
@@ -35,27 +30,20 @@
     {
         trigger_periodicAI(Creature* creature) : NullCreatureAI(creature)
         {
-<<<<<<< HEAD
-            interval = me->GetAttackTime(BASE_ATTACK);
-=======
             spell = me->m_spells[0] ? sSpellMgr->GetSpellInfo(me->m_spells[0], me->GetMap()->GetDifficultyID()) : nullptr;
             interval = me->GetBaseAttackTime(BASE_ATTACK);
->>>>>>> 28d470c5
             timer = interval;
         }
 
         uint32 timer, interval;
-<<<<<<< HEAD
-=======
         SpellInfo const* spell;
->>>>>>> 28d470c5
 
         void UpdateAI(uint32 diff) override
         {
             if (timer <= diff)
             {
-                if (uint32 spell = me->m_spells[0])
-                    me->CastSpell(me, spell, TRIGGERED_FULL_MASK);
+                if (spell)
+                    me->CastSpell(me, spell, true);
                 timer = interval;
             }
             else
