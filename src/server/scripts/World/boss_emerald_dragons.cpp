--- conflicted
+++ resolved
@@ -15,22 +15,12 @@
  * with this program. If not, see <http://www.gnu.org/licenses/>.
  */
 
-<<<<<<< HEAD
-#include "ObjectMgr.h"
-#include "MotionMaster.h"
-#include "PassiveAI.h"
-#include "ScriptedCreature.h"
-#include "ScriptMgr.h"
-#include "Spell.h"
-#include "SpellAuraEffects.h"
-=======
 #include "ScriptMgr.h"
 #include "MotionMaster.h"
 #include "ObjectAccessor.h"
 #include "PassiveAI.h"
 #include "ScriptedCreature.h"
 #include "SpellInfo.h"
->>>>>>> 28d470c5
 #include "SpellScript.h"
 
 //
@@ -109,9 +99,9 @@
         me->RemoveUnitFlag(UnitFlags(UNIT_FLAG_NOT_SELECTABLE | UNIT_FLAG_NON_ATTACKABLE));
         me->SetReactState(REACT_AGGRESSIVE);
         DoCast(me, SPELL_MARK_OF_NATURE_AURA, true);
-        events.ScheduleEvent(EVENT_TAIL_SWEEP, 4s);
-        events.ScheduleEvent(EVENT_NOXIOUS_BREATH, 7500ms, 15s);
-        events.ScheduleEvent(EVENT_SEEPING_FOG, 12500ms, 20s);
+        events.ScheduleEvent(EVENT_TAIL_SWEEP, 4000);
+        events.ScheduleEvent(EVENT_NOXIOUS_BREATH, urand(7500, 15000));
+        events.ScheduleEvent(EVENT_SEEPING_FOG, urand(12500, 20000));
     }
 
     // Target killed during encounter, mark them as suspectible for Aura Of Nature
@@ -131,17 +121,17 @@
                 // Despawntime is 2 minutes, so reschedule it for new cast after 2 minutes + a minor "random time" (30 seconds at max)
                 DoCast(me, SPELL_SEEPING_FOG_LEFT, true);
                 DoCast(me, SPELL_SEEPING_FOG_RIGHT, true);
-                events.ScheduleEvent(EVENT_SEEPING_FOG, 120s, 150s);
+                events.ScheduleEvent(EVENT_SEEPING_FOG, urand(120000, 150000));
                 break;
             case EVENT_NOXIOUS_BREATH:
                 // Noxious Breath is cast on random intervals, no less than 7.5 seconds between
                 DoCast(me, SPELL_NOXIOUS_BREATH);
-                events.ScheduleEvent(EVENT_NOXIOUS_BREATH, 7500ms, 15s);
+                events.ScheduleEvent(EVENT_NOXIOUS_BREATH, urand(7500, 15000));
                 break;
             case EVENT_TAIL_SWEEP:
                 // Tail Sweep is cast every two seconds, no matter what goes on in front of the dragon
                 DoCast(me, SPELL_TAIL_SWEEP);
-                events.ScheduleEvent(EVENT_TAIL_SWEEP, 2s);
+                events.ScheduleEvent(EVENT_TAIL_SWEEP, 2000);
                 break;
         }
     }
@@ -164,11 +154,7 @@
                 return;
         }
 
-<<<<<<< HEAD
-        if (Unit* target = SelectTarget(SelectTargetMethod::MaxThreat, 0, -50.0f, true))
-=======
         if (Unit* target = SelectTarget(SELECT_TARGET_MAXTHREAT, 0, -50.0f, true))
->>>>>>> 28d470c5
             DoCast(target, SPELL_SUMMON_PLAYER);
 
         DoMeleeAttackIfReady();
@@ -209,16 +195,16 @@
                 if (!_roamTimer)
                 {
                     // Chase target, but don't attack - otherwise just roam around
-                    if (Unit* target = SelectTarget(SelectTargetMethod::Random, 0, 0.0f, true))
+                    if (Unit* target = SelectTarget(SELECT_TARGET_RANDOM, 0, 0.0f, true))
                     {
                         _roamTimer = urand(15000, 30000);
-                        me->GetMotionMaster()->Clear();
+                        me->GetMotionMaster()->Clear(false);
                         me->GetMotionMaster()->MoveChase(target, 0.2f);
                     }
                     else
                     {
                         _roamTimer = 2500;
-                        me->GetMotionMaster()->Clear();
+                        me->GetMotionMaster()->Clear(false);
                         me->GetMotionMaster()->MoveRandom(25.0f);
                     }
                     // Seeping fog movement is slow enough for a player to be able to walk backwards and still outpace it
@@ -283,13 +269,13 @@
             {
                 Initialize();
                 emerald_dragonAI::Reset();
-                events.ScheduleEvent(EVENT_LIGHTNING_WAVE, 12s);
-            }
-
-            void JustEngagedWith(Unit* who) override
+                events.ScheduleEvent(EVENT_LIGHTNING_WAVE, 12000);
+            }
+
+            void EnterCombat(Unit* who) override
             {
                 Talk(SAY_YSONDRE_AGGRO);
-                WorldBossAI::JustEngagedWith(who);
+                WorldBossAI::EnterCombat(who);
             }
 
             // Summon druid spirits on 75%, 50% and 25% health
@@ -311,7 +297,7 @@
                 {
                     case EVENT_LIGHTNING_WAVE:
                         DoCastVictim(SPELL_LIGHTNING_WAVE);
-                        events.ScheduleEvent(EVENT_LIGHTNING_WAVE, 10s, 20s);
+                        events.ScheduleEvent(EVENT_LIGHTNING_WAVE, urand(10000, 20000));
                         break;
                     default:
                         emerald_dragonAI::ExecuteEvent(eventId);
@@ -377,13 +363,13 @@
             {
                 Initialize();
                 emerald_dragonAI::Reset();
-                events.ScheduleEvent(EVENT_SHADOW_BOLT_WHIRL, 10s);
-            }
-
-            void JustEngagedWith(Unit* who) override
+                events.ScheduleEvent(EVENT_SHADOW_BOLT_WHIRL, 10000);
+            }
+
+            void EnterCombat(Unit* who) override
             {
                 Talk(SAY_LETHON_AGGRO);
-                WorldBossAI::JustEngagedWith(who);
+                WorldBossAI::EnterCombat(who);
             }
 
             void DamageTaken(Unit* /*attacker*/, uint32& /*damage*/) override
@@ -396,12 +382,12 @@
                 }
             }
 
-            void SpellHitTarget(WorldObject* target, SpellInfo const* spellInfo) override
-            {
-                if (spellInfo->Id == SPELL_DRAW_SPIRIT && target->GetTypeId() == TYPEID_PLAYER)
+            void SpellHitTarget(Unit* target, SpellInfo const* spell) override
+            {
+                if (spell->Id == SPELL_DRAW_SPIRIT && target->GetTypeId() == TYPEID_PLAYER)
                 {
                     Position targetPos = target->GetPosition();
-                    me->SummonCreature(NPC_SPIRIT_SHADE, targetPos, TEMPSUMMON_TIMED_DESPAWN_OUT_OF_COMBAT, 50s);
+                    me->SummonCreature(NPC_SPIRIT_SHADE, targetPos, TEMPSUMMON_TIMED_DESPAWN_OUT_OF_COMBAT, 50000);
                 }
             }
 
@@ -411,11 +397,7 @@
                 {
                     case EVENT_SHADOW_BOLT_WHIRL:
                         me->CastSpell(nullptr, SPELL_SHADOW_BOLT_WHIRL, false);
-<<<<<<< HEAD
-                        events.ScheduleEvent(EVENT_SHADOW_BOLT_WHIRL, 15s, 30s);
-=======
                         events.ScheduleEvent(EVENT_SHADOW_BOLT_WHIRL, urand(15000, 30000));
->>>>>>> 28d470c5
                         break;
                     default:
                         emerald_dragonAI::ExecuteEvent(eventId);
@@ -444,12 +426,8 @@
             {
             }
 
-            void IsSummonedBy(WorldObject* summonerWO) override
-            {
-                Unit* summoner = summonerWO->ToUnit();
-                if (!summoner)
-                    return;
-
+            void IsSummonedBy(Unit* summoner) override
+            {
                 _summonerGuid = summoner->GetGUID();
                 me->GetMotionMaster()->MoveFollow(summoner, 0.0f, 0.0f);
             }
@@ -459,11 +437,7 @@
                 if (moveType == FOLLOW_MOTION_TYPE && data == _summonerGuid.GetCounter())
                 {
                     me->CastSpell(nullptr, SPELL_DARK_OFFERING, false);
-<<<<<<< HEAD
-                    me->DespawnOrUnsummon(1s);
-=======
                     me->DespawnOrUnsummon(1000);
->>>>>>> 28d470c5
                 }
             }
 
@@ -517,7 +491,7 @@
             {
                 Initialize();
                 emerald_dragonAI::Reset();
-                events.ScheduleEvent(EVENT_VOLATILE_INFECTION, 12s);
+                events.ScheduleEvent(EVENT_VOLATILE_INFECTION, 12000);
             }
 
             void KilledUnit(Unit* who) override
@@ -527,10 +501,10 @@
                 emerald_dragonAI::KilledUnit(who);
             }
 
-            void JustEngagedWith(Unit* who) override
+            void EnterCombat(Unit* who) override
             {
                 Talk(SAY_EMERISS_AGGRO);
-                WorldBossAI::JustEngagedWith(who);
+                WorldBossAI::EnterCombat(who);
             }
 
             void DamageTaken(Unit* /*attacker*/, uint32& /*damage*/) override
@@ -549,7 +523,7 @@
                 {
                     case EVENT_VOLATILE_INFECTION:
                         DoCastVictim(SPELL_VOLATILE_INFECTION);
-                        events.ScheduleEvent(EVENT_VOLATILE_INFECTION, 120s);
+                        events.ScheduleEvent(EVENT_VOLATILE_INFECTION, 120000);
                         break;
                     default:
                         emerald_dragonAI::ExecuteEvent(eventId);
@@ -621,14 +595,14 @@
                 Initialize();
 
                 emerald_dragonAI::Reset();
-                events.ScheduleEvent(EVENT_ARCANE_BLAST, 12s);
-                events.ScheduleEvent(EVENT_BELLOWING_ROAR, 30s);
-            }
-
-            void JustEngagedWith(Unit* who) override
+                events.ScheduleEvent(EVENT_ARCANE_BLAST, 12000);
+                events.ScheduleEvent(EVENT_BELLOWING_ROAR, 30000);
+            }
+
+            void EnterCombat(Unit* who) override
             {
                 Talk(SAY_TAERAR_AGGRO);
-                emerald_dragonAI::JustEngagedWith(who);
+                emerald_dragonAI::EnterCombat(who);
             }
 
             void SummonedCreatureDies(Creature* /*summon*/, Unit* /*killer*/) override
@@ -669,11 +643,11 @@
                 {
                     case EVENT_ARCANE_BLAST:
                         DoCast(SPELL_ARCANE_BLAST);
-                        events.ScheduleEvent(EVENT_ARCANE_BLAST, 7s, 12s);
+                        events.ScheduleEvent(EVENT_ARCANE_BLAST, urand(7000, 12000));
                         break;
                     case EVENT_BELLOWING_ROAR:
                         DoCast(SPELL_BELLOWING_ROAR);
-                        events.ScheduleEvent(EVENT_BELLOWING_ROAR, 20s, 30s);
+                        events.ScheduleEvent(EVENT_BELLOWING_ROAR, urand(20000, 30000));
                         break;
                     default:
                         emerald_dragonAI::ExecuteEvent(eventId);
