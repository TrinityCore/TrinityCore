--- conflicted
+++ resolved
@@ -426,7 +426,6 @@
         std::map<uint32, time_t> _triggerTimes;
 };
 
-<<<<<<< HEAD
 /*#####
 ## at_azure_dragons_sanctuary
 ######*/
@@ -452,7 +451,8 @@
             player->KilledMonsterCredit(NPC_THE_END_OF_THE_LINE_AT_KILL_CREDIT_BUNNY, 0);
             return true;
         }
-=======
+};
+
 /*######
  ## at_frostgrips_hollow
  ######*/
@@ -514,7 +514,6 @@
 private:
     uint64 stormforgedMonitorGUID;
     uint64 stormforgedEradictorGUID;
->>>>>>> cb99c1d1
 };
 
 void AddSC_areatrigger_scripts()
@@ -528,9 +527,6 @@
     new AreaTrigger_at_nats_landing();
     new AreaTrigger_at_brewfest();
     new AreaTrigger_at_area_52_entrance();
-<<<<<<< HEAD
     new AreaTrigger_at_azure_dragons_sanctuary();
-=======
     new AreaTrigger_at_frostgrips_hollow();
->>>>>>> cb99c1d1
 }