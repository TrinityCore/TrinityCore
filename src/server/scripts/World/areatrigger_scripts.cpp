/*
 * Copyright (C) 2008-2011 TrinityCore <http://www.trinitycore.org/>
 * Copyright (C) 2006-2009 ScriptDev2 <https://scriptdev2.svn.sourceforge.net/>
 *
 * This program is free software; you can redistribute it and/or modify it
 * under the terms of the GNU General Public License as published by the
 * Free Software Foundation; either version 2 of the License, or (at your
 * option) any later version.
 *
 * This program is distributed in the hope that it will be useful, but WITHOUT
 * ANY WARRANTY; without even the implied warranty of MERCHANTABILITY or
 * FITNESS FOR A PARTICULAR PURPOSE. See the GNU General Public License for
 * more details.
 *
 * You should have received a copy of the GNU General Public License along
 * with this program. If not, see <http://www.gnu.org/licenses/>.
 */

/* ScriptData
SDName: Areatrigger_Scripts
SD%Complete: 100
SDComment: Scripts for areatriggers
SDCategory: Areatrigger
EndScriptData */

/* ContentData
at_coilfang_waterfall           4591
at_legion_teleporter            4560 Teleporter TO Invasion Point: Cataclysm
at_stormwright_shelf            q12741
at_last_rites                   q12019
at_sholazar_waygate             q12548
at_nats_landing                 q11209
at_bring_your_orphan_to         q910 q910 q1800 q1479 q1687 q1558 q10951 q10952
at_brewfest
EndContentData */

#include "ScriptPCH.h"

/*######
## at_coilfang_waterfall
######*/

enum eCoilfangGOs
{
    GO_COILFANG_WATERFALL   = 184212
};

class AreaTrigger_at_coilfang_waterfall : public AreaTriggerScript
{
    public:

        AreaTrigger_at_coilfang_waterfall()
            : AreaTriggerScript("at_coilfang_waterfall")
        {
        }

        bool OnTrigger(Player* player, AreaTriggerEntry const* /*trigger*/)
        {
            if (GameObject* go = GetClosestGameObjectWithEntry(player, GO_COILFANG_WATERFALL, 35.0f))
                if (go->getLootState() == GO_READY)
                    go->UseDoorOrButton();

            return false;
        }
};

/*#####
## at_legion_teleporter
#####*/

enum eLegionTeleporter
{
    SPELL_TELE_A_TO         = 37387,
    QUEST_GAINING_ACCESS_A  = 10589,

    SPELL_TELE_H_TO         = 37389,
    QUEST_GAINING_ACCESS_H  = 10604
};

class AreaTrigger_at_legion_teleporter : public AreaTriggerScript
{
    public:

        AreaTrigger_at_legion_teleporter()
            : AreaTriggerScript("at_legion_teleporter")
        {
        }

        bool OnTrigger(Player* player, AreaTriggerEntry const* /*trigger*/)
        {
            if (player->isAlive() && !player->isInCombat())
            {
                if (player->GetTeam() == ALLIANCE && player->GetQuestRewardStatus(QUEST_GAINING_ACCESS_A))
                {
                    player->CastSpell(player, SPELL_TELE_A_TO, false);
                    return true;
                }

                if (player->GetTeam() == HORDE && player->GetQuestRewardStatus(QUEST_GAINING_ACCESS_H))
                {
                    player->CastSpell(player, SPELL_TELE_H_TO, false);
                    return true;
                }

                return false;
            }
            return false;
        }
};

/*######
## at_stormwright_shelf
######*/

enum eStormwrightShelf
{
    QUEST_STRENGTH_OF_THE_TEMPEST               = 12741,

    SPELL_CREATE_TRUE_POWER_OF_THE_TEMPEST      = 53067
};

class AreaTrigger_at_stormwright_shelf : public AreaTriggerScript
{
    public:

        AreaTrigger_at_stormwright_shelf()
            : AreaTriggerScript("at_stormwright_shelf")
        {
        }

        bool OnTrigger(Player* player, AreaTriggerEntry const* /*trigger*/)
        {
            if (!player->isDead() && player->GetQuestStatus(QUEST_STRENGTH_OF_THE_TEMPEST) == QUEST_STATUS_INCOMPLETE)
                player->CastSpell(player, SPELL_CREATE_TRUE_POWER_OF_THE_TEMPEST, false);

            return true;
        }
};

/*######
## at_scent_larkorwi
######*/

enum eScentLarkorwi
{
    QUEST_SCENT_OF_LARKORWI                     = 4291,
    NPC_LARKORWI_MATE                           = 9683
};

class AreaTrigger_at_scent_larkorwi : public AreaTriggerScript
{
    public:

        AreaTrigger_at_scent_larkorwi()
            : AreaTriggerScript("at_scent_larkorwi")
        {
        }

        bool OnTrigger(Player* player, AreaTriggerEntry const* /*trigger*/)
        {
            if (!player->isDead() && player->GetQuestStatus(QUEST_SCENT_OF_LARKORWI) == QUEST_STATUS_INCOMPLETE)
            {
                if (!player->FindNearestCreature(NPC_LARKORWI_MATE, 15))
                    player->SummonCreature(NPC_LARKORWI_MATE, player->GetPositionX()+5, player->GetPositionY(), player->GetPositionZ(), 3.3f, TEMPSUMMON_TIMED_DESPAWN_OUT_OF_COMBAT, 100000);
            }

            return false;
        }
};

/*#####
## at_last_rites
#####*/

enum eAtLastRites
{
    QUEST_LAST_RITES                          = 12019,
    QUEST_BREAKING_THROUGH                    = 11898,
};

class AreaTrigger_at_last_rites : public AreaTriggerScript
{
    public:

        AreaTrigger_at_last_rites()
            : AreaTriggerScript("at_last_rites")
        {
        }

        bool OnTrigger(Player* player, AreaTriggerEntry const* trigger)
        {
            if (!(player->GetQuestStatus(QUEST_LAST_RITES) == QUEST_STATUS_INCOMPLETE ||
                player->GetQuestStatus(QUEST_LAST_RITES) == QUEST_STATUS_COMPLETE ||
                player->GetQuestStatus(QUEST_BREAKING_THROUGH) == QUEST_STATUS_INCOMPLETE ||
                player->GetQuestStatus(QUEST_BREAKING_THROUGH) == QUEST_STATUS_COMPLETE))
                return false;

            WorldLocation pPosition;

            switch (trigger->id)
            {
                case 5332:
                case 5338:
                    pPosition = WorldLocation(571, 3733.68f, 3563.25f, 290.812f, 3.665192f);
                    break;
                case 5334:
                    pPosition = WorldLocation(571, 3802.38f, 3585.95f, 49.5765f, 0.0f);
                    break;
                case 5340:
                    pPosition = WorldLocation(571, 3687.91f, 3577.28f, 473.342f, 0.0f);
                    break;
                default:
                    return false;
            }

            player->TeleportTo(pPosition);

            return false;
        }
};

/*######
## at_sholazar_waygate
######*/

enum eWaygate
{
    SPELL_SHOLAZAR_TO_UNGORO_TELEPORT           = 52056,
    SPELL_UNGORO_TO_SHOLAZAR_TELEPORT           = 52057,

    AT_SHOLAZAR                                 = 5046,
    AT_UNGORO                                   = 5047,

    QUEST_THE_MAKERS_OVERLOOK                   = 12613,
    QUEST_THE_MAKERS_PERCH                      = 12559,
};

class AreaTrigger_at_sholazar_waygate : public AreaTriggerScript
{
    public:

        AreaTrigger_at_sholazar_waygate()
            : AreaTriggerScript("at_sholazar_waygate")
        {
        }

        bool OnTrigger(Player* player, AreaTriggerEntry const* trigger)
        {
            if (player->GetQuestStatus(QUEST_THE_MAKERS_OVERLOOK) == QUEST_STATUS_REWARDED && !player->isDead() &&
                player->GetQuestStatus(QUEST_THE_MAKERS_PERCH)    == QUEST_STATUS_REWARDED)
            {
                switch (trigger->id)
                {
                    case AT_SHOLAZAR: player->CastSpell(player, SPELL_SHOLAZAR_TO_UNGORO_TELEPORT, false); break;
                    case AT_UNGORO:   player->CastSpell(player, SPELL_UNGORO_TO_SHOLAZAR_TELEPORT, false); break;
                }
            }

            return false;
        }
};

<<<<<<< HEAD
/*####
## at_brewfest trigger 1
####*/

enum Brewfest
{
        NPC_TAPPER_SWINDLEKEG     = 24711,
        NPC_IPFELKOFER_IRONKEG    = 24710,

        AT_BREWFEST_DUROTAR       = 4829,
        AT_BREWFEST_DUN_MOROGH    = 4820,

        SAY_WELCOME               = 4,

        AREATRIGGER_TALK_COOLDOWN = 5, // in seconds
=======
/*######
## at_nats_landing
######*/

enum NatsLanding
{
    QUEST_NATS_BARGAIN = 11209,
    SPELL_FISH_PASTE   = 42644,
    NPC_LURKING_SHARK  = 23928
};

class AreaTrigger_at_nats_landing : public AreaTriggerScript
{
    public:
        AreaTrigger_at_nats_landing() : AreaTriggerScript("at_nats_landing") { }

        bool OnTrigger(Player* player, AreaTriggerEntry const* trigger)
        {
            if (!player->isAlive() || !player->HasAura(SPELL_FISH_PASTE))
                return false;

            if (player->GetQuestStatus(QUEST_NATS_BARGAIN) == QUEST_STATUS_INCOMPLETE)
            {
                if (!player->FindNearestCreature(NPC_LURKING_SHARK, 20.0f))
                {
                    if (Creature* shark = player->SummonCreature(NPC_LURKING_SHARK, -4246.243f, -3922.356f, -7.488f, 5.0f, TEMPSUMMON_TIMED_DESPAWN_OUT_OF_COMBAT, 100000))
                        shark->AI()->AttackStart(player);

                    return false;
                }
            }
            return true;
        }
};

/*######
## at_bring_your_orphan_to
######*/

enum BringYourOrphanTo
{
    QUEST_DOWN_AT_THE_DOCKS         = 910,
    QUEST_GATEWAY_TO_THE_FRONTIER   = 911,
    QUEST_LORDAERON_THRONE_ROOM     = 1800,
    QUEST_BOUGHT_OF_ETERNALS        = 1479,
    QUEST_SPOOKY_LIGHTHOUSE         = 1687,
    QUEST_STONEWROUGHT_DAM          = 1558,
    QUEST_DARK_PORTAL_H             = 10951,
    QUEST_DARK_PORTAL_A             = 10952,

    AT_DOWN_AT_THE_DOCKS            = 3551,
    AT_GATEWAY_TO_THE_FRONTIER      = 3549,
    AT_LORDAERON_THRONE_ROOM        = 3547,
    AT_BOUGHT_OF_ETERNALS           = 3546,
    AT_SPOOKY_LIGHTHOUSE            = 3552,
    AT_STONEWROUGHT_DAM             = 3548,
    AT_DARK_PORTAL                  = 4356,

    AURA_ORPHAN_OUT                 = 58818,
};

class AreaTrigger_at_bring_your_orphan_to : public AreaTriggerScript
{
    public:
        AreaTrigger_at_bring_your_orphan_to() : AreaTriggerScript("at_bring_your_orphan_to") { }

        bool OnTrigger(Player* player, AreaTriggerEntry const* trigger)
        {
            uint32 questId = 0;

            if (player->isDead() || !player->HasAura(AURA_ORPHAN_OUT))
                return false;

            switch (trigger->id)
            {
                case AT_DOWN_AT_THE_DOCKS:
                    questId = QUEST_DOWN_AT_THE_DOCKS;
                    break;
                case AT_GATEWAY_TO_THE_FRONTIER:
                    questId = QUEST_GATEWAY_TO_THE_FRONTIER;
                    break;
                case AT_LORDAERON_THRONE_ROOM:
                    questId = QUEST_LORDAERON_THRONE_ROOM;
                    break;
                case AT_BOUGHT_OF_ETERNALS:
                    questId = QUEST_BOUGHT_OF_ETERNALS;
                    break;
                case AT_SPOOKY_LIGHTHOUSE:
                    questId = QUEST_SPOOKY_LIGHTHOUSE;
                    break;
                case AT_STONEWROUGHT_DAM:
                    questId = QUEST_STONEWROUGHT_DAM;
                    break;
                case AT_DARK_PORTAL:
                    questId = player->GetTeam() == ALLIANCE ? QUEST_DARK_PORTAL_A : QUEST_DARK_PORTAL_H;
                    break;
            }

            if (questId && player->GetQuestStatus(questId) == QUEST_STATUS_INCOMPLETE)
                player->AreaExploredOrEventHappens(questId);

            return true;
        }
};

/*######
## at_brewfest
######*/

enum Brewfest
{
    NPC_TAPPER_SWINDLEKEG       = 24711,
    NPC_IPFELKOFER_IRONKEG      = 24710,

    AT_BREWFEST_DUROTAR         = 4829,
    AT_BREWFEST_DUN_MOROGH      = 4820,

    SAY_WELCOME                 = 4,

    AREATRIGGER_TALK_COOLDOWN   = 5, // in seconds
>>>>>>> b4ecd85d
};

class AreaTrigger_at_brewfest : public AreaTriggerScript
{
<<<<<<< HEAD
        public:
                AreaTrigger_at_brewfest() : AreaTriggerScript("at_brewfest")
                {
                        // Initialize for cooldown
                        _triggerTimes[AT_BREWFEST_DUROTAR] = _triggerTimes[AT_BREWFEST_DUN_MOROGH] = 0;
                }

                bool OnTrigger(Player* player, AreaTriggerEntry const* trigger)
                {
                        uint32 triggerId = trigger->id;
                        // Second trigger happened too early after first, skip for now
                        if (sWorld->GetGameTime() - _triggerTimes[triggerId] < AREATRIGGER_TALK_COOLDOWN)
                                return false;

                        switch (triggerId)
                        {
                                case AT_BREWFEST_DUROTAR:
                                        if (Creature* tapper = player->FindNearestCreature(NPC_TAPPER_SWINDLEKEG, 20.0f))
                                                tapper->AI()->Talk(SAY_WELCOME, player->GetGUID());
                                        break;
                                case AT_BREWFEST_DUN_MOROGH:
                                        if (Creature* ipfelkofer = player->FindNearestCreature(NPC_IPFELKOFER_IRONKEG, 20.0f))
                                                ipfelkofer->AI()->Talk(SAY_WELCOME, player->GetGUID());
                                        break;
                                default:
                                        break;
                        }

                        _triggerTimes[triggerId] = sWorld->GetGameTime();
                        return false;
                }

        private:
                std::map<uint32, time_t> _triggerTimes;
=======
    public:
        AreaTrigger_at_brewfest() : AreaTriggerScript("at_brewfest")
        {
            // Initialize for cooldown
            _triggerTimes[AT_BREWFEST_DUROTAR] = _triggerTimes[AT_BREWFEST_DUN_MOROGH] = 0;
        }

        bool OnTrigger(Player* player, AreaTriggerEntry const* trigger)
        {
            uint32 triggerId = trigger->id;
            // Second trigger happened too early after first, skip for now
            if (sWorld->GetGameTime() - _triggerTimes[triggerId] < AREATRIGGER_TALK_COOLDOWN)
                return false;

            switch (triggerId)
            {
                case AT_BREWFEST_DUROTAR:
                    if (Creature* tapper = player->FindNearestCreature(NPC_TAPPER_SWINDLEKEG, 20.0f))
                        tapper->AI()->Talk(SAY_WELCOME, player->GetGUID());
                    break;
                case AT_BREWFEST_DUN_MOROGH:
                    if (Creature* ipfelkofer = player->FindNearestCreature(NPC_IPFELKOFER_IRONKEG, 20.0f))
                        ipfelkofer->AI()->Talk(SAY_WELCOME, player->GetGUID());
                    break;
                default:
                    break;
            }

            _triggerTimes[triggerId] = sWorld->GetGameTime();
            return false;
        }

    private:
        std::map<uint32, time_t> _triggerTimes;
>>>>>>> b4ecd85d
};

void AddSC_areatrigger_scripts()
{
    new AreaTrigger_at_coilfang_waterfall();
    new AreaTrigger_at_legion_teleporter();
    new AreaTrigger_at_stormwright_shelf();
    new AreaTrigger_at_scent_larkorwi();
    new AreaTrigger_at_last_rites();
    new AreaTrigger_at_sholazar_waygate();
<<<<<<< HEAD
=======
    new AreaTrigger_at_nats_landing();
    new AreaTrigger_at_bring_your_orphan_to();
>>>>>>> b4ecd85d
    new AreaTrigger_at_brewfest();
}<|MERGE_RESOLUTION|>--- conflicted
+++ resolved
@@ -260,23 +260,6 @@
         }
 };
 
-<<<<<<< HEAD
-/*####
-## at_brewfest trigger 1
-####*/
-
-enum Brewfest
-{
-        NPC_TAPPER_SWINDLEKEG     = 24711,
-        NPC_IPFELKOFER_IRONKEG    = 24710,
-
-        AT_BREWFEST_DUROTAR       = 4829,
-        AT_BREWFEST_DUN_MOROGH    = 4820,
-
-        SAY_WELCOME               = 4,
-
-        AREATRIGGER_TALK_COOLDOWN = 5, // in seconds
-=======
 /*######
 ## at_nats_landing
 ######*/
@@ -397,47 +380,10 @@
     SAY_WELCOME                 = 4,
 
     AREATRIGGER_TALK_COOLDOWN   = 5, // in seconds
->>>>>>> b4ecd85d
 };
 
 class AreaTrigger_at_brewfest : public AreaTriggerScript
 {
-<<<<<<< HEAD
-        public:
-                AreaTrigger_at_brewfest() : AreaTriggerScript("at_brewfest")
-                {
-                        // Initialize for cooldown
-                        _triggerTimes[AT_BREWFEST_DUROTAR] = _triggerTimes[AT_BREWFEST_DUN_MOROGH] = 0;
-                }
-
-                bool OnTrigger(Player* player, AreaTriggerEntry const* trigger)
-                {
-                        uint32 triggerId = trigger->id;
-                        // Second trigger happened too early after first, skip for now
-                        if (sWorld->GetGameTime() - _triggerTimes[triggerId] < AREATRIGGER_TALK_COOLDOWN)
-                                return false;
-
-                        switch (triggerId)
-                        {
-                                case AT_BREWFEST_DUROTAR:
-                                        if (Creature* tapper = player->FindNearestCreature(NPC_TAPPER_SWINDLEKEG, 20.0f))
-                                                tapper->AI()->Talk(SAY_WELCOME, player->GetGUID());
-                                        break;
-                                case AT_BREWFEST_DUN_MOROGH:
-                                        if (Creature* ipfelkofer = player->FindNearestCreature(NPC_IPFELKOFER_IRONKEG, 20.0f))
-                                                ipfelkofer->AI()->Talk(SAY_WELCOME, player->GetGUID());
-                                        break;
-                                default:
-                                        break;
-                        }
-
-                        _triggerTimes[triggerId] = sWorld->GetGameTime();
-                        return false;
-                }
-
-        private:
-                std::map<uint32, time_t> _triggerTimes;
-=======
     public:
         AreaTrigger_at_brewfest() : AreaTriggerScript("at_brewfest")
         {
@@ -472,7 +418,6 @@
 
     private:
         std::map<uint32, time_t> _triggerTimes;
->>>>>>> b4ecd85d
 };
 
 void AddSC_areatrigger_scripts()
@@ -483,10 +428,7 @@
     new AreaTrigger_at_scent_larkorwi();
     new AreaTrigger_at_last_rites();
     new AreaTrigger_at_sholazar_waygate();
-<<<<<<< HEAD
-=======
     new AreaTrigger_at_nats_landing();
     new AreaTrigger_at_bring_your_orphan_to();
->>>>>>> b4ecd85d
     new AreaTrigger_at_brewfest();
 }