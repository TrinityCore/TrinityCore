/*
 * Copyright (C) 2008-2013 TrinityCore <http://www.trinitycore.org/>
 * Copyright (C) 2006-2009 ScriptDev2 <https://scriptdev2.svn.sourceforge.net/>
 *
 * This program is free software; you can redistribute it and/or modify it
 * under the terms of the GNU General Public License as published by the
 * Free Software Foundation; either version 2 of the License, or (at your
 * option) any later version.
 *
 * This program is distributed in the hope that it will be useful, but WITHOUT
 * ANY WARRANTY; without even the implied warranty of MERCHANTABILITY or
 * FITNESS FOR A PARTICULAR PURPOSE. See the GNU General Public License for
 * more details.
 *
 * You should have received a copy of the GNU General Public License along
 * with this program. If not, see <http://www.gnu.org/licenses/>.
 */

/* ScriptData
SDName: Npcs_Special
SD%Complete: 100
SDComment: To be used for special NPCs that are located globally.
SDCategory: NPCs
EndScriptData
*/

/* ContentData
npc_air_force_bots       80%    support for misc (invisible) guard bots in areas where player allowed to fly. Summon guards after a preset time if tagged by spell
npc_lunaclaw_spirit      80%    support for quests 6001/6002 (Body and Heart)
npc_chicken_cluck       100%    support for quest 3861 (Cluck!)
npc_dancing_flames      100%    midsummer event NPC
npc_guardian            100%    guardianAI used to prevent players from accessing off-limits areas. Not in use by SD2
npc_garments_of_quests   80%    NPC's related to all Garments of-quests 5621, 5624, 5625, 5648, 565
npc_injured_patient     100%    patients for triage-quests (6622 and 6624)
npc_doctor              100%    Gustaf Vanhowzen and Gregory Victor, quest 6622 and 6624 (Triage)
npc_mount_vendor        100%    Regular mount vendors all over the world. Display gossip if player doesn't meet the requirements to buy
npc_rogue_trainer        80%    Scripted trainers, so they are able to offer item 17126 for class quest 6681
npc_sayge               100%    Darkmoon event fortune teller, buff player based on answers given
npc_snake_trap_serpents  80%    AI for snakes that summoned by Snake Trap
npc_shadowfiend         100%   restore 5% of owner's mana when shadowfiend die from damage
npc_locksmith            75%    list of keys needs to be confirmed
npc_firework            100%    NPC's summoned by rockets and rocket clusters, for making them cast visual
EndContentData */

#include "ScriptMgr.h"
#include "ScriptedCreature.h"
#include "ScriptedGossip.h"
#include "ScriptedEscortAI.h"
#include "ObjectMgr.h"
#include "ScriptMgr.h"
#include "World.h"
#include "PetAI.h"
#include "PassiveAI.h"
#include "CombatAI.h"
#include "GameEventMgr.h"
#include "GridNotifiers.h"
#include "GridNotifiersImpl.h"
#include "Cell.h"
#include "CellImpl.h"
#include "SpellAuras.h"
#include "Pet.h"

/*########
# npc_air_force_bots
#########*/

enum SpawnType
{
    SPAWNTYPE_TRIPWIRE_ROOFTOP,                             // no warning, summon Creature at smaller range
    SPAWNTYPE_ALARMBOT,                                     // cast guards mark and summon npc - if player shows up with that buff duration < 5 seconds attack
};

struct SpawnAssociation
{
    uint32 thisCreatureEntry;
    uint32 spawnedCreatureEntry;
    SpawnType spawnType;
};

enum eEnums
{
    SPELL_GUARDS_MARK               = 38067,
    AURA_DURATION_TIME_LEFT         = 5000
};

float const RANGE_TRIPWIRE          = 15.0f;
float const RANGE_GUARDS_MARK       = 50.0f;

SpawnAssociation spawnAssociations[] =
{
    {2614,  15241, SPAWNTYPE_ALARMBOT},                     //Air Force Alarm Bot (Alliance)
    {2615,  15242, SPAWNTYPE_ALARMBOT},                     //Air Force Alarm Bot (Horde)
    {21974, 21976, SPAWNTYPE_ALARMBOT},                     //Air Force Alarm Bot (Area 52)
    {21993, 15242, SPAWNTYPE_ALARMBOT},                     //Air Force Guard Post (Horde - Bat Rider)
    {21996, 15241, SPAWNTYPE_ALARMBOT},                     //Air Force Guard Post (Alliance - Gryphon)
    {21997, 21976, SPAWNTYPE_ALARMBOT},                     //Air Force Guard Post (Goblin - Area 52 - Zeppelin)
    {21999, 15241, SPAWNTYPE_TRIPWIRE_ROOFTOP},             //Air Force Trip Wire - Rooftop (Alliance)
    {22001, 15242, SPAWNTYPE_TRIPWIRE_ROOFTOP},             //Air Force Trip Wire - Rooftop (Horde)
    {22002, 15242, SPAWNTYPE_TRIPWIRE_ROOFTOP},             //Air Force Trip Wire - Ground (Horde)
    {22003, 15241, SPAWNTYPE_TRIPWIRE_ROOFTOP},             //Air Force Trip Wire - Ground (Alliance)
    {22063, 21976, SPAWNTYPE_TRIPWIRE_ROOFTOP},             //Air Force Trip Wire - Rooftop (Goblin - Area 52)
    {22065, 22064, SPAWNTYPE_ALARMBOT},                     //Air Force Guard Post (Ethereal - Stormspire)
    {22066, 22067, SPAWNTYPE_ALARMBOT},                     //Air Force Guard Post (Scryer - Dragonhawk)
    {22068, 22064, SPAWNTYPE_TRIPWIRE_ROOFTOP},             //Air Force Trip Wire - Rooftop (Ethereal - Stormspire)
    {22069, 22064, SPAWNTYPE_ALARMBOT},                     //Air Force Alarm Bot (Stormspire)
    {22070, 22067, SPAWNTYPE_TRIPWIRE_ROOFTOP},             //Air Force Trip Wire - Rooftop (Scryer)
    {22071, 22067, SPAWNTYPE_ALARMBOT},                     //Air Force Alarm Bot (Scryer)
    {22078, 22077, SPAWNTYPE_ALARMBOT},                     //Air Force Alarm Bot (Aldor)
    {22079, 22077, SPAWNTYPE_ALARMBOT},                     //Air Force Guard Post (Aldor - Gryphon)
    {22080, 22077, SPAWNTYPE_TRIPWIRE_ROOFTOP},             //Air Force Trip Wire - Rooftop (Aldor)
    {22086, 22085, SPAWNTYPE_ALARMBOT},                     //Air Force Alarm Bot (Sporeggar)
    {22087, 22085, SPAWNTYPE_ALARMBOT},                     //Air Force Guard Post (Sporeggar - Spore Bat)
    {22088, 22085, SPAWNTYPE_TRIPWIRE_ROOFTOP},             //Air Force Trip Wire - Rooftop (Sporeggar)
    {22090, 22089, SPAWNTYPE_ALARMBOT},                     //Air Force Guard Post (Toshley's Station - Flying Machine)
    {22124, 22122, SPAWNTYPE_ALARMBOT},                     //Air Force Alarm Bot (Cenarion)
    {22125, 22122, SPAWNTYPE_ALARMBOT},                     //Air Force Guard Post (Cenarion - Stormcrow)
    {22126, 22122, SPAWNTYPE_ALARMBOT}                      //Air Force Trip Wire - Rooftop (Cenarion Expedition)
};

class npc_air_force_bots : public CreatureScript
{
public:
    npc_air_force_bots() : CreatureScript("npc_air_force_bots") { }

    struct npc_air_force_botsAI : public ScriptedAI
    {
        npc_air_force_botsAI(Creature* creature) : ScriptedAI(creature)
        {
            SpawnAssoc = NULL;
            SpawnedGUID = 0;

            // find the correct spawnhandling
            static uint32 entryCount = sizeof(spawnAssociations) / sizeof(SpawnAssociation);

            for (uint8 i = 0; i < entryCount; ++i)
            {
                if (spawnAssociations[i].thisCreatureEntry == creature->GetEntry())
                {
                    SpawnAssoc = &spawnAssociations[i];
                    break;
                }
            }

            if (!SpawnAssoc)
                sLog->outError(LOG_FILTER_SQL, "TCSR: Creature template entry %u has ScriptName npc_air_force_bots, but it's not handled by that script", creature->GetEntry());
            else
            {
                CreatureTemplate const* spawnedTemplate = sObjectMgr->GetCreatureTemplate(SpawnAssoc->spawnedCreatureEntry);

                if (!spawnedTemplate)
                {
                    sLog->outError(LOG_FILTER_SQL, "TCSR: Creature template entry %u does not exist in DB, which is required by npc_air_force_bots", SpawnAssoc->spawnedCreatureEntry);
                    SpawnAssoc = NULL;
                    return;
                }
            }
        }

        SpawnAssociation* SpawnAssoc;
        uint64 SpawnedGUID;

        void Reset() {}

        Creature* SummonGuard()
        {
            Creature* summoned = me->SummonCreature(SpawnAssoc->spawnedCreatureEntry, 0.0f, 0.0f, 0.0f, 0.0f, TEMPSUMMON_TIMED_DESPAWN_OUT_OF_COMBAT, 300000);

            if (summoned)
                SpawnedGUID = summoned->GetGUID();
            else
            {
                sLog->outError(LOG_FILTER_SQL, "TCSR: npc_air_force_bots: wasn't able to spawn Creature %u", SpawnAssoc->spawnedCreatureEntry);
                SpawnAssoc = NULL;
            }

            return summoned;
        }

        Creature* GetSummonedGuard()
        {
            Creature* creature = Unit::GetCreature(*me, SpawnedGUID);

            if (creature && creature->isAlive())
                return creature;

            return NULL;
        }

        void MoveInLineOfSight(Unit* who)
        {
            if (!SpawnAssoc)
                return;

            if (me->IsValidAttackTarget(who))
            {
                Player* playerTarget = who->ToPlayer();

                // airforce guards only spawn for players
                if (!playerTarget)
                    return;

                Creature* lastSpawnedGuard = SpawnedGUID == 0 ? NULL : GetSummonedGuard();

                // prevent calling Unit::GetUnit at next MoveInLineOfSight call - speedup
                if (!lastSpawnedGuard)
                    SpawnedGUID = 0;

                switch (SpawnAssoc->spawnType)
                {
                    case SPAWNTYPE_ALARMBOT:
                    {
                        if (!who->IsWithinDistInMap(me, RANGE_GUARDS_MARK))
                            return;

                        Aura* markAura = who->GetAura(SPELL_GUARDS_MARK);
                        if (markAura)
                        {
                            // the target wasn't able to move out of our range within 25 seconds
                            if (!lastSpawnedGuard)
                            {
                                lastSpawnedGuard = SummonGuard();

                                if (!lastSpawnedGuard)
                                    return;
                            }

                            if (markAura->GetDuration() < AURA_DURATION_TIME_LEFT)
                                if (!lastSpawnedGuard->getVictim())
                                    lastSpawnedGuard->AI()->AttackStart(who);
                        }
                        else
                        {
                            if (!lastSpawnedGuard)
                                lastSpawnedGuard = SummonGuard();

                            if (!lastSpawnedGuard)
                                return;

                            lastSpawnedGuard->CastSpell(who, SPELL_GUARDS_MARK, true);
                        }
                        break;
                    }
                    case SPAWNTYPE_TRIPWIRE_ROOFTOP:
                    {
                        if (!who->IsWithinDistInMap(me, RANGE_TRIPWIRE))
                            return;

                        if (!lastSpawnedGuard)
                            lastSpawnedGuard = SummonGuard();

                        if (!lastSpawnedGuard)
                            return;

                        // ROOFTOP only triggers if the player is on the ground
                        if (!playerTarget->IsFlying() && !lastSpawnedGuard->getVictim())
                            lastSpawnedGuard->AI()->AttackStart(who);

                        break;
                    }
                }
            }
        }
    };

    CreatureAI* GetAI(Creature* creature) const
    {
        return new npc_air_force_botsAI(creature);
    }
};

/*######
## npc_lunaclaw_spirit
######*/

enum
{
    QUEST_BODY_HEART_A      = 6001,
    QUEST_BODY_HEART_H      = 6002,

    TEXT_ID_DEFAULT         = 4714,
    TEXT_ID_PROGRESS        = 4715
};

#define GOSSIP_ITEM_GRANT   "You have thought well, spirit. I ask you to grant me the strength of your body and the strength of your heart."

class npc_lunaclaw_spirit : public CreatureScript
{
public:
    npc_lunaclaw_spirit() : CreatureScript("npc_lunaclaw_spirit") { }

    bool OnGossipHello(Player* player, Creature* creature)
    {
        if (player->GetQuestStatus(QUEST_BODY_HEART_A) == QUEST_STATUS_INCOMPLETE || player->GetQuestStatus(QUEST_BODY_HEART_H) == QUEST_STATUS_INCOMPLETE)
            player->ADD_GOSSIP_ITEM(GOSSIP_ICON_CHAT, GOSSIP_ITEM_GRANT, GOSSIP_SENDER_MAIN, GOSSIP_ACTION_INFO_DEF + 1);

        player->SEND_GOSSIP_MENU(TEXT_ID_DEFAULT, creature->GetGUID());
        return true;
    }

    bool OnGossipSelect(Player* player, Creature* creature, uint32 /*sender*/, uint32 action)
    {
        player->PlayerTalkClass->ClearMenus();
        if (action == GOSSIP_ACTION_INFO_DEF + 1)
        {
            player->SEND_GOSSIP_MENU(TEXT_ID_PROGRESS, creature->GetGUID());
            player->AreaExploredOrEventHappens(player->GetTeam() == ALLIANCE ? QUEST_BODY_HEART_A : QUEST_BODY_HEART_H);
        }
        return true;
    }
};

/*########
# npc_chicken_cluck
#########*/

enum ChickenCluck
{
    EMOTE_HELLO_A       = 0,
    EMOTE_HELLO_H       = 1,
    EMOTE_CLUCK_TEXT    = 2,

    QUEST_CLUCK         = 3861,
    FACTION_FRIENDLY    = 35,
    FACTION_CHICKEN     = 31
};

class npc_chicken_cluck : public CreatureScript
{
public:
    npc_chicken_cluck() : CreatureScript("npc_chicken_cluck") { }

    struct npc_chicken_cluckAI : public ScriptedAI
    {
        npc_chicken_cluckAI(Creature* creature) : ScriptedAI(creature) {}

        uint32 ResetFlagTimer;

        void Reset()
        {
            ResetFlagTimer = 120000;
            me->setFaction(FACTION_CHICKEN);
            me->RemoveFlag(UNIT_NPC_FLAGS, UNIT_NPC_FLAG_QUESTGIVER);
        }

        void EnterCombat(Unit* /*who*/) {}

        void UpdateAI(uint32 const diff)
        {
            // Reset flags after a certain time has passed so that the next player has to start the 'event' again
            if (me->HasFlag(UNIT_NPC_FLAGS, UNIT_NPC_FLAG_QUESTGIVER))
            {
                if (ResetFlagTimer <= diff)
                {
                    EnterEvadeMode();
                    return;
                }
                else
                    ResetFlagTimer -= diff;
            }

            if (UpdateVictim())
                DoMeleeAttackIfReady();
        }

        void ReceiveEmote(Player* player, uint32 emote)
        {
            switch (emote)
            {
                case TEXT_EMOTE_CHICKEN:
                    if (player->GetQuestStatus(QUEST_CLUCK) == QUEST_STATUS_NONE && rand() % 30 == 1)
                    {
                        me->SetFlag(UNIT_NPC_FLAGS, UNIT_NPC_FLAG_QUESTGIVER);
                        me->setFaction(FACTION_FRIENDLY);
                        Talk(player->GetTeam() == HORDE ? EMOTE_HELLO_H : EMOTE_HELLO_A);
                    }
                    break;
                case TEXT_EMOTE_CHEER:
                    if (player->GetQuestStatus(QUEST_CLUCK) == QUEST_STATUS_COMPLETE)
                    {
                        me->SetFlag(UNIT_NPC_FLAGS, UNIT_NPC_FLAG_QUESTGIVER);
                        me->setFaction(FACTION_FRIENDLY);
                        Talk(EMOTE_CLUCK_TEXT);
                    }
                    break;
            }
        }
    };

    CreatureAI* GetAI(Creature* creature) const
    {
        return new npc_chicken_cluckAI(creature);
    }

    bool OnQuestAccept(Player* /*player*/, Creature* creature, Quest const* quest)
    {
        if (quest->GetQuestId() == QUEST_CLUCK)
            CAST_AI(npc_chicken_cluck::npc_chicken_cluckAI, creature->AI())->Reset();

        return true;
    }

    bool OnQuestComplete(Player* /*player*/, Creature* creature, Quest const* quest)
    {
        if (quest->GetQuestId() == QUEST_CLUCK)
            CAST_AI(npc_chicken_cluck::npc_chicken_cluckAI, creature->AI())->Reset();

        return true;
    }
};

/*######
## npc_dancing_flames
######*/

#define SPELL_BRAZIER       45423
#define SPELL_SEDUCTION     47057
#define SPELL_FIERY_AURA    45427

class npc_dancing_flames : public CreatureScript
{
public:
    npc_dancing_flames() : CreatureScript("npc_dancing_flames") { }

    struct npc_dancing_flamesAI : public ScriptedAI
    {
        npc_dancing_flamesAI(Creature* creature) : ScriptedAI(creature) {}

        bool Active;
        uint32 CanIteract;

        void Reset()
        {
            Active = true;
            CanIteract = 3500;
            DoCast(me, SPELL_BRAZIER, true);
            DoCast(me, SPELL_FIERY_AURA, false);
            float x, y, z;
            me->GetPosition(x, y, z);
            me->Relocate(x, y, z + 0.94f);
            me->SetDisableGravity(true);
            me->HandleEmoteCommand(EMOTE_ONESHOT_DANCE);
            WorldPacket data;                       //send update position to client
            me->BuildHeartBeatMsg(&data);
            me->SendMessageToSet(&data, true);
        }

        void UpdateAI(uint32 const diff)
        {
            if (!Active)
            {
                if (CanIteract <= diff)
                {
                    Active = true;
                    CanIteract = 3500;
                    me->HandleEmoteCommand(EMOTE_ONESHOT_DANCE);
                }
                else
                    CanIteract -= diff;
            }
        }

        void EnterCombat(Unit* /*who*/){}

        void ReceiveEmote(Player* player, uint32 emote)
        {
            if (me->IsWithinLOS(player->GetPositionX(), player->GetPositionY(), player->GetPositionZ()) && me->IsWithinDistInMap(player, 30.0f))
            {
                me->SetInFront(player);
                Active = false;

                WorldPacket data;
                me->BuildHeartBeatMsg(&data);
                me->SendMessageToSet(&data, true);
                switch (emote)
                {
                    case TEXT_EMOTE_KISS:
                        me->HandleEmoteCommand(EMOTE_ONESHOT_SHY);
                        break;
                    case TEXT_EMOTE_WAVE:
                        me->HandleEmoteCommand(EMOTE_ONESHOT_WAVE);
                        break;
                    case TEXT_EMOTE_BOW:
                        me->HandleEmoteCommand(EMOTE_ONESHOT_BOW);
                        break;
                    case TEXT_EMOTE_JOKE:
                        me->HandleEmoteCommand(EMOTE_ONESHOT_LAUGH);
                        break;
                    case TEXT_EMOTE_DANCE:
                        if (!player->HasAura(SPELL_SEDUCTION))
                            DoCast(player, SPELL_SEDUCTION, true);
                        break;
                }
            }
        }
    };

    CreatureAI* GetAI(Creature* creature) const
    {
        return new npc_dancing_flamesAI(creature);
    }
};

/*######
## Triage quest
######*/

enum Doctor
{
    SAY_DOC             = 0,

    DOCTOR_ALLIANCE     = 12939,
    DOCTOR_HORDE        = 12920,
    ALLIANCE_COORDS     = 7,
    HORDE_COORDS        = 6
};

struct Location
{
    float x, y, z, o;
};

static Location AllianceCoords[]=
{
    {-3757.38f, -4533.05f, 14.16f, 3.62f},                      // Top-far-right bunk as seen from entrance
    {-3754.36f, -4539.13f, 14.16f, 5.13f},                      // Top-far-left bunk
    {-3749.54f, -4540.25f, 14.28f, 3.34f},                      // Far-right bunk
    {-3742.10f, -4536.85f, 14.28f, 3.64f},                      // Right bunk near entrance
    {-3755.89f, -4529.07f, 14.05f, 0.57f},                      // Far-left bunk
    {-3749.51f, -4527.08f, 14.07f, 5.26f},                      // Mid-left bunk
    {-3746.37f, -4525.35f, 14.16f, 5.22f},                      // Left bunk near entrance
};

//alliance run to where
#define A_RUNTOX -3742.96f
#define A_RUNTOY -4531.52f
#define A_RUNTOZ 11.91f

static Location HordeCoords[]=
{
    {-1013.75f, -3492.59f, 62.62f, 4.34f},                      // Left, Behind
    {-1017.72f, -3490.92f, 62.62f, 4.34f},                      // Right, Behind
    {-1015.77f, -3497.15f, 62.82f, 4.34f},                      // Left, Mid
    {-1019.51f, -3495.49f, 62.82f, 4.34f},                      // Right, Mid
    {-1017.25f, -3500.85f, 62.98f, 4.34f},                      // Left, front
    {-1020.95f, -3499.21f, 62.98f, 4.34f}                       // Right, Front
};

//horde run to where
#define H_RUNTOX -1016.44f
#define H_RUNTOY -3508.48f
#define H_RUNTOZ 62.96f

uint32 const AllianceSoldierId[3] =
{
    12938,                                                  // 12938 Injured Alliance Soldier
    12936,                                                  // 12936 Badly injured Alliance Soldier
    12937                                                   // 12937 Critically injured Alliance Soldier
};

uint32 const HordeSoldierId[3] =
{
    12923,                                                  //12923 Injured Soldier
    12924,                                                  //12924 Badly injured Soldier
    12925                                                   //12925 Critically injured Soldier
};

/*######
## npc_doctor (handles both Gustaf Vanhowzen and Gregory Victor)
######*/
class npc_doctor : public CreatureScript
{
public:
    npc_doctor() : CreatureScript("npc_doctor") {}

    struct npc_doctorAI : public ScriptedAI
    {
        npc_doctorAI(Creature* creature) : ScriptedAI(creature) {}

        uint64 PlayerGUID;

        uint32 SummonPatientTimer;
        uint32 SummonPatientCount;
        uint32 PatientDiedCount;
        uint32 PatientSavedCount;

        bool Event;

        std::list<uint64> Patients;
        std::vector<Location*> Coordinates;

        void Reset()
        {
            PlayerGUID = 0;

            SummonPatientTimer = 10000;
            SummonPatientCount = 0;
            PatientDiedCount = 0;
            PatientSavedCount = 0;

            Patients.clear();
            Coordinates.clear();

            Event = false;

            me->RemoveFlag(UNIT_FIELD_FLAGS, UNIT_FLAG_NOT_SELECTABLE);
        }

        void BeginEvent(Player* player)
        {
            PlayerGUID = player->GetGUID();

            SummonPatientTimer = 10000;
            SummonPatientCount = 0;
            PatientDiedCount = 0;
            PatientSavedCount = 0;

            switch (me->GetEntry())
            {
                case DOCTOR_ALLIANCE:
                    for (uint8 i = 0; i < ALLIANCE_COORDS; ++i)
                        Coordinates.push_back(&AllianceCoords[i]);
                    break;
                case DOCTOR_HORDE:
                    for (uint8 i = 0; i < HORDE_COORDS; ++i)
                        Coordinates.push_back(&HordeCoords[i]);
                    break;
            }

            Event = true;
            me->SetFlag(UNIT_FIELD_FLAGS, UNIT_FLAG_NOT_SELECTABLE);
        }

        void PatientDied(Location* point)
        {
            Player* player = Unit::GetPlayer(*me, PlayerGUID);
            if (player && ((player->GetQuestStatus(6624) == QUEST_STATUS_INCOMPLETE) || (player->GetQuestStatus(6622) == QUEST_STATUS_INCOMPLETE)))
            {
                ++PatientDiedCount;

                if (PatientDiedCount > 5 && Event)
                {
                    if (player->GetQuestStatus(6624) == QUEST_STATUS_INCOMPLETE)
                        player->FailQuest(6624);
                    else if (player->GetQuestStatus(6622) == QUEST_STATUS_INCOMPLETE)
                        player->FailQuest(6622);

                    Reset();
                    return;
                }

                Coordinates.push_back(point);
            }
            else
                // If no player or player abandon quest in progress
                Reset();
        }

        void PatientSaved(Creature* /*soldier*/, Player* player, Location* point)
        {
            if (player && PlayerGUID == player->GetGUID())
            {
                if ((player->GetQuestStatus(6624) == QUEST_STATUS_INCOMPLETE) || (player->GetQuestStatus(6622) == QUEST_STATUS_INCOMPLETE))
                {
                    ++PatientSavedCount;

                    if (PatientSavedCount == 15)
                    {
                        if (!Patients.empty())
                        {
                            std::list<uint64>::const_iterator itr;
                            for (itr = Patients.begin(); itr != Patients.end(); ++itr)
                            {
                                if (Creature* patient = Unit::GetCreature((*me), *itr))
                                    patient->setDeathState(JUST_DIED);
                            }
                        }

                        if (player->GetQuestStatus(6624) == QUEST_STATUS_INCOMPLETE)
                            player->AreaExploredOrEventHappens(6624);
                        else if (player->GetQuestStatus(6622) == QUEST_STATUS_INCOMPLETE)
                            player->AreaExploredOrEventHappens(6622);

                        Reset();
                        return;
                    }

                    Coordinates.push_back(point);
                }
            }
        }

        void UpdateAI(uint32 const diff);

        void EnterCombat(Unit* /*who*/){}
    };

    bool OnQuestAccept(Player* player, Creature* creature, Quest const* quest)
    {
        if ((quest->GetQuestId() == 6624) || (quest->GetQuestId() == 6622))
            CAST_AI(npc_doctor::npc_doctorAI, creature->AI())->BeginEvent(player);

        return true;
    }

    CreatureAI* GetAI(Creature* creature) const
    {
        return new npc_doctorAI(creature);
    }
};

/*#####
## npc_injured_patient (handles all the patients, no matter Horde or Alliance)
#####*/

class npc_injured_patient : public CreatureScript
{
public:
    npc_injured_patient() : CreatureScript("npc_injured_patient") { }

    struct npc_injured_patientAI : public ScriptedAI
    {
        npc_injured_patientAI(Creature* creature) : ScriptedAI(creature) {}

        uint64 DoctorGUID;
        Location* Coord;

        void Reset()
        {
            DoctorGUID = 0;
            Coord = NULL;

            //no select
            me->RemoveFlag(UNIT_FIELD_FLAGS, UNIT_FLAG_NOT_SELECTABLE);

            //no regen health
            me->SetFlag(UNIT_FIELD_FLAGS, UNIT_FLAG_IN_COMBAT);

            //to make them lay with face down
            me->SetUInt32Value(UNIT_FIELD_BYTES_1, UNIT_STAND_STATE_DEAD);

            uint32 mobId = me->GetEntry();

            switch (mobId)
            {                                                   //lower max health
                case 12923:
                case 12938:                                     //Injured Soldier
                    me->SetHealth(me->CountPctFromMaxHealth(75));
                    break;
                case 12924:
                case 12936:                                     //Badly injured Soldier
                    me->SetHealth(me->CountPctFromMaxHealth(50));
                    break;
                case 12925:
                case 12937:                                     //Critically injured Soldier
                    me->SetHealth(me->CountPctFromMaxHealth(25));
                    break;
            }
        }

        void EnterCombat(Unit* /*who*/){}

        void SpellHit(Unit* caster, SpellInfo const* spell)
        {
            if (caster->GetTypeId() == TYPEID_PLAYER && me->isAlive() && spell->Id == 20804)
            {
                if ((CAST_PLR(caster)->GetQuestStatus(6624) == QUEST_STATUS_INCOMPLETE) || (CAST_PLR(caster)->GetQuestStatus(6622) == QUEST_STATUS_INCOMPLETE))
                    if (DoctorGUID)
                        if (Creature* doctor = Unit::GetCreature(*me, DoctorGUID))
                            CAST_AI(npc_doctor::npc_doctorAI, doctor->AI())->PatientSaved(me, CAST_PLR(caster), Coord);

                //make not selectable
                me->SetFlag(UNIT_FIELD_FLAGS, UNIT_FLAG_NOT_SELECTABLE);

                //regen health
                me->RemoveFlag(UNIT_FIELD_FLAGS, UNIT_FLAG_IN_COMBAT);

                //stand up
                me->SetUInt32Value(UNIT_FIELD_BYTES_1, UNIT_STAND_STATE_STAND);

                Talk(SAY_DOC);

                uint32 mobId = me->GetEntry();
                me->SetWalk(false);

                switch (mobId)
                {
                    case 12923:
                    case 12924:
                    case 12925:
                        me->GetMotionMaster()->MovePoint(0, H_RUNTOX, H_RUNTOY, H_RUNTOZ);
                        break;
                    case 12936:
                    case 12937:
                    case 12938:
                        me->GetMotionMaster()->MovePoint(0, A_RUNTOX, A_RUNTOY, A_RUNTOZ);
                        break;
                }
            }
        }

        void UpdateAI(uint32 const /*diff*/)
        {
            //lower HP on every world tick makes it a useful counter, not officlone though
            if (me->isAlive() && me->GetHealth() > 6)
                me->ModifyHealth(-5);

            if (me->isAlive() && me->GetHealth() <= 6)
            {
                me->RemoveFlag(UNIT_FIELD_FLAGS, UNIT_FLAG_IN_COMBAT);
                me->SetFlag(UNIT_FIELD_FLAGS, UNIT_FLAG_NOT_SELECTABLE);
                me->setDeathState(JUST_DIED);
                me->SetFlag(UNIT_DYNAMIC_FLAGS, 32);

                if (DoctorGUID)
                    if (Creature* doctor = Unit::GetCreature((*me), DoctorGUID))
                        CAST_AI(npc_doctor::npc_doctorAI, doctor->AI())->PatientDied(Coord);
            }
        }
    };

    CreatureAI* GetAI(Creature* creature) const
    {
        return new npc_injured_patientAI(creature);
    }
};

void npc_doctor::npc_doctorAI::UpdateAI(uint32 const diff)
{
    if (Event && SummonPatientCount >= 20)
    {
        Reset();
        return;
    }

    if (Event)
    {
        if (SummonPatientTimer <= diff)
        {
            if (Coordinates.empty())
                return;

            std::vector<Location*>::iterator itr = Coordinates.begin() + rand() % Coordinates.size();
            uint32 patientEntry = 0;

            switch (me->GetEntry())
            {
                case DOCTOR_ALLIANCE:
                    patientEntry = AllianceSoldierId[rand() % 3];
                    break;
                case DOCTOR_HORDE:
                    patientEntry = HordeSoldierId[rand() % 3];
                    break;
                default:
                    sLog->outError(LOG_FILTER_TSCR, "Invalid entry for Triage doctor. Please check your database");
                    return;
            }

            if (Location* point = *itr)
            {
                if (Creature* Patient = me->SummonCreature(patientEntry, point->x, point->y, point->z, point->o, TEMPSUMMON_TIMED_DESPAWN_OUT_OF_COMBAT, 5000))
                {
                    //303, this flag appear to be required for client side item->spell to work (TARGET_SINGLE_FRIEND)
                    Patient->SetFlag(UNIT_FIELD_FLAGS, UNIT_FLAG_PVP_ATTACKABLE);

                    Patients.push_back(Patient->GetGUID());
                    CAST_AI(npc_injured_patient::npc_injured_patientAI, Patient->AI())->DoctorGUID = me->GetGUID();
                    CAST_AI(npc_injured_patient::npc_injured_patientAI, Patient->AI())->Coord = point;

                    Coordinates.erase(itr);
                }
            }
            SummonPatientTimer = 10000;
            ++SummonPatientCount;
        }
        else
            SummonPatientTimer -= diff;
    }
}

/*######
## npc_garments_of_quests
######*/

//TODO: get text for each NPC

enum Garments
{
    SPELL_LESSER_HEAL_R2    = 2052,
    SPELL_FORTITUDE_R1      = 1243,

    QUEST_MOON              = 5621,
    QUEST_LIGHT_1           = 5624,
    QUEST_LIGHT_2           = 5625,
    QUEST_SPIRIT            = 5648,
    QUEST_DARKNESS          = 5650,

    ENTRY_SHAYA             = 12429,
    ENTRY_ROBERTS           = 12423,
    ENTRY_DOLF              = 12427,
    ENTRY_KORJA             = 12430,
    ENTRY_DG_KEL            = 12428,

    // used by 12429, 12423, 12427, 12430, 12428, but signed for 12429
    SAY_THANKS              = 0,
    SAY_GOODBYE             = 1,
    SAY_HEALED              = 2,
};

class npc_garments_of_quests : public CreatureScript
{
public:
    npc_garments_of_quests() : CreatureScript("npc_garments_of_quests") { }

    struct npc_garments_of_questsAI : public npc_escortAI
    {
        npc_garments_of_questsAI(Creature* creature) : npc_escortAI(creature)
        {
            Reset();
        }

        uint64 CasterGUID;

        bool IsHealed;
        bool CanRun;

        uint32 RunAwayTimer;

        void Reset()
        {
            CasterGUID = 0;

            IsHealed = false;
            CanRun = false;

            RunAwayTimer = 5000;

            me->SetStandState(UNIT_STAND_STATE_KNEEL);
            // expect database to have RegenHealth=0
            me->SetHealth(me->CountPctFromMaxHealth(70));
        }

        void EnterCombat(Unit* /*who*/) { }

        void SpellHit(Unit* caster, SpellInfo const* spell)
        {
            if (spell->Id == SPELL_LESSER_HEAL_R2 || spell->Id == SPELL_FORTITUDE_R1)
            {
                //not while in combat
                if (me->isInCombat())
                    return;

                //nothing to be done now
                if (IsHealed && CanRun)
                    return;

                if (Player* player = caster->ToPlayer())
                {
                    switch (me->GetEntry())
                    {
                        case ENTRY_SHAYA:
                            if (player->GetQuestStatus(QUEST_MOON) == QUEST_STATUS_INCOMPLETE)
                            {
                                if (IsHealed && !CanRun && spell->Id == SPELL_FORTITUDE_R1)
                                {
                                    Talk(SAY_THANKS, caster->GetGUID());
                                    CanRun = true;
                                }
                                else if (!IsHealed && spell->Id == SPELL_LESSER_HEAL_R2)
                                {
                                    CasterGUID = caster->GetGUID();
                                    me->SetStandState(UNIT_STAND_STATE_STAND);
                                    Talk(SAY_HEALED, caster->GetGUID());
                                    IsHealed = true;
                                }
                            }
                            break;
                        case ENTRY_ROBERTS:
                            if (player->GetQuestStatus(QUEST_LIGHT_1) == QUEST_STATUS_INCOMPLETE)
                            {
                                if (IsHealed && !CanRun && spell->Id == SPELL_FORTITUDE_R1)
                                {
                                    Talk(SAY_THANKS, caster->GetGUID());
                                    CanRun = true;
                                }
                                else if (!IsHealed && spell->Id == SPELL_LESSER_HEAL_R2)
                                {
                                    CasterGUID = caster->GetGUID();
                                    me->SetStandState(UNIT_STAND_STATE_STAND);
                                    Talk(SAY_HEALED, caster->GetGUID());
                                    IsHealed = true;
                                }
                            }
                            break;
                        case ENTRY_DOLF:
                            if (player->GetQuestStatus(QUEST_LIGHT_2) == QUEST_STATUS_INCOMPLETE)
                            {
                                if (IsHealed && !CanRun && spell->Id == SPELL_FORTITUDE_R1)
                                {
                                    Talk(SAY_THANKS, caster->GetGUID());
                                    CanRun = true;
                                }
                                else if (!IsHealed && spell->Id == SPELL_LESSER_HEAL_R2)
                                {
                                    CasterGUID = caster->GetGUID();
                                    me->SetStandState(UNIT_STAND_STATE_STAND);
                                    Talk(SAY_HEALED, caster->GetGUID());
                                    IsHealed = true;
                                }
                            }
                            break;
                        case ENTRY_KORJA:
                            if (player->GetQuestStatus(QUEST_SPIRIT) == QUEST_STATUS_INCOMPLETE)
                            {
                                if (IsHealed && !CanRun && spell->Id == SPELL_FORTITUDE_R1)
                                {
                                    Talk(SAY_THANKS, caster->GetGUID());
                                    CanRun = true;
                                }
                                else if (!IsHealed && spell->Id == SPELL_LESSER_HEAL_R2)
                                {
                                    CasterGUID = caster->GetGUID();
                                    me->SetStandState(UNIT_STAND_STATE_STAND);
                                    Talk(SAY_HEALED, caster->GetGUID());
                                    IsHealed = true;
                                }
                            }
                            break;
                        case ENTRY_DG_KEL:
                            if (player->GetQuestStatus(QUEST_DARKNESS) == QUEST_STATUS_INCOMPLETE)
                            {
                                if (IsHealed && !CanRun && spell->Id == SPELL_FORTITUDE_R1)
                                {
                                    Talk(SAY_THANKS, caster->GetGUID());
                                    CanRun = true;
                                }
                                else if (!IsHealed && spell->Id == SPELL_LESSER_HEAL_R2)
                                {
                                    CasterGUID = caster->GetGUID();
                                    me->SetStandState(UNIT_STAND_STATE_STAND);
                                    Talk(SAY_HEALED, caster->GetGUID());
                                    IsHealed = true;
                                }
                            }
                            break;
                    }

                    // give quest credit, not expect any special quest objectives
                    if (CanRun)
                        player->TalkedToCreature(me->GetEntry(), me->GetGUID());
                }
            }
        }

        void WaypointReached(uint32 /*waypointId*/)
        {

        }

        void UpdateAI(uint32 const diff)
        {
            if (CanRun && !me->isInCombat())
            {
                if (RunAwayTimer <= diff)
                {
                    if (Unit* unit = Unit::GetUnit(*me, CasterGUID))
                    {
                        switch (me->GetEntry())
                        {
                            case ENTRY_SHAYA:
                                Talk(SAY_GOODBYE, unit->GetGUID());
                                break;
                            case ENTRY_ROBERTS:
                                Talk(SAY_GOODBYE, unit->GetGUID());
                                break;
                            case ENTRY_DOLF:
                                Talk(SAY_GOODBYE, unit->GetGUID());
                                break;
                            case ENTRY_KORJA:
                                Talk(SAY_GOODBYE, unit->GetGUID());
                                break;
                            case ENTRY_DG_KEL:
                                Talk(SAY_GOODBYE, unit->GetGUID());
                                break;
                        }

                        Start(false, true, true);
                    }
                    else
                        EnterEvadeMode();                       //something went wrong

                    RunAwayTimer = 30000;
                }
                else
                    RunAwayTimer -= diff;
            }

            npc_escortAI::UpdateAI(diff);
        }
    };

    CreatureAI* GetAI(Creature* creature) const
    {
        return new npc_garments_of_questsAI(creature);
    }
};

/*######
## npc_guardian
######*/

#define SPELL_DEATHTOUCH                5

class npc_guardian : public CreatureScript
{
public:
    npc_guardian() : CreatureScript("npc_guardian") { }

    struct npc_guardianAI : public ScriptedAI
    {
        npc_guardianAI(Creature* creature) : ScriptedAI(creature) {}

        void Reset()
        {
            me->SetFlag(UNIT_FIELD_FLAGS, UNIT_FLAG_NON_ATTACKABLE);
        }

        void EnterCombat(Unit* /*who*/)
        {
        }

        void UpdateAI(uint32 const /*diff*/)
        {
            if (!UpdateVictim())
                return;

            if (me->isAttackReady())
            {
                DoCast(me->getVictim(), SPELL_DEATHTOUCH, true);
                me->resetAttackTimer();
            }
        }
    };

    CreatureAI* GetAI(Creature* creature) const
    {
        return new npc_guardianAI(creature);
    }
};

/*######
## npc_mount_vendor
######*/

class npc_mount_vendor : public CreatureScript
{
public:
    npc_mount_vendor() : CreatureScript("npc_mount_vendor") { }

    bool OnGossipHello(Player* player, Creature* creature)
    {
        if (creature->isQuestGiver())
            player->PrepareQuestMenu(creature->GetGUID());

        bool canBuy = false;
        uint32 vendor = creature->GetEntry();
        uint8 race = player->getRace();

        switch (vendor)
        {
            case 384:                                           //Katie Hunter
            case 1460:                                          //Unger Statforth
            case 2357:                                          //Merideth Carlson
            case 4885:                                          //Gregor MacVince
                if (player->GetReputationRank(72) != REP_EXALTED && race != RACE_HUMAN)
                    player->SEND_GOSSIP_MENU(5855, creature->GetGUID());
                else canBuy = true;
                break;
            case 1261:                                          //Veron Amberstill
                if (player->GetReputationRank(47) != REP_EXALTED && race != RACE_DWARF)
                    player->SEND_GOSSIP_MENU(5856, creature->GetGUID());
                else canBuy = true;
                break;
            case 3362:                                          //Ogunaro Wolfrunner
                if (player->GetReputationRank(76) != REP_EXALTED && race != RACE_ORC)
                    player->SEND_GOSSIP_MENU(5841, creature->GetGUID());
                else canBuy = true;
                break;
            case 3685:                                          //Harb Clawhoof
                if (player->GetReputationRank(81) != REP_EXALTED && race != RACE_TAUREN)
                    player->SEND_GOSSIP_MENU(5843, creature->GetGUID());
                else canBuy = true;
                break;
            case 4730:                                          //Lelanai
                if (player->GetReputationRank(69) != REP_EXALTED && race != RACE_NIGHTELF)
                    player->SEND_GOSSIP_MENU(5844, creature->GetGUID());
                else canBuy = true;
                break;
            case 4731:                                          //Zachariah Post
                if (player->GetReputationRank(68) != REP_EXALTED && race != RACE_UNDEAD_PLAYER)
                    player->SEND_GOSSIP_MENU(5840, creature->GetGUID());
                else canBuy = true;
                break;
            case 7952:                                          //Zjolnir
                if (player->GetReputationRank(530) != REP_EXALTED && race != RACE_TROLL)
                    player->SEND_GOSSIP_MENU(5842, creature->GetGUID());
                else canBuy = true;
                break;
            case 7955:                                          //Milli Featherwhistle
                if (player->GetReputationRank(54) != REP_EXALTED && race != RACE_GNOME)
                    player->SEND_GOSSIP_MENU(5857, creature->GetGUID());
                else canBuy = true;
                break;
            case 16264:                                         //Winaestra
                if (player->GetReputationRank(911) != REP_EXALTED && race != RACE_BLOODELF)
                    player->SEND_GOSSIP_MENU(10305, creature->GetGUID());
                else canBuy = true;
                break;
            case 17584:                                         //Torallius the Pack Handler
                if (player->GetReputationRank(930) != REP_EXALTED && race != RACE_DRAENEI)
                    player->SEND_GOSSIP_MENU(10239, creature->GetGUID());
                else canBuy = true;
                break;
        }

        if (canBuy)
        {
            if (creature->isVendor())
                player->ADD_GOSSIP_ITEM(GOSSIP_ICON_VENDOR, GOSSIP_TEXT_BROWSE_GOODS, GOSSIP_SENDER_MAIN, GOSSIP_ACTION_TRADE);
            player->SEND_GOSSIP_MENU(player->GetGossipTextId(creature), creature->GetGUID());
        }
        return true;
    }

    bool OnGossipSelect(Player* player, Creature* creature, uint32 /*sender*/, uint32 action)
    {
        player->PlayerTalkClass->ClearMenus();
        if (action == GOSSIP_ACTION_TRADE)
            player->GetSession()->SendListInventory(creature->GetGUID());

        return true;
    }
};

/*######
## npc_rogue_trainer
######*/

#define GOSSIP_HELLO_ROGUE1 "I wish to unlearn my talents"
#define GOSSIP_HELLO_ROGUE2 "<Take the letter>"
#define GOSSIP_HELLO_ROGUE3 "Purchase a Dual Talent Specialization."

class npc_rogue_trainer : public CreatureScript
{
public:
    npc_rogue_trainer() : CreatureScript("npc_rogue_trainer") { }

    bool OnGossipHello(Player* player, Creature* creature)
    {
        if (creature->isQuestGiver())
            player->PrepareQuestMenu(creature->GetGUID());

        if (creature->isTrainer())
            player->ADD_GOSSIP_ITEM(GOSSIP_ICON_TRAINER, GOSSIP_TEXT_TRAIN, GOSSIP_SENDER_MAIN, GOSSIP_ACTION_TRAIN);

        if (creature->isCanTrainingAndResetTalentsOf(player))
            player->ADD_GOSSIP_ITEM(GOSSIP_ICON_TRAINER, GOSSIP_HELLO_ROGUE1, GOSSIP_SENDER_MAIN, GOSSIP_OPTION_UNLEARNTALENTS);

        if (player->GetSpecsCount() == 1 && creature->isCanTrainingAndResetTalentsOf(player) && player->getLevel() >= sWorld->getIntConfig(CONFIG_MIN_DUALSPEC_LEVEL))
            player->ADD_GOSSIP_ITEM(GOSSIP_ICON_TRAINER, GOSSIP_HELLO_ROGUE3, GOSSIP_SENDER_MAIN, GOSSIP_OPTION_LEARNDUALSPEC);

        if (player->getClass() == CLASS_ROGUE && player->getLevel() >= 24 && !player->HasItemCount(17126) && !player->GetQuestRewardStatus(6681))
        {
            player->ADD_GOSSIP_ITEM(GOSSIP_ICON_CHAT, GOSSIP_HELLO_ROGUE2, GOSSIP_SENDER_MAIN, GOSSIP_ACTION_INFO_DEF + 1);
            player->SEND_GOSSIP_MENU(5996, creature->GetGUID());
        } else
            player->SEND_GOSSIP_MENU(player->GetGossipTextId(creature), creature->GetGUID());

        return true;
    }

    bool OnGossipSelect(Player* player, Creature* creature, uint32 /*sender*/, uint32 action)
    {
        player->PlayerTalkClass->ClearMenus();
        switch (action)
        {
            case GOSSIP_ACTION_INFO_DEF + 1:
                player->CLOSE_GOSSIP_MENU();
                player->CastSpell(player, 21100, false);
                break;
            case GOSSIP_ACTION_TRAIN:
                player->GetSession()->SendTrainerList(creature->GetGUID());
                break;
            case GOSSIP_OPTION_UNLEARNTALENTS:
                player->CLOSE_GOSSIP_MENU();
                player->SendTalentWipeConfirm(creature->GetGUID());
                break;
            case GOSSIP_OPTION_LEARNDUALSPEC:
                if (player->GetSpecsCount() == 1 && !(player->getLevel() < sWorld->getIntConfig(CONFIG_MIN_DUALSPEC_LEVEL)))
                {
                    if (!player->HasEnoughMoney(10000000))
                    {
                        player->SendBuyError(BUY_ERR_NOT_ENOUGHT_MONEY, 0, 0, 0);
                        player->PlayerTalkClass->SendCloseGossip();
                        break;
                    }
                    else
                    {
                        player->ModifyMoney(-10000000);

                        // Cast spells that teach dual spec
                        // Both are also ImplicitTarget self and must be cast by player
                        player->CastSpell(player, 63680, true, NULL, NULL, player->GetGUID());
                        player->CastSpell(player, 63624, true, NULL, NULL, player->GetGUID());

                        // Should show another Gossip text with "Congratulations..."
                        player->PlayerTalkClass->SendCloseGossip();
                    }
                }
                break;
        }
        return true;
    }
};

/*######
## npc_sayge
######*/

#define SPELL_DMG       23768                               //dmg
#define SPELL_RES       23769                               //res
#define SPELL_ARM       23767                               //arm
#define SPELL_SPI       23738                               //spi
#define SPELL_INT       23766                               //int
#define SPELL_STM       23737                               //stm
#define SPELL_STR       23735                               //str
#define SPELL_AGI       23736                               //agi
#define SPELL_FORTUNE   23765                               //faire fortune

#define GOSSIP_HELLO_SAYGE  "Yes"
#define GOSSIP_SENDACTION_SAYGE1    "Slay the Man"
#define GOSSIP_SENDACTION_SAYGE2    "Turn him over to liege"
#define GOSSIP_SENDACTION_SAYGE3    "Confiscate the corn"
#define GOSSIP_SENDACTION_SAYGE4    "Let him go and have the corn"
#define GOSSIP_SENDACTION_SAYGE5    "Execute your friend painfully"
#define GOSSIP_SENDACTION_SAYGE6    "Execute your friend painlessly"
#define GOSSIP_SENDACTION_SAYGE7    "Let your friend go"
#define GOSSIP_SENDACTION_SAYGE8    "Confront the diplomat"
#define GOSSIP_SENDACTION_SAYGE9    "Show not so quiet defiance"
#define GOSSIP_SENDACTION_SAYGE10   "Remain quiet"
#define GOSSIP_SENDACTION_SAYGE11   "Speak against your brother openly"
#define GOSSIP_SENDACTION_SAYGE12   "Help your brother in"
#define GOSSIP_SENDACTION_SAYGE13   "Keep your brother out without letting him know"
#define GOSSIP_SENDACTION_SAYGE14   "Take credit, keep gold"
#define GOSSIP_SENDACTION_SAYGE15   "Take credit, share the gold"
#define GOSSIP_SENDACTION_SAYGE16   "Let the knight take credit"
#define GOSSIP_SENDACTION_SAYGE17   "Thanks"

class npc_sayge : public CreatureScript
{
public:
    npc_sayge() : CreatureScript("npc_sayge") { }

    bool OnGossipHello(Player* player, Creature* creature)
    {
        if (creature->isQuestGiver())
            player->PrepareQuestMenu(creature->GetGUID());

        if (player->HasSpellCooldown(SPELL_INT) ||
            player->HasSpellCooldown(SPELL_ARM) ||
            player->HasSpellCooldown(SPELL_DMG) ||
            player->HasSpellCooldown(SPELL_RES) ||
            player->HasSpellCooldown(SPELL_STR) ||
            player->HasSpellCooldown(SPELL_AGI) ||
            player->HasSpellCooldown(SPELL_STM) ||
            player->HasSpellCooldown(SPELL_SPI))
            player->SEND_GOSSIP_MENU(7393, creature->GetGUID());
        else
        {
            player->ADD_GOSSIP_ITEM(GOSSIP_ICON_CHAT, GOSSIP_HELLO_SAYGE, GOSSIP_SENDER_MAIN, GOSSIP_ACTION_INFO_DEF + 1);
            player->SEND_GOSSIP_MENU(7339, creature->GetGUID());
        }

        return true;
    }

    void SendAction(Player* player, Creature* creature, uint32 action)
    {
        switch (action)
        {
            case GOSSIP_ACTION_INFO_DEF + 1:
                player->ADD_GOSSIP_ITEM(GOSSIP_ICON_CHAT, GOSSIP_SENDACTION_SAYGE1,            GOSSIP_SENDER_MAIN, GOSSIP_ACTION_INFO_DEF + 2);
                player->ADD_GOSSIP_ITEM(GOSSIP_ICON_CHAT, GOSSIP_SENDACTION_SAYGE2,            GOSSIP_SENDER_MAIN, GOSSIP_ACTION_INFO_DEF + 3);
                player->ADD_GOSSIP_ITEM(GOSSIP_ICON_CHAT, GOSSIP_SENDACTION_SAYGE3,            GOSSIP_SENDER_MAIN, GOSSIP_ACTION_INFO_DEF + 4);
                player->ADD_GOSSIP_ITEM(GOSSIP_ICON_CHAT, GOSSIP_SENDACTION_SAYGE4,            GOSSIP_SENDER_MAIN, GOSSIP_ACTION_INFO_DEF + 5);
                player->SEND_GOSSIP_MENU(7340, creature->GetGUID());
                break;
            case GOSSIP_ACTION_INFO_DEF + 2:
                player->ADD_GOSSIP_ITEM(GOSSIP_ICON_CHAT, GOSSIP_SENDACTION_SAYGE5,            GOSSIP_SENDER_MAIN + 1, GOSSIP_ACTION_INFO_DEF);
                player->ADD_GOSSIP_ITEM(GOSSIP_ICON_CHAT, GOSSIP_SENDACTION_SAYGE6,            GOSSIP_SENDER_MAIN + 2, GOSSIP_ACTION_INFO_DEF);
                player->ADD_GOSSIP_ITEM(GOSSIP_ICON_CHAT, GOSSIP_SENDACTION_SAYGE7,            GOSSIP_SENDER_MAIN + 3, GOSSIP_ACTION_INFO_DEF);
                player->SEND_GOSSIP_MENU(7341, creature->GetGUID());
                break;
            case GOSSIP_ACTION_INFO_DEF + 3:
                player->ADD_GOSSIP_ITEM(GOSSIP_ICON_CHAT, GOSSIP_SENDACTION_SAYGE8,            GOSSIP_SENDER_MAIN + 4, GOSSIP_ACTION_INFO_DEF);
                player->ADD_GOSSIP_ITEM(GOSSIP_ICON_CHAT, GOSSIP_SENDACTION_SAYGE9,            GOSSIP_SENDER_MAIN + 5, GOSSIP_ACTION_INFO_DEF);
                player->ADD_GOSSIP_ITEM(GOSSIP_ICON_CHAT, GOSSIP_SENDACTION_SAYGE10,           GOSSIP_SENDER_MAIN + 2, GOSSIP_ACTION_INFO_DEF);
                player->SEND_GOSSIP_MENU(7361, creature->GetGUID());
                break;
            case GOSSIP_ACTION_INFO_DEF + 4:
                player->ADD_GOSSIP_ITEM(GOSSIP_ICON_CHAT, GOSSIP_SENDACTION_SAYGE11,           GOSSIP_SENDER_MAIN + 6, GOSSIP_ACTION_INFO_DEF);
                player->ADD_GOSSIP_ITEM(GOSSIP_ICON_CHAT, GOSSIP_SENDACTION_SAYGE12,           GOSSIP_SENDER_MAIN + 7, GOSSIP_ACTION_INFO_DEF);
                player->ADD_GOSSIP_ITEM(GOSSIP_ICON_CHAT, GOSSIP_SENDACTION_SAYGE13,           GOSSIP_SENDER_MAIN + 8, GOSSIP_ACTION_INFO_DEF);
                player->SEND_GOSSIP_MENU(7362, creature->GetGUID());
                break;
            case GOSSIP_ACTION_INFO_DEF + 5:
                player->ADD_GOSSIP_ITEM(GOSSIP_ICON_CHAT, GOSSIP_SENDACTION_SAYGE14,           GOSSIP_SENDER_MAIN + 5, GOSSIP_ACTION_INFO_DEF);
                player->ADD_GOSSIP_ITEM(GOSSIP_ICON_CHAT, GOSSIP_SENDACTION_SAYGE15,           GOSSIP_SENDER_MAIN + 4, GOSSIP_ACTION_INFO_DEF);
                player->ADD_GOSSIP_ITEM(GOSSIP_ICON_CHAT, GOSSIP_SENDACTION_SAYGE16,           GOSSIP_SENDER_MAIN + 3, GOSSIP_ACTION_INFO_DEF);
                player->SEND_GOSSIP_MENU(7363, creature->GetGUID());
                break;
            case GOSSIP_ACTION_INFO_DEF:
                player->ADD_GOSSIP_ITEM(GOSSIP_ICON_CHAT, GOSSIP_SENDACTION_SAYGE17,           GOSSIP_SENDER_MAIN, GOSSIP_ACTION_INFO_DEF + 6);
                player->SEND_GOSSIP_MENU(7364, creature->GetGUID());
                break;
            case GOSSIP_ACTION_INFO_DEF + 6:
                creature->CastSpell(player, SPELL_FORTUNE, false);
                player->SEND_GOSSIP_MENU(7365, creature->GetGUID());
                break;
        }
    }

    bool OnGossipSelect(Player* player, Creature* creature, uint32 sender, uint32 action)
    {
        player->PlayerTalkClass->ClearMenus();
        switch (sender)
        {
            case GOSSIP_SENDER_MAIN:
                SendAction(player, creature, action);
                break;
            case GOSSIP_SENDER_MAIN + 1:
                creature->CastSpell(player, SPELL_DMG, false);
                player->AddSpellCooldown(SPELL_DMG, 0, time(NULL) + 7200);
                SendAction(player, creature, action);
                break;
            case GOSSIP_SENDER_MAIN + 2:
                creature->CastSpell(player, SPELL_RES, false);
                player->AddSpellCooldown(SPELL_RES, 0, time(NULL) + 7200);
                SendAction(player, creature, action);
                break;
            case GOSSIP_SENDER_MAIN + 3:
                creature->CastSpell(player, SPELL_ARM, false);
                player->AddSpellCooldown(SPELL_ARM, 0, time(NULL) + 7200);
                SendAction(player, creature, action);
                break;
            case GOSSIP_SENDER_MAIN + 4:
                creature->CastSpell(player, SPELL_SPI, false);
                player->AddSpellCooldown(SPELL_SPI, 0, time(NULL) + 7200);
                SendAction(player, creature, action);
                break;
            case GOSSIP_SENDER_MAIN + 5:
                creature->CastSpell(player, SPELL_INT, false);
                player->AddSpellCooldown(SPELL_INT, 0, time(NULL) + 7200);
                SendAction(player, creature, action);
                break;
            case GOSSIP_SENDER_MAIN + 6:
                creature->CastSpell(player, SPELL_STM, false);
                player->AddSpellCooldown(SPELL_STM, 0, time(NULL) + 7200);
                SendAction(player, creature, action);
                break;
            case GOSSIP_SENDER_MAIN + 7:
                creature->CastSpell(player, SPELL_STR, false);
                player->AddSpellCooldown(SPELL_STR, 0, time(NULL) + 7200);
                SendAction(player, creature, action);
                break;
            case GOSSIP_SENDER_MAIN + 8:
                creature->CastSpell(player, SPELL_AGI, false);
                player->AddSpellCooldown(SPELL_AGI, 0, time(NULL) + 7200);
                SendAction(player, creature, action);
                break;
        }
        return true;
    }
};

class npc_steam_tonk : public CreatureScript
{
public:
    npc_steam_tonk() : CreatureScript("npc_steam_tonk") { }

    struct npc_steam_tonkAI : public ScriptedAI
    {
        npc_steam_tonkAI(Creature* creature) : ScriptedAI(creature) {}

        void Reset() {}
        void EnterCombat(Unit* /*who*/) {}

        void OnPossess(bool apply)
        {
            if (apply)
            {
                // Initialize the action bar without the melee attack command
                me->InitCharmInfo();
                me->GetCharmInfo()->InitEmptyActionBar(false);

                me->SetReactState(REACT_PASSIVE);
            }
            else
                me->SetReactState(REACT_AGGRESSIVE);
        }
    };

    CreatureAI* GetAI(Creature* creature) const
    {
        return new npc_steam_tonkAI(creature);
    }
};

#define SPELL_TONK_MINE_DETONATE 25099

class npc_tonk_mine : public CreatureScript
{
public:
    npc_tonk_mine() : CreatureScript("npc_tonk_mine") { }

    struct npc_tonk_mineAI : public ScriptedAI
    {
        npc_tonk_mineAI(Creature* creature) : ScriptedAI(creature)
        {
            me->SetReactState(REACT_PASSIVE);
        }

        uint32 ExplosionTimer;

        void Reset()
        {
            ExplosionTimer = 3000;
        }

        void EnterCombat(Unit* /*who*/) {}
        void AttackStart(Unit* /*who*/) {}
        void MoveInLineOfSight(Unit* /*who*/) {}

        void UpdateAI(uint32 const diff)
        {
            if (ExplosionTimer <= diff)
            {
                DoCast(me, SPELL_TONK_MINE_DETONATE, true);
                me->setDeathState(DEAD); // unsummon it
            }
            else
                ExplosionTimer -= diff;
        }
    };

    CreatureAI* GetAI(Creature* creature) const
    {
        return new npc_tonk_mineAI(creature);
    }
};

/*####
## npc_brewfest_reveler
####*/

class npc_brewfest_reveler : public CreatureScript
{
public:
    npc_brewfest_reveler() : CreatureScript("npc_brewfest_reveler") { }

    struct npc_brewfest_revelerAI : public ScriptedAI
    {
        npc_brewfest_revelerAI(Creature* creature) : ScriptedAI(creature) {}
        void ReceiveEmote(Player* player, uint32 emote)
        {
            if (!IsHolidayActive(HOLIDAY_BREWFEST))
                return;

            if (emote == TEXT_EMOTE_DANCE)
                me->CastSpell(player, 41586, false);
        }
    };

    CreatureAI* GetAI(Creature* creature) const
    {
        return new npc_brewfest_revelerAI(creature);
    }
};


/*####
## npc_snake_trap_serpents
####*/

#define SPELL_MIND_NUMBING_POISON    25810   //Viper
#define SPELL_DEADLY_POISON          34655   //Venomous Snake
#define SPELL_CRIPPLING_POISON       30981   //Viper

#define VENOMOUS_SNAKE_TIMER 1500
#define VIPER_TIMER 3000

#define C_VIPER 19921

class npc_snake_trap : public CreatureScript
{
public:
    npc_snake_trap() : CreatureScript("npc_snake_trap_serpents") { }

    struct npc_snake_trap_serpentsAI : public ScriptedAI
    {
        npc_snake_trap_serpentsAI(Creature* creature) : ScriptedAI(creature) {}

        uint32 SpellTimer;
        bool IsViper;

        void EnterCombat(Unit* /*who*/) {}

        void Reset()
        {
            SpellTimer = 0;

            CreatureTemplate const* Info = me->GetCreatureTemplate();

            IsViper = Info->Entry == C_VIPER ? true : false;

            me->SetMaxHealth(uint32(107 * (me->getLevel() - 40) * 0.025f));
            //Add delta to make them not all hit the same time
            uint32 delta = (rand() % 7) * 100;
            me->SetStatFloatValue(UNIT_FIELD_BASEATTACKTIME, float(Info->baseattacktime + delta));
            me->SetStatFloatValue(UNIT_FIELD_RANGED_ATTACK_POWER, float(Info->attackpower));

            // Start attacking attacker of owner on first ai update after spawn - move in line of sight may choose better target
            if (!me->getVictim() && me->isSummon())
                if (Unit* Owner = me->ToTempSummon()->GetSummoner())
                    if (Owner->getAttackerForHelper())
                        AttackStart(Owner->getAttackerForHelper());
        }

        //Redefined for random target selection:
        void MoveInLineOfSight(Unit* who)
        {
            if (!me->getVictim() && me->canCreatureAttack(who))
            {
                if (me->GetDistanceZ(who) > CREATURE_Z_ATTACK_RANGE)
                    return;

                float attackRadius = me->GetAttackDistance(who);
                if (me->IsWithinDistInMap(who, attackRadius) && me->IsWithinLOSInMap(who))
                {
                    if (!(rand() % 5))
                    {
                        me->setAttackTimer(BASE_ATTACK, (rand() % 10) * 100);
                        SpellTimer = (rand() % 10) * 100;
                        AttackStart(who);
                    }
                }
            }
        }

        void UpdateAI(uint32 const diff)
        {
            if (!UpdateVictim())
                return;

            if (me->getVictim()->HasBreakableByDamageCrowdControlAura(me))
            {
                me->InterruptNonMeleeSpells(false);
                return;
            }

            if (SpellTimer <= diff)
            {
                if (IsViper) //Viper
                {
                    if (urand(0, 2) == 0) //33% chance to cast
                    {
                        uint32 spell;
                        if (urand(0, 1) == 0)
                            spell = SPELL_MIND_NUMBING_POISON;
                        else
                            spell = SPELL_CRIPPLING_POISON;

                        DoCast(me->getVictim(), spell);
                    }

                    SpellTimer = VIPER_TIMER;
                }
                else //Venomous Snake
                {
                    if (urand(0, 2) == 0) //33% chance to cast
                        DoCast(me->getVictim(), SPELL_DEADLY_POISON);
                    SpellTimer = VENOMOUS_SNAKE_TIMER + (rand() % 5) * 100;
                }
            }
            else
                SpellTimer -= diff;

            DoMeleeAttackIfReady();
        }
    };

    CreatureAI* GetAI(Creature* creature) const
    {
        return new npc_snake_trap_serpentsAI(creature);
    }
};

#define SAY_RANDOM_MOJO0    "Now that's what I call froggy-style!"
#define SAY_RANDOM_MOJO1    "Your lily pad or mine?"
#define SAY_RANDOM_MOJO2    "This won't take long, did it?"
#define SAY_RANDOM_MOJO3    "I thought you'd never ask!"
#define SAY_RANDOM_MOJO4    "I promise not to give you warts..."
#define SAY_RANDOM_MOJO5    "Feelin' a little froggy, are ya?"
#define SAY_RANDOM_MOJO6a   "Listen, "
#define SAY_RANDOM_MOJO6b   ", I know of a little swamp not too far from here...."
#define SAY_RANDOM_MOJO7    "There's just never enough Mojo to go around..."

class mob_mojo : public CreatureScript
{
public:
    mob_mojo() : CreatureScript("mob_mojo") { }

    struct mob_mojoAI : public ScriptedAI
    {
        mob_mojoAI(Creature* creature) : ScriptedAI(creature) {Reset();}
        uint32 hearts;
        uint64 victimGUID;
        void Reset()
        {
            victimGUID = 0;
            hearts = 15000;
            if (Unit* own = me->GetOwner())
                me->GetMotionMaster()->MoveFollow(own, 0, 0);
        }

        void EnterCombat(Unit* /*who*/){}

        void UpdateAI(uint32 const diff)
        {
            if (me->HasAura(20372))
            {
                if (hearts <= diff)
                {
                    me->RemoveAurasDueToSpell(20372);
                    hearts = 15000;
                } hearts -= diff;
            }
        }

        void ReceiveEmote(Player* player, uint32 emote)
        {
            me->HandleEmoteCommand(emote);
            Unit* own = me->GetOwner();
            if (!own || own->GetTypeId() != TYPEID_PLAYER || CAST_PLR(own)->GetTeam() != player->GetTeam())
                return;
            if (emote == TEXT_EMOTE_KISS)
            {
                std::string whisp = "";
                switch (rand() % 8)
                {
                    case 0:
                        whisp.append(SAY_RANDOM_MOJO0);
                        break;
                    case 1:
                        whisp.append(SAY_RANDOM_MOJO1);
                        break;
                    case 2:
                        whisp.append(SAY_RANDOM_MOJO2);
                        break;
                    case 3:
                        whisp.append(SAY_RANDOM_MOJO3);
                        break;
                    case 4:
                        whisp.append(SAY_RANDOM_MOJO4);
                        break;
                    case 5:
                        whisp.append(SAY_RANDOM_MOJO5);
                        break;
                    case 6:
                        whisp.append(SAY_RANDOM_MOJO6a);
                        whisp.append(player->GetName());
                        whisp.append(SAY_RANDOM_MOJO6b);
                        break;
                    case 7:
                        whisp.append(SAY_RANDOM_MOJO7);
                        break;
                }

                me->MonsterWhisper(whisp.c_str(), player->GetGUID());
                if (victimGUID)
                    if (Player* victim = Unit::GetPlayer(*me, victimGUID))
                        victim->RemoveAura(43906);//remove polymorph frog thing
                me->AddAura(43906, player);//add polymorph frog thing
                victimGUID = player->GetGUID();
                DoCast(me, 20372, true);//tag.hearts
                me->GetMotionMaster()->MoveFollow(player, 0, 0);
                hearts = 15000;
            }
        }
    };

    CreatureAI* GetAI(Creature* creature) const
    {
        return new mob_mojoAI(creature);
    }
};

class npc_mirror_image : public CreatureScript
{
public:
    npc_mirror_image() : CreatureScript("npc_mirror_image") { }

    struct npc_mirror_imageAI : CasterAI
    {
        npc_mirror_imageAI(Creature* creature) : CasterAI(creature) {}

        void InitializeAI()
        {
            CasterAI::InitializeAI();
            Unit* owner = me->GetOwner();
            if (!owner)
                return;
            // Inherit Master's Threat List (not yet implemented)
            owner->CastSpell((Unit*)NULL, 58838, true);
            // here mirror image casts on summoner spell (not present in client dbc) 49866
            // here should be auras (not present in client dbc): 35657, 35658, 35659, 35660 selfcasted by mirror images (stats related?)
            // Clone Me!
            owner->CastSpell(me, 45204, false);
        }

        // Do not reload Creature templates on evade mode enter - prevent visual lost
        void EnterEvadeMode()
        {
            if (me->IsInEvadeMode() || !me->isAlive())
                return;

            Unit* owner = me->GetCharmerOrOwner();

            me->CombatStop(true);
            if (owner && !me->HasUnitState(UNIT_STATE_FOLLOW))
            {
                me->GetMotionMaster()->Clear(false);
                me->GetMotionMaster()->MoveFollow(owner, PET_FOLLOW_DIST, me->GetFollowAngle(), MOTION_SLOT_ACTIVE);
            }
        }
    };

    CreatureAI* GetAI(Creature* creature) const
    {
        return new npc_mirror_imageAI(creature);
    }
};

class npc_ebon_gargoyle : public CreatureScript
{
public:
    npc_ebon_gargoyle() : CreatureScript("npc_ebon_gargoyle") { }

    struct npc_ebon_gargoyleAI : CasterAI
    {
        npc_ebon_gargoyleAI(Creature* creature) : CasterAI(creature) {}

        uint32 despawnTimer;

        void InitializeAI()
        {
            CasterAI::InitializeAI();
            uint64 ownerGuid = me->GetOwnerGUID();
            if (!ownerGuid)
                return;
            // Not needed to be despawned now
            despawnTimer = 0;
            // Find victim of Summon Gargoyle spell
            std::list<Unit*> targets;
            Trinity::AnyUnfriendlyUnitInObjectRangeCheck u_check(me, me, 30);
            Trinity::UnitListSearcher<Trinity::AnyUnfriendlyUnitInObjectRangeCheck> searcher(me, targets, u_check);
            me->VisitNearbyObject(30, searcher);
            for (std::list<Unit*>::const_iterator iter = targets.begin(); iter != targets.end(); ++iter)
                if ((*iter)->GetAura(49206, ownerGuid))
                {
                    me->Attack((*iter), false);
                    break;
                }
        }

        void JustDied(Unit* /*killer*/)
        {
            // Stop Feeding Gargoyle when it dies
            if (Unit* owner = me->GetOwner())
                owner->RemoveAurasDueToSpell(50514);
        }

        // Fly away when dismissed
        void SpellHit(Unit* source, SpellInfo const* spell)
        {
            if (spell->Id != 50515 || !me->isAlive())
                return;

            Unit* owner = me->GetOwner();

            if (!owner || owner != source)
                return;

            // Stop Fighting
            me->ApplyModFlag(UNIT_FIELD_FLAGS, UNIT_FLAG_NON_ATTACKABLE, true);
            // Sanctuary
            me->CastSpell(me, 54661, true);
            me->SetReactState(REACT_PASSIVE);

            //! HACK: Creature's can't have MOVEMENTFLAG_FLYING
            // Fly Away
            me->AddUnitMovementFlag(MOVEMENTFLAG_CAN_FLY|MOVEMENTFLAG_ASCENDING|MOVEMENTFLAG_FLYING);
            me->SetSpeed(MOVE_FLIGHT, 0.75f, true);
            me->SetSpeed(MOVE_RUN, 0.75f, true);
            float x = me->GetPositionX() + 20 * std::cos(me->GetOrientation());
            float y = me->GetPositionY() + 20 * std::sin(me->GetOrientation());
            float z = me->GetPositionZ() + 40;
            me->GetMotionMaster()->Clear(false);
            me->GetMotionMaster()->MovePoint(0, x, y, z);

            // Despawn as soon as possible
            despawnTimer = 4 * IN_MILLISECONDS;
        }

        void UpdateAI(const uint32 diff)
        {
            if (despawnTimer > 0)
            {
                if (despawnTimer > diff)
                    despawnTimer -= diff;
                else
                    me->DespawnOrUnsummon();
                return;
            }
            CasterAI::UpdateAI(diff);
        }
    };

    CreatureAI* GetAI(Creature* creature) const
    {
        return new npc_ebon_gargoyleAI(creature);
    }
};

class npc_lightwell : public CreatureScript
{
    public:
        npc_lightwell() : CreatureScript("npc_lightwell") { }

        struct npc_lightwellAI : public PassiveAI
        {
            npc_lightwellAI(Creature* creature) : PassiveAI(creature)
            {
                DoCast(me, 59907, false);
            }

            void EnterEvadeMode()
            {
                if (!me->isAlive())
                    return;

                me->DeleteThreatList();
                me->CombatStop(true);
                me->ResetPlayerDamageReq();
            }
        };

        CreatureAI* GetAI(Creature* creature) const
        {
            return new npc_lightwellAI(creature);
        }
};

enum eTrainingDummy
{
    NPC_ADVANCED_TARGET_DUMMY                  = 2674,
    NPC_TARGET_DUMMY                           = 2673
};

class npc_training_dummy : public CreatureScript
{
public:
    npc_training_dummy() : CreatureScript("npc_training_dummy") { }

    struct npc_training_dummyAI : Scripted_NoMovementAI
    {
        npc_training_dummyAI(Creature* creature) : Scripted_NoMovementAI(creature)
        {
            entry = creature->GetEntry();
        }

        uint32 entry;
        uint32 resetTimer;
        uint32 despawnTimer;

        void Reset()
        {
            me->SetControlled(true, UNIT_STATE_STUNNED);//disable rotate
            me->ApplySpellImmune(0, IMMUNITY_EFFECT, SPELL_EFFECT_KNOCK_BACK, true);//imune to knock aways like blast wave

            resetTimer = 5000;
            despawnTimer = 15000;
        }

        void EnterEvadeMode()
        {
            if (!_EnterEvadeMode())
                return;

            Reset();
        }

        void DamageTaken(Unit* /*doneBy*/, uint32& damage)
        {
            resetTimer = 5000;
            damage = 0;
        }

        void EnterCombat(Unit* /*who*/)
        {
            if (entry != NPC_ADVANCED_TARGET_DUMMY && entry != NPC_TARGET_DUMMY)
                return;
        }

        void UpdateAI(uint32 const diff)
        {
            if (!UpdateVictim())
                return;

            if (!me->HasUnitState(UNIT_STATE_STUNNED))
                me->SetControlled(true, UNIT_STATE_STUNNED);//disable rotate

            if (entry != NPC_ADVANCED_TARGET_DUMMY && entry != NPC_TARGET_DUMMY)
            {
                if (resetTimer <= diff)
                {
                    EnterEvadeMode();
                    resetTimer = 5000;
                }
                else
                    resetTimer -= diff;
                return;
            }
            else
            {
                if (despawnTimer <= diff)
                    me->DespawnOrUnsummon();
                else
                    despawnTimer -= diff;
            }
        }
        void MoveInLineOfSight(Unit* /*who*/){return;}
    };

    CreatureAI* GetAI(Creature* creature) const
    {
        return new npc_training_dummyAI(creature);
    }
};

/*######
# npc_shadowfiend
######*/
#define GLYPH_OF_SHADOWFIEND_MANA         58227
#define GLYPH_OF_SHADOWFIEND              58228

class npc_shadowfiend : public CreatureScript
{
    public:
        npc_shadowfiend() : CreatureScript("npc_shadowfiend") { }

        struct npc_shadowfiendAI : public PetAI
        {
            npc_shadowfiendAI(Creature* creature) : PetAI(creature) {}

            void JustDied(Unit* /*killer*/)
            {
                if (me->isSummon())
                    if (Unit* owner = me->ToTempSummon()->GetSummoner())
                        if (owner->HasAura(GLYPH_OF_SHADOWFIEND))
                            owner->CastSpell(owner, GLYPH_OF_SHADOWFIEND_MANA, true);
            }
        };

        CreatureAI* GetAI(Creature* creature) const
        {
            return new npc_shadowfiendAI(creature);
        }
};

/*######
# npc_fire_elemental
######*/
#define SPELL_FIRENOVA        12470
#define SPELL_FIRESHIELD      13376
#define SPELL_FIREBLAST       57984

class npc_fire_elemental : public CreatureScript
{
public:
    npc_fire_elemental() : CreatureScript("npc_fire_elemental") { }

    struct npc_fire_elementalAI : public ScriptedAI
    {
        npc_fire_elementalAI(Creature* creature) : ScriptedAI(creature) {}

        uint32 FireNova_Timer;
        uint32 FireShield_Timer;
        uint32 FireBlast_Timer;

        void Reset()
        {
            FireNova_Timer = 5000 + rand() % 15000; // 5-20 sec cd
            FireBlast_Timer = 5000 + rand() % 15000; // 5-20 sec cd
            FireShield_Timer = 0;
            me->ApplySpellImmune(0, IMMUNITY_SCHOOL, SPELL_SCHOOL_MASK_FIRE, true);
        }

        void UpdateAI(const uint32 diff)
        {
            if (!UpdateVictim())
                return;

            if (me->HasUnitState(UNIT_STATE_CASTING))
                return;

            if (FireShield_Timer <= diff)
            {
                DoCast(me->getVictim(), SPELL_FIRESHIELD);
                FireShield_Timer = 2 * IN_MILLISECONDS;
            }
            else
                FireShield_Timer -= diff;

            if (FireBlast_Timer <= diff)
            {
                DoCast(me->getVictim(), SPELL_FIREBLAST);
                FireBlast_Timer = 5000 + rand() % 15000; // 5-20 sec cd
            }
            else
                FireBlast_Timer -= diff;

            if (FireNova_Timer <= diff)
            {
                DoCast(me->getVictim(), SPELL_FIRENOVA);
                FireNova_Timer = 5000 + rand() % 15000; // 5-20 sec cd
            }
            else
                FireNova_Timer -= diff;

            DoMeleeAttackIfReady();
        }
    };

    CreatureAI* GetAI(Creature* creature) const
    {
        return new npc_fire_elementalAI(creature);
    }
};

/*######
# npc_earth_elemental
######*/
#define SPELL_ANGEREDEARTH        36213

class npc_earth_elemental : public CreatureScript
{
public:
    npc_earth_elemental() : CreatureScript("npc_earth_elemental") { }

    struct npc_earth_elementalAI : public ScriptedAI
    {
        npc_earth_elementalAI(Creature* creature) : ScriptedAI(creature) {}

        uint32 AngeredEarth_Timer;

        void Reset()
        {
            AngeredEarth_Timer = 0;
            me->ApplySpellImmune(0, IMMUNITY_SCHOOL, SPELL_SCHOOL_MASK_NATURE, true);
        }

        void UpdateAI(const uint32 diff)
        {
            if (!UpdateVictim())
                return;

            if (AngeredEarth_Timer <= diff)
            {
                DoCast(me->getVictim(), SPELL_ANGEREDEARTH);
                AngeredEarth_Timer = 5000 + rand() % 15000; // 5-20 sec cd
            }
            else
                AngeredEarth_Timer -= diff;

            DoMeleeAttackIfReady();
        }
    };

    CreatureAI* GetAI(Creature* creature) const
    {
        return new npc_earth_elementalAI(creature);
    }
};

/*######
# npc_wormhole
######*/

#define GOSSIP_ENGINEERING1   "Borean Tundra"
#define GOSSIP_ENGINEERING2   "Howling Fjord"
#define GOSSIP_ENGINEERING3   "Sholazar Basin"
#define GOSSIP_ENGINEERING4   "Icecrown"
#define GOSSIP_ENGINEERING5   "Storm Peaks"
#define GOSSIP_ENGINEERING6   "Underground..."

enum WormholeSpells
{
    SPELL_BOREAN_TUNDRA         = 67834,
    SPELL_SHOLAZAR_BASIN        = 67835,
    SPELL_ICECROWN              = 67836,
    SPELL_STORM_PEAKS           = 67837,
    SPELL_HOWLING_FJORD         = 67838,
    SPELL_UNDERGROUND           = 68081,

    TEXT_WORMHOLE               = 907,

    DATA_SHOW_UNDERGROUND       = 1,
};

class npc_wormhole : public CreatureScript
{
    public:
        npc_wormhole() : CreatureScript("npc_wormhole") {}

        struct npc_wormholeAI : public PassiveAI
        {
            npc_wormholeAI(Creature* creature) : PassiveAI(creature) {}

            void InitializeAI()
            {
                _showUnderground = urand(0, 100) == 0; // Guessed value, it is really rare though
            }

            uint32 GetData(uint32 type) const
            {
                return (type == DATA_SHOW_UNDERGROUND && _showUnderground) ? 1 : 0;
            }

        private:
            bool _showUnderground;
        };

        bool OnGossipHello(Player* player, Creature* creature)
        {
            if (creature->isSummon())
            {
                if (player == creature->ToTempSummon()->GetSummoner())
                {
                    player->ADD_GOSSIP_ITEM(GOSSIP_ICON_CHAT, GOSSIP_ENGINEERING1, GOSSIP_SENDER_MAIN, GOSSIP_ACTION_INFO_DEF + 1);
                    player->ADD_GOSSIP_ITEM(GOSSIP_ICON_CHAT, GOSSIP_ENGINEERING2, GOSSIP_SENDER_MAIN, GOSSIP_ACTION_INFO_DEF + 2);
                    player->ADD_GOSSIP_ITEM(GOSSIP_ICON_CHAT, GOSSIP_ENGINEERING3, GOSSIP_SENDER_MAIN, GOSSIP_ACTION_INFO_DEF + 3);
                    player->ADD_GOSSIP_ITEM(GOSSIP_ICON_CHAT, GOSSIP_ENGINEERING4, GOSSIP_SENDER_MAIN, GOSSIP_ACTION_INFO_DEF + 4);
                    player->ADD_GOSSIP_ITEM(GOSSIP_ICON_CHAT, GOSSIP_ENGINEERING5, GOSSIP_SENDER_MAIN, GOSSIP_ACTION_INFO_DEF + 5);

                    if (creature->AI()->GetData(DATA_SHOW_UNDERGROUND))
                        player->ADD_GOSSIP_ITEM(GOSSIP_ICON_CHAT, GOSSIP_ENGINEERING6, GOSSIP_SENDER_MAIN, GOSSIP_ACTION_INFO_DEF + 6);

                    player->PlayerTalkClass->SendGossipMenu(TEXT_WORMHOLE, creature->GetGUID());
                }
            }

            return true;
        }

        bool OnGossipSelect(Player* player, Creature* creature, uint32 /*sender*/, uint32 action)
        {
            player->PlayerTalkClass->ClearMenus();

            switch (action)
            {
                case GOSSIP_ACTION_INFO_DEF + 1: // Borean Tundra
                    player->CLOSE_GOSSIP_MENU();
                    creature->CastSpell(player, SPELL_BOREAN_TUNDRA, false);
                    break;
                case GOSSIP_ACTION_INFO_DEF + 2: // Howling Fjord
                    player->CLOSE_GOSSIP_MENU();
                    creature->CastSpell(player, SPELL_HOWLING_FJORD, false);
                    break;
                case GOSSIP_ACTION_INFO_DEF + 3: // Sholazar Basin
                    player->CLOSE_GOSSIP_MENU();
                    creature->CastSpell(player, SPELL_SHOLAZAR_BASIN, false);
                    break;
                case GOSSIP_ACTION_INFO_DEF + 4: // Icecrown
                    player->CLOSE_GOSSIP_MENU();
                    creature->CastSpell(player, SPELL_ICECROWN, false);
                    break;
                case GOSSIP_ACTION_INFO_DEF + 5: // Storm peaks
                    player->CLOSE_GOSSIP_MENU();
                    creature->CastSpell(player, SPELL_STORM_PEAKS, false);
                    break;
                case GOSSIP_ACTION_INFO_DEF + 6: // Underground
                    player->CLOSE_GOSSIP_MENU();
                    creature->CastSpell(player, SPELL_UNDERGROUND, false);
                    break;
            }

            return true;
        }

        CreatureAI* GetAI(Creature* creature) const
        {
            return new npc_wormholeAI(creature);
        }
};

/*######
## npc_pet_trainer
######*/

enum ePetTrainer
{
    TEXT_ISHUNTER               = 5838,
    TEXT_NOTHUNTER              = 5839,
    TEXT_PETINFO                = 13474,
    TEXT_CONFIRM                = 7722
};

#define GOSSIP_PET1             "How do I train my pet?"
#define GOSSIP_PET2             "I wish to untrain my pet."
#define GOSSIP_PET_CONFIRM      "Yes, please do."

class npc_pet_trainer : public CreatureScript
{
public:
    npc_pet_trainer() : CreatureScript("npc_pet_trainer") { }

    bool OnGossipHello(Player* player, Creature* creature)
    {
        if (creature->isQuestGiver())
            player->PrepareQuestMenu(creature->GetGUID());

        if (player->getClass() == CLASS_HUNTER)
        {
            player->ADD_GOSSIP_ITEM(GOSSIP_ICON_CHAT, GOSSIP_PET1, GOSSIP_SENDER_MAIN, GOSSIP_ACTION_INFO_DEF + 1);
            if (player->GetPet() && player->GetPet()->getPetType() == HUNTER_PET)
                player->ADD_GOSSIP_ITEM(GOSSIP_ICON_CHAT, GOSSIP_PET2, GOSSIP_SENDER_MAIN, GOSSIP_ACTION_INFO_DEF + 2);

            player->PlayerTalkClass->SendGossipMenu(TEXT_ISHUNTER, creature->GetGUID());
            return true;
        }
        player->PlayerTalkClass->SendGossipMenu(TEXT_NOTHUNTER, creature->GetGUID());
        return true;
    }

    bool OnGossipSelect(Player* player, Creature* creature, uint32 /*sender*/, uint32 action)
    {
        player->PlayerTalkClass->ClearMenus();
        switch (action)
        {
            case GOSSIP_ACTION_INFO_DEF + 1:
                player->PlayerTalkClass->SendGossipMenu(TEXT_PETINFO, creature->GetGUID());
                break;
            case GOSSIP_ACTION_INFO_DEF + 2:
                {
                    player->ADD_GOSSIP_ITEM(GOSSIP_ICON_CHAT, GOSSIP_PET_CONFIRM, GOSSIP_SENDER_MAIN, GOSSIP_ACTION_INFO_DEF + 3);
                    player->PlayerTalkClass->SendGossipMenu(TEXT_CONFIRM, creature->GetGUID());
                }
                break;
            case GOSSIP_ACTION_INFO_DEF + 3:
                {
                    player->ResetPetTalents();
                    player->CLOSE_GOSSIP_MENU();
                }
                break;
        }
        return true;
    }
};

/*######
## npc_locksmith
######*/

enum eLockSmith
{
    QUEST_HOW_TO_BRAKE_IN_TO_THE_ARCATRAZ = 10704,
    QUEST_DARK_IRON_LEGACY                = 3802,
    QUEST_THE_KEY_TO_SCHOLOMANCE_A        = 5505,
    QUEST_THE_KEY_TO_SCHOLOMANCE_H        = 5511,
    QUEST_HOTTER_THAN_HELL_A              = 10758,
    QUEST_HOTTER_THAN_HELL_H              = 10764,
    QUEST_RETURN_TO_KHAGDAR               = 9837,
    QUEST_CONTAINMENT                     = 13159,
    QUEST_ETERNAL_VIGILANCE               = 11011,
    QUEST_KEY_TO_THE_FOCUSING_IRIS        = 13372,
    QUEST_HC_KEY_TO_THE_FOCUSING_IRIS     = 13375,

    ITEM_ARCATRAZ_KEY                     = 31084,
    ITEM_SHADOWFORGE_KEY                  = 11000,
    ITEM_SKELETON_KEY                     = 13704,
    ITEM_SHATTERED_HALLS_KEY              = 28395,
    ITEM_THE_MASTERS_KEY                  = 24490,
    ITEM_VIOLET_HOLD_KEY                  = 42482,
    ITEM_ESSENCE_INFUSED_MOONSTONE        = 32449,
    ITEM_KEY_TO_THE_FOCUSING_IRIS         = 44582,
    ITEM_HC_KEY_TO_THE_FOCUSING_IRIS      = 44581,

    SPELL_ARCATRAZ_KEY                    = 54881,
    SPELL_SHADOWFORGE_KEY                 = 54882,
    SPELL_SKELETON_KEY                    = 54883,
    SPELL_SHATTERED_HALLS_KEY             = 54884,
    SPELL_THE_MASTERS_KEY                 = 54885,
    SPELL_VIOLET_HOLD_KEY                 = 67253,
    SPELL_ESSENCE_INFUSED_MOONSTONE       = 40173,
};

#define GOSSIP_LOST_ARCATRAZ_KEY                "I've lost my key to the Arcatraz."
#define GOSSIP_LOST_SHADOWFORGE_KEY             "I've lost my key to the Blackrock Depths."
#define GOSSIP_LOST_SKELETON_KEY                "I've lost my key to the Scholomance."
#define GOSSIP_LOST_SHATTERED_HALLS_KEY         "I've lost my key to the Shattered Halls."
#define GOSSIP_LOST_THE_MASTERS_KEY             "I've lost my key to the Karazhan."
#define GOSSIP_LOST_VIOLET_HOLD_KEY             "I've lost my key to the Violet Hold."
#define GOSSIP_LOST_ESSENCE_INFUSED_MOONSTONE   "I've lost my Essence-Infused Moonstone."
#define GOSSIP_LOST_KEY_TO_THE_FOCUSING_IRIS    "I've lost my Key to the Focusing Iris."
#define GOSSIP_LOST_HC_KEY_TO_THE_FOCUSING_IRIS "I've lost my Heroic Key to the Focusing Iris."

class npc_locksmith : public CreatureScript
{
public:
    npc_locksmith() : CreatureScript("npc_locksmith") { }

    bool OnGossipHello(Player* player, Creature* creature)
    {
        // Arcatraz Key
        if (player->GetQuestRewardStatus(QUEST_HOW_TO_BRAKE_IN_TO_THE_ARCATRAZ) && !player->HasItemCount(ITEM_ARCATRAZ_KEY, 1, true))
            player->ADD_GOSSIP_ITEM(GOSSIP_ICON_CHAT, GOSSIP_LOST_ARCATRAZ_KEY, GOSSIP_SENDER_MAIN, GOSSIP_ACTION_INFO_DEF + 1);

        // Shadowforge Key
        if (player->GetQuestRewardStatus(QUEST_DARK_IRON_LEGACY) && !player->HasItemCount(ITEM_SHADOWFORGE_KEY, 1, true))
            player->ADD_GOSSIP_ITEM(GOSSIP_ICON_CHAT, GOSSIP_LOST_SHADOWFORGE_KEY, GOSSIP_SENDER_MAIN, GOSSIP_ACTION_INFO_DEF + 2);

        // Skeleton Key
        if ((player->GetQuestRewardStatus(QUEST_THE_KEY_TO_SCHOLOMANCE_A) || player->GetQuestRewardStatus(QUEST_THE_KEY_TO_SCHOLOMANCE_H)) &&
            !player->HasItemCount(ITEM_SKELETON_KEY, 1, true))
            player->ADD_GOSSIP_ITEM(GOSSIP_ICON_CHAT, GOSSIP_LOST_SKELETON_KEY, GOSSIP_SENDER_MAIN, GOSSIP_ACTION_INFO_DEF + 3);

        // Shatered Halls Key
        if ((player->GetQuestRewardStatus(QUEST_HOTTER_THAN_HELL_A) || player->GetQuestRewardStatus(QUEST_HOTTER_THAN_HELL_H)) &&
            !player->HasItemCount(ITEM_SHATTERED_HALLS_KEY, 1, true))
            player->ADD_GOSSIP_ITEM(GOSSIP_ICON_CHAT, GOSSIP_LOST_SHATTERED_HALLS_KEY, GOSSIP_SENDER_MAIN, GOSSIP_ACTION_INFO_DEF + 4);

        // Master's Key
        if (player->GetQuestRewardStatus(QUEST_RETURN_TO_KHAGDAR) && !player->HasItemCount(ITEM_THE_MASTERS_KEY, 1, true))
            player->ADD_GOSSIP_ITEM(GOSSIP_ICON_CHAT, GOSSIP_LOST_THE_MASTERS_KEY, GOSSIP_SENDER_MAIN, GOSSIP_ACTION_INFO_DEF + 5);

        // Violet Hold Key
        if (player->GetQuestRewardStatus(QUEST_CONTAINMENT) && !player->HasItemCount(ITEM_VIOLET_HOLD_KEY, 1, true))
            player->ADD_GOSSIP_ITEM(GOSSIP_ICON_CHAT, GOSSIP_LOST_VIOLET_HOLD_KEY, GOSSIP_SENDER_MAIN, GOSSIP_ACTION_INFO_DEF + 6);

        // Essence-Infused Moonstone
        if (player->GetQuestRewardStatus(QUEST_ETERNAL_VIGILANCE) && !player->HasItemCount(ITEM_ESSENCE_INFUSED_MOONSTONE, 1, true))
            player->ADD_GOSSIP_ITEM(GOSSIP_ICON_CHAT, GOSSIP_LOST_ESSENCE_INFUSED_MOONSTONE, GOSSIP_SENDER_MAIN, GOSSIP_ACTION_INFO_DEF + 7);

        // Key to the Focusing Iris
        if (player->GetQuestRewardStatus(QUEST_KEY_TO_THE_FOCUSING_IRIS) && !player->HasItemCount(ITEM_KEY_TO_THE_FOCUSING_IRIS, 1, true))
            player->ADD_GOSSIP_ITEM(GOSSIP_ICON_CHAT, GOSSIP_LOST_KEY_TO_THE_FOCUSING_IRIS, GOSSIP_SENDER_MAIN, GOSSIP_ACTION_INFO_DEF + 8);

        // Heroic Key to the Focusing Iris
        if (player->GetQuestRewardStatus(QUEST_HC_KEY_TO_THE_FOCUSING_IRIS) && !player->HasItemCount(ITEM_HC_KEY_TO_THE_FOCUSING_IRIS, 1, true))
            player->ADD_GOSSIP_ITEM(GOSSIP_ICON_CHAT, GOSSIP_LOST_HC_KEY_TO_THE_FOCUSING_IRIS, GOSSIP_SENDER_MAIN, GOSSIP_ACTION_INFO_DEF + 9);

        player->SEND_GOSSIP_MENU(player->GetGossipTextId(creature), creature->GetGUID());

        return true;
    }

    bool OnGossipSelect(Player* player, Creature* /*creature*/, uint32 /*sender*/, uint32 action)
    {
        player->PlayerTalkClass->ClearMenus();
        switch (action)
        {
            case GOSSIP_ACTION_INFO_DEF + 1:
                player->CLOSE_GOSSIP_MENU();
                player->CastSpell(player, SPELL_ARCATRAZ_KEY, false);
                break;
            case GOSSIP_ACTION_INFO_DEF + 2:
                player->CLOSE_GOSSIP_MENU();
                player->CastSpell(player, SPELL_SHADOWFORGE_KEY, false);
                break;
            case GOSSIP_ACTION_INFO_DEF + 3:
                player->CLOSE_GOSSIP_MENU();
                player->CastSpell(player, SPELL_SKELETON_KEY, false);
                break;
            case GOSSIP_ACTION_INFO_DEF + 4:
                player->CLOSE_GOSSIP_MENU();
                player->CastSpell(player, SPELL_SHATTERED_HALLS_KEY, false);
                break;
            case GOSSIP_ACTION_INFO_DEF + 5:
                player->CLOSE_GOSSIP_MENU();
                player->CastSpell(player, SPELL_THE_MASTERS_KEY, false);
                break;
            case GOSSIP_ACTION_INFO_DEF + 6:
                player->CLOSE_GOSSIP_MENU();
                player->CastSpell(player, SPELL_VIOLET_HOLD_KEY, false);
                break;
            case GOSSIP_ACTION_INFO_DEF + 7:
                player->CLOSE_GOSSIP_MENU();
                player->CastSpell(player, SPELL_ESSENCE_INFUSED_MOONSTONE, false);
                break;
            case GOSSIP_ACTION_INFO_DEF + 8:
                player->CLOSE_GOSSIP_MENU();
                player->AddItem(ITEM_KEY_TO_THE_FOCUSING_IRIS, 1);
                break;
            case GOSSIP_ACTION_INFO_DEF + 9:
                player->CLOSE_GOSSIP_MENU();
                player->AddItem(ITEM_HC_KEY_TO_THE_FOCUSING_IRIS, 1);
                break;
        }
        return true;
    }
};

/*######
## npc_experience
######*/

#define EXP_COST                100000 //10 00 00 copper (10golds)
#define GOSSIP_TEXT_EXP         14736
#define GOSSIP_XP_OFF           "I no longer wish to gain experience."
#define GOSSIP_XP_ON            "I wish to start gaining experience again."

class npc_experience : public CreatureScript
{
public:
    npc_experience() : CreatureScript("npc_experience") { }

    bool OnGossipHello(Player* player, Creature* creature)
    {
        player->ADD_GOSSIP_ITEM(GOSSIP_ICON_CHAT, GOSSIP_XP_OFF, GOSSIP_SENDER_MAIN, GOSSIP_ACTION_INFO_DEF + 1);
        player->ADD_GOSSIP_ITEM(GOSSIP_ICON_CHAT, GOSSIP_XP_ON, GOSSIP_SENDER_MAIN, GOSSIP_ACTION_INFO_DEF + 2);
        player->PlayerTalkClass->SendGossipMenu(GOSSIP_TEXT_EXP, creature->GetGUID());
        return true;
    }

    bool OnGossipSelect(Player* player, Creature* /*creature*/, uint32 /*sender*/, uint32 action)
    {
        player->PlayerTalkClass->ClearMenus();
        bool noXPGain = player->HasFlag(PLAYER_FLAGS, PLAYER_FLAGS_NO_XP_GAIN);
        bool doSwitch = false;

        switch (action)
        {
            case GOSSIP_ACTION_INFO_DEF + 1://xp off
                {
                    if (!noXPGain)//does gain xp
                        doSwitch = true;//switch to don't gain xp
                }
                break;
            case GOSSIP_ACTION_INFO_DEF + 2://xp on
                {
                    if (noXPGain)//doesn't gain xp
                        doSwitch = true;//switch to gain xp
                }
                break;
        }
        if (doSwitch)
        {
            if (!player->HasEnoughMoney(EXP_COST))
                player->SendBuyError(BUY_ERR_NOT_ENOUGHT_MONEY, 0, 0, 0);
            else if (noXPGain)
            {
                player->ModifyMoney(-EXP_COST);
                player->RemoveFlag(PLAYER_FLAGS, PLAYER_FLAGS_NO_XP_GAIN);
            }
            else if (!noXPGain)
            {
                player->ModifyMoney(-EXP_COST);
                player->SetFlag(PLAYER_FLAGS, PLAYER_FLAGS_NO_XP_GAIN);
            }
        }
        player->PlayerTalkClass->SendCloseGossip();
        return true;
    }
};

enum Fireworks
{
    NPC_OMEN                = 15467,
    NPC_MINION_OF_OMEN      = 15466,
    NPC_FIREWORK_BLUE       = 15879,
    NPC_FIREWORK_GREEN      = 15880,
    NPC_FIREWORK_PURPLE     = 15881,
    NPC_FIREWORK_RED        = 15882,
    NPC_FIREWORK_YELLOW     = 15883,
    NPC_FIREWORK_WHITE      = 15884,
    NPC_FIREWORK_BIG_BLUE   = 15885,
    NPC_FIREWORK_BIG_GREEN  = 15886,
    NPC_FIREWORK_BIG_PURPLE = 15887,
    NPC_FIREWORK_BIG_RED    = 15888,
    NPC_FIREWORK_BIG_YELLOW = 15889,
    NPC_FIREWORK_BIG_WHITE  = 15890,

    NPC_CLUSTER_BLUE        = 15872,
    NPC_CLUSTER_RED         = 15873,
    NPC_CLUSTER_GREEN       = 15874,
    NPC_CLUSTER_PURPLE      = 15875,
    NPC_CLUSTER_WHITE       = 15876,
    NPC_CLUSTER_YELLOW      = 15877,
    NPC_CLUSTER_BIG_BLUE    = 15911,
    NPC_CLUSTER_BIG_GREEN   = 15912,
    NPC_CLUSTER_BIG_PURPLE  = 15913,
    NPC_CLUSTER_BIG_RED     = 15914,
    NPC_CLUSTER_BIG_WHITE   = 15915,
    NPC_CLUSTER_BIG_YELLOW  = 15916,
    NPC_CLUSTER_ELUNE       = 15918,

    GO_FIREWORK_LAUNCHER_1  = 180771,
    GO_FIREWORK_LAUNCHER_2  = 180868,
    GO_FIREWORK_LAUNCHER_3  = 180850,
    GO_CLUSTER_LAUNCHER_1   = 180772,
    GO_CLUSTER_LAUNCHER_2   = 180859,
    GO_CLUSTER_LAUNCHER_3   = 180869,
    GO_CLUSTER_LAUNCHER_4   = 180874,

    SPELL_ROCKET_BLUE       = 26344,
    SPELL_ROCKET_GREEN      = 26345,
    SPELL_ROCKET_PURPLE     = 26346,
    SPELL_ROCKET_RED        = 26347,
    SPELL_ROCKET_WHITE      = 26348,
    SPELL_ROCKET_YELLOW     = 26349,
    SPELL_ROCKET_BIG_BLUE   = 26351,
    SPELL_ROCKET_BIG_GREEN  = 26352,
    SPELL_ROCKET_BIG_PURPLE = 26353,
    SPELL_ROCKET_BIG_RED    = 26354,
    SPELL_ROCKET_BIG_WHITE  = 26355,
    SPELL_ROCKET_BIG_YELLOW = 26356,
    SPELL_LUNAR_FORTUNE     = 26522,

    ANIM_GO_LAUNCH_FIREWORK = 3,
    ZONE_MOONGLADE          = 493,
};

Position omenSummonPos = {7558.993f, -2839.999f, 450.0214f, 4.46f};

class npc_firework : public CreatureScript
{
public:
    npc_firework() : CreatureScript("npc_firework") { }

    struct npc_fireworkAI : public ScriptedAI
    {
        npc_fireworkAI(Creature* creature) : ScriptedAI(creature) {}

        bool isCluster()
        {
            switch (me->GetEntry())
            {
                case NPC_FIREWORK_BLUE:
                case NPC_FIREWORK_GREEN:
                case NPC_FIREWORK_PURPLE:
                case NPC_FIREWORK_RED:
                case NPC_FIREWORK_YELLOW:
                case NPC_FIREWORK_WHITE:
                case NPC_FIREWORK_BIG_BLUE:
                case NPC_FIREWORK_BIG_GREEN:
                case NPC_FIREWORK_BIG_PURPLE:
                case NPC_FIREWORK_BIG_RED:
                case NPC_FIREWORK_BIG_YELLOW:
                case NPC_FIREWORK_BIG_WHITE:
                    return false;
                case NPC_CLUSTER_BLUE:
                case NPC_CLUSTER_GREEN:
                case NPC_CLUSTER_PURPLE:
                case NPC_CLUSTER_RED:
                case NPC_CLUSTER_YELLOW:
                case NPC_CLUSTER_WHITE:
                case NPC_CLUSTER_BIG_BLUE:
                case NPC_CLUSTER_BIG_GREEN:
                case NPC_CLUSTER_BIG_PURPLE:
                case NPC_CLUSTER_BIG_RED:
                case NPC_CLUSTER_BIG_YELLOW:
                case NPC_CLUSTER_BIG_WHITE:
                case NPC_CLUSTER_ELUNE:
                default:
                    return true;
            }
        }

        GameObject* FindNearestLauncher()
        {
            GameObject* launcher = NULL;

            if (isCluster())
            {
                GameObject* launcher1 = GetClosestGameObjectWithEntry(me, GO_CLUSTER_LAUNCHER_1, 0.5f);
                GameObject* launcher2 = GetClosestGameObjectWithEntry(me, GO_CLUSTER_LAUNCHER_2, 0.5f);
                GameObject* launcher3 = GetClosestGameObjectWithEntry(me, GO_CLUSTER_LAUNCHER_3, 0.5f);
                GameObject* launcher4 = GetClosestGameObjectWithEntry(me, GO_CLUSTER_LAUNCHER_4, 0.5f);

                if (launcher1)
                    launcher = launcher1;
                else if (launcher2)
                    launcher = launcher2;
                else if (launcher3)
                    launcher = launcher3;
                else if (launcher4)
                    launcher = launcher4;
            }
            else
            {
                GameObject* launcher1 = GetClosestGameObjectWithEntry(me, GO_FIREWORK_LAUNCHER_1, 0.5f);
                GameObject* launcher2 = GetClosestGameObjectWithEntry(me, GO_FIREWORK_LAUNCHER_2, 0.5f);
                GameObject* launcher3 = GetClosestGameObjectWithEntry(me, GO_FIREWORK_LAUNCHER_3, 0.5f);

                if (launcher1)
                    launcher = launcher1;
                else if (launcher2)
                    launcher = launcher2;
                else if (launcher3)
                    launcher = launcher3;
            }

            return launcher;
        }

        uint32 GetFireworkSpell(uint32 entry)
        {
            switch (entry)
            {
                case NPC_FIREWORK_BLUE:
                    return SPELL_ROCKET_BLUE;
                case NPC_FIREWORK_GREEN:
                    return SPELL_ROCKET_GREEN;
                case NPC_FIREWORK_PURPLE:
                    return SPELL_ROCKET_PURPLE;
                case NPC_FIREWORK_RED:
                    return SPELL_ROCKET_RED;
                case NPC_FIREWORK_YELLOW:
                    return SPELL_ROCKET_YELLOW;
                case NPC_FIREWORK_WHITE:
                    return SPELL_ROCKET_WHITE;
                case NPC_FIREWORK_BIG_BLUE:
                    return SPELL_ROCKET_BIG_BLUE;
                case NPC_FIREWORK_BIG_GREEN:
                    return SPELL_ROCKET_BIG_GREEN;
                case NPC_FIREWORK_BIG_PURPLE:
                    return SPELL_ROCKET_BIG_PURPLE;
                case NPC_FIREWORK_BIG_RED:
                    return SPELL_ROCKET_BIG_RED;
                case NPC_FIREWORK_BIG_YELLOW:
                    return SPELL_ROCKET_BIG_YELLOW;
                case NPC_FIREWORK_BIG_WHITE:
                    return SPELL_ROCKET_BIG_WHITE;
                default:
                    return 0;
            }
        }

        uint32 GetFireworkGameObjectId()
        {
            uint32 spellId = 0;

            switch (me->GetEntry())
            {
                case NPC_CLUSTER_BLUE:
                    spellId = GetFireworkSpell(NPC_FIREWORK_BLUE);
                    break;
                case NPC_CLUSTER_GREEN:
                    spellId = GetFireworkSpell(NPC_FIREWORK_GREEN);
                    break;
                case NPC_CLUSTER_PURPLE:
                    spellId = GetFireworkSpell(NPC_FIREWORK_PURPLE);
                    break;
                case NPC_CLUSTER_RED:
                    spellId = GetFireworkSpell(NPC_FIREWORK_RED);
                    break;
                case NPC_CLUSTER_YELLOW:
                    spellId = GetFireworkSpell(NPC_FIREWORK_YELLOW);
                    break;
                case NPC_CLUSTER_WHITE:
                    spellId = GetFireworkSpell(NPC_FIREWORK_WHITE);
                    break;
                case NPC_CLUSTER_BIG_BLUE:
                    spellId = GetFireworkSpell(NPC_FIREWORK_BIG_BLUE);
                    break;
                case NPC_CLUSTER_BIG_GREEN:
                    spellId = GetFireworkSpell(NPC_FIREWORK_BIG_GREEN);
                    break;
                case NPC_CLUSTER_BIG_PURPLE:
                    spellId = GetFireworkSpell(NPC_FIREWORK_BIG_PURPLE);
                    break;
                case NPC_CLUSTER_BIG_RED:
                    spellId = GetFireworkSpell(NPC_FIREWORK_BIG_RED);
                    break;
                case NPC_CLUSTER_BIG_YELLOW:
                    spellId = GetFireworkSpell(NPC_FIREWORK_BIG_YELLOW);
                    break;
                case NPC_CLUSTER_BIG_WHITE:
                    spellId = GetFireworkSpell(NPC_FIREWORK_BIG_WHITE);
                    break;
                case NPC_CLUSTER_ELUNE:
                    spellId = GetFireworkSpell(urand(NPC_FIREWORK_BLUE, NPC_FIREWORK_WHITE));
                    break;
            }

            const SpellInfo* spellInfo = sSpellMgr->GetSpellInfo(spellId);

            if (spellInfo && spellInfo->Effects[0].Effect == SPELL_EFFECT_SUMMON_OBJECT_WILD)
                return spellInfo->Effects[0].MiscValue;

            return 0;
        }

        void Reset()
        {
            if (GameObject* launcher = FindNearestLauncher())
            {
                launcher->SendCustomAnim(ANIM_GO_LAUNCH_FIREWORK);
                me->SetOrientation(launcher->GetOrientation() + M_PI/2);
            }
            else
                return;

            if (isCluster())
            {
                // Check if we are near Elune'ara lake south, if so try to summon Omen or a minion
                if (me->GetZoneId() == ZONE_MOONGLADE)
                {
                    if (!me->FindNearestCreature(NPC_OMEN, 100.0f, false) && me->GetDistance2d(omenSummonPos.GetPositionX(), omenSummonPos.GetPositionY()) <= 100.0f)
                    {
                        switch (urand(0, 9))
                        {
                            case 0:
                            case 1:
                            case 2:
                            case 3:
                                if (Creature* minion = me->SummonCreature(NPC_MINION_OF_OMEN, me->GetPositionX()+frand(-5.0f, 5.0f), me->GetPositionY()+frand(-5.0f, 5.0f), me->GetPositionZ(), 0.0f, TEMPSUMMON_CORPSE_TIMED_DESPAWN, 20000))
                                    minion->AI()->AttackStart(me->SelectNearestPlayer(20.0f));
                                break;
                            case 9:
                                me->SummonCreature(NPC_OMEN, omenSummonPos);
                                break;
                        }
                    }
                }
                if (me->GetEntry() == NPC_CLUSTER_ELUNE)
                    DoCast(SPELL_LUNAR_FORTUNE);

                float displacement = 0.7f;
                for (uint8 i = 0; i < 4; i++)
                    me->SummonGameObject(GetFireworkGameObjectId(), me->GetPositionX() + (i%2 == 0 ? displacement : -displacement), me->GetPositionY() + (i > 1 ? displacement : -displacement), me->GetPositionZ() + 4.0f, me->GetOrientation(), 0.0f, 0.0f, 0.0f, 0.0f, 1);
            }
            else
                //me->CastSpell(me, GetFireworkSpell(me->GetEntry()), true);
                me->CastSpell(me->GetPositionX(), me->GetPositionY(), me->GetPositionZ(), GetFireworkSpell(me->GetEntry()), true);
        }
    };

    CreatureAI* GetAI(Creature* creature) const
    {
        return new npc_fireworkAI(creature);
    }
};

/*#####
# npc_spring_rabbit
#####*/

enum rabbitSpells
{
    SPELL_SPRING_FLING          = 61875,
    SPELL_SPRING_RABBIT_JUMP    = 61724,
    SPELL_SPRING_RABBIT_WANDER  = 61726,
    SPELL_SUMMON_BABY_BUNNY     = 61727,
    SPELL_SPRING_RABBIT_IN_LOVE = 61728,
    NPC_SPRING_RABBIT           = 32791
};

class npc_spring_rabbit : public CreatureScript
{
public:
    npc_spring_rabbit() : CreatureScript("npc_spring_rabbit") { }

    CreatureAI* GetAI(Creature* creature) const
    {
        return new npc_spring_rabbitAI(creature);
    }

    struct npc_spring_rabbitAI : public ScriptedAI
    {
        npc_spring_rabbitAI(Creature* creature) : ScriptedAI(creature) { }

        bool inLove;
        uint32 jumpTimer;
        uint32 bunnyTimer;
        uint32 searchTimer;
        uint64 rabbitGUID;

        void Reset()
        {
            inLove = false;
            rabbitGUID = 0;
            jumpTimer = urand(5000, 10000);
            bunnyTimer = urand(10000, 20000);
            searchTimer = urand(5000, 10000);
            if (Unit* owner = me->GetOwner())
                me->GetMotionMaster()->MoveFollow(owner, PET_FOLLOW_DIST, PET_FOLLOW_ANGLE);
        }

        void EnterCombat(Unit* /*who*/) { }

        void DoAction(const int32 /*param*/)
        {
            inLove = true;
            if (Unit* owner = me->GetOwner())
                owner->CastSpell(owner, SPELL_SPRING_FLING, true);
        }

        void UpdateAI(const uint32 diff)
        {
            if (inLove)
            {
                if (jumpTimer <= diff)
                {
                    if (Unit* rabbit = Unit::GetUnit(*me, rabbitGUID))
                        DoCast(rabbit, SPELL_SPRING_RABBIT_JUMP);
                    jumpTimer = urand(5000, 10000);
                } else jumpTimer -= diff;

                if (bunnyTimer <= diff)
                {
                    DoCast(SPELL_SUMMON_BABY_BUNNY);
                    bunnyTimer = urand(20000, 40000);
                } else bunnyTimer -= diff;
            }
            else
            {
                if (searchTimer <= diff)
                {
                    if (Creature* rabbit = me->FindNearestCreature(NPC_SPRING_RABBIT, 10.0f))
                    {
                        if (rabbit == me || rabbit->HasAura(SPELL_SPRING_RABBIT_IN_LOVE))
                            return;

                        me->AddAura(SPELL_SPRING_RABBIT_IN_LOVE, me);
                        DoAction(1);
                        rabbit->AddAura(SPELL_SPRING_RABBIT_IN_LOVE, rabbit);
                        rabbit->AI()->DoAction(1);
                        rabbit->CastSpell(rabbit, SPELL_SPRING_RABBIT_JUMP, true);
                        rabbitGUID = rabbit->GetGUID();
                    }
                    searchTimer = urand(5000, 10000);
                } else searchTimer -= diff;
            }
        }
    };
};

// Dark Iron Guzzler in the Brewfest achievement 'Down With The Dark Iron'
enum DarkIronGuzzler
{
    NPC_DARK_IRON_GUZZLER = 23709,
    NPC_DARK_IRON_HERALD = 24536,
    NPC_DARK_IRON_SPAWN_BUNNY = 23894,

    NPC_FESTIVE_KEG_1 = 23702, // Thunderbrew Festive Keg
    NPC_FESTIVE_KEG_2 = 23700, // Barleybrew Festive Keg
    NPC_FESTIVE_KEG_3 = 23706, // Gordok Festive Keg
    NPC_FESTIVE_KEG_4 = 24373, // T'chalis's Festive Keg
    NPC_FESTIVE_KEG_5 = 24372, // Drohn's Festive Keg

    SPELL_GO_TO_NEW_TARGET = 42498,
    SPELL_ATTACK_KEG = 42393,
    SPELL_RETREAT = 42341,
    SPELL_DRINK = 42436,

    SAY_RANDOM = 0,
};

class npc_dark_iron_guzzler : public CreatureScript
{
public:
    npc_dark_iron_guzzler() : CreatureScript("npc_dark_iron_guzzler") { }

    CreatureAI *GetAI(Creature* creature) const
    {
        return new npc_dark_iron_guzzlerAI(creature);
    }

    struct npc_dark_iron_guzzlerAI : public ScriptedAI
    {
        npc_dark_iron_guzzlerAI(Creature* creature) : ScriptedAI(creature) { }

        bool atKeg;
        bool playersLost;
        bool barleyAlive;
        bool thunderAlive;
        bool gordokAlive;
        bool drohnAlive;
        bool tchaliAlive;

        uint32 AttackKegTimer;
        uint32 TalkTimer;

        void Reset()
        {
            AttackKegTimer = 5000;
            TalkTimer = (urand(1000, 120000));
            me->AddUnitMovementFlag(MOVEMENTFLAG_WALKING);
        }

        void IsSummonedBy(Unit* summoner)
        {
            // Only cast the spell on spawn
            DoCast(me, SPELL_GO_TO_NEW_TARGET);
        }

        // These values are set through SAI - when a Festive Keg dies it will set data to all Dark Iron Guzzlers within 3 yards (the killers)
        void SetData(uint32 type, uint32 data)
        {
            if (type == 10 && data == 10)
            {
                DoCast(me, SPELL_GO_TO_NEW_TARGET);
                thunderAlive = false;
            }

            if (type == 11 && data == 11)
            {
                DoCast(me, SPELL_GO_TO_NEW_TARGET);
                barleyAlive = false;
            }

            if (type == 12 && data == 12)
            {
                DoCast(me, SPELL_GO_TO_NEW_TARGET);
                gordokAlive = false;
            }

            if (type == 13 && data == 13)
            {
                DoCast(me, SPELL_GO_TO_NEW_TARGET);
                drohnAlive = false;
            }

            if (type == 14 && data == 14)
            {
                DoCast(me, SPELL_GO_TO_NEW_TARGET);
                tchaliAlive = false;
            }
        }

        // As you can see here we do not have to use a spellscript for this
        void SpellHit(Unit* caster, const SpellInfo* spell)
        {
            if (spell->Id == SPELL_DRINK)
            {
                // Fake death - it's only visual!
                me->SetUInt32Value(UNIT_FIELD_BYTES_1, UNIT_STAND_STATE_DEAD);
                me->StopMoving();

                // Time based on information from videos
                me->DespawnOrUnsummon(7000);
            }

            // Retreat - run back
            if (spell->Id == SPELL_RETREAT)
            {
                // Remove walking flag so we start running
                me->RemoveUnitMovementFlag(MOVEMENTFLAG_WALKING);

                if (me->GetAreaId() == 1296)
                {
                    me->GetMotionMaster()->MovePoint(1, 1197.63f, -4293.571f, 21.243f);
                }
                else if (me->GetAreaId() == 1)
                {
                    me->GetMotionMaster()->MovePoint(2, -5152.3f, -603.529f, 398.356f);
                }
            }

            if (spell->Id == SPELL_GO_TO_NEW_TARGET)
            {
                // If we're at Durotar we target different kegs if we are at at Dun Morogh
                if (me->GetAreaId() == 1296)
                {
                    if (drohnAlive && gordokAlive && tchaliAlive)
                    {
                        switch (urand(0, 2))
                        {
                        case 0: // Gordok Festive Keg
                            me->GetMotionMaster()->MovePoint(4, 1220.86f, -4297.37f, 21.192f);
                            break;
                        case 1: // Drohn's Festive Keg
                            me->GetMotionMaster()->MovePoint(5, 1185.98f, -4312.98f, 21.294f);
                            break;
                        case 2: // Ti'chali's Festive Keg
                            me->GetMotionMaster()->MovePoint(6, 1184.12f, -4275.21f, 21.191f);
                            break;
                        }
                    }
                    else if (!drohnAlive)
                    {
                        switch (urand(0, 1))
                        {
                        case 0: // Gordok Festive Keg
                            me->GetMotionMaster()->MovePoint(4, 1220.86f, -4297.37f, 21.192f);
                            break;
                        case 1: // Ti'chali's Festive Keg
                            me->GetMotionMaster()->MovePoint(6, 1184.12f, -4275.21f, 21.191f);
                            break;
                        }
                    }
                    else if (!gordokAlive)
                    {
                        switch (urand(0, 1))
                        {
                        case 0: // Drohn's Festive Keg
                            me->GetMotionMaster()->MovePoint(5, 1185.98f, -4312.98f, 21.294f);
                            break;
                        case 1: // Ti'chali's Festive Keg
                            me->GetMotionMaster()->MovePoint(6, 1184.12f, -4275.21f, 21.191f);
                            break;
                        }
                    }
                    else if (!tchaliAlive)
                    {
                        switch (urand(0, 1))
                        {
                        case 0: // Gordok Festive Keg
                            me->GetMotionMaster()->MovePoint(4, 1220.86f, -4297.37f, 21.192f);
                            break;
                        case 1: // Drohn's Festive Keg
                            me->GetMotionMaster()->MovePoint(5, 1185.98f, -4312.98f, 21.294f);
                            break;
                        }
                    }
                }
                // If we're at Dun Morogh we target different kegs if we are at Durotar
                else if (me->GetAreaId() == 1)
                {
                    if (barleyAlive && gordokAlive && thunderAlive)
                    {
                        switch (urand(0, 2))
                        {
                        case 0: // Barleybrew Festive Keg
                            me->GetMotionMaster()->MovePoint(7, -5183.67f, -599.58f, 397.177f);
                            break;
                        case 1: // Thunderbrew Festive Keg
                            me->GetMotionMaster()->MovePoint(8, -5159.53f, -629.52f, 397.213f);
                            break;
                        case 2: // Gordok Festive Keg
                            me->GetMotionMaster()->MovePoint(9, -5148.01f, -578.34f, 397.177f);
                            break;
                        }
                    }
                    else if (!barleyAlive)
                    {
                        switch (urand(0, 1))
                        {
                        case 0: // Thunderbrew Festive Keg
                            me->GetMotionMaster()->MovePoint(8, -5159.53f, -629.52f, 397.213f);
                            break;
                        case 1: // Gordok Festive Keg
                            me->GetMotionMaster()->MovePoint(9, -5148.01f, -578.34f, 397.177f);
                            break;
                        }
                    }
                    else if (!gordokAlive)
                    {
                        switch (urand(0, 1))
                        {
                        case 0: // Barleybrew Festive Keg
                            me->GetMotionMaster()->MovePoint(7, -5183.67f, -599.58f, 397.177f);
                            break;
                        case 1: // Thunderbrew Festive Keg
                            me->GetMotionMaster()->MovePoint(8, -5159.53f, -629.52f, 397.213f);
                            break;
                        }
                    }
                    else if (!thunderAlive)
                    {
                        switch (urand(0, 1))
                        {
                        case 0: // Barleybrew Festive Keg
                            me->GetMotionMaster()->MovePoint(7, -5183.67f, -599.58f, 397.177f);
                            break;
                        case 1: // Gordok Festive Keg
                            me->GetMotionMaster()->MovePoint(9, -5148.01f, -578.34f, 397.177f);
                            break;
                        }
                    }
                }
                atKeg = false;
            }
        }

        void MovementInform(uint32 Type, uint32 PointId)
        {
            if (Type != POINT_MOTION_TYPE)
                return;

            // Arrived at the retreat spot, we should despawn
            if (PointId == 1 || PointId == 2)
                me->DespawnOrUnsummon(7000);

            // Arrived at the new keg - the spell has conditions in database
            if (PointId == 4 || PointId == 5 || PointId == 6 || PointId == 7 || PointId == 8 || PointId == 9)
            {
                DoCast(SPELL_ATTACK_KEG);
                me->SetByteFlag(UNIT_FIELD_BYTES_1, 1, 0x01); // Sit down
                atKeg = true;
            }
        }

        void UpdateAI(const uint32 diff)
        {
            if (!IsHolidayActive(HOLIDAY_BREWFEST))
                return;

            // If all kegs are dead we should retreat because we have won
            if ((!gordokAlive && !thunderAlive && !barleyAlive) || (!gordokAlive && !drohnAlive && !tchaliAlive))
            {
                DoCast(me, SPELL_RETREAT);

                // We are doing this because we'll have to reset our scripts when we won
                if (Creature* herald = me->FindNearestCreature(NPC_DARK_IRON_HERALD, 100.0f))
                    herald->AI()->SetData(20, 20);

                // Despawn all summon bunnies so they will stop summoning guzzlers
                if (Creature* spawnbunny = me->FindNearestCreature(NPC_DARK_IRON_SPAWN_BUNNY, 100.0f))
                    spawnbunny->DespawnOrUnsummon();
            }

            if (TalkTimer <= diff)
            {
                me->AI()->Talk(SAY_RANDOM);
                TalkTimer = (urand(44000, 120000));
            } else TalkTimer -= diff;

            // Only happens if we're at keg
            if (atKeg)
            {
                if (AttackKegTimer <= diff)
                {
                    DoCast(SPELL_ATTACK_KEG);
                    AttackKegTimer = 5000;
                } else AttackKegTimer -= diff;
            }
        }
    };
};

/*######
## npc_generic_harpoon_cannon
######*/

class npc_generic_harpoon_cannon : public CreatureScript
{
public:
    npc_generic_harpoon_cannon() : CreatureScript("npc_generic_harpoon_cannon") { }

    struct npc_generic_harpoon_cannonAI : public ScriptedAI
    {
        npc_generic_harpoon_cannonAI(Creature* creature) : ScriptedAI(creature) {}

        void Reset()
        {
            me->SetUnitMovementFlags(MOVEMENTFLAG_ROOT);
        }
    };

    CreatureAI* GetAI(Creature* creature) const
    {
        return new npc_generic_harpoon_cannonAI(creature);
    }
};

// Achievement: The Turkinator
enum WildTurkey
{
    SPELL_TURKEY_TRACKER        = 62014,
};

class npc_wild_turkey : public CreatureScript
{
    public:
        npc_wild_turkey() : CreatureScript("npc_wild_turkey") { }

        struct npc_wild_turkeyAI : public ScriptedAI
        {
            npc_wild_turkeyAI(Creature* creature) : ScriptedAI(creature) {}

            void JustDied(Unit* killer)
            {
                if (killer && killer->GetTypeId() == TYPEID_PLAYER)
                    killer->CastSpell(killer, SPELL_TURKEY_TRACKER);
            }
        };

        CreatureAI* GetAI(Creature* creature) const
        {
            return new npc_wild_turkeyAI(creature);
        }
};

// Item: Turkey Caller
enum LonelyTurkey
{
    SPELL_STINKER_BROKEN_HEART  = 62004,
};

class npc_lonely_turkey : public CreatureScript
{
    public:
        npc_lonely_turkey() : CreatureScript("npc_lonely_turkey") { }

        struct npc_lonely_turkeyAI : public ScriptedAI
        {
            npc_lonely_turkeyAI(Creature* creature) : ScriptedAI(creature) {}

            void Reset()
            {
                if (me->isSummon())
                    if (Unit* owner = me->ToTempSummon()->GetSummoner())
                        me->GetMotionMaster()->MovePoint(0, owner->GetPositionX() + 25 * cos(owner->GetOrientation()), owner->GetPositionY() + 25 * cos(owner->GetOrientation()), owner->GetPositionZ());

                _stinkerBrokenHeartTimer = 3.5 * IN_MILLISECONDS;
            }

            void UpdateAI(uint32 const diff)
            {
                if (_stinkerBrokenHeartTimer <= diff)
                {
                    DoCast(SPELL_STINKER_BROKEN_HEART);
                    me->setFaction(31);
                }
                _stinkerBrokenHeartTimer -= diff;
            }
        private:
            uint32 _stinkerBrokenHeartTimer;
        };

        CreatureAI* GetAI(Creature* creature) const
        {
            return new npc_lonely_turkeyAI(creature);
        }
};

<<<<<<< HEAD
/*####
## npc_argent_pet
####*/

enum
{
    STATE_BANK = 1,
    STATE_SHOP = 2,
    STATE_MAIL = 4,

    ACHI_PONY_UP = 3736,

    SPELL_CHECK_MOUNT = 67039,
    SPELL_CHECK_TIRED = 67334,
    SPELL_SQUIRE_BANK_ERRAND = 67368,
    SPELL_SQUIRE_POSTMAN = 67376,
    SPELL_SQUIRE_SHOP = 67377,
    SPELL_SQUIRE_TIRED = 67401
};
enum Quests
{
    QUEST_CHAMP_ORGRIMMAR = 13726,
    QUEST_CHAMP_UNDERCITY = 13729,
    QUEST_CHAMP_SENJIN = 13727,
    QUEST_CHAMP_SILVERMOON = 13731,
    QUEST_CHAMP_THUNDERBLUFF = 13728,
    QUEST_CHAMP_STORMWIND = 13699,
    QUEST_CHAMP_IRONFORGE = 13713,
    QUEST_CHAMP_GNOMEREGAN = 13723,
    QUEST_CHAMP_DARNASSUS = 13725,
    QUEST_CHAMP_EXODAR = 13724
};
enum Pennants
{
    SPELL_DARNASSUS_PENNANT = 63443,
    SPELL_EXODAR_PENNANT = 63439,
    SPELL_GNOMEREGAN_PENNANT = 63442,
    SPELL_IRONFORGE_PENNANT = 63440,
    SPELL_ORGRIMMAR_PENNANT = 63444,
    SPELL_SENJIN_PENNANT = 63446,
    SPELL_SILVERMOON_PENNANT = 63438,
    SPELL_STORMWIND_PENNANT = 62727,
    SPELL_THUNDERBLUFF_PENNANT = 63445,
    SPELL_UNDERCITY_PENNANT = 63441
};
class npc_argent_pet : public CreatureScript
{
public:
    npc_argent_pet() : CreatureScript("npc_argent_pet") { }

    bool OnGossipHello(Player* player, Creature* creature)
    {
        // Argent Pony Bridle options
        if (player->HasAchieved(ACHI_PONY_UP))
            if (!creature->HasAura(SPELL_SQUIRE_TIRED))
            {
                uint8 uiBuff = (STATE_BANK | STATE_SHOP | STATE_MAIL);
                    if (creature->HasAura(SPELL_SQUIRE_BANK_ERRAND))
                        uiBuff = STATE_BANK;
                    if (creature->HasAura(SPELL_SQUIRE_SHOP))
                        uiBuff = STATE_SHOP;
                    if (creature->HasAura(SPELL_SQUIRE_POSTMAN))
                        uiBuff = STATE_MAIL;
                    if (uiBuff & STATE_BANK)
                        player->ADD_GOSSIP_ITEM(GOSSIP_ICON_MONEY_BAG, "Visit a bank.", GOSSIP_SENDER_MAIN, GOSSIP_ACTION_BANK);
                    if (uiBuff & STATE_SHOP)
                        player->ADD_GOSSIP_ITEM(GOSSIP_ICON_VENDOR, "Visit a trader.", GOSSIP_SENDER_MAIN, GOSSIP_ACTION_TRADE);
                    if (uiBuff & STATE_MAIL)
                        player->ADD_GOSSIP_ITEM(GOSSIP_ICON_CHAT, "Visit a mailbox.", GOSSIP_SENDER_MAIN, GOSSIP_ACTION_INFO_DEF+1);
            }

            // Horde
            if (player->GetQuestRewardStatus(QUEST_CHAMP_SENJIN))
                player->ADD_GOSSIP_ITEM(GOSSIP_ICON_CHAT, "Darkspear Champion's Pennant", GOSSIP_SENDER_MAIN, SPELL_SENJIN_PENNANT);
            if (player->GetQuestRewardStatus(QUEST_CHAMP_UNDERCITY))
                player->ADD_GOSSIP_ITEM(GOSSIP_ICON_CHAT, "Forsaken Champion's Pennant", GOSSIP_SENDER_MAIN, SPELL_UNDERCITY_PENNANT);
            if (player->GetQuestRewardStatus(QUEST_CHAMP_ORGRIMMAR))
               player->ADD_GOSSIP_ITEM(GOSSIP_ICON_CHAT, "Orgrimmar Champion's Pennant", GOSSIP_SENDER_MAIN, SPELL_ORGRIMMAR_PENNANT);
            if (player->GetQuestRewardStatus(QUEST_CHAMP_SILVERMOON))
                player->ADD_GOSSIP_ITEM(GOSSIP_ICON_CHAT, "Silvermoon Champion's Pennant", GOSSIP_SENDER_MAIN, SPELL_SILVERMOON_PENNANT);
            if (player->GetQuestRewardStatus(QUEST_CHAMP_THUNDERBLUFF))
                player->ADD_GOSSIP_ITEM(GOSSIP_ICON_CHAT, "Thunder Bluff Champion's Pennant", GOSSIP_SENDER_MAIN, SPELL_THUNDERBLUFF_PENNANT);
            //Alliance
            if (player->GetQuestRewardStatus(QUEST_CHAMP_DARNASSUS))
                player->ADD_GOSSIP_ITEM(GOSSIP_ICON_CHAT, "Darnassus Champion's Pennant", GOSSIP_SENDER_MAIN, SPELL_DARNASSUS_PENNANT);
            if (player->GetQuestRewardStatus(QUEST_CHAMP_EXODAR))
                player->ADD_GOSSIP_ITEM(GOSSIP_ICON_CHAT, "Exodar Champion's Pennant", GOSSIP_SENDER_MAIN, SPELL_EXODAR_PENNANT);
            if (player->GetQuestRewardStatus(QUEST_CHAMP_GNOMEREGAN))
                player->ADD_GOSSIP_ITEM(GOSSIP_ICON_CHAT, "Gnomeregan Champion's Pennant", GOSSIP_SENDER_MAIN, SPELL_GNOMEREGAN_PENNANT);
            if (player->GetQuestRewardStatus(QUEST_CHAMP_IRONFORGE))
                player->ADD_GOSSIP_ITEM(GOSSIP_ICON_CHAT, "Ironforge Champion's Pennant", GOSSIP_SENDER_MAIN, SPELL_IRONFORGE_PENNANT);
            if (player->GetQuestRewardStatus(QUEST_CHAMP_STORMWIND))
                player->ADD_GOSSIP_ITEM(GOSSIP_ICON_CHAT, "Stormwind Champion's Pennant", GOSSIP_SENDER_MAIN, SPELL_STORMWIND_PENNANT);

            player->SEND_GOSSIP_MENU(player->GetGossipTextId(creature), creature->GetGUID());
            return true;
    }

    bool OnGossipSelect(Player* player, Creature* creature, uint32 /*sender*/, uint32 action)
    {
        switch (action)
        {
            case GOSSIP_ACTION_BANK:
                creature->SetFlag(UNIT_NPC_FLAGS, UNIT_NPC_FLAG_BANKER);
                player->GetSession()->SendShowBank(creature->GetGUID());
                if (!creature->HasAura(SPELL_SQUIRE_BANK_ERRAND))
                    creature->AddAura(SPELL_SQUIRE_BANK_ERRAND, creature);
                if (!player->HasAura(SPELL_CHECK_TIRED))
                    creature->AddAura(SPELL_CHECK_TIRED, player);
                if (!creature->HasAura(SPELL_CHECK_MOUNT))
                    creature->AddAura(SPELL_CHECK_MOUNT, creature);
                break;
            case GOSSIP_ACTION_TRADE:
                creature->SetFlag(UNIT_NPC_FLAGS, UNIT_NPC_FLAG_VENDOR);
                player->GetSession()->SendListInventory(creature->GetGUID());
                if (!creature->HasAura(SPELL_SQUIRE_SHOP))
                    creature->AddAura(SPELL_SQUIRE_SHOP, creature);
                if (!player->HasAura(SPELL_CHECK_TIRED))
                    creature->AddAura(SPELL_CHECK_TIRED, player);
                if (!creature->HasAura(SPELL_CHECK_MOUNT))
                    creature->AddAura(SPELL_CHECK_MOUNT, creature);
                    break;
            case GOSSIP_ACTION_INFO_DEF+1:
                creature->RemoveFlag(UNIT_NPC_FLAGS, UNIT_NPC_FLAG_GOSSIP);
                creature->RemoveFlag(UNIT_NPC_FLAGS, UNIT_NPC_FLAG_VENDOR);
                creature->SetFlag(UNIT_NPC_FLAGS, UNIT_NPC_FLAG_MAILBOX);
                if (!creature->HasAura(SPELL_SQUIRE_POSTMAN))
                    creature->AddAura(SPELL_SQUIRE_POSTMAN, creature);
                if (!player->HasAura(SPELL_CHECK_TIRED))
                    creature->AddAura(SPELL_CHECK_TIRED, player);
                if (!creature->HasAura(SPELL_CHECK_MOUNT))
                    creature->AddAura(SPELL_CHECK_MOUNT, creature);
                break;

            case SPELL_SENJIN_PENNANT:
            case SPELL_UNDERCITY_PENNANT:
            case SPELL_ORGRIMMAR_PENNANT:
            case SPELL_SILVERMOON_PENNANT:
            case SPELL_THUNDERBLUFF_PENNANT:
            case SPELL_DARNASSUS_PENNANT:
            case SPELL_EXODAR_PENNANT:
            case SPELL_GNOMEREGAN_PENNANT:
            case SPELL_IRONFORGE_PENNANT:
            case SPELL_STORMWIND_PENNANT:
                creature->RemoveAura(SPELL_SENJIN_PENNANT);
                creature->RemoveAura(SPELL_UNDERCITY_PENNANT);
                creature->RemoveAura(SPELL_ORGRIMMAR_PENNANT);
                creature->RemoveAura(SPELL_SILVERMOON_PENNANT);
                creature->RemoveAura(SPELL_THUNDERBLUFF_PENNANT);
                creature->RemoveAura(SPELL_DARNASSUS_PENNANT);
                creature->RemoveAura(SPELL_EXODAR_PENNANT);
                creature->RemoveAura(SPELL_GNOMEREGAN_PENNANT);
                creature->RemoveAura(SPELL_IRONFORGE_PENNANT);
                creature->RemoveAura(SPELL_STORMWIND_PENNANT);
                creature->AddAura(action, creature);

                player->CLOSE_GOSSIP_MENU();
                break;
        }
    return true;
    }

    struct npc_argent_petAI : public ScriptedAI
    {
        npc_argent_petAI(Creature* creature) : ScriptedAI(creature)
        {
            Reset();
        }
        
        void Reset()
        {
            if (Aura* tired = me->GetOwner()->GetAura(SPELL_CHECK_TIRED))
            {
                int32 duration = tired->GetDuration();
                tired = me->AddAura(SPELL_SQUIRE_TIRED, me);
                tired->SetDuration(duration);
            }
        }

        void UpdateAI(uint32 const diff)
        {

            if (me->HasAura(SPELL_SQUIRE_TIRED) && me->HasFlag(UNIT_NPC_FLAGS, UNIT_NPC_FLAG_BANKER | UNIT_NPC_FLAG_MAILBOX | UNIT_NPC_FLAG_VENDOR))
            {
                me->RemoveFlag(UNIT_NPC_FLAGS, UNIT_NPC_FLAG_BANKER);
                me->RemoveFlag(UNIT_NPC_FLAGS, UNIT_NPC_FLAG_MAILBOX);
                me->RemoveFlag(UNIT_NPC_FLAGS, UNIT_NPC_FLAG_VENDOR);
                me->SetFlag(UNIT_NPC_FLAGS, UNIT_NPC_FLAG_GOSSIP);
                me->RemoveAura(SPELL_CHECK_MOUNT);
                if (me->IsMounted())
                    me->Dismount();
            }
        }

    };
    CreatureAI* GetAI(Creature* creature) const
    {
        return new npc_argent_petAI(creature);
    }
};

=======
>>>>>>> 2d179ffa
void AddSC_npcs_special()
{
    new npc_air_force_bots();
    new npc_lunaclaw_spirit();
    new npc_chicken_cluck();
    new npc_dancing_flames();
    new npc_doctor();
    new npc_injured_patient();
    new npc_garments_of_quests();
    new npc_guardian();
    new npc_mount_vendor();
    new npc_rogue_trainer();
    new npc_sayge();
    new npc_steam_tonk();
    new npc_tonk_mine();
    new npc_brewfest_reveler();
    new npc_snake_trap();
    new npc_mirror_image();
    new npc_ebon_gargoyle();
    new npc_lightwell();
    new mob_mojo();
    new npc_training_dummy();
    new npc_shadowfiend();
    new npc_wormhole();
    new npc_pet_trainer();
    new npc_locksmith();
    new npc_experience();
    new npc_fire_elemental();
    new npc_earth_elemental();
    new npc_firework();
    new npc_spring_rabbit();
    new npc_dark_iron_guzzler();
    new npc_generic_harpoon_cannon();
    new npc_lonely_turkey();
    new npc_wild_turkey();
<<<<<<< HEAD
    new npc_argent_pet();
=======
>>>>>>> 2d179ffa
}<|MERGE_RESOLUTION|>--- conflicted
+++ resolved
@@ -3346,7 +3346,6 @@
         }
 };
 
-<<<<<<< HEAD
 /*####
 ## npc_argent_pet
 ####*/
@@ -3548,8 +3547,6 @@
     }
 };
 
-=======
->>>>>>> 2d179ffa
 void AddSC_npcs_special()
 {
     new npc_air_force_bots();
@@ -3585,8 +3582,5 @@
     new npc_generic_harpoon_cannon();
     new npc_lonely_turkey();
     new npc_wild_turkey();
-<<<<<<< HEAD
     new npc_argent_pet();
-=======
->>>>>>> 2d179ffa
 }