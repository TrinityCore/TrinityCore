/*
 * Copyright (C) 2008-2012 TrinityCore <http://www.trinitycore.org/>
 * Copyright (C) 2006-2009 ScriptDev2 <https://scriptdev2.svn.sourceforge.net/>
 *
 * This program is free software; you can redistribute it and/or modify it
 * under the terms of the GNU General Public License as published by the
 * Free Software Foundation; either version 2 of the License, or (at your
 * option) any later version.
 *
 * This program is distributed in the hope that it will be useful, but WITHOUT
 * ANY WARRANTY; without even the implied warranty of MERCHANTABILITY or
 * FITNESS FOR A PARTICULAR PURPOSE. See the GNU General Public License for
 * more details.
 *
 * You should have received a copy of the GNU General Public License along
 * with this program. If not, see <http://www.gnu.org/licenses/>.
 */

/* ScriptData
SDName: Npcs_Special
SD%Complete: 100
SDComment: To be used for special NPCs that are located globally.
SDCategory: NPCs
EndScriptData
*/

/* ContentData
npc_air_force_bots       80%    support for misc (invisible) guard bots in areas where player allowed to fly. Summon guards after a preset time if tagged by spell
npc_lunaclaw_spirit      80%    support for quests 6001/6002 (Body and Heart)
npc_chicken_cluck       100%    support for quest 3861 (Cluck!)
npc_dancing_flames      100%    midsummer event NPC
npc_guardian            100%    guardianAI used to prevent players from accessing off-limits areas. Not in use by SD2
npc_garments_of_quests   80%    NPC's related to all Garments of-quests 5621, 5624, 5625, 5648, 565
npc_injured_patient     100%    patients for triage-quests (6622 and 6624)
npc_doctor              100%    Gustaf Vanhowzen and Gregory Victor, quest 6622 and 6624 (Triage)
npc_mount_vendor        100%    Regular mount vendors all over the world. Display gossip if player doesn't meet the requirements to buy
npc_rogue_trainer        80%    Scripted trainers, so they are able to offer item 17126 for class quest 6681
npc_sayge               100%    Darkmoon event fortune teller, buff player based on answers given
npc_snake_trap_serpents  80%    AI for snakes that summoned by Snake Trap
npc_shadowfiend         100%   restore 5% of owner's mana when shadowfiend die from damage
npc_locksmith            75%    list of keys needs to be confirmed
npc_argent_squire       100%    Script for the Argent Squire/Gruntling
npc_firework            100%    NPC's summoned by rockets and rocket clusters, for making them cast visual
EndContentData */

#include "ScriptPCH.h"
#include "ScriptedEscortAI.h"
#include "ObjectMgr.h"
#include "ScriptMgr.h"
#include "World.h"

/*########
# npc_air_force_bots
#########*/

enum SpawnType
{
    SPAWNTYPE_TRIPWIRE_ROOFTOP,                             // no warning, summon Creature at smaller range
    SPAWNTYPE_ALARMBOT,                                     // cast guards mark and summon npc - if player shows up with that buff duration < 5 seconds attack
};

struct SpawnAssociation
{
    uint32 thisCreatureEntry;
    uint32 spawnedCreatureEntry;
    SpawnType spawnType;
};

enum eEnums
{
    SPELL_GUARDS_MARK               = 38067,
    AURA_DURATION_TIME_LEFT         = 5000
};

float const RANGE_TRIPWIRE          = 15.0f;
float const RANGE_GUARDS_MARK       = 50.0f;

SpawnAssociation spawnAssociations[] =
{
    {2614,  15241, SPAWNTYPE_ALARMBOT},                     //Air Force Alarm Bot (Alliance)
    {2615,  15242, SPAWNTYPE_ALARMBOT},                     //Air Force Alarm Bot (Horde)
    {21974, 21976, SPAWNTYPE_ALARMBOT},                     //Air Force Alarm Bot (Area 52)
    {21993, 15242, SPAWNTYPE_ALARMBOT},                     //Air Force Guard Post (Horde - Bat Rider)
    {21996, 15241, SPAWNTYPE_ALARMBOT},                     //Air Force Guard Post (Alliance - Gryphon)
    {21997, 21976, SPAWNTYPE_ALARMBOT},                     //Air Force Guard Post (Goblin - Area 52 - Zeppelin)
    {21999, 15241, SPAWNTYPE_TRIPWIRE_ROOFTOP},             //Air Force Trip Wire - Rooftop (Alliance)
    {22001, 15242, SPAWNTYPE_TRIPWIRE_ROOFTOP},             //Air Force Trip Wire - Rooftop (Horde)
    {22002, 15242, SPAWNTYPE_TRIPWIRE_ROOFTOP},             //Air Force Trip Wire - Ground (Horde)
    {22003, 15241, SPAWNTYPE_TRIPWIRE_ROOFTOP},             //Air Force Trip Wire - Ground (Alliance)
    {22063, 21976, SPAWNTYPE_TRIPWIRE_ROOFTOP},             //Air Force Trip Wire - Rooftop (Goblin - Area 52)
    {22065, 22064, SPAWNTYPE_ALARMBOT},                     //Air Force Guard Post (Ethereal - Stormspire)
    {22066, 22067, SPAWNTYPE_ALARMBOT},                     //Air Force Guard Post (Scryer - Dragonhawk)
    {22068, 22064, SPAWNTYPE_TRIPWIRE_ROOFTOP},             //Air Force Trip Wire - Rooftop (Ethereal - Stormspire)
    {22069, 22064, SPAWNTYPE_ALARMBOT},                     //Air Force Alarm Bot (Stormspire)
    {22070, 22067, SPAWNTYPE_TRIPWIRE_ROOFTOP},             //Air Force Trip Wire - Rooftop (Scryer)
    {22071, 22067, SPAWNTYPE_ALARMBOT},                     //Air Force Alarm Bot (Scryer)
    {22078, 22077, SPAWNTYPE_ALARMBOT},                     //Air Force Alarm Bot (Aldor)
    {22079, 22077, SPAWNTYPE_ALARMBOT},                     //Air Force Guard Post (Aldor - Gryphon)
    {22080, 22077, SPAWNTYPE_TRIPWIRE_ROOFTOP},             //Air Force Trip Wire - Rooftop (Aldor)
    {22086, 22085, SPAWNTYPE_ALARMBOT},                     //Air Force Alarm Bot (Sporeggar)
    {22087, 22085, SPAWNTYPE_ALARMBOT},                     //Air Force Guard Post (Sporeggar - Spore Bat)
    {22088, 22085, SPAWNTYPE_TRIPWIRE_ROOFTOP},             //Air Force Trip Wire - Rooftop (Sporeggar)
    {22090, 22089, SPAWNTYPE_ALARMBOT},                     //Air Force Guard Post (Toshley's Station - Flying Machine)
    {22124, 22122, SPAWNTYPE_ALARMBOT},                     //Air Force Alarm Bot (Cenarion)
    {22125, 22122, SPAWNTYPE_ALARMBOT},                     //Air Force Guard Post (Cenarion - Stormcrow)
    {22126, 22122, SPAWNTYPE_ALARMBOT}                      //Air Force Trip Wire - Rooftop (Cenarion Expedition)
};

class npc_air_force_bots : public CreatureScript
{
public:
    npc_air_force_bots() : CreatureScript("npc_air_force_bots") { }

    struct npc_air_force_botsAI : public ScriptedAI
    {
        npc_air_force_botsAI(Creature* creature) : ScriptedAI(creature)
        {
            SpawnAssoc = NULL;
            SpawnedGUID = 0;

            // find the correct spawnhandling
            static uint32 entryCount = sizeof(spawnAssociations) / sizeof(SpawnAssociation);

            for (uint8 i = 0; i < entryCount; ++i)
            {
                if (spawnAssociations[i].thisCreatureEntry == creature->GetEntry())
                {
                    SpawnAssoc = &spawnAssociations[i];
                    break;
                }
            }

            if (!SpawnAssoc)
                sLog->outErrorDb("TCSR: Creature template entry %u has ScriptName npc_air_force_bots, but it's not handled by that script", creature->GetEntry());
            else
            {
                CreatureTemplate const* spawnedTemplate = sObjectMgr->GetCreatureTemplate(SpawnAssoc->spawnedCreatureEntry);

                if (!spawnedTemplate)
                {
                    sLog->outErrorDb("TCSR: Creature template entry %u does not exist in DB, which is required by npc_air_force_bots", SpawnAssoc->spawnedCreatureEntry);
                    SpawnAssoc = NULL;
                    return;
                }
            }
        }

        SpawnAssociation* SpawnAssoc;
        uint64 SpawnedGUID;

        void Reset() {}

        Creature* SummonGuard()
        {
            Creature* summoned = me->SummonCreature(SpawnAssoc->spawnedCreatureEntry, 0.0f, 0.0f, 0.0f, 0.0f, TEMPSUMMON_TIMED_DESPAWN_OUT_OF_COMBAT, 300000);

            if (summoned)
                SpawnedGUID = summoned->GetGUID();
            else
            {
                sLog->outErrorDb("TCSR: npc_air_force_bots: wasn't able to spawn Creature %u", SpawnAssoc->spawnedCreatureEntry);
                SpawnAssoc = NULL;
            }

            return summoned;
        }

        Creature* GetSummonedGuard()
        {
            Creature* creature = Unit::GetCreature(*me, SpawnedGUID);

            if (creature && creature->isAlive())
                return creature;

            return NULL;
        }

        void MoveInLineOfSight(Unit* who)
        {
            if (!SpawnAssoc)
                return;

            if (me->IsValidAttackTarget(who))
            {
                Player* playerTarget = who->ToPlayer();

                // airforce guards only spawn for players
                if (!playerTarget)
                    return;

                Creature* lastSpawnedGuard = SpawnedGUID == 0 ? NULL : GetSummonedGuard();

                // prevent calling Unit::GetUnit at next MoveInLineOfSight call - speedup
                if (!lastSpawnedGuard)
                    SpawnedGUID = 0;

                switch (SpawnAssoc->spawnType)
                {
                    case SPAWNTYPE_ALARMBOT:
                    {
                        if (!who->IsWithinDistInMap(me, RANGE_GUARDS_MARK))
                            return;

                        Aura* markAura = who->GetAura(SPELL_GUARDS_MARK);
                        if (markAura)
                        {
                            // the target wasn't able to move out of our range within 25 seconds
                            if (!lastSpawnedGuard)
                            {
                                lastSpawnedGuard = SummonGuard();

                                if (!lastSpawnedGuard)
                                    return;
                            }

                            if (markAura->GetDuration() < AURA_DURATION_TIME_LEFT)
                                if (!lastSpawnedGuard->getVictim())
                                    lastSpawnedGuard->AI()->AttackStart(who);
                        }
                        else
                        {
                            if (!lastSpawnedGuard)
                                lastSpawnedGuard = SummonGuard();

                            if (!lastSpawnedGuard)
                                return;

                            lastSpawnedGuard->CastSpell(who, SPELL_GUARDS_MARK, true);
                        }
                        break;
                    }
                    case SPAWNTYPE_TRIPWIRE_ROOFTOP:
                    {
                        if (!who->IsWithinDistInMap(me, RANGE_TRIPWIRE))
                            return;

                        if (!lastSpawnedGuard)
                            lastSpawnedGuard = SummonGuard();

                        if (!lastSpawnedGuard)
                            return;

                        // ROOFTOP only triggers if the player is on the ground
                        if (!playerTarget->IsFlying() && !lastSpawnedGuard->getVictim())
                            lastSpawnedGuard->AI()->AttackStart(who);

                        break;
                    }
                }
            }
        }
    };

    CreatureAI* GetAI(Creature* creature) const
    {
        return new npc_air_force_botsAI(creature);
    }
};

/*######
## npc_lunaclaw_spirit
######*/

enum
{
    QUEST_BODY_HEART_A      = 6001,
    QUEST_BODY_HEART_H      = 6002,

    TEXT_ID_DEFAULT         = 4714,
    TEXT_ID_PROGRESS        = 4715
};

#define GOSSIP_ITEM_GRANT   "You have thought well, spirit. I ask you to grant me the strength of your body and the strength of your heart."

class npc_lunaclaw_spirit : public CreatureScript
{
public:
    npc_lunaclaw_spirit() : CreatureScript("npc_lunaclaw_spirit") { }

    bool OnGossipHello(Player* player, Creature* creature)
    {
        if (player->GetQuestStatus(QUEST_BODY_HEART_A) == QUEST_STATUS_INCOMPLETE || player->GetQuestStatus(QUEST_BODY_HEART_H) == QUEST_STATUS_INCOMPLETE)
            player->ADD_GOSSIP_ITEM(GOSSIP_ICON_CHAT, GOSSIP_ITEM_GRANT, GOSSIP_SENDER_MAIN, GOSSIP_ACTION_INFO_DEF + 1);

        player->SEND_GOSSIP_MENU(TEXT_ID_DEFAULT, creature->GetGUID());
        return true;
    }

    bool OnGossipSelect(Player* player, Creature* creature, uint32 /*sender*/, uint32 action)
    {
        player->PlayerTalkClass->ClearMenus();
        if (action == GOSSIP_ACTION_INFO_DEF + 1)
        {
            player->SEND_GOSSIP_MENU(TEXT_ID_PROGRESS, creature->GetGUID());
            player->AreaExploredOrEventHappens(player->GetTeam() == ALLIANCE ? QUEST_BODY_HEART_A : QUEST_BODY_HEART_H);
        }
        return true;
    }
};

/*########
# npc_chicken_cluck
#########*/

#define EMOTE_HELLO         -1070004
#define EMOTE_CLUCK_TEXT    -1070006

#define QUEST_CLUCK         3861
#define FACTION_FRIENDLY    35
#define FACTION_CHICKEN     31

class npc_chicken_cluck : public CreatureScript
{
public:
    npc_chicken_cluck() : CreatureScript("npc_chicken_cluck") { }

    struct npc_chicken_cluckAI : public ScriptedAI
    {
        npc_chicken_cluckAI(Creature* creature) : ScriptedAI(creature) {}

        uint32 ResetFlagTimer;

        void Reset()
        {
            ResetFlagTimer = 120000;
            me->setFaction(FACTION_CHICKEN);
            me->RemoveFlag(UNIT_NPC_FLAGS, UNIT_NPC_FLAG_QUESTGIVER);
        }

        void EnterCombat(Unit* /*who*/) {}

        void UpdateAI(uint32 const diff)
        {
            // Reset flags after a certain time has passed so that the next player has to start the 'event' again
            if (me->HasFlag(UNIT_NPC_FLAGS, UNIT_NPC_FLAG_QUESTGIVER))
            {
                if (ResetFlagTimer <= diff)
                {
                    EnterEvadeMode();
                    return;
                }
                else
                    ResetFlagTimer -= diff;
            }

            if (UpdateVictim())
                DoMeleeAttackIfReady();
        }

        void ReceiveEmote(Player* player, uint32 emote)
        {
            switch (emote)
            {
                case TEXT_EMOTE_CHICKEN:
                    if (player->GetQuestStatus(QUEST_CLUCK) == QUEST_STATUS_NONE && rand() % 30 == 1)
                    {
                        me->SetFlag(UNIT_NPC_FLAGS, UNIT_NPC_FLAG_QUESTGIVER);
                        me->setFaction(FACTION_FRIENDLY);
                        DoScriptText(EMOTE_HELLO, me);
                    }
                    break;
                case TEXT_EMOTE_CHEER:
                    if (player->GetQuestStatus(QUEST_CLUCK) == QUEST_STATUS_COMPLETE)
                    {
                        me->SetFlag(UNIT_NPC_FLAGS, UNIT_NPC_FLAG_QUESTGIVER);
                        me->setFaction(FACTION_FRIENDLY);
                        DoScriptText(EMOTE_CLUCK_TEXT, me);
                    }
                    break;
            }
        }
    };

    CreatureAI* GetAI(Creature* creature) const
    {
        return new npc_chicken_cluckAI(creature);
    }

    bool OnQuestAccept(Player* /*player*/, Creature* creature, Quest const* quest)
    {
        if (quest->GetQuestId() == QUEST_CLUCK)
            CAST_AI(npc_chicken_cluck::npc_chicken_cluckAI, creature->AI())->Reset();

        return true;
    }

    bool OnQuestComplete(Player* /*player*/, Creature* creature, Quest const* quest)
    {
        if (quest->GetQuestId() == QUEST_CLUCK)
            CAST_AI(npc_chicken_cluck::npc_chicken_cluckAI, creature->AI())->Reset();

        return true;
    }
};

/*######
## npc_dancing_flames
######*/

#define SPELL_BRAZIER       45423
#define SPELL_SEDUCTION     47057
#define SPELL_FIERY_AURA    45427

class npc_dancing_flames : public CreatureScript
{
public:
    npc_dancing_flames() : CreatureScript("npc_dancing_flames") { }

    struct npc_dancing_flamesAI : public ScriptedAI
    {
        npc_dancing_flamesAI(Creature* creature) : ScriptedAI(creature) {}

        bool Active;
        uint32 CanIteract;

        void Reset()
        {
            Active = true;
            CanIteract = 3500;
            DoCast(me, SPELL_BRAZIER, true);
            DoCast(me, SPELL_FIERY_AURA, false);
            float x, y, z;
            me->GetPosition(x, y, z);
            me->Relocate(x, y, z + 0.94f);
            me->SetDisableGravity(true);
            me->HandleEmoteCommand(EMOTE_ONESHOT_DANCE);
            WorldPacket data;                       //send update position to client
            me->BuildHeartBeatMsg(&data);
            me->SendMessageToSet(&data, true);
        }

        void UpdateAI(uint32 const diff)
        {
            if (!Active)
            {
                if (CanIteract <= diff)
                {
                    Active = true;
                    CanIteract = 3500;
                    me->HandleEmoteCommand(EMOTE_ONESHOT_DANCE);
                }
                else
                    CanIteract -= diff;
            }
        }

        void EnterCombat(Unit* /*who*/){}

        void ReceiveEmote(Player* player, uint32 emote)
        {
            if (me->IsWithinLOS(player->GetPositionX(), player->GetPositionY(), player->GetPositionZ()) && me->IsWithinDistInMap(player, 30.0f))
            {
                me->SetInFront(player);
                Active = false;

                WorldPacket data;
                me->BuildHeartBeatMsg(&data);
                me->SendMessageToSet(&data, true);
                switch (emote)
                {
                    case TEXT_EMOTE_KISS:
                        me->HandleEmoteCommand(EMOTE_ONESHOT_SHY);
                        break;
                    case TEXT_EMOTE_WAVE:
                        me->HandleEmoteCommand(EMOTE_ONESHOT_WAVE);
                        break;
                    case TEXT_EMOTE_BOW:
                        me->HandleEmoteCommand(EMOTE_ONESHOT_BOW);
                        break;
                    case TEXT_EMOTE_JOKE:
                        me->HandleEmoteCommand(EMOTE_ONESHOT_LAUGH);
                        break;
                    case TEXT_EMOTE_DANCE:
                        if (!player->HasAura(SPELL_SEDUCTION))
                            DoCast(player, SPELL_SEDUCTION, true);
                        break;
                }
            }
        }
    };

    CreatureAI* GetAI(Creature* creature) const
    {
        return new npc_dancing_flamesAI(creature);
    }
};

/*######
## Triage quest
######*/

//signed for 9623
#define SAY_DOC1    -1000201
#define SAY_DOC2    -1000202
#define SAY_DOC3    -1000203

#define DOCTOR_ALLIANCE     12939
#define DOCTOR_HORDE        12920
#define ALLIANCE_COORDS     7
#define HORDE_COORDS        6

struct Location
{
    float x, y, z, o;
};

static Location AllianceCoords[]=
{
    {-3757.38f, -4533.05f, 14.16f, 3.62f},                      // Top-far-right bunk as seen from entrance
    {-3754.36f, -4539.13f, 14.16f, 5.13f},                      // Top-far-left bunk
    {-3749.54f, -4540.25f, 14.28f, 3.34f},                      // Far-right bunk
    {-3742.10f, -4536.85f, 14.28f, 3.64f},                      // Right bunk near entrance
    {-3755.89f, -4529.07f, 14.05f, 0.57f},                      // Far-left bunk
    {-3749.51f, -4527.08f, 14.07f, 5.26f},                      // Mid-left bunk
    {-3746.37f, -4525.35f, 14.16f, 5.22f},                      // Left bunk near entrance
};

//alliance run to where
#define A_RUNTOX -3742.96f
#define A_RUNTOY -4531.52f
#define A_RUNTOZ 11.91f

static Location HordeCoords[]=
{
    {-1013.75f, -3492.59f, 62.62f, 4.34f},                      // Left, Behind
    {-1017.72f, -3490.92f, 62.62f, 4.34f},                      // Right, Behind
    {-1015.77f, -3497.15f, 62.82f, 4.34f},                      // Left, Mid
    {-1019.51f, -3495.49f, 62.82f, 4.34f},                      // Right, Mid
    {-1017.25f, -3500.85f, 62.98f, 4.34f},                      // Left, front
    {-1020.95f, -3499.21f, 62.98f, 4.34f}                       // Right, Front
};

//horde run to where
#define H_RUNTOX -1016.44f
#define H_RUNTOY -3508.48f
#define H_RUNTOZ 62.96f

uint32 const AllianceSoldierId[3] =
{
    12938,                                                  // 12938 Injured Alliance Soldier
    12936,                                                  // 12936 Badly injured Alliance Soldier
    12937                                                   // 12937 Critically injured Alliance Soldier
};

uint32 const HordeSoldierId[3] =
{
    12923,                                                  //12923 Injured Soldier
    12924,                                                  //12924 Badly injured Soldier
    12925                                                   //12925 Critically injured Soldier
};

/*######
## npc_doctor (handles both Gustaf Vanhowzen and Gregory Victor)
######*/
class npc_doctor : public CreatureScript
{
public:
    npc_doctor() : CreatureScript("npc_doctor") {}

    struct npc_doctorAI : public ScriptedAI
    {
        npc_doctorAI(Creature* creature) : ScriptedAI(creature) {}

        uint64 PlayerGUID;

        uint32 SummonPatientTimer;
        uint32 SummonPatientCount;
        uint32 PatientDiedCount;
        uint32 PatientSavedCount;

        bool Event;

        std::list<uint64> Patients;
        std::vector<Location*> Coordinates;

        void Reset()
        {
            PlayerGUID = 0;

            SummonPatientTimer = 10000;
            SummonPatientCount = 0;
            PatientDiedCount = 0;
            PatientSavedCount = 0;

            Patients.clear();
            Coordinates.clear();

            Event = false;

            me->RemoveFlag(UNIT_FIELD_FLAGS, UNIT_FLAG_NOT_SELECTABLE);
        }

        void BeginEvent(Player* player)
        {
            PlayerGUID = player->GetGUID();

            SummonPatientTimer = 10000;
            SummonPatientCount = 0;
            PatientDiedCount = 0;
            PatientSavedCount = 0;

            switch (me->GetEntry())
            {
                case DOCTOR_ALLIANCE:
                    for (uint8 i = 0; i < ALLIANCE_COORDS; ++i)
                        Coordinates.push_back(&AllianceCoords[i]);
                    break;
                case DOCTOR_HORDE:
                    for (uint8 i = 0; i < HORDE_COORDS; ++i)
                        Coordinates.push_back(&HordeCoords[i]);
                    break;
            }

            Event = true;
            me->SetFlag(UNIT_FIELD_FLAGS, UNIT_FLAG_NOT_SELECTABLE);
        }

        void PatientDied(Location* point)
        {
            Player* player = Unit::GetPlayer(*me, PlayerGUID);
            if (player && ((player->GetQuestStatus(6624) == QUEST_STATUS_INCOMPLETE) || (player->GetQuestStatus(6622) == QUEST_STATUS_INCOMPLETE)))
            {
                ++PatientDiedCount;

                if (PatientDiedCount > 5 && Event)
                {
                    if (player->GetQuestStatus(6624) == QUEST_STATUS_INCOMPLETE)
                        player->FailQuest(6624);
                    else if (player->GetQuestStatus(6622) == QUEST_STATUS_INCOMPLETE)
                        player->FailQuest(6622);

                    Reset();
                    return;
                }

                Coordinates.push_back(point);
            }
            else
                // If no player or player abandon quest in progress
                Reset();
        }

        void PatientSaved(Creature* /*soldier*/, Player* player, Location* point)
        {
            if (player && PlayerGUID == player->GetGUID())
            {
                if ((player->GetQuestStatus(6624) == QUEST_STATUS_INCOMPLETE) || (player->GetQuestStatus(6622) == QUEST_STATUS_INCOMPLETE))
                {
                    ++PatientSavedCount;

                    if (PatientSavedCount == 15)
                    {
                        if (!Patients.empty())
                        {
                            std::list<uint64>::const_iterator itr;
                            for (itr = Patients.begin(); itr != Patients.end(); ++itr)
                            {
                                if (Creature* patient = Unit::GetCreature((*me), *itr))
                                    patient->setDeathState(JUST_DIED);
                            }
                        }

                        if (player->GetQuestStatus(6624) == QUEST_STATUS_INCOMPLETE)
                            player->AreaExploredOrEventHappens(6624);
                        else if (player->GetQuestStatus(6622) == QUEST_STATUS_INCOMPLETE)
                            player->AreaExploredOrEventHappens(6622);

                        Reset();
                        return;
                    }

                    Coordinates.push_back(point);
                }
            }
        }

        void UpdateAI(uint32 const diff);

        void EnterCombat(Unit* /*who*/){}
    };

    bool OnQuestAccept(Player* player, Creature* creature, Quest const* quest)
    {
        if ((quest->GetQuestId() == 6624) || (quest->GetQuestId() == 6622))
            CAST_AI(npc_doctor::npc_doctorAI, creature->AI())->BeginEvent(player);

        return true;
    }

    CreatureAI* GetAI(Creature* creature) const
    {
        return new npc_doctorAI(creature);
    }
};

/*#####
## npc_injured_patient (handles all the patients, no matter Horde or Alliance)
#####*/

class npc_injured_patient : public CreatureScript
{
public:
    npc_injured_patient() : CreatureScript("npc_injured_patient") { }

    struct npc_injured_patientAI : public ScriptedAI
    {
        npc_injured_patientAI(Creature* creature) : ScriptedAI(creature) {}

        uint64 DoctorGUID;
        Location* Coord;

        void Reset()
        {
            DoctorGUID = 0;
            Coord = NULL;

            //no select
            me->RemoveFlag(UNIT_FIELD_FLAGS, UNIT_FLAG_NOT_SELECTABLE);

            //no regen health
            me->SetFlag(UNIT_FIELD_FLAGS, UNIT_FLAG_IN_COMBAT);

            //to make them lay with face down
            me->SetUInt32Value(UNIT_FIELD_BYTES_1, UNIT_STAND_STATE_DEAD);

            uint32 mobId = me->GetEntry();

            switch (mobId)
            {                                                   //lower max health
                case 12923:
                case 12938:                                     //Injured Soldier
                    me->SetHealth(me->CountPctFromMaxHealth(75));
                    break;
                case 12924:
                case 12936:                                     //Badly injured Soldier
                    me->SetHealth(me->CountPctFromMaxHealth(50));
                    break;
                case 12925:
                case 12937:                                     //Critically injured Soldier
                    me->SetHealth(me->CountPctFromMaxHealth(25));
                    break;
            }
        }

        void EnterCombat(Unit* /*who*/){}

        void SpellHit(Unit* caster, SpellInfo const* spell)
        {
            if (caster->GetTypeId() == TYPEID_PLAYER && me->isAlive() && spell->Id == 20804)
            {
                if ((CAST_PLR(caster)->GetQuestStatus(6624) == QUEST_STATUS_INCOMPLETE) || (CAST_PLR(caster)->GetQuestStatus(6622) == QUEST_STATUS_INCOMPLETE))
                    if (DoctorGUID)
                        if (Creature* doctor = Unit::GetCreature(*me, DoctorGUID))
                            CAST_AI(npc_doctor::npc_doctorAI, doctor->AI())->PatientSaved(me, CAST_PLR(caster), Coord);

                //make not selectable
                me->SetFlag(UNIT_FIELD_FLAGS, UNIT_FLAG_NOT_SELECTABLE);

                //regen health
                me->RemoveFlag(UNIT_FIELD_FLAGS, UNIT_FLAG_IN_COMBAT);

                //stand up
                me->SetUInt32Value(UNIT_FIELD_BYTES_1, UNIT_STAND_STATE_STAND);

                DoScriptText(RAND(SAY_DOC1, SAY_DOC2, SAY_DOC3), me);

                uint32 mobId = me->GetEntry();
                me->SetWalk(false);

                switch (mobId)
                {
                    case 12923:
                    case 12924:
                    case 12925:
                        me->GetMotionMaster()->MovePoint(0, H_RUNTOX, H_RUNTOY, H_RUNTOZ);
                        break;
                    case 12936:
                    case 12937:
                    case 12938:
                        me->GetMotionMaster()->MovePoint(0, A_RUNTOX, A_RUNTOY, A_RUNTOZ);
                        break;
                }
            }
        }

        void UpdateAI(uint32 const /*diff*/)
        {
            //lower HP on every world tick makes it a useful counter, not officlone though
            if (me->isAlive() && me->GetHealth() > 6)
                me->ModifyHealth(-5);

            if (me->isAlive() && me->GetHealth() <= 6)
            {
                me->RemoveFlag(UNIT_FIELD_FLAGS, UNIT_FLAG_IN_COMBAT);
                me->SetFlag(UNIT_FIELD_FLAGS, UNIT_FLAG_NOT_SELECTABLE);
                me->setDeathState(JUST_DIED);
                me->SetFlag(UNIT_DYNAMIC_FLAGS, 32);

                if (DoctorGUID)
                    if (Creature* doctor = Unit::GetCreature((*me), DoctorGUID))
                        CAST_AI(npc_doctor::npc_doctorAI, doctor->AI())->PatientDied(Coord);
            }
        }
    };

    CreatureAI* GetAI(Creature* creature) const
    {
        return new npc_injured_patientAI(creature);
    }
};

void npc_doctor::npc_doctorAI::UpdateAI(uint32 const diff)
{
    if (Event && SummonPatientCount >= 20)
    {
        Reset();
        return;
    }

    if (Event)
    {
        if (SummonPatientTimer <= diff)
        {
            if (Coordinates.empty())
                return;

            std::vector<Location*>::iterator itr = Coordinates.begin() + rand() % Coordinates.size();
            uint32 patientEntry = 0;

            switch (me->GetEntry())
            {
                case DOCTOR_ALLIANCE:
                    patientEntry = AllianceSoldierId[rand() % 3];
                    break;
                case DOCTOR_HORDE:
                    patientEntry = HordeSoldierId[rand() % 3];
                    break;
                default:
                    sLog->outError("TSCR: Invalid entry for Triage doctor. Please check your database");
                    return;
            }

            if (Location* point = *itr)
            {
                if (Creature* Patient = me->SummonCreature(patientEntry, point->x, point->y, point->z, point->o, TEMPSUMMON_TIMED_DESPAWN_OUT_OF_COMBAT, 5000))
                {
                    //303, this flag appear to be required for client side item->spell to work (TARGET_SINGLE_FRIEND)
                    Patient->SetFlag(UNIT_FIELD_FLAGS, UNIT_FLAG_PVP_ATTACKABLE);

                    Patients.push_back(Patient->GetGUID());
                    CAST_AI(npc_injured_patient::npc_injured_patientAI, Patient->AI())->DoctorGUID = me->GetGUID();
                    CAST_AI(npc_injured_patient::npc_injured_patientAI, Patient->AI())->Coord = point;

                    Coordinates.erase(itr);
                }
            }
            SummonPatientTimer = 10000;
            ++SummonPatientCount;
        }
        else
            SummonPatientTimer -= diff;
    }
}

/*######
## npc_garments_of_quests
######*/

//TODO: get text for each NPC

enum eGarments
{
    SPELL_LESSER_HEAL_R2    = 2052,
    SPELL_FORTITUDE_R1      = 1243,

    QUEST_MOON              = 5621,
    QUEST_LIGHT_1           = 5624,
    QUEST_LIGHT_2           = 5625,
    QUEST_SPIRIT            = 5648,
    QUEST_DARKNESS          = 5650,

    ENTRY_SHAYA             = 12429,
    ENTRY_ROBERTS           = 12423,
    ENTRY_DOLF              = 12427,
    ENTRY_KORJA             = 12430,
    ENTRY_DG_KEL            = 12428,

    //used by 12429, 12423, 12427, 12430, 12428, but signed for 12429
    SAY_COMMON_HEALED       = -1000164,
    SAY_DG_KEL_THANKS       = -1000165,
    SAY_DG_KEL_GOODBYE      = -1000166,
    SAY_ROBERTS_THANKS      = -1000167,
    SAY_ROBERTS_GOODBYE     = -1000168,
    SAY_KORJA_THANKS        = -1000169,
    SAY_KORJA_GOODBYE       = -1000170,
    SAY_DOLF_THANKS         = -1000171,
    SAY_DOLF_GOODBYE        = -1000172,
    SAY_SHAYA_THANKS        = -1000173,
    SAY_SHAYA_GOODBYE       = -1000174, //signed for 21469
};

class npc_garments_of_quests : public CreatureScript
{
public:
    npc_garments_of_quests() : CreatureScript("npc_garments_of_quests") { }

    struct npc_garments_of_questsAI : public npc_escortAI
    {
        npc_garments_of_questsAI(Creature* creature) : npc_escortAI(creature) {Reset();}

        uint64 CasterGUID;

        bool IsHealed;
        bool CanRun;

        uint32 RunAwayTimer;

        void Reset()
        {
            CasterGUID = 0;

            IsHealed = false;
            CanRun = false;

            RunAwayTimer = 5000;

            me->SetStandState(UNIT_STAND_STATE_KNEEL);
            //expect database to have RegenHealth=0
            me->SetHealth(me->CountPctFromMaxHealth(70));
        }

        void EnterCombat(Unit* /*who*/) {}

        void SpellHit(Unit* caster, SpellInfo const* Spell)
        {
            if (Spell->Id == SPELL_LESSER_HEAL_R2 || Spell->Id == SPELL_FORTITUDE_R1)
            {
                //not while in combat
                if (me->isInCombat())
                    return;

                //nothing to be done now
                if (IsHealed && CanRun)
                    return;

                if (Player* player = caster->ToPlayer())
                {
                    switch (me->GetEntry())
                    {
                        case ENTRY_SHAYA:
                            if (player->GetQuestStatus(QUEST_MOON) == QUEST_STATUS_INCOMPLETE)
                            {
                                if (IsHealed && !CanRun && Spell->Id == SPELL_FORTITUDE_R1)
                                {
                                    DoScriptText(SAY_SHAYA_THANKS, me, caster);
                                    CanRun = true;
                                }
                                else if (!IsHealed && Spell->Id == SPELL_LESSER_HEAL_R2)
                                {
                                    CasterGUID = caster->GetGUID();
                                    me->SetStandState(UNIT_STAND_STATE_STAND);
                                    DoScriptText(SAY_COMMON_HEALED, me, caster);
                                    IsHealed = true;
                                }
                            }
                            break;
                        case ENTRY_ROBERTS:
                            if (player->GetQuestStatus(QUEST_LIGHT_1) == QUEST_STATUS_INCOMPLETE)
                            {
                                if (IsHealed && !CanRun && Spell->Id == SPELL_FORTITUDE_R1)
                                {
                                    DoScriptText(SAY_ROBERTS_THANKS, me, caster);
                                    CanRun = true;
                                }
                                else if (!IsHealed && Spell->Id == SPELL_LESSER_HEAL_R2)
                                {
                                    CasterGUID = caster->GetGUID();
                                    me->SetStandState(UNIT_STAND_STATE_STAND);
                                    DoScriptText(SAY_COMMON_HEALED, me, caster);
                                    IsHealed = true;
                                }
                            }
                            break;
                        case ENTRY_DOLF:
                            if (player->GetQuestStatus(QUEST_LIGHT_2) == QUEST_STATUS_INCOMPLETE)
                            {
                                if (IsHealed && !CanRun && Spell->Id == SPELL_FORTITUDE_R1)
                                {
                                    DoScriptText(SAY_DOLF_THANKS, me, caster);
                                    CanRun = true;
                                }
                                else if (!IsHealed && Spell->Id == SPELL_LESSER_HEAL_R2)
                                {
                                    CasterGUID = caster->GetGUID();
                                    me->SetStandState(UNIT_STAND_STATE_STAND);
                                    DoScriptText(SAY_COMMON_HEALED, me, caster);
                                    IsHealed = true;
                                }
                            }
                            break;
                        case ENTRY_KORJA:
                            if (player->GetQuestStatus(QUEST_SPIRIT) == QUEST_STATUS_INCOMPLETE)
                            {
                                if (IsHealed && !CanRun && Spell->Id == SPELL_FORTITUDE_R1)
                                {
                                    DoScriptText(SAY_KORJA_THANKS, me, caster);
                                    CanRun = true;
                                }
                                else if (!IsHealed && Spell->Id == SPELL_LESSER_HEAL_R2)
                                {
                                    CasterGUID = caster->GetGUID();
                                    me->SetStandState(UNIT_STAND_STATE_STAND);
                                    DoScriptText(SAY_COMMON_HEALED, me, caster);
                                    IsHealed = true;
                                }
                            }
                            break;
                        case ENTRY_DG_KEL:
                            if (player->GetQuestStatus(QUEST_DARKNESS) == QUEST_STATUS_INCOMPLETE)
                            {
                                if (IsHealed && !CanRun && Spell->Id == SPELL_FORTITUDE_R1)
                                {
                                    DoScriptText(SAY_DG_KEL_THANKS, me, caster);
                                    CanRun = true;
                                }
                                else if (!IsHealed && Spell->Id == SPELL_LESSER_HEAL_R2)
                                {
                                    CasterGUID = caster->GetGUID();
                                    me->SetStandState(UNIT_STAND_STATE_STAND);
                                    DoScriptText(SAY_COMMON_HEALED, me, caster);
                                    IsHealed = true;
                                }
                            }
                            break;
                    }

                    //give quest credit, not expect any special quest objectives
                    if (CanRun)
                        player->TalkedToCreature(me->GetEntry(), me->GetGUID());
                }
            }
        }

        void WaypointReached(uint32 /*waypointId*/)
        {

        }

        void UpdateAI(uint32 const diff)
        {
            if (CanRun && !me->isInCombat())
            {
                if (RunAwayTimer <= diff)
                {
                    if (Unit* unit = Unit::GetUnit(*me, CasterGUID))
                    {
                        switch (me->GetEntry())
                        {
                            case ENTRY_SHAYA:
                                DoScriptText(SAY_SHAYA_GOODBYE, me, unit);
                                break;
                            case ENTRY_ROBERTS:
                                DoScriptText(SAY_ROBERTS_GOODBYE, me, unit);
                                break;
                            case ENTRY_DOLF:
                                DoScriptText(SAY_DOLF_GOODBYE, me, unit);
                                break;
                            case ENTRY_KORJA:
                                DoScriptText(SAY_KORJA_GOODBYE, me, unit);
                                break;
                            case ENTRY_DG_KEL:
                                DoScriptText(SAY_DG_KEL_GOODBYE, me, unit);
                                break;
                        }

                        Start(false, true, true);
                    }
                    else
                        EnterEvadeMode();                       //something went wrong

                    RunAwayTimer = 30000;
                }
                else
                    RunAwayTimer -= diff;
            }

            npc_escortAI::UpdateAI(diff);
        }
    };

    CreatureAI* GetAI(Creature* creature) const
    {
        return new npc_garments_of_questsAI(creature);
    }
};

/*######
## npc_guardian
######*/

#define SPELL_DEATHTOUCH                5

class npc_guardian : public CreatureScript
{
public:
    npc_guardian() : CreatureScript("npc_guardian") { }

    struct npc_guardianAI : public ScriptedAI
    {
        npc_guardianAI(Creature* creature) : ScriptedAI(creature) {}

        void Reset()
        {
            me->SetFlag(UNIT_FIELD_FLAGS, UNIT_FLAG_NON_ATTACKABLE);
        }

        void EnterCombat(Unit* /*who*/)
        {
        }

        void UpdateAI(uint32 const /*diff*/)
        {
            if (!UpdateVictim())
                return;

            if (me->isAttackReady())
            {
                DoCast(me->getVictim(), SPELL_DEATHTOUCH, true);
                me->resetAttackTimer();
            }
        }
    };

    CreatureAI* GetAI(Creature* creature) const
    {
        return new npc_guardianAI(creature);
    }
};

/*######
## npc_mount_vendor
######*/

class npc_mount_vendor : public CreatureScript
{
public:
    npc_mount_vendor() : CreatureScript("npc_mount_vendor") { }

    bool OnGossipHello(Player* player, Creature* creature)
    {
        if (creature->isQuestGiver())
            player->PrepareQuestMenu(creature->GetGUID());

        bool canBuy = false;
        uint32 vendor = creature->GetEntry();
        uint8 race = player->getRace();

        switch (vendor)
        {
            case 384:                                           //Katie Hunter
            case 1460:                                          //Unger Statforth
            case 2357:                                          //Merideth Carlson
            case 4885:                                          //Gregor MacVince
                if (player->GetReputationRank(72) != REP_EXALTED && race != RACE_HUMAN)
                    player->SEND_GOSSIP_MENU(5855, creature->GetGUID());
                else canBuy = true;
                break;
            case 1261:                                          //Veron Amberstill
                if (player->GetReputationRank(47) != REP_EXALTED && race != RACE_DWARF)
                    player->SEND_GOSSIP_MENU(5856, creature->GetGUID());
                else canBuy = true;
                break;
            case 3362:                                          //Ogunaro Wolfrunner
                if (player->GetReputationRank(76) != REP_EXALTED && race != RACE_ORC)
                    player->SEND_GOSSIP_MENU(5841, creature->GetGUID());
                else canBuy = true;
                break;
            case 3685:                                          //Harb Clawhoof
                if (player->GetReputationRank(81) != REP_EXALTED && race != RACE_TAUREN)
                    player->SEND_GOSSIP_MENU(5843, creature->GetGUID());
                else canBuy = true;
                break;
            case 4730:                                          //Lelanai
                if (player->GetReputationRank(69) != REP_EXALTED && race != RACE_NIGHTELF)
                    player->SEND_GOSSIP_MENU(5844, creature->GetGUID());
                else canBuy = true;
                break;
            case 4731:                                          //Zachariah Post
                if (player->GetReputationRank(68) != REP_EXALTED && race != RACE_UNDEAD_PLAYER)
                    player->SEND_GOSSIP_MENU(5840, creature->GetGUID());
                else canBuy = true;
                break;
            case 7952:                                          //Zjolnir
                if (player->GetReputationRank(530) != REP_EXALTED && race != RACE_TROLL)
                    player->SEND_GOSSIP_MENU(5842, creature->GetGUID());
                else canBuy = true;
                break;
            case 7955:                                          //Milli Featherwhistle
                if (player->GetReputationRank(54) != REP_EXALTED && race != RACE_GNOME)
                    player->SEND_GOSSIP_MENU(5857, creature->GetGUID());
                else canBuy = true;
                break;
            case 16264:                                         //Winaestra
                if (player->GetReputationRank(911) != REP_EXALTED && race != RACE_BLOODELF)
                    player->SEND_GOSSIP_MENU(10305, creature->GetGUID());
                else canBuy = true;
                break;
            case 17584:                                         //Torallius the Pack Handler
                if (player->GetReputationRank(930) != REP_EXALTED && race != RACE_DRAENEI)
                    player->SEND_GOSSIP_MENU(10239, creature->GetGUID());
                else canBuy = true;
                break;
        }

        if (canBuy)
        {
            if (creature->isVendor())
                player->ADD_GOSSIP_ITEM(GOSSIP_ICON_VENDOR, GOSSIP_TEXT_BROWSE_GOODS, GOSSIP_SENDER_MAIN, GOSSIP_ACTION_TRADE);
            player->SEND_GOSSIP_MENU(player->GetGossipTextId(creature), creature->GetGUID());
        }
        return true;
    }

    bool OnGossipSelect(Player* player, Creature* creature, uint32 /*sender*/, uint32 action)
    {
        player->PlayerTalkClass->ClearMenus();
        if (action == GOSSIP_ACTION_TRADE)
            player->GetSession()->SendListInventory(creature->GetGUID());

        return true;
    }
};

/*######
## npc_rogue_trainer
######*/

#define GOSSIP_HELLO_ROGUE1 "I wish to unlearn my talents"
#define GOSSIP_HELLO_ROGUE2 "<Take the letter>"
#define GOSSIP_HELLO_ROGUE3 "Purchase a Dual Talent Specialization."

class npc_rogue_trainer : public CreatureScript
{
public:
    npc_rogue_trainer() : CreatureScript("npc_rogue_trainer") { }

    bool OnGossipHello(Player* player, Creature* creature)
    {
        if (creature->isQuestGiver())
            player->PrepareQuestMenu(creature->GetGUID());

        if (creature->isTrainer())
            player->ADD_GOSSIP_ITEM(GOSSIP_ICON_TRAINER, GOSSIP_TEXT_TRAIN, GOSSIP_SENDER_MAIN, GOSSIP_ACTION_TRAIN);

        if (creature->isCanTrainingAndResetTalentsOf(player))
            player->ADD_GOSSIP_ITEM(GOSSIP_ICON_TRAINER, GOSSIP_HELLO_ROGUE1, GOSSIP_SENDER_MAIN, GOSSIP_OPTION_UNLEARNTALENTS);

        if (player->GetSpecsCount() == 1 && creature->isCanTrainingAndResetTalentsOf(player) && player->getLevel() >= sWorld->getIntConfig(CONFIG_MIN_DUALSPEC_LEVEL))
            player->ADD_GOSSIP_ITEM(GOSSIP_ICON_TRAINER, GOSSIP_HELLO_ROGUE3, GOSSIP_SENDER_MAIN, GOSSIP_OPTION_LEARNDUALSPEC);

        if (player->getClass() == CLASS_ROGUE && player->getLevel() >= 24 && !player->HasItemCount(17126, 1) && !player->GetQuestRewardStatus(6681))
        {
            player->ADD_GOSSIP_ITEM(GOSSIP_ICON_CHAT, GOSSIP_HELLO_ROGUE2, GOSSIP_SENDER_MAIN, GOSSIP_ACTION_INFO_DEF + 1);
            player->SEND_GOSSIP_MENU(5996, creature->GetGUID());
        } else
            player->SEND_GOSSIP_MENU(player->GetGossipTextId(creature), creature->GetGUID());

        return true;
    }

    bool OnGossipSelect(Player* player, Creature* creature, uint32 /*sender*/, uint32 action)
    {
        player->PlayerTalkClass->ClearMenus();
        switch (action)
        {
            case GOSSIP_ACTION_INFO_DEF + 1:
                player->CLOSE_GOSSIP_MENU();
                player->CastSpell(player, 21100, false);
                break;
            case GOSSIP_ACTION_TRAIN:
                player->GetSession()->SendTrainerList(creature->GetGUID());
                break;
            case GOSSIP_OPTION_UNLEARNTALENTS:
                player->CLOSE_GOSSIP_MENU();
                player->SendTalentWipeConfirm(creature->GetGUID());
                break;
            case GOSSIP_OPTION_LEARNDUALSPEC:
                if (player->GetSpecsCount() == 1 && !(player->getLevel() < sWorld->getIntConfig(CONFIG_MIN_DUALSPEC_LEVEL)))
                {
                    if (!player->HasEnoughMoney(10000000))
                    {
                        player->SendBuyError(BUY_ERR_NOT_ENOUGHT_MONEY, 0, 0, 0);
                        player->PlayerTalkClass->SendCloseGossip();
                        break;
                    }
                    else
                    {
                        player->ModifyMoney(-10000000);

                        // Cast spells that teach dual spec
                        // Both are also ImplicitTarget self and must be cast by player
                        player->CastSpell(player, 63680, true, NULL, NULL, player->GetGUID());
                        player->CastSpell(player, 63624, true, NULL, NULL, player->GetGUID());

                        // Should show another Gossip text with "Congratulations..."
                        player->PlayerTalkClass->SendCloseGossip();
                    }
                }
                break;
        }
        return true;
    }
};

/*######
## npc_sayge
######*/

#define SPELL_DMG       23768                               //dmg
#define SPELL_RES       23769                               //res
#define SPELL_ARM       23767                               //arm
#define SPELL_SPI       23738                               //spi
#define SPELL_INT       23766                               //int
#define SPELL_STM       23737                               //stm
#define SPELL_STR       23735                               //str
#define SPELL_AGI       23736                               //agi
#define SPELL_FORTUNE   23765                               //faire fortune

#define GOSSIP_HELLO_SAYGE  "Yes"
#define GOSSIP_SENDACTION_SAYGE1    "Slay the Man"
#define GOSSIP_SENDACTION_SAYGE2    "Turn him over to liege"
#define GOSSIP_SENDACTION_SAYGE3    "Confiscate the corn"
#define GOSSIP_SENDACTION_SAYGE4    "Let him go and have the corn"
#define GOSSIP_SENDACTION_SAYGE5    "Execute your friend painfully"
#define GOSSIP_SENDACTION_SAYGE6    "Execute your friend painlessly"
#define GOSSIP_SENDACTION_SAYGE7    "Let your friend go"
#define GOSSIP_SENDACTION_SAYGE8    "Confront the diplomat"
#define GOSSIP_SENDACTION_SAYGE9    "Show not so quiet defiance"
#define GOSSIP_SENDACTION_SAYGE10   "Remain quiet"
#define GOSSIP_SENDACTION_SAYGE11   "Speak against your brother openly"
#define GOSSIP_SENDACTION_SAYGE12   "Help your brother in"
#define GOSSIP_SENDACTION_SAYGE13   "Keep your brother out without letting him know"
#define GOSSIP_SENDACTION_SAYGE14   "Take credit, keep gold"
#define GOSSIP_SENDACTION_SAYGE15   "Take credit, share the gold"
#define GOSSIP_SENDACTION_SAYGE16   "Let the knight take credit"
#define GOSSIP_SENDACTION_SAYGE17   "Thanks"

class npc_sayge : public CreatureScript
{
public:
    npc_sayge() : CreatureScript("npc_sayge") { }

    bool OnGossipHello(Player* player, Creature* creature)
    {
        if (creature->isQuestGiver())
            player->PrepareQuestMenu(creature->GetGUID());

        if (player->HasSpellCooldown(SPELL_INT) ||
            player->HasSpellCooldown(SPELL_ARM) ||
            player->HasSpellCooldown(SPELL_DMG) ||
            player->HasSpellCooldown(SPELL_RES) ||
            player->HasSpellCooldown(SPELL_STR) ||
            player->HasSpellCooldown(SPELL_AGI) ||
            player->HasSpellCooldown(SPELL_STM) ||
            player->HasSpellCooldown(SPELL_SPI))
            player->SEND_GOSSIP_MENU(7393, creature->GetGUID());
        else
        {
            player->ADD_GOSSIP_ITEM(GOSSIP_ICON_CHAT, GOSSIP_HELLO_SAYGE, GOSSIP_SENDER_MAIN, GOSSIP_ACTION_INFO_DEF + 1);
            player->SEND_GOSSIP_MENU(7339, creature->GetGUID());
        }

        return true;
    }

    void SendAction(Player* player, Creature* creature, uint32 action)
    {
        switch (action)
        {
            case GOSSIP_ACTION_INFO_DEF + 1:
                player->ADD_GOSSIP_ITEM(GOSSIP_ICON_CHAT, GOSSIP_SENDACTION_SAYGE1,            GOSSIP_SENDER_MAIN, GOSSIP_ACTION_INFO_DEF + 2);
                player->ADD_GOSSIP_ITEM(GOSSIP_ICON_CHAT, GOSSIP_SENDACTION_SAYGE2,            GOSSIP_SENDER_MAIN, GOSSIP_ACTION_INFO_DEF + 3);
                player->ADD_GOSSIP_ITEM(GOSSIP_ICON_CHAT, GOSSIP_SENDACTION_SAYGE3,            GOSSIP_SENDER_MAIN, GOSSIP_ACTION_INFO_DEF + 4);
                player->ADD_GOSSIP_ITEM(GOSSIP_ICON_CHAT, GOSSIP_SENDACTION_SAYGE4,            GOSSIP_SENDER_MAIN, GOSSIP_ACTION_INFO_DEF + 5);
                player->SEND_GOSSIP_MENU(7340, creature->GetGUID());
                break;
            case GOSSIP_ACTION_INFO_DEF + 2:
                player->ADD_GOSSIP_ITEM(GOSSIP_ICON_CHAT, GOSSIP_SENDACTION_SAYGE5,            GOSSIP_SENDER_MAIN + 1, GOSSIP_ACTION_INFO_DEF);
                player->ADD_GOSSIP_ITEM(GOSSIP_ICON_CHAT, GOSSIP_SENDACTION_SAYGE6,            GOSSIP_SENDER_MAIN + 2, GOSSIP_ACTION_INFO_DEF);
                player->ADD_GOSSIP_ITEM(GOSSIP_ICON_CHAT, GOSSIP_SENDACTION_SAYGE7,            GOSSIP_SENDER_MAIN + 3, GOSSIP_ACTION_INFO_DEF);
                player->SEND_GOSSIP_MENU(7341, creature->GetGUID());
                break;
            case GOSSIP_ACTION_INFO_DEF + 3:
                player->ADD_GOSSIP_ITEM(GOSSIP_ICON_CHAT, GOSSIP_SENDACTION_SAYGE8,            GOSSIP_SENDER_MAIN + 4, GOSSIP_ACTION_INFO_DEF);
                player->ADD_GOSSIP_ITEM(GOSSIP_ICON_CHAT, GOSSIP_SENDACTION_SAYGE9,            GOSSIP_SENDER_MAIN + 5, GOSSIP_ACTION_INFO_DEF);
                player->ADD_GOSSIP_ITEM(GOSSIP_ICON_CHAT, GOSSIP_SENDACTION_SAYGE10,           GOSSIP_SENDER_MAIN + 2, GOSSIP_ACTION_INFO_DEF);
                player->SEND_GOSSIP_MENU(7361, creature->GetGUID());
                break;
            case GOSSIP_ACTION_INFO_DEF + 4:
                player->ADD_GOSSIP_ITEM(GOSSIP_ICON_CHAT, GOSSIP_SENDACTION_SAYGE11,           GOSSIP_SENDER_MAIN + 6, GOSSIP_ACTION_INFO_DEF);
                player->ADD_GOSSIP_ITEM(GOSSIP_ICON_CHAT, GOSSIP_SENDACTION_SAYGE12,           GOSSIP_SENDER_MAIN + 7, GOSSIP_ACTION_INFO_DEF);
                player->ADD_GOSSIP_ITEM(GOSSIP_ICON_CHAT, GOSSIP_SENDACTION_SAYGE13,           GOSSIP_SENDER_MAIN + 8, GOSSIP_ACTION_INFO_DEF);
                player->SEND_GOSSIP_MENU(7362, creature->GetGUID());
                break;
            case GOSSIP_ACTION_INFO_DEF + 5:
                player->ADD_GOSSIP_ITEM(GOSSIP_ICON_CHAT, GOSSIP_SENDACTION_SAYGE14,           GOSSIP_SENDER_MAIN + 5, GOSSIP_ACTION_INFO_DEF);
                player->ADD_GOSSIP_ITEM(GOSSIP_ICON_CHAT, GOSSIP_SENDACTION_SAYGE15,           GOSSIP_SENDER_MAIN + 4, GOSSIP_ACTION_INFO_DEF);
                player->ADD_GOSSIP_ITEM(GOSSIP_ICON_CHAT, GOSSIP_SENDACTION_SAYGE16,           GOSSIP_SENDER_MAIN + 3, GOSSIP_ACTION_INFO_DEF);
                player->SEND_GOSSIP_MENU(7363, creature->GetGUID());
                break;
            case GOSSIP_ACTION_INFO_DEF:
                player->ADD_GOSSIP_ITEM(GOSSIP_ICON_CHAT, GOSSIP_SENDACTION_SAYGE17,           GOSSIP_SENDER_MAIN, GOSSIP_ACTION_INFO_DEF + 6);
                player->SEND_GOSSIP_MENU(7364, creature->GetGUID());
                break;
            case GOSSIP_ACTION_INFO_DEF + 6:
                creature->CastSpell(player, SPELL_FORTUNE, false);
                player->SEND_GOSSIP_MENU(7365, creature->GetGUID());
                break;
        }
    }

    bool OnGossipSelect(Player* player, Creature* creature, uint32 sender, uint32 action)
    {
        player->PlayerTalkClass->ClearMenus();
        switch (sender)
        {
            case GOSSIP_SENDER_MAIN:
                SendAction(player, creature, action);
                break;
            case GOSSIP_SENDER_MAIN + 1:
                creature->CastSpell(player, SPELL_DMG, false);
                player->AddSpellCooldown(SPELL_DMG, 0, time(NULL) + 7200);
                SendAction(player, creature, action);
                break;
            case GOSSIP_SENDER_MAIN + 2:
                creature->CastSpell(player, SPELL_RES, false);
                player->AddSpellCooldown(SPELL_RES, 0, time(NULL) + 7200);
                SendAction(player, creature, action);
                break;
            case GOSSIP_SENDER_MAIN + 3:
                creature->CastSpell(player, SPELL_ARM, false);
                player->AddSpellCooldown(SPELL_ARM, 0, time(NULL) + 7200);
                SendAction(player, creature, action);
                break;
            case GOSSIP_SENDER_MAIN + 4:
                creature->CastSpell(player, SPELL_SPI, false);
                player->AddSpellCooldown(SPELL_SPI, 0, time(NULL) + 7200);
                SendAction(player, creature, action);
                break;
            case GOSSIP_SENDER_MAIN + 5:
                creature->CastSpell(player, SPELL_INT, false);
                player->AddSpellCooldown(SPELL_INT, 0, time(NULL) + 7200);
                SendAction(player, creature, action);
                break;
            case GOSSIP_SENDER_MAIN + 6:
                creature->CastSpell(player, SPELL_STM, false);
                player->AddSpellCooldown(SPELL_STM, 0, time(NULL) + 7200);
                SendAction(player, creature, action);
                break;
            case GOSSIP_SENDER_MAIN + 7:
                creature->CastSpell(player, SPELL_STR, false);
                player->AddSpellCooldown(SPELL_STR, 0, time(NULL) + 7200);
                SendAction(player, creature, action);
                break;
            case GOSSIP_SENDER_MAIN + 8:
                creature->CastSpell(player, SPELL_AGI, false);
                player->AddSpellCooldown(SPELL_AGI, 0, time(NULL) + 7200);
                SendAction(player, creature, action);
                break;
        }
        return true;
    }
};

class npc_steam_tonk : public CreatureScript
{
public:
    npc_steam_tonk() : CreatureScript("npc_steam_tonk") { }

    struct npc_steam_tonkAI : public ScriptedAI
    {
        npc_steam_tonkAI(Creature* creature) : ScriptedAI(creature) {}

        void Reset() {}
        void EnterCombat(Unit* /*who*/) {}

        void OnPossess(bool apply)
        {
            if (apply)
            {
                // Initialize the action bar without the melee attack command
                me->InitCharmInfo();
                me->GetCharmInfo()->InitEmptyActionBar(false);

                me->SetReactState(REACT_PASSIVE);
            }
            else
                me->SetReactState(REACT_AGGRESSIVE);
        }
    };

    CreatureAI* GetAI(Creature* creature) const
    {
        return new npc_steam_tonkAI(creature);
    }
};

#define SPELL_TONK_MINE_DETONATE 25099

class npc_tonk_mine : public CreatureScript
{
public:
    npc_tonk_mine() : CreatureScript("npc_tonk_mine") { }

    struct npc_tonk_mineAI : public ScriptedAI
    {
        npc_tonk_mineAI(Creature* creature) : ScriptedAI(creature)
        {
            me->SetReactState(REACT_PASSIVE);
        }

        uint32 ExplosionTimer;

        void Reset()
        {
            ExplosionTimer = 3000;
        }

        void EnterCombat(Unit* /*who*/) {}
        void AttackStart(Unit* /*who*/) {}
        void MoveInLineOfSight(Unit* /*who*/) {}

        void UpdateAI(uint32 const diff)
        {
            if (ExplosionTimer <= diff)
            {
                DoCast(me, SPELL_TONK_MINE_DETONATE, true);
                me->setDeathState(DEAD); // unsummon it
            }
            else
                ExplosionTimer -= diff;
        }
    };

    CreatureAI* GetAI(Creature* creature) const
    {
        return new npc_tonk_mineAI(creature);
    }
};


/*####
## npc_brewfest_reveler
####*/
/*
class npc_brewfest_reveler : public CreatureScript
{
public:
    npc_brewfest_reveler() : CreatureScript("npc_brewfest_reveler") { }

    struct npc_brewfest_revelerAI : public ScriptedAI
    {
        npc_brewfest_revelerAI(Creature* creature) : ScriptedAI(creature) {}
        void ReceiveEmote(Player* player, uint32 emote)
        {
            if (!IsHolidayActive(HOLIDAY_BREWFEST))
                return;

            if (emote == TEXT_EMOTE_DANCE)
                me->CastSpell(player, 41586, false);
        }
    };

    CreatureAI* GetAI(Creature* creature) const
    {
        return new npc_brewfest_revelerAI(creature);
    }
};
*/

/*####
## npc_winter_reveler
####*/

enum WinterReveler
{
    SPELL_MISTLETOE_DEBUFF       = 26218,
    SPELL_CREATE_MISTLETOE       = 26206,
    SPELL_CREATE_HOLLY           = 26207,
    SPELL_CREATE_SNOWFLAKES      = 45036,
};

class npc_winter_reveler : public CreatureScript
{
    public:
        npc_winter_reveler() : CreatureScript("npc_winter_reveler") { }

        struct npc_winter_revelerAI : public ScriptedAI
        {
            npc_winter_revelerAI(Creature* creature) : ScriptedAI(creature) {}

            void ReceiveEmote(Player* player, uint32 emote)
            {
                if (player->HasAura(SPELL_MISTLETOE_DEBUFF))
                    return;

                if (!IsHolidayActive(HOLIDAY_FEAST_OF_WINTER_VEIL))
                    return;

                if (emote == TEXT_EMOTE_KISS)
                {
                    uint32 spellId = RAND<uint32>(SPELL_CREATE_MISTLETOE, SPELL_CREATE_HOLLY, SPELL_CREATE_SNOWFLAKES);
                    me->CastSpell(player, spellId, false);
                    me->CastSpell(player, SPELL_MISTLETOE_DEBUFF, false);
                }
            }
        };

        CreatureAI* GetAI(Creature* creature) const
        {
            return new npc_winter_revelerAI(creature);
        }
};

/*####
## npc_snake_trap_serpents
####*/

#define SPELL_MIND_NUMBING_POISON    25810   //Viper
#define SPELL_DEADLY_POISON          34655   //Venomous Snake
#define SPELL_CRIPPLING_POISON       30981   //Viper

#define VENOMOUS_SNAKE_TIMER 1500
#define VIPER_TIMER 3000

#define C_VIPER 19921

class npc_snake_trap : public CreatureScript
{
public:
    npc_snake_trap() : CreatureScript("npc_snake_trap_serpents") { }

    struct npc_snake_trap_serpentsAI : public ScriptedAI
    {
        npc_snake_trap_serpentsAI(Creature* creature) : ScriptedAI(creature) {}

        uint32 SpellTimer;
        bool IsViper;

        void EnterCombat(Unit* /*who*/) {}

        void Reset()
        {
            SpellTimer = 0;

            CreatureTemplate const* Info = me->GetCreatureTemplate();

            IsViper = Info->Entry == C_VIPER ? true : false;

            me->SetMaxHealth(uint32(107 * (me->getLevel() - 40) * 0.025f));
            //Add delta to make them not all hit the same time
            uint32 delta = (rand() % 7) * 100;
            me->SetStatFloatValue(UNIT_FIELD_BASEATTACKTIME, float(Info->baseattacktime + delta));
            me->SetStatFloatValue(UNIT_FIELD_RANGED_ATTACK_POWER, float(Info->attackpower));

            // Start attacking attacker of owner on first ai update after spawn - move in line of sight may choose better target
            if (!me->getVictim() && me->isSummon())
                if (Unit* Owner = me->ToTempSummon()->GetSummoner())
                    if (Owner->getAttackerForHelper())
                        AttackStart(Owner->getAttackerForHelper());
        }

        //Redefined for random target selection:
        void MoveInLineOfSight(Unit* who)
        {
            if (!me->getVictim() && me->canCreatureAttack(who))
            {
                if (me->GetDistanceZ(who) > CREATURE_Z_ATTACK_RANGE)
                    return;

                float attackRadius = me->GetAttackDistance(who);
                if (me->IsWithinDistInMap(who, attackRadius) && me->IsWithinLOSInMap(who))
                {
                    if (!(rand() % 5))
                    {
                        me->setAttackTimer(BASE_ATTACK, (rand() % 10) * 100);
                        SpellTimer = (rand() % 10) * 100;
                        AttackStart(who);
                    }
                }
            }
        }

        void UpdateAI(uint32 const diff)
        {
            if (!UpdateVictim())
                return;

            if (me->getVictim()->HasBreakableByDamageCrowdControlAura(me))
            {
                me->InterruptNonMeleeSpells(false);
                return;
            }

            if (SpellTimer <= diff)
            {
                if (IsViper) //Viper
                {
                    if (urand(0, 2) == 0) //33% chance to cast
                    {
                        uint32 spell;
                        if (urand(0, 1) == 0)
                            spell = SPELL_MIND_NUMBING_POISON;
                        else
                            spell = SPELL_CRIPPLING_POISON;

                        DoCast(me->getVictim(), spell);
                    }

                    SpellTimer = VIPER_TIMER;
                }
                else //Venomous Snake
                {
                    if (urand(0, 2) == 0) //33% chance to cast
                        DoCast(me->getVictim(), SPELL_DEADLY_POISON);
                    SpellTimer = VENOMOUS_SNAKE_TIMER + (rand() % 5) * 100;
                }
            }
            else
                SpellTimer -= diff;

            DoMeleeAttackIfReady();
        }
    };

    CreatureAI* GetAI(Creature* creature) const
    {
        return new npc_snake_trap_serpentsAI(creature);
    }
};

#define SAY_RANDOM_MOJO0    "Now that's what I call froggy-style!"
#define SAY_RANDOM_MOJO1    "Your lily pad or mine?"
#define SAY_RANDOM_MOJO2    "This won't take long, did it?"
#define SAY_RANDOM_MOJO3    "I thought you'd never ask!"
#define SAY_RANDOM_MOJO4    "I promise not to give you warts..."
#define SAY_RANDOM_MOJO5    "Feelin' a little froggy, are ya?"
#define SAY_RANDOM_MOJO6a   "Listen, "
#define SAY_RANDOM_MOJO6b   ", I know of a little swamp not too far from here...."
#define SAY_RANDOM_MOJO7    "There's just never enough Mojo to go around..."

class mob_mojo : public CreatureScript
{
public:
    mob_mojo() : CreatureScript("mob_mojo") { }

    struct mob_mojoAI : public ScriptedAI
    {
        mob_mojoAI(Creature* creature) : ScriptedAI(creature) {Reset();}
        uint32 hearts;
        uint64 victimGUID;
        void Reset()
        {
            victimGUID = 0;
            hearts = 15000;
            if (Unit* own = me->GetOwner())
                me->GetMotionMaster()->MoveFollow(own, 0, 0);
        }

        void EnterCombat(Unit* /*who*/){}

        void UpdateAI(uint32 const diff)
        {
            if (me->HasAura(20372))
            {
                if (hearts <= diff)
                {
                    me->RemoveAurasDueToSpell(20372);
                    hearts = 15000;
                } hearts -= diff;
            }
        }

        void ReceiveEmote(Player* player, uint32 emote)
        {
            me->HandleEmoteCommand(emote);
            Unit* own = me->GetOwner();
            if (!own || own->GetTypeId() != TYPEID_PLAYER || CAST_PLR(own)->GetTeam() != player->GetTeam())
                return;
            if (emote == TEXT_EMOTE_KISS)
            {
                std::string whisp = "";
                switch (rand() % 8)
                {
                    case 0:
                        whisp.append(SAY_RANDOM_MOJO0);
                        break;
                    case 1:
                        whisp.append(SAY_RANDOM_MOJO1);
                        break;
                    case 2:
                        whisp.append(SAY_RANDOM_MOJO2);
                        break;
                    case 3:
                        whisp.append(SAY_RANDOM_MOJO3);
                        break;
                    case 4:
                        whisp.append(SAY_RANDOM_MOJO4);
                        break;
                    case 5:
                        whisp.append(SAY_RANDOM_MOJO5);
                        break;
                    case 6:
                        whisp.append(SAY_RANDOM_MOJO6a);
                        whisp.append(player->GetName());
                        whisp.append(SAY_RANDOM_MOJO6b);
                        break;
                    case 7:
                        whisp.append(SAY_RANDOM_MOJO7);
                        break;
                }

                me->MonsterWhisper(whisp.c_str(), player->GetGUID());
                if (victimGUID)
                    if (Player* victim = Unit::GetPlayer(*me, victimGUID))
                        victim->RemoveAura(43906);//remove polymorph frog thing
                me->AddAura(43906, player);//add polymorph frog thing
                victimGUID = player->GetGUID();
                DoCast(me, 20372, true);//tag.hearts
                me->GetMotionMaster()->MoveFollow(player, 0, 0);
                hearts = 15000;
            }
        }
    };

    CreatureAI* GetAI(Creature* creature) const
    {
        return new mob_mojoAI(creature);
    }
};

class npc_mirror_image : public CreatureScript
{
public:
    npc_mirror_image() : CreatureScript("npc_mirror_image") { }

    struct npc_mirror_imageAI : CasterAI
    {
        npc_mirror_imageAI(Creature* creature) : CasterAI(creature) {}

        void InitializeAI()
        {
            CasterAI::InitializeAI();
            Unit* owner = me->GetOwner();
            if (!owner)
                return;
            // Inherit Master's Threat List (not yet implemented)
            owner->CastSpell((Unit*)NULL, 58838, true);
            // here mirror image casts on summoner spell (not present in client dbc) 49866
            // here should be auras (not present in client dbc): 35657, 35658, 35659, 35660 selfcasted by mirror images (stats related?)
            // Clone Me!
            owner->CastSpell(me, 45204, false);
        }

        // Do not reload Creature templates on evade mode enter - prevent visual lost
        void EnterEvadeMode()
        {
            if (me->IsInEvadeMode() || !me->isAlive())
                return;

            Unit* owner = me->GetCharmerOrOwner();

            me->CombatStop(true);
            if (owner && !me->HasUnitState(UNIT_STATE_FOLLOW))
            {
                me->GetMotionMaster()->Clear(false);
                me->GetMotionMaster()->MoveFollow(owner, PET_FOLLOW_DIST, me->GetFollowAngle(), MOTION_SLOT_ACTIVE);
            }
        }
    };

    CreatureAI* GetAI(Creature* creature) const
    {
        return new npc_mirror_imageAI(creature);
    }
};

class npc_ebon_gargoyle : public CreatureScript
{
public:
    npc_ebon_gargoyle() : CreatureScript("npc_ebon_gargoyle") { }

    struct npc_ebon_gargoyleAI : CasterAI
    {
        npc_ebon_gargoyleAI(Creature* creature) : CasterAI(creature) {}

        uint32 despawnTimer;

        void InitializeAI()
        {
            CasterAI::InitializeAI();
            uint64 ownerGuid = me->GetOwnerGUID();
            if (!ownerGuid)
                return;
            // Not needed to be despawned now
            despawnTimer = 0;
            // Find victim of Summon Gargoyle spell
            std::list<Unit*> targets;
            Trinity::AnyUnfriendlyUnitInObjectRangeCheck u_check(me, me, 30);
            Trinity::UnitListSearcher<Trinity::AnyUnfriendlyUnitInObjectRangeCheck> searcher(me, targets, u_check);
            me->VisitNearbyObject(30, searcher);
            for (std::list<Unit*>::const_iterator iter = targets.begin(); iter != targets.end(); ++iter)
                if ((*iter)->GetAura(49206, ownerGuid))
                {
                    me->Attack((*iter), false);
                    break;
                }
        }

        void JustDied(Unit* /*killer*/)
        {
            // Stop Feeding Gargoyle when it dies
            if (Unit* owner = me->GetOwner())
                owner->RemoveAurasDueToSpell(50514);
        }

        // Fly away when dismissed
        void SpellHit(Unit* source, SpellInfo const* spell)
        {
            if (spell->Id != 50515 || !me->isAlive())
                return;

            Unit* owner = me->GetOwner();

            if (!owner || owner != source)
                return;

            // Stop Fighting
            me->ApplyModFlag(UNIT_FIELD_FLAGS, UNIT_FLAG_NON_ATTACKABLE, true);
            // Sanctuary
            me->CastSpell(me, 54661, true);
            me->SetReactState(REACT_PASSIVE);

            //! HACK: Creature's can't have MOVEMENTFLAG_FLYING
            // Fly Away
            me->AddUnitMovementFlag(MOVEMENTFLAG_CAN_FLY|MOVEMENTFLAG_ASCENDING|MOVEMENTFLAG_FLYING);
            me->SetSpeed(MOVE_FLIGHT, 0.75f, true);
            me->SetSpeed(MOVE_RUN, 0.75f, true);
            float x = me->GetPositionX() + 20 * cos(me->GetOrientation());
            float y = me->GetPositionY() + 20 * sin(me->GetOrientation());
            float z = me->GetPositionZ() + 40;
            me->GetMotionMaster()->Clear(false);
            me->GetMotionMaster()->MovePoint(0, x, y, z);

            // Despawn as soon as possible
            despawnTimer = 4 * IN_MILLISECONDS;
        }

        void UpdateAI(const uint32 diff)
        {
            if (despawnTimer > 0)
            {
                if (despawnTimer > diff)
                    despawnTimer -= diff;
                else
                    me->DespawnOrUnsummon();
                return;
            }
            CasterAI::UpdateAI(diff);
        }
    };

    CreatureAI* GetAI(Creature* creature) const
    {
        return new npc_ebon_gargoyleAI(creature);
    }
};

class npc_lightwell : public CreatureScript
{
public:
    npc_lightwell() : CreatureScript("npc_lightwell") { }

    struct npc_lightwellAI : public PassiveAI
    {
        npc_lightwellAI(Creature* creature) : PassiveAI(creature) {}

        void Reset()
        {
            DoCast(me, 59907, false); // Spell for Lightwell Charges
        }

        void EnterEvadeMode()
        {
            if (!me->isAlive())
                return;

            me->DeleteThreatList();
            me->CombatStop(true);
            me->ResetPlayerDamageReq();
        }
    };

    CreatureAI* GetAI(Creature* creature) const
    {
        return new npc_lightwellAI(creature);
    }
};

enum eTrainingDummy
{
    NPC_ADVANCED_TARGET_DUMMY                  = 2674,
    NPC_TARGET_DUMMY                           = 2673
};

class npc_training_dummy : public CreatureScript
{
public:
    npc_training_dummy() : CreatureScript("npc_training_dummy") { }

    struct npc_training_dummyAI : Scripted_NoMovementAI
    {
        npc_training_dummyAI(Creature* creature) : Scripted_NoMovementAI(creature)
        {
            entry = creature->GetEntry();
        }

        uint32 entry;
        uint32 resetTimer;
        uint32 despawnTimer;

        void Reset()
        {
            me->SetControlled(true, UNIT_STATE_STUNNED);//disable rotate
            me->ApplySpellImmune(0, IMMUNITY_EFFECT, SPELL_EFFECT_KNOCK_BACK, true);//imune to knock aways like blast wave

            resetTimer = 5000;
            despawnTimer = 15000;
        }

        void EnterEvadeMode()
        {
            if (!_EnterEvadeMode())
                return;

            Reset();
        }

        void DamageTaken(Unit* /*doneBy*/, uint32& damage)
        {
            resetTimer = 5000;
            damage = 0;
        }

        void EnterCombat(Unit* /*who*/)
        {
            if (entry != NPC_ADVANCED_TARGET_DUMMY && entry != NPC_TARGET_DUMMY)
                return;
        }

        void UpdateAI(uint32 const diff)
        {
            if (!UpdateVictim())
                return;

            if (!me->HasUnitState(UNIT_STATE_STUNNED))
                me->SetControlled(true, UNIT_STATE_STUNNED);//disable rotate

            if (entry != NPC_ADVANCED_TARGET_DUMMY && entry != NPC_TARGET_DUMMY)
            {
                if (resetTimer <= diff)
                {
                    EnterEvadeMode();
                    resetTimer = 5000;
                }
                else
                    resetTimer -= diff;
                return;
            }
            else
            {
                if (despawnTimer <= diff)
                    me->DespawnOrUnsummon();
                else
                    despawnTimer -= diff;
            }
        }
        void MoveInLineOfSight(Unit* /*who*/){return;}
    };

    CreatureAI* GetAI(Creature* creature) const
    {
        return new npc_training_dummyAI(creature);
    }
};

/*######
# npc_shadowfiend
######*/
#define GLYPH_OF_SHADOWFIEND_MANA         58227
#define GLYPH_OF_SHADOWFIEND              58228

class npc_shadowfiend : public CreatureScript
{
public:
    npc_shadowfiend() : CreatureScript("npc_shadowfiend") { }

    struct npc_shadowfiendAI : public ScriptedAI
    {
        npc_shadowfiendAI(Creature* creature) : ScriptedAI(creature) {}

        void DamageTaken(Unit* /*killer*/, uint32& damage)
        {
            if (me->isSummon())
                if (Unit* owner = me->ToTempSummon()->GetSummoner())
                    if (owner->HasAura(GLYPH_OF_SHADOWFIEND) && damage >= me->GetHealth())
                        owner->CastSpell(owner, GLYPH_OF_SHADOWFIEND_MANA, true);
        }

        void UpdateAI(uint32 const /*diff*/)
        {
            if (!UpdateVictim())
                return;

            DoMeleeAttackIfReady();
        }
    };

    CreatureAI* GetAI(Creature* creature) const
    {
        return new npc_shadowfiendAI(creature);
    }
};

/*######
# npc_fire_elemental
######*/
#define SPELL_FIRENOVA        12470
#define SPELL_FIRESHIELD      13376
#define SPELL_FIREBLAST       57984

class npc_fire_elemental : public CreatureScript
{
public:
    npc_fire_elemental() : CreatureScript("npc_fire_elemental") { }

    struct npc_fire_elementalAI : public ScriptedAI
    {
        npc_fire_elementalAI(Creature* creature) : ScriptedAI(creature) {}

        uint32 FireNova_Timer;
        uint32 FireShield_Timer;
        uint32 FireBlast_Timer;

        void Reset()
        {
            FireNova_Timer = 5000 + rand() % 15000; // 5-20 sec cd
            FireBlast_Timer = 5000 + rand() % 15000; // 5-20 sec cd
            FireShield_Timer = 0;
            me->ApplySpellImmune(0, IMMUNITY_SCHOOL, SPELL_SCHOOL_MASK_FIRE, true);
        }

        void UpdateAI(const uint32 diff)
        {
            if (!UpdateVictim())
                return;

            if (me->HasUnitState(UNIT_STATE_CASTING))
                return;

            if (FireShield_Timer <= diff)
            {
                DoCast(me->getVictim(), SPELL_FIRESHIELD);
                FireShield_Timer = 2 * IN_MILLISECONDS;
            }
            else
                FireShield_Timer -= diff;

            if (FireBlast_Timer <= diff)
            {
                DoCast(me->getVictim(), SPELL_FIREBLAST);
                FireBlast_Timer = 5000 + rand() % 15000; // 5-20 sec cd
            }
            else
                FireBlast_Timer -= diff;

            if (FireNova_Timer <= diff)
            {
                DoCast(me->getVictim(), SPELL_FIRENOVA);
                FireNova_Timer = 5000 + rand() % 15000; // 5-20 sec cd
            }
            else
                FireNova_Timer -= diff;

            DoMeleeAttackIfReady();
        }
    };

    CreatureAI *GetAI(Creature* creature) const
    {
        return new npc_fire_elementalAI(creature);
    }
};

/*######
# npc_earth_elemental
######*/
#define SPELL_ANGEREDEARTH        36213

class npc_earth_elemental : public CreatureScript
{
public:
    npc_earth_elemental() : CreatureScript("npc_earth_elemental") { }

    struct npc_earth_elementalAI : public ScriptedAI
    {
        npc_earth_elementalAI(Creature* creature) : ScriptedAI(creature) {}

        uint32 AngeredEarth_Timer;

        void Reset()
        {
            AngeredEarth_Timer = 0;
            me->ApplySpellImmune(0, IMMUNITY_SCHOOL, SPELL_SCHOOL_MASK_NATURE, true);
        }

        void UpdateAI(const uint32 diff)
        {
            if (!UpdateVictim())
                return;

            if (AngeredEarth_Timer <= diff)
            {
                DoCast(me->getVictim(), SPELL_ANGEREDEARTH);
                AngeredEarth_Timer = 5000 + rand() % 15000; // 5-20 sec cd
            }
            else
                AngeredEarth_Timer -= diff;

            DoMeleeAttackIfReady();
        }
    };

    CreatureAI *GetAI(Creature* creature) const
    {
        return new npc_earth_elementalAI(creature);
    }
};

/*######
# npc_wormhole
######*/

#define GOSSIP_ENGINEERING1   "Borean Tundra."
#define GOSSIP_ENGINEERING2   "Howling Fjord."
#define GOSSIP_ENGINEERING3   "Sholazar Basin."
#define GOSSIP_ENGINEERING4   "Icecrown."
#define GOSSIP_ENGINEERING5   "Storm Peaks."

enum eWormhole
{
    SPELL_HOWLING_FJORD         = 67838,
    SPELL_SHOLAZAR_BASIN        = 67835,
    SPELL_ICECROWN              = 67836,
    SPELL_STORM_PEAKS           = 67837,

    TEXT_WORMHOLE               = 907
};

class npc_wormhole : public CreatureScript
{
public:
    npc_wormhole() : CreatureScript("npc_wormhole") { }

    bool OnGossipHello(Player* player, Creature* creature)
    {
        if (creature->isSummon())
        {
            if (player == creature->ToTempSummon()->GetSummoner())
            {
                player->ADD_GOSSIP_ITEM(GOSSIP_ICON_CHAT, GOSSIP_ENGINEERING1, GOSSIP_SENDER_MAIN, GOSSIP_ACTION_INFO_DEF + 1);
                player->ADD_GOSSIP_ITEM(GOSSIP_ICON_CHAT, GOSSIP_ENGINEERING2, GOSSIP_SENDER_MAIN, GOSSIP_ACTION_INFO_DEF + 2);
                player->ADD_GOSSIP_ITEM(GOSSIP_ICON_CHAT, GOSSIP_ENGINEERING3, GOSSIP_SENDER_MAIN, GOSSIP_ACTION_INFO_DEF + 3);
                player->ADD_GOSSIP_ITEM(GOSSIP_ICON_CHAT, GOSSIP_ENGINEERING4, GOSSIP_SENDER_MAIN, GOSSIP_ACTION_INFO_DEF + 4);
                player->ADD_GOSSIP_ITEM(GOSSIP_ICON_CHAT, GOSSIP_ENGINEERING5, GOSSIP_SENDER_MAIN, GOSSIP_ACTION_INFO_DEF + 5);

                player->PlayerTalkClass->SendGossipMenu(TEXT_WORMHOLE, creature->GetGUID());
            }
        }
        return true;
    }

    bool OnGossipSelect(Player* player, Creature* /*creature*/, uint32 /*sender*/, uint32 action)
    {
        player->PlayerTalkClass->ClearMenus();
        bool roll = urand(0, 1);

        switch (action)
        {
            case GOSSIP_ACTION_INFO_DEF + 1: //Borean Tundra
                player->CLOSE_GOSSIP_MENU();
                if (roll) //At the moment we don't have chance on spell_target_position table so we hack this
                    player->TeleportTo(571, 4305.505859f, 5450.839844f, 63.005806f, 0.627286f);
                else
                    player->TeleportTo(571, 3201.936279f, 5630.123535f, 133.658798f, 3.855272f);
                break;
            case GOSSIP_ACTION_INFO_DEF + 2: //Howling Fjord
                player->CLOSE_GOSSIP_MENU();
                player->CastSpell(player, SPELL_HOWLING_FJORD, true);
                break;
            case GOSSIP_ACTION_INFO_DEF + 3: //Sholazar Basin
                player->CLOSE_GOSSIP_MENU();
                player->CastSpell(player, SPELL_SHOLAZAR_BASIN, true);
                break;
            case GOSSIP_ACTION_INFO_DEF + 4: //Icecrown
                player->CLOSE_GOSSIP_MENU();
                player->CastSpell(player, SPELL_ICECROWN, true);
                break;
            case GOSSIP_ACTION_INFO_DEF + 5: //Storm peaks
                player->CLOSE_GOSSIP_MENU();
                player->CastSpell(player, SPELL_STORM_PEAKS, true);
                break;
        }
        return true;
    }
};

/*######
## npc_pet_trainer
######*/

enum ePetTrainer
{
    TEXT_ISHUNTER               = 5838,
    TEXT_NOTHUNTER              = 5839,
    TEXT_PETINFO                = 13474,
    TEXT_CONFIRM                = 7722
};

#define GOSSIP_PET1             "How do I train my pet?"
#define GOSSIP_PET2             "I wish to untrain my pet."
#define GOSSIP_PET_CONFIRM      "Yes, please do."

class npc_pet_trainer : public CreatureScript
{
public:
    npc_pet_trainer() : CreatureScript("npc_pet_trainer") { }

    bool OnGossipHello(Player* player, Creature* creature)
    {
        if (creature->isQuestGiver())
            player->PrepareQuestMenu(creature->GetGUID());

        if (player->getClass() == CLASS_HUNTER)
        {
            player->ADD_GOSSIP_ITEM(GOSSIP_ICON_CHAT, GOSSIP_PET1, GOSSIP_SENDER_MAIN, GOSSIP_ACTION_INFO_DEF + 1);
            if (player->GetPet() && player->GetPet()->getPetType() == HUNTER_PET)
                player->ADD_GOSSIP_ITEM(GOSSIP_ICON_CHAT, GOSSIP_PET2, GOSSIP_SENDER_MAIN, GOSSIP_ACTION_INFO_DEF + 2);

            player->PlayerTalkClass->SendGossipMenu(TEXT_ISHUNTER, creature->GetGUID());
            return true;
        }
        player->PlayerTalkClass->SendGossipMenu(TEXT_NOTHUNTER, creature->GetGUID());
        return true;
    }

    bool OnGossipSelect(Player* player, Creature* creature, uint32 /*sender*/, uint32 action)
    {
        player->PlayerTalkClass->ClearMenus();
        switch (action)
        {
            case GOSSIP_ACTION_INFO_DEF + 1:
                player->PlayerTalkClass->SendGossipMenu(TEXT_PETINFO, creature->GetGUID());
                break;
            case GOSSIP_ACTION_INFO_DEF + 2:
                {
                    player->ADD_GOSSIP_ITEM(GOSSIP_ICON_CHAT, GOSSIP_PET_CONFIRM, GOSSIP_SENDER_MAIN, GOSSIP_ACTION_INFO_DEF + 3);
                    player->PlayerTalkClass->SendGossipMenu(TEXT_CONFIRM, creature->GetGUID());
                }
                break;
            case GOSSIP_ACTION_INFO_DEF + 3:
                {
                    player->ResetPetTalents();
                    player->CLOSE_GOSSIP_MENU();
                }
                break;
        }
        return true;
    }
};

/*######
## npc_locksmith
######*/

enum eLockSmith
{
    QUEST_HOW_TO_BRAKE_IN_TO_THE_ARCATRAZ = 10704,
    QUEST_DARK_IRON_LEGACY                = 3802,
    QUEST_THE_KEY_TO_SCHOLOMANCE_A        = 5505,
    QUEST_THE_KEY_TO_SCHOLOMANCE_H        = 5511,
    QUEST_HOTTER_THAN_HELL_A              = 10758,
    QUEST_HOTTER_THAN_HELL_H              = 10764,
    QUEST_RETURN_TO_KHAGDAR               = 9837,
    QUEST_CONTAINMENT                     = 13159,

    ITEM_ARCATRAZ_KEY                     = 31084,
    ITEM_SHADOWFORGE_KEY                  = 11000,
    ITEM_SKELETON_KEY                     = 13704,
    ITEM_SHATTERED_HALLS_KEY              = 28395,
    ITEM_THE_MASTERS_KEY                  = 24490,
    ITEM_VIOLET_HOLD_KEY                  = 42482,

    SPELL_ARCATRAZ_KEY                    = 54881,
    SPELL_SHADOWFORGE_KEY                 = 54882,
    SPELL_SKELETON_KEY                    = 54883,
    SPELL_SHATTERED_HALLS_KEY             = 54884,
    SPELL_THE_MASTERS_KEY                 = 54885,
    SPELL_VIOLET_HOLD_KEY                 = 67253
};

#define GOSSIP_LOST_ARCATRAZ_KEY         "I've lost my key to the Arcatraz."
#define GOSSIP_LOST_SHADOWFORGE_KEY      "I've lost my key to the Blackrock Depths."
#define GOSSIP_LOST_SKELETON_KEY         "I've lost my key to the Scholomance."
#define GOSSIP_LOST_SHATTERED_HALLS_KEY  "I've lost my key to the Shattered Halls."
#define GOSSIP_LOST_THE_MASTERS_KEY      "I've lost my key to the Karazhan."
#define GOSSIP_LOST_VIOLET_HOLD_KEY      "I've lost my key to the Violet Hold."

class npc_locksmith : public CreatureScript
{
public:
    npc_locksmith() : CreatureScript("npc_locksmith") { }

    bool OnGossipHello(Player* player, Creature* creature)
    {
        // Arcatraz Key
        if (player->GetQuestRewardStatus(QUEST_HOW_TO_BRAKE_IN_TO_THE_ARCATRAZ) && !player->HasItemCount(ITEM_ARCATRAZ_KEY, 1, true))
            player->ADD_GOSSIP_ITEM(GOSSIP_ICON_CHAT, GOSSIP_LOST_ARCATRAZ_KEY, GOSSIP_SENDER_MAIN, GOSSIP_ACTION_INFO_DEF + 1);

        // Shadowforge Key
        if (player->GetQuestRewardStatus(QUEST_DARK_IRON_LEGACY) && !player->HasItemCount(ITEM_SHADOWFORGE_KEY, 1, true))
            player->ADD_GOSSIP_ITEM(GOSSIP_ICON_CHAT, GOSSIP_LOST_SHADOWFORGE_KEY, GOSSIP_SENDER_MAIN, GOSSIP_ACTION_INFO_DEF + 2);

        // Skeleton Key
        if ((player->GetQuestRewardStatus(QUEST_THE_KEY_TO_SCHOLOMANCE_A) || player->GetQuestRewardStatus(QUEST_THE_KEY_TO_SCHOLOMANCE_H)) &&
            !player->HasItemCount(ITEM_SKELETON_KEY, 1, true))
            player->ADD_GOSSIP_ITEM(GOSSIP_ICON_CHAT, GOSSIP_LOST_SKELETON_KEY, GOSSIP_SENDER_MAIN, GOSSIP_ACTION_INFO_DEF + 3);

        // Shatered Halls Key
        if ((player->GetQuestRewardStatus(QUEST_HOTTER_THAN_HELL_A) || player->GetQuestRewardStatus(QUEST_HOTTER_THAN_HELL_H)) &&
            !player->HasItemCount(ITEM_SHATTERED_HALLS_KEY, 1, true))
            player->ADD_GOSSIP_ITEM(GOSSIP_ICON_CHAT, GOSSIP_LOST_SHATTERED_HALLS_KEY, GOSSIP_SENDER_MAIN, GOSSIP_ACTION_INFO_DEF + 4);

        // Master's Key
        if (player->GetQuestRewardStatus(QUEST_RETURN_TO_KHAGDAR) && !player->HasItemCount(ITEM_THE_MASTERS_KEY, 1, true))
            player->ADD_GOSSIP_ITEM(GOSSIP_ICON_CHAT, GOSSIP_LOST_THE_MASTERS_KEY, GOSSIP_SENDER_MAIN, GOSSIP_ACTION_INFO_DEF + 5);

        // Violet Hold Key
        if (player->GetQuestRewardStatus(QUEST_CONTAINMENT) && !player->HasItemCount(ITEM_VIOLET_HOLD_KEY, 1, true))
            player->ADD_GOSSIP_ITEM(GOSSIP_ICON_CHAT, GOSSIP_LOST_VIOLET_HOLD_KEY, GOSSIP_SENDER_MAIN, GOSSIP_ACTION_INFO_DEF + 6);

        player->SEND_GOSSIP_MENU(player->GetGossipTextId(creature), creature->GetGUID());

        return true;
    }

    bool OnGossipSelect(Player* player, Creature* /*creature*/, uint32 /*sender*/, uint32 action)
    {
        player->PlayerTalkClass->ClearMenus();
        switch (action)
        {
            case GOSSIP_ACTION_INFO_DEF + 1:
                player->CLOSE_GOSSIP_MENU();
                player->CastSpell(player, SPELL_ARCATRAZ_KEY, false);
                break;
            case GOSSIP_ACTION_INFO_DEF + 2:
                player->CLOSE_GOSSIP_MENU();
                player->CastSpell(player, SPELL_SHADOWFORGE_KEY, false);
                break;
            case GOSSIP_ACTION_INFO_DEF + 3:
                player->CLOSE_GOSSIP_MENU();
                player->CastSpell(player, SPELL_SKELETON_KEY, false);
                break;
            case GOSSIP_ACTION_INFO_DEF + 4:
                player->CLOSE_GOSSIP_MENU();
                player->CastSpell(player, SPELL_SHATTERED_HALLS_KEY, false);
                break;
            case GOSSIP_ACTION_INFO_DEF + 5:
                player->CLOSE_GOSSIP_MENU();
                player->CastSpell(player, SPELL_THE_MASTERS_KEY, false);
                break;
            case GOSSIP_ACTION_INFO_DEF + 6:
                player->CLOSE_GOSSIP_MENU();
                player->CastSpell(player, SPELL_VIOLET_HOLD_KEY, false);
                break;
        }
        return true;
    }
};

/*######
## npc_tabard_vendor
######*/

enum
{
    QUEST_TRUE_MASTERS_OF_LIGHT = 9737,
    QUEST_THE_UNWRITTEN_PROPHECY = 9762,
    QUEST_INTO_THE_BREACH = 10259,
    QUEST_BATTLE_OF_THE_CRIMSON_WATCH = 10781,
    QUEST_SHARDS_OF_AHUNE = 11972,

    ACHIEVEMENT_EXPLORE_NORTHREND = 45,
    ACHIEVEMENT_TWENTYFIVE_TABARDS = 1021,
    ACHIEVEMENT_THE_LOREMASTER_A = 1681,
    ACHIEVEMENT_THE_LOREMASTER_H = 1682,

    ITEM_TABARD_OF_THE_HAND = 24344,
    ITEM_TABARD_OF_THE_BLOOD_KNIGHT = 25549,
    ITEM_TABARD_OF_THE_PROTECTOR = 28788,
    ITEM_OFFERING_OF_THE_SHATAR = 31408,
    ITEM_GREEN_TROPHY_TABARD_OF_THE_ILLIDARI = 31404,
    ITEM_PURPLE_TROPHY_TABARD_OF_THE_ILLIDARI = 31405,
    ITEM_TABARD_OF_THE_SUMMER_SKIES = 35279,
    ITEM_TABARD_OF_THE_SUMMER_FLAMES = 35280,
    ITEM_TABARD_OF_THE_ACHIEVER = 40643,
    ITEM_LOREMASTERS_COLORS = 43300,
    ITEM_TABARD_OF_THE_EXPLORER = 43348,

    SPELL_TABARD_OF_THE_BLOOD_KNIGHT = 54974,
    SPELL_TABARD_OF_THE_HAND = 54976,
    SPELL_GREEN_TROPHY_TABARD_OF_THE_ILLIDARI = 54977,
    SPELL_PURPLE_TROPHY_TABARD_OF_THE_ILLIDARI = 54982,
    SPELL_TABARD_OF_THE_ACHIEVER = 55006,
    SPELL_TABARD_OF_THE_PROTECTOR = 55008,
    SPELL_LOREMASTERS_COLORS = 58194,
    SPELL_TABARD_OF_THE_EXPLORER = 58224,
    SPELL_TABARD_OF_SUMMER_SKIES = 62768,
    SPELL_TABARD_OF_SUMMER_FLAMES = 62769
};

#define GOSSIP_LOST_TABARD_OF_BLOOD_KNIGHT "I've lost my Tabard of Blood Knight."
#define GOSSIP_LOST_TABARD_OF_THE_HAND "I've lost my Tabard of the Hand."
#define GOSSIP_LOST_TABARD_OF_THE_PROTECTOR "I've lost my Tabard of the Protector."
#define GOSSIP_LOST_GREEN_TROPHY_TABARD_OF_THE_ILLIDARI "I've lost my Green Trophy Tabard of the Illidari."
#define GOSSIP_LOST_PURPLE_TROPHY_TABARD_OF_THE_ILLIDARI "I've lost my Purple Trophy Tabard of the Illidari."
#define GOSSIP_LOST_TABARD_OF_SUMMER_SKIES "I've lost my Tabard of Summer Skies."
#define GOSSIP_LOST_TABARD_OF_SUMMER_FLAMES "I've lost my Tabard of Summer Flames."
#define GOSSIP_LOST_LOREMASTERS_COLORS "I've lost my Loremaster's Colors."
#define GOSSIP_LOST_TABARD_OF_THE_EXPLORER "I've lost my Tabard of the Explorer."
#define GOSSIP_LOST_TABARD_OF_THE_ACHIEVER "I've lost my Tabard of the Achiever."

class npc_tabard_vendor : public CreatureScript
{
public:
    npc_tabard_vendor() : CreatureScript("npc_tabard_vendor") { }

    bool OnGossipHello(Player* player, Creature* creature)
    {
        bool lostBloodKnight = false;
        bool lostHand = false;
        bool lostProtector = false;
        bool lostIllidari = false;
        bool lostSummer = false;

        //Tabard of the Blood Knight
        if (player->GetQuestRewardStatus(QUEST_TRUE_MASTERS_OF_LIGHT) && !player->HasItemCount(ITEM_TABARD_OF_THE_BLOOD_KNIGHT, 1, true))
            lostBloodKnight = true;

        //Tabard of the Hand
        if (player->GetQuestRewardStatus(QUEST_THE_UNWRITTEN_PROPHECY) && !player->HasItemCount(ITEM_TABARD_OF_THE_HAND, 1, true))
            lostHand = true;

        //Tabard of the Protector
        if (player->GetQuestRewardStatus(QUEST_INTO_THE_BREACH) && !player->HasItemCount(ITEM_TABARD_OF_THE_PROTECTOR, 1, true))
            lostProtector = true;

        //Green Trophy Tabard of the Illidari
        //Purple Trophy Tabard of the Illidari
        if (player->GetQuestRewardStatus(QUEST_BATTLE_OF_THE_CRIMSON_WATCH) &&
            (!player->HasItemCount(ITEM_GREEN_TROPHY_TABARD_OF_THE_ILLIDARI, 1, true) &&
            !player->HasItemCount(ITEM_PURPLE_TROPHY_TABARD_OF_THE_ILLIDARI, 1, true) &&
            !player->HasItemCount(ITEM_OFFERING_OF_THE_SHATAR, 1, true)))
            lostIllidari = true;

        //Tabard of Summer Skies
        //Tabard of Summer Flames
        if (player->GetQuestRewardStatus(QUEST_SHARDS_OF_AHUNE) &&
            !player->HasItemCount(ITEM_TABARD_OF_THE_SUMMER_SKIES, 1, true) &&
            !player->HasItemCount(ITEM_TABARD_OF_THE_SUMMER_FLAMES, 1, true))
            lostSummer = true;

        if (lostBloodKnight || lostHand || lostProtector || lostIllidari || lostSummer)
        {
            player->ADD_GOSSIP_ITEM(GOSSIP_ICON_VENDOR, GOSSIP_TEXT_BROWSE_GOODS, GOSSIP_SENDER_MAIN, GOSSIP_ACTION_TRADE);

            if (lostBloodKnight)
                player->ADD_GOSSIP_ITEM(GOSSIP_ICON_CHAT, GOSSIP_LOST_TABARD_OF_BLOOD_KNIGHT, GOSSIP_SENDER_MAIN, GOSSIP_ACTION_INFO_DEF + 1);

            if (lostHand)
                player->ADD_GOSSIP_ITEM(GOSSIP_ICON_CHAT, GOSSIP_LOST_TABARD_OF_THE_HAND, GOSSIP_SENDER_MAIN, GOSSIP_ACTION_INFO_DEF + 2);

            if (lostProtector)
                player->ADD_GOSSIP_ITEM(GOSSIP_ICON_CHAT, GOSSIP_LOST_TABARD_OF_THE_PROTECTOR, GOSSIP_SENDER_MAIN, GOSSIP_ACTION_INFO_DEF + 3);

            if (lostIllidari)
            {
                player->ADD_GOSSIP_ITEM(GOSSIP_ICON_CHAT, GOSSIP_LOST_GREEN_TROPHY_TABARD_OF_THE_ILLIDARI, GOSSIP_SENDER_MAIN, GOSSIP_ACTION_INFO_DEF + 4);
                player->ADD_GOSSIP_ITEM(GOSSIP_ICON_CHAT, GOSSIP_LOST_PURPLE_TROPHY_TABARD_OF_THE_ILLIDARI, GOSSIP_SENDER_MAIN, GOSSIP_ACTION_INFO_DEF + 5);
            }

            if (lostSummer)
            {
                player->ADD_GOSSIP_ITEM(GOSSIP_ICON_CHAT, GOSSIP_LOST_TABARD_OF_SUMMER_SKIES, GOSSIP_SENDER_MAIN, GOSSIP_ACTION_INFO_DEF + 6);
                player->ADD_GOSSIP_ITEM(GOSSIP_ICON_CHAT, GOSSIP_LOST_TABARD_OF_SUMMER_FLAMES, GOSSIP_SENDER_MAIN, GOSSIP_ACTION_INFO_DEF + 7);
            }

            player->SEND_GOSSIP_MENU(13583, creature->GetGUID());
        }
        else
            player->GetSession()->SendListInventory(creature->GetGUID());

        return true;
    }

    bool OnGossipSelect(Player* player, Creature* creature, uint32 /*sender*/, uint32 action)
    {
        player->PlayerTalkClass->ClearMenus();
        switch (action)
        {
            case GOSSIP_ACTION_TRADE:
                player->GetSession()->SendListInventory(creature->GetGUID());
                break;
            case GOSSIP_ACTION_INFO_DEF + 1:
                player->CLOSE_GOSSIP_MENU();
                player->CastSpell(player, SPELL_TABARD_OF_THE_BLOOD_KNIGHT, false);
                break;
            case GOSSIP_ACTION_INFO_DEF + 2:
                player->CLOSE_GOSSIP_MENU();
                player->CastSpell(player, SPELL_TABARD_OF_THE_HAND, false);
                break;
            case GOSSIP_ACTION_INFO_DEF + 3:
                player->CLOSE_GOSSIP_MENU();
                player->CastSpell(player, SPELL_TABARD_OF_THE_PROTECTOR, false);
                break;
            case GOSSIP_ACTION_INFO_DEF + 4:
                player->CLOSE_GOSSIP_MENU();
                player->CastSpell(player, SPELL_GREEN_TROPHY_TABARD_OF_THE_ILLIDARI, false);
                break;
            case GOSSIP_ACTION_INFO_DEF + 5:
                player->CLOSE_GOSSIP_MENU();
                player->CastSpell(player, SPELL_PURPLE_TROPHY_TABARD_OF_THE_ILLIDARI, false);
                break;
            case GOSSIP_ACTION_INFO_DEF + 6:
                player->CLOSE_GOSSIP_MENU();
                player->CastSpell(player, SPELL_TABARD_OF_SUMMER_SKIES, false);
                break;
            case GOSSIP_ACTION_INFO_DEF + 7:
                player->CLOSE_GOSSIP_MENU();
                player->CastSpell(player, SPELL_TABARD_OF_SUMMER_FLAMES, false);
                break;
        }
        return true;
    }
};

/*######
## npc_experience
######*/

#define EXP_COST                100000 //10 00 00 copper (10golds)
#define GOSSIP_TEXT_EXP         14736
#define GOSSIP_XP_OFF           "I no longer wish to gain experience."
#define GOSSIP_XP_ON            "I wish to start gaining experience again."

class npc_experience : public CreatureScript
{
public:
    npc_experience() : CreatureScript("npc_experience") { }

    bool OnGossipHello(Player* player, Creature* creature)
    {
        player->ADD_GOSSIP_ITEM(GOSSIP_ICON_CHAT, GOSSIP_XP_OFF, GOSSIP_SENDER_MAIN, GOSSIP_ACTION_INFO_DEF + 1);
        player->ADD_GOSSIP_ITEM(GOSSIP_ICON_CHAT, GOSSIP_XP_ON, GOSSIP_SENDER_MAIN, GOSSIP_ACTION_INFO_DEF + 2);
        player->PlayerTalkClass->SendGossipMenu(GOSSIP_TEXT_EXP, creature->GetGUID());
        return true;
    }

    bool OnGossipSelect(Player* player, Creature* /*creature*/, uint32 /*sender*/, uint32 action)
    {
        player->PlayerTalkClass->ClearMenus();
        bool noXPGain = player->HasFlag(PLAYER_FLAGS, PLAYER_FLAGS_NO_XP_GAIN);
        bool doSwitch = false;

        switch (action)
        {
            case GOSSIP_ACTION_INFO_DEF + 1://xp off
                {
                    if (!noXPGain)//does gain xp
                        doSwitch = true;//switch to don't gain xp
                }
                break;
            case GOSSIP_ACTION_INFO_DEF + 2://xp on
                {
                    if (noXPGain)//doesn't gain xp
                        doSwitch = true;//switch to gain xp
                }
                break;
        }
        if (doSwitch)
        {
            if (!player->HasEnoughMoney(EXP_COST))
                player->SendBuyError(BUY_ERR_NOT_ENOUGHT_MONEY, 0, 0, 0);
            else if (noXPGain)
            {
                player->ModifyMoney(-EXP_COST);
                player->RemoveFlag(PLAYER_FLAGS, PLAYER_FLAGS_NO_XP_GAIN);
            }
            else if (!noXPGain)
            {
                player->ModifyMoney(-EXP_COST);
                player->SetFlag(PLAYER_FLAGS, PLAYER_FLAGS_NO_XP_GAIN);
            }
        }
        player->PlayerTalkClass->SendCloseGossip();
        return true;
    }
};

/*######
## npc_argent_squire/gruntling
######*/

enum Misc
{
    STATE_BANK      = 0x1,
    STATE_SHOP      = 0x2,
    STATE_MAIL      = 0x4,

    GOSSIP_ACTION_MAIL = 3,
    ACHI_PONY_UP                = 3736,

    SPELL_CHECK_MOUNT           = 67039,
    SPELL_CHECK_TIRED           = 67334,
    SPELL_SQUIRE_BANK_ERRAND    = 67368,
    SPELL_SQUIRE_POSTMAN        = 67376,
    SPELL_SQUIRE_SHOP           = 67377,
    SPELL_SQUIRE_TIRED          = 67401
};
enum Quests
{
    QUEST_CHAMP_ORGRIMMAR       = 13726,
    QUEST_CHAMP_UNDERCITY       = 13729,
    QUEST_CHAMP_SENJIN          = 13727,
    QUEST_CHAMP_SILVERMOON      = 13731,
    QUEST_CHAMP_THUNDERBLUFF    = 13728,
    QUEST_CHAMP_STORMWIND       = 13699,
    QUEST_CHAMP_IRONFORGE       = 13713,
    QUEST_CHAMP_GNOMEREGAN      = 13723,
    QUEST_CHAMP_DARNASSUS       = 13725,
    QUEST_CHAMP_EXODAR          = 13724
};
enum Pennants
{
    SPELL_DARNASSUS_PENNANT     = 63443,
    SPELL_EXODAR_PENNANT        = 63439,
    SPELL_GNOMEREGAN_PENNANT    = 63442,
    SPELL_IRONFORGE_PENNANT     = 63440,
    SPELL_ORGRIMMAR_PENNANT     = 63444,
    SPELL_SENJIN_PENNANT        = 63446,
    SPELL_SILVERMOON_PENNANT    = 63438,
    SPELL_STORMWIND_PENNANT     = 62727,
    SPELL_THUNDERBLUFF_PENNANT  = 63445,
    SPELL_UNDERCITY_PENNANT     = 63441
};

class npc_argent_squire : public CreatureScript
{
public:
    npc_argent_squire() : CreatureScript("npc_argent_squire") { }

    bool OnGossipHello(Player* pPlayer, Creature* pCreature)
    {
        // Argent Pony Bridle options
        const AchievementEntry * achiPonyUp = sAchievementStore.LookupEntry(ACHI_PONY_UP);
        if (pPlayer->GetAchievementMgr().HasAchieved(ACHI_PONY_UP))
            if (!pCreature->HasAura(SPELL_SQUIRE_TIRED))
            {
                uint8 uiBuff = (STATE_BANK | STATE_SHOP | STATE_MAIL);
                if (pCreature->HasAura(SPELL_SQUIRE_BANK_ERRAND))
                    uiBuff = STATE_BANK;
                if (pCreature->HasAura(SPELL_SQUIRE_SHOP))
                    uiBuff = STATE_SHOP;
                if (pCreature->HasAura(SPELL_SQUIRE_POSTMAN))
                    uiBuff = STATE_MAIL;

                if (uiBuff & STATE_BANK)
                    pPlayer->ADD_GOSSIP_ITEM(GOSSIP_ICON_MONEY_BAG, "Visit a bank.", GOSSIP_SENDER_MAIN, GOSSIP_ACTION_BANK);
                if (uiBuff & STATE_SHOP)
                    pPlayer->ADD_GOSSIP_ITEM(GOSSIP_ICON_VENDOR, "Visit a trader.", GOSSIP_SENDER_MAIN, GOSSIP_ACTION_TRADE);
                if (uiBuff & STATE_MAIL)
                    pPlayer->ADD_GOSSIP_ITEM(GOSSIP_ICON_CHAT, "Visit a mailbox.", GOSSIP_SENDER_MAIN, GOSSIP_ACTION_MAIL);
            }

        // Horde
        if (pPlayer->GetQuestRewardStatus(QUEST_CHAMP_SENJIN))
            pPlayer->ADD_GOSSIP_ITEM(GOSSIP_ICON_CHAT, "Darkspear Champion's Pennant", GOSSIP_SENDER_MAIN, SPELL_SENJIN_PENNANT);
        if (pPlayer->GetQuestRewardStatus(QUEST_CHAMP_UNDERCITY))
            pPlayer->ADD_GOSSIP_ITEM(GOSSIP_ICON_CHAT, "Forsaken Champion's Pennant", GOSSIP_SENDER_MAIN, SPELL_UNDERCITY_PENNANT);
        if (pPlayer->GetQuestRewardStatus(QUEST_CHAMP_ORGRIMMAR))
            pPlayer->ADD_GOSSIP_ITEM(GOSSIP_ICON_CHAT, "Orgrimmar Champion's Pennant", GOSSIP_SENDER_MAIN, SPELL_ORGRIMMAR_PENNANT);
        if (pPlayer->GetQuestRewardStatus(QUEST_CHAMP_SILVERMOON))
            pPlayer->ADD_GOSSIP_ITEM(GOSSIP_ICON_CHAT, "Silvermoon Champion's Pennant", GOSSIP_SENDER_MAIN, SPELL_SILVERMOON_PENNANT);
        if (pPlayer->GetQuestRewardStatus(QUEST_CHAMP_THUNDERBLUFF))
            pPlayer->ADD_GOSSIP_ITEM(GOSSIP_ICON_CHAT, "Thunder Bluff Champion's Pennant", GOSSIP_SENDER_MAIN, SPELL_THUNDERBLUFF_PENNANT);

        //Alliance
        if (pPlayer->GetQuestRewardStatus(QUEST_CHAMP_DARNASSUS))
            pPlayer->ADD_GOSSIP_ITEM(GOSSIP_ICON_CHAT, "Darnassus Champion's Pennant", GOSSIP_SENDER_MAIN, SPELL_DARNASSUS_PENNANT);
        if (pPlayer->GetQuestRewardStatus(QUEST_CHAMP_EXODAR))
            pPlayer->ADD_GOSSIP_ITEM(GOSSIP_ICON_CHAT, "Exodar Champion's Pennant", GOSSIP_SENDER_MAIN, SPELL_EXODAR_PENNANT);
        if (pPlayer->GetQuestRewardStatus(QUEST_CHAMP_GNOMEREGAN))
            pPlayer->ADD_GOSSIP_ITEM(GOSSIP_ICON_CHAT, "Gnomeregan Champion's Pennant", GOSSIP_SENDER_MAIN, SPELL_GNOMEREGAN_PENNANT);
        if (pPlayer->GetQuestRewardStatus(QUEST_CHAMP_IRONFORGE))
            pPlayer->ADD_GOSSIP_ITEM(GOSSIP_ICON_CHAT, "Ironforge Champion's Pennant", GOSSIP_SENDER_MAIN, SPELL_IRONFORGE_PENNANT);
        if (pPlayer->GetQuestRewardStatus(QUEST_CHAMP_STORMWIND))
            pPlayer->ADD_GOSSIP_ITEM(GOSSIP_ICON_CHAT, "Stormwind Champion's Pennant", GOSSIP_SENDER_MAIN, SPELL_STORMWIND_PENNANT);

        pPlayer->SEND_GOSSIP_MENU(pPlayer->GetGossipTextId(pCreature), pCreature->GetGUID());
        return true;
    }

    bool OnGossipSelect(Player* pPlayer, Creature* pCreature, uint32 /*uiSender*/, uint32 uiAction)
    {
        pPlayer->PlayerTalkClass->ClearMenus();
        if (uiAction >= 1000) // remove old pennant aura
            pCreature->AI()->SetData(0, 0);
        switch (uiAction)
        {
            case GOSSIP_ACTION_BANK:
                pCreature->SetFlag(UNIT_NPC_FLAGS, UNIT_NPC_FLAG_BANKER);
                pPlayer->GetSession()->SendShowBank(pCreature->GetGUID());
                if (!pCreature->HasAura(SPELL_SQUIRE_BANK_ERRAND))
                    pCreature->AddAura(SPELL_SQUIRE_BANK_ERRAND, pCreature);
                if (!pPlayer->HasAura(SPELL_CHECK_TIRED))
                    pPlayer->AddAura(SPELL_CHECK_TIRED, pPlayer);
                break;
            case GOSSIP_ACTION_TRADE:
                pCreature->SetFlag(UNIT_NPC_FLAGS, UNIT_NPC_FLAG_VENDOR);
                pPlayer->GetSession()->SendListInventory(pCreature->GetGUID());
                if (!pCreature->HasAura(SPELL_SQUIRE_SHOP))
                    pCreature->AddAura(SPELL_SQUIRE_SHOP, pCreature);
                if (!pPlayer->HasAura(SPELL_CHECK_TIRED))
                    pPlayer->AddAura(SPELL_CHECK_TIRED, pPlayer);
                break;
            case GOSSIP_ACTION_MAIL:
                pCreature->SetFlag(UNIT_NPC_FLAGS, UNIT_NPC_FLAG_MAILBOX);
                pCreature->RemoveFlag(UNIT_NPC_FLAGS, UNIT_NPC_FLAG_GOSSIP);
                if (!pCreature->HasAura(SPELL_SQUIRE_POSTMAN))
                    pCreature->AddAura(SPELL_SQUIRE_POSTMAN, pCreature);
                if (!pPlayer->HasAura(SPELL_CHECK_TIRED))
                    pPlayer->AddAura(SPELL_CHECK_TIRED, pPlayer);
                break;

            case SPELL_SENJIN_PENNANT:
            case SPELL_UNDERCITY_PENNANT:
            case SPELL_ORGRIMMAR_PENNANT:
            case SPELL_SILVERMOON_PENNANT:
            case SPELL_THUNDERBLUFF_PENNANT:
            case SPELL_DARNASSUS_PENNANT:
            case SPELL_EXODAR_PENNANT:
            case SPELL_GNOMEREGAN_PENNANT:
            case SPELL_IRONFORGE_PENNANT:
            case SPELL_STORMWIND_PENNANT:
                pCreature->AI()->SetData(1, uiAction);
                break;
        }
        pPlayer->PlayerTalkClass->SendCloseGossip();
        return true;
    }

    struct npc_argent_squireAI : public ScriptedAI
    {
        npc_argent_squireAI(Creature* pCreature) : ScriptedAI(pCreature)
        {
            m_current_pennant = 0;
            check_timer = 1000;
        }

        uint32 m_current_pennant;
        uint32 check_timer;

        void UpdateAI(const uint32 uiDiff)
        {
            // have to delay the check otherwise it wont work
            if (check_timer && (check_timer <= uiDiff))
            {
                me->AddAura(SPELL_CHECK_MOUNT, me);
                if (Aura* tired = me->GetOwner()->GetAura(SPELL_CHECK_TIRED))
                {
                    int32 duration = tired->GetDuration();
                    tired = me->AddAura(SPELL_SQUIRE_TIRED, me);
                    tired->SetDuration(duration);
                }
                check_timer = 0;
            }
            else check_timer -= uiDiff;

            if (me->HasAura(SPELL_SQUIRE_TIRED) && me->HasFlag(UNIT_NPC_FLAGS, UNIT_NPC_FLAG_BANKER | UNIT_NPC_FLAG_MAILBOX | UNIT_NPC_FLAG_VENDOR))
            {
                me->RemoveFlag(UNIT_NPC_FLAGS, UNIT_NPC_FLAG_BANKER | UNIT_NPC_FLAG_MAILBOX | UNIT_NPC_FLAG_VENDOR);
                me->SetFlag(UNIT_NPC_FLAGS, UNIT_NPC_FLAG_GOSSIP);
            }
        }

        void SetData(uint32 add, uint32 spell)
        {
            if (add)
            {
                me->AddAura(spell, me);
                m_current_pennant = spell;
            }
            else if (m_current_pennant)
            {
                me->RemoveAura(m_current_pennant);
                m_current_pennant = 0;
            }
        }
    };

    CreatureAI *GetAI(Creature *creature) const
    {
        return new npc_argent_squireAI(creature);
    }
};

enum Fireworks
{
    NPC_OMEN                = 15467,
    NPC_MINION_OF_OMEN      = 15466,
    NPC_FIREWORK_BLUE       = 15879,
    NPC_FIREWORK_GREEN      = 15880,
    NPC_FIREWORK_PURPLE     = 15881,
    NPC_FIREWORK_RED        = 15882,
    NPC_FIREWORK_YELLOW     = 15883,
    NPC_FIREWORK_WHITE      = 15884,
    NPC_FIREWORK_BIG_BLUE   = 15885,
    NPC_FIREWORK_BIG_GREEN  = 15886,
    NPC_FIREWORK_BIG_PURPLE = 15887,
    NPC_FIREWORK_BIG_RED    = 15888,
    NPC_FIREWORK_BIG_YELLOW = 15889,
    NPC_FIREWORK_BIG_WHITE  = 15890,

    NPC_CLUSTER_BLUE        = 15872,
    NPC_CLUSTER_RED         = 15873,
    NPC_CLUSTER_GREEN       = 15874,
    NPC_CLUSTER_PURPLE      = 15875,
    NPC_CLUSTER_WHITE       = 15876,
    NPC_CLUSTER_YELLOW      = 15877,
    NPC_CLUSTER_BIG_BLUE    = 15911,
    NPC_CLUSTER_BIG_GREEN   = 15912,
    NPC_CLUSTER_BIG_PURPLE  = 15913,
    NPC_CLUSTER_BIG_RED     = 15914,
    NPC_CLUSTER_BIG_WHITE   = 15915,
    NPC_CLUSTER_BIG_YELLOW  = 15916,
    NPC_CLUSTER_ELUNE       = 15918,

    GO_FIREWORK_LAUNCHER_1  = 180771,
    GO_FIREWORK_LAUNCHER_2  = 180868,
    GO_FIREWORK_LAUNCHER_3  = 180850,
    GO_CLUSTER_LAUNCHER_1   = 180772,
    GO_CLUSTER_LAUNCHER_2   = 180859,
    GO_CLUSTER_LAUNCHER_3   = 180869,
    GO_CLUSTER_LAUNCHER_4   = 180874,

    SPELL_ROCKET_BLUE       = 26344,
    SPELL_ROCKET_GREEN      = 26345,
    SPELL_ROCKET_PURPLE     = 26346,
    SPELL_ROCKET_RED        = 26347,
    SPELL_ROCKET_WHITE      = 26348,
    SPELL_ROCKET_YELLOW     = 26349,
    SPELL_ROCKET_BIG_BLUE   = 26351,
    SPELL_ROCKET_BIG_GREEN  = 26352,
    SPELL_ROCKET_BIG_PURPLE = 26353,
    SPELL_ROCKET_BIG_RED    = 26354,
    SPELL_ROCKET_BIG_WHITE  = 26355,
    SPELL_ROCKET_BIG_YELLOW = 26356,
    SPELL_LUNAR_FORTUNE     = 26522,

    ANIM_GO_LAUNCH_FIREWORK = 3,
    ZONE_MOONGLADE          = 493,
};

Position omenSummonPos = {7558.993f, -2839.999f, 450.0214f, 4.46f};

class npc_firework : public CreatureScript
{
public:
    npc_firework() : CreatureScript("npc_firework") { }

    struct npc_fireworkAI : public ScriptedAI
    {
        npc_fireworkAI(Creature* creature) : ScriptedAI(creature) {}

        bool isCluster()
        {
            switch (me->GetEntry())
            {
                case NPC_FIREWORK_BLUE:
                case NPC_FIREWORK_GREEN:
                case NPC_FIREWORK_PURPLE:
                case NPC_FIREWORK_RED:
                case NPC_FIREWORK_YELLOW:
                case NPC_FIREWORK_WHITE:
                case NPC_FIREWORK_BIG_BLUE:
                case NPC_FIREWORK_BIG_GREEN:
                case NPC_FIREWORK_BIG_PURPLE:
                case NPC_FIREWORK_BIG_RED:
                case NPC_FIREWORK_BIG_YELLOW:
                case NPC_FIREWORK_BIG_WHITE:
                    return false;
                case NPC_CLUSTER_BLUE:
                case NPC_CLUSTER_GREEN:
                case NPC_CLUSTER_PURPLE:
                case NPC_CLUSTER_RED:
                case NPC_CLUSTER_YELLOW:
                case NPC_CLUSTER_WHITE:
                case NPC_CLUSTER_BIG_BLUE:
                case NPC_CLUSTER_BIG_GREEN:
                case NPC_CLUSTER_BIG_PURPLE:
                case NPC_CLUSTER_BIG_RED:
                case NPC_CLUSTER_BIG_YELLOW:
                case NPC_CLUSTER_BIG_WHITE:
                case NPC_CLUSTER_ELUNE:
                default:
                    return true;
            }
        }

        GameObject* FindNearestLauncher()
        {
            GameObject* launcher = NULL;

            if (isCluster())
            {
                GameObject* launcher1 = GetClosestGameObjectWithEntry(me, GO_CLUSTER_LAUNCHER_1, 0.5f);
                GameObject* launcher2 = GetClosestGameObjectWithEntry(me, GO_CLUSTER_LAUNCHER_2, 0.5f);
                GameObject* launcher3 = GetClosestGameObjectWithEntry(me, GO_CLUSTER_LAUNCHER_3, 0.5f);
                GameObject* launcher4 = GetClosestGameObjectWithEntry(me, GO_CLUSTER_LAUNCHER_4, 0.5f);

                if (launcher1)
                    launcher = launcher1;
                else if (launcher2)
                    launcher = launcher2;
                else if (launcher3)
                    launcher = launcher3;
                else if (launcher4)
                    launcher = launcher4;
            }
            else
            {
                GameObject* launcher1 = GetClosestGameObjectWithEntry(me, GO_FIREWORK_LAUNCHER_1, 0.5f);
                GameObject* launcher2 = GetClosestGameObjectWithEntry(me, GO_FIREWORK_LAUNCHER_2, 0.5f);
                GameObject* launcher3 = GetClosestGameObjectWithEntry(me, GO_FIREWORK_LAUNCHER_3, 0.5f);

                if (launcher1)
                    launcher = launcher1;
                else if (launcher2)
                    launcher = launcher2;
                else if (launcher3)
                    launcher = launcher3;
            }

            return launcher;
        }

        uint32 GetFireworkSpell(uint32 entry)
        {
            switch (entry)
            {
                case NPC_FIREWORK_BLUE:
                    return SPELL_ROCKET_BLUE;
                case NPC_FIREWORK_GREEN:
                    return SPELL_ROCKET_GREEN;
                case NPC_FIREWORK_PURPLE:
                    return SPELL_ROCKET_PURPLE;
                case NPC_FIREWORK_RED:
                    return SPELL_ROCKET_RED;
                case NPC_FIREWORK_YELLOW:
                    return SPELL_ROCKET_YELLOW;
                case NPC_FIREWORK_WHITE:
                    return SPELL_ROCKET_WHITE;
                case NPC_FIREWORK_BIG_BLUE:
                    return SPELL_ROCKET_BIG_BLUE;
                case NPC_FIREWORK_BIG_GREEN:
                    return SPELL_ROCKET_BIG_GREEN;
                case NPC_FIREWORK_BIG_PURPLE:
                    return SPELL_ROCKET_BIG_PURPLE;
                case NPC_FIREWORK_BIG_RED:
                    return SPELL_ROCKET_BIG_RED;
                case NPC_FIREWORK_BIG_YELLOW:
                    return SPELL_ROCKET_BIG_YELLOW;
                case NPC_FIREWORK_BIG_WHITE:
                    return SPELL_ROCKET_BIG_WHITE;
                default:
                    return 0;
            }
        }

        uint32 GetFireworkGameObjectId()
        {
            uint32 spellId = 0;

            switch (me->GetEntry())
            {
                case NPC_CLUSTER_BLUE:
                    spellId = GetFireworkSpell(NPC_FIREWORK_BLUE);
                    break;
                case NPC_CLUSTER_GREEN:
                    spellId = GetFireworkSpell(NPC_FIREWORK_GREEN);
                    break;
                case NPC_CLUSTER_PURPLE:
                    spellId = GetFireworkSpell(NPC_FIREWORK_PURPLE);
                    break;
                case NPC_CLUSTER_RED:
                    spellId = GetFireworkSpell(NPC_FIREWORK_RED);
                    break;
                case NPC_CLUSTER_YELLOW:
                    spellId = GetFireworkSpell(NPC_FIREWORK_YELLOW);
                    break;
                case NPC_CLUSTER_WHITE:
                    spellId = GetFireworkSpell(NPC_FIREWORK_WHITE);
                    break;
                case NPC_CLUSTER_BIG_BLUE:
                    spellId = GetFireworkSpell(NPC_FIREWORK_BIG_BLUE);
                    break;
                case NPC_CLUSTER_BIG_GREEN:
                    spellId = GetFireworkSpell(NPC_FIREWORK_BIG_GREEN);
                    break;
                case NPC_CLUSTER_BIG_PURPLE:
                    spellId = GetFireworkSpell(NPC_FIREWORK_BIG_PURPLE);
                    break;
                case NPC_CLUSTER_BIG_RED:
                    spellId = GetFireworkSpell(NPC_FIREWORK_BIG_RED);
                    break;
                case NPC_CLUSTER_BIG_YELLOW:
                    spellId = GetFireworkSpell(NPC_FIREWORK_BIG_YELLOW);
                    break;
                case NPC_CLUSTER_BIG_WHITE:
                    spellId = GetFireworkSpell(NPC_FIREWORK_BIG_WHITE);
                    break;
                case NPC_CLUSTER_ELUNE:
                    spellId = GetFireworkSpell(urand(NPC_FIREWORK_BLUE, NPC_FIREWORK_WHITE));
                    break;
            }

            const SpellInfo* spellInfo = sSpellMgr->GetSpellInfo(spellId);

            if (spellInfo && spellInfo->Effects[0].Effect == SPELL_EFFECT_SUMMON_OBJECT_WILD)
                return spellInfo->Effects[0].MiscValue;

            return 0;
        }

        void Reset()
        {
            if (GameObject* launcher = FindNearestLauncher())
            {
                launcher->SendCustomAnim(ANIM_GO_LAUNCH_FIREWORK);
                me->SetOrientation(launcher->GetOrientation() + M_PI/2);
            }
            else
                return;

            if (isCluster())
            {
                // Check if we are near Elune'ara lake south, if so try to summon Omen or a minion
                if (me->GetZoneId() == ZONE_MOONGLADE)
                {
                    if (!me->FindNearestCreature(NPC_OMEN, 100.0f, false) && me->GetDistance2d(omenSummonPos.GetPositionX(), omenSummonPos.GetPositionY()) <= 100.0f)
                    {
                        switch (urand(0,9))
                        {
                            case 0:
                            case 1:
                            case 2:
                            case 3:
                                if (Creature* minion = me->SummonCreature(NPC_MINION_OF_OMEN, me->GetPositionX()+frand(-5.0f, 5.0f), me->GetPositionY()+frand(-5.0f, 5.0f), me->GetPositionZ(), 0.0f, TEMPSUMMON_CORPSE_TIMED_DESPAWN, 20000))
                                    minion->AI()->AttackStart(me->SelectNearestPlayer(20.0f));
                                break;
                            case 9:
                                me->SummonCreature(NPC_OMEN, omenSummonPos);
                                break;
                        }
                    }
                }
                if (me->GetEntry() == NPC_CLUSTER_ELUNE)
                    DoCast(SPELL_LUNAR_FORTUNE);

                float displacement = 0.7f;
                for (uint8 i = 0; i < 4; i++)
                    me->SummonGameObject(GetFireworkGameObjectId(), me->GetPositionX() + (i%2 == 0 ? displacement : -displacement), me->GetPositionY() + (i > 1 ? displacement : -displacement), me->GetPositionZ() + 4.0f, me->GetOrientation(), 0.0f, 0.0f, 0.0f, 0.0f, 1);
            }
            else
                //me->CastSpell(me, GetFireworkSpell(me->GetEntry()), true);
                me->CastSpell(me->GetPositionX(), me->GetPositionY(), me->GetPositionZ(), GetFireworkSpell(me->GetEntry()), true);
        }
    };

    CreatureAI *GetAI(Creature* creature) const
    {
        return new npc_fireworkAI(creature);
    }
};

/*#####
# npc_spring_rabbit
#####*/

enum rabbitSpells
{
    SPELL_SPRING_FLING          = 61875,
    SPELL_SPRING_RABBIT_JUMP    = 61724,
    SPELL_SPRING_RABBIT_WANDER  = 61726,
    SPELL_SUMMON_BABY_BUNNY     = 61727,
    SPELL_SPRING_RABBIT_IN_LOVE = 61728,
    NPC_SPRING_RABBIT           = 32791
};

class npc_spring_rabbit : public CreatureScript
{
public:
    npc_spring_rabbit() : CreatureScript("npc_spring_rabbit") { }

    CreatureAI* GetAI(Creature* creature) const
    {
        return new npc_spring_rabbitAI(creature);
    }

    struct npc_spring_rabbitAI : public ScriptedAI
    {
        npc_spring_rabbitAI(Creature* creature) : ScriptedAI(creature) { }

        bool inLove;
        uint32 jumpTimer;
        uint32 bunnyTimer;
        uint32 searchTimer;
        uint64 rabbitGUID;

        void Reset()
        {
            inLove = false;
            rabbitGUID = 0;
            jumpTimer = urand(5000, 10000);
            bunnyTimer = urand(10000, 20000);
            searchTimer = urand(5000, 10000);
            if (Unit* owner = me->GetOwner())
                me->GetMotionMaster()->MoveFollow(owner, PET_FOLLOW_DIST, PET_FOLLOW_ANGLE);
        }

        void EnterCombat(Unit * /*who*/) { }

        void DoAction(const int32 /*param*/)
        {
            inLove = true;
            if (Unit* owner = me->GetOwner())
                owner->CastSpell(owner, SPELL_SPRING_FLING, true);
        }

        void UpdateAI(const uint32 diff)
        {
            if (inLove)
            {
                if (jumpTimer <= diff)
                {
                    if (Unit* rabbit = Unit::GetUnit(*me, rabbitGUID))
                        DoCast(rabbit, SPELL_SPRING_RABBIT_JUMP);
                    jumpTimer = urand(5000, 10000);
                } else jumpTimer -= diff;

                if (bunnyTimer <= diff)
                {
                    DoCast(SPELL_SUMMON_BABY_BUNNY);
                    bunnyTimer = urand(20000, 40000);
                } else bunnyTimer -= diff;
            }
            else
            {
                if (searchTimer <= diff)
                {
                    if (Creature* rabbit = me->FindNearestCreature(NPC_SPRING_RABBIT, 10.0f))
                    {
                        if (rabbit == me || rabbit->HasAura(SPELL_SPRING_RABBIT_IN_LOVE))
                            return;

                        me->AddAura(SPELL_SPRING_RABBIT_IN_LOVE, me);
                        DoAction(1);
                        rabbit->AddAura(SPELL_SPRING_RABBIT_IN_LOVE, rabbit);
                        rabbit->AI()->DoAction(1);
                        rabbit->CastSpell(rabbit, SPELL_SPRING_RABBIT_JUMP, true);
                        rabbitGUID = rabbit->GetGUID();
                    }
                    searchTimer = urand(5000, 10000);
                } else searchTimer -= diff;
            }
        }
    };
};

void AddSC_npcs_special()
{
<<<<<<< HEAD
    new npc_air_force_bots;
    new npc_lunaclaw_spirit;
    new npc_chicken_cluck;
    new npc_dancing_flames;
    new npc_doctor;
    new npc_injured_patient;
    new npc_garments_of_quests;
    new npc_guardian;
    new npc_mount_vendor;
    new npc_rogue_trainer;
    new npc_sayge;
    new npc_steam_tonk;
    new npc_tonk_mine;
    new npc_winter_reveler;
    //new npc_brewfest_reveler;
    new npc_snake_trap;
    new npc_mirror_image;
    new npc_ebon_gargoyle;
    new npc_lightwell;
    new mob_mojo;
    new npc_training_dummy;
    new npc_shadowfiend;
    new npc_wormhole;
    new npc_pet_trainer;
    new npc_locksmith;
    new npc_tabard_vendor;
    new npc_experience;
    new npc_argent_squire;
    new npc_fire_elemental;
    new npc_earth_elemental;
    new npc_firework;
=======
    new npc_air_force_bots();
    new npc_lunaclaw_spirit();
    new npc_chicken_cluck();
    new npc_dancing_flames();
    new npc_doctor();
    new npc_injured_patient();
    new npc_garments_of_quests();
    new npc_guardian();
    new npc_mount_vendor();
    new npc_rogue_trainer();
    new npc_sayge();
    new npc_steam_tonk();
    new npc_tonk_mine();
    new npc_winter_reveler();
    new npc_brewfest_reveler();
    new npc_snake_trap();
    new npc_mirror_image();
    new npc_ebon_gargoyle();
    new npc_lightwell();
    new mob_mojo();
    new npc_training_dummy();
    new npc_shadowfiend();
    new npc_wormhole();
    new npc_pet_trainer();
    new npc_locksmith();
    new npc_tabard_vendor();
    new npc_experience();
    new npc_fire_elemental();
    new npc_earth_elemental();
    new npc_firework();
>>>>>>> d4cc9078
    new npc_spring_rabbit();
}<|MERGE_RESOLUTION|>--- conflicted
+++ resolved
@@ -3309,39 +3309,6 @@
 
 void AddSC_npcs_special()
 {
-<<<<<<< HEAD
-    new npc_air_force_bots;
-    new npc_lunaclaw_spirit;
-    new npc_chicken_cluck;
-    new npc_dancing_flames;
-    new npc_doctor;
-    new npc_injured_patient;
-    new npc_garments_of_quests;
-    new npc_guardian;
-    new npc_mount_vendor;
-    new npc_rogue_trainer;
-    new npc_sayge;
-    new npc_steam_tonk;
-    new npc_tonk_mine;
-    new npc_winter_reveler;
-    //new npc_brewfest_reveler;
-    new npc_snake_trap;
-    new npc_mirror_image;
-    new npc_ebon_gargoyle;
-    new npc_lightwell;
-    new mob_mojo;
-    new npc_training_dummy;
-    new npc_shadowfiend;
-    new npc_wormhole;
-    new npc_pet_trainer;
-    new npc_locksmith;
-    new npc_tabard_vendor;
-    new npc_experience;
-    new npc_argent_squire;
-    new npc_fire_elemental;
-    new npc_earth_elemental;
-    new npc_firework;
-=======
     new npc_air_force_bots();
     new npc_lunaclaw_spirit();
     new npc_chicken_cluck();
@@ -3356,7 +3323,7 @@
     new npc_steam_tonk();
     new npc_tonk_mine();
     new npc_winter_reveler();
-    new npc_brewfest_reveler();
+//    new npc_brewfest_reveler();
     new npc_snake_trap();
     new npc_mirror_image();
     new npc_ebon_gargoyle();
@@ -3372,6 +3339,6 @@
     new npc_fire_elemental();
     new npc_earth_elemental();
     new npc_firework();
->>>>>>> d4cc9078
     new npc_spring_rabbit();
+    new npc_argent_squire();
 }