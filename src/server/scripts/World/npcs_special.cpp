--- conflicted
+++ resolved
@@ -3067,10 +3067,7 @@
     new npc_locksmith;
     new npc_tabard_vendor;
     new npc_experience;
-<<<<<<< HEAD
     new npc_argent_squire;
-=======
     new npc_fire_elemental;
     new npc_earth_elemental;
->>>>>>> 3bd80d2b
 }
