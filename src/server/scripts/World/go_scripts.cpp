--- conflicted
+++ resolved
@@ -16,56 +16,50 @@
  */
 
 /* ContentData
+go_cat_figurine (the "trap" version of GO, two different exist)
+go_barov_journal
 go_ethereum_prison
 go_ethereum_stasis
+go_sacred_fire_of_life
+go_shrine_of_the_birds
 go_southfury_moonstone
+go_orb_of_command
 go_resonite_cask
+go_tablet_of_madness
 go_tablet_of_the_seven
 go_tele_to_dalaran_crystal
 go_tele_to_violet_stand
+go_scourge_cage
+go_jotunheim_cage
+go_table_theka
 go_soulwell
+go_bashir_crystalforge
+go_soulwell
+go_dragonflayer_cage
+go_tadpole_cage
 go_amberpine_outhouse
-<<<<<<< HEAD
-=======
 go_hive_pod
->>>>>>> 28d470c5
 go_veil_skith_cage
 go_toy_train_set
 go_bells
 EndContentData */
 
 #include "ScriptMgr.h"
-<<<<<<< HEAD
-#include "DBCStructure.h"
-=======
 #include "DB2Structure.h"
->>>>>>> 28d470c5
 #include "GameEventMgr.h"
 #include "GameObject.h"
 #include "GameObjectAI.h"
 #include "GameTime.h"
 #include "Log.h"
 #include "MotionMaster.h"
-<<<<<<< HEAD
-#include "ObjectMgr.h"
 #include "Player.h"
 #include "ScriptedCreature.h"
 #include "ScriptedGossip.h"
-#include "Spell.h"
-#include "SpellInfo.h"
-#include "SpellMgr.h"
-=======
-#include "Player.h"
-#include "ScriptedCreature.h"
-#include "ScriptedGossip.h"
->>>>>>> 28d470c5
 #include "TemporarySummon.h"
 #include "WorldSession.h"
 #include "World.h"
 
 /*######
-<<<<<<< HEAD
-=======
 ## go_cat_figurine
 ######*/
 
@@ -125,7 +119,6 @@
 };
 
 /*######
->>>>>>> 28d470c5
 ## go_gilded_brazier (Paladin First Trail quest (9678))
 ######*/
 
@@ -144,33 +137,19 @@
     {
         go_gilded_brazierAI(GameObject* go) : GameObjectAI(go) { }
 
-<<<<<<< HEAD
-        bool OnGossipHello(Player* player) override
-=======
-        bool GossipHello(Player* player) override
->>>>>>> 28d470c5
+        bool GossipHello(Player* player) override
         {
             if (me->GetGoType() == GAMEOBJECT_TYPE_GOOBER)
             {
                 if (player->GetQuestStatus(QUEST_THE_FIRST_TRIAL) == QUEST_STATUS_INCOMPLETE)
                 {
-<<<<<<< HEAD
-                    if (Creature* Stillblade = player->SummonCreature(NPC_STILLBLADE, 8106.11f, -7542.06f, 151.775f, 3.02598f, TEMPSUMMON_DEAD_DESPAWN, 1min))
-=======
                     if (Creature* Stillblade = player->SummonCreature(NPC_STILLBLADE, 8106.11f, -7542.06f, 151.775f, 3.02598f, TEMPSUMMON_DEAD_DESPAWN, 60000))
->>>>>>> 28d470c5
                         Stillblade->AI()->AttackStart(player);
                 }
             }
             return true;
         }
     };
-<<<<<<< HEAD
-
-    GameObjectAI* GetAI(GameObject* go) const override
-    {
-        return new go_gilded_brazierAI(go);
-=======
 
     GameObjectAI* GetAI(GameObject* go) const override
     {
@@ -231,7 +210,6 @@
     GameObjectAI* GetAI(GameObject* go) const override
     {
         return new go_tablet_of_madnessAI(go);
->>>>>>> 28d470c5
     }
 };
 
@@ -247,20 +225,12 @@
     struct go_tablet_of_the_sevenAI : public GameObjectAI
     {
         go_tablet_of_the_sevenAI(GameObject* go) : GameObjectAI(go) { }
-<<<<<<< HEAD
 
         /// @todo use gossip option ("Transcript the Tablet") instead, if Trinity adds support.
-        bool OnGossipHello(Player* player) override
+        bool GossipHello(Player* player) override
         {
             if (me->GetGoType() != GAMEOBJECT_TYPE_QUESTGIVER)
                 return true;
-=======
-
-        /// @todo use gossip option ("Transcript the Tablet") instead, if Trinity adds support.
-        bool GossipHello(Player* player) override
-        {
-            if (me->GetGoType() != GAMEOBJECT_TYPE_QUESTGIVER)
-                return true;
 
             if (player->GetQuestStatus(4296) == QUEST_STATUS_INCOMPLETE)
                 player->CastSpell(player, 15065, false);
@@ -274,20 +244,16 @@
         return new go_tablet_of_the_sevenAI(go);
     }
 };
->>>>>>> 28d470c5
-
-            if (player->GetQuestStatus(4296) == QUEST_STATUS_INCOMPLETE)
-                player->CastSpell(player, 15065, false);
-
-            return true;
-        }
-    };
-
-<<<<<<< HEAD
-    GameObjectAI* GetAI(GameObject* go) const override
-    {
-        return new go_tablet_of_the_sevenAI(go);
-=======
+
+/*#####
+## go_jump_a_tron
+######*/
+
+class go_jump_a_tron : public GameObjectScript
+{
+public:
+    go_jump_a_tron() : GameObjectScript("go_jump_a_tron") { }
+
     struct go_jump_a_tronAI : public GameObjectAI
     {
         go_jump_a_tronAI(GameObject* go) : GameObjectAI(go) { }
@@ -304,7 +270,6 @@
     GameObjectAI* GetAI(GameObject* go) const override
     {
         return new go_jump_a_tronAI(go);
->>>>>>> 28d470c5
     }
 };
 
@@ -337,29 +302,19 @@
     {
         go_ethereum_prisonAI(GameObject* go) : GameObjectAI(go) { }
 
-<<<<<<< HEAD
-        bool OnGossipHello(Player* player) override
-=======
-        bool GossipHello(Player* player) override
->>>>>>> 28d470c5
+        bool GossipHello(Player* player) override
         {
             me->UseDoorOrButton();
             int Random = rand32() % (sizeof(NpcPrisonEntry) / sizeof(uint32));
 
-<<<<<<< HEAD
-            if (Creature* creature = player->SummonCreature(NpcPrisonEntry[Random], me->GetPositionX(), me->GetPositionY(), me->GetPositionZ(), me->GetAbsoluteAngle(player),
-                TEMPSUMMON_TIMED_DESPAWN_OUT_OF_COMBAT, 30s))
-=======
             if (Creature* creature = player->SummonCreature(NpcPrisonEntry[Random], me->GetPositionX(), me->GetPositionY(), me->GetPositionZ(), me->GetAngle(player),
                 TEMPSUMMON_TIMED_DESPAWN_OUT_OF_COMBAT, 30000))
->>>>>>> 28d470c5
             {
                 if (!creature->IsHostileTo(player))
                 {
                     if (FactionTemplateEntry const* pFaction = creature->GetFactionTemplateEntry())
                     {
                         uint32 Spell = 0;
-<<<<<<< HEAD
 
                         switch (pFaction->Faction)
                         {
@@ -371,19 +326,6 @@
                             case 970: Spell = SPELL_REP_SPOR; break;
                         }
 
-=======
-
-                        switch (pFaction->Faction)
-                        {
-                            case 1011: Spell = SPELL_REP_LC; break;
-                            case 935: Spell = SPELL_REP_SHAT; break;
-                            case 942: Spell = SPELL_REP_CE; break;
-                            case 933: Spell = SPELL_REP_CON; break;
-                            case 989: Spell = SPELL_REP_KT; break;
-                            case 970: Spell = SPELL_REP_SPOR; break;
-                        }
-
->>>>>>> 28d470c5
                         if (Spell)
                             creature->CastSpell(player, Spell, false);
                         else
@@ -420,22 +362,13 @@
     {
         go_ethereum_stasisAI(GameObject* go) : GameObjectAI(go) { }
 
-<<<<<<< HEAD
-        bool OnGossipHello(Player* player) override
-=======
-        bool GossipHello(Player* player) override
->>>>>>> 28d470c5
+        bool GossipHello(Player* player) override
         {
             me->UseDoorOrButton();
             int Random = rand32() % (sizeof(NpcStasisEntry) / sizeof(uint32));
 
-<<<<<<< HEAD
-            player->SummonCreature(NpcStasisEntry[Random], me->GetPositionX(), me->GetPositionY(), me->GetPositionZ(), me->GetAbsoluteAngle(player),
-                TEMPSUMMON_TIMED_DESPAWN_OUT_OF_COMBAT, 30s);
-=======
             player->SummonCreature(NpcStasisEntry[Random], me->GetPositionX(), me->GetPositionY(), me->GetPositionZ(), me->GetAngle(player),
                 TEMPSUMMON_TIMED_DESPAWN_OUT_OF_COMBAT, 30000);
->>>>>>> 28d470c5
 
             return false;
         }
@@ -462,16 +395,6 @@
     go_resonite_cask() : GameObjectScript("go_resonite_cask") { }
 
     struct go_resonite_caskAI : public GameObjectAI
-<<<<<<< HEAD
-    {
-        go_resonite_caskAI(GameObject* go) : GameObjectAI(go) { }
-
-        bool OnGossipHello(Player* /*player*/) override
-        {
-            if (me->GetGoType() == GAMEOBJECT_TYPE_GOOBER)
-                me->SummonCreature(NPC_GOGGEROC, 0.0f, 0.0f, 0.0f, 0.0f, TEMPSUMMON_TIMED_DESPAWN_OUT_OF_COMBAT, 5min);
-
-=======
     {
         go_resonite_caskAI(GameObject* go) : GameObjectAI(go) { }
 
@@ -569,18 +492,13 @@
             if (BirdEntry)
                 player->SummonCreature(BirdEntry, fX, fY, fZ, me->GetOrientation(), TEMPSUMMON_TIMED_DESPAWN_OUT_OF_COMBAT, 60000);
 
->>>>>>> 28d470c5
             return false;
         }
     };
 
     GameObjectAI* GetAI(GameObject* go) const override
     {
-<<<<<<< HEAD
-        return new go_resonite_caskAI(go);
-=======
         return new go_shrine_of_the_birdsAI(go);
->>>>>>> 28d470c5
     }
 };
 
@@ -604,25 +522,11 @@
     {
         go_southfury_moonstoneAI(GameObject* go) : GameObjectAI(go) { }
 
-<<<<<<< HEAD
-        bool OnGossipHello(Player* player) override
+        bool GossipHello(Player* player) override
         {
             //implicitTarget=48 not implemented as of writing this code, and manual summon may be just ok for our purpose
             //player->CastSpell(player, SPELL_SUMMON_RIZZLE, false);
 
-            if (Creature* creature = player->SummonCreature(NPC_RIZZLE, 0.0f, 0.0f, 0.0f, 0.0f, TEMPSUMMON_DEAD_DESPAWN))
-                creature->CastSpell(player, SPELL_BLACKJACK, false);
-
-            return false;
-        }
-    };
-
-=======
-        bool GossipHello(Player* player) override
-        {
-            //implicitTarget=48 not implemented as of writing this code, and manual summon may be just ok for our purpose
-            //player->CastSpell(player, SPELL_SUMMON_RIZZLE, false);
-
             if (Creature* creature = player->SummonCreature(NPC_RIZZLE, 0.0f, 0.0f, 0.0f, 0.0f, TEMPSUMMON_DEAD_DESPAWN, 0))
                 creature->CastSpell(player, SPELL_BLACKJACK, false);
 
@@ -630,7 +534,6 @@
         }
     };
 
->>>>>>> 28d470c5
     GameObjectAI* GetAI(GameObject* go) const override
     {
         return new go_southfury_moonstoneAI(go);
@@ -657,21 +560,12 @@
     struct go_tele_to_dalaran_crystalAI : public GameObjectAI
     {
         go_tele_to_dalaran_crystalAI(GameObject* go) : GameObjectAI(go) { }
-<<<<<<< HEAD
-
-        bool OnGossipHello(Player* player) override
+
+        bool GossipHello(Player* player) override
         {
             if (player->GetQuestRewardStatus(QUEST_TELE_CRYSTAL_FLAG))
                 return false;
 
-=======
-
-        bool GossipHello(Player* player) override
-        {
-            if (player->GetQuestRewardStatus(QUEST_TELE_CRYSTAL_FLAG))
-                return false;
-
->>>>>>> 28d470c5
             player->GetSession()->SendNotification(GO_TELE_TO_DALARAN_CRYSTAL_FAILED);
             return true;
         }
@@ -693,23 +587,6 @@
     go_tele_to_violet_stand() : GameObjectScript("go_tele_to_violet_stand") { }
 
     struct go_tele_to_violet_standAI : public GameObjectAI
-<<<<<<< HEAD
-    {
-        go_tele_to_violet_standAI(GameObject* go) : GameObjectAI(go) { }
-
-        bool OnGossipHello(Player* player) override
-        {
-            if (player->GetQuestRewardStatus(QUEST_LEARN_LEAVE_RETURN) || player->GetQuestStatus(QUEST_LEARN_LEAVE_RETURN) == QUEST_STATUS_INCOMPLETE)
-                return false;
-
-            return true;
-        }
-    };
-
-    GameObjectAI* GetAI(GameObject* go) const override
-    {
-        return new go_tele_to_violet_standAI(go);
-=======
     {
         go_tele_to_violet_standAI(GameObject* go) : GameObjectAI(go) { }
 
@@ -865,7 +742,6 @@
     GameObjectAI* GetAI(GameObject* go) const override
     {
         return new go_bashir_crystalforgeAI(go);
->>>>>>> 28d470c5
     }
 };
 
@@ -898,9 +774,8 @@
     struct go_matrix_punchographAI : public GameObjectAI
     {
         go_matrix_punchographAI(GameObject* go) : GameObjectAI(go) { }
-<<<<<<< HEAD
-
-        bool OnGossipHello(Player* player) override
+
+        bool GossipHello(Player* player) override
         {
             switch (me->GetEntry())
             {
@@ -936,44 +811,6 @@
                     break;
             }
             return false;
-=======
-
-        bool GossipHello(Player* player) override
-        {
-            switch (me->GetEntry())
-            {
-                case MATRIX_PUNCHOGRAPH_3005_A:
-                    if (player->HasItemCount(ITEM_WHITE_PUNCH_CARD))
-                    {
-                        player->DestroyItemCount(ITEM_WHITE_PUNCH_CARD, 1, true);
-                        player->CastSpell(player, SPELL_YELLOW_PUNCH_CARD, true);
-                    }
-                    break;
-                case MATRIX_PUNCHOGRAPH_3005_B:
-                    if (player->HasItemCount(ITEM_YELLOW_PUNCH_CARD))
-                    {
-                        player->DestroyItemCount(ITEM_YELLOW_PUNCH_CARD, 1, true);
-                        player->CastSpell(player, SPELL_BLUE_PUNCH_CARD, true);
-                    }
-                    break;
-                case MATRIX_PUNCHOGRAPH_3005_C:
-                    if (player->HasItemCount(ITEM_BLUE_PUNCH_CARD))
-                    {
-                        player->DestroyItemCount(ITEM_BLUE_PUNCH_CARD, 1, true);
-                        player->CastSpell(player, SPELL_RED_PUNCH_CARD, true);
-                    }
-                    break;
-                case MATRIX_PUNCHOGRAPH_3005_D:
-                    if (player->HasItemCount(ITEM_RED_PUNCH_CARD))
-                    {
-                        player->DestroyItemCount(ITEM_RED_PUNCH_CARD, 1, true);
-                        player->CastSpell(player, SPELL_PRISMATIC_PUNCH_CARD, true);
-                    }
-                    break;
-                default:
-                    break;
-            }
-            return false;
         }
     };
 
@@ -1011,15 +848,10 @@
             }
 
             return true;
->>>>>>> 28d470c5
-        }
-    };
-
-    GameObjectAI* GetAI(GameObject* go) const override
-<<<<<<< HEAD
-    {
-        return new go_matrix_punchographAI(go);
-=======
+        }
+    };
+
+    GameObjectAI* GetAI(GameObject* go) const override
     {
         return new go_scourge_cageAI(go);
     }
@@ -1059,7 +891,6 @@
     GameObjectAI* GetAI(GameObject* go) const override
     {
         return new go_arcane_prisonAI(go);
->>>>>>> 28d470c5
     }
 };
 
@@ -1082,17 +913,6 @@
     {
         go_blood_filled_orbAI(GameObject* go) : GameObjectAI(go) { }
 
-<<<<<<< HEAD
-        bool OnGossipHello(Player* player) override
-        {
-            if (me->GetGoType() == GAMEOBJECT_TYPE_GOOBER)
-                player->SummonCreature(NPC_ZELEMAR, -369.746f, 166.759f, -21.50f, 5.235f, TEMPSUMMON_TIMED_DESPAWN_OUT_OF_COMBAT, 30s);
-
-            return true;
-        }
-    };
-
-=======
         bool GossipHello(Player* player) override
         {
             if (me->GetGoType() == GAMEOBJECT_TYPE_GOOBER)
@@ -1102,7 +922,6 @@
         }
     };
 
->>>>>>> 28d470c5
     GameObjectAI* GetAI(GameObject* go) const override
     {
         return new go_blood_filled_orbAI(go);
@@ -1110,18 +929,24 @@
 };
 
 /*######
-## go_soulwell
-######*/
-
-enum SoulWellData
-{
-<<<<<<< HEAD
-    GO_SOUL_WELL_R1                     = 181621,
-    GO_SOUL_WELL_R2                     = 193169,
-
-    SPELL_IMPROVED_HEALTH_STONE_R1      = 18692,
-    SPELL_IMPROVED_HEALTH_STONE_R2      = 18693,
-=======
+## go_jotunheim_cage
+######*/
+
+enum JotunheimCage
+{
+    NPC_EBON_BLADE_PRISONER_HUMAN   = 30186,
+    NPC_EBON_BLADE_PRISONER_NE      = 30194,
+    NPC_EBON_BLADE_PRISONER_TROLL   = 30196,
+    NPC_EBON_BLADE_PRISONER_ORC     = 30195,
+
+    SPELL_SUMMON_BLADE_KNIGHT_H     = 56207,
+    SPELL_SUMMON_BLADE_KNIGHT_NE    = 56209,
+    SPELL_SUMMON_BLADE_KNIGHT_ORC   = 56212,
+    SPELL_SUMMON_BLADE_KNIGHT_TROLL = 56214
+};
+
+class go_jotunheim_cage : public GameObjectScript
+{
 public:
     go_jotunheim_cage() : GameObjectScript("go_jotunheim_cage") { }
 
@@ -1172,21 +997,16 @@
         return new go_jotunheim_cageAI(go);
     }
 };
->>>>>>> 28d470c5
-
-    SPELL_CREATE_MASTER_HEALTH_STONE_R0 = 34130,
-    SPELL_CREATE_MASTER_HEALTH_STONE_R1 = 34149,
-    SPELL_CREATE_MASTER_HEALTH_STONE_R2 = 34150,
-
-    SPELL_CREATE_FEL_HEALTH_STONE_R0    = 58890,
-    SPELL_CREATE_FEL_HEALTH_STONE_R1    = 58896,
-    SPELL_CREATE_FEL_HEALTH_STONE_R2    = 58898,
-};
-
-class go_soulwell : public GameObjectScript
-{
-<<<<<<< HEAD
-=======
+
+enum TableTheka
+{
+    GOSSIP_TABLE_THEKA = 1653,
+
+    QUEST_SPIDER_GOLD = 2936
+};
+
+class go_table_theka : public GameObjectScript
+{
 public:
     go_table_theka() : GameObjectScript("go_table_theka") { }
 
@@ -1251,7 +1071,6 @@
 
 class go_soulwell : public GameObjectScript
 {
->>>>>>> 28d470c5
     public:
         go_soulwell() : GameObjectScript("go_soulwell") { }
 
@@ -1261,36 +1080,11 @@
             {
             }
 
-<<<<<<< HEAD
-            bool OnGossipHello(Player* player) override
-            {
-                Unit* owner = me->GetOwner();
-                if (_stoneSpell == 0 || _stoneId == 0)
-                    return true;
-
-                if (!owner || owner->GetTypeId() != TYPEID_PLAYER || !player->IsInSameRaidWith(owner->ToPlayer()))
-                    return true;
-
-                // Don't try to add a stone if we already have one.
-                if (player->HasItemCount(_stoneId))
-                {
-                    if (SpellInfo const* spell = sSpellMgr->GetSpellInfo(_stoneSpell))
-                        Spell::SendCastResult(player, spell, 0, SPELL_FAILED_TOO_MANY_OF_ITEM);
-                    return true;
-                }
-
-                owner->CastSpell(player, _stoneSpell, true);
-                // Item has to actually be created to remove a charge on the well.
-                if (player->HasItemCount(_stoneId))
-                    me->AddUse();
-
-=======
             bool GossipHello(Player* player) override
             {
                 Unit* owner = me->GetOwner();
                 if (!owner || owner->GetTypeId() != TYPEID_PLAYER || !player->IsInSameRaidWith(owner->ToPlayer()))
                     return true;
->>>>>>> 28d470c5
                 return false;
             }
         };
@@ -1299,6 +1093,107 @@
         {
             return new go_soulwellAI(go);
         }
+};
+
+/*######
+## Quest 11255: Prisoners of Wyrmskull
+## go_dragonflayer_cage
+######*/
+
+enum PrisonersOfWyrmskull
+{
+    QUEST_PRISONERS_OF_WYRMSKULL                  = 11255,
+    NPC_PRISONER_PRIEST                           = 24086,
+    NPC_PRISONER_MAGE                             = 24088,
+    NPC_PRISONER_WARRIOR                          = 24089,
+    NPC_PRISONER_PALADIN                          = 24090,
+    NPC_CAPTURED_VALGARDE_PRISONER_PROXY          = 24124
+};
+
+class go_dragonflayer_cage : public GameObjectScript
+{
+public:
+    go_dragonflayer_cage() : GameObjectScript("go_dragonflayer_cage") { }
+
+    struct go_dragonflayer_cageAI : public GameObjectAI
+    {
+        go_dragonflayer_cageAI(GameObject* go) : GameObjectAI(go) { }
+
+        bool GossipHello(Player* player) override
+        {
+            me->UseDoorOrButton();
+            if (player->GetQuestStatus(QUEST_PRISONERS_OF_WYRMSKULL) != QUEST_STATUS_INCOMPLETE)
+                return true;
+
+            Creature* pPrisoner = me->FindNearestCreature(NPC_PRISONER_PRIEST, 2.0f);
+            if (!pPrisoner)
+            {
+                pPrisoner = me->FindNearestCreature(NPC_PRISONER_MAGE, 2.0f);
+                if (!pPrisoner)
+                {
+                    pPrisoner = me->FindNearestCreature(NPC_PRISONER_WARRIOR, 2.0f);
+                    if (!pPrisoner)
+                        pPrisoner = me->FindNearestCreature(NPC_PRISONER_PALADIN, 2.0f);
+                }
+            }
+
+            if (!pPrisoner || !pPrisoner->IsAlive())
+                return true;
+
+            /// @todo prisoner should help player for a short period of time
+            player->KilledMonsterCredit(NPC_CAPTURED_VALGARDE_PRISONER_PROXY);
+            pPrisoner->DespawnOrUnsummon();
+            return true;
+        }
+    };
+
+    GameObjectAI* GetAI(GameObject* go) const override
+    {
+        return new go_dragonflayer_cageAI(go);
+    }
+};
+
+/*######
+## Quest 11560: Oh Noes, the Tadpoles!
+## go_tadpole_cage
+######*/
+
+enum Tadpoles
+{
+    QUEST_OH_NOES_THE_TADPOLES                    = 11560,
+    NPC_WINTERFIN_TADPOLE                         = 25201
+};
+
+class go_tadpole_cage : public GameObjectScript
+{
+public:
+    go_tadpole_cage() : GameObjectScript("go_tadpole_cage") { }
+
+    struct go_tadpole_cageAI : public GameObjectAI
+    {
+        go_tadpole_cageAI(GameObject* go) : GameObjectAI(go) { }
+
+        bool GossipHello(Player* player) override
+        {
+            me->UseDoorOrButton();
+            if (player->GetQuestStatus(QUEST_OH_NOES_THE_TADPOLES) == QUEST_STATUS_INCOMPLETE)
+            {
+                Creature* pTadpole = me->FindNearestCreature(NPC_WINTERFIN_TADPOLE, 1.0f);
+                if (pTadpole)
+                {
+                    pTadpole->DisappearAndDie();
+                    player->KilledMonsterCredit(NPC_WINTERFIN_TADPOLE);
+                    //FIX: Summon minion tadpole
+                }
+            }
+            return true;
+        }
+    };
+
+    GameObjectAI* GetAI(GameObject* go) const override
+    {
+        return new go_tadpole_cageAI(go);
+    }
 };
 
 /*######
@@ -1310,7 +1205,6 @@
 
 enum AmberpineOuthouse
 {
-<<<<<<< HEAD
     ITEM_ANDERHOLS_SLIDER_CIDER     = 37247,
     NPC_OUTHOUSE_BUNNY              = 27326,
     QUEST_DOING_YOUR_DUTY           = 12227,
@@ -1319,14 +1213,6 @@
     SPELL_CREATE_AMBERSEEDS         = 48330,
     GOSSIP_OUTHOUSE_INUSE           = 12775,
     GOSSIP_OUTHOUSE_VACANT          = 12779
-=======
-    QUEST_PRISONERS_OF_WYRMSKULL                  = 11255,
-    NPC_PRISONER_PRIEST                           = 24086,
-    NPC_PRISONER_MAGE                             = 24088,
-    NPC_PRISONER_WARRIOR                          = 24089,
-    NPC_PRISONER_PALADIN                          = 24090,
-    NPC_CAPTURED_VALGARDE_PRISONER_PROXY          = 24124
->>>>>>> 28d470c5
 };
 
 class go_amberpine_outhouse : public GameObjectScript
@@ -1334,250 +1220,6 @@
 public:
     go_amberpine_outhouse() : GameObjectScript("go_amberpine_outhouse") { }
 
-<<<<<<< HEAD
-    struct go_amberpine_outhouseAI : public GameObjectAI
-    {
-        go_amberpine_outhouseAI(GameObject* go) : GameObjectAI(go) { }
-
-        bool OnGossipHello(Player* player) override
-        {
-            QuestStatus status = player->GetQuestStatus(QUEST_DOING_YOUR_DUTY);
-            if (status == QUEST_STATUS_INCOMPLETE || status == QUEST_STATUS_COMPLETE || status == QUEST_STATUS_REWARDED)
-            {
-                AddGossipItemFor(player, GOSSIP_ICON_CHAT, GOSSIP_USE_OUTHOUSE, GOSSIP_SENDER_MAIN, GOSSIP_ACTION_INFO_DEF + 1);
-                SendGossipMenuFor(player, GOSSIP_OUTHOUSE_VACANT, me->GetGUID());
-            }
-            else
-                SendGossipMenuFor(player, GOSSIP_OUTHOUSE_INUSE, me->GetGUID());
-
-            return true;
-        }
-
-        bool OnGossipSelect(Player* player, uint32 /*menuId*/, uint32 gossipListId) override
-        {
-            uint32 const action = player->PlayerTalkClass->GetGossipOptionAction(gossipListId);
-            ClearGossipMenuFor(player);
-            if (action == GOSSIP_ACTION_INFO_DEF + 1)
-            {
-                CloseGossipMenuFor(player);
-                Creature* target = GetClosestCreatureWithEntry(player, NPC_OUTHOUSE_BUNNY, 3.0f);
-                if (target)
-                {
-                    target->AI()->SetData(1, player->GetNativeGender());
-                    me->CastSpell(target, SPELL_INDISPOSED_III);
-                }
-                me->CastSpell(player, SPELL_INDISPOSED);
-                if (player->HasItemCount(ITEM_ANDERHOLS_SLIDER_CIDER))
-                    me->CastSpell(player, SPELL_CREATE_AMBERSEEDS);
-                return true;
-            }
-            else
-            {
-                CloseGossipMenuFor(player);
-                player->GetSession()->SendNotification(GO_ANDERHOLS_SLIDER_CIDER_NOT_FOUND);
-                return false;
-            }
-=======
-    struct go_dragonflayer_cageAI : public GameObjectAI
-    {
-        go_dragonflayer_cageAI(GameObject* go) : GameObjectAI(go) { }
-
-        bool GossipHello(Player* player) override
-        {
-            me->UseDoorOrButton();
-            if (player->GetQuestStatus(QUEST_PRISONERS_OF_WYRMSKULL) != QUEST_STATUS_INCOMPLETE)
-                return true;
-
-            Creature* pPrisoner = me->FindNearestCreature(NPC_PRISONER_PRIEST, 2.0f);
-            if (!pPrisoner)
-            {
-                pPrisoner = me->FindNearestCreature(NPC_PRISONER_MAGE, 2.0f);
-                if (!pPrisoner)
-                {
-                    pPrisoner = me->FindNearestCreature(NPC_PRISONER_WARRIOR, 2.0f);
-                    if (!pPrisoner)
-                        pPrisoner = me->FindNearestCreature(NPC_PRISONER_PALADIN, 2.0f);
-                }
-            }
-
-            if (!pPrisoner || !pPrisoner->IsAlive())
-                return true;
-
-            /// @todo prisoner should help player for a short period of time
-            player->KilledMonsterCredit(NPC_CAPTURED_VALGARDE_PRISONER_PROXY);
-            pPrisoner->DespawnOrUnsummon();
-            return true;
->>>>>>> 28d470c5
-        }
-    };
-
-    GameObjectAI* GetAI(GameObject* go) const override
-    {
-<<<<<<< HEAD
-        return new go_amberpine_outhouseAI(go);
-=======
-        return new go_dragonflayer_cageAI(go);
->>>>>>> 28d470c5
-    }
-};
-
-class go_massive_seaforium_charge : public GameObjectScript
-{
-    public:
-        go_massive_seaforium_charge() : GameObjectScript("go_massive_seaforium_charge") { }
-
-        struct go_massive_seaforium_chargeAI : public GameObjectAI
-        {
-            go_massive_seaforium_chargeAI(GameObject* go) : GameObjectAI(go) { }
-
-            bool OnGossipHello(Player* /*player*/) override
-            {
-                me->SetLootState(GO_JUST_DEACTIVATED);
-                return true;
-            }
-        };
-
-        GameObjectAI* GetAI(GameObject* go) const override
-        {
-            return new go_massive_seaforium_chargeAI(go);
-        }
-};
-
-/*######
-#### go_veil_skith_cage
-#####*/
-
-enum MissingFriends
-{
-   QUEST_MISSING_FRIENDS    = 10852,
-   NPC_CAPTIVE_CHILD        = 22314,
-   SAY_FREE_0               = 0,
-};
-
-class go_veil_skith_cage : public GameObjectScript
-{
-    public:
-       go_veil_skith_cage() : GameObjectScript("go_veil_skith_cage") { }
-
-       struct go_veil_skith_cageAI : public GameObjectAI
-       {
-           go_veil_skith_cageAI(GameObject* go) : GameObjectAI(go) { }
-
-           bool OnGossipHello(Player* player) override
-           {
-               me->UseDoorOrButton();
-               if (player->GetQuestStatus(QUEST_MISSING_FRIENDS) == QUEST_STATUS_INCOMPLETE)
-               {
-                   std::vector<Creature*> childrenList;
-                   GetCreatureListWithEntryInGrid(childrenList, me, NPC_CAPTIVE_CHILD, INTERACTION_DISTANCE);
-                   for (Creature* creature : childrenList)
-                   {
-                       player->KilledMonsterCredit(NPC_CAPTIVE_CHILD, creature->GetGUID());
-                       creature->DespawnOrUnsummon(5s);
-                       creature->GetMotionMaster()->MovePoint(1, me->GetPositionX() + 5, me->GetPositionY(), me->GetPositionZ());
-                       creature->AI()->Talk(SAY_FREE_0);
-                       creature->GetMotionMaster()->Clear();
-                   }
-               }
-               return false;
-           }
-       };
-
-       GameObjectAI* GetAI(GameObject* go) const override
-       {
-           return new go_veil_skith_cageAI(go);
-       }
-};
-
-/*######
-## go_frostblade_shrine
-######*/
-
-enum TheCleansing
-{
-   QUEST_THE_CLEANSING_HORDE      = 11317,
-   QUEST_THE_CLEANSING_ALLIANCE   = 11322,
-   SPELL_CLEANSING_SOUL           = 43351,
-   SPELL_RECENT_MEDITATION        = 61720,
-};
-
-class go_frostblade_shrine : public GameObjectScript
-{
-public:
-    go_frostblade_shrine() : GameObjectScript("go_frostblade_shrine") { }
-
-<<<<<<< HEAD
-    struct go_frostblade_shrineAI : public GameObjectAI
-    {
-        go_frostblade_shrineAI(GameObject* go) : GameObjectAI(go) { }
-
-        bool OnGossipHello(Player* player) override
-        {
-            me->UseDoorOrButton(10);
-            if (!player->HasAura(SPELL_RECENT_MEDITATION))
-            {
-                if (player->GetQuestStatus(QUEST_THE_CLEANSING_HORDE) == QUEST_STATUS_INCOMPLETE || player->GetQuestStatus(QUEST_THE_CLEANSING_ALLIANCE) == QUEST_STATUS_INCOMPLETE)
-                {
-                    player->CastSpell(player, SPELL_CLEANSING_SOUL);
-                    player->SetStandState(UNIT_STAND_STATE_SIT);
-=======
-    struct go_tadpole_cageAI : public GameObjectAI
-    {
-        go_tadpole_cageAI(GameObject* go) : GameObjectAI(go) { }
-
-        bool GossipHello(Player* player) override
-        {
-            me->UseDoorOrButton();
-            if (player->GetQuestStatus(QUEST_OH_NOES_THE_TADPOLES) == QUEST_STATUS_INCOMPLETE)
-            {
-                Creature* pTadpole = me->FindNearestCreature(NPC_WINTERFIN_TADPOLE, 1.0f);
-                if (pTadpole)
-                {
-                    pTadpole->DisappearAndDie();
-                    player->KilledMonsterCredit(NPC_WINTERFIN_TADPOLE);
-                    //FIX: Summon minion tadpole
->>>>>>> 28d470c5
-                }
-            }
-            return true;
-        }
-    };
-
-    GameObjectAI* GetAI(GameObject* go) const override
-    {
-<<<<<<< HEAD
-        return new go_frostblade_shrineAI(go);
-=======
-        return new go_tadpole_cageAI(go);
->>>>>>> 28d470c5
-    }
-};
-
-/*######
-## go_midsummer_bonfire
-######*/
-
-enum MidsummerBonfire
-{
-    STAMP_OUT_BONFIRE_QUEST_COMPLETE    = 45458,
-};
-
-class go_midsummer_bonfire : public GameObjectScript
-{
-public:
-    go_midsummer_bonfire() : GameObjectScript("go_midsummer_bonfire") { }
-
-<<<<<<< HEAD
-    struct go_midsummer_bonfireAI : public GameObjectAI
-    {
-        go_midsummer_bonfireAI(GameObject* go) : GameObjectAI(go) { }
-
-        bool OnGossipSelect(Player* player, uint32 /*menuId*/, uint32 /*gossipListId*/) override
-        {
-            player->CastSpell(player, STAMP_OUT_BONFIRE_QUEST_COMPLETE, true);
-            CloseGossipMenuFor(player);
-            return false;
-=======
     struct go_amberpine_outhouseAI : public GameObjectAI
     {
         go_amberpine_outhouseAI(GameObject* go) : GameObjectAI(go) { }
@@ -1620,34 +1262,198 @@
                 player->GetSession()->SendNotification(GO_ANDERHOLS_SLIDER_CIDER_NOT_FOUND);
                 return false;
             }
->>>>>>> 28d470c5
-        }
-    };
-
-    GameObjectAI* GetAI(GameObject* go) const override
-    {
-<<<<<<< HEAD
+        }
+    };
+
+    GameObjectAI* GetAI(GameObject* go) const override
+    {
+        return new go_amberpine_outhouseAI(go);
+    }
+};
+
+/*######
+## Quest 1126: Hive in the Tower
+## go_hive_pod
+######*/
+
+enum Hives
+{
+    QUEST_HIVE_IN_THE_TOWER                       = 9544,
+    NPC_HIVE_AMBUSHER                             = 13301
+};
+
+class go_hive_pod : public GameObjectScript
+{
+public:
+    go_hive_pod() : GameObjectScript("go_hive_pod") { }
+
+    struct go_hive_podAI : public GameObjectAI
+    {
+        go_hive_podAI(GameObject* go) : GameObjectAI(go) { }
+
+        bool GossipHello(Player* player) override
+        {
+            player->SendLoot(me->GetGUID(), LOOT_CORPSE);
+            me->SummonCreature(NPC_HIVE_AMBUSHER, me->GetPositionX() + 1, me->GetPositionY(), me->GetPositionZ(), me->GetAngle(player), TEMPSUMMON_TIMED_OR_DEAD_DESPAWN, 60000);
+            me->SummonCreature(NPC_HIVE_AMBUSHER, me->GetPositionX(), me->GetPositionY() + 1, me->GetPositionZ(), me->GetAngle(player), TEMPSUMMON_TIMED_OR_DEAD_DESPAWN, 60000);
+            return true;
+        }
+    };
+
+    GameObjectAI* GetAI(GameObject* go) const override
+    {
+        return new go_hive_podAI(go);
+    }
+};
+
+class go_massive_seaforium_charge : public GameObjectScript
+{
+    public:
+        go_massive_seaforium_charge() : GameObjectScript("go_massive_seaforium_charge") { }
+
+        struct go_massive_seaforium_chargeAI : public GameObjectAI
+        {
+            go_massive_seaforium_chargeAI(GameObject* go) : GameObjectAI(go) { }
+
+            bool GossipHello(Player* /*player*/) override
+            {
+                me->SetLootState(GO_JUST_DEACTIVATED);
+                return true;
+            }
+        };
+
+        GameObjectAI* GetAI(GameObject* go) const override
+        {
+            return new go_massive_seaforium_chargeAI(go);
+        }
+};
+
+/*########
+#### go_veil_skith_cage
+#####*/
+
+enum MissingFriends
+{
+   QUEST_MISSING_FRIENDS    = 10852,
+   NPC_CAPTIVE_CHILD        = 22314,
+   SAY_FREE_0               = 0,
+};
+
+class go_veil_skith_cage : public GameObjectScript
+{
+    public:
+       go_veil_skith_cage() : GameObjectScript("go_veil_skith_cage") { }
+
+       struct go_veil_skith_cageAI : public GameObjectAI
+       {
+           go_veil_skith_cageAI(GameObject* go) : GameObjectAI(go) { }
+
+           bool GossipHello(Player* player) override
+           {
+               me->UseDoorOrButton();
+               if (player->GetQuestStatus(QUEST_MISSING_FRIENDS) == QUEST_STATUS_INCOMPLETE)
+               {
+                   std::vector<Creature*> childrenList;
+                   GetCreatureListWithEntryInGrid(childrenList, me, NPC_CAPTIVE_CHILD, INTERACTION_DISTANCE);
+                   for (Creature* creature : childrenList)
+                   {
+                       player->KilledMonsterCredit(NPC_CAPTIVE_CHILD, creature->GetGUID());
+                       creature->DespawnOrUnsummon(5000);
+                       creature->GetMotionMaster()->MovePoint(1, me->GetPositionX() + 5, me->GetPositionY(), me->GetPositionZ());
+                       creature->AI()->Talk(SAY_FREE_0);
+                       creature->GetMotionMaster()->Clear();
+                   }
+               }
+               return false;
+           }
+       };
+
+       GameObjectAI* GetAI(GameObject* go) const override
+       {
+           return new go_veil_skith_cageAI(go);
+       }
+};
+
+/*######
+## go_frostblade_shrine
+######*/
+
+enum TheCleansing
+{
+   QUEST_THE_CLEANSING_HORDE      = 11317,
+   QUEST_THE_CLEANSING_ALLIANCE   = 11322,
+   SPELL_CLEANSING_SOUL           = 43351,
+   SPELL_RECENT_MEDITATION        = 61720,
+};
+
+class go_frostblade_shrine : public GameObjectScript
+{
+public:
+    go_frostblade_shrine() : GameObjectScript("go_frostblade_shrine") { }
+
+    struct go_frostblade_shrineAI : public GameObjectAI
+    {
+        go_frostblade_shrineAI(GameObject* go) : GameObjectAI(go) { }
+
+        bool GossipHello(Player* player) override
+        {
+            me->UseDoorOrButton(10);
+            if (!player->HasAura(SPELL_RECENT_MEDITATION))
+            {
+                if (player->GetQuestStatus(QUEST_THE_CLEANSING_HORDE) == QUEST_STATUS_INCOMPLETE || player->GetQuestStatus(QUEST_THE_CLEANSING_ALLIANCE) == QUEST_STATUS_INCOMPLETE)
+                {
+                    player->CastSpell(player, SPELL_CLEANSING_SOUL);
+                    player->SetStandState(UNIT_STAND_STATE_SIT);
+                }
+            }
+            return true;
+        }
+    };
+
+    GameObjectAI* GetAI(GameObject* go) const override
+    {
+        return new go_frostblade_shrineAI(go);
+    }
+};
+
+/*######
+## go_midsummer_bonfire
+######*/
+
+enum MidsummerBonfire
+{
+    STAMP_OUT_BONFIRE_QUEST_COMPLETE    = 45458,
+};
+
+class go_midsummer_bonfire : public GameObjectScript
+{
+public:
+    go_midsummer_bonfire() : GameObjectScript("go_midsummer_bonfire") { }
+
+    struct go_midsummer_bonfireAI : public GameObjectAI
+    {
+        go_midsummer_bonfireAI(GameObject* go) : GameObjectAI(go) { }
+
+        bool GossipSelect(Player* player, uint32 /*menuId*/, uint32 /*gossipListId*/) override
+        {
+            player->CastSpell(player, STAMP_OUT_BONFIRE_QUEST_COMPLETE, true);
+            CloseGossipMenuFor(player);
+            return false;
+        }
+    };
+
+    GameObjectAI* GetAI(GameObject* go) const override
+    {
         return new go_midsummer_bonfireAI(go);
-=======
-        return new go_amberpine_outhouseAI(go);
->>>>>>> 28d470c5
     }
 };
 
 enum MidsummerPoleRibbon
 {
-    SPELL_TEST_RIBBON_POLE_1 = 29705,
-    SPELL_TEST_RIBBON_POLE_2 = 29726,
-    SPELL_TEST_RIBBON_POLE_3 = 29727,
-    NPC_POLE_RIBBON_BUNNY    = 17066,
-    ACTION_COSMETIC_FIRES    = 0
-};
-
-uint32 const RibbonPoleSpells[3] =
-{
-    SPELL_TEST_RIBBON_POLE_1,
-    SPELL_TEST_RIBBON_POLE_2,
-    SPELL_TEST_RIBBON_POLE_3
+    SPELL_POLE_DANCE      = 29726,
+    SPELL_BLUE_FIRE_RING  = 46842,
+    NPC_POLE_RIBBON_BUNNY = 17066,
+    ACTION_COSMETIC_FIRES = 0
 };
 
 class go_midsummer_ribbon_pole : public GameObjectScript
@@ -1659,18 +1465,17 @@
     {
         go_midsummer_ribbon_poleAI(GameObject* go) : GameObjectAI(go) { }
 
-        bool OnGossipHello(Player* player) override
+        bool GossipHello(Player* player) override
         {
             if (Creature* creature = me->FindNearestCreature(NPC_POLE_RIBBON_BUNNY, 10.0f))
             {
                 creature->GetAI()->DoAction(ACTION_COSMETIC_FIRES);
-                player->CastSpell(player, RibbonPoleSpells[urand(0, 2)], true);
-            }
-            return true;
-        }
-    };
-
-<<<<<<< HEAD
+                player->CastSpell(creature, SPELL_POLE_DANCE, true);
+            }
+            return true;
+        }
+    };
+
     GameObjectAI* GetAI(GameObject* go) const override
     {
         return new go_midsummer_ribbon_poleAI(go);
@@ -1715,22 +1520,9 @@
         GameObjectAI* GetAI(GameObject* go) const override
         {
             return new go_toy_train_setAI(go);
-=======
-    struct go_hive_podAI : public GameObjectAI
-    {
-        go_hive_podAI(GameObject* go) : GameObjectAI(go) { }
-
-        bool GossipHello(Player* player) override
-        {
-            player->SendLoot(me->GetGUID(), LOOT_CORPSE);
-            me->SummonCreature(NPC_HIVE_AMBUSHER, me->GetPositionX() + 1, me->GetPositionY(), me->GetPositionZ(), me->GetAngle(player), TEMPSUMMON_TIMED_OR_DEAD_DESPAWN, 60000);
-            me->SummonCreature(NPC_HIVE_AMBUSHER, me->GetPositionX(), me->GetPositionY() + 1, me->GetPositionZ(), me->GetAngle(player), TEMPSUMMON_TIMED_OR_DEAD_DESPAWN, 60000);
-            return true;
->>>>>>> 28d470c5
-        }
-    };
-
-<<<<<<< HEAD
+        }
+};
+
 /*####
 ## go_brewfest_music
 ####*/
@@ -1745,12 +1537,16 @@
     EVENT_BREWFESTGOBLIN03 = 11815 // 0.28 min
 };
 
-constexpr Seconds EVENT_BREWFESTDWARF01_TIME = 95s;
-constexpr Seconds EVENT_BREWFESTDWARF02_TIME = 155s;
-constexpr Seconds EVENT_BREWFESTDWARF03_TIME = 23s;
-constexpr Seconds EVENT_BREWFESTGOBLIN01_TIME = 68s;
-constexpr Seconds EVENT_BREWFESTGOBLIN02_TIME = 93s;
-constexpr Seconds EVENT_BREWFESTGOBLIN03_TIME = 28s;
+// These are in seconds
+enum BrewfestMusicTime
+{
+    EVENT_BREWFESTDWARF01_TIME = 95000,
+    EVENT_BREWFESTDWARF02_TIME = 155000,
+    EVENT_BREWFESTDWARF03_TIME = 23000,
+    EVENT_BREWFESTGOBLIN01_TIME = 68000,
+    EVENT_BREWFESTGOBLIN02_TIME = 93000,
+    EVENT_BREWFESTGOBLIN03_TIME = 28000
+};
 
 enum BrewfestMusicAreas
 {
@@ -1781,12 +1577,12 @@
     struct go_brewfest_musicAI : public GameObjectAI
     {
         uint32 rnd = 0;
-        Milliseconds musicTime = 1s;
+        uint32 musicTime = 1000;
 
         go_brewfest_musicAI(GameObject* go) : GameObjectAI(go)
         {
-            _events.ScheduleEvent(EVENT_BM_SELECT_MUSIC, 1s);
-            _events.ScheduleEvent(EVENT_BM_START_MUSIC, 2s);
+            _events.ScheduleEvent(EVENT_BM_SELECT_MUSIC, 1000);
+            _events.ScheduleEvent(EVENT_BM_START_MUSIC, 2000);
         }
 
         void UpdateAI(uint32 diff) override
@@ -1898,681 +1694,6 @@
                             break;
                     }
 
-                    _events.ScheduleEvent(EVENT_BM_START_MUSIC, 5s); // Every 5 second's SMSG_PLAY_MUSIC packet (PlayDirectMusic) is pushed to the client
-                    break;
-                default:
-                    break;
-                }
-            }
-        }
-    private:
-        EventMap _events;
-    };
-
-    GameObjectAI* GetAI(GameObject* go) const override
-    {
-        return new go_brewfest_musicAI(go);
-    }
-};
-
-/*####
-## go_midsummer_music
-####*/
-
-enum MidsummerMusic
-{
-    EVENTMIDSUMMERFIREFESTIVAL_A = 12319, // 1.08 min
-    EVENTMIDSUMMERFIREFESTIVAL_H = 12325, // 1.12 min
-};
-
-enum MidsummerMusicEvents
-{
-    EVENT_MM_START_MUSIC = 1
-};
-
-class go_midsummer_music : public GameObjectScript
-{
-public:
-    go_midsummer_music() : GameObjectScript("go_midsummer_music") { }
-
-    struct go_midsummer_musicAI : public GameObjectAI
-    {
-        go_midsummer_musicAI(GameObject* go) : GameObjectAI(go)
-        {
-            _events.ScheduleEvent(EVENT_MM_START_MUSIC, 1s);
-        }
-
-        void UpdateAI(uint32 diff) override
-        {
-            _events.Update(diff);
-            while (uint32 eventId = _events.ExecuteEvent())
-            {
-                switch (eventId)
-                {
-                    case EVENT_MM_START_MUSIC:
-                    {
-                        if (!IsHolidayActive(HOLIDAY_FIRE_FESTIVAL))
-                            break;
-
-                        std::vector<Player*> playersNearby;
-                        me->GetPlayerListInGrid(playersNearby, me->GetVisibilityRange());
-                        for (Player* player : playersNearby)
-                        {
-                            if (player->GetTeamId() == TEAM_HORDE)
-                                me->PlayDirectMusic(EVENTMIDSUMMERFIREFESTIVAL_H, player);
-                            else
-                                me->PlayDirectMusic(EVENTMIDSUMMERFIREFESTIVAL_A, player);
-                        }
-                        _events.ScheduleEvent(EVENT_MM_START_MUSIC, 5s); // Every 5 second's SMSG_PLAY_MUSIC packet (PlayDirectMusic) is pushed to the client (sniffed value)
-                        break;
-                    }
-                default:
-                    break;
-                }
-            }
-=======
-    GameObjectAI* GetAI(GameObject* go) const override
-    {
-        return new go_hive_podAI(go);
-    }
-};
-
-class go_massive_seaforium_charge : public GameObjectScript
-{
-    public:
-        go_massive_seaforium_charge() : GameObjectScript("go_massive_seaforium_charge") { }
-
-        struct go_massive_seaforium_chargeAI : public GameObjectAI
-        {
-            go_massive_seaforium_chargeAI(GameObject* go) : GameObjectAI(go) { }
-
-            bool GossipHello(Player* /*player*/) override
-            {
-                me->SetLootState(GO_JUST_DEACTIVATED);
-                return true;
-            }
-        };
-
-        GameObjectAI* GetAI(GameObject* go) const override
-        {
-            return new go_massive_seaforium_chargeAI(go);
->>>>>>> 28d470c5
-        }
-    private:
-        EventMap _events;
-    };
-
-    GameObjectAI* GetAI(GameObject* go) const override
-    {
-        return new go_midsummer_musicAI(go);
-    }
-};
-
-/*####
-## go_darkmoon_faire_music
-####*/
-
-enum DarkmoonFaireMusic
-{
-    MUSIC_DARKMOON_FAIRE_MUSIC = 8440
-};
-
-enum DarkmoonFaireMusicEvents
-{
-    EVENT_DFM_START_MUSIC = 1
-};
-
-<<<<<<< HEAD
-class go_darkmoon_faire_music : public GameObjectScript
-{
-public:
-    go_darkmoon_faire_music() : GameObjectScript("go_darkmoon_faire_music") { }
-
-    struct go_darkmoon_faire_musicAI : public GameObjectAI
-    {
-        go_darkmoon_faire_musicAI(GameObject* go) : GameObjectAI(go)
-        {
-            _events.ScheduleEvent(EVENT_DFM_START_MUSIC, 1s);
-        }
-
-        void UpdateAI(uint32 diff) override
-        {
-            _events.Update(diff);
-            while (uint32 eventId = _events.ExecuteEvent())
-            {
-                switch (eventId)
-                {
-                    case EVENT_DFM_START_MUSIC:
-                        if (!IsHolidayActive(HOLIDAY_DARKMOON_FAIRE_ELWYNN) && !IsHolidayActive(HOLIDAY_DARKMOON_FAIRE_THUNDER) && !IsHolidayActive(HOLIDAY_DARKMOON_FAIRE_SHATTRATH))
-                            break;
-                        me->PlayDirectMusic(MUSIC_DARKMOON_FAIRE_MUSIC);
-                        _events.ScheduleEvent(EVENT_DFM_START_MUSIC, 5s);  // Every 5 second's SMSG_PLAY_MUSIC packet (PlayDirectMusic) is pushed to the client (sniffed value)
-                        break;
-                    default:
-                        break;
-                }
-            }
-        }
-    private:
-        EventMap _events;
-    };
-
-    GameObjectAI* GetAI(GameObject* go) const override
-    {
-        return new go_darkmoon_faire_musicAI(go);
-    }
-=======
-       struct go_veil_skith_cageAI : public GameObjectAI
-       {
-           go_veil_skith_cageAI(GameObject* go) : GameObjectAI(go) { }
-
-           bool GossipHello(Player* player) override
-           {
-               me->UseDoorOrButton();
-               if (player->GetQuestStatus(QUEST_MISSING_FRIENDS) == QUEST_STATUS_INCOMPLETE)
-               {
-                   std::vector<Creature*> childrenList;
-                   GetCreatureListWithEntryInGrid(childrenList, me, NPC_CAPTIVE_CHILD, INTERACTION_DISTANCE);
-                   for (Creature* creature : childrenList)
-                   {
-                       player->KilledMonsterCredit(NPC_CAPTIVE_CHILD, creature->GetGUID());
-                       creature->DespawnOrUnsummon(5000);
-                       creature->GetMotionMaster()->MovePoint(1, me->GetPositionX() + 5, me->GetPositionY(), me->GetPositionZ());
-                       creature->AI()->Talk(SAY_FREE_0);
-                       creature->GetMotionMaster()->Clear();
-                   }
-               }
-               return false;
-           }
-       };
-
-       GameObjectAI* GetAI(GameObject* go) const override
-       {
-           return new go_veil_skith_cageAI(go);
-       }
->>>>>>> 28d470c5
-};
-
-/*####
-## go_pirate_day_music
-####*/
-
-enum PirateDayMusic
-{
-    MUSIC_PIRATE_DAY_MUSIC = 12845
-};
-
-enum PirateDayMusicEvents
-{
-    EVENT_PDM_START_MUSIC = 1
-};
-
-class go_pirate_day_music : public GameObjectScript
-{
-public:
-    go_pirate_day_music() : GameObjectScript("go_pirate_day_music") { }
-
-<<<<<<< HEAD
-    struct go_pirate_day_musicAI : public GameObjectAI
-    {
-        go_pirate_day_musicAI(GameObject* go) : GameObjectAI(go)
-        {
-            _events.ScheduleEvent(EVENT_PDM_START_MUSIC, 1s);
-        }
-
-        void UpdateAI(uint32 diff) override
-        {
-            _events.Update(diff);
-            while (uint32 eventId = _events.ExecuteEvent())
-            {
-                switch (eventId)
-                {
-                case EVENT_PDM_START_MUSIC:
-                    if (!IsHolidayActive(HOLIDAY_PIRATES_DAY))
-                        break;
-                    me->PlayDirectMusic(MUSIC_PIRATE_DAY_MUSIC);
-                    _events.ScheduleEvent(EVENT_PDM_START_MUSIC, 5s);  // Every 5 second's SMSG_PLAY_MUSIC packet (PlayDirectMusic) is pushed to the client (sniffed value)
-                    break;
-                default:
-                    break;
-                }
-            }
-        }
-    private:
-        EventMap _events;
-=======
-    struct go_frostblade_shrineAI : public GameObjectAI
-    {
-        go_frostblade_shrineAI(GameObject* go) : GameObjectAI(go) { }
-
-        bool GossipHello(Player* player) override
-        {
-            me->UseDoorOrButton(10);
-            if (!player->HasAura(SPELL_RECENT_MEDITATION))
-            {
-                if (player->GetQuestStatus(QUEST_THE_CLEANSING_HORDE) == QUEST_STATUS_INCOMPLETE || player->GetQuestStatus(QUEST_THE_CLEANSING_ALLIANCE) == QUEST_STATUS_INCOMPLETE)
-                {
-                    player->CastSpell(player, SPELL_CLEANSING_SOUL);
-                    player->SetStandState(UNIT_STAND_STATE_SIT);
-                }
-            }
-            return true;
-        }
->>>>>>> 28d470c5
-    };
-
-    GameObjectAI* GetAI(GameObject* go) const override
-    {
-<<<<<<< HEAD
-        return new go_pirate_day_musicAI(go);
-=======
-        return new go_frostblade_shrineAI(go);
->>>>>>> 28d470c5
-    }
-};
-
-/*####
-## go_bells
-####*/
-
-enum BellHourlySoundFX
-{
-    BELLTOLLHORDE      = 6595, // Undercity
-    BELLTOLLTRIBAL     = 6675, // Orgrimma/Thunderbluff
-    BELLTOLLALLIANCE   = 6594, // Stormwind
-    BELLTOLLNIGHTELF   = 6674, // Darnassus
-    BELLTOLLDWARFGNOME = 7234, // Ironforge
-    BELLTOLLKHARAZHAN  = 9154  // Kharazhan
-};
-
-enum BellHourlySoundZones
-{
-    TIRISFAL_ZONE            = 85,
-    UNDERCITY_ZONE           = 1497,
-    DUN_MOROGH_ZONE          = 1,
-    IRONFORGE_ZONE           = 1537,
-    TELDRASSIL_ZONE          = 141,
-    DARNASSUS_ZONE           = 1657,
-    ASHENVALE_ZONE           = 331,
-    HILLSBRAD_FOOTHILLS_ZONE = 267,
-    DUSKWOOD_ZONE            = 10
-};
-
-enum BellHourlyObjects
-{
-    GO_HORDE_BELL          = 175885,
-    GO_ALLIANCE_BELL       = 176573,
-    GO_KHARAZHAN_BELL      = 182064
-};
-
-enum BellHourlyMisc
-{
-    GAME_EVENT_HOURLY_BELLS = 73,
-    EVENT_RING_BELL        = 1
-};
-
-class go_bells : public GameObjectScript
-{
-public:
-    go_bells() : GameObjectScript("go_bells") { }
-
-    struct go_bellsAI : public GameObjectAI
-    {
-        go_bellsAI(GameObject* go) : GameObjectAI(go), _soundId(0) { }
-
-        void InitializeAI() override
-        {
-            uint32 zoneId = me->GetZoneId();
-
-            switch (me->GetEntry())
-            {
-                case GO_HORDE_BELL:
-                {
-                    switch (zoneId)
-                    {
-                        case TIRISFAL_ZONE:
-                        case UNDERCITY_ZONE:
-                        case HILLSBRAD_FOOTHILLS_ZONE:
-                        case DUSKWOOD_ZONE:
-                            _soundId = BELLTOLLHORDE;  // undead bell sound
-                            break;
-                        default:
-                            _soundId = BELLTOLLTRIBAL; // orc drum sound
-                            break;
-                    }
-                    break;
-                }
-                case GO_ALLIANCE_BELL:
-                {
-                    switch (zoneId)
-                    {
-                        case IRONFORGE_ZONE:
-                        case DUN_MOROGH_ZONE:
-                            _soundId = BELLTOLLDWARFGNOME; // horn sound
-                            break;
-                        case DARNASSUS_ZONE:
-                        case TELDRASSIL_ZONE:
-                        case ASHENVALE_ZONE:
-                            _soundId = BELLTOLLNIGHTELF;   // nightelf bell sound
-                            break;
-                        default:
-                            _soundId = BELLTOLLALLIANCE;   // human bell sound
-                    }
-                    break;
-                }
-                case GO_KHARAZHAN_BELL:
-                {
-                    _soundId = BELLTOLLKHARAZHAN;
-                    break;
-                }
-            }
-        }
-
-        void OnGameEvent(bool start, uint16 eventId) override
-        {
-            if (eventId == GAME_EVENT_HOURLY_BELLS && start)
-            {
-                time_t time = GameTime::GetGameTime();
-                tm localTm;
-                localtime_r(&time, &localTm);
-                uint8 _rings = (localTm.tm_hour) % 12;
-                if (_rings == 0) // 00:00 and 12:00
-                {
-                    _rings = 12;
-                }
-
-                for (auto i = 0; i < _rings; ++i)
-                    _events.ScheduleEvent(EVENT_RING_BELL, Seconds(i * 4 + 1));
-            }
-        }
-
-        void UpdateAI(uint32 diff) override
-        {
-            _events.Update(diff);
-
-            while (uint32 eventId = _events.ExecuteEvent())
-            {
-                switch (eventId)
-                {
-                    case EVENT_RING_BELL:
-                        me->PlayDirectSound(_soundId);
-                        break;
-                    default:
-                        break;
-                }
-            }
-        }
-    private:
-        EventMap _events;
-        uint32 _soundId;
-    };
-
-<<<<<<< HEAD
-=======
-    struct go_midsummer_bonfireAI : public GameObjectAI
-    {
-        go_midsummer_bonfireAI(GameObject* go) : GameObjectAI(go) { }
-
-        bool GossipSelect(Player* player, uint32 /*menuId*/, uint32 /*gossipListId*/) override
-        {
-            player->CastSpell(player, STAMP_OUT_BONFIRE_QUEST_COMPLETE, true);
-            CloseGossipMenuFor(player);
-            return false;
-        }
-    };
-
-    GameObjectAI* GetAI(GameObject* go) const override
-    {
-        return new go_midsummer_bonfireAI(go);
-    }
-};
-
-enum MidsummerPoleRibbon
-{
-    SPELL_POLE_DANCE      = 29726,
-    SPELL_BLUE_FIRE_RING  = 46842,
-    NPC_POLE_RIBBON_BUNNY = 17066,
-    ACTION_COSMETIC_FIRES = 0
-};
-
-class go_midsummer_ribbon_pole : public GameObjectScript
-{
-public:
-    go_midsummer_ribbon_pole() : GameObjectScript("go_midsummer_ribbon_pole") { }
-
-    struct go_midsummer_ribbon_poleAI : public GameObjectAI
-    {
-        go_midsummer_ribbon_poleAI(GameObject* go) : GameObjectAI(go) { }
-
-        bool GossipHello(Player* player) override
-        {
-            if (Creature* creature = me->FindNearestCreature(NPC_POLE_RIBBON_BUNNY, 10.0f))
-            {
-                creature->GetAI()->DoAction(ACTION_COSMETIC_FIRES);
-                player->CastSpell(creature, SPELL_POLE_DANCE, true);
-            }
-            return true;
-        }
-    };
-
-    GameObjectAI* GetAI(GameObject* go) const override
-    {
-        return new go_midsummer_ribbon_poleAI(go);
-    }
-};
-
-enum ToyTrainSpells
-{
-    SPELL_TOY_TRAIN_PULSE       = 61551,
-};
-
-class go_toy_train_set : public GameObjectScript
-{
-    public:
-        go_toy_train_set() : GameObjectScript("go_toy_train_set") { }
-
-        struct go_toy_train_setAI : public GameObjectAI
-        {
-            go_toy_train_setAI(GameObject* go) : GameObjectAI(go), _pulseTimer(3 * IN_MILLISECONDS) { }
-
-            void UpdateAI(uint32 diff) override
-            {
-                if (diff < _pulseTimer)
-                    _pulseTimer -= diff;
-                else
-                {
-                    me->CastSpell(nullptr, SPELL_TOY_TRAIN_PULSE, true);
-                    _pulseTimer = 6 * IN_MILLISECONDS;
-                }
-            }
-
-            // triggered on wrecker'd
-            void DoAction(int32 /*action*/) override
-            {
-                me->Delete();
-            }
-
-        private:
-            uint32 _pulseTimer;
-        };
-
-        GameObjectAI* GetAI(GameObject* go) const override
-        {
-            return new go_toy_train_setAI(go);
-        }
-};
-
-/*####
-## go_brewfest_music
-####*/
-
-enum BrewfestMusic
-{
-    EVENT_BREWFESTDWARF01 = 11810, // 1.35 min
-    EVENT_BREWFESTDWARF02 = 11812, // 1.55 min
-    EVENT_BREWFESTDWARF03 = 11813, // 0.23 min
-    EVENT_BREWFESTGOBLIN01 = 11811, // 1.08 min
-    EVENT_BREWFESTGOBLIN02 = 11814, // 1.33 min
-    EVENT_BREWFESTGOBLIN03 = 11815 // 0.28 min
-};
-
-// These are in seconds
-enum BrewfestMusicTime
-{
-    EVENT_BREWFESTDWARF01_TIME = 95000,
-    EVENT_BREWFESTDWARF02_TIME = 155000,
-    EVENT_BREWFESTDWARF03_TIME = 23000,
-    EVENT_BREWFESTGOBLIN01_TIME = 68000,
-    EVENT_BREWFESTGOBLIN02_TIME = 93000,
-    EVENT_BREWFESTGOBLIN03_TIME = 28000
-};
-
-enum BrewfestMusicAreas
-{
-    SILVERMOON = 3430, // Horde
-    UNDERCITY = 1497,
-    ORGRIMMAR_1 = 1296,
-    ORGRIMMAR_2 = 14,
-    THUNDERBLUFF = 1638,
-    IRONFORGE_1 = 809, // Alliance
-    IRONFORGE_2 = 1,
-    STORMWIND = 12,
-    EXODAR = 3557,
-    DARNASSUS = 1657,
-    SHATTRATH = 3703 // General
-};
-
-enum BrewfestMusicEvents
-{
-    EVENT_BM_SELECT_MUSIC = 1,
-    EVENT_BM_START_MUSIC = 2
-};
-
-class go_brewfest_music : public GameObjectScript
-{
-public:
-    go_brewfest_music() : GameObjectScript("go_brewfest_music") { }
-
-    struct go_brewfest_musicAI : public GameObjectAI
-    {
-        uint32 rnd = 0;
-        uint32 musicTime = 1000;
-
-        go_brewfest_musicAI(GameObject* go) : GameObjectAI(go)
-        {
-            _events.ScheduleEvent(EVENT_BM_SELECT_MUSIC, 1000);
-            _events.ScheduleEvent(EVENT_BM_START_MUSIC, 2000);
-        }
-
-        void UpdateAI(uint32 diff) override
-        {
-            _events.Update(diff);
-            while (uint32 eventId = _events.ExecuteEvent())
-            {
-                switch (eventId)
-                {
-                case EVENT_BM_SELECT_MUSIC:
-                    if (!IsHolidayActive(HOLIDAY_BREWFEST)) // Check if Brewfest is active
-                        break;
-                    rnd = urand(0, 2); // Select random music sample
-                    _events.ScheduleEvent(EVENT_BM_SELECT_MUSIC, musicTime); // Select new song music after play time is over
-                    break;
-                case EVENT_BM_START_MUSIC:
-                    if (!IsHolidayActive(HOLIDAY_BREWFEST)) // Check if Brewfest is active
-                        break;
-
-                    switch (me->GetAreaId())
-                    {
-                        // Horde
-                        case SILVERMOON:
-                        case UNDERCITY:
-                        case ORGRIMMAR_1:
-                        case ORGRIMMAR_2:
-                        case THUNDERBLUFF:
-                            if (rnd == 0)
-                            {
-                                me->PlayDirectMusic(EVENT_BREWFESTGOBLIN01);
-                                musicTime = EVENT_BREWFESTGOBLIN01_TIME;
-                            }
-                            else if (rnd == 1)
-                            {
-                                me->PlayDirectMusic(EVENT_BREWFESTGOBLIN02);
-                                musicTime = EVENT_BREWFESTGOBLIN02_TIME;
-                            }
-                            else
-                            {
-                                me->PlayDirectMusic(EVENT_BREWFESTGOBLIN03);
-                                musicTime = EVENT_BREWFESTGOBLIN03_TIME;
-                            }
-                            break;
-                        // Alliance
-                        case IRONFORGE_1:
-                        case IRONFORGE_2:
-                        case STORMWIND:
-                        case EXODAR:
-                        case DARNASSUS:
-                            if (rnd == 0)
-                            {
-                                me->PlayDirectMusic(EVENT_BREWFESTDWARF01);
-                                musicTime = EVENT_BREWFESTDWARF01_TIME;
-                            }
-                            else if (rnd == 1)
-                            {
-                                me->PlayDirectMusic(EVENT_BREWFESTDWARF02);
-                                musicTime = EVENT_BREWFESTDWARF02_TIME;
-                            }
-                            else
-                            {
-                                me->PlayDirectMusic(EVENT_BREWFESTDWARF03);
-                                musicTime = EVENT_BREWFESTDWARF03_TIME;
-                            }
-                            break;
-                        // Neurtal
-                        case SHATTRATH:
-                            std::vector<Player*> playersNearby;
-                            me->GetPlayerListInGrid(playersNearby, me->GetVisibilityRange());
-                            for (Player* player : playersNearby)
-                            {
-                                if (player->GetTeamId() == TEAM_HORDE)
-                                {
-                                    if (rnd == 0)
-                                    {
-                                        me->PlayDirectMusic(EVENT_BREWFESTGOBLIN01);
-                                        musicTime = EVENT_BREWFESTGOBLIN01_TIME;
-                                    }
-                                    else if (rnd == 1)
-                                    {
-                                        me->PlayDirectMusic(EVENT_BREWFESTGOBLIN02);
-                                        musicTime = EVENT_BREWFESTGOBLIN02_TIME;
-                                    }
-                                    else
-                                    {
-                                        me->PlayDirectMusic(EVENT_BREWFESTGOBLIN03);
-                                        musicTime = EVENT_BREWFESTGOBLIN03_TIME;
-                                    }
-                                }
-                                else
-                                {
-                                    if (rnd == 0)
-                                    {
-                                        me->PlayDirectMusic(EVENT_BREWFESTDWARF01);
-                                        musicTime = EVENT_BREWFESTDWARF01_TIME;
-                                    }
-                                    else if (rnd == 1)
-                                    {
-                                        me->PlayDirectMusic(EVENT_BREWFESTDWARF02);
-                                        musicTime = EVENT_BREWFESTDWARF02_TIME;
-                                    }
-                                    else
-                                    {
-                                        me->PlayDirectMusic(EVENT_BREWFESTDWARF03);
-                                        musicTime = EVENT_BREWFESTDWARF03_TIME;
-                                    }
-                                }
-                            }
-                            break;
-                    }
-
                     _events.ScheduleEvent(EVENT_BM_START_MUSIC, 5000); // Every 5 second's SMSG_PLAY_MUSIC packet (PlayDirectMusic) is pushed to the client
                     break;
                 default:
@@ -2869,7 +1990,6 @@
         uint32 _soundId;
     };
 
->>>>>>> 28d470c5
     GameObjectAI* GetAI(GameObject* go) const override
     {
         return new go_bellsAI(go);
@@ -2878,18 +1998,35 @@
 
 void AddSC_go_scripts()
 {
+    new go_cat_figurine();
+    new go_barov_journal();
     new go_gilded_brazier();
+    new go_orb_of_command();
+    new go_shrine_of_the_birds();
     new go_southfury_moonstone();
+    new go_tablet_of_madness();
     new go_tablet_of_the_seven();
+    new go_jump_a_tron();
     new go_ethereum_prison();
     new go_ethereum_stasis();
     new go_resonite_cask();
+    new go_sacred_fire_of_life();
     new go_tele_to_dalaran_crystal();
     new go_tele_to_violet_stand();
+    new go_fel_crystalforge();
+    new go_bashir_crystalforge();
     new go_matrix_punchograph();
+    new go_scourge_cage();
+    new go_arcane_prison();
     new go_blood_filled_orb();
+    new go_jotunheim_cage();
+    new go_table_theka();
+    new go_inconspicuous_landmark();
     new go_soulwell();
+    new go_tadpole_cage();
+    new go_dragonflayer_cage();
     new go_amberpine_outhouse();
+    new go_hive_pod();
     new go_massive_seaforium_charge();
     new go_veil_skith_cage();
     new go_frostblade_shrine();
