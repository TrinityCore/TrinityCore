/*
 * This file is part of the TrinityCore Project. See AUTHORS file for Copyright information
 *
 * This program is free software; you can redistribute it and/or modify it
 * under the terms of the GNU General Public License as published by the
 * Free Software Foundation; either version 2 of the License, or (at your
 * option) any later version.
 *
 * This program is distributed in the hope that it will be useful, but WITHOUT
 * ANY WARRANTY; without even the implied warranty of MERCHANTABILITY or
 * FITNESS FOR A PARTICULAR PURPOSE. See the GNU General Public License for
 * more details.
 *
 * You should have received a copy of the GNU General Public License along
 * with this program. If not, see <http://www.gnu.org/licenses/>.
 */

#include "ScriptMgr.h"
#include "DatabaseEnv.h"
#include "Player.h"
#include "WorldSession.h"
<<<<<<< HEAD
#include "World.h"
#include "Realm.h"
=======
>>>>>>> 28d470c5

enum IPLoggingTypes
{
    // AccountActionIpLogger();
    ACCOUNT_LOGIN                = 0,
    ACCOUNT_FAIL_LOGIN           = 1,
    ACCOUNT_CHANGE_PW            = 2,
    ACCOUNT_CHANGE_PW_FAIL       = 3, // Only two types of account changes exist...
    ACCOUNT_CHANGE_EMAIL         = 4,
    ACCOUNT_CHANGE_EMAIL_FAIL    = 5, // ...so we log them individually
    // OBSOLETE - ACCOUNT_LOGOUT = 6, /* Can not be logged. We still keep the type however */
    // CharacterActionIpLogger();
    CHARACTER_CREATE             = 7,
    CHARACTER_LOGIN              = 8,
    CHARACTER_LOGOUT             = 9,
    // CharacterDeleteActionIpLogger();
    CHARACTER_DELETE             = 10,
    CHARACTER_FAILED_DELETE      = 11,
    // AccountActionIpLogger(), CharacterActionIpLogger(), CharacterActionIpLogger();
    UNKNOWN_ACTION               = 12
};

class AccountActionIpLogger : public AccountScript
{
    public:
        AccountActionIpLogger() : AccountScript("AccountActionIpLogger") { }

        // We log last_ip instead of last_attempt_ip, as login was successful
        // ACCOUNT_LOGIN = 0
        void OnAccountLogin(uint32 accountId) override
        {
            AccountIPLogAction(accountId, ACCOUNT_LOGIN);
        }

        // We log last_attempt_ip instead of last_ip, as failed login doesn't necessarily mean approperiate user
        // ACCOUNT_FAIL_LOGIN = 1
        void OnFailedAccountLogin(uint32 accountId) override
        {
            AccountIPLogAction(accountId, ACCOUNT_FAIL_LOGIN);
        }

        // ACCOUNT_CHANGE_PW = 2
        void OnPasswordChange(uint32 accountId) override
        {
            AccountIPLogAction(accountId, ACCOUNT_CHANGE_PW);
        }

        // ACCOUNT_CHANGE_PW_FAIL = 3
        void OnFailedPasswordChange(uint32 accountId) override
        {
            AccountIPLogAction(accountId, ACCOUNT_CHANGE_PW_FAIL);
        }

        // Registration Email can NOT be changed apart from GM level users. Thus, we do not require to log them...
        // ACCOUNT_CHANGE_EMAIL = 4
        void OnEmailChange(uint32 accountId) override
        {
            AccountIPLogAction(accountId, ACCOUNT_CHANGE_EMAIL); // ... they get logged by gm command logger anyway
        }

        // ACCOUNT_CHANGE_EMAIL_FAIL = 5
        void OnFailedEmailChange(uint32 accountId) override
        {
            AccountIPLogAction(accountId, ACCOUNT_CHANGE_EMAIL_FAIL);
        }

        /* It's impossible to log the account logout process out of character selection - shouldn't matter anyway,
         * as ip doesn't change through playing (obviously).*/
        // ACCOUNT_LOGOUT = 6
        void AccountIPLogAction(uint32 accountId, IPLoggingTypes aType)
        {
            // Action IP Logger is only intialized if config is set up
            // Else, this script isn't loaded in the first place: We require no config check.

            // We declare all the required variables
            uint32 playerGuid = accountId;
<<<<<<< HEAD
            ObjectGuid::LowType characterGuid = 0;
            uint32 realmId = realm.Id.Realm;
=======
>>>>>>> 28d470c5
            std::string systemNote = "ERROR"; // "ERROR" is a placeholder here. We change it later.

            // With this switch, we change systemNote so that we have a more accurate phrasing of what type it is.
            // Avoids Magicnumbers in SQL table
            switch (aType)
            {
            case ACCOUNT_LOGIN:
                systemNote = "Logged into WoW";
                break;
            case ACCOUNT_FAIL_LOGIN:
                systemNote = "Login to WoW Failed";
                break;
            case ACCOUNT_CHANGE_PW:
                systemNote = "Password Reset Completed";
                break;
            case ACCOUNT_CHANGE_PW_FAIL:
                systemNote = "Password Reset Failed";
                break;
            case ACCOUNT_CHANGE_EMAIL:
                systemNote = "Email Change Completed";
                break;
            case ACCOUNT_CHANGE_EMAIL_FAIL:
                systemNote = "Email Change Failed";
                break;
            /*case ACCOUNT_LOGOUT:
                systemNote = "Logged on AccountLogout"; //Can not be logged
                break;*/
                // Neither should happen. Ever. Period. If it does, call Ghostbusters and all your local software defences to investigate.
            case UNKNOWN_ACTION:
            default:
                systemNote = "ERROR! Unknown action!";
                break;
            }

            // Once we have done everything, we can insert the new log.
            // Seeing as the time differences should be minimal, we do not get unixtime and the timestamp right now;
            // Rather, we let it be added with the SQL query.
            if (aType != ACCOUNT_FAIL_LOGIN)
            {
                // As we can assume most account actions are NOT failed login, so this is the more accurate check.
                // For those, we need last_ip...
                LoginDatabasePreparedStatement* stmt = LoginDatabase.GetPreparedStatement(LOGIN_INS_ALDL_IP_LOGGING);

                stmt->setUInt32(0, playerGuid);
<<<<<<< HEAD
                stmt->setUInt32(1, characterGuid);
                stmt->setUInt32(2, realmId);
                stmt->setUInt8(3, aType);
                stmt->setUInt32(4, playerGuid);
                stmt->setString(5, systemNote);
=======
                stmt->setUInt32(1, 0);
                stmt->setUInt8(2, aType);
                stmt->setUInt32(3, playerGuid);
                stmt->setString(4, systemNote.c_str());
>>>>>>> 28d470c5
                LoginDatabase.Execute(stmt);
            }
            else // ... but for failed login, we query last_attempt_ip from account table. Which we do with an unique query
            {
                LoginDatabasePreparedStatement* stmt = LoginDatabase.GetPreparedStatement(LOGIN_INS_FACL_IP_LOGGING);

                stmt->setUInt32(0, playerGuid);
<<<<<<< HEAD
                stmt->setUInt32(1, characterGuid);
                stmt->setUInt32(2, realmId);
                stmt->setUInt8(3, aType);
                stmt->setUInt32(4, playerGuid);
                stmt->setString(5, systemNote);
=======
                stmt->setUInt32(1, 0);
                stmt->setUInt8(2, aType);
                stmt->setUInt32(3, playerGuid);
                stmt->setString(4, systemNote.c_str());
>>>>>>> 28d470c5
                LoginDatabase.Execute(stmt);
            }
            return;
        }
};

class CharacterActionIpLogger : public PlayerScript
{
    public:
        CharacterActionIpLogger() : PlayerScript("CharacterActionIpLogger") { }

        // CHARACTER_CREATE = 7
        void OnCreate(Player* player) override
        {
            CharacterIPLogAction(player, CHARACTER_CREATE);
        }

        // CHARACTER_LOGIN = 8
        void OnLogin(Player* player, bool /*firstLogin*/) override
        {
            CharacterIPLogAction(player, CHARACTER_LOGIN);
        }

        // CHARACTER_LOGOUT = 9
        void OnLogout(Player* player) override
        {
            CharacterIPLogAction(player, CHARACTER_LOGOUT);
        }

        // CHARACTER_DELETE = 10
        // CHARACTER_FAILED_DELETE = 11
        // We don't log either here - they require a guid

        // UNKNOWN_ACTION = 12
        // There is no real hook we could use for that.
        // Shouldn't happen anyway, should it ? Nothing to see here.

        /// Logs a number of actions done by players with an IP
        void CharacterIPLogAction(Player* player, IPLoggingTypes aType)
        {
            // Action IP Logger is only intialized if config is set up
            // Else, this script isn't loaded in the first place: We require no config check.

            // We declare all the required variables
            uint32 playerGuid = player->GetSession()->GetAccountId();
<<<<<<< HEAD
            ObjectGuid::LowType characterGuid = player->GetGUID().GetCounter();
            uint32 realmId = realm.Id.Realm;
=======
>>>>>>> 28d470c5
            const std::string currentIp = player->GetSession()->GetRemoteAddress();
            std::string systemNote = "ERROR"; // "ERROR" is a placeholder here. We change it...

            // ... with this switch, so that we have a more accurate phrasing of what type it is
            switch (aType)
            {
            case CHARACTER_CREATE:
                systemNote = "Character Created";
                break;
            case CHARACTER_LOGIN:
                systemNote = "Logged onto Character";
                break;
            case CHARACTER_LOGOUT:
                systemNote = "Logged out of Character";
                break;
            case CHARACTER_DELETE:
                systemNote = "Character Deleted";
                break;
            case CHARACTER_FAILED_DELETE:
                systemNote = "Character Deletion Failed";
                break;
                // Neither should happen. Ever. Period. If it does, call Mythbusters.
            case UNKNOWN_ACTION:
            default:
                systemNote = "ERROR! Unknown action!";
                break;
            }

            // Once we have done everything, we can insert the new log.
            LoginDatabasePreparedStatement* stmt = LoginDatabase.GetPreparedStatement(LOGIN_INS_CHAR_IP_LOGGING);

            stmt->setUInt32(0, playerGuid);
<<<<<<< HEAD
            stmt->setUInt32(1, characterGuid);
            stmt->setUInt32(2, realmId);
            stmt->setUInt8(3, aType);
            stmt->setString(4, currentIp); // We query the ip here.
            stmt->setString(5, systemNote);
=======
            stmt->setUInt64(1, player->GetGUID().GetCounter());
            stmt->setUInt8(2, aType);
            stmt->setString(3, currentIp.c_str()); // We query the ip here.
            stmt->setString(4, systemNote.c_str());
>>>>>>> 28d470c5
            // Seeing as the time differences should be minimal, we do not get unixtime and the timestamp right now;
            // Rather, we let it be added with the SQL query.

            LoginDatabase.Execute(stmt);
            return;
        }
};

class CharacterDeleteActionIpLogger : public PlayerScript
{
public:
    CharacterDeleteActionIpLogger() : PlayerScript("CharacterDeleteActionIpLogger") { }

    // CHARACTER_DELETE = 10
    void OnDelete(ObjectGuid guid, uint32 accountId) override
    {
        DeleteIPLogAction(guid, accountId, CHARACTER_DELETE);
    }

    // CHARACTER_FAILED_DELETE = 11
    void OnFailedDelete(ObjectGuid guid, uint32 accountId) override
    {
        DeleteIPLogAction(guid, accountId, CHARACTER_FAILED_DELETE);
    }

    void DeleteIPLogAction(ObjectGuid guid, uint32 playerGuid, IPLoggingTypes aType)
    {
        // Action IP Logger is only intialized if config is set up
        // Else, this script isn't loaded in the first place: We require no config check.

<<<<<<< HEAD
        // We declare all the required variables
        ObjectGuid::LowType characterGuid = guid.GetCounter(); // We have no access to any member function of Player* or WorldSession*. So use old-fashioned way.
        uint32 realmId = realm.Id.Realm;
=======
>>>>>>> 28d470c5
        // Query playerGuid/accountId, as we only have characterGuid
        std::string systemNote = "ERROR"; // "ERROR" is a placeholder here. We change it later.

        // With this switch, we change systemNote so that we have a more accurate phrasing of what type it is.
        // Avoids Magicnumbers in SQL table
        switch (aType)
        {
        case CHARACTER_DELETE:
            systemNote = "Character Deleted";
            break;
        case CHARACTER_FAILED_DELETE:
            systemNote = "Character Deletion Failed";
            break;
            // Neither should happen. Ever. Period. If it does, call to whatever god you have for mercy and guidance.
        case UNKNOWN_ACTION:
        default:
            systemNote = "ERROR! Unknown action!";
            break;
        }

        // Once we have done everything, we can insert the new log.
<<<<<<< HEAD
        LoginDatabasePreparedStatement* stmt = LoginDatabase.GetPreparedStatement(LOGIN_INS_ALDL_IP_LOGGING);

        stmt->setUInt32(0, playerGuid);
        stmt->setUInt32(1, characterGuid);
        stmt->setUInt32(2, realmId);
        stmt->setUInt8(3, aType);
        stmt->setUInt32(4, playerGuid);
        stmt->setString(5, systemNote);

=======
        LoginDatabasePreparedStatement* stmt2 = LoginDatabase.GetPreparedStatement(LOGIN_INS_ALDL_IP_LOGGING);

        stmt2->setUInt32(0, playerGuid);
        stmt2->setUInt64(1, guid.GetCounter());
        stmt2->setUInt8(2, aType);
        stmt2->setUInt32(3, playerGuid);
        stmt2->setString(4, systemNote.c_str());
>>>>>>> 28d470c5
        // Seeing as the time differences should be minimal, we do not get unixtime and the timestamp right now;
        // Rather, we let it be added with the SQL query.

        LoginDatabase.Execute(stmt);
        return;
    }
};


void AddSC_action_ip_logger()
{
    new AccountActionIpLogger();
    new CharacterActionIpLogger();
    new CharacterDeleteActionIpLogger();
}<|MERGE_RESOLUTION|>--- conflicted
+++ resolved
@@ -19,11 +19,6 @@
 #include "DatabaseEnv.h"
 #include "Player.h"
 #include "WorldSession.h"
-<<<<<<< HEAD
-#include "World.h"
-#include "Realm.h"
-=======
->>>>>>> 28d470c5
 
 enum IPLoggingTypes
 {
@@ -100,11 +95,6 @@
 
             // We declare all the required variables
             uint32 playerGuid = accountId;
-<<<<<<< HEAD
-            ObjectGuid::LowType characterGuid = 0;
-            uint32 realmId = realm.Id.Realm;
-=======
->>>>>>> 28d470c5
             std::string systemNote = "ERROR"; // "ERROR" is a placeholder here. We change it later.
 
             // With this switch, we change systemNote so that we have a more accurate phrasing of what type it is.
@@ -112,22 +102,22 @@
             switch (aType)
             {
             case ACCOUNT_LOGIN:
-                systemNote = "Logged into WoW";
+                systemNote = "Logged on Successful AccountLogin";
                 break;
             case ACCOUNT_FAIL_LOGIN:
-                systemNote = "Login to WoW Failed";
+                systemNote = "Logged on Failed AccountLogin";
                 break;
             case ACCOUNT_CHANGE_PW:
-                systemNote = "Password Reset Completed";
+                systemNote = "Logged on Successful Account Password Change";
                 break;
             case ACCOUNT_CHANGE_PW_FAIL:
-                systemNote = "Password Reset Failed";
+                systemNote = "Logged on Failed Account Password Change";
                 break;
             case ACCOUNT_CHANGE_EMAIL:
-                systemNote = "Email Change Completed";
+                systemNote = "Logged on Successful Account Email Change";
                 break;
             case ACCOUNT_CHANGE_EMAIL_FAIL:
-                systemNote = "Email Change Failed";
+                systemNote = "Logged on Failed Account Email Change";
                 break;
             /*case ACCOUNT_LOGOUT:
                 systemNote = "Logged on AccountLogout"; //Can not be logged
@@ -149,18 +139,10 @@
                 LoginDatabasePreparedStatement* stmt = LoginDatabase.GetPreparedStatement(LOGIN_INS_ALDL_IP_LOGGING);
 
                 stmt->setUInt32(0, playerGuid);
-<<<<<<< HEAD
-                stmt->setUInt32(1, characterGuid);
-                stmt->setUInt32(2, realmId);
-                stmt->setUInt8(3, aType);
-                stmt->setUInt32(4, playerGuid);
-                stmt->setString(5, systemNote);
-=======
                 stmt->setUInt32(1, 0);
                 stmt->setUInt8(2, aType);
                 stmt->setUInt32(3, playerGuid);
                 stmt->setString(4, systemNote.c_str());
->>>>>>> 28d470c5
                 LoginDatabase.Execute(stmt);
             }
             else // ... but for failed login, we query last_attempt_ip from account table. Which we do with an unique query
@@ -168,18 +150,10 @@
                 LoginDatabasePreparedStatement* stmt = LoginDatabase.GetPreparedStatement(LOGIN_INS_FACL_IP_LOGGING);
 
                 stmt->setUInt32(0, playerGuid);
-<<<<<<< HEAD
-                stmt->setUInt32(1, characterGuid);
-                stmt->setUInt32(2, realmId);
-                stmt->setUInt8(3, aType);
-                stmt->setUInt32(4, playerGuid);
-                stmt->setString(5, systemNote);
-=======
                 stmt->setUInt32(1, 0);
                 stmt->setUInt8(2, aType);
                 stmt->setUInt32(3, playerGuid);
                 stmt->setString(4, systemNote.c_str());
->>>>>>> 28d470c5
                 LoginDatabase.Execute(stmt);
             }
             return;
@@ -225,11 +199,6 @@
 
             // We declare all the required variables
             uint32 playerGuid = player->GetSession()->GetAccountId();
-<<<<<<< HEAD
-            ObjectGuid::LowType characterGuid = player->GetGUID().GetCounter();
-            uint32 realmId = realm.Id.Realm;
-=======
->>>>>>> 28d470c5
             const std::string currentIp = player->GetSession()->GetRemoteAddress();
             std::string systemNote = "ERROR"; // "ERROR" is a placeholder here. We change it...
 
@@ -237,19 +206,19 @@
             switch (aType)
             {
             case CHARACTER_CREATE:
-                systemNote = "Character Created";
+                systemNote = "Logged on CharacterCreate";
                 break;
             case CHARACTER_LOGIN:
-                systemNote = "Logged onto Character";
+                systemNote = "Logged on CharacterLogin";
                 break;
             case CHARACTER_LOGOUT:
-                systemNote = "Logged out of Character";
+                systemNote = "Logged on CharacterLogout";
                 break;
             case CHARACTER_DELETE:
-                systemNote = "Character Deleted";
+                systemNote = "Logged on CharacterDelete";
                 break;
             case CHARACTER_FAILED_DELETE:
-                systemNote = "Character Deletion Failed";
+                systemNote = "Logged on Failed CharacterDelete";
                 break;
                 // Neither should happen. Ever. Period. If it does, call Mythbusters.
             case UNKNOWN_ACTION:
@@ -262,18 +231,10 @@
             LoginDatabasePreparedStatement* stmt = LoginDatabase.GetPreparedStatement(LOGIN_INS_CHAR_IP_LOGGING);
 
             stmt->setUInt32(0, playerGuid);
-<<<<<<< HEAD
-            stmt->setUInt32(1, characterGuid);
-            stmt->setUInt32(2, realmId);
-            stmt->setUInt8(3, aType);
-            stmt->setString(4, currentIp); // We query the ip here.
-            stmt->setString(5, systemNote);
-=======
             stmt->setUInt64(1, player->GetGUID().GetCounter());
             stmt->setUInt8(2, aType);
             stmt->setString(3, currentIp.c_str()); // We query the ip here.
             stmt->setString(4, systemNote.c_str());
->>>>>>> 28d470c5
             // Seeing as the time differences should be minimal, we do not get unixtime and the timestamp right now;
             // Rather, we let it be added with the SQL query.
 
@@ -304,12 +265,6 @@
         // Action IP Logger is only intialized if config is set up
         // Else, this script isn't loaded in the first place: We require no config check.
 
-<<<<<<< HEAD
-        // We declare all the required variables
-        ObjectGuid::LowType characterGuid = guid.GetCounter(); // We have no access to any member function of Player* or WorldSession*. So use old-fashioned way.
-        uint32 realmId = realm.Id.Realm;
-=======
->>>>>>> 28d470c5
         // Query playerGuid/accountId, as we only have characterGuid
         std::string systemNote = "ERROR"; // "ERROR" is a placeholder here. We change it later.
 
@@ -318,10 +273,10 @@
         switch (aType)
         {
         case CHARACTER_DELETE:
-            systemNote = "Character Deleted";
+            systemNote = "Logged on CharacterDelete";
             break;
         case CHARACTER_FAILED_DELETE:
-            systemNote = "Character Deletion Failed";
+            systemNote = "Logged on Failed CharacterDelete";
             break;
             // Neither should happen. Ever. Period. If it does, call to whatever god you have for mercy and guidance.
         case UNKNOWN_ACTION:
@@ -331,17 +286,6 @@
         }
 
         // Once we have done everything, we can insert the new log.
-<<<<<<< HEAD
-        LoginDatabasePreparedStatement* stmt = LoginDatabase.GetPreparedStatement(LOGIN_INS_ALDL_IP_LOGGING);
-
-        stmt->setUInt32(0, playerGuid);
-        stmt->setUInt32(1, characterGuid);
-        stmt->setUInt32(2, realmId);
-        stmt->setUInt8(3, aType);
-        stmt->setUInt32(4, playerGuid);
-        stmt->setString(5, systemNote);
-
-=======
         LoginDatabasePreparedStatement* stmt2 = LoginDatabase.GetPreparedStatement(LOGIN_INS_ALDL_IP_LOGGING);
 
         stmt2->setUInt32(0, playerGuid);
@@ -349,11 +293,10 @@
         stmt2->setUInt8(2, aType);
         stmt2->setUInt32(3, playerGuid);
         stmt2->setString(4, systemNote.c_str());
->>>>>>> 28d470c5
         // Seeing as the time differences should be minimal, we do not get unixtime and the timestamp right now;
         // Rather, we let it be added with the SQL query.
 
-        LoginDatabase.Execute(stmt);
+        LoginDatabase.Execute(stmt2);
         return;
     }
 };
