/*
 * This file is part of the TrinityCore Project. See AUTHORS file for Copyright information
 *
 * This program is free software; you can redistribute it and/or modify it
 * under the terms of the GNU General Public License as published by the
 * Free Software Foundation; either version 2 of the License, or (at your
 * option) any later version.
 *
 * This program is distributed in the hope that it will be useful, but WITHOUT
 * ANY WARRANTY; without even the implied warranty of MERCHANTABILITY or
 * FITNESS FOR A PARTICULAR PURPOSE. See the GNU General Public License for
 * more details.
 *
 * You should have received a copy of the GNU General Public License along
 * with this program. If not, see <http://www.gnu.org/licenses/>.
 */

#include "ScriptMgr.h"
#include "Channel.h"
#include "Group.h"
#include "Guild.h"
#include "Log.h"
#include "Player.h"
<<<<<<< HEAD
=======

#define TC_LOG_CHAT(TYPE, ...)                           \
    if (lang != LANG_ADDON && lang != LANG_ADDON_LOGGED) \
        TC_LOG_DEBUG("chat.log." TYPE, __VA_ARGS__);     \
    else                                                 \
        TC_LOG_DEBUG("chat.log.addon." TYPE, __VA_ARGS__);
>>>>>>> 28d470c5

class ChatLogScript : public PlayerScript
{
    public:
        ChatLogScript() : PlayerScript("ChatLogScript") { }

        void OnChat(Player* player, uint32 type, uint32 lang, std::string& msg) override
        {
            switch (type)
            {
                case CHAT_MSG_SAY:
                    TC_LOG_CHAT("say", "Player %s says (language %u): %s",
                        player->GetName().c_str(), lang, msg.c_str());
                    break;

                case CHAT_MSG_EMOTE:
                    TC_LOG_CHAT("emote", "Player %s emotes: %s",
                        player->GetName().c_str(), msg.c_str());
                    break;

                case CHAT_MSG_YELL:
                    TC_LOG_CHAT("yell", "Player %s yells (language %u): %s",
                        player->GetName().c_str(), lang, msg.c_str());
                    break;
            }
        }

        void OnChat(Player* player, uint32 /*type*/, uint32 lang, std::string& msg, Player* receiver) override
        {
            TC_LOG_CHAT("whisper", "Player %s tells %s: %s",
               player->GetName().c_str(), receiver ? receiver->GetName().c_str() : "<unknown>", msg.c_str());
        }

        void OnChat(Player* player, uint32 type, uint32 lang, std::string& msg, Group* group) override
        {
            //! NOTE:
            //! LANG_ADDON can only be sent by client in "PARTY", "RAID", "GUILD", "BATTLEGROUND", "WHISPER"
            switch (type)
            {
                case CHAT_MSG_PARTY:
                    TC_LOG_CHAT("party", "Player %s tells group with leader %s: %s",
                        player->GetName().c_str(), group ? group->GetLeaderName() : "<unknown>", msg.c_str());
                    break;

                case CHAT_MSG_PARTY_LEADER:
                    TC_LOG_CHAT("party", "Leader %s tells group: %s",
                        player->GetName().c_str(), msg.c_str());
                    break;

                case CHAT_MSG_RAID:
                    TC_LOG_CHAT("raid", "Player %s tells raid with leader %s: %s",
                        player->GetName().c_str(), group ? group->GetLeaderName() : "<unknown>", msg.c_str());
                    break;

                case CHAT_MSG_RAID_LEADER:
                    TC_LOG_CHAT("raid", "Leader player %s tells raid: %s",
                        player->GetName().c_str(), msg.c_str());
                    break;

                case CHAT_MSG_RAID_WARNING:
                    TC_LOG_CHAT("raid", "Leader player %s warns raid with: %s",
                        player->GetName().c_str(), msg.c_str());
                    break;

                case CHAT_MSG_INSTANCE_CHAT:
                    TC_LOG_CHAT("bg", "Player %s tells instance with leader %s: %s",
                        player->GetName().c_str(), group ? group->GetLeaderName() : "<unknown>", msg.c_str());
                    break;

                case CHAT_MSG_INSTANCE_CHAT_LEADER:
                    TC_LOG_CHAT("bg", "Leader player %s tells instance: %s",
                        player->GetName().c_str(), msg.c_str());
                    break;
            }
        }

        void OnChat(Player* player, uint32 type, uint32 lang, std::string& msg, Guild* guild) override
        {
            switch (type)
            {
                case CHAT_MSG_GUILD:
                    TC_LOG_CHAT("guild", "Player %s tells guild %s: %s",
                        player->GetName().c_str(), guild ? guild->GetName().c_str() : "<unknown>", msg.c_str());
                    break;

                case CHAT_MSG_OFFICER:
                    TC_LOG_CHAT("guild.officer", "Player %s tells guild %s officers: %s",
                        player->GetName().c_str(), guild ? guild->GetName().c_str() : "<unknown>", msg.c_str());
                    break;
            }
        }

        void OnChat(Player* player, uint32 /*type*/, uint32 lang, std::string& msg, Channel* channel) override
        {
            bool isSystem = channel &&
                            (channel->HasFlag(CHANNEL_FLAG_TRADE) ||
                             channel->HasFlag(CHANNEL_FLAG_GENERAL) ||
                             channel->HasFlag(CHANNEL_FLAG_CITY) ||
                             channel->HasFlag(CHANNEL_FLAG_LFG));

            if (isSystem)
            {
                TC_LOG_CHAT("system", "Player %s tells channel %s: %s",
                    player->GetName().c_str(), channel->GetName().c_str(), msg.c_str());
            }
            else
            {
                std::string channelName = channel ? channel->GetName() : "<unknown>";
                TC_LOG_CHAT("channel." + channelName, "Player %s tells channel %s: %s",
                    player->GetName().c_str(), channelName.c_str(), msg.c_str());
            }
        }
};

void AddSC_chat_log()
{
    new ChatLogScript();
}

#undef TC_LOG_CHAT<|MERGE_RESOLUTION|>--- conflicted
+++ resolved
@@ -21,15 +21,12 @@
 #include "Guild.h"
 #include "Log.h"
 #include "Player.h"
-<<<<<<< HEAD
-=======
 
 #define TC_LOG_CHAT(TYPE, ...)                           \
     if (lang != LANG_ADDON && lang != LANG_ADDON_LOGGED) \
         TC_LOG_DEBUG("chat.log." TYPE, __VA_ARGS__);     \
     else                                                 \
         TC_LOG_DEBUG("chat.log.addon." TYPE, __VA_ARGS__);
->>>>>>> 28d470c5
 
 class ChatLogScript : public PlayerScript
 {
