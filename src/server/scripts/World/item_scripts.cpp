/*
 * Copyright (C) 2008-2013 TrinityCore <http://www.trinitycore.org/>
 * Copyright (C) 2006-2009 ScriptDev2 <https://scriptdev2.svn.sourceforge.net/>
 *
 * This program is free software; you can redistribute it and/or modify it
 * under the terms of the GNU General Public License as published by the
 * Free Software Foundation; either version 2 of the License, or (at your
 * option) any later version.
 *
 * This program is distributed in the hope that it will be useful, but WITHOUT
 * ANY WARRANTY; without even the implied warranty of MERCHANTABILITY or
 * FITNESS FOR A PARTICULAR PURPOSE. See the GNU General Public License for
 * more details.
 *
 * You should have received a copy of the GNU General Public License along
 * with this program. If not, see <http://www.gnu.org/licenses/>.
 */

/* ScriptData
SDName: Item_Scripts
SD%Complete: 100
SDComment: Items for a range of different items. See content below (in script)
SDCategory: Items
EndScriptData */

/* ContentData
item_nether_wraith_beacon(i31742)   Summons creatures for quest Becoming a Spellfire Tailor (q10832)
item_flying_machine(i34060, i34061)  Engineering crafted flying machines
item_gor_dreks_ointment(i30175)     Protecting Our Own(q10488)
item_only_for_flight                Items which should only useable while flying
EndContentData */

#include "ScriptMgr.h"
#include "ScriptedCreature.h"
#include "Spell.h"
#include "Player.h"

/*#####
# item_only_for_flight
#####*/

enum OnlyForFlight
{
    SPELL_ARCANE_CHARGES    = 45072
};

class item_only_for_flight : public ItemScript
{
public:
    item_only_for_flight() : ItemScript("item_only_for_flight") { }

    bool OnUse(Player* player, Item* item, SpellCastTargets const& /*targets*/) OVERRIDE
    {
        uint32 itemId = item->GetEntry();
        bool disabled = false;

        //for special scripts
        switch (itemId)
        {
           case 24538:
                if (player->GetAreaId() != 3628)
                    disabled = true;
                    break;
           case 34489:
                if (player->GetZoneId() != 4080)
                    disabled = true;
                    break;
           case 34475:
                if (const SpellInfo* spellInfo = sSpellMgr->GetSpellInfo(SPELL_ARCANE_CHARGES))
                    Spell::SendCastResult(player, spellInfo, 1, SPELL_FAILED_NOT_ON_GROUND);
                    break;
        }

        // allow use in flight only
        if (player->IsInFlight() && !disabled)
            return false;

        // error
        player->SendEquipError(EQUIP_ERR_CLIENT_LOCKED_OUT, item, NULL);
        return true;
    }
};

/*#####
# item_nether_wraith_beacon
#####*/

class item_nether_wraith_beacon : public ItemScript
{
public:
    item_nether_wraith_beacon() : ItemScript("item_nether_wraith_beacon") { }

    bool OnUse(Player* player, Item* /*item*/, SpellCastTargets const& /*targets*/) OVERRIDE
    {
        if (player->GetQuestStatus(10832) == QUEST_STATUS_INCOMPLETE)
        {
            if (Creature* nether = player->SummonCreature(22408, player->GetPositionX(), player->GetPositionY()+20, player->GetPositionZ(), 0, TEMPSUMMON_TIMED_DESPAWN, 180000))
                nether->AI()->AttackStart(player);

            if (Creature* nether = player->SummonCreature(22408, player->GetPositionX(), player->GetPositionY()-20, player->GetPositionZ(), 0, TEMPSUMMON_TIMED_DESPAWN, 180000))
                nether->AI()->AttackStart(player);
        }
        return false;
    }
};

/*#####
# item_gor_dreks_ointment
#####*/

class item_gor_dreks_ointment : public ItemScript
{
public:
    item_gor_dreks_ointment() : ItemScript("item_gor_dreks_ointment") { }

    bool OnUse(Player* player, Item* item, SpellCastTargets const& targets) OVERRIDE
    {
        if (targets.GetUnitTarget() && targets.GetUnitTarget()->GetTypeId() == TYPEID_UNIT &&
            targets.GetUnitTarget()->GetEntry() == 20748 && !targets.GetUnitTarget()->HasAura(32578))
            return false;

        player->SendEquipError(EQUIP_ERR_CLIENT_LOCKED_OUT, item, NULL);
        return true;
    }
};

/*#####
# item_incendiary_explosives
#####*/

class item_incendiary_explosives : public ItemScript
{
public:
    item_incendiary_explosives() : ItemScript("item_incendiary_explosives") { }

    bool OnUse(Player* player, Item* item, SpellCastTargets const & /*targets*/) OVERRIDE
    {
        if (player->FindNearestCreature(26248, 15) || player->FindNearestCreature(26249, 15))
            return false;
        else
        {
            player->SendEquipError(EQUIP_ERR_OUT_OF_RANGE, item, NULL);
            return true;
        }
    }
};

/*#####
# item_mysterious_egg
#####*/

class item_mysterious_egg : public ItemScript
{
public:
    item_mysterious_egg() : ItemScript("item_mysterious_egg") { }

    bool OnExpire(Player* player, ItemTemplate const* /*pItemProto*/) OVERRIDE
    {
        ItemPosCountVec dest;
        uint8 msg = player->CanStoreNewItem(NULL_BAG, NULL_SLOT, dest, 39883, 1); // Cracked Egg
        if (msg == EQUIP_ERR_OK)
            player->StoreNewItem(dest, 39883, true, Item::GenerateItemRandomPropertyId(39883));

        return true;
    }
};

/*#####
# item_disgusting_jar
#####*/

class item_disgusting_jar : public ItemScript
{
public:
    item_disgusting_jar() : ItemScript("item_disgusting_jar") {}

    bool OnExpire(Player* player, ItemTemplate const* /*pItemProto*/) OVERRIDE
    {
        ItemPosCountVec dest;
        uint8 msg = player->CanStoreNewItem(NULL_BAG, NULL_SLOT, dest, 44718, 1); // Ripe Disgusting Jar
        if (msg == EQUIP_ERR_OK)
            player->StoreNewItem(dest, 44718, true, Item::GenerateItemRandomPropertyId(44718));

        return true;
    }
};

/*#####
# item_pile_fake_furs
#####*/

enum PileFakeFur
{
    GO_CARIBOU_TRAP_1                                      = 187982,
    GO_CARIBOU_TRAP_2                                      = 187995,
    GO_CARIBOU_TRAP_3                                      = 187996,
    GO_CARIBOU_TRAP_4                                      = 187997,
    GO_CARIBOU_TRAP_5                                      = 187998,
    GO_CARIBOU_TRAP_6                                      = 187999,
    GO_CARIBOU_TRAP_7                                      = 188000,
    GO_CARIBOU_TRAP_8                                      = 188001,
    GO_CARIBOU_TRAP_9                                      = 188002,
    GO_CARIBOU_TRAP_10                                     = 188003,
    GO_CARIBOU_TRAP_11                                     = 188004,
    GO_CARIBOU_TRAP_12                                     = 188005,
    GO_CARIBOU_TRAP_13                                     = 188006,
    GO_CARIBOU_TRAP_14                                     = 188007,
    GO_CARIBOU_TRAP_15                                     = 188008,
    GO_HIGH_QUALITY_FUR                                    = 187983,
    NPC_NESINGWARY_TRAPPER                                 = 25835
};

#define CaribouTrapsNum 15
const uint32 CaribouTraps[CaribouTrapsNum] =
{
    GO_CARIBOU_TRAP_1, GO_CARIBOU_TRAP_2, GO_CARIBOU_TRAP_3, GO_CARIBOU_TRAP_4, GO_CARIBOU_TRAP_5,
    GO_CARIBOU_TRAP_6, GO_CARIBOU_TRAP_7, GO_CARIBOU_TRAP_8, GO_CARIBOU_TRAP_9, GO_CARIBOU_TRAP_10,
    GO_CARIBOU_TRAP_11, GO_CARIBOU_TRAP_12, GO_CARIBOU_TRAP_13, GO_CARIBOU_TRAP_14, GO_CARIBOU_TRAP_15,
};

class item_pile_fake_furs : public ItemScript
{
public:
    item_pile_fake_furs() : ItemScript("item_pile_fake_furs") { }

    bool OnUse(Player* player, Item* /*item*/, SpellCastTargets const & /*targets*/) OVERRIDE
    {
        GameObject* go = NULL;
        for (uint8 i = 0; i < CaribouTrapsNum; ++i)
        {
            go = player->FindNearestGameObject(CaribouTraps[i], 5.0f);
            if (go)
                break;
        }

        if (!go)
            return false;

        if (go->FindNearestCreature(NPC_NESINGWARY_TRAPPER, 10.0f, true) || go->FindNearestCreature(NPC_NESINGWARY_TRAPPER, 10.0f, false) || go->FindNearestGameObject(GO_HIGH_QUALITY_FUR, 2.0f))
            return true;

        float x, y, z;
        go->GetClosePoint(x, y, z, go->GetObjectSize() / 3, 7.0f);
        go->SummonGameObject(GO_HIGH_QUALITY_FUR, go->GetPositionX(), go->GetPositionY(), go->GetPositionZ(), 0, 0, 0, 0, 0, 1000);
        if (TempSummon* summon = player->SummonCreature(NPC_NESINGWARY_TRAPPER, x, y, z, go->GetOrientation(), TEMPSUMMON_DEAD_DESPAWN, 1000))
        {
            summon->SetVisible(false);
            summon->SetReactState(REACT_PASSIVE);
            summon->SetFlag(UNIT_FIELD_FLAGS, UNIT_FLAG_IMMUNE_TO_PC);
        }
        return false;
    }
};

/*#####
# item_petrov_cluster_bombs
#####*/

enum PetrovClusterBombs
{
    SPELL_PETROV_BOMB           = 42406,
    AREA_ID_SHATTERED_STRAITS   = 4064,
    ZONE_ID_HOWLING             = 495
};

class item_petrov_cluster_bombs : public ItemScript
{
public:
    item_petrov_cluster_bombs() : ItemScript("item_petrov_cluster_bombs") { }

<<<<<<< HEAD
    bool OnUse(Player* player, Item* /*item*/, const SpellCastTargets & /*targets*/)
=======
    bool OnUse(Player* player, Item* item, const SpellCastTargets & /*targets*/) OVERRIDE
>>>>>>> f3108b6f
    {
        if (player->GetZoneId() != ZONE_ID_HOWLING)
            return false;

        if (!player->GetTransport() || player->GetAreaId() != AREA_ID_SHATTERED_STRAITS)
        {
            if (const SpellInfo* spellInfo = sSpellMgr->GetSpellInfo(SPELL_PETROV_BOMB))
                Spell::SendCastResult(player, spellInfo, 1, SPELL_FAILED_NOT_HERE);

            return true;
        }

        return false;
    }
};

/*######
# item_dehta_trap_smasher
# For quest 11876, Help Those That Cannot Help Themselves
######*/
enum HelpThemselves
{
    QUEST_CANNOT_HELP_THEMSELVES                  =  11876,
    NPC_TRAPPED_MAMMOTH_CALF                      =  25850,
    GO_MAMMOTH_TRAP_1                             = 188022,
    GO_MAMMOTH_TRAP_2                             = 188024,
    GO_MAMMOTH_TRAP_3                             = 188025,
    GO_MAMMOTH_TRAP_4                             = 188026,
    GO_MAMMOTH_TRAP_5                             = 188027,
    GO_MAMMOTH_TRAP_6                             = 188028,
    GO_MAMMOTH_TRAP_7                             = 188029,
    GO_MAMMOTH_TRAP_8                             = 188030,
    GO_MAMMOTH_TRAP_9                             = 188031,
    GO_MAMMOTH_TRAP_10                            = 188032,
    GO_MAMMOTH_TRAP_11                            = 188033,
    GO_MAMMOTH_TRAP_12                            = 188034,
    GO_MAMMOTH_TRAP_13                            = 188035,
    GO_MAMMOTH_TRAP_14                            = 188036,
    GO_MAMMOTH_TRAP_15                            = 188037,
    GO_MAMMOTH_TRAP_16                            = 188038,
    GO_MAMMOTH_TRAP_17                            = 188039,
    GO_MAMMOTH_TRAP_18                            = 188040,
    GO_MAMMOTH_TRAP_19                            = 188041,
    GO_MAMMOTH_TRAP_20                            = 188042,
    GO_MAMMOTH_TRAP_21                            = 188043,
    GO_MAMMOTH_TRAP_22                            = 188044,
};

#define MammothTrapsNum 22
const uint32 MammothTraps[MammothTrapsNum] =
{
    GO_MAMMOTH_TRAP_1, GO_MAMMOTH_TRAP_2, GO_MAMMOTH_TRAP_3, GO_MAMMOTH_TRAP_4, GO_MAMMOTH_TRAP_5,
    GO_MAMMOTH_TRAP_6, GO_MAMMOTH_TRAP_7, GO_MAMMOTH_TRAP_8, GO_MAMMOTH_TRAP_9, GO_MAMMOTH_TRAP_10,
    GO_MAMMOTH_TRAP_11, GO_MAMMOTH_TRAP_12, GO_MAMMOTH_TRAP_13, GO_MAMMOTH_TRAP_14, GO_MAMMOTH_TRAP_15,
    GO_MAMMOTH_TRAP_16, GO_MAMMOTH_TRAP_17, GO_MAMMOTH_TRAP_18, GO_MAMMOTH_TRAP_19, GO_MAMMOTH_TRAP_20,
    GO_MAMMOTH_TRAP_21, GO_MAMMOTH_TRAP_22
};

class item_dehta_trap_smasher : public ItemScript
{
public:
    item_dehta_trap_smasher() : ItemScript("item_dehta_trap_smasher") { }

    bool OnUse(Player* player, Item* /*item*/, const SpellCastTargets & /*targets*/) OVERRIDE
    {
        if (player->GetQuestStatus(QUEST_CANNOT_HELP_THEMSELVES) != QUEST_STATUS_INCOMPLETE)
            return false;

        Creature* pMammoth = player->FindNearestCreature(NPC_TRAPPED_MAMMOTH_CALF, 5.0f);
        if (!pMammoth)
            return false;

        GameObject* pTrap = NULL;
        for (uint8 i = 0; i < MammothTrapsNum; ++i)
        {
            pTrap = player->FindNearestGameObject(MammothTraps[i], 11.0f);
            if (pTrap)
            {
                pMammoth->AI()->DoAction(1);
                pTrap->SetGoState(GO_STATE_READY);
                player->KilledMonsterCredit(NPC_TRAPPED_MAMMOTH_CALF, 0);
                return true;
            }
        }
        return false;
    }
};

enum TheEmissary
{
    QUEST_THE_EMISSARY      =   11626,
    NPC_LEVIROTH            =   26452
};

class item_trident_of_nazjan : public ItemScript
{
public:
    item_trident_of_nazjan() : ItemScript("item_Trident_of_Nazjan") { }

    bool OnUse(Player* player, Item* item, const SpellCastTargets & /*targets*/) OVERRIDE
    {
        if (player->GetQuestStatus(QUEST_THE_EMISSARY) == QUEST_STATUS_INCOMPLETE)
        {
            if (Creature* pLeviroth = player->FindNearestCreature(NPC_LEVIROTH, 10.0f)) // spell range
            {
                pLeviroth->AI()->AttackStart(player);
                return false;
            } else
                player->SendEquipError(EQUIP_ERR_OUT_OF_RANGE, item, NULL);
        } else
            player->SendEquipError(EQUIP_ERR_CLIENT_LOCKED_OUT, item, NULL);
        return true;
    }
};

enum CapturedFrog
{
    QUEST_THE_PERFECT_SPIES      = 25444,
    NPC_VANIRAS_SENTRY_TOTEM     = 40187
};

class item_captured_frog : public ItemScript
{
public:
    item_captured_frog() : ItemScript("item_captured_frog") { }

    bool OnUse(Player* player, Item* item, SpellCastTargets const& /*targets*/) OVERRIDE
    {
        if (player->GetQuestStatus(QUEST_THE_PERFECT_SPIES) == QUEST_STATUS_INCOMPLETE)
        {
            if (player->FindNearestCreature(NPC_VANIRAS_SENTRY_TOTEM, 10.0f))
                return false;
            else
                player->SendEquipError(EQUIP_ERR_OUT_OF_RANGE, item, NULL);
        }
        else
            player->SendEquipError(EQUIP_ERR_CLIENT_LOCKED_OUT, item, NULL);
        return true;
    }
};

void AddSC_item_scripts()
{
    new item_only_for_flight();
    new item_nether_wraith_beacon();
    new item_gor_dreks_ointment();
    new item_incendiary_explosives();
    new item_mysterious_egg();
    new item_disgusting_jar();
    new item_pile_fake_furs();
    new item_petrov_cluster_bombs();
    new item_dehta_trap_smasher();
    new item_trident_of_nazjan();
    new item_captured_frog();
}<|MERGE_RESOLUTION|>--- conflicted
+++ resolved
@@ -268,11 +268,7 @@
 public:
     item_petrov_cluster_bombs() : ItemScript("item_petrov_cluster_bombs") { }
 
-<<<<<<< HEAD
-    bool OnUse(Player* player, Item* /*item*/, const SpellCastTargets & /*targets*/)
-=======
-    bool OnUse(Player* player, Item* item, const SpellCastTargets & /*targets*/) OVERRIDE
->>>>>>> f3108b6f
+    bool OnUse(Player* player, Item* /*item*/, const SpellCastTargets & /*targets*/) OVERRIDE
     {
         if (player->GetZoneId() != ZONE_ID_HOWLING)
             return false;
