/*
 * This file is part of the TrinityCore Project. See AUTHORS file for Copyright information
 *
 * This program is free software; you can redistribute it and/or modify it
 * under the terms of the GNU General Public License as published by the
 * Free Software Foundation; either version 2 of the License, or (at your
 * option) any later version.
 *
 * This program is distributed in the hope that it will be useful, but WITHOUT
 * ANY WARRANTY; without even the implied warranty of MERCHANTABILITY or
 * FITNESS FOR A PARTICULAR PURPOSE. See the GNU General Public License for
 * more details.
 *
 * You should have received a copy of the GNU General Public License along
 * with this program. If not, see <http://www.gnu.org/licenses/>.
 */

/* ScriptData
SDName: Item_Scripts
SD%Complete: 100
SDComment: Items for a range of different items. See content below (in script)
SDCategory: Items
EndScriptData */

/* ContentData
item_flying_machine(i34060, i34061)  Engineering crafted flying machines
item_only_for_flight                Items which should only useable while flying
EndContentData */

#include "ScriptMgr.h"
#include "GameObject.h"
#include "Item.h"
<<<<<<< HEAD
=======
#include "Map.h"
>>>>>>> 28d470c5
#include "Player.h"
#include "ScriptedCreature.h"
#include "Spell.h"
#include "SpellMgr.h"
#include "TemporarySummon.h"

/*#####
# item_only_for_flight
#####*/

enum OnlyForFlight
{
    SPELL_ARCANE_CHARGES    = 45072
};

class item_only_for_flight : public ItemScript
{
public:
    item_only_for_flight() : ItemScript("item_only_for_flight") { }

    bool OnUse(Player* player, Item* item, SpellCastTargets const& /*targets*/, ObjectGuid castId) override
    {
        uint32 itemId = item->GetEntry();
        bool disabled = false;

        //for special scripts
        switch (itemId)
        {
            case 24538:
                if (player->GetAreaId() != 3628)
                    disabled = true;
                break;
            case 34489:
                if (player->GetZoneId() != 4080)
                    disabled = true;
                break;
            case 34475:
<<<<<<< HEAD
                if (SpellInfo const* spellInfo = sSpellMgr->GetSpellInfo(SPELL_ARCANE_CHARGES))
                    Spell::SendCastResult(player, spellInfo, 1, SPELL_FAILED_NOT_ON_GROUND);
=======
                if (SpellInfo const* spellInfo = sSpellMgr->GetSpellInfo(SPELL_ARCANE_CHARGES, player->GetMap()->GetDifficultyID()))
                    Spell::SendCastResult(player, spellInfo, {}, castId, SPELL_FAILED_NOT_ON_GROUND);
>>>>>>> 28d470c5
                break;
        }

        // allow use in flight only
        if (player->IsInFlight() && !disabled)
            return false;

        // error
<<<<<<< HEAD
        player->SendEquipError(EQUIP_ERR_CANT_DO_RIGHT_NOW, item, nullptr);
=======
        player->SendEquipError(EQUIP_ERR_CLIENT_LOCKED_OUT, item, nullptr);
>>>>>>> 28d470c5
        return true;
    }
};

/*#####
<<<<<<< HEAD
=======
# item_nether_wraith_beacon
#####*/

class item_nether_wraith_beacon : public ItemScript
{
public:
    item_nether_wraith_beacon() : ItemScript("item_nether_wraith_beacon") { }

    bool OnUse(Player* player, Item* /*item*/, SpellCastTargets const& /*targets*/, ObjectGuid /*castId*/) override
    {
        if (player->GetQuestStatus(10832) == QUEST_STATUS_INCOMPLETE)
        {
            if (Creature* nether = player->SummonCreature(22408, player->GetPositionX(), player->GetPositionY()+20, player->GetPositionZ(), 0, TEMPSUMMON_TIMED_DESPAWN, 180000))
                nether->AI()->AttackStart(player);

            if (Creature* nether = player->SummonCreature(22408, player->GetPositionX(), player->GetPositionY()-20, player->GetPositionZ(), 0, TEMPSUMMON_TIMED_DESPAWN, 180000))
                nether->AI()->AttackStart(player);
        }
        return false;
    }
};

/*#####
# item_gor_dreks_ointment
#####*/

class item_gor_dreks_ointment : public ItemScript
{
public:
    item_gor_dreks_ointment() : ItemScript("item_gor_dreks_ointment") { }

    bool OnUse(Player* player, Item* item, SpellCastTargets const& targets, ObjectGuid /*castId*/) override
    {
        if (targets.GetUnitTarget() && targets.GetUnitTarget()->GetTypeId() == TYPEID_UNIT &&
            targets.GetUnitTarget()->GetEntry() == 20748 && !targets.GetUnitTarget()->HasAura(32578))
            return false;

        player->SendEquipError(EQUIP_ERR_CLIENT_LOCKED_OUT, item, nullptr);
        return true;
    }
};

/*#####
# item_incendiary_explosives
#####*/

class item_incendiary_explosives : public ItemScript
{
public:
    item_incendiary_explosives() : ItemScript("item_incendiary_explosives") { }

    bool OnUse(Player* player, Item* item, SpellCastTargets const& /*targets*/, ObjectGuid /*castId*/) override
    {
        if (player->FindNearestCreature(26248, 15) || player->FindNearestCreature(26249, 15))
            return false;
        else
        {
            player->SendEquipError(EQUIP_ERR_OUT_OF_RANGE, item, nullptr);
            return true;
        }
    }
};

/*#####
>>>>>>> 28d470c5
# item_mysterious_egg
#####*/

class item_mysterious_egg : public ItemScript
{
public:
    item_mysterious_egg() : ItemScript("item_mysterious_egg") { }

    bool OnExpire(Player* player, ItemTemplate const* /*pItemProto*/) override
    {
        ItemPosCountVec dest;
        uint8 msg = player->CanStoreNewItem(NULL_BAG, NULL_SLOT, dest, 39883, 1); // Cracked Egg
        if (msg == EQUIP_ERR_OK)
<<<<<<< HEAD
            player->StoreNewItem(dest, 39883, true, GenerateItemRandomPropertyId(39883));
=======
            player->StoreNewItem(dest, 39883, true, GenerateItemRandomBonusListId(39883));
>>>>>>> 28d470c5

        return true;
    }
};

/*#####
# item_disgusting_jar
#####*/

class item_disgusting_jar : public ItemScript
{
public:
    item_disgusting_jar() : ItemScript("item_disgusting_jar") { }

    bool OnExpire(Player* player, ItemTemplate const* /*pItemProto*/) override
    {
        ItemPosCountVec dest;
        uint8 msg = player->CanStoreNewItem(NULL_BAG, NULL_SLOT, dest, 44718, 1); // Ripe Disgusting Jar
        if (msg == EQUIP_ERR_OK)
<<<<<<< HEAD
            player->StoreNewItem(dest, 44718, true, GenerateItemRandomPropertyId(44718));
=======
            player->StoreNewItem(dest, 44718, true, GenerateItemRandomBonusListId(44718));
>>>>>>> 28d470c5

        return true;
    }
};

/*#####
<<<<<<< HEAD
=======
# item_pile_fake_furs
#####*/

enum PileFakeFur
{
    GO_CARIBOU_TRAP_1                                      = 187982,
    GO_CARIBOU_TRAP_2                                      = 187995,
    GO_CARIBOU_TRAP_3                                      = 187996,
    GO_CARIBOU_TRAP_4                                      = 187997,
    GO_CARIBOU_TRAP_5                                      = 187998,
    GO_CARIBOU_TRAP_6                                      = 187999,
    GO_CARIBOU_TRAP_7                                      = 188000,
    GO_CARIBOU_TRAP_8                                      = 188001,
    GO_CARIBOU_TRAP_9                                      = 188002,
    GO_CARIBOU_TRAP_10                                     = 188003,
    GO_CARIBOU_TRAP_11                                     = 188004,
    GO_CARIBOU_TRAP_12                                     = 188005,
    GO_CARIBOU_TRAP_13                                     = 188006,
    GO_CARIBOU_TRAP_14                                     = 188007,
    GO_CARIBOU_TRAP_15                                     = 188008,
    GO_HIGH_QUALITY_FUR                                    = 187983,
    NPC_NESINGWARY_TRAPPER                                 = 25835
};

#define CaribouTrapsNum 15
const uint32 CaribouTraps[CaribouTrapsNum] =
{
    GO_CARIBOU_TRAP_1, GO_CARIBOU_TRAP_2, GO_CARIBOU_TRAP_3, GO_CARIBOU_TRAP_4, GO_CARIBOU_TRAP_5,
    GO_CARIBOU_TRAP_6, GO_CARIBOU_TRAP_7, GO_CARIBOU_TRAP_8, GO_CARIBOU_TRAP_9, GO_CARIBOU_TRAP_10,
    GO_CARIBOU_TRAP_11, GO_CARIBOU_TRAP_12, GO_CARIBOU_TRAP_13, GO_CARIBOU_TRAP_14, GO_CARIBOU_TRAP_15,
};

class item_pile_fake_furs : public ItemScript
{
public:
    item_pile_fake_furs() : ItemScript("item_pile_fake_furs") { }

    bool OnUse(Player* player, Item* /*item*/, SpellCastTargets const& /*targets*/, ObjectGuid /*castId*/) override
    {
        GameObject* go = nullptr;
        for (uint8 i = 0; i < CaribouTrapsNum; ++i)
        {
            go = player->FindNearestGameObject(CaribouTraps[i], 5.0f);
            if (go)
                break;
        }

        if (!go)
            return false;

        if (go->FindNearestCreature(NPC_NESINGWARY_TRAPPER, 10.0f, true) || go->FindNearestCreature(NPC_NESINGWARY_TRAPPER, 10.0f, false) || go->FindNearestGameObject(GO_HIGH_QUALITY_FUR, 2.0f))
            return true;

        float x, y, z;
        go->GetClosePoint(x, y, z, go->GetCombatReach() / 3, 7.0f);
        go->SummonGameObject(GO_HIGH_QUALITY_FUR, *go, QuaternionData::fromEulerAnglesZYX(go->GetOrientation(), 0.0f, 0.0f), 1);
        if (TempSummon* summon = player->SummonCreature(NPC_NESINGWARY_TRAPPER, x, y, z, go->GetOrientation(), TEMPSUMMON_DEAD_DESPAWN, 1000))
        {
            summon->SetVisible(false);
            summon->SetReactState(REACT_PASSIVE);
            summon->SetImmuneToPC(true);
        }
        return false;
    }
};

/*#####
>>>>>>> 28d470c5
# item_petrov_cluster_bombs
#####*/

enum PetrovClusterBombs
{
    SPELL_PETROV_BOMB           = 42406,
    AREA_ID_SHATTERED_STRAITS   = 4064,
    ZONE_ID_HOWLING             = 495
};

class item_petrov_cluster_bombs : public ItemScript
{
public:
    item_petrov_cluster_bombs() : ItemScript("item_petrov_cluster_bombs") { }

<<<<<<< HEAD
    bool OnUse(Player* player, Item* item, SpellCastTargets const& /*targets*/) override
=======
    bool OnUse(Player* player, Item* /*item*/, SpellCastTargets const& /*targets*/, ObjectGuid castId) override
>>>>>>> 28d470c5
    {
        if (player->GetZoneId() != ZONE_ID_HOWLING)
            return false;

        if (!player->GetTransport() || player->GetAreaId() != AREA_ID_SHATTERED_STRAITS)
        {
<<<<<<< HEAD
            player->SendEquipError(EQUIP_ERR_NONE, item, nullptr);

            if (SpellInfo const* spellInfo = sSpellMgr->GetSpellInfo(SPELL_PETROV_BOMB))
                Spell::SendCastResult(player, spellInfo, 1, SPELL_FAILED_NOT_HERE);
=======
            if (SpellInfo const* spellInfo = sSpellMgr->GetSpellInfo(SPELL_PETROV_BOMB, DIFFICULTY_NONE))
                Spell::SendCastResult(player, spellInfo, {}, castId, SPELL_FAILED_NOT_HERE);
>>>>>>> 28d470c5

            return true;
        }

        return false;
    }
};

/*######
# item_dehta_trap_smasher
# For quest 11876, Help Those That Cannot Help Themselves
######*/
enum HelpThemselves
{
    QUEST_CANNOT_HELP_THEMSELVES                  =  11876,
    NPC_TRAPPED_MAMMOTH_CALF                      =  25850,
    GO_MAMMOTH_TRAP_1                             = 188022,
    GO_MAMMOTH_TRAP_2                             = 188024,
    GO_MAMMOTH_TRAP_3                             = 188025,
    GO_MAMMOTH_TRAP_4                             = 188026,
    GO_MAMMOTH_TRAP_5                             = 188027,
    GO_MAMMOTH_TRAP_6                             = 188028,
    GO_MAMMOTH_TRAP_7                             = 188029,
    GO_MAMMOTH_TRAP_8                             = 188030,
    GO_MAMMOTH_TRAP_9                             = 188031,
    GO_MAMMOTH_TRAP_10                            = 188032,
    GO_MAMMOTH_TRAP_11                            = 188033,
    GO_MAMMOTH_TRAP_12                            = 188034,
    GO_MAMMOTH_TRAP_13                            = 188035,
    GO_MAMMOTH_TRAP_14                            = 188036,
    GO_MAMMOTH_TRAP_15                            = 188037,
    GO_MAMMOTH_TRAP_16                            = 188038,
    GO_MAMMOTH_TRAP_17                            = 188039,
    GO_MAMMOTH_TRAP_18                            = 188040,
    GO_MAMMOTH_TRAP_19                            = 188041,
    GO_MAMMOTH_TRAP_20                            = 188042,
    GO_MAMMOTH_TRAP_21                            = 188043,
    GO_MAMMOTH_TRAP_22                            = 188044,
};

#define MammothTrapsNum 22
const uint32 MammothTraps[MammothTrapsNum] =
{
    GO_MAMMOTH_TRAP_1, GO_MAMMOTH_TRAP_2, GO_MAMMOTH_TRAP_3, GO_MAMMOTH_TRAP_4, GO_MAMMOTH_TRAP_5,
    GO_MAMMOTH_TRAP_6, GO_MAMMOTH_TRAP_7, GO_MAMMOTH_TRAP_8, GO_MAMMOTH_TRAP_9, GO_MAMMOTH_TRAP_10,
    GO_MAMMOTH_TRAP_11, GO_MAMMOTH_TRAP_12, GO_MAMMOTH_TRAP_13, GO_MAMMOTH_TRAP_14, GO_MAMMOTH_TRAP_15,
    GO_MAMMOTH_TRAP_16, GO_MAMMOTH_TRAP_17, GO_MAMMOTH_TRAP_18, GO_MAMMOTH_TRAP_19, GO_MAMMOTH_TRAP_20,
    GO_MAMMOTH_TRAP_21, GO_MAMMOTH_TRAP_22
};

class item_dehta_trap_smasher : public ItemScript
{
public:
    item_dehta_trap_smasher() : ItemScript("item_dehta_trap_smasher") { }

<<<<<<< HEAD
    bool OnUse(Player* player, Item* /*item*/, SpellCastTargets const& /*targets*/) override
=======
    bool OnUse(Player* player, Item* /*item*/, SpellCastTargets const& /*targets*/, ObjectGuid /*castId*/) override
>>>>>>> 28d470c5
    {
        if (player->GetQuestStatus(QUEST_CANNOT_HELP_THEMSELVES) != QUEST_STATUS_INCOMPLETE)
            return false;

        Creature* pMammoth = player->FindNearestCreature(NPC_TRAPPED_MAMMOTH_CALF, 5.0f);
        if (!pMammoth)
            return false;

        GameObject* pTrap = nullptr;
        for (uint8 i = 0; i < MammothTrapsNum; ++i)
        {
            pTrap = player->FindNearestGameObject(MammothTraps[i], 11.0f);
            if (pTrap)
            {
                pMammoth->AI()->DoAction(1);
                pTrap->SetGoState(GO_STATE_READY);
                player->KilledMonsterCredit(NPC_TRAPPED_MAMMOTH_CALF);
                return true;
            }
        }
        return false;
    }
};

enum CapturedFrog
{
    QUEST_THE_PERFECT_SPIES      = 25444,
    NPC_VANIRAS_SENTRY_TOTEM     = 40187
};

class item_captured_frog : public ItemScript
{
public:
    item_captured_frog() : ItemScript("item_captured_frog") { }

    bool OnUse(Player* player, Item* item, SpellCastTargets const& /*targets*/, ObjectGuid /*castId*/) override
    {
        if (player->GetQuestStatus(QUEST_THE_PERFECT_SPIES) == QUEST_STATUS_INCOMPLETE)
        {
            if (player->FindNearestCreature(NPC_VANIRAS_SENTRY_TOTEM, 10.0f))
                return false;
            else
                player->SendEquipError(EQUIP_ERR_OUT_OF_RANGE, item, nullptr);
        }
        else
<<<<<<< HEAD
            player->SendEquipError(EQUIP_ERR_CANT_DO_RIGHT_NOW, item, nullptr);
=======
            player->SendEquipError(EQUIP_ERR_CLIENT_LOCKED_OUT, item, nullptr);
>>>>>>> 28d470c5
        return true;
    }
};

// Only used currently for
// 19169: Nightfall
class item_generic_limit_chance_above_60 : public ItemScript
{
    public:
        item_generic_limit_chance_above_60() : ItemScript("item_generic_limit_chance_above_60") { }

<<<<<<< HEAD
        bool OnCastItemCombatSpell(Player* /*player*/, Unit* victim, SpellInfo const* /*spellInfo*/, Item* /*item*/) override
        {
            // spell proc chance gets severely reduced on victims > 60 (formula unknown)
            if (victim->GetLevel() > 60)
            {
                // gives ~0.1% proc chance at lvl 70
                float const lvlPenaltyFactor = 9.93f;
                float const failureChance = (victim->GetLevel() - 60) * lvlPenaltyFactor;
=======
        bool OnCastItemCombatSpell(Player* player, Unit* victim, SpellInfo const* /*spellInfo*/, Item* /*item*/) override
        {
            // spell proc chance gets severely reduced on victims > 60 (formula unknown)
            if (victim->getLevel() > 60)
            {
                // gives ~0.1% proc chance at lvl 70
                float const lvlPenaltyFactor = 9.93f;
                float const failureChance = (victim->GetLevelForTarget(player) - 60) * lvlPenaltyFactor;
>>>>>>> 28d470c5

                // base ppm chance was already rolled, only roll success chance
                return !roll_chance_f(failureChance);
            }

            return true;
        }
};

void AddSC_item_scripts()
{
    new item_only_for_flight();
    new item_mysterious_egg();
    new item_disgusting_jar();
    new item_petrov_cluster_bombs();
    new item_dehta_trap_smasher();
    new item_captured_frog();
    new item_generic_limit_chance_above_60();
}<|MERGE_RESOLUTION|>--- conflicted
+++ resolved
@@ -23,17 +23,16 @@
 EndScriptData */
 
 /* ContentData
+item_nether_wraith_beacon(i31742)   Summons creatures for quest Becoming a Spellfire Tailor (q10832)
 item_flying_machine(i34060, i34061)  Engineering crafted flying machines
+item_gor_dreks_ointment(i30175)     Protecting Our Own(q10488)
 item_only_for_flight                Items which should only useable while flying
 EndContentData */
 
 #include "ScriptMgr.h"
 #include "GameObject.h"
 #include "Item.h"
-<<<<<<< HEAD
-=======
 #include "Map.h"
->>>>>>> 28d470c5
 #include "Player.h"
 #include "ScriptedCreature.h"
 #include "Spell.h"
@@ -71,13 +70,8 @@
                     disabled = true;
                 break;
             case 34475:
-<<<<<<< HEAD
-                if (SpellInfo const* spellInfo = sSpellMgr->GetSpellInfo(SPELL_ARCANE_CHARGES))
-                    Spell::SendCastResult(player, spellInfo, 1, SPELL_FAILED_NOT_ON_GROUND);
-=======
                 if (SpellInfo const* spellInfo = sSpellMgr->GetSpellInfo(SPELL_ARCANE_CHARGES, player->GetMap()->GetDifficultyID()))
                     Spell::SendCastResult(player, spellInfo, {}, castId, SPELL_FAILED_NOT_ON_GROUND);
->>>>>>> 28d470c5
                 break;
         }
 
@@ -86,18 +80,12 @@
             return false;
 
         // error
-<<<<<<< HEAD
-        player->SendEquipError(EQUIP_ERR_CANT_DO_RIGHT_NOW, item, nullptr);
-=======
         player->SendEquipError(EQUIP_ERR_CLIENT_LOCKED_OUT, item, nullptr);
->>>>>>> 28d470c5
         return true;
     }
 };
 
 /*#####
-<<<<<<< HEAD
-=======
 # item_nether_wraith_beacon
 #####*/
 
@@ -162,7 +150,6 @@
 };
 
 /*#####
->>>>>>> 28d470c5
 # item_mysterious_egg
 #####*/
 
@@ -176,11 +163,7 @@
         ItemPosCountVec dest;
         uint8 msg = player->CanStoreNewItem(NULL_BAG, NULL_SLOT, dest, 39883, 1); // Cracked Egg
         if (msg == EQUIP_ERR_OK)
-<<<<<<< HEAD
-            player->StoreNewItem(dest, 39883, true, GenerateItemRandomPropertyId(39883));
-=======
             player->StoreNewItem(dest, 39883, true, GenerateItemRandomBonusListId(39883));
->>>>>>> 28d470c5
 
         return true;
     }
@@ -200,19 +183,13 @@
         ItemPosCountVec dest;
         uint8 msg = player->CanStoreNewItem(NULL_BAG, NULL_SLOT, dest, 44718, 1); // Ripe Disgusting Jar
         if (msg == EQUIP_ERR_OK)
-<<<<<<< HEAD
-            player->StoreNewItem(dest, 44718, true, GenerateItemRandomPropertyId(44718));
-=======
             player->StoreNewItem(dest, 44718, true, GenerateItemRandomBonusListId(44718));
->>>>>>> 28d470c5
 
         return true;
     }
 };
 
 /*#####
-<<<<<<< HEAD
-=======
 # item_pile_fake_furs
 #####*/
 
@@ -280,7 +257,6 @@
 };
 
 /*#####
->>>>>>> 28d470c5
 # item_petrov_cluster_bombs
 #####*/
 
@@ -296,26 +272,15 @@
 public:
     item_petrov_cluster_bombs() : ItemScript("item_petrov_cluster_bombs") { }
 
-<<<<<<< HEAD
-    bool OnUse(Player* player, Item* item, SpellCastTargets const& /*targets*/) override
-=======
     bool OnUse(Player* player, Item* /*item*/, SpellCastTargets const& /*targets*/, ObjectGuid castId) override
->>>>>>> 28d470c5
     {
         if (player->GetZoneId() != ZONE_ID_HOWLING)
             return false;
 
         if (!player->GetTransport() || player->GetAreaId() != AREA_ID_SHATTERED_STRAITS)
         {
-<<<<<<< HEAD
-            player->SendEquipError(EQUIP_ERR_NONE, item, nullptr);
-
-            if (SpellInfo const* spellInfo = sSpellMgr->GetSpellInfo(SPELL_PETROV_BOMB))
-                Spell::SendCastResult(player, spellInfo, 1, SPELL_FAILED_NOT_HERE);
-=======
             if (SpellInfo const* spellInfo = sSpellMgr->GetSpellInfo(SPELL_PETROV_BOMB, DIFFICULTY_NONE))
                 Spell::SendCastResult(player, spellInfo, {}, castId, SPELL_FAILED_NOT_HERE);
->>>>>>> 28d470c5
 
             return true;
         }
@@ -371,11 +336,7 @@
 public:
     item_dehta_trap_smasher() : ItemScript("item_dehta_trap_smasher") { }
 
-<<<<<<< HEAD
-    bool OnUse(Player* player, Item* /*item*/, SpellCastTargets const& /*targets*/) override
-=======
     bool OnUse(Player* player, Item* /*item*/, SpellCastTargets const& /*targets*/, ObjectGuid /*castId*/) override
->>>>>>> 28d470c5
     {
         if (player->GetQuestStatus(QUEST_CANNOT_HELP_THEMSELVES) != QUEST_STATUS_INCOMPLETE)
             return false;
@@ -421,11 +382,7 @@
                 player->SendEquipError(EQUIP_ERR_OUT_OF_RANGE, item, nullptr);
         }
         else
-<<<<<<< HEAD
-            player->SendEquipError(EQUIP_ERR_CANT_DO_RIGHT_NOW, item, nullptr);
-=======
             player->SendEquipError(EQUIP_ERR_CLIENT_LOCKED_OUT, item, nullptr);
->>>>>>> 28d470c5
         return true;
     }
 };
@@ -437,16 +394,6 @@
     public:
         item_generic_limit_chance_above_60() : ItemScript("item_generic_limit_chance_above_60") { }
 
-<<<<<<< HEAD
-        bool OnCastItemCombatSpell(Player* /*player*/, Unit* victim, SpellInfo const* /*spellInfo*/, Item* /*item*/) override
-        {
-            // spell proc chance gets severely reduced on victims > 60 (formula unknown)
-            if (victim->GetLevel() > 60)
-            {
-                // gives ~0.1% proc chance at lvl 70
-                float const lvlPenaltyFactor = 9.93f;
-                float const failureChance = (victim->GetLevel() - 60) * lvlPenaltyFactor;
-=======
         bool OnCastItemCombatSpell(Player* player, Unit* victim, SpellInfo const* /*spellInfo*/, Item* /*item*/) override
         {
             // spell proc chance gets severely reduced on victims > 60 (formula unknown)
@@ -455,7 +402,6 @@
                 // gives ~0.1% proc chance at lvl 70
                 float const lvlPenaltyFactor = 9.93f;
                 float const failureChance = (victim->GetLevelForTarget(player) - 60) * lvlPenaltyFactor;
->>>>>>> 28d470c5
 
                 // base ppm chance was already rolled, only roll success chance
                 return !roll_chance_f(failureChance);
@@ -468,8 +414,12 @@
 void AddSC_item_scripts()
 {
     new item_only_for_flight();
+    new item_nether_wraith_beacon();
+    new item_gor_dreks_ointment();
+    new item_incendiary_explosives();
     new item_mysterious_egg();
     new item_disgusting_jar();
+    new item_pile_fake_furs();
     new item_petrov_cluster_bombs();
     new item_dehta_trap_smasher();
     new item_captured_frog();
