 /*
 * Copyright (C) 2008-2012 TrinityCore <http://www.trinitycore.org/>
 * Copyright (C) 2006-2009 ScriptDev2 <https://scriptdev2.svn.sourceforge.net/>
 *
 * This program is free software; you can redistribute it and/or modify it
 * under the terms of the GNU General Public License as published by the
 * Free Software Foundation; either version 2 of the License, or (at your
 * option) any later version.
 *
 * This program is distributed in the hope that it will be useful, but WITHOUT
 * ANY WARRANTY; without even the implied warranty of MERCHANTABILITY or
 * FITNESS FOR A PARTICULAR PURPOSE. See the GNU General Public License for
 * more details.
 *
 * You should have received a copy of the GNU General Public License along
 * with this program. If not, see <http://www.gnu.org/licenses/>.
 */

/* ScriptData
SDName: Azuremyst_Isle
SD%Complete: 75
SDComment: Quest support: 9283, 9537, 9582, 9554, ? (special flight path, proper model for mount missing). Injured Draenei cosmetic only, 9582.
SDCategory: Azuremyst Isle
EndScriptData */

/* ContentData
npc_draenei_survivor
npc_engineer_spark_overgrind
npc_injured_draenei
npc_magwin
go_ravager_cage
npc_death_ravager
EndContentData */

#include "ScriptMgr.h"
#include "ScriptedCreature.h"
#include "ScriptedEscortAI.h"
#include "ScriptedGossip.h"
#include "Cell.h"
#include "CellImpl.h"
#include "GridNotifiers.h"

/*######
## npc_draenei_survivor
######*/

enum draeneiSurvivor
{
    SAY_HEAL            = 0,

    SAY_HELP            = 1,

    SPELL_IRRIDATION    = 35046,
    SPELL_STUNNED       = 28630
};

class npc_draenei_survivor : public CreatureScript
{
public:
    npc_draenei_survivor() : CreatureScript("npc_draenei_survivor") { }

    CreatureAI* GetAI(Creature* creature) const
    {
        return new npc_draenei_survivorAI (creature);
    }

    struct npc_draenei_survivorAI : public ScriptedAI
    {
        npc_draenei_survivorAI(Creature* creature) : ScriptedAI(creature) {}

        uint64 pCaster;

        uint32 SayThanksTimer;
        uint32 RunAwayTimer;
        uint32 SayHelpTimer;

        bool CanSayHelp;

        void Reset()
        {
            pCaster = 0;

            SayThanksTimer = 0;
            RunAwayTimer = 0;
            SayHelpTimer = 10000;

            CanSayHelp = true;

            DoCast(me, SPELL_IRRIDATION, true);

            me->SetFlag(UNIT_FIELD_FLAGS, UNIT_FLAG_PVP_ATTACKABLE);
            me->SetFlag(UNIT_FIELD_FLAGS, UNIT_FLAG_IN_COMBAT);
            me->SetHealth(me->CountPctFromMaxHealth(10));
            me->SetStandState(UNIT_STAND_STATE_SLEEP);
        }

        void EnterCombat(Unit* /*who*/) {}

        void MoveInLineOfSight(Unit* who)
        {
            if (CanSayHelp && who->GetTypeId() == TYPEID_PLAYER && me->IsFriendlyTo(who) && me->IsWithinDistInMap(who, 25.0f))
            {
                //Random switch between 4 texts
                Talk(SAY_HELP, who->GetGUID());

                SayHelpTimer = 20000;
                CanSayHelp = false;
            }
        }

        void SpellHit(Unit* Caster, const SpellInfo* Spell)
        {
            if (Spell->SpellFamilyFlags[2] & 0x080000000)
            {
                me->RemoveFlag(UNIT_FIELD_FLAGS, UNIT_FLAG_PVP_ATTACKABLE);
                me->SetStandState(UNIT_STAND_STATE_STAND);

                DoCast(me, SPELL_STUNNED, true);

                pCaster = Caster->GetGUID();

                SayThanksTimer = 5000;
            }
        }

        void UpdateAI(const uint32 diff)
        {
            if (SayThanksTimer)
            {
                if (SayThanksTimer <= diff)
                {
                    me->RemoveAurasDueToSpell(SPELL_IRRIDATION);

                    if (Player* player = Unit::GetPlayer(*me, pCaster))
                    {
                        Talk(SAY_HEAL, player->GetGUID());

                        player->TalkedToCreature(me->GetEntry(), me->GetGUID());
                    }

                    me->GetMotionMaster()->Clear();
                    me->GetMotionMaster()->MovePoint(0, -4115.053711f, -13754.831055f, 73.508949f);

                    RunAwayTimer = 10000;
                    SayThanksTimer = 0;
                } else SayThanksTimer -= diff;

                return;
            }

            if (RunAwayTimer)
            {
                if (RunAwayTimer <= diff)
                    me->DespawnOrUnsummon();
                else
                    RunAwayTimer -= diff;

                return;
            }

            if (SayHelpTimer <= diff)
            {
                CanSayHelp = true;
                SayHelpTimer = 20000;
            } else SayHelpTimer -= diff;
        }
    };

};

/*######
## npc_engineer_spark_overgrind
######*/

enum Overgrind
{
    SAY_TEXT        = 0,
    SAY_EMOTE       = 1,
    ATTACK_YELL     = 2,

    AREA_COVE       = 3579,
    AREA_ISLE       = 3639,
    QUEST_GNOMERCY  = 9537,
    FACTION_HOSTILE = 14,
    SPELL_DYNAMITE  = 7978
};

#define GOSSIP_FIGHT "Traitor! You will be brought to justice!"

class npc_engineer_spark_overgrind : public CreatureScript
{
public:
    npc_engineer_spark_overgrind() : CreatureScript("npc_engineer_spark_overgrind") { }

    bool OnGossipSelect(Player* player, Creature* creature, uint32 /*sender*/, uint32 action)
    {
        player->PlayerTalkClass->ClearMenus();
        if (action == GOSSIP_ACTION_INFO_DEF)
        {
            player->CLOSE_GOSSIP_MENU();
            creature->setFaction(FACTION_HOSTILE);
            CAST_AI(npc_engineer_spark_overgrind::npc_engineer_spark_overgrindAI, creature->AI())->AttackStart(player);
        }
        return true;
    }

    bool OnGossipHello(Player* player, Creature* creature)
    {
        if (player->GetQuestStatus(QUEST_GNOMERCY) == QUEST_STATUS_INCOMPLETE)
            player->ADD_GOSSIP_ITEM(GOSSIP_ICON_CHAT, GOSSIP_FIGHT, GOSSIP_SENDER_MAIN, GOSSIP_ACTION_INFO_DEF);

        player->SEND_GOSSIP_MENU(player->GetGossipTextId(creature), creature->GetGUID());
        return true;
    }

    CreatureAI* GetAI(Creature* creature) const
    {
        return new npc_engineer_spark_overgrindAI (creature);
    }

    struct npc_engineer_spark_overgrindAI : public ScriptedAI
    {
        npc_engineer_spark_overgrindAI(Creature* creature) : ScriptedAI(creature)
        {
            NormFaction = creature->getFaction();
            NpcFlags = creature->GetUInt32Value(UNIT_NPC_FLAGS);

            if (creature->GetAreaId() == AREA_COVE || creature->GetAreaId() == AREA_ISLE)
                IsTreeEvent = true;
        }

        uint32 NormFaction;
        uint32 NpcFlags;

        uint32 DynamiteTimer;
        uint32 EmoteTimer;

        bool IsTreeEvent;

        void Reset()
        {
            DynamiteTimer = 8000;
            EmoteTimer = urand(120000, 150000);

            me->setFaction(NormFaction);
            me->SetUInt32Value(UNIT_NPC_FLAGS, NpcFlags);

            IsTreeEvent = false;
        }

        void EnterCombat(Unit* who)
        {
            Talk(ATTACK_YELL, who->GetGUID());
        }

        void UpdateAI(const uint32 diff)
        {
            if (!me->isInCombat() && !IsTreeEvent)
            {
                if (EmoteTimer <= diff)
                {
                    Talk(SAY_TEXT);
                    Talk(SAY_EMOTE);
                    EmoteTimer = urand(120000, 150000);
                } else EmoteTimer -= diff;
            }
            else if (IsTreeEvent)
                return;

            if (!UpdateVictim())
                return;

            if (DynamiteTimer <= diff)
            {
                DoCast(me->getVictim(), SPELL_DYNAMITE);
                DynamiteTimer = 8000;
            } else DynamiteTimer -= diff;

            DoMeleeAttackIfReady();
        }
    };

};

/*######
## npc_injured_draenei
######*/

class npc_injured_draenei : public CreatureScript
{
public:
    npc_injured_draenei() : CreatureScript("npc_injured_draenei") { }

    CreatureAI* GetAI(Creature* creature) const
    {
        return new npc_injured_draeneiAI (creature);
    }

    struct npc_injured_draeneiAI : public ScriptedAI
    {
        npc_injured_draeneiAI(Creature* creature) : ScriptedAI(creature) {}

        void Reset()
        {
            me->SetFlag(UNIT_FIELD_FLAGS, UNIT_FLAG_IN_COMBAT);
            me->SetHealth(me->CountPctFromMaxHealth(15));
            switch (urand(0, 1))
            {
                case 0:
                    me->SetStandState(UNIT_STAND_STATE_SIT);
                    break;

                case 1:
                    me->SetStandState(UNIT_STAND_STATE_SLEEP);
                    break;
            }
        }

        void EnterCombat(Unit* /*who*/) {}

        void MoveInLineOfSight(Unit* /*who*/) {}

        void UpdateAI(const uint32 /*diff*/) {}
    };

};

/*######
## npc_magwin
######*/

enum Magwin
{
    SAY_START                   = 0,
    SAY_AGGRO                   = 1,
    SAY_PROGRESS                = 2,
    SAY_END1                    = 3,
    SAY_END2                    = 4,
    EMOTE_HUG                   = 5,

    QUEST_A_CRY_FOR_SAY_HELP    = 9528
};

class npc_magwin : public CreatureScript
{
public:
    npc_magwin() : CreatureScript("npc_magwin") { }

    bool OnQuestAccept(Player* player, Creature* creature, Quest const* quest)
    {
        if (quest->GetQuestId() == QUEST_A_CRY_FOR_SAY_HELP)
        {
            creature->setFaction(113);
            if (npc_escortAI* pEscortAI = CAST_AI(npc_escortAI, creature->AI()))
                pEscortAI->Start(true, false, player->GetGUID());
        }
        return true;
    }

    CreatureAI* GetAI(Creature* creature) const
    {
        return new npc_magwinAI(creature);
    }

    struct npc_magwinAI : public npc_escortAI
    {
        npc_magwinAI(Creature* creature) : npc_escortAI(creature) {}

        void WaypointReached(uint32 waypointId)
        {
            if (Player* player = GetPlayerForEscort())
            {
                switch (waypointId)
                {
                    case 0:
                        Talk(SAY_START, player->GetGUID());
                        break;
                    case 17:
                        Talk(SAY_PROGRESS, player->GetGUID());
                        break;
                    case 28:
                        Talk(SAY_END1, player->GetGUID());
                        break;
                    case 29:
                        Talk(EMOTE_HUG, player->GetGUID());
                        Talk(SAY_END2, player->GetGUID());
                        player->GroupEventHappens(QUEST_A_CRY_FOR_SAY_HELP, me);
                        break;
                }
            }
        }

        void EnterCombat(Unit* who)
        {
            Talk(SAY_AGGRO, who->GetGUID());
        }

        void Reset() {}
    };

};

<<<<<<< HEAD
=======
/*######
## npc_geezle
######*/

enum Geezle
{
    QUEST_TREES_COMPANY = 9531,

    SPELL_TREE_DISGUISE = 30298,

    GEEZLE_SAY_1    = 0,
    SPARK_SAY_2     = 0,
    SPARK_SAY_3     = 1,
    GEEZLE_SAY_4    = 1,
    SPARK_SAY_5     = 2,
    SPARK_SAY_6     = 3,
    GEEZLE_SAY_7    = 2,

    EMOTE_SPARK     = 4,

    MOB_SPARK       = 17243,
    GO_NAGA_FLAG    = 181694
};

Position const SparkPos = {-5029.91f, -11291.79f, 8.096f, 0.0f};

class npc_geezle : public CreatureScript
{
public:
    npc_geezle() : CreatureScript("npc_geezle") { }

    CreatureAI* GetAI(Creature* creature) const
    {
        return new npc_geezleAI(creature);
    }

    struct npc_geezleAI : public ScriptedAI
    {
        npc_geezleAI(Creature* creature) : ScriptedAI(creature) {}

        uint64 SparkGUID;

        uint8 Step;
        uint32 SayTimer;

        bool EventStarted;

        void Reset()
        {
            SparkGUID = 0;
            Step = 0;
            StartEvent();
        }

        void EnterCombat(Unit* /*who*/){}

        void StartEvent()
        {
            Step = 0;
            EventStarted = true;
            if (Creature* Spark = me->SummonCreature(MOB_SPARK, SparkPos, TEMPSUMMON_CORPSE_TIMED_DESPAWN, 1000))
            {
                SparkGUID = Spark->GetGUID();
                Spark->setActive(true);
                Spark->RemoveFlag(UNIT_NPC_FLAGS, UNIT_NPC_FLAG_GOSSIP);
            }
            SayTimer = 8000;
        }

        uint32 NextStep(uint8 Step)
        {
            Creature* Spark = Unit::GetCreature(*me, SparkGUID);
            if (!Spark)
                return 99999999;

            switch (Step)
            {
                case 0:
                    Spark->GetMotionMaster()->MovePoint(0, -5080.70f, -11253.61f, 0.56f);
                    me->GetMotionMaster()->MovePoint(0, -5092.26f, -11252, 0.71f);
                    return 9000;
                case 1:
                    DespawnNagaFlag(true);
                    Spark->AI()->Talk(EMOTE_SPARK);
                    return 1000;
                case 2:
                    Talk(GEEZLE_SAY_1, SparkGUID);
                    Spark->SetInFront(me);
                    me->SetInFront(Spark);
                    return 5000;
                case 3: 
                    Spark->AI()->Talk(SPARK_SAY_2); 
                    return 7000;
                case 4: 
                    Spark->AI()->Talk(SPARK_SAY_3);
                    return 8000;
                case 5: 
                    Talk(GEEZLE_SAY_4, SparkGUID);
                    return 8000;
                case 6: 
                    Spark->AI()->Talk(SPARK_SAY_5);
                    return 9000;
                case 7: 
                    Spark->AI()->Talk(SPARK_SAY_6); 
                    return 8000;
                case 8: 
                    Talk(GEEZLE_SAY_7, SparkGUID); 
                    return 2000;
                case 9:
                    me->GetMotionMaster()->MoveTargetedHome();
                     Spark->GetMotionMaster()->MovePoint(0, SparkPos);
                    CompleteQuest();
                    return 9000;
                case 10:
                    Spark->DisappearAndDie();
                    DespawnNagaFlag(false);
                    me->DisappearAndDie();
                default: return 99999999;
            }
        }

        // will complete Tree's company quest for all nearby players that are disguised as trees
        void CompleteQuest()
        {
            float radius = 50.0f;
            std::list<Player*> players;
            Trinity::AnyPlayerInObjectRangeCheck checker(me, radius);
            Trinity::PlayerListSearcher<Trinity::AnyPlayerInObjectRangeCheck> searcher(me, players, checker);
            me->VisitNearbyWorldObject(radius, searcher);

            for (std::list<Player*>::const_iterator itr = players.begin(); itr != players.end(); ++itr)
                if ((*itr)->GetQuestStatus(QUEST_TREES_COMPANY) == QUEST_STATUS_INCOMPLETE && (*itr)->HasAura(SPELL_TREE_DISGUISE))
                    (*itr)->KilledMonsterCredit(MOB_SPARK, 0);
        }

        void DespawnNagaFlag(bool despawn)
        {
            std::list<GameObject*> FlagList;
            me->GetGameObjectListWithEntryInGrid(FlagList, GO_NAGA_FLAG, 100.0f);

            if (!FlagList.empty())
            {
                for (std::list<GameObject*>::const_iterator itr = FlagList.begin(); itr != FlagList.end(); ++itr)
                {
                    if (despawn)
                        (*itr)->SetLootState(GO_JUST_DEACTIVATED);
                    else
                        (*itr)->Respawn();
                }
            }
            else
                sLog->outError(LOG_FILTER_TSCR, "SD2 ERROR: FlagList is empty!");
        }

        void UpdateAI(const uint32 diff)
        {
            if (SayTimer <= diff)
            {
                if (EventStarted)
                    SayTimer = NextStep(Step++);
            }
            else
                SayTimer -= diff;
        }
    };

};

>>>>>>> e8395e71
enum RavegerCage
{
    NPC_DEATH_RAVAGER       = 17556,

    SPELL_REND              = 13443,
    SPELL_ENRAGING_BITE     = 30736,

    QUEST_STRENGTH_ONE      = 9582
};

class go_ravager_cage : public GameObjectScript
{
public:
    go_ravager_cage() : GameObjectScript("go_ravager_cage") { }

    bool OnGossipHello(Player* player, GameObject* go)
    {
        if (player->GetQuestStatus(QUEST_STRENGTH_ONE) == QUEST_STATUS_INCOMPLETE)
        {
            if (Creature* ravager = go->FindNearestCreature(NPC_DEATH_RAVAGER, 5.0f, true))
            {
                ravager->RemoveFlag(UNIT_FIELD_FLAGS, UNIT_FLAG_NON_ATTACKABLE);
                ravager->SetReactState(REACT_AGGRESSIVE);
                ravager->AI()->AttackStart(player);
            }
        }
        return true;
    }
};

class npc_death_ravager : public CreatureScript
{
public:
    npc_death_ravager() : CreatureScript("npc_death_ravager") { }

    CreatureAI* GetAI(Creature* creature) const
    {
        return new npc_death_ravagerAI(creature);
    }

    struct npc_death_ravagerAI : public ScriptedAI
    {
        npc_death_ravagerAI(Creature* creature) : ScriptedAI(creature){}

        uint32 RendTimer;
        uint32 EnragingBiteTimer;

        void Reset()
        {
            RendTimer = 30000;
            EnragingBiteTimer = 20000;

            me->SetFlag(UNIT_FIELD_FLAGS, UNIT_FLAG_NON_ATTACKABLE);
            me->SetReactState(REACT_PASSIVE);
        }

        void UpdateAI(const uint32 diff)
        {
            if (!UpdateVictim())
                return;

            if (RendTimer <= diff)
            {
                DoCast(me->getVictim(), SPELL_REND);
                RendTimer = 30000;
            }
            else RendTimer -= diff;

            if (EnragingBiteTimer <= diff)
            {
                DoCast(me->getVictim(), SPELL_ENRAGING_BITE);
                EnragingBiteTimer = 15000;
            }
            else EnragingBiteTimer -= diff;

            DoMeleeAttackIfReady();
        }
    };

};

/*########
## Quest: The Prophecy of Akida
########*/

enum BristlelimbCage
{
    QUEST_THE_PROPHECY_OF_AKIDA         = 9544,
    NPC_STILLPINE_CAPITIVE              = 17375,
    GO_BRISTELIMB_CAGE                  = 181714,

    CAPITIVE_SAY                        = 0,

    POINT_INIT                          = 1,
    EVENT_DESPAWN                       = 1,
};

class npc_stillpine_capitive : public CreatureScript
{
    public:
        npc_stillpine_capitive() : CreatureScript("npc_stillpine_capitive") { }

        struct npc_stillpine_capitiveAI : public ScriptedAI
        {
            npc_stillpine_capitiveAI(Creature* creature) : ScriptedAI(creature) {}

            void Reset()
            {
                if (GameObject* cage = me->FindNearestGameObject(GO_BRISTELIMB_CAGE, 5.0f))
                {
                    cage->SetLootState(GO_JUST_DEACTIVATED);
                    cage->SetGoState(GO_STATE_READY);
                }
                _events.Reset();
                _player = NULL;
                _movementComplete = false;
            }

            void StartMoving(Player* owner)
            {
                if (owner)
                {
                    Talk(CAPITIVE_SAY, owner->GetGUID());
                    _player = owner;
                }
                Position pos;
                me->GetNearPosition(pos, 3.0f, 0.0f);
                me->GetMotionMaster()->MovePoint(POINT_INIT, pos);
            }

            void MovementInform(uint32 type, uint32 id)
            {
                if (type != POINT_MOTION_TYPE || id != POINT_INIT)
                    return;

                if (_player)
                    _player->KilledMonsterCredit(me->GetEntry(), me->GetGUID());

                _movementComplete = true;
                _events.ScheduleEvent(EVENT_DESPAWN, 3500);
            }

            void UpdateAI(uint32 const diff)
            {
                if (!_movementComplete)
                    return;

                _events.Update(diff);

                if (_events.ExecuteEvent() == EVENT_DESPAWN)
                    me->DespawnOrUnsummon();
            }

        private:
            Player* _player;
            EventMap _events;
            bool _movementComplete;
        };

        CreatureAI* GetAI(Creature* creature) const
        {
            return new npc_stillpine_capitiveAI(creature);
        }
};

class go_bristlelimb_cage : public GameObjectScript
{
    public:
        go_bristlelimb_cage() : GameObjectScript("go_bristlelimb_cage") { }

        bool OnGossipHello(Player* player, GameObject* go)
        {
            if (player->GetQuestStatus(QUEST_THE_PROPHECY_OF_AKIDA) == QUEST_STATUS_INCOMPLETE)
            {
                if (Creature* capitive = go->FindNearestCreature(NPC_STILLPINE_CAPITIVE, 5.0f, true))
                {
                    go->ResetDoorOrButton();
                    CAST_AI(npc_stillpine_capitive::npc_stillpine_capitiveAI, capitive->AI())->StartMoving(player);
                    return false;
                }
            }
            return true;
        }
};

void AddSC_azuremyst_isle()
{
    new npc_draenei_survivor();
    new npc_engineer_spark_overgrind();
    new npc_injured_draenei();
    new npc_magwin();
    new npc_death_ravager();
    new go_ravager_cage();
    new npc_stillpine_capitive();
    new go_bristlelimb_cage();
}<|MERGE_RESOLUTION|>--- conflicted
+++ resolved
@@ -400,8 +400,6 @@
 
 };
 
-<<<<<<< HEAD
-=======
 /*######
 ## npc_geezle
 ######*/
@@ -570,7 +568,6 @@
 
 };
 
->>>>>>> e8395e71
 enum RavegerCage
 {
     NPC_DEATH_RAVAGER       = 17556,
