/*
 * This file is part of the TrinityCore Project. See AUTHORS file for Copyright information
 *
 * This program is free software; you can redistribute it and/or modify it
 * under the terms of the GNU General Public License as published by the
 * Free Software Foundation; either version 2 of the License, or (at your
 * option) any later version.
 *
 * This program is distributed in the hope that it will be useful, but WITHOUT
 * ANY WARRANTY; without even the implied warranty of MERCHANTABILITY or
 * FITNESS FOR A PARTICULAR PURPOSE. See the GNU General Public License for
 * more details.
 *
 * You should have received a copy of the GNU General Public License along
 * with this program. If not, see <http://www.gnu.org/licenses/>.
 */

#include "ScriptMgr.h"
#include "GameObject.h"
#include "GameObjectAI.h"
#include "InstanceScript.h"
#include "Map.h"
#include "MiscPackets.h"
#include "ObjectAccessor.h"
<<<<<<< HEAD
#include "Opcodes.h"
=======
>>>>>>> 28d470c5
#include "Player.h"
#include "ruins_of_ahnqiraj.h"
#include "ScriptedCreature.h"
#include "SpellInfo.h"
#include "TemporarySummon.h"
#include "Weather.h"
<<<<<<< HEAD
#include "WorldPacket.h"
=======
>>>>>>> 28d470c5

enum Texts
{
    SAY_SUPREME             = 0,
    SAY_INTRO               = 1,
    SAY_AGGRO               = 2,
    SAY_SLAY                = 3,
    SAY_DEATH               = 4
};

enum Spells
{
    SPELL_CURSE_OF_TONGUES  = 25195,
    SPELL_CYCLONE           = 25189,
    SPELL_SAND_STORM        = 25160,
    SPELL_STOMP             = 25188,
    SPELL_SUPREME           = 25176,
    SPELL_SUMMON            = 20477,
    SPELL_SUMMON_CRYSTAL    = 25192,

    SPELL_WEAKNESS_FIRE     = 25177,
    SPELL_WEAKNESS_FROST    = 25178,
    SPELL_WEAKNESS_NATURE   = 25180,
    SPELL_WEAKNESS_ARCANE   = 25181,
    SPELL_WEAKNESS_SHADOW   = 25183
};

enum Actions
{
    ACTION_TRIGGER_WEAKNESS = 1
};

enum Events
{
    EVENT_SILENCE           = 1,
    EVENT_CYCLONE           = 2,
    EVENT_STOMP             = 3
};

uint8 const NUM_CRYSTALS = 12;

Position CrystalCoordinates[NUM_CRYSTALS] =
{
    { -9188.4404296875f, 1940.2099609375f, 85.6390991210937f, 3.17650008201599f },
    { -9244.41015625f, 1808.97998046875f, 85.6390991210937f, 5.63741016387939f },
    { -9248.41015625f, 1974.82995605469f, 85.6390991210937f, 5.89920997619629f },
    { -9282.080078125f, 1887.33996582031f, 85.6390991210937f, 2.00712990760803f },
    { -9299.73046875f, 1748.44995117187f, 85.6390991210937f, 1.44861996173859f },
    { -9357.8603515625f, 1929.07995605469f, 85.6390991210937f, 1.06465005874634f },
    { -9367.169921875f, 1780.89001464844f, 85.6390991210937f, 1.90241003036499f },
    { -9383.2900390625f, 2012.68005371094f, 85.6511001586914f, 2.93214988708496f },
    { -9406.099609375f, 1862.38000488281f, 85.6390991210937f, 6.2308201789856f },
    { -9407.7197265625f, 1960.2099609375f, 85.6390991210937f, 1.11700999736786f },
    { -9432.400390625f, 1782.53002929687f, 85.6390991210937f, 5.86430978775024f },
    { -9506.1904296875f, 1865.56994628906f, 85.6390991210937f, 4.27606010437012f }
};

float RoomRadius = 165.0f;
uint8 const NUM_TORNADOS = 5; /// @todo This number is completly random!
uint8 const NUM_WEAKNESS = 5;
uint32 const SpellWeakness[NUM_WEAKNESS] = { SPELL_WEAKNESS_FIRE, SPELL_WEAKNESS_FROST, SPELL_WEAKNESS_NATURE, SPELL_WEAKNESS_ARCANE, SPELL_WEAKNESS_SHADOW };
Position const RoomCenter = { -9343.041992f, 1923.278198f, 85.555984f, 0.0 };

class boss_ossirian : public CreatureScript
{
    public:
        boss_ossirian() : CreatureScript("boss_ossirian") { }

        struct boss_ossirianAI : public BossAI
        {
            boss_ossirianAI(Creature* creature) : BossAI(creature, DATA_OSSIRIAN)
            {
                Initialize();
                SaidIntro = false;
            }

            void Initialize()
            {
                CrystalIterator = 0;
                TriggerGUID.Clear();
                CrystalGUID.Clear();
            }

            ObjectGuid TriggerGUID;
            ObjectGuid CrystalGUID;
            uint8 CrystalIterator;
            bool SaidIntro;

            void Reset() override
            {
                _Reset();
                Initialize();
            }

            void SpellHit(WorldObject* caster, SpellInfo const* spellInfo) override
            {
                for (uint8 i = 0; i < NUM_WEAKNESS; ++i)
                {
                    if (spellInfo->Id == SpellWeakness[i])
                    {
                        me->RemoveAurasDueToSpell(SPELL_SUPREME);
<<<<<<< HEAD
                        // Despawn used crystal
                        if (GameObject* crystal = GetClosestGameObjectWithEntry(caster, GO_OSSIRIAN_CRYSTAL, 5.0f))
                            crystal->Delete();
=======
>>>>>>> 28d470c5
                        if (Creature* creatureCaster = caster->ToCreature())
                            creatureCaster->DespawnOrUnsummon();
                        SpawnNextCrystal();
                    }
                }
            }

            void DoAction(int32 action) override
            {
                if (action == ACTION_TRIGGER_WEAKNESS)
                    if (Creature* Trigger = ObjectAccessor::GetCreature(*me, TriggerGUID))
                        if (!Trigger->HasUnitState(UNIT_STATE_CASTING))
                            Trigger->CastSpell(Trigger, SpellWeakness[urand(0, 4)], false);
            }

            void JustEngagedWith(Unit* who) override
            {
                BossAI::JustEngagedWith(who);
                events.Reset();
                events.ScheduleEvent(EVENT_SILENCE, 30s);
                events.ScheduleEvent(EVENT_CYCLONE, 20s);
                events.ScheduleEvent(EVENT_STOMP, 30s);

                DoCastSelf(SPELL_SUPREME);
                Talk(SAY_AGGRO);

                Map* map = me->GetMap();

                WorldPackets::Misc::Weather weather(WEATHER_STATE_HEAVY_SANDSTORM, 1.0f);
                map->SendToPlayers(weather.Write());

                for (uint8 i = 0; i < NUM_TORNADOS; ++i)
                {
                    Position Point = me->GetRandomPoint(RoomCenter, RoomRadius);
                    if (Creature* Tornado = map->SummonCreature(NPC_SAND_VORTEX, Point))
                        Tornado->CastSpell(Tornado, SPELL_SAND_STORM, true);
                }

                SpawnNextCrystal();
            }

            void KilledUnit(Unit* /*victim*/) override
            {
                Talk(SAY_SLAY);
            }

            void EnterEvadeMode(EvadeReason why) override
            {
                Cleanup();
                summons.DespawnAll();
                BossAI::EnterEvadeMode(why);
            }

            void JustDied(Unit* /*killer*/) override
            {
                Cleanup();
                _JustDied();
            }

            void Cleanup()
            {
                if (GameObject* Crystal = ObjectAccessor::GetGameObject(*me, CrystalGUID))
                    Crystal->Use(me);
            }

            void SpawnNextCrystal()
            {
                if (CrystalIterator == NUM_CRYSTALS)
                    CrystalIterator = 0;

                if (Creature* Trigger = me->SummonCreature(NPC_OSSIRIAN_TRIGGER, CrystalCoordinates[CrystalIterator]))
                {
                    TriggerGUID = Trigger->GetGUID();
<<<<<<< HEAD
                    if (GameObject* Crystal = Trigger->SummonGameObject(GO_OSSIRIAN_CRYSTAL, CrystalCoordinates[CrystalIterator], QuaternionData(), Seconds::max(), GO_SUMMON_TIMED_DESPAWN))
=======
                    if (GameObject* Crystal = Trigger->SummonGameObject(GO_OSSIRIAN_CRYSTAL, CrystalCoordinates[CrystalIterator], QuaternionData::fromEulerAnglesZYX(CrystalCoordinates[CrystalIterator].GetOrientation(), 0.0f, 0.0f), uint32(-1)))
>>>>>>> 28d470c5
                    {
                        CrystalGUID = Crystal->GetGUID();
                        ++CrystalIterator;
                    }
                }
            }

            void MoveInLineOfSight(Unit* who) override

            {
                if (!SaidIntro)
                {
                    Talk(SAY_INTRO);
                    SaidIntro = true;
                }
                BossAI::MoveInLineOfSight(who);
            }

            void UpdateAI(uint32 diff) override
            {
                if (!UpdateVictim())
                    return;

                events.Update(diff);

                // No kiting!
                if (me->GetDistance(me->GetVictim()) > 60.00f && me->GetDistance(me->GetVictim()) < 120.00f)
                    DoCastVictim(SPELL_SUMMON);

                bool ApplySupreme = true;

                if (me->HasAura(SPELL_SUPREME))
                    ApplySupreme = false;
                else
                {
                    for (uint8 i = 0; i < NUM_WEAKNESS; ++i)
                    {
                        if (me->HasAura(SpellWeakness[i]))
                        {
                            ApplySupreme = false;
                            break;
                        }
                    }
                }

                if (ApplySupreme)
                {
                    DoCastSelf(SPELL_SUPREME);
                    Talk(SAY_SUPREME);
                }

                while (uint32 eventId = events.ExecuteEvent())
                {
                    switch (eventId)
                    {
                        case EVENT_SILENCE:
                            DoCastAOE(SPELL_CURSE_OF_TONGUES);
                            events.ScheduleEvent(EVENT_SILENCE, 20s, 30s);
                            break;
                        case EVENT_CYCLONE:
                            DoCastVictim(SPELL_CYCLONE);
                            events.ScheduleEvent(EVENT_CYCLONE, 20s);
                            break;
                        case EVENT_STOMP:
                            DoCastSelf(SPELL_STOMP);
                            events.ScheduleEvent(EVENT_STOMP, 30s);
                            break;
                        default:
                            break;
                    }
                }

                DoMeleeAttackIfReady();
            }
        };

        CreatureAI* GetAI(Creature* creature) const override
        {
            return GetAQ20AI<boss_ossirianAI>(creature);
        }
};

class go_ossirian_crystal : public GameObjectScript
{
    public:
        go_ossirian_crystal() : GameObjectScript("go_ossirian_crystal") { }

        struct go_ossirian_crystalAI : public GameObjectAI
        {
            go_ossirian_crystalAI(GameObject* go) : GameObjectAI(go), instance(go->GetInstanceScript()) { }

            InstanceScript* instance;

<<<<<<< HEAD
            bool OnGossipHello(Player* player) override
            {
                // Crystal animation on use
                me->SetLootState(GO_ACTIVATED);
=======
            bool GossipHello(Player* player) override
            {
>>>>>>> 28d470c5
                Creature* ossirian = player->FindNearestCreature(NPC_OSSIRIAN, 30.0f);
                if (!ossirian || instance->GetBossState(DATA_OSSIRIAN) != IN_PROGRESS)
                    return false;

                ossirian->AI()->DoAction(ACTION_TRIGGER_WEAKNESS);
                return true;
            }
        };

        GameObjectAI* GetAI(GameObject* go) const override
        {
            return GetAQ20AI<go_ossirian_crystalAI>(go);
        }
};

void AddSC_boss_ossirian()
{
    new boss_ossirian();
    new go_ossirian_crystal();
}<|MERGE_RESOLUTION|>--- conflicted
+++ resolved
@@ -22,20 +22,12 @@
 #include "Map.h"
 #include "MiscPackets.h"
 #include "ObjectAccessor.h"
-<<<<<<< HEAD
-#include "Opcodes.h"
-=======
->>>>>>> 28d470c5
 #include "Player.h"
 #include "ruins_of_ahnqiraj.h"
 #include "ScriptedCreature.h"
 #include "SpellInfo.h"
 #include "TemporarySummon.h"
 #include "Weather.h"
-<<<<<<< HEAD
-#include "WorldPacket.h"
-=======
->>>>>>> 28d470c5
 
 enum Texts
 {
@@ -48,19 +40,13 @@
 
 enum Spells
 {
-    SPELL_CURSE_OF_TONGUES  = 25195,
+    SPELL_SILENCE           = 25195,
     SPELL_CYCLONE           = 25189,
-    SPELL_SAND_STORM        = 25160,
     SPELL_STOMP             = 25188,
     SPELL_SUPREME           = 25176,
     SPELL_SUMMON            = 20477,
-    SPELL_SUMMON_CRYSTAL    = 25192,
-
-    SPELL_WEAKNESS_FIRE     = 25177,
-    SPELL_WEAKNESS_FROST    = 25178,
-    SPELL_WEAKNESS_NATURE   = 25180,
-    SPELL_WEAKNESS_ARCANE   = 25181,
-    SPELL_WEAKNESS_SHADOW   = 25183
+    SPELL_SAND_STORM        = 25160,
+    SPELL_SUMMON_CRYSTAL    = 25192
 };
 
 enum Actions
@@ -75,28 +61,28 @@
     EVENT_STOMP             = 3
 };
 
-uint8 const NUM_CRYSTALS = 12;
-
+uint8 const NUM_CRYSTALS = 9;
+
+// You spin me right round, baby
+// right round like a record, baby
+// right round round round
 Position CrystalCoordinates[NUM_CRYSTALS] =
 {
-    { -9188.4404296875f, 1940.2099609375f, 85.6390991210937f, 3.17650008201599f },
-    { -9244.41015625f, 1808.97998046875f, 85.6390991210937f, 5.63741016387939f },
-    { -9248.41015625f, 1974.82995605469f, 85.6390991210937f, 5.89920997619629f },
-    { -9282.080078125f, 1887.33996582031f, 85.6390991210937f, 2.00712990760803f },
-    { -9299.73046875f, 1748.44995117187f, 85.6390991210937f, 1.44861996173859f },
-    { -9357.8603515625f, 1929.07995605469f, 85.6390991210937f, 1.06465005874634f },
-    { -9367.169921875f, 1780.89001464844f, 85.6390991210937f, 1.90241003036499f },
-    { -9383.2900390625f, 2012.68005371094f, 85.6511001586914f, 2.93214988708496f },
-    { -9406.099609375f, 1862.38000488281f, 85.6390991210937f, 6.2308201789856f },
-    { -9407.7197265625f, 1960.2099609375f, 85.6390991210937f, 1.11700999736786f },
-    { -9432.400390625f, 1782.53002929687f, 85.6390991210937f, 5.86430978775024f },
-    { -9506.1904296875f, 1865.56994628906f, 85.6390991210937f, 4.27606010437012f }
+    { -9394.230469f, 1951.808594f, 85.97733f, 0.0f },
+    { -9357.931641f, 1930.596802f, 85.556198f, 0.0f },
+    { -9383.113281f, 2011.042725f, 85.556389f, 0.0f },
+    { -9243.36f, 1979.04f, 85.556f, 0.0f },
+    { -9281.68f, 1886.66f, 85.5558f, 0.0f },
+    { -9241.8f, 1806.39f, 85.5557f, 0.0f },
+    { -9366.78f, 1781.76f, 85.5561f, 0.0f },
+    { -9430.37f, 1786.86f, 85.557f, 0.0f },
+    { -9406.73f, 1863.13f, 85.5558f, 0.0f }
 };
 
 float RoomRadius = 165.0f;
 uint8 const NUM_TORNADOS = 5; /// @todo This number is completly random!
 uint8 const NUM_WEAKNESS = 5;
-uint32 const SpellWeakness[NUM_WEAKNESS] = { SPELL_WEAKNESS_FIRE, SPELL_WEAKNESS_FROST, SPELL_WEAKNESS_NATURE, SPELL_WEAKNESS_ARCANE, SPELL_WEAKNESS_SHADOW };
+uint32 const SpellWeakness[NUM_WEAKNESS] = { 25177, 25178, 25180, 25181, 25183 };
 Position const RoomCenter = { -9343.041992f, 1923.278198f, 85.555984f, 0.0 };
 
 class boss_ossirian : public CreatureScript
@@ -130,19 +116,13 @@
                 Initialize();
             }
 
-            void SpellHit(WorldObject* caster, SpellInfo const* spellInfo) override
+            void SpellHit(Unit* caster, SpellInfo const* spell) override
             {
                 for (uint8 i = 0; i < NUM_WEAKNESS; ++i)
                 {
-                    if (spellInfo->Id == SpellWeakness[i])
+                    if (spell->Id == SpellWeakness[i])
                     {
                         me->RemoveAurasDueToSpell(SPELL_SUPREME);
-<<<<<<< HEAD
-                        // Despawn used crystal
-                        if (GameObject* crystal = GetClosestGameObjectWithEntry(caster, GO_OSSIRIAN_CRYSTAL, 5.0f))
-                            crystal->Delete();
-=======
->>>>>>> 28d470c5
                         if (Creature* creatureCaster = caster->ToCreature())
                             creatureCaster->DespawnOrUnsummon();
                         SpawnNextCrystal();
@@ -158,15 +138,15 @@
                             Trigger->CastSpell(Trigger, SpellWeakness[urand(0, 4)], false);
             }
 
-            void JustEngagedWith(Unit* who) override
-            {
-                BossAI::JustEngagedWith(who);
+            void EnterCombat(Unit* /*who*/) override
+            {
+                _EnterCombat();
                 events.Reset();
-                events.ScheduleEvent(EVENT_SILENCE, 30s);
-                events.ScheduleEvent(EVENT_CYCLONE, 20s);
-                events.ScheduleEvent(EVENT_STOMP, 30s);
-
-                DoCastSelf(SPELL_SUPREME);
+                events.ScheduleEvent(EVENT_SILENCE, 30000);
+                events.ScheduleEvent(EVENT_CYCLONE, 20000);
+                events.ScheduleEvent(EVENT_STOMP, 30000);
+
+                DoCast(me, SPELL_SUPREME);
                 Talk(SAY_AGGRO);
 
                 Map* map = me->GetMap();
@@ -216,11 +196,7 @@
                 if (Creature* Trigger = me->SummonCreature(NPC_OSSIRIAN_TRIGGER, CrystalCoordinates[CrystalIterator]))
                 {
                     TriggerGUID = Trigger->GetGUID();
-<<<<<<< HEAD
-                    if (GameObject* Crystal = Trigger->SummonGameObject(GO_OSSIRIAN_CRYSTAL, CrystalCoordinates[CrystalIterator], QuaternionData(), Seconds::max(), GO_SUMMON_TIMED_DESPAWN))
-=======
                     if (GameObject* Crystal = Trigger->SummonGameObject(GO_OSSIRIAN_CRYSTAL, CrystalCoordinates[CrystalIterator], QuaternionData::fromEulerAnglesZYX(CrystalCoordinates[CrystalIterator].GetOrientation(), 0.0f, 0.0f), uint32(-1)))
->>>>>>> 28d470c5
                     {
                         CrystalGUID = Crystal->GetGUID();
                         ++CrystalIterator;
@@ -268,7 +244,7 @@
 
                 if (ApplySupreme)
                 {
-                    DoCastSelf(SPELL_SUPREME);
+                    DoCast(me, SPELL_SUPREME);
                     Talk(SAY_SUPREME);
                 }
 
@@ -277,16 +253,16 @@
                     switch (eventId)
                     {
                         case EVENT_SILENCE:
-                            DoCastAOE(SPELL_CURSE_OF_TONGUES);
-                            events.ScheduleEvent(EVENT_SILENCE, 20s, 30s);
+                            DoCast(me, SPELL_SILENCE);
+                            events.ScheduleEvent(EVENT_SILENCE, urand(20000, 30000));
                             break;
                         case EVENT_CYCLONE:
                             DoCastVictim(SPELL_CYCLONE);
-                            events.ScheduleEvent(EVENT_CYCLONE, 20s);
+                            events.ScheduleEvent(EVENT_CYCLONE, 20000);
                             break;
                         case EVENT_STOMP:
-                            DoCastSelf(SPELL_STOMP);
-                            events.ScheduleEvent(EVENT_STOMP, 30s);
+                            DoCast(me, SPELL_STOMP);
+                            events.ScheduleEvent(EVENT_STOMP, 30000);
                             break;
                         default:
                             break;
@@ -314,15 +290,8 @@
 
             InstanceScript* instance;
 
-<<<<<<< HEAD
-            bool OnGossipHello(Player* player) override
-            {
-                // Crystal animation on use
-                me->SetLootState(GO_ACTIVATED);
-=======
             bool GossipHello(Player* player) override
             {
->>>>>>> 28d470c5
                 Creature* ossirian = player->FindNearestCreature(NPC_OSSIRIAN, 30.0f);
                 if (!ossirian || instance->GetBossState(DATA_OSSIRIAN) != IN_PROGRESS)
                     return false;
