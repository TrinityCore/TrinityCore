/*
 * This file is part of the TrinityCore Project. See AUTHORS file for Copyright information
 *
 * This program is free software; you can redistribute it and/or modify it
 * under the terms of the GNU General Public License as published by the
 * Free Software Foundation; either version 2 of the License, or (at your
 * option) any later version.
 *
 * This program is distributed in the hope that it will be useful, but WITHOUT
 * ANY WARRANTY; without even the implied warranty of MERCHANTABILITY or
 * FITNESS FOR A PARTICULAR PURPOSE. See the GNU General Public License for
 * more details.
 *
 * You should have received a copy of the GNU General Public License along
 * with this program. If not, see <http://www.gnu.org/licenses/>.
 */

<<<<<<< HEAD
#include "ObjectMgr.h"
#include "ruins_of_ahnqiraj.h"
#include "ScriptedCreature.h"
#include "ScriptMgr.h"
#include "SpellScript.h"
=======
#include "ruins_of_ahnqiraj.h"
#include "ScriptedCreature.h"
#include "ScriptMgr.h"
>>>>>>> 28d470c5

enum Yells
{
    // The time of our retribution is at hand! Let darkness reign in the hearts of our enemies! Sound: 8645 Emote: 35
    SAY_ANDOROV_INTRO         = 0,   // Before for the first wave
    SAY_ANDOROV_ATTACK        = 1,   // Beginning the event

    SAY_WAVE3                 = 0,
    SAY_WAVE4                 = 1,
    SAY_WAVE5                 = 2,
    SAY_WAVE6                 = 3,
    SAY_WAVE7                 = 4,
    SAY_INTRO                 = 5,
    SAY_UNK1                  = 6,
    SAY_UNK2                  = 7,
    SAY_UNK3                  = 8,
    SAY_DEATH                 = 9,
    SAY_CHANGEAGGRO           = 10,
    SAY_KILLS_ANDOROV         = 11,
    SAY_COMPLETE_QUEST        = 12    // Yell when realm complete quest 8743 for world event
    // Warriors, Captains, continue the fight! Sound: 8640
};

enum Spells
{
    SPELL_DISARM            = 6713,
    SPELL_FRENZY            = 8269,
    SPELL_THUNDERCRASH      = 25599
};

enum Events
{
    EVENT_DISARM            = 1,        // 03:58:27, 03:58:49
    EVENT_THUNDERCRASH      = 2,        // 03:58:29, 03:58:50
    EVENT_CHANGE_AGGRO      = 3,
};

class boss_rajaxx : public CreatureScript
{
    public:
        boss_rajaxx() : CreatureScript("boss_rajaxx") { }

        struct boss_rajaxxAI : public BossAI
        {
            boss_rajaxxAI(Creature* creature) : BossAI(creature, DATA_RAJAXX)
            {
                Initialize();
            }

            void Initialize()
            {
                enraged = false;
            }

            void Reset() override
            {
                _Reset();
                Initialize();
                events.ScheduleEvent(EVENT_DISARM, 10s);
                events.ScheduleEvent(EVENT_THUNDERCRASH, 12s);
            }

            void UpdateAI(uint32 diff) override
            {
                if (!UpdateVictim())
                    return;

                events.Update(diff);

                if (me->HasUnitState(UNIT_STATE_CASTING))
                    return;

                while (uint32 eventId = events.ExecuteEvent())
                {
                    switch (eventId)
                    {
                        case EVENT_DISARM:
                            DoCastVictim(SPELL_DISARM);
                            events.ScheduleEvent(EVENT_DISARM, 22s);
                            break;
                        case EVENT_THUNDERCRASH:
                            DoCast(me, SPELL_THUNDERCRASH);
                            events.ScheduleEvent(EVENT_THUNDERCRASH, 21s);
                            break;
                        default:
                            break;
                    }

                    if (me->HasUnitState(UNIT_STATE_CASTING))
                        return;
                }

                DoMeleeAttackIfReady();
            }
            private:
                bool enraged;
        };

        CreatureAI* GetAI(Creature* creature) const override
        {
            return GetAQ20AI<boss_rajaxxAI>(creature);
        }
};

class spell_rajaxx_thundercrash : public SpellScript
{
    PrepareSpellScript(spell_rajaxx_thundercrash);

    void HandleDamageCalc(SpellEffIndex /*effIndex*/)
    {
        int32 damage = GetHitUnit()->GetHealth() / 2;
        if (damage < 200)
            damage = 200;

        SetEffectValue(damage);
    }

    void Register() override
    {
        OnEffectLaunchTarget += SpellEffectFn(spell_rajaxx_thundercrash::HandleDamageCalc, EFFECT_0, SPELL_EFFECT_SCHOOL_DAMAGE);
    }
};

void AddSC_boss_rajaxx()
{
    new boss_rajaxx();
    RegisterSpellScript(spell_rajaxx_thundercrash);
}<|MERGE_RESOLUTION|>--- conflicted
+++ resolved
@@ -15,17 +15,9 @@
  * with this program. If not, see <http://www.gnu.org/licenses/>.
  */
 
-<<<<<<< HEAD
-#include "ObjectMgr.h"
 #include "ruins_of_ahnqiraj.h"
 #include "ScriptedCreature.h"
 #include "ScriptMgr.h"
-#include "SpellScript.h"
-=======
-#include "ruins_of_ahnqiraj.h"
-#include "ScriptedCreature.h"
-#include "ScriptMgr.h"
->>>>>>> 28d470c5
 
 enum Yells
 {
@@ -84,8 +76,19 @@
             {
                 _Reset();
                 Initialize();
-                events.ScheduleEvent(EVENT_DISARM, 10s);
-                events.ScheduleEvent(EVENT_THUNDERCRASH, 12s);
+                events.ScheduleEvent(EVENT_DISARM, 10000);
+                events.ScheduleEvent(EVENT_THUNDERCRASH, 12000);
+            }
+
+            void JustDied(Unit* /*killer*/) override
+            {
+                //SAY_DEATH
+                _JustDied();
+            }
+
+            void EnterCombat(Unit* /*victim*/) override
+            {
+                _EnterCombat();
             }
 
             void UpdateAI(uint32 diff) override
@@ -104,11 +107,11 @@
                     {
                         case EVENT_DISARM:
                             DoCastVictim(SPELL_DISARM);
-                            events.ScheduleEvent(EVENT_DISARM, 22s);
+                            events.ScheduleEvent(EVENT_DISARM, 22000);
                             break;
                         case EVENT_THUNDERCRASH:
                             DoCast(me, SPELL_THUNDERCRASH);
-                            events.ScheduleEvent(EVENT_THUNDERCRASH, 21s);
+                            events.ScheduleEvent(EVENT_THUNDERCRASH, 21000);
                             break;
                         default:
                             break;
@@ -130,27 +133,7 @@
         }
 };
 
-class spell_rajaxx_thundercrash : public SpellScript
-{
-    PrepareSpellScript(spell_rajaxx_thundercrash);
-
-    void HandleDamageCalc(SpellEffIndex /*effIndex*/)
-    {
-        int32 damage = GetHitUnit()->GetHealth() / 2;
-        if (damage < 200)
-            damage = 200;
-
-        SetEffectValue(damage);
-    }
-
-    void Register() override
-    {
-        OnEffectLaunchTarget += SpellEffectFn(spell_rajaxx_thundercrash::HandleDamageCalc, EFFECT_0, SPELL_EFFECT_SCHOOL_DAMAGE);
-    }
-};
-
 void AddSC_boss_rajaxx()
 {
     new boss_rajaxx();
-    RegisterSpellScript(spell_rajaxx_thundercrash);
 }