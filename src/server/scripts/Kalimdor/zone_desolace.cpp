/*
 * Copyright (C) 2008-2013 TrinityCore <http://www.trinitycore.org/>
 * Copyright (C) 2006-2009 ScriptDev2 <https://scriptdev2.svn.sourceforge.net/>
 *
 * This program is free software; you can redistribute it and/or modify it
 * under the terms of the GNU General Public License as published by the
 * Free Software Foundation; either version 2 of the License, or (at your
 * option) any later version.
 *
 * This program is distributed in the hope that it will be useful, but WITHOUT
 * ANY WARRANTY; without even the implied warranty of MERCHANTABILITY or
 * FITNESS FOR A PARTICULAR PURPOSE. See the GNU General Public License for
 * more details.
 *
 * You should have received a copy of the GNU General Public License along
 * with this program. If not, see <http://www.gnu.org/licenses/>.
 */

/* ScriptData
SDName: Desolace
SD%Complete: 100
SDComment: Quest support: 5561, 5581
SDCategory: Desolace
EndScriptData */

/* ContentData
npc_aged_dying_ancient_kodo
go_demon_portal
EndContentData */

#include "ScriptMgr.h"
#include "ScriptedCreature.h"
#include "ScriptedGossip.h"
#include "ScriptedEscortAI.h"
#include "Player.h"
#include "SpellInfo.h"

enum DyingKodo
{
    SAY_SMEED_HOME                  = 0,

    QUEST_KODO                      = 5561,

    NPC_SMEED                       = 11596,
    NPC_AGED_KODO                   = 4700,
    NPC_DYING_KODO                  = 4701,
    NPC_ANCIENT_KODO                = 4702,
    NPC_TAMED_KODO                  = 11627,

    SPELL_KODO_KOMBO_ITEM           = 18153,
    SPELL_KODO_KOMBO_PLAYER_BUFF    = 18172,
    SPELL_KODO_KOMBO_DESPAWN_BUFF   = 18377,
    SPELL_KODO_KOMBO_GOSSIP         = 18362

};

class npc_aged_dying_ancient_kodo : public CreatureScript
{
public:
    npc_aged_dying_ancient_kodo() : CreatureScript("npc_aged_dying_ancient_kodo") { }

<<<<<<< HEAD
    bool OnGossipHello(Player* player, Creature* creature)
    {
        if (player->HasAura(SPELL_KODO_KOMBO_PLAYER_BUFF) && creature->HasAura(SPELL_KODO_KOMBO_DESPAWN_BUFF))
        {
            player->TalkedToCreature(creature->GetEntry(), 0);
            player->RemoveAurasDueToSpell(SPELL_KODO_KOMBO_PLAYER_BUFF);
        }

        player->SEND_GOSSIP_MENU(player->GetGossipTextId(creature), creature->GetGUID());
        return true;
    }

=======
>>>>>>> a63780fd
    struct npc_aged_dying_ancient_kodoAI : public ScriptedAI
    {
        npc_aged_dying_ancient_kodoAI(Creature* creature) : ScriptedAI(creature) { }

        void MoveInLineOfSight(Unit* who)
        {
            if (who->GetEntry() == NPC_SMEED && me->IsWithinDistInMap(who, 10.0f) && !me->HasAura(SPELL_KODO_KOMBO_GOSSIP))
            {
                me->GetMotionMaster()->Clear();
                DoCast(me, SPELL_KODO_KOMBO_GOSSIP, true);
                if (Creature* smeed = who->ToCreature())
                    smeed->AI()->Talk(SAY_SMEED_HOME);
            }
        }

        void SpellHit(Unit* caster, SpellInfo const* spell)
        {
            if (spell->Id == SPELL_KODO_KOMBO_ITEM)
            {
                if (!(caster->HasAura(SPELL_KODO_KOMBO_PLAYER_BUFF) || me->HasAura(SPELL_KODO_KOMBO_DESPAWN_BUFF))
                    && (me->GetEntry() == NPC_AGED_KODO || me->GetEntry() == NPC_DYING_KODO || me->GetEntry() == NPC_ANCIENT_KODO))
                {
                    caster->CastSpell(caster, SPELL_KODO_KOMBO_PLAYER_BUFF, true);
                    DoCast(me, SPELL_KODO_KOMBO_DESPAWN_BUFF, true);

                    me->UpdateEntry(NPC_TAMED_KODO);
                    me->GetMotionMaster()->MoveFollow(caster, PET_FOLLOW_DIST, me->GetFollowAngle());
                }
            }
            else if (spell->Id == SPELL_KODO_KOMBO_GOSSIP)
            {
                me->SetFlag(UNIT_NPC_FLAGS, UNIT_NPC_FLAG_GOSSIP);
                me->DespawnOrUnsummon(60000);
            }
        }
    };

    bool OnGossipHello(Player* player, Creature* creature) OVERRIDE
    {
        if (player->HasAura(SPELL_KODO_KOMBO_PLAYER_BUFF) && creature->HasAura(SPELL_KODO_KOMBO_DESPAWN_BUFF))
        {
            player->TalkedToCreature(creature->GetEntry(), 0);
            player->RemoveAurasDueToSpell(SPELL_KODO_KOMBO_PLAYER_BUFF);
        }

        player->SEND_GOSSIP_MENU(player->GetGossipTextId(creature), creature->GetGUID());
        return true;
    }

    CreatureAI* GetAI(Creature* creature) const OVERRIDE
    {
        return new npc_aged_dying_ancient_kodoAI(creature);
    }

};

/*######
<<<<<<< HEAD
=======
## go_iruxos
## Hand of Iruxos
######*/

enum Iruxos
{
    QUEST_HAND_IRUXOS   = 5381,
    NPC_DEMON_SPIRIT    = 11876
};

class go_iruxos : public GameObjectScript
{
    public:
        go_iruxos() : GameObjectScript("go_iruxos") { }

        bool OnGossipHello(Player* player, GameObject* go) OVERRIDE
        {
            if (player->GetQuestStatus(QUEST_HAND_IRUXOS) == QUEST_STATUS_INCOMPLETE && !go->FindNearestCreature(NPC_DEMON_SPIRIT, 25.0f, true))
                player->SummonCreature(NPC_DEMON_SPIRIT, go->GetPositionX(), go->GetPositionY(), go->GetPositionZ(), 0.0f, TEMPSUMMON_TIMED_DESPAWN_OUT_OF_COMBAT, 10000);

            return true;
        }
};

/*######
## npc_dalinda_malem. Quest 1440
######*/

enum Dalinda
{
    QUEST_RETURN_TO_VAHLARRIEL      = 1440
};

class npc_dalinda : public CreatureScript
{
public:
    npc_dalinda() : CreatureScript("npc_dalinda") { }

    struct npc_dalindaAI : public npc_escortAI
    {
        npc_dalindaAI(Creature* creature) : npc_escortAI(creature) { }

        void Reset() OVERRIDE { }

        void EnterCombat(Unit* /*who*/) OVERRIDE { }

        void JustDied(Unit* /*killer*/) OVERRIDE
        {
            if (Player* player = GetPlayerForEscort())
                player->FailQuest(QUEST_RETURN_TO_VAHLARRIEL);
            return;
        }

        void WaypointReached(uint32 waypointId) OVERRIDE
        {
            Player* player = GetPlayerForEscort();

            switch (waypointId)
            {
                case 1:
                    me->SetStandState(UNIT_STAND_STATE_STAND);
                    break;
                case 15:
                    if (player)
                        player->GroupEventHappens(QUEST_RETURN_TO_VAHLARRIEL, me);
                    break;
            }
        }

        void UpdateAI(uint32 diff) OVERRIDE
        {
            npc_escortAI::UpdateAI(diff);

            if (!UpdateVictim())
                return;

            DoMeleeAttackIfReady();
        }
    };

    bool OnQuestAccept(Player* player, Creature* creature, Quest const* quest) OVERRIDE
    {
        if (quest->GetQuestId() == QUEST_RETURN_TO_VAHLARRIEL)
       {
            if (npc_escortAI* escortAI = CAST_AI(npc_dalinda::npc_dalindaAI, creature->AI()))
            {
                escortAI->Start(true, false, player->GetGUID());
                creature->setFaction(113);
            }
        }
        return true;
    }

    CreatureAI* GetAI(Creature* creature) const OVERRIDE
    {
        return new npc_dalindaAI(creature);
    }
};

/*######
>>>>>>> a63780fd
## go_demon_portal
######*/

enum DemonPortal
{
    NPC_DEMON_GUARDIAN          = 11937,
    QUEST_PORTAL_OF_THE_LEGION  = 5581
};

class go_demon_portal : public GameObjectScript
{
    public:
        go_demon_portal() : GameObjectScript("go_demon_portal") { }

        bool OnGossipHello(Player* player, GameObject* go)
        {
            if (player->GetQuestStatus(QUEST_PORTAL_OF_THE_LEGION) == QUEST_STATUS_INCOMPLETE && !go->FindNearestCreature(NPC_DEMON_GUARDIAN, 5.0f, true))
            {
                if (Creature* guardian = player->SummonCreature(NPC_DEMON_GUARDIAN, go->GetPositionX(), go->GetPositionY(), go->GetPositionZ(), 0.0f, TEMPSUMMON_DEAD_DESPAWN, 0))
                    guardian->AI()->AttackStart(player);
            }

            return true;
        }
};

void AddSC_desolace()
{
    new npc_aged_dying_ancient_kodo();
    new go_demon_portal();
}<|MERGE_RESOLUTION|>--- conflicted
+++ resolved
@@ -59,21 +59,6 @@
 public:
     npc_aged_dying_ancient_kodo() : CreatureScript("npc_aged_dying_ancient_kodo") { }
 
-<<<<<<< HEAD
-    bool OnGossipHello(Player* player, Creature* creature)
-    {
-        if (player->HasAura(SPELL_KODO_KOMBO_PLAYER_BUFF) && creature->HasAura(SPELL_KODO_KOMBO_DESPAWN_BUFF))
-        {
-            player->TalkedToCreature(creature->GetEntry(), 0);
-            player->RemoveAurasDueToSpell(SPELL_KODO_KOMBO_PLAYER_BUFF);
-        }
-
-        player->SEND_GOSSIP_MENU(player->GetGossipTextId(creature), creature->GetGUID());
-        return true;
-    }
-
-=======
->>>>>>> a63780fd
     struct npc_aged_dying_ancient_kodoAI : public ScriptedAI
     {
         npc_aged_dying_ancient_kodoAI(Creature* creature) : ScriptedAI(creature) { }
@@ -131,109 +116,6 @@
 };
 
 /*######
-<<<<<<< HEAD
-=======
-## go_iruxos
-## Hand of Iruxos
-######*/
-
-enum Iruxos
-{
-    QUEST_HAND_IRUXOS   = 5381,
-    NPC_DEMON_SPIRIT    = 11876
-};
-
-class go_iruxos : public GameObjectScript
-{
-    public:
-        go_iruxos() : GameObjectScript("go_iruxos") { }
-
-        bool OnGossipHello(Player* player, GameObject* go) OVERRIDE
-        {
-            if (player->GetQuestStatus(QUEST_HAND_IRUXOS) == QUEST_STATUS_INCOMPLETE && !go->FindNearestCreature(NPC_DEMON_SPIRIT, 25.0f, true))
-                player->SummonCreature(NPC_DEMON_SPIRIT, go->GetPositionX(), go->GetPositionY(), go->GetPositionZ(), 0.0f, TEMPSUMMON_TIMED_DESPAWN_OUT_OF_COMBAT, 10000);
-
-            return true;
-        }
-};
-
-/*######
-## npc_dalinda_malem. Quest 1440
-######*/
-
-enum Dalinda
-{
-    QUEST_RETURN_TO_VAHLARRIEL      = 1440
-};
-
-class npc_dalinda : public CreatureScript
-{
-public:
-    npc_dalinda() : CreatureScript("npc_dalinda") { }
-
-    struct npc_dalindaAI : public npc_escortAI
-    {
-        npc_dalindaAI(Creature* creature) : npc_escortAI(creature) { }
-
-        void Reset() OVERRIDE { }
-
-        void EnterCombat(Unit* /*who*/) OVERRIDE { }
-
-        void JustDied(Unit* /*killer*/) OVERRIDE
-        {
-            if (Player* player = GetPlayerForEscort())
-                player->FailQuest(QUEST_RETURN_TO_VAHLARRIEL);
-            return;
-        }
-
-        void WaypointReached(uint32 waypointId) OVERRIDE
-        {
-            Player* player = GetPlayerForEscort();
-
-            switch (waypointId)
-            {
-                case 1:
-                    me->SetStandState(UNIT_STAND_STATE_STAND);
-                    break;
-                case 15:
-                    if (player)
-                        player->GroupEventHappens(QUEST_RETURN_TO_VAHLARRIEL, me);
-                    break;
-            }
-        }
-
-        void UpdateAI(uint32 diff) OVERRIDE
-        {
-            npc_escortAI::UpdateAI(diff);
-
-            if (!UpdateVictim())
-                return;
-
-            DoMeleeAttackIfReady();
-        }
-    };
-
-    bool OnQuestAccept(Player* player, Creature* creature, Quest const* quest) OVERRIDE
-    {
-        if (quest->GetQuestId() == QUEST_RETURN_TO_VAHLARRIEL)
-       {
-            if (npc_escortAI* escortAI = CAST_AI(npc_dalinda::npc_dalindaAI, creature->AI()))
-            {
-                escortAI->Start(true, false, player->GetGUID());
-                creature->setFaction(113);
-            }
-        }
-        return true;
-    }
-
-    CreatureAI* GetAI(Creature* creature) const OVERRIDE
-    {
-        return new npc_dalindaAI(creature);
-    }
-};
-
-/*######
->>>>>>> a63780fd
 ## go_demon_portal
 ######*/
 
