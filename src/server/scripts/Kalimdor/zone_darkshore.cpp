--- conflicted
+++ resolved
@@ -1,6 +1,5 @@
 /*
  * Copyright (C) 2008-2014 TrinityCore <http://www.trinitycore.org/>
- * Copyright (C) 2006-2009 ScriptDev2 <https://scriptdev2.svn.sourceforge.net/>
  *
  * This program is free software; you can redistribute it and/or modify it
  * under the terms of the GNU General Public License as published by the
@@ -16,378 +15,6 @@
  * with this program. If not, see <http://www.gnu.org/licenses/>.
  */
 
-<<<<<<< HEAD
-=======
-/* ScriptData
-SDName: Darkshore
-SD%Complete: 100
-SDComment: Quest support: 731, 2078, 5321
-SDCategory: Darkshore
-EndScriptData */
-
-/* ContentData
-npc_kerlonian
-npc_prospector_remtravel
-npc_threshwackonator
-EndContentData */
-
-#include "ScriptMgr.h"
-#include "ScriptedCreature.h"
-#include "ScriptedGossip.h"
-#include "ScriptedEscortAI.h"
-#include "ScriptedFollowerAI.h"
-#include "Player.h"
-#include "SpellInfo.h"
-
-/*####
-# npc_kerlonian
-####*/
-
-enum Kerlonian
-{
-    SAY_KER_START               = 0,
-    EMOTE_KER_SLEEP             = 1,
-    SAY_KER_SLEEP               = 2,
-    SAY_KER_ALERT_1             = 3,
-    SAY_KER_END                 = 4,
-    EMOTE_KER_AWAKEN            = 5,
-
-    SPELL_SLEEP_VISUAL          = 25148,
-    SPELL_AWAKEN                = 17536,
-    QUEST_SLEEPER_AWAKENED      = 5321,
-    NPC_LILADRIS                = 11219,                    //attackers entries unknown
-    FACTION_KER_ESCORTEE        = 113
-};
-
-/// @todo make concept similar as "ringo" -escort. Find a way to run the scripted attacks, _if_ player are choosing road.
-class npc_kerlonian : public CreatureScript
-{
-public:
-    npc_kerlonian() : CreatureScript("npc_kerlonian") { }
-
-    struct npc_kerlonianAI : public FollowerAI
-    {
-        npc_kerlonianAI(Creature* creature) : FollowerAI(creature) { }
-
-        uint32 FallAsleepTimer;
-
-        void Reset() OVERRIDE
-        {
-            FallAsleepTimer = urand(10000, 45000);
-        }
-
-        void MoveInLineOfSight(Unit* who) OVERRIDE
-
-        {
-            FollowerAI::MoveInLineOfSight(who);
-
-            if (!me->GetVictim() && !HasFollowState(STATE_FOLLOW_COMPLETE) && who->GetEntry() == NPC_LILADRIS)
-            {
-                if (me->IsWithinDistInMap(who, INTERACTION_DISTANCE*5))
-                {
-                    if (Player* player = GetLeaderForFollower())
-                    {
-                        if (player->GetQuestStatus(QUEST_SLEEPER_AWAKENED) == QUEST_STATUS_INCOMPLETE)
-                            player->GroupEventHappens(QUEST_SLEEPER_AWAKENED, me);
-
-                        Talk(SAY_KER_END);
-                    }
-
-                    SetFollowComplete();
-                }
-            }
-        }
-
-        void SpellHit(Unit* /*pCaster*/, const SpellInfo* pSpell) OVERRIDE
-        {
-            if (HasFollowState(STATE_FOLLOW_INPROGRESS | STATE_FOLLOW_PAUSED) && pSpell->Id == SPELL_AWAKEN)
-                ClearSleeping();
-        }
-
-        void SetSleeping()
-        {
-            SetFollowPaused(true);
-
-            Talk(EMOTE_KER_SLEEP);
-
-            Talk(SAY_KER_SLEEP);
-
-            me->SetStandState(UNIT_STAND_STATE_SLEEP);
-            DoCast(me, SPELL_SLEEP_VISUAL, false);
-        }
-
-        void ClearSleeping()
-        {
-            me->RemoveAurasDueToSpell(SPELL_SLEEP_VISUAL);
-            me->SetStandState(UNIT_STAND_STATE_STAND);
-
-            Talk(EMOTE_KER_AWAKEN);
-
-            SetFollowPaused(false);
-        }
-
-        void UpdateFollowerAI(uint32 diff) OVERRIDE
-        {
-            if (!UpdateVictim())
-            {
-                if (!HasFollowState(STATE_FOLLOW_INPROGRESS))
-                    return;
-
-                if (!HasFollowState(STATE_FOLLOW_PAUSED))
-                {
-                    if (FallAsleepTimer <= diff)
-                    {
-                        SetSleeping();
-                        FallAsleepTimer = urand(25000, 90000);
-                    }
-                    else
-                        FallAsleepTimer -= diff;
-                }
-
-                return;
-            }
-
-            DoMeleeAttackIfReady();
-        }
-    };
-
-    bool OnQuestAccept(Player* player, Creature* creature, const Quest* quest) OVERRIDE
-    {
-        if (quest->GetQuestId() == QUEST_SLEEPER_AWAKENED)
-        {
-            if (npc_kerlonianAI* pKerlonianAI = CAST_AI(npc_kerlonian::npc_kerlonianAI, creature->AI()))
-            {
-                creature->SetStandState(UNIT_STAND_STATE_STAND);
-                creature->AI()->Talk(SAY_KER_START, player);
-                pKerlonianAI->StartFollow(player, FACTION_KER_ESCORTEE, quest);
-            }
-        }
-
-        return true;
-    }
-
-    CreatureAI* GetAI(Creature* creature) const OVERRIDE
-    {
-        return new npc_kerlonianAI(creature);
-    }
-};
-
-/*####
-# npc_prospector_remtravel
-####*/
-
-enum Remtravel
-{
-    SAY_REM_START               = 0,
-    SAY_REM_AGGRO               = 1,
-    SAY_REM_RAMP1_1             = 2,
-    SAY_REM_RAMP1_2             = 3,
-    SAY_REM_BOOK                = 4,
-    SAY_REM_TENT1_1             = 5,
-    SAY_REM_TENT1_2             = 6,
-    SAY_REM_MOSS                = 7,
-    EMOTE_REM_MOSS              = 8,
-    SAY_REM_MOSS_PROGRESS       = 9,
-    SAY_REM_PROGRESS            = 10,
-    SAY_REM_REMEMBER            = 11,
-    EMOTE_REM_END               = 12,
-
-    FACTION_ESCORTEE            = 10,
-    QUEST_ABSENT_MINDED_PT2     = 731,
-    NPC_GRAVEL_SCOUT            = 2158,
-    NPC_GRAVEL_BONE             = 2159,
-    NPC_GRAVEL_GEO              = 2160
-};
-
-class npc_prospector_remtravel : public CreatureScript
-{
-public:
-    npc_prospector_remtravel() : CreatureScript("npc_prospector_remtravel") { }
-
-    struct npc_prospector_remtravelAI : public npc_escortAI
-    {
-        npc_prospector_remtravelAI(Creature* creature) : npc_escortAI(creature) { }
-
-        void Reset() OVERRIDE { }
-
-        void EnterCombat(Unit* who) OVERRIDE
-        {
-            if (urand(0, 1))
-                Talk(SAY_REM_AGGRO, who);
-        }
-
-        void JustSummoned(Creature* /*pSummoned*/) OVERRIDE
-        {
-            //unsure if it should be any
-            //pSummoned->AI()->AttackStart(me);
-        }
-
-        void WaypointReached(uint32 waypointId) OVERRIDE
-        {
-            if (Player* player = GetPlayerForEscort())
-            {
-                switch (waypointId)
-                {
-                    case 0:
-                        Talk(SAY_REM_START, player);
-                        break;
-                    case 5:
-                        Talk(SAY_REM_RAMP1_1, player);
-                        break;
-                    case 6:
-                        DoSpawnCreature(NPC_GRAVEL_SCOUT, -10.0f, 5.0f, 0.0f, 0.0f, TEMPSUMMON_TIMED_DESPAWN_OUT_OF_COMBAT, 30000);
-                        DoSpawnCreature(NPC_GRAVEL_BONE, -10.0f, 7.0f, 0.0f, 0.0f, TEMPSUMMON_TIMED_DESPAWN_OUT_OF_COMBAT, 30000);
-                        break;
-                    case 9:
-                        Talk(SAY_REM_RAMP1_2, player);
-                        break;
-                    case 14:
-                        //depend quest rewarded?
-                        Talk(SAY_REM_BOOK, player);
-                        break;
-                    case 15:
-                        Talk(SAY_REM_TENT1_1, player);
-                        break;
-                    case 16:
-                        DoSpawnCreature(NPC_GRAVEL_SCOUT, -10.0f, 5.0f, 0.0f, 0.0f, TEMPSUMMON_TIMED_DESPAWN_OUT_OF_COMBAT, 30000);
-                        DoSpawnCreature(NPC_GRAVEL_BONE, -10.0f, 7.0f, 0.0f, 0.0f, TEMPSUMMON_TIMED_DESPAWN_OUT_OF_COMBAT, 30000);
-                        break;
-                    case 17:
-                        Talk(SAY_REM_TENT1_2, player);
-                        break;
-                    case 26:
-                        Talk(SAY_REM_MOSS, player);
-                        break;
-                    case 27:
-                        Talk(EMOTE_REM_MOSS, player);
-                        break;
-                    case 28:
-                        Talk(SAY_REM_MOSS_PROGRESS, player);
-                        break;
-                    case 29:
-                        DoSpawnCreature(NPC_GRAVEL_SCOUT, -15.0f, 3.0f, 0.0f, 0.0f, TEMPSUMMON_TIMED_DESPAWN_OUT_OF_COMBAT, 30000);
-                        DoSpawnCreature(NPC_GRAVEL_BONE, -15.0f, 5.0f, 0.0f, 0.0f, TEMPSUMMON_TIMED_DESPAWN_OUT_OF_COMBAT, 30000);
-                        DoSpawnCreature(NPC_GRAVEL_GEO, -15.0f, 7.0f, 0.0f, 0.0f, TEMPSUMMON_TIMED_DESPAWN_OUT_OF_COMBAT, 30000);
-                        break;
-                    case 31:
-                        Talk(SAY_REM_PROGRESS, player);
-                        break;
-                    case 41:
-                        Talk(SAY_REM_REMEMBER, player);
-                        break;
-                    case 42:
-                        Talk(EMOTE_REM_END, player);
-                        player->GroupEventHappens(QUEST_ABSENT_MINDED_PT2, me);
-                        break;
-                }
-            }
-        }
-    };
-
-    bool OnQuestAccept(Player* player, Creature* creature, const Quest* quest) OVERRIDE
-    {
-        if (quest->GetQuestId() == QUEST_ABSENT_MINDED_PT2)
-        {
-            if (npc_escortAI* pEscortAI = CAST_AI(npc_prospector_remtravel::npc_prospector_remtravelAI, creature->AI()))
-                pEscortAI->Start(false, false, player->GetGUID());
-
-            creature->setFaction(FACTION_ESCORTEE);
-        }
-
-        return true;
-    }
-
-    CreatureAI* GetAI(Creature* creature) const OVERRIDE
-    {
-        return new npc_prospector_remtravelAI(creature);
-    }
-};
-
-/*####
-# npc_threshwackonator
-####*/
-
-enum Threshwackonator
-{
-    EMOTE_START             = 0,
-    SAY_AT_CLOSE            = 1,
-    QUEST_GYROMAST_REV      = 2078,
-    NPC_GELKAK              = 6667,
-    FACTION_HOSTILE         = 14
-};
-
-#define GOSSIP_ITEM_INSERT_KEY  "[PH] Insert key"
-
-class npc_threshwackonator : public CreatureScript
-{
-public:
-    npc_threshwackonator() : CreatureScript("npc_threshwackonator") { }
-
-    struct npc_threshwackonatorAI : public FollowerAI
-    {
-        npc_threshwackonatorAI(Creature* creature) : FollowerAI(creature) { }
-
-        void Reset() OVERRIDE { }
-
-        void MoveInLineOfSight(Unit* who) OVERRIDE
-
-        {
-            FollowerAI::MoveInLineOfSight(who);
-
-            if (!me->GetVictim() && !HasFollowState(STATE_FOLLOW_COMPLETE) && who->GetEntry() == NPC_GELKAK)
-            {
-                if (me->IsWithinDistInMap(who, 10.0f))
-                {
-                    Talk(SAY_AT_CLOSE, who);
-                    DoAtEnd();
-                }
-            }
-        }
-
-        void DoAtEnd()
-        {
-            me->setFaction(FACTION_HOSTILE);
-
-            if (Player* pHolder = GetLeaderForFollower())
-                AttackStart(pHolder);
-
-            SetFollowComplete();
-        }
-    };
-
-    bool OnGossipSelect(Player* player, Creature* creature, uint32 /*sender*/, uint32 action) OVERRIDE
-    {
-        player->PlayerTalkClass->ClearMenus();
-        if (action == GOSSIP_ACTION_INFO_DEF+1)
-        {
-            player->CLOSE_GOSSIP_MENU();
-
-            if (npc_threshwackonatorAI* pThreshAI = CAST_AI(npc_threshwackonator::npc_threshwackonatorAI, creature->AI()))
-            {
-                creature->AI()->Talk(EMOTE_START);
-                pThreshAI->StartFollow(player);
-            }
-        }
-
-        return true;
-    }
-
-    bool OnGossipHello(Player* player, Creature* creature) OVERRIDE
-    {
-        if (player->GetQuestStatus(QUEST_GYROMAST_REV) == QUEST_STATUS_INCOMPLETE)
-            player->ADD_GOSSIP_ITEM(GOSSIP_ICON_CHAT, GOSSIP_ITEM_INSERT_KEY, GOSSIP_SENDER_MAIN, GOSSIP_ACTION_INFO_DEF+1);
-
-        player->SEND_GOSSIP_MENU(player->GetGossipTextId(creature), creature->GetGUID());
-        return true;
-    }
-
-    CreatureAI* GetAI(Creature* creature) const OVERRIDE
-    {
-        return new npc_threshwackonatorAI(creature);
-    }
-};
-
->>>>>>> 6a7814bb
 void AddSC_darkshore()
 {
 }