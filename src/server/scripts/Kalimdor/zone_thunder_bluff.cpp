/*
 * This file is part of the TrinityCore Project. See AUTHORS file for Copyright information
 *
 * This program is free software; you can redistribute it and/or modify it
 * under the terms of the GNU General Public License as published by the
 * Free Software Foundation; either version 2 of the License, or (at your
 * option) any later version.
 *
 * This program is distributed in the hope that it will be useful, but WITHOUT
 * ANY WARRANTY; without even the implied warranty of MERCHANTABILITY or
 * FITNESS FOR A PARTICULAR PURPOSE. See the GNU General Public License for
 * more details.
 *
 * You should have received a copy of the GNU General Public License along
 * with this program. If not, see <http://www.gnu.org/licenses/>.
 */

/* ScriptData
SDName: Thunder_Bluff
SD%Complete: 100
SDComment: Quest support: 925
SDCategory: Thunder Bluff
EndScriptData */

#include "ScriptMgr.h"
#include "ScriptedCreature.h"
#include "ScriptedGossip.h"
#include "Player.h"

/*#####
# npc_cairne_bloodhoof
######*/

enum CairneBloodhoof
{
    SPELL_BERSERKER_CHARGE  = 16636,
    SPELL_CLEAVE            = 16044,
    SPELL_MORTAL_STRIKE     = 16856,
    SPELL_THUNDERCLAP       = 23931,
    SPELL_UPPERCUT          = 22916
};

enum Sounds
{
    SOUND_AGGRO             = 5884
};

#define GOSSIP_HCB "I know this is rather silly but a young ward who is a bit shy would like your hoofprint."
/// @todo verify abilities/timers
class npc_cairne_bloodhoof : public CreatureScript
{
public:
    npc_cairne_bloodhoof() : CreatureScript("npc_cairne_bloodhoof") { }

    struct npc_cairne_bloodhoofAI : public ScriptedAI
    {
        npc_cairne_bloodhoofAI(Creature* creature) : ScriptedAI(creature)
        {
            Initialize();
        }

        void Initialize()
        {
            BerserkerChargeTimer = 30000;
            CleaveTimer = 5000;
            MortalStrikeTimer = 10000;
            ThunderclapTimer = 15000;
            UppercutTimer = 10000;
        }

        uint32 BerserkerChargeTimer;
        uint32 CleaveTimer;
        uint32 MortalStrikeTimer;
        uint32 ThunderclapTimer;
        uint32 UppercutTimer;

        void Reset() override
        {
            Initialize();
        }

        void JustEngagedWith(Unit* /*who*/) override
        {
            DoPlaySoundToSet(me, SOUND_AGGRO);
        }

        void UpdateAI(uint32 diff) override
        {
            if (!UpdateVictim())
                return;

            if (BerserkerChargeTimer <= diff)
            {
                if (Unit* target = SelectTarget(SelectTargetMethod::Random, 0))
                    DoCast(target, SPELL_BERSERKER_CHARGE);
                BerserkerChargeTimer = 25000;
            } else BerserkerChargeTimer -= diff;

            if (UppercutTimer <= diff)
            {
                DoCastVictim(SPELL_UPPERCUT);
                UppercutTimer = 20000;
            } else UppercutTimer -= diff;

            if (ThunderclapTimer <= diff)
            {
                DoCastVictim(SPELL_THUNDERCLAP);
                ThunderclapTimer = 15000;
            } else ThunderclapTimer -= diff;

            if (MortalStrikeTimer <= diff)
            {
                DoCastVictim(SPELL_MORTAL_STRIKE);
                MortalStrikeTimer = 15000;
            } else MortalStrikeTimer -= diff;

            if (CleaveTimer <= diff)
            {
                DoCastVictim(SPELL_CLEAVE);
                CleaveTimer = 7000;
            } else CleaveTimer -= diff;

            DoMeleeAttackIfReady();
        }

<<<<<<< HEAD
        bool OnGossipSelect(Player* player, uint32 /*menuId*/, uint32 gossipListId) override
=======
        bool GossipSelect(Player* player, uint32 /*menuId*/, uint32 gossipListId) override
>>>>>>> 28d470c5
        {
            uint32 const action = player->PlayerTalkClass->GetGossipOptionAction(gossipListId);
            ClearGossipMenuFor(player);
            if (action == GOSSIP_SENDER_INFO)
            {
                player->CastSpell(player, 23123, false);
                SendGossipMenuFor(player, 7014, me->GetGUID());
            }
            return true;
        }

<<<<<<< HEAD
        bool OnGossipHello(Player* player) override
=======
        bool GossipHello(Player* player) override
>>>>>>> 28d470c5
        {
            if (me->IsQuestGiver())
                player->PrepareQuestMenu(me->GetGUID());

            if (player->GetQuestStatus(925) == QUEST_STATUS_INCOMPLETE)
                AddGossipItemFor(player, GOSSIP_ICON_CHAT, GOSSIP_HCB, GOSSIP_SENDER_MAIN, GOSSIP_SENDER_INFO);

            SendGossipMenuFor(player, 7013, me->GetGUID());

            return true;
        }
    };

    CreatureAI* GetAI(Creature* creature) const override
    {
        return new npc_cairne_bloodhoofAI(creature);
    }
};

void AddSC_thunder_bluff()
{
    new npc_cairne_bloodhoof();
}<|MERGE_RESOLUTION|>--- conflicted
+++ resolved
@@ -40,11 +40,6 @@
     SPELL_UPPERCUT          = 22916
 };
 
-enum Sounds
-{
-    SOUND_AGGRO             = 5884
-};
-
 #define GOSSIP_HCB "I know this is rather silly but a young ward who is a bit shy would like your hoofprint."
 /// @todo verify abilities/timers
 class npc_cairne_bloodhoof : public CreatureScript
@@ -79,10 +74,7 @@
             Initialize();
         }
 
-        void JustEngagedWith(Unit* /*who*/) override
-        {
-            DoPlaySoundToSet(me, SOUND_AGGRO);
-        }
+        void EnterCombat(Unit* /*who*/) override { }
 
         void UpdateAI(uint32 diff) override
         {
@@ -91,7 +83,7 @@
 
             if (BerserkerChargeTimer <= diff)
             {
-                if (Unit* target = SelectTarget(SelectTargetMethod::Random, 0))
+                if (Unit* target = SelectTarget(SELECT_TARGET_RANDOM, 0))
                     DoCast(target, SPELL_BERSERKER_CHARGE);
                 BerserkerChargeTimer = 25000;
             } else BerserkerChargeTimer -= diff;
@@ -123,11 +115,7 @@
             DoMeleeAttackIfReady();
         }
 
-<<<<<<< HEAD
-        bool OnGossipSelect(Player* player, uint32 /*menuId*/, uint32 gossipListId) override
-=======
         bool GossipSelect(Player* player, uint32 /*menuId*/, uint32 gossipListId) override
->>>>>>> 28d470c5
         {
             uint32 const action = player->PlayerTalkClass->GetGossipOptionAction(gossipListId);
             ClearGossipMenuFor(player);
@@ -139,11 +127,7 @@
             return true;
         }
 
-<<<<<<< HEAD
-        bool OnGossipHello(Player* player) override
-=======
         bool GossipHello(Player* player) override
->>>>>>> 28d470c5
         {
             if (me->IsQuestGiver())
                 player->PrepareQuestMenu(me->GetGUID());
