/*
 * Copyright (C) 2008-2014 TrinityCore <http://www.trinitycore.org/>
 * Copyright (C) 2006-2009 ScriptDev2 <https://scriptdev2.svn.sourceforge.net/>
 *
 * This program is free software; you can redistribute it and/or modify it
 * under the terms of the GNU General Public License as published by the
 * Free Software Foundation; either version 2 of the License, or (at your
 * option) any later version.
 *
 * This program is distributed in the hope that it will be useful, but WITHOUT
 * ANY WARRANTY; without even the implied warranty of MERCHANTABILITY or
 * FITNESS FOR A PARTICULAR PURPOSE. See the GNU General Public License for
 * more details.
 *
 * You should have received a copy of the GNU General Public License along
 * with this program. If not, see <http://www.gnu.org/licenses/>.
 */

/* ScriptData
SDName: Thunder_Bluff
SD%Complete: 100
SDComment: Quest support: 925
SDCategory: Thunder Bluff
EndScriptData */

#include "ScriptMgr.h"
#include "ScriptedCreature.h"
#include "ScriptedGossip.h"
#include "Player.h"

/*#####
# npc_cairne_bloodhoof
######*/

enum CairneBloodhoof
{
    SPELL_BERSERKER_CHARGE  = 16636,
    SPELL_CLEAVE            = 16044,
    SPELL_MORTAL_STRIKE     = 16856,
    SPELL_THUNDERCLAP       = 23931,
    SPELL_UPPERCUT          = 22916
};

#define GOSSIP_HCB "I know this is rather silly but a young ward who is a bit shy would like your hoofprint."
/// @todo verify abilities/timers
class npc_cairne_bloodhoof : public CreatureScript
{
public:
    npc_cairne_bloodhoof() : CreatureScript("npc_cairne_bloodhoof") { }

<<<<<<< HEAD
    CreatureAI* GetAI(Creature* creature) const OVERRIDE
=======
    bool OnGossipSelect(Player* player, Creature* creature, uint32 /*sender*/, uint32 action) override
    {
        player->PlayerTalkClass->ClearMenus();
        if (action == GOSSIP_SENDER_INFO)
        {
            player->CastSpell(player, 23123, false);
            player->SEND_GOSSIP_MENU(7014, creature->GetGUID());
        }
        return true;
    }

    bool OnGossipHello(Player* player, Creature* creature) override
    {
        if (creature->IsQuestGiver())
            player->PrepareQuestMenu(creature->GetGUID());

        if (player->GetQuestStatus(925) == QUEST_STATUS_INCOMPLETE)
            player->ADD_GOSSIP_ITEM(GOSSIP_ICON_CHAT, GOSSIP_HCB, GOSSIP_SENDER_MAIN, GOSSIP_SENDER_INFO);

        player->SEND_GOSSIP_MENU(7013, creature->GetGUID());

        return true;
    }

    CreatureAI* GetAI(Creature* creature) const override
>>>>>>> bc443c95
    {
        return new npc_cairne_bloodhoofAI (creature);
    }

    struct npc_cairne_bloodhoofAI : public ScriptedAI
    {
        npc_cairne_bloodhoofAI(Creature* creature) : ScriptedAI(creature) { }

        uint32 BerserkerChargeTimer;
        uint32 CleaveTimer;
        uint32 MortalStrikeTimer;
        uint32 ThunderclapTimer;
        uint32 UppercutTimer;

        void Reset() override
        {
            BerserkerChargeTimer = 30000;
            CleaveTimer = 5000;
            MortalStrikeTimer = 10000;
            ThunderclapTimer = 15000;
            UppercutTimer = 10000;
        }

        void EnterCombat(Unit* /*who*/) override { }

        void UpdateAI(uint32 diff) override
        {
            if (!UpdateVictim())
                return;

            if (BerserkerChargeTimer <= diff)
            {
                if (Unit* target = SelectTarget(SELECT_TARGET_RANDOM, 0))
                    DoCast(target, SPELL_BERSERKER_CHARGE);
                BerserkerChargeTimer = 25000;
            } else BerserkerChargeTimer -= diff;

            if (UppercutTimer <= diff)
            {
                DoCastVictim(SPELL_UPPERCUT);
                UppercutTimer = 20000;
            } else UppercutTimer -= diff;

            if (ThunderclapTimer <= diff)
            {
                DoCastVictim(SPELL_THUNDERCLAP);
                ThunderclapTimer = 15000;
            } else ThunderclapTimer -= diff;

            if (MortalStrikeTimer <= diff)
            {
                DoCastVictim(SPELL_MORTAL_STRIKE);
                MortalStrikeTimer = 15000;
            } else MortalStrikeTimer -= diff;

            if (CleaveTimer <= diff)
            {
                DoCastVictim(SPELL_CLEAVE);
                CleaveTimer = 7000;
            } else CleaveTimer -= diff;

            DoMeleeAttackIfReady();
        }
    };

};

void AddSC_thunder_bluff()
{
    new npc_cairne_bloodhoof();
}<|MERGE_RESOLUTION|>--- conflicted
+++ resolved
@@ -48,35 +48,7 @@
 public:
     npc_cairne_bloodhoof() : CreatureScript("npc_cairne_bloodhoof") { }
 
-<<<<<<< HEAD
-    CreatureAI* GetAI(Creature* creature) const OVERRIDE
-=======
-    bool OnGossipSelect(Player* player, Creature* creature, uint32 /*sender*/, uint32 action) override
-    {
-        player->PlayerTalkClass->ClearMenus();
-        if (action == GOSSIP_SENDER_INFO)
-        {
-            player->CastSpell(player, 23123, false);
-            player->SEND_GOSSIP_MENU(7014, creature->GetGUID());
-        }
-        return true;
-    }
-
-    bool OnGossipHello(Player* player, Creature* creature) override
-    {
-        if (creature->IsQuestGiver())
-            player->PrepareQuestMenu(creature->GetGUID());
-
-        if (player->GetQuestStatus(925) == QUEST_STATUS_INCOMPLETE)
-            player->ADD_GOSSIP_ITEM(GOSSIP_ICON_CHAT, GOSSIP_HCB, GOSSIP_SENDER_MAIN, GOSSIP_SENDER_INFO);
-
-        player->SEND_GOSSIP_MENU(7013, creature->GetGUID());
-
-        return true;
-    }
-
     CreatureAI* GetAI(Creature* creature) const override
->>>>>>> bc443c95
     {
         return new npc_cairne_bloodhoofAI (creature);
     }
