/*
 * This file is part of the TrinityCore Project. See AUTHORS file for Copyright information
 *
 * This program is free software; you can redistribute it and/or modify it
 * under the terms of the GNU General Public License as published by the
 * Free Software Foundation; either version 2 of the License, or (at your
 * option) any later version.
 *
 * This program is distributed in the hope that it will be useful, but WITHOUT
 * ANY WARRANTY; without even the implied warranty of MERCHANTABILITY or
 * FITNESS FOR A PARTICULAR PURPOSE. See the GNU General Public License for
 * more details.
 *
 * You should have received a copy of the GNU General Public License along
 * with this program. If not, see <http://www.gnu.org/licenses/>.
 */

<<<<<<< HEAD
/* ScriptData
SDName: Moonglade
SD%Complete: 100
SDComment: Quest support: 10965
SDCategory: Moonglade
EndScriptData */

/* ContentData
npc_clintar_spirit
npc_omen
npc_giant_spotlight
EndContentData */

#include "ScriptMgr.h"
#include "CellImpl.h"
#include "GridNotifiersImpl.h"
#include "MotionMaster.h"
#include "ObjectAccessor.h"
#include "Player.h"
#include "ScriptedEscortAI.h"
#include "ScriptedGossip.h"
#include "SpellInfo.h"
#include "TemporarySummon.h"

/*######
## npc_clintar_spirit
######*/

struct Waypoint
{
    float X;
    float Y;
    float Z;
    float O;
    Milliseconds waitTime;
};

Waypoint const Clintar_spirit_WP[41] =
{
     //pos_x   pos_y    pos_z    orien waitTime
    {7465.28f, -3115.46f, 439.327f, 0.83f, 4s},
    {7476.49f, -3101,     443.457f, 0.89f, 0s},
    {7486.57f, -3085.59f, 439.478f, 1.07f, 0s},
    {7472.19f, -3085.06f, 443.142f, 3.07f, 0s},
    {7456.92f, -3085.91f, 438.862f, 3.24f, 0s},
    {7446.68f, -3083.43f, 438.245f, 2.40f, 0s},
    {7446.17f, -3080.21f, 439.826f, 1.10f, 6s},
    {7452.41f, -3085.8f,  438.984f, 5.78f, 0s},
    {7469.11f, -3084.94f, 443.048f, 6.25f, 0s},
    {7483.79f, -3085.44f, 439.607f, 6.25f, 0s},
    {7491.14f, -3090.96f, 439.983f, 5.44f, 0s},
    {7497.62f, -3098.22f, 436.854f, 5.44f, 0s},
    {7498.72f, -3113.41f, 434.596f, 4.84f, 0s},
    {7500.06f, -3122.51f, 434.749f, 5.17f, 0s},
    {7504.96f, -3131.53f, 434.475f, 4.74f, 0s},
    {7504.31f, -3133.53f, 435.693f, 3.84f, 6s},
    {7504.55f, -3133.27f, 435.476f, 0.68f, 15s},
    {7501.99f, -3126.01f, 434.93f,  1.83f, 0s},
    {7490.76f, -3114.97f, 434.431f, 2.51f, 0s},
    {7479.64f, -3105.51f, 431.123f, 1.83f, 0s},
    {7474.63f, -3086.59f, 428.994f, 1.83f, 2s},
    {7472.96f, -3074.18f, 427.566f, 1.57f, 0s},
    {7472.25f, -3063,     428.268f, 1.55f, 0s},
    {7473.46f, -3054.22f, 427.588f, 0.36f, 0s},
    {7475.08f, -3053.6f,  428.653f, 0.36f, 6s},
    {7474.66f, -3053.56f, 428.433f, 3.19f, 4s},
    {7471.81f, -3058.84f, 427.073f, 4.29f, 0s},
    {7472.16f, -3064.91f, 427.772f, 4.95f, 0s},
    {7471.56f, -3085.36f, 428.924f, 4.72f, 0s},
    {7473.56f, -3093.48f, 429.294f, 5.04f, 0s},
    {7478.94f, -3104.29f, 430.638f, 5.23f, 0s},
    {7484.46f, -3109.61f, 432.769f, 5.79f, 0s},
    {7490.23f, -3111.08f, 434.431f, 0.02f, 0s},
    {7496.29f, -3108,     434.783f, 1.15f, 0s},
    {7497.46f, -3100.66f, 436.191f, 1.50f, 0s},
    {7495.64f, -3093.39f, 438.349f, 2.10f, 0s},
    {7492.44f, -3086.01f, 440.267f, 1.38f, 0s},
    {7498.26f, -3076.44f, 440.808f, 0.71f, 0s},
    {7506.4f,  -3067.35f, 443.64f,  0.77f, 0s},
    {7518.37f, -3057.42f, 445.584f, 0.74f, 0s},
    {7517.51f, -3056.3f,  444.568f, 2.49f, 4500ms}
};

Position const AspectRavenSummon    = {7472.96f, -3074.18f, 427.566f, 0.0f};
Position const ClintarSpiritSummon  = {7459.2275f, -3122.5632f, 438.9842f, 0.8594f};

enum ClintarSpirit
{
    ASPECT_RAVEN                        = 22915,

    // Texts for JustEngagedWith, the event and the end of the event are missing
    CLINTAR_SPIRIT_SAY_START            = 0,
};

class npc_clintar_spirit : public CreatureScript
{
public:
    npc_clintar_spirit() : CreatureScript("npc_clintar_spirit") { }

    CreatureAI* GetAI(Creature* creature) const override
    {
        return new npc_clintar_spiritAI(creature);
    }

    struct npc_clintar_spiritAI : public EscortAI
    {
    public:
        npc_clintar_spiritAI(Creature* creature) : EscortAI(creature)
        {
            Initialize();
            PlayerGUID.Clear();
        }

        void Initialize()
        {
            Step = 0;
            CurrWP = 0;
            EventTimer = 0;
            PlayerGUID.Clear();
            checkPlayerTimer = 1000;
            EventOnWait = false;
        }

        uint8 Step;
        uint32 CurrWP;
        uint32 EventTimer;
        uint32 checkPlayerTimer;

        ObjectGuid PlayerGUID;

        bool EventOnWait;

        void Reset() override
        {
            if (!PlayerGUID)
                Initialize();
        }

        void IsSummonedBy(WorldObject* /*summoner*/) override
        {
            std::list<Player*> playerOnQuestList;
            Trinity::AnyPlayerInObjectRangeCheck checker(me, 5.0f);
            Trinity::PlayerListSearcher<Trinity::AnyPlayerInObjectRangeCheck> searcher(me, playerOnQuestList, checker);
            Cell::VisitWorldObjects(me, searcher, 5.0f);
            for (std::list<Player*>::const_iterator itr = playerOnQuestList.begin(); itr != playerOnQuestList.end(); ++itr)
            {
                // Check if found player target has active quest
                if (Player* player = (*itr))
                {
                    if (player->GetQuestStatus(10965) == QUEST_STATUS_INCOMPLETE)
                    {
                        StartEvent(player);
                        break;
                    }
                }
                else
                    break;
            }
        }

        void JustDied(Unit* /*killer*/) override
        {
            if (!PlayerGUID)
                return;

            Player* player = ObjectAccessor::GetPlayer(*me, PlayerGUID);
            if (player && player->GetQuestStatus(10965) == QUEST_STATUS_INCOMPLETE)
            {
                player->FailQuest(10965);
                PlayerGUID.Clear();
                Reset();
            }
        }

        void EnterEvadeMode(EvadeReason why) override
        {
            Player* player = ObjectAccessor::GetPlayer(*me, PlayerGUID);
            if (player && player->IsInCombat() && player->getAttackerForHelper())
            {
                AttackStart(player->getAttackerForHelper());
                return;
            }
            EscortAI::EnterEvadeMode(why);
        }

        void StartEvent(Player* player)
        {
            if (player && player->GetQuestStatus(10965) == QUEST_STATUS_INCOMPLETE)
            {
                for (uint8 i = 0; i < 41; ++i)
                {
                    AddWaypoint(i, Clintar_spirit_WP[i].X, Clintar_spirit_WP[i].Y, Clintar_spirit_WP[i].Z, Clintar_spirit_WP[i].O, Clintar_spirit_WP[i].waitTime);
                }
                PlayerGUID = player->GetGUID();
                Start(true, false, PlayerGUID);
                me->SetDisplayId(me->GetCreatureTemplate()->Modelid1);
                me->RemoveFlag(UNIT_FIELD_FLAGS, UNIT_FLAG_NOT_SELECTABLE);
            }
            return;
        }

        void UpdateAI(uint32 diff) override
        {
            EscortAI::UpdateAI(diff);

            if (!PlayerGUID)
            {
                me->setDeathState(JUST_DIED);
                return;
            }

            if (!me->IsInCombat() && !EventOnWait)
            {
                if (checkPlayerTimer <= diff)
                {
                    Player* player = ObjectAccessor::GetPlayer(*me, PlayerGUID);
                    if (player && player->IsInCombat() && player->getAttackerForHelper())
                        AttackStart(player->getAttackerForHelper());
                    checkPlayerTimer = 1000;
                } else checkPlayerTimer -= diff;
            }

            if (EventOnWait && EventTimer <= diff)
            {
                Player* player = ObjectAccessor::GetPlayer(*me, PlayerGUID);
                if (!player || player->GetQuestStatus(10965) == QUEST_STATUS_NONE)
                {
                    me->setDeathState(JUST_DIED);
                    return;
                }

                switch (CurrWP)
                {
                    case 0:
                        switch (Step)
                        {
                            case 0:
                                Talk(CLINTAR_SPIRIT_SAY_START, player);
                                EventTimer = 8000;
                                Step = 1;
                                break;
                            case 1:
                                EventOnWait = false;
                                break;
                        }
                        break;
                    case 6:
                        switch (Step)
                        {
                            case 0:
                                me->SetUInt32Value(UNIT_NPC_EMOTESTATE, 133);
                                EventTimer = 5000;
                                Step = 1;
                                break;
                            case 1:
                                me->SetUInt32Value(UNIT_NPC_EMOTESTATE, 0);
                                // Needs text
                                EventOnWait = false;
                                break;
                        }
                        break;
                    case 15:
                        switch (Step)
                        {
                            case 0:
                                me->SetUInt32Value(UNIT_NPC_EMOTESTATE, 133);
                                EventTimer = 5000;
                                Step = 1;
                                break;
                            case 1:
                                me->SetUInt32Value(UNIT_NPC_EMOTESTATE, 0);
                                EventOnWait = false;
                                break;
                        }
                        break;
                    case 16:
                        switch (Step)
                        {
                            case 0:
                                // Needs text
                                EventTimer = 15000;
                                Step = 1;
                                break;
                            case 1:
                                EventOnWait = false;
                                break;
                        }
                        break;
                    case 20:
                        switch (Step)
                        {
                            case 0:
                                if (Creature* mob = me->SummonCreature(ASPECT_RAVEN, AspectRavenSummon, TEMPSUMMON_CORPSE_TIMED_DESPAWN, 2s))
                                {
                                    AddThreat(me, 10000.0f, mob);
                                    mob->AI()->AttackStart(me);
                                }
                                EventTimer = 2000;
                                Step = 1;
                                break;
                            case 1:
                                EventOnWait = false;
                                break;
                        }
                        break;
                    case 24:
                        switch (Step)
                        {
                            case 0:
                                me->SetUInt32Value(UNIT_NPC_EMOTESTATE, 133);
                                EventTimer = 5000;
                                Step = 1;
                                break;
                            case 1:
                                me->SetUInt32Value(UNIT_NPC_EMOTESTATE, 0);
                                EventOnWait = false;
                                break;
                        }
                        break;
                    case 25:
                        switch (Step)
                        {
                            case 0:
                                // Needs text
                                EventTimer = 4000;
                                Step = 1;
                                break;
                            case 1:
                                EventOnWait = false;
                                break;
                        }
                        break;
                    case 40:
                        switch (Step)
                        {
                            case 0:
                                me->SetUInt32Value(UNIT_NPC_EMOTESTATE, 2);
                                // Needs text
                                player->CompleteQuest(10965);
                                EventTimer = 1500;
                                Step = 1;
                                break;
                            case 1:
                                me->SetUInt32Value(UNIT_NPC_EMOTESTATE, 0);
                                EventTimer = 3000;
                                Step = 2;
                                break;
                            case 2:
                                player->TalkedToCreature(me->GetEntry(), me->GetGUID());
                                PlayerGUID.Clear();
                                Reset();
                                me->setDeathState(JUST_DIED);
                                break;
                        }
                        break;
                    default:
                        EventOnWait = false;
                        break;
                }

            } else if (EventOnWait) EventTimer -= diff;
        }

        void WaypointReached(uint32 waypointId, uint32 /*pathId*/) override
        {
            CurrWP = waypointId;
            EventTimer = 0;
            Step = 0;
            EventOnWait = true;
        }
    };

};
=======
#include "ScriptMgr.h"
#include "GameObject.h"
#include "MotionMaster.h"
#include "Player.h"
#include "ScriptedEscortAI.h"
#include "SpellInfo.h"
>>>>>>> 28d470c5

/*####
# npc_omen
####*/

enum Omen
{
    NPC_OMEN                    = 15467,

    SPELL_OMEN_CLEAVE           = 15284,
    SPELL_OMEN_STARFALL         = 26540,
    SPELL_OMEN_SUMMON_SPOTLIGHT = 26392,
    SPELL_ELUNE_CANDLE          = 26374,

    GO_ELUNE_TRAP_1             = 180876,
    GO_ELUNE_TRAP_2             = 180877,

    EVENT_CAST_CLEAVE           = 1,
    EVENT_CAST_STARFALL         = 2,
    EVENT_DESPAWN               = 3,
};

class npc_omen : public CreatureScript
{
public:
    npc_omen() : CreatureScript("npc_omen") { }

    struct npc_omenAI : public ScriptedAI
    {
        npc_omenAI(Creature* creature) : ScriptedAI(creature)
        {
            me->SetImmuneToPC(true);
            me->GetMotionMaster()->MovePoint(1, 7549.977f, -2855.137f, 456.9678f);
        }

        EventMap events;

        void MovementInform(uint32 type, uint32 pointId) override
        {
            if (type != POINT_MOTION_TYPE)
                return;

            if (pointId == 1)
            {
                me->SetHomePosition(me->GetPositionX(), me->GetPositionY(), me->GetPositionZ(), me->GetOrientation());
                me->SetImmuneToPC(false);
                if (Player* player = me->SelectNearestPlayer(40.0f))
                    AttackStart(player);
            }
        }

        void JustEngagedWith(Unit* /*attacker*/) override
        {
            events.Reset();
            events.ScheduleEvent(EVENT_CAST_CLEAVE, 3s, 5s);
            events.ScheduleEvent(EVENT_CAST_STARFALL, 8s, 10s);
        }

        void JustDied(Unit* /*killer*/) override
        {
            DoCast(SPELL_OMEN_SUMMON_SPOTLIGHT);
        }

<<<<<<< HEAD
        void SpellHit(WorldObject* /*caster*/, SpellInfo const* spellInfo) override
=======
        void SpellHit(Unit* /*caster*/, SpellInfo const* spell) override
>>>>>>> 28d470c5
        {
            if (spellInfo->Id == SPELL_ELUNE_CANDLE)
            {
                if (me->HasAura(SPELL_OMEN_STARFALL))
                    me->RemoveAurasDueToSpell(SPELL_OMEN_STARFALL);

                events.RescheduleEvent(EVENT_CAST_STARFALL, 14s, 16s);
            }
        }

        void UpdateAI(uint32 diff) override
        {
            if (!UpdateVictim())
                return;

            events.Update(diff);

            switch (events.ExecuteEvent())
            {
                case EVENT_CAST_CLEAVE:
                    DoCastVictim(SPELL_OMEN_CLEAVE);
                    events.ScheduleEvent(EVENT_CAST_CLEAVE, 8s, 10s);
                    break;
                case EVENT_CAST_STARFALL:
                    if (Unit* target = SelectTarget(SelectTargetMethod::Random, 0))
                        DoCast(target, SPELL_OMEN_STARFALL);
                    events.ScheduleEvent(EVENT_CAST_STARFALL, 14s, 16s);
                    break;
            }

            DoMeleeAttackIfReady();
        }
    };

    CreatureAI* GetAI(Creature* creature) const override
    {
        return new npc_omenAI(creature);
    }
};

class npc_giant_spotlight : public CreatureScript
{
public:
    npc_giant_spotlight() : CreatureScript("npc_giant_spotlight") { }

    struct npc_giant_spotlightAI : public ScriptedAI
    {
        npc_giant_spotlightAI(Creature* creature) : ScriptedAI(creature) { }

        EventMap events;

        void Reset() override
        {
            events.Reset();
            events.ScheduleEvent(EVENT_DESPAWN, 5min);
        }

        void UpdateAI(uint32 diff) override
        {
            events.Update(diff);

            if (events.ExecuteEvent() == EVENT_DESPAWN)
            {
                if (GameObject* trap = me->FindNearestGameObject(GO_ELUNE_TRAP_1, 5.0f))
                    trap->RemoveFromWorld();

                if (GameObject* trap = me->FindNearestGameObject(GO_ELUNE_TRAP_2, 5.0f))
                    trap->RemoveFromWorld();

                if (Creature* omen = me->FindNearestCreature(NPC_OMEN, 5.0f, false))
                    omen->DespawnOrUnsummon();

                me->DespawnOrUnsummon();
            }
        }
    };

    CreatureAI* GetAI(Creature* creature) const override
    {
        return new npc_giant_spotlightAI(creature);
    }
};

void AddSC_moonglade()
{
<<<<<<< HEAD
    new npc_clintar_spirit();
=======
>>>>>>> 28d470c5
    new npc_omen();
    new npc_giant_spotlight();
}<|MERGE_RESOLUTION|>--- conflicted
+++ resolved
@@ -15,388 +15,12 @@
  * with this program. If not, see <http://www.gnu.org/licenses/>.
  */
 
-<<<<<<< HEAD
-/* ScriptData
-SDName: Moonglade
-SD%Complete: 100
-SDComment: Quest support: 10965
-SDCategory: Moonglade
-EndScriptData */
-
-/* ContentData
-npc_clintar_spirit
-npc_omen
-npc_giant_spotlight
-EndContentData */
-
-#include "ScriptMgr.h"
-#include "CellImpl.h"
-#include "GridNotifiersImpl.h"
-#include "MotionMaster.h"
-#include "ObjectAccessor.h"
-#include "Player.h"
-#include "ScriptedEscortAI.h"
-#include "ScriptedGossip.h"
-#include "SpellInfo.h"
-#include "TemporarySummon.h"
-
-/*######
-## npc_clintar_spirit
-######*/
-
-struct Waypoint
-{
-    float X;
-    float Y;
-    float Z;
-    float O;
-    Milliseconds waitTime;
-};
-
-Waypoint const Clintar_spirit_WP[41] =
-{
-     //pos_x   pos_y    pos_z    orien waitTime
-    {7465.28f, -3115.46f, 439.327f, 0.83f, 4s},
-    {7476.49f, -3101,     443.457f, 0.89f, 0s},
-    {7486.57f, -3085.59f, 439.478f, 1.07f, 0s},
-    {7472.19f, -3085.06f, 443.142f, 3.07f, 0s},
-    {7456.92f, -3085.91f, 438.862f, 3.24f, 0s},
-    {7446.68f, -3083.43f, 438.245f, 2.40f, 0s},
-    {7446.17f, -3080.21f, 439.826f, 1.10f, 6s},
-    {7452.41f, -3085.8f,  438.984f, 5.78f, 0s},
-    {7469.11f, -3084.94f, 443.048f, 6.25f, 0s},
-    {7483.79f, -3085.44f, 439.607f, 6.25f, 0s},
-    {7491.14f, -3090.96f, 439.983f, 5.44f, 0s},
-    {7497.62f, -3098.22f, 436.854f, 5.44f, 0s},
-    {7498.72f, -3113.41f, 434.596f, 4.84f, 0s},
-    {7500.06f, -3122.51f, 434.749f, 5.17f, 0s},
-    {7504.96f, -3131.53f, 434.475f, 4.74f, 0s},
-    {7504.31f, -3133.53f, 435.693f, 3.84f, 6s},
-    {7504.55f, -3133.27f, 435.476f, 0.68f, 15s},
-    {7501.99f, -3126.01f, 434.93f,  1.83f, 0s},
-    {7490.76f, -3114.97f, 434.431f, 2.51f, 0s},
-    {7479.64f, -3105.51f, 431.123f, 1.83f, 0s},
-    {7474.63f, -3086.59f, 428.994f, 1.83f, 2s},
-    {7472.96f, -3074.18f, 427.566f, 1.57f, 0s},
-    {7472.25f, -3063,     428.268f, 1.55f, 0s},
-    {7473.46f, -3054.22f, 427.588f, 0.36f, 0s},
-    {7475.08f, -3053.6f,  428.653f, 0.36f, 6s},
-    {7474.66f, -3053.56f, 428.433f, 3.19f, 4s},
-    {7471.81f, -3058.84f, 427.073f, 4.29f, 0s},
-    {7472.16f, -3064.91f, 427.772f, 4.95f, 0s},
-    {7471.56f, -3085.36f, 428.924f, 4.72f, 0s},
-    {7473.56f, -3093.48f, 429.294f, 5.04f, 0s},
-    {7478.94f, -3104.29f, 430.638f, 5.23f, 0s},
-    {7484.46f, -3109.61f, 432.769f, 5.79f, 0s},
-    {7490.23f, -3111.08f, 434.431f, 0.02f, 0s},
-    {7496.29f, -3108,     434.783f, 1.15f, 0s},
-    {7497.46f, -3100.66f, 436.191f, 1.50f, 0s},
-    {7495.64f, -3093.39f, 438.349f, 2.10f, 0s},
-    {7492.44f, -3086.01f, 440.267f, 1.38f, 0s},
-    {7498.26f, -3076.44f, 440.808f, 0.71f, 0s},
-    {7506.4f,  -3067.35f, 443.64f,  0.77f, 0s},
-    {7518.37f, -3057.42f, 445.584f, 0.74f, 0s},
-    {7517.51f, -3056.3f,  444.568f, 2.49f, 4500ms}
-};
-
-Position const AspectRavenSummon    = {7472.96f, -3074.18f, 427.566f, 0.0f};
-Position const ClintarSpiritSummon  = {7459.2275f, -3122.5632f, 438.9842f, 0.8594f};
-
-enum ClintarSpirit
-{
-    ASPECT_RAVEN                        = 22915,
-
-    // Texts for JustEngagedWith, the event and the end of the event are missing
-    CLINTAR_SPIRIT_SAY_START            = 0,
-};
-
-class npc_clintar_spirit : public CreatureScript
-{
-public:
-    npc_clintar_spirit() : CreatureScript("npc_clintar_spirit") { }
-
-    CreatureAI* GetAI(Creature* creature) const override
-    {
-        return new npc_clintar_spiritAI(creature);
-    }
-
-    struct npc_clintar_spiritAI : public EscortAI
-    {
-    public:
-        npc_clintar_spiritAI(Creature* creature) : EscortAI(creature)
-        {
-            Initialize();
-            PlayerGUID.Clear();
-        }
-
-        void Initialize()
-        {
-            Step = 0;
-            CurrWP = 0;
-            EventTimer = 0;
-            PlayerGUID.Clear();
-            checkPlayerTimer = 1000;
-            EventOnWait = false;
-        }
-
-        uint8 Step;
-        uint32 CurrWP;
-        uint32 EventTimer;
-        uint32 checkPlayerTimer;
-
-        ObjectGuid PlayerGUID;
-
-        bool EventOnWait;
-
-        void Reset() override
-        {
-            if (!PlayerGUID)
-                Initialize();
-        }
-
-        void IsSummonedBy(WorldObject* /*summoner*/) override
-        {
-            std::list<Player*> playerOnQuestList;
-            Trinity::AnyPlayerInObjectRangeCheck checker(me, 5.0f);
-            Trinity::PlayerListSearcher<Trinity::AnyPlayerInObjectRangeCheck> searcher(me, playerOnQuestList, checker);
-            Cell::VisitWorldObjects(me, searcher, 5.0f);
-            for (std::list<Player*>::const_iterator itr = playerOnQuestList.begin(); itr != playerOnQuestList.end(); ++itr)
-            {
-                // Check if found player target has active quest
-                if (Player* player = (*itr))
-                {
-                    if (player->GetQuestStatus(10965) == QUEST_STATUS_INCOMPLETE)
-                    {
-                        StartEvent(player);
-                        break;
-                    }
-                }
-                else
-                    break;
-            }
-        }
-
-        void JustDied(Unit* /*killer*/) override
-        {
-            if (!PlayerGUID)
-                return;
-
-            Player* player = ObjectAccessor::GetPlayer(*me, PlayerGUID);
-            if (player && player->GetQuestStatus(10965) == QUEST_STATUS_INCOMPLETE)
-            {
-                player->FailQuest(10965);
-                PlayerGUID.Clear();
-                Reset();
-            }
-        }
-
-        void EnterEvadeMode(EvadeReason why) override
-        {
-            Player* player = ObjectAccessor::GetPlayer(*me, PlayerGUID);
-            if (player && player->IsInCombat() && player->getAttackerForHelper())
-            {
-                AttackStart(player->getAttackerForHelper());
-                return;
-            }
-            EscortAI::EnterEvadeMode(why);
-        }
-
-        void StartEvent(Player* player)
-        {
-            if (player && player->GetQuestStatus(10965) == QUEST_STATUS_INCOMPLETE)
-            {
-                for (uint8 i = 0; i < 41; ++i)
-                {
-                    AddWaypoint(i, Clintar_spirit_WP[i].X, Clintar_spirit_WP[i].Y, Clintar_spirit_WP[i].Z, Clintar_spirit_WP[i].O, Clintar_spirit_WP[i].waitTime);
-                }
-                PlayerGUID = player->GetGUID();
-                Start(true, false, PlayerGUID);
-                me->SetDisplayId(me->GetCreatureTemplate()->Modelid1);
-                me->RemoveFlag(UNIT_FIELD_FLAGS, UNIT_FLAG_NOT_SELECTABLE);
-            }
-            return;
-        }
-
-        void UpdateAI(uint32 diff) override
-        {
-            EscortAI::UpdateAI(diff);
-
-            if (!PlayerGUID)
-            {
-                me->setDeathState(JUST_DIED);
-                return;
-            }
-
-            if (!me->IsInCombat() && !EventOnWait)
-            {
-                if (checkPlayerTimer <= diff)
-                {
-                    Player* player = ObjectAccessor::GetPlayer(*me, PlayerGUID);
-                    if (player && player->IsInCombat() && player->getAttackerForHelper())
-                        AttackStart(player->getAttackerForHelper());
-                    checkPlayerTimer = 1000;
-                } else checkPlayerTimer -= diff;
-            }
-
-            if (EventOnWait && EventTimer <= diff)
-            {
-                Player* player = ObjectAccessor::GetPlayer(*me, PlayerGUID);
-                if (!player || player->GetQuestStatus(10965) == QUEST_STATUS_NONE)
-                {
-                    me->setDeathState(JUST_DIED);
-                    return;
-                }
-
-                switch (CurrWP)
-                {
-                    case 0:
-                        switch (Step)
-                        {
-                            case 0:
-                                Talk(CLINTAR_SPIRIT_SAY_START, player);
-                                EventTimer = 8000;
-                                Step = 1;
-                                break;
-                            case 1:
-                                EventOnWait = false;
-                                break;
-                        }
-                        break;
-                    case 6:
-                        switch (Step)
-                        {
-                            case 0:
-                                me->SetUInt32Value(UNIT_NPC_EMOTESTATE, 133);
-                                EventTimer = 5000;
-                                Step = 1;
-                                break;
-                            case 1:
-                                me->SetUInt32Value(UNIT_NPC_EMOTESTATE, 0);
-                                // Needs text
-                                EventOnWait = false;
-                                break;
-                        }
-                        break;
-                    case 15:
-                        switch (Step)
-                        {
-                            case 0:
-                                me->SetUInt32Value(UNIT_NPC_EMOTESTATE, 133);
-                                EventTimer = 5000;
-                                Step = 1;
-                                break;
-                            case 1:
-                                me->SetUInt32Value(UNIT_NPC_EMOTESTATE, 0);
-                                EventOnWait = false;
-                                break;
-                        }
-                        break;
-                    case 16:
-                        switch (Step)
-                        {
-                            case 0:
-                                // Needs text
-                                EventTimer = 15000;
-                                Step = 1;
-                                break;
-                            case 1:
-                                EventOnWait = false;
-                                break;
-                        }
-                        break;
-                    case 20:
-                        switch (Step)
-                        {
-                            case 0:
-                                if (Creature* mob = me->SummonCreature(ASPECT_RAVEN, AspectRavenSummon, TEMPSUMMON_CORPSE_TIMED_DESPAWN, 2s))
-                                {
-                                    AddThreat(me, 10000.0f, mob);
-                                    mob->AI()->AttackStart(me);
-                                }
-                                EventTimer = 2000;
-                                Step = 1;
-                                break;
-                            case 1:
-                                EventOnWait = false;
-                                break;
-                        }
-                        break;
-                    case 24:
-                        switch (Step)
-                        {
-                            case 0:
-                                me->SetUInt32Value(UNIT_NPC_EMOTESTATE, 133);
-                                EventTimer = 5000;
-                                Step = 1;
-                                break;
-                            case 1:
-                                me->SetUInt32Value(UNIT_NPC_EMOTESTATE, 0);
-                                EventOnWait = false;
-                                break;
-                        }
-                        break;
-                    case 25:
-                        switch (Step)
-                        {
-                            case 0:
-                                // Needs text
-                                EventTimer = 4000;
-                                Step = 1;
-                                break;
-                            case 1:
-                                EventOnWait = false;
-                                break;
-                        }
-                        break;
-                    case 40:
-                        switch (Step)
-                        {
-                            case 0:
-                                me->SetUInt32Value(UNIT_NPC_EMOTESTATE, 2);
-                                // Needs text
-                                player->CompleteQuest(10965);
-                                EventTimer = 1500;
-                                Step = 1;
-                                break;
-                            case 1:
-                                me->SetUInt32Value(UNIT_NPC_EMOTESTATE, 0);
-                                EventTimer = 3000;
-                                Step = 2;
-                                break;
-                            case 2:
-                                player->TalkedToCreature(me->GetEntry(), me->GetGUID());
-                                PlayerGUID.Clear();
-                                Reset();
-                                me->setDeathState(JUST_DIED);
-                                break;
-                        }
-                        break;
-                    default:
-                        EventOnWait = false;
-                        break;
-                }
-
-            } else if (EventOnWait) EventTimer -= diff;
-        }
-
-        void WaypointReached(uint32 waypointId, uint32 /*pathId*/) override
-        {
-            CurrWP = waypointId;
-            EventTimer = 0;
-            Step = 0;
-            EventOnWait = true;
-        }
-    };
-
-};
-=======
 #include "ScriptMgr.h"
 #include "GameObject.h"
 #include "MotionMaster.h"
 #include "Player.h"
 #include "ScriptedEscortAI.h"
 #include "SpellInfo.h"
->>>>>>> 28d470c5
 
 /*####
 # npc_omen
@@ -448,11 +72,11 @@
             }
         }
 
-        void JustEngagedWith(Unit* /*attacker*/) override
+        void EnterCombat(Unit* /*attacker*/) override
         {
             events.Reset();
-            events.ScheduleEvent(EVENT_CAST_CLEAVE, 3s, 5s);
-            events.ScheduleEvent(EVENT_CAST_STARFALL, 8s, 10s);
+            events.ScheduleEvent(EVENT_CAST_CLEAVE, urand(3000, 5000));
+            events.ScheduleEvent(EVENT_CAST_STARFALL, urand(8000, 10000));
         }
 
         void JustDied(Unit* /*killer*/) override
@@ -460,18 +84,14 @@
             DoCast(SPELL_OMEN_SUMMON_SPOTLIGHT);
         }
 
-<<<<<<< HEAD
-        void SpellHit(WorldObject* /*caster*/, SpellInfo const* spellInfo) override
-=======
         void SpellHit(Unit* /*caster*/, SpellInfo const* spell) override
->>>>>>> 28d470c5
         {
-            if (spellInfo->Id == SPELL_ELUNE_CANDLE)
+            if (spell->Id == SPELL_ELUNE_CANDLE)
             {
                 if (me->HasAura(SPELL_OMEN_STARFALL))
                     me->RemoveAurasDueToSpell(SPELL_OMEN_STARFALL);
 
-                events.RescheduleEvent(EVENT_CAST_STARFALL, 14s, 16s);
+                events.RescheduleEvent(EVENT_CAST_STARFALL, urand(14000, 16000));
             }
         }
 
@@ -486,12 +106,12 @@
             {
                 case EVENT_CAST_CLEAVE:
                     DoCastVictim(SPELL_OMEN_CLEAVE);
-                    events.ScheduleEvent(EVENT_CAST_CLEAVE, 8s, 10s);
+                    events.ScheduleEvent(EVENT_CAST_CLEAVE, urand(8000, 10000));
                     break;
                 case EVENT_CAST_STARFALL:
-                    if (Unit* target = SelectTarget(SelectTargetMethod::Random, 0))
+                    if (Unit* target = SelectTarget(SELECT_TARGET_RANDOM, 0))
                         DoCast(target, SPELL_OMEN_STARFALL);
-                    events.ScheduleEvent(EVENT_CAST_STARFALL, 14s, 16s);
+                    events.ScheduleEvent(EVENT_CAST_STARFALL, urand(14000, 16000));
                     break;
             }
 
@@ -519,7 +139,7 @@
         void Reset() override
         {
             events.Reset();
-            events.ScheduleEvent(EVENT_DESPAWN, 5min);
+            events.ScheduleEvent(EVENT_DESPAWN, 5*MINUTE*IN_MILLISECONDS);
         }
 
         void UpdateAI(uint32 diff) override
@@ -550,10 +170,6 @@
 
 void AddSC_moonglade()
 {
-<<<<<<< HEAD
-    new npc_clintar_spirit();
-=======
->>>>>>> 28d470c5
     new npc_omen();
     new npc_giant_spotlight();
 }