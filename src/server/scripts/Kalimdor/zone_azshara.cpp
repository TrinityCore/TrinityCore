--- conflicted
+++ resolved
@@ -15,375 +15,6 @@
  * with this program. If not, see <http://www.gnu.org/licenses/>.
  */
 
-<<<<<<< HEAD
-#include "ScriptMgr.h"
-#include "ObjectAccessor.h"
-#include "MotionMaster.h"
-#include "Player.h"
-#include "ScriptedCreature.h"
-#include "ScriptedGossip.h"
-#include "SpellInfo.h"
-
-/*####
-# npc_rizzle_sprysprocket
-####*/
-
-enum RizzleSprysprocketData
-{
-    QUEST_CHASING_THE_MOONSTONE     = 10994,
-
-    NPC_DEPTH_CHARGE                = 23025,
-
-    SPELL_RIZZLE_BLACKJACK          = 39865,
-    SPELL_RIZZLE_ESCAPE             = 39871,
-    SPELL_RIZZLE_FROST_GRENADE      = 40525,
-    SPELL_DEPTH_CHARGE_TRAP         = 38576,
-    SPELL_PERIODIC_DEPTH_CHARGE     = 39912,
-    SPELL_GIVE_SOUTHFURY_MOONSTONE  = 39886,
-
-    SAY_RIZZLE_START                = 0,
-    SAY_RIZZLE_GRENADE              = 1,
-    SAY_RIZZLE_FINAL                = 2,
-    MSG_ESCAPE_NOTICE               = 3
-};
-
-#define GOSSIP_GET_MOONSTONE "Hand over the Southfury moonstone and I'll let you go."
-
-Position const WPs[58] =
-{
-    {3691.97f, -3962.41f, 35.9118f, 3.67f},
-    {3675.02f, -3960.49f, 35.9118f, 3.67f},
-    {3653.19f, -3958.33f, 33.9118f, 3.59f},
-    {3621.12f, -3958.51f, 29.9118f, 3.48f},
-    {3604.86f, -3963,     29.9118f, 3.48f},
-    {3569.94f, -3970.25f, 29.9118f, 3.44f},
-    {3541.03f, -3975.64f, 29.9118f, 3.41f},
-    {3510.84f, -3978.71f, 29.9118f, 3.41f},
-    {3472.7f,  -3997.07f, 29.9118f, 3.35f},
-    {3439.15f, -4014.55f, 29.9118f, 3.29f},
-    {3412.8f,  -4025.87f, 29.9118f, 3.25f},
-    {3384.95f, -4038.04f, 29.9118f, 3.24f},
-    {3346.77f, -4052.93f, 29.9118f, 3.22f},
-    {3299.56f, -4071.59f, 29.9118f, 3.20f},
-    {3261.22f, -4080.38f, 30.9118f, 3.19f},
-    {3220.68f, -4083.09f, 31.9118f, 3.18f},
-    {3187.11f, -4070.45f, 33.9118f, 3.16f},
-    {3162.78f, -4062.75f, 33.9118f, 3.15f},
-    {3136.09f, -4050.32f, 33.9118f, 3.07f},
-    {3119.47f, -4044.51f, 36.0363f, 3.07f},
-    {3098.95f, -4019.8f,  33.9118f, 3.07f},
-    {3073.07f, -4011.42f, 33.9118f, 3.07f},
-    {3051.71f, -3993.37f, 33.9118f, 3.02f},
-    {3027.52f, -3978.6f,  33.9118f, 3.00f},
-    {3003.78f, -3960.14f, 33.9118f, 2.98f},
-    {2977.99f, -3941.98f, 31.9118f, 2.96f},
-    {2964.57f, -3932.07f, 30.9118f, 2.96f},
-    {2947.9f,  -3921.31f, 29.9118f, 2.96f},
-    {2924.91f, -3910.8f,  29.9118f, 2.94f},
-    {2903.04f, -3896.42f, 29.9118f, 2.93f},
-    {2884.75f, -3874.03f, 29.9118f, 2.90f},
-    {2868.19f, -3851.48f, 29.9118f, 2.82f},
-    {2854.62f, -3819.72f, 29.9118f, 2.80f},
-    {2825.53f, -3790.4f,  29.9118f, 2.744f},
-    {2804.31f, -3773.05f, 29.9118f, 2.71f},
-    {2769.78f, -3763.57f, 29.9118f, 2.70f},
-    {2727.23f, -3745.92f, 30.9118f, 2.69f},
-    {2680.12f, -3737.49f, 30.9118f, 2.67f},
-    {2647.62f, -3739.94f, 30.9118f, 2.66f},
-    {2616.6f,  -3745.75f, 30.9118f, 2.64f},
-    {2589.38f, -3731.97f, 30.9118f, 2.61f},
-    {2562.94f, -3722.35f, 31.9118f, 2.56f},
-    {2521.05f, -3716.6f,  31.9118f, 2.55f},
-    {2485.26f, -3706.67f, 31.9118f, 2.51f},
-    {2458.93f, -3696.67f, 31.9118f, 2.51f},
-    {2432,     -3692.03f, 31.9118f, 2.46f},
-    {2399.59f, -3681.97f, 31.9118f, 2.45f},
-    {2357.75f, -3666.6f,  31.9118f, 2.44f},
-    {2311.99f, -3656.88f, 31.9118f, 2.94f},
-    {2263.41f, -3649.55f, 31.9118f, 3.02f},
-    {2209.05f, -3641.76f, 31.9118f, 2.99f},
-    {2164.83f, -3637.64f, 31.9118f, 3.15f},
-    {2122.42f,  -3639,    31.9118f, 3.21f},
-    {2075.73f, -3643.59f, 31.9118f, 3.22f},
-    {2033.59f, -3649.52f, 31.9118f, 3.42f},
-    {1985.22f, -3662.99f, 31.9118f, 3.42f},
-    {1927.09f, -3679.56f, 33.9118f, 3.42f},
-    {1873.57f, -3695.32f, 33.9118f, 3.44f}
-};
-
-class npc_rizzle_sprysprocket : public CreatureScript
-{
-public:
-    npc_rizzle_sprysprocket() : CreatureScript("npc_rizzle_sprysprocket") { }
-
-    struct npc_rizzle_sprysprocketAI : public ScriptedAI
-    {
-        npc_rizzle_sprysprocketAI(Creature* creature) : ScriptedAI(creature)
-        {
-            Initialize();
-        }
-
-        void Initialize()
-        {
-            SpellEscapeTimer = 1300;
-            TeleportTimer = 3500;
-            CheckTimer = 10000;
-            GrenadeTimer = 30000;
-            MustDieTimer = 3000;
-            CurrWP = 0;
-
-            PlayerGUID.Clear();
-
-            MustDie = false;
-            Escape = false;
-            ContinueWP = false;
-            Reached = false;
-        }
-
-        void Reset() override
-        {
-            Initialize();
-        }
-
-        void JustEngagedWith(Unit* /*who*/) override { }
-
-        void AttackStart(Unit* who) override
-        {
-            if (!who || PlayerGUID)
-                return;
-
-            Player* player = who->ToPlayer();
-
-            if (player && player->GetQuestStatus(QUEST_CHASING_THE_MOONSTONE) == QUEST_STATUS_INCOMPLETE)
-            {
-                PlayerGUID = who->GetGUID();
-                Talk(SAY_RIZZLE_START);
-                DoCast(who, SPELL_RIZZLE_BLACKJACK, false);
-                return;
-            }
-        }
-
-        bool OnGossipSelect(Player* player, uint32 /*menuId*/, uint32 /*gossipListId*/) override
-        {
-            CloseGossipMenuFor(player);
-            me->CastSpell(player, SPELL_GIVE_SOUTHFURY_MOONSTONE, true);
-            MustDieTimer = 3000;
-            MustDie = true;
-            return false;
-        }
-
-        void MovementInform(uint32 type, uint32 id) override
-        {
-            if (type != POINT_MOTION_TYPE)
-                return;
-
-            if (id == 57)
-            {
-                me->DespawnOrUnsummon();
-                return;
-            }
-
-            ++CurrWP;
-            ContinueWP = true;
-        }
-
-        void UpdateAI(uint32 diff) override
-        {
-            if (MustDie)
-            {
-                if (MustDieTimer <= diff)
-                {
-                    me->DespawnOrUnsummon();
-                    return;
-                }
-                else
-                    MustDieTimer -= diff;
-            }
-
-            if (!Escape)
-            {
-                if (!PlayerGUID)
-                    return;
-
-                if (SpellEscapeTimer <= diff)
-                {
-                    DoCast(me, SPELL_RIZZLE_ESCAPE, false);
-                    SpellEscapeTimer = 10000;
-                }
-                else
-                    SpellEscapeTimer -= diff;
-
-                if (TeleportTimer <= diff)
-                {
-                    // temp solution - unit can't be teleported by core using spelleffect 5, only players
-                    DoTeleportTo(3706.39f, -3969.15f, 35.9118f);
-
-                    //begin swimming and summon depth charges
-                    Player* player = ObjectAccessor::GetPlayer(*me, PlayerGUID);
-                    if (!player)
-                        return;
-
-                    Talk(MSG_ESCAPE_NOTICE, player);
-                    DoCast(me, SPELL_PERIODIC_DEPTH_CHARGE);
-                    me->SetHover(true);
-                    me->SetSwim(true);
-                    me->SetSpeedRate(MOVE_RUN, 0.85f);
-                    me->GetMotionMaster()->Clear(MOTION_PRIORITY_NORMAL);
-                    me->GetMotionMaster()->MovePoint(CurrWP, WPs[CurrWP]);
-                    Escape = true;
-                }
-                else
-                    TeleportTimer -= diff;
-
-                return;
-            }
-
-            if (ContinueWP)
-            {
-                me->GetMotionMaster()->MovePoint(CurrWP, WPs[CurrWP]);
-                ContinueWP = false;
-            }
-
-            if (GrenadeTimer <= diff)
-            {
-                if (Player* player = ObjectAccessor::GetPlayer(*me, PlayerGUID))
-                {
-                   Talk(SAY_RIZZLE_GRENADE, player);
-                   DoCast(player, SPELL_RIZZLE_FROST_GRENADE, true);
-                }
-                GrenadeTimer = 30000;
-            }
-            else
-                GrenadeTimer -= diff;
-
-            if (CheckTimer <= diff)
-            {
-                Player* player = ObjectAccessor::GetPlayer(*me, PlayerGUID);
-                if (!player)
-                {
-                    me->DespawnOrUnsummon();
-                    return;
-                }
-
-                if (me->IsWithinDist(player, 10) && me->GetPositionX() > player->GetPositionX() && !Reached)
-                {
-                    Talk(SAY_RIZZLE_FINAL);
-                    me->SetUInt32Value(UNIT_NPC_FLAGS, 1);
-                    me->SetFaction(FACTION_FRIENDLY);
-                    me->GetMotionMaster()->MoveIdle();
-                    me->RemoveAurasDueToSpell(SPELL_PERIODIC_DEPTH_CHARGE);
-                    Reached = true;
-                }
-
-                CheckTimer = 1000;
-            }
-            else
-                CheckTimer -= diff;
-        }
-
-        bool OnGossipHello(Player* player) override
-        {
-            if (player->GetQuestStatus(QUEST_CHASING_THE_MOONSTONE) != QUEST_STATUS_INCOMPLETE)
-                return true;
-            AddGossipItemFor(player, GOSSIP_ICON_CHAT, GOSSIP_GET_MOONSTONE, GOSSIP_SENDER_MAIN, GOSSIP_ACTION_INFO_DEF + 1);
-            SendGossipMenuFor(player, 10811, me->GetGUID());
-            return true;
-        }
-
-    private:
-        ObjectGuid PlayerGUID;
-        uint32 SpellEscapeTimer;
-        uint32 TeleportTimer;
-        uint32 CheckTimer;
-        uint32 GrenadeTimer;
-        uint32 MustDieTimer;
-        uint32 CurrWP;
-        bool MustDie;
-        bool Escape;
-        bool ContinueWP;
-        bool Reached;
-    };
-
-    CreatureAI* GetAI(Creature* creature) const override
-    {
-        return new npc_rizzle_sprysprocketAI(creature);
-    }
-};
-
-/*####
-# npc_depth_charge
-####*/
-class npc_depth_charge : public CreatureScript
-{
-public:
-    npc_depth_charge() : CreatureScript("npc_depth_charge") { }
-
-    struct npc_depth_chargeAI : public ScriptedAI
-    {
-        npc_depth_chargeAI(Creature* creature) : ScriptedAI(creature)
-        {
-            Initialize();
-        }
-
-        void Initialize()
-        {
-            WeMustDie = false;
-            WeMustDieTimer = 1000;
-        }
-
-        bool WeMustDie;
-        uint32 WeMustDieTimer;
-
-        void Reset() override
-        {
-            me->SetHover(true);
-            me->SetSwim(true);
-            me->SetFlag(UNIT_FIELD_FLAGS, UNIT_FLAG_NOT_SELECTABLE);
-            Initialize();
-        }
-
-        void JustEngagedWith(Unit* /*who*/) override { }
-
-        void AttackStart(Unit* /*who*/) override { }
-
-        void MoveInLineOfSight(Unit* who) override
-        {
-            if (!who)
-                return;
-
-            if (who->GetTypeId() == TYPEID_PLAYER && me->IsWithinDistInMap(who, 5))
-            {
-                DoCast(who, SPELL_DEPTH_CHARGE_TRAP);
-                WeMustDie = true;
-                return;
-            }
-        }
-
-        void UpdateAI(uint32 diff) override
-        {
-            if (WeMustDie)
-            {
-                if (WeMustDieTimer <= diff)
-                    me->DespawnOrUnsummon();
-                else
-                    WeMustDieTimer -= diff;
-            }
-            return;
-        }
-    };
-
-    CreatureAI* GetAI(Creature* creature) const override
-    {
-        return new npc_depth_chargeAI(creature);
-    }
-};
-
 void AddSC_azshara()
 {
-    new npc_rizzle_sprysprocket();
-    new npc_depth_charge();
-=======
-void AddSC_azshara()
-{
->>>>>>> 28d470c5
 }