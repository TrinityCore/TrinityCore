/*
 * This file is part of the TrinityCore Project. See AUTHORS file for Copyright information
 *
 * This program is free software; you can redistribute it and/or modify it
 * under the terms of the GNU General Public License as published by the
 * Free Software Foundation; either version 2 of the License, or (at your
 * option) any later version.
 *
 * This program is distributed in the hope that it will be useful, but WITHOUT
 * ANY WARRANTY; without even the implied warranty of MERCHANTABILITY or
 * FITNESS FOR A PARTICULAR PURPOSE. See the GNU General Public License for
 * more details.
 *
 * You should have received a copy of the GNU General Public License along
 * with this program. If not, see <http://www.gnu.org/licenses/>.
 */

/* ScriptData
SDName: Razorfen_Downs
SD%Complete: 100
SDComment: Support for Henry Stern(2 recipes)
SDCategory: Razorfen Downs
EndScriptData */

/* ContentData
npc_henry_stern
EndContentData */

#include "ScriptMgr.h"
#include "CellImpl.h"
#include "GameObjectAI.h"
#include "GridNotifiersImpl.h"
#include "InstanceScript.h"
#include "MotionMaster.h"
#include "Player.h"
#include "razorfen_downs.h"
#include "ScriptedCreature.h"
#include "ScriptedGossip.h"
#include "TemporarySummon.h"

/*###
## npc_belnistrasz for Quest 3525 "Extinguishing the Idol"
######*/

Position const PosSummonSpawner[3] =
{
    { 2582.789f, 954.3925f, 52.48214f, 3.787364f  },
    { 2569.42f,  956.3801f, 52.27323f, 5.427974f  },
    { 2570.62f,  942.3934f, 53.7433f,  0.715585f  }
};

enum Belnistrasz
{
    EVENT_CHANNEL                = 1,
    EVENT_IDOL_ROOM_SPAWNER      = 2,
    EVENT_PROGRESS               = 3,
    EVENT_COMPLETE               = 4,
    EVENT_FIREBALL               = 5,
    EVENT_FROST_NOVA             = 6,

    PATH_ESCORT                  = 871710,
    POINT_REACH_IDOL             = 17,

    QUEST_EXTINGUISHING_THE_IDOL = 3525,

    SAY_QUEST_ACCEPTED           = 0,
    SAY_EVENT_START              = 1,
    SAY_EVENT_THREE_MIN_LEFT     = 2,
    SAY_EVENT_TWO_MIN_LEFT       = 3,
    SAY_EVENT_ONE_MIN_LEFT       = 4,
    SAY_EVENT_END                = 5,
    SAY_AGGRO                    = 6, // Combat
    SAY_WATCH_OUT                = 7, // 25% chance to target random creature and say on wave spawn

    SPELL_ARCANE_INTELLECT       = 13326,
    SPELL_FIREBALL               = 9053,
    SPELL_FROST_NOVA             = 11831,
    SPELL_IDOL_SHUTDOWN_VISUAL   = 12774, // Hits Unit Entry: 8662
    SPELL_IDOM_ROOM_CAMERA_SHAKE = 12816  // Dummy needs scripting
};

class npc_belnistrasz : public CreatureScript
{
public:
    npc_belnistrasz() : CreatureScript("npc_belnistrasz") { }

    struct npc_belnistraszAI : public ScriptedAI
    {
        npc_belnistraszAI(Creature* creature) : ScriptedAI(creature)
        {
            instance = creature->GetInstanceScript();
            eventInProgress = false;
            channeling = false;
            eventProgress = 0;
            spawnerCount = 0;
        }

        void Reset() override
        {
            if (!eventInProgress)
            {
                if (!me->HasAura(SPELL_ARCANE_INTELLECT))
                    DoCastSelf(SPELL_ARCANE_INTELLECT);

                channeling = false;
                eventProgress = 0;
                spawnerCount  = 0;
                me->AddNpcFlag(UNIT_NPC_FLAG_QUESTGIVER);
            }
        }

        void JustEngagedWith(Unit* who) override
        {
            if (channeling)
                Talk(SAY_WATCH_OUT, who);
            else
            {
                events.ScheduleEvent(EVENT_FIREBALL, 1s);
                events.ScheduleEvent(EVENT_FROST_NOVA, 8s, 12s);
                if (urand(0, 100) > 40)
                    Talk(SAY_AGGRO, who);
            }
        }

        void JustDied(Unit* /*killer*/) override
        {
            instance->SetBossState(DATA_EXTINGUISHING_THE_IDOL, DONE);
            me->DespawnOrUnsummon(5s);
        }

<<<<<<< HEAD
        void OnQuestAccept(Player* /*player*/, Quest const* quest) override
=======
        void QuestAccept(Player* /*player*/, Quest const* quest) override
>>>>>>> 28d470c5
        {
            if (quest->GetQuestId() == QUEST_EXTINGUISHING_THE_IDOL)
            {
                eventInProgress = true;
                Talk(SAY_QUEST_ACCEPTED);
<<<<<<< HEAD
                me->RemoveFlag(UNIT_NPC_FLAGS, GOSSIP_OPTION_QUESTGIVER);
=======
                me->RemoveNpcFlag(UNIT_NPC_FLAG_QUESTGIVER);
>>>>>>> 28d470c5
                me->SetFaction(FACTION_ESCORTEE_N_NEUTRAL_ACTIVE);
                me->GetMotionMaster()->MovePath(PATH_ESCORT, false);
            }
        }

        void MovementInform(uint32 type, uint32 id) override
        {
            if (type == WAYPOINT_MOTION_TYPE && id == POINT_REACH_IDOL)
            {
                channeling = true;
                events.ScheduleEvent(EVENT_CHANNEL, 2s);
            }
        }

        void UpdateAI(uint32 diff) override
        {
            if (!eventInProgress)
                return;

            events.Update(diff);

            while (uint32 eventId = events.ExecuteEvent())
            {
                switch (eventId)
                {
                    case EVENT_CHANNEL:
                        Talk(SAY_EVENT_START);
                        DoCastSelf(SPELL_IDOL_SHUTDOWN_VISUAL);
                        events.ScheduleEvent(EVENT_IDOL_ROOM_SPAWNER, 100ms);
                        events.ScheduleEvent(EVENT_PROGRESS, 120s);
                        break;
                    case EVENT_IDOL_ROOM_SPAWNER:
                        if (Creature* creature = me->SummonCreature(NPC_IDOL_ROOM_SPAWNER, PosSummonSpawner[urand(0,2)], TEMPSUMMON_TIMED_DESPAWN, 4s))
                            creature->AI()->SetData(0, spawnerCount);
                        if (++spawnerCount < 8)
                            events.ScheduleEvent(EVENT_IDOL_ROOM_SPAWNER, 35s);
                        break;
                    case EVENT_PROGRESS:
                    {
                        switch (eventProgress)
                        {
                            case 0:
                                Talk(SAY_EVENT_THREE_MIN_LEFT);
                                ++eventProgress;
                                 events.ScheduleEvent(EVENT_PROGRESS, 1min);
                                 break;
                            case 1:
                                Talk(SAY_EVENT_TWO_MIN_LEFT);
                                ++eventProgress;
                                events.ScheduleEvent(EVENT_PROGRESS, 1min);
                                break;
                            case 2:
                                Talk(SAY_EVENT_ONE_MIN_LEFT);
                                ++eventProgress;
                                events.ScheduleEvent(EVENT_PROGRESS, 1min);
                                break;
                            case 3:
                                events.CancelEvent(EVENT_IDOL_ROOM_SPAWNER);
                                me->InterruptSpell(CURRENT_CHANNELED_SPELL);
                                Talk(SAY_EVENT_END);
                                events.ScheduleEvent(EVENT_COMPLETE, 3s);
                                break;
                        }
                          break;
                    }
                    case EVENT_COMPLETE:
                    {
<<<<<<< HEAD
                        DoCastSelf(SPELL_IDOM_ROOM_CAMERA_SHAKE);
                        me->SummonGameObject(GO_BELNISTRASZS_BRAZIER, 2577.196f, 947.0781f, 53.16757f, 2.356195f, QuaternionData(0.f, 0.f, 0.9238796f, 0.3826832f), 1h, GO_SUMMON_TIMED_DESPAWN);
=======
                        DoCast(me, SPELL_IDOM_ROOM_CAMERA_SHAKE);
                        me->SummonGameObject(GO_BELNISTRASZS_BRAZIER, 2577.196f, 947.0781f, 53.16757f, 2.356195f, QuaternionData(0.f, 0.f, 0.9238796f, 0.3826832f), 3600);
>>>>>>> 28d470c5
                        std::list<WorldObject*> ClusterList;
                        Trinity::AllWorldObjectsInRange objects(me, 50.0f);
                        Trinity::WorldObjectListSearcher<Trinity::AllWorldObjectsInRange> searcher(me, ClusterList, objects);
                        Cell::VisitAllObjects(me, searcher, 50.0f);
                        for (std::list<WorldObject*>::const_iterator itr = ClusterList.begin(); itr != ClusterList.end(); ++itr)
                        {
                            if (Player* player = (*itr)->ToPlayer())
                            {
                                if (player->GetQuestStatus(QUEST_EXTINGUISHING_THE_IDOL) == QUEST_STATUS_INCOMPLETE)
                                    player->GroupEventHappens(QUEST_EXTINGUISHING_THE_IDOL, me);
                            }
                            else if (GameObject* go = (*itr)->ToGameObject())
                            {
                                if (go->GetEntry() == GO_IDOL_OVEN_FIRE || go->GetEntry() == GO_IDOL_CUP_FIRE || go->GetEntry() == GO_IDOL_MOUTH_FIRE)
                                    go->Delete();
                            }
                        }
                        instance->SetBossState(DATA_EXTINGUISHING_THE_IDOL, DONE);
                        me->DespawnOrUnsummon();
                        break;
                    }
                    case EVENT_FIREBALL:
                        if (me->HasUnitState(UNIT_STATE_CASTING) || !UpdateVictim())
                            return;
                        DoCastVictim(SPELL_FIREBALL);
                        events.ScheduleEvent(EVENT_FIREBALL, 8s);
                        break;
                    case EVENT_FROST_NOVA:
                        if (me->HasUnitState(UNIT_STATE_CASTING) || !UpdateVictim())
                            return;
                        DoCastAOE(SPELL_FROST_NOVA);
                        events.ScheduleEvent(EVENT_FROST_NOVA, 15s);
                        break;
                }
            }
            if (!channeling)
                DoMeleeAttackIfReady();
        }

    private:
        InstanceScript* instance;
        EventMap events;
        bool eventInProgress;
        bool channeling;
        uint8 eventProgress;
        uint8 spawnerCount;
    };

    CreatureAI* GetAI(Creature* creature) const override
    {
        return GetRazorfenDownsAI<npc_belnistraszAI>(creature);
    }
};

class npc_idol_room_spawner : public CreatureScript
{
public:
    npc_idol_room_spawner() : CreatureScript("npc_idol_room_spawner") { }

    struct npc_idol_room_spawnerAI : public ScriptedAI
    {
        npc_idol_room_spawnerAI(Creature* creature) : ScriptedAI(creature)
        {
            instance = creature->GetInstanceScript();
        }

        void Reset() override { }

        void SetData(uint32 /*type*/, uint32 data) override
        {
            if (data < 7)
            {
                me->SummonCreature(NPC_WITHERED_BATTLE_BOAR, me->GetPositionX(),  me->GetPositionY(),  me->GetPositionZ(),  me->GetOrientation());
                if (data > 0 && me->GetOrientation() < 4.0f)
                    me->SummonCreature(NPC_WITHERED_BATTLE_BOAR, me->GetPositionX(),  me->GetPositionY(),  me->GetPositionZ(),  me->GetOrientation());
                me->SummonCreature(NPC_DEATHS_HEAD_GEOMANCER, me->GetPositionX() + (std::cos(me->GetOrientation() - (float(M_PI) / 2)) * 2), me->GetPositionY() + (std::sin(me->GetOrientation() - (float(M_PI) / 2)) * 2), me->GetPositionZ(), me->GetOrientation());
                me->SummonCreature(NPC_WITHERED_QUILGUARD, me->GetPositionX() + (std::cos(me->GetOrientation() + (float(M_PI) / 2)) * 2), me->GetPositionY() + (std::sin(me->GetOrientation() + (float(M_PI) / 2)) * 2), me->GetPositionZ(), me->GetOrientation());
            }
            else if (data == 7)
                me->SummonCreature(NPC_PLAGUEMAW_THE_ROTTING, me->GetPositionX(),  me->GetPositionY(),  me->GetPositionZ(),  me->GetOrientation());
        }

    private:
        InstanceScript* instance;
    };

    CreatureAI* GetAI(Creature* creature) const override
    {
        return GetRazorfenDownsAI<npc_idol_room_spawnerAI>(creature);
    }
};

enum TombCreature
{
    EVENT_WEB                   = 7,
    SPELL_POISON_PROC           = 3616,
    SPELL_VIRULENT_POISON_PROC  = 12254,
    SPELL_WEB                   = 745
};

class npc_tomb_creature : public CreatureScript
{
public:
    npc_tomb_creature() : CreatureScript("npc_tomb_creature") { }

    struct npc_tomb_creatureAI : public ScriptedAI
    {
        npc_tomb_creatureAI(Creature* creature) : ScriptedAI(creature)
        {
            instance = creature->GetInstanceScript();
        }

        void Reset() override
        {
            if (!me->HasAura(SPELL_POISON_PROC) && me->GetEntry() == NPC_TOMB_FIEND)
                DoCast(me, SPELL_POISON_PROC);

            if (!me->HasAura(SPELL_VIRULENT_POISON_PROC) && me->GetEntry() == NPC_TOMB_REAVER)
                DoCast(me, SPELL_VIRULENT_POISON_PROC);
        }

        void JustDied(Unit* /*killer*/) override
        {
            instance->SetData(DATA_WAVE, me->GetEntry());
        }

        void JustEngagedWith(Unit* /*who*/) override
        {
            events.ScheduleEvent(EVENT_WEB, 5s, 8s);
        }

        void UpdateAI(uint32 diff) override
        {
            if (!UpdateVictim())
                return;

            events.Update(diff);

            while (uint32 eventId = events.ExecuteEvent())
            {
                switch (eventId)
                {
                    case EVENT_WEB:
                        DoCastVictim(SPELL_WEB);
                        events.ScheduleEvent(EVENT_WEB, 7s, 16s);
                        break;
                }
            }
            DoMeleeAttackIfReady();
        }

    private:
        InstanceScript* instance;
        EventMap events;
    };

    CreatureAI* GetAI(Creature* creature) const override
    {
        return GetRazorfenDownsAI<npc_tomb_creatureAI>(creature);
    }
};

/*######
## go_gong
######*/

class go_gong : public GameObjectScript
{
public:
    go_gong() : GameObjectScript("go_gong") { }

    struct go_gongAI : public GameObjectAI
    {
        go_gongAI(GameObject* go) : GameObjectAI(go), instance(go->GetInstanceScript()) { }

        InstanceScript* instance;

<<<<<<< HEAD
        bool OnGossipHello(Player* /*player*/) override
=======
        bool GossipHello(Player* /*player*/) override
>>>>>>> 28d470c5
        {
            me->SendCustomAnim(0);
            instance->SetData(DATA_WAVE, IN_PROGRESS);
            return true;
        }
    };

    GameObjectAI* GetAI(GameObject* go) const override
    {
        return GetRazorfenDownsAI<go_gongAI>(go);
    }
};

void AddSC_razorfen_downs()
{
    new npc_belnistrasz();
    new npc_idol_room_spawner();
    new npc_tomb_creature();
    new go_gong();
}<|MERGE_RESOLUTION|>--- conflicted
+++ resolved
@@ -100,7 +100,7 @@
             if (!eventInProgress)
             {
                 if (!me->HasAura(SPELL_ARCANE_INTELLECT))
-                    DoCastSelf(SPELL_ARCANE_INTELLECT);
+                    DoCast(me, SPELL_ARCANE_INTELLECT);
 
                 channeling = false;
                 eventProgress = 0;
@@ -109,14 +109,14 @@
             }
         }
 
-        void JustEngagedWith(Unit* who) override
+        void EnterCombat(Unit* who) override
         {
             if (channeling)
                 Talk(SAY_WATCH_OUT, who);
             else
             {
-                events.ScheduleEvent(EVENT_FIREBALL, 1s);
-                events.ScheduleEvent(EVENT_FROST_NOVA, 8s, 12s);
+                events.ScheduleEvent(EVENT_FIREBALL, 1000);
+                events.ScheduleEvent(EVENT_FROST_NOVA, urand(8000, 12000));
                 if (urand(0, 100) > 40)
                     Talk(SAY_AGGRO, who);
             }
@@ -125,24 +125,16 @@
         void JustDied(Unit* /*killer*/) override
         {
             instance->SetBossState(DATA_EXTINGUISHING_THE_IDOL, DONE);
-            me->DespawnOrUnsummon(5s);
-        }
-
-<<<<<<< HEAD
-        void OnQuestAccept(Player* /*player*/, Quest const* quest) override
-=======
+            me->DespawnOrUnsummon(5000);
+        }
+
         void QuestAccept(Player* /*player*/, Quest const* quest) override
->>>>>>> 28d470c5
         {
             if (quest->GetQuestId() == QUEST_EXTINGUISHING_THE_IDOL)
             {
                 eventInProgress = true;
                 Talk(SAY_QUEST_ACCEPTED);
-<<<<<<< HEAD
-                me->RemoveFlag(UNIT_NPC_FLAGS, GOSSIP_OPTION_QUESTGIVER);
-=======
                 me->RemoveNpcFlag(UNIT_NPC_FLAG_QUESTGIVER);
->>>>>>> 28d470c5
                 me->SetFaction(FACTION_ESCORTEE_N_NEUTRAL_ACTIVE);
                 me->GetMotionMaster()->MovePath(PATH_ESCORT, false);
             }
@@ -153,7 +145,7 @@
             if (type == WAYPOINT_MOTION_TYPE && id == POINT_REACH_IDOL)
             {
                 channeling = true;
-                events.ScheduleEvent(EVENT_CHANNEL, 2s);
+                events.ScheduleEvent(EVENT_CHANNEL, 2000);
             }
         }
 
@@ -170,15 +162,15 @@
                 {
                     case EVENT_CHANNEL:
                         Talk(SAY_EVENT_START);
-                        DoCastSelf(SPELL_IDOL_SHUTDOWN_VISUAL);
-                        events.ScheduleEvent(EVENT_IDOL_ROOM_SPAWNER, 100ms);
-                        events.ScheduleEvent(EVENT_PROGRESS, 120s);
+                        DoCast(me, SPELL_IDOL_SHUTDOWN_VISUAL);
+                        events.ScheduleEvent(EVENT_IDOL_ROOM_SPAWNER, 100);
+                        events.ScheduleEvent(EVENT_PROGRESS, 120000);
                         break;
                     case EVENT_IDOL_ROOM_SPAWNER:
-                        if (Creature* creature = me->SummonCreature(NPC_IDOL_ROOM_SPAWNER, PosSummonSpawner[urand(0,2)], TEMPSUMMON_TIMED_DESPAWN, 4s))
-                            creature->AI()->SetData(0, spawnerCount);
+                        if (Creature* creature = me->SummonCreature(NPC_IDOL_ROOM_SPAWNER, PosSummonSpawner[urand(0,2)], TEMPSUMMON_TIMED_DESPAWN, 4000))
+                            creature->AI()->SetData(0,spawnerCount);
                         if (++spawnerCount < 8)
-                            events.ScheduleEvent(EVENT_IDOL_ROOM_SPAWNER, 35s);
+                            events.ScheduleEvent(EVENT_IDOL_ROOM_SPAWNER, 35000);
                         break;
                     case EVENT_PROGRESS:
                     {
@@ -187,36 +179,31 @@
                             case 0:
                                 Talk(SAY_EVENT_THREE_MIN_LEFT);
                                 ++eventProgress;
-                                 events.ScheduleEvent(EVENT_PROGRESS, 1min);
+                                 events.ScheduleEvent(EVENT_PROGRESS, 60000);
                                  break;
                             case 1:
                                 Talk(SAY_EVENT_TWO_MIN_LEFT);
                                 ++eventProgress;
-                                events.ScheduleEvent(EVENT_PROGRESS, 1min);
+                                events.ScheduleEvent(EVENT_PROGRESS, 60000);
                                 break;
                             case 2:
                                 Talk(SAY_EVENT_ONE_MIN_LEFT);
                                 ++eventProgress;
-                                events.ScheduleEvent(EVENT_PROGRESS, 1min);
+                                events.ScheduleEvent(EVENT_PROGRESS, 60000);
                                 break;
                             case 3:
                                 events.CancelEvent(EVENT_IDOL_ROOM_SPAWNER);
                                 me->InterruptSpell(CURRENT_CHANNELED_SPELL);
                                 Talk(SAY_EVENT_END);
-                                events.ScheduleEvent(EVENT_COMPLETE, 3s);
+                                events.ScheduleEvent(EVENT_COMPLETE, 3000);
                                 break;
                         }
                           break;
                     }
                     case EVENT_COMPLETE:
                     {
-<<<<<<< HEAD
-                        DoCastSelf(SPELL_IDOM_ROOM_CAMERA_SHAKE);
-                        me->SummonGameObject(GO_BELNISTRASZS_BRAZIER, 2577.196f, 947.0781f, 53.16757f, 2.356195f, QuaternionData(0.f, 0.f, 0.9238796f, 0.3826832f), 1h, GO_SUMMON_TIMED_DESPAWN);
-=======
                         DoCast(me, SPELL_IDOM_ROOM_CAMERA_SHAKE);
                         me->SummonGameObject(GO_BELNISTRASZS_BRAZIER, 2577.196f, 947.0781f, 53.16757f, 2.356195f, QuaternionData(0.f, 0.f, 0.9238796f, 0.3826832f), 3600);
->>>>>>> 28d470c5
                         std::list<WorldObject*> ClusterList;
                         Trinity::AllWorldObjectsInRange objects(me, 50.0f);
                         Trinity::WorldObjectListSearcher<Trinity::AllWorldObjectsInRange> searcher(me, ClusterList, objects);
@@ -226,7 +213,7 @@
                             if (Player* player = (*itr)->ToPlayer())
                             {
                                 if (player->GetQuestStatus(QUEST_EXTINGUISHING_THE_IDOL) == QUEST_STATUS_INCOMPLETE)
-                                    player->GroupEventHappens(QUEST_EXTINGUISHING_THE_IDOL, me);
+                                    player->CompleteQuest(QUEST_EXTINGUISHING_THE_IDOL);
                             }
                             else if (GameObject* go = (*itr)->ToGameObject())
                             {
@@ -242,13 +229,13 @@
                         if (me->HasUnitState(UNIT_STATE_CASTING) || !UpdateVictim())
                             return;
                         DoCastVictim(SPELL_FIREBALL);
-                        events.ScheduleEvent(EVENT_FIREBALL, 8s);
+                        events.ScheduleEvent(EVENT_FIREBALL, 8000);
                         break;
                     case EVENT_FROST_NOVA:
                         if (me->HasUnitState(UNIT_STATE_CASTING) || !UpdateVictim())
                             return;
-                        DoCastAOE(SPELL_FROST_NOVA);
-                        events.ScheduleEvent(EVENT_FROST_NOVA, 15s);
+                        DoCast(me, SPELL_FROST_NOVA);
+                        events.ScheduleEvent(EVENT_FROST_NOVA, 15000);
                         break;
                 }
             }
@@ -343,9 +330,9 @@
             instance->SetData(DATA_WAVE, me->GetEntry());
         }
 
-        void JustEngagedWith(Unit* /*who*/) override
-        {
-            events.ScheduleEvent(EVENT_WEB, 5s, 8s);
+        void EnterCombat(Unit* /*who*/) override
+        {
+            events.ScheduleEvent(EVENT_WEB, urand(5000, 8000));
         }
 
         void UpdateAI(uint32 diff) override
@@ -361,7 +348,7 @@
                 {
                     case EVENT_WEB:
                         DoCastVictim(SPELL_WEB);
-                        events.ScheduleEvent(EVENT_WEB, 7s, 16s);
+                        events.ScheduleEvent(EVENT_WEB, urand(7000, 16000));
                         break;
                 }
             }
@@ -394,11 +381,7 @@
 
         InstanceScript* instance;
 
-<<<<<<< HEAD
-        bool OnGossipHello(Player* /*player*/) override
-=======
         bool GossipHello(Player* /*player*/) override
->>>>>>> 28d470c5
         {
             me->SendCustomAnim(0);
             instance->SetData(DATA_WAVE, IN_PROGRESS);
