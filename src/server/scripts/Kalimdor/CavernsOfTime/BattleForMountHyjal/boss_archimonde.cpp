/*
 * This file is part of the TrinityCore Project. See AUTHORS file for Copyright information
 *
 * This program is free software; you can redistribute it and/or modify it
 * under the terms of the GNU General Public License as published by the
 * Free Software Foundation; either version 2 of the License, or (at your
 * option) any later version.
 *
 * This program is distributed in the hope that it will be useful, but WITHOUT
 * ANY WARRANTY; without even the implied warranty of MERCHANTABILITY or
 * FITNESS FOR A PARTICULAR PURPOSE. See the GNU General Public License for
 * more details.
 *
 * You should have received a copy of the GNU General Public License along
 * with this program. If not, see <http://www.gnu.org/licenses/>.
 */

/* ScriptData
SDName: Boss_Archimonde
SD%Complete: 85
SDComment: Doomfires not completely offlike due to core limitations for random moving. Tyrande and second phase not fully implemented.
SDCategory: Caverns of Time, Mount Hyjal
EndScriptData */

#include "ScriptMgr.h"
#include "hyjal.h"
#include "InstanceScript.h"
#include "MotionMaster.h"
#include "ObjectAccessor.h"
<<<<<<< HEAD
#include "Player.h"
=======
>>>>>>> 28d470c5
#include "ScriptedCreature.h"
#include "SpellScript.h"

enum Texts
{
    SAY_AGGRO       = 1,
    SAY_DOOMFIRE    = 2,
    SAY_AIR_BURST   = 3,
    SAY_SLAY        = 4,
    SAY_ENRAGE      = 5,
    SAY_DEATH       = 6,
    SAY_SOUL_CHARGE = 7,
    // YELL_ARCHIMONDE_INTRO = 8
};

enum Spells
{
    SPELL_DENOUEMENT_WISP            = 32124,
    SPELL_ANCIENT_SPARK              = 39349,
    SPELL_PROTECTION_OF_ELUNE        = 38528,

    SPELL_DRAIN_WORLD_TREE           = 39140,
    SPELL_DRAIN_WORLD_TREE_TRIGGERED = 39141,

    SPELL_FINGER_OF_DEATH            = 31984,
    SPELL_HAND_OF_DEATH              = 35354,
    SPELL_AIR_BURST                  = 32014,
    SPELL_GRIP_OF_THE_LEGION         = 31972,
    SPELL_DOOMFIRE_STRIKE            = 31903, // summons two creatures
    SPELL_DOOMFIRE_SPAWN             = 32074,
    SPELL_DOOMFIRE                   = 31945,
    SPELL_SOUL_CHARGE_YELLOW         = 32045,
    SPELL_SOUL_CHARGE_GREEN          = 32051,
    SPELL_SOUL_CHARGE_RED            = 32052,
    SPELL_UNLEASH_SOUL_YELLOW        = 32054,
    SPELL_UNLEASH_SOUL_GREEN         = 32057,
    SPELL_UNLEASH_SOUL_RED           = 32053,
    SPELL_FEAR                       = 31970
};

enum Events
{
    EVENT_HAND_OF_DEATH = 1,        // Raid wiper
    EVENT_UNLEASH_SOUL_CHARGE,
    EVENT_FINGER_OF_DEATH,
    EVENT_GRIP_OF_THE_LEGION,
    EVENT_FEAR,
    EVENT_AIR_BURST,
    EVENT_DOOMFIRE,
    EVENT_DISTANCE_CHECK,           // This checks if he's too close to the World Tree (75 yards from a point on the tree), if true then he will enrage
    EVENT_SUMMON_WHISP
};

enum Summons
{
    NPC_DOOMFIRE               = 18095,
    NPC_DOOMFIRE_SPIRIT        = 18104,
    NPC_ANCIENT_WISP           = 17946
};

enum Actions
{
    ACTION_ENRAGE,
    ACTION_CHANNEL_WORLD_TREE
};

class npc_ancient_wisp : public CreatureScript
{
public:
    npc_ancient_wisp() : CreatureScript("npc_ancient_wisp") { }

    CreatureAI* GetAI(Creature* creature) const override
    {
        return GetHyjalAI<npc_ancient_wispAI>(creature);
    }

    struct npc_ancient_wispAI : public ScriptedAI
    {
        npc_ancient_wispAI(Creature* creature) : ScriptedAI(creature)
        {
            Initialize();
            instance = creature->GetInstanceScript();
        }

        void Initialize()
        {
            CheckTimer = 1000;
            ArchimondeGUID.Clear();
        }

        InstanceScript* instance;
        ObjectGuid ArchimondeGUID;
        uint32 CheckTimer;

        void Reset() override
        {
            Initialize();

            ArchimondeGUID = instance->GetGuidData(DATA_ARCHIMONDE);

            me->AddUnitFlag(UNIT_FLAG_NON_ATTACKABLE);
        }

        void JustEngagedWith(Unit* /*who*/) override { }

        void DamageTaken(Unit* /*done_by*/, uint32 &damage) override
        {
            damage = 0;
        }

        void UpdateAI(uint32 diff) override
        {
            if (CheckTimer <= diff)
            {
                if (Creature* Archimonde = ObjectAccessor::GetCreature(*me, ArchimondeGUID))
                {
                    if (Archimonde->HealthBelowPct(2) || !Archimonde->IsAlive())
                        DoCast(me, SPELL_DENOUEMENT_WISP);
                    else
                        DoCast(Archimonde, SPELL_ANCIENT_SPARK);
                }
                CheckTimer = 1000;
            } else CheckTimer -= diff;
        }
    };
};

/* This script is merely a placeholder for the Doomfire that triggers Doomfire spell. It will
   MoveChase the Doomfire Spirit always, until despawn (AttackStart is called upon it's spawn) */
class npc_doomfire : public CreatureScript
{
public:
    npc_doomfire() : CreatureScript("npc_doomfire") { }

    CreatureAI* GetAI(Creature* creature) const override
    {
        return GetHyjalAI<npc_doomfireAI>(creature);
    }

    struct npc_doomfireAI : public ScriptedAI
    {
        npc_doomfireAI(Creature* creature) : ScriptedAI(creature) { }

        void Reset() override { }

        void MoveInLineOfSight(Unit* /*who*/) override { }

        void JustEngagedWith(Unit* /*who*/) override { }

        void DamageTaken(Unit* /*done_by*/, uint32 &damage) override
        {
            damage = 0;
        }
    };
};

/* This is the script for the Doomfire Spirit Mob. This mob simply follow players or
   travels in random directions if target cannot be found. */
class npc_doomfire_targetting : public CreatureScript
{
public:
    npc_doomfire_targetting() : CreatureScript("npc_doomfire_targetting") { }

    CreatureAI* GetAI(Creature* creature) const override
    {
        return GetHyjalAI<npc_doomfire_targettingAI>(creature);
    }

    struct npc_doomfire_targettingAI : public ScriptedAI
    {
        npc_doomfire_targettingAI(Creature* creature) : ScriptedAI(creature)
        {
            Initialize();
        }

        void Initialize()
        {
            TargetGUID.Clear();
            ChangeTargetTimer = 5000;
        }

        ObjectGuid TargetGUID;
        uint32 ChangeTargetTimer;

        void Reset() override
        {
            Initialize();
        }

        void MoveInLineOfSight(Unit* who) override
        {
            //will update once TargetGUID is 0. In case noone actually moves(not likely) and this is 0
            //when UpdateAI needs it, it will be forced to select randomPoint
            if (!TargetGUID && who->GetTypeId() == TYPEID_PLAYER)
                TargetGUID = who->GetGUID();
        }

        void JustEngagedWith(Unit* /*who*/) override { }

        void DamageTaken(Unit* /*done_by*/, uint32 &damage) override
        {
            damage = 0;
        }

        void UpdateAI(uint32 diff) override
        {
            if (ChangeTargetTimer <= diff)
            {
                if (Unit* temp = ObjectAccessor::GetUnit(*me, TargetGUID))
                {
                    me->GetMotionMaster()->MoveFollow(temp, 0.0f, 0.0f);
                    TargetGUID.Clear();
                }
                else
                {
                    Position pos = me->GetRandomNearPosition(40);
                    me->GetMotionMaster()->MovePoint(0, pos.m_positionX, pos.m_positionY, pos.m_positionZ);
                }

                ChangeTargetTimer = 5000;
            } else ChangeTargetTimer -= diff;
        }
    };
};

/* Finally, Archimonde's script. His script isn't extremely complex, most are simply spells on timers.
   The only complicated aspect of the battle is Finger of Death and Doomfire, with Doomfire being the
   hardest bit to code. Finger of Death is simply a distance check - if no one is in melee range, then
   select a random target and cast the spell on them. However, if someone IS in melee range, and this
   is NOT the main tank (creature's victim), then we aggro that player and they become the new victim.
   For Doomfire, we summon a mob (Doomfire Spirit) for the Doomfire mob to follow. It's spirit will
   randomly select it's target to follow and then we create the random movement making it unpredictable. */

class boss_archimonde : public CreatureScript
{
public:
    boss_archimonde() : CreatureScript("boss_archimonde") { }

    struct boss_archimondeAI : public BossAI
    {
        boss_archimondeAI(Creature* creature) : BossAI(creature, DATA_ARCHIMONDE)
        {
            Initialize();
        }

        void Initialize()
        {
            DoomfireSpiritGUID.Clear();

            SoulChargeCount = 0;
            WispCount = 0;                                      // When ~30 wisps are summoned, Archimonde dies
            _unleashSpell = 0;
            _chargeSpell = 0;

            Enraged = false;
            HasProtected = false;
        }

        void InitializeAI() override
        {
            BossAI::InitializeAI();
            DoAction(ACTION_CHANNEL_WORLD_TREE);
        }

        void Reset() override
        {
            Initialize();
            _Reset();
            me->RemoveAllAuras();                              // Reset Soul Charge auras.
        }

        void JustEngagedWith(Unit* who) override
        {
            Talk(SAY_AGGRO);
<<<<<<< HEAD
            BossAI::JustEngagedWith(who);
            events.ScheduleEvent(EVENT_FEAR, 42s);
            events.ScheduleEvent(EVENT_AIR_BURST, 30s);
            events.ScheduleEvent(EVENT_GRIP_OF_THE_LEGION, 5s, 25s);
            events.ScheduleEvent(EVENT_DOOMFIRE, 20s);
            events.ScheduleEvent(EVENT_UNLEASH_SOUL_CHARGE, 2s, 30s);
            events.ScheduleEvent(EVENT_FINGER_OF_DEATH, 15s);
            events.ScheduleEvent(EVENT_HAND_OF_DEATH, 10min);
            events.ScheduleEvent(EVENT_DISTANCE_CHECK, 30s);
=======
            _EnterCombat();
            events.ScheduleEvent(EVENT_FEAR, 42000);
            events.ScheduleEvent(EVENT_AIR_BURST, 30000);
            events.ScheduleEvent(EVENT_GRIP_OF_THE_LEGION, urand(5000, 25000));
            events.ScheduleEvent(EVENT_DOOMFIRE, 20000);
            events.ScheduleEvent(EVENT_UNLEASH_SOUL_CHARGE, urand(2000, 30000));
            events.ScheduleEvent(EVENT_FINGER_OF_DEATH, 15000);
            events.ScheduleEvent(EVENT_HAND_OF_DEATH, 600000);
            events.ScheduleEvent(EVENT_DISTANCE_CHECK, 30000);
>>>>>>> 28d470c5
        }

        void ExecuteEvent(uint32 eventId) override
        {
            switch (eventId)
            {
                case EVENT_HAND_OF_DEATH:
                    DoCastAOE(SPELL_HAND_OF_DEATH);
<<<<<<< HEAD
                    events.ScheduleEvent(EVENT_HAND_OF_DEATH, 2s);
=======
                    events.ScheduleEvent(EVENT_HAND_OF_DEATH, 2000);
>>>>>>> 28d470c5
                    break;
                case EVENT_UNLEASH_SOUL_CHARGE:
                    _chargeSpell = 0;
                    _unleashSpell = 0;
                    me->InterruptNonMeleeSpells(false);
                    switch (urand(0, 2))
                    {
                        case 0:
                            _chargeSpell = SPELL_SOUL_CHARGE_RED;
                            _unleashSpell = SPELL_UNLEASH_SOUL_RED;
                            break;
                        case 1:
                            _chargeSpell = SPELL_SOUL_CHARGE_YELLOW;
                            _unleashSpell = SPELL_UNLEASH_SOUL_YELLOW;
                            break;
                        case 2:
                            _chargeSpell = SPELL_SOUL_CHARGE_GREEN;
                            _unleashSpell = SPELL_UNLEASH_SOUL_GREEN;
                            break;
                    }

                    if (me->HasAura(_chargeSpell))
                    {
                        me->RemoveAuraFromStack(_chargeSpell);
                        DoCastVictim(_unleashSpell);
                        SoulChargeCount--;
<<<<<<< HEAD
                        events.ScheduleEvent(EVENT_UNLEASH_SOUL_CHARGE, 2s, 30s);
                    }
                    break;
                case EVENT_FINGER_OF_DEATH:
                    if (!SelectTarget(SelectTargetMethod::Random, 0, 5.0f)) // Checks if there are no targets in melee range
                    {
                        DoCast(SelectTarget(SelectTargetMethod::Random, 0), SPELL_FINGER_OF_DEATH);
                        events.ScheduleEvent(EVENT_FINGER_OF_DEATH, 1s);
                    }
                    else
                        events.ScheduleEvent(EVENT_FINGER_OF_DEATH, 5s);
                    break;
                case EVENT_GRIP_OF_THE_LEGION:
                    if (Unit* target = SelectTarget(SelectTargetMethod::Random, 0))
                        DoCast(target, SPELL_GRIP_OF_THE_LEGION);
                    events.ScheduleEvent(EVENT_GRIP_OF_THE_LEGION, 5s, 25s);
                    break;
                case EVENT_AIR_BURST:
                    Talk(SAY_AIR_BURST);
                    if (Unit* target = SelectTarget(SelectTargetMethod::Random, 1))
                        DoCast(target, SPELL_AIR_BURST); //not on tank
                    events.ScheduleEvent(EVENT_AIR_BURST, 25s, 40s);
                    break;
                case EVENT_FEAR:
                    DoCastAOE(SPELL_FEAR);
                    events.ScheduleEvent(EVENT_FEAR, 42s);
                    break;
                case EVENT_DOOMFIRE:
                    Talk(SAY_DOOMFIRE);
                    if (Unit* temp = SelectTarget(SelectTargetMethod::Random, 1))
                        SummonDoomfire(temp);
                    else
                        SummonDoomfire(me->GetVictim());
                    events.ScheduleEvent(EVENT_DOOMFIRE, 20s);
=======
                        events.ScheduleEvent(EVENT_UNLEASH_SOUL_CHARGE, urand(2000, 30000));
                    }
                    break;
                case EVENT_FINGER_OF_DEATH:
                    if (!SelectTarget(SELECT_TARGET_RANDOM, 0, 5.0f)) // Checks if there are no targets in melee range
                    {
                        DoCast(SelectTarget(SELECT_TARGET_RANDOM, 0), SPELL_FINGER_OF_DEATH);
                        events.ScheduleEvent(EVENT_FINGER_OF_DEATH, 1000);
                    }
                    else
                        events.ScheduleEvent(EVENT_FINGER_OF_DEATH, 5000);
                    break;
                case EVENT_GRIP_OF_THE_LEGION:
                    if (Unit* target = SelectTarget(SELECT_TARGET_RANDOM, 0))
                        DoCast(target, SPELL_GRIP_OF_THE_LEGION);
                    events.ScheduleEvent(EVENT_GRIP_OF_THE_LEGION, urand(5000, 25000));
                    break;
                case EVENT_AIR_BURST:
                    Talk(SAY_AIR_BURST);
                    if (Unit* target = SelectTarget(SELECT_TARGET_RANDOM, 1))
                        DoCast(target, SPELL_AIR_BURST); //not on tank
                    events.ScheduleEvent(EVENT_AIR_BURST, urand(25000, 40000));
                    break;
                case EVENT_FEAR:
                    DoCastAOE(SPELL_FEAR);
                    events.ScheduleEvent(EVENT_FEAR, 42000);
                    break;
                case EVENT_DOOMFIRE:
                    Talk(SAY_DOOMFIRE);
                    if (Unit* temp = SelectTarget(SELECT_TARGET_RANDOM, 1))
                        SummonDoomfire(temp);
                    else
                        SummonDoomfire(me->GetVictim());
                    events.ScheduleEvent(EVENT_DOOMFIRE, 20000);
>>>>>>> 28d470c5
                    break;
                case EVENT_DISTANCE_CHECK:
                    if (Creature* channelTrigger = instance->GetCreature(DATA_CHANNEL_TARGET))
                        if (me->IsWithinDistInMap(channelTrigger, 75.0f))
                            DoAction(ACTION_ENRAGE);
<<<<<<< HEAD
                    events.ScheduleEvent(EVENT_DISTANCE_CHECK, 5s);
                    break;
                case EVENT_SUMMON_WHISP:
                    DoSpawnCreature(NPC_ANCIENT_WISP, float(rand32() % 40), float(rand32() % 40), 0, 0, TEMPSUMMON_TIMED_DESPAWN_OUT_OF_COMBAT, 15s);
                    ++WispCount;
                    if (WispCount >= 30)
                        me->KillSelf();
                    events.ScheduleEvent(EVENT_SUMMON_WHISP, 1500ms);
=======
                    events.ScheduleEvent(EVENT_DISTANCE_CHECK, 5000);
                    break;
                case EVENT_SUMMON_WHISP:
                    DoSpawnCreature(NPC_ANCIENT_WISP, float(rand32() % 40), float(rand32() % 40), 0, 0, TEMPSUMMON_TIMED_DESPAWN_OUT_OF_COMBAT, 15000);
                    ++WispCount;
                    if (WispCount >= 30)
                        me->DealDamage(me, me->GetHealth(), nullptr, DIRECT_DAMAGE, SPELL_SCHOOL_MASK_NORMAL, nullptr, false);
                    events.ScheduleEvent(EVENT_SUMMON_WHISP, 1500);
>>>>>>> 28d470c5
                    break;
                default:
                    break;
            }
        }

        void DamageTaken(Unit* /*attacker*/, uint32 &damage) override
        {
            if (me->HealthBelowPctDamaged(10, damage))
            {
                if (!Enraged)
                    DoAction(ACTION_ENRAGE);

                if (!HasProtected)
                {
<<<<<<< HEAD
                    me->GetMotionMaster()->Clear();
=======
                    me->GetMotionMaster()->Clear(false);
>>>>>>> 28d470c5
                    me->GetMotionMaster()->MoveIdle();

                    // All members of raid must get this buff
                    DoCastAOE(SPELL_PROTECTION_OF_ELUNE, true);
                    HasProtected = true;
<<<<<<< HEAD
                    events.ScheduleEvent(EVENT_SUMMON_WHISP, 1500ms);
=======
                    events.ScheduleEvent(EVENT_SUMMON_WHISP, 1500);
>>>>>>> 28d470c5
                }
            }
        }

        void KilledUnit(Unit* victim) override
        {
            Talk(SAY_SLAY);

            if (victim->GetTypeId() == TYPEID_PLAYER)
            {
<<<<<<< HEAD
                switch (victim->GetClass())
=======
                switch (victim->getClass())
>>>>>>> 28d470c5
                {
                    case CLASS_PRIEST:
                    case CLASS_PALADIN:
                    case CLASS_WARLOCK:
                        victim->CastSpell(me, SPELL_SOUL_CHARGE_RED, true);
                        break;
                    case CLASS_MAGE:
                    case CLASS_ROGUE:
                    case CLASS_WARRIOR:
                        victim->CastSpell(me, SPELL_SOUL_CHARGE_YELLOW, true);
                        break;
                    case CLASS_DRUID:
                    case CLASS_SHAMAN:
                    case CLASS_HUNTER:
                        victim->CastSpell(me, SPELL_SOUL_CHARGE_GREEN, true);
                        break;
                }

<<<<<<< HEAD
                events.ScheduleEvent(EVENT_UNLEASH_SOUL_CHARGE, 2s, 30s);
=======
                events.ScheduleEvent(EVENT_UNLEASH_SOUL_CHARGE, urand(2000, 30000));
>>>>>>> 28d470c5
                ++SoulChargeCount;
            }
        }

        void JustReachedHome() override
        {
            DoAction(ACTION_CHANNEL_WORLD_TREE);
        }

        void JustDied(Unit* /*killer*/) override
        {
            Talk(SAY_DEATH);
            _JustDied();
            // @todo: remove this when instance script gets updated, kept for compatibility only
            instance->SetData(DATA_ARCHIMONDE, DONE);
        }

        void JustSummoned(Creature* summoned) override
        {
            switch (summoned->GetEntry())
            {
                case NPC_ANCIENT_WISP:
                    summoned->AI()->AttackStart(me);
<<<<<<< HEAD
                    break;
                case NPC_DOOMFIRE_SPIRIT:
                    DoomfireSpiritGUID = summoned->GetGUID();
                    break;
                case NPC_DOOMFIRE:
                {
                    summoned->CastSpell(summoned, SPELL_DOOMFIRE_SPAWN, false);

                    summoned->CastSpell(summoned, SPELL_DOOMFIRE, me->GetGUID());

=======
                    break;
                case NPC_DOOMFIRE_SPIRIT:
                    DoomfireSpiritGUID = summoned->GetGUID();
                    break;
                case NPC_DOOMFIRE:
                    summoned->CastSpell(summoned, SPELL_DOOMFIRE_SPAWN, false);
                    summoned->CastSpell(summoned, SPELL_DOOMFIRE, true, nullptr, nullptr, me->GetGUID());

>>>>>>> 28d470c5
                    if (Unit* DoomfireSpirit = ObjectAccessor::GetUnit(*me, DoomfireSpiritGUID))
                    {
                        summoned->GetMotionMaster()->MoveFollow(DoomfireSpirit, 0.0f, 0.0f);
                        DoomfireSpiritGUID.Clear();
                    }
                    break;
<<<<<<< HEAD
                }
=======
>>>>>>> 28d470c5
                default:
                    break;
            }
        }

        void DoAction(int32 actionId) override
        {
            switch (actionId)
            {
                case ACTION_ENRAGE:
<<<<<<< HEAD
                    me->GetMotionMaster()->Clear();
=======
                    me->GetMotionMaster()->Clear(false);
>>>>>>> 28d470c5
                    me->GetMotionMaster()->MoveIdle();
                    Enraged = true;
                    Talk(SAY_ENRAGE);
                    break;
                case ACTION_CHANNEL_WORLD_TREE:
                    DoCastAOE(SPELL_DRAIN_WORLD_TREE, true);
                    break;
                default:
                    break;
            }
        }

        //this is code doing close to what the summoning spell would do (spell 31903)
        void SummonDoomfire(Unit* target)
        {
            if (!target)
                return;

            me->SummonCreature(NPC_DOOMFIRE_SPIRIT,
                target->GetPositionX()+15.0f, target->GetPositionY()+15.0f, target->GetPositionZ(), 0,
<<<<<<< HEAD
                TEMPSUMMON_TIMED_DESPAWN, 27s);

            me->SummonCreature(NPC_DOOMFIRE,
                target->GetPositionX()-15.0f, target->GetPositionY()-15.0f, target->GetPositionZ(), 0,
                TEMPSUMMON_TIMED_DESPAWN, 27s);
=======
                TEMPSUMMON_TIMED_DESPAWN, 27000);

            me->SummonCreature(NPC_DOOMFIRE,
                target->GetPositionX()-15.0f, target->GetPositionY()-15.0f, target->GetPositionZ(), 0,
                TEMPSUMMON_TIMED_DESPAWN, 27000);
>>>>>>> 28d470c5
        }

    private:
        ObjectGuid DoomfireSpiritGUID;
        uint8 SoulChargeCount;
        uint8 WispCount;
        uint32 _chargeSpell;
        uint32 _unleashSpell;
        bool Enraged;
        bool HasProtected;
    };

    CreatureAI* GetAI(Creature* creature) const override
    {
        return GetHyjalAI<boss_archimondeAI>(creature);
    }
};

// 39142 - Drain World Tree Dummy
class spell_archimonde_drain_world_tree_dummy : public SpellScriptLoader
{
    public:
        spell_archimonde_drain_world_tree_dummy() : SpellScriptLoader("spell_archimonde_drain_world_tree_dummy") { }

        class spell_archimonde_drain_world_tree_dummy_SpellScript : public SpellScript
        {
            PrepareSpellScript(spell_archimonde_drain_world_tree_dummy_SpellScript);

            bool Validate(SpellInfo const* /*spellInfo*/) override
            {
                return ValidateSpellInfo({ SPELL_DRAIN_WORLD_TREE_TRIGGERED });
            }

            void HandleScript(SpellEffIndex /*effIndex*/)
            {
                if (Unit* target = GetHitUnit())
                    target->CastSpell(GetCaster(), SPELL_DRAIN_WORLD_TREE_TRIGGERED, true);
            }

            void Register() override
            {
                OnEffectHitTarget += SpellEffectFn(spell_archimonde_drain_world_tree_dummy_SpellScript::HandleScript, EFFECT_0, SPELL_EFFECT_DUMMY);
            }
        };

        SpellScript* GetSpellScript() const override
        {
            return new spell_archimonde_drain_world_tree_dummy_SpellScript();
        }
};

void AddSC_boss_archimonde()
{
    new boss_archimonde();
    new npc_doomfire();
    new npc_doomfire_targetting();
    new npc_ancient_wisp();
    new spell_archimonde_drain_world_tree_dummy();
}<|MERGE_RESOLUTION|>--- conflicted
+++ resolved
@@ -27,10 +27,6 @@
 #include "InstanceScript.h"
 #include "MotionMaster.h"
 #include "ObjectAccessor.h"
-<<<<<<< HEAD
-#include "Player.h"
-=======
->>>>>>> 28d470c5
 #include "ScriptedCreature.h"
 #include "SpellScript.h"
 
@@ -134,7 +130,7 @@
             me->AddUnitFlag(UNIT_FLAG_NON_ATTACKABLE);
         }
 
-        void JustEngagedWith(Unit* /*who*/) override { }
+        void EnterCombat(Unit* /*who*/) override { }
 
         void DamageTaken(Unit* /*done_by*/, uint32 &damage) override
         {
@@ -178,7 +174,7 @@
 
         void MoveInLineOfSight(Unit* /*who*/) override { }
 
-        void JustEngagedWith(Unit* /*who*/) override { }
+        void EnterCombat(Unit* /*who*/) override { }
 
         void DamageTaken(Unit* /*done_by*/, uint32 &damage) override
         {
@@ -228,7 +224,7 @@
                 TargetGUID = who->GetGUID();
         }
 
-        void JustEngagedWith(Unit* /*who*/) override { }
+        void EnterCombat(Unit* /*who*/) override { }
 
         void DamageTaken(Unit* /*done_by*/, uint32 &damage) override
         {
@@ -302,20 +298,9 @@
             me->RemoveAllAuras();                              // Reset Soul Charge auras.
         }
 
-        void JustEngagedWith(Unit* who) override
+        void EnterCombat(Unit* /*who*/) override
         {
             Talk(SAY_AGGRO);
-<<<<<<< HEAD
-            BossAI::JustEngagedWith(who);
-            events.ScheduleEvent(EVENT_FEAR, 42s);
-            events.ScheduleEvent(EVENT_AIR_BURST, 30s);
-            events.ScheduleEvent(EVENT_GRIP_OF_THE_LEGION, 5s, 25s);
-            events.ScheduleEvent(EVENT_DOOMFIRE, 20s);
-            events.ScheduleEvent(EVENT_UNLEASH_SOUL_CHARGE, 2s, 30s);
-            events.ScheduleEvent(EVENT_FINGER_OF_DEATH, 15s);
-            events.ScheduleEvent(EVENT_HAND_OF_DEATH, 10min);
-            events.ScheduleEvent(EVENT_DISTANCE_CHECK, 30s);
-=======
             _EnterCombat();
             events.ScheduleEvent(EVENT_FEAR, 42000);
             events.ScheduleEvent(EVENT_AIR_BURST, 30000);
@@ -325,7 +310,6 @@
             events.ScheduleEvent(EVENT_FINGER_OF_DEATH, 15000);
             events.ScheduleEvent(EVENT_HAND_OF_DEATH, 600000);
             events.ScheduleEvent(EVENT_DISTANCE_CHECK, 30000);
->>>>>>> 28d470c5
         }
 
         void ExecuteEvent(uint32 eventId) override
@@ -334,11 +318,7 @@
             {
                 case EVENT_HAND_OF_DEATH:
                     DoCastAOE(SPELL_HAND_OF_DEATH);
-<<<<<<< HEAD
-                    events.ScheduleEvent(EVENT_HAND_OF_DEATH, 2s);
-=======
                     events.ScheduleEvent(EVENT_HAND_OF_DEATH, 2000);
->>>>>>> 28d470c5
                     break;
                 case EVENT_UNLEASH_SOUL_CHARGE:
                     _chargeSpell = 0;
@@ -365,42 +345,6 @@
                         me->RemoveAuraFromStack(_chargeSpell);
                         DoCastVictim(_unleashSpell);
                         SoulChargeCount--;
-<<<<<<< HEAD
-                        events.ScheduleEvent(EVENT_UNLEASH_SOUL_CHARGE, 2s, 30s);
-                    }
-                    break;
-                case EVENT_FINGER_OF_DEATH:
-                    if (!SelectTarget(SelectTargetMethod::Random, 0, 5.0f)) // Checks if there are no targets in melee range
-                    {
-                        DoCast(SelectTarget(SelectTargetMethod::Random, 0), SPELL_FINGER_OF_DEATH);
-                        events.ScheduleEvent(EVENT_FINGER_OF_DEATH, 1s);
-                    }
-                    else
-                        events.ScheduleEvent(EVENT_FINGER_OF_DEATH, 5s);
-                    break;
-                case EVENT_GRIP_OF_THE_LEGION:
-                    if (Unit* target = SelectTarget(SelectTargetMethod::Random, 0))
-                        DoCast(target, SPELL_GRIP_OF_THE_LEGION);
-                    events.ScheduleEvent(EVENT_GRIP_OF_THE_LEGION, 5s, 25s);
-                    break;
-                case EVENT_AIR_BURST:
-                    Talk(SAY_AIR_BURST);
-                    if (Unit* target = SelectTarget(SelectTargetMethod::Random, 1))
-                        DoCast(target, SPELL_AIR_BURST); //not on tank
-                    events.ScheduleEvent(EVENT_AIR_BURST, 25s, 40s);
-                    break;
-                case EVENT_FEAR:
-                    DoCastAOE(SPELL_FEAR);
-                    events.ScheduleEvent(EVENT_FEAR, 42s);
-                    break;
-                case EVENT_DOOMFIRE:
-                    Talk(SAY_DOOMFIRE);
-                    if (Unit* temp = SelectTarget(SelectTargetMethod::Random, 1))
-                        SummonDoomfire(temp);
-                    else
-                        SummonDoomfire(me->GetVictim());
-                    events.ScheduleEvent(EVENT_DOOMFIRE, 20s);
-=======
                         events.ScheduleEvent(EVENT_UNLEASH_SOUL_CHARGE, urand(2000, 30000));
                     }
                     break;
@@ -435,22 +379,11 @@
                     else
                         SummonDoomfire(me->GetVictim());
                     events.ScheduleEvent(EVENT_DOOMFIRE, 20000);
->>>>>>> 28d470c5
                     break;
                 case EVENT_DISTANCE_CHECK:
                     if (Creature* channelTrigger = instance->GetCreature(DATA_CHANNEL_TARGET))
                         if (me->IsWithinDistInMap(channelTrigger, 75.0f))
                             DoAction(ACTION_ENRAGE);
-<<<<<<< HEAD
-                    events.ScheduleEvent(EVENT_DISTANCE_CHECK, 5s);
-                    break;
-                case EVENT_SUMMON_WHISP:
-                    DoSpawnCreature(NPC_ANCIENT_WISP, float(rand32() % 40), float(rand32() % 40), 0, 0, TEMPSUMMON_TIMED_DESPAWN_OUT_OF_COMBAT, 15s);
-                    ++WispCount;
-                    if (WispCount >= 30)
-                        me->KillSelf();
-                    events.ScheduleEvent(EVENT_SUMMON_WHISP, 1500ms);
-=======
                     events.ScheduleEvent(EVENT_DISTANCE_CHECK, 5000);
                     break;
                 case EVENT_SUMMON_WHISP:
@@ -459,7 +392,6 @@
                     if (WispCount >= 30)
                         me->DealDamage(me, me->GetHealth(), nullptr, DIRECT_DAMAGE, SPELL_SCHOOL_MASK_NORMAL, nullptr, false);
                     events.ScheduleEvent(EVENT_SUMMON_WHISP, 1500);
->>>>>>> 28d470c5
                     break;
                 default:
                     break;
@@ -475,21 +407,13 @@
 
                 if (!HasProtected)
                 {
-<<<<<<< HEAD
-                    me->GetMotionMaster()->Clear();
-=======
                     me->GetMotionMaster()->Clear(false);
->>>>>>> 28d470c5
                     me->GetMotionMaster()->MoveIdle();
 
                     // All members of raid must get this buff
                     DoCastAOE(SPELL_PROTECTION_OF_ELUNE, true);
                     HasProtected = true;
-<<<<<<< HEAD
-                    events.ScheduleEvent(EVENT_SUMMON_WHISP, 1500ms);
-=======
                     events.ScheduleEvent(EVENT_SUMMON_WHISP, 1500);
->>>>>>> 28d470c5
                 }
             }
         }
@@ -500,11 +424,7 @@
 
             if (victim->GetTypeId() == TYPEID_PLAYER)
             {
-<<<<<<< HEAD
-                switch (victim->GetClass())
-=======
                 switch (victim->getClass())
->>>>>>> 28d470c5
                 {
                     case CLASS_PRIEST:
                     case CLASS_PALADIN:
@@ -523,11 +443,7 @@
                         break;
                 }
 
-<<<<<<< HEAD
-                events.ScheduleEvent(EVENT_UNLEASH_SOUL_CHARGE, 2s, 30s);
-=======
                 events.ScheduleEvent(EVENT_UNLEASH_SOUL_CHARGE, urand(2000, 30000));
->>>>>>> 28d470c5
                 ++SoulChargeCount;
             }
         }
@@ -551,18 +467,6 @@
             {
                 case NPC_ANCIENT_WISP:
                     summoned->AI()->AttackStart(me);
-<<<<<<< HEAD
-                    break;
-                case NPC_DOOMFIRE_SPIRIT:
-                    DoomfireSpiritGUID = summoned->GetGUID();
-                    break;
-                case NPC_DOOMFIRE:
-                {
-                    summoned->CastSpell(summoned, SPELL_DOOMFIRE_SPAWN, false);
-
-                    summoned->CastSpell(summoned, SPELL_DOOMFIRE, me->GetGUID());
-
-=======
                     break;
                 case NPC_DOOMFIRE_SPIRIT:
                     DoomfireSpiritGUID = summoned->GetGUID();
@@ -571,17 +475,12 @@
                     summoned->CastSpell(summoned, SPELL_DOOMFIRE_SPAWN, false);
                     summoned->CastSpell(summoned, SPELL_DOOMFIRE, true, nullptr, nullptr, me->GetGUID());
 
->>>>>>> 28d470c5
                     if (Unit* DoomfireSpirit = ObjectAccessor::GetUnit(*me, DoomfireSpiritGUID))
                     {
                         summoned->GetMotionMaster()->MoveFollow(DoomfireSpirit, 0.0f, 0.0f);
                         DoomfireSpiritGUID.Clear();
                     }
                     break;
-<<<<<<< HEAD
-                }
-=======
->>>>>>> 28d470c5
                 default:
                     break;
             }
@@ -592,11 +491,7 @@
             switch (actionId)
             {
                 case ACTION_ENRAGE:
-<<<<<<< HEAD
-                    me->GetMotionMaster()->Clear();
-=======
                     me->GetMotionMaster()->Clear(false);
->>>>>>> 28d470c5
                     me->GetMotionMaster()->MoveIdle();
                     Enraged = true;
                     Talk(SAY_ENRAGE);
@@ -617,19 +512,11 @@
 
             me->SummonCreature(NPC_DOOMFIRE_SPIRIT,
                 target->GetPositionX()+15.0f, target->GetPositionY()+15.0f, target->GetPositionZ(), 0,
-<<<<<<< HEAD
-                TEMPSUMMON_TIMED_DESPAWN, 27s);
-
-            me->SummonCreature(NPC_DOOMFIRE,
-                target->GetPositionX()-15.0f, target->GetPositionY()-15.0f, target->GetPositionZ(), 0,
-                TEMPSUMMON_TIMED_DESPAWN, 27s);
-=======
                 TEMPSUMMON_TIMED_DESPAWN, 27000);
 
             me->SummonCreature(NPC_DOOMFIRE,
                 target->GetPositionX()-15.0f, target->GetPositionY()-15.0f, target->GetPositionZ(), 0,
                 TEMPSUMMON_TIMED_DESPAWN, 27000);
->>>>>>> 28d470c5
         }
 
     private:
