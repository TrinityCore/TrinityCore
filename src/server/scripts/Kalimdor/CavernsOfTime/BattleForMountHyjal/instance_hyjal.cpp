<<<<<<< HEAD
/*
=======
 /*
>>>>>>> 28d470c5
 * This file is part of the TrinityCore Project. See AUTHORS file for Copyright information
 *
 * This program is free software; you can redistribute it and/or modify it
 * under the terms of the GNU General Public License as published by the
 * Free Software Foundation; either version 2 of the License, or (at your
 * option) any later version.
 *
 * This program is distributed in the hope that it will be useful, but WITHOUT
 * ANY WARRANTY; without even the implied warranty of MERCHANTABILITY or
 * FITNESS FOR A PARTICULAR PURPOSE. See the GNU General Public License for
 * more details.
 *
 * You should have received a copy of the GNU General Public License along
 * with this program. If not, see <http://www.gnu.org/licenses/>.
 */

/* ScriptData
SDName: Instance_Mount_Hyjal
SD%Complete: 100
SDComment: Instance Data Scripts and functions to acquire mobs and set encounter status for use in various Hyjal Scripts
SDCategory: Caverns of Time, Mount Hyjal
EndScriptData */

#include "ScriptMgr.h"
#include "Creature.h"
#include "CreatureAI.h"
#include "GameObject.h"
#include "hyjal.h"
#include "InstanceScript.h"
#include "Log.h"
#include "Map.h"
<<<<<<< HEAD
=======
#include <sstream>
>>>>>>> 28d470c5

/* Battle of Mount Hyjal encounters:
0 - Rage Winterchill event
1 - Anetheron event
2 - Kaz'rogal event
3 - Azgalor event
4 - Archimonde event
*/

enum Yells
{
    YELL_ARCHIMONDE_INTRO = 8
};

ObjectData const creatureData[] =
{
    { NPC_CHANNEL_TARGET, DATA_CHANNEL_TARGET },
    { 0,                  0                   } // END
};

class instance_hyjal : public InstanceMapScript
{
public:
    instance_hyjal() : InstanceMapScript(HyjalScriptName, 534) { }

    InstanceScript* GetInstanceScript(InstanceMap* map) const override
    {
        return new instance_mount_hyjal_InstanceMapScript(map);
    }

    struct instance_mount_hyjal_InstanceMapScript : public InstanceScript
    {
        instance_mount_hyjal_InstanceMapScript(InstanceMap* map) : InstanceScript(map)
        {
            SetHeaders(DataHeader);
            LoadObjectData(creatureData, nullptr);
            memset(&m_auiEncounter, 0, sizeof(m_auiEncounter));

            RaidDamage = 0;
            Trash = 0;
            hordeRetreat = 0;
            allianceRetreat = 0;

            ArchiYell = false;
        }

        bool IsEncounterInProgress() const override
        {
            for (uint8 i = 0; i < EncounterCount; ++i)
                if (m_auiEncounter[i] == IN_PROGRESS)
                    return true;

            return false;
        }

        void OnGameObjectCreate(GameObject* go) override
        {
            switch (go->GetEntry())
            {
                case GO_HORDE_ENCAMPMENT_PORTAL:
                    HordeGate = go->GetGUID();
                    if (allianceRetreat)
                        HandleGameObject(ObjectGuid::Empty, true, go);
                    else
                        HandleGameObject(ObjectGuid::Empty, false, go);
                    break;
                case GO_NIGHT_ELF_VILLAGE_PORTAL:
                    ElfGate = go->GetGUID();
                    if (hordeRetreat)
                        HandleGameObject(ObjectGuid::Empty, true, go);
                    else
                        HandleGameObject(ObjectGuid::Empty, false, go);
                    break;
                case GO_ANCIENT_GEM:
                    m_uiAncientGemGUID.push_back(go->GetGUID());
                    break;
            }
        }

        void OnCreatureCreate(Creature* creature) override
        {
            switch (creature->GetEntry())
            {
                case RAGE_WINTERCHILL:
                    RageWinterchill = creature->GetGUID();
                    break;
                case ANETHERON:
                    Anetheron = creature->GetGUID();
                    break;
                case KAZROGAL:
                    Kazrogal = creature->GetGUID();
                    break;
                case AZGALOR:
                    Azgalor = creature->GetGUID();
                    break;
                case ARCHIMONDE:
                    Archimonde = creature->GetGUID();
                    if (GetData(DATA_AZGALOREVENT) != DONE)
<<<<<<< HEAD
                    {
                        creature->SetVisible(false);
                        creature->SetReactState(REACT_PASSIVE);
                    }
=======
                        creature->SetVisible(false);
>>>>>>> 28d470c5
                    break;
                case JAINA:
                    JainaProudmoore = creature->GetGUID();
                    break;
                case THRALL:
                    Thrall = creature->GetGUID();
                    break;
                case TYRANDE:
                    TyrandeWhisperwind = creature->GetGUID();
                    break;
            }

            InstanceScript::OnCreatureCreate(creature);
        }

        ObjectGuid GetGuidData(uint32 identifier) const override
        {
            switch (identifier)
            {
                case DATA_RAGEWINTERCHILL:    return RageWinterchill;
                case DATA_ANETHERON:          return Anetheron;
                case DATA_KAZROGAL:           return Kazrogal;
                case DATA_AZGALOR:            return Azgalor;
                case DATA_ARCHIMONDE:         return Archimonde;
                case DATA_JAINAPROUDMOORE:    return JainaProudmoore;
                case DATA_THRALL:             return Thrall;
                case DATA_TYRANDEWHISPERWIND: return TyrandeWhisperwind;
            }

            return ObjectGuid::Empty;
        }

        void SetData(uint32 type, uint32 data) override
        {
            switch (type)
            {
                case DATA_RAGEWINTERCHILLEVENT:
                    m_auiEncounter[0] = data;
                    break;
                case DATA_ANETHERONEVENT:
                    m_auiEncounter[1] = data;
                    break;
                case DATA_KAZROGALEVENT:
                    m_auiEncounter[2] = data;
                    break;
                case DATA_AZGALOREVENT:
                    m_auiEncounter[3] = data;
                    if (data == DONE)
                    {
                        instance->LoadGrid(5581.49f, -3445.63f);
                        if (Creature* archimonde = instance->GetCreature(Archimonde))
                        {
                            archimonde->SetVisible(true);
<<<<<<< HEAD
                            archimonde->SetReactState(REACT_AGGRESSIVE);
=======
>>>>>>> 28d470c5

                            if (!ArchiYell)
                            {
                                ArchiYell = true;
                                archimonde->AI()->Talk(YELL_ARCHIMONDE_INTRO);
                            }
                        }
                    }
                    break;
                case DATA_ARCHIMONDEEVENT:
                    m_auiEncounter[4] = data;
                    break;
                case DATA_RESET_TRASH_COUNT:
                    Trash = 0;
                    break;
                case DATA_TRASH:
                    if (data)
                        Trash = data;
                    else
                        Trash--;
                    DoUpdateWorldState(WORLD_STATE_ENEMYCOUNT, Trash);
                    break;
                case TYPE_RETREAT:
                    if (data == SPECIAL)
                    {
                        if (!m_uiAncientGemGUID.empty())
                        {
                            for (GuidList::const_iterator itr = m_uiAncientGemGUID.begin(); itr != m_uiAncientGemGUID.end(); ++itr)
                            {
                                //don't know how long it expected
                                DoRespawnGameObject(*itr, 24h);
                            }
                        }
                    }
                    break;
                case DATA_ALLIANCE_RETREAT:
                    allianceRetreat = data;
                    HandleGameObject(HordeGate, true);
                    SaveToDB();
                    break;
                case DATA_HORDE_RETREAT:
                    hordeRetreat = data;
                    HandleGameObject(ElfGate, true);
                    SaveToDB();
                    break;
                case DATA_RAIDDAMAGE:
                    RaidDamage += data;
                    if (RaidDamage >= MINRAIDDAMAGE)
                        RaidDamage = MINRAIDDAMAGE;
                    break;
                case DATA_RESET_RAIDDAMAGE:
                    RaidDamage = 0;
                    break;
            }

             TC_LOG_DEBUG("scripts", "Instance Hyjal: Instance data updated for event %u (Data=%u)", type, data);

            if (data == DONE)
            {
                OUT_SAVE_INST_DATA;

                std::ostringstream saveStream;
                saveStream << m_auiEncounter[0] << ' ' << m_auiEncounter[1] << ' ' << m_auiEncounter[2] << ' '
                    << m_auiEncounter[3] << ' ' << m_auiEncounter[4]
                    << ' ' << allianceRetreat << ' ' << hordeRetreat
                    << ' ' << RaidDamage;

                str_data = saveStream.str();

                SaveToDB();
                OUT_SAVE_INST_DATA_COMPLETE;
            }

        }

        uint32 GetData(uint32 type) const override
        {
            switch (type)
            {
                case DATA_RAGEWINTERCHILLEVENT: return m_auiEncounter[0];
                case DATA_ANETHERONEVENT:       return m_auiEncounter[1];
                case DATA_KAZROGALEVENT:        return m_auiEncounter[2];
                case DATA_AZGALOREVENT:         return m_auiEncounter[3];
                case DATA_ARCHIMONDEEVENT:      return m_auiEncounter[4];
                case DATA_TRASH:                return Trash;
                case DATA_ALLIANCE_RETREAT:     return allianceRetreat;
                case DATA_HORDE_RETREAT:        return hordeRetreat;
                case DATA_RAIDDAMAGE:           return RaidDamage;
            }
            return 0;
        }

        std::string GetSaveData() override
        {
            return str_data;
        }

        void Load(char const* in) override
        {
            if (!in)
            {
                OUT_LOAD_INST_DATA_FAIL;
                return;
            }

            OUT_LOAD_INST_DATA(in);
            std::istringstream loadStream(in);
            loadStream >> m_auiEncounter[0] >> m_auiEncounter[1] >> m_auiEncounter[2] >> m_auiEncounter[3] >> m_auiEncounter[4] >> allianceRetreat >> hordeRetreat >> RaidDamage;
            for (uint8 i = 0; i < EncounterCount; ++i)
                if (m_auiEncounter[i] == IN_PROGRESS)                // Do not load an encounter as IN_PROGRESS - reset it instead.
                    m_auiEncounter[i] = NOT_STARTED;
            OUT_LOAD_INST_DATA_COMPLETE;
        }

        protected:
            uint32 m_auiEncounter[EncounterCount];
            std::string str_data;
            GuidList m_uiAncientGemGUID;
            ObjectGuid RageWinterchill;
            ObjectGuid Anetheron;
            ObjectGuid Kazrogal;
            ObjectGuid Azgalor;
            ObjectGuid Archimonde;
            ObjectGuid JainaProudmoore;
            ObjectGuid Thrall;
            ObjectGuid TyrandeWhisperwind;
            ObjectGuid HordeGate;
            ObjectGuid ElfGate;
            uint32 Trash;
            uint32 hordeRetreat;
            uint32 allianceRetreat;
            uint32 RaidDamage;
            bool ArchiYell;
    };
};

void AddSC_instance_mount_hyjal()
{
    new instance_hyjal();
}<|MERGE_RESOLUTION|>--- conflicted
+++ resolved
@@ -1,8 +1,4 @@
-<<<<<<< HEAD
-/*
-=======
  /*
->>>>>>> 28d470c5
  * This file is part of the TrinityCore Project. See AUTHORS file for Copyright information
  *
  * This program is free software; you can redistribute it and/or modify it
@@ -34,10 +30,7 @@
 #include "InstanceScript.h"
 #include "Log.h"
 #include "Map.h"
-<<<<<<< HEAD
-=======
 #include <sstream>
->>>>>>> 28d470c5
 
 /* Battle of Mount Hyjal encounters:
 0 - Rage Winterchill event
@@ -136,14 +129,7 @@
                 case ARCHIMONDE:
                     Archimonde = creature->GetGUID();
                     if (GetData(DATA_AZGALOREVENT) != DONE)
-<<<<<<< HEAD
-                    {
                         creature->SetVisible(false);
-                        creature->SetReactState(REACT_PASSIVE);
-                    }
-=======
-                        creature->SetVisible(false);
->>>>>>> 28d470c5
                     break;
                 case JAINA:
                     JainaProudmoore = creature->GetGUID();
@@ -197,10 +183,6 @@
                         if (Creature* archimonde = instance->GetCreature(Archimonde))
                         {
                             archimonde->SetVisible(true);
-<<<<<<< HEAD
-                            archimonde->SetReactState(REACT_AGGRESSIVE);
-=======
->>>>>>> 28d470c5
 
                             if (!ArchiYell)
                             {
@@ -231,7 +213,7 @@
                             for (GuidList::const_iterator itr = m_uiAncientGemGUID.begin(); itr != m_uiAncientGemGUID.end(); ++itr)
                             {
                                 //don't know how long it expected
-                                DoRespawnGameObject(*itr, 24h);
+                                DoRespawnGameObject(*itr, DAY);
                             }
                         }
                     }
