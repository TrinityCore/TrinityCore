--- conflicted
+++ resolved
@@ -188,19 +188,10 @@
                                          if (Player* player = i->GetSource())
                                          {
                                             WorldPacket packet;
-<<<<<<< HEAD
-                                            ChatHandler::BuildChatPacket(packet, CHAT_MSG_MONSTER_YELL, LANG_UNIVERSAL, unit, i->GetSource(), YELL_EFFORTS);
-                                            i->GetSource()->GetSession()->SendPacket(&packet);
-
-                                            WorldPacket data2(SMSG_PLAY_SOUND, 4);
-                                            data2 << uint32(10986);
-                                            data2 << uint64(unit->GetGUID());
-                                            i->GetSource()->GetSession()->SendPacket(&data2);
-=======
+
                                             ChatHandler::BuildChatPacket(packet, CHAT_MSG_MONSTER_YELL, LANG_UNIVERSAL, unit, player, YELL_EFFORTS);
                                             player->SendDirectMessage(&packet);
                                             player->PlayDirectSound(10986, player);
->>>>>>> d9fdbb06
                                          }
                                     }
                                 }
