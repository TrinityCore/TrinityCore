 /*
 * Copyright (C) 2008-2013 TrinityCore <http://www.trinitycore.org/>
 * Copyright (C) 2006-2009 ScriptDev2 <https://scriptdev2.svn.sourceforge.net/>
 *
 * This program is free software; you can redistribute it and/or modify it
 * under the terms of the GNU General Public License as published by the
 * Free Software Foundation; either version 2 of the License, or (at your
 * option) any later version.
 *
 * This program is distributed in the hope that it will be useful, but WITHOUT
 * ANY WARRANTY; without even the implied warranty of MERCHANTABILITY or
 * FITNESS FOR A PARTICULAR PURPOSE. See the GNU General Public License for
 * more details.
 *
 * You should have received a copy of the GNU General Public License along
 * with this program. If not, see <http://www.gnu.org/licenses/>.
 */

/* ScriptData
SDName: Instance_Mount_Hyjal
SD%Complete: 100
SDComment: Instance Data Scripts and functions to acquire mobs and set encounter status for use in various Hyjal Scripts
SDCategory: Caverns of Time, Mount Hyjal
EndScriptData */

#include "ScriptMgr.h"
#include "InstanceScript.h"
#include "ScriptedCreature.h"
#include "hyjal_trash.h"
#include "Player.h"
#include "WorldPacket.h"
#include "Opcodes.h"
#include "WorldSession.h"

enum Misc
{
    MAX_ENCOUNTER       = 5,

    GO_ANCIENT_GEM      = 185557,
};
/* Battle of Mount Hyjal encounters:
0 - Rage Winterchill event
1 - Anetheron event
2 - Kaz'rogal event
3 - Azgalor event
4 - Archimonde event
*/

class instance_hyjal : public InstanceMapScript
{
public:
    instance_hyjal() : InstanceMapScript("instance_hyjal", 534) { }

    InstanceScript* GetInstanceScript(InstanceMap* map) const
    {
        return new instance_mount_hyjal_InstanceMapScript(map);
    }

    struct instance_mount_hyjal_InstanceMapScript : public InstanceScript
    {
        instance_mount_hyjal_InstanceMapScript(Map* map) : InstanceScript(map) {}

        uint32 m_auiEncounter[MAX_ENCOUNTER];
        std::string str_data;

        std::list<uint64> m_uiAncientGemGUID;

        uint64 RageWinterchill;
        uint64 Anetheron;
        uint64 Kazrogal;
        uint64 Azgalor;
        uint64 Archimonde;
        uint64 JainaProudmoore;
        uint64 Thrall;
        uint64 TyrandeWhisperwind;
        uint64 HordeGate;
        uint64 ElfGate;

        uint32 Trash;

        uint32 hordeRetreat;
        uint32 allianceRetreat;
        bool ArchiYell;

        uint32 RaidDamage;

        #define YELL_EFFORTS        "All of your efforts have been in vain, for the draining of the World Tree has already begun. Soon the heart of your world will beat no more."
        #define YELL_EFFORTS_NAME   "Archimonde"

        void Initialize()
        {
            memset(&m_auiEncounter, 0, sizeof(m_auiEncounter));

            m_uiAncientGemGUID.clear();

            RageWinterchill = 0;
            Anetheron = 0;
            Kazrogal = 0;
            Azgalor = 0;
            Archimonde = 0;
            JainaProudmoore = 0;
            Thrall = 0;
            TyrandeWhisperwind = 0;
            HordeGate = 0;
            ElfGate = 0;
            ArchiYell = false;
            RaidDamage = 0;

            Trash = 0;

            hordeRetreat = 0;
            allianceRetreat = 0;
        }

        bool IsEncounterInProgress() const
        {
            for (uint8 i = 0; i < MAX_ENCOUNTER; ++i)
                if (m_auiEncounter[i] == IN_PROGRESS)
                    return true;

            return false;
        }

        void OnGameObjectCreate(GameObject* go)
        {
            switch (go->GetEntry())
            {
                case 182060:
                    HordeGate = go->GetGUID();
                    if (allianceRetreat)
                        HandleGameObject(0, true, go);
                    else
                        HandleGameObject(0, false, go);
                    break;
                case 182061:
                    ElfGate = go->GetGUID();
                    if (hordeRetreat)
                        HandleGameObject(0, true, go);
                    else
                        HandleGameObject(0, false, go);
                    break;
                case GO_ANCIENT_GEM:
                    m_uiAncientGemGUID.push_back(go->GetGUID());
                    break;
            }
        }

        void OnCreatureCreate(Creature* creature)
        {
            switch (creature->GetEntry())
            {
                case 17767: RageWinterchill = creature->GetGUID(); break;
                case 17808: Anetheron = creature->GetGUID(); break;
                case 17888: Kazrogal = creature->GetGUID();  break;
                case 17842: Azgalor = creature->GetGUID(); break;
                case 17968: Archimonde = creature->GetGUID(); break;
                case 17772: JainaProudmoore = creature->GetGUID(); break;
                case 17852: Thrall = creature->GetGUID(); break;
                case 17948: TyrandeWhisperwind = creature->GetGUID(); break;
            }
        }

        uint64 GetData64(uint32 identifier) const
        {
            switch (identifier)
            {
                case DATA_RAGEWINTERCHILL: return RageWinterchill;
                case DATA_ANETHERON: return Anetheron;
                case DATA_KAZROGAL: return Kazrogal;
                case DATA_AZGALOR: return Azgalor;
                case DATA_ARCHIMONDE: return Archimonde;
                case DATA_JAINAPROUDMOORE: return JainaProudmoore;
                case DATA_THRALL: return Thrall;
                case DATA_TYRANDEWHISPERWIND: return TyrandeWhisperwind;
            }

            return 0;
        }

        void SetData(uint32 type, uint32 data)
        {
            switch (type)
            {
                case DATA_RAGEWINTERCHILLEVENT:
                    m_auiEncounter[0] = data;
                    break;
                case DATA_ANETHERONEVENT:
                    m_auiEncounter[1] = data;
                    break;
                case DATA_KAZROGALEVENT:
                    m_auiEncounter[2] = data;
                    break;
                case DATA_AZGALOREVENT:
                    {
                        m_auiEncounter[3] = data;
                        if (data == DONE)
                        {
                            if (ArchiYell)
                                break;

                            ArchiYell = true;

                            Creature* creature = instance->GetCreature(Azgalor);
                            if (creature)
                            {
                                Creature* unit = creature->SummonCreature(21987, creature->GetPositionX(), creature->GetPositionY(), creature->GetPositionZ(), 0, TEMPSUMMON_TIMED_DESPAWN, 10000);

                                Map* map = creature->GetMap();
                                if (map->IsDungeon() && unit)
                                {
                                    unit->SetVisible(false);
                                    Map::PlayerList const &PlayerList = map->GetPlayers();
                                    if (PlayerList.isEmpty())
                                         return;

                                    for (Map::PlayerList::const_iterator i = PlayerList.begin(); i != PlayerList.end(); ++i)
                                    {
                                         if (i->GetSource())
                                         {
                                            WorldPacket packet(SMSG_MESSAGECHAT, 200);
                                            unit->BuildMonsterChat(&packet, CHAT_MSG_MONSTER_YELL, YELL_EFFORTS, 0, YELL_EFFORTS_NAME, i->GetSource()->GetGUID());
                                            i->GetSource()->GetSession()->SendPacket(&packet);

                                            WorldPacket data2(SMSG_PLAY_SOUND, 4);
<<<<<<< HEAD
                                            data2 << uint32(10986);
                                            data2 << uint64(unit->GetGUID());
                                            i->getSource()->GetSession()->SendPacket(&data2);
=======
                                            data2 << 10986;
                                            i->GetSource()->GetSession()->SendPacket(&data2);
>>>>>>> f9b48879
                                         }
                                    }
                                }
                            }
                        }
                    }
                    break;
                case DATA_ARCHIMONDEEVENT:
                    m_auiEncounter[4] = data;
                    break;
                case DATA_RESET_TRASH_COUNT:
                    Trash = 0;
                    break;
                case DATA_TRASH:
                    if (data)
                        Trash = data;
                    else
                        Trash--;
                    DoUpdateWorldState(WORLD_STATE_ENEMYCOUNT, Trash);
                    break;
                case TYPE_RETREAT:
                    if (data == SPECIAL)
                    {
                        if (!m_uiAncientGemGUID.empty())
                        {
                            for (std::list<uint64>::const_iterator itr = m_uiAncientGemGUID.begin(); itr != m_uiAncientGemGUID.end(); ++itr)
                            {
                                //don't know how long it expected
                                DoRespawnGameObject(*itr, DAY);
                            }
                        }
                    }
                    break;
                case DATA_ALLIANCE_RETREAT:
                    allianceRetreat = data;
                    HandleGameObject(HordeGate, true);
                    SaveToDB();
                    break;
                case DATA_HORDE_RETREAT:
                    hordeRetreat = data;
                    HandleGameObject(ElfGate, true);
                    SaveToDB();
                    break;
                case DATA_RAIDDAMAGE:
                    RaidDamage += data;
                    if (RaidDamage >= MINRAIDDAMAGE)
                        RaidDamage = MINRAIDDAMAGE;
                    break;
                case DATA_RESET_RAIDDAMAGE:
                    RaidDamage = 0;
                    break;
            }

             TC_LOG_DEBUG(LOG_FILTER_TSCR, "Instance Hyjal: Instance data updated for event %u (Data=%u)", type, data);

            if (data == DONE)
            {
                OUT_SAVE_INST_DATA;

                std::ostringstream saveStream;
                saveStream << m_auiEncounter[0] << ' ' << m_auiEncounter[1] << ' ' << m_auiEncounter[2] << ' '
                    << m_auiEncounter[3] << ' ' << m_auiEncounter[4]
                    << ' ' << allianceRetreat << ' ' << hordeRetreat
                    << ' ' << RaidDamage;

                str_data = saveStream.str();

                SaveToDB();
                OUT_SAVE_INST_DATA_COMPLETE;
            }

        }

        uint32 GetData(uint32 type) const
        {
            switch (type)
            {
                case DATA_RAGEWINTERCHILLEVENT: return m_auiEncounter[0];
                case DATA_ANETHERONEVENT:      return m_auiEncounter[1];
                case DATA_KAZROGALEVENT:       return m_auiEncounter[2];
                case DATA_AZGALOREVENT:        return m_auiEncounter[3];
                case DATA_ARCHIMONDEEVENT:     return m_auiEncounter[4];
                case DATA_TRASH:               return Trash;
                case DATA_ALLIANCE_RETREAT:    return allianceRetreat;
                case DATA_HORDE_RETREAT:       return hordeRetreat;
                case DATA_RAIDDAMAGE:          return RaidDamage;
            }
            return 0;
        }

        std::string GetSaveData()
        {
            return str_data;
        }

        void Load(const char* in)
        {
            if (!in)
            {
                OUT_LOAD_INST_DATA_FAIL;
                return;
            }

            OUT_LOAD_INST_DATA(in);
            std::istringstream loadStream(in);
            loadStream >> m_auiEncounter[0] >> m_auiEncounter[1] >> m_auiEncounter[2] >> m_auiEncounter[3] >> m_auiEncounter[4] >> allianceRetreat >> hordeRetreat >> RaidDamage;
            for (uint8 i = 0; i < MAX_ENCOUNTER; ++i)
                if (m_auiEncounter[i] == IN_PROGRESS)                // Do not load an encounter as IN_PROGRESS - reset it instead.
                    m_auiEncounter[i] = NOT_STARTED;
            OUT_LOAD_INST_DATA_COMPLETE;
        }
    };

};

void AddSC_instance_mount_hyjal()
{
    new instance_hyjal();
}<|MERGE_RESOLUTION|>--- conflicted
+++ resolved
@@ -222,14 +222,9 @@
                                             i->GetSource()->GetSession()->SendPacket(&packet);
 
                                             WorldPacket data2(SMSG_PLAY_SOUND, 4);
-<<<<<<< HEAD
                                             data2 << uint32(10986);
                                             data2 << uint64(unit->GetGUID());
-                                            i->getSource()->GetSession()->SendPacket(&data2);
-=======
-                                            data2 << 10986;
                                             i->GetSource()->GetSession()->SendPacket(&data2);
->>>>>>> f9b48879
                                          }
                                     }
                                 }
