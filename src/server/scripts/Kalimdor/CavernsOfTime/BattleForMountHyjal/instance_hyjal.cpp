/*
 * This file is part of the TrinityCore Project. See AUTHORS file for Copyright information
 *
 * This program is free software; you can redistribute it and/or modify it
 * under the terms of the GNU General Public License as published by the
 * Free Software Foundation; either version 2 of the License, or (at your
 * option) any later version.
 *
 * This program is distributed in the hope that it will be useful, but WITHOUT
 * ANY WARRANTY; without even the implied warranty of MERCHANTABILITY or
 * FITNESS FOR A PARTICULAR PURPOSE. See the GNU General Public License for
 * more details.
 *
 * You should have received a copy of the GNU General Public License along
 * with this program. If not, see <http://www.gnu.org/licenses/>.
 */

/* ScriptData
SDName: Instance_Mount_Hyjal
SD%Complete: 100
SDComment: Instance Data Scripts and functions to acquire mobs and set encounter status for use in various Hyjal Scripts
SDCategory: Caverns of Time, Mount Hyjal
EndScriptData */

#include "ScriptMgr.h"
#include "Creature.h"
#include "CreatureAI.h"
#include "GameObject.h"
#include "hyjal.h"
#include "InstanceScript.h"
#include "Log.h"
#include "Map.h"

/* Battle of Mount Hyjal encounters:
0 - Rage Winterchill event
1 - Anetheron event
2 - Kaz'rogal event
3 - Azgalor event
4 - Archimonde event
*/

enum Yells
{
    YELL_ARCHIMONDE_INTRO = 8
};

ObjectData const creatureData[] =
{
    { RAGE_WINTERCHILL,   DATA_RAGEWINTERCHILL    },
    { ANETHERON,          DATA_ANETHERON          },
    { KAZROGAL,           DATA_KAZROGAL           },
    { AZGALOR,            DATA_AZGALOR            },
    { ARCHIMONDE,         DATA_ARCHIMONDE         },
    { JAINA,              DATA_JAINAPROUDMOORE    },
    { THRALL,             DATA_THRALL             },
    { TYRANDE,            DATA_TYRANDEWHISPERWIND },
    { NPC_CHANNEL_TARGET, DATA_CHANNEL_TARGET     },
    { 0,                  0                       } // END
};

class instance_hyjal : public InstanceMapScript
{
public:
    instance_hyjal() : InstanceMapScript(HyjalScriptName, 534) { }

    InstanceScript* GetInstanceScript(InstanceMap* map) const override
    {
        return new instance_mount_hyjal_InstanceMapScript(map);
    }

    struct instance_mount_hyjal_InstanceMapScript : public InstanceScript
    {
        instance_mount_hyjal_InstanceMapScript(InstanceMap* map) : InstanceScript(map)
        {
            SetHeaders(DataHeader);
            SetBossNumber(EncounterCount);
            LoadObjectData(creatureData, nullptr);

            RaidDamage = 0;
            Trash = 0;
            hordeRetreat = 0;
            allianceRetreat = 0;

            ArchiYell = false;
        }

        void OnGameObjectCreate(GameObject* go) override
        {
            switch (go->GetEntry())
            {
                case GO_HORDE_ENCAMPMENT_PORTAL:
                    HordeGate = go->GetGUID();
                    if (allianceRetreat)
                        HandleGameObject(ObjectGuid::Empty, true, go);
                    else
                        HandleGameObject(ObjectGuid::Empty, false, go);
                    break;
                case GO_NIGHT_ELF_VILLAGE_PORTAL:
                    ElfGate = go->GetGUID();
                    if (hordeRetreat)
                        HandleGameObject(ObjectGuid::Empty, true, go);
                    else
                        HandleGameObject(ObjectGuid::Empty, false, go);
                    break;
                case GO_ANCIENT_GEM:
                    m_uiAncientGemGUID.push_back(go->GetGUID());
                    break;
            }

            InstanceScript::OnGameObjectCreate(go);
        }

        void OnCreatureCreate(Creature* creature) override
        {
            switch (creature->GetEntry())
            {
                case ARCHIMONDE:
                    if (GetBossState(DATA_AZGALOR) != DONE)
                    {
                        creature->SetVisible(false);
                        creature->SetReactState(REACT_PASSIVE);
                    }
                    break;
            }

            InstanceScript::OnCreatureCreate(creature);
        }

        void SetData(uint32 type, uint32 data) override
        {
            switch (type)
            {
                case DATA_RESET_TRASH_COUNT:
                    Trash = 0;
                    break;
                case DATA_TRASH:
                    if (data)
                        Trash = data;
                    else
                        Trash--;
                    DoUpdateWorldState(WORLD_STATE_ENEMYCOUNT, Trash);
                    break;
                case TYPE_RETREAT:
                    if (data == SPECIAL)
                    {
                        if (!m_uiAncientGemGUID.empty())
                        {
                            for (GuidList::const_iterator itr = m_uiAncientGemGUID.begin(); itr != m_uiAncientGemGUID.end(); ++itr)
                            {
                                //don't know how long it expected
                                DoRespawnGameObject(*itr, 24h);
                            }
                        }
                    }
                    break;
                case DATA_ALLIANCE_RETREAT:
                    allianceRetreat = data;
                    HandleGameObject(HordeGate, true);
                    SaveToDB();
                    break;
                case DATA_HORDE_RETREAT:
                    hordeRetreat = data;
                    HandleGameObject(ElfGate, true);
                    SaveToDB();
                    break;
                case DATA_RAIDDAMAGE:
                    RaidDamage += data;
                    if (RaidDamage >= MINRAIDDAMAGE)
                        RaidDamage = MINRAIDDAMAGE;
                    break;
                case DATA_RESET_RAIDDAMAGE:
                    RaidDamage = 0;
                    break;
            }

            TC_LOG_DEBUG("scripts", "Instance Hyjal: Instance data updated for event %u (Data=%u)", type, data);
        }

        bool SetBossState(uint32 id, EncounterState state) override
        {
            if (!InstanceScript::SetBossState(id, state))
                return false;

            switch (id)
            {
                case DATA_AZGALOR:
                    if (state == DONE)
                    {
                        instance->LoadGrid(5581.49f, -3445.63f);
                        if (Creature* archimonde = GetCreature(DATA_ARCHIMONDE))
                        {
                            archimonde->SetVisible(true);
                            archimonde->SetReactState(REACT_AGGRESSIVE);

                            if (!ArchiYell)
                            {
                                ArchiYell = true;
                                archimonde->AI()->Talk(YELL_ARCHIMONDE_INTRO);
                            }
                        }
                    }
                    break;
            }

            return true;
        }

        void ReadSaveDataMore(std::istringstream& loadStream) override
        {
            loadStream >> allianceRetreat >> hordeRetreat >> RaidDamage;
        }

        void WriteSaveDataMore(std::ostringstream& saveStream) override
        {
            saveStream << allianceRetreat << ' ' << hordeRetreat << ' ' << RaidDamage;
        }

        uint32 GetData(uint32 type) const override
        {
            switch (type)
            {
                case DATA_TRASH:                return Trash;
                case DATA_ALLIANCE_RETREAT:     return allianceRetreat;
                case DATA_HORDE_RETREAT:        return hordeRetreat;
                case DATA_RAIDDAMAGE:           return RaidDamage;
            }
            return 0;
        }

<<<<<<< HEAD
        std::string GetSaveData() override
        {
            return str_data;
        }

        void Load(char const* in) override
        {
            if (!in)
            {
                OUT_LOAD_INST_DATA_FAIL;
                return;
            }

            OUT_LOAD_INST_DATA(in);
            std::istringstream loadStream(in);
            loadStream >> m_auiEncounter[0] >> m_auiEncounter[1] >> m_auiEncounter[2] >> m_auiEncounter[3] >> m_auiEncounter[4] >> allianceRetreat >> hordeRetreat >> RaidDamage;
            for (uint8 i = 0; i < EncounterCount; ++i)
                if (m_auiEncounter[i] == IN_PROGRESS)                // Do not load an encounter as IN_PROGRESS - reset it instead.
                    m_auiEncounter[i] = NOT_STARTED;
            // @tswow-begin
            FIRE_ID(
                instance->GetEntry()->ID
                , Instance,OnLoad
                , TSInstance(instance,this)
            );
            // @tswow-end
            OUT_LOAD_INST_DATA_COMPLETE;
        }

=======
>>>>>>> 69dda649
        protected:
            GuidList m_uiAncientGemGUID;
            ObjectGuid HordeGate;
            ObjectGuid ElfGate;
            uint32 Trash;
            uint32 hordeRetreat;
            uint32 allianceRetreat;
            uint32 RaidDamage;
            bool ArchiYell;
    };
};

void AddSC_instance_mount_hyjal()
{
    new instance_hyjal();
}<|MERGE_RESOLUTION|>--- conflicted
+++ resolved
@@ -227,38 +227,6 @@
             return 0;
         }
 
-<<<<<<< HEAD
-        std::string GetSaveData() override
-        {
-            return str_data;
-        }
-
-        void Load(char const* in) override
-        {
-            if (!in)
-            {
-                OUT_LOAD_INST_DATA_FAIL;
-                return;
-            }
-
-            OUT_LOAD_INST_DATA(in);
-            std::istringstream loadStream(in);
-            loadStream >> m_auiEncounter[0] >> m_auiEncounter[1] >> m_auiEncounter[2] >> m_auiEncounter[3] >> m_auiEncounter[4] >> allianceRetreat >> hordeRetreat >> RaidDamage;
-            for (uint8 i = 0; i < EncounterCount; ++i)
-                if (m_auiEncounter[i] == IN_PROGRESS)                // Do not load an encounter as IN_PROGRESS - reset it instead.
-                    m_auiEncounter[i] = NOT_STARTED;
-            // @tswow-begin
-            FIRE_ID(
-                instance->GetEntry()->ID
-                , Instance,OnLoad
-                , TSInstance(instance,this)
-            );
-            // @tswow-end
-            OUT_LOAD_INST_DATA_COMPLETE;
-        }
-
-=======
->>>>>>> 69dda649
         protected:
             GuidList m_uiAncientGemGUID;
             ObjectGuid HordeGate;
