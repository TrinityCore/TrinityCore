<<<<<<< HEAD
/*
=======
 /*
>>>>>>> 28d470c5
 * This file is part of the TrinityCore Project. See AUTHORS file for Copyright information
 *
 * This program is free software; you can redistribute it and/or modify it
 * under the terms of the GNU General Public License as published by the
 * Free Software Foundation; either version 2 of the License, or (at your
 * option) any later version.
 *
 * This program is distributed in the hope that it will be useful, but WITHOUT
 * ANY WARRANTY; without even the implied warranty of MERCHANTABILITY or
 * FITNESS FOR A PARTICULAR PURPOSE. See the GNU General Public License for
 * more details.
 *
 * You should have received a copy of the GNU General Public License along
 * with this program. If not, see <http://www.gnu.org/licenses/>.
 */

/* ScriptData
SDName: Hyjal
SD%Complete: 80
SDComment: gossip text id's unknown
SDCategory: Caverns of Time, Mount Hyjal
EndScriptData */

/* ContentData
npc_jaina_proudmoore
npc_thrall
npc_tyrande_whisperwind
EndContentData */

#include "ScriptMgr.h"
#include "hyjalAI.h"
#include "InstanceScript.h"
#include "Log.h"
#include "Player.h"
#include "ScriptedGossip.h"

#define GOSSIP_ITEM_BEGIN_ALLY      "My companions and I are with you, Lady Proudmoore."
#define GOSSIP_ITEM_ANETHERON       "We are ready for whatever Archimonde might send our way, Lady Proudmoore."

#define GOSSIP_ITEM_BEGIN_HORDE     "I am with you, Thrall."
#define GOSSIP_ITEM_AZGALOR         "We have nothing to fear."

#define GOSSIP_ITEM_RETREAT         "We can't keep this up. Let's retreat!"

#define GOSSIP_ITEM_TYRANDE         "Aid us in defending Nordrassil"
#define ITEM_TEAR_OF_GODDESS        24494

#define GOSSIP_ITEM_GM1             "[GM] Toggle Debug Timers"

class npc_jaina_proudmoore : public CreatureScript
{
    public:
        npc_jaina_proudmoore() : CreatureScript("npc_jaina_proudmoore") { }

        struct npc_jaina_proudmooreAI : public hyjalAI
        {
            npc_jaina_proudmooreAI(Creature* creature) : hyjalAI(creature)
            {
<<<<<<< HEAD
=======
                Reset();
                EnterEvadeMode();

>>>>>>> 28d470c5
                Spells[0].SpellId = SPELL_BLIZZARD;
                Spells[0].Cooldown = urand(15000, 35000);
                Spells[0].TargetType = TARGETTYPE_RANDOM;

                Spells[1].SpellId = SPELL_PYROBLAST;
                Spells[1].Cooldown = urand(5500, 9500);
                Spells[1].TargetType = TARGETTYPE_RANDOM;

                Spells[2].SpellId = SPELL_SUMMON_ELEMENTALS;
                Spells[2].Cooldown = urand(15000, 45000);
                Spells[2].TargetType = TARGETTYPE_SELF;
            }

<<<<<<< HEAD
            bool OnGossipSelect(Player* player, uint32 /*menuId*/, uint32 gossipListId) override
=======
            bool GossipSelect(Player* player, uint32 /*menuId*/, uint32 gossipListId) override
>>>>>>> 28d470c5
            {
                uint32 const action = player->PlayerTalkClass->GetGossipOptionAction(gossipListId);
                ClearGossipMenuFor(player);
                switch (action)
                {
                    case GOSSIP_ACTION_INFO_DEF + 1:
                        StartEvent(player);
                        break;
                    case GOSSIP_ACTION_INFO_DEF + 2:
                        FirstBossDead = true;
                        WaveCount = 9;
                        StartEvent(player);
                        break;
                    case GOSSIP_ACTION_INFO_DEF + 3:
                        Retreat();
                        break;
                    case GOSSIP_ACTION_INFO_DEF:
                        Debug = !Debug;
                        TC_LOG_DEBUG("scripts", "HyjalAI - Debug mode has been toggled");
                        break;
                }
                return true;
            }

<<<<<<< HEAD
            bool OnGossipHello(Player* player) override
=======
            bool GossipHello(Player* player) override
>>>>>>> 28d470c5
            {
                if (EventBegun)
                    return false;

                uint32 RageEncounter = GetInstanceData(DATA_RAGEWINTERCHILLEVENT);
                uint32 AnetheronEncounter = GetInstanceData(DATA_ANETHERONEVENT);
                if (RageEncounter == NOT_STARTED)
                    AddGossipItemFor(player, GOSSIP_ICON_CHAT, GOSSIP_ITEM_BEGIN_ALLY, GOSSIP_SENDER_MAIN, GOSSIP_ACTION_INFO_DEF + 1);
                else if (RageEncounter == DONE && AnetheronEncounter == NOT_STARTED)
                    AddGossipItemFor(player, GOSSIP_ICON_CHAT, GOSSIP_ITEM_ANETHERON, GOSSIP_SENDER_MAIN, GOSSIP_ACTION_INFO_DEF + 2);
                else if (RageEncounter == DONE && AnetheronEncounter == DONE)
                    AddGossipItemFor(player, GOSSIP_ICON_CHAT, GOSSIP_ITEM_RETREAT, GOSSIP_SENDER_MAIN, GOSSIP_ACTION_INFO_DEF + 3);

                if (player->IsGameMaster())
                    AddGossipItemFor(player, GOSSIP_ICON_TRAINER, GOSSIP_ITEM_GM1, GOSSIP_SENDER_MAIN, GOSSIP_ACTION_INFO_DEF);

                SendGossipMenuFor(player, 907, me->GetGUID());
                return true;
            }
        };

        CreatureAI* GetAI(Creature* creature) const override
        {
            return GetHyjalAI<npc_jaina_proudmooreAI>(creature);
        }
};

class npc_thrall : public CreatureScript
{
    public:
        npc_thrall() : CreatureScript("npc_thrall") { }

        struct npc_thrallAI : public hyjalAI
        {
            npc_thrallAI(Creature* creature) : hyjalAI(creature)
            {
<<<<<<< HEAD
=======
                Reset();
                EnterEvadeMode();

>>>>>>> 28d470c5
                Spells[0].SpellId = SPELL_CHAIN_LIGHTNING;
                Spells[0].Cooldown = urand(3000, 8000);
                Spells[0].TargetType = TARGETTYPE_VICTIM;

                Spells[1].SpellId = SPELL_SUMMON_DIRE_WOLF;
                Spells[1].Cooldown = urand(6000, 41000);
                Spells[1].TargetType = TARGETTYPE_RANDOM;
            }

<<<<<<< HEAD
            bool OnGossipSelect(Player* player, uint32 /*menuId*/, uint32 gossipListId) override
            {
                uint32 const action = player->PlayerTalkClass->GetGossipOptionAction(gossipListId);
                ClearGossipMenuFor(player);
                DeSpawnVeins(); //despawn the alliance veins
=======
            bool GossipSelect(Player* player, uint32 /*menuId*/, uint32 gossipListId) override
            {
                uint32 const action = player->PlayerTalkClass->GetGossipOptionAction(gossipListId);
                ClearGossipMenuFor(player);
                DeSpawnVeins();//despawn the alliance veins
>>>>>>> 28d470c5
                switch (action)
                {
                    case GOSSIP_ACTION_INFO_DEF + 1:
                        StartEvent(player);
                        break;
                    case GOSSIP_ACTION_INFO_DEF + 2:
                        FirstBossDead = true;
                        WaveCount = 9;
                        StartEvent(player);
                        break;
                    case GOSSIP_ACTION_INFO_DEF + 3:
                        Retreat();
                        break;
                    case GOSSIP_ACTION_INFO_DEF:
                        Debug = !Debug;
                        TC_LOG_DEBUG("scripts", "HyjalAI - Debug mode has been toggled");
                        break;
                }
                return true;
            }

<<<<<<< HEAD
            bool OnGossipHello(Player* player) override
=======
            bool GossipHello(Player* player) override
>>>>>>> 28d470c5
            {
                if (EventBegun)
                    return false;

                uint32 AnetheronEvent = GetInstanceData(DATA_ANETHERONEVENT);
                // Only let them start the Horde phases if Anetheron is dead.
                if (AnetheronEvent == DONE && GetInstanceData(DATA_ALLIANCE_RETREAT))
                {
                    uint32 KazrogalEvent = GetInstanceData(DATA_KAZROGALEVENT);
                    uint32 AzgalorEvent = GetInstanceData(DATA_AZGALOREVENT);
                    if (KazrogalEvent == NOT_STARTED)
                        AddGossipItemFor(player, GOSSIP_ICON_CHAT, GOSSIP_ITEM_BEGIN_HORDE, GOSSIP_SENDER_MAIN, GOSSIP_ACTION_INFO_DEF + 1);
                    else if (KazrogalEvent == DONE && AzgalorEvent == NOT_STARTED)
                        AddGossipItemFor(player, GOSSIP_ICON_CHAT, GOSSIP_ITEM_AZGALOR, GOSSIP_SENDER_MAIN, GOSSIP_ACTION_INFO_DEF + 2);
                    else if (AzgalorEvent == DONE)
                        AddGossipItemFor(player, GOSSIP_ICON_CHAT, GOSSIP_ITEM_RETREAT, GOSSIP_SENDER_MAIN, GOSSIP_ACTION_INFO_DEF + 3);
                }

                if (player->IsGameMaster())
                    AddGossipItemFor(player, GOSSIP_ICON_TRAINER, GOSSIP_ITEM_GM1, GOSSIP_SENDER_MAIN, GOSSIP_ACTION_INFO_DEF);

                SendGossipMenuFor(player, 907, me->GetGUID());
                return true;
            }
        };

        CreatureAI* GetAI(Creature* creature) const override
        {
            return GetHyjalAI<npc_thrallAI>(creature);
        }
};

class npc_tyrande_whisperwind : public CreatureScript
{
    public:
        npc_tyrande_whisperwind() : CreatureScript("npc_tyrande_whisperwind") { }

        struct npc_tyrande_whisperwindAI : public hyjalAI
        {
            npc_tyrande_whisperwindAI(Creature* creature) : hyjalAI(creature)
            {
<<<<<<< HEAD
            }

            bool OnGossipSelect(Player* player, uint32 /*menuId*/, uint32 gossipListId) override
=======
                Reset();
                EnterEvadeMode();
            }

            bool GossipSelect(Player* player, uint32 /*menuId*/, uint32 gossipListId) override
>>>>>>> 28d470c5
            {
                uint32 const action = player->PlayerTalkClass->GetGossipOptionAction(gossipListId);
                ClearGossipMenuFor(player);
                if (action == GOSSIP_ACTION_INFO_DEF)
                {
                    ItemPosCountVec dest;
                    uint8 msg = player->CanStoreNewItem(NULL_BAG, NULL_SLOT, dest, ITEM_TEAR_OF_GODDESS, 1);
                    if (msg == EQUIP_ERR_OK)
                        if (Item* item = player->StoreNewItem(dest, ITEM_TEAR_OF_GODDESS, true))
                            player->SendNewItem(item, 1, true, false, true);

                    SendGossipMenuFor(player, 907, me->GetGUID());
                }
                return true;
            }

<<<<<<< HEAD
            bool OnGossipHello(Player* player) override
=======
            bool GossipHello(Player* player) override
>>>>>>> 28d470c5
            {
                uint32 AzgalorEvent = GetInstanceData(DATA_AZGALOREVENT);

                // Only let them get item if Azgalor is dead.
                if (AzgalorEvent == DONE && !player->HasItemCount(ITEM_TEAR_OF_GODDESS))
                    AddGossipItemFor(player, GOSSIP_ICON_CHAT, GOSSIP_ITEM_TYRANDE, GOSSIP_SENDER_MAIN, GOSSIP_ACTION_INFO_DEF);
                SendGossipMenuFor(player, 907, me->GetGUID());
                return true;
            }
        };

        CreatureAI* GetAI(Creature* creature) const override
        {
            return GetHyjalAI<npc_tyrande_whisperwindAI>(creature);
        }
};

void AddSC_hyjal()
{
    new npc_jaina_proudmoore();
    new npc_thrall();
    new npc_tyrande_whisperwind();
}<|MERGE_RESOLUTION|>--- conflicted
+++ resolved
@@ -1,8 +1,4 @@
-<<<<<<< HEAD
-/*
-=======
  /*
->>>>>>> 28d470c5
  * This file is part of the TrinityCore Project. See AUTHORS file for Copyright information
  *
  * This program is free software; you can redistribute it and/or modify it
@@ -61,12 +57,9 @@
         {
             npc_jaina_proudmooreAI(Creature* creature) : hyjalAI(creature)
             {
-<<<<<<< HEAD
-=======
                 Reset();
                 EnterEvadeMode();
 
->>>>>>> 28d470c5
                 Spells[0].SpellId = SPELL_BLIZZARD;
                 Spells[0].Cooldown = urand(15000, 35000);
                 Spells[0].TargetType = TARGETTYPE_RANDOM;
@@ -80,11 +73,7 @@
                 Spells[2].TargetType = TARGETTYPE_SELF;
             }
 
-<<<<<<< HEAD
-            bool OnGossipSelect(Player* player, uint32 /*menuId*/, uint32 gossipListId) override
-=======
             bool GossipSelect(Player* player, uint32 /*menuId*/, uint32 gossipListId) override
->>>>>>> 28d470c5
             {
                 uint32 const action = player->PlayerTalkClass->GetGossipOptionAction(gossipListId);
                 ClearGossipMenuFor(player);
@@ -109,11 +98,7 @@
                 return true;
             }
 
-<<<<<<< HEAD
-            bool OnGossipHello(Player* player) override
-=======
             bool GossipHello(Player* player) override
->>>>>>> 28d470c5
             {
                 if (EventBegun)
                     return false;
@@ -150,12 +135,9 @@
         {
             npc_thrallAI(Creature* creature) : hyjalAI(creature)
             {
-<<<<<<< HEAD
-=======
                 Reset();
                 EnterEvadeMode();
 
->>>>>>> 28d470c5
                 Spells[0].SpellId = SPELL_CHAIN_LIGHTNING;
                 Spells[0].Cooldown = urand(3000, 8000);
                 Spells[0].TargetType = TARGETTYPE_VICTIM;
@@ -165,19 +147,11 @@
                 Spells[1].TargetType = TARGETTYPE_RANDOM;
             }
 
-<<<<<<< HEAD
-            bool OnGossipSelect(Player* player, uint32 /*menuId*/, uint32 gossipListId) override
-            {
-                uint32 const action = player->PlayerTalkClass->GetGossipOptionAction(gossipListId);
-                ClearGossipMenuFor(player);
-                DeSpawnVeins(); //despawn the alliance veins
-=======
             bool GossipSelect(Player* player, uint32 /*menuId*/, uint32 gossipListId) override
             {
                 uint32 const action = player->PlayerTalkClass->GetGossipOptionAction(gossipListId);
                 ClearGossipMenuFor(player);
                 DeSpawnVeins();//despawn the alliance veins
->>>>>>> 28d470c5
                 switch (action)
                 {
                     case GOSSIP_ACTION_INFO_DEF + 1:
@@ -199,11 +173,7 @@
                 return true;
             }
 
-<<<<<<< HEAD
-            bool OnGossipHello(Player* player) override
-=======
             bool GossipHello(Player* player) override
->>>>>>> 28d470c5
             {
                 if (EventBegun)
                     return false;
@@ -245,17 +215,11 @@
         {
             npc_tyrande_whisperwindAI(Creature* creature) : hyjalAI(creature)
             {
-<<<<<<< HEAD
-            }
-
-            bool OnGossipSelect(Player* player, uint32 /*menuId*/, uint32 gossipListId) override
-=======
                 Reset();
                 EnterEvadeMode();
             }
 
             bool GossipSelect(Player* player, uint32 /*menuId*/, uint32 gossipListId) override
->>>>>>> 28d470c5
             {
                 uint32 const action = player->PlayerTalkClass->GetGossipOptionAction(gossipListId);
                 ClearGossipMenuFor(player);
@@ -272,11 +236,7 @@
                 return true;
             }
 
-<<<<<<< HEAD
-            bool OnGossipHello(Player* player) override
-=======
             bool GossipHello(Player* player) override
->>>>>>> 28d470c5
             {
                 uint32 AzgalorEvent = GetInstanceData(DATA_AZGALOREVENT);
 
