/*
 * This file is part of the TrinityCore Project. See AUTHORS file for Copyright information
 *
 * This program is free software; you can redistribute it and/or modify it
 * under the terms of the GNU General Public License as published by the
 * Free Software Foundation; either version 2 of the License, or (at your
 * option) any later version.
 *
 * This program is distributed in the hope that it will be useful, but WITHOUT
 * ANY WARRANTY; without even the implied warranty of MERCHANTABILITY or
 * FITNESS FOR A PARTICULAR PURPOSE. See the GNU General Public License for
 * more details.
 *
 * You should have received a copy of the GNU General Public License along
 * with this program. If not, see <http://www.gnu.org/licenses/>.
 */

#ifndef SC_HYJALAI_H
#define SC_HYJALAI_H

#include "hyjal.h"
#include "ScriptedEscortAI.h"

#define HYJAL_AI_MAX_SPELLS 3

enum SpellIds
{
    SPELL_TELEPORT_VISUAL     = 41232,
    SPELL_MASS_TELEPORT       = 16807,

    //Spells for Jaina
    SPELL_BRILLIANCE_AURA     = 31260,   // The database must handle this spell via creature_addon(it should, but is removed in evade..)
    SPELL_BLIZZARD            = 31266,
    SPELL_PYROBLAST           = 31263,
    SPELL_SUMMON_ELEMENTALS   = 31264,

    //Thrall spells
    SPELL_CHAIN_LIGHTNING     = 31330,
    SPELL_SUMMON_DIRE_WOLF    = 31331
};

struct Wave
{
    uint32 Mob[18];                                         // Stores Creature Entries to be summoned in Waves
    uint32 WaveTimer;                                       // The timer before the next wave is summoned
    bool IsBoss;                                            // Simply used to inform the wave summoner that the next wave contains a boss to halt all waves after that
};

const Wave AllianceWaves[]=                                // Waves that will be summoned in the Alliance Base
{   // Rage Winterchill Wave 1-8
    {{GHOUL, GHOUL, GHOUL, GHOUL, GHOUL, GHOUL, GHOUL, GHOUL, GHOUL, GHOUL, 0, 0, 0, 0, 0, 0, 0, 0}, 120000, false},
    {{GHOUL, GHOUL, GHOUL, GHOUL, GHOUL, GHOUL, GHOUL, GHOUL, GHOUL, GHOUL, CRYPT_FIEND, CRYPT_FIEND, 0, 0, 0, 0, 0, 0}, 120000, false},
    {{GHOUL, GHOUL, GHOUL, GHOUL, GHOUL, GHOUL, CRYPT_FIEND, CRYPT_FIEND, CRYPT_FIEND, CRYPT_FIEND, CRYPT_FIEND, CRYPT_FIEND, 0, 0, 0, 0, 0, 0}, 120000, false},
    {{GHOUL, GHOUL, GHOUL, GHOUL, GHOUL, GHOUL, CRYPT_FIEND, CRYPT_FIEND, CRYPT_FIEND, CRYPT_FIEND, NECROMANCER, NECROMANCER, 0, 0, 0, 0, 0, 0}, 120000, false},
    {{GHOUL, GHOUL, CRYPT_FIEND, CRYPT_FIEND, CRYPT_FIEND, CRYPT_FIEND, CRYPT_FIEND, CRYPT_FIEND, NECROMANCER, NECROMANCER, NECROMANCER, NECROMANCER, 0, 0, 0, 0, 0, 0}, 120000, false},
    {{GHOUL, GHOUL, GHOUL, GHOUL, GHOUL, GHOUL, ABOMINATION, ABOMINATION, ABOMINATION, ABOMINATION, ABOMINATION, ABOMINATION, 0, 0, 0, 0, 0, 0}, 120000, false},
    {{GHOUL, GHOUL, GHOUL, GHOUL, NECROMANCER, NECROMANCER, NECROMANCER, NECROMANCER, ABOMINATION, ABOMINATION, ABOMINATION, ABOMINATION, 0, 0, 0, 0, 0, 0}, 120000, false},
    {{GHOUL, GHOUL, GHOUL, GHOUL, GHOUL, GHOUL, CRYPT_FIEND, CRYPT_FIEND, CRYPT_FIEND, CRYPT_FIEND, ABOMINATION, ABOMINATION, NECROMANCER, NECROMANCER, 0, 0, 0, 0}, 180000, false},
    // All 8 Waves are summoned, summon Rage Winterchill, next few waves are for Anetheron
    {{RAGE_WINTERCHILL, 0, 0, 0, 0, 0, 0, 0, 0, 0, 0, 0, 0, 0, 0, 0, 0, 0}, 0, true},
    // Anetheron Wave 1-8
    {{GHOUL, GHOUL, GHOUL, GHOUL, GHOUL, GHOUL, GHOUL, GHOUL, GHOUL, GHOUL, 0, 0, 0, 0, 0, 0, 0, 0}, 120000, false},
    {{GHOUL, GHOUL, GHOUL, GHOUL, GHOUL, GHOUL, GHOUL, GHOUL, ABOMINATION, ABOMINATION, ABOMINATION, ABOMINATION, 0, 0, 0, 0, 0, 0}, 120000, false},
    {{GHOUL, GHOUL, GHOUL, GHOUL, CRYPT_FIEND, CRYPT_FIEND, CRYPT_FIEND, CRYPT_FIEND, NECROMANCER, NECROMANCER, NECROMANCER, NECROMANCER, 0, 0, 0, 0, 0, 0}, 120000, false},
    {{NECROMANCER, NECROMANCER, NECROMANCER, NECROMANCER, CRYPT_FIEND, CRYPT_FIEND, CRYPT_FIEND, CRYPT_FIEND, CRYPT_FIEND, CRYPT_FIEND, BANSHEE, BANSHEE, 0, 0, 0, 0, 0, 0}, 120000, false},
    {{GHOUL, GHOUL, GHOUL, GHOUL, GHOUL, GHOUL, NECROMANCER, NECROMANCER, BANSHEE, BANSHEE, BANSHEE, BANSHEE, 0, 0, 0, 0, 0, 0}, 120000, false},
    {{GHOUL, GHOUL, GHOUL, GHOUL, GHOUL, GHOUL, ABOMINATION, ABOMINATION, NECROMANCER, NECROMANCER, NECROMANCER, NECROMANCER, 0, 0, 0, 0, 0, 0}, 120000, false},
    {{CRYPT_FIEND, CRYPT_FIEND, CRYPT_FIEND, CRYPT_FIEND, BANSHEE, BANSHEE, BANSHEE, BANSHEE, ABOMINATION, ABOMINATION, ABOMINATION, ABOMINATION, GHOUL, GHOUL, 0, 0, 0, 0}, 120000, false},
    {{GHOUL, GHOUL, GHOUL, ABOMINATION, ABOMINATION, ABOMINATION, ABOMINATION, CRYPT_FIEND, CRYPT_FIEND, CRYPT_FIEND, BANSHEE, BANSHEE, NECROMANCER, NECROMANCER, 0, 0, 0, 0}, 180000, false},
    // All 8 Waves are summoned, summon Anatheron
    {{ANETHERON, 0, 0, 0, 0, 0, 0, 0, 0, 0, 0, 0, 0, 0, 0, 0, 0, 0}, 0, true}
};

const Wave HordeWaves[]=                                   // Waves that are summoned in the Horde base
{   // Kaz'Rogal Wave 1-8
    {{GHOUL, GHOUL, GHOUL, GHOUL, ABOMINATION, ABOMINATION, ABOMINATION, ABOMINATION, BANSHEE, BANSHEE, NECROMANCER, NECROMANCER, 0, 0, 0, 0, 0, 0}, 180000, false},
    {{GHOUL, GHOUL, GHOUL, GHOUL, GARGOYLE, GARGOYLE, GARGOYLE, GARGOYLE, GARGOYLE, GARGOYLE, GARGOYLE, GARGOYLE, GARGOYLE, GARGOYLE, 0, 0, 0, 0}, 180000, false},
    {{GHOUL, GHOUL, GHOUL, GHOUL, GHOUL, GHOUL, CRYPT_FIEND, CRYPT_FIEND, CRYPT_FIEND, CRYPT_FIEND, CRYPT_FIEND, CRYPT_FIEND, NECROMANCER, NECROMANCER, 0, 0, 0, 0}, 180000, false},
    {{CRYPT_FIEND, CRYPT_FIEND, CRYPT_FIEND, CRYPT_FIEND, CRYPT_FIEND, CRYPT_FIEND, GARGOYLE, GARGOYLE, GARGOYLE, GARGOYLE, GARGOYLE, GARGOYLE, NECROMANCER, NECROMANCER, 0, 0, 0, 0}, 180000, false},
    {{GHOUL, GHOUL, GHOUL, GHOUL, ABOMINATION, ABOMINATION, ABOMINATION, ABOMINATION, ABOMINATION, ABOMINATION, NECROMANCER, NECROMANCER, NECROMANCER, NECROMANCER, 0, 0, 0, 0}, 180000, false},
    {{GARGOYLE, GARGOYLE, GARGOYLE, GARGOYLE, GARGOYLE, GARGOYLE, GARGOYLE, GARGOYLE, FROST_WYRM, 0, 0, 0, 0, 0, 0, 0, 0, 0}, 180000, false},
    {{GHOUL, GHOUL, GHOUL, GHOUL, GHOUL, GHOUL, ABOMINATION, ABOMINATION, ABOMINATION, ABOMINATION, FROST_WYRM, 0, 0, 0, 0, 0, 0, 0}, 180000, false},
    {{GHOUL, GHOUL, GHOUL, GHOUL, GHOUL, GHOUL, CRYPT_FIEND, CRYPT_FIEND, ABOMINATION, ABOMINATION, ABOMINATION, ABOMINATION, BANSHEE, BANSHEE, NECROMANCER, NECROMANCER, 0, 0}, 240000, false},
    // All 8 Waves are summoned, summon Kaz'Rogal, next few waves are for Azgalor
    {{KAZROGAL, 0, 0, 0, 0, 0, 0, 0, 0, 0, 0, 0, 0, 0, 0, 0, 0, 0}, 0, true},
    // Azgalor Wave 1-8
    {{ABOMINATION, ABOMINATION, ABOMINATION, ABOMINATION, ABOMINATION, ABOMINATION, NECROMANCER, NECROMANCER, NECROMANCER, NECROMANCER, NECROMANCER, NECROMANCER, 0, 0, 0, 0, 0, 0}, 180000, false},
    {{GHOUL, GHOUL, GHOUL, GHOUL, GHOUL, FROST_WYRM, GARGOYLE, GARGOYLE, GARGOYLE, GARGOYLE, GARGOYLE, GARGOYLE, GARGOYLE, GARGOYLE, 0, 0, 0, 0}, 180000, false},
    {{GHOUL, GHOUL, GHOUL, GHOUL, GHOUL, GHOUL, GIANT_INFERNAL, GIANT_INFERNAL, GIANT_INFERNAL, GIANT_INFERNAL, GIANT_INFERNAL, GIANT_INFERNAL, GIANT_INFERNAL, GIANT_INFERNAL, 0, 0, 0, 0}, 180000, false},
    {{GIANT_INFERNAL, GIANT_INFERNAL, GIANT_INFERNAL, GIANT_INFERNAL, GIANT_INFERNAL, GIANT_INFERNAL, GIANT_INFERNAL, GIANT_INFERNAL, FEL_STALKER, FEL_STALKER, FEL_STALKER, FEL_STALKER, FEL_STALKER, FEL_STALKER, 0, 0, 0, 0}, 180000, false},
    {{FEL_STALKER, FEL_STALKER, FEL_STALKER, FEL_STALKER, FEL_STALKER, FEL_STALKER, ABOMINATION, ABOMINATION, ABOMINATION, ABOMINATION, NECROMANCER, NECROMANCER, NECROMANCER, NECROMANCER, 0, 0, 0, 0}, 180000, false},
    {{NECROMANCER, NECROMANCER, NECROMANCER, NECROMANCER, NECROMANCER, NECROMANCER, BANSHEE, BANSHEE, BANSHEE, BANSHEE, BANSHEE, BANSHEE, 0, 0, 0, 0, 0, 0}, 180000, false},
    {{GHOUL, GHOUL, CRYPT_FIEND, CRYPT_FIEND, FEL_STALKER, FEL_STALKER, GIANT_INFERNAL, GIANT_INFERNAL, GIANT_INFERNAL, GIANT_INFERNAL, GIANT_INFERNAL, GIANT_INFERNAL, GIANT_INFERNAL, GIANT_INFERNAL, 0, 0, 0, 0}, 180000, false},
    {{CRYPT_FIEND, CRYPT_FIEND, CRYPT_FIEND, CRYPT_FIEND, FEL_STALKER, FEL_STALKER, ABOMINATION, ABOMINATION, ABOMINATION, ABOMINATION, BANSHEE, BANSHEE, BANSHEE, BANSHEE, NECROMANCER, NECROMANCER, 0, 0}, 240000, false},
    // All 8 Waves are summoned, summon Azgalor
    {{AZGALOR, 0, 0, 0, 0, 0, 0, 0, 0, 0, 0, 0, 0, 0, 0, 0, 0, 0}, 0, true}
};

enum TargetType                                             // Used in the spell cast system for the AI
{
    TARGETTYPE_SELF     = 0,
    TARGETTYPE_RANDOM   = 1,
    TARGETTYPE_VICTIM   = 2,
};

enum YellId
{
    ATTACKED     = 0,                                       // Used when attacked and set in combat
    BEGIN        = 1,                                       // Used when the event is begun
    INCOMING     = 2,                                       // Used to warn the raid that another wave phase is coming
    RALLY        = 3,                                       // Used to rally the raid and warn that the next wave has been summoned
    FAILURE      = 4,                                       // Used when raid has failed (unsure where to place)
    SUCCESS      = 5,                                       // Used when the raid has sucessfully defeated a wave phase
    DEATH        = 6,                                       // Used on death
};

struct hyjalAI : public EscortAI
{
    hyjalAI(Creature* creature);

    void Initialize();

    void Reset() override;                                  // Generically used to reset our variables. Do *not* call in EnterEvadeMode as this may make problems if the raid is still in combat

    void EnterEvadeMode(EvadeReason /*why*/ = EVADE_REASON_OTHER) override;    // Send creature back to spawn location and evade.

<<<<<<< HEAD
    void JustEngagedWith(Unit* /*who*/) override;               // Used to reset cooldowns for our spells and to inform the raid that we're under attack
=======
    void EnterCombat(Unit* /*who*/) override;               // Used to reset cooldowns for our spells and to inform the raid that we're under attack
>>>>>>> 28d470c5

    void UpdateAI(uint32 diff) override;                    // Called to summon waves, check for boss deaths and to cast our spells.

    void JustDied(Unit* /*killer*/) override;               // Called on death, informs the raid that they have failed.

    void SetFaction(uint32 _faction)                        // Set the faction to either Alliance or Horde in Hyjal
    {
        Faction = _faction;
    }

    void Retreat();                                         // "Teleport" (teleport visual + set invisible) all friendly creatures away from the base.

    void SpawnVeins();
    void DeSpawnVeins();
    void JustSummoned(Creature* summoned) override;
    void SummonedCreatureDespawn(Creature* summoned) override;
    void HideNearPos(float x, float y);
    void RespawnNearPos(float x, float y);
    void WaypointReached(uint32 waypointId, uint32 /*pathId*/) override;
    void DoOverrun(uint32 faction, const uint32 diff);
    void MoveInLineOfSight(Unit* who) override;

    void SummonCreature(uint32 entry, float Base[4][3]);    // Summons a creature for that wave in that base

                                                            // Summons the next wave, calls SummonCreature
    void SummonNextWave(const Wave wave[18], uint32 Count, float Base[4][3]);

    void StartEvent(Player* player);                        // Begins the event by gossip click

    uint32 GetInstanceData(uint32 Event);                   // Gets instance data for this instance, used to check if raid has gotten past a certain point and can access the next phase

    public:
        InstanceScript* instance;

        ObjectGuid PlayerGUID;
        ObjectGuid BossGUID[2];
        ObjectGuid VeinGUID[14];

        uint32 NextWaveTimer;
        uint32 WaveCount;
        uint32 CheckTimer;
        uint32 Faction;
        uint32 EnemyCount;
        uint32 RetreatTimer;

        bool EventBegun;
        bool FirstBossDead;
        bool SecondBossDead;
        bool Summon;
        bool bRetreat;
        bool Debug;
        bool VeinsSpawned[2];
        uint8 InfernalCount;
        SummonList Summons;
        bool Overrun;
        bool Teleported;
        bool WaitForTeleport;
        uint32 TeleportTimer;
        uint32 OverrunCounter;
        uint32 OverrunCounter2;
        uint32 InfernalPoint;
        uint32 RespawnTimer;
        bool DoRespawn;
        bool DoHide;
        bool IsDummy;
        uint32 MassTeleportTimer;
        bool DoMassTeleport;
        ObjectGuid DummyGuid;

        struct Spell
        {
            uint32 SpellId;
            uint32 Cooldown;
            uint32 TargetType;
        } Spells[HYJAL_AI_MAX_SPELLS];

    private:
        uint32 SpellTimer[3];
};
#endif<|MERGE_RESOLUTION|>--- conflicted
+++ resolved
@@ -124,11 +124,7 @@
 
     void EnterEvadeMode(EvadeReason /*why*/ = EVADE_REASON_OTHER) override;    // Send creature back to spawn location and evade.
 
-<<<<<<< HEAD
-    void JustEngagedWith(Unit* /*who*/) override;               // Used to reset cooldowns for our spells and to inform the raid that we're under attack
-=======
     void EnterCombat(Unit* /*who*/) override;               // Used to reset cooldowns for our spells and to inform the raid that we're under attack
->>>>>>> 28d470c5
 
     void UpdateAI(uint32 diff) override;                    // Called to summon waves, check for boss deaths and to cast our spells.
 
