/*
 * This file is part of the TrinityCore Project. See AUTHORS file for Copyright information
 *
 * This program is free software; you can redistribute it and/or modify it
 * under the terms of the GNU General Public License as published by the
 * Free Software Foundation; either version 2 of the License, or (at your
 * option) any later version.
 *
 * This program is distributed in the hope that it will be useful, but WITHOUT
 * ANY WARRANTY; without even the implied warranty of MERCHANTABILITY or
 * FITNESS FOR A PARTICULAR PURPOSE. See the GNU General Public License for
 * more details.
 *
 * You should have received a copy of the GNU General Public License along
 * with this program. If not, see <http://www.gnu.org/licenses/>.
 */

#include "ScriptMgr.h"
#include "hyjal.h"
#include "hyjal_trash.h"
#include "InstanceScript.h"
#include "ObjectAccessor.h"
#include "SpellAuraEffects.h"
#include "SpellScript.h"

enum Spells
{
    SPELL_CLEAVE        = 31436,
    SPELL_WARSTOMP      = 31480,
    SPELL_MARK          = 31447,
    SPELL_MARK_DAMAGE   = 31463
};

enum Texts
{
    SAY_ONSLAY          = 0,
    SAY_MARK            = 1,
    SAY_ONAGGRO         = 2,
};

enum Sounds
{
    SOUND_ONDEATH       = 11018,
};

class boss_kazrogal : public CreatureScript
{
public:
    boss_kazrogal() : CreatureScript("boss_kazrogal") { }

    CreatureAI* GetAI(Creature* creature) const override
    {
        return GetHyjalAI<boss_kazrogalAI>(creature);
    }

    struct boss_kazrogalAI : public hyjal_trashAI
    {
        boss_kazrogalAI(Creature* creature) : hyjal_trashAI(creature)
        {
            Initialize();
            instance = creature->GetInstanceScript();
            go = false;
        }

        void Initialize()
        {
            damageTaken = 0;
            CleaveTimer = 5000;
            WarStompTimer = 15000;
            MarkTimer = 45000;
            MarkTimerBase = 45000;
        }

        uint32 CleaveTimer;
        uint32 WarStompTimer;
        uint32 MarkTimer;
        uint32 MarkTimerBase;
        bool go;

        void Reset() override
        {
            Initialize();

            if (IsEvent)
                instance->SetData(DATA_KAZROGALEVENT, NOT_STARTED);
        }

        void JustEngagedWith(Unit* /*who*/) override
        {
            if (IsEvent)
                instance->SetData(DATA_KAZROGALEVENT, IN_PROGRESS);
            Talk(SAY_ONAGGRO);
        }

        void KilledUnit(Unit* /*victim*/) override
        {
            Talk(SAY_ONSLAY);
        }

        void WaypointReached(uint32 waypointId, uint32 /*pathId*/) override
        {
            if (waypointId == 7 && instance)
            {
                Creature* target = ObjectAccessor::GetCreature(*me, instance->GetGuidData(DATA_THRALL));
                if (target && target->IsAlive())
                    AddThreat(target, 0.0f);
            }
        }

        void JustDied(Unit* killer) override
        {
            hyjal_trashAI::JustDied(killer);
            if (IsEvent)
                instance->SetData(DATA_KAZROGALEVENT, DONE);
            DoPlaySoundToSet(me, SOUND_ONDEATH);
        }

        void UpdateAI(uint32 diff) override
        {
            if (IsEvent)
            {
                //Must update EscortAI
                EscortAI::UpdateAI(diff);
                if (!go)
                {
                    go = true;
                    AddWaypoint(0, 5492.91f,    -2404.61f,    1462.63f);
                    AddWaypoint(1, 5531.76f,    -2460.87f,    1469.55f);
                    AddWaypoint(2, 5554.58f,    -2514.66f,    1476.12f);
                    AddWaypoint(3, 5554.16f,    -2567.23f,    1479.90f);
                    AddWaypoint(4, 5540.67f,    -2625.99f,    1480.89f);
                    AddWaypoint(5, 5508.16f,    -2659.2f,    1480.15f);
                    AddWaypoint(6, 5489.62f,    -2704.05f,    1482.18f);
                    AddWaypoint(7, 5457.04f,    -2726.26f,    1485.10f);
                    Start(false, true);
                    SetDespawnAtEnd(false);
                }
            }

            //Return since we have no target
            if (!UpdateVictim())
                return;

            if (CleaveTimer <= diff)
            {
                DoCast(me, SPELL_CLEAVE);
                CleaveTimer = 6000 + rand32() % 15000;
            } else CleaveTimer -= diff;

            if (WarStompTimer <= diff)
            {
                DoCast(me, SPELL_WARSTOMP);
                WarStompTimer = 60000;
            } else WarStompTimer -= diff;

            if (MarkTimer <= diff)
            {
                DoCastAOE(SPELL_MARK);

                MarkTimerBase -= 5000;
                if (MarkTimerBase < 5500)
                    MarkTimerBase = 5500;
                MarkTimer = MarkTimerBase;
                Talk(SAY_MARK);
            } else MarkTimer -= diff;

            DoMeleeAttackIfReady();
        }
    };

};

class MarkTargetFilter
{
    public:
        bool operator()(WorldObject* target) const
        {
            if (Unit* unit = target->ToUnit())
                return unit->GetPowerType() != POWER_MANA;
            return false;
        }
};

class spell_mark_of_kazrogal : public SpellScriptLoader
{
    public:
        spell_mark_of_kazrogal() : SpellScriptLoader("spell_mark_of_kazrogal") { }

        class spell_mark_of_kazrogal_SpellScript : public SpellScript
        {
            PrepareSpellScript(spell_mark_of_kazrogal_SpellScript);

            void FilterTargets(std::list<WorldObject*>& targets)
            {
                targets.remove_if(MarkTargetFilter());
            }

            void Register() override
            {
                OnObjectAreaTargetSelect += SpellObjectAreaTargetSelectFn(spell_mark_of_kazrogal_SpellScript::FilterTargets, EFFECT_0, TARGET_UNIT_SRC_AREA_ENEMY);
            }
        };

        class spell_mark_of_kazrogal_AuraScript : public AuraScript
        {
            PrepareAuraScript(spell_mark_of_kazrogal_AuraScript);

            bool Validate(SpellInfo const* /*spell*/) override
            {
                return ValidateSpellInfo({ SPELL_MARK_DAMAGE });
            }

            void OnPeriodic(AuraEffect const* aurEff)
            {
                Unit* target = GetTarget();

                if (target->GetPower(POWER_MANA) == 0)
                {
<<<<<<< HEAD
                    target->CastSpell(target, SPELL_MARK_DAMAGE, aurEff);
=======
                    target->CastSpell(target, SPELL_MARK_DAMAGE, true, nullptr, aurEff);
>>>>>>> 28d470c5
                    // Remove aura
                    SetDuration(0);
                }
            }

            void Register() override
            {
                OnEffectPeriodic += AuraEffectPeriodicFn(spell_mark_of_kazrogal_AuraScript::OnPeriodic, EFFECT_0, SPELL_AURA_PERIODIC_MANA_LEECH);
            }
        };

        SpellScript* GetSpellScript() const override
        {
            return new spell_mark_of_kazrogal_SpellScript();
        }

        AuraScript* GetAuraScript() const override
        {
            return new spell_mark_of_kazrogal_AuraScript();
        }
};

void AddSC_boss_kazrogal()
{
    new boss_kazrogal();
    new spell_mark_of_kazrogal();
}<|MERGE_RESOLUTION|>--- conflicted
+++ resolved
@@ -85,7 +85,7 @@
                 instance->SetData(DATA_KAZROGALEVENT, NOT_STARTED);
         }
 
-        void JustEngagedWith(Unit* /*who*/) override
+        void EnterCombat(Unit* /*who*/) override
         {
             if (IsEvent)
                 instance->SetData(DATA_KAZROGALEVENT, IN_PROGRESS);
@@ -216,11 +216,7 @@
 
                 if (target->GetPower(POWER_MANA) == 0)
                 {
-<<<<<<< HEAD
-                    target->CastSpell(target, SPELL_MARK_DAMAGE, aurEff);
-=======
                     target->CastSpell(target, SPELL_MARK_DAMAGE, true, nullptr, aurEff);
->>>>>>> 28d470c5
                     // Remove aura
                     SetDuration(0);
                 }
