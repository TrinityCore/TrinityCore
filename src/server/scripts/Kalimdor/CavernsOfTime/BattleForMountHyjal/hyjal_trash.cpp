--- conflicted
+++ resolved
@@ -194,7 +194,7 @@
 
 void hyjal_trashAI::DamageTaken(Unit* done_by, uint32 &damage)
 {
-    if (!done_by || done_by->GetTypeId() == TYPEID_PLAYER || done_by->IsPet())
+    if (done_by->GetTypeId() == TYPEID_PLAYER || done_by->IsPet())
     {
         damageTaken += damage;
         instance->SetData(DATA_RAIDDAMAGE, damage);//store raid's damage
@@ -424,14 +424,7 @@
             me->AddUnitFlag(UNIT_FLAG_NOT_SELECTABLE);
             me->SetDisplayId(MODEL_INVIS);
             go = false;
-            Initialize();
-        }
-
-        void Initialize()
-        {
-            spawnTimer = 2000;
-            FlameBuffetTimer = 2000;
-            imol = false;
+            Reset();
         }
 
         bool meteor;
@@ -443,10 +436,12 @@
 
         void Reset() override
         {
-            Initialize();
-        }
-
-        void JustEngagedWith(Unit* /*who*/) override { }
+            spawnTimer = 2000;
+            FlameBuffetTimer= 2000;
+            imol = false;
+        }
+
+        void EnterCombat(Unit* /*who*/) override { }
 
         void WaypointReached(uint32 waypointId, uint32 /*pathId*/) override
         {
@@ -474,11 +469,7 @@
             }
             if (!meteor)
             {
-<<<<<<< HEAD
-                if (Creature* trigger = me->SummonCreature(NPC_WORLD_TRIGGER_TINY, me->GetPositionWithOffset({ 8.0f, 8.0f, frand(25.0f, 35.0f), 0.0f }), TEMPSUMMON_TIMED_DESPAWN, 1s))
-=======
                 if (Creature* trigger = me->SummonCreature(NPC_WORLD_TRIGGER_TINY, me->GetPositionWithOffset({ 8.0f, 8.0f, frand(25.0f, 35.0f), 0.0f }), TEMPSUMMON_TIMED_DESPAWN, 1000))
->>>>>>> 28d470c5
                 {
                     trigger->SetVisible(false);
                     trigger->SetFaction(me->GetFaction());
@@ -557,19 +548,14 @@
         {
             instance = creature->GetInstanceScript();
             go = false;
-            Initialize();
-        }
-
-        void Initialize()
-        {
-            KnockDownTimer = 10000;
+            Reset();
         }
 
         bool go;
         uint32 KnockDownTimer;
         void Reset() override
         {
-            Initialize();
+            KnockDownTimer = 10000;
         }
 
         void WaypointReached(uint32 waypointId, uint32 /*pathId*/) override
@@ -598,7 +584,7 @@
             }
         }
 
-        void JustEngagedWith(Unit* /*who*/) override { }
+        void EnterCombat(Unit* /*who*/) override { }
 
         void UpdateAI(uint32 diff) override
         {
@@ -656,14 +642,7 @@
         {
             instance = creature->GetInstanceScript();
             go = false;
-            Initialize();
-        }
-
-        void Initialize()
-        {
-            FrenzyTimer = 5000 + rand32() % 5000;
-            MoveTimer = 2000;
-            RandomMove = false;
+            Reset();
         }
 
         bool go;
@@ -672,7 +651,9 @@
         bool RandomMove;
         void Reset() override
         {
-            Initialize();
+            FrenzyTimer = 5000 + rand32() % 5000;
+            MoveTimer = 2000;
+            RandomMove = false;
         }
 
         void WaypointReached(uint32 waypointId, uint32 /*pathId*/) override
@@ -702,7 +683,7 @@
             }
         }
 
-        void JustEngagedWith(Unit* /*who*/) override { }
+        void EnterCombat(Unit* /*who*/) override { }
 
         void UpdateAI(uint32 diff) override
         {
@@ -759,12 +740,7 @@
         {
             instance = creature->GetInstanceScript();
             go = false;
-            Initialize();
-        }
-
-        void Initialize()
-        {
-            ShadowBoltTimer = 1000 + rand32() % 5000;
+            Reset();
         }
 
         SummonList summons;
@@ -773,13 +749,13 @@
 
         void Reset() override
         {
-            Initialize();
+            ShadowBoltTimer = 1000 + rand32() % 5000;
             summons.DespawnAll();
         }
 
         void JustSummoned(Creature* summon) override
         {
-            Unit* target = SelectTarget(SelectTargetMethod::Random, 0, 30, true);
+            Unit* target = SelectTarget(SELECT_TARGET_RANDOM, 0, 30, true);
             if (target)
                 summon->Attack(target, false);
             summons.Summon(summon);
@@ -814,20 +790,20 @@
             switch (urand(0, 2))
             {
                 case 0:
-                    DoSpawnCreature(17902, 3, 0, 0, 0, TEMPSUMMON_TIMED_DESPAWN, 60s);
-                    DoSpawnCreature(17902, -3, 0, 0, 0, TEMPSUMMON_TIMED_DESPAWN, 60s);
+                    DoSpawnCreature(17902, 3, 0, 0, 0, TEMPSUMMON_TIMED_DESPAWN, 60000);
+                    DoSpawnCreature(17902, -3, 0, 0, 0, TEMPSUMMON_TIMED_DESPAWN, 60000);
                     break;
                 case 1:
-                    DoSpawnCreature(17903, 3, 0, 0, 0, TEMPSUMMON_TIMED_DESPAWN, 60s);
-                    DoSpawnCreature(17903, -3, 0, 0, 0, TEMPSUMMON_TIMED_DESPAWN, 60s);
+                    DoSpawnCreature(17903, 3, 0, 0, 0, TEMPSUMMON_TIMED_DESPAWN, 60000);
+                    DoSpawnCreature(17903, -3, 0, 0, 0, TEMPSUMMON_TIMED_DESPAWN, 60000);
                     break;
                 case 2:
-                    DoSpawnCreature(RAND(17902, 17903), 3, 0, 0, 0, TEMPSUMMON_TIMED_DESPAWN, 60s);
+                    DoSpawnCreature(RAND(17902, 17903), 3, 0, 0, 0, TEMPSUMMON_TIMED_DESPAWN, 60000);
                     break;
             }
         }
 
-        void JustEngagedWith(Unit* /*who*/) override { }
+        void EnterCombat(Unit* /*who*/) override { }
 
         void UpdateAI(uint32 diff) override
         {
@@ -888,14 +864,7 @@
         {
             instance = creature->GetInstanceScript();
             go = false;
-            Initialize();
-        }
-
-        void Initialize()
-        {
-            CourseTimer = 20000 + rand32() % 5000;
-            WailTimer = 15000 + rand32() % 5000;
-            ShellTimer = 50000 + rand32() % 10000;
+            Reset();
         }
 
         bool go;
@@ -905,7 +874,9 @@
 
         void Reset() override
         {
-            Initialize();
+            CourseTimer = 20000 + rand32() % 5000;
+            WailTimer = 15000 + rand32() % 5000;
+            ShellTimer = 50000 + rand32() % 10000;
         }
 
         void WaypointReached(uint32 waypointId, uint32 /*pathId*/) override
@@ -927,7 +898,7 @@
             }
         }
 
-        void JustEngagedWith(Unit* /*who*/) override { }
+        void EnterCombat(Unit* /*who*/) override { }
 
         void UpdateAI(uint32 diff) override
         {
@@ -993,12 +964,7 @@
         {
             instance = creature->GetInstanceScript();
             go = false;
-            Initialize();
-        }
-
-        void Initialize()
-        {
-            WebTimer = 20000 + rand32() % 5000;
+            Reset();
         }
 
         bool go;
@@ -1006,7 +972,7 @@
 
         void Reset() override
         {
-            Initialize();
+            WebTimer = 20000 + rand32() % 5000;
         }
 
         void WaypointReached(uint32 waypointId, uint32 /*pathId*/) override
@@ -1028,7 +994,7 @@
             }
         }
 
-        void JustEngagedWith(Unit* /*who*/) override { }
+        void EnterCombat(Unit* /*who*/) override { }
 
         void UpdateAI(uint32 diff) override
         {
@@ -1084,12 +1050,7 @@
         {
             instance = creature->GetInstanceScript();
             go = false;
-            Initialize();
-        }
-
-        void Initialize()
-        {
-            ManaBurnTimer = 9000 + rand32() % 5000;
+            Reset();
         }
 
         bool go;
@@ -1097,7 +1058,7 @@
 
         void Reset() override
         {
-            Initialize();
+            ManaBurnTimer = 9000 + rand32() % 5000;
         }
 
         void WaypointReached(uint32 waypointId, uint32 /*pathId*/) override
@@ -1119,7 +1080,7 @@
             }
         }
 
-        void JustEngagedWith(Unit* /*who*/) override { }
+        void EnterCombat(Unit* /*who*/) override { }
 
         void UpdateAI(uint32 diff) override
         {
@@ -1219,7 +1180,7 @@
             me->UpdatePosition(x, y, z, 0);
         }
 
-        void JustEngagedWith(Unit* /*who*/) override { }
+        void EnterCombat(Unit* /*who*/) override { }
 
         void UpdateAI(uint32 diff) override
         {
@@ -1227,11 +1188,7 @@
 
             if (IsEvent || IsOverrun)
             {
-<<<<<<< HEAD
-                ENSURE_AI(hyjal_trashAI, me->AI())->SetActiveAttacker(false);
-=======
                 ENSURE_AI(hyjal_trashAI, me->AI())->SetCanAttack(false);
->>>>>>> 28d470c5
                 EscortAI::UpdateAI(diff);
             }
 
@@ -1305,15 +1262,7 @@
             go = false;
             for (uint8 i = 0; i < 3; ++i)
                 DummyTarget[i] = 0;
-            Initialize();
-        }
-
-        void Initialize()
-        {
-            forcemove = true;
-            Zpos = 10.0f;
-            StrikeTimer = 2000 + rand32() % 5000;
-            MoveTimer = 0;
+            Reset();
         }
 
         bool go;
@@ -1324,7 +1273,10 @@
 
         void Reset() override
         {
-            Initialize();
+            forcemove = true;
+            Zpos = 10.0f;
+            StrikeTimer = 2000 + rand32() % 5000;
+            MoveTimer = 0;
             me->SetDisableGravity(true);
         }
 
@@ -1357,11 +1309,7 @@
 
             if (IsEvent || IsOverrun)
             {
-<<<<<<< HEAD
-                ENSURE_AI(hyjal_trashAI, me->AI())->SetActiveAttacker(false);
-=======
                 ENSURE_AI(hyjal_trashAI, me->AI())->SetCanAttack(false);
->>>>>>> 28d470c5
                 EscortAI::UpdateAI(diff);
             }
 
@@ -1391,7 +1339,7 @@
                 {
                     if (StrikeTimer <= diff)
                     {
-                        me->CastSpell({ DummyTarget[0], DummyTarget[1], DummyTarget[2] }, SPELL_GARGOYLE_STRIKE, false);
+                        me->CastSpell(DummyTarget[0], DummyTarget[1], DummyTarget[2], SPELL_GARGOYLE_STRIKE, false);
                         StrikeTimer = 2000 + rand32() % 1000;
                     } else StrikeTimer -= diff;
                     }
@@ -1402,10 +1350,10 @@
 
             if (!me->IsWithinDist(me->GetVictim(), 20) || forcemove)
             {
+                forcemove = false;
                 if (forcemove)
                 {
-                    forcemove = false;
-                    if (Unit* target = SelectTarget(SelectTargetMethod::Random, 0))
+                    if (Unit* target = SelectTarget(SELECT_TARGET_RANDOM, 0))
                         me->Attack(target, false);
                 }
                 if (MoveTimer <= diff)
@@ -1488,7 +1436,7 @@
             }
         }
 
-        void JustEngagedWith(Unit* /*who*/) override
+        void EnterCombat(Unit* /*who*/) override
         {
         }
 
@@ -1504,14 +1452,8 @@
                     EnterEvadeMode();
                     return;
                 }
-<<<<<<< HEAD
-                CastSpellExtraArgs args;
-                args.AddSpellMod(SPELLVALUE_BASE_POINT0, 500 + rand32() % 700);
-                me->CastSpell(me->GetVictim(), SPELL_EXPLODING_SHOT, args);
-=======
                 int dmg = 500 + rand32() % 700;
                 me->CastCustomSpell(me->GetVictim(), SPELL_EXPLODING_SHOT, &dmg, nullptr, nullptr, false);
->>>>>>> 28d470c5
                 ExplodeTimer = 5000 + rand32() % 5000;
             } else ExplodeTimer -= diff;
             DoMeleeAttackIfReady();
