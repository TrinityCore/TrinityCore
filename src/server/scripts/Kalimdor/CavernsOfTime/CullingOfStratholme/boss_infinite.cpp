--- conflicted
+++ resolved
@@ -38,17 +38,11 @@
 
     struct boss_infinite_corruptorAI : public ScriptedAI
     {
-<<<<<<< HEAD
-        boss_infinite_corruptorAI(Creature *creature) : ScriptedAI(creature)
-        {
-            instance = me->GetInstanceScript();
-            timeRift = NULL;
-            Reset();
-=======
         boss_infinite_corruptorAI(Creature* creature) : ScriptedAI(creature)
         {
             instance = creature->GetInstanceScript();
->>>>>>> 9fc7fe6b
+            timeRift = NULL;
+            Reset();
         }
 
         InstanceScript* instance;
