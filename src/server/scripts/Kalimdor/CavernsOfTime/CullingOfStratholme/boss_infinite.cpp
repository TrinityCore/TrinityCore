/*
 * Copyright (C) 2008-2011 TrinityCore <http://www.trinitycore.org/>
 *
 * This program is free software; you can redistribute it and/or modify it
 * under the terms of the GNU General Public License as published by the
 * Free Software Foundation; either version 2 of the License, or (at your
 * option) any later version.
 *
 * This program is distributed in the hope that it will be useful, but WITHOUT
 * ANY WARRANTY; without even the implied warranty of MERCHANTABILITY or
 * FITNESS FOR A PARTICULAR PURPOSE. See the GNU General Public License for
 * more details.
 *
 * You should have received a copy of the GNU General Public License along
 * with this program. If not, see <http://www.gnu.org/licenses/>.
 */

#include "ScriptPCH.h"
#include "culling_of_stratholme.h"

enum Spells
{
    SPELL_CORRUPTING_BLIGHT                     = 60588,
    SPELL_VOID_STRIKE                           = 60590
};

enum Yells
{
    SAY_AGGRO                                   = -1595045,
    SAY_FAIL                                    = -1595046,
    SAY_DEATH                                   = -1595047
};

#define ACHIEVEMENT_CULLING_OF_TIME 1817

class boss_infinite_corruptor : public CreatureScript
{
public:
    boss_infinite_corruptor() : CreatureScript("boss_infinite_corruptor") { }

    CreatureAI* GetAI(Creature* creature) const
    {
        return new boss_infinite_corruptorAI(creature);
    }

    struct boss_infinite_corruptorAI : public ScriptedAI
    {
        boss_infinite_corruptorAI(Creature* c) : ScriptedAI(c)
        {
            instance = c->GetInstanceScript();
        }

        InstanceScript* instance;

        void Reset()
        {
            if (instance)
                instance->SetData(DATA_INFINITE_EVENT, NOT_STARTED);
        }

        void EnterCombat(Unit* /*who*/)
        {
            if (instance)
                instance->SetData(DATA_INFINITE_EVENT, IN_PROGRESS);
        }

        void UpdateAI(const uint32 /*diff*/)
        {
            //Return since we have no target
            if (!UpdateVictim())
                return;

            DoMeleeAttackIfReady();
        }

        void JustDied(Unit* /*killer*/)
        {
<<<<<<< HEAD
            if (pInstance)
            {
                pInstance->SetData(DATA_INFINITE_EVENT, DONE);
            }
=======
            if (instance)
                instance->SetData(DATA_INFINITE_EVENT, DONE);
>>>>>>> 3b4b6a2d
        }
    };

};

void AddSC_boss_infinite_corruptor()
{
    new boss_infinite_corruptor();
}<|MERGE_RESOLUTION|>--- conflicted
+++ resolved
@@ -75,15 +75,8 @@
 
         void JustDied(Unit* /*killer*/)
         {
-<<<<<<< HEAD
-            if (pInstance)
-            {
-                pInstance->SetData(DATA_INFINITE_EVENT, DONE);
-            }
-=======
             if (instance)
                 instance->SetData(DATA_INFINITE_EVENT, DONE);
->>>>>>> 3b4b6a2d
         }
     };
 
