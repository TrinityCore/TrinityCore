--- conflicted
+++ resolved
@@ -15,49 +15,29 @@
  * with this program. If not, see <http://www.gnu.org/licenses/>.
  */
 
-<<<<<<< HEAD
-#include "culling_of_stratholme.h"
-#include "InstanceScript.h"
-#include "MotionMaster.h"
-#include "ScriptedCreature.h"
-#include "ScriptMgr.h"
-#include "SpellInfo.h"
-=======
 #include "ScriptMgr.h"
 #include "culling_of_stratholme.h"
 #include "ScriptedCreature.h"
->>>>>>> 28d470c5
 
 enum Spells
 {
-    SPELL_CORRUPTING_BLIGHT = 60588,
-    SPELL_VOID_STRIKE = 60590,
-    SPELL_CORRUPTION_OF_TIME_CHANNEL = 60422,
-    SPELL_CORRUPTION_OF_TIME_TARGET = 60451
+    SPELL_CORRUPTING_BLIGHT                     = 60588,
+    SPELL_VOID_STRIKE                           = 60590,
+    SPELL_CORRUPTION_OF_TIME_CHANNEL            = 60422,
+    SPELL_CORRUPTION_OF_TIME_TARGET             = 60451
 };
 
 enum Yells
 {
-    SAY_AGGRO = 0,
-    SAY_DEATH = 1,
-    SAY_FAIL = 2
+    SAY_AGGRO                                   = 0,
+    SAY_DEATH                                   = 1,
+    SAY_FAIL                                    = 2
 };
 
 enum Events
 {
-    EVENT_CORRUPTING_BLIGHT = 1,
+    EVENT_CORRUPTING_BLIGHT                     = 1,
     EVENT_VOID_STRIKE
-};
-
-enum Entries
-{
-    NPC_TIME_RIFT = 28409,
-    NPC_GUARDIAN_OF_TIME = 32281
-};
-
-enum Misc
-{
-    MOVEMENT_TIME_RIFT = 1
 };
 
 class boss_infinite_corruptor : public CreatureScript
@@ -67,34 +47,25 @@
 
         struct boss_infinite_corruptorAI : public BossAI
         {
-            boss_infinite_corruptorAI(Creature* creature) : BossAI(creature, DATA_INFINITE_CORRUPTOR) { }
+            boss_infinite_corruptorAI(Creature* creature) : BossAI(creature, DATA_INFINITE) { }
 
             void Reset() override
             {
                 _Reset();
-                DoCastAOE(SPELL_CORRUPTION_OF_TIME_CHANNEL); // implicitly targets the Guardian
-            }
 
-<<<<<<< HEAD
-            void SpellHitTarget(WorldObject* target, SpellInfo const* spellInfo) override
-            {
-                if (spellInfo->Id == SPELL_CORRUPTION_OF_TIME_CHANNEL)
-                    target->CastSpell(target, SPELL_CORRUPTION_OF_TIME_TARGET, true);
-=======
                 if (Creature* guardian = me->FindNearestCreature(NPC_GUARDIAN_OF_TIME, 100.0f))
                 {
                     DoCast(nullptr, SPELL_CORRUPTION_OF_TIME_CHANNEL, false);
                     guardian->CastSpell(guardian, SPELL_CORRUPTION_OF_TIME_TARGET, false);
                 }
->>>>>>> 28d470c5
             }
 
-            void JustEngagedWith(Unit* who) override
+            void EnterCombat(Unit* /*who*/) override
             {
                 Talk(SAY_AGGRO);
-                BossAI::JustEngagedWith(who);
-                events.ScheduleEvent(EVENT_CORRUPTING_BLIGHT, 7s);
-                events.ScheduleEvent(EVENT_VOID_STRIKE, 5s);
+                _EnterCombat();
+                events.ScheduleEvent(EVENT_CORRUPTING_BLIGHT, 7000);
+                events.ScheduleEvent(EVENT_VOID_STRIKE, 5000);
             }
 
             void JustDied(Unit* /*killer*/) override
@@ -105,7 +76,7 @@
                 if (Creature* guardian = me->FindNearestCreature(NPC_GUARDIAN_OF_TIME, 100.0f))
                 {
                     guardian->RemoveAurasDueToSpell(SPELL_CORRUPTION_OF_TIME_TARGET);
-                    guardian->DespawnOrUnsummon(5s);
+                    guardian->DespawnOrUnsummon(5000);
                 }
 
                 if (Creature* rift = me->FindNearestCreature(NPC_TIME_RIFT, 100.0f))
@@ -117,50 +88,16 @@
                 switch (eventId)
                 {
                     case EVENT_CORRUPTING_BLIGHT:
-                        if (Unit* target = SelectTarget(SelectTargetMethod::Random, 0, 60.0f, true))
+                        if (Unit* target = SelectTarget(SELECT_TARGET_RANDOM, 0, 60.0f, true))
                             DoCast(target, SPELL_CORRUPTING_BLIGHT);
-                        events.ScheduleEvent(EVENT_CORRUPTING_BLIGHT, 15s);
+                        events.ScheduleEvent(EVENT_CORRUPTING_BLIGHT, 17000);
                         break;
                     case EVENT_VOID_STRIKE:
                         DoCastVictim(SPELL_VOID_STRIKE);
-                        events.ScheduleEvent(EVENT_VOID_STRIKE, 5s);
+                        events.ScheduleEvent(EVENT_VOID_STRIKE, 5000);
                         break;
                     default:
                         break;
-                }
-            }
-
-            void EnterEvadeMode(EvadeReason why) override
-            {
-                if (me->HasReactState(REACT_PASSIVE))
-                    return;
-                BossAI::EnterEvadeMode(why);
-            }
-
-            void MovementInform(uint32 type, uint32 id) override
-            {
-                if (type == POINT_MOTION_TYPE && id == MOVEMENT_TIME_RIFT)
-                {
-                    me->DespawnOrUnsummon(Seconds(2));
-                    instance->SetBossState(DATA_INFINITE_CORRUPTOR, FAIL);
-                }
-            }
-
-            void DoAction(int32 action) override
-            {
-                if (action == -ACTION_CORRUPTOR_LEAVE)
-                {
-                    me->SetReactState(REACT_PASSIVE);
-                    Talk(SAY_FAIL);
-                    if (Creature* rift = me->FindNearestCreature(NPC_TIME_RIFT, 300.0f))
-                    {
-                        if (me->IsWithinDist2d(rift, 5.0f))
-                            MovementInform(POINT_MOTION_TYPE, MOVEMENT_TIME_RIFT);
-                        else
-                            me->GetMotionMaster()->MovePoint(MOVEMENT_TIME_RIFT, rift->GetPosition()); // @todo offset
-                    }
-                    else
-                        MovementInform(POINT_MOTION_TYPE, MOVEMENT_TIME_RIFT);
                 }
             }
         };
