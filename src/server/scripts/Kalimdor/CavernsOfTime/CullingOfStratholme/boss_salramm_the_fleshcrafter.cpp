--- conflicted
+++ resolved
@@ -15,46 +15,34 @@
  * with this program. If not, see <http://www.gnu.org/licenses/>.
  */
 
-<<<<<<< HEAD
-#include "culling_of_stratholme.h"
-#include "InstanceScript.h"
-#include "ScriptedCreature.h"
-#include "ScriptMgr.h"
-#include "SpellAuraEffects.h"
-#include "SpellScript.h"
-=======
 #include "ScriptMgr.h"
 #include "culling_of_stratholme.h"
 #include "ScriptedCreature.h"
->>>>>>> 28d470c5
 
 enum Spells
 {
-    SPELL_CURSE_OF_TWISTED_FLESH = 58845,
-    SPELL_EXPLODE_GHOUL = 52480,
-    SPELL_SHADOW_BOLT = 57725,
-    SPELL_STEAL_FLESH = 52708,
-    SPELL_STEAL_FLESH_DEBUFF = 52711,
-    SPELL_STEAL_FLESH_BUFF = 52712,
-    SPELL_SUMMON_GHOULS = 52451
+    SPELL_CURSE_OF_TWISTED_FLESH                = 58845,
+    SPELL_EXPLODE_GHOUL                         = 52480,
+    SPELL_SHADOW_BOLT                           = 57725,
+    SPELL_STEAL_FLESH                           = 52708,
+    SPELL_SUMMON_GHOULS                         = 52451
 };
 
 enum Yells
 {
-    SAY_AGGRO = 0,
-    SAY_SPAWN = 1,
-    SAY_SLAY = 2,
-    SAY_DEATH = 3,
-    SAY_EXPLODE_GHOUL = 4,
-    SAY_STEAL_FLESH = 5,
-    SAY_SUMMON_GHOULS = 6
+    SAY_AGGRO                                   = 0,
+    SAY_SPAWN                                   = 1,
+    SAY_SLAY                                    = 2,
+    SAY_DEATH                                   = 3,
+    SAY_EXPLODE_GHOUL                           = 4,
+    SAY_STEAL_FLESH                             = 5,
+    SAY_SUMMON_GHOULS                           = 6
 };
 
 enum Events
 {
-    EVENT_CURSE_FLESH = 1,
-    EVENT_EXPLODE_GHOUL1,
-    EVENT_EXPLODE_GHOUL2,
+    EVENT_CURSE_FLESH                           = 1,
+    EVENT_EXPLODE_GHOUL,
     EVENT_SHADOW_BOLT,
     EVENT_STEAL_FLESH,
     EVENT_SUMMON_GHOULS
@@ -67,25 +55,20 @@
 
         struct boss_salrammAI : public BossAI
         {
-            boss_salrammAI(Creature* creature) : BossAI(creature, DATA_SALRAMM) { }
-
-            void InitializeAI() override
+            boss_salrammAI(Creature* creature) : BossAI(creature, DATA_SALRAMM)
             {
                 Talk(SAY_SPAWN);
-                if (instance->GetBossState(DATA_SALRAMM) == DONE)
-                    me->RemoveLootMode(LOOT_MODE_DEFAULT);
             }
 
-            void JustEngagedWith(Unit* who) override
+            void EnterCombat(Unit* /*who*/) override
             {
                 Talk(SAY_AGGRO);
-                BossAI::JustEngagedWith(who);
+                _EnterCombat();
 
-                events.ScheduleEvent(EVENT_SUMMON_GHOULS, randtime(Seconds(19),Seconds(24)));
-                events.ScheduleEvent(EVENT_SHADOW_BOLT, Seconds(2));
-                events.ScheduleEvent(EVENT_STEAL_FLESH, Seconds(25), Seconds(35));
-                if (IsHeroic())
-                    events.ScheduleEvent(EVENT_CURSE_FLESH, Seconds(40));
+                events.ScheduleEvent(EVENT_CURSE_FLESH, 30000);
+                events.ScheduleEvent(EVENT_SUMMON_GHOULS, urand(19000, 24000));
+                events.ScheduleEvent(EVENT_SHADOW_BOLT, urand(8000, 12000));
+                events.ScheduleEvent(EVENT_STEAL_FLESH, 12345); /// @todo: adjust timer
             }
 
             void ExecuteEvent(uint32 eventId) override
@@ -94,31 +77,28 @@
                 {
                     case EVENT_CURSE_FLESH:
                         DoCastVictim(SPELL_CURSE_OF_TWISTED_FLESH);
-                        events.Repeat(Seconds(37));
+                        events.ScheduleEvent(EVENT_CURSE_FLESH, 37000);
                         break;
                     case EVENT_SUMMON_GHOULS:
                         Talk(SAY_SUMMON_GHOULS);
-                        DoCastAOE(SPELL_SUMMON_GHOULS);
-                        events.ScheduleEvent(EVENT_EXPLODE_GHOUL1, Seconds(20), Seconds(24));
-                        events.ScheduleEvent(EVENT_EXPLODE_GHOUL2, Seconds(25), Seconds(29));
+                        DoCast(me, SPELL_SUMMON_GHOULS);
+                        events.ScheduleEvent(EVENT_SUMMON_GHOULS, 10000);
+                        events.ScheduleEvent(EVENT_EXPLODE_GHOUL, 6000);
                         break;
                     case EVENT_SHADOW_BOLT:
-                        if (Unit* target = SelectTarget(SelectTargetMethod::Random, 0, 40.0f, true))
+                        if (Unit* target = SelectTarget(SELECT_TARGET_RANDOM, 0, 40.0f, true))
                             DoCast(target, SPELL_SHADOW_BOLT);
-                        events.Repeat(Seconds(3));
+                        events.ScheduleEvent(EVENT_SHADOW_BOLT, urand(8000, 12000));
                         break;
                     case EVENT_STEAL_FLESH:
                         Talk(SAY_STEAL_FLESH);
-                        if (Unit* target = SelectTarget(SelectTargetMethod::Random, 1, 50.0f, true))
+                        if (Unit* target = SelectTarget(SELECT_TARGET_RANDOM, 0, 50.0f, true))
                             DoCast(target, SPELL_STEAL_FLESH);
-                        events.Repeat(Seconds(15), Seconds(20));
+                        events.ScheduleEvent(EVENT_STEAL_FLESH, 12345);
                         break;
-                    case EVENT_EXPLODE_GHOUL2:
-                        events.ScheduleEvent(EVENT_SUMMON_GHOULS, Seconds(4));
-                        [[fallthrough]];
-                    case EVENT_EXPLODE_GHOUL1:
+                    case EVENT_EXPLODE_GHOUL:
                         Talk(SAY_EXPLODE_GHOUL);
-                        DoCastAOE(SPELL_EXPLODE_GHOUL, true);
+                        DoCast(me, SPELL_EXPLODE_GHOUL, true);
                         break;
                     default:
                         break;
@@ -129,7 +109,6 @@
             {
                 Talk(SAY_DEATH);
                 _JustDied();
-                instance->SetData(DATA_NOTIFY_DEATH, 1);
             }
 
             void KilledUnit(Unit* victim) override
@@ -145,24 +124,7 @@
         }
 };
 
-class spell_salramm_steal_flesh : public AuraScript
-{
-    PrepareAuraScript(spell_salramm_steal_flesh);
-
-    void HandlePeriodic(AuraEffect const* /*eff*/)
-    {
-        GetCaster()->CastSpell(GetCaster(), SPELL_STEAL_FLESH_BUFF, true);
-        GetCaster()->CastSpell(GetTarget(), SPELL_STEAL_FLESH_DEBUFF, true);
-    }
-
-    void Register() override
-    {
-        OnEffectPeriodic += AuraEffectPeriodicFn(spell_salramm_steal_flesh::HandlePeriodic, EFFECT_0, SPELL_AURA_PERIODIC_DUMMY);
-    }
-};
-
 void AddSC_boss_salramm()
 {
     new boss_salramm();
-    RegisterSpellScript(spell_salramm_steal_flesh);
 }