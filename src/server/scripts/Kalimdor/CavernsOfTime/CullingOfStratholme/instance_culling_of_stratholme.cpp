--- conflicted
+++ resolved
@@ -274,13 +274,8 @@
                            /* // Summon Chromie and global whisper
                             if (Creature* chromie = instance->SummonCreature(NPC_CHROMIE_2, ChromieSummonPos))
                                 if (!instance->GetPlayers().isEmpty())
-<<<<<<< HEAD
-                                    if (Player* plr = instance->GetPlayers().getFirst()->getSource())
-                                        sCreatureTextMgr->SendChat(chromie, SAY_CRATES_COMPLETED, plr->GetGUID(), CHAT_TYPE_END, LANG_ADDON, TEXT_RANGE_MAP);*/
-=======
                                     if (Player* player = instance->GetPlayers().getFirst()->getSource())
-                                        sCreatureTextMgr->SendChat(chromie, SAY_CRATES_COMPLETED, player->GetGUID(), CHAT_MSG_ADDON, LANG_ADDON, TEXT_RANGE_MAP);
->>>>>>> b216522b
+                                        sCreatureTextMgr->SendChat(chromie, SAY_CRATES_COMPLETED, player->GetGUID(), CHAT_MSG_ADDON, LANG_ADDON, TEXT_RANGE_MAP);*/
                         }
 						//DoUpdateWorldState(WORLDSTATE_CRATES_REVEALED, _crateCount);
                         break;
