--- conflicted
+++ resolved
@@ -15,76 +15,12 @@
  * with this program. If not, see <http://www.gnu.org/licenses/>.
  */
 
-#ifndef CULLING_OF_STRATHOLME_H
-#define CULLING_OF_STRATHOLME_H
-
-#include "CreatureAIImpl.h"
+#ifndef DEF_CULLING_OF_STRATHOLME_H
+#define DEF_CULLING_OF_STRATHOLME_H
 
 #include "CreatureAIImpl.h"
 
 #define CoSScriptName "instance_culling_of_stratholme"
-<<<<<<< HEAD
-
-uint32 constexpr EncounterCount = 5;
-
-/***********************************************************************************************************************\
-|************************* A DEVELOPER'S GUIDE TO FINDING YOUR WAY AROUND THIS INSTANCE SCRIPT *************************|
-|***********************************************************************************************************************|
-*   The primary instance logic is split between the instance control script (instance_culling_of_stratholme.cpp) and    *
-*   Arthas' creature AI (npc_arthas.cpp). The instance script is responsible for global state management and control    *
-*   of the Scourge Wave event, as well as spawn control (ties into state management) with the help of the templated     *
-*   CreatureScript wrapper (CanSpawn override as well as Despawn checks on state change) defined in this very header.   *
-*   Arthas handles all the actual RP timings, pathing, spawns, casts and everything else, really. He also does tons     *
-*   of state control for himself (positional snapback and gossip/flag management).                                      *
-*   Communication between these two scripts (with some auxiliary other scripts throwing stuff in too) is handled        *
-*   via the SetData/SetGuidData/SetGUID methods on CreatureAI and InstanceScript (as appropriate), as well as           *
-*   data retrieval using GetData (instance states and the like).                                                        *
-*   All values specified in this header find use across multiple files (used for communication between them) while      *
-*   the enums in the files themselves contain action IDs, event IDs, entries and whatnot that only find use in that     *
-*   particular file.                                                                                                    *
-*   Generally, any RP sequence will follow the form:                                                                    *
-*    1. RP sequence is started (creature gossip sends SetGuidData with starting player GUID to InstanceScript)          *
-*    2. InstanceScript verifies state consistency and advances the global instance state                                *
-*    3. InstanceScript passes the player GUID to Arthas AI using SetGUID. The int32 data type serves as action ID.      *
-*    4. Arthas AI schedules all necessary events for the sequence and handles it from there using its UpdateAI loop.    *
-*    5. At the end of the sequence, Arthas AI notifies the instance script (using SetData).                             *
-*    6. The instance script advances the global state again. This state change is propagated to Arthas AI (SetData).    *
-*    7. Arthas AI is notified of a state change, gets current progress (GetData) and adjusts gossip availability etc.   *
-*    8. The cycle repeats. RP sequences (as above) can (and do) also include combat sequences and similar.              *
-|***********************************************************************************************************************|
-|*********************************************** KEY METHODS TO LOOK FOR ***********************************************|
-|***********************************************************************************************************************|
-*   Arthas AI: (npc_arthas_stratholmeAI in npc_arthas.cpp)                                                              *
-*    - AdvanceToState:                                                                                                  *
-*      - handles all the state updating/position consistency logic                                                      *
-*      - invoked from SetData when the instance script notifies Arthas of a state change                                *
-*    - ScheduleActionOOC:                                                                                               *
-*      - queues the specified action to be passed to DoAction after Arthas finishes combat (JustReachedHome)            *
-*      - typically called during RP sequences just after ensuring Arthas has entered combat with all enemies involved   *
-*    - MovementInform:                                                                                                  *
-*      - handles movement notifications not just for Arthas, but also some other creatures that run RP slave AI         *
-*      - all movement IDs are taken from one single PointIDs enum, which means they are still unique                    *
-*    - EnterCombat:                                                                                                     *
-*      - stores the current spline chain state so we can resume after (JustReachedHome)                                 *
-|***********************************************************************************************************************|
-*   Instance script: (instance_culling_of_stratholme in instance_culling_of_stratholme.cpp)                             *
-*    - GetStableStateFor:                                                                                               *
-*      - handles state regression; only certain states should be loaded after a wipe/soft reset                         *
-*    - SetInstanceProgress:                                                                                             *
-*      - any changing of the global instance state is done through this method                                          *
-*      - handles world state adjustments, spawn control (through AI notification) as well as reset behavior             *
-*    - SetWorldState/PropagateWorldStateUpdate:                                                                         *
-*      - the instance script stores a std::map of all current world state values for the instance                       *
-*      - SetWorldState adjusts this map, PropagateWorldStateUpdate sends any changed values to all players              *
-*      - FillInitialWorldStates also draws upon this map to ensure all players have the same states at all times        *
-|***********************************************************************************************************************|
-*   Spawn control script: (StratholmeCreatureScript<ParentAI> in culling_of_stratholme.h)                               *
-*    - CanSpawn override:                                                                                               *
-*      - gets current instance state using GetData, then checks if we should be allowed to respawn (bitmask check)      *
-*    - StratholmeNPCAIWrapper::CheckDespawn:                                                                            *
-*      - gets current instance state using GetData, then checks if we should despawn ourselves (bitmask check)          *
-\***********************************************************************************************************************/
-=======
 #define DataHeader "CS"
 
 uint32 const EncounterCount = 5;
@@ -120,117 +56,52 @@
     NPC_CHROMIE_2        = 27915,
     NPC_CHROMIE_3        = 30997,
     NPC_GENERIC_BUNNY    = 28960,
->>>>>>> 28d470c5
 
-struct Position;
-
-<<<<<<< HEAD
-// Note: These are bitmask values to allow combining, but only a single bit will ever be true in instance script
-enum COSProgressStates : uint32
-=======
-enum CSGameObjectIds
->>>>>>> 28d470c5
-{
-    JUST_STARTED            = 0x00001, // dungeon just started, crate count not visible yet; pending chromie interaction
-    CRATES_IN_PROGRESS      = 0x00002, // freshly started dungeon, players are revealing scourge crates
-    CRATES_DONE             = 0x00004, // all crates revealed, chromie spawns at Stratholme entrance; waiting for player input to begin first RP event
-    UTHER_TALK              = 0x00008, // RP event in progress, Uther+Arthas talking
-    PURGE_PENDING           = 0x00010, // RP event done, pending player input to start wave event
-    PURGE_STARTING          = 0x00020, // Arthas entering Stratholme, RP sequence with Mal'ganis
-    WAVES_IN_PROGRESS       = 0x00040, // first section is underway, players are battling waves
-    WAVES_DONE              = 0x00080, // wave section completed; Arthas moving to take position in front of Stratholme Town Hall
-    TOWN_HALL_PENDING       = 0x00100, // Arthas has reached the Town Hall; pending player input to begin escort section
-    TOWN_HALL               = 0x00200, // now escorting Arthas through Stratholme Town Hall
-    TOWN_HALL_COMPLETE      = 0x00400, // Town Hall event complete, third boss defeated; pending player input to begin gauntlet transition
-    GAUNTLET_TRANSITION     = 0x00800, // Arthas is leading players through the secret passage from Town Hall to the gauntlet
-    GAUNTLET_PENDING        = 0x01000, // Pending player input to begin escorting Arthas through the final gauntlet section
-    GAUNTLET_IN_PROGRESS    = 0x02000, // Arthas is being escorted through the gauntlet section
-    GAUNTLET_COMPLETE       = 0x04000, // Arthas has reached the end of the gauntlet section; player input pending to begin Mal'ganis encounter
-    MALGANIS_IN_PROGRESS    = 0x08000, // Arthas has moved into the final square and Mal'ganis encounter begins
-    COMPLETE                = 0x10000, // Mal'ganis encounter is completed; dungeon over
-
-    ALL                     = 0x1FFFF
-};
-COSProgressStates GetStableStateFor(COSProgressStates const state); // defined by instance script
-Position const& GetArthasSnapbackFor(COSProgressStates state); // defined by arthas script
-
-<<<<<<< HEAD
-enum COSInstanceData
-=======
-enum CSWorldStatesCoT
->>>>>>> 28d470c5
-{
-    DATA_MEATHOOK,
-    DATA_SALRAMM,
-    DATA_EPOCH,
-    DATA_MAL_GANIS,
-    DATA_INFINITE_CORRUPTOR,
-    NUM_BOSS_ENCOUNTERS,
-
-    DATA_INSTANCE_PROGRESS = NUM_BOSS_ENCOUNTERS, // GET only
-    DATA_GM_RECALL,        // sent by chromie #1 in response to GM recall command (teleport all to arthas)
-    DATA_GM_OVERRIDE,      // sent by chromie #1 in response to GM instance state change commands
-    DATA_ARTHAS_DIED,      // failure signal, sent by arthas AI on death - regress instance
-    DATA_CRATES_START,     // sent by chromie #1 creature script to initiate crate phase
-    DATA_CRATE_REVEALED,   // sent by crate helper AI to trigger re-check of crate status
-    DATA_UTHER_START,      // sent by chromie #2 creature script to initiate uther RP sequence
-    DATA_UTHER_FINISHED,   // sent by arthas AI to signal transition to pre-purge
-    DATA_SKIP_TO_PURGE,    // sent by chromie #1 creature script to skip straight to start of purge
-    DATA_START_PURGE,      // sent by arthas creature script to begin pre-purge RP event
-    DATA_START_WAVES,      // sent by arthas AI to begin wave event
-    DATA_NOTIFY_DEATH,     // sent by wave mob AI to instance script on death
-    DATA_REACH_TOWN_HALL,  // sent by arthas AI once he reaches stratholme town hall
-    DATA_START_TOWN_HALL,  // sent by arthas creature script to begin town hall sequence
-    DATA_TOWN_HALL_DONE,   // sent by arthas AI once Epoch is defeated
-    DATA_TO_GAUNTLET,      // sent by arthas creature script to begin gauntlet transition
-    DATA_GAUNTLET_REACHED, // sent by arthas AI once he arrives at the beginning of the gauntlet section
-    DATA_START_GAUNTLET,   // sent by arthas creature script to begin gauntlet escort
-    DATA_GAUNTLET_DONE,    // sent by arthas AI once he arrives at the end of the gauntlet section
-    DATA_START_MALGANIS,   // sent by arthas creature script to begin mal'ganis event
-    DATA_MALGANIS_DONE     // sent by arthas AI once mal'ganis outro is over
+    NPC_TIME_RIFT        = 28409,
+    NPC_GUARDIAN_OF_TIME = 32281
 };
 
-<<<<<<< HEAD
-// these are sent by instance AI to creatures; they are passed as negative values to avoid conflicts with creature script specific actions
-enum COSInstanceActions
-=======
-enum CSCrateSpells
->>>>>>> 28d470c5
+enum CSGameObjectIds
 {
-    ACTION_PROGRESS_UPDATE = 1,
-    ACTION_CORRUPTOR_LEAVE,
-    ACTION_START_RP_EVENT1,   // Arthas/Uther chat in front of town
-    ACTION_START_RP_EVENT2,   // Arthas/Mal'ganis chat at entrance
-    ACTION_START_RP_EVENT3,   // Town Hall sequence
-    ACTION_START_RP_EVENT4_1, // Bookcase transition sequence
-    ACTION_START_RP_EVENT4_2, // Gauntlet escort phase
-    ACTION_START_RP_EVENT5    // Mal'ganis encounter
+    GO_SHKAF_GATE       = 188686,
+    GO_MALGANIS_GATE_1  = 187711,
+    GO_MALGANIS_GATE_2  = 187723,
+    GO_EXIT_GATE        = 191788,
+    GO_MALGANIS_CHEST_N = 190663,
+    GO_MALGANIS_CHEST_H = 193597,
+    GO_SUSPICIOUS_CRATE = 190094,
+    GO_PLAGUED_CRATE    = 190095
 };
 
-<<<<<<< HEAD
-enum COSInstanceEntries
-=======
-enum CSTexts
->>>>>>> 28d470c5
+enum CSWorldStatesCoT
 {
-    NPC_ARTHAS = 26499,
-    GO_HIDDEN_PASSAGE = 188686,
-    SPAWNGRP_CHROMIE_MID = 52,
-    SPAWNGRP_CRATE_HELPERS = 53,
-    SPAWNGRP_GAUNTLET_TRASH = 54,
-    SPAWNGRP_UNDEAD_TRASH = 55,
-    SPAWNGRP_RESIDENTS = 56
+    WORLDSTATE_SHOW_CRATES          = 3479,
+    WORLDSTATE_CRATES_REVEALED      = 3480,
+    WORLDSTATE_WAVE_COUNT           = 3504,
+    WORLDSTATE_TIME_GUARDIAN        = 3931,
+    WORLDSTATE_TIME_GUARDIAN_SHOW   = 3932
 };
 
-<<<<<<< HEAD
-template <class AI, class T>
-inline AI* GetCullingOfStratholmeAI(T* obj)
-=======
+enum CSCrateSpells
+{
+    SPELL_CRATES_CREDIT     = 58109
+};
+
+enum CSTexts
+{
+    SAY_CRATES_COMPLETED    = 0,
+    // Chromie
+    SAY_INFINITE_START      = 0, // On Infinite Corruptor event start
+    SAY_INFINITE            = 1, // On Infinite Corruptor event at 5 minutes
+    SAY_INFINITE_FAIL       = 2, // On Infinite Corruptor event fail
+    // Infinite Corruptor
+    SAY_FAIL_EVENT          = 2 // On Infinite Corruptor event fail
+};
+
 enum CSInstanceEvents
->>>>>>> 28d470c5
 {
-    return GetInstanceAI<AI>(obj, CoSScriptName);
-}
+    EVENT_INFINITE_TIMER    = 1
+};
 
 template <class AI, class T>
 inline AI* GetCullingOfStratholmeAI(T* obj)
