/*
 * Copyright (C) 2008-2011 TrinityCore <http://www.trinitycore.org/>
 *
 * This program is free software; you can redistribute it and/or modify it
 * under the terms of the GNU General Public License as published by the
 * Free Software Foundation; either version 2 of the License, or (at your
 * option) any later version.
 *
 * This program is distributed in the hope that it will be useful, but WITHOUT
 * ANY WARRANTY; without even the implied warranty of MERCHANTABILITY or
 * FITNESS FOR A PARTICULAR PURPOSE. See the GNU General Public License for
 * more details.
 *
 * You should have received a copy of the GNU General Public License along
 * with this program. If not, see <http://www.gnu.org/licenses/>.
 */

/* Script Data Start
SDName: Boss meathook
SDAuthor: Tartalo
SD%Complete: 100
SDComment: It may need timer adjustment
SDCategory:
Script Data End */

#include "ScriptPCH.h"
#include "culling_of_stratholme.h"

enum Spells
{
    SPELL_CONSTRICTING_CHAINS                   = 52696, //Encases the targets in chains, dealing 1800 Physical damage every 1 sec. and stunning the target for 5 sec.
    H_SPELL_CONSTRICTING_CHAINS                 = 58823,
    SPELL_DISEASE_EXPULSION                     = 52666, //Meathook belches out a cloud of disease, dealing 1710 to 1890 Nature damage and interrupting the spell casting of nearby enemy targets for 4 sec.
    H_SPELL_DISEASE_EXPULSION                   = 58824,
    SPELL_FRENZY                                = 58841 //Increases the caster's Physical damage by 10% for 30 sec.
};

enum Yells
{
    SAY_AGGRO                                   = -1595026,
    SAY_SLAY_1                                  = -1595027,
    SAY_SLAY_2                                  = -1595028,
    SAY_SLAY_3                                  = -1595029,
    SAY_SPAWN                                   = -1595030,
    SAY_DEATH                                   = -1595031
};

class boss_meathook : public CreatureScript
{
public:
    boss_meathook() : CreatureScript("boss_meathook") { }

    CreatureAI* GetAI(Creature* pCreature) const
    {
        return new boss_meathookAI (pCreature);
    }

    struct boss_meathookAI : public ScriptedAI
    {
        boss_meathookAI(Creature* c) : ScriptedAI(c)
        {
            pInstance = c->GetInstanceScript();
            if (pInstance)
                DoScriptText(SAY_SPAWN,me);
        }

        uint32 uiChainTimer;
        uint32 uiDiseaseTimer;
        uint32 uiFrenzyTimer;

        InstanceScript* pInstance;

        void Reset()
        {
            uiChainTimer = urand(10000, 15000);
            uiDiseaseTimer = urand(3000, 5000);
            uiFrenzyTimer = urand(15000, 20000);

            if (pInstance)
                pInstance->SetData(DATA_MEATHOOK_EVENT, NOT_STARTED);
        }

        void EnterCombat(Unit* /*who*/)
        {
            DoScriptText(SAY_AGGRO, me);

            if (pInstance)
                pInstance->SetData(DATA_MEATHOOK_EVENT, IN_PROGRESS);
        }

        void UpdateAI(const uint32 diff)
        {
            //Return since we have no target
            if (!UpdateVictim())
                return;

            if (uiDiseaseTimer <= diff)
            {
                DoCastAOE(DUNGEON_MODE(SPELL_DISEASE_EXPULSION, H_SPELL_DISEASE_EXPULSION));
                uiDiseaseTimer = urand(3000, 5000);
            } else uiDiseaseTimer -= diff;

            if (uiFrenzyTimer <= diff)
            {
                DoCast(me, SPELL_FRENZY);
                uiFrenzyTimer = urand(17000, 20000);
            } else uiFrenzyTimer -= diff;

            if (uiChainTimer <= diff)
            {
<<<<<<< HEAD
                if (Unit* pTarget = SelectTarget(SELECT_TARGET_RANDOM, 1, 100, true))
                    DoCast(pTarget, DUNGEON_MODE(SPELL_CONSTRICTING_CHAINS, H_SPELL_CONSTRICTING_CHAINS)); //anyone but the tank
                else
                    DoCast(me->getVictim(), DUNGEON_MODE(SPELL_CONSTRICTING_CHAINS, H_SPELL_CONSTRICTING_CHAINS));
                uiChainTimer = urand(15000, 16000);
=======
                if (Unit* pTarget = SelectTarget(SELECT_TARGET_RANDOM, 0, 100, true))
                    DoCast(pTarget, SPELL_CONSTRICTING_CHAINS); //anyone but the tank
                uiChainTimer = urand(2000, 4000);
>>>>>>> b216522b
            } else uiChainTimer -= diff;

            DoMeleeAttackIfReady();
        }

        void JustDied(Unit* /*killer*/)
        {
            DoScriptText(SAY_DEATH, me);

            if (pInstance)
                pInstance->SetData(DATA_MEATHOOK_EVENT, DONE);
        }

        void KilledUnit(Unit* victim)
        {
            if (victim == me)
                return;

            DoScriptText(RAND(SAY_SLAY_1,SAY_SLAY_2,SAY_SLAY_3), me);
        }
    };

};

void AddSC_boss_meathook()
{
    new boss_meathook();
}<|MERGE_RESOLUTION|>--- conflicted
+++ resolved
@@ -108,17 +108,11 @@
 
             if (uiChainTimer <= diff)
             {
-<<<<<<< HEAD
                 if (Unit* pTarget = SelectTarget(SELECT_TARGET_RANDOM, 1, 100, true))
                     DoCast(pTarget, DUNGEON_MODE(SPELL_CONSTRICTING_CHAINS, H_SPELL_CONSTRICTING_CHAINS)); //anyone but the tank
                 else
                     DoCast(me->getVictim(), DUNGEON_MODE(SPELL_CONSTRICTING_CHAINS, H_SPELL_CONSTRICTING_CHAINS));
                 uiChainTimer = urand(15000, 16000);
-=======
-                if (Unit* pTarget = SelectTarget(SELECT_TARGET_RANDOM, 0, 100, true))
-                    DoCast(pTarget, SPELL_CONSTRICTING_CHAINS); //anyone but the tank
-                uiChainTimer = urand(2000, 4000);
->>>>>>> b216522b
             } else uiChainTimer -= diff;
 
             DoMeleeAttackIfReady();
