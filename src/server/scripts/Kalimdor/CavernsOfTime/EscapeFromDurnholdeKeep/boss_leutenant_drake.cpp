/*
 * This file is part of the TrinityCore Project. See AUTHORS file for Copyright information
 *
 * This program is free software; you can redistribute it and/or modify it
 * under the terms of the GNU General Public License as published by the
 * Free Software Foundation; either version 2 of the License, or (at your
 * option) any later version.
 *
 * This program is distributed in the hope that it will be useful, but WITHOUT
 * ANY WARRANTY; without even the implied warranty of MERCHANTABILITY or
 * FITNESS FOR A PARTICULAR PURPOSE. See the GNU General Public License for
 * more details.
 *
 * You should have received a copy of the GNU General Public License along
 * with this program. If not, see <http://www.gnu.org/licenses/>.
 */

/* ScriptData
SDName: Boss_Luetenant_Drake
SD%Complete: 70
SDComment: Missing proper code for patrolling area after being spawned. Script for GO (barrels) quest 10283
SDCategory: Caverns of Time, Old Hillsbrad Foothills
EndScriptData */

#include "ScriptMgr.h"
#include "GameObject.h"
#include "GameObjectAI.h"
#include "InstanceScript.h"
#include "MotionMaster.h"
#include "old_hillsbrad.h"
#include "ScriptedEscortAI.h"

/*######
## go_barrel_old_hillsbrad
######*/

class go_barrel_old_hillsbrad : public GameObjectScript
{
public:
    go_barrel_old_hillsbrad() : GameObjectScript("go_barrel_old_hillsbrad") { }

    struct go_barrel_old_hillsbradAI : public GameObjectAI
    {
        go_barrel_old_hillsbradAI(GameObject* go) : GameObjectAI(go), instance(go->GetInstanceScript()) { }

        InstanceScript* instance;

<<<<<<< HEAD
        bool OnGossipHello(Player* /*player*/) override
=======
        bool GossipHello(Player* /*player*/) override
>>>>>>> 28d470c5
        {
            if (instance->GetData(TYPE_BARREL_DIVERSION) == DONE)
                return false;

            instance->SetData(TYPE_BARREL_DIVERSION, IN_PROGRESS);
            return false;
        }
    };

    GameObjectAI* GetAI(GameObject* go) const override
    {
        return GetOldHillsbradAI<go_barrel_old_hillsbradAI>(go);
    }
};

/*######
## boss_lieutenant_drake
######*/

enum LieutenantDrake
{
    SAY_ENTER               = 0,
    SAY_AGGRO               = 1,
    SAY_SLAY                = 2,
    SAY_MORTAL              = 3,
    SAY_SHOUT               = 4,
    SAY_DEATH               = 5,

    SPELL_WHIRLWIND         = 31909,
    SPELL_HAMSTRING         = 9080,
    SPELL_MORTAL_STRIKE     = 31911,
    SPELL_FRIGHTENING_SHOUT = 33789
};

Position const DrakeWP[]=
{
    { 2125.84f, 88.2535f, 54.8830f },
    { 2111.01f, 93.8022f, 52.6356f },
    { 2106.70f, 114.753f, 53.1965f },
    { 2107.76f, 138.746f, 52.5109f },
    { 2114.83f, 160.142f, 52.4738f },
    { 2125.24f, 178.909f, 52.7283f },
    { 2151.02f, 208.901f, 53.1551f },
    { 2177.00f, 233.069f, 52.4409f },
    { 2190.71f, 227.831f, 53.2742f },
    { 2178.14f, 214.219f, 53.0779f },
    { 2154.99f, 202.795f, 52.6446f },
    { 2132.00f, 191.834f, 52.5709f },
    { 2117.59f, 166.708f, 52.7686f },
    { 2093.61f, 139.441f, 52.7616f },
    { 2086.29f, 104.950f, 52.9246f },
    { 2094.23f, 81.2788f, 52.6946f },
    { 2108.70f, 85.3075f, 53.3294f },
    { 2125.50f, 88.9481f, 54.7953f },
    { 2128.20f, 70.9763f, 64.4221f }
};

class boss_lieutenant_drake : public CreatureScript
{
public:
    boss_lieutenant_drake() : CreatureScript("boss_lieutenant_drake") { }

    CreatureAI* GetAI(Creature* creature) const override
    {
        return GetOldHillsbradAI<boss_lieutenant_drakeAI>(creature);
    }

    struct boss_lieutenant_drakeAI : public ScriptedAI
    {
        boss_lieutenant_drakeAI(Creature* creature) : ScriptedAI(creature)
        {
            Initialize();
        }

        void Initialize()
        {
            CanPatrol = true;
            wpId = 0;

            Whirlwind_Timer = 20000;
            Fear_Timer = 30000;
            MortalStrike_Timer = 45000;
            ExplodingShout_Timer = 25000;
        }

        bool CanPatrol;
        uint32 wpId;

        uint32 Whirlwind_Timer;
        uint32 Fear_Timer;
        uint32 MortalStrike_Timer;
        uint32 ExplodingShout_Timer;

        void Reset() override
        {
            Initialize();
        }

        void JustEngagedWith(Unit* /*who*/) override
        {
            Talk(SAY_AGGRO);
        }

        void KilledUnit(Unit* /*victim*/) override
        {
            Talk(SAY_SLAY);
        }

        void JustDied(Unit* /*killer*/) override
        {
            Talk(SAY_DEATH);
        }

        void UpdateAI(uint32 diff) override
        {
            /// @todo make this work
            if (CanPatrol && wpId == 0)
            {
                me->GetMotionMaster()->MovePoint(wpId, DrakeWP[wpId]);
                ++wpId;
            }

            //Return since we have no target
            if (!UpdateVictim())
                return;

            //Whirlwind
            if (Whirlwind_Timer <= diff)
            {
                DoCastVictim(SPELL_WHIRLWIND);
                Whirlwind_Timer = 20000 + rand32() % 5000;
            } else Whirlwind_Timer -= diff;

            //Fear
            if (Fear_Timer <= diff)
            {
                Talk(SAY_SHOUT);
                DoCastVictim(SPELL_FRIGHTENING_SHOUT);
                Fear_Timer = 25000 + rand32() % 10000;
            } else Fear_Timer -= diff;

            //Mortal Strike
            if (MortalStrike_Timer <= diff)
            {
                Talk(SAY_MORTAL);
                DoCastVictim(SPELL_MORTAL_STRIKE);
                MortalStrike_Timer = 20000 + rand32() % 10000;
            } else MortalStrike_Timer -= diff;

            DoMeleeAttackIfReady();
        }
    };

};

void AddSC_boss_lieutenant_drake()
{
    new go_barrel_old_hillsbrad();
    new boss_lieutenant_drake();
}<|MERGE_RESOLUTION|>--- conflicted
+++ resolved
@@ -45,11 +45,7 @@
 
         InstanceScript* instance;
 
-<<<<<<< HEAD
-        bool OnGossipHello(Player* /*player*/) override
-=======
         bool GossipHello(Player* /*player*/) override
->>>>>>> 28d470c5
         {
             if (instance->GetData(TYPE_BARREL_DIVERSION) == DONE)
                 return false;
@@ -148,7 +144,7 @@
             Initialize();
         }
 
-        void JustEngagedWith(Unit* /*who*/) override
+        void EnterCombat(Unit* /*who*/) override
         {
             Talk(SAY_AGGRO);
         }
