--- conflicted
+++ resolved
@@ -27,10 +27,6 @@
 #include "InstanceScript.h"
 #include "Log.h"
 #include "Map.h"
-<<<<<<< HEAD
-#include "Player.h"
-=======
->>>>>>> 28d470c5
 #include "razorfen_kraul.h"
 
 #define WARD_KEEPERS_NR 2
@@ -56,21 +52,6 @@
         ObjectGuid DoorWardGUID;
         int WardKeeperDeath;
 
-<<<<<<< HEAD
-        Player* GetPlayerInMap()
-        {
-            Map::PlayerList const& players = instance->GetPlayers();
-            for (Map::PlayerList::const_iterator itr = players.begin(); itr != players.end(); ++itr)
-            {
-                if (Player* player = itr->GetSource())
-                    return player;
-            }
-            TC_LOG_DEBUG("scripts", "Instance Razorfen Kraul: GetPlayerInMap, but PlayerList is empty!");
-            return nullptr;
-        }
-
-=======
->>>>>>> 28d470c5
         void OnGameObjectCreate(GameObject* go) override
         {
             switch (go->GetEntry())
