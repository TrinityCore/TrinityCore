/*
 * This file is part of the TrinityCore Project. See AUTHORS file for Copyright information
 *
 * This program is free software; you can redistribute it and/or modify it
 * under the terms of the GNU General Public License as published by the
 * Free Software Foundation; either version 2 of the License, or (at your
 * option) any later version.
 *
 * This program is distributed in the hope that it will be useful, but WITHOUT
 * ANY WARRANTY; without even the implied warranty of MERCHANTABILITY or
 * FITNESS FOR A PARTICULAR PURPOSE. See the GNU General Public License for
 * more details.
 *
 * You should have received a copy of the GNU General Public License along
 * with this program. If not, see <http://www.gnu.org/licenses/>.
 */

#include "ScriptMgr.h"
<<<<<<< HEAD
=======
#include "GameObject.h"
#include "MotionMaster.h"
#include "ObjectAccessor.h"
>>>>>>> 28d470c5
#include "PetAI.h"
#include "Player.h"
#include "razorfen_kraul.h"
#include "ScriptedEscortAI.h"
#include "SpellScript.h"

enum Willix
{
    SAY_READY                   = 0,
    SAY_POINT                   = 1,
    SAY_AGGRO1                  = 2,
    SAY_BLUELEAF                = 3,
    SAY_DANGER                  = 4,
    SAY_BAD                     = 5,
    SAY_THINK                   = 6,
    SAY_SOON                    = 7,
    SAY_FINALY                  = 8,
    SAY_WIN                     = 9,
    SAY_END                     = 10,

    QUEST_WILLIX_THE_IMPORTER   = 1144,
    ENTRY_BOAR                  = 4514
};

class npc_willix : public CreatureScript
{
public:
    npc_willix() : CreatureScript("npc_willix") { }

    struct npc_willixAI : public EscortAI
    {
        npc_willixAI(Creature* creature) : EscortAI(creature) { }

<<<<<<< HEAD
        void OnQuestAccept(Player* player, Quest const* quest) override
=======
        void QuestAccept(Player* player, Quest const* quest) override
>>>>>>> 28d470c5
        {
            if (quest->GetQuestId() == QUEST_WILLIX_THE_IMPORTER)
            {
                Start(true, false, player->GetGUID());
                Talk(SAY_READY, player);
                me->SetFaction(FACTION_ESCORTEE_N_NEUTRAL_PASSIVE);
            }
        }

        void WaypointReached(uint32 waypointId, uint32 /*pathId*/) override
        {
            Player* player = GetPlayerForEscort();
            if (!player)
                return;

            switch (waypointId)
            {
                case 3:
                    me->HandleEmoteCommand(EMOTE_STATE_POINT);
                    Talk(SAY_POINT, player);
                    break;
                case 4:
                    me->SummonCreature(ENTRY_BOAR, 2137.66f, 1843.98f, 48.08f, 1.54f, TEMPSUMMON_TIMED_DESPAWN_OUT_OF_COMBAT, 25s);
                    break;
                case 8:
                    Talk(SAY_BLUELEAF, player);
                    break;
                case 9:
                    Talk(SAY_DANGER, player);
                    break;
                case 13:
                    Talk(SAY_BAD, player);
                    break;
                case 14:
                    me->SummonCreature(ENTRY_BOAR, 2078.91f, 1704.54f, 56.77f, 1.54f, TEMPSUMMON_TIMED_DESPAWN_OUT_OF_COMBAT, 25s);
                    break;
                case 25:
                    Talk(SAY_THINK, player);
                    break;
                case 31:
                    Talk(SAY_SOON, player);
                    break;
                case 42:
                    Talk(SAY_FINALY, player);
                    break;
                case 43:
                    me->SummonCreature(ENTRY_BOAR, 1956.43f, 1596.97f, 81.75f, 1.54f, TEMPSUMMON_TIMED_DESPAWN_OUT_OF_COMBAT, 25s);
                    break;
                case 45:
                    Talk(SAY_WIN, player);
                    me->AddNpcFlag(UNIT_NPC_FLAG_QUESTGIVER);
                    player->GroupEventHappens(QUEST_WILLIX_THE_IMPORTER, me);
                    break;
                case 46:
                    Talk(SAY_END, player);
                    break;
            }
        }

        void Reset() override { }

<<<<<<< HEAD
        void JustEngagedWith(Unit* who) override
=======
        void EnterCombat(Unit* who) override
>>>>>>> 28d470c5
        {
            Talk(SAY_AGGRO1, who);
        }

        void JustSummoned(Creature* summoned) override
        {
            summoned->AI()->AttackStart(me);
        }

        void JustDied(Unit* /*killer*/) override
        {
            if (Player* player = GetPlayerForEscort())
                player->FailQuest(QUEST_WILLIX_THE_IMPORTER);
        }
    };

    CreatureAI* GetAI(Creature* creature) const override
    {
        return GetRazorfenKraulAI<npc_willixAI>(creature);
<<<<<<< HEAD
    }
=======
    }
};

enum SnufflenoseGopher
{
    NPC_SNUFFLENOSE_GOPHER       = 4781,
    GO_BLUELEAF_TUBBER           = 20920,
    ACTION_FIND_NEW_TUBBER       = 0,
    POINT_TUBBER                 = 0
};

struct npc_snufflenose_gopher : public CreatureScript
{
public:
    npc_snufflenose_gopher() : CreatureScript("npc_snufflenose_gopher") { }

    CreatureAI* GetAI(Creature* creature) const override
    {
        return GetRazorfenKraulAI<npc_snufflenose_gopherAI>(creature);
    }

    struct npc_snufflenose_gopherAI : public PetAI
    {
        npc_snufflenose_gopherAI(Creature* creature) : PetAI(creature)
        {
            IsMovementActive = false;
        }

        void Reset() override
        {
            IsMovementActive = false;
            TargetTubberGUID.Clear();
        }

        void MovementInform(uint32 type, uint32 id) override
        {
            if (type == POINT_MOTION_TYPE && id == POINT_TUBBER)
            {
                if (GameObject* go = ObjectAccessor::GetGameObject(*me, TargetTubberGUID))
                {
                    go->SetRespawnTime(5 * MINUTE);
                    go->Refresh();
                    go->RemoveFlag(GO_FLAG_INTERACT_COND);
                }

                IsMovementActive = false;
            }
            else
                PetAI::MovementInform(type, id);
        }

        void DoFindNewTubber()
        {
            std::list<GameObject*> tubbersInRange;
            GetGameObjectListWithEntryInGrid(tubbersInRange, me, GO_BLUELEAF_TUBBER, 40.0f);

            if (tubbersInRange.empty())
                return;

            tubbersInRange.remove_if([](GameObject* go)
            {
                return go->isSpawned() || !go->HasFlag(GO_FLAG_INTERACT_COND);
            });

            tubbersInRange.sort(Trinity::ObjectDistanceOrderPred(me));

            GameObject* nearestTubber = tubbersInRange.front();
            if (!nearestTubber)
                return;

            TargetTubberGUID = nearestTubber->GetGUID();

            // XFurry was wrong...
            me->GetMotionMaster()->MovePoint(POINT_TUBBER, nearestTubber->GetPositionX(),
                                                           nearestTubber->GetPositionY(),
                                                           nearestTubber->GetPositionZ());
            IsMovementActive = true;
        }

        void UpdateAI(uint32 diff) override
        {
            if (!IsMovementActive)
                PetAI::UpdateAI(diff);
        }

        void DoAction(int32 action) override
        {
            if (action == ACTION_FIND_NEW_TUBBER)
                DoFindNewTubber();
        }


        bool IsMovementActive;
        ObjectGuid TargetTubberGUID;
    };
};

class spell_snufflenose_command : public SpellScriptLoader
{
    public:
        spell_snufflenose_command() : SpellScriptLoader("spell_snufflenose_command") { }

        class spell_snufflenose_commandSpellScript : public SpellScript
        {
            PrepareSpellScript(spell_snufflenose_commandSpellScript);

            void HandleEffect(SpellEffIndex /*effIndex*/)
            {
                if (Creature* target = GetHitCreature())
                    if (target->GetEntry() == NPC_SNUFFLENOSE_GOPHER)
                        target->AI()->DoAction(ACTION_FIND_NEW_TUBBER);
            }

            void Register() override
            {
                OnEffectHitTarget += SpellEffectFn(spell_snufflenose_commandSpellScript::HandleEffect, EFFECT_0, SPELL_EFFECT_DUMMY);
            }
        };

        SpellScript* GetSpellScript() const override
        {
            return new spell_snufflenose_commandSpellScript();
        }
>>>>>>> 28d470c5
};

void AddSC_razorfen_kraul()
{
    new npc_willix();
}<|MERGE_RESOLUTION|>--- conflicted
+++ resolved
@@ -16,12 +16,9 @@
  */
 
 #include "ScriptMgr.h"
-<<<<<<< HEAD
-=======
 #include "GameObject.h"
 #include "MotionMaster.h"
 #include "ObjectAccessor.h"
->>>>>>> 28d470c5
 #include "PetAI.h"
 #include "Player.h"
 #include "razorfen_kraul.h"
@@ -55,11 +52,7 @@
     {
         npc_willixAI(Creature* creature) : EscortAI(creature) { }
 
-<<<<<<< HEAD
-        void OnQuestAccept(Player* player, Quest const* quest) override
-=======
         void QuestAccept(Player* player, Quest const* quest) override
->>>>>>> 28d470c5
         {
             if (quest->GetQuestId() == QUEST_WILLIX_THE_IMPORTER)
             {
@@ -82,7 +75,7 @@
                     Talk(SAY_POINT, player);
                     break;
                 case 4:
-                    me->SummonCreature(ENTRY_BOAR, 2137.66f, 1843.98f, 48.08f, 1.54f, TEMPSUMMON_TIMED_DESPAWN_OUT_OF_COMBAT, 25s);
+                    me->SummonCreature(ENTRY_BOAR, 2137.66f, 1843.98f, 48.08f, 1.54f, TEMPSUMMON_TIMED_DESPAWN_OUT_OF_COMBAT, 25000);
                     break;
                 case 8:
                     Talk(SAY_BLUELEAF, player);
@@ -94,7 +87,7 @@
                     Talk(SAY_BAD, player);
                     break;
                 case 14:
-                    me->SummonCreature(ENTRY_BOAR, 2078.91f, 1704.54f, 56.77f, 1.54f, TEMPSUMMON_TIMED_DESPAWN_OUT_OF_COMBAT, 25s);
+                    me->SummonCreature(ENTRY_BOAR, 2078.91f, 1704.54f, 56.77f, 1.54f, TEMPSUMMON_TIMED_DESPAWN_OUT_OF_COMBAT, 25000);
                     break;
                 case 25:
                     Talk(SAY_THINK, player);
@@ -106,7 +99,7 @@
                     Talk(SAY_FINALY, player);
                     break;
                 case 43:
-                    me->SummonCreature(ENTRY_BOAR, 1956.43f, 1596.97f, 81.75f, 1.54f, TEMPSUMMON_TIMED_DESPAWN_OUT_OF_COMBAT, 25s);
+                    me->SummonCreature(ENTRY_BOAR, 1956.43f, 1596.97f, 81.75f, 1.54f, TEMPSUMMON_TIMED_DESPAWN_OUT_OF_COMBAT, 25000);
                     break;
                 case 45:
                     Talk(SAY_WIN, player);
@@ -121,11 +114,7 @@
 
         void Reset() override { }
 
-<<<<<<< HEAD
-        void JustEngagedWith(Unit* who) override
-=======
         void EnterCombat(Unit* who) override
->>>>>>> 28d470c5
         {
             Talk(SAY_AGGRO1, who);
         }
@@ -145,9 +134,6 @@
     CreatureAI* GetAI(Creature* creature) const override
     {
         return GetRazorfenKraulAI<npc_willixAI>(creature);
-<<<<<<< HEAD
-    }
-=======
     }
 };
 
@@ -271,10 +257,11 @@
         {
             return new spell_snufflenose_commandSpellScript();
         }
->>>>>>> 28d470c5
 };
 
 void AddSC_razorfen_kraul()
 {
+    new npc_snufflenose_gopher();
     new npc_willix();
+    new spell_snufflenose_command();
 }