/*
 * This file is part of the TrinityCore Project. See AUTHORS file for Copyright information
 *
 * This program is free software; you can redistribute it and/or modify it
 * under the terms of the GNU General Public License as published by the
 * Free Software Foundation; either version 2 of the License, or (at your
 * option) any later version.
 *
 * This program is distributed in the hope that it will be useful, but WITHOUT
 * ANY WARRANTY; without even the implied warranty of MERCHANTABILITY or
 * FITNESS FOR A PARTICULAR PURPOSE. See the GNU General Public License for
 * more details.
 *
 * You should have received a copy of the GNU General Public License along
 * with this program. If not, see <http://www.gnu.org/licenses/>.
 */

/* ScriptData
SDName: Zulfarrak
SD%Complete: 50
SDComment: Consider it temporary, no instance script made for this instance yet.
SDCategory: Zul'Farrak
EndScriptData */

/* ContentData
npc_sergeant_bly
npc_weegli_blastfuse
EndContentData */

#include "ScriptMgr.h"
#include "GameObject.h"
#include "GameObjectAI.h"
#include "InstanceScript.h"
#include "MotionMaster.h"
#include "ObjectAccessor.h"
#include "Player.h"
#include "ScriptedCreature.h"
#include "ScriptedGossip.h"
#include "zulfarrak.h"

/*######
## npc_sergeant_bly
######*/

enum blySays
{
    SAY_1 = 0,
    SAY_2 = 1
};

enum blySpells
{
    SPELL_SHIELD_BASH          = 11972,
    SPELL_REVENGE              = 12170
};

#define GOSSIP_BLY                  "That's it!  I'm tired of helping you out.  It's time we settled things on the battlefield!"

class npc_sergeant_bly : public CreatureScript
{
public:
    npc_sergeant_bly() : CreatureScript("npc_sergeant_bly") { }

    struct npc_sergeant_blyAI : public ScriptedAI
    {
        npc_sergeant_blyAI(Creature* creature) : ScriptedAI(creature)
        {
            Initialize();
            instance = creature->GetInstanceScript();
            postGossipStep = 0;
            Text_Timer = 0;
        }

        void Initialize()
        {
            ShieldBash_Timer = 5000;
            Revenge_Timer = 8000;
        }

        InstanceScript* instance;

        uint32 postGossipStep;
        uint32 Text_Timer;
        uint32 ShieldBash_Timer;
        uint32 Revenge_Timer;                                   //this is wrong, spell should never be used unless me->GetVictim() dodge, parry or block attack. Trinity support required.
        ObjectGuid PlayerGUID;

        void Reset() override
        {
            Initialize();

            me->SetFaction(FACTION_FRIENDLY);
        }

        void UpdateAI(uint32 diff) override
        {
            if (postGossipStep>0 && postGossipStep<4)
            {
                if (Text_Timer<diff)
                {
                    switch (postGossipStep)
                    {
                        case 1:
                            //weegli doesn't fight - he goes & blows up the door
                            if (Creature* pWeegli = ObjectAccessor::GetCreature(*me, instance->GetGuidData(ENTRY_WEEGLI)))
                                pWeegli->AI()->DoAction(0);
                            Talk(SAY_1);
                            Text_Timer = 5000;
                            break;
                        case 2:
                            Talk(SAY_2);
                            Text_Timer = 5000;
                            break;
                        case 3:
                            me->SetFaction(FACTION_MONSTER);
                            if (Player* target = ObjectAccessor::GetPlayer(*me, PlayerGUID))
                                AttackStart(target);

                            switchFactionIfAlive(ENTRY_RAVEN);
                            switchFactionIfAlive(ENTRY_ORO);
                            switchFactionIfAlive(ENTRY_MURTA);
                    }
                    postGossipStep++;
                }
                else Text_Timer -= diff;
            }

            if (!UpdateVictim())
                return;

            if (ShieldBash_Timer <= diff)
            {
                DoCastVictim(SPELL_SHIELD_BASH);
                ShieldBash_Timer = 15000;
            }
            else
                ShieldBash_Timer -= diff;

            if (Revenge_Timer <= diff)
            {
                DoCastVictim(SPELL_REVENGE);
                Revenge_Timer = 10000;
            }
            else
                Revenge_Timer -= diff;

            DoMeleeAttackIfReady();
        }

        void DoAction(int32 /*param*/) override
        {
            postGossipStep=1;
            Text_Timer = 0;
        }

        void switchFactionIfAlive(uint32 entry)
        {
           if (Creature* crew = ObjectAccessor::GetCreature(*me, instance->GetGuidData(entry)))
               if (crew->IsAlive())
                   crew->SetFaction(FACTION_MONSTER);
        }

<<<<<<< HEAD
        bool OnGossipSelect(Player* player, uint32 /*menuId*/, uint32 gossipListId) override
=======
        bool GossipSelect(Player* player, uint32 /*menuId*/, uint32 gossipListId) override
>>>>>>> 28d470c5
        {
            uint32 const action = player->PlayerTalkClass->GetGossipOptionAction(gossipListId);
            ClearGossipMenuFor(player);
            if (action == GOSSIP_ACTION_INFO_DEF + 1)
            {
                CloseGossipMenuFor(player);
                PlayerGUID = player->GetGUID();
                DoAction(0);
            }
            return true;
        }

<<<<<<< HEAD
        bool OnGossipHello(Player* player) override
=======
        bool GossipHello(Player* player) override
>>>>>>> 28d470c5
        {
            if (instance->GetData(EVENT_PYRAMID) == PYRAMID_KILLED_ALL_TROLLS)
            {
                AddGossipItemFor(player, GOSSIP_ICON_CHAT, GOSSIP_BLY, GOSSIP_SENDER_MAIN, GOSSIP_ACTION_INFO_DEF + 1);
                SendGossipMenuFor(player, 1517, me->GetGUID());
            }
            else
                if (instance->GetData(EVENT_PYRAMID) == PYRAMID_NOT_STARTED)
                    SendGossipMenuFor(player, 1515, me->GetGUID());
                else
                    SendGossipMenuFor(player, 1516, me->GetGUID());
            return true;
        }
    };

    CreatureAI* GetAI(Creature* creature) const override
    {
        return GetZulFarrakAI<npc_sergeant_blyAI>(creature);
    }
};

/*######
+## go_troll_cage
+######*/

class go_troll_cage : public GameObjectScript
{
public:
    go_troll_cage() : GameObjectScript("go_troll_cage") { }

    struct go_troll_cageAI : public GameObjectAI
    {
        go_troll_cageAI(GameObject* go) : GameObjectAI(go), instance(go->GetInstanceScript()) { }

        InstanceScript* instance;

<<<<<<< HEAD
        bool OnGossipHello(Player* /*player*/) override
=======
        bool GossipHello(Player* /*player*/) override
>>>>>>> 28d470c5
        {
            instance->SetData(EVENT_PYRAMID, PYRAMID_CAGES_OPEN);
            //set bly & co to aggressive & start moving to top of stairs
            initBlyCrewMember(ENTRY_BLY, 1884.99f, 1263, 41.52f);
            initBlyCrewMember(ENTRY_RAVEN, 1882.5f, 1263, 41.52f);
            initBlyCrewMember(ENTRY_ORO, 1886.47f, 1270.68f, 41.68f);
            initBlyCrewMember(ENTRY_WEEGLI, 1890, 1263, 41.52f);
            initBlyCrewMember(ENTRY_MURTA, 1891.19f, 1272.03f, 41.60f);
            return false;
        }

    private:
        void initBlyCrewMember(uint32 entry, float x, float y, float z)
        {
            if (Creature* crew = ObjectAccessor::GetCreature(*me, instance->GetGuidData(entry)))
            {
                crew->SetReactState(REACT_AGGRESSIVE);
                crew->SetWalk(true);
                crew->SetHomePosition(x, y, z, 0);
                crew->GetMotionMaster()->MovePoint(1, x, y, z);
                crew->SetFaction(FACTION_ESCORTEE_N_NEUTRAL_ACTIVE);
            }
        }
    };

    GameObjectAI* GetAI(GameObject* go) const override
    {
        return GetZulFarrakAI<go_troll_cageAI>(go);
    }
};

/*######
## npc_weegli_blastfuse
######*/

enum weegliSpells
{
    SPELL_BOMB                  = 8858,
    SPELL_GOBLIN_LAND_MINE      = 21688,
    SPELL_SHOOT                 = 6660,
    SPELL_WEEGLIS_BARREL        = 10772
};

enum weegliSays
{
    SAY_WEEGLI_OHNO             = 0,
    SAY_WEEGLI_OK_I_GO          = 1
};

#define GOSSIP_WEEGLI               "Will you blow up that door now?"

class npc_weegli_blastfuse : public CreatureScript
{
public:
    npc_weegli_blastfuse() : CreatureScript("npc_weegli_blastfuse") { }

    struct npc_weegli_blastfuseAI : public ScriptedAI
    {
        npc_weegli_blastfuseAI(Creature* creature) : ScriptedAI(creature)
        {
            instance = creature->GetInstanceScript();
            destroyingDoor = false;
            Bomb_Timer = 10000;
            LandMine_Timer = 30000;
        }

        uint32 Bomb_Timer;
        uint32 LandMine_Timer;
        bool destroyingDoor;
        InstanceScript* instance;

        void Reset() override
        {
            /*instance->SetData(0, NOT_STARTED);*/
        }

        void AttackStart(Unit* victim) override
        {
            AttackStartCaster(victim, 10);//keep back & toss bombs/shoot
        }

        void JustDied(Unit* /*killer*/) override
        {
            /*instance->SetData(0, DONE);*/
        }

        void UpdateAI(uint32 diff) override
        {
            if (!UpdateVictim())
                return;

            if (Bomb_Timer < diff)
            {
                DoCastVictim(SPELL_BOMB);
                Bomb_Timer = 10000;
            }
            else
                Bomb_Timer -= diff;

            if (me->isAttackReady() && !me->IsWithinMeleeRange(me->GetVictim()))
            {
                DoCastVictim(SPELL_SHOOT);
                me->SetSheath(SHEATH_STATE_RANGED);
            }
            else
            {
                me->SetSheath(SHEATH_STATE_MELEE);
                DoMeleeAttackIfReady();
            }
        }

        void MovementInform(uint32 /*type*/, uint32 /*id*/) override
        {
            if (instance->GetData(EVENT_PYRAMID) == PYRAMID_CAGES_OPEN)
            {
                instance->SetData(EVENT_PYRAMID, PYRAMID_ARRIVED_AT_STAIR);
                Talk(SAY_WEEGLI_OHNO);
                me->SetHomePosition(1882.69f, 1272.28f, 41.87f, 0);
            }
            else
                if (destroyingDoor)
                {
                    instance->DoUseDoorOrButton(instance->GetGuidData(GO_END_DOOR));
                    /// @todo leave the area...
                    me->DespawnOrUnsummon();
                };
        }

        void DestroyDoor()
        {
            if (me->IsAlive())
            {
                me->SetFaction(FACTION_FRIENDLY);
                me->GetMotionMaster()->MovePoint(0, 1858.57f, 1146.35f, 14.745f);
                me->SetHomePosition(1858.57f, 1146.35f, 14.745f, 3.85f); // in case he gets interrupted
                Talk(SAY_WEEGLI_OK_I_GO);
                destroyingDoor = true;
            }
        }

<<<<<<< HEAD
        bool OnGossipSelect(Player* player, uint32 /*menuId*/, uint32 gossipListId) override
=======
        bool GossipSelect(Player* player, uint32 /*menuId*/, uint32 gossipListId) override
>>>>>>> 28d470c5
        {
            uint32 const action = player->PlayerTalkClass->GetGossipOptionAction(gossipListId);
            ClearGossipMenuFor(player);
            if (action == GOSSIP_ACTION_INFO_DEF + 1)
            {
                CloseGossipMenuFor(player);
                //here we make him run to door, set the charge and run away off to nowhere
                DestroyDoor();
            }
            return true;
        }

<<<<<<< HEAD
        bool OnGossipHello(Player* player) override
=======
        bool GossipHello(Player* player) override
>>>>>>> 28d470c5
        {
            switch (instance->GetData(EVENT_PYRAMID))
            {
                case PYRAMID_KILLED_ALL_TROLLS:
                    AddGossipItemFor(player, GOSSIP_ICON_CHAT, GOSSIP_WEEGLI, GOSSIP_SENDER_MAIN, GOSSIP_ACTION_INFO_DEF + 1);
                    SendGossipMenuFor(player, 1514, me->GetGUID());  //if event can proceed to end
                    break;
                case PYRAMID_NOT_STARTED:
                    SendGossipMenuFor(player, 1511, me->GetGUID());  //if event not started
                    break;
                default:
                    SendGossipMenuFor(player, 1513, me->GetGUID());  //if event are in progress
            }
            return true;
        }
    };

    CreatureAI* GetAI(Creature* creature) const override
    {
        return GetZulFarrakAI<npc_weegli_blastfuseAI>(creature);
    }
};

/*######
## go_shallow_grave
######*/

enum ShallowGrave
{
    NPC_ZOMBIE          = 7286,
    NPC_DEAD_HERO       = 7276,
    CHANCE_ZOMBIE       = 65,
    CHANCE_DEAD_HERO    = 10
};

class go_shallow_grave : public GameObjectScript
{
public:
    go_shallow_grave() : GameObjectScript("go_shallow_grave") { }

    struct go_shallow_graveAI : public GameObjectAI
    {
        go_shallow_graveAI(GameObject* go) : GameObjectAI(go) { }

<<<<<<< HEAD
        bool OnGossipHello(Player* /*player*/) override
=======
        bool GossipHello(Player* /*player*/) override
>>>>>>> 28d470c5
        {
            // randomly summon a zombie or dead hero the first time a grave is used
            if (me->GetUseCount() == 0)
            {
                uint32 randomchance = urand(0, 100);
                if (randomchance < CHANCE_ZOMBIE)
<<<<<<< HEAD
                    me->SummonCreature(NPC_ZOMBIE, me->GetPositionX(), me->GetPositionY(), me->GetPositionZ(), 0, TEMPSUMMON_CORPSE_TIMED_DESPAWN, 30s);
                else
                    if ((randomchance - CHANCE_ZOMBIE) < CHANCE_DEAD_HERO)
                        me->SummonCreature(NPC_DEAD_HERO, me->GetPositionX(), me->GetPositionY(), me->GetPositionZ(), 0, TEMPSUMMON_CORPSE_TIMED_DESPAWN, 30s);
=======
                    me->SummonCreature(NPC_ZOMBIE, me->GetPositionX(), me->GetPositionY(), me->GetPositionZ(), 0, TEMPSUMMON_CORPSE_TIMED_DESPAWN, 30000);
                else
                    if ((randomchance - CHANCE_ZOMBIE) < CHANCE_DEAD_HERO)
                        me->SummonCreature(NPC_DEAD_HERO, me->GetPositionX(), me->GetPositionY(), me->GetPositionZ(), 0, TEMPSUMMON_CORPSE_TIMED_DESPAWN, 30000);
>>>>>>> 28d470c5
            }
            me->AddUse();
            return false;
        }
    };

    GameObjectAI* GetAI(GameObject* go) const override
    {
        return GetZulFarrakAI<go_shallow_graveAI>(go);
    }
};

/*######
## at_zumrah
######*/

enum zumrahConsts
{
    ZUMRAH_ID = 7271
};

class at_zumrah : public AreaTriggerScript
{
public:
    at_zumrah() : AreaTriggerScript("at_zumrah") { }

<<<<<<< HEAD
    bool OnTrigger(Player* player, AreaTriggerEntry const* /*at*/) override
=======
    bool OnTrigger(Player* player, AreaTriggerEntry const* /*areaTrigger*/, bool /*entered*/) override
>>>>>>> 28d470c5
    {
        Creature* pZumrah = player->FindNearestCreature(ZUMRAH_ID, 30.0f);

        if (!pZumrah)
            return false;

<<<<<<< HEAD
        pZumrah->SetFaction(FACTION_TROLL_FROSTMANE);
=======
        pZumrah->SetFaction(ZUMRAH_HOSTILE_FACTION);
>>>>>>> 28d470c5
        return true;
    }

};

void AddSC_zulfarrak()
{
    new npc_sergeant_bly();
    new npc_weegli_blastfuse();
    new go_shallow_grave();
    new at_zumrah();
    new go_troll_cage();
}<|MERGE_RESOLUTION|>--- conflicted
+++ resolved
@@ -54,7 +54,7 @@
     SPELL_REVENGE              = 12170
 };
 
-#define GOSSIP_BLY                  "That's it!  I'm tired of helping you out.  It's time we settled things on the battlefield!"
+#define GOSSIP_BLY                  "[PH] In that case, I will take my reward!"
 
 class npc_sergeant_bly : public CreatureScript
 {
@@ -160,11 +160,7 @@
                    crew->SetFaction(FACTION_MONSTER);
         }
 
-<<<<<<< HEAD
-        bool OnGossipSelect(Player* player, uint32 /*menuId*/, uint32 gossipListId) override
-=======
         bool GossipSelect(Player* player, uint32 /*menuId*/, uint32 gossipListId) override
->>>>>>> 28d470c5
         {
             uint32 const action = player->PlayerTalkClass->GetGossipOptionAction(gossipListId);
             ClearGossipMenuFor(player);
@@ -177,11 +173,7 @@
             return true;
         }
 
-<<<<<<< HEAD
-        bool OnGossipHello(Player* player) override
-=======
         bool GossipHello(Player* player) override
->>>>>>> 28d470c5
         {
             if (instance->GetData(EVENT_PYRAMID) == PYRAMID_KILLED_ALL_TROLLS)
             {
@@ -218,11 +210,7 @@
 
         InstanceScript* instance;
 
-<<<<<<< HEAD
-        bool OnGossipHello(Player* /*player*/) override
-=======
         bool GossipHello(Player* /*player*/) override
->>>>>>> 28d470c5
         {
             instance->SetData(EVENT_PYRAMID, PYRAMID_CAGES_OPEN);
             //set bly & co to aggressive & start moving to top of stairs
@@ -272,7 +260,7 @@
     SAY_WEEGLI_OK_I_GO          = 1
 };
 
-#define GOSSIP_WEEGLI               "Will you blow up that door now?"
+#define GOSSIP_WEEGLI               "[PH] Please blow up the door."
 
 class npc_weegli_blastfuse : public CreatureScript
 {
@@ -363,11 +351,7 @@
             }
         }
 
-<<<<<<< HEAD
-        bool OnGossipSelect(Player* player, uint32 /*menuId*/, uint32 gossipListId) override
-=======
         bool GossipSelect(Player* player, uint32 /*menuId*/, uint32 gossipListId) override
->>>>>>> 28d470c5
         {
             uint32 const action = player->PlayerTalkClass->GetGossipOptionAction(gossipListId);
             ClearGossipMenuFor(player);
@@ -380,11 +364,7 @@
             return true;
         }
 
-<<<<<<< HEAD
-        bool OnGossipHello(Player* player) override
-=======
         bool GossipHello(Player* player) override
->>>>>>> 28d470c5
         {
             switch (instance->GetData(EVENT_PYRAMID))
             {
@@ -429,28 +409,17 @@
     {
         go_shallow_graveAI(GameObject* go) : GameObjectAI(go) { }
 
-<<<<<<< HEAD
-        bool OnGossipHello(Player* /*player*/) override
-=======
         bool GossipHello(Player* /*player*/) override
->>>>>>> 28d470c5
         {
             // randomly summon a zombie or dead hero the first time a grave is used
             if (me->GetUseCount() == 0)
             {
                 uint32 randomchance = urand(0, 100);
                 if (randomchance < CHANCE_ZOMBIE)
-<<<<<<< HEAD
-                    me->SummonCreature(NPC_ZOMBIE, me->GetPositionX(), me->GetPositionY(), me->GetPositionZ(), 0, TEMPSUMMON_CORPSE_TIMED_DESPAWN, 30s);
-                else
-                    if ((randomchance - CHANCE_ZOMBIE) < CHANCE_DEAD_HERO)
-                        me->SummonCreature(NPC_DEAD_HERO, me->GetPositionX(), me->GetPositionY(), me->GetPositionZ(), 0, TEMPSUMMON_CORPSE_TIMED_DESPAWN, 30s);
-=======
                     me->SummonCreature(NPC_ZOMBIE, me->GetPositionX(), me->GetPositionY(), me->GetPositionZ(), 0, TEMPSUMMON_CORPSE_TIMED_DESPAWN, 30000);
                 else
                     if ((randomchance - CHANCE_ZOMBIE) < CHANCE_DEAD_HERO)
                         me->SummonCreature(NPC_DEAD_HERO, me->GetPositionX(), me->GetPositionY(), me->GetPositionZ(), 0, TEMPSUMMON_CORPSE_TIMED_DESPAWN, 30000);
->>>>>>> 28d470c5
             }
             me->AddUse();
             return false;
@@ -469,7 +438,8 @@
 
 enum zumrahConsts
 {
-    ZUMRAH_ID = 7271
+    ZUMRAH_ID = 7271,
+    ZUMRAH_HOSTILE_FACTION = 37
 };
 
 class at_zumrah : public AreaTriggerScript
@@ -477,22 +447,14 @@
 public:
     at_zumrah() : AreaTriggerScript("at_zumrah") { }
 
-<<<<<<< HEAD
-    bool OnTrigger(Player* player, AreaTriggerEntry const* /*at*/) override
-=======
     bool OnTrigger(Player* player, AreaTriggerEntry const* /*areaTrigger*/, bool /*entered*/) override
->>>>>>> 28d470c5
     {
         Creature* pZumrah = player->FindNearestCreature(ZUMRAH_ID, 30.0f);
 
         if (!pZumrah)
             return false;
 
-<<<<<<< HEAD
-        pZumrah->SetFaction(FACTION_TROLL_FROSTMANE);
-=======
         pZumrah->SetFaction(ZUMRAH_HOSTILE_FACTION);
->>>>>>> 28d470c5
         return true;
     }
 
