/*
 * Copyright (C) 2008-2012 TrinityCore <http://www.trinitycore.org/>
 * Copyright (C) 2006-2009 ScriptDev2 <https://scriptdev2.svn.sourceforge.net/>
 *
 * This program is free software; you can redistribute it and/or modify it
 * under the terms of the GNU General Public License as published by the
 * Free Software Foundation; either version 2 of the License, or (at your
 * option) any later version.
 *
 * This program is distributed in the hope that it will be useful, but WITHOUT
 * ANY WARRANTY; without even the implied warranty of MERCHANTABILITY or
 * FITNESS FOR A PARTICULAR PURPOSE. See the GNU General Public License for
 * more details.
 *
 * You should have received a copy of the GNU General Public License along
 * with this program. If not, see <http://www.gnu.org/licenses/>.
 */

/* ScriptData
SDName: Ungoro Crater
SD%Complete: 0
SDComment: Support for Quest:
SDCategory: Ungoro Crater
EndScriptData */

/* ContentData
EndContentData */

#include "ScriptMgr.h"
#include "ScriptedCreature.h"
#include "ScriptedEscortAI.h"
#include "ScriptedFollowerAI.h"
#include "Player.h"
#include "SpellInfo.h"

<<<<<<< HEAD
=======
enum AmeData
{
    SAY_READY               = 0,
    SAY_AGGRO1              = 1,
    SAY_SEARCH              = 2,
    SAY_AGGRO2              = 3,
    SAY_AGGRO3              = 4,
    SAY_FINISH              = 5,

    SPELL_DEMORALIZINGSHOUT = 13730,

    QUEST_CHASING_AME       = 4245,
    ENTRY_TARLORD           = 6519,
    ENTRY_TARLORD1          = 6519,
    ENTRY_STOMPER           = 6513,
};

class npc_ame : public CreatureScript
{
public:
    npc_ame() : CreatureScript("npc_ame") { }

    bool OnQuestAccept(Player* player, Creature* creature, Quest const* quest)
    {
        if (quest->GetQuestId() == QUEST_CHASING_AME)
        {
            CAST_AI(npc_escortAI, (creature->AI()))->Start(false, false, player->GetGUID());
            creature->AI()->Talk(SAY_READY, player->GetGUID());
            creature->SetUInt32Value(UNIT_FIELD_BYTES_1, 0);
            // Change faction so mobs attack
            creature->setFaction(113);
        }
        return true;
    }

    CreatureAI* GetAI(Creature* creature) const
    {
        return new npc_ameAI(creature);
    }

    struct npc_ameAI : public npc_escortAI
    {
        npc_ameAI(Creature* creature) : npc_escortAI(creature) {}

        uint32 DemoralizingShoutTimer;

        void WaypointReached(uint32 waypointId)
        {
            if (Player* player = GetPlayerForEscort())
            {
                switch (waypointId)
                {
                    case 19:
                        me->SummonCreature(ENTRY_STOMPER, -6391.69f, -1730.49f, -272.83f, 4.96f, TEMPSUMMON_TIMED_DESPAWN_OUT_OF_COMBAT, 25000);
                        Talk(SAY_AGGRO1, player->GetGUID());
                        break;
                    case 28:
                        Talk(SAY_SEARCH, player->GetGUID());
                        break;
                    case 38:
                        me->SummonCreature(ENTRY_TARLORD, -6370.75f, -1382.84f, -270.51f, 6.06f, TEMPSUMMON_TIMED_DESPAWN_OUT_OF_COMBAT, 25000);
                        Talk(SAY_AGGRO2, player->GetGUID());
                        break;
                    case 49:
                        me->SummonCreature(ENTRY_TARLORD1, -6324.44f, -1181.05f, -270.17f, 4.34f, TEMPSUMMON_TIMED_DESPAWN_OUT_OF_COMBAT, 25000);
                        Talk(SAY_AGGRO3, player->GetGUID());
                        break;
                    case 55:
                        Talk(SAY_FINISH, player->GetGUID());
                        player->GroupEventHappens(QUEST_CHASING_AME, me);
                        break;
                }
            }
        }

        void Reset()
        {
            DemoralizingShoutTimer = 5000;
        }

        void JustSummoned(Creature* summoned)
        {
            summoned->AI()->AttackStart(me);
        }

        void JustDied(Unit* /*killer*/)
        {
            if (Player* player = GetPlayerForEscort())
                player->FailQuest(QUEST_CHASING_AME);
        }

        void UpdateAI(const uint32 diff)
        {
            npc_escortAI::UpdateAI(diff);
            if (!UpdateVictim())
                return;

            if (DemoralizingShoutTimer <= diff)
            {
                DoCast(me->getVictim(), SPELL_DEMORALIZINGSHOUT);
                DemoralizingShoutTimer = 70000;
            } else DemoralizingShoutTimer -= diff;
        }
    };
};

/*####
# npc_ringo
####*/

enum Ringo
{
    SAY_RIN_START               = 0,

    SAY_FAINT                   = 1,

    SAY_WAKE                    = 2,

    SAY_RIN_END_1               = 3,
    SAY_SPR_END_2               = 0,
    SAY_RIN_END_3               = 4,
    EMOTE_RIN_END_4             = 5,
    EMOTE_RIN_END_5             = 6,
    SAY_RIN_END_6               = 7,
    SAY_SPR_END_7               = 1,
    EMOTE_RIN_END_8             = 8,

    SPELL_REVIVE_RINGO          = 15591,
    QUEST_A_LITTLE_HELP         = 4491,
    NPC_SPRAGGLE                = 9997,
    FACTION_ESCORTEE            = 113
};

class npc_ringo : public CreatureScript
{
public:
    npc_ringo() : CreatureScript("npc_ringo") { }

    bool OnQuestAccept(Player* player, Creature* creature, const Quest* quest)
    {
        if (quest->GetQuestId() == QUEST_A_LITTLE_HELP)
        {
            if (npc_ringoAI* ringoAI = CAST_AI(npc_ringo::npc_ringoAI, creature->AI()))
            {
                creature->SetStandState(UNIT_STAND_STATE_STAND);
                ringoAI->StartFollow(player, FACTION_ESCORTEE, quest);
            }
        }

        return true;
    }

    CreatureAI* GetAI(Creature* creature) const
    {
        return new npc_ringoAI(creature);
    }

    struct npc_ringoAI : public FollowerAI
    {
        npc_ringoAI(Creature* creature) : FollowerAI(creature) { }

        uint32 FaintTimer;
        uint32 EndEventProgress;
        uint32 EndEventTimer;

        uint64 SpraggleGUID;

        void Reset()
        {
            FaintTimer = urand(30000, 60000);
            EndEventProgress = 0;
            EndEventTimer = 1000;
            SpraggleGUID = 0;
        }

        void MoveInLineOfSight(Unit* who)
        {
            FollowerAI::MoveInLineOfSight(who);

            if (!me->getVictim() && !HasFollowState(STATE_FOLLOW_COMPLETE) && who->GetEntry() == NPC_SPRAGGLE)
            {
                if (me->IsWithinDistInMap(who, INTERACTION_DISTANCE))
                {
                    if (Player* player = GetLeaderForFollower())
                    {
                        if (player->GetQuestStatus(QUEST_A_LITTLE_HELP) == QUEST_STATUS_INCOMPLETE)
                            player->GroupEventHappens(QUEST_A_LITTLE_HELP, me);
                    }

                    SpraggleGUID = who->GetGUID();
                    SetFollowComplete(true);
                }
            }
        }

        void SpellHit(Unit* /*pCaster*/, const SpellInfo* pSpell)
        {
            if (HasFollowState(STATE_FOLLOW_INPROGRESS | STATE_FOLLOW_PAUSED) && pSpell->Id == SPELL_REVIVE_RINGO)
                ClearFaint();
        }

        void SetFaint()
        {
            if (!HasFollowState(STATE_FOLLOW_POSTEVENT))
            {
                SetFollowPaused(true);

                Talk(SAY_FAINT);
            }

            //what does actually happen here? Emote? Aura?
            me->SetStandState(UNIT_STAND_STATE_SLEEP);
        }

        void ClearFaint()
        {
            me->SetStandState(UNIT_STAND_STATE_STAND);

            if (HasFollowState(STATE_FOLLOW_POSTEVENT))
                return;

            Talk(SAY_WAKE);

            SetFollowPaused(false);
        }

        void UpdateFollowerAI(const uint32 Diff)
        {
            if (!UpdateVictim())
            {
                if (HasFollowState(STATE_FOLLOW_POSTEVENT))
                {
                    if (EndEventTimer <= Diff)
                    {
                        Creature* spraggle = Creature::GetCreature(*me, SpraggleGUID);
                        if (!spraggle || !spraggle->isAlive())
                        {
                            SetFollowComplete();
                            return;
                        }

                        switch (EndEventProgress)
                        {
                            case 1:
                                Talk(SAY_RIN_END_1);
                                EndEventTimer = 3000;
                                break;
                            case 2:
                                spraggle->AI()->Talk(SAY_SPR_END_2);
                                EndEventTimer = 5000;
                                break;
                            case 3:
                                Talk(SAY_RIN_END_3);
                                EndEventTimer = 1000;
                                break;
                            case 4:
                                Talk(EMOTE_RIN_END_4);
                                SetFaint();
                                EndEventTimer = 9000;
                                break;
                            case 5:
                                Talk(EMOTE_RIN_END_5);
                                ClearFaint();
                                EndEventTimer = 1000;
                                break;
                            case 6:
                                Talk(SAY_RIN_END_6);
                                EndEventTimer = 3000;
                                break;
                            case 7:
                                spraggle->AI()->Talk(SAY_SPR_END_7);
                                EndEventTimer = 10000;
                                break;
                            case 8:
                                Talk(EMOTE_RIN_END_8);
                                EndEventTimer = 5000;
                                break;
                            case 9:
                                SetFollowComplete();
                                break;
                        }

                        ++EndEventProgress;
                    }
                    else
                        EndEventTimer -= Diff;
                }
                else if (HasFollowState(STATE_FOLLOW_INPROGRESS) && !HasFollowState(STATE_FOLLOW_PAUSED))
                {
                    if (FaintTimer <= Diff)
                    {
                        SetFaint();
                        FaintTimer = urand(60000, 120000);
                    }
                    else
                        FaintTimer -= Diff;
                }

                return;
            }

            DoMeleeAttackIfReady();
        }
    };
};

>>>>>>> e9544985
void AddSC_ungoro_crater()
{
}<|MERGE_RESOLUTION|>--- conflicted
+++ resolved
@@ -16,332 +16,6 @@
  * with this program. If not, see <http://www.gnu.org/licenses/>.
  */
 
-/* ScriptData
-SDName: Ungoro Crater
-SD%Complete: 0
-SDComment: Support for Quest:
-SDCategory: Ungoro Crater
-EndScriptData */
-
-/* ContentData
-EndContentData */
-
-#include "ScriptMgr.h"
-#include "ScriptedCreature.h"
-#include "ScriptedEscortAI.h"
-#include "ScriptedFollowerAI.h"
-#include "Player.h"
-#include "SpellInfo.h"
-
-<<<<<<< HEAD
-=======
-enum AmeData
-{
-    SAY_READY               = 0,
-    SAY_AGGRO1              = 1,
-    SAY_SEARCH              = 2,
-    SAY_AGGRO2              = 3,
-    SAY_AGGRO3              = 4,
-    SAY_FINISH              = 5,
-
-    SPELL_DEMORALIZINGSHOUT = 13730,
-
-    QUEST_CHASING_AME       = 4245,
-    ENTRY_TARLORD           = 6519,
-    ENTRY_TARLORD1          = 6519,
-    ENTRY_STOMPER           = 6513,
-};
-
-class npc_ame : public CreatureScript
-{
-public:
-    npc_ame() : CreatureScript("npc_ame") { }
-
-    bool OnQuestAccept(Player* player, Creature* creature, Quest const* quest)
-    {
-        if (quest->GetQuestId() == QUEST_CHASING_AME)
-        {
-            CAST_AI(npc_escortAI, (creature->AI()))->Start(false, false, player->GetGUID());
-            creature->AI()->Talk(SAY_READY, player->GetGUID());
-            creature->SetUInt32Value(UNIT_FIELD_BYTES_1, 0);
-            // Change faction so mobs attack
-            creature->setFaction(113);
-        }
-        return true;
-    }
-
-    CreatureAI* GetAI(Creature* creature) const
-    {
-        return new npc_ameAI(creature);
-    }
-
-    struct npc_ameAI : public npc_escortAI
-    {
-        npc_ameAI(Creature* creature) : npc_escortAI(creature) {}
-
-        uint32 DemoralizingShoutTimer;
-
-        void WaypointReached(uint32 waypointId)
-        {
-            if (Player* player = GetPlayerForEscort())
-            {
-                switch (waypointId)
-                {
-                    case 19:
-                        me->SummonCreature(ENTRY_STOMPER, -6391.69f, -1730.49f, -272.83f, 4.96f, TEMPSUMMON_TIMED_DESPAWN_OUT_OF_COMBAT, 25000);
-                        Talk(SAY_AGGRO1, player->GetGUID());
-                        break;
-                    case 28:
-                        Talk(SAY_SEARCH, player->GetGUID());
-                        break;
-                    case 38:
-                        me->SummonCreature(ENTRY_TARLORD, -6370.75f, -1382.84f, -270.51f, 6.06f, TEMPSUMMON_TIMED_DESPAWN_OUT_OF_COMBAT, 25000);
-                        Talk(SAY_AGGRO2, player->GetGUID());
-                        break;
-                    case 49:
-                        me->SummonCreature(ENTRY_TARLORD1, -6324.44f, -1181.05f, -270.17f, 4.34f, TEMPSUMMON_TIMED_DESPAWN_OUT_OF_COMBAT, 25000);
-                        Talk(SAY_AGGRO3, player->GetGUID());
-                        break;
-                    case 55:
-                        Talk(SAY_FINISH, player->GetGUID());
-                        player->GroupEventHappens(QUEST_CHASING_AME, me);
-                        break;
-                }
-            }
-        }
-
-        void Reset()
-        {
-            DemoralizingShoutTimer = 5000;
-        }
-
-        void JustSummoned(Creature* summoned)
-        {
-            summoned->AI()->AttackStart(me);
-        }
-
-        void JustDied(Unit* /*killer*/)
-        {
-            if (Player* player = GetPlayerForEscort())
-                player->FailQuest(QUEST_CHASING_AME);
-        }
-
-        void UpdateAI(const uint32 diff)
-        {
-            npc_escortAI::UpdateAI(diff);
-            if (!UpdateVictim())
-                return;
-
-            if (DemoralizingShoutTimer <= diff)
-            {
-                DoCast(me->getVictim(), SPELL_DEMORALIZINGSHOUT);
-                DemoralizingShoutTimer = 70000;
-            } else DemoralizingShoutTimer -= diff;
-        }
-    };
-};
-
-/*####
-# npc_ringo
-####*/
-
-enum Ringo
-{
-    SAY_RIN_START               = 0,
-
-    SAY_FAINT                   = 1,
-
-    SAY_WAKE                    = 2,
-
-    SAY_RIN_END_1               = 3,
-    SAY_SPR_END_2               = 0,
-    SAY_RIN_END_3               = 4,
-    EMOTE_RIN_END_4             = 5,
-    EMOTE_RIN_END_5             = 6,
-    SAY_RIN_END_6               = 7,
-    SAY_SPR_END_7               = 1,
-    EMOTE_RIN_END_8             = 8,
-
-    SPELL_REVIVE_RINGO          = 15591,
-    QUEST_A_LITTLE_HELP         = 4491,
-    NPC_SPRAGGLE                = 9997,
-    FACTION_ESCORTEE            = 113
-};
-
-class npc_ringo : public CreatureScript
-{
-public:
-    npc_ringo() : CreatureScript("npc_ringo") { }
-
-    bool OnQuestAccept(Player* player, Creature* creature, const Quest* quest)
-    {
-        if (quest->GetQuestId() == QUEST_A_LITTLE_HELP)
-        {
-            if (npc_ringoAI* ringoAI = CAST_AI(npc_ringo::npc_ringoAI, creature->AI()))
-            {
-                creature->SetStandState(UNIT_STAND_STATE_STAND);
-                ringoAI->StartFollow(player, FACTION_ESCORTEE, quest);
-            }
-        }
-
-        return true;
-    }
-
-    CreatureAI* GetAI(Creature* creature) const
-    {
-        return new npc_ringoAI(creature);
-    }
-
-    struct npc_ringoAI : public FollowerAI
-    {
-        npc_ringoAI(Creature* creature) : FollowerAI(creature) { }
-
-        uint32 FaintTimer;
-        uint32 EndEventProgress;
-        uint32 EndEventTimer;
-
-        uint64 SpraggleGUID;
-
-        void Reset()
-        {
-            FaintTimer = urand(30000, 60000);
-            EndEventProgress = 0;
-            EndEventTimer = 1000;
-            SpraggleGUID = 0;
-        }
-
-        void MoveInLineOfSight(Unit* who)
-        {
-            FollowerAI::MoveInLineOfSight(who);
-
-            if (!me->getVictim() && !HasFollowState(STATE_FOLLOW_COMPLETE) && who->GetEntry() == NPC_SPRAGGLE)
-            {
-                if (me->IsWithinDistInMap(who, INTERACTION_DISTANCE))
-                {
-                    if (Player* player = GetLeaderForFollower())
-                    {
-                        if (player->GetQuestStatus(QUEST_A_LITTLE_HELP) == QUEST_STATUS_INCOMPLETE)
-                            player->GroupEventHappens(QUEST_A_LITTLE_HELP, me);
-                    }
-
-                    SpraggleGUID = who->GetGUID();
-                    SetFollowComplete(true);
-                }
-            }
-        }
-
-        void SpellHit(Unit* /*pCaster*/, const SpellInfo* pSpell)
-        {
-            if (HasFollowState(STATE_FOLLOW_INPROGRESS | STATE_FOLLOW_PAUSED) && pSpell->Id == SPELL_REVIVE_RINGO)
-                ClearFaint();
-        }
-
-        void SetFaint()
-        {
-            if (!HasFollowState(STATE_FOLLOW_POSTEVENT))
-            {
-                SetFollowPaused(true);
-
-                Talk(SAY_FAINT);
-            }
-
-            //what does actually happen here? Emote? Aura?
-            me->SetStandState(UNIT_STAND_STATE_SLEEP);
-        }
-
-        void ClearFaint()
-        {
-            me->SetStandState(UNIT_STAND_STATE_STAND);
-
-            if (HasFollowState(STATE_FOLLOW_POSTEVENT))
-                return;
-
-            Talk(SAY_WAKE);
-
-            SetFollowPaused(false);
-        }
-
-        void UpdateFollowerAI(const uint32 Diff)
-        {
-            if (!UpdateVictim())
-            {
-                if (HasFollowState(STATE_FOLLOW_POSTEVENT))
-                {
-                    if (EndEventTimer <= Diff)
-                    {
-                        Creature* spraggle = Creature::GetCreature(*me, SpraggleGUID);
-                        if (!spraggle || !spraggle->isAlive())
-                        {
-                            SetFollowComplete();
-                            return;
-                        }
-
-                        switch (EndEventProgress)
-                        {
-                            case 1:
-                                Talk(SAY_RIN_END_1);
-                                EndEventTimer = 3000;
-                                break;
-                            case 2:
-                                spraggle->AI()->Talk(SAY_SPR_END_2);
-                                EndEventTimer = 5000;
-                                break;
-                            case 3:
-                                Talk(SAY_RIN_END_3);
-                                EndEventTimer = 1000;
-                                break;
-                            case 4:
-                                Talk(EMOTE_RIN_END_4);
-                                SetFaint();
-                                EndEventTimer = 9000;
-                                break;
-                            case 5:
-                                Talk(EMOTE_RIN_END_5);
-                                ClearFaint();
-                                EndEventTimer = 1000;
-                                break;
-                            case 6:
-                                Talk(SAY_RIN_END_6);
-                                EndEventTimer = 3000;
-                                break;
-                            case 7:
-                                spraggle->AI()->Talk(SAY_SPR_END_7);
-                                EndEventTimer = 10000;
-                                break;
-                            case 8:
-                                Talk(EMOTE_RIN_END_8);
-                                EndEventTimer = 5000;
-                                break;
-                            case 9:
-                                SetFollowComplete();
-                                break;
-                        }
-
-                        ++EndEventProgress;
-                    }
-                    else
-                        EndEventTimer -= Diff;
-                }
-                else if (HasFollowState(STATE_FOLLOW_INPROGRESS) && !HasFollowState(STATE_FOLLOW_PAUSED))
-                {
-                    if (FaintTimer <= Diff)
-                    {
-                        SetFaint();
-                        FaintTimer = urand(60000, 120000);
-                    }
-                    else
-                        FaintTimer -= Diff;
-                }
-
-                return;
-            }
-
-            DoMeleeAttackIfReady();
-        }
-    };
-};
-
->>>>>>> e9544985
 void AddSC_ungoro_crater()
 {
 }