--- conflicted
+++ resolved
@@ -69,11 +69,11 @@
             Initialize();
         }
 
-        void JustEngagedWith(Unit* /*who*/) override { }
+        void EnterCombat(Unit* /*who*/) override { }
 
         void SummonAdds(Unit* victim)
         {
-            if (Creature* Add = DoSpawnCreature(13456, float(irand(-7, 7)), float(irand(-7, 7)), 0, 0, TEMPSUMMON_TIMED_OR_CORPSE_DESPAWN, 90s))
+            if (Creature* Add = DoSpawnCreature(13456, float(irand(-7, 7)), float(irand(-7, 7)), 0, 0, TEMPSUMMON_TIMED_OR_CORPSE_DESPAWN, 90000))
                 Add->AI()->AttackStart(victim);
         }
 
@@ -83,11 +83,7 @@
             {
                 //Become visible again
                 me->SetFaction(FACTION_MONSTER);
-<<<<<<< HEAD
-                me->RemoveFlag(UNIT_FIELD_FLAGS, UNIT_FLAG_NOT_SELECTABLE);
-=======
                 me->RemoveUnitFlag(UNIT_FLAG_NOT_SELECTABLE);
->>>>>>> 28d470c5
                 //Noxxion model
                 me->SetDisplayId(11172);
                 Invisible = false;
@@ -127,11 +123,7 @@
                 //me->m_canMove = true;
                 me->InterruptNonMeleeSpells(false);
                 me->SetFaction(FACTION_FRIENDLY);
-<<<<<<< HEAD
-                me->SetFlag(UNIT_FIELD_FLAGS, UNIT_FLAG_NOT_SELECTABLE);
-=======
                 me->AddUnitFlag(UNIT_FLAG_NOT_SELECTABLE);
->>>>>>> 28d470c5
                 // Invisible Model
                 me->SetDisplayId(11686);
                 SummonAdds(me->GetVictim());
