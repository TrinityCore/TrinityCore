--- conflicted
+++ resolved
@@ -1,6 +1,5 @@
 /*
-<<<<<<< HEAD
-* Copyright (C) 2008-2015 TrinityCore <http://www.trinitycore.org/>
+ * Copyright (C) 2008-2015 TrinityCore <http://www.trinitycore.org/>
 *
 * This program is free software; you can redistribute it and/or modify it
 * under the terms of the GNU General Public License as published by the
@@ -15,35 +14,6 @@
 * You should have received a copy of the GNU General Public License along
 * with this program. If not, see <http://www.gnu.org/licenses/>.
 */
-=======
- * Copyright (C) 2008-2015 TrinityCore <http://www.trinitycore.org/>
- * Copyright (C) 2006-2009 ScriptDev2 <https://scriptdev2.svn.sourceforge.net/>
- *
- * This program is free software; you can redistribute it and/or modify it
- * under the terms of the GNU General Public License as published by the
- * Free Software Foundation; either version 2 of the License, or (at your
- * option) any later version.
- *
- * This program is distributed in the hope that it will be useful, but WITHOUT
- * ANY WARRANTY; without even the implied warranty of MERCHANTABILITY or
- * FITNESS FOR A PARTICULAR PURPOSE. See the GNU General Public License for
- * more details.
- *
- * You should have received a copy of the GNU General Public License along
- * with this program. If not, see <http://www.gnu.org/licenses/>.
- */
-
-/* ScriptData
-SDName: Felwood
-SD%Complete: 95
-SDComment: Quest support: 4101, 4102
-SDCategory: Felwood
-EndScriptData */
-
-/* ContentData
-npcs_riverbreeze_and_silversky
-EndContentData */
->>>>>>> f3e86d3e
 
 #include "ScriptMgr.h"
 #include "ScriptedCreature.h"
