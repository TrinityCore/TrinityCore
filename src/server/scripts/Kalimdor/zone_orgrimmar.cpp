--- conflicted
+++ resolved
@@ -1,6 +1,5 @@
 /*
  * Copyright (C) 2008-2013 TrinityCore <http://www.trinitycore.org/>
- * Copyright (C) 2006-2009 ScriptDev2 <https://scriptdev2.svn.sourceforge.net/>
  *
  * This program is free software; you can redistribute it and/or modify it
  * under the terms of the GNU General Public License as published by the
@@ -16,238 +15,11 @@
  * with this program. If not, see <http://www.gnu.org/licenses/>.
  */
 
-/* ScriptData
-SDName: Orgrimmar
-SD%Complete: 0
-SDComment: Quest support:
-SDCategory: Orgrimmar
-EndScriptData */
-
-/* ContentData
-EndContentData */
-
 #include "ScriptMgr.h"
 #include "ScriptedCreature.h"
 #include "ScriptedGossip.h"
 #include "Player.h"
 
-<<<<<<< HEAD
-=======
-/*######
-## npc_shenthul
-######*/
-
-enum Shenthul
-{
-    QUEST_SHATTERED_SALUTE  = 2460
-};
-
-class npc_shenthul : public CreatureScript
-{
-public:
-    npc_shenthul() : CreatureScript("npc_shenthul") { }
-
-    bool OnQuestAccept(Player* player, Creature* creature, Quest const* quest) OVERRIDE
-    {
-        if (quest->GetQuestId() == QUEST_SHATTERED_SALUTE)
-        {
-            CAST_AI(npc_shenthul::npc_shenthulAI, creature->AI())->CanTalk = true;
-            CAST_AI(npc_shenthul::npc_shenthulAI, creature->AI())->PlayerGUID = player->GetGUID();
-        }
-        return true;
-    }
-
-    CreatureAI* GetAI(Creature* creature) const OVERRIDE
-    {
-        return new npc_shenthulAI(creature);
-    }
-
-    struct npc_shenthulAI : public ScriptedAI
-    {
-        npc_shenthulAI(Creature* creature) : ScriptedAI(creature) {}
-
-        bool CanTalk;
-        bool CanEmote;
-        uint32 SaluteTimer;
-        uint32 ResetTimer;
-        uint64 PlayerGUID;
-
-        void Reset() OVERRIDE
-        {
-            CanTalk = false;
-            CanEmote = false;
-            SaluteTimer = 6000;
-            ResetTimer = 0;
-            PlayerGUID = 0;
-        }
-
-        void EnterCombat(Unit* /*who*/) OVERRIDE {}
-
-        void UpdateAI(uint32 diff) OVERRIDE
-        {
-            if (CanEmote)
-            {
-                if (ResetTimer <= diff)
-                {
-                    if (Player* player = ObjectAccessor::GetPlayer(*me, PlayerGUID))
-                    {
-                        if (player->GetTypeId() == TYPEID_PLAYER && player->GetQuestStatus(QUEST_SHATTERED_SALUTE) == QUEST_STATUS_INCOMPLETE)
-                            player->FailQuest(QUEST_SHATTERED_SALUTE);
-                    }
-                    Reset();
-                } else ResetTimer -= diff;
-            }
-
-            if (CanTalk && !CanEmote)
-            {
-                if (SaluteTimer <= diff)
-                {
-                    me->HandleEmoteCommand(EMOTE_ONESHOT_SALUTE);
-                    CanEmote = true;
-                    ResetTimer = 60000;
-                } else SaluteTimer -= diff;
-            }
-
-            if (!UpdateVictim())
-                return;
-
-            DoMeleeAttackIfReady();
-        }
-
-        void ReceiveEmote(Player* player, uint32 emote) OVERRIDE
-        {
-            if (emote == TEXT_EMOTE_SALUTE && player->GetQuestStatus(QUEST_SHATTERED_SALUTE) == QUEST_STATUS_INCOMPLETE)
-            {
-                if (CanEmote)
-                {
-                    player->AreaExploredOrEventHappens(QUEST_SHATTERED_SALUTE);
-                    Reset();
-                }
-            }
-        }
-    };
-
-};
-
-/*######
-## npc_thrall_warchief
-######*/
-
-enum ThrallWarchief
-{
-    QUEST_6566              = 6566,
-
-    SPELL_CHAIN_LIGHTNING   = 16033,
-    SPELL_SHOCK             = 16034
-};
-
-#define GOSSIP_HTW "Please share your wisdom with me, Warchief."
-#define GOSSIP_STW1 "What discoveries?"
-#define GOSSIP_STW2 "Usurper?"
-#define GOSSIP_STW3 "With all due respect, Warchief - why not allow them to be destroyed? Does this not strengthen our position?"
-#define GOSSIP_STW4 "I... I did not think of it that way, Warchief."
-#define GOSSIP_STW5 "I live only to serve, Warchief! My life is empty and meaningless without your guidance."
-#define GOSSIP_STW6 "Of course, Warchief!"
-
-/// @todo verify abilities/timers
-class npc_thrall_warchief : public CreatureScript
-{
-public:
-    npc_thrall_warchief() : CreatureScript("npc_thrall_warchief") { }
-
-    bool OnGossipSelect(Player* player, Creature* creature, uint32 /*sender*/, uint32 action) OVERRIDE
-    {
-        player->PlayerTalkClass->ClearMenus();
-        switch (action)
-        {
-            case GOSSIP_ACTION_INFO_DEF+1:
-                player->ADD_GOSSIP_ITEM(GOSSIP_ICON_CHAT, GOSSIP_STW1, GOSSIP_SENDER_MAIN, GOSSIP_ACTION_INFO_DEF+2);
-                player->SEND_GOSSIP_MENU(5733, creature->GetGUID());
-                break;
-            case GOSSIP_ACTION_INFO_DEF+2:
-                player->ADD_GOSSIP_ITEM(GOSSIP_ICON_CHAT, GOSSIP_STW2, GOSSIP_SENDER_MAIN, GOSSIP_ACTION_INFO_DEF+3);
-                player->SEND_GOSSIP_MENU(5734, creature->GetGUID());
-                break;
-            case GOSSIP_ACTION_INFO_DEF+3:
-                player->ADD_GOSSIP_ITEM(GOSSIP_ICON_CHAT, GOSSIP_STW3, GOSSIP_SENDER_MAIN, GOSSIP_ACTION_INFO_DEF+4);
-                player->SEND_GOSSIP_MENU(5735, creature->GetGUID());
-                break;
-            case GOSSIP_ACTION_INFO_DEF+4:
-                player->ADD_GOSSIP_ITEM(GOSSIP_ICON_CHAT, GOSSIP_STW4, GOSSIP_SENDER_MAIN, GOSSIP_ACTION_INFO_DEF+5);
-                player->SEND_GOSSIP_MENU(5736, creature->GetGUID());
-                break;
-            case GOSSIP_ACTION_INFO_DEF+5:
-                player->ADD_GOSSIP_ITEM(GOSSIP_ICON_CHAT, GOSSIP_STW5, GOSSIP_SENDER_MAIN, GOSSIP_ACTION_INFO_DEF+6);
-                player->SEND_GOSSIP_MENU(5737, creature->GetGUID());
-                break;
-            case GOSSIP_ACTION_INFO_DEF+6:
-                player->ADD_GOSSIP_ITEM(GOSSIP_ICON_CHAT, GOSSIP_STW6, GOSSIP_SENDER_MAIN, GOSSIP_ACTION_INFO_DEF+7);
-                player->SEND_GOSSIP_MENU(5738, creature->GetGUID());
-                break;
-            case GOSSIP_ACTION_INFO_DEF+7:
-                player->CLOSE_GOSSIP_MENU();
-                player->AreaExploredOrEventHappens(QUEST_6566);
-                break;
-        }
-        return true;
-    }
-
-    bool OnGossipHello(Player* player, Creature* creature) OVERRIDE
-    {
-        if (creature->IsQuestGiver())
-            player->PrepareQuestMenu(creature->GetGUID());
-
-        if (player->GetQuestStatus(QUEST_6566) == QUEST_STATUS_INCOMPLETE)
-            player->ADD_GOSSIP_ITEM(GOSSIP_ICON_CHAT, GOSSIP_HTW, GOSSIP_SENDER_MAIN, GOSSIP_ACTION_INFO_DEF+1);
-
-        player->SEND_GOSSIP_MENU(player->GetGossipTextId(creature), creature->GetGUID());
-        return true;
-    }
-
-    CreatureAI* GetAI(Creature* creature) const OVERRIDE
-    {
-        return new npc_thrall_warchiefAI(creature);
-    }
-
-    struct npc_thrall_warchiefAI : public ScriptedAI
-    {
-        npc_thrall_warchiefAI(Creature* creature) : ScriptedAI(creature) {}
-
-        uint32 ChainLightningTimer;
-        uint32 ShockTimer;
-
-        void Reset() OVERRIDE
-        {
-            ChainLightningTimer = 2000;
-            ShockTimer = 8000;
-        }
-
-        void EnterCombat(Unit* /*who*/) OVERRIDE {}
-
-        void UpdateAI(uint32 diff) OVERRIDE
-        {
-            if (!UpdateVictim())
-                return;
-
-            if (ChainLightningTimer <= diff)
-            {
-                DoCastVictim(SPELL_CHAIN_LIGHTNING);
-                ChainLightningTimer = 9000;
-            } else ChainLightningTimer -= diff;
-
-            if (ShockTimer <= diff)
-            {
-                DoCastVictim(SPELL_SHOCK);
-                ShockTimer = 15000;
-            } else ShockTimer -= diff;
-
-            DoMeleeAttackIfReady();
-        }
-    };
-
-};
-
->>>>>>> aea81a50
 void AddSC_orgrimmar()
 {
 }