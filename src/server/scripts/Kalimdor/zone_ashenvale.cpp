--- conflicted
+++ resolved
@@ -30,10 +30,6 @@
 #include "GameObject.h"
 #include "GameObjectAI.h"
 #include "Player.h"
-<<<<<<< HEAD
-#include "ScriptedCreature.h"
-=======
->>>>>>> 28d470c5
 #include "ScriptedEscortAI.h"
 #include "SpellInfo.h"
 #include "SpellScript.h"
@@ -48,12 +44,8 @@
     NPC_THISTLEFUR_TOTEMIC      = 3922,
     NPC_THISTLEFUR_PATHFINDER   = 3926,
     QUEST_FREEDOM_TO_RUUL       = 6482,
-    GO_CAGE                     = 178147,
-    RUUL_SHAPECHANGE            = 20514,
-    SAY_FINISH                  = 0
-};
-
-
+    GO_CAGE                     = 178147
+};
 
 Position const RuulSnowhoofSummonsCoord[6] =
 {
@@ -80,18 +72,14 @@
                 Cage->SetGoState(GO_STATE_READY);
         }
 
-        void JustEngagedWith(Unit* /*who*/) override { }
+        void EnterCombat(Unit* /*who*/) override { }
 
         void JustSummoned(Creature* summoned) override
         {
             summoned->AI()->AttackStart(me);
         }
 
-<<<<<<< HEAD
-        void OnQuestAccept(Player* player, Quest const* quest) override
-=======
         void QuestAccept(Player* player, Quest const* quest) override
->>>>>>> 28d470c5
         {
             if (quest->GetQuestId() == QUEST_FREEDOM_TO_RUUL)
             {
@@ -114,19 +102,16 @@
                         Cage->SetGoState(GO_STATE_ACTIVE);
                     break;
                 case 13:
-                    me->SummonCreature(NPC_THISTLEFUR_TOTEMIC, RuulSnowhoofSummonsCoord[0], TEMPSUMMON_DEAD_DESPAWN, 1min);
-                    me->SummonCreature(NPC_THISTLEFUR_URSA, RuulSnowhoofSummonsCoord[1], TEMPSUMMON_DEAD_DESPAWN, 1min);
-                    me->SummonCreature(NPC_THISTLEFUR_PATHFINDER, RuulSnowhoofSummonsCoord[2], TEMPSUMMON_DEAD_DESPAWN, 1min);
+                    me->SummonCreature(NPC_THISTLEFUR_TOTEMIC, RuulSnowhoofSummonsCoord[0], TEMPSUMMON_DEAD_DESPAWN, 60000);
+                    me->SummonCreature(NPC_THISTLEFUR_URSA, RuulSnowhoofSummonsCoord[1], TEMPSUMMON_DEAD_DESPAWN, 60000);
+                    me->SummonCreature(NPC_THISTLEFUR_PATHFINDER, RuulSnowhoofSummonsCoord[2], TEMPSUMMON_DEAD_DESPAWN, 60000);
                     break;
                 case 19:
-                    me->SummonCreature(NPC_THISTLEFUR_TOTEMIC, RuulSnowhoofSummonsCoord[3], TEMPSUMMON_DEAD_DESPAWN, 1min);
-                    me->SummonCreature(NPC_THISTLEFUR_URSA, RuulSnowhoofSummonsCoord[4], TEMPSUMMON_DEAD_DESPAWN, 1min);
-                    me->SummonCreature(NPC_THISTLEFUR_PATHFINDER, RuulSnowhoofSummonsCoord[5], TEMPSUMMON_DEAD_DESPAWN, 1min);
+                    me->SummonCreature(NPC_THISTLEFUR_TOTEMIC, RuulSnowhoofSummonsCoord[3], TEMPSUMMON_DEAD_DESPAWN, 60000);
+                    me->SummonCreature(NPC_THISTLEFUR_URSA, RuulSnowhoofSummonsCoord[4], TEMPSUMMON_DEAD_DESPAWN, 60000);
+                    me->SummonCreature(NPC_THISTLEFUR_PATHFINDER, RuulSnowhoofSummonsCoord[5], TEMPSUMMON_DEAD_DESPAWN, 60000);
                     break;
-                case 27:
-                    me->SetFaction(me->GetCreatureTemplate()->faction);
-                    me->RemoveAurasDueToSpell(RUUL_SHAPECHANGE);
-                    Talk(SAY_FINISH, player);
+                case 21:
                     player->GroupEventHappens(QUEST_FREEDOM_TO_RUUL, me);
                     break;
             }
@@ -135,16 +120,6 @@
         void UpdateAI(uint32 diff) override
         {
             EscortAI::UpdateAI(diff);
-<<<<<<< HEAD
-        }
-
-        void EnterEvadeMode(EvadeReason why) override
-        {
-            if (!me->HasAura(RUUL_SHAPECHANGE))
-                me->AddAura(RUUL_SHAPECHANGE, me);
-            ScriptedAI::EnterEvadeMode(why);
-=======
->>>>>>> 28d470c5
         }
     };
 
@@ -223,7 +198,7 @@
             Initialize();
         }
 
-        void JustEngagedWith(Unit* /*who*/) override
+        void EnterCombat(Unit* /*who*/) override
         {
             if (Player* player = GetPlayerForEscort())
                 if (HasEscortState(STATE_ESCORT_PAUSED))
@@ -246,11 +221,7 @@
             summoned->AI()->AttackStart(me);
         }
 
-<<<<<<< HEAD
-        void OnQuestAccept(Player* player, Quest const* quest) override
-=======
         void QuestAccept(Player* player, Quest const* quest) override
->>>>>>> 28d470c5
         {
             if (quest->GetQuestId() == QUEST_VORSHA)
             {
@@ -297,17 +268,17 @@
                 switch (waveId)
                 {
                     case 1:
-                        me->SummonCreature(NPC_WRATH_RIDER,     FirstNagaCoord[0], TEMPSUMMON_TIMED_DESPAWN_OUT_OF_COMBAT, 1min);
-                        me->SummonCreature(NPC_WRATH_SORCERESS, FirstNagaCoord[1], TEMPSUMMON_TIMED_DESPAWN_OUT_OF_COMBAT, 1min);
-                        me->SummonCreature(NPC_WRATH_RAZORTAIL, FirstNagaCoord[2], TEMPSUMMON_TIMED_DESPAWN_OUT_OF_COMBAT, 1min);
+                        me->SummonCreature(NPC_WRATH_RIDER,     FirstNagaCoord[0], TEMPSUMMON_TIMED_DESPAWN_OUT_OF_COMBAT, 60000);
+                        me->SummonCreature(NPC_WRATH_SORCERESS, FirstNagaCoord[1], TEMPSUMMON_TIMED_DESPAWN_OUT_OF_COMBAT, 60000);
+                        me->SummonCreature(NPC_WRATH_RAZORTAIL, FirstNagaCoord[2], TEMPSUMMON_TIMED_DESPAWN_OUT_OF_COMBAT, 60000);
                         break;
                     case 2:
-                        me->SummonCreature(NPC_WRATH_PRIESTESS, SecondNagaCoord[0], TEMPSUMMON_TIMED_DESPAWN_OUT_OF_COMBAT, 1min);
-                        me->SummonCreature(NPC_WRATH_MYRMIDON,  SecondNagaCoord[1], TEMPSUMMON_TIMED_DESPAWN_OUT_OF_COMBAT, 1min);
-                        me->SummonCreature(NPC_WRATH_SEAWITCH,  SecondNagaCoord[2], TEMPSUMMON_TIMED_DESPAWN_OUT_OF_COMBAT, 1min);
+                        me->SummonCreature(NPC_WRATH_PRIESTESS, SecondNagaCoord[0], TEMPSUMMON_TIMED_DESPAWN_OUT_OF_COMBAT, 60000);
+                        me->SummonCreature(NPC_WRATH_MYRMIDON,  SecondNagaCoord[1], TEMPSUMMON_TIMED_DESPAWN_OUT_OF_COMBAT, 60000);
+                        me->SummonCreature(NPC_WRATH_SEAWITCH,  SecondNagaCoord[2], TEMPSUMMON_TIMED_DESPAWN_OUT_OF_COMBAT, 60000);
                         break;
                     case 3:
-                        me->SummonCreature(NPC_VORSHA, VorshaCoord, TEMPSUMMON_TIMED_DESPAWN_OUT_OF_COMBAT, 1min);
+                        me->SummonCreature(NPC_VORSHA, VorshaCoord, TEMPSUMMON_TIMED_DESPAWN_OUT_OF_COMBAT, 60000);
                         break;
                     case 4:
                         SetEscortPaused(false);
@@ -361,11 +332,7 @@
         {
             go_naga_brazierAI(GameObject* go) : GameObjectAI(go) { }
 
-<<<<<<< HEAD
-            bool OnGossipHello(Player* /*player*/) override
-=======
             bool GossipHello(Player* /*player*/) override
->>>>>>> 28d470c5
             {
                 if (Creature* creature = GetClosestCreatureWithEntry(me, NPC_MUGLASH, INTERACTION_DISTANCE * 2))
                 {
@@ -379,7 +346,6 @@
                 }
 
                 return true;
-<<<<<<< HEAD
             }
         };
 
@@ -415,43 +381,6 @@
             }
         };
 
-=======
-            }
-        };
-
-        GameObjectAI* GetAI(GameObject* go) const override
-        {
-            return new go_naga_brazierAI(go);
-        }
-};
-
-enum KingoftheFoulwealdMisc
-{
-    GO_BANNER = 178205
-};
-
-class spell_destroy_karangs_banner : public SpellScriptLoader
-{
-    public:
-        spell_destroy_karangs_banner() : SpellScriptLoader("spell_destroy_karangs_banner") { }
-
-        class spell_destroy_karangs_banner_SpellScript : public SpellScript
-        {
-            PrepareSpellScript(spell_destroy_karangs_banner_SpellScript);
-
-            void HandleAfterCast()
-            {
-                if (GameObject* banner = GetCaster()->FindNearestGameObject(GO_BANNER, GetSpellInfo()->GetMaxRange(true)))
-                    banner->Delete();
-            }
-
-            void Register() override
-            {
-                AfterCast += SpellCastFn(spell_destroy_karangs_banner_SpellScript::HandleAfterCast);
-            }
-        };
-
->>>>>>> 28d470c5
         SpellScript* GetSpellScript() const override
         {
             return new spell_destroy_karangs_banner_SpellScript();
