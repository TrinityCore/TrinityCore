--- conflicted
+++ resolved
@@ -23,13 +23,8 @@
 EndScriptData */
 
 #include "ScriptMgr.h"
-#include "InstanceScript.h"
 #include "ScriptedCreature.h"
 #include "temple_of_ahnqiraj.h"
-<<<<<<< HEAD
-#include "Player.h"
-=======
->>>>>>> 28d470c5
 
 enum Sartura
 {
@@ -41,7 +36,7 @@
     SPELL_ENRAGE        = 28747,            //Not sure if right ID.
     SPELL_ENRAGEHARD    = 28798,
 
-    //Guard Spell
+//Guard Spell
     SPELL_WHIRLWINDADD  = 26038,
     SPELL_KNOCKBACK     = 26027
 };
@@ -56,9 +51,9 @@
         return GetAQ40AI<boss_sarturaAI>(creature);
     }
 
-    struct boss_sarturaAI : public BossAI
+    struct boss_sarturaAI : public ScriptedAI
     {
-        boss_sarturaAI(Creature* creature) : BossAI(creature, DATA_SARTURA)
+        boss_sarturaAI(Creature* creature) : ScriptedAI(creature)
         {
             Initialize();
         }
@@ -93,19 +88,16 @@
         void Reset() override
         {
             Initialize();
-            _Reset();
-        }
-
-        void JustEngagedWith(Unit* who) override
+        }
+
+        void EnterCombat(Unit* /*who*/) override
         {
             Talk(SAY_AGGRO);
-            BossAI::JustEngagedWith(who);
         }
 
          void JustDied(Unit* /*killer*/) override
          {
              Talk(SAY_DEATH);
-             _JustDied();
          }
 
          void KilledUnit(Unit* /*victim*/) override
@@ -124,7 +116,7 @@
                 if (WhirlWindRandom_Timer <= diff)
                 {
                     //Attack random Gamers
-                    if (Unit* target = SelectTarget(SelectTargetMethod::Random, 1, 100.0f, true))
+                    if (Unit* target = SelectTarget(SELECT_TARGET_RANDOM, 1, 100.0f, true))
                     {
                         AddThreat(target, 1.0f);
                         AttackStart(target);
@@ -151,7 +143,7 @@
                 if (AggroReset_Timer <= diff)
                 {
                     //Attack random Gamers
-                    if (Unit* target = SelectTarget(SelectTargetMethod::Random, 1, 100.0f, true))
+                    if (Unit* target = SelectTarget(SELECT_TARGET_RANDOM, 1, 100.0f, true))
                     {
                         AddThreat(target, 1.0f);
                         AttackStart(target);
@@ -242,7 +234,7 @@
             Initialize();
         }
 
-        void JustEngagedWith(Unit* /*who*/) override
+        void EnterCombat(Unit* /*who*/) override
         {
         }
 
@@ -265,7 +257,7 @@
                 if (WhirlWindRandom_Timer <= diff)
                 {
                     //Attack random Gamers
-                    if (Unit* target = SelectTarget(SelectTargetMethod::Random, 1, 100.0f, true))
+                    if (Unit* target = SelectTarget(SELECT_TARGET_RANDOM, 1, 100.0f, true))
                     {
                         AddThreat(target, 1.0f);
                         AttackStart(target);
@@ -285,7 +277,7 @@
                 if (AggroReset_Timer <= diff)
                 {
                     //Attack random Gamers
-                    if (Unit* target = SelectTarget(SelectTargetMethod::Random, 1, 100.0f, true))
+                    if (Unit* target = SelectTarget(SELECT_TARGET_RANDOM, 1, 100.0f, true))
                     {
                         AddThreat(target, 1.0f);
                         AttackStart(target);
@@ -318,25 +310,8 @@
 
 };
 
-// 4052
-class at_aq_battleguard_sartura : public AreaTriggerScript
-{
-public:
-    at_aq_battleguard_sartura() : AreaTriggerScript("at_aq_battleguard_sartura") { }
-
-    bool OnTrigger(Player* player, AreaTriggerEntry const* /*areaTrigger*/) override
-    {
-        if (InstanceScript* instance = player->GetInstanceScript())
-            if (Creature* sartura = instance->GetCreature(DATA_SARTURA))
-                sartura->AI()->AttackStart(player);
-
-        return true;
-    }
-};
-
 void AddSC_boss_sartura()
 {
     new boss_sartura();
     new npc_sartura_royal_guard();
-    new at_aq_battleguard_sartura();
 }