/*
 * This file is part of the TrinityCore Project. See AUTHORS file for Copyright information
 *
 * This program is free software; you can redistribute it and/or modify it
 * under the terms of the GNU General Public License as published by the
 * Free Software Foundation; either version 2 of the License, or (at your
 * option) any later version.
 *
 * This program is distributed in the hope that it will be useful, but WITHOUT
 * ANY WARRANTY; without even the implied warranty of MERCHANTABILITY or
 * FITNESS FOR A PARTICULAR PURPOSE. See the GNU General Public License for
 * more details.
 *
 * You should have received a copy of the GNU General Public License along
 * with this program. If not, see <http://www.gnu.org/licenses/>.
 */

/* ScriptData
SDName: Boss_Ouro
SD%Complete: 85
SDComment: No model for submerging. Currently just invisible.
SDCategory: Temple of Ahn'Qiraj
EndScriptData */

#include "ScriptMgr.h"
#include "ScriptedCreature.h"
#include "temple_of_ahnqiraj.h"

enum Spells
{
    SPELL_SWEEP                 = 26103,
    SPELL_SANDBLAST             = 26102,
    SPELL_GROUND_RUPTURE        = 26100,
    SPELL_BIRTH                 = 26262, // The Birth Animation
    SPELL_DIRTMOUND_PASSIVE     = 26092
};

class boss_ouro : public CreatureScript
{
public:
    boss_ouro() : CreatureScript("boss_ouro") { }

    CreatureAI* GetAI(Creature* creature) const override
    {
        return GetAQ40AI<boss_ouroAI>(creature);
    }

    struct boss_ouroAI : public BossAI
    {
        boss_ouroAI(Creature* creature) : BossAI(creature, DATA_OURO)
        {
            Initialize();
        }

        void Initialize()
        {
            Sweep_Timer = urand(5000, 10000);
            SandBlast_Timer = urand(20000, 35000);
            Submerge_Timer = urand(90000, 150000);
            Back_Timer = urand(30000, 45000);
            ChangeTarget_Timer = urand(5000, 8000);
            Spawn_Timer = urand(10000, 20000);

            Enrage = false;
            Submerged = false;
        }

        uint32 Sweep_Timer;
        uint32 SandBlast_Timer;
        uint32 Submerge_Timer;
        uint32 Back_Timer;
        uint32 ChangeTarget_Timer;
        uint32 Spawn_Timer;

        bool Enrage;
        bool Submerged;

        void Reset() override
        {
            Initialize();
            _Reset();
        }

        void JustEngagedWith(Unit* who) override
        {
            DoCastVictim(SPELL_BIRTH);
            BossAI::JustEngagedWith(who);
        }

        void UpdateAI(uint32 diff) override
        {
            //Return since we have no target
            if (!UpdateVictim())
                return;

            //Sweep_Timer
            if (!Submerged && Sweep_Timer <= diff)
            {
                DoCastVictim(SPELL_SWEEP);
                Sweep_Timer = urand(15000, 30000);
            } else Sweep_Timer -= diff;

            //SandBlast_Timer
            if (!Submerged && SandBlast_Timer <= diff)
            {
                DoCastVictim(SPELL_SANDBLAST);
                SandBlast_Timer = urand(20000, 35000);
            } else SandBlast_Timer -= diff;

            //Submerge_Timer
            if (!Submerged && Submerge_Timer <= diff)
            {
                //Cast
                me->HandleEmoteCommand(EMOTE_ONESHOT_SUBMERGE);
<<<<<<< HEAD
                me->SetFlag(UNIT_FIELD_FLAGS, UNIT_FLAG_NOT_SELECTABLE);
=======
                me->AddUnitFlag(UNIT_FLAG_NOT_SELECTABLE);
>>>>>>> 28d470c5
                me->SetFaction(FACTION_FRIENDLY);
                DoCast(me, SPELL_DIRTMOUND_PASSIVE);

                Submerged = true;
                Back_Timer = urand(30000, 45000);
            } else Submerge_Timer -= diff;

            //ChangeTarget_Timer
            if (Submerged && ChangeTarget_Timer <= diff)
            {
<<<<<<< HEAD
                if (Unit* target = SelectTarget(SelectTargetMethod::Random, 0))
=======
                Unit* target = nullptr;
                target = SelectTarget(SELECT_TARGET_RANDOM, 0);

                if (target)
>>>>>>> 28d470c5
                    DoTeleportTo(target->GetPositionX(), target->GetPositionY(), target->GetPositionZ());

                ChangeTarget_Timer = urand(10000, 20000);
            } else ChangeTarget_Timer -= diff;

            //Back_Timer
            if (Submerged && Back_Timer <= diff)
            {
<<<<<<< HEAD
                me->RemoveFlag(UNIT_FIELD_FLAGS, UNIT_FLAG_NOT_SELECTABLE);
=======
                me->RemoveUnitFlag(UNIT_FLAG_NOT_SELECTABLE);
>>>>>>> 28d470c5
                me->SetFaction(FACTION_MONSTER);

                DoCastVictim(SPELL_GROUND_RUPTURE);

                Submerged = false;
                Submerge_Timer = urand(60000, 120000);
            } else Back_Timer -= diff;

            DoMeleeAttackIfReady();
        }
    };

};

void AddSC_boss_ouro()
{
    new boss_ouro();
}<|MERGE_RESOLUTION|>--- conflicted
+++ resolved
@@ -45,9 +45,9 @@
         return GetAQ40AI<boss_ouroAI>(creature);
     }
 
-    struct boss_ouroAI : public BossAI
+    struct boss_ouroAI : public ScriptedAI
     {
-        boss_ouroAI(Creature* creature) : BossAI(creature, DATA_OURO)
+        boss_ouroAI(Creature* creature) : ScriptedAI(creature)
         {
             Initialize();
         }
@@ -78,13 +78,11 @@
         void Reset() override
         {
             Initialize();
-            _Reset();
         }
 
-        void JustEngagedWith(Unit* who) override
+        void EnterCombat(Unit* /*who*/) override
         {
             DoCastVictim(SPELL_BIRTH);
-            BossAI::JustEngagedWith(who);
         }
 
         void UpdateAI(uint32 diff) override
@@ -112,11 +110,7 @@
             {
                 //Cast
                 me->HandleEmoteCommand(EMOTE_ONESHOT_SUBMERGE);
-<<<<<<< HEAD
-                me->SetFlag(UNIT_FIELD_FLAGS, UNIT_FLAG_NOT_SELECTABLE);
-=======
                 me->AddUnitFlag(UNIT_FLAG_NOT_SELECTABLE);
->>>>>>> 28d470c5
                 me->SetFaction(FACTION_FRIENDLY);
                 DoCast(me, SPELL_DIRTMOUND_PASSIVE);
 
@@ -127,14 +121,10 @@
             //ChangeTarget_Timer
             if (Submerged && ChangeTarget_Timer <= diff)
             {
-<<<<<<< HEAD
-                if (Unit* target = SelectTarget(SelectTargetMethod::Random, 0))
-=======
                 Unit* target = nullptr;
                 target = SelectTarget(SELECT_TARGET_RANDOM, 0);
 
                 if (target)
->>>>>>> 28d470c5
                     DoTeleportTo(target->GetPositionX(), target->GetPositionY(), target->GetPositionZ());
 
                 ChangeTarget_Timer = urand(10000, 20000);
@@ -143,11 +133,7 @@
             //Back_Timer
             if (Submerged && Back_Timer <= diff)
             {
-<<<<<<< HEAD
-                me->RemoveFlag(UNIT_FIELD_FLAGS, UNIT_FLAG_NOT_SELECTABLE);
-=======
                 me->RemoveUnitFlag(UNIT_FLAG_NOT_SELECTABLE);
->>>>>>> 28d470c5
                 me->SetFaction(FACTION_MONSTER);
 
                 DoCastVictim(SPELL_GROUND_RUPTURE);
