--- conflicted
+++ resolved
@@ -25,13 +25,8 @@
 #include "ScriptMgr.h"
 #include "InstanceScript.h"
 #include "Map.h"
-<<<<<<< HEAD
-#include "ObjectAccessor.h"
-#include "Player.h"
-=======
 #include "MapReference.h"
 #include "ObjectAccessor.h"
->>>>>>> 28d470c5
 #include "ScriptedCreature.h"
 #include "temple_of_ahnqiraj.h"
 #include "TemporarySummon.h"
@@ -226,7 +221,7 @@
                 pPortal->SetReactState(REACT_PASSIVE);
         }
 
-        void JustEngagedWith(Unit* /*who*/) override
+        void EnterCombat(Unit* /*who*/) override
         {
             DoZoneInCombat();
             instance->SetData(DATA_CTHUN_PHASE, PHASE_EYE_GREEN_BEAM);
@@ -234,8 +229,8 @@
 
         void SpawnEyeTentacle(float x, float y)
         {
-            if (Creature* Spawned = DoSpawnCreature(NPC_EYE_TENTACLE, x, y, 0, 0, TEMPSUMMON_CORPSE_DESPAWN, 500ms))
-                if (Unit* target = SelectTarget(SelectTargetMethod::Random, 0))
+            if (Creature* Spawned = DoSpawnCreature(NPC_EYE_TENTACLE, x, y, 0, 0, TEMPSUMMON_CORPSE_DESPAWN, 500))
+                if (Unit* target = SelectTarget(SELECT_TARGET_RANDOM, 0))
                     if (Spawned->AI())
                         Spawned->AI()->AttackStart(target);
         }
@@ -274,7 +269,7 @@
                     if (BeamTimer <= diff)
                     {
                         //SPELL_GREEN_BEAM
-                        if (Unit* target = SelectTarget(SelectTargetMethod::Random, 0))
+                        if (Unit* target = SelectTarget(SELECT_TARGET_RANDOM, 0))
                         {
                             me->InterruptNonMeleeSpells(false);
                             DoCast(target, SPELL_GREEN_BEAM);
@@ -290,12 +285,12 @@
                     //ClawTentacleTimer
                     if (ClawTentacleTimer <= diff)
                     {
-                        if (Unit* target = SelectTarget(SelectTargetMethod::Random, 0))
+                        if (Unit* target = SelectTarget(SELECT_TARGET_RANDOM, 0))
                         {
                             Creature* Spawned = nullptr;
 
                             //Spawn claw tentacle on the random target
-                            Spawned = me->SummonCreature(NPC_CLAW_TENTACLE, *target, TEMPSUMMON_CORPSE_DESPAWN, 500ms);
+                            Spawned = me->SummonCreature(NPC_CLAW_TENTACLE, *target, TEMPSUMMON_CORPSE_DESPAWN, 500);
 
                             if (Spawned && Spawned->AI())
                                 Spawned->AI()->AttackStart(target);
@@ -318,10 +313,10 @@
                         me->SetTarget(ObjectGuid::Empty);
 
                         //Select random target for dark beam to start on
-                        if (Unit* target = SelectTarget(SelectTargetMethod::Random, 0))
+                        if (Unit* target = SelectTarget(SELECT_TARGET_RANDOM, 0))
                         {
                             //Face our target
-                            DarkGlareAngle = me->GetAbsoluteAngle(target);
+                            DarkGlareAngle = me->GetAngle(target);
                             DarkGlareTickTimer = 1000;
                             DarkGlareTick = 0;
                             ClockWise = RAND(true, false);
@@ -464,12 +459,14 @@
         return GetAQ40AI<cthunAI>(creature);
     }
 
-    struct cthunAI : public BossAI
+    struct cthunAI : public ScriptedAI
     {
-        cthunAI(Creature* creature) : BossAI(creature, DATA_CTHUN)
+        cthunAI(Creature* creature) : ScriptedAI(creature)
         {
             Initialize();
             SetCombatMovement(false);
+
+            instance = creature->GetInstanceScript();
         }
 
         void Initialize()
@@ -494,6 +491,8 @@
             StomachEnterTarget.Clear();                         //Target to be teleported to stomach
         }
 
+        InstanceScript* instance;
+
         //Out of combat whisper timer
         uint32 WisperTimer;
 
@@ -521,7 +520,6 @@
         void Reset() override
         {
             Initialize();
-            _Reset();
 
             //Clear players in stomach and outside
             Stomach_Map.clear();
@@ -534,13 +532,14 @@
             instance->SetData(DATA_CTHUN_PHASE, PHASE_NOT_STARTED);
         }
 
+        void EnterCombat(Unit* /*who*/) override
+        {
+            DoZoneInCombat();
+        }
+
         void SpawnEyeTentacle(float x, float y)
         {
-<<<<<<< HEAD
-            Creature* Spawned = DoSpawnCreature(NPC_EYE_TENTACLE, x, y, 0, 0, TEMPSUMMON_CORPSE_DESPAWN, 500ms);
-=======
             Creature* Spawned = DoSpawnCreature(NPC_EYE_TENTACLE, x, y, 0, 0, TEMPSUMMON_CORPSE_DESPAWN, 500);
->>>>>>> 28d470c5
             if (Spawned && Spawned->AI())
                 if (Unit* target = SelectRandomNotStomach())
                     Spawned->AI()->AttackStart(target);
@@ -758,11 +757,7 @@
                             //Set target in stomach
                             Stomach_Map[target->GetGUID()] = true;
                             target->InterruptNonMeleeSpells(false);
-<<<<<<< HEAD
-                            target->CastSpell(target, SPELL_MOUTH_TENTACLE, me->GetGUID());
-=======
                             target->CastSpell(target, SPELL_MOUTH_TENTACLE, true, nullptr, nullptr, me->GetGUID());
->>>>>>> 28d470c5
                             StomachEnterTarget = target->GetGUID();
                             StomachEnterVisTimer = 3800;
                         }
@@ -793,7 +788,7 @@
                         if (Unit* target = SelectRandomNotStomach())
                         {
                             //Spawn claw tentacle on the random target
-                            if (Creature* spawned = me->SummonCreature(NPC_GIANT_CLAW_TENTACLE, *target, TEMPSUMMON_CORPSE_DESPAWN, 500ms))
+                            if (Creature* spawned = me->SummonCreature(NPC_GIANT_CLAW_TENTACLE, *target, TEMPSUMMON_CORPSE_DESPAWN, 500))
                                 if (spawned->AI())
                                     spawned->AI()->AttackStart(target);
                         }
@@ -808,7 +803,7 @@
                         if (Unit* target = SelectRandomNotStomach())
                         {
                             //Spawn claw tentacle on the random target
-                            if (Creature* spawned = me->SummonCreature(NPC_GIANT_EYE_TENTACLE, *target, TEMPSUMMON_CORPSE_DESPAWN, 500ms))
+                            if (Creature* spawned = me->SummonCreature(NPC_GIANT_EYE_TENTACLE, *target, TEMPSUMMON_CORPSE_DESPAWN, 500))
                                 if (spawned->AI())
                                     spawned->AI()->AttackStart(target);
                         }
@@ -937,7 +932,7 @@
             KillSelfTimer = 35000;
         }
 
-        void JustEngagedWith(Unit* /*who*/) override
+        void EnterCombat(Unit* /*who*/) override
         {
             DoZoneInCombat();
         }
@@ -958,7 +953,7 @@
             //MindflayTimer
             if (MindflayTimer <= diff)
             {
-                Unit* target = SelectTarget(SelectTargetMethod::Random, 0);
+                Unit* target = SelectTarget(SELECT_TARGET_RANDOM, 0);
                 if (target && !target->HasAura(SPELL_DIGESTIVE_ACID))
                     DoCast(target, SPELL_MIND_FLAY);
 
@@ -1016,7 +1011,7 @@
             EvadeTimer = 5000;
         }
 
-        void JustEngagedWith(Unit* /*who*/) override
+        void EnterCombat(Unit* /*who*/) override
         {
             DoZoneInCombat();
         }
@@ -1038,7 +1033,7 @@
                     //Dissapear and reappear at new position
                     me->SetVisible(false);
 
-                    Unit* target = SelectTarget(SelectTargetMethod::Random, 0);
+                    Unit* target = SelectTarget(SELECT_TARGET_RANDOM, 0);
                     if (!target)
                     {
                         me->KillSelf();
@@ -1133,7 +1128,7 @@
             EvadeTimer = 5000;
         }
 
-        void JustEngagedWith(Unit* /*who*/) override
+        void EnterCombat(Unit* /*who*/) override
         {
             DoZoneInCombat();
         }
@@ -1155,7 +1150,7 @@
                     //Dissapear and reappear at new position
                     me->SetVisible(false);
 
-                    Unit* target = SelectTarget(SelectTargetMethod::Random, 0);
+                    Unit* target = SelectTarget(SELECT_TARGET_RANDOM, 0);
                     if (!target)
                     {
                         me->KillSelf();
@@ -1248,7 +1243,7 @@
             BeamTimer = 500;
         }
 
-        void JustEngagedWith(Unit* /*who*/) override
+        void EnterCombat(Unit* /*who*/) override
         {
             DoZoneInCombat();
         }
@@ -1262,7 +1257,7 @@
             //BeamTimer
             if (BeamTimer <= diff)
             {
-                Unit* target = SelectTarget(SelectTargetMethod::Random, 0);
+                Unit* target = SelectTarget(SELECT_TARGET_RANDOM, 0);
                 if (target && !target->HasAura(SPELL_DIGESTIVE_ACID))
                     DoCast(target, SPELL_GREEN_BEAM);
 
@@ -1294,8 +1289,8 @@
         void JustDied(Unit* /*killer*/) override
         {
             if (TempSummon* summon = me->ToTempSummon())
-                if (Unit* summoner = summon->GetSummonerUnit())
-                    if (summoner->IsAIEnabled())
+                if (Unit* summoner = summon->GetSummoner())
+                    if (summoner->IsAIEnabled)
                         summoner->GetAI()->DoAction(ACTION_FLESH_TENTACLE_KILLED);
         }
     };
