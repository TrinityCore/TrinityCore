--- conflicted
+++ resolved
@@ -119,7 +119,7 @@
 
                 ++_hitcounter;
 
-                if (attacker && attacker->HasUnitState(UNIT_STATE_MELEE_ATTACKING) && _hitcounter >= HITCOUNTER_EXPLODE)
+                if (attacker->HasUnitState(UNIT_STATE_MELEE_ATTACKING) && _hitcounter >= HITCOUNTER_EXPLODE)
                 {
                     Talk(EMOTE_EXPLODE);
                     events.Reset();
@@ -151,9 +151,9 @@
                     Talk(EMOTE_CRACK);
             }
 
-            void SpellHit(WorldObject* /*caster*/, SpellInfo const* spellInfo) override
-            {
-                if ((spellInfo->GetSchoolMask() & SPELL_SCHOOL_MASK_FROST) && _phase == PHASE_FROST && me->GetHealthPct() > 5.0f)
+            void SpellHit(Unit* /*caster*/, SpellInfo const* spell) override
+            {
+                if ((spell->GetSchoolMask() & SPELL_SCHOOL_MASK_FROST) && _phase == PHASE_FROST && me->GetHealthPct() > 5.0f)
                 {
                     ++_hitcounter;
 
@@ -164,7 +164,7 @@
                         _phase = PHASE_MELEE;
                         DoCast(me, SPELL_VISCIDUS_FREEZE);
                         me->RemoveAura(SPELL_VISCIDUS_SLOWED_MORE);
-                        events.ScheduleEvent(EVENT_RESET_PHASE, 15s);
+                        events.ScheduleEvent(EVENT_RESET_PHASE, 15000);
                     }
                     else if (_hitcounter >= HITCOUNTER_SLOW_MORE)
                     {
@@ -180,9 +180,9 @@
                 }
             }
 
-            void JustEngagedWith(Unit* who) override
-            {
-                BossAI::JustEngagedWith(who);
+            void EnterCombat(Unit* /*who*/) override
+            {
+                _EnterCombat();
                 events.Reset();
                 InitSpells();
             }
@@ -190,8 +190,8 @@
             void InitSpells()
             {
                 DoCast(me, SPELL_TOXIN);
-                events.ScheduleEvent(EVENT_POISONBOLT_VOLLEY, 10s, 15s);
-                events.ScheduleEvent(EVENT_POISON_SHOCK, 7s, 12s);
+                events.ScheduleEvent(EVENT_POISONBOLT_VOLLEY, urand(10000, 15000));
+                events.ScheduleEvent(EVENT_POISON_SHOCK, urand(7000, 12000));
             }
 
             void EnterEvadeMode(EvadeReason why) override
@@ -204,7 +204,6 @@
             {
                 DoCast(me, SPELL_VISCIDUS_SUICIDE);
                 summons.DespawnAll();
-                _JustDied();
             }
 
             void UpdateAI(uint32 diff) override
@@ -234,11 +233,11 @@
                     {
                         case EVENT_POISONBOLT_VOLLEY:
                             DoCast(me, SPELL_POISONBOLT_VOLLEY);
-                            events.ScheduleEvent(EVENT_POISONBOLT_VOLLEY, 10s, 15s);
+                            events.ScheduleEvent(EVENT_POISONBOLT_VOLLEY, urand(10000, 15000));
                             break;
                         case EVENT_POISON_SHOCK:
                             DoCast(me, SPELL_POISON_SHOCK);
-                            events.ScheduleEvent(EVENT_POISON_SHOCK, 7s, 12s);
+                            events.ScheduleEvent(EVENT_POISON_SHOCK, urand(7000, 12000));
                             break;
                         case EVENT_RESET_PHASE:
                             _hitcounter = 0;
@@ -275,13 +274,9 @@
 
             void JustDied(Unit* /*killer*/) override
             {
-                InstanceScript* instance = me->GetInstanceScript();
-
-<<<<<<< HEAD
-                if (Creature* Viscidus = instance->GetCreature(DATA_VISCIDUS))
-=======
+                InstanceScript* Instance = me->GetInstanceScript();
+
                 if (Creature* Viscidus = ObjectAccessor::GetCreature(*me, Instance->GetGuidData(DATA_VISCIDUS)))
->>>>>>> 28d470c5
                 {
                     Viscidus->AI()->SummonedCreatureDespawn(me);
 
@@ -289,7 +284,7 @@
                     {
                         Viscidus->SetVisible(true);
                         if (Viscidus->GetVictim())
-                            Unit::Kill(Viscidus->EnsureVictim(), Viscidus);
+                            Viscidus->EnsureVictim()->Kill(Viscidus);
                     }
                     else
                     {
