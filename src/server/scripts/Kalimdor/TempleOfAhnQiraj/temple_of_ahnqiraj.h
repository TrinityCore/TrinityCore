/*
 * This file is part of the TrinityCore Project. See AUTHORS file for Copyright information
 *
 * This program is free software; you can redistribute it and/or modify it
 * under the terms of the GNU General Public License as published by the
 * Free Software Foundation; either version 2 of the License, or (at your
 * option) any later version.
 *
 * This program is distributed in the hope that it will be useful, but WITHOUT
 * ANY WARRANTY; without even the implied warranty of MERCHANTABILITY or
 * FITNESS FOR A PARTICULAR PURPOSE. See the GNU General Public License for
 * more details.
 *
 * You should have received a copy of the GNU General Public License along
 * with this program. If not, see <http://www.gnu.org/licenses/>.
 */

#ifndef DEF_TEMPLE_OF_AHNQIRAJ_H
#define DEF_TEMPLE_OF_AHNQIRAJ_H

#include "CreatureAIImpl.h"

#define AQ40ScriptName "instance_temple_of_ahnqiraj"
#define DataHeader "AQT"

<<<<<<< HEAD
uint32 const EncounterCount = 9;

=======
>>>>>>> 28d470c5
enum AQTDataTypes
{
    DATA_SKERAM             = 0,
    DATA_SARTURA            = 1,
    DATA_FRANKRIS           = 2,
    DATA_HUHURAN            = 3,
    DATA_TWIN_EMPERORS      = 4,      // Used in conditions for gossip menu options & texts (menu 6644)
    DATA_CTHUN              = 5,      // Used in conditions for SAI (creatures 15378 - 15380)
    DATA_BUG_TRIO           = 6,
    DATA_VISCIDUS           = 7,
    DATA_OURO               = 8,      // Used in conditions for gossip menu options & texts (menu 6644)

    // Others
    DATA_KRI                = 9,
    DATA_VEM                = 10,
    DATA_VEMISDEAD          = 11,
    DATA_VEM_DEATH          = 12,
    DATA_VEKLOR             = 13,
    DATA_VEKLORISDEAD       = 14,
    DATA_VEKLOR_DEATH       = 15,
    DATA_VEKNILASH          = 16,
    DATA_VEKNILASHISDEAD    = 17,
    DATA_VEKNILASH_DEATH    = 18,
    DATA_BUG_TRIO_DEATH     = 19,
    DATA_CTHUN_PHASE        = 20
};

enum AQTCreatures
{
    BOSS_EYE_OF_CTHUN       = 15589,
    NPC_CTHUN_PORTAL        = 15896,
    NPC_CLAW_TENTACLE       = 15725,
    NPC_EYE_TENTACLE        = 15726,
    NPC_SMALL_PORTAL        = 15904,
    NPC_BODY_OF_CTHUN       = 15809,
    NPC_GIANT_CLAW_TENTACLE = 15728,
    NPC_GIANT_EYE_TENTACLE  = 15334,
    NPC_FLESH_TENTACLE      = 15802,
    NPC_GIANT_PORTAL        = 15910,

    NPC_VISCIDUS            = 15299,
    NPC_GLOB_OF_VISCIDUS    = 15667,

    NPC_SKERAM              = 15263,
    NPC_VEM                 = 15544,
    NPC_KRI                 = 15511,
    NPC_VEKLOR              = 15276,
    NPC_VEKNILASH           = 15275,
    NPC_SARTURA             = 15516
};

<<<<<<< HEAD
enum ObjectsAQ40
{
    AQ40_DOOR_1 = 180634,
    AQ40_DOOR_2 = 180635,
    AQ40_DOOR_3 = 180636
};

=======
>>>>>>> 28d470c5
template <class AI, class T>
inline AI* GetAQ40AI(T* obj)
{
    return GetInstanceAI<AI>(obj, AQ40ScriptName);
}

#endif<|MERGE_RESOLUTION|>--- conflicted
+++ resolved
@@ -23,36 +23,22 @@
 #define AQ40ScriptName "instance_temple_of_ahnqiraj"
 #define DataHeader "AQT"
 
-<<<<<<< HEAD
-uint32 const EncounterCount = 9;
-
-=======
->>>>>>> 28d470c5
 enum AQTDataTypes
 {
-    DATA_SKERAM             = 0,
-    DATA_SARTURA            = 1,
-    DATA_FRANKRIS           = 2,
-    DATA_HUHURAN            = 3,
-    DATA_TWIN_EMPERORS      = 4,      // Used in conditions for gossip menu options & texts (menu 6644)
-    DATA_CTHUN              = 5,      // Used in conditions for SAI (creatures 15378 - 15380)
-    DATA_BUG_TRIO           = 6,
-    DATA_VISCIDUS           = 7,
-    DATA_OURO               = 8,      // Used in conditions for gossip menu options & texts (menu 6644)
-
-    // Others
-    DATA_KRI                = 9,
-    DATA_VEM                = 10,
-    DATA_VEMISDEAD          = 11,
-    DATA_VEM_DEATH          = 12,
-    DATA_VEKLOR             = 13,
-    DATA_VEKLORISDEAD       = 14,
-    DATA_VEKLOR_DEATH       = 15,
-    DATA_VEKNILASH          = 16,
-    DATA_VEKNILASHISDEAD    = 17,
-    DATA_VEKNILASH_DEATH    = 18,
-    DATA_BUG_TRIO_DEATH     = 19,
-    DATA_CTHUN_PHASE        = 20
+    DATA_SKERAM             = 1,
+    DATA_KRI                = 2,
+    DATA_VEM                = 3,
+    DATA_VEMISDEAD          = 4,
+    DATA_VEM_DEATH          = 5,
+    DATA_VEKLOR             = 6,
+    DATA_VEKLORISDEAD       = 7,
+    DATA_VEKLOR_DEATH       = 8,
+    DATA_VEKNILASH          = 9,
+    DATA_VEKNILASHISDEAD    = 10,
+    DATA_VEKNILASH_DEATH    = 11,
+    DATA_BUG_TRIO_DEATH     = 14,
+    DATA_CTHUN_PHASE        = 20,
+    DATA_VISCIDUS           = 21
 };
 
 enum AQTCreatures
@@ -75,20 +61,9 @@
     NPC_VEM                 = 15544,
     NPC_KRI                 = 15511,
     NPC_VEKLOR              = 15276,
-    NPC_VEKNILASH           = 15275,
-    NPC_SARTURA             = 15516
+    NPC_VEKNILASH           = 15275
 };
 
-<<<<<<< HEAD
-enum ObjectsAQ40
-{
-    AQ40_DOOR_1 = 180634,
-    AQ40_DOOR_2 = 180635,
-    AQ40_DOOR_3 = 180636
-};
-
-=======
->>>>>>> 28d470c5
 template <class AI, class T>
 inline AI* GetAQ40AI(T* obj)
 {
