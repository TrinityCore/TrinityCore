--- conflicted
+++ resolved
@@ -118,9 +118,8 @@
             {
                 switch (eventId)
                 {
-<<<<<<< HEAD
                 case EVENT_MANA_STORM:
-                    if (Unit* target = SelectTarget(SELECT_TARGET_RANDOM, 0, 60.0f, true))
+                            if (Unit* target = SelectTarget(SelectTargetMethod::Random, 0, 60.0f, true))
                         DoCast(target, SPELL_MANA_STORM);
                     events.ScheduleEvent(EVENT_MANA_STORM, urand(7500, 12500));
                     break;
@@ -133,51 +132,6 @@
                     events.ScheduleEvent(EVENT_BREATH, 10s, 15s);
                     break;
                 case EVENT_TELEPORT:
-=======
-                    switch (eventId)
-                    {
-                        case EVENT_MANA_STORM:
-                            if (Unit* target = SelectTarget(SelectTargetMethod::Random, 0, 60.0f, true))
-                                DoCast(target, SPELL_MANA_STORM);
-                            events.ScheduleEvent(EVENT_MANA_STORM, urand(7500, 12500));
-                            break;
-                        case EVENT_CHILL:
-                            DoCastVictim(SPELL_CHILL);
-                            events.ScheduleEvent(EVENT_CHILL, 13s, 25s);
-                            break;
-                        case EVENT_BREATH:
-                            DoCastVictim(SPELL_FROST_BREATH);
-                            events.ScheduleEvent(EVENT_BREATH, 10s, 15s);
-                            break;
-                        case EVENT_TELEPORT:
-                        {
-                            Talk(SAY_TELEPORT);
-                            for (auto const& pair : me->GetCombatManager().GetPvECombatRefs())
-                                if (Player* player = pair.second->GetOther(me)->ToPlayer())
-                                    DoTeleportPlayer(player, me->GetPositionX(), me->GetPositionY(), me->GetPositionZ()+3, player->GetOrientation());
-
-                            ResetThreatList();
-                            events.ScheduleEvent(EVENT_TELEPORT, 30s);
-                            break;
-                        }
-                        case EVENT_REFLECT:
-                            DoCast(me, SPELL_REFLECT);
-                            events.ScheduleEvent(EVENT_REFLECT, 20s, 35s);
-                            break;
-                        case EVENT_CLEAVE:
-                            DoCastVictim(SPELL_CLEAVE);
-                            events.ScheduleEvent(EVENT_CLEAVE, 7s);
-                            break;
-                        default:
-                            break;
-                    }
-
-                    if (me->HasUnitState(UNIT_STATE_CASTING))
-                        return;
-                }
-
-                if (HealthBelowPct(26) && !_enraged)
->>>>>>> 17c1e07a
                 {
                     Talk(SAY_TELEPORT);
                     for (auto const& pair : me->GetCombatManager().GetPvECombatRefs())
