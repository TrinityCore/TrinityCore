--- conflicted
+++ resolved
@@ -16,233 +16,6 @@
  * with this program. If not, see <http://www.gnu.org/licenses/>.
  */
 
-/* ScriptData
-SDName: Feralas
-SD%Complete: 0
-SDComment: Quest support:
-SDCategory: Feralas
-EndScriptData */
-
-#include "ScriptMgr.h"
-#include "ScriptedCreature.h"
-#include "ScriptedEscortAI.h"
-#include "ScriptedGossip.h"
-#include "SpellScript.h"
-#include "Player.h"
-#include "WorldSession.h"
-
-<<<<<<< HEAD
-=======
-/*######
-## npc_gregan_brewspewer
-######*/
-
-#define GOSSIP_HELLO "Buy somethin', will ya?"
-
-class npc_gregan_brewspewer : public CreatureScript
-{
-public:
-    npc_gregan_brewspewer() : CreatureScript("npc_gregan_brewspewer") { }
-
-    bool OnGossipSelect(Player* player, Creature* creature, uint32 /*sender*/, uint32 action)
-    {
-        player->PlayerTalkClass->ClearMenus();
-        if (action == GOSSIP_ACTION_INFO_DEF+1)
-        {
-            player->ADD_GOSSIP_ITEM(GOSSIP_ICON_VENDOR, GOSSIP_TEXT_BROWSE_GOODS, GOSSIP_SENDER_MAIN, GOSSIP_ACTION_TRADE);
-            player->SEND_GOSSIP_MENU(2434, creature->GetGUID());
-        }
-        if (action == GOSSIP_ACTION_TRADE)
-            player->GetSession()->SendListInventory(creature->GetGUID());
-        return true;
-    }
-
-    bool OnGossipHello(Player* player, Creature* creature)
-    {
-        if (creature->isQuestGiver())
-            player->PrepareQuestMenu(creature->GetGUID());
-
-        if (creature->isVendor() && player->GetQuestStatus(3909) == QUEST_STATUS_INCOMPLETE)
-            player->ADD_GOSSIP_ITEM(GOSSIP_ICON_CHAT, GOSSIP_HELLO, GOSSIP_SENDER_MAIN, GOSSIP_ACTION_INFO_DEF+1);
-
-        player->SEND_GOSSIP_MENU(2433, creature->GetGUID());
-        return true;
-    }
-
-};
-
-/*######
-## npc_oox22fe
-######*/
-
-enum OOX
-{
-    SAY_OOX_START           = 0,
-    SAY_OOX_AGGRO           = 1,
-    SAY_OOX_AMBUSH          = 2,
-    SAY_OOX_END             = 3,
-
-    NPC_YETI                = 7848,
-    NPC_GORILLA             = 5260,
-    NPC_WOODPAW_REAVER      = 5255,
-    NPC_WOODPAW_BRUTE       = 5253,
-    NPC_WOODPAW_ALPHA       = 5258,
-    NPC_WOODPAW_MYSTIC      = 5254,
-
-    QUEST_RESCUE_OOX22FE    = 2767,
-    FACTION_ESCORTEE_A      = 774,
-    FACTION_ESCORTEE_H      = 775
-};
-
-class npc_oox22fe : public CreatureScript
-{
-public:
-    npc_oox22fe() : CreatureScript("npc_oox22fe") { }
-
-    bool OnQuestAccept(Player* player, Creature* creature, const Quest* quest)
-    {
-        if (quest->GetQuestId() == QUEST_RESCUE_OOX22FE)
-        {
-            creature->AI()->Talk(SAY_OOX_START);
-            //change that the npc is not lying dead on the ground
-            creature->SetStandState(UNIT_STAND_STATE_STAND);
-
-            if (player->GetTeam() == ALLIANCE)
-                creature->setFaction(FACTION_ESCORTEE_A);
-
-            if (player->GetTeam() == HORDE)
-                creature->setFaction(FACTION_ESCORTEE_H);
-
-            if (npc_escortAI* pEscortAI = CAST_AI(npc_oox22fe::npc_oox22feAI, creature->AI()))
-                pEscortAI->Start(true, false, player->GetGUID());
-
-        }
-        return true;
-    }
-
-    CreatureAI* GetAI(Creature* creature) const
-    {
-        return new npc_oox22feAI(creature);
-    }
-
-    struct npc_oox22feAI : public npc_escortAI
-    {
-        npc_oox22feAI(Creature* creature) : npc_escortAI(creature) { }
-
-        void WaypointReached(uint32 waypointId)
-        {
-            switch (waypointId)
-            {
-                // First Ambush(3 Yetis)
-                case 11:
-                    Talk(SAY_OOX_AMBUSH);
-                    me->SummonCreature(NPC_YETI, -4841.01f, 1593.91f, 73.42f, 3.98f, TEMPSUMMON_CORPSE_TIMED_DESPAWN, 10000);
-                    me->SummonCreature(NPC_YETI, -4837.61f, 1568.58f, 78.21f, 3.13f, TEMPSUMMON_CORPSE_TIMED_DESPAWN, 10000);
-                    me->SummonCreature(NPC_YETI, -4841.89f, 1569.95f, 76.53f, 0.68f, TEMPSUMMON_CORPSE_TIMED_DESPAWN, 10000);
-                    break;
-                //Second Ambush(3 Gorillas)
-                case 21:
-                    Talk(SAY_OOX_AMBUSH);
-                    me->SummonCreature(NPC_GORILLA, -4595.81f, 2005.99f, 53.08f, 3.74f, TEMPSUMMON_CORPSE_TIMED_DESPAWN, 10000);
-                    me->SummonCreature(NPC_GORILLA, -4597.53f, 2008.31f, 52.70f, 3.78f, TEMPSUMMON_CORPSE_TIMED_DESPAWN, 10000);
-                    me->SummonCreature(NPC_GORILLA, -4599.37f, 2010.59f, 52.77f, 3.84f, TEMPSUMMON_CORPSE_TIMED_DESPAWN, 10000);
-                    break;
-                //Third Ambush(4 Gnolls)
-                case 30:
-                    Talk(SAY_OOX_AMBUSH);
-                    me->SummonCreature(NPC_WOODPAW_REAVER, -4425.14f, 2075.87f, 47.77f, 3.77f, TEMPSUMMON_CORPSE_TIMED_DESPAWN, 10000);
-                    me->SummonCreature(NPC_WOODPAW_BRUTE, -4426.68f, 2077.98f, 47.57f, 3.77f, TEMPSUMMON_CORPSE_TIMED_DESPAWN, 10000);
-                    me->SummonCreature(NPC_WOODPAW_MYSTIC, -4428.33f, 2080.24f, 47.43f, 3.87f, TEMPSUMMON_CORPSE_TIMED_DESPAWN, 10000);
-                    me->SummonCreature(NPC_WOODPAW_ALPHA, -4430.04f, 2075.54f, 46.83f, 3.81f, TEMPSUMMON_CORPSE_TIMED_DESPAWN, 10000);
-                    break;
-                case 37:
-                    Talk(SAY_OOX_END);
-                    // Award quest credit
-                    if (Player* player = GetPlayerForEscort())
-                        player->GroupEventHappens(QUEST_RESCUE_OOX22FE, me);
-                    break;
-            }
-        }
-
-        void Reset()
-        {
-            if (!HasEscortState(STATE_ESCORT_ESCORTING))
-                me->SetStandState(UNIT_STAND_STATE_DEAD);
-        }
-
-        void EnterCombat(Unit* /*who*/)
-        {
-            //For an small probability the npc says something when he get aggro
-            if (urand(0, 9) > 7)
-                Talk(SAY_OOX_AGGRO);
-        }
-
-        void JustSummoned(Creature* summoned)
-        {
-            summoned->AI()->AttackStart(me);
-        }
-    };
-
-};
-
-/*######
-## npc_screecher_spirit
-######*/
-
-class npc_screecher_spirit : public CreatureScript
-{
-public:
-    npc_screecher_spirit() : CreatureScript("npc_screecher_spirit") { }
-
-    bool OnGossipHello(Player* player, Creature* creature)
-    {
-        player->SEND_GOSSIP_MENU(2039, creature->GetGUID());
-        player->TalkedToCreature(creature->GetEntry(), creature->GetGUID());
-        creature->SetFlag(UNIT_FIELD_FLAGS, UNIT_FLAG_NOT_SELECTABLE);
-
-        return true;
-    }
-
-};
-
-enum GordunniTrap
-{
-    GO_GORDUNNI_DIRT_MOUND = 144064,
-};
-
-class spell_gordunni_trap : public SpellScriptLoader
-{
-    public:
-        spell_gordunni_trap() : SpellScriptLoader("spell_gordunni_trap") { }
-
-        class spell_gordunni_trap_SpellScript : public SpellScript
-        {
-            PrepareSpellScript(spell_gordunni_trap_SpellScript);
-
-            void HandleDummy()
-            {
-                if (Unit* caster = GetCaster())
-                    if (GameObject* chest = caster->SummonGameObject(GO_GORDUNNI_DIRT_MOUND, caster->GetPositionX(), caster->GetPositionY(), caster->GetPositionZ(), 0.0f, 0.0f, 0.0f, 0.0f, 0.0f, 0))
-                        chest->SetSpellId(GetSpellInfo()->Id);
-            }
-
-            void Register()
-            {
-                OnCast += SpellCastFn(spell_gordunni_trap_SpellScript::HandleDummy);
-            }
-        };
-
-        SpellScript* GetSpellScript() const
-        {
-            return new spell_gordunni_trap_SpellScript();
-        }
-};
-
-/*######
-## AddSC
-######*/
-
->>>>>>> e8395e71
 void AddSC_feralas()
 {
 
