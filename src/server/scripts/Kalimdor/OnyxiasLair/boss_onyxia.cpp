--- conflicted
+++ resolved
@@ -160,29 +160,21 @@
             instance->DoStopCriteriaTimer(CRITERIA_TIMED_TYPE_EVENT, ACHIEV_TIMED_START_EVENT);
         }
 
-        void JustEngagedWith(Unit* who) override
-        {
-            BossAI::JustEngagedWith(who);
+        void EnterCombat(Unit* /*who*/) override
+        {
+            _EnterCombat();
             Talk(SAY_AGGRO);
-<<<<<<< HEAD
-            events.ScheduleEvent(EVENT_FLAME_BREATH, 10s, 20s);
-            events.ScheduleEvent(EVENT_TAIL_SWEEP, 15s, 20s);
-            events.ScheduleEvent(EVENT_CLEAVE, 2s, 5s);
-            events.ScheduleEvent(EVENT_WING_BUFFET, 10s, 20s);
-            instance->DoStartTimedAchievement(ACHIEVEMENT_TIMED_TYPE_EVENT, ACHIEV_TIMED_START_EVENT);
-=======
             events.ScheduleEvent(EVENT_FLAME_BREATH, urand(10000, 20000));
             events.ScheduleEvent(EVENT_TAIL_SWEEP, urand(15000, 20000));
             events.ScheduleEvent(EVENT_CLEAVE, urand(2000, 5000));
             events.ScheduleEvent(EVENT_WING_BUFFET, urand(10000, 20000));
             instance->DoStartCriteriaTimer(CRITERIA_TIMED_TYPE_EVENT, ACHIEV_TIMED_START_EVENT);
->>>>>>> 28d470c5
         }
 
         void JustSummoned(Creature* summoned) override
         {
-            DoZoneInCombat(summoned);
-            if (Unit* target = SelectTarget(SelectTargetMethod::Random, 0))
+            summoned->SetInCombatWithZone();
+            if (Unit* target = SelectTarget(SELECT_TARGET_RANDOM, 0))
                 summoned->AI()->AttackStart(target);
 
             switch (summoned->GetEntry())
@@ -192,7 +184,6 @@
                     break;
                 case NPC_LAIRGUARD:
                     summoned->setActive(true);
-                    summoned->SetFarVisible(true);
                     break;
             }
             summons.Summon(summoned);
@@ -204,18 +195,14 @@
             Talk(SAY_KILL);
         }
 
-<<<<<<< HEAD
-        void SpellHit(WorldObject* /*caster*/, SpellInfo const* spellInfo) override
-=======
         void SpellHit(Unit* /*pCaster*/, SpellInfo const* Spell) override
->>>>>>> 28d470c5
-        {
-            if (spellInfo->Id == SPELL_BREATH_EAST_TO_WEST ||
-                spellInfo->Id == SPELL_BREATH_WEST_TO_EAST ||
-                spellInfo->Id == SPELL_BREATH_SE_TO_NW ||
-                spellInfo->Id == SPELL_BREATH_NW_TO_SE ||
-                spellInfo->Id == SPELL_BREATH_SW_TO_NE ||
-                spellInfo->Id == SPELL_BREATH_NE_TO_SW)
+        {
+            if (Spell->Id == SPELL_BREATH_EAST_TO_WEST ||
+                Spell->Id == SPELL_BREATH_WEST_TO_EAST ||
+                Spell->Id == SPELL_BREATH_SE_TO_NW ||
+                Spell->Id == SPELL_BREATH_NW_TO_SE ||
+                Spell->Id == SPELL_BREATH_SW_TO_NE ||
+                Spell->Id == SPELL_BREATH_NE_TO_SW)
             {
                 PointData = GetMoveData();
                 MovePoint = PointData->LocIdEnd;
@@ -242,35 +229,25 @@
                     case 9:
                         me->SetCanFly(false);
                         me->SetDisableGravity(false);
-<<<<<<< HEAD
-=======
                         me->SetAnimTier(UNIT_BYTE1_FLAG_NONE, false);
->>>>>>> 28d470c5
                         if (Creature* trigger = ObjectAccessor::GetCreature(*me, triggerGUID))
-                            Unit::Kill(me, trigger);
+                            me->Kill(trigger);
                         me->SetReactState(REACT_AGGRESSIVE);
                         // tank selection based on phase one. If tank is not there i take nearest one
                         if (Unit* tank = ObjectAccessor::GetUnit(*me, tankGUID))
                             me->GetMotionMaster()->MoveChase(tank);
-<<<<<<< HEAD
-                        else if (Unit* newtarget = SelectTarget(SelectTargetMethod::MinDistance, 0))
-=======
                         else if (Unit* newtarget = SelectTarget(SELECT_TARGET_MINDISTANCE, 0))
->>>>>>> 28d470c5
                             me->GetMotionMaster()->MoveChase(newtarget);
-                        events.ScheduleEvent(EVENT_BELLOWING_ROAR, 5s);
-                        events.ScheduleEvent(EVENT_FLAME_BREATH, 10s, 20s);
-                        events.ScheduleEvent(EVENT_TAIL_SWEEP, 15s, 20s);
-                        events.ScheduleEvent(EVENT_CLEAVE, 2s, 5s);
-                        events.ScheduleEvent(EVENT_WING_BUFFET, 15s, 30s);
+                        events.ScheduleEvent(EVENT_BELLOWING_ROAR, 5000);
+                        events.ScheduleEvent(EVENT_FLAME_BREATH, urand(10000, 20000));
+                        events.ScheduleEvent(EVENT_TAIL_SWEEP, urand(15000, 20000));
+                        events.ScheduleEvent(EVENT_CLEAVE, urand(2000, 5000));
+                        events.ScheduleEvent(EVENT_WING_BUFFET, urand(15000, 30000));
                         break;
                     case 10:
                         me->SetCanFly(true);
                         me->SetDisableGravity(true);
-<<<<<<< HEAD
-=======
                         me->SetAnimTier(UnitBytes1_Flags(UNIT_BYTE1_FLAG_ALWAYS_STAND | UNIT_BYTE1_FLAG_HOVER), false);
->>>>>>> 28d470c5
                         me->SetFacingTo(me->GetOrientation() + float(M_PI));
                         if (Creature * trigger = me->SummonCreature(NPC_TRIGGER, MiddleRoomLocation, TEMPSUMMON_CORPSE_DESPAWN))
                             triggerGUID = trigger->GetGUID();
@@ -278,11 +255,11 @@
                         me->SetSpeedRate(MOVE_FLIGHT, 1.0f);
                         Talk(SAY_PHASE_2_TRANS);
                         instance->SetData(DATA_ONYXIA_PHASE, Phase);
-                        events.ScheduleEvent(EVENT_WHELP_SPAWN, 5s);
-                        events.ScheduleEvent(EVENT_LAIR_GUARD, 15s);
-                        events.ScheduleEvent(EVENT_DEEP_BREATH, 75s);
-                        events.ScheduleEvent(EVENT_MOVEMENT, 10s);
-                        events.ScheduleEvent(EVENT_FIREBALL, 18s);
+                        events.ScheduleEvent(EVENT_WHELP_SPAWN, 5000);
+                        events.ScheduleEvent(EVENT_LAIR_GUARD, 15000);
+                        events.ScheduleEvent(EVENT_DEEP_BREATH, 75000);
+                        events.ScheduleEvent(EVENT_MOVEMENT, 10000);
+                        events.ScheduleEvent(EVENT_FIREBALL, 18000);
                         break;
                     case 11:
                         if (PointData)
@@ -296,24 +273,20 @@
             }
         }
 
-<<<<<<< HEAD
-        void SpellHitTarget(WorldObject* target, SpellInfo const* spellInfo) override
-=======
         void SpellHitTarget(Unit* target, SpellInfo const* Spell) override
->>>>>>> 28d470c5
         {
             //Workaround - Couldn't find a way to group this spells (All Eruption)
-            if (((spellInfo->Id >= 17086 && spellInfo->Id <= 17095) ||
-                (spellInfo->Id == 17097) ||
-                (spellInfo->Id >= 18351 && spellInfo->Id <= 18361) ||
-                (spellInfo->Id >= 18564 && spellInfo->Id <= 18576) ||
-                (spellInfo->Id >= 18578 && spellInfo->Id <= 18607) ||
-                (spellInfo->Id == 18609) ||
-                (spellInfo->Id >= 18611 && spellInfo->Id <= 18628) ||
-                (spellInfo->Id >= 21132 && spellInfo->Id <= 21133) ||
-                (spellInfo->Id >= 21135 && spellInfo->Id <= 21139) ||
-                (spellInfo->Id >= 22191 && spellInfo->Id <= 22202) ||
-                (spellInfo->Id >= 22267 && spellInfo->Id <= 22268)) &&
+            if (((Spell->Id >= 17086 && Spell->Id <= 17095) ||
+                (Spell->Id == 17097) ||
+                (Spell->Id >= 18351 && Spell->Id <= 18361) ||
+                (Spell->Id >= 18564 && Spell->Id <= 18576) ||
+                (Spell->Id >= 18578 && Spell->Id <= 18607) ||
+                (Spell->Id == 18609) ||
+                (Spell->Id >= 18611 && Spell->Id <= 18628) ||
+                (Spell->Id >= 21132 && Spell->Id <= 21133) ||
+                (Spell->Id >= 21135 && Spell->Id <= 21139) ||
+                (Spell->Id >= 22191 && Spell->Id <= 22202) ||
+                (Spell->Id >= 22267 && Spell->Id <= 22268)) &&
                 (target->GetTypeId() == TYPEID_PLAYER))
             {
                 instance->SetData(DATA_SHE_DEEP_BREATH_MORE, FAIL);
@@ -388,24 +361,24 @@
                             Cell::VisitGridObjects(me, searcher, 30.0f);
                             if (Floor)
                                 instance->SetGuidData(DATA_FLOOR_ERUPTION_GUID, Floor->GetGUID());
-                            events.ScheduleEvent(EVENT_BELLOWING_ROAR, 30s);
+                            events.ScheduleEvent(EVENT_BELLOWING_ROAR, 30000);
                             break;
                         }
                         case EVENT_FLAME_BREATH:   // Phase PHASE_START and PHASE_END
                             DoCastVictim(SPELL_FLAME_BREATH);
-                            events.ScheduleEvent(EVENT_FLAME_BREATH, 10s, 20s);
+                            events.ScheduleEvent(EVENT_FLAME_BREATH, urand(10000, 20000));
                             break;
                         case EVENT_TAIL_SWEEP:     // Phase PHASE_START and PHASE_END
                             DoCastAOE(SPELL_TAIL_SWEEP);
-                            events.ScheduleEvent(EVENT_TAIL_SWEEP, 15s, 20s);
+                            events.ScheduleEvent(EVENT_TAIL_SWEEP, urand(15000, 20000));
                             break;
                         case EVENT_CLEAVE:         // Phase PHASE_START and PHASE_END
                             DoCastVictim(SPELL_CLEAVE);
-                            events.ScheduleEvent(EVENT_CLEAVE, 2s, 5s);
+                            events.ScheduleEvent(EVENT_CLEAVE, urand(2000, 5000));
                             break;
                         case EVENT_WING_BUFFET:    // Phase PHASE_START and PHASE_END
                             DoCastVictim(SPELL_WING_BUFFET);
-                            events.ScheduleEvent(EVENT_WING_BUFFET, 15s, 30s);
+                            events.ScheduleEvent(EVENT_WING_BUFFET, urand(15000, 30000));
                             break;
                         default:
                             break;
@@ -427,7 +400,7 @@
                     IsMoving = false;
                     Position const pos = me->GetHomePosition();
                     me->GetMotionMaster()->MovePoint(9, pos.GetPositionX(), pos.GetPositionY(), pos.GetPositionZ() + 12.0f);
-                    events.ScheduleEvent(EVENT_BELLOWING_ROAR, 30s);
+                    events.ScheduleEvent(EVENT_BELLOWING_ROAR, 30000);
                     return;
                 }
 
@@ -453,10 +426,10 @@
                                 Talk(EMOTE_BREATH);
                                 if (PointData) /// @todo: In what cases is this null? What should we do?
                                     DoCast(me, PointData->SpellId);
-                                events.ScheduleEvent(EVENT_DEEP_BREATH, 75s);
+                                events.ScheduleEvent(EVENT_DEEP_BREATH, 75000);
                             }
                             else
-                                events.ScheduleEvent(EVENT_DEEP_BREATH, 1s);
+                                events.ScheduleEvent(EVENT_DEEP_BREATH, 1000);
                             break;
                         case EVENT_MOVEMENT:         // Phase PHASE_BREATH
                             if (!IsMoving && !(me->HasUnitState(UNIT_STATE_CASTING)))
@@ -469,24 +442,24 @@
 
                                 me->GetMotionMaster()->MovePoint(PointData->LocId, PointData->fX, PointData->fY, PointData->fZ);
                                 IsMoving = true;
-                                events.ScheduleEvent(EVENT_MOVEMENT, 25s);
+                                events.ScheduleEvent(EVENT_MOVEMENT, 25000);
                             }
                             else
-                                events.ScheduleEvent(EVENT_MOVEMENT, 500ms);
+                                events.ScheduleEvent(EVENT_MOVEMENT, 500);
                             break;
                         case EVENT_FIREBALL:         // Phase PHASE_BREATH
                             if (!IsMoving)
                             {
-                                if (Unit* target = SelectTarget(SelectTargetMethod::Random, 0))
+                                if (Unit* target = SelectTarget(SELECT_TARGET_RANDOM, 0))
                                     DoCast(target, SPELL_FIREBALL);
-                                events.ScheduleEvent(EVENT_FIREBALL, 8s);
+                                events.ScheduleEvent(EVENT_FIREBALL, 8000);
                             }
                             else
-                                events.ScheduleEvent(EVENT_FIREBALL, 1s);
+                                events.ScheduleEvent(EVENT_FIREBALL, 1000);
                             break;
                         case EVENT_LAIR_GUARD:       // Phase PHASE_BREATH
                             me->SummonCreature(NPC_LAIRGUARD, SpawnLocations[2], TEMPSUMMON_CORPSE_DESPAWN);
-                            events.ScheduleEvent(EVENT_LAIR_GUARD, 30s);
+                            events.ScheduleEvent(EVENT_LAIR_GUARD, 30000);
                             break;
                         case EVENT_WHELP_SPAWN:      // Phase PHASE_BREATH
                             me->SummonCreature(NPC_WHELP, SpawnLocations[0], TEMPSUMMON_CORPSE_DESPAWN);
@@ -494,10 +467,10 @@
                             if (SummonWhelpCount >= RAID_MODE(20, 40))
                             {
                                 SummonWhelpCount = 0;
-                                events.ScheduleEvent(EVENT_WHELP_SPAWN, 90s);
+                                events.ScheduleEvent(EVENT_WHELP_SPAWN, 90000);
                             }
                             else
-                                events.ScheduleEvent(EVENT_WHELP_SPAWN, 500ms);
+                                events.ScheduleEvent(EVENT_WHELP_SPAWN, 500);
                             break;
                         default:
                             break;
