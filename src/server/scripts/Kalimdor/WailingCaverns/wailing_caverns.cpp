/*
 * This file is part of the TrinityCore Project. See AUTHORS file for Copyright information
 *
 * This program is free software; you can redistribute it and/or modify it
 * under the terms of the GNU General Public License as published by the
 * Free Software Foundation; either version 2 of the License, or (at your
 * option) any later version.
 *
 * This program is distributed in the hope that it will be useful, but WITHOUT
 * ANY WARRANTY; without even the implied warranty of MERCHANTABILITY or
 * FITNESS FOR A PARTICULAR PURPOSE. See the GNU General Public License for
 * more details.
 *
 * You should have received a copy of the GNU General Public License along
 * with this program. If not, see <http://www.gnu.org/licenses/>.
 */

/* ScriptData
SDName: Wailing Caverns
SD%Complete: 95
SDComment: Need to add skill usage for Disciple of Naralex
SDCategory: Wailing Caverns
EndScriptData */

/* ContentData
EndContentData */

#include "ScriptMgr.h"
#include "InstanceScript.h"
#include "MotionMaster.h"
#include "ObjectAccessor.h"
#include "Player.h"
#include "ScriptedEscortAI.h"
#include "ScriptedGossip.h"
<<<<<<< HEAD
#include "TemporarySummon.h"
=======
>>>>>>> 28d470c5
#include "wailing_caverns.h"

/*######
## npc_disciple_of_naralex
######*/

enum Enums
{
    SAY_AT_LAST                   = 0,
    SAY_MAKE_PREPARATIONS         = 1,
    SAY_TEMPLE_OF_PROMISE         = 2,
    SAY_MUST_CONTINUE             = 3,
    SAY_BANISH_THE_SPIRITS        = 4,
    SAY_CAVERNS_PURIFIED          = 5,
    SAY_BEYOND_THIS_CORRIDOR      = 6,
    SAY_EMERALD_DREAM             = 7,
    EMOTE_AWAKENING_RITUAL        = 8,
    EMOTE_TROUBLED_SLEEP          = 0,
    EMOTE_WRITHE_IN_AGONY         = 1,
    EMOTE_HORRENDOUS_VISION       = 2,
    SAY_MUTANUS_THE_DEVOURER      = 9,
    SAY_I_AM_AWAKE                = 3,
    SAY_NARALEX_AWAKES            = 10,
    SAY_THANK_YOU                 = 4,
    SAY_FAREWELL                  = 5,
    SAY_ATTACKED                  = 11,

    GOSSIP_OPTION_LET_EVENT_BEGIN = 201,
    NPC_TEXT_NARALEX_SLEEPS_AGAIN = 698,
    NPC_TEXT_FANGLORDS_ARE_DEAD   = 699,

    SPELL_MARK_OF_THE_WILD_RANK_2 = 5232,
    SPELL_SERPENTINE_CLEANSING    = 6270,
    SPELL_NARALEXS_AWAKENING      = 6271,
    SPELL_FLIGHT_FORM             = 33943,

    NPC_DEVIATE_RAVAGER           = 3636,
    NPC_DEVIATE_VIPER             = 5755,
    NPC_DEVIATE_MOCCASIN          = 5762,
    NPC_NIGHTMARE_ECTOPLASM       = 5763,
    NPC_MUTANUS_THE_DEVOURER      = 3654,
};

class npc_disciple_of_naralex : public CreatureScript
{
public:
    npc_disciple_of_naralex() : CreatureScript("npc_disciple_of_naralex") { }

    struct npc_disciple_of_naralexAI : public EscortAI
    {
        npc_disciple_of_naralexAI(Creature* creature) : EscortAI(creature)
        {
            instance = creature->GetInstanceScript();
            eventTimer = 0;
            currentEvent = 0;
            eventProgress = 0;
            me->setActive(true);
<<<<<<< HEAD
            me->SetFarVisible(true);
=======
>>>>>>> 28d470c5
            me->SetImmuneToPC(false);
        }

        uint32 eventTimer;
        uint32 currentEvent;
        uint32 eventProgress;
        InstanceScript* instance;

        void WaypointReached(uint32 waypointId, uint32 /*pathId*/) override
        {
            switch (waypointId)
            {
                case 4:
                    eventProgress = 1;
                    currentEvent = TYPE_NARALEX_PART1;
                    instance->SetData(TYPE_NARALEX_PART1, IN_PROGRESS);
                    break;
                case 5:
                    Talk(SAY_MUST_CONTINUE);
                    instance->SetData(TYPE_NARALEX_PART1, DONE);
                    break;
                case 11:
                    eventProgress = 1;
                    currentEvent = TYPE_NARALEX_PART2;
                    instance->SetData(TYPE_NARALEX_PART2, IN_PROGRESS);
                    break;
                case 19:
                    Talk(SAY_BEYOND_THIS_CORRIDOR);
                    break;
                case 24:
                    eventProgress = 1;
                    currentEvent = TYPE_NARALEX_PART3;
                    instance->SetData(TYPE_NARALEX_PART3, IN_PROGRESS);
                    break;
            }
        }

        void Reset() override
        {

        }

        void JustEngagedWith(Unit* who) override
        {
            Talk(SAY_ATTACKED, who);
        }

        void JustDied(Unit* /*killer*/) override
        {
            instance->SetData(TYPE_NARALEX_EVENT, FAIL);
            instance->SetData(TYPE_NARALEX_PART1, FAIL);
            instance->SetData(TYPE_NARALEX_PART2, FAIL);
            instance->SetData(TYPE_NARALEX_PART3, FAIL);
        }

        void JustSummoned(Creature* summoned) override
        {
             summoned->AI()->AttackStart(me);
        }

        void UpdateAI(uint32 diff) override
        {
            if (currentEvent != TYPE_NARALEX_PART3)
                EscortAI::UpdateAI(diff);

            if (eventTimer <= diff)
            {
                eventTimer = 0;
                if (instance->GetData(currentEvent) == IN_PROGRESS)
                {
                    switch (currentEvent)
                    {
                        case TYPE_NARALEX_PART1:
                            if (eventProgress == 1)
                            {
                                ++eventProgress;
                                Talk(SAY_TEMPLE_OF_PROMISE);
                                me->SummonCreature(NPC_DEVIATE_RAVAGER, -82.1763f, 227.874f, -93.3233f, 0, TEMPSUMMON_CORPSE_TIMED_DESPAWN, 5s);
                                me->SummonCreature(NPC_DEVIATE_RAVAGER, -72.9506f, 216.645f, -93.6756f, 0, TEMPSUMMON_CORPSE_TIMED_DESPAWN, 5s);
                            }
                        break;
                        case TYPE_NARALEX_PART2:
                            if (eventProgress == 1)
                            {
                                ++eventProgress;
                                Talk(SAY_BANISH_THE_SPIRITS);
                                DoCast(me, SPELL_SERPENTINE_CLEANSING);
                                //CAST_AI(EscortAI, me->AI())->SetCanDefend(false);
                                eventTimer = 30000;
                                me->SummonCreature(NPC_DEVIATE_VIPER, -61.5261f, 273.676f, -92.8442f, 0, TEMPSUMMON_CORPSE_TIMED_DESPAWN, 5s);
                                me->SummonCreature(NPC_DEVIATE_VIPER, -58.4658f, 280.799f, -92.8393f, 0, TEMPSUMMON_CORPSE_TIMED_DESPAWN, 5s);
                                me->SummonCreature(NPC_DEVIATE_VIPER, -50.002f,  278.578f, -92.8442f, 0, TEMPSUMMON_CORPSE_TIMED_DESPAWN, 5s);
                            }
                            else
                            if (eventProgress == 2)
                            {
                                //CAST_AI(EscortAI, me->AI())->SetCanDefend(true);
                                Talk(SAY_CAVERNS_PURIFIED);
                                instance->SetData(TYPE_NARALEX_PART2, DONE);
                                if (me->HasAura(SPELL_SERPENTINE_CLEANSING))
                                    me->RemoveAura(SPELL_SERPENTINE_CLEANSING);
                            }
                        break;
                        case TYPE_NARALEX_PART3:
                            if (eventProgress == 1)
                            {
                                ++eventProgress;
                                eventTimer = 4000;
                                me->SetStandState(UNIT_STAND_STATE_KNEEL);
                                Talk(SAY_EMERALD_DREAM);
                            }
                            else
                            if (eventProgress == 2)
                            {
                                ++eventProgress;
                                eventTimer = 15000;
                                //CAST_AI(EscortAI, me->AI())->SetCanDefend(false);
                                if (Creature* naralex = ObjectAccessor::GetCreature(*me, instance->GetGuidData(DATA_NARALEX)))
                                    DoCast(naralex, SPELL_NARALEXS_AWAKENING, true);
                                Talk(EMOTE_AWAKENING_RITUAL);
                            }
                            else
                            if (eventProgress == 3)
                            {
                                ++eventProgress;
                                eventTimer = 15000;
                                if (Creature* naralex = ObjectAccessor::GetCreature(*me, instance->GetGuidData(DATA_NARALEX)))
                                    naralex->AI()->Talk(EMOTE_TROUBLED_SLEEP);
                                me->SummonCreature(NPC_DEVIATE_MOCCASIN, 135.943f, 199.701f, -103.529f, 0, TEMPSUMMON_CORPSE_TIMED_DESPAWN, 15s);
                                me->SummonCreature(NPC_DEVIATE_MOCCASIN, 151.08f,  221.13f,  -103.609f, 0, TEMPSUMMON_CORPSE_TIMED_DESPAWN, 15s);
                                me->SummonCreature(NPC_DEVIATE_MOCCASIN, 128.007f, 227.428f, -97.421f, 0, TEMPSUMMON_CORPSE_TIMED_DESPAWN, 15s);
                            }
                            else
                            if (eventProgress == 4)
                            {
                                ++eventProgress;
                                eventTimer = 30000;
                                if (Creature* naralex = ObjectAccessor::GetCreature(*me, instance->GetGuidData(DATA_NARALEX)))
                                    naralex->AI()->Talk(EMOTE_WRITHE_IN_AGONY);
                                me->SummonCreature(NPC_NIGHTMARE_ECTOPLASM, 133.413f, 207.188f, -102.469f, 0, TEMPSUMMON_CORPSE_TIMED_DESPAWN, 15s);
                                me->SummonCreature(NPC_NIGHTMARE_ECTOPLASM, 142.857f, 218.645f, -102.905f, 0, TEMPSUMMON_CORPSE_TIMED_DESPAWN, 15s);
                                me->SummonCreature(NPC_NIGHTMARE_ECTOPLASM, 105.102f, 227.211f, -102.752f, 0, TEMPSUMMON_CORPSE_TIMED_DESPAWN, 15s);
                                me->SummonCreature(NPC_NIGHTMARE_ECTOPLASM, 153.372f, 235.149f, -102.826f, 0, TEMPSUMMON_CORPSE_TIMED_DESPAWN, 15s);
                                me->SummonCreature(NPC_NIGHTMARE_ECTOPLASM, 149.524f, 251.113f, -102.558f, 0, TEMPSUMMON_CORPSE_TIMED_DESPAWN, 15s);
                                me->SummonCreature(NPC_NIGHTMARE_ECTOPLASM, 136.208f, 266.466f, -102.977f, 0, TEMPSUMMON_CORPSE_TIMED_DESPAWN, 15s);
                                me->SummonCreature(NPC_NIGHTMARE_ECTOPLASM, 126.167f, 274.759f, -102.962f, 0, TEMPSUMMON_CORPSE_TIMED_DESPAWN, 15s);
                            }
                            else
                            if (eventProgress == 5)
                            {
                                ++eventProgress;
                                if (Creature* naralex = ObjectAccessor::GetCreature(*me, instance->GetGuidData(DATA_NARALEX)))
                                    naralex->AI()->Talk(EMOTE_HORRENDOUS_VISION);
                                if (Creature* mutanus = me->SummonCreature(NPC_MUTANUS_THE_DEVOURER, 150.872f, 262.905f, -103.503f, 0, TEMPSUMMON_CORPSE_TIMED_DESPAWN, 5min))
                                    Talk(SAY_MUTANUS_THE_DEVOURER, mutanus);

                                instance->SetData(TYPE_MUTANUS_THE_DEVOURER, IN_PROGRESS);
                            }
                            else
                            if (eventProgress == 6 && instance->GetData(TYPE_MUTANUS_THE_DEVOURER) == DONE)
                            {
                                ++eventProgress;
                                eventTimer = 3000;
                                if (Creature* naralex = ObjectAccessor::GetCreature(*me, instance->GetGuidData(DATA_NARALEX)))
                                {
                                    if (me->HasAura(SPELL_NARALEXS_AWAKENING))
                                        me->RemoveAura(SPELL_NARALEXS_AWAKENING);
                                    naralex->SetStandState(UNIT_STAND_STATE_STAND);
                                    naralex->AI()->Talk(SAY_I_AM_AWAKE);
                                }
                                Talk(SAY_NARALEX_AWAKES);
                            }
                            else
                            if (eventProgress == 7)
                            {
                                ++eventProgress;
                                eventTimer = 6000;
                                if (Creature* naralex = ObjectAccessor::GetCreature(*me, instance->GetGuidData(DATA_NARALEX)))
                                    naralex->AI()->Talk(SAY_THANK_YOU);
                            }
                            else
                            if (eventProgress == 8)
                            {
                                ++eventProgress;
                                eventTimer = 8000;
                                if (Creature* naralex = ObjectAccessor::GetCreature(*me, instance->GetGuidData(DATA_NARALEX)))
                                {
                                    naralex->AI()->Talk(SAY_FAREWELL);
                                    naralex->AddAura(SPELL_FLIGHT_FORM, naralex);
                                }
                                SetRun();
                                me->SetStandState(UNIT_STAND_STATE_STAND);
                                me->AddAura(SPELL_FLIGHT_FORM, me);
                            }
                            else
                            if (eventProgress == 9)
                            {
                                ++eventProgress;
                                eventTimer = 1500;
                                if (Creature* naralex = ObjectAccessor::GetCreature(*me, instance->GetGuidData(DATA_NARALEX)))
                                    naralex->GetMotionMaster()->MovePoint(25, naralex->GetPositionX(), naralex->GetPositionY(), naralex->GetPositionZ());
                            }
                            else
                            if (eventProgress == 10)
                            {
                                ++eventProgress;
                                eventTimer = 2500;
                                if (Creature* naralex = ObjectAccessor::GetCreature(*me, instance->GetGuidData(DATA_NARALEX)))
                                {
                                    naralex->GetMotionMaster()->MovePoint(0, 117.095512f, 247.107971f, -96.167870f);
                                    naralex->GetMotionMaster()->MovePoint(1, 90.388809f, 276.135406f, -83.389801f);
                                }
                                me->GetMotionMaster()->MovePoint(26, 117.095512f, 247.107971f, -96.167870f);
                                me->GetMotionMaster()->MovePoint(27, 144.375443f, 281.045837f, -82.477135f);
                            }
                            else
                            if (eventProgress == 11)
                            {
                                if (Creature* naralex = ObjectAccessor::GetCreature(*me, instance->GetGuidData(DATA_NARALEX)))
                                    naralex->SetVisible(false);
                                me->SetVisible(false);
                                instance->SetData(TYPE_NARALEX_PART3, DONE);
                            }
                        break;
                    }
                }
            } else eventTimer -= diff;
        }

<<<<<<< HEAD
        bool OnGossipSelect(Player* player, uint32 /*menuId*/, uint32 gossipListId) override
=======
        bool GossipSelect(Player* player, uint32 /*menuId*/, uint32 gossipListId) override
>>>>>>> 28d470c5
        {
            uint32 const action = player->PlayerTalkClass->GetGossipOptionAction(gossipListId);
            ClearGossipMenuFor(player);
            if (action == GOSSIP_ACTION_INFO_DEF + 1)
            {
                CloseGossipMenuFor(player);
                if (instance)
                    instance->SetData(TYPE_NARALEX_EVENT, IN_PROGRESS);

                Talk(SAY_MAKE_PREPARATIONS);

                me->SetFaction(FACTION_ESCORTEE_N_NEUTRAL_ACTIVE);
                me->SetImmuneToPC(false);

                Start(false, false, player->GetGUID());
                SetDespawnAtFar(false);
                SetDespawnAtEnd(false);
            }
            return true;
        }

<<<<<<< HEAD
        bool OnGossipHello(Player* player) override
=======
        bool GossipHello(Player* player) override
>>>>>>> 28d470c5
        {
            DoCast(player, SPELL_MARK_OF_THE_WILD_RANK_2, true);
            if ((instance->GetData(TYPE_LORD_COBRAHN) == DONE) && (instance->GetData(TYPE_LORD_PYTHAS) == DONE) &&
                (instance->GetData(TYPE_LADY_ANACONDRA) == DONE) && (instance->GetData(TYPE_LORD_SERPENTIS) == DONE))
            {
                AddGossipItemFor(player, GOSSIP_OPTION_LET_EVENT_BEGIN, 0, GOSSIP_SENDER_MAIN, GOSSIP_ACTION_INFO_DEF + 1);
                SendGossipMenuFor(player, NPC_TEXT_FANGLORDS_ARE_DEAD, me->GetGUID());

                if (!instance->GetData(TYPE_NARALEX_YELLED))
                {
                    Talk(SAY_AT_LAST);
                    instance->SetData(TYPE_NARALEX_YELLED, 1);
                }
            }
            else
            {
                SendGossipMenuFor(player, NPC_TEXT_NARALEX_SLEEPS_AGAIN, me->GetGUID());
            }
            return true;
        }
    };

    CreatureAI* GetAI(Creature* creature) const override
    {
        return GetWailingCavernsAI<npc_disciple_of_naralexAI>(creature);
    }
};

void AddSC_wailing_caverns()
{
    new npc_disciple_of_naralex();
}<|MERGE_RESOLUTION|>--- conflicted
+++ resolved
@@ -32,10 +32,6 @@
 #include "Player.h"
 #include "ScriptedEscortAI.h"
 #include "ScriptedGossip.h"
-<<<<<<< HEAD
-#include "TemporarySummon.h"
-=======
->>>>>>> 28d470c5
 #include "wailing_caverns.h"
 
 /*######
@@ -93,10 +89,6 @@
             currentEvent = 0;
             eventProgress = 0;
             me->setActive(true);
-<<<<<<< HEAD
-            me->SetFarVisible(true);
-=======
->>>>>>> 28d470c5
             me->SetImmuneToPC(false);
         }
 
@@ -139,12 +131,12 @@
 
         }
 
-        void JustEngagedWith(Unit* who) override
+        void EnterCombat(Unit* who) override
         {
             Talk(SAY_ATTACKED, who);
         }
 
-        void JustDied(Unit* /*killer*/) override
+        void JustDied(Unit* /*slayer*/) override
         {
             instance->SetData(TYPE_NARALEX_EVENT, FAIL);
             instance->SetData(TYPE_NARALEX_PART1, FAIL);
@@ -174,8 +166,8 @@
                             {
                                 ++eventProgress;
                                 Talk(SAY_TEMPLE_OF_PROMISE);
-                                me->SummonCreature(NPC_DEVIATE_RAVAGER, -82.1763f, 227.874f, -93.3233f, 0, TEMPSUMMON_CORPSE_TIMED_DESPAWN, 5s);
-                                me->SummonCreature(NPC_DEVIATE_RAVAGER, -72.9506f, 216.645f, -93.6756f, 0, TEMPSUMMON_CORPSE_TIMED_DESPAWN, 5s);
+                                me->SummonCreature(NPC_DEVIATE_RAVAGER, -82.1763f, 227.874f, -93.3233f, 0, TEMPSUMMON_CORPSE_TIMED_DESPAWN, 5000);
+                                me->SummonCreature(NPC_DEVIATE_RAVAGER, -72.9506f, 216.645f, -93.6756f, 0, TEMPSUMMON_CORPSE_TIMED_DESPAWN, 5000);
                             }
                         break;
                         case TYPE_NARALEX_PART2:
@@ -186,9 +178,9 @@
                                 DoCast(me, SPELL_SERPENTINE_CLEANSING);
                                 //CAST_AI(EscortAI, me->AI())->SetCanDefend(false);
                                 eventTimer = 30000;
-                                me->SummonCreature(NPC_DEVIATE_VIPER, -61.5261f, 273.676f, -92.8442f, 0, TEMPSUMMON_CORPSE_TIMED_DESPAWN, 5s);
-                                me->SummonCreature(NPC_DEVIATE_VIPER, -58.4658f, 280.799f, -92.8393f, 0, TEMPSUMMON_CORPSE_TIMED_DESPAWN, 5s);
-                                me->SummonCreature(NPC_DEVIATE_VIPER, -50.002f,  278.578f, -92.8442f, 0, TEMPSUMMON_CORPSE_TIMED_DESPAWN, 5s);
+                                me->SummonCreature(NPC_DEVIATE_VIPER, -61.5261f, 273.676f, -92.8442f, 0, TEMPSUMMON_CORPSE_TIMED_DESPAWN, 5000);
+                                me->SummonCreature(NPC_DEVIATE_VIPER, -58.4658f, 280.799f, -92.8393f, 0, TEMPSUMMON_CORPSE_TIMED_DESPAWN, 5000);
+                                me->SummonCreature(NPC_DEVIATE_VIPER, -50.002f,  278.578f, -92.8442f, 0, TEMPSUMMON_CORPSE_TIMED_DESPAWN, 5000);
                             }
                             else
                             if (eventProgress == 2)
@@ -225,9 +217,9 @@
                                 eventTimer = 15000;
                                 if (Creature* naralex = ObjectAccessor::GetCreature(*me, instance->GetGuidData(DATA_NARALEX)))
                                     naralex->AI()->Talk(EMOTE_TROUBLED_SLEEP);
-                                me->SummonCreature(NPC_DEVIATE_MOCCASIN, 135.943f, 199.701f, -103.529f, 0, TEMPSUMMON_CORPSE_TIMED_DESPAWN, 15s);
-                                me->SummonCreature(NPC_DEVIATE_MOCCASIN, 151.08f,  221.13f,  -103.609f, 0, TEMPSUMMON_CORPSE_TIMED_DESPAWN, 15s);
-                                me->SummonCreature(NPC_DEVIATE_MOCCASIN, 128.007f, 227.428f, -97.421f, 0, TEMPSUMMON_CORPSE_TIMED_DESPAWN, 15s);
+                                me->SummonCreature(NPC_DEVIATE_MOCCASIN, 135.943f, 199.701f, -103.529f, 0, TEMPSUMMON_CORPSE_TIMED_DESPAWN, 15000);
+                                me->SummonCreature(NPC_DEVIATE_MOCCASIN, 151.08f,  221.13f,  -103.609f, 0, TEMPSUMMON_CORPSE_TIMED_DESPAWN, 15000);
+                                me->SummonCreature(NPC_DEVIATE_MOCCASIN, 128.007f, 227.428f, -97.421f, 0, TEMPSUMMON_CORPSE_TIMED_DESPAWN, 15000);
                             }
                             else
                             if (eventProgress == 4)
@@ -236,13 +228,13 @@
                                 eventTimer = 30000;
                                 if (Creature* naralex = ObjectAccessor::GetCreature(*me, instance->GetGuidData(DATA_NARALEX)))
                                     naralex->AI()->Talk(EMOTE_WRITHE_IN_AGONY);
-                                me->SummonCreature(NPC_NIGHTMARE_ECTOPLASM, 133.413f, 207.188f, -102.469f, 0, TEMPSUMMON_CORPSE_TIMED_DESPAWN, 15s);
-                                me->SummonCreature(NPC_NIGHTMARE_ECTOPLASM, 142.857f, 218.645f, -102.905f, 0, TEMPSUMMON_CORPSE_TIMED_DESPAWN, 15s);
-                                me->SummonCreature(NPC_NIGHTMARE_ECTOPLASM, 105.102f, 227.211f, -102.752f, 0, TEMPSUMMON_CORPSE_TIMED_DESPAWN, 15s);
-                                me->SummonCreature(NPC_NIGHTMARE_ECTOPLASM, 153.372f, 235.149f, -102.826f, 0, TEMPSUMMON_CORPSE_TIMED_DESPAWN, 15s);
-                                me->SummonCreature(NPC_NIGHTMARE_ECTOPLASM, 149.524f, 251.113f, -102.558f, 0, TEMPSUMMON_CORPSE_TIMED_DESPAWN, 15s);
-                                me->SummonCreature(NPC_NIGHTMARE_ECTOPLASM, 136.208f, 266.466f, -102.977f, 0, TEMPSUMMON_CORPSE_TIMED_DESPAWN, 15s);
-                                me->SummonCreature(NPC_NIGHTMARE_ECTOPLASM, 126.167f, 274.759f, -102.962f, 0, TEMPSUMMON_CORPSE_TIMED_DESPAWN, 15s);
+                                me->SummonCreature(NPC_NIGHTMARE_ECTOPLASM, 133.413f, 207.188f, -102.469f, 0, TEMPSUMMON_CORPSE_TIMED_DESPAWN, 15000);
+                                me->SummonCreature(NPC_NIGHTMARE_ECTOPLASM, 142.857f, 218.645f, -102.905f, 0, TEMPSUMMON_CORPSE_TIMED_DESPAWN, 15000);
+                                me->SummonCreature(NPC_NIGHTMARE_ECTOPLASM, 105.102f, 227.211f, -102.752f, 0, TEMPSUMMON_CORPSE_TIMED_DESPAWN, 15000);
+                                me->SummonCreature(NPC_NIGHTMARE_ECTOPLASM, 153.372f, 235.149f, -102.826f, 0, TEMPSUMMON_CORPSE_TIMED_DESPAWN, 15000);
+                                me->SummonCreature(NPC_NIGHTMARE_ECTOPLASM, 149.524f, 251.113f, -102.558f, 0, TEMPSUMMON_CORPSE_TIMED_DESPAWN, 15000);
+                                me->SummonCreature(NPC_NIGHTMARE_ECTOPLASM, 136.208f, 266.466f, -102.977f, 0, TEMPSUMMON_CORPSE_TIMED_DESPAWN, 15000);
+                                me->SummonCreature(NPC_NIGHTMARE_ECTOPLASM, 126.167f, 274.759f, -102.962f, 0, TEMPSUMMON_CORPSE_TIMED_DESPAWN, 15000);
                             }
                             else
                             if (eventProgress == 5)
@@ -250,9 +242,8 @@
                                 ++eventProgress;
                                 if (Creature* naralex = ObjectAccessor::GetCreature(*me, instance->GetGuidData(DATA_NARALEX)))
                                     naralex->AI()->Talk(EMOTE_HORRENDOUS_VISION);
-                                if (Creature* mutanus = me->SummonCreature(NPC_MUTANUS_THE_DEVOURER, 150.872f, 262.905f, -103.503f, 0, TEMPSUMMON_CORPSE_TIMED_DESPAWN, 5min))
-                                    Talk(SAY_MUTANUS_THE_DEVOURER, mutanus);
-
+                                me->SummonCreature(NPC_MUTANUS_THE_DEVOURER, 150.872f, 262.905f, -103.503f, 0, TEMPSUMMON_CORPSE_TIMED_DESPAWN, 300000);
+                                Talk(SAY_MUTANUS_THE_DEVOURER);
                                 instance->SetData(TYPE_MUTANUS_THE_DEVOURER, IN_PROGRESS);
                             }
                             else
@@ -326,11 +317,7 @@
             } else eventTimer -= diff;
         }
 
-<<<<<<< HEAD
-        bool OnGossipSelect(Player* player, uint32 /*menuId*/, uint32 gossipListId) override
-=======
         bool GossipSelect(Player* player, uint32 /*menuId*/, uint32 gossipListId) override
->>>>>>> 28d470c5
         {
             uint32 const action = player->PlayerTalkClass->GetGossipOptionAction(gossipListId);
             ClearGossipMenuFor(player);
@@ -352,11 +339,7 @@
             return true;
         }
 
-<<<<<<< HEAD
-        bool OnGossipHello(Player* player) override
-=======
         bool GossipHello(Player* player) override
->>>>>>> 28d470c5
         {
             DoCast(player, SPELL_MARK_OF_THE_WILD_RANK_2, true);
             if ((instance->GetData(TYPE_LORD_COBRAHN) == DONE) && (instance->GetData(TYPE_LORD_PYTHAS) == DONE) &&
