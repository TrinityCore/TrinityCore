--- conflicted
+++ resolved
@@ -18,10 +18,6 @@
 /* ScriptData
 SDName: Silithus
 SD%Complete: 100
-<<<<<<< HEAD
-SDComment: Quest support: 8348,8352,8361,8519
-=======
->>>>>>> 28d470c5
 SDCategory: Silithus
 EndScriptData */
 
@@ -35,10 +31,7 @@
 TO DO: get correct spell IDs and timings for spells cast upon dragon transformations
 TO DO: Dragons should use the HandleEmoteCommand(EMOTE_ONESHOT_LIFTOFF) after transformation,
        but for some unknown reason it doesn't work.
-<<<<<<< HEAD
-=======
 go_wind_stone
->>>>>>> 28d470c5
 EndContentData */
 
 #include "ScriptMgr.h"
@@ -51,11 +44,6 @@
 #include "Player.h"
 #include "ScriptedCreature.h"
 #include "ScriptedGossip.h"
-<<<<<<< HEAD
-#include "SpellAuraEffects.h"
-#include "SpellScript.h"
-=======
->>>>>>> 28d470c5
 #include "TemporarySummon.h"
 
 /*#####
@@ -272,22 +260,18 @@
 
 struct WaveData
 {
-    uint8 SpawnCount;
-    uint8 UsedSpawnPoint;
-    uint32 CreatureId;
-    uint32 SpawnTimer;
-    uint32 YellTimer;
-    Milliseconds DespTimer;
+    uint8 SpawnCount, UsedSpawnPoint;
+    uint32 CreatureId, SpawnTimer, YellTimer, DespTimer;
     int32 WaveTextId;
 };
 
 static WaveData WavesInfo[5] =
 {
-    {30,  0, 15423, 0, 0, 24s, 0},    // Kaldorei Soldier
-    { 3, 35, 15424, 0, 0, 24s, 0},    // Anubisath Conqueror
-    {12, 38, 15414, 0, 0, 24s, 0},    // Qiraji Wasps
-    { 6, 50, 15422, 0, 0, 24s, 0},    // Qiraji Tanks
-    {15, 15, 15423, 0, 0, 24s, 0}     // Kaldorei Soldier
+    {30,  0, 15423, 0, 0, 24000, 0},    // Kaldorei Soldier
+    { 3, 35, 15424, 0, 0, 24000, 0},    // Anubisath Conqueror
+    {12, 38, 15414, 0, 0, 24000, 0},    // Qiraji Wasps
+    { 6, 50, 15422, 0, 0, 24000, 0},    // Qiraji Tanks
+    {15, 15, 15423, 0, 0, 24000, 0}     // Kaldorei Soldier
 
 };
 
@@ -517,29 +501,17 @@
                         DoCast(player, SPELL_ARCANE_CHANNELING, true);//Arcane Channeling
                         break;
                     case 35:
-<<<<<<< HEAD
-                        me->CastSpell({ -8088, 1520.43f, 2.67f }, SPELL_TIME_STOP, true);
-=======
                         me->CastSpell(-8088, 1520.43f, 2.67f, SPELL_TIME_STOP, true);
->>>>>>> 28d470c5
                         break;
                     case 36:
                         DoCast(player, SPELL_CALL_PRISMATIC_BARRIER, true);
                         break;
                     case 37:
-<<<<<<< HEAD
-                        me->SummonGameObject(GO_GATE_OF_AHN_QIRAJ, Position(-8130.f, 1525.f, 17.5f, 0.f), QuaternionData(), 0s);
-                        break;
-                    case 38:
-                        DoCast(player, SPELL_CALL_GLYPHS_OF_WARDING, true);
-                        me->SummonGameObject(GO_GLYPH_OF_AHN_QIRAJ, Position(-8130.f, 1525.f, 17.5f, 0.f), QuaternionData(), 0s);
-=======
                         me->SummonGameObject(GO_GATE_OF_AHN_QIRAJ, Position(-8130.f, 1525.f, 17.5f, 0.f), QuaternionData(), 0);
                         break;
                     case 38:
                         DoCast(player, SPELL_CALL_GLYPHS_OF_WARDING, true);
                         me->SummonGameObject(GO_GLYPH_OF_AHN_QIRAJ, Position(-8130.f, 1525.f, 17.5f, 0.f), QuaternionData(), 0);
->>>>>>> 28d470c5
                         break;
                     case 39:
                         Talk(ANACHRONOS_SAY_5, Fandral);
@@ -548,11 +520,7 @@
                         Fandral->CastSpell(me, SPELL_CALL_ANCIENTS, true);
                         break;
                     case 41:
-<<<<<<< HEAD
-                        Fandral->SummonGameObject(GO_ROOTS_OF_AHN_QIRAJ, Position(-8130.f, 1525.f, 17.5f, 0.f), QuaternionData(), 0s);
-=======
                         Fandral->SummonGameObject(GO_ROOTS_OF_AHN_QIRAJ, Position(-8130.f, 1525.f, 17.5f, 0.f), QuaternionData(), 0);
->>>>>>> 28d470c5
                         Fandral->AI()->Talk(FANDRAL_SAY_3);
                         break;
                     case 42:
@@ -583,11 +551,7 @@
                         break;
                     case 50:
                         Fandral->AI()->Talk(FANDRAL_EMOTE_2);
-<<<<<<< HEAD
-                        Fandral->CastSpell({ -8127, 1525, 17.5f }, SPELL_THROW_HAMMER, true);
-=======
                         Fandral->CastSpell(-8127, 1525, 17.5f, SPELL_THROW_HAMMER, true);
->>>>>>> 28d470c5
                         break;
                     case 51:
                     {
@@ -730,8 +694,8 @@
             Initialize();
         }
 
-        void JustEngagedWith(Unit* /*who*/) override { }
-        void JustDied(Unit* /*killer*/) override;
+        void EnterCombat(Unit* /*who*/) override { }
+        void JustDied(Unit* /*slayer*/) override;
 
         void UpdateAI(uint32 diff) override
         {
@@ -872,16 +836,12 @@
 
             for (uint8 i = locIndex; i <= count; ++i)
             {
-                Milliseconds desptimer = WavesInfo[WaveCount].DespTimer;
+                uint32 desptimer = WavesInfo[WaveCount].DespTimer;
 
                 if (Creature* spawn = me->SummonCreature(WavesInfo[WaveCount].CreatureId, SpawnLocation[i], TEMPSUMMON_TIMED_OR_DEAD_DESPAWN, desptimer))
                 {
                     if (spawn->GetEntry() == NPC_KALDOREI_INFANTRY)
-<<<<<<< HEAD
-                        spawn->SetUInt32Value(UNIT_FIELD_DISPLAYID, 15427 + rand32() % 4);
-=======
                         spawn->SetDisplayId(15427 + rand32() % 4);
->>>>>>> 28d470c5
                     if (i >= 30) WaveCount = 1;
                     if (i >= 33) WaveCount = 2;
                     if (i >= 45) WaveCount = 3;
@@ -971,7 +931,7 @@
 
 };
 
-void npc_qiraj_war_spawn::npc_qiraj_war_spawnAI::JustDied(Unit* /*killer*/)
+void npc_qiraj_war_spawn::npc_qiraj_war_spawnAI::JustDied(Unit* /*slayer*/)
 {
     me->DespawnOrUnsummon();
 
@@ -1005,29 +965,12 @@
     {
         go_crystalline_tearAI(GameObject* go) : GameObjectAI(go) { }
 
-<<<<<<< HEAD
-        void OnQuestAccept(Player* player, Quest const* quest) override
-=======
         void QuestAccept(Player* player, Quest const* quest) override
->>>>>>> 28d470c5
         {
             if (quest->GetQuestId() == QUEST_A_PAWN_ON_THE_ETERNAL_BOARD)
             {
                 if (Creature* trigger = me->FindNearestCreature(ANACHRONOS_QUEST_TRIGGER_INVISIBLE, 100))
                 {
-<<<<<<< HEAD
-                    Unit* Merithra = trigger->SummonCreature(NPC_MERITHRA_OF_THE_DREAM, -8034.535f, 1535.14f, 2.61f, 0, TEMPSUMMON_TIMED_OR_DEAD_DESPAWN, 220s);
-                    Unit* Caelestrasz = trigger->SummonCreature(NPC_CAELESTRASZ, -8032.767f, 1533.148f, 2.61f, 1.5f, TEMPSUMMON_TIMED_OR_DEAD_DESPAWN, 220s);
-                    Unit* Arygos = trigger->SummonCreature(NPC_ARYGOS, -8034.52f, 1537.843f, 2.61f, 5.7f, TEMPSUMMON_TIMED_OR_DEAD_DESPAWN, 220s);
-                    /* Unit* Fandral = */ trigger->SummonCreature(NPC_FANDRAL_STAGHELM, -8028.462f, 1535.843f, 2.61f, 3.141592f, TEMPSUMMON_TIMED_OR_DEAD_DESPAWN, 220s);
-                    Creature* Anachronos = trigger->SummonCreature(NPC_ANACHRONOS, -8028.75f, 1538.795f, 2.61f, 4, TEMPSUMMON_TIMED_OR_DEAD_DESPAWN, 220s);
-
-                    if (Merithra)
-                    {
-                        Merithra->SetUInt32Value(UNIT_NPC_FLAGS, UNIT_NPC_FLAG_NONE);
-                        Merithra->SetUInt32Value(UNIT_FIELD_BYTES_1, 0);
-                        Merithra->SetUInt32Value(UNIT_FIELD_DISPLAYID, MERITHRA_NIGHT_ELF_FORM);
-=======
                     Unit* Merithra = trigger->SummonCreature(NPC_MERITHRA_OF_THE_DREAM, -8034.535f, 1535.14f, 2.61f, 0, TEMPSUMMON_TIMED_OR_DEAD_DESPAWN, 220000);
                     Unit* Caelestrasz = trigger->SummonCreature(NPC_CAELESTRASZ, -8032.767f, 1533.148f, 2.61f, 1.5f, TEMPSUMMON_TIMED_OR_DEAD_DESPAWN, 220000);
                     Unit* Arygos = trigger->SummonCreature(NPC_ARYGOS, -8034.52f, 1537.843f, 2.61f, 5.7f, TEMPSUMMON_TIMED_OR_DEAD_DESPAWN, 220000);
@@ -1039,35 +982,22 @@
                         Merithra->SetNpcFlags(UNIT_NPC_FLAG_NONE);
                         Merithra->SetStandState(UNIT_STAND_STATE_STAND);
                         Merithra->SetDisplayId(MERITHRA_NIGHT_ELF_FORM);
->>>>>>> 28d470c5
                         Merithra->SetFaction(FACTION_FRIENDLY);
                     }
 
                     if (Caelestrasz)
                     {
-<<<<<<< HEAD
-                        Caelestrasz->SetUInt32Value(UNIT_NPC_FLAGS, UNIT_NPC_FLAG_NONE);
-                        Caelestrasz->SetUInt32Value(UNIT_FIELD_BYTES_1, 0);
-                        Caelestrasz->SetUInt32Value(UNIT_FIELD_DISPLAYID, CAELESTRASZ_NIGHT_ELF_FORM);
-=======
                         Caelestrasz->SetNpcFlags(UNIT_NPC_FLAG_NONE);
                         Caelestrasz->SetStandState(UNIT_STAND_STATE_STAND);
                         Caelestrasz->SetDisplayId(CAELESTRASZ_NIGHT_ELF_FORM);
->>>>>>> 28d470c5
                         Caelestrasz->SetFaction(FACTION_FRIENDLY);
                     }
 
                     if (Arygos)
                     {
-<<<<<<< HEAD
-                        Arygos->SetUInt32Value(UNIT_NPC_FLAGS, UNIT_NPC_FLAG_NONE);
-                        Arygos->SetUInt32Value(UNIT_FIELD_BYTES_1, 0);
-                        Arygos->SetUInt32Value(UNIT_FIELD_DISPLAYID, ARYGOS_GNOME_FORM);
-=======
                         Arygos->SetNpcFlags(UNIT_NPC_FLAG_NONE);
                         Arygos->SetStandState(UNIT_STAND_STATE_STAND);
                         Arygos->SetDisplayId(ARYGOS_GNOME_FORM);
->>>>>>> 28d470c5
                         Arygos->SetFaction(FACTION_FRIENDLY);
                     }
 
@@ -1229,7 +1159,6 @@
                 }
 
                 uint8 GetItems(Player* player, WS type)
-<<<<<<< HEAD
                 {
                     uint8 result = 0x0;
 
@@ -1280,36 +1209,36 @@
                 void SummonNPC(GameObject* go, Player* player, uint32 npc, uint32 spell)
                 {
                     go->CastSpell(player, spell);
-                    TempSummon* summons = go->SummonCreature(npc, go->GetPositionX(), go->GetPositionY(), go->GetPositionZ(), player->GetOrientation() - float(M_PI), TEMPSUMMON_TIMED_OR_DEAD_DESPAWN, 10min);
+                    TempSummon* summons = go->SummonCreature(npc, go->GetPositionX(), go->GetPositionY(), go->GetPositionZ(), player->GetOrientation() - float(M_PI), TEMPSUMMON_TIMED_OR_DEAD_DESPAWN, 10 * 60 * 1000);
                     summons->CastSpell(summons, SPELL_SPAWN_IN, false);
                     switch (summons->GetEntry())
                     {
-                        case NPC_TEMPLAR_FIRE:
-                        case NPC_TEMPLAR_WATER:
-                        case NPC_TEMPLAR_AIR:
-                        case NPC_TEMPLAR_EARTH:
-                            summons->AI()->Talk(SAY_TEMPLAR_AGGRO, player);
-                            break;
-
-                        case NPC_DUKE_FIRE:
-                        case NPC_DUKE_WATER:
-                        case NPC_DUKE_EARTH:
-                        case NPC_DUKE_AIR:
-                            summons->AI()->Talk(SAY_DUKE_AGGRO, player);
-                            break;
-                        case NPC_ROYAL_FIRE:
-                        case NPC_ROYAL_AIR:
-                        case NPC_ROYAL_EARTH:
-                        case NPC_ROYAL_WATER:
-                            summons->AI()->Talk(YELL_ROYAL_AGGRO, player);
-                            break;
+                    case NPC_TEMPLAR_FIRE:
+                    case NPC_TEMPLAR_WATER:
+                    case NPC_TEMPLAR_AIR:
+                    case NPC_TEMPLAR_EARTH:
+                        summons->AI()->Talk(SAY_TEMPLAR_AGGRO, player);
+                    break;
+
+                    case NPC_DUKE_FIRE:
+                    case NPC_DUKE_WATER:
+                    case NPC_DUKE_EARTH:
+                    case NPC_DUKE_AIR:
+                        summons->AI()->Talk(SAY_DUKE_AGGRO);
+                        break;
+                    case NPC_ROYAL_FIRE:
+                    case NPC_ROYAL_AIR:
+                    case NPC_ROYAL_EARTH:
+                    case NPC_ROYAL_WATER:
+                        summons->AI()->Talk(YELL_ROYAL_AGGRO);
+                        break;
                     }
-                    summons->RemoveFlag(UNIT_FIELD_FLAGS, UNIT_FLAG_NON_ATTACKABLE);
+                    summons->RemoveUnitFlag(UNIT_FLAG_NON_ATTACKABLE);
                     summons->EngageWithTarget(player);
                 }
 
             public:
-                bool OnGossipHello(Player* player) override
+                bool GossipHello(Player* player) override
                 {
                     uint8 rank = GetPlayerRank(player);
 
@@ -1387,7 +1316,7 @@
                     return true;
                 }
 
-                bool OnGossipSelect(Player* player, uint32 /*menuId*/, uint32 gossipListId) override
+                bool GossipSelect(Player* player, uint32 /*menuId*/, uint32 gossipListId) override
                 {
                     uint32 const action = player->PlayerTalkClass->GetGossipOptionAction(gossipListId);
                     ClearGossipMenuFor(player);
@@ -1454,273 +1383,6 @@
         {
             return new go_wind_stoneAI(go);
         }
-};
-
-// 24745 - Summon Templar, Trigger
-// 24747 - Summon Templar Fire, Trigger
-// 24757 - Summon Templar Air, Trigger
-// 24759 - Summon Templar Earth, Trigger
-// 24761 - Summon Templar Water, Trigger
-// 24762 - Summon Duke, Trigger
-// 24766 - Summon Duke Fire, Trigger
-// 24769 - Summon Duke Air, Trigger
-// 24771 - Summon Duke Earth, Trigger
-// 24773 - Summon Duke Water, Trigger
-// 24785 - Summon Royal, Trigger
-// 24787 - Summon Royal Fire, Trigger
-// 24791 - Summon Royal Air, Trigger
-// 24792 - Summon Royal Earth, Trigger
-// 24793 - Summon Royal Water, Trigger
-// 46595 - Summon Ice Stone Lieutenant, Trigger
-class spell_silithus_summon_cultist_periodic : public AuraScript
-{
-    PrepareAuraScript(spell_silithus_summon_cultist_periodic);
-
-    bool Validate(SpellInfo const* spellInfo) override
-    {
-        return ValidateSpellInfo({ spellInfo->Effects[EFFECT_0].TriggerSpell });
-    }
-
-    void PeriodicTick(AuraEffect const* aurEff)
-    {
-        PreventDefaultAction();
-
-        // All these spells trigger a spell that requires reagents; if the
-        // triggered spell is cast as "triggered", reagents are not consumed
-        if (Unit* caster = GetCaster())
-            caster->CastSpell(nullptr, GetSpellInfo()->Effects[aurEff->GetEffIndex()].TriggerSpell, CastSpellExtraArgs(TriggerCastFlags(TRIGGERED_FULL_MASK & ~TRIGGERED_IGNORE_POWER_AND_REAGENT_COST)).SetTriggeringAura(aurEff));
-    }
-
-    void Register() override
-    {
-        OnEffectPeriodic += AuraEffectPeriodicFn(spell_silithus_summon_cultist_periodic::PeriodicTick, EFFECT_0, SPELL_AURA_PERIODIC_TRIGGER_SPELL);
-    }
-=======
-                {
-                    uint8 result = 0x0;
-
-                    switch (type)
-                    {
-                        case TEMPLAR:
-                        {
-                            if (player->HasItemCount(ITEM_TEMPLAR_FIRE))
-                                result |= FIRE;
-                            if (player->HasItemCount(ITEM_TEMPLAR_WATER))
-                                result |= WATER;
-                            if (player->HasItemCount(ITEM_TEMPLAR_EARTH))
-                                result |= EARTH;
-                            if (player->HasItemCount(ITEM_TEMPLAR_AIR))
-                                result |= AIR;
-                            break;
-                        }
-                        case DUKE:
-                        {
-                            if (player->HasItemCount(ITEM_DUKE_FIRE))
-                                result |= FIRE;
-                            if (player->HasItemCount(ITEM_DUKE_WATER))
-                                result |= WATER;
-                            if (player->HasItemCount(ITEM_DUKE_EARTH))
-                                result |= EARTH;
-                            if (player->HasItemCount(ITEM_DUKE_AIR))
-                                result |= AIR;
-                            break;
-                        }
-                        case ROYAL:
-                        {
-                            if (player->HasItemCount(ITEM_ROYAL_FIRE))
-                                result |= FIRE;
-                            if (player->HasItemCount(ITEM_ROYAL_WATER))
-                                result |= WATER;
-                            if (player->HasItemCount(ITEM_ROYAL_EARTH))
-                                result |= EARTH;
-                            if (player->HasItemCount(ITEM_ROYAL_AIR))
-                                result |= AIR;
-                            break;
-                        }
-                        default:
-                            break;
-                    }
-                    return result;
-                }
-
-                void SummonNPC(GameObject* go, Player* player, uint32 npc, uint32 spell)
-                {
-                    go->CastSpell(player, spell);
-                    TempSummon* summons = go->SummonCreature(npc, go->GetPositionX(), go->GetPositionY(), go->GetPositionZ(), player->GetOrientation() - float(M_PI), TEMPSUMMON_TIMED_OR_DEAD_DESPAWN, 10 * 60 * 1000);
-                    summons->CastSpell(summons, SPELL_SPAWN_IN, false);
-                    switch (summons->GetEntry())
-                    {
-                    case NPC_TEMPLAR_FIRE:
-                    case NPC_TEMPLAR_WATER:
-                    case NPC_TEMPLAR_AIR:
-                    case NPC_TEMPLAR_EARTH:
-                        summons->AI()->Talk(SAY_TEMPLAR_AGGRO, player);
-                    break;
-
-                    case NPC_DUKE_FIRE:
-                    case NPC_DUKE_WATER:
-                    case NPC_DUKE_EARTH:
-                    case NPC_DUKE_AIR:
-                        summons->AI()->Talk(SAY_DUKE_AGGRO);
-                        break;
-                    case NPC_ROYAL_FIRE:
-                    case NPC_ROYAL_AIR:
-                    case NPC_ROYAL_EARTH:
-                    case NPC_ROYAL_WATER:
-                        summons->AI()->Talk(YELL_ROYAL_AGGRO);
-                        break;
-                    }
-                    summons->RemoveUnitFlag(UNIT_FLAG_NON_ATTACKABLE);
-                    summons->EngageWithTarget(player);
-                }
-
-            public:
-                bool GossipHello(Player* player) override
-                {
-                    uint8 rank = GetPlayerRank(player);
-
-                    uint32 gossipId = me->GetGOInfo()->GetGossipMenuId();
-                    switch (gossipId)
-                    {
-                        case GOSSIP_ID_LESSER_WS:
-                        {
-                            if (rank >= 1) // 1 or 2 or 3
-                                AddGossipItemFor(player, GOSSIP_ID_LESSER_WS, OPTION_ID_WS_RANDOM, GOSSIP_SENDER_MAIN, GOSSIP_ACTION_INFO_DEF + 1);
-                            else
-                            {
-                                me->CastSpell(player, SPELL_PUNISHMENT);
-                                break;
-                            }
-
-                            uint8 item = GetItems(player, TEMPLAR);
-                            if (item & FIRE)
-                                AddGossipItemFor(player, GOSSIP_ID_LESSER_WS, OPTION_ID_1_CRIMSON, GOSSIP_SENDER_MAIN, GOSSIP_ACTION_INFO_DEF + 2);
-                            if (item & WATER)
-                                AddGossipItemFor(player, GOSSIP_ID_LESSER_WS, OPTION_ID_2_AZURE, GOSSIP_SENDER_MAIN, GOSSIP_ACTION_INFO_DEF + 3);
-                            if (item & EARTH)
-                                AddGossipItemFor(player, GOSSIP_ID_LESSER_WS, OPTION_ID_3_EARTHEN, GOSSIP_SENDER_MAIN, GOSSIP_ACTION_INFO_DEF + 4);
-                            if (item & AIR)
-                                AddGossipItemFor(player, GOSSIP_ID_LESSER_WS, OPTION_ID_4_HOARY, GOSSIP_SENDER_MAIN, GOSSIP_ACTION_INFO_DEF + 5);
-                            break;
-                        }
-                        case GOSSIP_ID_WIND_STONE:
-                        {
-                            if (rank >= 2) // 2 or 3
-                                AddGossipItemFor(player, GOSSIP_ID_WIND_STONE, OPTION_ID_WS_RANDOM, GOSSIP_SENDER_MAIN, GOSSIP_ACTION_INFO_DEF + 6);
-                            else
-                            {
-                                me->CastSpell(player, SPELL_PUNISHMENT);
-                                break;
-                            }
-
-                            uint8 item = GetItems(player, DUKE);
-                            if (item & FIRE)
-                                AddGossipItemFor(player, GOSSIP_ID_WIND_STONE, OPTION_ID_1_CYNDERS, GOSSIP_SENDER_MAIN, GOSSIP_ACTION_INFO_DEF + 7);
-                            if (item & WATER)
-                                AddGossipItemFor(player, GOSSIP_ID_WIND_STONE, OPTION_ID_2_FATHOMS, GOSSIP_SENDER_MAIN, GOSSIP_ACTION_INFO_DEF + 8);
-                            if (item & EARTH)
-                                AddGossipItemFor(player, GOSSIP_ID_WIND_STONE, OPTION_ID_3_SHARDS, GOSSIP_SENDER_MAIN, GOSSIP_ACTION_INFO_DEF + 9);
-                            if (item & AIR)
-                                AddGossipItemFor(player, GOSSIP_ID_WIND_STONE, OPTION_ID_4_ZEPHYRS, GOSSIP_SENDER_MAIN, GOSSIP_ACTION_INFO_DEF + 10);
-                            break;
-                        }
-                        case GOSSIP_ID_GREATER_WS:
-                        {
-                            if (rank == 3) // 3
-                                AddGossipItemFor(player, GOSSIP_ID_GREATER_WS, OPTION_ID_WS_RANDOM, GOSSIP_SENDER_MAIN, GOSSIP_ACTION_INFO_DEF + 11);
-                            else
-                            {
-                                me->CastSpell(player, SPELL_PUNISHMENT);
-                                break;
-                            }
-
-                            uint8 item = GetItems(player, ROYAL);
-                            if (item & FIRE)
-                                AddGossipItemFor(player, GOSSIP_ID_GREATER_WS, OPTION_ID_1_SKALDRENOX, GOSSIP_SENDER_MAIN, GOSSIP_ACTION_INFO_DEF + 12);
-                            if (item & WATER)
-                                AddGossipItemFor(player, GOSSIP_ID_GREATER_WS, OPTION_ID_2_SKWOL, GOSSIP_SENDER_MAIN, GOSSIP_ACTION_INFO_DEF + 13);
-                            if (item & EARTH)
-                                AddGossipItemFor(player, GOSSIP_ID_GREATER_WS, OPTION_ID_3_KAZUM, GOSSIP_SENDER_MAIN, GOSSIP_ACTION_INFO_DEF + 14);
-                            if (item & AIR)
-                                AddGossipItemFor(player, GOSSIP_ID_GREATER_WS, OPTION_ID_4_WHIRLAXIS, GOSSIP_SENDER_MAIN, GOSSIP_ACTION_INFO_DEF + 15);
-                            break;
-                        }
-                        default:
-                            break;
-                    }
-
-                    SendGossipMenuFor(player, player->GetGossipTextId(gossipId, me), me->GetGUID());
-                    return true;
-                }
-
-                bool GossipSelect(Player* player, uint32 /*menuId*/, uint32 gossipListId) override
-                {
-                    uint32 const action = player->PlayerTalkClass->GetGossipOptionAction(gossipListId);
-                    ClearGossipMenuFor(player);
-                    player->PlayerTalkClass->SendCloseGossip();
-
-                    switch (action)
-                    {
-                        case GOSSIP_ACTION_INFO_DEF + 1:
-                            SummonNPC(me, player, RAND(NPC_TEMPLAR_WATER, NPC_TEMPLAR_FIRE, NPC_TEMPLAR_EARTH, NPC_TEMPLAR_AIR), SPELL_TEMPLAR_RANDOM);
-                            break;
-                        case GOSSIP_ACTION_INFO_DEF + 2:
-                            SummonNPC(me, player, NPC_TEMPLAR_FIRE, SPELL_TEMPLAR_FIRE);
-                            break;
-                        case GOSSIP_ACTION_INFO_DEF + 3:
-                            SummonNPC(me, player, NPC_TEMPLAR_WATER, SPELL_TEMPLAR_WATER);
-                            break;
-                        case GOSSIP_ACTION_INFO_DEF + 4:
-                            SummonNPC(me, player, NPC_TEMPLAR_EARTH, SPELL_TEMPLAR_EARTH);
-                            break;
-                        case GOSSIP_ACTION_INFO_DEF + 5:
-                            SummonNPC(me, player, NPC_TEMPLAR_AIR, SPELL_TEMPLAR_AIR);
-                            break;
-
-                        case GOSSIP_ACTION_INFO_DEF + 6:
-                            SummonNPC(me, player, RAND(NPC_DUKE_FIRE, NPC_DUKE_WATER, NPC_DUKE_EARTH, NPC_DUKE_AIR), SPELL_DUKE_RANDOM);
-                            break;
-                        case GOSSIP_ACTION_INFO_DEF + 7:
-                            SummonNPC(me, player, NPC_DUKE_FIRE, SPELL_DUKE_FIRE);
-                            break;
-                        case GOSSIP_ACTION_INFO_DEF + 8:
-                            SummonNPC(me, player, NPC_DUKE_WATER, SPELL_DUKE_WATER);
-                            break;
-                        case GOSSIP_ACTION_INFO_DEF + 9:
-                            SummonNPC(me, player, NPC_DUKE_EARTH, SPELL_DUKE_EARTH);
-                            break;
-                        case GOSSIP_ACTION_INFO_DEF + 10:
-                            SummonNPC(me, player, NPC_DUKE_AIR, SPELL_DUKE_AIR);
-                            break;
-
-                        case GOSSIP_ACTION_INFO_DEF + 11:
-                            SummonNPC(me, player, RAND(NPC_ROYAL_FIRE, NPC_ROYAL_AIR, NPC_ROYAL_EARTH, NPC_ROYAL_WATER), SPELL_ROYAL_RANDOM);
-                            break;
-                        case GOSSIP_ACTION_INFO_DEF + 12:
-                            SummonNPC(me, player, NPC_ROYAL_FIRE, SPELL_ROYAL_FIRE);
-                            break;
-                        case GOSSIP_ACTION_INFO_DEF + 13:
-                            SummonNPC(me, player, NPC_ROYAL_WATER, SPELL_ROYAL_WATER);
-                            break;
-                        case GOSSIP_ACTION_INFO_DEF + 14:
-                            SummonNPC(me, player, NPC_ROYAL_EARTH, SPELL_ROYAL_EARTH);
-                            break;
-                        case GOSSIP_ACTION_INFO_DEF + 15:
-                            SummonNPC(me, player, NPC_ROYAL_AIR, SPELL_ROYAL_AIR);
-                            break;
-
-                        default:
-                            break;
-                    }
-                    return true;
-                }
-        };
-
-        GameObjectAI* GetAI(GameObject* go) const override
-        {
-            return new go_wind_stoneAI(go);
-        }
->>>>>>> 28d470c5
 };
 
 void AddSC_silithus()
@@ -1730,5 +1392,4 @@
     new npc_anachronos_the_ancient();
     new npc_qiraj_war_spawn();
     new go_wind_stone();
-    RegisterSpellScript(spell_silithus_summon_cultist_periodic);
 }