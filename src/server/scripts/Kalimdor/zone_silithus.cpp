--- conflicted
+++ resolved
@@ -19,11 +19,7 @@
 /* ScriptData
 SDName: Silithus
 SD%Complete: 100
-<<<<<<< HEAD
 SDComment: Quest support: 7785, 8304.
-=======
-SDComment: Quest support: 8304, 8507.
->>>>>>> 06d42afb
 SDCategory: Silithus
 EndScriptData */
 
@@ -1434,14 +1430,10 @@
 
 void AddSC_silithus()
 {
-<<<<<<< HEAD
-    new npc_highlord_demitrian();
-=======
     new go_crystalline_tear();
     new npc_anachronos_quest_trigger();
     new npc_anachronos_the_ancient();
     new npc_qiraj_war_spawn();
->>>>>>> 06d42afb
     new npcs_rutgar_and_frankal();
     new go_wind_stone();
 }