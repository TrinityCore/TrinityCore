--- conflicted
+++ resolved
@@ -37,8 +37,6 @@
 #include "WorldSession.h"
 
 /*######
-<<<<<<< HEAD
-=======
 ## mobs_risen_husk_spirit
 ######*/
 
@@ -469,7 +467,6 @@
 };
 
 /*######
->>>>>>> e8395e71
 ## npc_stinky
 ######*/
 
