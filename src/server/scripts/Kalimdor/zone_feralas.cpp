/*
 * This file is part of the TrinityCore Project. See AUTHORS file for Copyright information
 *
 * This program is free software; you can redistribute it and/or modify it
 * under the terms of the GNU General Public License as published by the
 * Free Software Foundation; either version 2 of the License, or (at your
 * option) any later version.
 *
 * This program is distributed in the hope that it will be useful, but WITHOUT
 * ANY WARRANTY; without even the implied warranty of MERCHANTABILITY or
 * FITNESS FOR A PARTICULAR PURPOSE. See the GNU General Public License for
 * more details.
 *
 * You should have received a copy of the GNU General Public License along
 * with this program. If not, see <http://www.gnu.org/licenses/>.
 */

<<<<<<< HEAD
/* ScriptData
SDName: Feralas
SD%Complete: 100
SDComment: Quest support: 2987
SDCategory: Feralas
EndScriptData */

/* ContentData
spell_gordunni_trap
EndContentData */

#include "ScriptMgr.h"
#include "GameObject.h"
#include "Player.h"
#include "ScriptedEscortAI.h"
#include "ScriptedGossip.h"
#include "SpellInfo.h"
#include "SpellScript.h"
#include "WorldSession.h"

/*######
## spell_gordunni_trap
######*/

enum GordunniTrapSpells
{
    SPELL_GORDUNNI_DIRT_MOUND_CHEST = 11756,
    SPELL_GORDUNNI_DIRT_MOUND_JUNK = 19394
};

class spell_gordunni_trap : public SpellScriptLoader
{
    public:
        spell_gordunni_trap() : SpellScriptLoader("spell_gordunni_trap") { }

        class spell_gordunni_trap_SpellScript : public SpellScript
        {
            PrepareSpellScript(spell_gordunni_trap_SpellScript);

            void HandleDummy()
            {
                GameObject* caster = GetGObjCaster();
                caster->CastSpell(caster, urand(0, 1) ? SPELL_GORDUNNI_DIRT_MOUND_CHEST : SPELL_GORDUNNI_DIRT_MOUND_JUNK);
            }

            void Register() override
            {
                OnCast += SpellCastFn(spell_gordunni_trap_SpellScript::HandleDummy);
            }
        };

        SpellScript* GetSpellScript() const override
        {
            return new spell_gordunni_trap_SpellScript();
        }
};

void AddSC_feralas()
{
    new spell_gordunni_trap();
=======
void AddSC_feralas()
{

>>>>>>> 28d470c5
}<|MERGE_RESOLUTION|>--- conflicted
+++ resolved
@@ -15,70 +15,7 @@
  * with this program. If not, see <http://www.gnu.org/licenses/>.
  */
 
-<<<<<<< HEAD
-/* ScriptData
-SDName: Feralas
-SD%Complete: 100
-SDComment: Quest support: 2987
-SDCategory: Feralas
-EndScriptData */
-
-/* ContentData
-spell_gordunni_trap
-EndContentData */
-
-#include "ScriptMgr.h"
-#include "GameObject.h"
-#include "Player.h"
-#include "ScriptedEscortAI.h"
-#include "ScriptedGossip.h"
-#include "SpellInfo.h"
-#include "SpellScript.h"
-#include "WorldSession.h"
-
-/*######
-## spell_gordunni_trap
-######*/
-
-enum GordunniTrapSpells
-{
-    SPELL_GORDUNNI_DIRT_MOUND_CHEST = 11756,
-    SPELL_GORDUNNI_DIRT_MOUND_JUNK = 19394
-};
-
-class spell_gordunni_trap : public SpellScriptLoader
-{
-    public:
-        spell_gordunni_trap() : SpellScriptLoader("spell_gordunni_trap") { }
-
-        class spell_gordunni_trap_SpellScript : public SpellScript
-        {
-            PrepareSpellScript(spell_gordunni_trap_SpellScript);
-
-            void HandleDummy()
-            {
-                GameObject* caster = GetGObjCaster();
-                caster->CastSpell(caster, urand(0, 1) ? SPELL_GORDUNNI_DIRT_MOUND_CHEST : SPELL_GORDUNNI_DIRT_MOUND_JUNK);
-            }
-
-            void Register() override
-            {
-                OnCast += SpellCastFn(spell_gordunni_trap_SpellScript::HandleDummy);
-            }
-        };
-
-        SpellScript* GetSpellScript() const override
-        {
-            return new spell_gordunni_trap_SpellScript();
-        }
-};
-
-void AddSC_feralas()
-{
-    new spell_gordunni_trap();
-=======
 void AddSC_feralas()
 {
 
->>>>>>> 28d470c5
 }