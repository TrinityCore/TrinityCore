/*
 * This file is part of the TrinityCore Project. See AUTHORS file for Copyright information
 *
 * This program is free software; you can redistribute it and/or modify it
 * under the terms of the GNU General Public License as published by the
 * Free Software Foundation; either version 2 of the License, or (at your
 * option) any later version.
 *
 * This program is distributed in the hope that it will be useful, but WITHOUT
 * ANY WARRANTY; without even the implied warranty of MERCHANTABILITY or
 * FITNESS FOR A PARTICULAR PURPOSE. See the GNU General Public License for
 * more details.
 *
 * You should have received a copy of the GNU General Public License along
 * with this program. If not, see <http://www.gnu.org/licenses/>.
 */

#include "ScriptMgr.h"
#include "blackfathom_deeps.h"
#include "ScriptedCreature.h"

enum Spells
{
<<<<<<< HEAD
    SPELL_MIND_BLAST             = 15587,
    SPELL_SLEEP                  = 8399,
    SPELL_BLACKFATHOM_CHANNELING = 8734
=======
    SPELL_MIND_BLAST    = 15587,
    SPELL_SLEEP         = 8399,
>>>>>>> 28d470c5
};

enum Texts
{
    SAY_AGGRO    = 0,
    SAY_SLEEP    = 1,
    SAY_DEATH    = 2
};

enum Events
{
    EVENT_MIND_BLAST = 1,
    EVENT_SLEEP
};

class boss_kelris : public CreatureScript
{
public:
    boss_kelris() : CreatureScript("boss_kelris") { }

    struct boss_kelrisAI : public BossAI
    {
        boss_kelrisAI(Creature* creature) : BossAI(creature, DATA_KELRIS) { }

<<<<<<< HEAD
        void Reset() override
        {
            _Reset();
            DoCastSelf(SPELL_BLACKFATHOM_CHANNELING);
        }

        void JustReachedHome() override
        {
            _JustReachedHome();
            DoCastSelf(SPELL_BLACKFATHOM_CHANNELING);
        }

        void JustEngagedWith(Unit* who) override
        {
            BossAI::JustEngagedWith(who);
            Talk(SAY_AGGRO);
            me->RemoveAurasDueToSpell(SPELL_BLACKFATHOM_CHANNELING);
            events.ScheduleEvent(EVENT_MIND_BLAST, 2s, 5s);
            events.ScheduleEvent(EVENT_SLEEP, 9s, 12s);
=======
        void EnterCombat(Unit* /*who*/) override
        {
            _EnterCombat();
            Talk(SAY_AGGRO);
            events.ScheduleEvent(EVENT_MIND_BLAST, urand(2000, 5000));
            events.ScheduleEvent(EVENT_SLEEP, urand(9000, 12000));
>>>>>>> 28d470c5
        }

        void JustDied(Unit* /*killer*/) override
        {
            Talk(SAY_DEATH);
            _JustDied();
        }

        void UpdateAI(uint32 diff) override
        {
            if (!UpdateVictim())
                return;

            events.Update(diff);
<<<<<<< HEAD

            if (me->HasUnitState(UNIT_STATE_CASTING))
                return;

=======

            if (me->HasUnitState(UNIT_STATE_CASTING))
                return;

>>>>>>> 28d470c5
            while (uint32 eventId = events.ExecuteEvent())
            {
                switch (eventId)
                {
                    case EVENT_MIND_BLAST:
                        DoCastVictim(SPELL_MIND_BLAST);
<<<<<<< HEAD
                        events.ScheduleEvent(EVENT_MIND_BLAST, 7s, 9s);
                        break;
                    case EVENT_SLEEP:
                        if (Unit* target = SelectTarget(SelectTargetMethod::Random, 0, 100, true))
=======
                        events.ScheduleEvent(EVENT_MIND_BLAST, urand(7000, 9000));
                        break;
                    case EVENT_SLEEP:
                        if (Unit* target = SelectTarget(SELECT_TARGET_RANDOM, 0, 100, true))
>>>>>>> 28d470c5
                        {
                            Talk(SAY_SLEEP);
                            DoCast(target, SPELL_SLEEP);
                        }
<<<<<<< HEAD
                        events.ScheduleEvent(EVENT_SLEEP, 15s, 20s);
=======
                        events.ScheduleEvent(EVENT_SLEEP, urand(15000, 20000));
>>>>>>> 28d470c5
                        break;
                    default:
                        break;
                }

                if (me->HasUnitState(UNIT_STATE_CASTING))
                    return;
            }

            DoMeleeAttackIfReady();
        }
    };

    CreatureAI* GetAI(Creature* creature) const override
    {
        return GetBlackfathomDeepsAI<boss_kelrisAI>(creature);
    }
};

void AddSC_boss_kelris()
{
    new boss_kelris();
}<|MERGE_RESOLUTION|>--- conflicted
+++ resolved
@@ -21,14 +21,8 @@
 
 enum Spells
 {
-<<<<<<< HEAD
-    SPELL_MIND_BLAST             = 15587,
-    SPELL_SLEEP                  = 8399,
-    SPELL_BLACKFATHOM_CHANNELING = 8734
-=======
     SPELL_MIND_BLAST    = 15587,
     SPELL_SLEEP         = 8399,
->>>>>>> 28d470c5
 };
 
 enum Texts
@@ -53,34 +47,12 @@
     {
         boss_kelrisAI(Creature* creature) : BossAI(creature, DATA_KELRIS) { }
 
-<<<<<<< HEAD
-        void Reset() override
-        {
-            _Reset();
-            DoCastSelf(SPELL_BLACKFATHOM_CHANNELING);
-        }
-
-        void JustReachedHome() override
-        {
-            _JustReachedHome();
-            DoCastSelf(SPELL_BLACKFATHOM_CHANNELING);
-        }
-
-        void JustEngagedWith(Unit* who) override
-        {
-            BossAI::JustEngagedWith(who);
-            Talk(SAY_AGGRO);
-            me->RemoveAurasDueToSpell(SPELL_BLACKFATHOM_CHANNELING);
-            events.ScheduleEvent(EVENT_MIND_BLAST, 2s, 5s);
-            events.ScheduleEvent(EVENT_SLEEP, 9s, 12s);
-=======
         void EnterCombat(Unit* /*who*/) override
         {
             _EnterCombat();
             Talk(SAY_AGGRO);
             events.ScheduleEvent(EVENT_MIND_BLAST, urand(2000, 5000));
             events.ScheduleEvent(EVENT_SLEEP, urand(9000, 12000));
->>>>>>> 28d470c5
         }
 
         void JustDied(Unit* /*killer*/) override
@@ -95,43 +67,25 @@
                 return;
 
             events.Update(diff);
-<<<<<<< HEAD
 
             if (me->HasUnitState(UNIT_STATE_CASTING))
                 return;
 
-=======
-
-            if (me->HasUnitState(UNIT_STATE_CASTING))
-                return;
-
->>>>>>> 28d470c5
             while (uint32 eventId = events.ExecuteEvent())
             {
                 switch (eventId)
                 {
                     case EVENT_MIND_BLAST:
                         DoCastVictim(SPELL_MIND_BLAST);
-<<<<<<< HEAD
-                        events.ScheduleEvent(EVENT_MIND_BLAST, 7s, 9s);
-                        break;
-                    case EVENT_SLEEP:
-                        if (Unit* target = SelectTarget(SelectTargetMethod::Random, 0, 100, true))
-=======
                         events.ScheduleEvent(EVENT_MIND_BLAST, urand(7000, 9000));
                         break;
                     case EVENT_SLEEP:
                         if (Unit* target = SelectTarget(SELECT_TARGET_RANDOM, 0, 100, true))
->>>>>>> 28d470c5
                         {
                             Talk(SAY_SLEEP);
                             DoCast(target, SPELL_SLEEP);
                         }
-<<<<<<< HEAD
-                        events.ScheduleEvent(EVENT_SLEEP, 15s, 20s);
-=======
                         events.ScheduleEvent(EVENT_SLEEP, urand(15000, 20000));
->>>>>>> 28d470c5
                         break;
                     default:
                         break;
