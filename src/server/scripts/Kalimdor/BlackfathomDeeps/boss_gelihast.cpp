/*
 * This file is part of the TrinityCore Project. See AUTHORS file for Copyright information
 *
 * This program is free software; you can redistribute it and/or modify it
 * under the terms of the GNU General Public License as published by the
 * Free Software Foundation; either version 2 of the License, or (at your
 * option) any later version.
 *
 * This program is distributed in the hope that it will be useful, but WITHOUT
 * ANY WARRANTY; without even the implied warranty of MERCHANTABILITY or
 * FITNESS FOR A PARTICULAR PURPOSE. See the GNU General Public License for
 * more details.
 *
 * You should have received a copy of the GNU General Public License along
 * with this program. If not, see <http://www.gnu.org/licenses/>.
 */

#include "ScriptMgr.h"
#include "blackfathom_deeps.h"
#include "ScriptedCreature.h"

enum Spells
{
    SPELL_NET         = 6533
};

enum Events
{
    EVENT_THROW_NET   = 1
};

class boss_gelihast : public CreatureScript
{
public:
    boss_gelihast() : CreatureScript("boss_gelihast") { }

    struct boss_gelihastAI : public BossAI
    {
        boss_gelihastAI(Creature* creature) : BossAI(creature, DATA_GELIHAST) { }

<<<<<<< HEAD
        void JustEngagedWith(Unit* who) override
        {
            BossAI::JustEngagedWith(who);
            events.ScheduleEvent(EVENT_THROW_NET, 2s, 4s);
=======
        void EnterCombat(Unit* /*who*/) override
        {
            _EnterCombat();
            events.ScheduleEvent(EVENT_THROW_NET, urand(2000, 4000));
>>>>>>> 28d470c5
        }

        void UpdateAI(uint32 diff) override
        {
            if (!UpdateVictim())
                return;

            events.Update(diff);

            while (uint32 eventId = events.ExecuteEvent())
            {
                if (eventId == EVENT_THROW_NET)
                {
                    DoCastVictim(SPELL_NET);
<<<<<<< HEAD
                    events.ScheduleEvent(EVENT_THROW_NET, 4s, 7s);
=======
                    events.ScheduleEvent(EVENT_THROW_NET, urand(4000, 7000));
>>>>>>> 28d470c5
                }
            }

            DoMeleeAttackIfReady();
        }
    };

    CreatureAI* GetAI(Creature* creature) const override
    {
        return GetBlackfathomDeepsAI<boss_gelihastAI>(creature);
    }
};

void AddSC_boss_gelihast()
{
    new boss_gelihast();
}<|MERGE_RESOLUTION|>--- conflicted
+++ resolved
@@ -38,17 +38,10 @@
     {
         boss_gelihastAI(Creature* creature) : BossAI(creature, DATA_GELIHAST) { }
 
-<<<<<<< HEAD
-        void JustEngagedWith(Unit* who) override
-        {
-            BossAI::JustEngagedWith(who);
-            events.ScheduleEvent(EVENT_THROW_NET, 2s, 4s);
-=======
         void EnterCombat(Unit* /*who*/) override
         {
             _EnterCombat();
             events.ScheduleEvent(EVENT_THROW_NET, urand(2000, 4000));
->>>>>>> 28d470c5
         }
 
         void UpdateAI(uint32 diff) override
@@ -63,11 +56,7 @@
                 if (eventId == EVENT_THROW_NET)
                 {
                     DoCastVictim(SPELL_NET);
-<<<<<<< HEAD
-                    events.ScheduleEvent(EVENT_THROW_NET, 4s, 7s);
-=======
                     events.ScheduleEvent(EVENT_THROW_NET, urand(4000, 7000));
->>>>>>> 28d470c5
                 }
             }
 
