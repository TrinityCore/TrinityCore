/*
 * This file is part of the TrinityCore Project. See AUTHORS file for Copyright information
 *
 * This program is free software; you can redistribute it and/or modify it
 * under the terms of the GNU General Public License as published by the
 * Free Software Foundation; either version 2 of the License, or (at your
 * option) any later version.
 *
 * This program is distributed in the hope that it will be useful, but WITHOUT
 * ANY WARRANTY; without even the implied warranty of MERCHANTABILITY or
 * FITNESS FOR A PARTICULAR PURPOSE. See the GNU General Public License for
 * more details.
 *
 * You should have received a copy of the GNU General Public License along
 * with this program. If not, see <http://www.gnu.org/licenses/>.
 */

#include "ScriptMgr.h"
#include "blackfathom_deeps.h"
#include "ScriptedCreature.h"

enum Spells
{
    SPELL_POISON_CLOUD     = 3815,
    SPELL_FRENZIED_RAGE    = 3490
};

enum Events
{
    EVENT_POISON_CLOUD     = 1,
    EVENT_FRENZIED_RAGE
};

class boss_aku_mai : public CreatureScript
{
public:
    boss_aku_mai() : CreatureScript("boss_aku_mai") { }

    struct boss_aku_maiAI : public BossAI
    {
        boss_aku_maiAI(Creature* creature) : BossAI(creature, DATA_AKU_MAI)
        {
            Initialize();
        }

        void Initialize()
        {
            IsEnraged = false;
        }

        void Reset() override
        {
            Initialize();
            _Reset();
        }

        void JustEngagedWith(Unit* who) override
        {
<<<<<<< HEAD
            BossAI::JustEngagedWith(who);
            events.ScheduleEvent(EVENT_POISON_CLOUD, 5s, 9s);
=======
            _EnterCombat();
            events.ScheduleEvent(EVENT_POISON_CLOUD, urand(5000, 9000));
>>>>>>> 28d470c5
        }

        void DamageTaken(Unit* /*atacker*/, uint32 &damage) override
        {
            if (!IsEnraged && me->HealthBelowPctDamaged(30, damage))
            {
                DoCast(me, SPELL_FRENZIED_RAGE);
                IsEnraged = true;
            }
        }

        void ExecuteEvent(uint32 eventId) override
        {
            switch (eventId)
            {
                case EVENT_POISON_CLOUD:
                    DoCastVictim(SPELL_POISON_CLOUD);
<<<<<<< HEAD
                    events.ScheduleEvent(EVENT_POISON_CLOUD, 25s, 50s);
=======
                    events.ScheduleEvent(EVENT_POISON_CLOUD, urand(25000, 50000));
>>>>>>> 28d470c5
                    break;
                default:
                    break;
            }
        }

        private:
            bool IsEnraged;
    };

    CreatureAI* GetAI(Creature* creature) const override
    {
        return GetBlackfathomDeepsAI<boss_aku_maiAI>(creature);
    }
};

void AddSC_boss_aku_mai()
{
    new boss_aku_mai();
}<|MERGE_RESOLUTION|>--- conflicted
+++ resolved
@@ -54,15 +54,10 @@
             _Reset();
         }
 
-        void JustEngagedWith(Unit* who) override
+        void EnterCombat(Unit* /*who*/) override
         {
-<<<<<<< HEAD
-            BossAI::JustEngagedWith(who);
-            events.ScheduleEvent(EVENT_POISON_CLOUD, 5s, 9s);
-=======
             _EnterCombat();
             events.ScheduleEvent(EVENT_POISON_CLOUD, urand(5000, 9000));
->>>>>>> 28d470c5
         }
 
         void DamageTaken(Unit* /*atacker*/, uint32 &damage) override
@@ -80,11 +75,7 @@
             {
                 case EVENT_POISON_CLOUD:
                     DoCastVictim(SPELL_POISON_CLOUD);
-<<<<<<< HEAD
-                    events.ScheduleEvent(EVENT_POISON_CLOUD, 25s, 50s);
-=======
                     events.ScheduleEvent(EVENT_POISON_CLOUD, urand(25000, 50000));
->>>>>>> 28d470c5
                     break;
                 default:
                     break;
