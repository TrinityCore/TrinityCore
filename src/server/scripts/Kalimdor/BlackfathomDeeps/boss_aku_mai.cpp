--- conflicted
+++ resolved
@@ -55,13 +55,9 @@
         events.ScheduleEvent(EVENT_POISON_CLOUD, 5s, 9s);
     }
 
-<<<<<<< HEAD
-        void DamageTaken(Unit* /*atacker*/, uint32& damage, DamageEffectType /*damageType*/, SpellInfo const* /*spellInfo = nullptr*/) override
-=======
-    void DamageTaken(Unit* /*atacker*/, uint32 &damage) override
+    void DamageTaken(Unit* /*atacker*/, uint32& damage, DamageEffectType /*damageType*/, SpellInfo const* /*spellInfo = nullptr*/) override
     {
         if (!IsEnraged && me->HealthBelowPctDamaged(30, damage))
->>>>>>> 1b9ee952
         {
             DoCast(me, SPELL_FRENZIED_RAGE);
             IsEnraged = true;
