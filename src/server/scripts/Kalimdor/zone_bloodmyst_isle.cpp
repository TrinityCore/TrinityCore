--- conflicted
+++ resolved
@@ -59,21 +59,14 @@
 
         void Reset() override { }
 
-        void JustEngagedWith(Unit* /*who*/) override { }
+        void EnterCombat(Unit* /*who*/) override { }
 
         void AttackStart(Unit* /*who*/) override { }
 
         void MoveInLineOfSight(Unit* /*who*/) override { }
 
-        void AttackStart(Unit* /*who*/) override { }
-
-        void MoveInLineOfSight(Unit* /*who*/) override { }
-
         void JustDied(Unit* killer) override
         {
-            if (!killer)
-                return;
-
             uint32 spawnCreatureID = 0;
 
             switch (urand(0, 2))
@@ -89,11 +82,7 @@
                     break;
             }
 
-<<<<<<< HEAD
-            me->SummonCreature(spawnCreatureID, 0.0f, 0.0f, 0.0f, me->GetOrientation(), TEMPSUMMON_TIMED_DESPAWN_OUT_OF_COMBAT, 1min);
-=======
             me->SummonCreature(spawnCreatureID, 0.0f, 0.0f, 0.0f, me->GetOrientation(), TEMPSUMMON_TIMED_DESPAWN_OUT_OF_COMBAT, 60000);
->>>>>>> 28d470c5
         }
     };
 
@@ -258,16 +247,6 @@
         void Reset() override
         {
             _events.Reset();
-<<<<<<< HEAD
-            me->SetDisplayId(me->GetCreatureTemplate()->Modelid2);
-        }
-
-        void JustEngagedWith(Unit* /*who*/) override
-        {
-            _events.ScheduleEvent(EVENT_UPPERCUT, 15s);
-            _events.ScheduleEvent(EVENT_IMMOLATE, 10s);
-            _events.ScheduleEvent(EVENT_CURSE_OF_BLOOD, 5s);
-=======
             me->SetDisplayFromModel(1);
         }
 
@@ -276,31 +255,19 @@
             _events.ScheduleEvent(EVENT_UPPERCUT,      15 * IN_MILLISECONDS);
             _events.ScheduleEvent(EVENT_IMMOLATE,      10 * IN_MILLISECONDS);
             _events.ScheduleEvent(EVENT_CURSE_OF_BLOOD, 5 * IN_MILLISECONDS);
->>>>>>> 28d470c5
         }
 
         void JustDied(Unit* killer) override
         {
             me->SetObjectScale(1.0f);
             _events.Reset();
-<<<<<<< HEAD
-
-            if (!killer)
-                return;
-
-=======
->>>>>>> 28d470c5
             if (Creature* legoso = me->FindNearestCreature(NPC_LEGOSO, SIZE_OF_GRIDS))
             {
                 Group* group = me->GetLootRecipientGroup();
 
                 if (killer->GetGUID() == legoso->GetGUID() ||
                     (group && group->IsMember(killer->GetGUID())) ||
-<<<<<<< HEAD
-                    killer->GetGUID().GetCounter() == legoso->AI()->GetData(DATA_EVENT_STARTER_GUID))
-=======
                     killer->GetGUID() == legoso->AI()->GetGUID(DATA_EVENT_STARTER_GUID))
->>>>>>> 28d470c5
                     legoso->AI()->DoAction(ACTION_LEGOSO_SIRONAS_KILLED);
             }
         }
@@ -318,17 +285,6 @@
                 {
                     case EVENT_UPPERCUT:
                         DoCastVictim(SPELL_UPPERCUT);
-<<<<<<< HEAD
-                        _events.ScheduleEvent(EVENT_UPPERCUT, 10s, 12s);
-                        break;
-                    case EVENT_IMMOLATE:
-                        DoCastVictim(SPELL_IMMOLATE);
-                        _events.ScheduleEvent(EVENT_IMMOLATE, 15s, 20s);
-                        break;
-                    case EVENT_CURSE_OF_BLOOD:
-                        DoCastVictim(SPELL_CURSE_OF_BLOOD);
-                        _events.ScheduleEvent(EVENT_CURSE_OF_BLOOD, 20s, 25s);
-=======
                         _events.ScheduleEvent(EVENT_UPPERCUT, urand(10, 12) * IN_MILLISECONDS);
                         break;
                     case EVENT_IMMOLATE:
@@ -338,7 +294,6 @@
                     case EVENT_CURSE_OF_BLOOD:
                         DoCastVictim(SPELL_CURSE_OF_BLOOD);
                         _events.ScheduleEvent(EVENT_CURSE_OF_BLOOD, urand(20, 25) * IN_MILLISECONDS);
->>>>>>> 28d470c5
                         break;
                     default:
                         break;
@@ -356,20 +311,10 @@
                 {
                     DoCast(me, SPELL_SIRONAS_CHANNELING);
                     std::list<Creature*> BeamList;
-<<<<<<< HEAD
-                    _beamGuidList.clear();
-                    me->GetCreatureListWithEntryInGrid(BeamList, NPC_BLOODMYST_TESLA_COIL, SIZE_OF_GRIDS);
-                    for (std::list<Creature*>::iterator itr = BeamList.begin(); itr != BeamList.end(); ++itr)
-                    {
-                        _beamGuidList.push_back((*itr)->GetGUID());
-                        (*itr)->CastSpell(*itr, SPELL_BLOODMYST_TESLA);
-                    }
-=======
                     me->GetCreatureListWithEntryInGrid(BeamList, NPC_BLOODMYST_TESLA_COIL, SIZE_OF_GRIDS);
                     if (!BeamList.empty())
                         for (std::list<Creature*>::iterator itr = BeamList.begin(); itr != BeamList.end(); ++itr)
                             (*itr)->CastSpell(*itr, SPELL_BLOODMYST_TESLA);
->>>>>>> 28d470c5
                     break;
                 }
                 case ACTION_SIRONAS_CHANNEL_STOP:
@@ -378,16 +323,8 @@
                     std::list<Creature*> creatureList;
                     GetCreatureListWithEntryInGrid(creatureList, me, NPC_BLOODMYST_TESLA_COIL, 500.0f);
                     if (!creatureList.empty())
-<<<<<<< HEAD
-                    {
                         for (std::list<Creature*>::iterator itr = creatureList.begin(); itr != creatureList.end(); ++itr)
                             (*itr)->InterruptNonMeleeSpells(true, SPELL_BLOODMYST_TESLA);
-                    }
-                    break;
-=======
-                        for (std::list<Creature*>::iterator itr = creatureList.begin(); itr != creatureList.end(); ++itr)
-                            (*itr)->InterruptNonMeleeSpells(true, SPELL_BLOODMYST_TESLA);
->>>>>>> 28d470c5
                 }
                 default:
                     break;
@@ -395,10 +332,6 @@
         }
 
     private:
-<<<<<<< HEAD
-        GuidList _beamGuidList;
-=======
->>>>>>> 28d470c5
         EventMap _events;
     };
 
@@ -424,13 +357,6 @@
             Initialize();
         }
 
-<<<<<<< HEAD
-        void OnQuestAccept(Player* player, Quest const* quest) override
-        {
-            if (quest->GetQuestId() == QUEST_ENDING_THEIR_WORLD)
-            {
-                SetData(DATA_EVENT_STARTER_GUID, player->GetGUID().GetCounter());
-=======
         void Initialize()
         {
             _phase = PHASE_NONE;
@@ -442,30 +368,10 @@
             if (quest->GetQuestId() == QUEST_ENDING_THEIR_WORLD)
             {
                 SetGUID(player->GetGUID(), DATA_EVENT_STARTER_GUID);
->>>>>>> 28d470c5
                 Start(true, true, player->GetGUID(), quest);
             }
         }
 
-<<<<<<< HEAD
-        uint32 GetData(uint32 id) const override
-        {
-            switch (id)
-            {
-                case DATA_EVENT_STARTER_GUID:
-                    return _eventStarterGuidLow;
-                default:
-                    return 0;
-            }
-        }
-
-        void SetData(uint32 data, uint32 value) override
-        {
-            switch (data)
-            {
-                case DATA_EVENT_STARTER_GUID:
-                    _eventStarterGuidLow = value;
-=======
         ObjectGuid GetGUID(int32 type) const override
         {
             if (type == DATA_EVENT_STARTER_GUID)
@@ -480,32 +386,12 @@
             {
                 case DATA_EVENT_STARTER_GUID:
                     _eventStarterGuid = guid;
->>>>>>> 28d470c5
                     break;
                 default:
                     break;
             }
         }
 
-<<<<<<< HEAD
-        void Initialize()
-        {
-            _phase = PHASE_NONE;
-            _moveTimer = 0;
-            _eventStarterGuidLow = 0;
-        }
-
-        void Reset() override
-        {
-            Initialize();
-            me->SetCanDualWield(true);
-
-            _events.Reset();
-            _events.ScheduleEvent(EVENT_FROST_SHOCK, 1s);
-            _events.ScheduleEvent(EVENT_HEALING_SURGE, 5s);
-            _events.ScheduleEvent(EVENT_SEARING_TOTEM, 15s);
-            _events.ScheduleEvent(EVENT_STRENGTH_OF_EARTH_TOTEM, 20s);
-=======
         void Reset() override
         {
             me->SetCanDualWield(true);
@@ -515,7 +401,6 @@
             _events.ScheduleEvent(EVENT_HEALING_SURGE, 5 * IN_MILLISECONDS);
             _events.ScheduleEvent(EVENT_SEARING_TOTEM, 15 * IN_MILLISECONDS);
             _events.ScheduleEvent(EVENT_STRENGTH_OF_EARTH_TOTEM, 20 * IN_MILLISECONDS);
->>>>>>> 28d470c5
         }
 
         void UpdateAI(uint32 diff) override
@@ -530,20 +415,6 @@
                     {
                         case EVENT_FROST_SHOCK:
                             DoCastVictim(SPELL_FROST_SHOCK);
-<<<<<<< HEAD
-                            _events.DelayEvents(1s);
-                            _events.ScheduleEvent(EVENT_FROST_SHOCK, 10s, 15s);
-                            break;
-                        case EVENT_SEARING_TOTEM:
-                            DoCast(me, SPELL_SEARING_TOTEM);
-                            _events.DelayEvents(1s);
-                            _events.ScheduleEvent(EVENT_SEARING_TOTEM, 110s, 130s);
-                            break;
-                        case EVENT_STRENGTH_OF_EARTH_TOTEM:
-                            DoCast(me, SPELL_STRENGTH_OF_EARTH_TOTEM);
-                            _events.DelayEvents(1s);
-                            _events.ScheduleEvent(EVENT_STRENGTH_OF_EARTH_TOTEM, 110s, 130s);
-=======
                             _events.DelayEvents(1 * IN_MILLISECONDS);
                             _events.ScheduleEvent(EVENT_FROST_SHOCK, urand(10, 15) * IN_MILLISECONDS);
                             break;
@@ -556,7 +427,6 @@
                             DoCast(me, SPELL_STRENGTH_OF_EARTH_TOTEM);
                             _events.DelayEvents(1 * IN_MILLISECONDS);
                             _events.ScheduleEvent(EVENT_STRENGTH_OF_EARTH_TOTEM, urand(110, 130) * IN_MILLISECONDS);
->>>>>>> 28d470c5
                             break;
                         case EVENT_HEALING_SURGE:
                         {
@@ -569,17 +439,10 @@
                             if (target)
                             {
                                 DoCast(target, SPELL_HEALING_SURGE);
-<<<<<<< HEAD
-                                _events.ScheduleEvent(EVENT_HEALING_SURGE, 10s);
-                            }
-                            else
-                                _events.ScheduleEvent(EVENT_HEALING_SURGE, 2s);
-=======
                                 _events.ScheduleEvent(EVENT_HEALING_SURGE, 10 * IN_MILLISECONDS);
                             }
                             else
                                 _events.ScheduleEvent(EVENT_HEALING_SURGE, 2 * IN_MILLISECONDS);
->>>>>>> 28d470c5
                             break;
                         }
                         default:
@@ -636,11 +499,7 @@
                             _explosivesGuids.clear();
                             for (uint8 i = 0; i != MAX_EXPLOSIVES; ++i)
                             {
-<<<<<<< HEAD
-                                if (GameObject* explosive = me->SummonGameObject(GO_DRAENEI_EXPLOSIVES_1, ExplosivesPos[0][i], QuaternionData(), 0s))
-=======
                                 if (GameObject* explosive = me->SummonGameObject(GO_DRAENEI_EXPLOSIVES_1, ExplosivesPos[0][i], QuaternionData::fromEulerAnglesZYX(ExplosivesPos[0][i].GetOrientation(), 0.0f, 0.0f), 0))
->>>>>>> 28d470c5
                                     _explosivesGuids.push_back(explosive->GetGUID());
                             }
                             me->HandleEmoteCommand(EMOTE_ONESHOT_NONE); // reset anim state
@@ -736,11 +595,7 @@
                             _explosivesGuids.clear();
                             for (uint8 i = 0; i != MAX_EXPLOSIVES; ++i)
                             {
-<<<<<<< HEAD
-                                if (GameObject* explosive = me->SummonGameObject(GO_DRAENEI_EXPLOSIVES_2, ExplosivesPos[1][i], QuaternionData(), 0s))
-=======
                                 if (GameObject* explosive = me->SummonGameObject(GO_DRAENEI_EXPLOSIVES_2, ExplosivesPos[1][i], QuaternionData::fromEulerAnglesZYX(ExplosivesPos[1][i].GetOrientation(), 0.0f, 0.0f), 0))
->>>>>>> 28d470c5
                                     _explosivesGuids.push_back(explosive->GetGUID());
                             }
                             Talk(SAY_LEGOSO_15);
@@ -939,11 +794,7 @@
     private:
         int8 _phase;
         uint32 _moveTimer;
-<<<<<<< HEAD
-        ObjectGuid::LowType _eventStarterGuidLow;
-=======
         ObjectGuid _eventStarterGuid;
->>>>>>> 28d470c5
         GuidList _explosivesGuids;
         EventMap _events;
     };
