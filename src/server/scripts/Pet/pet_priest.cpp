/*
 * This file is part of the TrinityCore Project. See AUTHORS file for Copyright information
 *
 * This program is free software; you can redistribute it and/or modify it
 * under the terms of the GNU General Public License as published by the
 * Free Software Foundation; either version 2 of the License, or (at your
 * option) any later version.
 *
 * This program is distributed in the hope that it will be useful, but WITHOUT
 * ANY WARRANTY; without even the implied warranty of MERCHANTABILITY or
 * FITNESS FOR A PARTICULAR PURPOSE. See the GNU General Public License for
 * more details.
 *
 * You should have received a copy of the GNU General Public License along
 * with this program. If not, see <http://www.gnu.org/licenses/>.
 */

/*
 * Ordered alphabetically using scriptname.
 * Scriptnames of files in this file should be prefixed with "npc_pet_pri_".
 */

#include "ScriptMgr.h"
#include "Creature.h"
#include "PassiveAI.h"
#include "PetAI.h"
#include "TemporarySummon.h"

enum PriestSpells
{
<<<<<<< HEAD
    SPELL_PRIEST_ATONEMENT                  = 81749,
    SPELL_PRIEST_ATONEMENT_PASSIVE          = 195178,

    SPELL_PRIEST_LIGHTWELL_CHARGES          = 59907
=======
    SPELL_PRIEST_GLYPH_OF_SHADOWFIEND       = 58228,
    SPELL_PRIEST_SHADOWFIEND_DEATH          = 57989,
    SPELL_PRIEST_LIGHTWELL_CHARGES          = 59907,
    SPELL_PRIEST_INVOKE_THE_NAARU           = 196687,
    SPELL_PRIEST_DIVINE_IMAGE_SPELL_CHECK   = 405216
>>>>>>> fa9ffc91
};

// 189820 - Lightwell
struct npc_pet_pri_lightwell : public PassiveAI
{
    npc_pet_pri_lightwell(Creature* creature) : PassiveAI(creature)
    {
        DoCast(me, SPELL_PRIEST_LIGHTWELL_CHARGES, false);
    }

    void EnterEvadeMode(EvadeReason /*why*/) override
    {
        if (!me->IsAlive())
            return;

        me->CombatStop(true);
        EngagementOver();
        me->ResetPlayerDamageReq();
    }
};

// 19668 - Shadowfiend
<<<<<<< HEAD
// 62982 - Mindbender
struct npc_pet_pri_shadowfiend_mindbender : public PetAI
=======
struct npc_pet_pri_shadowfiend : public PetAI
>>>>>>> fa9ffc91
{
    npc_pet_pri_shadowfiend_mindbender(Creature* creature) : PetAI(creature) { }

    void IsSummonedBy(WorldObject* summonerWO) override
    {
        Unit* summoner = summonerWO->ToUnit();
        if (!summoner)
            return;

        if (summoner->HasAura(SPELL_PRIEST_ATONEMENT))
            DoCastSelf(SPELL_PRIEST_ATONEMENT_PASSIVE, TRIGGERED_FULL_MASK);
    }
};

// 198236 - Divine Image
struct npc_pet_pri_divine_image : public PassiveAI
{
    npc_pet_pri_divine_image(Creature* creature) : PassiveAI(creature) { }

    void IsSummonedBy(WorldObject* summoner) override
    {
        me->CastSpell(me, SPELL_PRIEST_INVOKE_THE_NAARU);
        if (me->ToTempSummon()->IsGuardian() && summoner->IsUnit())
            static_cast<Guardian*>(me)->SetBonusDamage(summoner->ToUnit()->SpellBaseHealingBonusDone(SPELL_SCHOOL_MASK_HOLY));
    }

    void OnDespawn() override
    {
        if (Unit* owner = me->GetOwner())
            owner->RemoveAura(SPELL_PRIEST_DIVINE_IMAGE_SPELL_CHECK);
    }
};

void AddSC_priest_pet_scripts()
{
    RegisterCreatureAI(npc_pet_pri_lightwell);
<<<<<<< HEAD
    RegisterCreatureAI(npc_pet_pri_shadowfiend_mindbender);
=======
    RegisterCreatureAI(npc_pet_pri_shadowfiend);
    RegisterCreatureAI(npc_pet_pri_divine_image);
>>>>>>> fa9ffc91
}<|MERGE_RESOLUTION|>--- conflicted
+++ resolved
@@ -28,18 +28,31 @@
 
 enum PriestSpells
 {
-<<<<<<< HEAD
     SPELL_PRIEST_ATONEMENT                  = 81749,
     SPELL_PRIEST_ATONEMENT_PASSIVE          = 195178,
+    SPELL_PRIEST_DIVINE_IMAGE_SPELL_CHECK   = 405216,
+    SPELL_PRIEST_INVOKE_THE_NAARU           = 196687,
+    SPELL_PRIEST_LIGHTWELL_CHARGES          = 59907
+};
 
-    SPELL_PRIEST_LIGHTWELL_CHARGES          = 59907
-=======
-    SPELL_PRIEST_GLYPH_OF_SHADOWFIEND       = 58228,
-    SPELL_PRIEST_SHADOWFIEND_DEATH          = 57989,
-    SPELL_PRIEST_LIGHTWELL_CHARGES          = 59907,
-    SPELL_PRIEST_INVOKE_THE_NAARU           = 196687,
-    SPELL_PRIEST_DIVINE_IMAGE_SPELL_CHECK   = 405216
->>>>>>> fa9ffc91
+// 198236 - Divine Image
+struct npc_pet_pri_divine_image : public PassiveAI
+{
+    npc_pet_pri_divine_image(Creature* creature) : PassiveAI(creature) { }
+
+    void IsSummonedBy(WorldObject* summoner) override
+    {
+        me->CastSpell(me, SPELL_PRIEST_INVOKE_THE_NAARU);
+
+        if (me->ToTempSummon()->IsGuardian() && summoner->IsUnit())
+            static_cast<Guardian*>(me)->SetBonusDamage(summoner->ToUnit()->SpellBaseHealingBonusDone(SPELL_SCHOOL_MASK_HOLY));
+    }
+
+    void OnDespawn() override
+    {
+        if (Unit* owner = me->GetOwner())
+            owner->RemoveAura(SPELL_PRIEST_DIVINE_IMAGE_SPELL_CHECK);
+    }
 };
 
 // 189820 - Lightwell
@@ -62,12 +75,8 @@
 };
 
 // 19668 - Shadowfiend
-<<<<<<< HEAD
 // 62982 - Mindbender
 struct npc_pet_pri_shadowfiend_mindbender : public PetAI
-=======
-struct npc_pet_pri_shadowfiend : public PetAI
->>>>>>> fa9ffc91
 {
     npc_pet_pri_shadowfiend_mindbender(Creature* creature) : PetAI(creature) { }
 
@@ -82,32 +91,9 @@
     }
 };
 
-// 198236 - Divine Image
-struct npc_pet_pri_divine_image : public PassiveAI
-{
-    npc_pet_pri_divine_image(Creature* creature) : PassiveAI(creature) { }
-
-    void IsSummonedBy(WorldObject* summoner) override
-    {
-        me->CastSpell(me, SPELL_PRIEST_INVOKE_THE_NAARU);
-        if (me->ToTempSummon()->IsGuardian() && summoner->IsUnit())
-            static_cast<Guardian*>(me)->SetBonusDamage(summoner->ToUnit()->SpellBaseHealingBonusDone(SPELL_SCHOOL_MASK_HOLY));
-    }
-
-    void OnDespawn() override
-    {
-        if (Unit* owner = me->GetOwner())
-            owner->RemoveAura(SPELL_PRIEST_DIVINE_IMAGE_SPELL_CHECK);
-    }
-};
-
 void AddSC_priest_pet_scripts()
 {
+    RegisterCreatureAI(npc_pet_pri_divine_image);
     RegisterCreatureAI(npc_pet_pri_lightwell);
-<<<<<<< HEAD
     RegisterCreatureAI(npc_pet_pri_shadowfiend_mindbender);
-=======
-    RegisterCreatureAI(npc_pet_pri_shadowfiend);
-    RegisterCreatureAI(npc_pet_pri_divine_image);
->>>>>>> fa9ffc91
 }