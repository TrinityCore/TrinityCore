/*
 * This file is part of the TrinityCore Project. See AUTHORS file for Copyright information
 *
 * This program is free software; you can redistribute it and/or modify it
 * under the terms of the GNU General Public License as published by the
 * Free Software Foundation; either version 2 of the License, or (at your
 * option) any later version.
 *
 * This program is distributed in the hope that it will be useful, but WITHOUT
 * ANY WARRANTY; without even the implied warranty of MERCHANTABILITY or
 * FITNESS FOR A PARTICULAR PURPOSE. See the GNU General Public License for
 * more details.
 *
 * You should have received a copy of the GNU General Public License along
 * with this program. If not, see <http://www.gnu.org/licenses/>.
 */

/*
 * Ordered alphabetically using scriptname.
 * Scriptnames of files in this file should be prefixed with "npc_pet_pri_".
 */

#include "ScriptMgr.h"
#include "PassiveAI.h"
#include "PetAI.h"
#include "ScriptedCreature.h"

enum PriestSpells
{
    SPELL_PRIEST_GLYPH_OF_SHADOWFIEND       = 58228,
    SPELL_PRIEST_SHADOWFIEND_DEATH          = 57989,
    SPELL_PRIEST_LIGHTWELL_CHARGES          = 59907
};

class npc_pet_pri_lightwell : public CreatureScript
{
    public:
        npc_pet_pri_lightwell() : CreatureScript("npc_pet_pri_lightwell") { }

        struct npc_pet_pri_lightwellAI : public PassiveAI
        {
            npc_pet_pri_lightwellAI(Creature* creature) : PassiveAI(creature)
            {
                DoCast(me, SPELL_PRIEST_LIGHTWELL_CHARGES, false);
            }

            void EnterEvadeMode(EvadeReason /*why*/) override
            {
                if (!me->IsAlive())
                    return;

<<<<<<< HEAD
=======
                me->GetThreatManager().ClearAllThreat();
>>>>>>> 28d470c5
                me->CombatStop(true);
                EngagementOver();
                me->ResetPlayerDamageReq();
            }
        };

        CreatureAI* GetAI(Creature* creature) const override
        {
            return new npc_pet_pri_lightwellAI(creature);
        }
};

class npc_pet_pri_shadowfiend : public CreatureScript
{
    public:
        npc_pet_pri_shadowfiend() : CreatureScript("npc_pet_pri_shadowfiend") { }

        struct npc_pet_pri_shadowfiendAI : public PetAI
        {
            npc_pet_pri_shadowfiendAI(Creature* creature) : PetAI(creature) { }

<<<<<<< HEAD
            void IsSummonedBy(WorldObject* summonerWO) override
            {
                Unit* summoner = summonerWO->ToUnit();
                if (!summoner)
                    return;

=======
            void IsSummonedBy(Unit* summoner) override
            {
>>>>>>> 28d470c5
                if (summoner->HasAura(SPELL_PRIEST_GLYPH_OF_SHADOWFIEND))
                    DoCastAOE(SPELL_PRIEST_SHADOWFIEND_DEATH);
            }
        };

        CreatureAI* GetAI(Creature* creature) const override
        {
            return new npc_pet_pri_shadowfiendAI(creature);
        }
};

void AddSC_priest_pet_scripts()
{
    new npc_pet_pri_lightwell();
    new npc_pet_pri_shadowfiend();
}<|MERGE_RESOLUTION|>--- conflicted
+++ resolved
@@ -49,12 +49,8 @@
                 if (!me->IsAlive())
                     return;
 
-<<<<<<< HEAD
-=======
                 me->GetThreatManager().ClearAllThreat();
->>>>>>> 28d470c5
                 me->CombatStop(true);
-                EngagementOver();
                 me->ResetPlayerDamageReq();
             }
         };
@@ -74,17 +70,8 @@
         {
             npc_pet_pri_shadowfiendAI(Creature* creature) : PetAI(creature) { }
 
-<<<<<<< HEAD
-            void IsSummonedBy(WorldObject* summonerWO) override
-            {
-                Unit* summoner = summonerWO->ToUnit();
-                if (!summoner)
-                    return;
-
-=======
             void IsSummonedBy(Unit* summoner) override
             {
->>>>>>> 28d470c5
                 if (summoner->HasAura(SPELL_PRIEST_GLYPH_OF_SHADOWFIEND))
                     DoCastAOE(SPELL_PRIEST_SHADOWFIEND_DEATH);
             }
