--- conflicted
+++ resolved
@@ -21,22 +21,13 @@
  */
 
  /* ContentData
-<<<<<<< HEAD
-=======
  npc_pet_gen_baby_blizzard_bear     100%    Baby Blizzard Bear sits down occasionally
  npc_pet_gen_egbert                 100%    Egbert run's around
->>>>>>> 28d470c5
  npc_pet_gen_pandaren_monk          100%    Pandaren Monk drinks and bows with you
  npc_pet_gen_mojo                   100%    Mojo follows you when you kiss it
  EndContentData */
 
 #include "ScriptMgr.h"
-<<<<<<< HEAD
-#include "MotionMaster.h"
-#include "PassiveAI.h"
-#include "Player.h"
-#include "ScriptedCreature.h"
-=======
 #include "DB2Structure.h"
 #include "Map.h"
 #include "MotionMaster.h"
@@ -266,168 +257,74 @@
         return new npc_pet_gen_pandaren_monkAI(creature);
     }
 };
->>>>>>> 28d470c5
-
-enum PandarenMonkMisc
-{
-    SPELL_PANDAREN_MONK = 69800,
-    EVENT_FOCUS = 1,
-    EVENT_EMOTE = 2,
-    EVENT_FOLLOW = 3,
-    EVENT_DRINK = 4
-};
-
-class npc_pet_gen_pandaren_monk : public CreatureScript
-{
-public:
-    npc_pet_gen_pandaren_monk() : CreatureScript("npc_pet_gen_pandaren_monk") {}
-
-    struct npc_pet_gen_pandaren_monkAI : public NullCreatureAI
-    {
-        npc_pet_gen_pandaren_monkAI(Creature* creature) : NullCreatureAI(creature) { }
-
-        void Reset() override
-        {
-            _events.Reset();
-            _events.ScheduleEvent(EVENT_FOCUS, 1s);
-        }
-
-        void EnterEvadeMode(EvadeReason why) override
-        {
-            if (!_EnterEvadeMode(why))
-                return;
-
-            Reset();
-        }
-
-        void ReceiveEmote(Player* /*player*/, uint32 emote) override
-        {
-            me->InterruptSpell(CURRENT_CHANNELED_SPELL);
-            me->StopMoving();
-
-            switch (emote)
-            {
-            case TEXT_EMOTE_BOW:
-                _events.ScheduleEvent(EVENT_FOCUS, 1s);
-                break;
-            case TEXT_EMOTE_DRINK:
-                _events.ScheduleEvent(EVENT_DRINK, 1s);
-                break;
-            }
-        }
-
-        void UpdateAI(uint32 diff) override
-        {
-            _events.Update(diff);
-
-            if (Unit* owner = me->GetCharmerOrOwner())
-                if (!me->IsWithinDist(owner, 30.f))
-                    me->InterruptSpell(CURRENT_CHANNELED_SPELL);
-
-            while (uint32 eventId = _events.ExecuteEvent())
-            {
-                switch (eventId)
-                {
-                case EVENT_FOCUS:
-                    if (Unit* owner = me->GetCharmerOrOwner())
-                        me->SetFacingToObject(owner);
-                    _events.ScheduleEvent(EVENT_EMOTE, 1s);
-                    break;
-                case EVENT_EMOTE:
-                    me->HandleEmoteCommand(EMOTE_ONESHOT_BOW);
-                    _events.ScheduleEvent(EVENT_FOLLOW, 1s);
-                    break;
-                case EVENT_FOLLOW:
-                    if (Unit* owner = me->GetCharmerOrOwner())
-                        me->GetMotionMaster()->MoveFollow(owner, PET_FOLLOW_DIST, PET_FOLLOW_ANGLE);
-                    break;
-                case EVENT_DRINK:
-                    me->CastSpell(me, SPELL_PANDAREN_MONK, false);
-                    break;
-                default:
-                    break;
-                }
-            }
-        }
-    private:
-        EventMap _events;
-    };
-
-    CreatureAI* GetAI(Creature* creature) const
-    {
-        return new npc_pet_gen_pandaren_monkAI(creature);
-    }
-};
-
-enum SoulTrader
-{
-    SAY_SOUL_TRADER_INTRO           = 0,
-
-    SPELL_ETHEREAL_ONSUMMON         = 50052,
-    SPELL_ETHEREAL_PET_REMOVE_AURA  = 50055
-};
-
-struct npc_pet_gen_soul_trader : public ScriptedAI
-{
-    npc_pet_gen_soul_trader(Creature* creature) : ScriptedAI(creature) { }
-
-    void LeavingWorld() override
-    {
-        if (Unit* owner = me->GetOwner())
-            DoCast(owner, SPELL_ETHEREAL_PET_REMOVE_AURA);
-    }
-
-    void JustAppeared() override
-    {
-        Talk(SAY_SOUL_TRADER_INTRO);
-        if (Unit* owner = me->GetOwner())
-            DoCast(owner, SPELL_ETHEREAL_ONSUMMON);
-
-        CreatureAI::JustAppeared();
-    }
-};
-
-<<<<<<< HEAD
-enum LichPet
-{
-    SPELL_LICH_ONSUMMON     = 69735,
-    SPELL_LICH_REMOVE_AURA  = 69736
-};
-=======
+
+enum Mojo
+{
+    SAY_MOJO                = 0,
+
+    SPELL_FEELING_FROGGY    = 43906,
+    SPELL_SEDUCTION_VISUAL  = 43919
+};
+
+class npc_pet_gen_mojo : public CreatureScript
+{
+    public:
+        npc_pet_gen_mojo() : CreatureScript("npc_pet_gen_mojo") { }
+
+        struct npc_pet_gen_mojoAI : public ScriptedAI
+        {
+            npc_pet_gen_mojoAI(Creature* creature) : ScriptedAI(creature)
+            {
+            }
+
+            void Reset() override
+            {
+                _victimGUID.Clear();
+
+                if (Unit* owner = me->GetOwner())
+                    me->GetMotionMaster()->MoveFollow(owner, 0.0f, 0.0f);
+            }
+
+            void EnterCombat(Unit* /*who*/) override { }
+            void UpdateAI(uint32 /*diff*/) override { }
+
+            void ReceiveEmote(Player* player, uint32 emote) override
+            {
+                me->HandleEmoteCommand(emote);
+                Unit* owner = me->GetOwner();
+                if (emote != TEXT_EMOTE_KISS || !owner || owner->GetTypeId() != TYPEID_PLAYER ||
+                    owner->ToPlayer()->GetTeam() != player->GetTeam())
+                {
+                    return;
+                }
+
+                Talk(SAY_MOJO, player);
+
                 if (!_victimGUID.IsEmpty())
                     if (Player* victim = ObjectAccessor::GetPlayer(*me, _victimGUID))
                         victim->RemoveAura(SPELL_FEELING_FROGGY);
->>>>>>> 28d470c5
-
-struct npc_pet_lich : public ScriptedAI
-{
-    npc_pet_lich(Creature* creature) : ScriptedAI(creature) { }
-
-    void LeavingWorld() override
-    {
-        if (Unit* owner = me->GetOwner())
-            DoCast(owner, SPELL_LICH_REMOVE_AURA);
-    }
-
-    void JustAppeared() override
-    {
-        if (Unit* owner = me->GetOwner())
-            DoCast(owner, SPELL_LICH_ONSUMMON);
-
-        CreatureAI::JustAppeared();
-    }
+
+                _victimGUID = player->GetGUID();
+
+                DoCast(player, SPELL_FEELING_FROGGY, true);
+                DoCast(me, SPELL_SEDUCTION_VISUAL, true);
+                me->GetMotionMaster()->MoveFollow(player, 0.0f, 0.0f);
+            }
+
+        private:
+            ObjectGuid _victimGUID;
+        };
+
+        CreatureAI* GetAI(Creature* creature) const override
+        {
+            return new npc_pet_gen_mojoAI(creature);
+        }
 };
 
 void AddSC_generic_pet_scripts()
 {
-<<<<<<< HEAD
-    new npc_pet_gen_pandaren_monk();
-    RegisterCreatureAI(npc_pet_gen_soul_trader);
-    RegisterCreatureAI(npc_pet_lich);
-=======
     new npc_pet_gen_baby_blizzard_bear();
     new npc_pet_gen_egbert();
     new npc_pet_gen_pandaren_monk();
     new npc_pet_gen_mojo();
->>>>>>> 28d470c5
 }