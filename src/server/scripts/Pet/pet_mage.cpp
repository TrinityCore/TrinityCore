--- conflicted
+++ resolved
@@ -39,13 +39,9 @@
 
 enum MirrorImageTimers
 {
-<<<<<<< HEAD
-    TIMER_MIRROR_IMAGE_FIRE_BLAST       = 6500
-=======
     TIMER_MIRROR_IMAGE_INIT             = 0,
     TIMER_MIRROR_IMAGE_FROST_BOLT       = 4000,
     TIMER_MIRROR_IMAGE_FIRE_BLAST       = 6000
->>>>>>> 28d470c5
 };
 
 class npc_pet_mage_mirror_image : public CreatureScript
@@ -53,11 +49,9 @@
     public:
         npc_pet_mage_mirror_image() : CreatureScript("npc_pet_mage_mirror_image") { }
 
-        struct npc_pet_mage_mirror_imageAI : ScriptedAI
+        struct npc_pet_mage_mirror_imageAI : CasterAI
         {
-            const float CHASE_DISTANCE = 35.0f;
-
-            npc_pet_mage_mirror_imageAI(Creature* creature) : ScriptedAI(creature) { }
+            npc_pet_mage_mirror_imageAI(Creature* creature) : CasterAI(creature) { }
 
             void Init()
             {
@@ -121,6 +115,7 @@
 
             void InitializeAI() override
             {
+                CasterAI::InitializeAI();
                 Unit* owner = me->GetOwner();
                 if (!owner)
                     return;
@@ -128,121 +123,7 @@
                 // here mirror image casts on summoner spell (not present in client dbc) 49866
                 // here should be auras (not present in client dbc): 35657, 35658, 35659, 35660 selfcast by mirror images (stats related?)
                 // Clone Me!
-                owner->CastSpell(me, SPELL_MAGE_CLONE_ME, true);
-            }
-
-            // custom UpdateVictim implementation to handle special target selection
-            // we prioritize between things that are in combat with owner based on the owner's threat to them
-            bool UpdateVictim()
-            {
-                Unit* owner = me->GetOwner();
-                if (!owner)
-                    return false;
-
-                if (!me->HasUnitState(UNIT_STATE_CASTING) && !me->IsInCombat() && !owner->IsInCombat())
-                    return false;
-
-                Unit* currentTarget = me->GetVictim();
-                if (currentTarget && !CanAIAttack(currentTarget))
-                {
-                    me->InterruptNonMeleeSpells(true); // do not finish casting on invalid targets
-                    me->AttackStop();
-                    currentTarget = nullptr;
-                }
-
-                // don't reselect if we're currently casting anyway
-                if (currentTarget && me->HasUnitState(UNIT_STATE_CASTING))
-                    return true;
-
-                Unit* selectedTarget = nullptr;
-                CombatManager const& mgr = owner->GetCombatManager();
-                if (mgr.HasPvPCombat())
-                { // select pvp target
-                    float minDistance = 0.0f;
-                    for (auto const& pair : mgr.GetPvPCombatRefs())
-                    {
-                        Unit* target = pair.second->GetOther(owner);
-                        if (target->GetTypeId() != TYPEID_PLAYER)
-                            continue;
-                        if (!CanAIAttack(target))
-                            continue;
-
-                        float dist = owner->GetDistance(target);
-                        if (!selectedTarget || dist < minDistance)
-                        {
-                            selectedTarget = target;
-                            minDistance = dist;
-                        }
-                    }
-                }
-
-                if (!selectedTarget)
-                { // select pve target
-                    float maxThreat = 0.0f;
-                    for (auto const& pair : mgr.GetPvECombatRefs())
-                    {
-                        Unit* target = pair.second->GetOther(owner);
-                        if (!CanAIAttack(target))
-                            continue;
-
-                        float threat = target->GetThreatManager().GetThreat(owner);
-                        if (threat >= maxThreat)
-                        {
-                            selectedTarget = target;
-                            maxThreat = threat;
-                        }
-                    }
-                }
-
-                if (!selectedTarget)
-                {
-                    EnterEvadeMode(EVADE_REASON_NO_HOSTILES);
-                    return false;
-                }
-
-                if (selectedTarget != me->GetVictim())
-                    AttackStartCaster(selectedTarget, CHASE_DISTANCE);
-                return true;
-            }
-
-            void UpdateAI(uint32 diff) override
-            {
-                Unit* owner = me->GetOwner();
-                if (!owner)
-                {
-                    me->DespawnOrUnsummon();
-                    return;
-                }
-
-                if (_fireBlastTimer)
-                {
-                    if (_fireBlastTimer <= diff)
-                        _fireBlastTimer = 0;
-                    else
-                        _fireBlastTimer -= diff;
-                }
-
-                if (!UpdateVictim())
-                    return;
-
-                if (me->HasUnitState(UNIT_STATE_CASTING))
-                    return;
-
-                if (!_fireBlastTimer)
-                {
-                    DoCastVictim(SPELL_MAGE_FIRE_BLAST);
-                    _fireBlastTimer = TIMER_MIRROR_IMAGE_FIRE_BLAST;
-                }
-                else
-                    DoCastVictim(SPELL_MAGE_FROST_BOLT);
-            }
-
-            bool CanAIAttack(Unit const* who) const override
-            {
-                Unit* owner = me->GetOwner();
-                return owner && who->IsAlive() && me->IsValidAttackTarget(who) &&
-                    !who->HasBreakableByDamageCrowdControlAura() &&
-                    who->IsInCombatWith(owner) && ScriptedAI::CanAIAttack(who);
+                owner->CastSpell(me, SPELL_MAGE_CLONE_ME, false);
             }
 
             void EnterCombat(Unit* who) override
@@ -330,13 +211,11 @@
                 me->CombatStop(true);
                 if (owner && !me->HasUnitState(UNIT_STATE_FOLLOW))
                 {
-                    me->GetMotionMaster()->Clear();
-                    me->GetMotionMaster()->MoveFollow(owner, PET_FOLLOW_DIST, me->GetFollowAngle());
+                    me->GetMotionMaster()->Clear(false);
+                    me->GetMotionMaster()->MoveFollow(owner, PET_FOLLOW_DIST, me->GetFollowAngle(), MOTION_SLOT_ACTIVE);
                 }
                 Init();
             }
-
-            uint32 _fireBlastTimer = 0;
         };
 
         CreatureAI* GetAI(Creature* creature) const override
