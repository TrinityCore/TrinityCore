/*
 * Copyright (C) 2008-2015 TrinityCore <http://www.trinitycore.org/>
 *
 * This program is free software; you can redistribute it and/or modify it
 * under the terms of the GNU General Public License as published by the
 * Free Software Foundation; either version 2 of the License, or (at your
 * option) any later version.
 *
 * This program is distributed in the hope that it will be useful, but WITHOUT
 * ANY WARRANTY; without even the implied warranty of MERCHANTABILITY or
 * FITNESS FOR A PARTICULAR PURPOSE. See the GNU General Public License for
 * more details.
 *
 * You should have received a copy of the GNU General Public License along
 * with this program. If not, see <http://www.gnu.org/licenses/>.
 */

/*
 * Ordered alphabetically using scriptname.
 * Scriptnames of files in this file should be prefixed with "npc_pet_mag_".
 */

#include "ScriptMgr.h"
#include "ScriptedCreature.h"
#include "CombatAI.h"
#include "Pet.h"
#include "PetAI.h"
<<<<<<< HEAD
=======
#include "Cell.h"
#include "CellImpl.h"
#include "GridNotifiers.h"
#include "GridNotifiersImpl.h"
>>>>>>> e6903fdf

enum MageSpells
{
    SPELL_MAGE_CLONE_ME                 = 45204,
    SPELL_MAGE_MASTERS_THREAT_LIST      = 58838,
    SPELL_MAGE_FROST_BOLT               = 59638,
    SPELL_MAGE_FIRE_BLAST               = 59637
};

enum MirrorImageTimers
{
    TIMER_MIRROR_IMAGE_INIT             = 0,
    TIMER_MIRROR_IMAGE_FROST_BOLT       = 4000,
    TIMER_MIRROR_IMAGE_FIRE_BLAST       = 6000
};

class npc_pet_mage_mirror_image : public CreatureScript
{
    public:
        npc_pet_mage_mirror_image() : CreatureScript("npc_pet_mage_mirror_image") { }

        struct npc_pet_mage_mirror_imageAI : CasterAI
        {
            npc_pet_mage_mirror_imageAI(Creature* creature) : CasterAI(creature) { }

            void Init()
            {
                Unit* owner = me->GetCharmerOrOwner();

                std::list<Unit*> targets;
                Trinity::AnyUnfriendlyUnitInObjectRangeCheck u_check(me, me, 30.0f);
                Trinity::UnitListSearcher<Trinity::AnyUnfriendlyUnitInObjectRangeCheck> searcher(me, targets, u_check);
                me->VisitNearbyObject(40.0f, searcher);

<<<<<<< HEAD
                Unit* highestThreatUnit = NULL;
                float highestThreat = 0.0f;
                Unit* nearestPlayer = NULL;
=======
                Unit* highestThreatUnit = nullptr;
                float highestThreat = 0.0f;
                Unit* nearestPlayer = nullptr;
>>>>>>> e6903fdf
                for (std::list<Unit*>::const_iterator iter = targets.begin(); iter != targets.end(); ++iter)
                {
                    // Consider only units without CC
                    if (!(*iter)->HasBreakableByDamageCrowdControlAura((*iter)))
                    {
                        // Take first found unit
                        if (!highestThreatUnit && (*iter)->GetTypeId() != TYPEID_PLAYER)
                        {
                            highestThreatUnit = (*iter);
                            continue;
                        }
                        if (!nearestPlayer && ((*iter)->GetTypeId() == TYPEID_PLAYER))
                        {
                            nearestPlayer = (*iter);
                            continue;
                        }
                        // else compare best fit unit with current unit
                        ThreatContainer::StorageType triggers = (*iter)->getThreatManager().getThreatList();
                        for (ThreatContainer::StorageType::const_iterator trig_citr = triggers.begin(); trig_citr != triggers.end(); ++trig_citr)
                        {
                            // Try to find threat referenced to owner
                            if ((*trig_citr)->getTarget() == owner)
                            {
                                // Check if best fit hostile unit hs lower threat than this current unit
                                if (highestThreat < (*trig_citr)->getThreat())
                                {
                                    // If so, update best fit unit
                                    highestThreat = (*trig_citr)->getThreat();
                                    highestThreatUnit = (*iter);
                                    break;
                                }
                            }
                        }
                        // In case no unit with threat was found so far, always check for nearest unit (only for players)
                        if ((*iter)->GetTypeId() == TYPEID_PLAYER)
                        {
                            // If this player is closer than the previous one, update it
                            if (me->GetDistance((*iter)->GetPosition()) < me->GetDistance(nearestPlayer->GetPosition()))
                                nearestPlayer = (*iter);
                        }
                    }
                }
                // Prioritize units with threat referenced to owner
                if (highestThreat > 0.0f && highestThreatUnit)
<<<<<<< HEAD
                        me->Attack(highestThreatUnit, false);

                // If there is no such target, try to attack nearest hostile unit if such exists
                else if (nearestPlayer)
                        me->Attack(nearestPlayer, false);
=======
                    me->Attack(highestThreatUnit, false);
                // If there is no such target, try to attack nearest hostile unit if such exists
                else if (nearestPlayer)
                    me->Attack(nearestPlayer, false);
>>>>>>> e6903fdf
            }

            bool IsInThreatList(Unit* target)
            {
                Unit* owner = me->GetCharmerOrOwner();

                std::list<Unit*> targets;
                Trinity::AnyUnfriendlyUnitInObjectRangeCheck u_check(me, me, 30.0f);
                Trinity::UnitListSearcher<Trinity::AnyUnfriendlyUnitInObjectRangeCheck> searcher(me, targets, u_check);
                me->VisitNearbyObject(40.0f, searcher);

                for (std::list<Unit*>::const_iterator iter = targets.begin(); iter != targets.end(); ++iter)
                {
                    if ((*iter) == target)
                    {
                        // Consider only units without CC
                        if (!(*iter)->HasBreakableByDamageCrowdControlAura((*iter)))
                        {
                            ThreatContainer::StorageType triggers = (*iter)->getThreatManager().getThreatList();
                            for (ThreatContainer::StorageType::const_iterator trig_citr = triggers.begin(); trig_citr != triggers.end(); ++trig_citr)
                            {
                                // Try to find threat referenced to owner
                                if ((*trig_citr)->getTarget() == owner)
                                    return true;
                            }
                        }
                    }
                }
                return false;
            }

            void InitializeAI() override
            {
                CasterAI::InitializeAI();
                Unit* owner = me->GetOwner();
                if (!owner)
                    return;

                // here mirror image casts on summoner spell (not present in client dbc) 49866
                // here should be auras (not present in client dbc): 35657, 35658, 35659, 35660 selfcast by mirror images (stats related?)
                // Clone Me!
                owner->CastSpell(me, SPELL_MAGE_CLONE_ME, false);
            }

            void EnterCombat(Unit* who) override
            {
                if (me->GetVictim() && !me->GetVictim()->HasBreakableByDamageCrowdControlAura(me))
                {
                    me->CastSpell(who, SPELL_MAGE_FIRE_BLAST, false);
                    events.ScheduleEvent(SPELL_MAGE_FROST_BOLT, TIMER_MIRROR_IMAGE_INIT);
                    events.ScheduleEvent(SPELL_MAGE_FIRE_BLAST, TIMER_MIRROR_IMAGE_FIRE_BLAST);
                }
                else
                    EnterEvadeMode();
            }

            void Reset() override
            {
                events.Reset();
            }

            void UpdateAI(uint32 diff) override
            {
                Unit* owner = me->GetCharmerOrOwner();
                Unit* target = owner->getAttackerForHelper();

                events.Update(diff);

                // prevent CC interrupts by images
                if (me->GetVictim() && me->EnsureVictim()->HasBreakableByDamageCrowdControlAura(me))
                {
                    me->InterruptNonMeleeSpells(false);
                    return;
                }

                if (me->HasUnitState(UNIT_STATE_CASTING))
                    return;

                if (!owner)
                    return;

                // assign target if image doesnt have any or the target is not actual
<<<<<<< HEAD
                if (me->GetVictim() && me->GetVictim() != target || !me->GetVictim())
                {
                    Unit* ownerTarget = NULL;
=======
                if (!target || me->GetVictim() != target)
                {
                    Unit* ownerTarget = nullptr;
>>>>>>> e6903fdf
                    if (Player* owner = me->GetCharmerOrOwner()->ToPlayer())
                        ownerTarget = owner->GetSelectedUnit();

                    // recognize which victim will be choosen
                    if (ownerTarget && ownerTarget->GetTypeId() == TYPEID_PLAYER)
                    {
                        if (!ownerTarget->HasBreakableByDamageCrowdControlAura(ownerTarget))
                            me->Attack(ownerTarget, false);
                    }
                    else if (ownerTarget && (ownerTarget->GetTypeId() != TYPEID_PLAYER) && IsInThreatList(ownerTarget))
                    {
                        if (!ownerTarget->HasBreakableByDamageCrowdControlAura(ownerTarget))
                            me->Attack(ownerTarget, false);
                    }
                    else
                        Init();
                }

                if (uint32 spellId = events.ExecuteEvent())
                {
                    if (spellId == SPELL_MAGE_FROST_BOLT)
                    {
                        events.ScheduleEvent(SPELL_MAGE_FROST_BOLT, TIMER_MIRROR_IMAGE_FROST_BOLT);
                        DoCastVictim(spellId);
                    }
                    else if (spellId == SPELL_MAGE_FIRE_BLAST)
                    {
                        DoCastVictim(spellId);
                        events.ScheduleEvent(SPELL_MAGE_FIRE_BLAST, TIMER_MIRROR_IMAGE_FIRE_BLAST);
                    }
                }
            }

            // Do not reload Creature templates on evade mode enter - prevent visual lost
            void EnterEvadeMode() override
            {
                if (me->IsInEvadeMode() || !me->IsAlive())
                    return;

                Unit* owner = me->GetCharmerOrOwner();

                me->CombatStop(true);
                if (owner && !me->HasUnitState(UNIT_STATE_FOLLOW))
                {
                    me->GetMotionMaster()->Clear(false);
                    me->GetMotionMaster()->MoveFollow(owner, PET_FOLLOW_DIST, me->GetFollowAngle(), MOTION_SLOT_ACTIVE);
                }
                Init();
            }
        };

        CreatureAI* GetAI(Creature* creature) const override
        {
            return new npc_pet_mage_mirror_imageAI(creature);
        }
};

void AddSC_mage_pet_scripts()
{
    new npc_pet_mage_mirror_image();
}<|MERGE_RESOLUTION|>--- conflicted
+++ resolved
@@ -25,13 +25,10 @@
 #include "CombatAI.h"
 #include "Pet.h"
 #include "PetAI.h"
-<<<<<<< HEAD
-=======
 #include "Cell.h"
 #include "CellImpl.h"
 #include "GridNotifiers.h"
 #include "GridNotifiersImpl.h"
->>>>>>> e6903fdf
 
 enum MageSpells
 {
@@ -66,15 +63,10 @@
                 Trinity::UnitListSearcher<Trinity::AnyUnfriendlyUnitInObjectRangeCheck> searcher(me, targets, u_check);
                 me->VisitNearbyObject(40.0f, searcher);
 
-<<<<<<< HEAD
-                Unit* highestThreatUnit = NULL;
-                float highestThreat = 0.0f;
-                Unit* nearestPlayer = NULL;
-=======
                 Unit* highestThreatUnit = nullptr;
                 float highestThreat = 0.0f;
                 Unit* nearestPlayer = nullptr;
->>>>>>> e6903fdf
+
                 for (std::list<Unit*>::const_iterator iter = targets.begin(); iter != targets.end(); ++iter)
                 {
                     // Consider only units without CC
@@ -119,18 +111,10 @@
                 }
                 // Prioritize units with threat referenced to owner
                 if (highestThreat > 0.0f && highestThreatUnit)
-<<<<<<< HEAD
-                        me->Attack(highestThreatUnit, false);
-
-                // If there is no such target, try to attack nearest hostile unit if such exists
-                else if (nearestPlayer)
-                        me->Attack(nearestPlayer, false);
-=======
                     me->Attack(highestThreatUnit, false);
                 // If there is no such target, try to attack nearest hostile unit if such exists
                 else if (nearestPlayer)
                     me->Attack(nearestPlayer, false);
->>>>>>> e6903fdf
             }
 
             bool IsInThreatList(Unit* target)
@@ -213,15 +197,9 @@
                     return;
 
                 // assign target if image doesnt have any or the target is not actual
-<<<<<<< HEAD
-                if (me->GetVictim() && me->GetVictim() != target || !me->GetVictim())
-                {
-                    Unit* ownerTarget = NULL;
-=======
                 if (!target || me->GetVictim() != target)
                 {
                     Unit* ownerTarget = nullptr;
->>>>>>> e6903fdf
                     if (Player* owner = me->GetCharmerOrOwner()->ToPlayer())
                         ownerTarget = owner->GetSelectedUnit();
 
