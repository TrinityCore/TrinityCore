/*
 * This file is part of the TrinityCore Project. See AUTHORS file for Copyright information
 *
 * This program is free software; you can redistribute it and/or modify it
 * under the terms of the GNU General Public License as published by the
 * Free Software Foundation; either version 2 of the License, or (at your
 * option) any later version.
 *
 * This program is distributed in the hope that it will be useful, but WITHOUT
 * ANY WARRANTY; without even the implied warranty of MERCHANTABILITY or
 * FITNESS FOR A PARTICULAR PURPOSE. See the GNU General Public License for
 * more details.
 *
 * You should have received a copy of the GNU General Public License along
 * with this program. If not, see <http://www.gnu.org/licenses/>.
 */

// This is where scripts' loading functions should be declared:
// Generic Arena Scripts
void AddSC_arena_scripts_generic();

// Alterac Valley
void AddSC_alterac_valley();
void AddSC_boss_balinda();
void AddSC_boss_drekthar();
void AddSC_boss_galvangar();
void AddSC_boss_vanndar();
void AddSC_battleground_alterac_valley();

// Arathi Basin
void AddSC_arathi_basin();
void AddSC_battleground_arathi_basin();

// Eye of the storm
void AddSC_battleground_eye_of_the_storm();

// Warsong Gulch
void AddSC_battleground_warsong_gulch();

// Isle of Conquest
void AddSC_battleground_isle_of_conquest();
void AddSC_isle_of_conquest();
void AddSC_boss_ioc_horde_alliance();

// Strand of the Ancients
void AddSC_battleground_strand_of_the_ancients();
void AddSC_strand_of_the_ancients();

// Blade's Edge Arena
void AddSC_arena_blades_edge();
void AddSC_arena_dalaran_sewers();
void AddSC_arena_nagrand();
void AddSC_arena_ruins_of_lordaeron();
void AddSC_arena_ring_of_valor();

void AddSC_battleground_twin_peaks();
void AddSC_battleground_battle_for_gilneas();

void AddSC_battleground_seething_shore();

void AddSC_battleground_silvershard_mines();
void AddSC_battleground_temple_of_kotmogu();

void AddSC_battleground_deephaul_ravine();

void AddSC_arena_blades_edge_legion();

void AddSC_arena_mugambala();
void AddSC_arena_the_robodrome();

void AddSC_arena_maldraxxus_coliseum();

void AddSC_arena_cage_of_carnage();

// The name of this function should match:
// void Add${NameOfDirectory}Scripts()
void AddBattlegroundsScripts()
{
    AddSC_arena_scripts_generic();

    // Alterac Valley
    AddSC_alterac_valley();
    AddSC_boss_balinda();
    AddSC_boss_drekthar();
    AddSC_boss_galvangar();
    AddSC_boss_vanndar();
    AddSC_battleground_alterac_valley();

    // Arathi Basin
    AddSC_arathi_basin();
    AddSC_battleground_arathi_basin();

    // Eye of the Storm
    AddSC_battleground_eye_of_the_storm();

    // Warsong Gulch
    AddSC_battleground_warsong_gulch();

    // Isle of Conquest
    AddSC_battleground_isle_of_conquest();
    AddSC_isle_of_conquest();
    AddSC_boss_ioc_horde_alliance();

    // Strand of the Ancients
    AddSC_battleground_strand_of_the_ancients();
    AddSC_strand_of_the_ancients();

    AddSC_arena_blades_edge();
    AddSC_arena_dalaran_sewers();
    AddSC_arena_nagrand();
    AddSC_arena_ruins_of_lordaeron();
    AddSC_arena_ring_of_valor();

    AddSC_battleground_twin_peaks();
    AddSC_battleground_battle_for_gilneas();

    AddSC_battleground_seething_shore();

    AddSC_battleground_silvershard_mines();
    AddSC_battleground_temple_of_kotmogu();
    AddSC_battleground_deephaul_ravine();

    AddSC_arena_blades_edge_legion();

    AddSC_arena_mugambala();
<<<<<<< HEAD

    AddSC_arena_cage_of_carnage();
=======
    AddSC_arena_the_robodrome();

    AddSC_arena_maldraxxus_coliseum();
>>>>>>> afc613fb
}<|MERGE_RESOLUTION|>--- conflicted
+++ resolved
@@ -123,12 +123,9 @@
     AddSC_arena_blades_edge_legion();
 
     AddSC_arena_mugambala();
-<<<<<<< HEAD
-
-    AddSC_arena_cage_of_carnage();
-=======
     AddSC_arena_the_robodrome();
 
     AddSC_arena_maldraxxus_coliseum();
->>>>>>> afc613fb
+
+    AddSC_arena_cage_of_carnage();
 }