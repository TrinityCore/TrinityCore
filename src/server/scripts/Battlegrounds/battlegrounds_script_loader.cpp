--- conflicted
+++ resolved
@@ -64,13 +64,11 @@
 void AddSC_battleground_deephaul_ravine();
 
 void AddSC_arena_blades_edge_legion();
-<<<<<<< HEAD
-void AddSC_arena_maldraxxus_coliseum();
-=======
-void AddSC_arena_the_robodrome();
->>>>>>> 830fc295
 
 void AddSC_arena_mugambala();
+void AddSC_arena_the_robodrome();
+
+void AddSC_arena_maldraxxus_coliseum();
 
 // The name of this function should match:
 // void Add${NameOfDirectory}Scripts()
@@ -121,11 +119,9 @@
     AddSC_battleground_deephaul_ravine();
 
     AddSC_arena_blades_edge_legion();
-<<<<<<< HEAD
-    AddSC_arena_maldraxxus_coliseum();
-=======
-    AddSC_arena_the_robodrome();
->>>>>>> 830fc295
 
     AddSC_arena_mugambala();
+    AddSC_arena_the_robodrome();
+
+    AddSC_arena_maldraxxus_coliseum();
 }