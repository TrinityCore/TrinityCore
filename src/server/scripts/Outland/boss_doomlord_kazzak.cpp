--- conflicted
+++ resolved
@@ -71,14 +71,14 @@
             void Reset() override
             {
                 _events.Reset();
-                _events.ScheduleEvent(EVENT_SHADOW_VOLLEY, 6s, 10s);
-                _events.ScheduleEvent(EVENT_CLEAVE, 7s);
-                _events.ScheduleEvent(EVENT_THUNDERCLAP, 14s, 18s);
-                _events.ScheduleEvent(EVENT_VOID_BOLT, 30s);
-                _events.ScheduleEvent(EVENT_MARK_OF_KAZZAK, 25s);
-                _events.ScheduleEvent(EVENT_ENRAGE, 1min);
-                _events.ScheduleEvent(EVENT_TWISTED_REFLECTION, 33s);
-                _events.ScheduleEvent(EVENT_BERSERK, 3min);
+                _events.ScheduleEvent(EVENT_SHADOW_VOLLEY, urand(6000, 10000));
+                _events.ScheduleEvent(EVENT_CLEAVE, 7000);
+                _events.ScheduleEvent(EVENT_THUNDERCLAP, urand(14000, 18000));
+                _events.ScheduleEvent(EVENT_VOID_BOLT, 30000);
+                _events.ScheduleEvent(EVENT_MARK_OF_KAZZAK, 25000);
+                _events.ScheduleEvent(EVENT_ENRAGE, 60000);
+                _events.ScheduleEvent(EVENT_TWISTED_REFLECTION, 33000);
+                _events.ScheduleEvent(EVENT_BERSERK, 180000);
             }
 
             void JustAppeared() override
@@ -86,7 +86,7 @@
                 Talk(SAY_INTRO);
             }
 
-            void JustEngagedWith(Unit* /*who*/) override
+            void EnterCombat(Unit* /*who*/) override
             {
                 Talk(SAY_AGGRO);
             }
@@ -124,34 +124,34 @@
                     {
                         case EVENT_SHADOW_VOLLEY:
                             DoCastVictim(SPELL_SHADOW_VOLLEY);
-                            _events.ScheduleEvent(EVENT_SHADOW_VOLLEY, 4s, 6s);
+                            _events.ScheduleEvent(EVENT_SHADOW_VOLLEY, urand(4000, 6000));
                             break;
                         case EVENT_CLEAVE:
                             DoCastVictim(SPELL_CLEAVE);
-                            _events.ScheduleEvent(EVENT_CLEAVE, 8s, 12s);
+                            _events.ScheduleEvent(EVENT_CLEAVE, urand(8000, 12000));
                             break;
                         case EVENT_THUNDERCLAP:
                             DoCastVictim(SPELL_THUNDERCLAP);
-                            _events.ScheduleEvent(EVENT_THUNDERCLAP, 10s, 14s);
+                            _events.ScheduleEvent(EVENT_THUNDERCLAP, urand(10000, 14000));
                             break;
                         case EVENT_VOID_BOLT:
                             DoCastVictim(SPELL_VOID_BOLT);
-                            _events.ScheduleEvent(EVENT_VOID_BOLT, 15s, 18s);
+                            _events.ScheduleEvent(EVENT_VOID_BOLT, urand(15000, 18000));
                             break;
                         case EVENT_MARK_OF_KAZZAK:
-                            if (Unit* target = SelectTarget(SelectTargetMethod::Random, 0, 0.0f, true))
+                            if (Unit* target = SelectTarget(SELECT_TARGET_RANDOM, 0, 0.0f, true))
                                 DoCast(target, SPELL_MARK_OF_KAZZAK);
-                            _events.ScheduleEvent(EVENT_MARK_OF_KAZZAK, 20s);
+                            _events.ScheduleEvent(EVENT_MARK_OF_KAZZAK, 20000);
                             break;
                         case EVENT_ENRAGE:
                             Talk(EMOTE_FRENZY);
                             DoCast(me, SPELL_ENRAGE);
-                            _events.ScheduleEvent(EVENT_ENRAGE, 30s);
+                            _events.ScheduleEvent(EVENT_ENRAGE, 30000);
                             break;
                         case EVENT_TWISTED_REFLECTION:
-                            if (Unit* target = SelectTarget(SelectTargetMethod::Random, 0, 0.0f, true))
+                            if (Unit* target = SelectTarget(SELECT_TARGET_RANDOM, 0, 0.0f, true))
                                 DoCast(target, SPELL_TWISTED_REFLECTION);
-                            _events.ScheduleEvent(EVENT_TWISTED_REFLECTION, 15s);
+                            _events.ScheduleEvent(EVENT_TWISTED_REFLECTION, 15000);
                             break;
                         case EVENT_BERSERK:
                             DoCast(me, SPELL_BERSERK);
@@ -200,11 +200,7 @@
 
                 if (target->GetPower(POWER_MANA) == 0)
                 {
-<<<<<<< HEAD
-                    target->CastSpell(target, SPELL_MARK_OF_KAZZAK_DAMAGE, aurEff);
-=======
                     target->CastSpell(target, SPELL_MARK_OF_KAZZAK_DAMAGE, true, nullptr, aurEff);
->>>>>>> 28d470c5
                     // Remove aura
                     SetDuration(0);
                 }
@@ -244,11 +240,7 @@
                 if (!damageInfo || !damageInfo->GetDamage())
                     return;
 
-<<<<<<< HEAD
-                eventInfo.GetActionTarget()->CastSpell(eventInfo.GetActor(), SPELL_TWISTED_REFLECTION_HEAL, aurEff);
-=======
                 eventInfo.GetActionTarget()->CastSpell(eventInfo.GetActor(), SPELL_TWISTED_REFLECTION_HEAL, true, nullptr, aurEff);
->>>>>>> 28d470c5
             }
 
             void Register() override
