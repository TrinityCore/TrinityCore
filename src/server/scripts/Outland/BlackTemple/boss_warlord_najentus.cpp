--- conflicted
+++ resolved
@@ -19,10 +19,7 @@
 #include "black_temple.h"
 #include "GameObjectAI.h"
 #include "GridNotifiers.h"
-<<<<<<< HEAD
-=======
 #include "GameObject.h"
->>>>>>> 28d470c5
 #include "InstanceScript.h"
 #include "ObjectAccessor.h"
 #include "Player.h"
@@ -32,213 +29,16 @@
 
 enum Texts
 {
-<<<<<<< HEAD
-    SAY_AGGRO   = 0,
-    SAY_NEEDLE  = 1,
-    SAY_SLAY    = 2,
-    SAY_SPECIAL = 3,
-    SAY_ENRAGE  = 4,
-    SAY_DEATH   = 5
-=======
     SAY_AGGRO                       = 0,
     SAY_NEEDLE                      = 1,
     SAY_SLAY                        = 2,
     SAY_SPECIAL                     = 3,
     SAY_ENRAGE                      = 4,
     SAY_DEATH                       = 5
->>>>>>> 28d470c5
 };
 
 enum Spells
 {
-<<<<<<< HEAD
-    SPELL_NEEDLE_SPINE_TARGETING = 39992,
-    SPELL_NEEDLE_SPINE           = 39835,
-    SPELL_TIDAL_BURST            = 39878,
-    SPELL_TIDAL_SHIELD           = 39872,
-    SPELL_IMPALING_SPINE         = 39837,
-    SPELL_CREATE_NAJENTUS_SPINE  = 39956,
-    SPELL_HURL_SPINE             = 39948,
-    SPELL_BERSERK                = 26662
-};
-
-enum Events
-{
-    EVENT_BERSERK = 1,
-    EVENT_YELL    = 2,
-    EVENT_NEEDLE  = 3,
-    EVENT_SPINE   = 4,
-    EVENT_SHIELD  = 5
-};
-
-enum Misc
-{
-    DATA_REMOVE_IMPALING_SPINE   = 1,
-    ACTION_RESET_IMPALING_TARGET = 2
-};
-
-struct boss_najentus : public BossAI
-{
-    boss_najentus(Creature* creature) : BossAI(creature, DATA_HIGH_WARLORD_NAJENTUS) { }
-
-    void Reset() override
-    {
-        _Reset();
-        _spineTargetGUID.Clear();
-    }
-
-    void EnterEvadeMode(EvadeReason /*why*/) override
-    {
-        _EnterEvadeMode();
-        _DespawnAtEvade();
-    }
-
-    void KilledUnit(Unit* victim) override
-    {
-        if (victim->GetTypeId() == TYPEID_PLAYER)
-            Talk(SAY_SLAY);
-    }
-
-    void JustDied(Unit* /*killer*/) override
-    {
-        _JustDied();
-        Talk(SAY_DEATH);
-    }
-
-    void SpellHit(WorldObject* /*caster*/, SpellInfo const* spellInfo) override
-    {
-        if (spellInfo->Id == SPELL_HURL_SPINE && me->HasAura(SPELL_TIDAL_SHIELD))
-        {
-            me->RemoveAurasDueToSpell(SPELL_TIDAL_SHIELD);
-            DoCastSelf(SPELL_TIDAL_BURST, true);
-            events.RescheduleEvent(EVENT_SPINE, Seconds(2));
-        }
-    }
-
-    void JustEngagedWith(Unit* who) override
-    {
-        BossAI::JustEngagedWith(who);
-        Talk(SAY_AGGRO);
-        events.ScheduleEvent(EVENT_NEEDLE, 2s);
-        events.ScheduleEvent(EVENT_SHIELD, 1min);
-        events.ScheduleEvent(EVENT_SPINE, 30s);
-        events.ScheduleEvent(EVENT_BERSERK, 480s);
-        events.ScheduleEvent(EVENT_YELL, 45s, 100s);
-    }
-
-    uint32 GetData(uint32 data) const override
-    {
-        if (data == DATA_REMOVE_IMPALING_SPINE)
-            return RemoveImpalingSpine() ? 1 : 0;
-        return 0;
-    }
-
-    void DoAction(int32 actionId) override
-    {
-        if (actionId == ACTION_RESET_IMPALING_TARGET)
-            _spineTargetGUID.Clear();
-    }
-
-    bool RemoveImpalingSpine() const
-    {
-        if (!_spineTargetGUID)
-            return false;
-
-        Unit* target = ObjectAccessor::GetUnit(*me, _spineTargetGUID);
-        if (target && target->HasAura(SPELL_IMPALING_SPINE))
-            target->RemoveAurasDueToSpell(SPELL_IMPALING_SPINE);
-        return true;
-    }
-
-    void ExecuteEvent(uint32 eventId) override
-    {
-        switch (eventId)
-        {
-            case EVENT_SHIELD:
-                DoCastSelf(SPELL_TIDAL_SHIELD, true);
-                events.RescheduleEvent(EVENT_SPINE, Seconds(50));
-                events.Repeat(Seconds(55), Seconds(60));
-                break;
-            case EVENT_BERSERK:
-                Talk(SAY_ENRAGE);
-                DoCastSelf(SPELL_BERSERK, true);
-                break;
-            case EVENT_SPINE:
-                if (Unit* target = SelectTarget(SelectTargetMethod::Random, 1, 200.0f, true))
-                {
-                    DoCast(target, SPELL_IMPALING_SPINE, true);
-                    _spineTargetGUID = target->GetGUID();
-                    //must let target summon, otherwise you cannot click the spine
-                    target->SummonGameObject(GO_NAJENTUS_SPINE, *target, QuaternionData(), 30s);
-                    Talk(SAY_NEEDLE);
-                }
-                events.Repeat(Seconds(20), Seconds(25));
-                break;
-            case EVENT_NEEDLE:
-                DoCastSelf(SPELL_NEEDLE_SPINE_TARGETING, true);
-                events.Repeat(Seconds(2));
-                break;
-            case EVENT_YELL:
-                Talk(SAY_SPECIAL);
-                events.Repeat(Seconds(25), Seconds(100));
-                break;
-            default:
-                break;
-        }
-    }
-
-private:
-    ObjectGuid _spineTargetGUID;
-};
-
-struct go_najentus_spine : public GameObjectAI
-{
-    go_najentus_spine(GameObject* go) : GameObjectAI(go), _instance(go->GetInstanceScript()) { }
-
-    bool OnGossipHello(Player* player) override
-    {
-        if (!_instance)
-            return false;
-
-        if (Creature* najentus = _instance->GetCreature(DATA_HIGH_WARLORD_NAJENTUS))
-            if (najentus->AI()->GetData(DATA_REMOVE_IMPALING_SPINE))
-            {
-                najentus->AI()->DoAction(ACTION_RESET_IMPALING_TARGET);
-                me->CastSpell(player, SPELL_CREATE_NAJENTUS_SPINE, true);
-                me->Delete();
-            }
-        return true;
-    }
-private:
-    InstanceScript* _instance;
-};
-
-// 39992 - Needle Spine Targeting
-class spell_najentus_needle_spine : public SpellScript
-{
-    PrepareSpellScript(spell_najentus_needle_spine);
-
-    bool Validate(SpellInfo const* /*spellInfo*/) override
-    {
-        return ValidateSpellInfo({ SPELL_NEEDLE_SPINE });
-    }
-
-    void FilterTargets(std::list<WorldObject*>& targets)
-    {
-        targets.remove_if(Trinity::UnitAuraCheck(true, SPELL_IMPALING_SPINE));
-    }
-
-    void HandleScript(SpellEffIndex /*effIndex*/)
-    {
-        GetCaster()->CastSpell(GetHitUnit(), SPELL_NEEDLE_SPINE, true);
-    }
-
-    void Register() override
-    {
-        OnObjectAreaTargetSelect += SpellObjectAreaTargetSelectFn(spell_najentus_needle_spine::FilterTargets, EFFECT_0, TARGET_UNIT_SRC_AREA_ENEMY);
-        OnEffectHitTarget += SpellEffectFn(spell_najentus_needle_spine::HandleScript, EFFECT_0, SPELL_EFFECT_DUMMY);
-    }
-=======
     SPELL_NEEDLE_SPINE_TARGETING    = 39992,
     SPELL_NEEDLE_SPINE              = 39835,
     SPELL_TIDAL_BURST               = 39878,
@@ -438,18 +238,11 @@
         {
             return new spell_najentus_needle_spine_SpellScript();
         }
->>>>>>> 28d470c5
 };
 
 void AddSC_boss_najentus()
 {
-<<<<<<< HEAD
-    RegisterBlackTempleCreatureAI(boss_najentus);
-    RegisterGameObjectAI(go_najentus_spine);
-    RegisterSpellScript(spell_najentus_needle_spine);
-=======
     new boss_najentus();
     new go_najentus_spine();
     new spell_najentus_needle_spine();
->>>>>>> 28d470c5
 }