/*
 * Copyright (C) 2008-2011 TrinityCore <http://www.trinitycore.org/>
 * Copyright (C) 2006-2009 ScriptDev2 <https://scriptdev2.svn.sourceforge.net/>
 *
 * This program is free software; you can redistribute it and/or modify it
 * under the terms of the GNU General Public License as published by the
 * Free Software Foundation; either version 2 of the License, or (at your
 * option) any later version.
 *
 * This program is distributed in the hope that it will be useful, but WITHOUT
 * ANY WARRANTY; without even the implied warranty of MERCHANTABILITY or
 * FITNESS FOR A PARTICULAR PURPOSE. See the GNU General Public License for
 * more details.
 *
 * You should have received a copy of the GNU General Public License along
 * with this program. If not, see <http://www.gnu.org/licenses/>.
 */

/* ScriptData
SDName: boss_illidan_stormrage
SD%Complete: 90
SDComment: Somewhat of a workaround for Parasitic Shadowfiend, unable to summon GOs for Cage Trap.
SDCategory: Black Temple
EndScriptData */

#include "ScriptPCH.h"
#include "black_temple.h"

#define GETGO(obj, guid)      GameObject* obj = pInstance->instance->GetGameObject(guid)
#define GETUNIT(unit, guid)   Unit* unit = Unit::GetUnit(*me, guid)
#define GETCRE(cre, guid)     Creature* cre = Unit::GetCreature(*me, guid)

/************* Quotes and Sounds ***********************/
// Gossip for when a player clicks Akama
#define GOSSIP_ITEM           "We are ready to face Illidan"

// Yells for/by Akama
#define SAY_AKAMA_BEWARE      "Be wary friends, The Betrayer meditates in the court just beyond."
#define SOUND_AKAMA_BEWARE    11388
#define SAY_AKAMA_MINION      "Come, my minions. Deal with this traitor as he deserves!"
#define SOUND_AKAMA_MINION    11465
#define SAY_AKAMA_LEAVE       "I'll deal with these mongrels. Strike now, friends! Strike at the betrayer!"
#define SOUND_AKAMA_LEAVE     11390

// Self explanatory
#define SAY_KILL1             "Who shall be next to taste my blades?!"
#define SOUND_KILL1           11473
#define SAY_KILL2             "This is too easy!"
#define SOUND_KILL2           11472

// I think I'll fly now and let my subordinates take you on
#define SAY_TAKEOFF           "I will not be touched by rabble such as you!"
#define SOUND_TAKEOFF         11479
#define SAY_SUMMONFLAMES      "Behold the flames of Azzinoth!"
#define SOUND_SUMMONFLAMES    11480

// When casting Eye Blast. Demon Fire will be appear on places that he casts this
#define SAY_EYE_BLAST         "Stare into the eyes of the Betrayer!"
#define SOUND_EYE_BLAST       11481

// kk, I go big, dark and demon on you.
#define SAY_MORPH             "Behold the power... of the demon within!"
#define SOUND_MORPH           11475

// I KILL!
#define SAY_ENRAGE            "You've wasted too much time mortals, now you shall fall!"
#define SOUND_ENRAGE          11474

/************** Spells *************/
// Normal Form
#define SPELL_SHEAR                     41032 // Reduces Max. Health by 60% for 7 seconds. Can stack 19 times. 1.5 second cast
#define SPELL_FLAME_CRASH               40832 // Summons an invis/unselect passive mob that has an aura of flame in a circle around him.
#define SPELL_DRAW_SOUL                 40904 // 5k Shadow Damage in front of him. Heals Illidan for 100k health (script effect)
#define SPELL_PARASITIC_SHADOWFIEND     41917 // DoT of 3k Shadow every 2 seconds. Lasts 10 seconds. (Script effect: Summon 2 parasites once the debuff has ticked off)
#define SPELL_PARASITIC_SHADOWFIEND2    41914 // Used by Parasitic
#define SPELL_SUMMON_PARASITICS         41915 // Summons 2 Parasitic Shadowfiends on the target. It's supposed to be cast as soon as the Parasitic Shadowfiend debuff is gone, but the spells aren't linked :(
#define SPELL_AGONIZING_FLAMES          40932 // 4k fire damage initial to target and anyone w/i 5 yards. PHASE 3 ONLY
#define SPELL_ENRAGE                    40683 // Increases damage by 50% and attack speed by 30%. 20 seconds, PHASE 5 ONLY
// Flying (Phase 2)
#define SPELL_THROW_GLAIVE              39635 // Throws a glaive on the ground
#define SPELL_THROW_GLAIVE2             39849 // Animation for the above spell
#define SPELL_GLAIVE_RETURNS            39873 // Glaive flies back to Illidan
#define SPELL_FIREBALL                  40598 // 2.5fk-3.5fk damage in 10 yard radius. 2 second cast time.
#define SPELL_DARK_BARRAGE              40585 // 10 second channeled spell, 3k shadow damage per second.
// Demon Form
#define SPELL_DEMON_TRANSFORM_1         40511 // First phase of animations for transforming into Dark Illidan (fall to ground)
#define SPELL_DEMON_TRANSFORM_2         40398 // Second phase of animations (kneel)
#define SPELL_DEMON_TRANSFORM_3         40510 // Final phase of animations (stand up and roar)
#define SPELL_DEMON_FORM                40506 // Transforms into Demon Illidan. Has an Aura of Dread on him.
#define SPELL_SHADOW_BLAST              41078 // 8k - 11k Shadow Damage. Targets highest threat. Has a splash effect, damaging anyone in 20 yards of the target.
#define SPELL_FLAME_BURST               41126 // Hurls fire at entire raid for ~3.5fk damage every 10 seconds. Resistable. (Does not work: Script effect)
#define SPELL_FLAME_BURST_EFFECT        41131 // The actual damage. Have each player cast it on itself (workaround)
// Other Illidan spells
#define SPELL_KNEEL                     39656 // Before beginning encounter, this is how he appears (talking to skully).
#define SPELL_SHADOW_PRISON             40647 // Illidan casts this spell to immobilize entire raid when he summons Maiev.
#define SPELL_DEATH                     41220 // This spell doesn't do anything except stun Illidan and set him on his knees.
#define SPELL_BERSERK                   45078 // Damage increased by 500%, attack speed by 150%
#define SPELL_DUAL_WIELD                42459
//Phase Normal spells
#define SPELL_FLAME_CRASH_EFFECT        40836 // Firey blue ring of circle that the other flame crash summons
#define SPELL_SUMMON_SHADOWDEMON        41117 // Summon four shadowfiends
#define SPELL_SHADOWFIEND_PASSIVE       41913 // Passive aura for shadowfiends
#define SPELL_SHADOW_DEMON_PASSIVE      41079 // Adds the "shadowform" aura to Shadow Demons.
#define SPELL_CONSUME_SOUL              41080 // Once the Shadow Demons reach their target, they use this to kill them
#define SPELL_PARALYZE                  41083 // Shadow Demons cast this on their target
#define SPELL_PURPLE_BEAM               39123 // Purple Beam connecting Shadow Demon to their target
//Phase Flight spells
#define SPELL_AZZINOTH_CHANNEL          39857 // Glaives cast it on Flames. Not sure if this is the right spell.
#define SPELL_EYE_BLAST_TRIGGER         40017 // This summons Demon Form every few seconds and deals ~20k damage in its radius
#define SPELL_EYE_BLAST                 39908 // This does the blue flamey animation.
#define SPELL_BLAZE_EFFECT              40610 // Green flame on the ground, triggers damage (5k) every few seconds
#define SPELL_BLAZE_SUMMON              40637 // Summons the Blaze creature
#define SPELL_DEMON_FIRE                40029 // Blue fire trail left by Eye Blast. Deals 2k per second if players stand on it.
#define SPELL_FLAME_BLAST               40631 // Flames of Azzinoth use this. Frontal cone AoE 7k-9k damage.
#define SPELL_CHARGE                    41581 //40602 // Flames of Azzinoth charges whoever is too far from them. They enrage after this. For simplicity, we'll use the same enrage as Illidan.
#define SPELL_FLAME_ENRAGE              45078
//Akama spells
#define SPELL_AKAMA_DOOR_CHANNEL        41268 // Akama's channel spell on the door before the Temple Summit
#define SPELL_DEATHSWORN_DOOR_CHANNEL   41269 // Olum and Udalo's channel spell on the door before the Temple Summit
#define SPELL_AKAMA_DOOR_FAIL           41271 // Not sure where this is really used...
#define SPELL_HEALING_POTION            40535 // Akama uses this to heal himself to full.
#define SPELL_CHAIN_LIGHTNING           40536 // 6938 to 8062 for 5 targets
//Maiev spells
#define SPELL_CAGE_TRAP_DUMMY           40761 // Put this in DB for cage trap GO.
#define SPELL_CAGED                     40695 // Caged Trap triggers will cast this on Illidan if he is within 3 yards
#define SPELL_CAGE_TRAP_SUMMON          40694 // Summons a Cage Trap GO (bugged) on the ground along with a Cage Trap Disturb Trigger mob (working)
#define SPELL_CAGE_TRAP_BEAM            40713 // 8 Triggers on the ground in an octagon cast spells like this on Illidan 'caging him'
#define SPELL_TELEPORT_VISUAL           41232 // Teleport visual for Maiev
#define SPELL_SHADOW_STRIKE             40685 // 4375 to 5625 every 3 seconds for 12 seconds
#define SPELL_THROW_DAGGER              41152 // 5400 to 6600 damage, need dagger
#define SPELL_FAN_BLADES                39954 // bugged visual

// Other defines
#define CENTER_X            676.740f
#define CENTER_Y            305.297f
#define CENTER_Z            353.192f

#define FLAME_ENRAGE_DISTANCE   30
#define FLAME_CHARGE_DISTANCE   50

#define EQUIP_ID_MAIN_HAND  32837
#define EQUIP_ID_OFF_HAND   32838

/**** Creature Summon and Recognition IDs ****/
enum CreatureEntry
{
    EMPTY                   =       0,
    AKAMA                   =   22990,
    ILLIDAN_STORMRAGE       =   22917,
    BLADE_OF_AZZINOTH       =   22996,
    FLAME_OF_AZZINOTH       =   22997,
    MAIEV_SHADOWSONG        =   23197,
    SHADOW_DEMON            =   23375,
    DEMON_FIRE              =   23069,
    FLAME_CRASH             =   23336,
    ILLIDAN_DOOR_TRIGGER    =   23412,
    SPIRIT_OF_OLUM          =   23411,
    SPIRIT_OF_UDALO         =   23410,
    ILLIDARI_ELITE          =   23226,
    PARASITIC_SHADOWFIEND   =   23498,
    CAGE_TRAP_TRIGGER       =   23292,
};

/*** Phase Names ***/
enum PhaseIllidan
{
    PHASE_ILLIDAN_NULL          =   0,
    PHASE_NORMAL                =   1,
    PHASE_FLIGHT                =   2,
    PHASE_NORMAL_2              =   3,
    PHASE_DEMON                 =   4,
    PHASE_NORMAL_MAIEV          =   5,
    PHASE_TALK_SEQUENCE         =   6,
    PHASE_FLIGHT_SEQUENCE       =   7,
    PHASE_TRANSFORM_SEQUENCE    =   8,
    PHASE_ILLIDAN_MAX           =   9,
};//Maiev uses the same phase

enum PhaseAkama
{
    PHASE_AKAMA_NULL        =   0,
    PHASE_CHANNEL           =   1,
    PHASE_WALK              =   2,
    PHASE_TALK              =   3,
    PHASE_FIGHT_ILLIDAN     =   4,
    PHASE_FIGHT_MINIONS     =   5,
    PHASE_RETURN            =   6,
};

enum EventIllidan
{
    EVENT_NULL                  =   0,
    EVENT_BERSERK               =   1,
    //normal phase
    EVENT_TAUNT                 =   2,
    EVENT_SHEAR                 =   3,
    EVENT_FLAME_CRASH           =   4,
    EVENT_PARASITIC_SHADOWFIEND =   5,
    EVENT_PARASITE_CHECK        =   6,
    EVENT_DRAW_SOUL             =   7,
    EVENT_AGONIZING_FLAMES      =   8,
    EVENT_TRANSFORM_NORMAL      =   9,
    EVENT_ENRAGE                =   10,
    //flight phase
    EVENT_FIREBALL              =   2,
    EVENT_DARK_BARRAGE          =   3,
    EVENT_EYE_BLAST             =   4,
    EVENT_MOVE_POINT            =   5,
    //demon phase
    EVENT_SHADOW_BLAST          =   2,
    EVENT_FLAME_BURST           =   3,
    EVENT_SHADOWDEMON           =   4,
    EVENT_TRANSFORM_DEMON       =   5,
    //sequence phase
    EVENT_TALK_SEQUENCE         =   2,
    EVENT_FLIGHT_SEQUENCE       =   2,
    EVENT_TRANSFORM_SEQUENCE    =   2,
};

enum EventMaiev
{
    EVENT_MAIEV_NULL            =   0,
    EVENT_MAIEV_STEALTH         =   1,
    EVENT_MAIEV_TAUNT           =   2,
    EVENT_MAIEV_SHADOW_STRIKE   =   3,
    EVENT_MAIEV_THROW_DAGGER    =   4,
    EVENT_MAIEV_TRAP            =   4,
};

static EventIllidan MaxTimer[]=
{
    EVENT_NULL,
    EVENT_DRAW_SOUL,
    EVENT_MOVE_POINT,
    EVENT_TRANSFORM_NORMAL,
    EVENT_TRANSFORM_DEMON,
    EVENT_ENRAGE,
    EVENT_TALK_SEQUENCE,
    EVENT_FLIGHT_SEQUENCE,
    EVENT_TRANSFORM_SEQUENCE
};

struct Yells
{
    uint32 sound;
<<<<<<< HEAD
    char* text;
=======
    std::string text;
>>>>>>> 7ee3a99a
    uint32 creature, timer, emote;
    bool Talk;
};

static Yells Conversation[]=
{
    {11463, "Akama... your duplicity is hardly surprising. I should have slaughtered you and your malformed brethren long ago.", ILLIDAN_STORMRAGE, 8000, 0, true},
    {0, NULL, ILLIDAN_STORMRAGE, 5000, 396, true},
    {11389, "We've come to end your reign, Illidan. My people and all of Outland shall be free!", AKAMA, 7000, 25, true},
    {0, NULL, AKAMA, 5000, 66, true},
    {11464, "Boldly said. But I remain unconvinced.", ILLIDAN_STORMRAGE, 8000, 396, true},
    {11380, "The time has come! The moment is at hand!", AKAMA, 3000, 22, true},
    {0, NULL, AKAMA, 2000, 15, true},
    {11466, "You are not prepared!", ILLIDAN_STORMRAGE, 3000, 406, true},
    {0, NULL, EMPTY, 1000, 0, true},
    {0, NULL, EMPTY, 0, 0, false},//9
    {11476, "Is this it, mortals? Is this all the fury you can muster?", ILLIDAN_STORMRAGE, 8000, 0, true},
    {11491, "Their fury pales before mine, Illidan. We have some unsettled business between us.", MAIEV_SHADOWSONG, 8000, 5, true},
    {11477, "Maiev... How is this even possible?", ILLIDAN_STORMRAGE, 5000, 1, true},
    {11492, "Ah... my long hunt is finally over. Today, Justice will be done!", MAIEV_SHADOWSONG, 8000, 15, true},
    {11470, "Feel the hatred of ten thousand years!", ILLIDAN_STORMRAGE, 1000, 0, false}, //14
    {11496, "Ahh... It is finished. You are beaten.", MAIEV_SHADOWSONG, 6000, 0, true}, //15
    {11478, "You have won... Maiev...but the huntress... is nothing...without the hunt... you... are nothing... without me..", ILLIDAN_STORMRAGE, 30000, 65, true}, // Emote dead for now. Kill him later
    {11497, "He is right. I feel nothing... I am nothing... Farewell, champions.", MAIEV_SHADOWSONG, 9000, 0, true},
    {11498, NULL, MAIEV_SHADOWSONG, 5000, 0, true},
    {11498, NULL, EMPTY, 1000, 0, true},//19 Maiev disappear
    {11387, "The Light will fill these dismal halls once again. I swear it.", AKAMA, 8000, 0, true},
    {0, NULL, EMPTY, 1000, 0, false}//21
};

static Yells RandomTaunts[]=
{
    {11467, "I can feel your hatred.", ILLIDAN_STORMRAGE, 0, 0, false},
    {11468, "Give in to your fear!", ILLIDAN_STORMRAGE, 0, 0, false},
    {11469, "You know nothing of power!", ILLIDAN_STORMRAGE, 0, 0, false},
    {11471, "Such... arrogance!", ILLIDAN_STORMRAGE, 0, 0, false}
};

static Yells MaievTaunts[]=
{
    {11493, "That is for Naisha!", MAIEV_SHADOWSONG, 0, 0, false},
    {11494, "Bleed as I have bled!", MAIEV_SHADOWSONG, 0, 0, false},
    {11495, "There shall be no prison for you this time!", MAIEV_SHADOWSONG, 0, 0, false},
    {11500, "Meet your end, demon!", MAIEV_SHADOWSONG, 0, 0, false}
};

struct Locations
{
    float x, y, z;
};

static Locations HoverPosition[]=
{
    {657.0f, 340.0f, 355.0f},
    {657.0f, 275.0f, 355.0f},
    {705.0f, 275.0f, 355.0f},
    {705.0f, 340.0f, 355.0f}
};

static Locations GlaivePosition[]=
{
    {695.105f, 305.303f, 354.256f},
    {659.338f, 305.303f, 354.256f}, //the distance between two glaives is 36
    {700.105f, 305.303f, 354.256f},
    {664.338f, 305.303f, 354.256f}
};

static Locations EyeBlast[]=
{
    {677.0f, 350.0f, 354.0f}, //start point, pass through glaive point
    {677.0f, 260.0f, 354.0f}
};

static Locations AkamaWP[]=
{
    {770.01f, 304.50f, 312.29f}, // Bottom of the first stairs, at the doors
    {780.66f, 304.50f, 319.74f}, // Top of the first stairs
    {790.13f, 319.68f, 319.76f}, // Bottom of the second stairs (left from the entrance)
    {787.17f, 347.38f, 341.42f}, // Top of the second stairs
    {781.34f, 350.31f, 341.44f}, // Bottom of the third stairs
    {762.60f, 361.06f, 353.60f}, // Top of the third stairs
    {756.35f, 360.52f, 353.27f}, // Before the door-thingy
    {743.82f, 342.21f, 353.00f}, // Somewhere further
    {732.69f, 305.13f, 353.00f}, // In front of Illidan - (8)
    {738.11f, 365.44f, 353.00f}, // in front of the door-thingy (the other one!)
    {792.18f, 366.62f, 341.42f}, // Down the first flight of stairs
    {796.84f, 304.89f, 319.76f}, // Down the second flight of stairs
    {782.01f, 304.55f, 319.76f}  // Final location - back at the initial gates. This is where he will fight the minions! (12)
};
// 755.762f, 304.0747f, 312.1769f -- This is where Akama should be spawned
static Locations SpiritSpawns[]=
{
    {755.5426f, 309.9156f, 312.2129f},
    {755.5426f, 298.7923f, 312.0834f}
};

struct Animation // For the demon transformation
{
    uint32 aura, unaura, timer, size, displayid, phase;
    bool equip;
};

static Animation DemonTransformation[]=
{
    {SPELL_DEMON_TRANSFORM_1, 0, 1000, 0, 0, 6, true},
    {SPELL_DEMON_TRANSFORM_2, SPELL_DEMON_TRANSFORM_1, 4000, 0, 0, 6, true},
    {0, 0, 3000, 1073741824, 21322, 6, false}, //stunned, cannot cast demon form
    {SPELL_DEMON_TRANSFORM_3, SPELL_DEMON_TRANSFORM_2, 3500, 0, 0, 6, false},
    {SPELL_DEMON_FORM, SPELL_DEMON_TRANSFORM_3, 0, 0, 0, 4, false},
    {SPELL_DEMON_TRANSFORM_1, 0, 1000, 0, 0, 6, false},
    {SPELL_DEMON_TRANSFORM_2, SPELL_DEMON_TRANSFORM_1, 4000, 0, 0, 6, false},
    {0, SPELL_DEMON_FORM, 3000, 1069547520, 21135, 6, false},
    {SPELL_DEMON_TRANSFORM_3, SPELL_DEMON_TRANSFORM_2, 3500, 0, 0, 6, true},
    {0, SPELL_DEMON_TRANSFORM_3, 0, 0, 0, 8, true}
};


<<<<<<< HEAD
=======
class mob_flame_of_azzinoth : public CreatureScript
{
public:
    mob_flame_of_azzinoth() : CreatureScript("mob_flame_of_azzinoth") { }

    CreatureAI* GetAI(Creature* creature) const
    {
        return new flame_of_azzinothAI (creature);
    }

    struct flame_of_azzinothAI : public ScriptedAI
    {
        flame_of_azzinothAI(Creature* c) : ScriptedAI(c) {}

        uint32 FlameBlastTimer;
        uint32 CheckTimer;
        uint64 GlaiveGUID;

        void Reset()
        {
            FlameBlastTimer = 15000;
            CheckTimer = 5000;
            GlaiveGUID = 0;
        }

        void EnterCombat(Unit* /*who*/) {DoZoneInCombat();}

        void ChargeCheck()
        {
            Unit* target = SelectTarget(SELECT_TARGET_FARTHEST, 0, 200, false);
            if (target && (!me->IsWithinCombatRange(target, FLAME_CHARGE_DISTANCE)))
            {
                me->AddThreat(target, 5000000.0f);
                AttackStart(target);
                DoCast(target, SPELL_CHARGE);
                me->MonsterTextEmote(EMOTE_SETS_GAZE_ON, target->GetGUID());
            }
        }

        void EnrageCheck()
        {
            if (GETUNIT(Glaive, GlaiveGUID))
            {
                if (!me->IsWithinDistInMap(Glaive, FLAME_ENRAGE_DISTANCE))
                {
                    Glaive->InterruptNonMeleeSpells(true);
                    DoCast(me, SPELL_FLAME_ENRAGE, true);
                    DoResetThreat();
                    Unit* target = SelectTarget(SELECT_TARGET_RANDOM, 0);
                    if (target && target->isAlive())
                    {
                        me->AddThreat(me->getVictim(), 5000000.0f);
                        AttackStart(me->getVictim());
                    }
                }
                else if (!me->HasAura(SPELL_AZZINOTH_CHANNEL))
                {
                    Glaive->CastSpell(me, SPELL_AZZINOTH_CHANNEL, false);
                    me->RemoveAurasDueToSpell(SPELL_FLAME_ENRAGE);
                }
            }
        }

        void SetGlaiveGUID(uint64 guid){ GlaiveGUID = guid; }

        void UpdateAI(const uint32 diff)
        {
            if (!UpdateVictim())
                return;

            if (FlameBlastTimer <= diff)
            {
                DoCast(me->getVictim(), SPELL_BLAZE_SUMMON, true); //appear at victim
                DoCast(me->getVictim(), SPELL_FLAME_BLAST);
                FlameBlastTimer = 15000; //10000 is official-like?
                DoZoneInCombat(); //in case someone is revived
            } else FlameBlastTimer -= diff;

            if (CheckTimer <= diff)
            {
                ChargeCheck();
                EnrageCheck();
                CheckTimer = 1000;
            } else CheckTimer -= diff;

            DoMeleeAttackIfReady();
        }
    };

};
>>>>>>> 7ee3a99a

/************************************** Illidan's AI ***************************************/

class boss_illidan_stormrage : public CreatureScript
{
public:
    boss_illidan_stormrage() : CreatureScript("boss_illidan_stormrage") { }

<<<<<<< HEAD
    CreatureAI* GetAI(Creature *_Creature) const
    {
        return new boss_illidan_stormrageAI (_Creature);
=======
    CreatureAI* GetAI(Creature* creature) const
    {
        return new boss_illidan_stormrageAI (creature);
>>>>>>> 7ee3a99a
    }

    struct  boss_illidan_stormrageAI : public ScriptedAI
    {
        boss_illidan_stormrageAI(Creature* c) : ScriptedAI(c), Summons(me)
        {
            pInstance = c->GetInstanceScript();
            me->CastSpell(me, SPELL_DUAL_WIELD, true);

            SpellEntry *TempSpell = GET_SPELL(SPELL_SHADOWFIEND_PASSIVE);
            if (TempSpell)
                TempSpell->EffectApplyAuraName[0] = 4; // proc debuff, and summon infinite fiends
        }

        InstanceScript* pInstance;
        Creature* temp;

        PhaseIllidan Phase;
        EventIllidan Event;
        uint32 Timer[EVENT_ENRAGE + 1];

        uint32 TalkCount;
        uint32 TransformCount;
        uint32 FlightCount;

        uint32 HoverPoint;

        uint64 AkamaGUID;
        uint64 MaievGUID;
        uint64 FlameGUID[2];
        uint64 GlaiveGUID[2];

        SummonList Summons;

        uint32 pulse_Timer;

        void Reset();

        void JustSummoned(Creature* summon);

        void SummonedCreatureDespawn(Creature* summon)
        {
            if(summon->GetCreatureInfo()->Entry == FLAME_OF_AZZINOTH)
            {
                for(uint8 i = 0; i < 2; i++)
                    if(summon->GetGUID() == FlameGUID[i])
                        FlameGUID[i] = 0;

                if(!FlameGUID[0] && !FlameGUID[1] && Phase != PHASE_ILLIDAN_NULL)
                {
                    me->InterruptNonMeleeSpells(true);
                    EnterPhase(PHASE_FLIGHT_SEQUENCE);
                }
            }
            Summons.Despawn(summon);
        }

        void MovementInform(uint32 MovementType, uint32 Data)
        {
            if(FlightCount == 7) //change hover point
            {
                if(me->getVictim())
                {
                    me->SetInFront(me->getVictim());
                    me->StopMoving();
                }
                EnterPhase(PHASE_FLIGHT);
            }
            else // handle flight sequence
                Timer[EVENT_FLIGHT_SEQUENCE] = 1000;
        }

        void EnterCombat(Unit *who)
        {
            me->setActive(true);
            DoZoneInCombat();
        }

        void AttackStart(Unit *who)
        {
            if(!who || Phase >= PHASE_TALK_SEQUENCE)
                return;

            if(Phase == PHASE_FLIGHT || Phase == PHASE_DEMON)
                ScriptedAI::AttackStartNoMove(who);
            else
                ScriptedAI::AttackStart(who);
        }

        void MoveInLineOfSight(Unit *who) {}

        void JustDied(Unit *killer)
        {
            me->RemoveFlag(UNIT_FIELD_FLAGS, UNIT_FLAG_NOT_SELECTABLE);

            if(!pInstance)
                return;

            pInstance->SetData(DATA_ILLIDANSTORMRAGEEVENT, DONE); // Completed

            for(uint8 i = DATA_GAMEOBJECT_ILLIDAN_DOOR_R; i < DATA_GAMEOBJECT_ILLIDAN_DOOR_L + 1; ++i)
            {
                pInstance->HandleGameObject(pInstance->GetData64(i), true);
            }
        }

        void KilledUnit(Unit *victim)
        {
            if(victim == me) return;

            switch(rand()%2)
            {
            case 0:
                me->MonsterYell(SAY_KILL1, LANG_UNIVERSAL, victim->GetGUID());
                DoPlaySoundToSet(me, SOUND_KILL1);
                break;
            case 1:
                me->MonsterYell(SAY_KILL2, LANG_UNIVERSAL, victim->GetGUID());
                DoPlaySoundToSet(me, SOUND_KILL2);
                break;
            }
        }

        void DamageTaken(Unit *done_by, uint32 &damage)
        {
            if(damage >= me->GetHealth() && done_by != me)
                damage = 0;
            if(done_by->GetGUID() == MaievGUID)
                done_by->AddThreat(me, -(3*(float)damage)/4); // do not let maiev tank him
        }

        void SpellHit(Unit *caster, const SpellEntry *spell)
        {
            if(spell->Id == SPELL_GLAIVE_RETURNS) // Re-equip our warblades!
            {
                if (!me->GetUInt32Value(UNIT_VIRTUAL_ITEM_SLOT_ID))
                    SetEquipmentSlots(false, EQUIP_ID_MAIN_HAND, EQUIP_UNEQUIP, EQUIP_NO_CHANGE);
                else
                    SetEquipmentSlots(false, EQUIP_UNEQUIP, EQUIP_ID_OFF_HAND, EQUIP_NO_CHANGE);
                me->SetByteValue(UNIT_FIELD_BYTES_2, 0, SHEATH_STATE_MELEE);
            }
        }

        void DeleteFromThreatList(uint64 TargetGUID)
        {
            for(std::list<HostileReference*>::iterator itr = me->getThreatManager().getThreatList().begin(); itr != me->getThreatManager().getThreatList().end(); ++itr)
            {
                if((*itr)->getUnitGuid() == TargetGUID)
                {
                    (*itr)->removeReference();
                    break;
                }
            }
        }

        void Talk(uint32 count)
        {
            Timer[EVENT_TALK_SEQUENCE] = Conversation[count].timer;

            Creature* creature = NULL;
<<<<<<< HEAD
            if(Conversation[count].creature == ILLIDAN_STORMRAGE)
                creature = me;
            else if(Conversation[count].creature == AKAMA)
                creature = (Unit::GetCreature((*me), AkamaGUID));
            else if(Conversation[count].creature == MAIEV_SHADOWSONG)
                creature = (Unit::GetCreature((*me), MaievGUID));
=======
            if (Conversation[count].creature == ILLIDAN_STORMRAGE)
                creature = me;
            else if (Conversation[count].creature == AKAMA)
                creature = (Unit::GetCreature((*me), AkamaGUID));
            else if (Conversation[count].creature == MAIEV_SHADOWSONG)
                creature = (Unit::GetCreature((*me), MaievGUID));

            if (creature)
            {
                if (Conversation[count].emote)
                    creature->HandleEmoteCommand(Conversation[count].emote); // Make the Creature do some animation!
                if (Conversation[count].text.size())
                    creature->MonsterYell(Conversation[count].text.c_str(), LANG_UNIVERSAL, 0); // Have the Creature yell out some text
                if (Conversation[count].sound)
                    DoPlaySoundToSet(creature, Conversation[count].sound); // Play some sound on the creature
            }
        }

        void EnterPhase(PhaseIllidan NextPhase)
        {
            DoZoneInCombat();
            switch(NextPhase)
            {
            case PHASE_NORMAL:
            case PHASE_NORMAL_2:
            case PHASE_NORMAL_MAIEV:
                AttackStart(me->getVictim());
                Timer[EVENT_TAUNT] = 32000;
                Timer[EVENT_SHEAR] = 10000 + rand()%15 * 1000;
                Timer[EVENT_FLAME_CRASH] = 20000;
                Timer[EVENT_PARASITIC_SHADOWFIEND] = 25000;
                Timer[EVENT_PARASITE_CHECK] = 0;
                Timer[EVENT_DRAW_SOUL] = 30000;
                if (NextPhase == PHASE_NORMAL)
                    break;
                Timer[EVENT_AGONIZING_FLAMES] = 35000;
                Timer[EVENT_TRANSFORM_NORMAL] = 60000;
                if (NextPhase == PHASE_NORMAL_2)
                    break;
                Timer[EVENT_ENRAGE] = 30000 + rand()%10 * 1000;
                break;
            case PHASE_FLIGHT:
                Timer[EVENT_FIREBALL] = 1000;
                if (!(rand()%4))
                    Timer[EVENT_DARK_BARRAGE] = 10000;
                Timer[EVENT_EYE_BLAST] = 10000 + rand()%15 * 1000;
                Timer[EVENT_MOVE_POINT] = 20000 + rand()%20 * 1000;
                break;
            case PHASE_DEMON:
                Timer[EVENT_SHADOW_BLAST] = 1000;
                Timer[EVENT_FLAME_BURST] = 10000;
                Timer[EVENT_SHADOWDEMON] = 30000;
                Timer[EVENT_TRANSFORM_DEMON] = 60000;
                AttackStart(me->getVictim());
                break;
            case PHASE_TALK_SEQUENCE:
                Timer[EVENT_TALK_SEQUENCE] = 100;
                me->RemoveAllAuras();
                me->InterruptNonMeleeSpells(false);
                me->SetFlag(UNIT_FIELD_FLAGS, UNIT_FLAG_NON_ATTACKABLE + UNIT_FLAG_NOT_SELECTABLE);
                me->GetMotionMaster()->Clear(false);
                me->AttackStop();
                break;
            case PHASE_FLIGHT_SEQUENCE:
                if (Phase == PHASE_NORMAL) //lift off
                {
                    FlightCount = 1;
                    Timer[EVENT_FLIGHT_SEQUENCE] = 1;
                    me->RemoveAllAuras();
                    me->InterruptNonMeleeSpells(false);
                    me->SetFlag(UNIT_FIELD_FLAGS, UNIT_FLAG_NOT_SELECTABLE);
                    me->GetMotionMaster()->Clear(false);
                    me->AttackStop();
                }
                else //land
                    Timer[EVENT_FLIGHT_SEQUENCE] = 2000;
                break;
            case PHASE_TRANSFORM_SEQUENCE:
                if (Phase == PHASE_DEMON)
                    Timer[EVENT_TRANSFORM_SEQUENCE] = 500;
                else
                {
                    TransformCount = 0;
                    Timer[EVENT_TRANSFORM_SEQUENCE] = 500;
                    me->MonsterYell(SAY_MORPH, LANG_UNIVERSAL, 0);
                    DoPlaySoundToSet(me, SOUND_MORPH);
                }
                me->GetMotionMaster()->Clear();
                me->AttackStop();
                break;
            default:
                break;
            }
            if (MaievGUID)
            {
                GETCRE(Maiev, MaievGUID);
                if (Maiev && Maiev->isAlive())
                    Maiev->AI()->DoAction(NextPhase);
            }
            Phase = NextPhase;
            Event = EVENT_NULL;
        }
        void CastEyeBlast()
        {
            me->InterruptNonMeleeSpells(false);

            me->MonsterYell(SAY_EYE_BLAST, LANG_UNIVERSAL, 0);
            DoPlaySoundToSet(me, SOUND_EYE_BLAST);

            float distx, disty, dist[2];
            for (uint8 i = 0; i < 2; ++i)
            {
                distx = EyeBlast[i].x - HoverPosition[HoverPoint].x;
                disty = EyeBlast[i].y - HoverPosition[HoverPoint].y;
                dist[i] = distx * distx + disty * disty;
            }
            Locations initial = EyeBlast[dist[0] < dist[1] ? 0 : 1];
            for (uint8 i = 0; i < 2; ++i)
            {
                distx = GlaivePosition[i].x - HoverPosition[HoverPoint].x;
                disty = GlaivePosition[i].y - HoverPosition[HoverPoint].y;
                dist[i] = distx * distx + disty * disty;
            }
            Locations final = GlaivePosition[dist[0] < dist[1] ? 0 : 1];

            final.x = 2 * final.x - initial.x;
            final.y = 2 * final.y - initial.y;

            Creature* Trigger = me->SummonCreature(23069, initial.x, initial.y, initial.z, 0, TEMPSUMMON_TIMED_DESPAWN, 13000);
            if (!Trigger) return;

            Trigger->SetSpeed(MOVE_WALK, 3);
            Trigger->AddUnitMovementFlag(MOVEMENTFLAG_WALKING);
            Trigger->GetMotionMaster()->MovePoint(0, final.x, final.y, final.z);
>>>>>>> 7ee3a99a

            if(creature)
            {
                if(Conversation[count].emote)
                    creature->HandleEmoteCommand(Conversation[count].emote); // Make the creature do some animation!
                if(Conversation[count].text)
                    creature->MonsterYell(Conversation[count].text, LANG_UNIVERSAL, 0); // Have the creature yell out some text
                if(Conversation[count].sound)
                    DoPlaySoundToSet(creature, Conversation[count].sound); // Play some sound on the creature
            }
        }

        void EnterPhase(PhaseIllidan NextPhase);
        void CastEyeBlast();
        void SummonFlamesOfAzzinoth();
        void SummonMaiev();
        void HandleTalkSequence();
        void HandleFlightSequence()
        {
            switch(FlightCount)
            {
            case 1://lift off
                me->HandleEmoteCommand(EMOTE_ONESHOT_LIFTOFF);
                me->SetUnitMovementFlags(MOVEMENTFLAG_LEVITATING + MOVEMENTFLAG_ONTRANSPORT);
                me->StopMoving();
                me->MonsterYell(SAY_TAKEOFF, LANG_UNIVERSAL, NULL);
                DoPlaySoundToSet(me, SOUND_TAKEOFF);
                Timer[EVENT_FLIGHT_SEQUENCE] = 3000;
                break;
            case 2://move to center
                me->GetMotionMaster()->MovePoint(0, CENTER_X + 5, CENTER_Y, CENTER_Z); //+5, for SPELL_THROW_GLAIVE bug
                Timer[EVENT_FLIGHT_SEQUENCE] = 0;
                break;
            case 3://throw one glaive
                {
                    uint8 i=1;
                    Creature* Glaive = me->SummonCreature(BLADE_OF_AZZINOTH, GlaivePosition[i].x, GlaivePosition[i].y, GlaivePosition[i].z, 0, TEMPSUMMON_CORPSE_DESPAWN, 0);
                    if(Glaive)
                    {
                        GlaiveGUID[i] = Glaive->GetGUID();
                        Glaive->SetFlag(UNIT_FIELD_FLAGS, UNIT_FLAG_NOT_SELECTABLE);
                        Glaive->SetDisplayId(11686);
                        Glaive->setFaction(me->getFaction());
                        DoCast(Glaive, SPELL_THROW_GLAIVE2);
                    }
                }
                Timer[EVENT_FLIGHT_SEQUENCE] = 700;
                break;
            case 4://throw another
                SetEquipmentSlots(false, EQUIP_UNEQUIP, EQUIP_UNEQUIP, EQUIP_NO_CHANGE);
                {
                    uint8 i=0;
                    Creature* Glaive = me->SummonCreature(BLADE_OF_AZZINOTH, GlaivePosition[i].x, GlaivePosition[i].y, GlaivePosition[i].z, 0, TEMPSUMMON_CORPSE_DESPAWN, 0);
                    if(Glaive)
                    {
                        GlaiveGUID[i] = Glaive->GetGUID();
                        Glaive->SetFlag(UNIT_FIELD_FLAGS, UNIT_FLAG_NOT_SELECTABLE);
                        Glaive->SetDisplayId(11686);
                        Glaive->setFaction(me->getFaction());
                        DoCast(Glaive, SPELL_THROW_GLAIVE, true);
                    }
                }
                Timer[EVENT_FLIGHT_SEQUENCE] = 5000;
                break;
            case 5://summon flames
                SummonFlamesOfAzzinoth();
                Timer[EVENT_FLIGHT_SEQUENCE] = 3000;
                break;
            case 6://fly to hover point
                me->GetMotionMaster()->MovePoint(0, HoverPosition[HoverPoint].x, HoverPosition[HoverPoint].y, HoverPosition[HoverPoint].z);
                Timer[EVENT_FLIGHT_SEQUENCE] = 0;
                break;
            case 7://return to center
                me->GetMotionMaster()->MovePoint(0, CENTER_X, CENTER_Y, CENTER_Z);
                Timer[EVENT_FLIGHT_SEQUENCE] = 0;
                break;
            case 8://glaive return
                for(uint8 i = 0; i < 2; i++)
                {
                    if(GlaiveGUID[i])
                    {
                        Unit* Glaive = Unit::GetUnit((*me), GlaiveGUID[i]);
                        if(Glaive)
                        {
                            Glaive->CastSpell(me, SPELL_GLAIVE_RETURNS, false); // Make it look like the Glaive flies back up to us
                            Glaive->SetUInt32Value(UNIT_FIELD_DISPLAYID, 11686); // disappear but not die for now
                        }
                    }
                }
                Timer[EVENT_FLIGHT_SEQUENCE] = 2000;
                break;
            case 9://land
                me->RemoveUnitMovementFlag(MOVEMENTFLAG_LEVITATING + MOVEMENTFLAG_ONTRANSPORT);
                me->StopMoving();
                me->HandleEmoteCommand(EMOTE_ONESHOT_LAND);
                for(uint8 i = 0; i < 2; i++)
                {
                    if(GlaiveGUID[i])
                    {
                        if(GETUNIT(Glaive, GlaiveGUID[i]))
                        {
                            Glaive->SetVisible(false);
                            Glaive->setDeathState(JUST_DIED); // Despawn the Glaive
                        }
                        GlaiveGUID[i] = 0;
                    }
                }
                Timer[EVENT_FLIGHT_SEQUENCE] = 2000;
                break;
            case 10://attack
                DoResetThreat();
                me->RemoveFlag(UNIT_FIELD_FLAGS, UNIT_FLAG_NON_ATTACKABLE + UNIT_FLAG_NOT_SELECTABLE);
                SetEquipmentSlots(false, EQUIP_ID_MAIN_HAND, EQUIP_ID_OFF_HAND, EQUIP_NO_CHANGE);
                me->SetByteValue(UNIT_FIELD_BYTES_2, 0, SHEATH_STATE_MELEE);
                EnterPhase(PHASE_NORMAL_2);
                break;
            default:
                break;
            }
            FlightCount++;
        }

        void HandleTransformSequence()
        {
            if(DemonTransformation[TransformCount].unaura)
                me->RemoveAurasDueToSpell(DemonTransformation[TransformCount].unaura);

            if(DemonTransformation[TransformCount].aura)
                DoCast(me, DemonTransformation[TransformCount].aura, true);

            if(DemonTransformation[TransformCount].displayid)
                me->SetUInt32Value(UNIT_FIELD_DISPLAYID, DemonTransformation[TransformCount].displayid); // It's morphin time!

            if(DemonTransformation[TransformCount].equip)
            {
                // Requip warglaives if needed
                SetEquipmentSlots(false, EQUIP_ID_MAIN_HAND, EQUIP_ID_OFF_HAND, EQUIP_NO_CHANGE);
                me->SetByteValue(UNIT_FIELD_BYTES_2, 0, SHEATH_STATE_MELEE);

            }
            else
            {
                // Unequip warglaives if needed
                SetEquipmentSlots(false, EQUIP_UNEQUIP, EQUIP_UNEQUIP, EQUIP_NO_CHANGE);
            }

            switch(TransformCount)
            {
            case 2:
                DoResetThreat();
                break;
            case 4:
                EnterPhase(PHASE_DEMON);
                break;
            case 7:
                DoResetThreat();
                break;
            case 9:
                if(MaievGUID)
                    EnterPhase(PHASE_NORMAL_MAIEV); // Depending on whether we summoned Maiev, we switch to either phase 5 or 3
                else
                    EnterPhase(PHASE_NORMAL_2);
                break;
            default:
                break;
            }
            if(Phase == PHASE_TRANSFORM_SEQUENCE)
                Timer[EVENT_TRANSFORM_SEQUENCE] = DemonTransformation[TransformCount].timer;
            TransformCount++;
        }

        //void DoAttackerAreaInCombat(Unit* attacker, float range, Unit* pUnit = NULL)
        //{
        //    if(!attacker)
        //        attacker = me;

        //    if (!pUnit)
        //        pUnit = me;

        //    Map *map = pUnit->GetMap();

        //    if (!map->IsDungeon())
        //        return;

        //    if (!pUnit->CanHaveThreatList() || pUnit->getThreatManager().isThreatListEmpty())
        //        return;

        //    Map::PlayerList const &PlayerList = map->GetPlayers();
        //    for(Map::PlayerList::const_iterator i = PlayerList.begin(); i != PlayerList.end(); ++i)
        //    {
        //        if (Player* i_pl = i->getSource())
        //            if (i_pl->isAlive() && attacker->GetDistance(i_pl) <= range )
        //            {
        //                pUnit->SetInCombatWith(i_pl);
        //                i_pl->SetInCombatWith(pUnit);
        //                pUnit->AddThreat(i_pl, 0.0f);
        //            }
        //    }
        //}

        void UpdateAI(const uint32 diff)
        {
            if((!UpdateVictim()) && Phase < PHASE_TALK_SEQUENCE)
                return;

            if(pulse_Timer < diff)
            {
                DoAttackerAreaInCombat(me->getVictim(),50);
                pulse_Timer = 10000;
            }else pulse_Timer -= diff;

            Event = EVENT_NULL;
            for(int32 i = 1; i <= MaxTimer[Phase]; i++)
            {
                if(Timer[i]) // Event is enabled
                {
                    if(Timer[i] <= diff)
                    {
                        if(!Event) // No event with higher priority
                            Event = (EventIllidan)i;
                    }
                    else Timer[i] -= diff;
                }
            }

            switch(Phase)
            {
            case PHASE_NORMAL:
                if (HealthBelowPct(65))
                    EnterPhase(PHASE_FLIGHT_SEQUENCE);
                break;

            case PHASE_NORMAL_2:
                if (HealthBelowPct(30))
                    EnterPhase(PHASE_TALK_SEQUENCE);
                break;

            case PHASE_NORMAL_MAIEV:
                if (HealthBelowPct(1))
                    EnterPhase(PHASE_TALK_SEQUENCE);
                break;

            case PHASE_TALK_SEQUENCE:
                if(Event == EVENT_TALK_SEQUENCE)
                    HandleTalkSequence();
                break;

            case PHASE_FLIGHT_SEQUENCE:
                if(Event == EVENT_FLIGHT_SEQUENCE)
                    HandleFlightSequence();
                break;

            case PHASE_TRANSFORM_SEQUENCE:
                if(Event == EVENT_TRANSFORM_SEQUENCE)
                    HandleTransformSequence();
                break;
            default:
                break;
            }

            if(me->IsNonMeleeSpellCasted(false))
                return;

            if(Phase == PHASE_NORMAL || Phase == PHASE_NORMAL_2 || Phase == PHASE_NORMAL_MAIEV && !me->HasAura(SPELL_CAGED, 0))
            {
                switch(Event)
                {
                    //PHASE_NORMAL
                case EVENT_BERSERK:
                    me->MonsterYell(SAY_ENRAGE, LANG_UNIVERSAL, NULL);
                    DoPlaySoundToSet(me, SOUND_ENRAGE);
                    DoCast(me, SPELL_BERSERK, true);
                    Timer[EVENT_BERSERK] = 5000;//The buff actually lasts forever.
                    break;

                case EVENT_TAUNT:
                    {
                        uint32 random = rand()%4;
                        char* yell = RandomTaunts[random].text;
                        uint32 soundid = RandomTaunts[random].sound;
                        if(yell)
                            me->MonsterYell(yell, LANG_UNIVERSAL, NULL);
                        if(soundid)
                            DoPlaySoundToSet(me, soundid);
                    }
                    Timer[EVENT_TAUNT] = 25000 + rand()%10000;
                    break;

                case EVENT_SHEAR:
                    DoCast(me->getVictim(), SPELL_SHEAR);
                    Timer[EVENT_SHEAR] = 12000;
                    break;

                case EVENT_FLAME_CRASH:
                    DoCast(me->getVictim(), SPELL_FLAME_CRASH);
                    Timer[EVENT_FLAME_CRASH] = 30000;
                    break;

                case EVENT_PARASITIC_SHADOWFIEND:
                    {
<<<<<<< HEAD
                        if(Unit* target = SelectTarget(SELECT_TARGET_RANDOM, 1, 200, true))
                            me->CastSpell(target, SPELL_PARASITIC_SHADOWFIEND, true);
=======
                        if (Unit* target = SelectTarget(SELECT_TARGET_RANDOM, 1, 200, true))
                            DoCast(target, SPELL_PARASITIC_SHADOWFIEND, true);
>>>>>>> 7ee3a99a
                        Timer[EVENT_PARASITIC_SHADOWFIEND] = 35000 + rand()%10000;
                    }break;

                case EVENT_PARASITE_CHECK:
                    Timer[EVENT_PARASITE_CHECK] = 0;
                    break;

                case EVENT_DRAW_SOUL:
                    if(!me->IsNonMeleeSpellCasted(false))
                    {
                        DoCast(me->getVictim(), SPELL_DRAW_SOUL);
                        Timer[EVENT_DRAW_SOUL] = 50000 + rand()%10000;
                    }
                    break;

                    //PHASE_NORMAL_2
                case EVENT_AGONIZING_FLAMES:
                    DoCastAOE(SPELL_AGONIZING_FLAMES);
                    Timer[EVENT_AGONIZING_FLAMES] = 0;
                    break;

                case EVENT_TRANSFORM_NORMAL:
                    EnterPhase(PHASE_TRANSFORM_SEQUENCE);
                    break;

                    //PHASE_NORMAL_MAIEV
                case EVENT_ENRAGE:
                    DoCast(me, SPELL_ENRAGE);
                    Timer[EVENT_ENRAGE] = 0;
                    break;

                default:
                    break;
                }
                DoMeleeAttackIfReady();
            }

            if(Phase == PHASE_FLIGHT)
            {
                switch(Event)
                {
                case EVENT_FIREBALL:
                    if(!me->IsNonMeleeSpellCasted(false))
                    {
                        DoCast(SelectTarget(SELECT_TARGET_RANDOM, 0), SPELL_FIREBALL);
                        Timer[EVENT_FIREBALL] = 3000;
                    }
                    break;

                case EVENT_DARK_BARRAGE:
                    if(!me->IsNonMeleeSpellCasted(false))
                    {
                        DoCast(SelectTarget(SELECT_TARGET_RANDOM, 0), SPELL_DARK_BARRAGE);
                        Timer[EVENT_DARK_BARRAGE] = 0;
                    }
                    break;

                case EVENT_EYE_BLAST:
                    if(!me->IsNonMeleeSpellCasted(false))
                    {
                        CastEyeBlast();
                        Timer[EVENT_EYE_BLAST] = 0;
                    }
                    break;

                case EVENT_MOVE_POINT:
                    Phase = PHASE_FLIGHT_SEQUENCE;
                    Timer[EVENT_FLIGHT_SEQUENCE] = 0;//do not start Event when changing hover point
                    HoverPoint += (rand()%3 + 1);
                    if(HoverPoint > 3)
                        HoverPoint -= 4;
                    me->GetMotionMaster()->MovePoint(0, HoverPosition[HoverPoint].x, HoverPosition[HoverPoint].y, HoverPosition[HoverPoint].z);
                    break;

                default:
                    break;
                }
            }

            if(Phase == PHASE_DEMON)
            {
                switch(Event)
                {
                case EVENT_SHADOW_BLAST:
                    me->GetMotionMaster()->Clear(false);
                    if(!me->IsWithinDistInMap(me->getVictim(), 50)||!me->IsWithinLOSInMap(me->getVictim()))
                        me->GetMotionMaster()->MoveChase(me->getVictim(), 30);
                    else
                        me->GetMotionMaster()->MoveIdle();
                    DoCast(me->getVictim(), SPELL_SHADOW_BLAST);
                    Timer[EVENT_SHADOW_BLAST] = 4000;
                    break;
                case EVENT_SHADOWDEMON:
                    //DoCast(me, SPELL_SUMMON_SHADOWDEMON, true);
                    for(int i = 0; i < 4; i++)
                    {
                        temp = DoSpawnCreature(SHADOW_DEMON,0,0,0,0,TEMPSUMMON_TIMED_OR_DEAD_DESPAWN,300000);
                        if(temp)
                        {
                            if(Unit* target = SelectTarget(SELECT_TARGET_RANDOM, 1, 200, true))
                                temp->AI()->AttackStart(target);
                        }
                    }
                    Timer[EVENT_SHADOWDEMON] = 0;
                    Timer[EVENT_FLAME_BURST] += 10000;
                    break;
                case EVENT_FLAME_BURST:
                    if(!me->IsNonMeleeSpellCasted(false))
                    {
                        DoCast(me, SPELL_FLAME_BURST);
                        Timer[EVENT_FLAME_BURST] = 15000;
                    }
                    break;
                case EVENT_TRANSFORM_DEMON:
                    EnterPhase(PHASE_TRANSFORM_SEQUENCE);
                    break;
                default:
                    break;
                }
            }
        }
    };
};

/********************************** End of Illidan AI ******************************************/
class mob_flame_of_azzinoth : public CreatureScript
{
public:
    mob_flame_of_azzinoth() : CreatureScript("mob_flame_of_azzinoth") { }

<<<<<<< HEAD
    CreatureAI* GetAI(Creature *_Creature) const
    {
        return new flame_of_azzinothAI (_Creature);
=======
    CreatureAI* GetAI(Creature* creature) const
    {
        return new boss_maievAI (creature);
>>>>>>> 7ee3a99a
    }

    struct  flame_of_azzinothAI : public ScriptedAI
    {
        flame_of_azzinothAI(Creature *c) : ScriptedAI(c) {}

        uint32 FlameBlastTimer;
        uint32 CheckTimer;
        uint64 GlaiveGUID;

        void Reset()
        {
            FlameBlastTimer = 15000;
            CheckTimer = 5000;
            GlaiveGUID = 0;
        }

        void EnterCombat(Unit *who) {DoZoneInCombat();}

        void ChargeCheck()
        {
            Unit* target = SelectTarget(SELECT_TARGET_FARTHEST, 0, 200, false);
            if(target && (!me->IsWithinCombatRange(target, FLAME_CHARGE_DISTANCE)))
            {
                me->AddThreat(target, 5000000.0f);
                AttackStart(target);
                DoCast(target, SPELL_CHARGE);
                me->MonsterTextEmote("sets its gaze on $N!", target->GetGUID());
            }
        }

        void EnrageCheck()
        {
            if(GETUNIT(Glaive, GlaiveGUID))
            {
                if(!me->IsWithinDistInMap(Glaive, FLAME_ENRAGE_DISTANCE))
                {
                    Glaive->InterruptNonMeleeSpells(true);
                    DoCast(me, SPELL_FLAME_ENRAGE, true);
                    DoResetThreat();
                    Unit *ptarget = SelectTarget(SELECT_TARGET_RANDOM, 0);
                    if(ptarget && ptarget->isAlive())
                    {
                        me->AddThreat(me->getVictim(), 5000000.0f);
                        AttackStart(me->getVictim());
                    }
                }
                else if(!me->HasAura(SPELL_AZZINOTH_CHANNEL, 0))
                {
                    Glaive->CastSpell(me, SPELL_AZZINOTH_CHANNEL, false);
                    me->RemoveAurasDueToSpell(SPELL_FLAME_ENRAGE);
                }
            }
        }

        void SetGlaiveGUID(uint64 guid){ GlaiveGUID = guid; }

        void UpdateAI(const uint32 diff)
        {
            if(!UpdateVictim())
                return;

            if(FlameBlastTimer < diff)
            {
                DoCast(me->getVictim(), SPELL_BLAZE_SUMMON, true); //appear at victim
                DoCast(me->getVictim(), SPELL_FLAME_BLAST);
                FlameBlastTimer = 15000; //10000 is official-like?
                DoZoneInCombat(); //in case someone is revived
            }else FlameBlastTimer -= diff;

            if(CheckTimer < diff)
            {
                ChargeCheck();
                EnrageCheck();
                CheckTimer = 1000;
            }else CheckTimer -= diff;

            DoMeleeAttackIfReady();
        }
    };
};

<<<<<<< HEAD
/******* Functions and vars for Akama's AI ******/
=======
        void EnterPhase(PhaseIllidan NextPhase)//This is in fact Illidan's phase.
        {
            switch(NextPhase)
            {
            case PHASE_TALK_SEQUENCE:
                if (Timer[EVENT_MAIEV_STEALTH])
                {
                    me->SetFullHealth();
                    me->SetVisible(true);
                    Timer[EVENT_MAIEV_STEALTH] = 0;
                }
                me->InterruptNonMeleeSpells(false);
                me->GetMotionMaster()->Clear(false);
                me->AttackStop();
                me->SetUInt64Value(UNIT_FIELD_TARGET, IllidanGUID);
                MaxTimer = 0;
                break;
            case PHASE_TRANSFORM_SEQUENCE:
                MaxTimer = 4;
                Timer[EVENT_MAIEV_TAUNT] += 10000;
                Timer[EVENT_MAIEV_THROW_DAGGER] = 2000;
                break;
            case PHASE_DEMON:
                break;
            case PHASE_NORMAL_MAIEV:
                MaxTimer = 4;
                Timer[EVENT_MAIEV_TAUNT] += 10000;
                Timer[EVENT_MAIEV_TRAP] = 22000;
                break;
            default:
                break;
            }
            if (Timer[EVENT_MAIEV_STEALTH])
                MaxTimer = 1;
            Phase = NextPhase;
        }

        void BlinkTo(float x, float y, float z)
        {
            me->AttackStop();
            me->InterruptNonMeleeSpells(false);
            me->GetMotionMaster()->Clear(false);
            DoTeleportTo(x, y, z);
            DoCast(me, SPELL_TELEPORT_VISUAL, true);
        }

        void BlinkToPlayer()
        {
            if (GETCRE(Illidan, IllidanGUID))
            {
                Unit* target = Illidan->AI()->SelectTarget(SELECT_TARGET_RANDOM, 0);

                if (!target || !me->IsWithinDistInMap(target, 80) || Illidan->IsWithinDistInMap(target, 20))
                {
                    uint8 pos = rand()%4;
                    BlinkTo(HoverPosition[pos].x, HoverPosition[pos].y, HoverPosition[pos].z);
                }
                else
                {
                    float x, y, z;
                    target->GetPosition(x, y, z);
                    BlinkTo(x, y, z);
                }
            }
        }

        void UpdateAI(const uint32 diff)
        {
            if ((!UpdateVictim())
                && !Timer[EVENT_MAIEV_STEALTH])
                return;

            Event = EVENT_MAIEV_NULL;
            for (uint8 i = 1; i <= MaxTimer; ++i)
                if (Timer[i])
                {
                    if (Timer[i] <= diff)
                        Event = (EventMaiev)i;
                    else Timer[i] -= diff;
                }

                switch(Event)
                {
                case EVENT_MAIEV_STEALTH:
                    {
                        me->SetFullHealth();
                        me->SetVisible(true);
                        me->RemoveFlag(UNIT_FIELD_FLAGS, UNIT_FLAG_NON_ATTACKABLE);
                        Timer[EVENT_MAIEV_STEALTH] = 0;
                        BlinkToPlayer();
                        EnterPhase(Phase);
                    }
                    break;
                case EVENT_MAIEV_TAUNT:
                    {
                        uint32 random = rand()%4;
                        uint32 sound = MaievTaunts[random].sound;
                        if (MaievTaunts[random].text.size())
                            me->MonsterYell(MaievTaunts[random].text.c_str(), LANG_UNIVERSAL, 0);
                        DoPlaySoundToSet(me, sound);
                        Timer[EVENT_MAIEV_TAUNT] = 22000 + rand()%21 * 1000;
                    }
                    break;
                case EVENT_MAIEV_SHADOW_STRIKE:
                    DoCast(me->getVictim(), SPELL_SHADOW_STRIKE);
                    Timer[EVENT_MAIEV_SHADOW_STRIKE] = 60000;
                    break;
                case EVENT_MAIEV_TRAP:
                    if (Phase == PHASE_NORMAL_MAIEV)
                    {
                        BlinkToPlayer();
                        DoCast(me, SPELL_CAGE_TRAP_SUMMON);
                        Timer[EVENT_MAIEV_TRAP] = 22000;
                    }
                    else
                    {
                        if (!me->IsWithinDistInMap(me->getVictim(), 40))
                            me->GetMotionMaster()->MoveChase(me->getVictim(), 30);
                        DoCast(me->getVictim(), SPELL_THROW_DAGGER);
                        Timer[EVENT_MAIEV_THROW_DAGGER] = 2000;
                    }
                    break;
                default:
                    break;
                }

                if (HealthBelowPct(50))
                {
                    me->SetVisible(false);
                    me->SetFlag(UNIT_FIELD_FLAGS, UNIT_FLAG_NON_ATTACKABLE);
                    if (GETCRE(Illidan, IllidanGUID))
                        CAST_AI(boss_illidan_stormrage::boss_illidan_stormrageAI, Illidan->AI())->DeleteFromThreatList(me->GetGUID());
                    me->AttackStop();
                    Timer[EVENT_MAIEV_STEALTH] = 60000; //reappear after 1 minute
                    MaxTimer = 1;
                }

                if (Phase == PHASE_NORMAL_MAIEV)
                    DoMeleeAttackIfReady();
        }
    };

};

>>>>>>> 7ee3a99a
class npc_akama_illidan : public CreatureScript
{
public:
    npc_akama_illidan() : CreatureScript("npc_akama_illidan") { }

<<<<<<< HEAD
    CreatureAI* GetAI(Creature *_Creature) const
    {
        return new npc_akama_illidanAI (_Creature);
    }

    struct  npc_akama_illidanAI : public ScriptedAI
=======
    struct npc_akama_illidanAI : public ScriptedAI
>>>>>>> 7ee3a99a
    {
        npc_akama_illidanAI(Creature* c) : ScriptedAI(c)
        {
            pInstance = c->GetInstanceScript();
        }

        InstanceScript* pInstance;

        PhaseAkama Phase;
        bool Event;
        uint32 Timer;

        uint64 IllidanGUID;
        uint64 ChannelGUID;
        uint64 SpiritGUID[2];
        uint64 GateGUID;
        uint64 DoorGUID[2];

        uint32 ChannelCount;
        uint32 WalkCount;
        uint32 TalkCount;
        uint32 Check_Timer;

        void Reset()
        {
            if(pInstance)
            {
                pInstance->SetData(DATA_ILLIDANSTORMRAGEEVENT, NOT_STARTED);

                IllidanGUID = pInstance->GetData64(DATA_ILLIDANSTORMRAGE);
                GateGUID = pInstance->GetData64(DATA_GAMEOBJECT_ILLIDAN_GATE);
                DoorGUID[0] = pInstance->GetData64(DATA_GAMEOBJECT_ILLIDAN_DOOR_R);
                DoorGUID[1] = pInstance->GetData64(DATA_GAMEOBJECT_ILLIDAN_DOOR_L);

                //if(GETGO(Gate, GateGUID))
                //    Gate->SetUInt32Value(GAMEOBJECT_STATE, 1);

                for(uint8 i = 0; i < 2; i++)
                    pInstance->HandleGameObject(DoorGUID[i],true);
            }
            else
            {
                IllidanGUID = 0;
                GateGUID = 0;
                DoorGUID[0] = 0;
                DoorGUID[1] = 0;
            }

            ChannelGUID = 0;
            SpiritGUID[0] = 0;
            SpiritGUID[1] = 0;

            Phase = PHASE_AKAMA_NULL;
            Timer = 0;

            ChannelCount = 0;
            WalkCount = 0;
            TalkCount = 0;
            Check_Timer = 5000;

            KillAllElites();

            me->SetUInt32Value(UNIT_NPC_FLAGS, 0); // Database sometimes has strange values..
            me->SetFlag(UNIT_NPC_FLAGS, UNIT_NPC_FLAG_GOSSIP);
            me->SetVisible(false);
            me->setActive(false);
            me->SetFlag(UNIT_FIELD_FLAGS, UNIT_FLAG_NON_ATTACKABLE);
        }

        // Do not call reset in Akama's evade mode, as this will stop him from summoning minions after he kills the first bit
        void EnterEvadeMode()
        {
            me->InterruptNonMeleeSpells(true);
            me->RemoveAllAuras();
            me->DeleteThreatList();
            me->CombatStop();
        }

        void EnterCombat(Unit *who) {}
        void MoveInLineOfSight(Unit *) {}

        void MovementInform(uint32 MovementType, uint32 Data)
        {
            if(MovementType != POINT_MOTION_TYPE)
                return;

            Timer = 1;
        }

        void DamageTaken(Unit *done_by, uint32 &damage)
        {
            if(damage > me->GetHealth() || done_by->GetGUID() != IllidanGUID)
                damage = 0;
        }

        void KillAllElites()
        {
            std::list<HostileReference*>& threatList = me->getThreatManager().getThreatList();
            std::vector<Unit*> eliteList;
            for(std::list<HostileReference*>::iterator itr = threatList.begin(); itr != threatList.end(); ++itr)
            {
                Unit* pUnit = Unit::GetUnit((*me), (*itr)->getUnitGuid());
                if(pUnit && pUnit->GetEntry() == ILLIDARI_ELITE)
                    eliteList.push_back(pUnit);
            }
            for(std::vector<Unit*>::iterator itr = eliteList.begin(); itr != eliteList.end(); ++itr)
                (*itr)->setDeathState(JUST_DIED);
            EnterEvadeMode();
        }

        void BeginTalk()
        {
            if(pInstance)
                pInstance->SetData(DATA_ILLIDANSTORMRAGEEVENT, IN_PROGRESS);

            if(pInstance)
            {
                DoorGUID[0] = pInstance->GetData64(DATA_GAMEOBJECT_ILLIDAN_DOOR_R);
                DoorGUID[1] = pInstance->GetData64(DATA_GAMEOBJECT_ILLIDAN_DOOR_L);
            }

            for(uint8 i = 0; i < 2; i++)
                pInstance->HandleGameObject(DoorGUID[i],false);

            if(GETCRE(Illidan, IllidanGUID))
            {
                Illidan->RemoveAurasDueToSpell(SPELL_KNEEL);
                me->SetInFront(Illidan);
                Illidan->SetInFront(me);
                me->GetMotionMaster()->MoveIdle();
                Illidan->GetMotionMaster()->MoveIdle();
                CAST_AI(boss_illidan_stormrage::boss_illidan_stormrageAI,Illidan->AI())->AkamaGUID = me->GetGUID();
                CAST_AI(boss_illidan_stormrage::boss_illidan_stormrageAI,Illidan->AI())->EnterPhase(PHASE_TALK_SEQUENCE);
            }
        }

        void BeginChannel()
        {
            me->setActive(true);

            float x, y, z;
            if(GETGO(Gate, GateGUID))
                Gate->GetPosition(x, y, z);

            if(Creature* Channel = me->SummonCreature(ILLIDAN_DOOR_TRIGGER, x, y, z+5, 0, TEMPSUMMON_TIMED_OR_CORPSE_DESPAWN, 360000))
            {
                ChannelGUID = Channel->GetGUID();
                Channel->SetUInt32Value(UNIT_FIELD_DISPLAYID, 11686); // Invisible but spell visuals can still be seen.
                me->RemoveFlag(UNIT_NPC_FLAGS, UNIT_NPC_FLAG_GOSSIP);
                DoCast(Channel, SPELL_AKAMA_DOOR_FAIL);
            }

            for(uint8 i = 0; i < 2; ++i)
                if(Creature* Spirit = me->SummonCreature(i ? SPIRIT_OF_OLUM : SPIRIT_OF_UDALO, SpiritSpawns[i].x, SpiritSpawns[i].y, SpiritSpawns[i].z, 0, TEMPSUMMON_TIMED_OR_CORPSE_DESPAWN, 360000))
                {
                    Spirit->SetVisible(false);
                    SpiritGUID[i] = Spirit->GetGUID();
                }
        }

        void BeginWalk()
        {
            me->RemoveUnitMovementFlag(MOVEMENTFLAG_WALKING);
            me->SetSpeed(MOVE_RUN, 1.0f);
            me->GetMotionMaster()->MovePoint(0, AkamaWP[WalkCount].x, AkamaWP[WalkCount].y, AkamaWP[WalkCount].z);
        }

        void EnterPhase(PhaseAkama NextPhase)
        {
            if(!pInstance)  return;
            switch(NextPhase)
            {
            case PHASE_CHANNEL:
                BeginChannel();
                Timer = 5000;
                ChannelCount = 0;
                break;
            case PHASE_WALK:
                if(Phase == PHASE_CHANNEL)
                    WalkCount = 0;
                else if(Phase == PHASE_TALK)
                {
                    if(GETCRE(Illidan, IllidanGUID))
                         CAST_AI(boss_illidan_stormrage::boss_illidan_stormrageAI,Illidan->AI())->DeleteFromThreatList(me->GetGUID());
                    EnterEvadeMode();
                    me->SetFlag(UNIT_FIELD_FLAGS, UNIT_FLAG_NON_ATTACKABLE);
                    WalkCount++;
                }
                BeginWalk();
                Timer = 0;
                break;
            case PHASE_TALK:
                if(Phase == PHASE_WALK)
                {
                    BeginTalk();
                    Timer = 0;
                }
                else if(Phase == PHASE_FIGHT_ILLIDAN)
                {
                    Timer = 1;
                    TalkCount = 0;
                }
                break;
            case PHASE_FIGHT_ILLIDAN:
                if(GETUNIT(Illidan, IllidanGUID))
                {
                    me->AddThreat(Illidan, 10000000.0f);
                    me->GetMotionMaster()->MoveChase(Illidan);
                }
                Timer = 30000; //chain lightning
                break;
            case PHASE_FIGHT_MINIONS:
                me->RemoveFlag(UNIT_FIELD_FLAGS, UNIT_FLAG_NON_ATTACKABLE);
                Timer = 10000 + rand()%6000;//summon minion
                break;
            case PHASE_RETURN:
                me->SetFlag(UNIT_FIELD_FLAGS, UNIT_FLAG_NON_ATTACKABLE);
                KillAllElites();
                WalkCount = 0;
                BeginWalk();
                Timer = 1;
                break;
            default:
                break;
            }
            Phase = NextPhase;
            Event = false;
        }

        void HandleTalkSequence()
        {
            switch(TalkCount)
            {
            case 0:
                if(GETCRE(Illidan, IllidanGUID))
                {
                     CAST_AI(boss_illidan_stormrage::boss_illidan_stormrageAI,Illidan->AI())->Timer[EVENT_TAUNT] += 30000;
                    Illidan->MonsterYell(SAY_AKAMA_MINION, LANG_UNIVERSAL, 0);
                    DoPlaySoundToSet(Illidan, SOUND_AKAMA_MINION);
                }
                Timer = 8000;
                break;
            case 1:
                me->MonsterYell(SAY_AKAMA_LEAVE, LANG_UNIVERSAL, NULL);
                DoPlaySoundToSet(me, SOUND_AKAMA_LEAVE);
                Timer = 3000;
                break;
            case 2:
                EnterPhase(PHASE_WALK);
                break;
            }
            TalkCount++;
        }

        void HandleChannelSequence()
        {
            Unit* Channel, *Spirit[2];
            if(ChannelCount <= 5)
            {
                Channel = Unit::GetUnit((*me), ChannelGUID);
                Spirit[0] = Unit::GetUnit((*me), SpiritGUID[0]);
                Spirit[1] = Unit::GetUnit((*me), SpiritGUID[1]);
                if(!Channel || !Spirit[0] || !Spirit[1])
                    return;
            }

            switch(ChannelCount)
            {
            case 0: // channel failed
                me->InterruptNonMeleeSpells(true);
                Timer = 2000;
                break;
            case 1: // spirit appear
                Spirit[0]->SetVisible(true);
                Spirit[1]->SetVisible(true);
                Timer = 2000;
                break;
            case 2: // spirit help
                DoCast(Channel, SPELL_AKAMA_DOOR_CHANNEL);
                Spirit[0]->CastSpell(Channel, SPELL_DEATHSWORN_DOOR_CHANNEL, false);
                Spirit[1]->CastSpell(Channel, SPELL_DEATHSWORN_DOOR_CHANNEL, false);
                Timer = 5000;
                break;
            case 3: //open the gate
                me->InterruptNonMeleeSpells(true);
                Spirit[0]->InterruptNonMeleeSpells(true);
                Spirit[1]->InterruptNonMeleeSpells(true);
                pInstance->HandleGameObject(GateGUID,true);
                Timer = 2000;
                break;
            case 4:
                me->HandleEmoteCommand(EMOTE_ONESHOT_SALUTE);
                Timer = 2000;
                break;
            case 5:
                me->MonsterYell(SAY_AKAMA_BEWARE, LANG_UNIVERSAL, NULL);
                DoPlaySoundToSet(me, SOUND_AKAMA_BEWARE);
                Channel->setDeathState(JUST_DIED);
                Spirit[0]->setDeathState(JUST_DIED);
                Spirit[1]->setDeathState(JUST_DIED);
                Timer = 3000;
                break;
            case 6:
                EnterPhase(PHASE_WALK);
                pInstance->SetData(DATA_ILLIDAN_GATE_OPENED,3);
                break;
            default:
                break;
            }
            ChannelCount++;
        }

        void HandleWalkSequence()
        {
            switch(WalkCount)
            {
            case 6:
                for(uint8 i = 0; i < 2; i++)
                    pInstance->HandleGameObject(DoorGUID[i],true);
                break;
            case 8:
                if(Phase == PHASE_WALK)
                    EnterPhase(PHASE_TALK);
                else
                    EnterPhase(PHASE_FIGHT_ILLIDAN);
                break;
            case 12:
                EnterPhase(PHASE_FIGHT_MINIONS);
                break;
            }

            if(Phase == PHASE_WALK)
            {
                Timer = 0;
                WalkCount++;
                me->GetMotionMaster()->MovePoint(WalkCount, AkamaWP[WalkCount].x, AkamaWP[WalkCount].y, AkamaWP[WalkCount].z);
            }
        }

        void UpdateAI(const uint32 diff)
        {
            if(!me->IsVisible())
                if(Check_Timer < diff)
                {
                    if(pInstance && pInstance->GetData(DATA_ILLIDARICOUNCILEVENT) == DONE)
                        me->SetVisible(true);

                    Check_Timer = 5000;
                }else Check_Timer -= diff;

            if(me->IsVisible())
            {
                if(me->HasFlag(UNIT_FIELD_FLAGS, UNIT_FLAG_NON_ATTACKABLE))
                    me->RemoveFlag(UNIT_FIELD_FLAGS, UNIT_FLAG_NON_ATTACKABLE);
            }

            Event = false;
            if(Timer)
            {
                if(Timer <= diff)
                    Event = true;
                else Timer -= diff;
            }

            if(Event)
            {
                switch(Phase)
                {
                case PHASE_CHANNEL:
                    HandleChannelSequence();
                    break;
                case PHASE_TALK:
                    HandleTalkSequence();
                    break;
                case PHASE_WALK:
                case PHASE_RETURN:
                    HandleWalkSequence();
                    break;
                case PHASE_FIGHT_ILLIDAN:
                    {
                        GETUNIT(Illidan, IllidanGUID);
                        if (Illidan && Illidan->HealthBelowPct(90))
                            EnterPhase(PHASE_TALK);
                        else
                        {
                            //DoCast(me->getVictim(), SPELL_CHAIN_LIGHTNING);
                            Timer = 1000;
                        }
                    }break;
                case PHASE_FIGHT_MINIONS:
                    {
                        float x, y, z;
                        me->GetPosition(x, y, z);
                        Creature* Elite = me->SummonCreature(ILLIDARI_ELITE, x+rand()%10, y+rand()%10, z, 0, TEMPSUMMON_TIMED_OR_DEAD_DESPAWN, 30000);
                        //Creature* Elite = me->SummonCreature(ILLIDARI_ELITE, x, y, z, 0, TEMPSUMMON_TIMED_OR_DEAD_DESPAWN, 30000);
                        if(Elite)
                        {
                            Elite->AI()->AttackStart(me);
                            Elite->AddThreat(me, 1000000.0f);
                            AttackStart(Elite);
                            me->AddThreat(Elite, 1000000.0f);
                        }
                        Timer = 10000 + rand()%6000;
                        GETUNIT(Illidan, IllidanGUID);
                        if (Illidan && Illidan->HealthBelowPct(10))
                            EnterPhase(PHASE_RETURN);
                    }
                    break;
                default:
                    break;
                }
            }

            if(!UpdateVictim())
                return;

            if (HealthBelowPct(20))
                DoCast(me, SPELL_HEALING_POTION);

            DoMeleeAttackIfReady();
        }
    };

<<<<<<< HEAD
    bool OnGossipHello(Player *player, Creature *_Creature)
    {
        player->ADD_GOSSIP_ITEM(0, GOSSIP_ITEM, GOSSIP_SENDER_MAIN, GOSSIP_ACTION_INFO_DEF);
        player->SEND_GOSSIP_MENU(10465, _Creature->GetGUID());

        return true;
    }

    bool OnGossipSelect(Player *player, Creature *_Creature, uint32 sender, uint32 action)
    {
        if(action == GOSSIP_ACTION_INFO_DEF) // Time to begin the Event
        {
            player->CLOSE_GOSSIP_MENU();
            InstanceScript* pInstance = _Creature->GetInstanceScript();
=======
    bool OnGossipSelect(Player* player, Creature* creature, uint32 /*uiSender*/, uint32 uiAction)
    {
        player->PlayerTalkClass->ClearMenus();
        if (uiAction == GOSSIP_ACTION_INFO_DEF) // Time to begin the Event
        {
            player->CLOSE_GOSSIP_MENU();
            CAST_AI(npc_akama_illidan::npc_akama_illidanAI, creature->AI())->EnterPhase(PHASE_CHANNEL);
        }
        return true;
    }

    bool OnGossipHello(Player* player, Creature* creature)
    {
        player->ADD_GOSSIP_ITEM(GOSSIP_ICON_CHAT, GOSSIP_ITEM, GOSSIP_SENDER_MAIN, GOSSIP_ACTION_INFO_DEF);
        player->SEND_GOSSIP_MENU(10465, creature->GetGUID());
>>>>>>> 7ee3a99a

            if(!pInstance || pInstance->GetData(DATA_ILLIDAN_GATE_OPENED) != DONE)
            {
               ((npc_akama_illidanAI*)_Creature->AI())->EnterPhase(PHASE_CHANNEL);
            }else
            {
                ((npc_akama_illidanAI*)_Creature->AI())->Phase = PHASE_CHANNEL;
                ((npc_akama_illidanAI*)_Creature->AI())->EnterPhase(PHASE_WALK);
            }
        }
        return true;
    }

<<<<<<< HEAD
=======
    CreatureAI* GetAI(Creature* creature) const
    {
        return new npc_akama_illidanAI(creature);
    }

>>>>>>> 7ee3a99a
};

class boss_maiev_shadowsong : public CreatureScript
{
public:
    boss_maiev_shadowsong() : CreatureScript("boss_maiev_shadowsong") { }

    CreatureAI* GetAI(Creature *_Creature) const
    {
        return new boss_maievAI (_Creature);
    }

    struct  boss_maievAI : public ScriptedAI
    {
        boss_maievAI(Creature *c) : ScriptedAI(c) {};

        uint64 IllidanGUID;

        PhaseIllidan Phase;
        EventMaiev Event;
        uint32 Timer[5];
        uint32 MaxTimer;

        void Reset()
        {
            MaxTimer = 0;
            Phase = PHASE_NORMAL_MAIEV;
            IllidanGUID = 0;
            Timer[EVENT_MAIEV_STEALTH] = 0;
            Timer[EVENT_MAIEV_TAUNT] = 22000 + rand()%21 * 1000;
            Timer[EVENT_MAIEV_SHADOW_STRIKE] = 30000;
            SetEquipmentSlots(false, 44850, EQUIP_UNEQUIP, EQUIP_NO_CHANGE);
            me->SetUInt32Value(UNIT_VIRTUAL_ITEM_SLOT_ID + 2, 45738);

        }

        void EnterCombat(Unit *who) {}
        void MoveInLineOfSight(Unit *who) {}
        void EnterEvadeMode() {}
        void GetIllidanGUID(uint64 guid) { IllidanGUID = guid; }

        void DamageTaken(Unit *done_by, uint32 &damage)
        {
            if(done_by->GetGUID() != IllidanGUID )
                damage = 0;
            else
            {
                GETUNIT(Illidan, IllidanGUID);
                if(Illidan && Illidan->getVictim() == me)
                    damage = me->GetMaxHealth()/10;
                if(damage >= me->GetHealth())
                    damage = 0;
            }
<<<<<<< HEAD
        }

        void AttackStart(Unit *who)
        {
            if(!who || Timer[EVENT_MAIEV_STEALTH])
                return;

            if(Phase == PHASE_TALK_SEQUENCE)
                ScriptedAI::AttackStartNoMove(who);
            else if(Phase == PHASE_DEMON || Phase == PHASE_TRANSFORM_SEQUENCE )
            {
                GETUNIT(Illidan, IllidanGUID);
                if(Illidan && me->IsWithinDistInMap(Illidan, 25))
                    BlinkToPlayer();//Do not let dread aura hurt her.
                ScriptedAI::AttackStartNoMove(who);
            }
            else
                ScriptedAI::AttackStart(who);
=======
            Unit* target = SelectTarget(SELECT_TARGET_TOPAGGRO, 0, 999, true);
            if (!target || target->HasAura(SPELL_PARASITIC_SHADOWFIEND)
                || target->HasAura(SPELL_PARASITIC_SHADOWFIEND2))
                target = SelectTarget(SELECT_TARGET_RANDOM, 0, 999, true);
            if (target)
                summon->AI()->AttackStart(target);
        }
        break;
    case SHADOW_DEMON:
        if (Unit* target = SelectTarget(SELECT_TARGET_RANDOM, 0, 999, true)) // only on players.
        {
            summon->AddThreat(target, 5000000.0f);
            summon->AI()->AttackStart(target);
>>>>>>> 7ee3a99a
        }

        void DoAction(const int32 param)
        {
            if(param > PHASE_ILLIDAN_NULL && param < PHASE_ILLIDAN_MAX)
                EnterPhase(PhaseIllidan(param));
        }

        void EnterPhase(PhaseIllidan NextPhase)//This is in fact Illidan's phase.
        {
            switch(NextPhase)
            {
            case PHASE_TALK_SEQUENCE:
                if(Timer[EVENT_MAIEV_STEALTH])
                {
                    me->SetHealth(me->GetMaxHealth());
                    me->SetVisible(true);
                    Timer[EVENT_MAIEV_STEALTH] = 0;
                }
                me->InterruptNonMeleeSpells(false);
                me->GetMotionMaster()->Clear(false);
                me->AttackStop();
                me->SetUInt64Value(UNIT_FIELD_TARGET, IllidanGUID);
                MaxTimer = 0;
                break;
            case PHASE_TRANSFORM_SEQUENCE:
                MaxTimer = 4;
                Timer[EVENT_MAIEV_TAUNT] += 10000;
                Timer[EVENT_MAIEV_THROW_DAGGER] = 2000;
                break;
            case PHASE_DEMON:
                break;
            case PHASE_NORMAL_MAIEV:
                MaxTimer = 4;
                Timer[EVENT_MAIEV_TAUNT] += 10000;
                Timer[EVENT_MAIEV_TRAP] = 22000;
                break;
            default:
                break;
            }
            if(Timer[EVENT_MAIEV_STEALTH])
                MaxTimer = 1;
            Phase = NextPhase;
        }

        void BlinkTo(float x, float y, float z)
        {
            me->AttackStop();
            me->InterruptNonMeleeSpells(false);
            me->GetMotionMaster()->Clear(false);
            DoTeleportTo(x, y, z);
            DoCast(me, SPELL_TELEPORT_VISUAL, true);
        }

        void BlinkToPlayer()
        {
            if(GETCRE(Illidan, IllidanGUID))
            {
                Unit* target = CAST_AI(boss_illidan_stormrage::boss_illidan_stormrageAI,Illidan->AI())->SelectTarget(SELECT_TARGET_RANDOM, 0);

                if(!target || !me->IsWithinDistInMap(target, 80) || Illidan->IsWithinDistInMap(target, 20))
                {
                    uint8 pos = rand()%4;
                    BlinkTo(HoverPosition[pos].x, HoverPosition[pos].y, HoverPosition[pos].z);
                }
                else
                {
                    float x, y, z;
                    target->GetPosition(x, y, z);
                    BlinkTo(x, y, z);
                }
            }
        }

        void UpdateAI(const uint32 diff)
        {
            if((!UpdateVictim())
                && !Timer[EVENT_MAIEV_STEALTH])
                return;

            Event = EVENT_MAIEV_NULL;
            for(uint8 i = 1; i <= MaxTimer; i++)
                if(Timer[i])
                {
                    if(Timer[i] <= diff)
                        Event = (EventMaiev)i;
                    else Timer[i] -= diff;
                }

                switch(Event)
                {
                case EVENT_MAIEV_STEALTH:
                    {
                        me->SetHealth(me->GetMaxHealth());
                        me->SetVisible(true);
                        me->RemoveFlag(UNIT_FIELD_FLAGS, UNIT_FLAG_NON_ATTACKABLE);
                        Timer[EVENT_MAIEV_STEALTH] = 0;
                        BlinkToPlayer();
                        EnterPhase(Phase);
                    }break;
                case EVENT_MAIEV_TAUNT:
                    {
                        uint32 random = rand()%4;
                        char* text = MaievTaunts[random].text;
                        uint32 sound = MaievTaunts[random].sound;
                        me->MonsterYell(text, LANG_UNIVERSAL, NULL);
                        DoPlaySoundToSet(me, sound);
                        Timer[EVENT_MAIEV_TAUNT] = 22000 + rand()%21 * 1000;
                    }break;
                case EVENT_MAIEV_SHADOW_STRIKE:
                    DoCast(me->getVictim(), SPELL_SHADOW_STRIKE);
                    Timer[EVENT_MAIEV_SHADOW_STRIKE] = 60000;
                    break;
                case EVENT_MAIEV_TRAP:
                    if(Phase == PHASE_NORMAL_MAIEV)
                    {
                        BlinkToPlayer();
                        DoCast(me, SPELL_CAGE_TRAP_SUMMON);
                        Timer[EVENT_MAIEV_TRAP] = 22000;
                    }
                    else
                    {
                        if(!me->IsWithinDistInMap(me->getVictim(), 40))
                            me->GetMotionMaster()->MoveChase(me->getVictim(), 30);
                        DoCast(me->getVictim(), SPELL_THROW_DAGGER);
                        Timer[EVENT_MAIEV_THROW_DAGGER] = 2000;
                    }
                    break;
                default:
                    break;
                }

                if(me->GetHealth()*100 / me->GetMaxHealth() < 50)
                {
                    me->SetVisible(false);
                    me->SetFlag(UNIT_FIELD_FLAGS, UNIT_FLAG_NON_ATTACKABLE);
                    if(GETCRE(Illidan, IllidanGUID))
                        CAST_AI(boss_illidan_stormrage::boss_illidan_stormrageAI,Illidan->AI())->DeleteFromThreatList(me->GetGUID());
                    me->AttackStop();
                    Timer[EVENT_MAIEV_STEALTH] = 60000; //reappear after 1 minute
                    MaxTimer = 1;
                }

                if(Phase == PHASE_NORMAL_MAIEV)
                    DoMeleeAttackIfReady();
        }
    };
};

class mob_cage_trap_trigger : public CreatureScript
{
public:
    mob_cage_trap_trigger() : CreatureScript("mob_cage_trap_trigger") { }

<<<<<<< HEAD
    CreatureAI* GetAI(Creature *_Creature) const
    {
        return new cage_trap_triggerAI (_Creature);
=======
    CreatureAI* GetAI(Creature* creature) const
    {
        return new cage_trap_triggerAI (creature);
>>>>>>> 7ee3a99a
    }

    struct cage_trap_triggerAI : public ScriptedAI
    {
        cage_trap_triggerAI(Creature *c) : ScriptedAI(c) {}

        uint64 IllidanGUID;
        uint32 DespawnTimer;

        bool Active;
        bool SummonedBeams;

        void Reset()
        {
            IllidanGUID = 0;

            Active = false;
            SummonedBeams = false;

            DespawnTimer = 0;

            me->SetFlag(UNIT_FIELD_FLAGS, UNIT_FLAG_NOT_SELECTABLE);
        }

        void EnterCombat(Unit *who){}
        void AttackStart(Unit *who){}
        void MoveInLineOfSight(Unit *who)
        {
            if(!Active)
                return;

            if(who && (who->GetTypeId() != TYPEID_PLAYER))
            {
                if(who->GetEntry() == ILLIDAN_STORMRAGE) // Check if who is Illidan
                {
                    if(!IllidanGUID && me->IsWithinDistInMap(who, 3) && (!who->HasAura(SPELL_CAGED, 0)))
                    {
                        IllidanGUID = who->GetGUID();
                        who->CastSpell(who, SPELL_CAGED, true);
                        DespawnTimer = 5000;
                        if(who->HasAura(SPELL_ENRAGE, 0))
                            who->RemoveAurasDueToSpell(SPELL_ENRAGE); // Dispel his enrage
                        //if(GameObject* CageTrap = GameObject::GetGameObject(*me, CageTrapGUID))
                        //    CageTrap->SetLootState(GO_JUST_DEACTIVATED);
                    }
                }
            }
        }

        void UpdateAI(const uint32 diff)
        {
            if(DespawnTimer)
                if(DespawnTimer < diff)
                    me->DealDamage(me, me->GetHealth(), NULL, DIRECT_DAMAGE, SPELL_SCHOOL_MASK_NORMAL, NULL, false);
                else DespawnTimer -= diff;

                //if(IllidanGUID && !SummonedBeams)
                //{
                //    if(Unit* Illidan = Unit::GetUnit(*me, IllidanGUID)
                //    {
                //        //TODO: Find proper spells and properly apply 'caged' Illidan effect
                //    }
                //}
        }
    };
};

class gameobject_cage_trap : public GameObjectScript
{
public:
    gameobject_cage_trap() : GameObjectScript("gameobject_cage_trap") { }

<<<<<<< HEAD
    bool OnGossipHello (Player* pPlayer, GameObject* pGo)
=======
    bool OnGossipHello(Player* player, GameObject* pGo)
>>>>>>> 7ee3a99a
    {
        float x, y, z;
        player->GetPosition(x, y, z);

        // Grid search for nearest live Creature of entry 23304 within 10 yards
        if (Creature* pTrigger = pGo->FindNearestCreature(23304, 10.0f))
            CAST_AI(mob_cage_trap_trigger::cage_trap_triggerAI, pTrigger->AI())->Active = true;
        pGo->SetGoState(GO_STATE_ACTIVE);
        return true;
    }
};

class mob_shadow_demon : public CreatureScript
{
public:
    mob_shadow_demon() : CreatureScript("mob_shadow_demon") { }

<<<<<<< HEAD
    CreatureAI* GetAI(Creature *_Creature) const
    {
        return new shadow_demonAI (_Creature);
=======
    CreatureAI* GetAI(Creature* creature) const
    {
        return new shadow_demonAI (creature);
>>>>>>> 7ee3a99a
    }

    struct  shadow_demonAI : public ScriptedAI
    {
        shadow_demonAI(Creature *c) : ScriptedAI(c) {}

        uint64 TargetGUID;

        void AttackStart(Unit *who)
        {
            if(!TargetGUID)
            {
                TargetGUID = who->GetGUID();
                ScriptedAI::AttackStart(who);
            }
        }

        void MoveInLineOfSight(Unit *who) {}
        void EnterCombat(Unit *who)
        {
<<<<<<< HEAD
            DoZoneInCombat();
=======
            if (Unit* target = Unit::GetUnit((*me), TargetGUID))
                target->RemoveAurasDueToSpell(SPELL_PARALYZE);
>>>>>>> 7ee3a99a
        }

        void Reset()
        {
            TargetGUID = 0;
            me->CastSpell(me, SPELL_SHADOW_DEMON_PASSIVE, true);

            me->ApplySpellImmune(0, IMMUNITY_STATE, SPELL_AURA_MOD_TAUNT, true);
            me->ApplySpellImmune(0, IMMUNITY_EFFECT,SPELL_EFFECT_ATTACK_ME, true);
        }

        void JustDied(Unit *killer)
        {
            if(Unit* target = Unit::GetUnit((*me), TargetGUID))
                target->RemoveAurasDueToSpell(SPELL_PARALYZE);
        }

        void UpdateAI(const uint32 diff)
        {
            if(TargetGUID == 0)
                return;

<<<<<<< HEAD
            Player* target = Unit::GetPlayer(*me,TargetGUID);
            if(target)
            {
                if(!target->HasAura(SPELL_PARALYZE, 0))
                {
                    me->AddThreat(target, 10000000.0f);
                    DoCast(target, SPELL_PURPLE_BEAM, true);
                    DoCast(target, SPELL_PARALYZE, true);
                }
                // Kill our target if we're very close.
                if(me->IsWithinDistInMap(target, 3))
                    DoCast(target, SPELL_CONSUME_SOUL);
                }
=======
    CreatureAI* GetAI(Creature* creature) const
    {
        return new blade_of_azzinothAI (creature);
    }
>>>>>>> 7ee3a99a


        }
    };
};

// Shadowfiends interact with Illidan, setting more targets in Illidan's hashmap
class mob_parasitic_shadowfiend : public CreatureScript
{
public:
    mob_parasitic_shadowfiend() : CreatureScript("mob_parasitic_shadowfiend") { }

<<<<<<< HEAD
    CreatureAI* GetAI(Creature *_Creature) const
    {
        return new mob_parasitic_shadowfiendAI (_Creature);
=======
    CreatureAI* GetAI(Creature* creature) const
    {
        return new mob_parasitic_shadowfiendAI (creature);
>>>>>>> 7ee3a99a
    }

    struct  mob_parasitic_shadowfiendAI : public ScriptedAI
    {
        mob_parasitic_shadowfiendAI(Creature* c) : ScriptedAI(c)
        {
            pInstance = c->GetInstanceScript();
        }

        InstanceScript* pInstance;
        uint64 IllidanGUID;
        uint32 CheckTimer;

        void Reset()
        {
            if(pInstance)
                IllidanGUID = pInstance->GetData64(DATA_ILLIDANSTORMRAGE);
            else
                IllidanGUID = 0;

            CheckTimer = 5000;
            DoCast(me, SPELL_SHADOWFIEND_PASSIVE, true);
        }

        void EnterCombat(Unit* who) { DoZoneInCombat(); }

        void DoMeleeAttackIfReady()
        {
            if( me->isAttackReady() && me->IsWithinMeleeRange(me->getVictim()))
            {
                if(!me->getVictim()->HasAura(SPELL_PARASITIC_SHADOWFIEND, 0)
                    && !me->getVictim()->HasAura(SPELL_PARASITIC_SHADOWFIEND2, 0))
                {
                    me->CastSpell(me->getVictim(), SPELL_PARASITIC_SHADOWFIEND2, true, 0, 0, IllidanGUID); //do not stack
                }
                me->AttackerStateUpdate(me->getVictim());
                me->resetAttackTimer();
            }
        }

        void UpdateAI(const uint32 diff)
        {
            if(!me->getVictim())
            {
<<<<<<< HEAD
                if(Unit *target = SelectTarget(SELECT_TARGET_RANDOM, 0, 999, true))
=======
                if (Unit* target = SelectTarget(SELECT_TARGET_RANDOM, 0, 999, true))
>>>>>>> 7ee3a99a
                    AttackStart(target);
                else
                {
                    me->SetVisible(false);
                    me->setDeathState(JUST_DIED);
                    return;
                }
            }

            if(CheckTimer < diff)
            {
                GETUNIT(Illidan, IllidanGUID);
                if(!Illidan || ((Creature*)Illidan)->IsInEvadeMode())
                {
                    me->SetVisible(false);
                    me->setDeathState(JUST_DIED);
                    return;
                }else CheckTimer = 5000;
            }else CheckTimer -= diff;

            DoMeleeAttackIfReady();
        }
    };
};

class mob_blade_of_azzinoth : public CreatureScript
{
public:
    mob_blade_of_azzinoth() : CreatureScript("blade_of_azzinoth") { }

    CreatureAI* GetAI(Creature *_Creature) const
    {
        return new blade_of_azzinothAI (_Creature);
    }

    struct  blade_of_azzinothAI : public NullCreatureAI
    {
        blade_of_azzinothAI(Creature* c) : NullCreatureAI(c) {}

        void SpellHit(Unit *caster, const SpellEntry *spell)
        {
            if(spell->Id == SPELL_THROW_GLAIVE2 || spell->Id == SPELL_THROW_GLAIVE)
                me->SetUInt32Value(UNIT_FIELD_DISPLAYID, 21431);//appear when hit by Illidan's glaive
        }
    };
};

void boss_illidan_stormrage::boss_illidan_stormrageAI::Reset()
{
    if(pInstance)
        pInstance->SetData(DATA_ILLIDANSTORMRAGEEVENT, NOT_STARTED);

    if(AkamaGUID)
    {
        if(GETCRE(Akama, AkamaGUID))
        {
            if(!Akama->isAlive())
                Akama->Respawn();
            else
            {
                CAST_AI(npc_akama_illidan::npc_akama_illidanAI,Akama->AI())->EnterEvadeMode();
                Akama->GetMotionMaster()->MoveTargetedHome();
                CAST_AI(npc_akama_illidan::npc_akama_illidanAI,Akama->AI())->Reset();
            }
        }
        AkamaGUID = 0;
    }

    MaievGUID = 0;
    for(int i = 0; i < 2; ++i)
    {
        FlameGUID[i] = 0;
        GlaiveGUID[i] = 0;
    }

    Phase = PHASE_ILLIDAN_NULL;
    Event = EVENT_NULL;
    Timer[EVENT_BERSERK] = 1500000;

    HoverPoint = 0;
    TalkCount = 0;
    FlightCount = 0;
    TransformCount = 0;

    me->SetUInt32Value(UNIT_FIELD_DISPLAYID, 21135);
    me->RemoveFlag(UNIT_FIELD_FLAGS, UNIT_FLAG_OOC_NOT_ATTACKABLE);
    me->SetFlag(UNIT_FIELD_FLAGS, UNIT_FLAG_NON_ATTACKABLE);
    me->SetFlag(UNIT_FIELD_FLAGS, UNIT_FLAG_NOT_SELECTABLE);
    SetEquipmentSlots(false, EQUIP_UNEQUIP, EQUIP_UNEQUIP, EQUIP_NO_CHANGE);
    me->RemoveUnitMovementFlag(MOVEMENTFLAG_LEVITATING + MOVEMENTFLAG_ONTRANSPORT);
    me->setActive(false);
    Summons.DespawnAll();

    pulse_Timer = 10000;
}

void boss_illidan_stormrage::boss_illidan_stormrageAI::JustSummoned(Creature* summon)
{
    Summons.Summon(summon);
    switch(summon->GetEntry())
    {
    case PARASITIC_SHADOWFIEND:
        {
            if(Phase == PHASE_TALK_SEQUENCE)
            {
                summon->SetVisible(false);
                summon->setDeathState(JUST_DIED);
                return;
            }
            Unit *target = SelectTarget(SELECT_TARGET_TOPAGGRO, 0, 999, true);
            if(!target || target->HasAura(SPELL_PARASITIC_SHADOWFIEND, 0)
                || target->HasAura(SPELL_PARASITIC_SHADOWFIEND2, 0))
                target = SelectTarget(SELECT_TARGET_RANDOM, 0, 999, true);
            if(target)
                summon->AI()->AttackStart(target);
        }break;
    case SHADOW_DEMON:
        if(Unit *target = SelectTarget(SELECT_TARGET_RANDOM, 0, 999, true)) // only on players.
        {
            summon->AddThreat(target, 5000000.0f);
            summon->AI()->AttackStart(target);
        }break;
    case MAIEV_SHADOWSONG:
        {
            summon->SetVisible(false); // Leave her invisible until she has to talk
            summon->SetFlag(UNIT_FIELD_FLAGS, UNIT_FLAG_NON_ATTACKABLE);
            MaievGUID = summon->GetGUID();
            CAST_AI(boss_maiev_shadowsong::boss_maievAI,summon->AI())->GetIllidanGUID(me->GetGUID());
            summon->AI()->DoAction(PHASE_TALK_SEQUENCE);
        }break;
    case FLAME_OF_AZZINOTH:
        {
            summon->AI()->AttackStart(summon->SelectNearestTarget(999));
        }break;
    default:
        break;
    }
}

void boss_illidan_stormrage::boss_illidan_stormrageAI::HandleTalkSequence()
{
    switch(TalkCount)
    {
    case 0:
        me->RemoveFlag(UNIT_FIELD_FLAGS, UNIT_FLAG_NOT_SELECTABLE);
        break;
    case 8:
        SetEquipmentSlots(false, EQUIP_ID_MAIN_HAND, EQUIP_ID_OFF_HAND, EQUIP_NO_CHANGE);
        me->SetByteValue(UNIT_FIELD_BYTES_2, 0, SHEATH_STATE_MELEE);
        me->RemoveUnitMovementFlag(MOVEMENTFLAG_WALKING);
        break;
    case 9:
        if(GETCRE(Akama, AkamaGUID))
        {
            me->RemoveFlag(UNIT_FIELD_FLAGS, UNIT_FLAG_NON_ATTACKABLE + UNIT_FLAG_NOT_SELECTABLE);
            me->AddThreat(Akama, 100.0f);
            CAST_AI(npc_akama_illidan::npc_akama_illidanAI,Akama->AI())->EnterPhase(PHASE_FIGHT_ILLIDAN);
            EnterPhase(PHASE_NORMAL);
        }
        break;
    case 10:
        SummonMaiev();
        break;
    case 11:
        if(GETUNIT(Maiev, MaievGUID))
        {
            Maiev->SetVisible(true); // Maiev is now visible
            Maiev->CastSpell(Maiev, SPELL_TELEPORT_VISUAL, true); // onoz she looks like she teleported!
            Maiev->SetInFront(me); // Have her face us
            me->SetInFront(Maiev); // Face her, so it's not rude =P
            Maiev->GetMotionMaster()->MoveIdle();
            me->GetMotionMaster()->MoveIdle();
        }break;
    case 14:
        if(GETCRE(Maiev, MaievGUID))
        {
            me->RemoveFlag(UNIT_FIELD_FLAGS, UNIT_FLAG_NON_ATTACKABLE + UNIT_FLAG_NOT_SELECTABLE);
            Maiev->RemoveFlag(UNIT_FIELD_FLAGS, UNIT_FLAG_NON_ATTACKABLE + UNIT_FLAG_NOT_SELECTABLE);
            Maiev->AddThreat(me, 10000000.0f); // Have Maiev add a lot of threat on us so that players don't pull her off if they damage her via AOE
            Maiev->AI()->AttackStart(me); // Force Maiev to attack us.
            EnterPhase(PHASE_NORMAL_MAIEV);
        }break;
    case 15:
        DoCast(me, SPELL_DEATH); // Animate his kneeling + stun him
        Summons.DespawnAll();
        break;
    case 17:
        if(GETUNIT(Akama, AkamaGUID))
        {
            if(!me->IsWithinDistInMap(Akama, 15))
            {
                float x, y, z;
                me->GetPosition(x, y, z);
                x += 10; y += 10;
                Akama->GetMotionMaster()->Clear(false);
                //Akama->GetMotionMaster()->MoveIdle();
                Akama->Relocate(x, y, z);
                Akama->SendMonsterMove(x, y, z, 0);//Illidan must not die until Akama arrives.
                Akama->GetMotionMaster()->MoveChase(me);
            }
        }
        break;
    case 19: // Make Maiev leave
        if(GETUNIT(Maiev, MaievGUID))
        {
            Maiev->CastSpell(Maiev, SPELL_TELEPORT_VISUAL, true);
            Maiev->setDeathState(JUST_DIED);
            me->SetUInt32Value(UNIT_FIELD_BYTES_1,UNIT_STAND_STATE_DEAD);
        }
        break;
    case 21: // Kill ourself.
        me->DealDamage(me, me->GetHealth(), NULL, DIRECT_DAMAGE, SPELL_SCHOOL_MASK_NORMAL, NULL, false);
        break;
    default:
        break;
    }
    if(Phase == PHASE_TALK_SEQUENCE)
        Talk(TalkCount); // This function does most of the talking
    TalkCount++;
}


void boss_illidan_stormrage::boss_illidan_stormrageAI::CastEyeBlast()
{
    me->InterruptNonMeleeSpells(false);

    me->MonsterYell(SAY_EYE_BLAST, LANG_UNIVERSAL, NULL);
    DoPlaySoundToSet(me, SOUND_EYE_BLAST);

    float distx, disty, dist[2];
    for(uint8 i = 0; i < 2; ++i)
    {
        distx = EyeBlast[i].x - HoverPosition[HoverPoint].x;
        disty = EyeBlast[i].y - HoverPosition[HoverPoint].y;
        dist[i] = distx * distx + disty * disty;
    }
    Locations initial = EyeBlast[dist[0] < dist[1] ? 0 : 1];
    for(uint8 i = 0; i < 2; ++i)
    {
        distx = GlaivePosition[i].x - HoverPosition[HoverPoint].x;
        disty = GlaivePosition[i].y - HoverPosition[HoverPoint].y;
        dist[i] = distx * distx + disty * disty;
    }
    Locations final = GlaivePosition[dist[0] < dist[1] ? 0 : 1];

    final.x = 2 * final.x - initial.x;
    final.y = 2 * final.y - initial.y;

    Creature* Trigger = me->SummonTrigger(initial.x, initial.y, initial.z, 0, 13000);
    if(!Trigger) return;

    Trigger->SetSpeed(MOVE_WALK, 3);
    Trigger->AddUnitMovementFlag(MOVEMENTFLAG_WALKING);
    Trigger->GetMotionMaster()->MovePoint(0, final.x, final.y, final.z);

    //Trigger->RemoveFlag(UNIT_FIELD_FLAGS, UNIT_FLAG_NOT_SELECTABLE);
    me->SetUInt64Value(UNIT_FIELD_TARGET, Trigger->GetGUID());
    DoCast(Trigger, SPELL_EYE_BLAST);
}

void boss_illidan_stormrage::boss_illidan_stormrageAI::SummonFlamesOfAzzinoth()
{
    me->MonsterYell(SAY_SUMMONFLAMES, LANG_UNIVERSAL, NULL);
    DoPlaySoundToSet(me, SOUND_SUMMONFLAMES);

    for(uint8 i = 0; i < 2; ++i)
    {
        if(GETUNIT(Glaive, GlaiveGUID[i]))
        {
            Creature* Flame = me->SummonCreature(FLAME_OF_AZZINOTH, GlaivePosition[i+2].x, GlaivePosition[i+2].y, GlaivePosition[i+2].z, 0, TEMPSUMMON_CORPSE_TIMED_DESPAWN, 5000);
            if(Flame)
            {
                Flame->setFaction(me->getFaction()); // Just in case the database has it as a different faction
                Flame->SetMeleeDamageSchool(SPELL_SCHOOL_FIRE);
                FlameGUID[i] = Flame->GetGUID(); // Record GUID in order to check if they're dead later on to move to the next phase
                CAST_AI(mob_flame_of_azzinoth::flame_of_azzinothAI,Flame->AI())->SetGlaiveGUID(GlaiveGUID[i]);
                Glaive->CastSpell(Flame, SPELL_AZZINOTH_CHANNEL, false); // Glaives do some random Beam type channel on it.
            }
        }
    }
}

void boss_illidan_stormrage::boss_illidan_stormrageAI::SummonMaiev()
{
    me->CastSpell(me, SPELL_SHADOW_PRISON, true);
    me->CastSpell(me, 40403, true);
    if(!MaievGUID) // If Maiev cannot be summoned, reset the encounter and post some errors to the console.
    {
        EnterEvadeMode();
        me->MonsterTextEmote("is unable to summon Maiev Shadowsong and enter Phase 4. Resetting Encounter.", NULL);
        sLog->outError("SD2 ERROR: Unable to summon Maiev Shadowsong (entry: 23197). Check your database to see if you have the proper SQL for Maiev Shadowsong (entry: 23197)");
    }
}


void boss_illidan_stormrage::boss_illidan_stormrageAI::EnterPhase(PhaseIllidan NextPhase)
{
    switch(NextPhase)
    {
    case PHASE_NORMAL:
    case PHASE_NORMAL_2:
    case PHASE_NORMAL_MAIEV:
        AttackStart(me->getVictim());
        Timer[EVENT_TAUNT] = 32000;
        Timer[EVENT_SHEAR] = 10000 + rand()%15 * 1000;
        Timer[EVENT_FLAME_CRASH] = 20000;
        Timer[EVENT_PARASITIC_SHADOWFIEND] = 25000;
        Timer[EVENT_PARASITE_CHECK] = 0;
        Timer[EVENT_DRAW_SOUL] = 30000;
        if(NextPhase == PHASE_NORMAL)
            break;
        Timer[EVENT_AGONIZING_FLAMES] = 35000;
        Timer[EVENT_TRANSFORM_NORMAL] = 60000;
        if(NextPhase == PHASE_NORMAL_2)
            break;
        Timer[EVENT_ENRAGE] = 30000 + rand()%10 * 1000;
        break;
    case PHASE_FLIGHT:
        Timer[EVENT_FIREBALL] = 1000;
        if(!(rand()%4))
            Timer[EVENT_DARK_BARRAGE] = 10000;
        Timer[EVENT_EYE_BLAST] = 10000 + rand()%15 * 1000;
        Timer[EVENT_MOVE_POINT] = 20000 + rand()%20 * 1000;
        break;
    case PHASE_DEMON:
        Timer[EVENT_SHADOW_BLAST] = 1000;
        Timer[EVENT_FLAME_BURST] = 10000;
        Timer[EVENT_SHADOWDEMON] = 30000;
        Timer[EVENT_TRANSFORM_DEMON] = 60000;
        AttackStart(me->getVictim());
        break;
    case PHASE_TALK_SEQUENCE:
        Timer[EVENT_TALK_SEQUENCE] = 100;
        me->RemoveAllAuras();
        me->InterruptNonMeleeSpells(false);
        me->SetFlag(UNIT_FIELD_FLAGS, UNIT_FLAG_NON_ATTACKABLE + UNIT_FLAG_NOT_SELECTABLE);
        me->GetMotionMaster()->Clear(false);
        me->AttackStop();
        break;
    case PHASE_FLIGHT_SEQUENCE:
        if(Phase == PHASE_NORMAL) //lift off
        {
            FlightCount = 1;
            Timer[EVENT_FLIGHT_SEQUENCE] = 1;
            me->RemoveAllAuras();
            me->InterruptNonMeleeSpells(false);
            me->SetFlag(UNIT_FIELD_FLAGS, UNIT_FLAG_NOT_SELECTABLE);
            me->GetMotionMaster()->Clear(false);
            me->AttackStop();
        }
        else //land
            Timer[EVENT_FLIGHT_SEQUENCE] = 2000;
        break;
    case PHASE_TRANSFORM_SEQUENCE:
        if(Phase == PHASE_DEMON)
            Timer[EVENT_TRANSFORM_SEQUENCE] = 500;
        else
        {
            TransformCount = 0;
            Timer[EVENT_TRANSFORM_SEQUENCE] = 500;
            me->MonsterYell(SAY_MORPH, LANG_UNIVERSAL, NULL);
            DoPlaySoundToSet(me, SOUND_MORPH);
        }
        me->GetMotionMaster()->Clear();
        me->AttackStop();
        break;
    default:
        break;
    }
    if(MaievGUID)
    {
        GETCRE(Maiev, MaievGUID);
        if(Maiev && Maiev->isAlive())
            Maiev->AI()->DoAction(NextPhase);
    }
    Phase = NextPhase;
    Event = EVENT_NULL;
    DoZoneInCombat();
}

void AddSC_boss_illidan()
{
    new boss_illidan_stormrage();
    new npc_akama_illidan();
    new boss_maiev_shadowsong();
    new mob_flame_of_azzinoth();
    new mob_blade_of_azzinoth();
    new gameobject_cage_trap();
    new mob_cage_trap_trigger();
    new mob_shadow_demon();
    new mob_parasitic_shadowfiend();
}
<|MERGE_RESOLUTION|>--- conflicted
+++ resolved
@@ -243,11 +243,7 @@
 struct Yells
 {
     uint32 sound;
-<<<<<<< HEAD
     char* text;
-=======
-    std::string text;
->>>>>>> 7ee3a99a
     uint32 creature, timer, emote;
     bool Talk;
 };
@@ -365,99 +361,6 @@
 };
 
 
-<<<<<<< HEAD
-=======
-class mob_flame_of_azzinoth : public CreatureScript
-{
-public:
-    mob_flame_of_azzinoth() : CreatureScript("mob_flame_of_azzinoth") { }
-
-    CreatureAI* GetAI(Creature* creature) const
-    {
-        return new flame_of_azzinothAI (creature);
-    }
-
-    struct flame_of_azzinothAI : public ScriptedAI
-    {
-        flame_of_azzinothAI(Creature* c) : ScriptedAI(c) {}
-
-        uint32 FlameBlastTimer;
-        uint32 CheckTimer;
-        uint64 GlaiveGUID;
-
-        void Reset()
-        {
-            FlameBlastTimer = 15000;
-            CheckTimer = 5000;
-            GlaiveGUID = 0;
-        }
-
-        void EnterCombat(Unit* /*who*/) {DoZoneInCombat();}
-
-        void ChargeCheck()
-        {
-            Unit* target = SelectTarget(SELECT_TARGET_FARTHEST, 0, 200, false);
-            if (target && (!me->IsWithinCombatRange(target, FLAME_CHARGE_DISTANCE)))
-            {
-                me->AddThreat(target, 5000000.0f);
-                AttackStart(target);
-                DoCast(target, SPELL_CHARGE);
-                me->MonsterTextEmote(EMOTE_SETS_GAZE_ON, target->GetGUID());
-            }
-        }
-
-        void EnrageCheck()
-        {
-            if (GETUNIT(Glaive, GlaiveGUID))
-            {
-                if (!me->IsWithinDistInMap(Glaive, FLAME_ENRAGE_DISTANCE))
-                {
-                    Glaive->InterruptNonMeleeSpells(true);
-                    DoCast(me, SPELL_FLAME_ENRAGE, true);
-                    DoResetThreat();
-                    Unit* target = SelectTarget(SELECT_TARGET_RANDOM, 0);
-                    if (target && target->isAlive())
-                    {
-                        me->AddThreat(me->getVictim(), 5000000.0f);
-                        AttackStart(me->getVictim());
-                    }
-                }
-                else if (!me->HasAura(SPELL_AZZINOTH_CHANNEL))
-                {
-                    Glaive->CastSpell(me, SPELL_AZZINOTH_CHANNEL, false);
-                    me->RemoveAurasDueToSpell(SPELL_FLAME_ENRAGE);
-                }
-            }
-        }
-
-        void SetGlaiveGUID(uint64 guid){ GlaiveGUID = guid; }
-
-        void UpdateAI(const uint32 diff)
-        {
-            if (!UpdateVictim())
-                return;
-
-            if (FlameBlastTimer <= diff)
-            {
-                DoCast(me->getVictim(), SPELL_BLAZE_SUMMON, true); //appear at victim
-                DoCast(me->getVictim(), SPELL_FLAME_BLAST);
-                FlameBlastTimer = 15000; //10000 is official-like?
-                DoZoneInCombat(); //in case someone is revived
-            } else FlameBlastTimer -= diff;
-
-            if (CheckTimer <= diff)
-            {
-                ChargeCheck();
-                EnrageCheck();
-                CheckTimer = 1000;
-            } else CheckTimer -= diff;
-
-            DoMeleeAttackIfReady();
-        }
-    };
-
-};
->>>>>>> 7ee3a99a
 
 /************************************** Illidan's AI ***************************************/
 
@@ -466,15 +369,9 @@
 public:
     boss_illidan_stormrage() : CreatureScript("boss_illidan_stormrage") { }
 
-<<<<<<< HEAD
     CreatureAI* GetAI(Creature *_Creature) const
     {
         return new boss_illidan_stormrageAI (_Creature);
-=======
-    CreatureAI* GetAI(Creature* creature) const
-    {
-        return new boss_illidan_stormrageAI (creature);
->>>>>>> 7ee3a99a
     }
 
     struct  boss_illidan_stormrageAI : public ScriptedAI
@@ -635,149 +532,12 @@
             Timer[EVENT_TALK_SEQUENCE] = Conversation[count].timer;
 
             Creature* creature = NULL;
-<<<<<<< HEAD
             if(Conversation[count].creature == ILLIDAN_STORMRAGE)
                 creature = me;
             else if(Conversation[count].creature == AKAMA)
                 creature = (Unit::GetCreature((*me), AkamaGUID));
             else if(Conversation[count].creature == MAIEV_SHADOWSONG)
                 creature = (Unit::GetCreature((*me), MaievGUID));
-=======
-            if (Conversation[count].creature == ILLIDAN_STORMRAGE)
-                creature = me;
-            else if (Conversation[count].creature == AKAMA)
-                creature = (Unit::GetCreature((*me), AkamaGUID));
-            else if (Conversation[count].creature == MAIEV_SHADOWSONG)
-                creature = (Unit::GetCreature((*me), MaievGUID));
-
-            if (creature)
-            {
-                if (Conversation[count].emote)
-                    creature->HandleEmoteCommand(Conversation[count].emote); // Make the Creature do some animation!
-                if (Conversation[count].text.size())
-                    creature->MonsterYell(Conversation[count].text.c_str(), LANG_UNIVERSAL, 0); // Have the Creature yell out some text
-                if (Conversation[count].sound)
-                    DoPlaySoundToSet(creature, Conversation[count].sound); // Play some sound on the creature
-            }
-        }
-
-        void EnterPhase(PhaseIllidan NextPhase)
-        {
-            DoZoneInCombat();
-            switch(NextPhase)
-            {
-            case PHASE_NORMAL:
-            case PHASE_NORMAL_2:
-            case PHASE_NORMAL_MAIEV:
-                AttackStart(me->getVictim());
-                Timer[EVENT_TAUNT] = 32000;
-                Timer[EVENT_SHEAR] = 10000 + rand()%15 * 1000;
-                Timer[EVENT_FLAME_CRASH] = 20000;
-                Timer[EVENT_PARASITIC_SHADOWFIEND] = 25000;
-                Timer[EVENT_PARASITE_CHECK] = 0;
-                Timer[EVENT_DRAW_SOUL] = 30000;
-                if (NextPhase == PHASE_NORMAL)
-                    break;
-                Timer[EVENT_AGONIZING_FLAMES] = 35000;
-                Timer[EVENT_TRANSFORM_NORMAL] = 60000;
-                if (NextPhase == PHASE_NORMAL_2)
-                    break;
-                Timer[EVENT_ENRAGE] = 30000 + rand()%10 * 1000;
-                break;
-            case PHASE_FLIGHT:
-                Timer[EVENT_FIREBALL] = 1000;
-                if (!(rand()%4))
-                    Timer[EVENT_DARK_BARRAGE] = 10000;
-                Timer[EVENT_EYE_BLAST] = 10000 + rand()%15 * 1000;
-                Timer[EVENT_MOVE_POINT] = 20000 + rand()%20 * 1000;
-                break;
-            case PHASE_DEMON:
-                Timer[EVENT_SHADOW_BLAST] = 1000;
-                Timer[EVENT_FLAME_BURST] = 10000;
-                Timer[EVENT_SHADOWDEMON] = 30000;
-                Timer[EVENT_TRANSFORM_DEMON] = 60000;
-                AttackStart(me->getVictim());
-                break;
-            case PHASE_TALK_SEQUENCE:
-                Timer[EVENT_TALK_SEQUENCE] = 100;
-                me->RemoveAllAuras();
-                me->InterruptNonMeleeSpells(false);
-                me->SetFlag(UNIT_FIELD_FLAGS, UNIT_FLAG_NON_ATTACKABLE + UNIT_FLAG_NOT_SELECTABLE);
-                me->GetMotionMaster()->Clear(false);
-                me->AttackStop();
-                break;
-            case PHASE_FLIGHT_SEQUENCE:
-                if (Phase == PHASE_NORMAL) //lift off
-                {
-                    FlightCount = 1;
-                    Timer[EVENT_FLIGHT_SEQUENCE] = 1;
-                    me->RemoveAllAuras();
-                    me->InterruptNonMeleeSpells(false);
-                    me->SetFlag(UNIT_FIELD_FLAGS, UNIT_FLAG_NOT_SELECTABLE);
-                    me->GetMotionMaster()->Clear(false);
-                    me->AttackStop();
-                }
-                else //land
-                    Timer[EVENT_FLIGHT_SEQUENCE] = 2000;
-                break;
-            case PHASE_TRANSFORM_SEQUENCE:
-                if (Phase == PHASE_DEMON)
-                    Timer[EVENT_TRANSFORM_SEQUENCE] = 500;
-                else
-                {
-                    TransformCount = 0;
-                    Timer[EVENT_TRANSFORM_SEQUENCE] = 500;
-                    me->MonsterYell(SAY_MORPH, LANG_UNIVERSAL, 0);
-                    DoPlaySoundToSet(me, SOUND_MORPH);
-                }
-                me->GetMotionMaster()->Clear();
-                me->AttackStop();
-                break;
-            default:
-                break;
-            }
-            if (MaievGUID)
-            {
-                GETCRE(Maiev, MaievGUID);
-                if (Maiev && Maiev->isAlive())
-                    Maiev->AI()->DoAction(NextPhase);
-            }
-            Phase = NextPhase;
-            Event = EVENT_NULL;
-        }
-        void CastEyeBlast()
-        {
-            me->InterruptNonMeleeSpells(false);
-
-            me->MonsterYell(SAY_EYE_BLAST, LANG_UNIVERSAL, 0);
-            DoPlaySoundToSet(me, SOUND_EYE_BLAST);
-
-            float distx, disty, dist[2];
-            for (uint8 i = 0; i < 2; ++i)
-            {
-                distx = EyeBlast[i].x - HoverPosition[HoverPoint].x;
-                disty = EyeBlast[i].y - HoverPosition[HoverPoint].y;
-                dist[i] = distx * distx + disty * disty;
-            }
-            Locations initial = EyeBlast[dist[0] < dist[1] ? 0 : 1];
-            for (uint8 i = 0; i < 2; ++i)
-            {
-                distx = GlaivePosition[i].x - HoverPosition[HoverPoint].x;
-                disty = GlaivePosition[i].y - HoverPosition[HoverPoint].y;
-                dist[i] = distx * distx + disty * disty;
-            }
-            Locations final = GlaivePosition[dist[0] < dist[1] ? 0 : 1];
-
-            final.x = 2 * final.x - initial.x;
-            final.y = 2 * final.y - initial.y;
-
-            Creature* Trigger = me->SummonCreature(23069, initial.x, initial.y, initial.z, 0, TEMPSUMMON_TIMED_DESPAWN, 13000);
-            if (!Trigger) return;
-
-            Trigger->SetSpeed(MOVE_WALK, 3);
-            Trigger->AddUnitMovementFlag(MOVEMENTFLAG_WALKING);
-            Trigger->GetMotionMaster()->MovePoint(0, final.x, final.y, final.z);
->>>>>>> 7ee3a99a
 
             if(creature)
             {
@@ -1078,13 +838,8 @@
 
                 case EVENT_PARASITIC_SHADOWFIEND:
                     {
-<<<<<<< HEAD
                         if(Unit* target = SelectTarget(SELECT_TARGET_RANDOM, 1, 200, true))
                             me->CastSpell(target, SPELL_PARASITIC_SHADOWFIEND, true);
-=======
-                        if (Unit* target = SelectTarget(SELECT_TARGET_RANDOM, 1, 200, true))
-                            DoCast(target, SPELL_PARASITIC_SHADOWFIEND, true);
->>>>>>> 7ee3a99a
                         Timer[EVENT_PARASITIC_SHADOWFIEND] = 35000 + rand()%10000;
                     }break;
 
@@ -1215,15 +970,9 @@
 public:
     mob_flame_of_azzinoth() : CreatureScript("mob_flame_of_azzinoth") { }
 
-<<<<<<< HEAD
     CreatureAI* GetAI(Creature *_Creature) const
     {
         return new flame_of_azzinothAI (_Creature);
-=======
-    CreatureAI* GetAI(Creature* creature) const
-    {
-        return new boss_maievAI (creature);
->>>>>>> 7ee3a99a
     }
 
     struct  flame_of_azzinothAI : public ScriptedAI
@@ -1264,8 +1013,8 @@
                     Glaive->InterruptNonMeleeSpells(true);
                     DoCast(me, SPELL_FLAME_ENRAGE, true);
                     DoResetThreat();
-                    Unit *ptarget = SelectTarget(SELECT_TARGET_RANDOM, 0);
-                    if(ptarget && ptarget->isAlive())
+                    Unit *target = SelectTarget(SELECT_TARGET_RANDOM, 0);
+                    if(target && target->isAlive())
                     {
                         me->AddThreat(me->getVictim(), 5000000.0f);
                         AttackStart(me->getVictim());
@@ -1306,169 +1055,18 @@
     };
 };
 
-<<<<<<< HEAD
 /******* Functions and vars for Akama's AI ******/
-=======
-        void EnterPhase(PhaseIllidan NextPhase)//This is in fact Illidan's phase.
-        {
-            switch(NextPhase)
-            {
-            case PHASE_TALK_SEQUENCE:
-                if (Timer[EVENT_MAIEV_STEALTH])
-                {
-                    me->SetFullHealth();
-                    me->SetVisible(true);
-                    Timer[EVENT_MAIEV_STEALTH] = 0;
-                }
-                me->InterruptNonMeleeSpells(false);
-                me->GetMotionMaster()->Clear(false);
-                me->AttackStop();
-                me->SetUInt64Value(UNIT_FIELD_TARGET, IllidanGUID);
-                MaxTimer = 0;
-                break;
-            case PHASE_TRANSFORM_SEQUENCE:
-                MaxTimer = 4;
-                Timer[EVENT_MAIEV_TAUNT] += 10000;
-                Timer[EVENT_MAIEV_THROW_DAGGER] = 2000;
-                break;
-            case PHASE_DEMON:
-                break;
-            case PHASE_NORMAL_MAIEV:
-                MaxTimer = 4;
-                Timer[EVENT_MAIEV_TAUNT] += 10000;
-                Timer[EVENT_MAIEV_TRAP] = 22000;
-                break;
-            default:
-                break;
-            }
-            if (Timer[EVENT_MAIEV_STEALTH])
-                MaxTimer = 1;
-            Phase = NextPhase;
-        }
-
-        void BlinkTo(float x, float y, float z)
-        {
-            me->AttackStop();
-            me->InterruptNonMeleeSpells(false);
-            me->GetMotionMaster()->Clear(false);
-            DoTeleportTo(x, y, z);
-            DoCast(me, SPELL_TELEPORT_VISUAL, true);
-        }
-
-        void BlinkToPlayer()
-        {
-            if (GETCRE(Illidan, IllidanGUID))
-            {
-                Unit* target = Illidan->AI()->SelectTarget(SELECT_TARGET_RANDOM, 0);
-
-                if (!target || !me->IsWithinDistInMap(target, 80) || Illidan->IsWithinDistInMap(target, 20))
-                {
-                    uint8 pos = rand()%4;
-                    BlinkTo(HoverPosition[pos].x, HoverPosition[pos].y, HoverPosition[pos].z);
-                }
-                else
-                {
-                    float x, y, z;
-                    target->GetPosition(x, y, z);
-                    BlinkTo(x, y, z);
-                }
-            }
-        }
-
-        void UpdateAI(const uint32 diff)
-        {
-            if ((!UpdateVictim())
-                && !Timer[EVENT_MAIEV_STEALTH])
-                return;
-
-            Event = EVENT_MAIEV_NULL;
-            for (uint8 i = 1; i <= MaxTimer; ++i)
-                if (Timer[i])
-                {
-                    if (Timer[i] <= diff)
-                        Event = (EventMaiev)i;
-                    else Timer[i] -= diff;
-                }
-
-                switch(Event)
-                {
-                case EVENT_MAIEV_STEALTH:
-                    {
-                        me->SetFullHealth();
-                        me->SetVisible(true);
-                        me->RemoveFlag(UNIT_FIELD_FLAGS, UNIT_FLAG_NON_ATTACKABLE);
-                        Timer[EVENT_MAIEV_STEALTH] = 0;
-                        BlinkToPlayer();
-                        EnterPhase(Phase);
-                    }
-                    break;
-                case EVENT_MAIEV_TAUNT:
-                    {
-                        uint32 random = rand()%4;
-                        uint32 sound = MaievTaunts[random].sound;
-                        if (MaievTaunts[random].text.size())
-                            me->MonsterYell(MaievTaunts[random].text.c_str(), LANG_UNIVERSAL, 0);
-                        DoPlaySoundToSet(me, sound);
-                        Timer[EVENT_MAIEV_TAUNT] = 22000 + rand()%21 * 1000;
-                    }
-                    break;
-                case EVENT_MAIEV_SHADOW_STRIKE:
-                    DoCast(me->getVictim(), SPELL_SHADOW_STRIKE);
-                    Timer[EVENT_MAIEV_SHADOW_STRIKE] = 60000;
-                    break;
-                case EVENT_MAIEV_TRAP:
-                    if (Phase == PHASE_NORMAL_MAIEV)
-                    {
-                        BlinkToPlayer();
-                        DoCast(me, SPELL_CAGE_TRAP_SUMMON);
-                        Timer[EVENT_MAIEV_TRAP] = 22000;
-                    }
-                    else
-                    {
-                        if (!me->IsWithinDistInMap(me->getVictim(), 40))
-                            me->GetMotionMaster()->MoveChase(me->getVictim(), 30);
-                        DoCast(me->getVictim(), SPELL_THROW_DAGGER);
-                        Timer[EVENT_MAIEV_THROW_DAGGER] = 2000;
-                    }
-                    break;
-                default:
-                    break;
-                }
-
-                if (HealthBelowPct(50))
-                {
-                    me->SetVisible(false);
-                    me->SetFlag(UNIT_FIELD_FLAGS, UNIT_FLAG_NON_ATTACKABLE);
-                    if (GETCRE(Illidan, IllidanGUID))
-                        CAST_AI(boss_illidan_stormrage::boss_illidan_stormrageAI, Illidan->AI())->DeleteFromThreatList(me->GetGUID());
-                    me->AttackStop();
-                    Timer[EVENT_MAIEV_STEALTH] = 60000; //reappear after 1 minute
-                    MaxTimer = 1;
-                }
-
-                if (Phase == PHASE_NORMAL_MAIEV)
-                    DoMeleeAttackIfReady();
-        }
-    };
-
-};
-
->>>>>>> 7ee3a99a
 class npc_akama_illidan : public CreatureScript
 {
 public:
     npc_akama_illidan() : CreatureScript("npc_akama_illidan") { }
 
-<<<<<<< HEAD
     CreatureAI* GetAI(Creature *_Creature) const
     {
         return new npc_akama_illidanAI (_Creature);
     }
 
     struct  npc_akama_illidanAI : public ScriptedAI
-=======
-    struct npc_akama_illidanAI : public ScriptedAI
->>>>>>> 7ee3a99a
     {
         npc_akama_illidanAI(Creature* c) : ScriptedAI(c)
         {
@@ -1892,7 +1490,6 @@
         }
     };
 
-<<<<<<< HEAD
     bool OnGossipHello(Player *player, Creature *_Creature)
     {
         player->ADD_GOSSIP_ITEM(0, GOSSIP_ITEM, GOSSIP_SENDER_MAIN, GOSSIP_ACTION_INFO_DEF);
@@ -1907,44 +1504,19 @@
         {
             player->CLOSE_GOSSIP_MENU();
             InstanceScript* pInstance = _Creature->GetInstanceScript();
-=======
-    bool OnGossipSelect(Player* player, Creature* creature, uint32 /*uiSender*/, uint32 uiAction)
-    {
-        player->PlayerTalkClass->ClearMenus();
-        if (uiAction == GOSSIP_ACTION_INFO_DEF) // Time to begin the Event
-        {
-            player->CLOSE_GOSSIP_MENU();
-            CAST_AI(npc_akama_illidan::npc_akama_illidanAI, creature->AI())->EnterPhase(PHASE_CHANNEL);
+
+            if(!pInstance || pInstance->GetData(DATA_ILLIDAN_GATE_OPENED) != DONE)
+            {
+               ((npc_akama_illidanAI*)_Creature->AI())->EnterPhase(PHASE_CHANNEL);
+            }else
+            {
+                ((npc_akama_illidanAI*)_Creature->AI())->Phase = PHASE_CHANNEL;
+                ((npc_akama_illidanAI*)_Creature->AI())->EnterPhase(PHASE_WALK);
+            }
         }
         return true;
     }
 
-    bool OnGossipHello(Player* player, Creature* creature)
-    {
-        player->ADD_GOSSIP_ITEM(GOSSIP_ICON_CHAT, GOSSIP_ITEM, GOSSIP_SENDER_MAIN, GOSSIP_ACTION_INFO_DEF);
-        player->SEND_GOSSIP_MENU(10465, creature->GetGUID());
->>>>>>> 7ee3a99a
-
-            if(!pInstance || pInstance->GetData(DATA_ILLIDAN_GATE_OPENED) != DONE)
-            {
-               ((npc_akama_illidanAI*)_Creature->AI())->EnterPhase(PHASE_CHANNEL);
-            }else
-            {
-                ((npc_akama_illidanAI*)_Creature->AI())->Phase = PHASE_CHANNEL;
-                ((npc_akama_illidanAI*)_Creature->AI())->EnterPhase(PHASE_WALK);
-            }
-        }
-        return true;
-    }
-
-<<<<<<< HEAD
-=======
-    CreatureAI* GetAI(Creature* creature) const
-    {
-        return new npc_akama_illidanAI(creature);
-    }
-
->>>>>>> 7ee3a99a
 };
 
 class boss_maiev_shadowsong : public CreatureScript
@@ -1998,7 +1570,6 @@
                 if(damage >= me->GetHealth())
                     damage = 0;
             }
-<<<<<<< HEAD
         }
 
         void AttackStart(Unit *who)
@@ -2017,21 +1588,6 @@
             }
             else
                 ScriptedAI::AttackStart(who);
-=======
-            Unit* target = SelectTarget(SELECT_TARGET_TOPAGGRO, 0, 999, true);
-            if (!target || target->HasAura(SPELL_PARASITIC_SHADOWFIEND)
-                || target->HasAura(SPELL_PARASITIC_SHADOWFIEND2))
-                target = SelectTarget(SELECT_TARGET_RANDOM, 0, 999, true);
-            if (target)
-                summon->AI()->AttackStart(target);
-        }
-        break;
-    case SHADOW_DEMON:
-        if (Unit* target = SelectTarget(SELECT_TARGET_RANDOM, 0, 999, true)) // only on players.
-        {
-            summon->AddThreat(target, 5000000.0f);
-            summon->AI()->AttackStart(target);
->>>>>>> 7ee3a99a
         }
 
         void DoAction(const int32 param)
@@ -2186,15 +1742,9 @@
 public:
     mob_cage_trap_trigger() : CreatureScript("mob_cage_trap_trigger") { }
 
-<<<<<<< HEAD
     CreatureAI* GetAI(Creature *_Creature) const
     {
         return new cage_trap_triggerAI (_Creature);
-=======
-    CreatureAI* GetAI(Creature* creature) const
-    {
-        return new cage_trap_triggerAI (creature);
->>>>>>> 7ee3a99a
     }
 
     struct cage_trap_triggerAI : public ScriptedAI
@@ -2267,11 +1817,7 @@
 public:
     gameobject_cage_trap() : GameObjectScript("gameobject_cage_trap") { }
 
-<<<<<<< HEAD
-    bool OnGossipHello (Player* pPlayer, GameObject* pGo)
-=======
-    bool OnGossipHello(Player* player, GameObject* pGo)
->>>>>>> 7ee3a99a
+    bool OnGossipHello (Player* player, GameObject* pGo)
     {
         float x, y, z;
         player->GetPosition(x, y, z);
@@ -2289,15 +1835,9 @@
 public:
     mob_shadow_demon() : CreatureScript("mob_shadow_demon") { }
 
-<<<<<<< HEAD
     CreatureAI* GetAI(Creature *_Creature) const
     {
         return new shadow_demonAI (_Creature);
-=======
-    CreatureAI* GetAI(Creature* creature) const
-    {
-        return new shadow_demonAI (creature);
->>>>>>> 7ee3a99a
     }
 
     struct  shadow_demonAI : public ScriptedAI
@@ -2318,12 +1858,7 @@
         void MoveInLineOfSight(Unit *who) {}
         void EnterCombat(Unit *who)
         {
-<<<<<<< HEAD
             DoZoneInCombat();
-=======
-            if (Unit* target = Unit::GetUnit((*me), TargetGUID))
-                target->RemoveAurasDueToSpell(SPELL_PARALYZE);
->>>>>>> 7ee3a99a
         }
 
         void Reset()
@@ -2346,7 +1881,6 @@
             if(TargetGUID == 0)
                 return;
 
-<<<<<<< HEAD
             Player* target = Unit::GetPlayer(*me,TargetGUID);
             if(target)
             {
@@ -2360,12 +1894,6 @@
                 if(me->IsWithinDistInMap(target, 3))
                     DoCast(target, SPELL_CONSUME_SOUL);
                 }
-=======
-    CreatureAI* GetAI(Creature* creature) const
-    {
-        return new blade_of_azzinothAI (creature);
-    }
->>>>>>> 7ee3a99a
 
 
         }
@@ -2378,15 +1906,9 @@
 public:
     mob_parasitic_shadowfiend() : CreatureScript("mob_parasitic_shadowfiend") { }
 
-<<<<<<< HEAD
     CreatureAI* GetAI(Creature *_Creature) const
     {
         return new mob_parasitic_shadowfiendAI (_Creature);
-=======
-    CreatureAI* GetAI(Creature* creature) const
-    {
-        return new mob_parasitic_shadowfiendAI (creature);
->>>>>>> 7ee3a99a
     }
 
     struct  mob_parasitic_shadowfiendAI : public ScriptedAI
@@ -2431,11 +1953,7 @@
         {
             if(!me->getVictim())
             {
-<<<<<<< HEAD
                 if(Unit *target = SelectTarget(SELECT_TARGET_RANDOM, 0, 999, true))
-=======
-                if (Unit* target = SelectTarget(SELECT_TARGET_RANDOM, 0, 999, true))
->>>>>>> 7ee3a99a
                     AttackStart(target);
                 else
                 {
