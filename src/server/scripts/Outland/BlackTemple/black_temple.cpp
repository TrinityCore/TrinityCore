--- conflicted
+++ resolved
@@ -53,183 +53,51 @@
 };
 
 enum Misc
-<<<<<<< HEAD
 {
     GROUP_OUT_OF_COMBAT = 1
 };
 
-struct npc_wrathbone_flayer : public ScriptedAI
-{
-    npc_wrathbone_flayer(Creature* creature) : ScriptedAI(creature)
+// ########################################################
+// Wrathbone Flayer
+// ########################################################
+
+class npc_wrathbone_flayer : public CreatureScript
+{
+public:
+    npc_wrathbone_flayer() : CreatureScript("npc_wrathbone_flayer") { }
+
+    struct npc_wrathbone_flayerAI : public ScriptedAI
     {
-        Initialize();
-        _instance = creature->GetInstanceScript();
-    }
-
-    void Initialize()
-    {
-        _enteredCombat = false;
-    }
-
-    void Reset() override
-    {
-        _events.ScheduleEvent(EVENT_GET_CHANNELERS, 3s);
-        Initialize();
-        _bloodmageList.clear();
-        _deathshaperList.clear();
-    }
-
-    void JustDied(Unit* /*killer*/) override { }
-
-    void JustEngagedWith(Unit* /*who*/) override
-    {
-        _events.ScheduleEvent(EVENT_CLEAVE, 5s);
-        _events.ScheduleEvent(EVENT_IGNORED, 7s);
-        _enteredCombat = true;
-    }
-
-    void UpdateAI(uint32 diff) override
-    {
-        if (!_enteredCombat)
-        {
-            _events.Update(diff);
-
-            while (uint32 eventId = _events.ExecuteEvent())
-            {
-                switch (eventId)
-                {
-                    case EVENT_GET_CHANNELERS:
-                    {
-                        std::list<Creature*> BloodMageList;
-                        me->GetCreatureListWithEntryInGrid(BloodMageList, NPC_BLOOD_MAGE, 15.0f);
-
-                        if (!BloodMageList.empty())
-                            for (std::list<Creature*>::const_iterator itr = BloodMageList.begin(); itr != BloodMageList.end(); ++itr)
-                            {
-                                _bloodmageList.push_back((*itr)->GetGUID());
-                                if ((*itr)->isDead())
-                                    (*itr)->Respawn();
-                            }
-
-                        std::list<Creature*> DeathShaperList;
-                        me->GetCreatureListWithEntryInGrid(DeathShaperList, NPC_DEATHSHAPER, 15.0f);
-
-                        if (!DeathShaperList.empty())
-                            for (std::list<Creature*>::const_iterator itr = DeathShaperList.begin(); itr != DeathShaperList.end(); ++itr)
-                            {
-                                _deathshaperList.push_back((*itr)->GetGUID());
-                                if ((*itr)->isDead())
-                                    (*itr)->Respawn();
-                            }
-
-                        _events.ScheduleEvent(EVENT_SET_CHANNELERS, 3s);
-
-                        break;
-                    }
-                    case EVENT_SET_CHANNELERS:
-                    {
-                        for (ObjectGuid guid : _bloodmageList)
-                            if (Creature* bloodmage = ObjectAccessor::GetCreature(*me, guid))
-                                bloodmage->CastSpell(nullptr, SPELL_SUMMON_CHANNEL);
-
-                        for (ObjectGuid guid : _deathshaperList)
-                            if (Creature* deathshaper = ObjectAccessor::GetCreature(*me, guid))
-                                deathshaper->CastSpell(nullptr, SPELL_SUMMON_CHANNEL);
-
-                        _events.ScheduleEvent(EVENT_SET_CHANNELERS, 12s);
-
-                        break;
-                    }
-                    default:
-                        break;
-                }
-            }
-        }
-
-        if (!UpdateVictim())
-            return;
-
-        _events.Update(diff);
-
-        while (uint32 eventId = _events.ExecuteEvent())
-        {
-            switch (eventId)
-            {
-                case EVENT_CLEAVE:
-                    DoCastVictim(SPELL_CLEAVE);
-                    _events.ScheduleEvent(EVENT_CLEAVE, 1s, 2s);
-                    break;
-                case EVENT_IGNORED:
-                    if (Unit* target = SelectTarget(SelectTargetMethod::Random, 0))
-                        DoCast(target, SPELL_IGNORED);
-                    _events.ScheduleEvent(EVENT_IGNORED, 10s);
-                    break;
-                default:
-                    break;
-            }
-        }
-        DoMeleeAttackIfReady();
-    }
-=======
-{
-    GROUP_OUT_OF_COMBAT = 1
-};
->>>>>>> 28d470c5
-
-private:
-    InstanceScript* _instance;
-    EventMap _events;
-    GuidList _bloodmageList;
-    GuidList _deathshaperList;
-    bool _enteredCombat;
-};
-
-struct npc_angered_soul_fragment : public ScriptedAI
-{
-    npc_angered_soul_fragment(Creature* creature) : ScriptedAI(creature) { }
-
-    void Reset() override
-    {
-        _scheduler.CancelAll();
-
-        _scheduler.Schedule(Seconds(1), GROUP_OUT_OF_COMBAT, [this](TaskContext invi)
-        {
-            DoCastSelf(SPELL_GREATER_INVISIBILITY);
-
-            /* Workaround - On Retail creature appear and "vanish" again periodically, but i cant find packets
-            with UPDATE_AURA on sniffs about it */
-            _scheduler.Schedule(Seconds(5), Seconds(10), GROUP_OUT_OF_COMBAT, [this](TaskContext /*context*/)
-            {
-                me->RemoveAurasDueToSpell(SPELL_GREATER_INVISIBILITY);
-            });
-
-            invi.Repeat(Seconds(15), Seconds(25));
-        });
-    }
-
-    void JustEngagedWith(Unit* /*who*/) override
-    {
-        me->RemoveAurasDueToSpell(SPELL_GREATER_INVISIBILITY);
-
-        _scheduler.CancelGroup(GROUP_OUT_OF_COMBAT);
-        _scheduler.Schedule(Seconds(1), [this](TaskContext anger)
-        {
-<<<<<<< HEAD
-            Unit* target = me->GetVictim();
-            if (target && me->IsWithinMeleeRange(target))
-                DoCastSelf(SPELL_ANGER);
-            else
-                anger.Repeat(Seconds(1));
-        });
-    }
-
-    void UpdateAI(uint32 diff) override
-    {
-        _scheduler.Update(diff);
-
-        if (!UpdateVictim())
-            return;
-=======
+        npc_wrathbone_flayerAI(Creature* creature) : ScriptedAI(creature)
+        {
+            Initialize();
+            _instance = creature->GetInstanceScript();
+        }
+
+        void Initialize()
+        {
+            _enteredCombat = false;
+        }
+
+        void Reset() override
+        {
+            _events.ScheduleEvent(EVENT_GET_CHANNELERS, 3000);
+            Initialize();
+            _bloodmageList.clear();
+            _deathshaperList.clear();
+        }
+
+        void JustDied(Unit* /*killer*/) override { }
+
+        void EnterCombat(Unit* /*who*/) override
+        {
+            _events.ScheduleEvent(EVENT_CLEAVE, 5000);
+            _events.ScheduleEvent(EVENT_IGNORED, 7000);
+            _enteredCombat = true;
+        }
+
+        void UpdateAI(uint32 diff) override
+        {
             if (!_enteredCombat)
             {
                 _events.Update(diff);
@@ -285,57 +153,42 @@
                     }
                 }
             }
->>>>>>> 28d470c5
-
-        if (me->HasUnitState(UNIT_STATE_CASTING))
-            return;
-
-        DoMeleeAttackIfReady();
-    }
-
-private:
-    TaskScheduler _scheduler;
-};
-
-// 41986 - Anger
-class spell_soul_fragment_anger : public SpellScript
-{
-    PrepareSpellScript(spell_soul_fragment_anger);
-
-    void HandleKill()
+
+            if (!UpdateVictim())
+                return;
+
+            _events.Update(diff);
+
+            while (uint32 eventId = _events.ExecuteEvent())
+            {
+                switch (eventId)
+                {
+                    case EVENT_CLEAVE:
+                        DoCastVictim(SPELL_CLEAVE);
+                        _events.ScheduleEvent(EVENT_CLEAVE, urand (1000, 2000));
+                        break;
+                    case EVENT_IGNORED:
+                        if (Unit* target = SelectTarget(SELECT_TARGET_RANDOM, 0))
+                            DoCast(target, SPELL_IGNORED);
+                        _events.ScheduleEvent(EVENT_IGNORED, 10000);
+                        break;
+                    default:
+                        break;
+                }
+            }
+            DoMeleeAttackIfReady();
+        }
+
+        private:
+            InstanceScript* _instance;
+            EventMap _events;
+            GuidList _bloodmageList;
+            GuidList _deathshaperList;
+            bool _enteredCombat;
+        };
+
+    CreatureAI* GetAI(Creature* creature) const override
     {
-        if (Creature* caster = GetCaster()->ToCreature())
-            caster->DespawnOrUnsummon(Milliseconds(200));
-    }
-
-    void Register() override
-    {
-        AfterCast += SpellCastFn(spell_soul_fragment_anger::HandleKill);
-    }
-};
-
-// 39645 - Shadow Inferno
-class spell_illidari_nightlord_shadow_inferno : public AuraScript
-{
-    PrepareAuraScript(spell_illidari_nightlord_shadow_inferno);
-
-    bool Validate(SpellInfo const* /*spellInfo*/) override
-    {
-        return ValidateSpellInfo({ SPELL_SHADOW_INFERNO_DAMAGE });
-    }
-
-    void OnPeriodic(AuraEffect const* aurEffect)
-    {
-        PreventDefaultAction();
-        int32 bp = aurEffect->GetTickNumber() * aurEffect->GetAmount();
-        GetUnitOwner()->CastSpell(GetUnitOwner(), SPELL_SHADOW_INFERNO_DAMAGE, CastSpellExtraArgs(TRIGGERED_FULL_MASK).AddSpellBP0(bp));
-    }
-
-    void Register() override
-    {
-<<<<<<< HEAD
-        OnEffectPeriodic += AuraEffectPeriodicFn(spell_illidari_nightlord_shadow_inferno::OnPeriodic, EFFECT_0, SPELL_AURA_PERIODIC_TRIGGER_SPELL);
-=======
         return GetBlackTempleAI<npc_wrathbone_flayerAI>(creature);
     }
 };
@@ -403,7 +256,6 @@
     CreatureAI* GetAI(Creature* creature) const override
     {
         return GetBlackTempleAI<npc_angered_soul_fragmentAI>(creature);
->>>>>>> 28d470c5
     }
 };
 
@@ -471,15 +323,8 @@
 
 void AddSC_black_temple()
 {
-<<<<<<< HEAD
-    RegisterBlackTempleCreatureAI(npc_wrathbone_flayer);
-    RegisterBlackTempleCreatureAI(npc_angered_soul_fragment);
-    RegisterSpellScript(spell_soul_fragment_anger);
-    RegisterSpellScript(spell_illidari_nightlord_shadow_inferno);
-=======
     new npc_wrathbone_flayer();
     new npc_angered_soul_fragment();
     new spell_soul_fragment_anger();
     new spell_illidari_nightlord_shadow_inferno();
->>>>>>> 28d470c5
 }