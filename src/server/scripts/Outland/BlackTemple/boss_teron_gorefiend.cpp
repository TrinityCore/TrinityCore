/*
 * Copyright (C) 2008-2011 TrinityCore <http://www.trinitycore.org/>
 * Copyright (C) 2006-2009 ScriptDev2 <https://scriptdev2.svn.sourceforge.net/>
 *
 * This program is free software; you can redistribute it and/or modify it
 * under the terms of the GNU General Public License as published by the
 * Free Software Foundation; either version 2 of the License, or (at your
 * option) any later version.
 *
 * This program is distributed in the hope that it will be useful, but WITHOUT
 * ANY WARRANTY; without even the implied warranty of MERCHANTABILITY or
 * FITNESS FOR A PARTICULAR PURPOSE. See the GNU General Public License for
 * more details.
 *
 * You should have received a copy of the GNU General Public License along
 * with this program. If not, see <http://www.gnu.org/licenses/>.
 */

/* ScriptData
SDName: Boss_Teron_Gorefiend
SD%Complete: 60
SDComment: Requires Mind Control support for Ghosts.
SDCategory: Black Temple
EndScriptData */

#include "ScriptPCH.h"
#include "black_temple.h"

 //Speech'n'sound
#define SAY_INTRO                       -1564037
#define SAY_AGGRO                       -1564038
#define SAY_SLAY1                       -1564039
#define SAY_SLAY2                       -1564040
#define SAY_SPELL1                      -1564041
#define SAY_SPELL2                      -1564042
#define SAY_SPECIAL1                    -1564043
#define SAY_SPECIAL2                    -1564044
#define SAY_ENRAGE                      -1564045
#define SAY_DEATH                       -1564046

//Spells
#define SPELL_INCINERATE                40239
#define SPELL_CRUSHING_SHADOWS          40243
#define SPELL_SUMMON_DOOM_BLOSSOM       40188

#define SPELL_SHADOWBOLT                40185
#define SPELL_PASSIVE_SHADOWFORM        40326

#define SPELL_SHADOW_OF_DEATH           40251
#define SPELL_BERSERK                   45078

#define SPELL_ATROPHY                   40327               // Shadowy Constructs use this when they get within melee range of a player

#define CREATURE_DOOM_BLOSSOM       23123
#define CREATURE_SHADOWY_CONSTRUCT  23111
#define CREATURE_GHOST              23109

//Mindcontrol Spells
#define SPELL_SUMMON_SPIRIT         40266
#define SPELL_SPIRIT_VENGEANCE      40268

#define HIGH                        10.0f

class mob_doom_blossom : public CreatureScript
{
public:
    mob_doom_blossom() : CreatureScript("mob_doom_blossom") { }

<<<<<<< HEAD
    CreatureAI* GetAI(Creature *_Creature) const
    {
        return new mob_doom_blossomAI (_Creature);
=======
    CreatureAI* GetAI(Creature* creature) const
    {
        return new mob_doom_blossomAI(creature);
>>>>>>> 7ee3a99a
    }

    struct  mob_doom_blossomAI : public ScriptedAI
    {
        mob_doom_blossomAI(Creature *c) : ScriptedAI(c) 
        {
            pInstance = c->GetInstanceScript();
        }

        InstanceScript *pInstance;

        uint32 CheckTeronTimer;
        uint32 ShadowBoltTimer;
        uint64 TeronGUID;

        void Reset()
        {
            CheckTeronTimer = 10000;
            ShadowBoltTimer = 2000;

            me->SetFlag(UNIT_FIELD_FLAGS, UNIT_FLAG_NOT_SELECTABLE);

            TeronGUID = 0;
            TeronGUID = pInstance->GetData64(DATA_TERONGOREFIEND);
            Creature* c_Teron = NULL;
            if(TeronGUID!= 0)
                c_Teron = Creature::GetCreature((*me),TeronGUID);

            if(c_Teron)
            {
                me->setFaction(c_Teron->getFaction());
                if(c_Teron->getVictim())
                {
                    me->Attack(c_Teron->getVictim(),false);
                    DoZoneInCombat();

                    float x,y,z;
                    me->GetPosition(x,y,z);
                    me->GetMotionMaster()->MovePoint(0,x,y,z+HIGH);
                }else
                {
                    Despawn();
                }
            }
        }

        void EnterCombat(Unit *who) { }
        void AttackStart(Unit* who) { }
        void MoveInLineOfSight(Unit* who) { }

        void Despawn()
        {
            me->DealDamage(me, me->GetHealth(), NULL, DIRECT_DAMAGE, SPELL_SCHOOL_MASK_NORMAL, NULL, false);
            me->RemoveCorpse();
            return;
        }

        void UpdateAI(const uint32 diff)
        {
            if(CheckTeronTimer < diff)
            {
                if(TeronGUID)
                {
                    DoZoneInCombat();

                    Creature* Teron = Unit::GetCreature((*me), TeronGUID);
                    if((Teron) && (!Teron->isAlive() || !Teron->isInCombat()))
                    {
                        Despawn();
                        return;
                    }
                }
                else
                {
                    Despawn();
                    return;
                }

                CheckTeronTimer = 5000;
            }else CheckTeronTimer -= diff;

            if(ShadowBoltTimer < diff)
            {
                Unit *ptarget = SelectTarget(SELECT_TARGET_RANDOM, 0);
                if(ptarget)
                    DoCast(ptarget , SPELL_SHADOWBOLT);
                ShadowBoltTimer = 2000;
            }else ShadowBoltTimer -= diff;

        }

    };
};

class mob_shadowy_construct : public CreatureScript
{
public:
    mob_shadowy_construct() : CreatureScript("mob_shadowy_construct") { }

<<<<<<< HEAD
    CreatureAI* GetAI(Creature *_Creature) const
    {
        return new mob_shadowy_constructAI (_Creature);
=======
    CreatureAI* GetAI(Creature* creature) const
    {
        return new mob_shadowy_constructAI(creature);
>>>>>>> 7ee3a99a
    }

    struct  mob_shadowy_constructAI : public ScriptedAI
    {
        mob_shadowy_constructAI(Creature* c) : ScriptedAI(c) 
        {
             pInstance =c->GetInstanceScript();
        }

        InstanceScript *pInstance;

        uint64 GhostGUID;
        uint64 TeronGUID;

        uint32 CheckPlayerTimer;
        uint32 CheckTeronTimer;
        uint32 reset_Timer;

        void Reset()
        {
            GhostGUID = 0;
            TeronGUID = 0;

            CheckPlayerTimer = 2000;
            CheckTeronTimer = 5000;
            reset_Timer = 10000;

            me->CastSpell(me,40334,true);
        }

        void EnterCombat(Unit* who) { }

        void MoveInLineOfSight(Unit *who)
        {
            //if(!who || (!who->isAlive()) || (who->GetGUID() == GhostGUID))
            //    return;

            ScriptedAI::MoveInLineOfSight(who);
        }

    #pragma region Sinnloses Zeug

    /* Comment it out for now. NOTE TO FUTURE DEV: UNCOMMENT THIS OUT ONLY AFTER MIND CONTROL IS IMPLEMENTED
        void DamageTaken(Unit* done_by, uint32 &damage)
        {
            if(done_by->GetGUID() != GhostGUID)
            damage = 0;                                         // Only the ghost can deal damage.
        }
     */

<<<<<<< HEAD
        //void CheckPlayers()
        //{
        //    std::list<HostileReference*>& m_threatlist = me->getThreatManager().getThreatList();
        //    if(m_threatlist.empty())
        //        return;                                         // No threat list. Don't continue.
        //    std::list<HostileReference*>::iterator itr = m_threatlist.begin();
        //    std::list<Unit*> targets;
        //    for( ; itr != m_threatlist.end(); ++itr)
        //    {
        //        Unit* pUnit = Unit::GetUnit((*me), (*itr)->getUnitGuid());
        //        if(pUnit && pUnit->isAlive())
        //            targets.push_back(pUnit);
        //    }
        //    targets.sort(TargetDistanceOrder(me));
        //    Unit* target = targets.front();
        //    if(target && me->IsWithinDistInMap(target, me->GetAttackDistance(target)))
        //    {
        //        DoCast(target, SPELL_ATROPHY);
        //        me->AI()->AttackStart(target);
        //    }
        //}

    #pragma endregion
=======
        void CheckPlayers()
        {
            std::list<HostileReference*>& m_threatlist = me->getThreatManager().getThreatList();
            if (m_threatlist.empty())
                return;                                         // No threat list. Don't continue.
            std::list<HostileReference*>::const_iterator itr = m_threatlist.begin();
            std::list<Unit*> targets;
            for (; itr != m_threatlist.end(); ++itr)
            {
                Unit* pUnit = Unit::GetUnit((*me), (*itr)->getUnitGuid());
                if (pUnit && pUnit->isAlive())
                    targets.push_back(pUnit);
            }
            targets.sort(Trinity::ObjectDistanceOrderPred(me));
            Unit* target = targets.front();
            if (target && me->IsWithinDistInMap(target, me->GetAttackDistance(target)))
            {
                DoCast(target, SPELL_ATROPHY);
                me->AI()->AttackStart(target);
            }
        }
>>>>>>> 7ee3a99a

        void UpdateAI(const uint32 diff)
        {
            if(!UpdateVictim())
                return;

            if(reset_Timer < diff)
            {
                if(rand()%3 == 0)
                {
                    DoResetThreat();
                    if(Unit* target = SelectTarget(SELECT_TARGET_FARTHEST,1, 300, true))
                    {
                        me->Attack(target,true);
                        me->getThreatManager().addThreat(target,5000);
                    }
                }
                reset_Timer = 10000;
            }else reset_Timer -= diff;

            if(CheckPlayerTimer < diff)
            {
                DoCast(me->getVictim(), SPELL_ATROPHY);
                CheckPlayerTimer = 3000;
            }else CheckPlayerTimer -= diff;

            if(CheckTeronTimer < diff)
            {
                Creature* Teron = (Unit::GetCreature((*me), TeronGUID));
            
                if(pInstance->GetData(DATA_TERONGOREFIENDEVENT) != IN_PROGRESS)
                {
                    me->DealDamage(me, me->GetHealth(), NULL, DIRECT_DAMAGE, SPELL_SCHOOL_MASK_NORMAL, NULL, false);
                    return;
                }
                DoResetThreat();
                CheckTeronTimer = 5000;
            }else CheckTeronTimer -= diff;

            DoMeleeAttackIfReady();
        }
    };
};

class boss_teron_gorefiend : public CreatureScript
{
public:
    boss_teron_gorefiend() : CreatureScript("boss_teron_gorefiend") { }

<<<<<<< HEAD
    CreatureAI* GetAI(Creature *_Creature) const
    {
        return new boss_teron_gorefiendAI (_Creature);
=======
    CreatureAI* GetAI(Creature* creature) const
    {
        return new boss_teron_gorefiendAI (creature);
>>>>>>> 7ee3a99a
    }

    struct  boss_teron_gorefiendAI : public ScriptedAI
    {
        boss_teron_gorefiendAI(Creature *c) : ScriptedAI(c)
        {
            pInstance = c->GetInstanceScript();
        }

        InstanceScript* pInstance;

        uint32 IncinerateTimer;
        uint32 SummonDoomBlossomTimer;
        uint32 EnrageTimer;
        uint32 CrushingShadowsTimer;
        uint32 ShadowOfDeathTimer;
        uint32 SummonShadowsTimer;
        uint32 RandomYellTimer;
        uint32 AggroTimer;
        uint32 pulse_Timer;

        uint64 AggroTargetGUID;
        uint64 GhostGUID;                                       // Player that gets killed by Shadow of Death and gets turned into a ghost

        std::list<uint64> shadowtargets;

        bool Intro;

        void Reset()
        {
            if(pInstance)
                pInstance->SetData(DATA_TERONGOREFIENDEVENT, NOT_STARTED);

            IncinerateTimer = 20000 + rand()%11000;
            SummonDoomBlossomTimer = 12000;
            EnrageTimer = 600000;
            CrushingShadowsTimer = 22000;
            SummonShadowsTimer = 1000;
            ShadowOfDeathTimer = 30000;
            RandomYellTimer = 50000;

            shadowtargets.clear();

            me->RemoveFlag(UNIT_FIELD_FLAGS, UNIT_FLAG_NOT_SELECTABLE);
            // Start off unattackable so that the intro is done properly
            me->SetFlag(UNIT_FIELD_FLAGS, UNIT_FLAG_NON_ATTACKABLE);

            AggroTimer = 20000;
            AggroTargetGUID = 0;
            Intro = false;

            pulse_Timer = 10000;
        }

        void EnterCombat(Unit *who)
        {
            if(pInstance)
                pInstance->SetData(DATA_TERONGOREFIENDEVENT, IN_PROGRESS);
        }

        bool TryDoCast(Unit *victim, uint32 spellId, bool triggered = false)
        {
            if(me->IsNonMeleeSpellCasted(false)) return false;

            DoCast(victim,spellId,triggered);
            return true;
        }

<<<<<<< HEAD
        bool TryDoCastAOE(uint32 spellId, bool triggered = false)
        {
            if(me->IsNonMeleeSpellCasted(false)) return false;

            DoCastAOE(spellId,triggered);
            return true;
        }

        void MoveInLineOfSight(Unit *who)
        {
            if(!who || (!who->isAlive()))
                return;

            if(who->isTargetableForAttack() && who->isInAccessiblePlaceFor(me) && me->IsHostileTo(who))
            {
                float attackRadius = me->GetAttackDistance(who);

                if (me->IsWithinDistInMap(who, attackRadius) && me->GetDistanceZ(who) <= CREATURE_Z_ATTACK_RANGE && me->IsWithinLOSInMap(who))
                {
                    //if(who->HasStealthAura())
                    //    who->RemoveSpellsCausingAura(SPELL_AURA_MOD_STEALTH);

                    me->AddThreat(who, 1.0f);
                }

                if(!me->isInCombat() && !Intro && me->IsWithinDistInMap(who, 30.0f) && (who->GetTypeId() == TYPEID_PLAYER))
=======
        void MoveInLineOfSight(Unit* who)
        {
            if (!Intro && who->GetTypeId() == TYPEID_PLAYER && who->isTargetableForAttack() && me->IsHostileTo(who) && who->isInAccessiblePlaceFor(me))
            {
                if (me->IsWithinDistInMap(who, VISIBLE_RANGE) && me->IsWithinLOSInMap(who))
>>>>>>> 7ee3a99a
                {
                    if(pInstance)
                        pInstance->SetData(DATA_TERONGOREFIENDEVENT, IN_PROGRESS);

                    me->GetMotionMaster()->Clear(false);
                    me->SetFlag(UNIT_FIELD_FLAGS, UNIT_FLAG_NOT_SELECTABLE);
                    DoScriptText(SAY_INTRO, me);
                    me->SetUInt32Value(UNIT_NPC_EMOTESTATE, EMOTE_STATE_TALK);
                    AggroTargetGUID = who->GetGUID();
                    Intro = true;
                    return;
                }
            }
<<<<<<< HEAD

            if(!Intro)
=======
            if (Done)
>>>>>>> 7ee3a99a
                ScriptedAI::MoveInLineOfSight(who);
        }

        void KilledUnit(Unit *victim)
        {
            switch(rand()%2)
            {
            case 0: DoScriptText(SAY_SLAY1, me); break;
            case 1: DoScriptText(SAY_SLAY2, me); break;
            }
        }

        void JustDied(Unit *victim)
        {
            if(pInstance)
                pInstance->SetData(DATA_TERONGOREFIENDEVENT, DONE);

            DoScriptText(SAY_DEATH, me);
        }

        float CalculateRandomLocation(float Loc, uint32 radius)
        {
            float coord = Loc;
            switch(rand()%2)
            {
                case 0:
                    coord += rand()%radius;
                    break;
                case 1:
                    coord -= rand()%radius;
                    break;
            }
            return coord;
        }

        //void MindControlGhost()
        //{
        //    /************************************************************************/
        //    /** NOTE FOR FUTURE DEVELOPER: PROPERLY IMPLEMENT THE GHOST PORTION *****/
        //    /**  ONLY AFTER TrinIty FULLY IMPLEMENTS MIND CONTROL ABILITIES      *****/
        //    /**   THE CURRENT CODE IN THIS FUNCTION IS ONLY THE BEGINNING OF    *****/
        //    /**    WHAT IS FULLY NECESSARY FOR GOREFIEND TO BE 100% COMPLETE    *****/
        //    /************************************************************************/

        //    Unit* Ghost = NULL;
        //    if(GhostGUID)
        //        Ghost = Unit::GetUnit((*me), GhostGUID);
        //    if(Ghost && Ghost->isAlive() && Ghost->HasAura(SPELL_SHADOW_OF_DEATH, 0))
        //    {
        //        float x,y,z;
        //        Ghost->GetPosition(x,y,z);
        //        Creature* control = me->SummonCreature(CREATURE_GHOST, x, y, z, 0, TEMPSUMMON_TIMED_DESPAWN, 30000);
        //        if(control)
        //        {
        //            control->SetCharmedOrPossessedBy(Ghost,true);
        //            //((Player*)Ghost)->Possess(control);
        //            Ghost->DealDamage(Ghost, Ghost->GetHealth(), NULL, DIRECT_DAMAGE, SPELL_SCHOOL_MASK_NORMAL, NULL,
        //        false);
        //        }
        //        for(uint8 i = 0; i < 4; ++i)
        //        {
        //            Creature* Construct = NULL;
        //            float X = CalculateRandomLocation(Ghost->GetPositionX(), 10);
        //            float Y = CalculateRandomLocation(Ghost->GetPositionY(), 10);
        //            Construct = me->SummonCreature(CREATURE_SHADOWY_CONSTRUCT, X, Y, Ghost->GetPositionZ(), 0, TEMPSUMMON_TIMED_OR_CORPSE_DESPAWN, 45000);
        //            if(Construct)
        //            {
        //                Construct->CastSpell(Construct, SPELL_PASSIVE_SHADOWFORM, true);
        //                SetThreatList(Construct);               // Use same function as Doom Blossom to set Threat List.
        //                ((mob_shadowy_constructAI*)Construct->AI())->GhostGUID = GhostGUID;
        //                Unit *ptarget = SelectTarget(SELECT_TARGET_RANDOM, 1);
        //                if(!ptarget)                             // someone's trying to solo.
        //                    ptarget = me->getVictim();

        //                if(ptarget)
        //                    Construct->GetMotionMaster()->MoveChase(ptarget);
        //            }
        //        }
        //    }
        //}

        //void DoAttackerAreaInCombat(Unit* attacker, float range, Unit* pUnit = NULL)
        //{
        //    if (!attacker)
        //        attacker = me;

        //    if (!pUnit)
        //        pUnit = me;

        //    Map *map = pUnit->GetMap();

        //    if (!map->IsDungeon())
        //        return;

        //    if (!pUnit->CanHaveThreatList() || pUnit->getThreatManager().isThreatListEmpty())
        //        return;

        //    Map::PlayerList const &PlayerList = map->GetPlayers();
        //    for(Map::PlayerList::const_iterator i = PlayerList.begin(); i != PlayerList.end(); ++i)
        //    {
        //        if (Player* i_pl = i->getSource())
        //            if (i_pl->isAlive() && attacker->GetDistance(i_pl) <= range )
        //            {
        //                pUnit->SetInCombatWith(i_pl);
        //                i_pl->SetInCombatWith(pUnit);
        //                pUnit->AddThreat(i_pl, 0.0f);
        //            }
        //    }
        //}

        void SpellHitTarget(Unit *target, const SpellEntry *spell)
        {
            if(spell->Id != SPELL_SHADOW_OF_DEATH)
                return;

            if(target && target->GetTypeId() == TYPEID_PLAYER)
                shadowtargets.push_back(target->GetGUID());

<<<<<<< HEAD
=======
        void MindControlGhost()
        {
            /************************************************************************/
            /** NOTE FOR FUTURE DEVELOPER: PROPERLY IMPLEMENT THE GHOST PORTION *****/
            /**  ONLY AFTER TrinIty FULLY IMPLEMENTS MIND CONTROL ABILITIES      *****/
            /**   THE CURRENT CODE IN THIS FUNCTION IS ONLY THE BEGINNING OF    *****/
            /**    WHAT IS FULLY NECESSARY FOR GOREFIEND TO BE 100% COMPLETE    *****/
            /************************************************************************/

            Unit* Ghost = NULL;
            if (GhostGUID)
                Ghost = Unit::GetUnit((*me), GhostGUID);
            if (Ghost && Ghost->isAlive() && Ghost->HasAura(SPELL_SHADOW_OF_DEATH))
            {
                /*float x, y, z;
                Ghost->GetPosition(x, y, z);
                Creature* control = me->SummonCreature(CREATURE_GHOST, x, y, z, 0, TEMPSUMMON_TIMED_DESAWN, 30000);
                if (control)
                {
                    CAST_PLR(Ghost)->Possess(control);
                    Ghost->DealDamage(Ghost, Ghost->GetHealth(), NULL, DIRECT_DAMAGE, SPELL_SCHOOL_MASK_NORMAL, NULL,
                false);
                }*/
                for (uint8 i = 0; i < 4; ++i)
                {
                    Creature* Construct = NULL;
                    float X = CalculateRandomLocation(Ghost->GetPositionX(), 10);
                    float Y = CalculateRandomLocation(Ghost->GetPositionY(), 10);
                    Construct = me->SummonCreature(CREATURE_SHADOWY_CONSTRUCT, X, Y, Ghost->GetPositionZ(), 0, TEMPSUMMON_TIMED_OR_CORPSE_DESPAWN, 45000);
                    if (Construct)
                    {
                        Construct->CastSpell(Construct, SPELL_PASSIVE_SHADOWFORM, true);
                        SetThreatList(Construct);               // Use same function as Doom Blossom to set Threat List.
                        CAST_AI(mob_shadowy_construct::mob_shadowy_constructAI, Construct->AI())->GhostGUID = GhostGUID;
                        Unit* target = SelectTarget(SELECT_TARGET_RANDOM, 1);
                        if (!target)                             // someone's trying to solo.
                            target = me->getVictim();

                        if (target)
                            Construct->GetMotionMaster()->MoveChase(target);
                    }
                }
            }
>>>>>>> 7ee3a99a
        }

        void UpdateAI(const uint32 diff)
        {
            if(Intro)
            {
                if(AggroTimer < diff)
                {
                    me->RemoveFlag(UNIT_FIELD_FLAGS, UNIT_FLAG_NOT_SELECTABLE);
                    me->RemoveFlag(UNIT_FIELD_FLAGS, UNIT_FLAG_NON_ATTACKABLE);
                    DoScriptText(SAY_AGGRO, me);
                    me->SetUInt32Value(UNIT_NPC_EMOTESTATE, EMOTE_STATE_NONE);
                    Intro = false;
                    if(AggroTargetGUID)
                    {
                        Unit* pUnit = Unit::GetUnit((*me), AggroTargetGUID);
                        if(pUnit)
                            AttackStart(pUnit);

                        DoZoneInCombat();
                    }
                    else
                    {
                        EnterEvadeMode();
                        return;
                    }
                }else AggroTimer -= diff;
            }

            if(!UpdateVictim() || Intro)
                return;

            if(pulse_Timer < diff)
            {
                DoAttackerAreaInCombat(me->getVictim(),50);
                pulse_Timer = 10000;
            }else pulse_Timer -= diff;

            //if(SummonShadowsTimer < diff)
            //{
            //    MindControlGhost();

            //    for(uint8 i = 0; i < 2; ++i)
            //    {
            //        Creature* Shadow = NULL;
            //        float X = CalculateRandomLocation(me->GetPositionX(), 10);
            //        //Shadow = me->SummonCreature(CREATURE_SHADOWY_CONSTRUCT, X, me->GetPositionY(), me->GetPositionZ(), 0, TEMPSUMMON_TIMED_OR_CORPSE_DESPAWN, 0);
            //        if(Shadow)
            //        {
            //            Unit *ptarget = SelectTarget(SELECT_TARGET_RANDOM, 1);
            //            if(!ptarget)
            //                ptarget = me->getVictim();

            //            if(ptarget)
            //                Shadow->AI()->AttackStart(ptarget);
            //        }
            //    }
            //    SummonShadowsTimer = 60000;
            //}else SummonShadowsTimer -= diff;

            if(SummonDoomBlossomTimer < diff)
            {
                if (Unit *ptarget = SelectTarget(SELECT_TARGET_RANDOM, 0))
                {
                    if(TryDoCast(ptarget,SPELL_SUMMON_DOOM_BLOSSOM))
                        SummonDoomBlossomTimer = 35000;
                }
            }else SummonDoomBlossomTimer -= diff;

            if(IncinerateTimer < diff)
            {
                Unit* target = SelectTarget(SELECT_TARGET_RANDOM, 1, 300, true);
                if(!target)
                    target = me->getVictim();

                if(target)
                {
                    if(TryDoCast(target, SPELL_INCINERATE))
                    {
<<<<<<< HEAD
                        switch(rand()%2)
                        {
                        case 0: DoScriptText(SAY_SPECIAL1, me); break;
                        case 1: DoScriptText(SAY_SPECIAL2, me); break;
                        }
                        IncinerateTimer = 10000 + (rand()%10) * 1000;
=======
                        Unit* target = SelectTarget(SELECT_TARGET_RANDOM, 1);
                        if (!target)
                            target = me->getVictim();

                        if (target)
                            Shadow->AI()->AttackStart(target);
>>>>>>> 7ee3a99a
                    }
                }
            }else IncinerateTimer -= diff;

            if(CrushingShadowsTimer < diff)
            {
<<<<<<< HEAD
                if(!me->IsNonMeleeSpellCasted(false))
                {
                    SpellEntry *spellInfo;
                    spellInfo = (SpellEntry*)GetSpellStore()->LookupEntry(SPELL_CRUSHING_SHADOWS);
                    if(spellInfo)
                    {
                        spellInfo->MaxAffectedTargets = 5;
                        me->CastSpell(me,spellInfo,false);
=======
                if (Unit* target = SelectTarget(SELECT_TARGET_RANDOM, 0))
                {
                    float X = CalculateRandomLocation(target->GetPositionX(), 20);
                    float Y = CalculateRandomLocation(target->GetPositionY(), 20);
                    float Z = target->GetPositionZ();
                    Z = me->GetMap()->GetHeight(X, Y, Z);
                    Creature* DoomBlossom = me->SummonCreature(CREATURE_DOOM_BLOSSOM, X, Y, Z, 0, TEMPSUMMON_TIMED_DESPAWN_OUT_OF_COMBAT, 20000);
                    if (DoomBlossom)
                    {
                        DoomBlossom->SetFlag(UNIT_FIELD_FLAGS, UNIT_FLAG_NOT_SELECTABLE);
                        DoomBlossom->setFaction(me->getFaction());
                        DoomBlossom->AddThreat(target, 1.0f);
                        CAST_AI(mob_doom_blossom::mob_doom_blossomAI, DoomBlossom->AI())->SetTeronGUID(me->GetGUID());
                        target->CombatStart(DoomBlossom);
                        SetThreatList(DoomBlossom);
                        SummonDoomBlossomTimer = 35000;
>>>>>>> 7ee3a99a
                    }
                    CrushingShadowsTimer = 10000 + rand()%5000;
                }
            }else CrushingShadowsTimer -= diff;

            if(ShadowOfDeathTimer < diff)
            {
<<<<<<< HEAD
                if(!me->IsNonMeleeSpellCasted(false))
                {
                    Unit* target = SelectTarget(SELECT_TARGET_RANDOM, 1, 300, true);

                    if(!target)
                       target = me->getVictim();

                    if(target && target->isAlive() && target->GetTypeId() == TYPEID_PLAYER && !target->HasAura(SPELL_SHADOW_OF_DEATH,1) )
                    {
                        // Custom ... becaus Effekt is not needed
                        SpellEntry *spellInfo;
                        spellInfo = (SpellEntry*)GetSpellStore()->LookupEntry(SPELL_SHADOW_OF_DEATH);
                        if(spellInfo)
                        {
                            spellInfo->Effect[0] = 0;
                            me->CastSpell(target,spellInfo,false);
                        }

                        //DoCast(target, SPELL_SHADOW_OF_DEATH);
                    
                        //me->CastCustomSpell(target,SPELL_SHADOW_OF_DEATH,NULL,NULL,NULL,false);
                        /*GhostGUID = target->GetGUID();*/
                        ShadowOfDeathTimer = 30000;
                        //SummonShadowsTimer = 53000; // Make it VERY close but slightly less so that we can check if the aura is still on the player
                    }
                }
            }else ShadowOfDeathTimer -= diff;

            if(SummonShadowsTimer < diff)
            {
                if(!shadowtargets.empty())
                {

                    std::list<uint64> del_player;
                    del_player.clear();
                    for(std::list<uint64>::iterator itr = shadowtargets.begin(); itr != shadowtargets.end(); ++itr)
                    {
                        Player* temp = Unit::GetPlayer(*me,*itr);
                        if(temp)
                        {
                            if(temp->isDead() || !temp->HasAuraEffect(SPELL_SHADOW_OF_DEATH,1))
                            {
                                float x,y,z;
                                temp->GetPosition(x,y,z);
                                Unit *ptarget;
                                Creature* c_temp;

                                c_temp = me->SummonCreature(CREATURE_SHADOWY_CONSTRUCT, x+3 ,y+3 , z , 0, TEMPSUMMON_TIMED_OR_CORPSE_DESPAWN, 0);
                                ptarget = SelectTarget(SELECT_TARGET_RANDOM, 0);
                                if(!ptarget) ptarget = me->getVictim();
                                if(ptarget) c_temp->Attack(ptarget,true);

                                c_temp = me->SummonCreature(CREATURE_SHADOWY_CONSTRUCT, x-3 ,y+3 , z , 0, TEMPSUMMON_TIMED_OR_CORPSE_DESPAWN, 0);
                                ptarget = SelectTarget(SELECT_TARGET_RANDOM, 0);
                                if(!ptarget) ptarget = me->getVictim();
                                if(ptarget) c_temp->Attack(ptarget,true);

                                c_temp = me->SummonCreature(CREATURE_SHADOWY_CONSTRUCT, x+3 ,y-3 , z , 0, TEMPSUMMON_TIMED_OR_CORPSE_DESPAWN, 0);
                                ptarget = SelectTarget(SELECT_TARGET_RANDOM, 0);
                                if(!ptarget) ptarget = me->getVictim();
                                if(ptarget) c_temp->Attack(ptarget,true);

                                c_temp = me->SummonCreature(CREATURE_SHADOWY_CONSTRUCT, x-3 ,y-3 , z , 0, TEMPSUMMON_TIMED_OR_CORPSE_DESPAWN, 0);
                                ptarget = SelectTarget(SELECT_TARGET_RANDOM, 0);
                                if(!ptarget) ptarget = me->getVictim();
                                if(ptarget) c_temp->Attack(ptarget,true);

                                del_player.push_back(*itr);
                            }
                        }/*else
                            del_player.push_back(*itr);*/
                        //Auskommentieren fixt ALT+F4 Exploit 
                    }
                    for(std::list<uint64>::iterator itr = del_player.begin(); itr != del_player.end(); ++itr)
                    {
                        shadowtargets.remove(*itr);
                        Player* sacrifice = Unit::GetPlayer(*me,*itr);
                        if(sacrifice && sacrifice->isAlive())
                        {
                            me->DealDamage(sacrifice,sacrifice->GetHealth());
                        }
                    }
=======
                Unit* target = SelectTarget(SELECT_TARGET_RANDOM, 1);
                if (!target)
                    target = me->getVictim();

                if (target)
                {
                    DoScriptText(RAND(SAY_SPECIAL1, SAY_SPECIAL2), me);
                    DoCast(target, SPELL_INCINERATE);
                    IncinerateTimer = 20000 + rand()%31 * 1000;
                }
            } else IncinerateTimer -= diff;

            if (CrushingShadowsTimer <= diff)
            {
                Unit* target = SelectTarget(SELECT_TARGET_RANDOM, 0);
                if (target && target->isAlive())
                    DoCast(target, SPELL_CRUSHING_SHADOWS);
                CrushingShadowsTimer = 10000 + rand()%16 * 1000;
            } else CrushingShadowsTimer -= diff;

            /*** NOTE FOR FUTURE DEV: UNCOMMENT BELOW ONLY IF MIND CONTROL IS FULLY IMPLEMENTED **/
            /*if (ShadowOfDeathTimer <= diff)
            {
                Unit* target = SelectUnit(SELECT_TARGET_RANDOM, 1);

                if (!target)
                   target = me->getVictim();

                if (target && target->isAlive() && target->GetTypeId() == TYPEID_PLAYER)
                {
                    DoCast(target, SPELL_SHADOW_OF_DEATH);
                    GhostGUID = target->GetGUID();
                    ShadowOfDeathTimer = 30000;
                    SummonShadowsTimer = 53000; // Make it VERY close but slightly less so that we can check if the aura is still on the player
>>>>>>> 7ee3a99a
                }
                SummonShadowsTimer = 1000;
            }else SummonShadowsTimer -= diff;

            if(RandomYellTimer < diff)
            {
                switch(rand()%2)
                {
                case 0: DoScriptText(SAY_SPELL1, me); break;
                case 1: DoScriptText(SAY_SPELL2, me); break;
                }
                RandomYellTimer = 50000 + rand()%51 * 1000;
            }else RandomYellTimer -= diff;

            if(!me->HasAura(SPELL_BERSERK, 0))
            {
                if(EnrageTimer < diff)
                {
                    DoCast(me, SPELL_BERSERK);
                    DoScriptText(SAY_ENRAGE, me);
                }else EnrageTimer -= diff;
            }

            DoMeleeAttackIfReady();
        }
    };
};

void AddSC_boss_teron_gorefiend()
{
    new mob_doom_blossom();
    new mob_shadowy_construct();
    new boss_teron_gorefiend();
}
<|MERGE_RESOLUTION|>--- conflicted
+++ resolved
@@ -66,15 +66,9 @@
 public:
     mob_doom_blossom() : CreatureScript("mob_doom_blossom") { }
 
-<<<<<<< HEAD
     CreatureAI* GetAI(Creature *_Creature) const
     {
         return new mob_doom_blossomAI (_Creature);
-=======
-    CreatureAI* GetAI(Creature* creature) const
-    {
-        return new mob_doom_blossomAI(creature);
->>>>>>> 7ee3a99a
     }
 
     struct  mob_doom_blossomAI : public ScriptedAI
@@ -158,9 +152,9 @@
 
             if(ShadowBoltTimer < diff)
             {
-                Unit *ptarget = SelectTarget(SELECT_TARGET_RANDOM, 0);
-                if(ptarget)
-                    DoCast(ptarget , SPELL_SHADOWBOLT);
+                Unit *target = SelectTarget(SELECT_TARGET_RANDOM, 0);
+                if(target)
+                    DoCast(target , SPELL_SHADOWBOLT);
                 ShadowBoltTimer = 2000;
             }else ShadowBoltTimer -= diff;
 
@@ -174,15 +168,9 @@
 public:
     mob_shadowy_construct() : CreatureScript("mob_shadowy_construct") { }
 
-<<<<<<< HEAD
     CreatureAI* GetAI(Creature *_Creature) const
     {
         return new mob_shadowy_constructAI (_Creature);
-=======
-    CreatureAI* GetAI(Creature* creature) const
-    {
-        return new mob_shadowy_constructAI(creature);
->>>>>>> 7ee3a99a
     }
 
     struct  mob_shadowy_constructAI : public ScriptedAI
@@ -233,7 +221,6 @@
         }
      */
 
-<<<<<<< HEAD
         //void CheckPlayers()
         //{
         //    std::list<HostileReference*>& m_threatlist = me->getThreatManager().getThreatList();
@@ -257,29 +244,6 @@
         //}
 
     #pragma endregion
-=======
-        void CheckPlayers()
-        {
-            std::list<HostileReference*>& m_threatlist = me->getThreatManager().getThreatList();
-            if (m_threatlist.empty())
-                return;                                         // No threat list. Don't continue.
-            std::list<HostileReference*>::const_iterator itr = m_threatlist.begin();
-            std::list<Unit*> targets;
-            for (; itr != m_threatlist.end(); ++itr)
-            {
-                Unit* pUnit = Unit::GetUnit((*me), (*itr)->getUnitGuid());
-                if (pUnit && pUnit->isAlive())
-                    targets.push_back(pUnit);
-            }
-            targets.sort(Trinity::ObjectDistanceOrderPred(me));
-            Unit* target = targets.front();
-            if (target && me->IsWithinDistInMap(target, me->GetAttackDistance(target)))
-            {
-                DoCast(target, SPELL_ATROPHY);
-                me->AI()->AttackStart(target);
-            }
-        }
->>>>>>> 7ee3a99a
 
         void UpdateAI(const uint32 diff)
         {
@@ -329,15 +293,9 @@
 public:
     boss_teron_gorefiend() : CreatureScript("boss_teron_gorefiend") { }
 
-<<<<<<< HEAD
     CreatureAI* GetAI(Creature *_Creature) const
     {
         return new boss_teron_gorefiendAI (_Creature);
-=======
-    CreatureAI* GetAI(Creature* creature) const
-    {
-        return new boss_teron_gorefiendAI (creature);
->>>>>>> 7ee3a99a
     }
 
     struct  boss_teron_gorefiendAI : public ScriptedAI
@@ -406,7 +364,6 @@
             return true;
         }
 
-<<<<<<< HEAD
         bool TryDoCastAOE(uint32 spellId, bool triggered = false)
         {
             if(me->IsNonMeleeSpellCasted(false)) return false;
@@ -433,13 +390,6 @@
                 }
 
                 if(!me->isInCombat() && !Intro && me->IsWithinDistInMap(who, 30.0f) && (who->GetTypeId() == TYPEID_PLAYER))
-=======
-        void MoveInLineOfSight(Unit* who)
-        {
-            if (!Intro && who->GetTypeId() == TYPEID_PLAYER && who->isTargetableForAttack() && me->IsHostileTo(who) && who->isInAccessiblePlaceFor(me))
-            {
-                if (me->IsWithinDistInMap(who, VISIBLE_RANGE) && me->IsWithinLOSInMap(who))
->>>>>>> 7ee3a99a
                 {
                     if(pInstance)
                         pInstance->SetData(DATA_TERONGOREFIENDEVENT, IN_PROGRESS);
@@ -453,12 +403,8 @@
                     return;
                 }
             }
-<<<<<<< HEAD
 
             if(!Intro)
-=======
-            if (Done)
->>>>>>> 7ee3a99a
                 ScriptedAI::MoveInLineOfSight(who);
         }
 
@@ -529,12 +475,12 @@
         //                Construct->CastSpell(Construct, SPELL_PASSIVE_SHADOWFORM, true);
         //                SetThreatList(Construct);               // Use same function as Doom Blossom to set Threat List.
         //                ((mob_shadowy_constructAI*)Construct->AI())->GhostGUID = GhostGUID;
-        //                Unit *ptarget = SelectTarget(SELECT_TARGET_RANDOM, 1);
-        //                if(!ptarget)                             // someone's trying to solo.
-        //                    ptarget = me->getVictim();
-
-        //                if(ptarget)
-        //                    Construct->GetMotionMaster()->MoveChase(ptarget);
+        //                Unit *target = SelectTarget(SELECT_TARGET_RANDOM, 1);
+        //                if(!target)                             // someone's trying to solo.
+        //                    target = me->getVictim();
+
+        //                if(target)
+        //                    Construct->GetMotionMaster()->MoveChase(target);
         //            }
         //        }
         //    }
@@ -577,52 +523,6 @@
             if(target && target->GetTypeId() == TYPEID_PLAYER)
                 shadowtargets.push_back(target->GetGUID());
 
-<<<<<<< HEAD
-=======
-        void MindControlGhost()
-        {
-            /************************************************************************/
-            /** NOTE FOR FUTURE DEVELOPER: PROPERLY IMPLEMENT THE GHOST PORTION *****/
-            /**  ONLY AFTER TrinIty FULLY IMPLEMENTS MIND CONTROL ABILITIES      *****/
-            /**   THE CURRENT CODE IN THIS FUNCTION IS ONLY THE BEGINNING OF    *****/
-            /**    WHAT IS FULLY NECESSARY FOR GOREFIEND TO BE 100% COMPLETE    *****/
-            /************************************************************************/
-
-            Unit* Ghost = NULL;
-            if (GhostGUID)
-                Ghost = Unit::GetUnit((*me), GhostGUID);
-            if (Ghost && Ghost->isAlive() && Ghost->HasAura(SPELL_SHADOW_OF_DEATH))
-            {
-                /*float x, y, z;
-                Ghost->GetPosition(x, y, z);
-                Creature* control = me->SummonCreature(CREATURE_GHOST, x, y, z, 0, TEMPSUMMON_TIMED_DESAWN, 30000);
-                if (control)
-                {
-                    CAST_PLR(Ghost)->Possess(control);
-                    Ghost->DealDamage(Ghost, Ghost->GetHealth(), NULL, DIRECT_DAMAGE, SPELL_SCHOOL_MASK_NORMAL, NULL,
-                false);
-                }*/
-                for (uint8 i = 0; i < 4; ++i)
-                {
-                    Creature* Construct = NULL;
-                    float X = CalculateRandomLocation(Ghost->GetPositionX(), 10);
-                    float Y = CalculateRandomLocation(Ghost->GetPositionY(), 10);
-                    Construct = me->SummonCreature(CREATURE_SHADOWY_CONSTRUCT, X, Y, Ghost->GetPositionZ(), 0, TEMPSUMMON_TIMED_OR_CORPSE_DESPAWN, 45000);
-                    if (Construct)
-                    {
-                        Construct->CastSpell(Construct, SPELL_PASSIVE_SHADOWFORM, true);
-                        SetThreatList(Construct);               // Use same function as Doom Blossom to set Threat List.
-                        CAST_AI(mob_shadowy_construct::mob_shadowy_constructAI, Construct->AI())->GhostGUID = GhostGUID;
-                        Unit* target = SelectTarget(SELECT_TARGET_RANDOM, 1);
-                        if (!target)                             // someone's trying to solo.
-                            target = me->getVictim();
-
-                        if (target)
-                            Construct->GetMotionMaster()->MoveChase(target);
-                    }
-                }
-            }
->>>>>>> 7ee3a99a
         }
 
         void UpdateAI(const uint32 diff)
@@ -672,12 +572,12 @@
             //        //Shadow = me->SummonCreature(CREATURE_SHADOWY_CONSTRUCT, X, me->GetPositionY(), me->GetPositionZ(), 0, TEMPSUMMON_TIMED_OR_CORPSE_DESPAWN, 0);
             //        if(Shadow)
             //        {
-            //            Unit *ptarget = SelectTarget(SELECT_TARGET_RANDOM, 1);
-            //            if(!ptarget)
-            //                ptarget = me->getVictim();
-
-            //            if(ptarget)
-            //                Shadow->AI()->AttackStart(ptarget);
+            //            Unit *target = SelectTarget(SELECT_TARGET_RANDOM, 1);
+            //            if(!target)
+            //                target = me->getVictim();
+
+            //            if(target)
+            //                Shadow->AI()->AttackStart(target);
             //        }
             //    }
             //    SummonShadowsTimer = 60000;
@@ -685,9 +585,9 @@
 
             if(SummonDoomBlossomTimer < diff)
             {
-                if (Unit *ptarget = SelectTarget(SELECT_TARGET_RANDOM, 0))
-                {
-                    if(TryDoCast(ptarget,SPELL_SUMMON_DOOM_BLOSSOM))
+                if (Unit *target = SelectTarget(SELECT_TARGET_RANDOM, 0))
+                {
+                    if(TryDoCast(target,SPELL_SUMMON_DOOM_BLOSSOM))
                         SummonDoomBlossomTimer = 35000;
                 }
             }else SummonDoomBlossomTimer -= diff;
@@ -702,28 +602,18 @@
                 {
                     if(TryDoCast(target, SPELL_INCINERATE))
                     {
-<<<<<<< HEAD
                         switch(rand()%2)
                         {
                         case 0: DoScriptText(SAY_SPECIAL1, me); break;
                         case 1: DoScriptText(SAY_SPECIAL2, me); break;
                         }
                         IncinerateTimer = 10000 + (rand()%10) * 1000;
-=======
-                        Unit* target = SelectTarget(SELECT_TARGET_RANDOM, 1);
-                        if (!target)
-                            target = me->getVictim();
-
-                        if (target)
-                            Shadow->AI()->AttackStart(target);
->>>>>>> 7ee3a99a
                     }
                 }
             }else IncinerateTimer -= diff;
 
             if(CrushingShadowsTimer < diff)
             {
-<<<<<<< HEAD
                 if(!me->IsNonMeleeSpellCasted(false))
                 {
                     SpellEntry *spellInfo;
@@ -732,24 +622,6 @@
                     {
                         spellInfo->MaxAffectedTargets = 5;
                         me->CastSpell(me,spellInfo,false);
-=======
-                if (Unit* target = SelectTarget(SELECT_TARGET_RANDOM, 0))
-                {
-                    float X = CalculateRandomLocation(target->GetPositionX(), 20);
-                    float Y = CalculateRandomLocation(target->GetPositionY(), 20);
-                    float Z = target->GetPositionZ();
-                    Z = me->GetMap()->GetHeight(X, Y, Z);
-                    Creature* DoomBlossom = me->SummonCreature(CREATURE_DOOM_BLOSSOM, X, Y, Z, 0, TEMPSUMMON_TIMED_DESPAWN_OUT_OF_COMBAT, 20000);
-                    if (DoomBlossom)
-                    {
-                        DoomBlossom->SetFlag(UNIT_FIELD_FLAGS, UNIT_FLAG_NOT_SELECTABLE);
-                        DoomBlossom->setFaction(me->getFaction());
-                        DoomBlossom->AddThreat(target, 1.0f);
-                        CAST_AI(mob_doom_blossom::mob_doom_blossomAI, DoomBlossom->AI())->SetTeronGUID(me->GetGUID());
-                        target->CombatStart(DoomBlossom);
-                        SetThreatList(DoomBlossom);
-                        SummonDoomBlossomTimer = 35000;
->>>>>>> 7ee3a99a
                     }
                     CrushingShadowsTimer = 10000 + rand()%5000;
                 }
@@ -757,7 +629,6 @@
 
             if(ShadowOfDeathTimer < diff)
             {
-<<<<<<< HEAD
                 if(!me->IsNonMeleeSpellCasted(false))
                 {
                     Unit* target = SelectTarget(SELECT_TARGET_RANDOM, 1, 300, true);
@@ -802,28 +673,28 @@
                             {
                                 float x,y,z;
                                 temp->GetPosition(x,y,z);
-                                Unit *ptarget;
+                                Unit *target;
                                 Creature* c_temp;
 
                                 c_temp = me->SummonCreature(CREATURE_SHADOWY_CONSTRUCT, x+3 ,y+3 , z , 0, TEMPSUMMON_TIMED_OR_CORPSE_DESPAWN, 0);
-                                ptarget = SelectTarget(SELECT_TARGET_RANDOM, 0);
-                                if(!ptarget) ptarget = me->getVictim();
-                                if(ptarget) c_temp->Attack(ptarget,true);
+                                target = SelectTarget(SELECT_TARGET_RANDOM, 0);
+                                if(!target) target = me->getVictim();
+                                if(target) c_temp->Attack(target,true);
 
                                 c_temp = me->SummonCreature(CREATURE_SHADOWY_CONSTRUCT, x-3 ,y+3 , z , 0, TEMPSUMMON_TIMED_OR_CORPSE_DESPAWN, 0);
-                                ptarget = SelectTarget(SELECT_TARGET_RANDOM, 0);
-                                if(!ptarget) ptarget = me->getVictim();
-                                if(ptarget) c_temp->Attack(ptarget,true);
+                                target = SelectTarget(SELECT_TARGET_RANDOM, 0);
+                                if(!target) target = me->getVictim();
+                                if(target) c_temp->Attack(target,true);
 
                                 c_temp = me->SummonCreature(CREATURE_SHADOWY_CONSTRUCT, x+3 ,y-3 , z , 0, TEMPSUMMON_TIMED_OR_CORPSE_DESPAWN, 0);
-                                ptarget = SelectTarget(SELECT_TARGET_RANDOM, 0);
-                                if(!ptarget) ptarget = me->getVictim();
-                                if(ptarget) c_temp->Attack(ptarget,true);
+                                target = SelectTarget(SELECT_TARGET_RANDOM, 0);
+                                if(!target) target = me->getVictim();
+                                if(target) c_temp->Attack(target,true);
 
                                 c_temp = me->SummonCreature(CREATURE_SHADOWY_CONSTRUCT, x-3 ,y-3 , z , 0, TEMPSUMMON_TIMED_OR_CORPSE_DESPAWN, 0);
-                                ptarget = SelectTarget(SELECT_TARGET_RANDOM, 0);
-                                if(!ptarget) ptarget = me->getVictim();
-                                if(ptarget) c_temp->Attack(ptarget,true);
+                                target = SelectTarget(SELECT_TARGET_RANDOM, 0);
+                                if(!target) target = me->getVictim();
+                                if(target) c_temp->Attack(target,true);
 
                                 del_player.push_back(*itr);
                             }
@@ -840,42 +711,6 @@
                             me->DealDamage(sacrifice,sacrifice->GetHealth());
                         }
                     }
-=======
-                Unit* target = SelectTarget(SELECT_TARGET_RANDOM, 1);
-                if (!target)
-                    target = me->getVictim();
-
-                if (target)
-                {
-                    DoScriptText(RAND(SAY_SPECIAL1, SAY_SPECIAL2), me);
-                    DoCast(target, SPELL_INCINERATE);
-                    IncinerateTimer = 20000 + rand()%31 * 1000;
-                }
-            } else IncinerateTimer -= diff;
-
-            if (CrushingShadowsTimer <= diff)
-            {
-                Unit* target = SelectTarget(SELECT_TARGET_RANDOM, 0);
-                if (target && target->isAlive())
-                    DoCast(target, SPELL_CRUSHING_SHADOWS);
-                CrushingShadowsTimer = 10000 + rand()%16 * 1000;
-            } else CrushingShadowsTimer -= diff;
-
-            /*** NOTE FOR FUTURE DEV: UNCOMMENT BELOW ONLY IF MIND CONTROL IS FULLY IMPLEMENTED **/
-            /*if (ShadowOfDeathTimer <= diff)
-            {
-                Unit* target = SelectUnit(SELECT_TARGET_RANDOM, 1);
-
-                if (!target)
-                   target = me->getVictim();
-
-                if (target && target->isAlive() && target->GetTypeId() == TYPEID_PLAYER)
-                {
-                    DoCast(target, SPELL_SHADOW_OF_DEATH);
-                    GhostGUID = target->GetGUID();
-                    ShadowOfDeathTimer = 30000;
-                    SummonShadowsTimer = 53000; // Make it VERY close but slightly less so that we can check if the aura is still on the player
->>>>>>> 7ee3a99a
                 }
                 SummonShadowsTimer = 1000;
             }else SummonShadowsTimer -= diff;
