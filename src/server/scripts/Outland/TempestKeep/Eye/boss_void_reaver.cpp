/*
 * This file is part of the TrinityCore Project. See AUTHORS file for Copyright information
 *
 * This program is free software; you can redistribute it and/or modify it
 * under the terms of the GNU General Public License as published by the
 * Free Software Foundation; either version 2 of the License, or (at your
 * option) any later version.
 *
 * This program is distributed in the hope that it will be useful, but WITHOUT
 * ANY WARRANTY; without even the implied warranty of MERCHANTABILITY or
 * FITNESS FOR A PARTICULAR PURPOSE. See the GNU General Public License for
 * more details.
 *
 * You should have received a copy of the GNU General Public License along
 * with this program. If not, see <http://www.gnu.org/licenses/>.
 */

#include "ScriptMgr.h"
#include "ObjectAccessor.h"
#include "ScriptedCreature.h"
#include "the_eye.h"

enum Yells
{
    SAY_AGGRO                   = 0,
    SAY_SLAY                    = 1,
    SAY_DEATH                   = 2,
    SAY_POUNDING                = 3
};

enum Spells
{
    SPELL_POUNDING              = 34162,
    SPELL_ARCANE_ORB            = 34172,
    SPELL_KNOCK_AWAY            = 25778,
    SPELL_BERSERK               = 27680
};

enum Events
{
    EVENT_POUNDING              = 1,
    EVENT_ARCANE_ORB,
    EVENT_KNOCK_AWAY,
    EVENT_BERSERK
};

class boss_void_reaver : public CreatureScript
{
    public:
        boss_void_reaver() : CreatureScript("boss_void_reaver") { }

        struct boss_void_reaverAI : public BossAI
        {
            boss_void_reaverAI(Creature* creature) : BossAI(creature, DATA_VOID_REAVER)
            {
                Initialize();
            }

            void Initialize()
            {
                Enraged = false;
            }

            void Reset() override
            {
                Initialize();
                _Reset();
            }

            void KilledUnit(Unit* /*victim*/) override
            {
                Talk(SAY_SLAY);
            }

            void JustDied(Unit* /*killer*/) override
            {
                Talk(SAY_DEATH);
                DoZoneInCombat();
                _JustDied();
            }

            void JustEngagedWith(Unit* who) override
            {
                Talk(SAY_AGGRO);
<<<<<<< HEAD
                BossAI::JustEngagedWith(who);

                events.ScheduleEvent(EVENT_POUNDING, 15s);
                events.ScheduleEvent(EVENT_ARCANE_ORB, 3s);
                events.ScheduleEvent(EVENT_KNOCK_AWAY, 30s);
                events.ScheduleEvent(EVENT_BERSERK, 10min);
=======
                _EnterCombat();

                events.ScheduleEvent(EVENT_POUNDING, 15000);
                events.ScheduleEvent(EVENT_ARCANE_ORB, 3000);
                events.ScheduleEvent(EVENT_KNOCK_AWAY, 30000);
                events.ScheduleEvent(EVENT_BERSERK, 600000);
>>>>>>> 28d470c5
            }

            void UpdateAI(uint32 diff) override
            {
                if (!UpdateVictim())
                    return;

                events.Update(diff);

                if (me->HasUnitState(UNIT_STATE_CASTING))
                    return;

                while (uint32 eventId = events.ExecuteEvent())
                {
                    switch (eventId)
                    {
                        case EVENT_POUNDING:
                            DoCastVictim(SPELL_POUNDING);
                            Talk(SAY_POUNDING);
<<<<<<< HEAD
                            events.ScheduleEvent(EVENT_POUNDING, 15s);
=======
                            events.ScheduleEvent(EVENT_POUNDING, 15000);
>>>>>>> 28d470c5
                            break;
                        case EVENT_ARCANE_ORB:
                        {
                            std::vector<Unit*> target_list;
                            for (auto* ref : me->GetThreatManager().GetUnsortedThreatList())
                            {
                                Unit* target = ref->GetVictim();
                                if (target->GetTypeId() == TYPEID_PLAYER && target->IsAlive() && !target->IsWithinDist(me, 18, false))
                                    target_list.push_back(target);
                            }

                            Unit* target;
                            if (!target_list.empty())
                                target = *(target_list.begin() + rand32() % target_list.size());
                            else
                                target = me->GetVictim();

                            if (target)
<<<<<<< HEAD
                                me->CastSpell(target, SPELL_ARCANE_ORB);

                            events.ScheduleEvent(EVENT_ARCANE_ORB, 3s);
=======
                                me->CastSpell(target, SPELL_ARCANE_ORB, false, nullptr, nullptr);

                            events.ScheduleEvent(EVENT_ARCANE_ORB, 3000);
>>>>>>> 28d470c5
                            break;
                        }
                        case EVENT_KNOCK_AWAY:
                            DoCastVictim(SPELL_KNOCK_AWAY);
                            // Drop 25% aggro
                            if (GetThreat(me->GetVictim()))
                                ModifyThreatByPercent(me->GetVictim(), -25);

<<<<<<< HEAD
                            events.ScheduleEvent(EVENT_KNOCK_AWAY, 30s);
=======
                            events.ScheduleEvent(EVENT_KNOCK_AWAY, 30000);
>>>>>>> 28d470c5
                            break;
                        case EVENT_BERSERK:
                            if (!Enraged)
                            {
                                DoCast(me, SPELL_BERSERK);
                                Enraged = true;
                            }
                            break;
                        default:
                            break;
                    }

                    if (me->HasUnitState(UNIT_STATE_CASTING))
                        return;
                }

                DoMeleeAttackIfReady();
            }

        private:
            bool Enraged;
        };

        CreatureAI* GetAI(Creature* creature) const override
        {
            return GetTheEyeAI<boss_void_reaverAI>(creature);
        }
};

void AddSC_boss_void_reaver()
{
    new boss_void_reaver();
}<|MERGE_RESOLUTION|>--- conflicted
+++ resolved
@@ -79,24 +79,15 @@
                 _JustDied();
             }
 
-            void JustEngagedWith(Unit* who) override
+            void EnterCombat(Unit* /*who*/) override
             {
                 Talk(SAY_AGGRO);
-<<<<<<< HEAD
-                BossAI::JustEngagedWith(who);
-
-                events.ScheduleEvent(EVENT_POUNDING, 15s);
-                events.ScheduleEvent(EVENT_ARCANE_ORB, 3s);
-                events.ScheduleEvent(EVENT_KNOCK_AWAY, 30s);
-                events.ScheduleEvent(EVENT_BERSERK, 10min);
-=======
                 _EnterCombat();
 
                 events.ScheduleEvent(EVENT_POUNDING, 15000);
                 events.ScheduleEvent(EVENT_ARCANE_ORB, 3000);
                 events.ScheduleEvent(EVENT_KNOCK_AWAY, 30000);
                 events.ScheduleEvent(EVENT_BERSERK, 600000);
->>>>>>> 28d470c5
             }
 
             void UpdateAI(uint32 diff) override
@@ -116,11 +107,7 @@
                         case EVENT_POUNDING:
                             DoCastVictim(SPELL_POUNDING);
                             Talk(SAY_POUNDING);
-<<<<<<< HEAD
-                            events.ScheduleEvent(EVENT_POUNDING, 15s);
-=======
                             events.ScheduleEvent(EVENT_POUNDING, 15000);
->>>>>>> 28d470c5
                             break;
                         case EVENT_ARCANE_ORB:
                         {
@@ -139,15 +126,9 @@
                                 target = me->GetVictim();
 
                             if (target)
-<<<<<<< HEAD
-                                me->CastSpell(target, SPELL_ARCANE_ORB);
-
-                            events.ScheduleEvent(EVENT_ARCANE_ORB, 3s);
-=======
                                 me->CastSpell(target, SPELL_ARCANE_ORB, false, nullptr, nullptr);
 
                             events.ScheduleEvent(EVENT_ARCANE_ORB, 3000);
->>>>>>> 28d470c5
                             break;
                         }
                         case EVENT_KNOCK_AWAY:
@@ -156,11 +137,7 @@
                             if (GetThreat(me->GetVictim()))
                                 ModifyThreatByPercent(me->GetVictim(), -25);
 
-<<<<<<< HEAD
-                            events.ScheduleEvent(EVENT_KNOCK_AWAY, 30s);
-=======
                             events.ScheduleEvent(EVENT_KNOCK_AWAY, 30000);
->>>>>>> 28d470c5
                             break;
                         case EVENT_BERSERK:
                             if (!Enraged)
