/*
 * This file is part of the TrinityCore Project. See AUTHORS file for Copyright information
 *
 * This program is free software; you can redistribute it and/or modify it
 * under the terms of the GNU General Public License as published by the
 * Free Software Foundation; either version 2 of the License, or (at your
 * option) any later version.
 *
 * This program is distributed in the hope that it will be useful, but WITHOUT
 * ANY WARRANTY; without even the implied warranty of MERCHANTABILITY or
 * FITNESS FOR A PARTICULAR PURPOSE. See the GNU General Public License for
 * more details.
 *
 * You should have received a copy of the GNU General Public License along
 * with this program. If not, see <http://www.gnu.org/licenses/>.
 */

#include "ScriptMgr.h"
#include "mechanar.h"
<<<<<<< HEAD
#include "Player.h"
=======
>>>>>>> 28d470c5
#include "ScriptedCreature.h"
#include "SpellInfo.h"
#include "SpellScript.h"

enum Spells
{
    SPELL_HEADCRACK                 = 35161,
    SPELL_REFLECTIVE_MAGIC_SHIELD   = 35158,
    SPELL_REFLECTIVE_DAMAGE_SHIELD  = 35159,
    SPELL_POLARITY_SHIFT            = 39096,
    SPELL_BERSERK                   = 26662,
    SPELL_NETHER_CHARGE_TIMER       = 37670,
    SPELL_NETHER_CHARGE_PASSIVE     = 35150,

    SPELL_SUMMON_NETHER_CHARGE_NE   = 35153,
    SPELL_SUMMON_NETHER_CHARGE_NW   = 35904,
    SPELL_SUMMON_NETHER_CHARGE_SE   = 35905,
    SPELL_SUMMON_NETHER_CHARGE_SW   = 35906,

    SPELL_POSITIVE_POLARITY         = 39088,
    SPELL_POSITIVE_CHARGE_STACK     = 39089,
    SPELL_POSITIVE_CHARGE           = 39090,

    SPELL_NEGATIVE_POLARITY         = 39091,
    SPELL_NEGATIVE_CHARGE_STACK     = 39092,
    SPELL_NEGATIVE_CHARGE           = 39093
};

enum Yells
{
    YELL_AGGRO                      = 0,
    YELL_REFLECTIVE_MAGIC_SHIELD    = 1,
    YELL_REFLECTIVE_DAMAGE_SHIELD   = 2,
    YELL_KILL                       = 3,
    YELL_DEATH                      = 4
};

enum Creatures
{
    NPC_NETHER_CHARGE               = 20405
};

enum Events
{
    EVENT_NONE                      = 0,

    EVENT_HEADCRACK                 = 1,
    EVENT_REFLECTIVE_DAMAGE_SHIELD  = 2,
    EVENT_REFLECTIVE_MAGIE_SHIELD   = 3,
    EVENT_POSITIVE_SHIFT            = 4,
    EVENT_SUMMON_NETHER_CHARGE      = 5,
    EVENT_BERSERK                   = 6
};

class boss_mechano_lord_capacitus : public CreatureScript
{
    public:
        boss_mechano_lord_capacitus() : CreatureScript("boss_mechano_lord_capacitus") { }

        struct boss_mechano_lord_capacitusAI : public BossAI
        {
            boss_mechano_lord_capacitusAI(Creature* creature) : BossAI(creature, DATA_MECHANOLORD_CAPACITUS) { }

            void JustEngagedWith(Unit* who) override
            {
                BossAI::JustEngagedWith(who);
                Talk(YELL_AGGRO);
                events.ScheduleEvent(EVENT_HEADCRACK, 10s);
                events.ScheduleEvent(EVENT_REFLECTIVE_DAMAGE_SHIELD, 15s);
                events.ScheduleEvent(EVENT_SUMMON_NETHER_CHARGE, 10s);
                events.ScheduleEvent(EVENT_BERSERK, 3min);

                if (IsHeroic())
                    events.ScheduleEvent(EVENT_POSITIVE_SHIFT, 15s);
            }

            void KilledUnit(Unit* /*victim*/) override
            {
                Talk(YELL_KILL);
            }

            void JustDied(Unit* /*killer*/) override
            {
                _JustDied();
                Talk(YELL_DEATH);
            }

            void UpdateAI(uint32 diff) override
            {
                if (!UpdateVictim())
                    return;

                events.Update(diff);

                if (me->HasUnitState(UNIT_STATE_CASTING))
                    return;

                while (uint32 eventId = events.ExecuteEvent())
                {
                    switch (eventId)
                    {
                        case EVENT_HEADCRACK:
                            DoCastVictim(SPELL_HEADCRACK);
                            events.ScheduleEvent(EVENT_HEADCRACK, 10s);
                            break;
                        case EVENT_REFLECTIVE_DAMAGE_SHIELD:
                            Talk(YELL_REFLECTIVE_DAMAGE_SHIELD);
                            DoCast(me, SPELL_REFLECTIVE_DAMAGE_SHIELD);
                            events.ScheduleEvent(EVENT_REFLECTIVE_MAGIE_SHIELD, 30s);
                            break;
                        case EVENT_REFLECTIVE_MAGIE_SHIELD:
                            Talk(YELL_REFLECTIVE_MAGIC_SHIELD);
                            DoCast(me, SPELL_REFLECTIVE_MAGIC_SHIELD);
                            events.ScheduleEvent(EVENT_REFLECTIVE_DAMAGE_SHIELD, 30s);
                            break;
                        case EVENT_POSITIVE_SHIFT:
                            DoCastAOE(SPELL_POLARITY_SHIFT);
                            events.ScheduleEvent(EVENT_POSITIVE_SHIFT, 45s, 60s);
                            break;
                        case EVENT_SUMMON_NETHER_CHARGE:
                        {
                            uint32 spellId = RAND(SPELL_SUMMON_NETHER_CHARGE_NE,
                                                  SPELL_SUMMON_NETHER_CHARGE_NW,
                                                  SPELL_SUMMON_NETHER_CHARGE_SE,
                                                  SPELL_SUMMON_NETHER_CHARGE_SW);
                            Milliseconds netherChargeTimer = DUNGEON_MODE(randtime(9s, 11s), randtime(2s, 5s));
                            DoCastSelf(spellId);
                            events.ScheduleEvent(EVENT_SUMMON_NETHER_CHARGE, netherChargeTimer);
                            break;
                        }
                        case EVENT_BERSERK:
                            DoCast(me, SPELL_BERSERK);
                            break;
                        default:
                            break;
                    }

                    if (me->HasUnitState(UNIT_STATE_CASTING))
                        return;
                }

                DoMeleeAttackIfReady();
            }
        };

        CreatureAI* GetAI(Creature* creature) const override
        {
            return GetMechanarAI<boss_mechano_lord_capacitusAI>(creature);
        }
};

class spell_capacitus_polarity_charge : public SpellScriptLoader
{
    public:
        spell_capacitus_polarity_charge() : SpellScriptLoader("spell_capacitus_polarity_charge") { }

        class spell_capacitus_polarity_charge_SpellScript : public SpellScript
        {
            PrepareSpellScript(spell_capacitus_polarity_charge_SpellScript);

            bool Validate(SpellInfo const* /*spell*/) override
            {
                return ValidateSpellInfo(
                {
                    SPELL_POSITIVE_CHARGE,
                    SPELL_POSITIVE_CHARGE_STACK,
                    SPELL_NEGATIVE_CHARGE,
                    SPELL_NEGATIVE_CHARGE_STACK
                });
            }

            void HandleTargets(std::list<WorldObject*>& targetList)
            {
                uint8 count = 0;
                for (WorldObject* target : targetList)
                    if (target->GetGUID() != GetCaster()->GetGUID())
                        if (target->GetTypeId() == TYPEID_PLAYER)
                            if (target->ToUnit()->HasAura(GetTriggeringSpell()->Id))
                                ++count;

                if (count)
                {
                    uint32 spellId = 0;

                    if (GetSpellInfo()->Id == SPELL_POSITIVE_CHARGE)
                        spellId = SPELL_POSITIVE_CHARGE_STACK;
                    else // if (GetSpellInfo()->Id == SPELL_NEGATIVE_CHARGE)
                        spellId = SPELL_NEGATIVE_CHARGE_STACK;

                    GetCaster()->SetAuraStack(spellId, GetCaster(), count);
                }
            }

            void HandleDamage(SpellEffIndex /*effIndex*/)
            {
                if (!GetTriggeringSpell())
                    return;

                Unit* target = GetHitUnit();

                if (target->HasAura(GetTriggeringSpell()->Id))
                    PreventHitDamage();
            }

            void Register() override
            {
                OnEffectHitTarget += SpellEffectFn(spell_capacitus_polarity_charge_SpellScript::HandleDamage, EFFECT_0, SPELL_EFFECT_SCHOOL_DAMAGE);
                OnObjectAreaTargetSelect += SpellObjectAreaTargetSelectFn(spell_capacitus_polarity_charge_SpellScript::HandleTargets, EFFECT_0, TARGET_UNIT_SRC_AREA_ALLY);
            }
        };

        SpellScript* GetSpellScript() const override
        {
            return new spell_capacitus_polarity_charge_SpellScript();
        }
};

class spell_capacitus_polarity_shift : public SpellScriptLoader
{
    public:
        spell_capacitus_polarity_shift() : SpellScriptLoader("spell_capacitus_polarity_shift") { }

        class spell_capacitus_polarity_shift_SpellScript : public SpellScript
        {
            PrepareSpellScript(spell_capacitus_polarity_shift_SpellScript);

            bool Validate(SpellInfo const* /*spell*/) override
            {
                return ValidateSpellInfo({ SPELL_POSITIVE_POLARITY, SPELL_NEGATIVE_POLARITY });
            }

            void HandleDummy(SpellEffIndex /* effIndex */)
            {
                Unit* target = GetHitUnit();
                Unit* caster = GetCaster();

<<<<<<< HEAD
                target->CastSpell(target, roll_chance_i(50) ? SPELL_POSITIVE_POLARITY : SPELL_NEGATIVE_POLARITY, caster->GetGUID());
=======
                target->CastSpell(target, roll_chance_i(50) ? SPELL_POSITIVE_POLARITY : SPELL_NEGATIVE_POLARITY, true, nullptr, nullptr, caster->GetGUID());
>>>>>>> 28d470c5
            }

            void Register() override
            {
                OnEffectHitTarget += SpellEffectFn(spell_capacitus_polarity_shift_SpellScript::HandleDummy, EFFECT_0, SPELL_EFFECT_DUMMY);
            }
        };

        SpellScript* GetSpellScript() const override
        {
            return new spell_capacitus_polarity_shift_SpellScript();
        }
};

void AddSC_boss_mechano_lord_capacitus()
{
    new boss_mechano_lord_capacitus();
    new spell_capacitus_polarity_charge();
    new spell_capacitus_polarity_shift();
}<|MERGE_RESOLUTION|>--- conflicted
+++ resolved
@@ -17,10 +17,6 @@
 
 #include "ScriptMgr.h"
 #include "mechanar.h"
-<<<<<<< HEAD
-#include "Player.h"
-=======
->>>>>>> 28d470c5
 #include "ScriptedCreature.h"
 #include "SpellInfo.h"
 #include "SpellScript.h"
@@ -33,12 +29,7 @@
     SPELL_POLARITY_SHIFT            = 39096,
     SPELL_BERSERK                   = 26662,
     SPELL_NETHER_CHARGE_TIMER       = 37670,
-    SPELL_NETHER_CHARGE_PASSIVE     = 35150,
-
-    SPELL_SUMMON_NETHER_CHARGE_NE   = 35153,
-    SPELL_SUMMON_NETHER_CHARGE_NW   = 35904,
-    SPELL_SUMMON_NETHER_CHARGE_SE   = 35905,
-    SPELL_SUMMON_NETHER_CHARGE_SW   = 35906,
+    SPELL_NETHER_CHARGE_PASSIVE     = 37670,
 
     SPELL_POSITIVE_POLARITY         = 39088,
     SPELL_POSITIVE_CHARGE_STACK     = 39089,
@@ -84,17 +75,17 @@
         {
             boss_mechano_lord_capacitusAI(Creature* creature) : BossAI(creature, DATA_MECHANOLORD_CAPACITUS) { }
 
-            void JustEngagedWith(Unit* who) override
-            {
-                BossAI::JustEngagedWith(who);
+            void EnterCombat(Unit* /*who*/) override
+            {
+                _EnterCombat();
                 Talk(YELL_AGGRO);
-                events.ScheduleEvent(EVENT_HEADCRACK, 10s);
-                events.ScheduleEvent(EVENT_REFLECTIVE_DAMAGE_SHIELD, 15s);
-                events.ScheduleEvent(EVENT_SUMMON_NETHER_CHARGE, 10s);
-                events.ScheduleEvent(EVENT_BERSERK, 3min);
+                events.ScheduleEvent(EVENT_HEADCRACK, 10 * IN_MILLISECONDS);
+                events.ScheduleEvent(EVENT_REFLECTIVE_DAMAGE_SHIELD, 15 * IN_MILLISECONDS);
+                events.ScheduleEvent(EVENT_SUMMON_NETHER_CHARGE, 10 * IN_MILLISECONDS);
+                events.ScheduleEvent(EVENT_BERSERK, 3 * MINUTE * IN_MILLISECONDS);
 
                 if (IsHeroic())
-                    events.ScheduleEvent(EVENT_POSITIVE_SHIFT, 15s);
+                    events.ScheduleEvent(EVENT_POSITIVE_SHIFT, 15 * IN_MILLISECONDS);
             }
 
             void KilledUnit(Unit* /*victim*/) override
@@ -102,7 +93,7 @@
                 Talk(YELL_KILL);
             }
 
-            void JustDied(Unit* /*killer*/) override
+            void JustDied(Unit* /*victim*/) override
             {
                 _JustDied();
                 Talk(YELL_DEATH);
@@ -124,31 +115,27 @@
                     {
                         case EVENT_HEADCRACK:
                             DoCastVictim(SPELL_HEADCRACK);
-                            events.ScheduleEvent(EVENT_HEADCRACK, 10s);
+                            events.ScheduleEvent(EVENT_HEADCRACK, 10 * IN_MILLISECONDS);
                             break;
                         case EVENT_REFLECTIVE_DAMAGE_SHIELD:
                             Talk(YELL_REFLECTIVE_DAMAGE_SHIELD);
                             DoCast(me, SPELL_REFLECTIVE_DAMAGE_SHIELD);
-                            events.ScheduleEvent(EVENT_REFLECTIVE_MAGIE_SHIELD, 30s);
+                            events.ScheduleEvent(EVENT_REFLECTIVE_MAGIE_SHIELD, 30 * IN_MILLISECONDS);
                             break;
                         case EVENT_REFLECTIVE_MAGIE_SHIELD:
                             Talk(YELL_REFLECTIVE_MAGIC_SHIELD);
                             DoCast(me, SPELL_REFLECTIVE_MAGIC_SHIELD);
-                            events.ScheduleEvent(EVENT_REFLECTIVE_DAMAGE_SHIELD, 30s);
+                            events.ScheduleEvent(EVENT_REFLECTIVE_DAMAGE_SHIELD, 30 * IN_MILLISECONDS);
                             break;
                         case EVENT_POSITIVE_SHIFT:
                             DoCastAOE(SPELL_POLARITY_SHIFT);
-                            events.ScheduleEvent(EVENT_POSITIVE_SHIFT, 45s, 60s);
+                            events.ScheduleEvent(EVENT_POSITIVE_SHIFT, urand(45, 60) * IN_MILLISECONDS);
                             break;
                         case EVENT_SUMMON_NETHER_CHARGE:
                         {
-                            uint32 spellId = RAND(SPELL_SUMMON_NETHER_CHARGE_NE,
-                                                  SPELL_SUMMON_NETHER_CHARGE_NW,
-                                                  SPELL_SUMMON_NETHER_CHARGE_SE,
-                                                  SPELL_SUMMON_NETHER_CHARGE_SW);
-                            Milliseconds netherChargeTimer = DUNGEON_MODE(randtime(9s, 11s), randtime(2s, 5s));
-                            DoCastSelf(spellId);
-                            events.ScheduleEvent(EVENT_SUMMON_NETHER_CHARGE, netherChargeTimer);
+                            Position pos = me->GetRandomNearPosition(5.0f);
+                            me->SummonCreature(NPC_NETHER_CHARGE, pos, TEMPSUMMON_TIMED_DESPAWN, 18000);
+                            events.ScheduleEvent(EVENT_SUMMON_NETHER_CHARGE, 10 * IN_MILLISECONDS);
                             break;
                         }
                         case EVENT_BERSERK:
@@ -222,7 +209,7 @@
                 Unit* target = GetHitUnit();
 
                 if (target->HasAura(GetTriggeringSpell()->Id))
-                    PreventHitDamage();
+                    SetHitDamage(0);
             }
 
             void Register() override
@@ -257,11 +244,7 @@
                 Unit* target = GetHitUnit();
                 Unit* caster = GetCaster();
 
-<<<<<<< HEAD
-                target->CastSpell(target, roll_chance_i(50) ? SPELL_POSITIVE_POLARITY : SPELL_NEGATIVE_POLARITY, caster->GetGUID());
-=======
                 target->CastSpell(target, roll_chance_i(50) ? SPELL_POSITIVE_POLARITY : SPELL_NEGATIVE_POLARITY, true, nullptr, nullptr, caster->GetGUID());
->>>>>>> 28d470c5
             }
 
             void Register() override
