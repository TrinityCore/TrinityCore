/*
 * This file is part of the TrinityCore Project. See AUTHORS file for Copyright information
 *
 * This program is free software; you can redistribute it and/or modify it
 * under the terms of the GNU General Public License as published by the
 * Free Software Foundation; either version 2 of the License, or (at your
 * option) any later version.
 *
 * This program is distributed in the hope that it will be useful, but WITHOUT
 * ANY WARRANTY; without even the implied warranty of MERCHANTABILITY or
 * FITNESS FOR A PARTICULAR PURPOSE. See the GNU General Public License for
 * more details.
 *
 * You should have received a copy of the GNU General Public License along
 * with this program. If not, see <http://www.gnu.org/licenses/>.
 */

#ifndef ARCATRAZ_H
#define ARCATRAZ_H

#include "CreatureAIImpl.h"

#define ArcatrazScriptName "instance_arcatraz"
#define DataHeader         "AZ"

uint32 const EncounterCount = 4;

enum AZDataTypes
{
    // Encounter States/Boss GUIDs
    DATA_ZEREKETH                               = 0,
    DATA_DALLIAH                                = 1,
    DATA_SOCCOTHRATES                           = 2,
    DATA_HARBINGER_SKYRISS                      = 3,

    // Additional Data
    DATA_CONVERSATION                           = 4,
    DATA_WARDEN_1                               = 5, // used by SmartAI
    DATA_WARDEN_2                               = 6, // used by SmartAI
    DATA_WARDEN_3                               = 7, // used by SmartAI
    DATA_WARDEN_4                               = 8, // used by SmartAI
    DATA_WARDEN_5                               = 9, // used by SmartAI
    DATA_MELLICHAR                              = 10,
    DATA_WARDENS_SHIELD                         = 11
};

enum AZCreatureIds
{
    NPC_DALLIAH                                 = 20885,
    NPC_SOCCOTHRATES                            = 20886,
    NPC_MELLICHAR                               = 20904, // skyriss will kill this unit
    NPC_ALPHA_POD_TARGET                        = 21436,
    NPC_MILLHOUSE                               = 20977
};

enum AZGameObjectIds
{
    GO_CONTAINMENT_CORE_SECURITY_FIELD_ALPHA    = 184318, // door opened when Wrath-Scryer Soccothrates dies
    GO_CONTAINMENT_CORE_SECURITY_FIELD_BETA     = 184319, // door opened when Dalliah the Doomsayer dies
    GO_STASIS_POD_ALPHA                         = 183961, // pod first boss wave
    GO_STASIS_POD_BETA                          = 183963, // pod second boss wave
    GO_STASIS_POD_DELTA                         = 183964, // pod third boss wave
    GO_STASIS_POD_GAMMA                         = 183962, // pod fourth boss wave
    GO_STASIS_POD_OMEGA                         = 183965, // pod fifth boss wave
    GO_WARDENS_SHIELD                           = 184802  // shield 'protecting' mellichar
};

<<<<<<< HEAD
enum AZSpellIds
{
    SPELL_QID_10886                             = 39564
};

=======
>>>>>>> 28d470c5
template <class AI, class T>
inline AI* GetArcatrazAI(T* obj)
{
    return GetInstanceAI<AI>(obj, ArcatrazScriptName);
}

#endif // ARCATRAZ_H<|MERGE_RESOLUTION|>--- conflicted
+++ resolved
@@ -49,8 +49,7 @@
     NPC_DALLIAH                                 = 20885,
     NPC_SOCCOTHRATES                            = 20886,
     NPC_MELLICHAR                               = 20904, // skyriss will kill this unit
-    NPC_ALPHA_POD_TARGET                        = 21436,
-    NPC_MILLHOUSE                               = 20977
+    NPC_ALPHA_POD_TARGET                        = 21436
 };
 
 enum AZGameObjectIds
@@ -65,14 +64,6 @@
     GO_WARDENS_SHIELD                           = 184802  // shield 'protecting' mellichar
 };
 
-<<<<<<< HEAD
-enum AZSpellIds
-{
-    SPELL_QID_10886                             = 39564
-};
-
-=======
->>>>>>> 28d470c5
 template <class AI, class T>
 inline AI* GetArcatrazAI(T* obj)
 {
