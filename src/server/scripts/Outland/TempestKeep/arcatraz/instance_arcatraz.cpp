--- conflicted
+++ resolved
@@ -20,10 +20,6 @@
 #include "Creature.h"
 #include "GameObject.h"
 #include "InstanceScript.h"
-<<<<<<< HEAD
-#include "Map.h"
-=======
->>>>>>> 28d470c5
 
 DoorData const doorData[] =
 {
@@ -52,8 +48,6 @@
 
             void OnCreatureCreate(Creature* creature) override
             {
-                InstanceScript::OnCreatureCreate(creature);
-
                 switch (creature->GetEntry())
                 {
                     case NPC_DALLIAH:
@@ -64,9 +58,6 @@
                         break;
                     case NPC_MELLICHAR:
                         MellicharGUID = creature->GetGUID();
-                        break;
-                    case NPC_MILLHOUSE:
-                        MillhouseGUID = creature->GetGUID();
                         break;
                     default:
                         break;
@@ -175,15 +166,6 @@
                             SetData(DATA_WARDEN_4, NOT_STARTED);
                             SetData(DATA_WARDEN_5, NOT_STARTED);
                         }
-                        else if (state == DONE)
-                        {
-                            if (!instance->IsHeroic())
-                                break;
-
-                            if (Creature* millhouse = instance->GetCreature(MillhouseGUID))
-                                if (millhouse->IsAlive())
-                                    DoCastSpellOnPlayers(SPELL_QID_10886);
-                        }
                         break;
                     default:
                         break;
@@ -197,7 +179,6 @@
             ObjectGuid StasisPodGUIDs[5];
             ObjectGuid MellicharGUID;
             ObjectGuid WardensShieldGUID;
-            ObjectGuid MillhouseGUID;
 
             uint8 ConversationState;
             uint8 StasisPodStates[5];
