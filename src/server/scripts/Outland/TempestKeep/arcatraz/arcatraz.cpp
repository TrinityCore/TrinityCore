/*
 * This file is part of the TrinityCore Project. See AUTHORS file for Copyright information
 *
 * This program is free software; you can redistribute it and/or modify it
 * under the terms of the GNU General Public License as published by the
 * Free Software Foundation; either version 2 of the License, or (at your
 * option) any later version.
 *
 * This program is distributed in the hope that it will be useful, but WITHOUT
 * ANY WARRANTY; without even the implied warranty of MERCHANTABILITY or
 * FITNESS FOR A PARTICULAR PURPOSE. See the GNU General Public License for
 * more details.
 *
 * You should have received a copy of the GNU General Public License along
 * with this program. If not, see <http://www.gnu.org/licenses/>.
 */

/* ScriptData
SDName: Arcatraz
SD%Complete: 60
SDComment: Warden Mellichar, event controller for Skyriss event. Millhouse Manastorm. @todo make better combatAI for Millhouse.
SDCategory: Tempest Keep, The Arcatraz
EndScriptData */

/* ContentData
npc_millhouse_manastorm
npc_warden_mellichar
EndContentData */

#include "ScriptMgr.h"
#include "arcatraz.h"
#include "InstanceScript.h"
#include "MotionMaster.h"
#include "ScriptedCreature.h"

/*#####
# npc_millhouse_manastorm
#####*/

enum MillhouseSays
{
    SAY_INTRO_1                = 0,
    SAY_INTRO_2                = 1,
    SAY_WATER                  = 2,
    SAY_BUFFS                  = 3,
    SAY_DRINK                  = 4,
    SAY_READY                  = 5,
    SAY_KILL                   = 6,
    SAY_PYRO                   = 7,
    SAY_ICEBLOCK               = 8,
    SAY_LOWHP                  = 9,
    SAY_DEATH                  = 10,
    SAY_COMPLETE               = 11,
};

enum MillhouseSpells
{
    SPELL_CONJURE_WATER        = 36879,
    SPELL_ARCANE_INTELLECT     = 36880,
    SPELL_ICE_ARMOR            = 36881,
    SPELL_ARCANE_MISSILES      = 33833,
    SPELL_CONE_OF_COLD         = 12611,
    SPELL_FIRE_BLAST           = 13341,
    SPELL_FIREBALL             = 14034,
    SPELL_FROSTBOLT            = 15497,
    SPELL_PYROBLAST            = 33975,
};

class npc_millhouse_manastorm : public CreatureScript
{
    public:
        npc_millhouse_manastorm() : CreatureScript("npc_millhouse_manastorm") { }

        struct npc_millhouse_manastormAI : public ScriptedAI
        {
            npc_millhouse_manastormAI(Creature* creature) : ScriptedAI(creature), Init(false)
            {
                Initialize();
                instance = creature->GetInstanceScript();
            }

            void Initialize()
            {
                EventProgress_Timer = 2000;
                LowHp = false;
                Phase = 1;

                Pyroblast_Timer = 1000;
                Fireball_Timer = 2500;
            }

            InstanceScript* instance;

            uint32 EventProgress_Timer;
            uint32 Phase;
            bool Init;
            bool LowHp;

            uint32 Pyroblast_Timer;
            uint32 Fireball_Timer;

            void Reset() override
            {
                Initialize();

                if (instance->GetData(DATA_WARDEN_2) == DONE)
                {
                    Init = true;
                    me->SetImmuneToNPC(false);
                }

                if (instance->GetBossState(DATA_HARBINGER_SKYRISS) == DONE)
                    Talk(SAY_COMPLETE);
            }

            void AttackStart(Unit* who) override
            {
                if (me->Attack(who, true))
                {
                    AddThreat(who, 0.0f);
                    me->SetInCombatWith(who);
                    who->SetInCombatWith(me);
                    me->GetMotionMaster()->MoveChase(who, 25.0f);
                }
            }

            void KilledUnit(Unit* who) override
            {
                if (who->GetTypeId() == TYPEID_PLAYER)
                    Talk(SAY_KILL);
            }

            void JustDied(Unit* /*killer*/) override
            {
                Talk(SAY_DEATH);

                /*for questId 10886 (heroic mode only)
                if (instance->GetBossState(DATA_HARBINGER_SKYRISS) != DONE)
                ->FailQuest();*/
            }

            void UpdateAI(uint32 diff) override
            {
                if (!Init)
                {
                    if (EventProgress_Timer <= diff)
                    {
                        if (Phase < 8)
                        {
                            switch (Phase)
                            {
                            case 1:
                                Talk(SAY_INTRO_1);
                                EventProgress_Timer = 18000;
                                break;
                            case 2:
                                Talk(SAY_INTRO_2);
                                EventProgress_Timer = 18000;
                                break;
                            case 3:
                                Talk(SAY_WATER);
                                DoCast(me, SPELL_CONJURE_WATER);
                                EventProgress_Timer = 7000;
                                break;
                            case 4:
                                Talk(SAY_BUFFS);
                                DoCast(me, SPELL_ICE_ARMOR);
                                EventProgress_Timer = 7000;
                                break;
                            case 5:
                                Talk(SAY_DRINK);
                                DoCast(me, SPELL_ARCANE_INTELLECT);
                                EventProgress_Timer = 7000;
                                break;
                            case 6:
                                Talk(SAY_READY);
                                EventProgress_Timer = 6000;
                                break;
                            case 7:
                                instance->SetData(DATA_WARDEN_2, DONE);
                                Init = true;
                                me->SetImmuneToNPC(false);
                                break;
                            }
                            ++Phase;
                        }
                    }
                    else
                        EventProgress_Timer -= diff;
                }

                if (!UpdateVictim())
                    return;
                if (!LowHp && HealthBelowPct(20))
                {
                    Talk(SAY_LOWHP);
                    LowHp = true;
                }

                if (Pyroblast_Timer <= diff)
                {
                    if (me->IsNonMeleeSpellCast(false))
                        return;

                    Talk(SAY_PYRO);

                    DoCastVictim(SPELL_PYROBLAST);
                    Pyroblast_Timer = 40000;
                }
                else
                    Pyroblast_Timer -=diff;

                if (Fireball_Timer <= diff)
                {
                    DoCastVictim(SPELL_FIREBALL);
                    Fireball_Timer = 4000;
                }
                else
                    Fireball_Timer -=diff;

                DoMeleeAttackIfReady();
            }
        };

        CreatureAI* GetAI(Creature* creature) const override
        {
            return GetArcatrazAI<npc_millhouse_manastormAI>(creature);
        }
};
/*#####
# npc_warden_mellichar
#####*/

enum WardenSays
{
    YELL_INTRO1         = 0,
    YELL_INTRO2         = 1,
    YELL_RELEASE1       = 2,
    YELL_RELEASE2A      = 3,
    YELL_RELEASE2B      = 4,
    YELL_RELEASE3       = 5,
    YELL_RELEASE4       = 6,
    YELL_WELCOME        = 7,
};

enum WardenUnits
{
    //phase 2(acid mobs)
    ENTRY_TRICKSTER    = 20905,
    ENTRY_PH_HUNTER    = 20906,
    //phase 3
    ENTRY_MILLHOUSE    = 20977,
    //phase 4(acid mobs)
    ENTRY_AKKIRIS      = 20908,
    ENTRY_SULFURON     = 20909,
    //phase 5(acid mobs)
    ENTRY_TW_DRAK      = 20910,
    ENTRY_BL_DRAK      = 20911,
    //phase 6
    ENTRY_SKYRISS      = 20912,
};

enum WardenSpells
{
    //TARGET_SCRIPT
    SPELL_TARGET_ALPHA  = 36856,
    SPELL_TARGET_BETA   = 36854,
    SPELL_TARGET_DELTA  = 36857,
    SPELL_TARGET_GAMMA  = 36858,
    SPELL_TARGET_OMEGA  = 36852,
    SPELL_BUBBLE_VISUAL = 36849,
};

class npc_warden_mellichar : public CreatureScript
{
    public:
        npc_warden_mellichar() : CreatureScript("npc_warden_mellichar") { }

        struct npc_warden_mellicharAI : public ScriptedAI
        {
            npc_warden_mellicharAI(Creature* creature) : ScriptedAI(creature)
            {
                Initialize();
                instance = creature->GetInstanceScript();
            }

            void Initialize()
            {
                IsRunning = false;
                CanSpawn = false;

                EventProgress_Timer = 22000;
                Phase = 1;
            }

            InstanceScript* instance;

            bool IsRunning;
            bool CanSpawn;

            uint32 EventProgress_Timer;
            uint32 Phase;

            void Reset() override
            {
                Initialize();

                me->AddUnitFlag(UNIT_FLAG_NON_ATTACKABLE);
                DoCast(me, SPELL_TARGET_OMEGA);

                instance->SetBossState(DATA_HARBINGER_SKYRISS, NOT_STARTED);
            }

            void AttackStart(Unit* /*who*/) override { }

            void MoveInLineOfSight(Unit* who) override
            {
                if (IsRunning)
                    return;

                if (!me->GetVictim() && me->CanCreatureAttack(who))
                {
                    if (!me->CanFly() && me->GetDistanceZ(who) > CREATURE_Z_ATTACK_RANGE)
                        return;
                    if (who->GetTypeId() != TYPEID_PLAYER)
                        return;

                    float attackRadius = me->GetAttackDistance(who)/10;
                    if (me->IsWithinDistInMap(who, attackRadius) && me->IsWithinLOSInMap(who))
                        JustEngagedWith(who);
                }
            }

            void JustEngagedWith(Unit* /*who*/) override
            {
                Talk(YELL_INTRO1);
                DoCast(me, SPELL_BUBBLE_VISUAL);

                instance->SetBossState(DATA_HARBINGER_SKYRISS, IN_PROGRESS);
                instance->HandleGameObject(instance->GetGuidData(DATA_WARDENS_SHIELD), false);
                IsRunning = true;
            }

            void JustSummoned(Creature* summon) override
            {
                DoZoneInCombat(summon);
<<<<<<< HEAD
                if (Unit* target = SelectTarget(SelectTargetMethod::Random, 0, 100.0f, true))
=======
                if (Unit* target = SelectTarget(SELECT_TARGET_RANDOM, 0, 100.0f, true))
>>>>>>> 28d470c5
                    summon->AI()->AttackStart(target);
            }

            bool CanProgress()
            {
                if (Phase == 7 && instance->GetData(DATA_WARDEN_4) == DONE)
                    return true;
                if (Phase == 6 && instance->GetData(DATA_WARDEN_3) == DONE)
                    return true;
                if (Phase == 5 && instance->GetData(DATA_WARDEN_2) == DONE)
                    return true;
                if (Phase == 4)
                    return true;
                if (Phase == 3 && instance->GetData(DATA_WARDEN_1) == DONE)
                    return true;
                if (Phase == 2 && instance->GetBossState(DATA_HARBINGER_SKYRISS) == IN_PROGRESS)
                    return true;
                if (Phase == 1 && instance->GetBossState(DATA_HARBINGER_SKYRISS) == IN_PROGRESS)
                    return true;

                return false;
            }

            void DoPrepareForPhase()
            {
                me->InterruptNonMeleeSpells(true);
                me->RemoveAurasByType(SPELL_AURA_DUMMY);

                switch (Phase)
                {
                    case 2:
                        DoCast(me, SPELL_TARGET_ALPHA);
                        instance->SetData(DATA_WARDEN_1, IN_PROGRESS);
                        instance->HandleGameObject(instance->GetGuidData(DATA_WARDENS_SHIELD), false);
                        break;
                    case 3:
                        DoCast(me, SPELL_TARGET_BETA);
                        instance->SetData(DATA_WARDEN_2, IN_PROGRESS);
                        break;
                    case 5:
                        DoCast(me, SPELL_TARGET_DELTA);
                        instance->SetData(DATA_WARDEN_3, IN_PROGRESS);
                        break;
                    case 6:
                        DoCast(me, SPELL_TARGET_GAMMA);
                        instance->SetData(DATA_WARDEN_4, IN_PROGRESS);
                        break;
                    case 7:
                        instance->SetData(DATA_WARDEN_5, IN_PROGRESS);
                        break;
                }
                CanSpawn = true;
            }

            void UpdateAI(uint32 diff) override
            {
                if (!IsRunning)
                    return;

                if (EventProgress_Timer <= diff)
                {
                    if (instance->GetBossState(DATA_HARBINGER_SKYRISS) == FAIL)
                    {
                        Reset();
                        return;
                    }

                    if (CanSpawn)
                    {
                        //continue beam omega pod, unless we are about to summon skyriss
                        if (Phase != 7)
                            DoCast(me, SPELL_TARGET_OMEGA);

                        switch (Phase)
                        {
                        case 2:
                            switch (urand(0, 1))
                            {
                            case 0:
                                me->SummonCreature(ENTRY_TRICKSTER, 472.231f, -150.86f, 42.6573f, 3.10669f, TEMPSUMMON_TIMED_OR_DEAD_DESPAWN, 10min); // random pos
                                break;
                            case 1:
                                me->SummonCreature(ENTRY_PH_HUNTER, 472.231f, -150.86f, 42.6573f, 3.10669f, TEMPSUMMON_TIMED_OR_DEAD_DESPAWN, 10min); // random pos
                                break;
                            }
                            break;
                        case 3:
                            me->SummonCreature(ENTRY_MILLHOUSE, 417.242f, -149.795f, 42.6548f, 0.191986f, TEMPSUMMON_TIMED_OR_DEAD_DESPAWN, 10min); // static pos
                            break;
                        case 4:
                            Talk(YELL_RELEASE2B);
                            break;
                        case 5:
                            switch (urand(0, 1))
                            {
                            case 0:
                                me->SummonCreature(ENTRY_AKKIRIS, 420.851f, -174.337f, 42.6655f, 0.122173f, TEMPSUMMON_TIMED_OR_DEAD_DESPAWN, 10min); // random pos
                                break;
                            case 1:
                                me->SummonCreature(ENTRY_SULFURON, 420.851f, -174.337f, 42.6655f, 0.122173f, TEMPSUMMON_TIMED_OR_DEAD_DESPAWN, 10min); // random pos
                                break;
                            }
                            break;
                        case 6:
                            switch (urand(0, 1))
                            {
                            case 0:
                                me->SummonCreature(ENTRY_TW_DRAK, 470.364f, -174.656f, 42.6753f, 3.59538f, TEMPSUMMON_TIMED_OR_DEAD_DESPAWN, 10min); // random pos
                                break;
                            case 1:
                                me->SummonCreature(ENTRY_BL_DRAK, 470.364f, -174.656f, 42.6753f, 3.59538f, TEMPSUMMON_TIMED_OR_DEAD_DESPAWN, 10min); // random pos
                                break;
                            }
                            break;
                        case 7:
                            me->SummonCreature(ENTRY_SKYRISS, 446.086f, -182.506f, 44.0852f, 1.5708f, TEMPSUMMON_TIMED_OR_DEAD_DESPAWN, 10min); // static pos
                            Talk(YELL_WELCOME);
                            break;
                        }
                        CanSpawn = false;
                        ++Phase;
                    }
                    if (CanProgress())
                    {
                        switch (Phase)
                        {
                        case 1:
                            Talk(YELL_INTRO2);
                            EventProgress_Timer = 10000;
                            ++Phase;
                            break;
                        case 2:
                            Talk(YELL_RELEASE1);
                            DoPrepareForPhase();
                            EventProgress_Timer = 7000;
                            break;
                        case 3:
                            Talk(YELL_RELEASE2A);
                            DoPrepareForPhase();
                            EventProgress_Timer = 10000;
                            break;
                        case 4:
                            DoPrepareForPhase();
                            EventProgress_Timer = 15000;
                            break;
                        case 5:
                            Talk(YELL_RELEASE3);
                            DoPrepareForPhase();
                            EventProgress_Timer = 15000;
                            break;
                        case 6:
                            Talk(YELL_RELEASE4);
                            DoPrepareForPhase();
                            EventProgress_Timer = 15000;
                            break;
                        case 7:
                            DoPrepareForPhase();
                            EventProgress_Timer = 15000;
                            break;
                        }
                    }
                }
                else
                    EventProgress_Timer -= diff;
            }
        };

        CreatureAI* GetAI(Creature* creature) const override
        {
            return GetArcatrazAI<npc_warden_mellicharAI>(creature);
        }
};

<<<<<<< HEAD
=======
/*#####
# npc_zerekethvoidzone (this script probably not needed in future -> `creature_template_addon`.`auras`='36120 0')
#####*/

enum ZerekethSpell
{
    SPELL_VOID_ZONE_DAMAGE = 36120,
};

class npc_zerekethvoidzone : public CreatureScript
{
    public:

        npc_zerekethvoidzone() : CreatureScript("npc_zerekethvoidzone")
        {
        }
        struct npc_zerekethvoidzoneAI : public ScriptedAI
        {
            npc_zerekethvoidzoneAI(Creature* creature) : ScriptedAI(creature) { }

            void Reset() override
            {
                me->SetNpcFlags(UNIT_NPC_FLAG_NONE);
                me->SetFaction(FACTION_MONSTER_2);
                me->AddUnitFlag(UNIT_FLAG_NOT_SELECTABLE);

                DoCast(me, SPELL_VOID_ZONE_DAMAGE);
            }

            void EnterCombat(Unit* /*who*/) override { }
        };

        CreatureAI* GetAI(Creature* creature) const override
        {
            return GetArcatrazAI<npc_zerekethvoidzoneAI>(creature);
        }
};

>>>>>>> 28d470c5
void AddSC_arcatraz()
{
    new npc_millhouse_manastorm();
    new npc_warden_mellichar();
}<|MERGE_RESOLUTION|>--- conflicted
+++ resolved
@@ -25,6 +25,7 @@
 /* ContentData
 npc_millhouse_manastorm
 npc_warden_mellichar
+npc_zerekethvoidzone
 EndContentData */
 
 #include "ScriptMgr.h"
@@ -73,7 +74,7 @@
 
         struct npc_millhouse_manastormAI : public ScriptedAI
         {
-            npc_millhouse_manastormAI(Creature* creature) : ScriptedAI(creature), Init(false)
+            npc_millhouse_manastormAI(Creature* creature) : ScriptedAI(creature)
             {
                 Initialize();
                 instance = creature->GetInstanceScript();
@@ -83,6 +84,7 @@
             {
                 EventProgress_Timer = 2000;
                 LowHp = false;
+                Init = false;
                 Phase = 1;
 
                 Pyroblast_Timer = 1000;
@@ -104,10 +106,7 @@
                 Initialize();
 
                 if (instance->GetData(DATA_WARDEN_2) == DONE)
-                {
                     Init = true;
-                    me->SetImmuneToNPC(false);
-                }
 
                 if (instance->GetBossState(DATA_HARBINGER_SKYRISS) == DONE)
                     Talk(SAY_COMPLETE);
@@ -179,7 +178,6 @@
                             case 7:
                                 instance->SetData(DATA_WARDEN_2, DONE);
                                 Init = true;
-                                me->SetImmuneToNPC(false);
                                 break;
                             }
                             ++Phase;
@@ -327,11 +325,11 @@
 
                     float attackRadius = me->GetAttackDistance(who)/10;
                     if (me->IsWithinDistInMap(who, attackRadius) && me->IsWithinLOSInMap(who))
-                        JustEngagedWith(who);
-                }
-            }
-
-            void JustEngagedWith(Unit* /*who*/) override
+                        EnterCombat(who);
+                }
+            }
+
+            void EnterCombat(Unit* /*who*/) override
             {
                 Talk(YELL_INTRO1);
                 DoCast(me, SPELL_BUBBLE_VISUAL);
@@ -344,11 +342,7 @@
             void JustSummoned(Creature* summon) override
             {
                 DoZoneInCombat(summon);
-<<<<<<< HEAD
-                if (Unit* target = SelectTarget(SelectTargetMethod::Random, 0, 100.0f, true))
-=======
                 if (Unit* target = SelectTarget(SELECT_TARGET_RANDOM, 0, 100.0f, true))
->>>>>>> 28d470c5
                     summon->AI()->AttackStart(target);
             }
 
@@ -428,15 +422,15 @@
                             switch (urand(0, 1))
                             {
                             case 0:
-                                me->SummonCreature(ENTRY_TRICKSTER, 472.231f, -150.86f, 42.6573f, 3.10669f, TEMPSUMMON_TIMED_OR_DEAD_DESPAWN, 10min); // random pos
+                                me->SummonCreature(ENTRY_TRICKSTER, 478.326f, -148.505f, 42.56f, 3.19f, TEMPSUMMON_TIMED_OR_DEAD_DESPAWN, 600000);
                                 break;
                             case 1:
-                                me->SummonCreature(ENTRY_PH_HUNTER, 472.231f, -150.86f, 42.6573f, 3.10669f, TEMPSUMMON_TIMED_OR_DEAD_DESPAWN, 10min); // random pos
+                                me->SummonCreature(ENTRY_PH_HUNTER, 478.326f, -148.505f, 42.56f, 3.19f, TEMPSUMMON_TIMED_OR_DEAD_DESPAWN, 600000);
                                 break;
                             }
                             break;
                         case 3:
-                            me->SummonCreature(ENTRY_MILLHOUSE, 417.242f, -149.795f, 42.6548f, 0.191986f, TEMPSUMMON_TIMED_OR_DEAD_DESPAWN, 10min); // static pos
+                            me->SummonCreature(ENTRY_MILLHOUSE, 413.292f, -148.378f, 42.56f, 6.27f, TEMPSUMMON_TIMED_OR_DEAD_DESPAWN, 600000);
                             break;
                         case 4:
                             Talk(YELL_RELEASE2B);
@@ -445,10 +439,10 @@
                             switch (urand(0, 1))
                             {
                             case 0:
-                                me->SummonCreature(ENTRY_AKKIRIS, 420.851f, -174.337f, 42.6655f, 0.122173f, TEMPSUMMON_TIMED_OR_DEAD_DESPAWN, 10min); // random pos
+                                me->SummonCreature(ENTRY_AKKIRIS, 420.179f, -174.396f, 42.58f, 0.02f, TEMPSUMMON_TIMED_OR_DEAD_DESPAWN, 600000);
                                 break;
                             case 1:
-                                me->SummonCreature(ENTRY_SULFURON, 420.851f, -174.337f, 42.6655f, 0.122173f, TEMPSUMMON_TIMED_OR_DEAD_DESPAWN, 10min); // random pos
+                                me->SummonCreature(ENTRY_SULFURON, 420.179f, -174.396f, 42.58f, 0.02f, TEMPSUMMON_TIMED_OR_DEAD_DESPAWN, 600000);
                                 break;
                             }
                             break;
@@ -456,15 +450,15 @@
                             switch (urand(0, 1))
                             {
                             case 0:
-                                me->SummonCreature(ENTRY_TW_DRAK, 470.364f, -174.656f, 42.6753f, 3.59538f, TEMPSUMMON_TIMED_OR_DEAD_DESPAWN, 10min); // random pos
+                                me->SummonCreature(ENTRY_TW_DRAK, 471.795f, -174.58f, 42.58f, 3.06f, TEMPSUMMON_TIMED_OR_DEAD_DESPAWN, 600000);
                                 break;
                             case 1:
-                                me->SummonCreature(ENTRY_BL_DRAK, 470.364f, -174.656f, 42.6753f, 3.59538f, TEMPSUMMON_TIMED_OR_DEAD_DESPAWN, 10min); // random pos
+                                me->SummonCreature(ENTRY_BL_DRAK, 471.795f, -174.58f, 42.58f, 3.06f, TEMPSUMMON_TIMED_OR_DEAD_DESPAWN, 600000);
                                 break;
                             }
                             break;
                         case 7:
-                            me->SummonCreature(ENTRY_SKYRISS, 446.086f, -182.506f, 44.0852f, 1.5708f, TEMPSUMMON_TIMED_OR_DEAD_DESPAWN, 10min); // static pos
+                            me->SummonCreature(ENTRY_SKYRISS, 445.763f, -191.639f, 44.64f, 1.60f, TEMPSUMMON_TIMED_OR_DEAD_DESPAWN, 600000);
                             Talk(YELL_WELCOME);
                             break;
                         }
@@ -522,8 +516,6 @@
         }
 };
 
-<<<<<<< HEAD
-=======
 /*#####
 # npc_zerekethvoidzone (this script probably not needed in future -> `creature_template_addon`.`auras`='36120 0')
 #####*/
@@ -562,9 +554,9 @@
         }
 };
 
->>>>>>> 28d470c5
 void AddSC_arcatraz()
 {
     new npc_millhouse_manastorm();
     new npc_warden_mellichar();
+    new npc_zerekethvoidzone();
 }