--- conflicted
+++ resolved
@@ -88,7 +88,7 @@
             Initialize();
         }
 
-        void JustEngagedWith(Unit* /*who*/) override
+        void EnterCombat(Unit* /*who*/) override
         { }
 
         void JustSummoned(Creature* summoned) override
@@ -97,11 +97,7 @@
             {
                 summoned->CastSpell(summoned, SPELL_FOCUS_FIRE_VISUAL, false);
                 summoned->SetFaction(me->GetFaction());
-<<<<<<< HEAD
-                summoned->SetLevel(me->GetLevel());
-=======
                 summoned->SetLevel(me->getLevel());
->>>>>>> 28d470c5
                 summoned->AddUnitState(UNIT_STATE_ROOT);
 
                 if (Unit* pFocusedTarget = ObjectAccessor::GetUnit(*me, FocusedTargetGUID))
@@ -155,11 +151,11 @@
             if (FocusFire_Timer <= diff)
             {
                 // Summon Focus Fire & Emote
-                Unit* target = SelectTarget(SelectTargetMethod::Random, 1);
+                Unit* target = SelectTarget(SELECT_TARGET_RANDOM, 1);
                 if (target && target->GetTypeId() == TYPEID_PLAYER && target->IsAlive())
                 {
                     FocusedTargetGUID = target->GetGUID();
-                    me->SummonCreature(NPC_FOCUS_FIRE, target->GetPositionX(), target->GetPositionY(), target->GetPositionZ(), 0, TEMPSUMMON_TIMED_DESPAWN, 5500ms);
+                    me->SummonCreature(NPC_FOCUS_FIRE, target->GetPositionX(), target->GetPositionY(), target->GetPositionZ(), 0, TEMPSUMMON_TIMED_DESPAWN, 5500);
                     Talk(EMOTE_FOCUSED, target);
                 }
                 FocusFire_Timer = 15000 + (rand32() % 5000);
@@ -202,7 +198,7 @@
             Initialize();
         }
 
-        void JustEngagedWith(Unit* /*who*/) override
+        void EnterCombat(Unit* /*who*/) override
         { }
 
         void UpdateAI(uint32 diff) override
