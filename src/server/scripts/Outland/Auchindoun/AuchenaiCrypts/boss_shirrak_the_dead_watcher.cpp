--- conflicted
+++ resolved
@@ -111,8 +111,7 @@
             //Inhibitmagic_Timer
             if (Inhibitmagic_Timer <= diff)
             {
-<<<<<<< HEAD
-                me->GetInstanceScript()->DoOnPlayers([this](Player* player)
+                me->GetMap()->DoOnPlayers([this](Player* player)
                 {
                     float dist = player->GetDistance(me);
 
@@ -128,24 +127,6 @@
                             me->AddAura(SPELL_INHIBITMAGIC, player);
                     }
                 });
-
-=======
-                float dist;
-                Map::PlayerList const& PlayerList = me->GetMap()->GetPlayers();
-                for (Map::PlayerList::const_iterator i = PlayerList.begin(); i != PlayerList.end(); ++i)
-                    if (Player* i_pl = i->GetSource())
-                        if (i_pl->IsAlive() && (dist = i_pl->GetDistance(me)) < 45)
-                        {
-                            i_pl->RemoveAurasDueToSpell(SPELL_INHIBITMAGIC);
-                            me->AddAura(SPELL_INHIBITMAGIC, i_pl);
-                            if (dist < 35)
-                                me->AddAura(SPELL_INHIBITMAGIC, i_pl);
-                            if (dist < 25)
-                                me->AddAura(SPELL_INHIBITMAGIC, i_pl);
-                            if (dist < 15)
-                                me->AddAura(SPELL_INHIBITMAGIC, i_pl);
-                        }
->>>>>>> 11aafe53
                 Inhibitmagic_Timer = 3000 + (rand32() % 1000);
             } else Inhibitmagic_Timer -= diff;
 
