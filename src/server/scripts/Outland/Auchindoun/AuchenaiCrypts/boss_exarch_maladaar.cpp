/*
 * This file is part of the TrinityCore Project. See AUTHORS file for Copyright information
 *
 * This program is free software; you can redistribute it and/or modify it
 * under the terms of the GNU General Public License as published by the
 * Free Software Foundation; either version 2 of the License, or (at your
 * option) any later version.
 *
 * This program is distributed in the hope that it will be useful, but WITHOUT
 * ANY WARRANTY; without even the implied warranty of MERCHANTABILITY or
 * FITNESS FOR A PARTICULAR PURPOSE. See the GNU General Public License for
 * more details.
 *
 * You should have received a copy of the GNU General Public License along
 * with this program. If not, see <http://www.gnu.org/licenses/>.
 */

/* ScriptData
SDName: Boss_Exarch_Maladaar
SD%Complete: 95
SDComment: Most of event implemented, some adjustments to timers remain and possibly make some better code for switching his dark side in to better "images" of player.
SDCategory: Auchindoun, Auchenai Crypts
EndScriptData */

/* ContentData
npc_stolen_soul
boss_exarch_maladaar
EndContentData */

#include "ScriptMgr.h"
#include "auchenai_crypts.h"
#include "ObjectAccessor.h"
#include "ScriptedCreature.h"

enum Spells
{
    SPELL_MOONFIRE              = 37328,
    SPELL_FIREBALL              = 37329,
    SPELL_MIND_FLAY             = 37330,
    SPELL_HEMORRHAGE            = 37331,
    SPELL_FROSTSHOCK            = 37332,
    SPELL_CURSE_OF_AGONY        = 37334,
    SPELL_MORTAL_STRIKE         = 37335,
    SPELL_FREEZING_TRAP         = 37368,
    SPELL_HAMMER_OF_JUSTICE     = 37369,

    // Avatar of Martyred
    SPELL_AV_MORTAL_STRIKE      = 16856,
    SPELL_AV_SUNDER_ARMOR       = 16145
};

class npc_stolen_soul : public CreatureScript
{
public:
    npc_stolen_soul() : CreatureScript("npc_stolen_soul") { }

    CreatureAI* GetAI(Creature* creature) const override
    {
        return GetAuchenaiCryptsAI<npc_stolen_soulAI>(creature);
    }

    struct npc_stolen_soulAI : public ScriptedAI
    {
        npc_stolen_soulAI(Creature* creature) : ScriptedAI(creature)
        {
            myClass = CLASS_NONE;
            Class_Timer = 1000;
        }

        uint8 myClass;
        uint32 Class_Timer;

        void Reset() override
        {
            myClass = CLASS_NONE;
            Class_Timer = 1000;
        }

        void JustEngagedWith(Unit* /*who*/) override
        { }

        void SetMyClass(uint8 myclass)
        {
            myClass = myclass;
        }

        void UpdateAI(uint32 diff) override
        {
            if (!UpdateVictim())
                return;

            if (Class_Timer <= diff)
            {
                switch (myClass)
                {
                    case CLASS_WARRIOR:
                        DoCastVictim(SPELL_MORTAL_STRIKE);
                        Class_Timer = 6000;
                        break;
                    case CLASS_PALADIN:
                        DoCastVictim(SPELL_HAMMER_OF_JUSTICE);
                        Class_Timer = 6000;
                        break;
                    case CLASS_HUNTER:
                        DoCastVictim(SPELL_FREEZING_TRAP);
                        Class_Timer = 20000;
                        break;
                    case CLASS_ROGUE:
                        DoCastVictim(SPELL_HEMORRHAGE);
                        Class_Timer = 10000;
                        break;
                    case CLASS_PRIEST:
                        DoCastVictim(SPELL_MIND_FLAY);
                        Class_Timer = 5000;
                        break;
                    case CLASS_SHAMAN:
                        DoCastVictim(SPELL_FROSTSHOCK);
                        Class_Timer = 8000;
                        break;
                    case CLASS_MAGE:
                        DoCastVictim(SPELL_FIREBALL);
                        Class_Timer = 5000;
                        break;
                    case CLASS_WARLOCK:
                        DoCastVictim(SPELL_CURSE_OF_AGONY);
                        Class_Timer = 20000;
                        break;
                    case CLASS_DRUID:
                        DoCastVictim(SPELL_MOONFIRE);
                        Class_Timer = 10000;
                        break;
                }
            } else Class_Timer -= diff;

            DoMeleeAttackIfReady();
        }
    };

};

enum ExarchMaladaar
{
    SAY_INTRO                   = 0,
    SAY_SUMMON                  = 1,
    SAY_AGGRO                   = 2,
    SAY_ROAR                    = 3,
    SAY_SLAY                    = 4,
    SAY_DEATH                   = 5,

    SPELL_RIBBON_OF_SOULS       = 32422,
    SPELL_SOUL_SCREAM           = 32421,
    SPELL_STOLEN_SOUL           = 32346,
    SPELL_STOLEN_SOUL_VISUAL    = 32395,
    SPELL_SUMMON_AVATAR         = 32424,

    ENTRY_STOLEN_SOUL           = 18441
};

class boss_exarch_maladaar : public CreatureScript
{
public:
    boss_exarch_maladaar() : CreatureScript("boss_exarch_maladaar") { }

    CreatureAI* GetAI(Creature* creature) const override
    {
        return GetAuchenaiCryptsAI<boss_exarch_maladaarAI>(creature);
    }

    struct boss_exarch_maladaarAI : public ScriptedAI
    {
        boss_exarch_maladaarAI(Creature* creature) : ScriptedAI(creature)
        {
            Initialize();
            HasTaunted = false;
        }

        void Initialize()
        {
            soulmodel = 0;
            soulholder.Clear();
            soulclass = 0;

            Fear_timer = 15000 + rand32() % 5000;
            Ribbon_of_Souls_timer = 5000;
            StolenSoul_Timer = 25000 + rand32() % 10000;

            Avatar_summoned = false;
        }

        uint32 soulmodel;
        ObjectGuid soulholder;
        uint8 soulclass;

        uint32 Fear_timer;
        uint32 Ribbon_of_Souls_timer;
        uint32 StolenSoul_Timer;

        bool HasTaunted;
        bool Avatar_summoned;

        void Reset() override
        {
            Initialize();
        }

        void MoveInLineOfSight(Unit* who) override

        {
            if (!HasTaunted && me->IsWithinDistInMap(who, 150.0f))
            {
                Talk(SAY_INTRO);
                HasTaunted = true;
            }

            ScriptedAI::MoveInLineOfSight(who);
        }

        void JustEngagedWith(Unit* /*who*/) override
        {
            Talk(SAY_AGGRO);
        }

        void JustSummoned(Creature* summoned) override
        {
            if (summoned->GetEntry() == ENTRY_STOLEN_SOUL)
            {
                //SPELL_STOLEN_SOUL_VISUAL has shapeshift effect, but not implemented feature in Trinity for this spell.
                summoned->CastSpell(summoned, SPELL_STOLEN_SOUL_VISUAL, false);
                summoned->SetDisplayId(soulmodel);
                summoned->SetFaction(me->GetFaction());

                if (Unit* target = ObjectAccessor::GetUnit(*me, soulholder))
                {
                    ENSURE_AI(npc_stolen_soul::npc_stolen_soulAI, summoned->AI())->SetMyClass(soulclass);
                    summoned->AI()->AttackStart(target);
                }
            }
        }

        void KilledUnit(Unit* /*victim*/) override
        {
            if (rand32() % 2)
                return;

            Talk(SAY_SLAY);
        }

        void JustDied(Unit* /*killer*/) override
        {
            Talk(SAY_DEATH);
            //When Exarch Maladar is defeated D'ore appear.
            me->SummonCreature(19412, -4.40722f, -387.277f, 40.6294f, 6.26573f, TEMPSUMMON_MANUAL_DESPAWN);
        }

        void UpdateAI(uint32 diff) override
        {
            if (!UpdateVictim())
                return;

            if (!Avatar_summoned && HealthBelowPct(25))
            {
                if (me->IsNonMeleeSpellCast(false))
                    me->InterruptNonMeleeSpells(true);

                Talk(SAY_SUMMON);

                DoCast(me, SPELL_SUMMON_AVATAR);
                Avatar_summoned = true;
                StolenSoul_Timer = 15000 + rand32() % 15000;
            }

            if (StolenSoul_Timer <= diff)
            {
                if (Unit* target = SelectTarget(SelectTargetMethod::Random, 0))
                {
                    if (target->GetTypeId() == TYPEID_PLAYER)
                    {
                        if (me->IsNonMeleeSpellCast(false))
                            me->InterruptNonMeleeSpells(true);

                        Talk(SAY_ROAR);

                        soulmodel = target->GetDisplayId();
                        soulholder = target->GetGUID();
                        soulclass = target->GetClass();

                        DoCast(target, SPELL_STOLEN_SOUL);
                        me->SummonCreature(ENTRY_STOLEN_SOUL, 0.0f, 0.0f, 0.0f, 0.0f, TEMPSUMMON_TIMED_DESPAWN_OUT_OF_COMBAT, 10s);

                        StolenSoul_Timer = 20000 + rand32() % 10000;
                    } else StolenSoul_Timer = 1000;
                }
            } else StolenSoul_Timer -= diff;

            if (Ribbon_of_Souls_timer <= diff)
            {
                if (Unit* target = SelectTarget(SelectTargetMethod::Random, 0))
                    DoCast(target, SPELL_RIBBON_OF_SOULS);

                Ribbon_of_Souls_timer = 5000 + (rand32() % 20 * 1000);
            } else Ribbon_of_Souls_timer -= diff;

            if (Fear_timer <= diff)
            {
                DoCast(me, SPELL_SOUL_SCREAM);
                Fear_timer = 15000 + rand32() % 15000;
            } else Fear_timer -= diff;

            DoMeleeAttackIfReady();
        }
    };

};

<<<<<<< HEAD
=======
class npc_avatar_of_martyred : public CreatureScript
{
public:
    npc_avatar_of_martyred() : CreatureScript("npc_avatar_of_martyred") { }

    CreatureAI* GetAI(Creature* creature) const override
    {
        return GetAuchenaiCryptsAI<npc_avatar_of_martyredAI>(creature);
    }

    struct npc_avatar_of_martyredAI : public ScriptedAI
    {
        npc_avatar_of_martyredAI(Creature* creature) : ScriptedAI(creature)
        {
            Initialize();
        }

        void Initialize()
        {
            Mortal_Strike_timer = 10000;
        }

        uint32 Mortal_Strike_timer;

        void Reset() override
        {
            Initialize();
        }

        void EnterCombat(Unit* /*who*/) override
        {
        }

        void UpdateAI(uint32 diff) override
        {
            if (!UpdateVictim())
                return;

            if (Mortal_Strike_timer <= diff)
            {
                DoCastVictim(SPELL_AV_MORTAL_STRIKE);
                Mortal_Strike_timer = urand(10, 30) * 1000;
            } else Mortal_Strike_timer -= diff;

            DoMeleeAttackIfReady();
        }
    };

};

>>>>>>> 28d470c5
void AddSC_boss_exarch_maladaar()
{
    new boss_exarch_maladaar();
    new npc_stolen_soul();
}<|MERGE_RESOLUTION|>--- conflicted
+++ resolved
@@ -25,6 +25,7 @@
 /* ContentData
 npc_stolen_soul
 boss_exarch_maladaar
+npc_avatar_of_martyred
 EndContentData */
 
 #include "ScriptMgr.h"
@@ -76,7 +77,7 @@
             Class_Timer = 1000;
         }
 
-        void JustEngagedWith(Unit* /*who*/) override
+        void EnterCombat(Unit* /*who*/) override
         { }
 
         void SetMyClass(uint8 myclass)
@@ -215,7 +216,7 @@
             ScriptedAI::MoveInLineOfSight(who);
         }
 
-        void JustEngagedWith(Unit* /*who*/) override
+        void EnterCombat(Unit* /*who*/) override
         {
             Talk(SAY_AGGRO);
         }
@@ -249,7 +250,7 @@
         {
             Talk(SAY_DEATH);
             //When Exarch Maladar is defeated D'ore appear.
-            me->SummonCreature(19412, -4.40722f, -387.277f, 40.6294f, 6.26573f, TEMPSUMMON_MANUAL_DESPAWN);
+            me->SummonCreature(19412, 0.0f, 0.0f, 0.0f, 0.0f, TEMPSUMMON_TIMED_DESPAWN, 600000);
         }
 
         void UpdateAI(uint32 diff) override
@@ -271,7 +272,7 @@
 
             if (StolenSoul_Timer <= diff)
             {
-                if (Unit* target = SelectTarget(SelectTargetMethod::Random, 0))
+                if (Unit* target = SelectTarget(SELECT_TARGET_RANDOM, 0))
                 {
                     if (target->GetTypeId() == TYPEID_PLAYER)
                     {
@@ -282,10 +283,10 @@
 
                         soulmodel = target->GetDisplayId();
                         soulholder = target->GetGUID();
-                        soulclass = target->GetClass();
+                        soulclass = target->getClass();
 
                         DoCast(target, SPELL_STOLEN_SOUL);
-                        me->SummonCreature(ENTRY_STOLEN_SOUL, 0.0f, 0.0f, 0.0f, 0.0f, TEMPSUMMON_TIMED_DESPAWN_OUT_OF_COMBAT, 10s);
+                        me->SummonCreature(ENTRY_STOLEN_SOUL, 0.0f, 0.0f, 0.0f, 0.0f, TEMPSUMMON_TIMED_DESPAWN_OUT_OF_COMBAT, 10000);
 
                         StolenSoul_Timer = 20000 + rand32() % 10000;
                     } else StolenSoul_Timer = 1000;
@@ -294,7 +295,7 @@
 
             if (Ribbon_of_Souls_timer <= diff)
             {
-                if (Unit* target = SelectTarget(SelectTargetMethod::Random, 0))
+                if (Unit* target = SelectTarget(SELECT_TARGET_RANDOM, 0))
                     DoCast(target, SPELL_RIBBON_OF_SOULS);
 
                 Ribbon_of_Souls_timer = 5000 + (rand32() % 20 * 1000);
@@ -312,8 +313,6 @@
 
 };
 
-<<<<<<< HEAD
-=======
 class npc_avatar_of_martyred : public CreatureScript
 {
 public:
@@ -364,9 +363,9 @@
 
 };
 
->>>>>>> 28d470c5
 void AddSC_boss_exarch_maladaar()
 {
     new boss_exarch_maladaar();
+    new npc_avatar_of_martyred();
     new npc_stolen_soul();
 }