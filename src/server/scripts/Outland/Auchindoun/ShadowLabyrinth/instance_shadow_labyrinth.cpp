/*
 * This file is part of the TrinityCore Project. See AUTHORS file for Copyright information
 *
 * This program is free software; you can redistribute it and/or modify it
 * under the terms of the GNU General Public License as published by the
 * Free Software Foundation; either version 2 of the License, or (at your
 * option) any later version.
 *
 * This program is distributed in the hope that it will be useful, but WITHOUT
 * ANY WARRANTY; without even the implied warranty of MERCHANTABILITY or
 * FITNESS FOR A PARTICULAR PURPOSE. See the GNU General Public License for
 * more details.
 *
 * You should have received a copy of the GNU General Public License along
 * with this program. If not, see <http://www.gnu.org/licenses/>.
 */

#include "ScriptMgr.h"
#include "Creature.h"
#include "CreatureAI.h"
#include "GameObject.h"
#include "InstanceScript.h"
#include "Map.h"
#include "shadow_labyrinth.h"

DoorData const doorData[] =
{
    { GO_REFECTORY_DOOR,        DATA_BLACKHEART_THE_INCITER,    DOOR_TYPE_PASSAGE },
    { GO_SCREAMING_HALL_DOOR,   DATA_GRANDMASTER_VORPIL,        DOOR_TYPE_PASSAGE },
    { 0,                        0,                              DOOR_TYPE_ROOM } // END
};

class instance_shadow_labyrinth : public InstanceMapScript
{
    public:
        instance_shadow_labyrinth() : InstanceMapScript(SLScriptName, 555) { }

        struct instance_shadow_labyrinth_InstanceMapScript : public InstanceScript
        {
            instance_shadow_labyrinth_InstanceMapScript(InstanceMap* map) : InstanceScript(map)
            {
                SetHeaders(DataHeader);
                SetBossNumber(EncounterCount);
                LoadDoorData(doorData);

                FelOverseerCount      = 0;
            }

            void OnCreatureCreate(Creature* creature) override
            {
                switch (creature->GetEntry())
                {
                    case NPC_AMBASSADOR_HELLMAW:
                        AmbassadorHellmawGUID = creature->GetGUID();
                        break;
                    case NPC_BLACKHEART:
                        BlackheartGUID = creature->GetGUID();
                        break;
                    case NPC_BLACKHEART_DUMMY1:
                    case NPC_BLACKHEART_DUMMY2:
                    case NPC_BLACKHEART_DUMMY3:
                    case NPC_BLACKHEART_DUMMY4:
                    case NPC_BLACKHEART_DUMMY5:
                        BlackheartDummyGUIDs.insert(creature->GetGUID());
                        break;
                    case NPC_GRANDMASTER_VORPIL:
                        GrandmasterVorpilGUID = creature->GetGUID();
                        break;
                    case NPC_FEL_OVERSEER:
                        if (creature->IsAlive())
                        {
                            ++FelOverseerCount;
                            if (Creature* hellmaw = instance->GetCreature(AmbassadorHellmawGUID))
                                hellmaw->AI()->DoAction(ACTION_AMBASSADOR_HELLMAW_BANISH);
                        }
                        break;
                    default:
                        break;
                }
            }

            void OnCreatureRemove(Creature* creature) override
            {
                switch (creature->GetEntry())
                {
                    case NPC_BLACKHEART_DUMMY1:
                    case NPC_BLACKHEART_DUMMY2:
                    case NPC_BLACKHEART_DUMMY3:
                    case NPC_BLACKHEART_DUMMY4:
                    case NPC_BLACKHEART_DUMMY5:
                        BlackheartDummyGUIDs.erase(creature->GetGUID());
                        break;
                    default:
                        break;
                }
            }

            void OnGameObjectCreate(GameObject* go) override
            {
                switch (go->GetEntry())
                {
                    case GO_REFECTORY_DOOR:
                    case GO_SCREAMING_HALL_DOOR:
                        AddDoor(go, true);
                        break;
                    default:
                        break;
                }
            }

            void OnGameObjectRemove(GameObject* go) override
            {
                switch (go->GetEntry())
                {
                    case GO_REFECTORY_DOOR:
                    case GO_SCREAMING_HALL_DOOR:
                        AddDoor(go, false);
                        break;
                    default:
                        break;
                }
            }

            void OnUnitDeath(Unit* unit) override
            {
                Creature* creature = unit->ToCreature();
                if (!creature)
                    return;

                if (creature->GetEntry() == NPC_FEL_OVERSEER)
                {
                    if (FelOverseerCount)
                        --FelOverseerCount;

                    if (!FelOverseerCount)
                        if (Creature* hellmaw = instance->GetCreature(AmbassadorHellmawGUID))
                            hellmaw->AI()->DoAction(ACTION_AMBASSADOR_HELLMAW_INTRO);
                }
            }

            uint32 GetData(uint32 type) const override
            {
                switch (type)
                {
                    case DATA_FEL_OVERSEER:
                        return !FelOverseerCount ? 1 : 0;
                    default:
                        break;
                }
                return 0;
            }

            ObjectGuid GetGuidData(uint32 type) const override
            {
                switch (type)
                {
                    case DATA_BLACKHEART_THE_INCITER:
                        return BlackheartGUID;
                    case DATA_GRANDMASTER_VORPIL:
                        return GrandmasterVorpilGUID;
                    default:
                        break;
                }
                return ObjectGuid::Empty;
            }

            GuidUnorderedSet const& GetBlackheartDummies() const { return BlackheartDummyGUIDs; }

        protected:
            ObjectGuid AmbassadorHellmawGUID;
            ObjectGuid BlackheartGUID;
            GuidUnorderedSet BlackheartDummyGUIDs;
            ObjectGuid GrandmasterVorpilGUID;
            uint32 FelOverseerCount;
        };

        InstanceScript* GetInstanceScript(InstanceMap* map) const override
        {
            return new instance_shadow_labyrinth_InstanceMapScript(map);
        }
};

GuidUnorderedSet const* GetBlackheartDummies(InstanceScript const* s)
{
    if (auto* script = dynamic_cast<instance_shadow_labyrinth::instance_shadow_labyrinth_InstanceMapScript const*>(s))
        return &script->GetBlackheartDummies();
<<<<<<< HEAD
    return nullptr;

=======

    return nullptr;
>>>>>>> 28d470c5
}

void AddSC_instance_shadow_labyrinth()
{
    new instance_shadow_labyrinth();
}<|MERGE_RESOLUTION|>--- conflicted
+++ resolved
@@ -184,13 +184,8 @@
 {
     if (auto* script = dynamic_cast<instance_shadow_labyrinth::instance_shadow_labyrinth_InstanceMapScript const*>(s))
         return &script->GetBlackheartDummies();
-<<<<<<< HEAD
-    return nullptr;
-
-=======
 
     return nullptr;
->>>>>>> 28d470c5
 }
 
 void AddSC_instance_shadow_labyrinth()
