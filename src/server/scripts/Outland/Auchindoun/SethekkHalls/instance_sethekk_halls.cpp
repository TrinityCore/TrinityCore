/*
 * This file is part of the TrinityCore Project. See AUTHORS file for Copyright information
 *
 * This program is free software; you can redistribute it and/or modify it
 * under the terms of the GNU General Public License as published by the
 * Free Software Foundation; either version 2 of the License, or (at your
 * option) any later version.
 *
 * This program is distributed in the hope that it will be useful, but WITHOUT
 * ANY WARRANTY; without even the implied warranty of MERCHANTABILITY or
 * FITNESS FOR A PARTICULAR PURPOSE. See the GNU General Public License for
 * more details.
 *
 * You should have received a copy of the GNU General Public License along
 * with this program. If not, see <http://www.gnu.org/licenses/>.
 */

#include "ScriptMgr.h"
#include "Creature.h"
#include "GameObject.h"
#include "InstanceScript.h"
#include "sethekk_halls.h"

DoorData const doorData[] =
{
    { GO_IKISS_DOOR, DATA_TALON_KING_IKISS, DOOR_TYPE_PASSAGE },
    { 0,             0,                     DOOR_TYPE_ROOM    } // END
};

ObjectData const gameObjectData[] =
{
    { GO_TALON_KING_COFFER, DATA_TALON_KING_COFFER },
    { 0,                    0                      } // END
};

class instance_sethekk_halls : public InstanceMapScript
{
    public:
        instance_sethekk_halls() : InstanceMapScript(SHScriptName, 556) { }

        struct instance_sethekk_halls_InstanceMapScript : public InstanceScript
        {
            instance_sethekk_halls_InstanceMapScript(InstanceMap* map) : InstanceScript(map)
            {
                SetHeaders(DataHeader);
                SetBossNumber(EncounterCount);
                LoadDoorData(doorData);
                LoadObjectData(nullptr, gameObjectData);
            }

            void OnCreatureCreate(Creature* creature) override
            {
                if (creature->GetEntry() == NPC_ANZU)
                {
                    if (GetBossState(DATA_ANZU) == DONE)
                        creature->DisappearAndDie();
                    else
                        SetBossState(DATA_ANZU, IN_PROGRESS);
                }
            }

            bool SetBossState(uint32 type, EncounterState state) override
            {
                if (!InstanceScript::SetBossState(type, state))
                    return false;

                switch (type)
                {
                    case DATA_TALON_KING_IKISS:
                        if (state == DONE)
                        {
                            /// @workaround: GO_FLAG_INTERACT_COND remains on the gob, but it is not handled correctly in this case
                            ///              gameobject should have GO_DYNFLAG_LO_ACTIVATE too, which makes gobs interactable with GO_FLAG_INTERACT_COND
                            ///              so just removed GO_FLAG_INTERACT_COND
                            if (GameObject* coffer = GetGameObject(DATA_TALON_KING_COFFER))
<<<<<<< HEAD
                                coffer->RemoveFlag(GAMEOBJECT_FLAGS, GO_FLAG_INTERACT_COND | GO_FLAG_NOT_SELECTABLE);
=======
                                coffer->RemoveFlag(GameObjectFlags(GO_FLAG_INTERACT_COND | GO_FLAG_NOT_SELECTABLE));
>>>>>>> 28d470c5
                        }
                        break;
                    default:
                        break;
                }
                return true;
            }
        };

        InstanceScript* GetInstanceScript(InstanceMap* map) const override
        {
            return new instance_sethekk_halls_InstanceMapScript(map);
        }
};

void AddSC_instance_sethekk_halls()
{
    new instance_sethekk_halls();
}<|MERGE_RESOLUTION|>--- conflicted
+++ resolved
@@ -73,11 +73,7 @@
                             ///              gameobject should have GO_DYNFLAG_LO_ACTIVATE too, which makes gobs interactable with GO_FLAG_INTERACT_COND
                             ///              so just removed GO_FLAG_INTERACT_COND
                             if (GameObject* coffer = GetGameObject(DATA_TALON_KING_COFFER))
-<<<<<<< HEAD
-                                coffer->RemoveFlag(GAMEOBJECT_FLAGS, GO_FLAG_INTERACT_COND | GO_FLAG_NOT_SELECTABLE);
-=======
                                 coffer->RemoveFlag(GameObjectFlags(GO_FLAG_INTERACT_COND | GO_FLAG_NOT_SELECTABLE));
->>>>>>> 28d470c5
                         }
                         break;
                     default:
