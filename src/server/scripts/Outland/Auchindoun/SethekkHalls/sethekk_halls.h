/*
 * This file is part of the TrinityCore Project. See AUTHORS file for Copyright information
 *
 * This program is free software; you can redistribute it and/or modify it
 * under the terms of the GNU General Public License as published by the
 * Free Software Foundation; either version 2 of the License, or (at your
 * option) any later version.
 *
 * This program is distributed in the hope that it will be useful, but WITHOUT
 * ANY WARRANTY; without even the implied warranty of MERCHANTABILITY or
 * FITNESS FOR A PARTICULAR PURPOSE. See the GNU General Public License for
 * more details.
 *
 * You should have received a copy of the GNU General Public License along
 * with this program. If not, see <http://www.gnu.org/licenses/>.
 */

#ifndef SETHEKK_HALLS_H_
#define SETHEKK_HALLS_H_

#include "CreatureAIImpl.h"

#define SHScriptName "instance_sethekk_halls"
#define DataHeader "SH"

uint32 const EncounterCount             = 3;

enum SHDataTypes
{
    // Encounter States/Boss GUIDs
    DATA_DARKWEAVER_SYTH                = 0,
    DATA_TALON_KING_IKISS               = 1,
    DATA_ANZU                           = 2,

    // Additional Data
    DATA_TALON_KING_COFFER              = 3
};

enum SHCreatureIds
{
    NPC_ANZU                            = 23035,
    NPC_BROOD_OF_ANZU                   = 23132
};

enum SHGameObjectIds
{
<<<<<<< HEAD
    GO_IKISS_DOOR                       = 183398,
=======
    GO_IKISS_DOOR                       = 177203,
>>>>>>> 28d470c5
    GO_TALON_KING_COFFER                = 187372
};

template <class AI, class T>
inline AI* GetSethekkHallsAI(T* obj)
{
    return GetInstanceAI<AI>(obj, SHScriptName);
}

#endif // SETHEKK_HALLS_H_<|MERGE_RESOLUTION|>--- conflicted
+++ resolved
@@ -44,11 +44,7 @@
 
 enum SHGameObjectIds
 {
-<<<<<<< HEAD
-    GO_IKISS_DOOR                       = 183398,
-=======
     GO_IKISS_DOOR                       = 177203,
->>>>>>> 28d470c5
     GO_TALON_KING_COFFER                = 187372
 };
 
