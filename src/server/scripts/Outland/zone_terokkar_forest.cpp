--- conflicted
+++ resolved
@@ -18,38 +18,26 @@
 /* ScriptData
 SDName: Terokkar_Forest
 SD%Complete: 85
-SDComment: Quest support: 9889
+SDComment: Quest support: 9889, 10009, 10873, 10896, 10898, 11096, 10052, 10051. Skettis->Ogri'la Flight
 SDCategory: Terokkar Forest
 EndScriptData */
 
 /* ContentData
 npc_unkor_the_ruthless
-<<<<<<< HEAD
-=======
 npc_infested_root_walker
 npc_rotting_forest_rager
 npc_floon
 npc_isla_starmane
 npc_slim
->>>>>>> 28d470c5
 EndContentData */
 
 #include "ScriptMgr.h"
 #include "GameObject.h"
-<<<<<<< HEAD
-=======
 #include "GameObjectAI.h"
->>>>>>> 28d470c5
 #include "Group.h"
-#include "Map.h"
 #include "Player.h"
 #include "ScriptedEscortAI.h"
-<<<<<<< HEAD
-#include "Spell.h"
-#include "SpellScript.h"
-=======
 #include "ScriptedGossip.h"
->>>>>>> 28d470c5
 #include "WorldSession.h"
 
 /*######
@@ -100,7 +88,7 @@
             me->SetFaction(FACTION_OGRE);
         }
 
-        void JustEngagedWith(Unit* /*who*/) override { }
+        void EnterCombat(Unit* /*who*/) override { }
 
         void DoNice()
         {
@@ -108,21 +96,16 @@
             me->SetFaction(FACTION_FRIENDLY);
             me->SetStandState(UNIT_STAND_STATE_SIT);
             me->RemoveAllAuras();
-<<<<<<< HEAD
-=======
             me->GetThreatManager().ClearAllThreat();
->>>>>>> 28d470c5
             me->CombatStop(true);
-            EngagementOver();
             UnkorUnfriendly_Timer = 60000;
         }
 
         void DamageTaken(Unit* done_by, uint32 &damage) override
         {
-            if (!done_by || !me->HealthBelowPctDamaged(30, damage))
-                return;
-
-            if (Player* player = done_by->ToPlayer())
+            Player* player = done_by->ToPlayer();
+
+            if (player && me->HealthBelowPctDamaged(30, damage))
             {
                 if (Group* group = player->GetGroup())
                 {
@@ -181,10 +164,6 @@
     };
 };
 
-<<<<<<< HEAD
-// 40655 - Skyguard Flare
-class spell_skyguard_flare : public SpellScript
-=======
 /*######
 ## npc_infested_root_walker
 ######*/
@@ -342,20 +321,10 @@
 };
 
 class npc_floon : public CreatureScript
->>>>>>> 28d470c5
-{
-    PrepareSpellScript(spell_skyguard_flare);
-
-<<<<<<< HEAD
-    void ModDestHeight(SpellDestination& dest)
-    {
-        dest._position.m_positionZ = GetCaster()->GetMap()->GetHeight(dest._position.GetPositionX(), dest._position.GetPositionY(), MAX_HEIGHT);
-    }
-
-    void Register() override
-    {
-        OnDestinationTargetSelect += SpellDestinationTargetSelectFn(spell_skyguard_flare::ModDestHeight, EFFECT_0, TARGET_DEST_TARGET_RANDOM);
-=======
+{
+public:
+    npc_floon() : CreatureScript("npc_floon") { }
+
     struct npc_floonAI : public ScriptedAI
     {
         npc_floonAI(Creature* creature) : ScriptedAI(creature)
@@ -731,16 +700,12 @@
     CreatureAI* GetAI(Creature* creature) const override
     {
         return new npc_akunoAI(creature);
->>>>>>> 28d470c5
     }
 };
 
 void AddSC_terokkar_forest()
 {
     new npc_unkor_the_ruthless();
-<<<<<<< HEAD
-    RegisterSpellScript(spell_skyguard_flare);
-=======
     new npc_infested_root_walker();
     new npc_rotting_forest_rager();
     new npc_floon();
@@ -749,5 +714,4 @@
     new npc_skywing();
     new npc_slim();
     new npc_akuno();
->>>>>>> 28d470c5
 }