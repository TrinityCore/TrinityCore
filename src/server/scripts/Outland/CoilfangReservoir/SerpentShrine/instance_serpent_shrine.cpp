--- conflicted
+++ resolved
@@ -74,11 +74,7 @@
 
             InstanceScript* instance;
 
-<<<<<<< HEAD
-            bool OnGossipHello(Player* /*player*/) override
-=======
             bool GossipHello(Player* /*player*/) override
->>>>>>> 28d470c5
             {
                 if (instance)
                     instance->SetData(DATA_CONTROL_CONSOLE, DONE);
@@ -152,16 +148,12 @@
                                         player->CastSpell(player, SPELL_SCALDINGWATER, true);
 
                                 }
-<<<<<<< HEAD
-                                else
-=======
                                 else if (Water == WATERSTATE_FRENZY)
->>>>>>> 28d470c5
                                 {
                                     //spawn frenzy
                                     if (DoSpawnFrenzy)
                                     {
-                                        if (Creature* frenzy = player->SummonCreature(NPC_COILFANG_FRENZY, player->GetPositionX(), player->GetPositionY(), player->GetPositionZ(), player->GetOrientation(), TEMPSUMMON_TIMED_DESPAWN_OUT_OF_COMBAT, 2s))
+                                        if (Creature* frenzy = player->SummonCreature(NPC_COILFANG_FRENZY, player->GetPositionX(), player->GetPositionY(), player->GetPositionZ(), player->GetOrientation(), TEMPSUMMON_TIMED_DESPAWN_OUT_OF_COMBAT, 2000))
                                         {
                                             frenzy->Attack(player, false);
                                             frenzy->SetSwim(true);
@@ -197,22 +189,18 @@
                     case 184568:
                         ControlConsole = go->GetGUID();
                         go->setActive(true);
-                        go->SetFarVisible(true);
                         break;
                     case 184203:
                         BridgePart[0] = go->GetGUID();
                         go->setActive(true);
-                        go->SetFarVisible(true);
                         break;
                     case 184204:
                         BridgePart[1] = go->GetGUID();
                         go->setActive(true);
-                        go->SetFarVisible(true);
                         break;
                     case 184205:
                         BridgePart[2] = go->GetGUID();
                         go->setActive(true);
-                        go->SetFarVisible(true);
                         break;
                     default:
                         break;
