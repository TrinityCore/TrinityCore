--- conflicted
+++ resolved
@@ -106,7 +106,7 @@
             Initialize();
         }
 
-        void SetGUID(ObjectGuid const& guid, int32 id) override
+        void SetGUID(ObjectGuid guid, int32 id/* = 0 */) override
         {
             if (id == INNER_DEMON_VICTIM)
                 victimGUID = guid;
@@ -128,14 +128,14 @@
 
         void DamageTaken(Unit* done_by, uint32 &damage) override
         {
-            if (!done_by || (done_by->GetGUID() != victimGUID && done_by->GetGUID() != me->GetGUID()))
+            if (done_by->GetGUID() != victimGUID && done_by->GetGUID() != me->GetGUID())
             {
                 damage = 0;
                 ModifyThreatByPercent(done_by, -100);
             }
         }
 
-        void JustEngagedWith(Unit* /*who*/) override
+        void EnterCombat(Unit* /*who*/) override
         {
             if (!victimGUID)
                 return;
@@ -157,11 +157,7 @@
                     AttackStart(owner);
                 } else if (owner && owner->isDead())
                 {
-<<<<<<< HEAD
-                    me->KillSelf();
-=======
                     me->DealDamage(me, me->GetHealth(), nullptr, DIRECT_DAMAGE, SPELL_SCHOOL_MASK_NORMAL, nullptr, false);
->>>>>>> 28d470c5
                     return;
                 }
             }
@@ -221,8 +217,7 @@
             IsFinalForm = false;
             NeedThreatReset = false;
             EnrageUsed = false;
-            for (ObjectGuid& guid : InnderDemon)
-                guid.Clear();
+            memset(InnderDemon, 0, sizeof(InnderDemon));
             InnerDemon_Count = 0;
         }
 
@@ -275,7 +270,7 @@
                 if (i == 0) {nx += 10; ny -= 5; o=2.5f;}
                 if (i == 1) {nx -= 8; ny -= 7; o=0.9f;}
                 if (i == 2) {nx -= 3; ny += 9; o=5.0f;}
-                Creature* binder = me->SummonCreature(NPC_SPELLBINDER, nx, ny, z, o, TEMPSUMMON_DEAD_DESPAWN);
+                Creature* binder = me->SummonCreature(NPC_SPELLBINDER, nx, ny, z, o, TEMPSUMMON_DEAD_DESPAWN, 0);
                 if (binder)
                     SpellBinderGUID[i] = binder->GetGUID();
             }
@@ -336,13 +331,9 @@
 
                 if (!instance->GetGuidData(DATA_LEOTHERAS_EVENT_STARTER).IsEmpty())
                 {
-<<<<<<< HEAD
-                    if (Unit* victim = ObjectAccessor::GetUnit(*me, instance->GetGuidData(DATA_LEOTHERAS_EVENT_STARTER)))
-=======
                     Unit* victim = nullptr;
                     victim = ObjectAccessor::GetUnit(*me, instance->GetGuidData(DATA_LEOTHERAS_EVENT_STARTER));
                     if (victim)
->>>>>>> 28d470c5
                         AddThreat(victim, 1);
                     StartEvent();
                 }
@@ -422,7 +413,7 @@
             instance->SetData(DATA_LEOTHERASTHEBLINDEVENT, DONE);
         }
 
-        void JustEngagedWith(Unit* /*who*/) override
+        void EnterCombat(Unit* /*who*/) override
         {
             if (me->HasAura(AURA_BANISH))
             return;
@@ -446,7 +437,7 @@
             {
                 if (Whirlwind_Timer <= diff)
                 {
-                    Unit* newTarget = SelectTarget(SelectTargetMethod::Random, 0);
+                    Unit* newTarget = SelectTarget(SELECT_TARGET_RANDOM, 0);
                     if (newTarget)
                     {
                         ResetThreatList();
@@ -525,12 +516,8 @@
                     if (me->IsWithinDist(me->GetVictim(), 30))
                     {
                         //DoCastVictim(SPELL_CHAOS_BLAST, true);
-<<<<<<< HEAD
-                        me->CastSpell(me->GetVictim(), SPELL_CHAOS_BLAST, CastSpellExtraArgs().SetOriginalCaster(me->GetGUID()).AddSpellBP0(100));
-=======
                         int damage = 100;
                         me->CastCustomSpell(me->GetVictim(), SPELL_CHAOS_BLAST, &damage, nullptr, nullptr, false, nullptr, nullptr, me->GetGUID());
->>>>>>> 28d470c5
                     }
                     ChaosBlast_Timer = 3000;
                 } else ChaosBlast_Timer -= diff;
@@ -539,11 +526,7 @@
                 {
                     ThreatManager const& mgr = me->GetThreatManager();
                     std::list<Unit*> TargetList;
-<<<<<<< HEAD
-                    Unit* currentVictim = mgr.GetLastVictim();
-=======
                     Unit* currentVictim = mgr.GetCurrentVictim();
->>>>>>> 28d470c5
                     for (ThreatReference const* ref : mgr.GetSortedThreatList())
                     {
                         if (Player* tempTarget = ref->GetVictim()->ToPlayer())
@@ -555,7 +538,7 @@
                     {
                         if ((*itr) && (*itr)->IsAlive())
                         {
-                            Creature* demon = me->SummonCreature(INNER_DEMON_ID, (*itr)->GetPositionX()+10, (*itr)->GetPositionY()+10, (*itr)->GetPositionZ(), 0, TEMPSUMMON_TIMED_DESPAWN_OUT_OF_COMBAT, 5s);
+                            Creature* demon = me->SummonCreature(INNER_DEMON_ID, (*itr)->GetPositionX()+10, (*itr)->GetPositionY()+10, (*itr)->GetPositionZ(), 0, TEMPSUMMON_TIMED_DESPAWN_OUT_OF_COMBAT, 5000);
                             if (demon)
                             {
                                 demon->AI()->AttackStart((*itr));
@@ -601,13 +584,9 @@
                 //at this point he divides himself in two parts
                 CastConsumingMadness();
                 DespawnDemon();
-<<<<<<< HEAD
-                if (Creature* Copy = DoSpawnCreature(DEMON_FORM, 0, 0, 0, 0, TEMPSUMMON_TIMED_DESPAWN_OUT_OF_COMBAT, 6s))
-=======
                 Creature* Copy = nullptr;
                 Copy = DoSpawnCreature(DEMON_FORM, 0, 0, 0, 0, TEMPSUMMON_TIMED_DESPAWN_OUT_OF_COMBAT, 6000);
                 if (Copy)
->>>>>>> 28d470c5
                 {
                     Demon = Copy->GetGUID();
                     if (me->GetVictim())
@@ -676,7 +655,7 @@
             DoCast(me, 8149, true);
         }
 
-        void JustEngagedWith(Unit* /*who*/) override
+        void EnterCombat(Unit* /*who*/) override
         {
             StartEvent();
         }
@@ -696,12 +675,8 @@
                 if (me->IsWithinDist(me->GetVictim(), 30))
                 {
                     //DoCastVictim(SPELL_CHAOS_BLAST, true);
-<<<<<<< HEAD
-                    me->CastSpell(me->GetVictim(), SPELL_CHAOS_BLAST, CastSpellExtraArgs().SetOriginalCaster(me->GetGUID()).AddSpellBP0(100));
-=======
                     int damage = 100;
                     me->CastCustomSpell(me->GetVictim(), SPELL_CHAOS_BLAST, &damage, nullptr, nullptr, false, nullptr, nullptr, me->GetGUID());
->>>>>>> 28d470c5
                     ChaosBlast_Timer = 3000;
                 }
              } else ChaosBlast_Timer -= diff;
@@ -755,7 +730,7 @@
                 ENSURE_AI(boss_leotheras_the_blind::boss_leotheras_the_blindAI, leotheras->AI())->CheckChannelers(/*false*/);
         }
 
-        void JustEngagedWith(Unit* who) override
+        void EnterCombat(Unit* who) override
         {
             me->InterruptNonMeleeSpells(false);
             instance->SetGuidData(DATA_LEOTHERAS_EVENT_STARTER, who->GetGUID());
@@ -787,13 +762,9 @@
 
             if (!me->IsInCombat() && !instance->GetGuidData(DATA_LEOTHERAS_EVENT_STARTER).IsEmpty())
             {
-<<<<<<< HEAD
-                if (Unit* victim = ObjectAccessor::GetUnit(*me, instance->GetGuidData(DATA_LEOTHERAS_EVENT_STARTER)))
-=======
                 Unit* victim = nullptr;
                 victim = ObjectAccessor::GetUnit(*me, instance->GetGuidData(DATA_LEOTHERAS_EVENT_STARTER));
                 if (victim)
->>>>>>> 28d470c5
                     AttackStart(victim);
             }
 
@@ -811,15 +782,10 @@
 
             if (Mindblast_Timer <= diff)
             {
-<<<<<<< HEAD
-                if (Unit* target = SelectTarget(SelectTargetMethod::Random, 0))
-                    DoCast(target, SPELL_MINDBLAST);
-=======
                 Unit* target = nullptr;
                 target = SelectTarget(SELECT_TARGET_RANDOM, 0);
 
                 if (target)DoCast(target, SPELL_MINDBLAST);
->>>>>>> 28d470c5
 
                 Mindblast_Timer = urand(10000, 15000);
             } else Mindblast_Timer -= diff;
