--- conflicted
+++ resolved
@@ -20,21 +20,6 @@
 #include "InstanceScript.h"
 #include "the_slave_pens.h"
 
-ObjectData const creatureData[] =
-{
-    { NPC_AHUNE,                    DATA_AHUNE             },
-    { NPC_FROZEN_CORE,              DATA_FROZEN_CORE       },
-    { NPC_AHUNE_LOC_BUNNY,          DATA_AHUNE_BUNNY       },
-    { NPC_SHAMAN_BONFIRE_BUNNY_000, DATA_BONFIRE_BUNNY_000 },
-    { NPC_SHAMAN_BONFIRE_BUNNY_001, DATA_BONFIRE_BUNNY_001 },
-    { NPC_SHAMAN_BONFIRE_BUNNY_002, DATA_BONFIRE_BUNNY_002 },
-    { NPC_SHAMAN_BEAM_BUNNY_000,    DATA_BEAM_BUNNY_000    },
-    { NPC_SHAMAN_BEAM_BUNNY_001,    DATA_BEAM_BUNNY_001    },
-    { NPC_SHAMAN_BEAM_BUNNY_002,    DATA_BEAM_BUNNY_002    },
-    { NPC_LUMA_SKYMOTHER,           DATA_LUMA_SKYMOTHER    },
-    { 0,                            0,                     }
-};
-
 class instance_the_slave_pens : public InstanceMapScript
 {
 public:
@@ -45,35 +30,10 @@
         instance_the_slave_pens_InstanceMapScript(InstanceMap* map) : InstanceScript(map)
         {
             counter = DATA_FLAMECALLER_000;
-<<<<<<< HEAD
-            LoadObjectData(creatureData, nullptr);
-=======
->>>>>>> 28d470c5
         }
 
         void OnCreatureCreate(Creature* creature) override
         {
-<<<<<<< HEAD
-            InstanceScript::OnCreatureCreate(creature);
-
-            if (creature->GetEntry() == NPC_EARTHEN_RING_FLAMECALLER)
-            {
-                switch (counter)
-                {
-                    case DATA_FLAMECALLER_000:
-                        FlameCallerGUIDs[0] = creature->GetGUID();
-                        break;
-                    case DATA_FLAMECALLER_001:
-                        FlameCallerGUIDs[1] = creature->GetGUID();
-                        break;
-                    case DATA_FLAMECALLER_002:
-                        FlameCallerGUIDs[2] = creature->GetGUID();
-                        break;
-                    default:
-                        break;
-                }
-                ++counter;
-=======
             switch (creature->GetEntry())
             {
                 case NPC_AHUNE:
@@ -130,7 +90,6 @@
                     break;
                 default:
                     break;
->>>>>>> 28d470c5
             }
         }
 
@@ -138,23 +97,18 @@
         {
             switch (type)
             {
-<<<<<<< HEAD
-=======
                 case DATA_AHUNE:
                     return AhuneGUID;
                 case DATA_AHUNE_BUNNY:
                     return AhuneBunnyGUID;
                 case DATA_FROZEN_CORE:
                     return FrozenCoreGUID;
->>>>>>> 28d470c5
                 case DATA_FLAMECALLER_000:
                     return FlameCallerGUIDs[0];
                 case DATA_FLAMECALLER_001:
                     return FlameCallerGUIDs[1];
                 case DATA_FLAMECALLER_002:
                     return FlameCallerGUIDs[2];
-<<<<<<< HEAD
-=======
                 case DATA_BONFIRE_BUNNY_000:
                     return BonfireBunnyGUIDs[0];
                 case DATA_BONFIRE_BUNNY_001:
@@ -169,7 +123,6 @@
                     return BeamBunnyGUIDs[2];
                 case DATA_LUMA_SKYMOTHER:
                     return LumaGUID;
->>>>>>> 28d470c5
                 default:
                     break;
             }
@@ -177,9 +130,6 @@
         }
 
     protected:
-<<<<<<< HEAD
-        ObjectGuid FlameCallerGUIDs[3];
-=======
         ObjectGuid AhuneGUID;
         ObjectGuid AhuneBunnyGUID;
         ObjectGuid FrozenCoreGUID;
@@ -187,7 +137,6 @@
         ObjectGuid FlameCallerGUIDs[3];
         ObjectGuid BonfireBunnyGUIDs[3];
         ObjectGuid BeamBunnyGUIDs[3];
->>>>>>> 28d470c5
         uint8 counter;
     };
 
