/*
 * This file is part of the TrinityCore Project. See AUTHORS file for Copyright information
 *
 * This program is free software; you can redistribute it and/or modify it
 * under the terms of the GNU General Public License as published by the
 * Free Software Foundation; either version 2 of the License, or (at your
 * option) any later version.
 *
 * This program is distributed in the hope that it will be useful, but WITHOUT
 * ANY WARRANTY; without even the implied warranty of MERCHANTABILITY or
 * FITNESS FOR A PARTICULAR PURPOSE. See the GNU General Public License for
 * more details.
 *
 * You should have received a copy of the GNU General Public License along
 * with this program. If not, see <http://www.gnu.org/licenses/>.
 */

#include "ScriptMgr.h"
#include "Creature.h"
<<<<<<< HEAD
#include "CreatureAI.h"
=======
>>>>>>> 28d470c5
#include "GameObject.h"
#include "GameObjectAI.h"
#include "InstanceScript.h"
#include "Log.h"
#include "steam_vault.h"

struct go_main_chambers_access_panel : public GameObjectAI
{
<<<<<<< HEAD
    go_main_chambers_access_panel(GameObject* go) : GameObjectAI(go), _instance(go->GetInstanceScript()) { }

    bool OnGossipHello(Player* /*player*/) override
    {
        if (Creature* controller = _instance->GetCreature(DATA_DOOR_CONTROLLER))
            controller->AI()->Talk(CONTROLLER_TEXT_ACESS_USED);
        _instance->SetData(ACTION_OPEN_DOOR, 0);
        me->SetFlag(GAMEOBJECT_FLAGS, GO_FLAG_NOT_SELECTABLE);
        me->SetGoState(GO_STATE_ACTIVE);
        return true;
    }

private:
    InstanceScript* _instance;
};

ObjectData const gameObjectData[] =
{
    { GO_ACCESS_PANEL_HYDRO, DATA_ACCESS_PANEL_HYDRO },
    { GO_ACCESS_PANEL_MEK,   DATA_ACCESS_PANEL_MEK   },
    { GO_MAIN_CHAMBERS_DOOR, DATA_MAIN_DOOR          },
    { 0,                     0                       } // END
};

ObjectData const creatureData[] =
{
    { NPC_HYDROMANCER_THESPIA,      DATA_HYDROMANCER_THESPIA   },
    { NPC_MEKGINEER_STEAMRIGGER,    DATA_MEKGINEER_STEAMRIGGER },
    { NPC_WARLORD_KALITHRESH,       DATA_WARLORD_KALITHRESH    },
    { NPC_COILFANG_DOOR_CONTROLLER, DATA_DOOR_CONTROLLER       },
    { 0,                            0                          } // END
=======
    public:
        go_main_chambers_access_panel() : GameObjectScript("go_main_chambers_access_panel") { }

        struct go_main_chambers_access_panelAI : public GameObjectAI
        {
            go_main_chambers_access_panelAI(GameObject* go) : GameObjectAI(go), instance(go->GetInstanceScript()) { }

            InstanceScript* instance;

            bool GossipHello(Player* /*player*/) override
            {
                if (me->GetEntry() == GO_ACCESS_PANEL_HYDRO && (instance->GetBossState(DATA_HYDROMANCER_THESPIA) == DONE || instance->GetBossState(DATA_HYDROMANCER_THESPIA) == SPECIAL))
                    instance->SetBossState(DATA_HYDROMANCER_THESPIA, SPECIAL);

                if (me->GetEntry() == GO_ACCESS_PANEL_MEK && (instance->GetBossState(DATA_MEKGINEER_STEAMRIGGER) == DONE || instance->GetBossState(DATA_MEKGINEER_STEAMRIGGER) == SPECIAL))
                    instance->SetBossState(DATA_MEKGINEER_STEAMRIGGER, SPECIAL);

                me->AddFlag(GO_FLAG_NOT_SELECTABLE);
                me->SetGoState(GO_STATE_ACTIVE);
                return true;
            }
        };

        GameObjectAI* GetAI(GameObject* go) const override
        {
            return GetSteamVaultAI<go_main_chambers_access_panelAI>(go);
        }
>>>>>>> 28d470c5
};

ObjectData const gameObjectData[] =
{
    { GO_ACCESS_PANEL_HYDRO, DATA_ACCESS_PANEL_HYDRO },
    { GO_ACCESS_PANEL_MEK,   DATA_ACCESS_PANEL_MEK   },
    { 0,                     0                       } // END
};

class instance_steam_vault : public InstanceMapScript
{
    public:
        instance_steam_vault() : InstanceMapScript(SteamVaultScriptName, 545) { }

        struct instance_steam_vault_InstanceMapScript : public InstanceScript
        {
            instance_steam_vault_InstanceMapScript(InstanceMap* map) : InstanceScript(map)
            {
                SetHeaders(DataHeader);
                SetBossNumber(EncounterCount);
<<<<<<< HEAD
                LoadObjectData(creatureData, gameObjectData);
                distillerState = 0;
=======
                LoadObjectData(nullptr, gameObjectData);

                DistillerState       = 0;
            }

            void OnCreatureCreate(Creature* creature) override
            {
                switch (creature->GetEntry())
                {
                    case NPC_HYDROMANCER_THESPIA:
                        ThespiaGUID = creature->GetGUID();
                        break;
                    case NPC_MEKGINEER_STEAMRIGGER:
                        MekgineerGUID = creature->GetGUID();
                        break;
                    case NPC_WARLORD_KALITHRESH:
                        KalithreshGUID = creature->GetGUID();
                        break;
                    default:
                        break;
                }
>>>>>>> 28d470c5
            }

            void OnGameObjectCreate(GameObject* go) override
            {
<<<<<<< HEAD
                InstanceScript::OnGameObjectCreate(go);
                if (go->GetEntry() == GO_MAIN_CHAMBERS_DOOR)
                    CheckMainDoor();
=======
                switch (go->GetEntry())
                {
                    case GO_MAIN_CHAMBERS_DOOR:
                        MainChambersDoorGUID = go->GetGUID();
                        break;
                    default:
                        break;
                }

                InstanceScript::OnGameObjectCreate(go);
>>>>>>> 28d470c5
            }

            void CheckMainDoor()
            {
                if (GetBossState(DATA_HYDROMANCER_THESPIA) == DONE && GetBossState(DATA_MEKGINEER_STEAMRIGGER) == DONE)
                {
                    if (Creature* controller = GetCreature(DATA_DOOR_CONTROLLER))
                        controller->AI()->Talk(CONTROLLER_TEXT_MAIN_DOOR_OPEN);

                    if (GameObject* mainDoor = GetGameObject(DATA_MAIN_DOOR))
                    {
                        HandleGameObject(ObjectGuid::Empty, true, mainDoor);
                       mainDoor->SetFlag(GAMEOBJECT_FLAGS, GO_FLAG_NOT_SELECTABLE);
                    }
                }
            }

            void SetData(uint32 type, uint32 data) override
            {
                if (type == DATA_DISTILLER)
                    distillerState = data;
                else if (type == ACTION_OPEN_DOOR)
                    CheckMainDoor();
            }

            uint32 GetData(uint32 type) const override
            {
                if (type == DATA_DISTILLER)
                    return distillerState;
                return 0;
            }

            bool SetBossState(uint32 type, EncounterState state) override
            {
                if (!InstanceScript::SetBossState(type, state))
                    return false;

                switch (type)
                {
                    case DATA_HYDROMANCER_THESPIA:
                        if (state == DONE)
                            if (GameObject* panel = GetGameObject(DATA_ACCESS_PANEL_HYDRO))
<<<<<<< HEAD
                                panel->RemoveFlag(GAMEOBJECT_FLAGS, GO_FLAG_NOT_SELECTABLE);
=======
                                panel->RemoveFlag(GO_FLAG_NOT_SELECTABLE);
                        if (state == SPECIAL)
                        {
                            if (GetBossState(DATA_MEKGINEER_STEAMRIGGER) == SPECIAL)
                                HandleGameObject(MainChambersDoorGUID, true);

                            TC_LOG_DEBUG("scripts", "Instance Steamvault: Access panel used.");
                        }
>>>>>>> 28d470c5
                        break;
                    case DATA_MEKGINEER_STEAMRIGGER:
                        if (state == DONE)
                            if (GameObject* panel = GetGameObject(DATA_ACCESS_PANEL_MEK))
<<<<<<< HEAD
                                panel->RemoveFlag(GAMEOBJECT_FLAGS, GO_FLAG_NOT_SELECTABLE);
=======
                                panel->RemoveFlag(GO_FLAG_NOT_SELECTABLE);
                        if (state == SPECIAL)
                        {
                            if (GetBossState(DATA_HYDROMANCER_THESPIA) == SPECIAL)
                                HandleGameObject(MainChambersDoorGUID, true);

                            TC_LOG_DEBUG("scripts", "Instance Steamvault: Access panel used.");
                        }
>>>>>>> 28d470c5
                        break;
                    default:
                        break;
                }

                return true;
            }

        protected:
            uint8 distillerState;
        };

        InstanceScript* GetInstanceScript(InstanceMap* map) const override
        {
            return new instance_steam_vault_InstanceMapScript(map);
        }
};

void AddSC_instance_steam_vault()
{
    RegisterGameObjectAI(go_main_chambers_access_panel);
    new instance_steam_vault();
}<|MERGE_RESOLUTION|>--- conflicted
+++ resolved
@@ -17,51 +17,14 @@
 
 #include "ScriptMgr.h"
 #include "Creature.h"
-<<<<<<< HEAD
-#include "CreatureAI.h"
-=======
->>>>>>> 28d470c5
 #include "GameObject.h"
 #include "GameObjectAI.h"
 #include "InstanceScript.h"
 #include "Log.h"
 #include "steam_vault.h"
 
-struct go_main_chambers_access_panel : public GameObjectAI
+class go_main_chambers_access_panel : public GameObjectScript
 {
-<<<<<<< HEAD
-    go_main_chambers_access_panel(GameObject* go) : GameObjectAI(go), _instance(go->GetInstanceScript()) { }
-
-    bool OnGossipHello(Player* /*player*/) override
-    {
-        if (Creature* controller = _instance->GetCreature(DATA_DOOR_CONTROLLER))
-            controller->AI()->Talk(CONTROLLER_TEXT_ACESS_USED);
-        _instance->SetData(ACTION_OPEN_DOOR, 0);
-        me->SetFlag(GAMEOBJECT_FLAGS, GO_FLAG_NOT_SELECTABLE);
-        me->SetGoState(GO_STATE_ACTIVE);
-        return true;
-    }
-
-private:
-    InstanceScript* _instance;
-};
-
-ObjectData const gameObjectData[] =
-{
-    { GO_ACCESS_PANEL_HYDRO, DATA_ACCESS_PANEL_HYDRO },
-    { GO_ACCESS_PANEL_MEK,   DATA_ACCESS_PANEL_MEK   },
-    { GO_MAIN_CHAMBERS_DOOR, DATA_MAIN_DOOR          },
-    { 0,                     0                       } // END
-};
-
-ObjectData const creatureData[] =
-{
-    { NPC_HYDROMANCER_THESPIA,      DATA_HYDROMANCER_THESPIA   },
-    { NPC_MEKGINEER_STEAMRIGGER,    DATA_MEKGINEER_STEAMRIGGER },
-    { NPC_WARLORD_KALITHRESH,       DATA_WARLORD_KALITHRESH    },
-    { NPC_COILFANG_DOOR_CONTROLLER, DATA_DOOR_CONTROLLER       },
-    { 0,                            0                          } // END
-=======
     public:
         go_main_chambers_access_panel() : GameObjectScript("go_main_chambers_access_panel") { }
 
@@ -89,7 +52,6 @@
         {
             return GetSteamVaultAI<go_main_chambers_access_panelAI>(go);
         }
->>>>>>> 28d470c5
 };
 
 ObjectData const gameObjectData[] =
@@ -110,10 +72,6 @@
             {
                 SetHeaders(DataHeader);
                 SetBossNumber(EncounterCount);
-<<<<<<< HEAD
-                LoadObjectData(creatureData, gameObjectData);
-                distillerState = 0;
-=======
                 LoadObjectData(nullptr, gameObjectData);
 
                 DistillerState       = 0;
@@ -135,16 +93,10 @@
                     default:
                         break;
                 }
->>>>>>> 28d470c5
             }
 
             void OnGameObjectCreate(GameObject* go) override
             {
-<<<<<<< HEAD
-                InstanceScript::OnGameObjectCreate(go);
-                if (go->GetEntry() == GO_MAIN_CHAMBERS_DOOR)
-                    CheckMainDoor();
-=======
                 switch (go->GetEntry())
                 {
                     case GO_MAIN_CHAMBERS_DOOR:
@@ -155,36 +107,34 @@
                 }
 
                 InstanceScript::OnGameObjectCreate(go);
->>>>>>> 28d470c5
             }
 
-            void CheckMainDoor()
+            ObjectGuid GetGuidData(uint32 type) const override
             {
-                if (GetBossState(DATA_HYDROMANCER_THESPIA) == DONE && GetBossState(DATA_MEKGINEER_STEAMRIGGER) == DONE)
+                switch (type)
                 {
-                    if (Creature* controller = GetCreature(DATA_DOOR_CONTROLLER))
-                        controller->AI()->Talk(CONTROLLER_TEXT_MAIN_DOOR_OPEN);
-
-                    if (GameObject* mainDoor = GetGameObject(DATA_MAIN_DOOR))
-                    {
-                        HandleGameObject(ObjectGuid::Empty, true, mainDoor);
-                       mainDoor->SetFlag(GAMEOBJECT_FLAGS, GO_FLAG_NOT_SELECTABLE);
-                    }
+                    case DATA_HYDROMANCER_THESPIA:
+                        return ThespiaGUID;
+                    case DATA_MEKGINEER_STEAMRIGGER:
+                        return MekgineerGUID;
+                    case DATA_WARLORD_KALITHRESH:
+                        return KalithreshGUID;
+                    default:
+                        break;
                 }
+                return ObjectGuid::Empty;
             }
 
             void SetData(uint32 type, uint32 data) override
             {
                 if (type == DATA_DISTILLER)
-                    distillerState = data;
-                else if (type == ACTION_OPEN_DOOR)
-                    CheckMainDoor();
+                    DistillerState = data;
             }
 
             uint32 GetData(uint32 type) const override
             {
                 if (type == DATA_DISTILLER)
-                    return distillerState;
+                    return DistillerState;
                 return 0;
             }
 
@@ -198,9 +148,6 @@
                     case DATA_HYDROMANCER_THESPIA:
                         if (state == DONE)
                             if (GameObject* panel = GetGameObject(DATA_ACCESS_PANEL_HYDRO))
-<<<<<<< HEAD
-                                panel->RemoveFlag(GAMEOBJECT_FLAGS, GO_FLAG_NOT_SELECTABLE);
-=======
                                 panel->RemoveFlag(GO_FLAG_NOT_SELECTABLE);
                         if (state == SPECIAL)
                         {
@@ -209,14 +156,10 @@
 
                             TC_LOG_DEBUG("scripts", "Instance Steamvault: Access panel used.");
                         }
->>>>>>> 28d470c5
                         break;
                     case DATA_MEKGINEER_STEAMRIGGER:
                         if (state == DONE)
                             if (GameObject* panel = GetGameObject(DATA_ACCESS_PANEL_MEK))
-<<<<<<< HEAD
-                                panel->RemoveFlag(GAMEOBJECT_FLAGS, GO_FLAG_NOT_SELECTABLE);
-=======
                                 panel->RemoveFlag(GO_FLAG_NOT_SELECTABLE);
                         if (state == SPECIAL)
                         {
@@ -225,7 +168,6 @@
 
                             TC_LOG_DEBUG("scripts", "Instance Steamvault: Access panel used.");
                         }
->>>>>>> 28d470c5
                         break;
                     default:
                         break;
@@ -235,7 +177,12 @@
             }
 
         protected:
-            uint8 distillerState;
+            ObjectGuid ThespiaGUID;
+            ObjectGuid MekgineerGUID;
+            ObjectGuid KalithreshGUID;
+
+            ObjectGuid MainChambersDoorGUID;
+            uint8 DistillerState;
         };
 
         InstanceScript* GetInstanceScript(InstanceMap* map) const override
@@ -246,6 +193,6 @@
 
 void AddSC_instance_steam_vault()
 {
-    RegisterGameObjectAI(go_main_chambers_access_panel);
+    new go_main_chambers_access_panel();
     new instance_steam_vault();
 }