--- conflicted
+++ resolved
@@ -26,30 +26,6 @@
 uint32 const EncounterCount = 3;
 
 enum SVDataTypes
-<<<<<<< HEAD
-{
-    DATA_HYDROMANCER_THESPIA   = 0,
-    DATA_MEKGINEER_STEAMRIGGER = 1,
-    DATA_WARLORD_KALITHRESH    = 2,
-
-    // Additional Data
-    DATA_DISTILLER              = 3,
-    DATA_ACCESS_PANEL_HYDRO     = 4,
-    DATA_ACCESS_PANEL_MEK       = 5,
-    DATA_DOOR_CONTROLLER        = 6,
-    DATA_MAIN_DOOR              = 7
-};
-
-enum SVCreatureIds
-{
-    NPC_HYDROMANCER_THESPIA      = 17797,
-    NPC_MEKGINEER_STEAMRIGGER    = 17796,
-    NPC_WARLORD_KALITHRESH       = 17798,
-    NPC_COILFANG_DOOR_CONTROLLER = 20926
-};
-
-enum SVGameObjectIds
-=======
 {
     DATA_HYDROMANCER_THESPIA        = 0,
     DATA_MEKGINEER_STEAMRIGGER      = 1,
@@ -62,22 +38,17 @@
 };
 
 enum SVCreatureIds
->>>>>>> 28d470c5
 {
-    GO_MAIN_CHAMBERS_DOOR = 183049,
-    GO_ACCESS_PANEL_HYDRO = 184125,
-    GO_ACCESS_PANEL_MEK   = 184126
+    NPC_HYDROMANCER_THESPIA         = 17797,
+    NPC_MEKGINEER_STEAMRIGGER       = 17796,
+    NPC_WARLORD_KALITHRESH          = 17798
 };
 
-<<<<<<< HEAD
-enum SVMisc
-=======
 enum SVGameObjectIds
->>>>>>> 28d470c5
 {
-    ACTION_OPEN_DOOR               = 1,
-    CONTROLLER_TEXT_ACESS_USED     = 0,
-    CONTROLLER_TEXT_MAIN_DOOR_OPEN = 1
+    GO_MAIN_CHAMBERS_DOOR           = 183049,
+    GO_ACCESS_PANEL_HYDRO           = 184125,
+    GO_ACCESS_PANEL_MEK             = 184126
 };
 
 template <class AI, class T>
@@ -86,6 +57,4 @@
     return GetInstanceAI<AI>(obj, SteamVaultScriptName);
 }
 
-#define RegisterSteamVaultAI(ai_name) RegisterCreatureAIWithFactory(ai_name, GetSteamVaultAI)
-
 #endif