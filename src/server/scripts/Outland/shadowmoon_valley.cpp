--- conflicted
+++ resolved
@@ -209,10 +209,12 @@
     {
         mob_enslaved_netherwing_drakeAI(Creature* c) : ScriptedAI(c)
         {
+            PlayerGUID = 0;
             Tapped = false;
             Reset();
         }
 
+        uint64 PlayerGUID;
         uint32 FlyTimer;
         bool Tapped;
 
@@ -234,6 +236,7 @@
             if (caster->GetTypeId() == TYPEID_PLAYER && spell->Id == SPELL_HIT_FORCE_OF_NELTHARAKU && !Tapped)
             {
                 Tapped = true;
+                PlayerGUID = caster->GetGUID();
 
                 me->setFaction(FACTION_FRIENDLY);
                 DoCast(caster, SPELL_FORCE_OF_NELTHARAKU, true);
@@ -259,8 +262,6 @@
 
             if (id == 1)
             {
-<<<<<<< HEAD
-=======
                 if (PlayerGUID)
                 {
                     Unit* player = Unit::GetUnit((*me), PlayerGUID);
@@ -269,7 +270,6 @@
 
                     PlayerGUID = 0;
                 }
->>>>>>> 41471063
                 me->SetVisible(false);
                 me->RemoveUnitMovementFlag(MOVEMENTFLAG_LEVITATING);
                 me->DealDamage(me, me->GetHealth(), NULL, DIRECT_DAMAGE, SPELL_SCHOOL_MASK_NORMAL, NULL, false);
@@ -286,17 +286,8 @@
                     if (FlyTimer <= diff)
                     {
                         Tapped = false;
-                        Position pos;
-                        if (Unit* EscapeDummy = me->FindNearestCreature(CREATURE_ESCAPE_DUMMY, 30))
+                        if (PlayerGUID)
                         {
-<<<<<<< HEAD
-                            EscapeDummy->GetPosition(&pos);
-                        }
-                        else
-                        {
-                            me->GetRandomNearPosition(pos, 20);
-                            pos.m_positionZ += 25;
-=======
                             Player* player = Unit::GetPlayer(*me, PlayerGUID);
                             if (player && player->GetQuestStatus(10854) == QUEST_STATUS_INCOMPLETE)
                             {
@@ -321,10 +312,7 @@
                                 me->AddUnitMovementFlag(MOVEMENTFLAG_LEVITATING);
                                 me->GetMotionMaster()->MovePoint(1, pos);
                             }
->>>>>>> 41471063
                         }
-                        me->AddUnitMovementFlag(MOVEMENTFLAG_LEVITATING);
-                        me->GetMotionMaster()->MovePoint(1, pos);
                     } else FlyTimer -= diff;
                 }
                 return;
