--- conflicted
+++ resolved
@@ -19,10 +19,7 @@
 #define DEF_SHATTERED_H
 
 #include "CreatureAIImpl.h"
-<<<<<<< HEAD
-=======
 #include "Position.h"
->>>>>>> 28d470c5
 
 #define SHScriptName "instance_shattered_halls"
 #define DataHeader "SH"
@@ -94,11 +91,7 @@
     ACTION_EXECUTIONER_TAUNT = 1
 };
 
-<<<<<<< HEAD
-extern Position const Executioner;
-=======
 Position const Executioner = { 152.8524f, -83.63912f, 2.021005f, 0.06981317f };
->>>>>>> 28d470c5
 
 struct FactionSpawnerHelper
 {
