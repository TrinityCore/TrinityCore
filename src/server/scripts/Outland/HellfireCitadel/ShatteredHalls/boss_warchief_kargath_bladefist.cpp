/*
 * This file is part of the TrinityCore Project. See AUTHORS file for Copyright information
 *
 * This program is free software; you can redistribute it and/or modify it
 * under the terms of the GNU General Public License as published by the
 * Free Software Foundation; either version 2 of the License, or (at your
 * option) any later version.
 *
 * This program is distributed in the hope that it will be useful, but WITHOUT
 * ANY WARRANTY; without even the implied warranty of MERCHANTABILITY or
 * FITNESS FOR A PARTICULAR PURPOSE. See the GNU General Public License for
 * more details.
 *
 * You should have received a copy of the GNU General Public License along
 * with this program. If not, see <http://www.gnu.org/licenses/>.
 */

/* ScriptData
SDName: Boss_Warchief_Kargath_Bladefist
SD%Complete: 90
SDComment:
SDCategory: Hellfire Citadel, Shattered Halls
EndScriptData */

/* ContentData
boss_warchief_kargath_bladefist
EndContentData */

#include "ScriptMgr.h"
#include "InstanceScript.h"
#include "MotionMaster.h"
#include "ObjectAccessor.h"
#include "ScriptedCreature.h"
#include "shattered_halls.h"

enum Says
{
    SAY_AGGRO                      = 0,
    SAY_SLAY                       = 1,
    SAY_DEATH                      = 2,

    SAY_CALL_EXECUTIONER_A         = 3,
    SAY_CALL_EXECUTIONER_H         = 4
};

enum Spells
{
     SPELL_BLADE_DANCE             = 30739,
     H_SPELL_CHARGE                = 25821
};

enum Creatures
{
    NPC_SHATTERED_ASSASSIN         = 17695,
    NPC_HEARTHEN_GUARD             = 17621,
    NPC_SHARPSHOOTER_GUARD         = 17622,
    NPC_REAVER_GUARD               = 17623
};

#define TARGET_NUM                   5

float AssassEntrance[3] = { 275.136f, -84.29f, 2.3f  }; // y -8
float AssassExit[3]     = { 184.233f, -84.29f, 2.3f  }; // y -8
float AddsEntrance[3]   = { 306.036f, -84.29f, 1.93f };

class boss_warchief_kargath_bladefist : public CreatureScript
{
    public:
        boss_warchief_kargath_bladefist() : CreatureScript("boss_warchief_kargath_bladefist") { }

        struct boss_warchief_kargath_bladefistAI : public BossAI
        {
            boss_warchief_kargath_bladefistAI(Creature* creature) : BossAI(creature, DATA_KARGATH)
            {
                Initialize();
                target_num = 0;
            }

            void Initialize()
            {
                summoned = 2;
                InBlade = false;
                Wait_Timer = 0;

                Charge_timer = 0;
                Blade_Dance_Timer = 45000;
                Summon_Assistant_Timer = 30000;
                Assassins_Timer = 5000;
                resetcheck_timer = 5000;
            }

            void DoAction(int32 action) override
            {
                if (action == ACTION_EXECUTIONER_TAUNT)
                {
                    switch (instance->GetData(DATA_TEAM_IN_INSTANCE))
                    {
                        case ALLIANCE:
                            Talk(SAY_CALL_EXECUTIONER_A);
                            break;
                        case HORDE:
                            Talk(SAY_CALL_EXECUTIONER_H);
                            break;
                        default:
                            break;
                    }
                }
            }

            void Reset() override
            {
                removeAdds();
                _Reset();
                me->SetSpeedRate(MOVE_RUN, 2);
                me->SetWalk(false);

                Initialize();
            }

            void JustDied(Unit* /*killer*/) override
            {
                _JustDied();
                Talk(SAY_DEATH);
                removeAdds();
            }

            void JustEngagedWith(Unit* /*who*/) override
            {
                Talk(SAY_AGGRO);
            }

            void JustSummoned(Creature* summon) override
            {
                switch (summon->GetEntry())
                {
                    case NPC_HEARTHEN_GUARD:
                    case NPC_SHARPSHOOTER_GUARD:
                    case NPC_REAVER_GUARD:
<<<<<<< HEAD
                        summon->AI()->AttackStart(SelectTarget(SelectTargetMethod::Random, 0));
=======
                        summon->AI()->AttackStart(SelectTarget(SELECT_TARGET_RANDOM, 0));
>>>>>>> 28d470c5
                        adds.push_back(summon->GetGUID());
                        break;
                    case NPC_SHATTERED_ASSASSIN:
                        assassins.push_back(summon->GetGUID());
                        break;
                }
            }

            void KilledUnit(Unit* victim) override
            {
                if (victim->GetTypeId() == TYPEID_PLAYER)
                {
                    Talk(SAY_SLAY);
                }
            }

            void MovementInform(uint32 type, uint32 id) override
            {
                if (InBlade)
                {
                    if (type != POINT_MOTION_TYPE)
                        return;

                    if (id != 1)
                        return;

                    if (target_num > 0) // to prevent loops
                    {
                        Wait_Timer = 1;
                        DoCast(me, SPELL_BLADE_DANCE, true);
                        target_num--;
                    }
                }
            }

            void removeAdds()
            {
                for (GuidVector::const_iterator itr = adds.begin(); itr!= adds.end(); ++itr)
                {
                    Creature* creature = ObjectAccessor::GetCreature(*me, *itr);
                    if (creature && creature->IsAlive())
                        creature->DespawnOrUnsummon();
                }
                adds.clear();

                for (GuidVector::const_iterator itr = assassins.begin(); itr!= assassins.end(); ++itr)
                {
                    Creature* creature = ObjectAccessor::GetCreature(*me, *itr);
                    if (creature && creature->IsAlive())
                        creature->DespawnOrUnsummon();
                }
                assassins.clear();
            }
            void SpawnAssassin()
            {
                me->SummonCreature(NPC_SHATTERED_ASSASSIN, AssassEntrance[0], AssassEntrance[1]+8, AssassEntrance[2], 0, TEMPSUMMON_TIMED_DESPAWN_OUT_OF_COMBAT, 30s);
                me->SummonCreature(NPC_SHATTERED_ASSASSIN, AssassEntrance[0], AssassEntrance[1]-8, AssassEntrance[2], 0, TEMPSUMMON_TIMED_DESPAWN_OUT_OF_COMBAT, 30s);
                me->SummonCreature(NPC_SHATTERED_ASSASSIN, AssassExit[0], AssassExit[1]+8, AssassExit[2], 0, TEMPSUMMON_TIMED_DESPAWN_OUT_OF_COMBAT, 30s);
                me->SummonCreature(NPC_SHATTERED_ASSASSIN, AssassExit[0], AssassExit[1]-8, AssassExit[2], 0, TEMPSUMMON_TIMED_DESPAWN_OUT_OF_COMBAT, 30s);
            }

            void UpdateAI(uint32 diff) override
            {
                //Return since we have no target
                if (!UpdateVictim())
                    return;

                if (Assassins_Timer)
                {
                    if (Assassins_Timer <= diff)
                    {
                        SpawnAssassin();
                        Assassins_Timer = 0;
                    }
                    else
                        Assassins_Timer -= diff;
                }

                if (InBlade)
                {
                    if (Wait_Timer)
                    {
                        if (Wait_Timer <= diff)
                        {
                            if (target_num <= 0)
                            {
                                // stop bladedance
                                InBlade = false;
                                me->SetSpeedRate(MOVE_RUN, 2);
                                me->GetMotionMaster()->MoveChase(me->GetVictim());
                                Blade_Dance_Timer = 30000;
                                Wait_Timer = 0;
                                if (IsHeroic())
                                    Charge_timer = 5000;
                            }
                            else
                            {
                                //move in bladedance
                                float x, y, randx, randy;
                                randx = 0.0f + rand32() % 40;
                                randy = 0.0f + rand32() % 40;
                                x = 210+ randx;
                                y = -60- randy;
                                me->GetMotionMaster()->MovePoint(1, x, y, me->GetPositionZ());
                                Wait_Timer = 0;
                            }
                        }
                        else
                            Wait_Timer -= diff;
                    }
                }
                else
                {
                    if (Blade_Dance_Timer)
                    {
                        if (Blade_Dance_Timer <= diff)
                        {
                            target_num = TARGET_NUM;
                            Wait_Timer = 1;
                            InBlade = true;
                            Blade_Dance_Timer = 0;
                            me->SetSpeedRate(MOVE_RUN, 4);
                            return;
                        }
                        else
                            Blade_Dance_Timer -= diff;
                    }

                    if (Charge_timer)
                    {
                        if (Charge_timer <= diff)
                        {
                            DoCast(SelectTarget(SelectTargetMethod::Random, 0), H_SPELL_CHARGE);
                            Charge_timer = 0;
                        }
                        else
                            Charge_timer -= diff;
                    }

                    if (Summon_Assistant_Timer <= diff)
                    {
                        for (uint8 i = 0; i < summoned; ++i)
                        {
                            switch (urand(0, 2))
                            {
                                case 0:
                                    me->SummonCreature(NPC_HEARTHEN_GUARD, AddsEntrance[0], AddsEntrance[1], AddsEntrance[2], 0, TEMPSUMMON_TIMED_DESPAWN_OUT_OF_COMBAT, 30s);
                                    break;
                                case 1:
                                    me->SummonCreature(NPC_SHARPSHOOTER_GUARD, AddsEntrance[0], AddsEntrance[1], AddsEntrance[2], 0, TEMPSUMMON_TIMED_DESPAWN_OUT_OF_COMBAT, 30s);
                                    break;
                                case 2:
                                    me->SummonCreature(NPC_REAVER_GUARD, AddsEntrance[0], AddsEntrance[1], AddsEntrance[2], 0, TEMPSUMMON_TIMED_DESPAWN_OUT_OF_COMBAT, 30s);
                                    break;
                            }
                        }
                        if (urand(0, 9) < 2)
                            ++summoned;
                        Summon_Assistant_Timer = urand(25000, 35000);
                    }
                    else
                        Summon_Assistant_Timer -= diff;

                    DoMeleeAttackIfReady();
                }

                if (resetcheck_timer <= diff)
                {
                    uint32 tempx = uint32(me->GetPositionX());
                    if (tempx > 255 || tempx < 205)
                    {
                        EnterEvadeMode();
                        return;
                    }
                    resetcheck_timer = 5000;
                }
                else
                    resetcheck_timer -= diff;
            }

            private:
                GuidVector adds;
                GuidVector assassins;
                uint32 Charge_timer;
                uint32 Blade_Dance_Timer;
                uint32 Summon_Assistant_Timer;
                uint32 resetcheck_timer;
                uint32 Wait_Timer;
                uint32 Assassins_Timer;
                uint32 summoned;
                uint32 target_num;
                bool InBlade;
        };

        CreatureAI* GetAI(Creature* creature) const override
        {
            return GetShatteredHallsAI<boss_warchief_kargath_bladefistAI>(creature);
        }
};

void AddSC_boss_warchief_kargath_bladefist()
{
    new boss_warchief_kargath_bladefist();
}<|MERGE_RESOLUTION|>--- conflicted
+++ resolved
@@ -124,7 +124,7 @@
                 removeAdds();
             }
 
-            void JustEngagedWith(Unit* /*who*/) override
+            void EnterCombat(Unit* /*who*/) override
             {
                 Talk(SAY_AGGRO);
             }
@@ -136,11 +136,7 @@
                     case NPC_HEARTHEN_GUARD:
                     case NPC_SHARPSHOOTER_GUARD:
                     case NPC_REAVER_GUARD:
-<<<<<<< HEAD
-                        summon->AI()->AttackStart(SelectTarget(SelectTargetMethod::Random, 0));
-=======
                         summon->AI()->AttackStart(SelectTarget(SELECT_TARGET_RANDOM, 0));
->>>>>>> 28d470c5
                         adds.push_back(summon->GetGUID());
                         break;
                     case NPC_SHATTERED_ASSASSIN:
@@ -196,10 +192,10 @@
             }
             void SpawnAssassin()
             {
-                me->SummonCreature(NPC_SHATTERED_ASSASSIN, AssassEntrance[0], AssassEntrance[1]+8, AssassEntrance[2], 0, TEMPSUMMON_TIMED_DESPAWN_OUT_OF_COMBAT, 30s);
-                me->SummonCreature(NPC_SHATTERED_ASSASSIN, AssassEntrance[0], AssassEntrance[1]-8, AssassEntrance[2], 0, TEMPSUMMON_TIMED_DESPAWN_OUT_OF_COMBAT, 30s);
-                me->SummonCreature(NPC_SHATTERED_ASSASSIN, AssassExit[0], AssassExit[1]+8, AssassExit[2], 0, TEMPSUMMON_TIMED_DESPAWN_OUT_OF_COMBAT, 30s);
-                me->SummonCreature(NPC_SHATTERED_ASSASSIN, AssassExit[0], AssassExit[1]-8, AssassExit[2], 0, TEMPSUMMON_TIMED_DESPAWN_OUT_OF_COMBAT, 30s);
+                me->SummonCreature(NPC_SHATTERED_ASSASSIN, AssassEntrance[0], AssassEntrance[1]+8, AssassEntrance[2], 0, TEMPSUMMON_TIMED_DESPAWN_OUT_OF_COMBAT, 30000);
+                me->SummonCreature(NPC_SHATTERED_ASSASSIN, AssassEntrance[0], AssassEntrance[1]-8, AssassEntrance[2], 0, TEMPSUMMON_TIMED_DESPAWN_OUT_OF_COMBAT, 30000);
+                me->SummonCreature(NPC_SHATTERED_ASSASSIN, AssassExit[0], AssassExit[1]+8, AssassExit[2], 0, TEMPSUMMON_TIMED_DESPAWN_OUT_OF_COMBAT, 30000);
+                me->SummonCreature(NPC_SHATTERED_ASSASSIN, AssassExit[0], AssassExit[1]-8, AssassExit[2], 0, TEMPSUMMON_TIMED_DESPAWN_OUT_OF_COMBAT, 30000);
             }
 
             void UpdateAI(uint32 diff) override
@@ -273,7 +269,7 @@
                     {
                         if (Charge_timer <= diff)
                         {
-                            DoCast(SelectTarget(SelectTargetMethod::Random, 0), H_SPELL_CHARGE);
+                            DoCast(SelectTarget(SELECT_TARGET_RANDOM, 0), H_SPELL_CHARGE);
                             Charge_timer = 0;
                         }
                         else
@@ -287,13 +283,13 @@
                             switch (urand(0, 2))
                             {
                                 case 0:
-                                    me->SummonCreature(NPC_HEARTHEN_GUARD, AddsEntrance[0], AddsEntrance[1], AddsEntrance[2], 0, TEMPSUMMON_TIMED_DESPAWN_OUT_OF_COMBAT, 30s);
+                                    me->SummonCreature(NPC_HEARTHEN_GUARD, AddsEntrance[0], AddsEntrance[1], AddsEntrance[2], 0, TEMPSUMMON_TIMED_DESPAWN_OUT_OF_COMBAT, 30000);
                                     break;
                                 case 1:
-                                    me->SummonCreature(NPC_SHARPSHOOTER_GUARD, AddsEntrance[0], AddsEntrance[1], AddsEntrance[2], 0, TEMPSUMMON_TIMED_DESPAWN_OUT_OF_COMBAT, 30s);
+                                    me->SummonCreature(NPC_SHARPSHOOTER_GUARD, AddsEntrance[0], AddsEntrance[1], AddsEntrance[2], 0, TEMPSUMMON_TIMED_DESPAWN_OUT_OF_COMBAT, 30000);
                                     break;
                                 case 2:
-                                    me->SummonCreature(NPC_REAVER_GUARD, AddsEntrance[0], AddsEntrance[1], AddsEntrance[2], 0, TEMPSUMMON_TIMED_DESPAWN_OUT_OF_COMBAT, 30s);
+                                    me->SummonCreature(NPC_REAVER_GUARD, AddsEntrance[0], AddsEntrance[1], AddsEntrance[2], 0, TEMPSUMMON_TIMED_DESPAWN_OUT_OF_COMBAT, 30000);
                                     break;
                             }
                         }
