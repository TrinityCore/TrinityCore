--- conflicted
+++ resolved
@@ -110,11 +110,7 @@
             void Reset() override
             {
                 _Reset();
-<<<<<<< HEAD
-                me->SetFlag(UNIT_FIELD_FLAGS, UNIT_FLAG_NON_ATTACKABLE);
-=======
                 me->AddUnitFlag(UNIT_FLAG_NON_ATTACKABLE);
->>>>>>> 28d470c5
 
                 Initialize();
             }
@@ -204,7 +200,7 @@
                 ScriptedAI::MoveInLineOfSight(who);
             }
 
-            void JustEngagedWith(Unit* /*who*/) override
+            void EnterCombat(Unit* /*who*/) override
             {
                 Talk(SAY_AGGRO);
             }
@@ -212,21 +208,12 @@
             void JustSummoned(Creature* summoned) override
             {
                 summoned->SetFaction(FACTION_MONSTER_2);
-<<<<<<< HEAD
-                summoned->SetFlag(UNIT_FIELD_FLAGS, UNIT_FLAG_NON_ATTACKABLE);
-                summoned->SetFlag(UNIT_FIELD_FLAGS, UNIT_FLAG_NOT_SELECTABLE);
-
-                //triggered spell of consumption does not properly show it's SpellVisual, wrong spellid?
-                summoned->CastSpell(summoned, SPELL_TEMPORARY_VISUAL, true);
-                summoned->CastSpell(summoned, SPELL_CONSUMPTION, CastSpellExtraArgs().SetOriginalCaster(me->GetGUID()));
-=======
                 summoned->AddUnitFlag(UNIT_FLAG_NON_ATTACKABLE);
                 summoned->AddUnitFlag(UNIT_FLAG_NOT_SELECTABLE);
 
                 //triggered spell of consumption does not properly show it's SpellVisual, wrong spellid?
                 summoned->CastSpell(summoned, SPELL_TEMPORARY_VISUAL, true);
                 summoned->CastSpell(summoned, SPELL_CONSUMPTION, false, nullptr, nullptr, me->GetGUID());
->>>>>>> 28d470c5
             }
 
             void KilledUnit(Unit* /*victim*/) override
@@ -273,7 +260,7 @@
                 {
                     if (ShadowFissure_Timer <= diff)
                     {
-                        if (Unit* target = SelectTarget(SelectTargetMethod::Random, 0))
+                        if (Unit* target = SelectTarget(SELECT_TARGET_RANDOM, 0))
                             DoCast(target, SPELL_SHADOW_FISSURE);
                         ShadowFissure_Timer = urand(7500, 15000);
                     }
@@ -282,7 +269,7 @@
 
                     if (DeathCoil_Timer <= diff)
                     {
-                        if (Unit* target = SelectTarget(SelectTargetMethod::Random, 0))
+                        if (Unit* target = SelectTarget(SELECT_TARGET_RANDOM, 0))
                             DoCast(target, SPELL_DEATH_COIL);
                         DeathCoil_Timer = urand(15000, 20000);
                     }
@@ -340,9 +327,9 @@
 
             void MoveInLineOfSight(Unit* /*who*/) override { }
 
-            void JustEngagedWith(Unit* /*who*/) override
-            {
-                events.ScheduleEvent(EVENT_HEMORRHAGE, 3s);
+            void EnterCombat(Unit* /*who*/) override
+            {
+                events.ScheduleEvent(EVENT_HEMORRHAGE, 3000);
 
                 if (Creature* Kurse = ObjectAccessor::GetCreature(*me, instance->GetGuidData(NPC_GRAND_WARLOCK_NETHEKURSE)))
                     if (me->IsWithinDist(Kurse, 45.0f))
@@ -368,7 +355,7 @@
                 if (events.ExecuteEvent() == EVENT_HEMORRHAGE)
                 {
                     DoCastVictim(SPELL_HEMORRHAGE);
-                    events.ScheduleEvent(EVENT_HEMORRHAGE, 15s);
+                    events.ScheduleEvent(EVENT_HEMORRHAGE, 15000);
                 }
 
                 DoMeleeAttackIfReady();
@@ -401,7 +388,7 @@
             void Reset() override { }
             void MoveInLineOfSight(Unit* /*who*/) override { }
             void AttackStart(Unit* /*who*/) override { }
-            void JustEngagedWith(Unit* /*who*/) override { }
+            void EnterCombat(Unit* /*who*/) override { }
         };
 
         CreatureAI* GetAI(Creature* creature) const override
