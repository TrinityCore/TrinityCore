--- conflicted
+++ resolved
@@ -96,17 +96,13 @@
                 Initialize();
                 SummonChannelers();
                 me->SetReactState(REACT_PASSIVE);
-<<<<<<< HEAD
-                me->SetFlag(UNIT_FIELD_FLAGS, UNIT_FLAG_NON_ATTACKABLE);
-=======
                 me->AddUnitFlag(UNIT_FLAG_NON_ATTACKABLE);
->>>>>>> 28d470c5
                 me->SetImmuneToAll(true);
             }
 
-            void JustEngagedWith(Unit* who) override
-            {
-                BossAI::JustEngagedWith(who);
+            void EnterCombat(Unit* who) override
+            {
+                _EnterCombat();
                 Talk(SAY_WAKE);
                 if (me->IsNonMeleeSpellCast(false))
                     me->InterruptNonMeleeSpells(true);
@@ -145,11 +141,7 @@
                         return;
                 }
                 me->SetReactState(REACT_AGGRESSIVE);
-<<<<<<< HEAD
-                me->RemoveFlag(UNIT_FIELD_FLAGS, UNIT_FLAG_NON_ATTACKABLE);
-=======
                 me->RemoveUnitFlag(UNIT_FLAG_NON_ATTACKABLE);
->>>>>>> 28d470c5
                 me->SetImmuneToAll(false);
                 if (killer)
                     AttackStart(killer);
@@ -177,7 +169,7 @@
                 {
                     Creature* channeler = ObjectAccessor::GetCreature(*me, Channelers[i]);
                     if (!channeler || channeler->isDead())
-                        channeler = me->SummonCreature(ENTRY_CHANNELER, ShadowmoonChannelers[i][0], ShadowmoonChannelers[i][1], ShadowmoonChannelers[i][2], ShadowmoonChannelers[i][3], TEMPSUMMON_CORPSE_TIMED_DESPAWN, 5min);
+                        channeler = me->SummonCreature(ENTRY_CHANNELER, ShadowmoonChannelers[i][0], ShadowmoonChannelers[i][1], ShadowmoonChannelers[i][2], ShadowmoonChannelers[i][3], TEMPSUMMON_CORPSE_TIMED_DESPAWN, 300000);
                     if (channeler)
                         Channelers[i] = channeler->GetGUID();
                     else
@@ -309,7 +301,7 @@
                     me->InterruptNonMeleeSpells(true);
             }
 
-            void JustEngagedWith(Unit* who) override
+            void EnterCombat(Unit* who) override
             {
                 if (Creature* Kelidan = me->FindNearestCreature(ENTRY_KELIDAN, 100))
                     ENSURE_AI(boss_kelidan_the_breaker::boss_kelidan_the_breakerAI, Kelidan->AI())->ChannelerEngaged(who);
@@ -320,11 +312,8 @@
 
             void JustDied(Unit* killer) override
             {
-                if (!killer)
-                    return;
-
-                if (Creature* Kelidan = me->FindNearestCreature(ENTRY_KELIDAN, 100))
-                    ENSURE_AI(boss_kelidan_the_breaker::boss_kelidan_the_breakerAI, Kelidan->AI())->ChannelerDied(killer);
+               if (Creature* Kelidan = me->FindNearestCreature(ENTRY_KELIDAN, 100))
+                   ENSURE_AI(boss_kelidan_the_breaker::boss_kelidan_the_breakerAI, Kelidan->AI())->ChannelerDied(killer);
             }
 
             void UpdateAI(uint32 diff) override
@@ -352,7 +341,7 @@
 
                 if (MarkOfShadow_Timer <= diff)
                 {
-                    if (Unit* target = SelectTarget(SelectTargetMethod::Random, 0))
+                    if (Unit* target = SelectTarget(SELECT_TARGET_RANDOM, 0))
                         DoCast(target, SPELL_MARK_OF_SHADOW);
                     MarkOfShadow_Timer = 15000 + rand32() % 5000;
                 }
