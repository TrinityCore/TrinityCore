--- conflicted
+++ resolved
@@ -23,13 +23,8 @@
 #include "PassiveAI.h"
 #include "Player.h"
 #include "ScriptedCreature.h"
-<<<<<<< HEAD
-#include "SpellAuraEffects.h"
-#include "SpellInfo.h"
-=======
 #include "SpellInfo.h"
 #include "TemporarySummon.h"
->>>>>>> 28d470c5
 #include "SpellScript.h"
 
 enum Yells
@@ -144,16 +139,10 @@
 
             void CombatStart()
             {
-<<<<<<< HEAD
-                events.CancelEvent(EVENT_START_FIGHT);
-                events.CancelEvent(EVENT_NEARLY_EMOTE);
-                events.ScheduleEvent(EVENT_RELEASED, 6s);
-=======
                 events.SetPhase(PHASE_2);
                 events.CancelEvent(EVENT_START_FIGHT);
                 events.CancelEvent(EVENT_NEARLY_EMOTE);
                 events.ScheduleEvent(EVENT_RELEASED, Seconds(6));
->>>>>>> 28d470c5
                 Talk(EMOTE_BREAKS_FREE, me);
                 Talk(SAY_FREE);
                 me->RemoveAurasDueToSpell(SPELL_SHADOW_CAGE_C);
@@ -188,50 +177,14 @@
                     events.SetPhase(PHASE_1);
                     Talk(EMOTE_WEAKEN, me);
                     summons.DoZoneInCombat(NPC_HELLFIRE_CHANNELLER);
-<<<<<<< HEAD
-                    events.ScheduleEvent(EVENT_START_FIGHT, 2min);
-                    events.ScheduleEvent(EVENT_NEARLY_EMOTE, 1min);
-=======
                     events.ScheduleEvent(EVENT_START_FIGHT, Minutes(2));
                     events.ScheduleEvent(EVENT_NEARLY_EMOTE, Seconds(60));
->>>>>>> 28d470c5
                     events.CancelEvent(EVENT_TAUNT);
                     instance->SetBossState(DATA_MAGTHERIDON, IN_PROGRESS);
                     instance->SetData(DATA_CALL_WARDERS, ACTION_ENABLE);
                 }
             }
 
-<<<<<<< HEAD
-            void SpellHit(WorldObject* /*caster*/, SpellInfo const* spellInfo) override
-            {
-                if (spellInfo->Id == SPELL_SHADOW_CAGE)
-                    Talk(SAY_BANISHED);
-            }
-
-            void DamageTaken(Unit* /*who*/, uint32& damage) override
-            {
-                if (me->HealthBelowPctDamaged(30, damage) && !events.IsInPhase(PHASE_3))
-                {
-                    events.SetPhase(PHASE_3);
-                    me->SetReactState(REACT_PASSIVE);
-                    me->AttackStop();
-                    Talk(SAY_COLLAPSE);
-                    instance->SetData(DATA_COLLAPSE, ACTION_ENABLE);
-                    DoCastAOE(SPELL_CAMERA_SHAKE);
-                    events.ScheduleEvent(EVENT_COLLAPSE, 6s);
-                }
-            }
-
-            void JustDied(Unit* /*killer*/) override
-            {
-                Talk(SAY_DEATH);
-                _JustDied();
-                instance->SetData(DATA_MANTICRON_CUBE, ACTION_DISABLE);
-            }
-
-            void KilledUnit(Unit* who) override
-            {
-=======
             void SpellHit(Unit* /*caster*/, SpellInfo const* spell) override
             {
                 if (spell->Id == SPELL_SHADOW_CAGE)
@@ -261,19 +214,12 @@
 
             void KilledUnit(Unit* who) override
             {
->>>>>>> 28d470c5
                 if (who->GetTypeId() == TYPEID_PLAYER)
                     Talk(SAY_SLAY);
             }
 
             void UpdateAI(uint32 diff) override
             {
-<<<<<<< HEAD
-                if (!events.IsInPhase(PHASE_BANISH) && !events.IsInPhase(PHASE_1) && !UpdateVictim())
-                    return;
-
-                events.Update(diff);
-=======
                 if (me->HasUnitState(UNIT_STATE_CASTING))
                     return;
 
@@ -347,84 +293,10 @@
                     if (me->HasUnitState(UNIT_STATE_CASTING))
                         return;
                 }
->>>>>>> 28d470c5
-
-                if (me->HasUnitState(UNIT_STATE_CASTING))
+
+                if (!UpdateVictim())
                     return;
 
-<<<<<<< HEAD
-                while (uint32 eventId = events.ExecuteEvent())
-                {
-                    switch (eventId)
-                    {
-                        case EVENT_BERSERK:
-                            DoCastSelf(SPELL_BERSERK);
-                            break;
-                        case EVENT_CLEAVE:
-                            DoCastVictim(SPELL_CLEAVE);
-                            events.Repeat(Seconds(10));
-                            break;
-                        case EVENT_BLAZE:
-                            DoCastAOE(SPELL_BLAZE_TARGET, { SPELLVALUE_MAX_TARGETS, 1 });
-                            events.Repeat(Seconds(20));
-                            break;
-                        case EVENT_QUAKE:
-                            DoCastAOE(SPELL_QUAKE, { SPELLVALUE_MAX_TARGETS, 5 });
-                            events.Repeat(Seconds(60));
-                            break;
-                        case EVENT_START_FIGHT:
-                            CombatStart();
-                            break;
-                        case EVENT_RELEASED:
-                            me->RemoveFlag(UNIT_FIELD_FLAGS, UNIT_FLAG_NOT_SELECTABLE);
-                            me->SetImmuneToPC(false);
-                            DoZoneInCombat();
-                            events.SetPhase(PHASE_2);
-                            instance->SetData(DATA_MANTICRON_CUBE, ACTION_ENABLE);
-                            events.ScheduleEvent(EVENT_CLEAVE, 10s);
-                            events.ScheduleEvent(EVENT_BLAST_NOVA, 1min);
-                            events.ScheduleEvent(EVENT_BLAZE, 20s);
-                            events.ScheduleEvent(EVENT_QUAKE, 35s);
-                            events.ScheduleEvent(EVENT_BERSERK, 20min);
-                            break;
-                        case EVENT_COLLAPSE:
-                            instance->SetData(DATA_COLLAPSE_2, ACTION_ENABLE);
-                            events.ScheduleEvent(EVENT_DEBRIS_KNOCKDOWN, 4s);
-                            break;
-                        case EVENT_DEBRIS_KNOCKDOWN:
-                            if (Creature* trigger = instance->GetCreature(DATA_WORLD_TRIGGER))
-                            {
-                                trigger->CastSpell(trigger, SPELL_DEBRIS_KNOCKDOWN, true);
-                                me->SetReactState(REACT_AGGRESSIVE);
-                                events.ScheduleEvent(EVENT_DEBRIS, 20s);
-                            }
-                            break;
-                        case EVENT_DEBRIS:
-                            DoCastAOE(SPELL_DEBRIS_SERVERSIDE);
-                            events.Repeat(Seconds(20));
-                            break;
-                        case EVENT_NEARLY_EMOTE:
-                            Talk(EMOTE_NEARLY_FREE, me);
-                            break;
-                        case EVENT_BLAST_NOVA:
-                            Talk(EMOTE_BLAST_NOVA, me);
-                            DoCastAOE(SPELL_BLAST_NOVA);
-                            events.Repeat(Seconds(55));
-                            break;
-                        case EVENT_TAUNT:
-                            Talk(SAY_TAUNT);
-                            events.Repeat(Minutes(4), Minutes(5));
-                            break;
-                        default:
-                            break;
-                    }
-
-                    if (me->HasUnitState(UNIT_STATE_CASTING))
-                        return;
-                }
-
-=======
->>>>>>> 28d470c5
                 DoMeleeAttackIfReady();
             }
 
@@ -457,30 +329,6 @@
                 DoCastSelf(SPELL_SHADOW_GRASP_C);
                 me->SetReactState(REACT_DEFENSIVE);
             }
-<<<<<<< HEAD
-
-            void JustEngagedWith(Unit* /*who*/) override
-            {
-                me->InterruptNonMeleeSpells(false);
-
-                if (Creature* magtheridon = _instance->GetCreature(DATA_MAGTHERIDON))
-                    magtheridon->AI()->DoAction(ACTION_START_CHANNELERS_EVENT);
-
-                _events.ScheduleEvent(EVENT_SHADOWBOLT, 20s);
-                _events.ScheduleEvent(EVENT_CHECK_FRIEND, 1s);
-                _events.ScheduleEvent(EVENT_ABYSSAL, 30s);
-                _events.ScheduleEvent(EVENT_FEAR, 15s, 20s);
-
-            }
-
-            void JustDied(Unit* /*killer*/) override
-            {
-                DoCastAOE(SPELL_SOUL_TRANSFER);
-
-                // Channelers killed by "Hit Kill" need trigger combat event too. It's needed for Cata+
-                if (Creature* magtheridon = _instance->GetCreature(DATA_MAGTHERIDON))
-                    magtheridon->AI()->DoAction(ACTION_START_CHANNELERS_EVENT);
-=======
 
             void EnterCombat(Unit* /*who*/) override
             {
@@ -499,7 +347,6 @@
             void JustDied(Unit* /*killer*/) override
             {
                 DoCastAOE(SPELL_SOUL_TRANSFER);
->>>>>>> 28d470c5
             }
 
             void JustSummoned(Creature* summon) override
@@ -507,11 +354,7 @@
                 if (Creature* magtheridon = _instance->GetCreature(DATA_MAGTHERIDON))
                     magtheridon->AI()->JustSummoned(summon);
 
-<<<<<<< HEAD
-                DoZoneInCombat(summon);
-=======
                 summon->SetInCombatWithZone();
->>>>>>> 28d470c5
             }
 
             void EnterEvadeMode(EvadeReason /*why*/) override
@@ -540,11 +383,7 @@
                             _events.Repeat(Seconds(15), Seconds(20));
                             break;
                         case EVENT_FEAR:
-<<<<<<< HEAD
-                            if (Unit* target = SelectTarget(SelectTargetMethod::Random, 1))
-=======
                             if (Unit* target = SelectTarget(SELECT_TARGET_RANDOM, 1))
->>>>>>> 28d470c5
                                 DoCast(target, SPELL_FEAR);
                             _events.Repeat(Seconds(25), Seconds(40));
                             break;
@@ -555,11 +394,7 @@
                                 {
                                     DoCast(target, SPELL_DARK_MENDING);
                                     _canCastDarkMending = false;
-<<<<<<< HEAD
-                                    _events.ScheduleEvent(EVENT_DARK_MENDING, 10s, 20s);
-=======
                                     _events.ScheduleEvent(EVENT_DARK_MENDING, Seconds(10), Seconds(20));
->>>>>>> 28d470c5
                                 }
                             }
                             _events.Repeat(Seconds(1));
@@ -636,11 +471,7 @@
     {
         go_manticron_cubeAI(GameObject* go) : GameObjectAI(go) { }
 
-<<<<<<< HEAD
-        bool OnGossipHello(Player* player) override
-=======
         bool GossipHello(Player* player) override
->>>>>>> 28d470c5
         {
             if (player->HasAura(SPELL_MIND_EXHAUSTION) || player->HasAura(SPELL_SHADOW_GRASP))
                 return true;
@@ -669,11 +500,7 @@
         {
             PrepareSpellScript(spell_magtheridon_blaze_target_SpellScript);
 
-<<<<<<< HEAD
-            bool Validate(SpellInfo const* /*spell*/) override
-=======
             bool Validate(SpellInfo const* /*spellInfo*/) override
->>>>>>> 28d470c5
             {
                 return ValidateSpellInfo({ SPELL_BLAZE });
             }
@@ -706,11 +533,7 @@
         {
             PrepareAuraScript(spell_magtheridon_shadow_grasp_AuraScript);
 
-<<<<<<< HEAD
-            bool Validate(SpellInfo const* /*spell*/) override
-=======
             bool Validate(SpellInfo const* /*spellInfo*/) override
->>>>>>> 28d470c5
             {
                 return ValidateSpellInfo({ SPELL_MIND_EXHAUSTION });
             }
@@ -744,11 +567,7 @@
         {
             PrepareAuraScript(spell_magtheridon_shadow_grasp_visual_AuraScript);
 
-<<<<<<< HEAD
-            bool Validate(SpellInfo const* /*spell*/) override
-=======
             bool Validate(SpellInfo const* /*spellInfo*/) override
->>>>>>> 28d470c5
             {
                 return ValidateSpellInfo(
                 {
