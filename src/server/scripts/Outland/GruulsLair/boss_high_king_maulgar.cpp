/*
 * This file is part of the TrinityCore Project. See AUTHORS file for Copyright information
 *
 * This program is free software; you can redistribute it and/or modify it
 * under the terms of the GNU General Public License as published by the
 * Free Software Foundation; either version 2 of the License, or (at your
 * option) any later version.
 *
 * This program is distributed in the hope that it will be useful, but WITHOUT
 * ANY WARRANTY; without even the implied warranty of MERCHANTABILITY or
 * FITNESS FOR A PARTICULAR PURPOSE. See the GNU General Public License for
 * more details.
 *
 * You should have received a copy of the GNU General Public License along
 * with this program. If not, see <http://www.gnu.org/licenses/>.
 */

/* ScriptData
SDName: Boss_High_King_Maulgar
SD%Complete: 90
SDComment: Correct timers, after whirlwind melee attack bug, prayer of healing
SDCategory: Gruul's Lair
EndScriptData */

#include "ScriptMgr.h"
#include "gruuls_lair.h"
#include "InstanceScript.h"
#include "MotionMaster.h"
#include "ObjectAccessor.h"
#include "ScriptedCreature.h"

enum HighKingMaulgar
{
    SAY_AGGRO                   = 0,
    SAY_ENRAGE                  = 1,
    SAY_OGRE_DEATH              = 2,
    SAY_SLAY                    = 3,
    SAY_DEATH                   = 4,

    // High King Maulgar
    SPELL_ARCING_SMASH          = 39144,
    SPELL_MIGHTY_BLOW           = 33230,
    SPELL_WHIRLWIND             = 33238,
    SPELL_BERSERKER_C           = 26561,
    SPELL_ROAR                  = 16508,
    SPELL_FLURRY                = 33232,
    SPELL_DUAL_WIELD            = 29651,

    // Olm the Summoner
    SPELL_DARK_DECAY            = 33129,
    SPELL_DEATH_COIL            = 33130,
    SPELL_SUMMON_WFH            = 33131,

    // Kiggler the Craed
    SPELL_GREATER_POLYMORPH     = 33173,
    SPELL_LIGHTNING_BOLT        = 36152,
    SPELL_ARCANE_SHOCK          = 33175,
    SPELL_ARCANE_EXPLOSION      = 33237,

    // Blindeye the Seer
    SPELL_GREATER_PW_SHIELD     = 33147,
    SPELL_HEAL                  = 33144,
    SPELL_PRAYER_OH             = 33152,

    // Krosh Firehand
    SPELL_GREATER_FIREBALL      = 33051,
    SPELL_SPELLSHIELD           = 33054,
    SPELL_BLAST_WAVE            = 33061,

    ACTION_ADD_DEATH            = 1
};

class boss_high_king_maulgar : public CreatureScript
{
public:
    boss_high_king_maulgar() : CreatureScript("boss_high_king_maulgar") { }

    struct boss_high_king_maulgarAI : public ScriptedAI
    {
        boss_high_king_maulgarAI(Creature* creature) : ScriptedAI(creature)
        {
            Initialize();
            instance = creature->GetInstanceScript();
        }

        void Initialize()
        {
            ArcingSmash_Timer = 10000;
            MightyBlow_Timer = 40000;
            Whirlwind_Timer = 30000;
            Charging_Timer = 0;
            Roar_Timer = 0;

            Phase2 = false;
        }

        InstanceScript* instance;

        uint32 ArcingSmash_Timer;
        uint32 MightyBlow_Timer;
        uint32 Whirlwind_Timer;
        uint32 Charging_Timer;
        uint32 Roar_Timer;

        bool Phase2;

        void Reset() override
        {
            Initialize();

            DoCast(me, SPELL_DUAL_WIELD, false);

            instance->SetBossState(DATA_MAULGAR, NOT_STARTED);
        }

        void KilledUnit(Unit* /*victim*/) override
        {
            Talk(SAY_SLAY);
        }

        void JustDied(Unit* /*killer*/) override
        {
            Talk(SAY_DEATH);

            instance->SetBossState(DATA_MAULGAR, DONE);
        }

        void DoAction(int32 actionId) override
        {
            if (actionId == ACTION_ADD_DEATH)
                Talk(SAY_OGRE_DEATH);
        }

        void JustEngagedWith(Unit* /*who*/) override
        {
            DoZoneInCombat();
            instance->SetBossState(DATA_MAULGAR, IN_PROGRESS);
            Talk(SAY_AGGRO);
        }

        void UpdateAI(uint32 diff) override
        {
            if (!UpdateVictim())
                return;

            //ArcingSmash_Timer
            if (ArcingSmash_Timer <= diff)
            {
                DoCastVictim(SPELL_ARCING_SMASH);
                ArcingSmash_Timer = 10000;
            } else ArcingSmash_Timer -= diff;

            //Whirlwind_Timer
            if (Whirlwind_Timer <= diff)
            {
                DoCastVictim(SPELL_WHIRLWIND);
                Whirlwind_Timer = 55000;
            } else Whirlwind_Timer -= diff;

            //MightyBlow_Timer
            if (MightyBlow_Timer <= diff)
            {
                DoCastVictim(SPELL_MIGHTY_BLOW);
                MightyBlow_Timer = 30000 + rand32() % 10000;
            } else MightyBlow_Timer -= diff;

            //Entering Phase 2
            if (!Phase2 && HealthBelowPct(50))
            {
                Phase2 = true;
                Talk(SAY_ENRAGE);

                DoCast(me, SPELL_DUAL_WIELD, true);
                me->SetVirtualItem(0, 0);
                me->SetVirtualItem(1, 0);
            }

            if (Phase2)
            {
                //Charging_Timer
                if (Charging_Timer <= diff)
                {
<<<<<<< HEAD
                    if (Unit* target = SelectTarget(SelectTargetMethod::Random, 0))
=======
                    Unit* target = nullptr;
                    target = SelectTarget(SELECT_TARGET_RANDOM, 0);
                    if (target)
>>>>>>> 28d470c5
                    {
                        AttackStart(target);
                        DoCast(target, SPELL_BERSERKER_C);
                    }
                    Charging_Timer = 20000;
                } else Charging_Timer -= diff;

                //Intimidating Roar
                if (Roar_Timer <= diff)
                {
                    DoCast(me, SPELL_ROAR);
                    Roar_Timer = 40000 + (rand32() % 10000);
                } else Roar_Timer -= diff;
            }

            DoMeleeAttackIfReady();
        }
    };

    CreatureAI* GetAI(Creature* creature) const override
    {
        return GetGruulsLairAI<boss_high_king_maulgarAI>(creature);
    }
};

class boss_olm_the_summoner : public CreatureScript
{
public:
    boss_olm_the_summoner() : CreatureScript("boss_olm_the_summoner") { }

    struct boss_olm_the_summonerAI : public ScriptedAI
    {
        boss_olm_the_summonerAI(Creature* creature) : ScriptedAI(creature)
        {
            Initialize();
            instance = creature->GetInstanceScript();
        }

        void Initialize()
        {
            DarkDecay_Timer = 10000;
            Summon_Timer = 15000;
            DeathCoil_Timer = 20000;
        }

        uint32 DarkDecay_Timer;
        uint32 Summon_Timer;
        uint32 DeathCoil_Timer;

        InstanceScript* instance;

        void Reset() override
        {
            Initialize();

            instance->SetBossState(DATA_MAULGAR, NOT_STARTED);
        }

        void AttackStart(Unit* who) override
        {
            if (!who)
                return;

            if (me->Attack(who, true))
            {
                AddThreat(who, 0.0f);
                me->SetInCombatWith(who);
                who->SetInCombatWith(me);

                me->GetMotionMaster()->MoveChase(who, 30.0f);
            }
        }

        void JustEngagedWith(Unit* /*who*/) override
        {
            DoZoneInCombat();
            instance->SetBossState(DATA_MAULGAR, IN_PROGRESS);
        }

        void JustDied(Unit* /*killer*/) override
        {
            if (Creature* maulgar = ObjectAccessor::GetCreature(*me, instance->GetGuidData(DATA_MAULGAR)))
                maulgar->AI()->DoAction(ACTION_ADD_DEATH);

            instance->SetBossState(DATA_MAULGAR, DONE);
        }

        void UpdateAI(uint32 diff) override
        {
            if (!UpdateVictim())
                return;

            //DarkDecay_Timer
            if (DarkDecay_Timer <= diff)
            {
                DoCastVictim(SPELL_DARK_DECAY);
                DarkDecay_Timer = 20000;
            } else DarkDecay_Timer -= diff;

            //Summon_Timer
            if (Summon_Timer <= diff)
            {
                DoCast(me, SPELL_SUMMON_WFH);
                Summon_Timer = 30000;
            } else Summon_Timer -= diff;

            //DeathCoil Timer /need correct timer
            if (DeathCoil_Timer <= diff)
            {
<<<<<<< HEAD
                if (Unit* target = SelectTarget(SelectTargetMethod::Random, 0))
=======
                Unit* target = nullptr;
                target = SelectTarget(SELECT_TARGET_RANDOM, 0);
                if (target)
>>>>>>> 28d470c5
                    DoCast(target, SPELL_DEATH_COIL);
                DeathCoil_Timer = 20000;
            } else DeathCoil_Timer -= diff;

            DoMeleeAttackIfReady();
        }
    };

    CreatureAI* GetAI(Creature* creature) const override
    {
        return GetGruulsLairAI<boss_olm_the_summonerAI>(creature);
    }
};

//Kiggler The Crazed AI
class boss_kiggler_the_crazed : public CreatureScript
{
public:
    boss_kiggler_the_crazed() : CreatureScript("boss_kiggler_the_crazed") { }

    struct boss_kiggler_the_crazedAI : public ScriptedAI
    {
        boss_kiggler_the_crazedAI(Creature* creature) : ScriptedAI(creature)
        {
            Initialize();
            instance = creature->GetInstanceScript();
        }

        void Initialize()
        {
            GreaterPolymorph_Timer = 5000;
            LightningBolt_Timer = 10000;
            ArcaneShock_Timer = 20000;
            ArcaneExplosion_Timer = 30000;
        }

        uint32 GreaterPolymorph_Timer;
        uint32 LightningBolt_Timer;
        uint32 ArcaneShock_Timer;
        uint32 ArcaneExplosion_Timer;

        InstanceScript* instance;

        void Reset() override
        {
            Initialize();

            instance->SetBossState(DATA_MAULGAR, NOT_STARTED);
        }

        void JustEngagedWith(Unit* /*who*/) override
        {
            DoZoneInCombat();
            instance->SetBossState(DATA_MAULGAR, IN_PROGRESS);
        }

        void JustDied(Unit* /*killer*/) override
        {
            if (Creature* maulgar = ObjectAccessor::GetCreature(*me, instance->GetGuidData(DATA_MAULGAR)))
                maulgar->AI()->DoAction(ACTION_ADD_DEATH);

            instance->SetBossState(DATA_MAULGAR, DONE);
        }

        void UpdateAI(uint32 diff) override
        {
            if (!UpdateVictim())
                return;

            //GreaterPolymorph_Timer
            if (GreaterPolymorph_Timer <= diff)
            {
                if (Unit* target = SelectTarget(SelectTargetMethod::Random, 0))
                    DoCast(target, SPELL_GREATER_POLYMORPH);

                GreaterPolymorph_Timer = urand(15000, 20000);
            } else GreaterPolymorph_Timer -= diff;

            //LightningBolt_Timer
            if (LightningBolt_Timer <= diff)
            {
                DoCastVictim(SPELL_LIGHTNING_BOLT);
                LightningBolt_Timer = 15000;
            } else LightningBolt_Timer -= diff;

            //ArcaneShock_Timer
            if (ArcaneShock_Timer <= diff)
            {
                DoCastVictim(SPELL_ARCANE_SHOCK);
                ArcaneShock_Timer = 20000;
            } else ArcaneShock_Timer -= diff;

            //ArcaneExplosion_Timer
            if (ArcaneExplosion_Timer <= diff)
            {
                DoCastVictim(SPELL_ARCANE_EXPLOSION);
                ArcaneExplosion_Timer = 30000;
            } else ArcaneExplosion_Timer -= diff;

            DoMeleeAttackIfReady();
        }
    };

    CreatureAI* GetAI(Creature* creature) const override
    {
        return GetGruulsLairAI<boss_kiggler_the_crazedAI>(creature);
    }
};

class boss_blindeye_the_seer : public CreatureScript
{
public:
    boss_blindeye_the_seer() : CreatureScript("boss_blindeye_the_seer") { }

    struct boss_blindeye_the_seerAI : public ScriptedAI
    {
        boss_blindeye_the_seerAI(Creature* creature) : ScriptedAI(creature)
        {
            Initialize();
            instance = creature->GetInstanceScript();
        }

        void Initialize()
        {
            GreaterPowerWordShield_Timer = 5000;
            Heal_Timer = urand(25000, 40000);
            PrayerofHealing_Timer = urand(45000, 55000);
        }

        uint32 GreaterPowerWordShield_Timer;
        uint32 Heal_Timer;
        uint32 PrayerofHealing_Timer;

        InstanceScript* instance;

        void Reset() override
        {
            Initialize();

            instance->SetBossState(DATA_MAULGAR, NOT_STARTED);
        }

        void JustEngagedWith(Unit* /*who*/) override
        {
            DoZoneInCombat();
            instance->SetBossState(DATA_MAULGAR, IN_PROGRESS);
        }

        void JustDied(Unit* /*killer*/) override
        {
            if (Creature* maulgar = ObjectAccessor::GetCreature(*me, instance->GetGuidData(DATA_MAULGAR)))
                maulgar->AI()->DoAction(ACTION_ADD_DEATH);

            instance->SetBossState(DATA_MAULGAR, DONE);
        }

         void UpdateAI(uint32 diff) override
        {
            if (!UpdateVictim())
                return;

            //GreaterPowerWordShield_Timer
            if (GreaterPowerWordShield_Timer <= diff)
            {
                DoCast(me, SPELL_GREATER_PW_SHIELD);
                GreaterPowerWordShield_Timer = 40000;
            } else GreaterPowerWordShield_Timer -= diff;

            //Heal_Timer
            if (Heal_Timer <= diff)
            {
                DoCast(me, SPELL_HEAL);
                Heal_Timer = urand(15000, 40000);
            } else Heal_Timer -= diff;

            //PrayerofHealing_Timer
            if (PrayerofHealing_Timer <= diff)
            {
                DoCast(me, SPELL_PRAYER_OH);
                PrayerofHealing_Timer = urand(35000, 50000);
            } else PrayerofHealing_Timer -= diff;

            DoMeleeAttackIfReady();
        }
    };

    CreatureAI* GetAI(Creature* creature) const override
    {
        return GetGruulsLairAI<boss_blindeye_the_seerAI>(creature);
    }
};

class boss_krosh_firehand : public CreatureScript
{
public:
    boss_krosh_firehand() : CreatureScript("boss_krosh_firehand") { }

    struct boss_krosh_firehandAI : public ScriptedAI
    {
        boss_krosh_firehandAI(Creature* creature) : ScriptedAI(creature)
        {
            Initialize();
            instance = creature->GetInstanceScript();
        }

        void Initialize()
        {
            GreaterFireball_Timer = 1000;
            SpellShield_Timer = 5000;
            BlastWave_Timer = 20000;
        }

        uint32 GreaterFireball_Timer;
        uint32 SpellShield_Timer;
        uint32 BlastWave_Timer;

        InstanceScript* instance;

        void Reset() override
        {
            Initialize();

            instance->SetBossState(DATA_MAULGAR, NOT_STARTED);
        }

        void JustEngagedWith(Unit* /*who*/) override
        {
            DoZoneInCombat();
            instance->SetBossState(DATA_MAULGAR, IN_PROGRESS);
        }

        void JustDied(Unit* /*killer*/) override
        {
            if (Creature* maulgar = ObjectAccessor::GetCreature(*me, instance->GetGuidData(DATA_MAULGAR)))
                maulgar->AI()->DoAction(ACTION_ADD_DEATH);

            instance->SetBossState(DATA_MAULGAR, DONE);
        }

        void UpdateAI(uint32 diff) override
        {
            if (!UpdateVictim())
                return;

            //GreaterFireball_Timer
            if (GreaterFireball_Timer < diff || me->IsWithinDist(me->GetVictim(), 30))
            {
                DoCastVictim(SPELL_GREATER_FIREBALL);
                GreaterFireball_Timer = 2000;
            } else GreaterFireball_Timer -= diff;

            //SpellShield_Timer
            if (SpellShield_Timer <= diff)
            {
                me->InterruptNonMeleeSpells(false);
                DoCastVictim(SPELL_SPELLSHIELD);
                SpellShield_Timer = 30000;
            } else SpellShield_Timer -= diff;

            //BlastWave_Timer
            if (BlastWave_Timer <= diff)
            {
                std::vector<Unit*> target_list;
                for (auto* ref : me->GetThreatManager().GetUnsortedThreatList())
                {
                    Unit* target = ref->GetVictim();
                    if (target && target->IsWithinDist(me, 15, false)) // 15 yard radius minimum
                        target_list.push_back(target);
                }
                Unit* target = nullptr;
                if (!target_list.empty())
                    target = *(target_list.begin() + rand32() % target_list.size());

                me->InterruptNonMeleeSpells(false);
                DoCast(target, SPELL_BLAST_WAVE);
                BlastWave_Timer = 60000;
            } else BlastWave_Timer -= diff;
        }
    };

    CreatureAI* GetAI(Creature* creature) const override
    {
        return GetGruulsLairAI<boss_krosh_firehandAI>(creature);
    }
};

void AddSC_boss_high_king_maulgar()
{
    new boss_high_king_maulgar();
    new boss_kiggler_the_crazed();
    new boss_blindeye_the_seer();
    new boss_olm_the_summoner();
    new boss_krosh_firehand();
}<|MERGE_RESOLUTION|>--- conflicted
+++ resolved
@@ -131,7 +131,7 @@
                 Talk(SAY_OGRE_DEATH);
         }
 
-        void JustEngagedWith(Unit* /*who*/) override
+        void EnterCombat(Unit* /*who*/) override
         {
             DoZoneInCombat();
             instance->SetBossState(DATA_MAULGAR, IN_PROGRESS);
@@ -180,13 +180,9 @@
                 //Charging_Timer
                 if (Charging_Timer <= diff)
                 {
-<<<<<<< HEAD
-                    if (Unit* target = SelectTarget(SelectTargetMethod::Random, 0))
-=======
                     Unit* target = nullptr;
                     target = SelectTarget(SELECT_TARGET_RANDOM, 0);
                     if (target)
->>>>>>> 28d470c5
                     {
                         AttackStart(target);
                         DoCast(target, SPELL_BERSERKER_C);
@@ -260,7 +256,7 @@
             }
         }
 
-        void JustEngagedWith(Unit* /*who*/) override
+        void EnterCombat(Unit* /*who*/) override
         {
             DoZoneInCombat();
             instance->SetBossState(DATA_MAULGAR, IN_PROGRESS);
@@ -296,13 +292,9 @@
             //DeathCoil Timer /need correct timer
             if (DeathCoil_Timer <= diff)
             {
-<<<<<<< HEAD
-                if (Unit* target = SelectTarget(SelectTargetMethod::Random, 0))
-=======
                 Unit* target = nullptr;
                 target = SelectTarget(SELECT_TARGET_RANDOM, 0);
                 if (target)
->>>>>>> 28d470c5
                     DoCast(target, SPELL_DEATH_COIL);
                 DeathCoil_Timer = 20000;
             } else DeathCoil_Timer -= diff;
@@ -353,7 +345,7 @@
             instance->SetBossState(DATA_MAULGAR, NOT_STARTED);
         }
 
-        void JustEngagedWith(Unit* /*who*/) override
+        void EnterCombat(Unit* /*who*/) override
         {
             DoZoneInCombat();
             instance->SetBossState(DATA_MAULGAR, IN_PROGRESS);
@@ -375,7 +367,7 @@
             //GreaterPolymorph_Timer
             if (GreaterPolymorph_Timer <= diff)
             {
-                if (Unit* target = SelectTarget(SelectTargetMethod::Random, 0))
+                if (Unit* target = SelectTarget(SELECT_TARGET_RANDOM, 0))
                     DoCast(target, SPELL_GREATER_POLYMORPH);
 
                 GreaterPolymorph_Timer = urand(15000, 20000);
@@ -445,7 +437,7 @@
             instance->SetBossState(DATA_MAULGAR, NOT_STARTED);
         }
 
-        void JustEngagedWith(Unit* /*who*/) override
+        void EnterCombat(Unit* /*who*/) override
         {
             DoZoneInCombat();
             instance->SetBossState(DATA_MAULGAR, IN_PROGRESS);
@@ -528,7 +520,7 @@
             instance->SetBossState(DATA_MAULGAR, NOT_STARTED);
         }
 
-        void JustEngagedWith(Unit* /*who*/) override
+        void EnterCombat(Unit* /*who*/) override
         {
             DoZoneInCombat();
             instance->SetBossState(DATA_MAULGAR, IN_PROGRESS);
