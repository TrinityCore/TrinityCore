--- conflicted
+++ resolved
@@ -104,9 +104,9 @@
                 Initialize();
             }
 
-            void JustEngagedWith(Unit* who) override
-            {
-                BossAI::JustEngagedWith(who);
+            void EnterCombat(Unit* /*who*/) override
+            {
+                _EnterCombat();
                 Talk(SAY_AGGRO);
             }
 
@@ -122,41 +122,29 @@
                 Talk(SAY_DEATH);
             }
 
-<<<<<<< HEAD
-            void SpellHitTarget(WorldObject* target, SpellInfo const* spellInfo) override
-=======
             void SpellHitTarget(Unit* target, SpellInfo const* pSpell) override
->>>>>>> 28d470c5
             {
                 //This to emulate effect1 (77) of SPELL_GROUND_SLAM, knock back to any direction
                 //It's initially wrong, since this will cause fall damage, which is by comments, not intended.
-                if (spellInfo->Id == SPELL_GROUND_SLAM)
+                if (pSpell->Id == SPELL_GROUND_SLAM)
                 {
                     if (target->GetTypeId() == TYPEID_PLAYER)
                     {
                         switch (urand(0, 1))
                         {
                             case 0:
-<<<<<<< HEAD
-                                target->CastSpell(target, SPELL_MAGNETIC_PULL, me->GetGUID());
-                                break;
-
-                            case 1:
-                                target->CastSpell(target, SPELL_KNOCK_BACK, me->GetGUID());
-=======
                                 target->CastSpell(target, SPELL_MAGNETIC_PULL, true, nullptr, nullptr, me->GetGUID());
                                 break;
 
                             case 1:
                                 target->CastSpell(target, SPELL_KNOCK_BACK, true, nullptr, nullptr, me->GetGUID());
->>>>>>> 28d470c5
                                 break;
                         }
                     }
                 }
 
                 //this part should be in the core
-                if (spellInfo->Id == SPELL_SHATTER)
+                if (pSpell->Id == SPELL_SHATTER)
                 {
                     /// @todo use eventmap to kill this stuff
                     //clear this, if we are still performing
@@ -217,11 +205,7 @@
                     // Hurtful Strike
                     if (m_uiHurtfulStrike_Timer <= diff)
                     {
-<<<<<<< HEAD
-                        Unit* target = SelectTarget(SelectTargetMethod::MaxThreat, 1);
-=======
                         Unit* target = SelectTarget(SELECT_TARGET_MAXTHREAT, 1);
->>>>>>> 28d470c5
 
                         if (target && me->IsWithinMeleeRange(me->GetVictim()))
                             DoCast(target, SPELL_HURTFUL_STRIKE);
@@ -245,7 +229,7 @@
                     // Cave In
                     if (m_uiCaveIn_Timer <= diff)
                     {
-                        if (Unit* target = SelectTarget(SelectTargetMethod::Random, 0))
+                        if (Unit* target = SelectTarget(SELECT_TARGET_RANDOM, 0))
                             DoCast(target, SPELL_CAVE_IN);
 
                         if (m_uiCaveIn_StaticTimer >= 4000)
