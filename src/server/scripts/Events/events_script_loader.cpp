--- conflicted
+++ resolved
@@ -17,20 +17,14 @@
 
 // This is where scripts' loading functions should be declared:
 void AddSC_event_childrens_week();
-<<<<<<< HEAD
 void AddSC_event_hallows_end();
-=======
 void AddSC_event_fireworks();
->>>>>>> 05cbe864
 
 // The name of this function should match:
 // void Add${NameOfDirectory}Scripts()
 void AddEventsScripts()
 {
     AddSC_event_childrens_week();
-<<<<<<< HEAD
     AddSC_event_hallows_end();
-=======
     AddSC_event_fireworks();
->>>>>>> 05cbe864
 }