/*
 * Copyright (C) 2008-2018 TrinityCore <https://www.trinitycore.org/>
 *
 * This program is free software; you can redistribute it and/or modify it
 * under the terms of the GNU General Public License as published by the
 * Free Software Foundation; either version 2 of the License, or (at your
 * option) any later version.
 *
 * This program is distributed in the hope that it will be useful, but WITHOUT
 * ANY WARRANTY; without even the implied warranty of MERCHANTABILITY or
 * FITNESS FOR A PARTICULAR PURPOSE. See the GNU General Public License for
 * more details.
 *
 * You should have received a copy of the GNU General Public License along
 * with this program. If not, see <http://www.gnu.org/licenses/>.
 */

// This is where scripts' loading functions should be declared:
void AddSC_event_childrens_week();
<<<<<<< HEAD
void AddSC_event_brewfest();
void AddSC_event_winter_veil();
void AddSC_event_lunar_festival();
void AddSC_event_love_in_the_air();
void AddSC_event_midsummer();
void AddSC_event_morph();
void AddSC_event_noblegarden();
void AddSC_event_pilgrims_bounty();
void AddSC_event_hallows_end();
=======
void AddSC_event_fireworks();
>>>>>>> 15c01245

// The name of this function should match:
// void Add${NameOfDirectory}Scripts()
void AddEventsScripts()
{
    AddSC_event_childrens_week();
<<<<<<< HEAD
    AddSC_event_brewfest();
    AddSC_event_winter_veil();
    AddSC_event_lunar_festival();
    AddSC_event_love_in_the_air();
    AddSC_event_midsummer();
    AddSC_event_morph();
    AddSC_event_noblegarden();
    AddSC_event_pilgrims_bounty();
    AddSC_event_hallows_end();
=======
    AddSC_event_fireworks();
>>>>>>> 15c01245
}<|MERGE_RESOLUTION|>--- conflicted
+++ resolved
@@ -17,7 +17,6 @@
 
 // This is where scripts' loading functions should be declared:
 void AddSC_event_childrens_week();
-<<<<<<< HEAD
 void AddSC_event_brewfest();
 void AddSC_event_winter_veil();
 void AddSC_event_lunar_festival();
@@ -27,16 +26,13 @@
 void AddSC_event_noblegarden();
 void AddSC_event_pilgrims_bounty();
 void AddSC_event_hallows_end();
-=======
 void AddSC_event_fireworks();
->>>>>>> 15c01245
 
 // The name of this function should match:
 // void Add${NameOfDirectory}Scripts()
 void AddEventsScripts()
 {
     AddSC_event_childrens_week();
-<<<<<<< HEAD
     AddSC_event_brewfest();
     AddSC_event_winter_veil();
     AddSC_event_lunar_festival();
@@ -46,7 +42,5 @@
     AddSC_event_noblegarden();
     AddSC_event_pilgrims_bounty();
     AddSC_event_hallows_end();
-=======
     AddSC_event_fireworks();
->>>>>>> 15c01245
 }