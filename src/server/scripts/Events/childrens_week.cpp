/*
 * Copyright (C) 2008-2014 TrinityCore <http://www.trinitycore.org/>
 *
 * This program is free software; you can redistribute it and/or modify it
 * under the terms of the GNU General Public License as published by the
 * Free Software Foundation; either version 2 of the License, or (at your
 * option) any later version.
 *
 * This program is distributed in the hope that it will be useful, but WITHOUT
 * ANY WARRANTY; without even the implied warranty of MERCHANTABILITY or
 * FITNESS FOR A PARTICULAR PURPOSE. See the GNU General Public License for
 * more details.
 *
 * You should have received a copy of the GNU General Public License along
 * with this program. If not, see <http://www.gnu.org/licenses/>.
 */

#include "ScriptMgr.h"
#include "ScriptedCreature.h"
#include "SpellAuras.h"
#include "Player.h"

enum Orphans
{
    ORPHAN_ORACLE                           = 33533,
    ORPHAN_WOLVAR                           = 33532,
    ORPHAN_BLOOD_ELF                        = 22817,
    ORPHAN_DRAENEI                          = 22818,
    ORPHAN_HUMAN                            = 14305,
    ORPHAN_ORCISH                           = 14444,
};

enum Texts
{
    TEXT_ORACLE_ORPHAN_1                    = 1,
    TEXT_ORACLE_ORPHAN_2                    = 2,
    TEXT_ORACLE_ORPHAN_3                    = 3,
    TEXT_ORACLE_ORPHAN_4                    = 4,
    TEXT_ORACLE_ORPHAN_5                    = 5,
    TEXT_ORACLE_ORPHAN_6                    = 6,
    TEXT_ORACLE_ORPHAN_7                    = 7,
    TEXT_ORACLE_ORPHAN_8                    = 8,
    TEXT_ORACLE_ORPHAN_9                    = 9,
    TEXT_ORACLE_ORPHAN_10                   = 10,
    TEXT_ORACLE_ORPHAN_11                   = 11,
    TEXT_ORACLE_ORPHAN_12                   = 12,
    TEXT_ORACLE_ORPHAN_13                   = 13,
    TEXT_ORACLE_ORPHAN_14                   = 14,

    TEXT_WOLVAR_ORPHAN_1                    = 1,
    TEXT_WOLVAR_ORPHAN_2                    = 2,
    TEXT_WOLVAR_ORPHAN_3                    = 3,
    TEXT_WOLVAR_ORPHAN_4                    = 4,
    TEXT_WOLVAR_ORPHAN_5                    = 5,
    // 6 - 9 used in Nesingwary script
    TEXT_WOLVAR_ORPHAN_10                   = 10,
    TEXT_WOLVAR_ORPHAN_11                   = 11,
    TEXT_WOLVAR_ORPHAN_12                   = 12,
    TEXT_WOLVAR_ORPHAN_13                   = 13,

    TEXT_WINTERFIN_PLAYMATE_1               = 1,
    TEXT_WINTERFIN_PLAYMATE_2               = 2,

    TEXT_SNOWFALL_GLADE_PLAYMATE_1          = 1,
    TEXT_SNOWFALL_GLADE_PLAYMATE_2          = 2,

    TEXT_SOO_ROO_1                          = 1,
    TEXT_ELDER_KEKEK_1                      = 1,

    TEXT_ALEXSTRASZA_2                      = 2,
    TEXT_KRASUS_8                           = 8,
};

enum Quests
{
    QUEST_PLAYMATE_WOLVAR                   = 13951,
    QUEST_PLAYMATE_ORACLE                   = 13950,
    QUEST_THE_BIGGEST_TREE_EVER             = 13929,
    QUEST_THE_BRONZE_DRAGONSHRINE_ORACLE    = 13933,
    QUEST_THE_BRONZE_DRAGONSHRINE_WOLVAR    = 13934,
    QUEST_MEETING_A_GREAT_ONE               = 13956,
    QUEST_THE_MIGHTY_HEMET_NESINGWARY       = 13957,
    QUEST_DOWN_AT_THE_DOCKS                 = 910,
    QUEST_GATEWAY_TO_THE_FRONTIER           = 911,
    QUEST_BOUGHT_OF_ETERNALS                = 1479,
    QUEST_SPOOKY_LIGHTHOUSE                 = 1687,
    QUEST_STONEWROUGHT_DAM                  = 1558,
    QUEST_DARK_PORTAL_H                     = 10951,
    QUEST_DARK_PORTAL_A                     = 10952,
    QUEST_LORDAERON_THRONE_ROOM             = 1800,
    QUEST_AUCHINDOUN_AND_THE_RING           = 10950,
    QUEST_TIME_TO_VISIT_THE_CAVERNS_H       = 10963,
    QUEST_TIME_TO_VISIT_THE_CAVERNS_A       = 10962,
    QUEST_THE_SEAT_OF_THE_NARUU             = 10956,
    QUEST_CALL_ON_THE_FARSEER               = 10968,
    QUEST_JHEEL_IS_AT_AERIS_LANDING         = 10954,
    QUEST_HCHUU_AND_THE_MUSHROOM_PEOPLE     = 10945,
    QUEST_VISIT_THE_THRONE_OF_ELEMENTS      = 10953,
    QUEST_NOW_WHEN_I_GROW_UP                = 11975,
    QUEST_HOME_OF_THE_BEAR_MEN              = 13930,
    QUEST_THE_DRAGON_QUEEN_ORACLE           = 13954,
    QUEST_THE_DRAGON_QUEEN_WOLVAR           = 13955,
};

enum Areatriggers
{
    AT_DOWN_AT_THE_DOCKS                    = 3551,
    AT_GATEWAY_TO_THE_FRONTIER              = 3549,
    AT_LORDAERON_THRONE_ROOM                = 3547,
    AT_BOUGHT_OF_ETERNALS                   = 3546,
    AT_SPOOKY_LIGHTHOUSE                    = 3552,
    AT_STONEWROUGHT_DAM                     = 3548,
    AT_DARK_PORTAL                          = 4356,

    NPC_CAVERNS_OF_TIME_CW_TRIGGER          = 22872,
    NPC_EXODAR_01_CW_TRIGGER                = 22851,
    NPC_EXODAR_02_CW_TRIGGER                = 22905,
    NPC_AERIS_LANDING_CW_TRIGGER            = 22838,
    NPC_AUCHINDOUN_CW_TRIGGER               = 22831,
    NPC_SPOREGGAR_CW_TRIGGER                = 22829,
    NPC_THRONE_OF_ELEMENTS_CW_TRIGGER       = 22839,
    NPC_SILVERMOON_01_CW_TRIGGER            = 22866,
    NPC_KRASUS                              = 27990,
};

enum Misc
{
    SPELL_SNOWBALL                          = 21343,
    SPELL_ORPHAN_OUT                        = 58818,

    DISPLAY_INVISIBLE                       = 11686,
};

uint64 getOrphanGUID(Player* player, uint32 orphan)
{
    if (Aura* orphanOut = player->GetAura(SPELL_ORPHAN_OUT))
        if (orphanOut->GetCaster() && orphanOut->GetCaster()->GetEntry() == orphan)
            return orphanOut->GetCaster()->GetGUID();

    return 0;
}

/*######
## npc_winterfin_playmate
######*/
class npc_winterfin_playmate : public CreatureScript
{
    public:
        npc_winterfin_playmate() : CreatureScript("npc_winterfin_playmate") { }

        struct npc_winterfin_playmateAI : public ScriptedAI
        {
            npc_winterfin_playmateAI(Creature* creature) : ScriptedAI(creature)
            {
                Initialize();
            }

<<<<<<< HEAD
            void Reset() override
=======
            void Initialize()
>>>>>>> 7f93e1e5
            {
                timer = 0;
                phase = 0;
                playerGUID = 0;
                orphanGUID = 0;
            }

            void Reset()
            {
                Initialize();
            }

            void MoveInLineOfSight(Unit* who) override

            {
                if (!phase && who && who->GetDistance2d(me) < 10.0f)
                    if (Player* player = who->ToPlayer())
                        if (player->GetQuestStatus(QUEST_PLAYMATE_ORACLE) == QUEST_STATUS_INCOMPLETE)
                        {
                            playerGUID = player->GetGUID();
                            orphanGUID = getOrphanGUID(player, ORPHAN_ORACLE);
                            if (orphanGUID)
                                phase = 1;
                        }
            }

            void UpdateAI(uint32 diff) override
            {
                if (!phase)
                    return;

                if (timer <= diff)
                {
                    Player* player = ObjectAccessor::GetPlayer(*me, playerGUID);
                    Creature* orphan = ObjectAccessor::GetCreature(*me, orphanGUID);

                    if (!orphan || !player)
                    {
                        Reset();
                        return;
                    }

                    switch (phase)
                    {
                        case 1:
                            orphan->GetMotionMaster()->MovePoint(0, me->GetPositionX() + std::cos(me->GetOrientation()) * 5, me->GetPositionY() + std::sin(me->GetOrientation()) * 5, me->GetPositionZ());
                            orphan->AI()->Talk(TEXT_ORACLE_ORPHAN_1);
                            timer = 3000;
                            break;
                        case 2:
                            orphan->SetFacingToObject(me);
                            Talk(TEXT_WINTERFIN_PLAYMATE_1);
                            me->HandleEmoteCommand(EMOTE_STATE_DANCE);
                            timer = 3000;
                            break;
                        case 3:
                            orphan->AI()->Talk(TEXT_ORACLE_ORPHAN_2);
                            timer = 3000;
                            break;
                        case 4:
                            Talk(TEXT_WINTERFIN_PLAYMATE_2);
                            timer = 5000;
                            break;
                        case 5:
                            orphan->AI()->Talk(TEXT_ORACLE_ORPHAN_3);
                            me->HandleEmoteCommand(EMOTE_STATE_NONE);
                            player->GroupEventHappens(QUEST_PLAYMATE_ORACLE, me);
                            orphan->GetMotionMaster()->MoveFollow(player, PET_FOLLOW_DIST, PET_FOLLOW_ANGLE);
                            Reset();
                            return;
                    }
                    ++phase;
                }
                else
                    timer -= diff;
            }

        private:
            uint32 timer;
            int8 phase;
            uint64 playerGUID;
            uint64 orphanGUID;

        };

        CreatureAI* GetAI(Creature* creature) const override
        {
            return new npc_winterfin_playmateAI(creature);
        }
};

/*######
## npc_snowfall_glade_playmate
######*/
class npc_snowfall_glade_playmate : public CreatureScript
{
    public:
        npc_snowfall_glade_playmate() : CreatureScript("npc_snowfall_glade_playmate") { }

        struct npc_snowfall_glade_playmateAI : public ScriptedAI
        {
            npc_snowfall_glade_playmateAI(Creature* creature) : ScriptedAI(creature)
            {
                Initialize();
            }

<<<<<<< HEAD
            void Reset() override
=======
            void Initialize()
>>>>>>> 7f93e1e5
            {
                timer = 0;
                phase = 0;
                playerGUID = 0;
                orphanGUID = 0;
            }

            void Reset()
            {
                Initialize();
            }

            void MoveInLineOfSight(Unit* who) override

            {
                if (!phase && who && who->GetDistance2d(me) < 10.0f)
                    if (Player* player = who->ToPlayer())
                        if (player->GetQuestStatus(QUEST_PLAYMATE_WOLVAR) == QUEST_STATUS_INCOMPLETE)
                        {
                            playerGUID = player->GetGUID();
                            orphanGUID = getOrphanGUID(player, ORPHAN_WOLVAR);
                            if (orphanGUID)
                                phase = 1;
                        }
            }

            void UpdateAI(uint32 diff) override
            {
                if (!phase)
                    return;

                if (timer <= diff)
                {
                    Player* player = ObjectAccessor::GetPlayer(*me, playerGUID);
                    Creature* orphan = ObjectAccessor::GetCreature(*me, orphanGUID);

                    if (!orphan || !player)
                    {
                        Reset();
                        return;
                    }

                    switch (phase)
                    {
                        case 1:
                            orphan->GetMotionMaster()->MovePoint(0, me->GetPositionX() + std::cos(me->GetOrientation()) * 5, me->GetPositionY() + std::sin(me->GetOrientation()) * 5, me->GetPositionZ());
                            orphan->AI()->Talk(TEXT_WOLVAR_ORPHAN_1);
                            timer = 5000;
                            break;
                        case 2:
                            orphan->SetFacingToObject(me);
                            Talk(TEXT_SNOWFALL_GLADE_PLAYMATE_1);
                            DoCast(orphan, SPELL_SNOWBALL);
                            timer = 5000;
                            break;
                        case 3:
                            Talk(TEXT_SNOWFALL_GLADE_PLAYMATE_2);
                            timer = 5000;
                            break;
                        case 4:
                            orphan->AI()->Talk(TEXT_WOLVAR_ORPHAN_2);
                            orphan->CastSpell(me, SPELL_SNOWBALL);
                            timer = 5000;
                            break;
                        case 5:
                            orphan->AI()->Talk(TEXT_WOLVAR_ORPHAN_3);
                            player->GroupEventHappens(QUEST_PLAYMATE_WOLVAR, me);
                            orphan->GetMotionMaster()->MoveFollow(player, PET_FOLLOW_DIST, PET_FOLLOW_ANGLE);
                            Reset();
                            return;
                    }
                    ++phase;
                }
                else
                    timer -= diff;
            }

        private:
            uint32 timer;
            int8 phase;
            uint64 playerGUID;
            uint64 orphanGUID;
        };

        CreatureAI* GetAI(Creature* pCreature) const
        {
            return new npc_snowfall_glade_playmateAI(pCreature);
        }
};

/*######
## npc_the_biggest_tree
######*/
class npc_the_biggest_tree : public CreatureScript
{
    public:
        npc_the_biggest_tree() : CreatureScript("npc_the_biggest_tree") { }

        struct npc_the_biggest_treeAI : public ScriptedAI
        {
            npc_the_biggest_treeAI(Creature* creature) : ScriptedAI(creature)
            {
                Initialize();
                me->SetDisplayId(DISPLAY_INVISIBLE);
            }

<<<<<<< HEAD
            void Reset() override
=======
            void Initialize()
>>>>>>> 7f93e1e5
            {
                timer = 1000;
                phase = 0;
                playerGUID = 0;
                orphanGUID = 0;
            }

            void Reset()
            {
                Initialize();
            }

            void MoveInLineOfSight(Unit* who) override
            {
                if (!phase && who && who->GetDistance2d(me) < 10.0f)
                    if (Player* player = who->ToPlayer())
                        if (player->GetQuestStatus(QUEST_THE_BIGGEST_TREE_EVER) == QUEST_STATUS_INCOMPLETE)
                        {
                            playerGUID = player->GetGUID();
                            orphanGUID = getOrphanGUID(player, ORPHAN_ORACLE);
                            if (orphanGUID)
                                phase = 1;
                        }
            }

            void UpdateAI(uint32 diff) override
            {
                if (!phase)
                    return;

                if (timer <= diff)
                {
                    Player* player = ObjectAccessor::GetPlayer(*me, playerGUID);
                    Creature* orphan = ObjectAccessor::GetCreature(*me, orphanGUID);

                    if (!orphan || !player)
                    {
                        Reset();
                        return;
                    }

                    switch (phase)
                    {
                        case 1:
                            orphan->GetMotionMaster()->MovePoint(0, me->GetPositionX() + std::cos(me->GetOrientation()) * 5, me->GetPositionY() + std::sin(me->GetOrientation()) * 5, me->GetPositionZ());
                            timer = 2000;
                            break;
                        case 2:
                            orphan->SetFacingToObject(me);
                            orphan->AI()->Talk(TEXT_ORACLE_ORPHAN_4);
                            timer = 5000;
                            break;
                        case 3:
                            player->GroupEventHappens(QUEST_THE_BIGGEST_TREE_EVER, me);
                            orphan->GetMotionMaster()->MoveFollow(player, PET_FOLLOW_DIST, PET_FOLLOW_ANGLE);
                            Reset();
                            return;
                    }
                    ++phase;
                }
                else
                    timer -= diff;
            }

        private:
            uint32 timer;
            uint8 phase;
            uint64 playerGUID;
            uint64 orphanGUID;

        };

        CreatureAI* GetAI(Creature* creature) const override
        {
            return new npc_the_biggest_treeAI(creature);
        }
};

/*######
## npc_high_oracle_soo_roo
######*/
class npc_high_oracle_soo_roo : public CreatureScript
{
    public:
        npc_high_oracle_soo_roo() : CreatureScript("npc_high_oracle_soo_roo") { }

        struct npc_high_oracle_soo_rooAI : public ScriptedAI
        {
            npc_high_oracle_soo_rooAI(Creature* creature) : ScriptedAI(creature)
            {
                Initialize();
            }

<<<<<<< HEAD
            void Reset() override
=======
            void Initialize()
>>>>>>> 7f93e1e5
            {
                timer = 0;
                phase = 0;
                playerGUID = 0;
                orphanGUID = 0;
            }

            void Reset()
            {
                Initialize();
            }

            void MoveInLineOfSight(Unit* who) override

            {
                if (!phase && who && who->GetDistance2d(me) < 10.0f)
                    if (Player* player = who->ToPlayer())
                        if (player->GetQuestStatus(QUEST_THE_BRONZE_DRAGONSHRINE_ORACLE) == QUEST_STATUS_INCOMPLETE)
                        {
                            playerGUID = player->GetGUID();
                            orphanGUID = getOrphanGUID(player, ORPHAN_ORACLE);
                            if (orphanGUID)
                                phase = 1;
                        }
            }

            void UpdateAI(uint32 diff) override
            {
                if (!phase)
                    return;

                if (timer <= diff)
                {
                    Player* player = ObjectAccessor::GetPlayer(*me, playerGUID);
                    Creature* orphan = ObjectAccessor::GetCreature(*me, orphanGUID);

                    if (!orphan || !player)
                    {
                        Reset();
                        return;
                    }

                    switch (phase)
                    {
                        case 1:
                            orphan->GetMotionMaster()->MovePoint(0, me->GetPositionX() + std::cos(me->GetOrientation()) * 5, me->GetPositionY() + std::sin(me->GetOrientation()) * 5, me->GetPositionZ());
                            orphan->AI()->Talk(TEXT_ORACLE_ORPHAN_5);
                            timer = 3000;
                            break;
                        case 2:
                            orphan->SetFacingToObject(me);
                            Talk(TEXT_SOO_ROO_1);
                            timer = 6000;
                            break;
                        case 3:
                            orphan->AI()->Talk(TEXT_ORACLE_ORPHAN_6);
                            player->GroupEventHappens(QUEST_THE_BRONZE_DRAGONSHRINE_ORACLE, me);
                            orphan->GetMotionMaster()->MoveFollow(player, PET_FOLLOW_DIST, PET_FOLLOW_ANGLE);
                            Reset();
                            return;
                    }
                    ++phase;
                }
                else
                    timer -= diff;
            }

        private:
            uint32 timer;
            int8 phase;
            uint64 playerGUID;
            uint64 orphanGUID;

        };

        CreatureAI* GetAI(Creature* creature) const override
        {
            return new npc_high_oracle_soo_rooAI(creature);
        }
};

/*######
## npc_elder_kekek
######*/
class npc_elder_kekek : public CreatureScript
{
    public:
        npc_elder_kekek() : CreatureScript("npc_elder_kekek") { }

        struct npc_elder_kekekAI : public ScriptedAI
        {
            npc_elder_kekekAI(Creature* creature) : ScriptedAI(creature)
            {
                Initialize();
            }

<<<<<<< HEAD
            void Reset() override
=======
            void Initialize()
>>>>>>> 7f93e1e5
            {
                timer = 0;
                phase = 0;
                playerGUID = 0;
                orphanGUID = 0;
            }

            void Reset()
            {
                Initialize();
            }

            void MoveInLineOfSight(Unit* who) override

            {
                if (!phase && who && who->GetDistance2d(me) < 10.0f)
                    if (Player* player = who->ToPlayer())
                        if (player->GetQuestStatus(QUEST_THE_BRONZE_DRAGONSHRINE_WOLVAR) == QUEST_STATUS_INCOMPLETE)
                        {
                            playerGUID = player->GetGUID();
                            orphanGUID = getOrphanGUID(player, ORPHAN_WOLVAR);
                            if (orphanGUID)
                                phase = 1;
                        }
            }

            void UpdateAI(uint32 diff) override
            {
                if (!phase)
                    return;

                if (timer <= diff)
                {
                    Player* player = ObjectAccessor::GetPlayer(*me, playerGUID);
                    Creature* orphan = ObjectAccessor::GetCreature(*me, orphanGUID);

                    if (!player || !orphan)
                    {
                        Reset();
                        return;
                    }

                    switch (phase)
                    {
                        case 1:
                            orphan->GetMotionMaster()->MovePoint(0, me->GetPositionX() + std::cos(me->GetOrientation()) * 5, me->GetPositionY() + std::sin(me->GetOrientation()) * 5, me->GetPositionZ());
                            orphan->AI()->Talk(TEXT_WOLVAR_ORPHAN_4);
                            timer = 3000;
                            break;
                        case 2:
                            Talk(TEXT_ELDER_KEKEK_1);
                            timer = 6000;
                            break;
                        case 3:
                            orphan->AI()->Talk(TEXT_WOLVAR_ORPHAN_5);
                            player->GroupEventHappens(QUEST_THE_BRONZE_DRAGONSHRINE_WOLVAR, me);
                            orphan->GetMotionMaster()->MoveFollow(player, PET_FOLLOW_DIST, PET_FOLLOW_ANGLE);
                            Reset();
                            return;
                    }
                    ++phase;
                }
                else
                    timer -= diff;
            }

        private:
            uint32 timer;
            int8 phase;
            uint64 playerGUID;
            uint64 orphanGUID;

        };

        CreatureAI* GetAI(Creature* creature) const override
        {
            return new npc_elder_kekekAI(creature);
        }
};

/*######
## npc_the_etymidian
## @todo A red crystal as a gift for the great one should be spawned during the event.
######*/
class npc_the_etymidian : public CreatureScript
{
    public:
        npc_the_etymidian() : CreatureScript("npc_the_etymidian") { }

        struct npc_the_etymidianAI : public ScriptedAI
        {
            npc_the_etymidianAI(Creature* creature) : ScriptedAI(creature)
            {
                Initialize();
            }

<<<<<<< HEAD
            void Reset() override
=======
            void Initialize()
>>>>>>> 7f93e1e5
            {
                timer = 0;
                phase = 0;
                playerGUID = 0;
                orphanGUID = 0;
            }

            void Reset()
            {
                Initialize();
            }

            void MoveInLineOfSight(Unit* who) override
            {
                if (!phase && who && who->GetDistance2d(me) < 10.0f)
                    if (Player* player = who->ToPlayer())
                        if (player->GetQuestStatus(QUEST_MEETING_A_GREAT_ONE) == QUEST_STATUS_INCOMPLETE)
                        {
                            playerGUID = player->GetGUID();
                            orphanGUID = getOrphanGUID(player, ORPHAN_ORACLE);
                            if (orphanGUID)
                                phase = 1;
                        }
            }

            void UpdateAI(uint32 diff) override
            {
                if (!phase)
                    return;

                if (timer <= diff)
                {
                    Player* player = ObjectAccessor::GetPlayer(*me, playerGUID);
                    Creature* orphan = ObjectAccessor::GetCreature(*me, orphanGUID);

                    if (!orphan || !player)
                    {
                        Reset();
                        return;
                    }

                    switch (phase)
                    {
                        case 1:
                            orphan->GetMotionMaster()->MovePoint(0, me->GetPositionX() + std::cos(me->GetOrientation()) * 5, me->GetPositionY() + std::sin(me->GetOrientation()) * 5, me->GetPositionZ());
                            orphan->AI()->Talk(TEXT_ORACLE_ORPHAN_7);
                            timer = 5000;
                            break;
                        case 2:
                            orphan->SetFacingToObject(me);
                            orphan->AI()->Talk(TEXT_ORACLE_ORPHAN_8);
                            timer = 5000;
                            break;
                        case 3:
                            orphan->AI()->Talk(TEXT_ORACLE_ORPHAN_9);
                            timer = 5000;
                            break;
                        case 4:
                            orphan->AI()->Talk(TEXT_ORACLE_ORPHAN_10);
                            timer = 5000;
                            break;
                        case 5:
                            orphan->GetMotionMaster()->MoveFollow(player, PET_FOLLOW_DIST, PET_FOLLOW_ANGLE);
                            player->GroupEventHappens(QUEST_MEETING_A_GREAT_ONE, me);
                            Reset();
                            return;
                    }
                    ++phase;
                }
                else
                    timer -= diff;
            }

        private:
            uint32 timer;
            int8 phase;
            uint64 playerGUID;
            uint64 orphanGUID;

        };

        CreatureAI* GetAI(Creature* creature) const override
        {
            return new npc_the_etymidianAI(creature);
        }
};

/*######
## npc_cw_alexstrasza_trigger
######*/
class npc_alexstraza_the_lifebinder : public CreatureScript
{
    public:
        npc_alexstraza_the_lifebinder() : CreatureScript("npc_alexstraza_the_lifebinder") { }

        struct npc_alexstraza_the_lifebinderAI : public ScriptedAI
        {
            npc_alexstraza_the_lifebinderAI(Creature* creature) : ScriptedAI(creature)
            {
                Initialize();
            }

<<<<<<< HEAD
            void Reset() override
=======
            void Initialize()
>>>>>>> 7f93e1e5
            {
                timer = 0;
                phase = 0;
                playerGUID = 0;
                orphanGUID = 0;
            }

            void Reset()
            {
                Initialize();
            }

            void SetData(uint32 type, uint32 data) override
            {
                // Existing SmartAI
                if (type == 0)
                {
                    switch (data)
                    {
                        case 1:
                            me->SetOrientation(1.6049f);
                            break;
                        case 2:
                            me->SetOrientation(me->GetHomePosition().GetOrientation());
                            break;
                    }
                }
            }

            void MoveInLineOfSight(Unit* who) override

            {
                if (!phase && who && who->GetDistance2d(me) < 10.0f)
                    if (Player* player = who->ToPlayer())
                    {
                        if (player->GetQuestStatus(QUEST_THE_DRAGON_QUEEN_ORACLE) == QUEST_STATUS_INCOMPLETE)
                        {
                            playerGUID = player->GetGUID();
                            orphanGUID = getOrphanGUID(player, ORPHAN_ORACLE);
                            if (orphanGUID)
                                phase = 1;
                        }
                        else if (player->GetQuestStatus(QUEST_THE_DRAGON_QUEEN_WOLVAR) == QUEST_STATUS_INCOMPLETE)
                        {
                            playerGUID = player->GetGUID();
                            orphanGUID = getOrphanGUID(player, ORPHAN_WOLVAR);
                            if (orphanGUID)
                                phase = 7;
                        }
                    }
            }

            void UpdateAI(uint32 diff) override
            {
                if (!phase)
                    return;

                if (timer <= diff)
                {
                    Player* player = ObjectAccessor::GetPlayer(*me, playerGUID);
                    Creature* orphan = ObjectAccessor::GetCreature(*me, orphanGUID);

                    if (!orphan || !player)
                    {
                        Reset();
                        return;
                    }

                    switch (phase)
                    {
                        case 1:
                            orphan->GetMotionMaster()->MovePoint(0, me->GetPositionX() + std::cos(me->GetOrientation()) * 5, me->GetPositionY() + std::sin(me->GetOrientation()) * 5, me->GetPositionZ());
                            orphan->AI()->Talk(TEXT_ORACLE_ORPHAN_11);
                            timer = 5000;
                            break;
                        case 2:
                            orphan->SetFacingToObject(me);
                            orphan->AI()->Talk(TEXT_ORACLE_ORPHAN_12);
                            timer = 5000;
                            break;
                        case 3:
                            orphan->AI()->Talk(TEXT_ORACLE_ORPHAN_13);
                            timer = 5000;
                            break;
                        case 4:
                            Talk(TEXT_ALEXSTRASZA_2);
                            me->SetStandState(UNIT_STAND_STATE_KNEEL);
                            me->SetFacingToObject(orphan);
                            timer = 5000;
                            break;
                        case 5:
                            orphan->AI()->Talk(TEXT_ORACLE_ORPHAN_14);
                            timer = 5000;
                            break;
                        case 6:
                            me->SetStandState(UNIT_STAND_STATE_STAND);
                            me->SetOrientation(me->GetHomePosition().GetOrientation());
                            player->GroupEventHappens(QUEST_THE_DRAGON_QUEEN_ORACLE, me);
                            orphan->GetMotionMaster()->MoveFollow(player, PET_FOLLOW_DIST, PET_FOLLOW_ANGLE);
                            Reset();
                            return;
                        case 7:
                            orphan->GetMotionMaster()->MovePoint(0, me->GetPositionX() + std::cos(me->GetOrientation()) * 5, me->GetPositionY() + std::sin(me->GetOrientation()) * 5, me->GetPositionZ());
                            orphan->AI()->Talk(TEXT_WOLVAR_ORPHAN_11);
                            timer = 5000;
                            break;
                        case 8:
                            if (Creature* krasus = me->FindNearestCreature(NPC_KRASUS, 10.0f))
                            {
                                orphan->SetFacingToObject(krasus);
                                krasus->AI()->Talk(TEXT_KRASUS_8);
                            }
                            timer = 5000;
                            break;
                        case 9:
                            orphan->AI()->Talk(TEXT_WOLVAR_ORPHAN_12);
                            timer = 5000;
                            break;
                        case 10:
                            orphan->SetFacingToObject(me);
                            Talk(TEXT_ALEXSTRASZA_2);
                            timer = 5000;
                            break;
                        case 11:
                            orphan->AI()->Talk(TEXT_WOLVAR_ORPHAN_13);
                            timer = 5000;
                            break;
                        case 12:
                            player->GroupEventHappens(QUEST_THE_DRAGON_QUEEN_WOLVAR, me);
                            orphan->GetMotionMaster()->MoveFollow(player, PET_FOLLOW_DIST, PET_FOLLOW_ANGLE);
                            Reset();
                            return;
                    }
                    ++phase;
                }
                else
                    timer -= diff;
            }

            private:
                int8 phase;
                uint32 timer;
                uint64 playerGUID;
                uint64 orphanGUID;

        };

        CreatureAI* GetAI(Creature* creature) const override
        {
            return new npc_alexstraza_the_lifebinderAI(creature);
        }
};

/*######
## at_bring_your_orphan_to
######*/

class at_bring_your_orphan_to : public AreaTriggerScript
{
    public:
        at_bring_your_orphan_to() : AreaTriggerScript("at_bring_your_orphan_to") { }

        bool OnTrigger(Player* player, AreaTriggerEntry const* trigger)
        {
            if (player->isDead() || !player->HasAura(SPELL_ORPHAN_OUT))
                return false;

            uint32 questId = 0;
            uint32 orphanId = 0;

            switch (trigger->id)
            {
                case AT_DOWN_AT_THE_DOCKS:
                    questId = QUEST_DOWN_AT_THE_DOCKS;
                    orphanId = ORPHAN_ORCISH;
                    break;
                case AT_GATEWAY_TO_THE_FRONTIER:
                    questId = QUEST_GATEWAY_TO_THE_FRONTIER;
                    orphanId = ORPHAN_ORCISH;
                    break;
                case AT_LORDAERON_THRONE_ROOM:
                    questId = QUEST_LORDAERON_THRONE_ROOM;
                    orphanId = ORPHAN_ORCISH;
                    break;
                case AT_BOUGHT_OF_ETERNALS:
                    questId = QUEST_BOUGHT_OF_ETERNALS;
                    orphanId = ORPHAN_HUMAN;
                    break;
                case AT_SPOOKY_LIGHTHOUSE:
                    questId = QUEST_SPOOKY_LIGHTHOUSE;
                    orphanId = ORPHAN_HUMAN;
                    break;
                case AT_STONEWROUGHT_DAM:
                    questId = QUEST_STONEWROUGHT_DAM;
                    orphanId = ORPHAN_HUMAN;
                    break;
                case AT_DARK_PORTAL:
                    questId = player->GetTeam() == ALLIANCE ? QUEST_DARK_PORTAL_A : QUEST_DARK_PORTAL_H;
                    orphanId = player->GetTeam() == ALLIANCE ? ORPHAN_DRAENEI : ORPHAN_BLOOD_ELF;
                    break;
            }

            if (questId && orphanId && getOrphanGUID(player, orphanId) && player->GetQuestStatus(questId) == QUEST_STATUS_INCOMPLETE)
                player->AreaExploredOrEventHappens(questId);

            return true;
        }
};

/*######
## npc_cw_area_trigger
######*/
class npc_cw_area_trigger : public CreatureScript
{
    public:
        npc_cw_area_trigger() : CreatureScript("npc_cw_area_trigger") { }

        struct npc_cw_area_triggerAI : public ScriptedAI
        {
            npc_cw_area_triggerAI(Creature* creature) : ScriptedAI(creature)
            {
                me->SetDisplayId(DISPLAY_INVISIBLE);
            }

            void MoveInLineOfSight(Unit* who) override

            {
                if (who && me->GetDistance2d(who) < 20.0f)
                    if (Player* player = who->ToPlayer())
                        if (player->HasAura(SPELL_ORPHAN_OUT))
                        {
                            uint32 questId = 0;
                            uint32 orphanId = 0;
                            switch (me->GetEntry())
                            {
                                case NPC_CAVERNS_OF_TIME_CW_TRIGGER:
                                    questId = player->GetTeam() == ALLIANCE ? QUEST_TIME_TO_VISIT_THE_CAVERNS_A : QUEST_TIME_TO_VISIT_THE_CAVERNS_H;
                                    orphanId = player->GetTeam() == ALLIANCE ? ORPHAN_DRAENEI : ORPHAN_BLOOD_ELF;
                                    break;
                                case NPC_EXODAR_01_CW_TRIGGER:
                                    questId = QUEST_THE_SEAT_OF_THE_NARUU;
                                    orphanId = ORPHAN_DRAENEI;
                                    break;
                                case NPC_EXODAR_02_CW_TRIGGER:
                                    questId = QUEST_CALL_ON_THE_FARSEER;
                                    orphanId = ORPHAN_DRAENEI;
                                    break;
                                case NPC_AERIS_LANDING_CW_TRIGGER:
                                    questId = QUEST_JHEEL_IS_AT_AERIS_LANDING;
                                    orphanId = ORPHAN_DRAENEI;
                                    break;
                                case NPC_AUCHINDOUN_CW_TRIGGER:
                                    questId = QUEST_AUCHINDOUN_AND_THE_RING;
                                    orphanId = ORPHAN_DRAENEI;
                                    break;
                                case NPC_SPOREGGAR_CW_TRIGGER:
                                    questId = QUEST_HCHUU_AND_THE_MUSHROOM_PEOPLE;
                                    orphanId = ORPHAN_BLOOD_ELF;
                                    break;
                                case NPC_THRONE_OF_ELEMENTS_CW_TRIGGER:
                                    questId = QUEST_VISIT_THE_THRONE_OF_ELEMENTS;
                                    orphanId = ORPHAN_BLOOD_ELF;
                                    break;
                                case NPC_SILVERMOON_01_CW_TRIGGER:
                                    if (player->GetQuestStatus(QUEST_NOW_WHEN_I_GROW_UP) == QUEST_STATUS_INCOMPLETE && getOrphanGUID(player, ORPHAN_BLOOD_ELF))
                                    {
                                        player->AreaExploredOrEventHappens(QUEST_NOW_WHEN_I_GROW_UP);
                                        if (player->GetQuestStatus(QUEST_NOW_WHEN_I_GROW_UP) == QUEST_STATUS_COMPLETE)
                                            if (Creature* samuro = me->FindNearestCreature(25151, 20.0f))
                                            {
                                                uint32 emote = 0;
                                                switch (urand(1, 5))
                                                {
                                                    case 1:
                                                        emote = EMOTE_ONESHOT_WAVE;
                                                        break;
                                                    case 2:
                                                        emote = EMOTE_ONESHOT_ROAR;
                                                        break;
                                                    case 3:
                                                        emote = EMOTE_ONESHOT_FLEX;
                                                        break;
                                                    case 4:
                                                        emote = EMOTE_ONESHOT_SALUTE;
                                                        break;
                                                    case 5:
                                                        emote = EMOTE_ONESHOT_DANCE;
                                                        break;
                                                }
                                                samuro->HandleEmoteCommand(emote);
                                            }
                                    }
                                    break;
                            }
                            if (questId && orphanId && getOrphanGUID(player, orphanId) && player->GetQuestStatus(questId) == QUEST_STATUS_INCOMPLETE)
                                player->AreaExploredOrEventHappens(questId);
                        }
            }
        };

        CreatureAI* GetAI(Creature* creature) const override
        {
            return new npc_cw_area_triggerAI(creature);
        }
};

/*######
## npc_grizzlemaw_cw_trigger
######*/
class npc_grizzlemaw_cw_trigger : public CreatureScript
{
    public:
        npc_grizzlemaw_cw_trigger() : CreatureScript("npc_grizzlemaw_cw_trigger") { }

        struct npc_grizzlemaw_cw_triggerAI : public ScriptedAI
        {
            npc_grizzlemaw_cw_triggerAI(Creature* creature) : ScriptedAI(creature)
            {
                me->SetDisplayId(DISPLAY_INVISIBLE);
            }

            void MoveInLineOfSight(Unit* who) override

            {
                if (who && who->GetDistance2d(me) < 10.0f)
                    if (Player* player = who->ToPlayer())
                        if (player->GetQuestStatus(QUEST_HOME_OF_THE_BEAR_MEN) == QUEST_STATUS_INCOMPLETE)
                            if (Creature* orphan = ObjectAccessor::GetCreature(*me, getOrphanGUID(player, ORPHAN_WOLVAR)))
                            {
                                player->AreaExploredOrEventHappens(QUEST_HOME_OF_THE_BEAR_MEN);
                                orphan->AI()->Talk(TEXT_WOLVAR_ORPHAN_10);
                            }
            }
        };

        CreatureAI* GetAI(Creature* creature) const override
        {
            return new npc_grizzlemaw_cw_triggerAI(creature);
        }
};

void AddSC_event_childrens_week()
{
    new npc_elder_kekek();
    new npc_high_oracle_soo_roo();
    new npc_winterfin_playmate();
    new npc_snowfall_glade_playmate();
    new npc_the_etymidian();
    new npc_the_biggest_tree();
    new at_bring_your_orphan_to();
    new npc_grizzlemaw_cw_trigger();
    new npc_cw_area_trigger();
    new npc_alexstraza_the_lifebinder();
}<|MERGE_RESOLUTION|>--- conflicted
+++ resolved
@@ -155,11 +155,7 @@
                 Initialize();
             }
 
-<<<<<<< HEAD
-            void Reset() override
-=======
             void Initialize()
->>>>>>> 7f93e1e5
             {
                 timer = 0;
                 phase = 0;
@@ -167,7 +163,7 @@
                 orphanGUID = 0;
             }
 
-            void Reset()
+            void Reset() override
             {
                 Initialize();
             }
@@ -266,11 +262,7 @@
                 Initialize();
             }
 
-<<<<<<< HEAD
-            void Reset() override
-=======
             void Initialize()
->>>>>>> 7f93e1e5
             {
                 timer = 0;
                 phase = 0;
@@ -278,7 +270,7 @@
                 orphanGUID = 0;
             }
 
-            void Reset()
+            void Reset() override
             {
                 Initialize();
             }
@@ -377,11 +369,7 @@
                 me->SetDisplayId(DISPLAY_INVISIBLE);
             }
 
-<<<<<<< HEAD
-            void Reset() override
-=======
             void Initialize()
->>>>>>> 7f93e1e5
             {
                 timer = 1000;
                 phase = 0;
@@ -389,7 +377,7 @@
                 orphanGUID = 0;
             }
 
-            void Reset()
+            void Reset() override
             {
                 Initialize();
             }
@@ -475,11 +463,7 @@
                 Initialize();
             }
 
-<<<<<<< HEAD
-            void Reset() override
-=======
             void Initialize()
->>>>>>> 7f93e1e5
             {
                 timer = 0;
                 phase = 0;
@@ -487,7 +471,7 @@
                 orphanGUID = 0;
             }
 
-            void Reset()
+            void Reset() override
             {
                 Initialize();
             }
@@ -576,11 +560,7 @@
                 Initialize();
             }
 
-<<<<<<< HEAD
-            void Reset() override
-=======
             void Initialize()
->>>>>>> 7f93e1e5
             {
                 timer = 0;
                 phase = 0;
@@ -588,7 +568,7 @@
                 orphanGUID = 0;
             }
 
-            void Reset()
+            void Reset() override
             {
                 Initialize();
             }
@@ -677,11 +657,7 @@
                 Initialize();
             }
 
-<<<<<<< HEAD
-            void Reset() override
-=======
             void Initialize()
->>>>>>> 7f93e1e5
             {
                 timer = 0;
                 phase = 0;
@@ -689,7 +665,7 @@
                 orphanGUID = 0;
             }
 
-            void Reset()
+            void Reset() override
             {
                 Initialize();
             }
@@ -784,11 +760,7 @@
                 Initialize();
             }
 
-<<<<<<< HEAD
-            void Reset() override
-=======
             void Initialize()
->>>>>>> 7f93e1e5
             {
                 timer = 0;
                 phase = 0;
@@ -796,7 +768,7 @@
                 orphanGUID = 0;
             }
 
-            void Reset()
+            void Reset() override
             {
                 Initialize();
             }
@@ -951,7 +923,7 @@
     public:
         at_bring_your_orphan_to() : AreaTriggerScript("at_bring_your_orphan_to") { }
 
-        bool OnTrigger(Player* player, AreaTriggerEntry const* trigger)
+        bool OnTrigger(Player* player, AreaTriggerEntry const* trigger) override
         {
             if (player->isDead() || !player->HasAura(SPELL_ORPHAN_OUT))
                 return false;
@@ -1014,7 +986,6 @@
             }
 
             void MoveInLineOfSight(Unit* who) override
-
             {
                 if (who && me->GetDistance2d(who) < 20.0f)
                     if (Player* player = who->ToPlayer())
