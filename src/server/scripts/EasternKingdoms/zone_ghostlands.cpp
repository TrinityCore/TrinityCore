--- conflicted
+++ resolved
@@ -19,19 +19,11 @@
 /* ScriptData
 SDName: Ghostlands
 SD%Complete: 100
-<<<<<<< HEAD
 SDComment:
-=======
-SDComment: Quest support: 9212.
->>>>>>> 396fe4a1
 SDCategory: Ghostlands
 EndScriptData */
 
 /* ContentData
-<<<<<<< HEAD
-npc_rathis_tomber
-=======
->>>>>>> 396fe4a1
 npc_ranger_lilatha
 EndContentData */
 
@@ -43,43 +35,7 @@
 #include "WorldSession.h"
 
 /*######
-<<<<<<< HEAD
-## npc_rathis_tomber
-######*/
 
-class npc_rathis_tomber : public CreatureScript
-{
-public:
-    npc_rathis_tomber() : CreatureScript("npc_rathis_tomber") { }
-
-    bool OnGossipSelect(Player* player, Creature* creature, uint32 /*sender*/, uint32 action) OVERRIDE
-    {
-        player->PlayerTalkClass->ClearMenus();
-        if (action == GOSSIP_ACTION_TRADE)
-            player->GetSession()->SendListInventory(creature->GetGUID());
-        return true;
-    }
-
-    bool OnGossipHello(Player* player, Creature* creature) OVERRIDE
-    {
-        if (creature->IsQuestGiver())
-            player->PrepareQuestMenu(creature->GetGUID());
-
-        if (creature->IsVendor() && player->GetQuestRewardStatus(9152))
-        {
-            player->ADD_GOSSIP_ITEM(GOSSIP_ICON_VENDOR, GOSSIP_TEXT_BROWSE_GOODS, GOSSIP_SENDER_MAIN, GOSSIP_ACTION_TRADE);
-            player->SEND_GOSSIP_MENU(8432, creature->GetGUID());
-        }
-        else
-            player->SEND_GOSSIP_MENU(8431, creature->GetGUID());
-
-        return true;
-    }
-};
-
-/*######
-=======
->>>>>>> 396fe4a1
 ## npc_ranger_lilatha
 ######*/
 
@@ -194,9 +150,5 @@
 
 void AddSC_ghostlands()
 {
-<<<<<<< HEAD
-    new npc_rathis_tomber();
-=======
->>>>>>> 396fe4a1
     new npc_ranger_lilatha();
 }