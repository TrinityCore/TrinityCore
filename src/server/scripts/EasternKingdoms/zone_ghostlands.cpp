--- conflicted
+++ resolved
@@ -36,44 +36,6 @@
 #include "WorldSession.h"
 
 /*######
-<<<<<<< HEAD
-=======
-## npc_budd_nedreck
-######*/
-
-#define GOSSIP_HBN "You gave the crew disguises?"
-
-class npc_budd_nedreck : public CreatureScript
-{
-public:
-    npc_budd_nedreck() : CreatureScript("npc_budd_nedreck") { }
-
-    bool OnGossipSelect(Player* player, Creature* creature, uint32 /*sender*/, uint32 action)
-    {
-        player->PlayerTalkClass->ClearMenus();
-        if (action == GOSSIP_ACTION_INFO_DEF)
-        {
-            player->CLOSE_GOSSIP_MENU();
-            creature->CastSpell(player, 42540, false);
-        }
-        return true;
-    }
-
-    bool OnGossipHello(Player* player, Creature* creature)
-    {
-        if (creature->IsQuestGiver())
-            player->PrepareQuestMenu(creature->GetGUID());
-
-        if (player->GetQuestStatus(11166) == QUEST_STATUS_INCOMPLETE)
-            player->ADD_GOSSIP_ITEM(GOSSIP_ICON_CHAT, GOSSIP_HBN, GOSSIP_SENDER_MAIN, GOSSIP_ACTION_INFO_DEF);
-
-        player->SEND_GOSSIP_MENU(player->GetGossipTextId(creature), creature->GetGUID());
-        return true;
-    }
-};
-
-/*######
->>>>>>> f9b48879
 ## npc_rathis_tomber
 ######*/
 
@@ -99,8 +61,9 @@
         {
             player->ADD_GOSSIP_ITEM(GOSSIP_ICON_VENDOR, GOSSIP_TEXT_BROWSE_GOODS, GOSSIP_SENDER_MAIN, GOSSIP_ACTION_TRADE);
             player->SEND_GOSSIP_MENU(8432, creature->GetGUID());
-        }else
-        player->SEND_GOSSIP_MENU(8431, creature->GetGUID());
+        }
+        else
+            player->SEND_GOSSIP_MENU(8431, creature->GetGUID());
 
         return true;
     }
