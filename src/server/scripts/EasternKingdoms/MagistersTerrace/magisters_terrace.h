--- conflicted
+++ resolved
@@ -27,63 +27,20 @@
 
 enum MTDataTypes
 {
-    // Encounter states
-    DATA_SELIN_FIREHEART = 0,
+    DATA_SELIN,
     DATA_VEXALLUS,
-    DATA_PRIESTESS_DELRISSA,
-    DATA_KAELTHAS_SUNSTRIDER,
+    DATA_DELRISSA,
+    DATA_KAELTHAS,
 
-    // Encounter related
-    DATA_KAELTHAS_INTRO,
+    DATA_KAEL_STATUE_LEFT,
+    DATA_KAEL_STATUE_RIGHT,
+
     DATA_DELRISSA_DEATH_COUNT,
-
-    // Additional data
-    DATA_KALECGOS,
+    DATA_KAELTHAS_STATUES,
     DATA_ESCAPE_ORB
 };
 
 enum MTCreatureIds
-<<<<<<< HEAD
-{
-    // Bosses
-    BOSS_KAELTHAS_SUNSTRIDER    = 24664,
-    BOSS_SELIN_FIREHEART        = 24723,
-    BOSS_VEXALLUS               = 24744,
-    BOSS_PRIESTESS_DELRISSA     = 24560,
-
-    // Encounter related
-    /*Kael'thas Sunstrider*/
-    NPC_ARCANE_SPHERE           = 24708,
-    NPC_FLAME_STRIKE            = 24666,
-    NPC_PHOENIX                 = 24674,
-    NPC_PHOENIX_EGG             = 24675,
-
-    /*Selin Fireheart*/
-    NPC_FEL_CRYSTAL             = 24722,
-
-    // Event related
-    NPC_KALECGOS                = 24844,
-    NPC_HUMAN_KALECGOS          = 24848,
-    NPC_COILSKAR_WITCH          = 24696,
-    NPC_SUNBLADE_WARLOCK        = 24686,
-    NPC_SUNBLADE_MAGE_GUARD     = 24683,
-    NPC_SISTER_OF_TORMENT       = 24697,
-    NPC_ETHEREUM_SMUGGLER       = 24698,
-    NPC_SUNBLADE_BLOOD_KNIGHT   = 24684
-};
-
-enum MTGameObjectIds
-{
-    GO_ASSEMBLY_CHAMBER_DOOR    = 188065,
-    GO_SUNWELL_RAID_GATE_2      = 187979,
-    GO_SUNWELL_RAID_GATE_4      = 187770,
-    GO_SUNWELL_RAID_GATE_5      = 187896,
-    GO_ASYLUM_DOOR              = 188064,
-    GO_ESCAPE_ORB               = 188173
-};
-
-enum MTInstanceEventIds
-=======
 {
     NPC_SELIN               = 24723,
     NPC_DELRISSA            = 24560,
@@ -93,19 +50,22 @@
 };
 
 enum MTGameObjectIds
->>>>>>> 28d470c5
 {
-    EVENT_SPAWN_KALECGOS    = 16547
+    GO_VEXALLUS_DOOR        = 187896,
+    GO_SELIN_DOOR           = 187979,
+    GO_SELIN_ENCOUNTER_DOOR = 188065,
+    GO_DELRISSA_DOOR        = 187770,
+    GO_KAEL_DOOR            = 188064,
+    GO_KAEL_STATUE_1        = 188165,
+    GO_KAEL_STATUE_2        = 188166,
+    GO_ESCAPE_ORB           = 188173
 };
 
-<<<<<<< HEAD
-=======
 enum MTInstanceEventIds
 {
     EVENT_SPAWN_KALECGOS    = 16547
 };
 
->>>>>>> 28d470c5
 enum MTInstanceText
 {
     SAY_KALECGOS_SPAWN      = 0
@@ -122,9 +82,4 @@
     return GetInstanceAI<AI>(obj, MGTScriptName);
 }
 
-<<<<<<< HEAD
-#define RegisterMagistersTerraceCreatureAI(ai_name) RegisterCreatureAIWithFactory(ai_name, GetMagistersTerraceAI)
-
-=======
->>>>>>> 28d470c5
 #endif