--- conflicted
+++ resolved
@@ -15,6 +15,13 @@
  * with this program. If not, see <http://www.gnu.org/licenses/>.
  */
 
+/* ScriptData
+SDName: Boss_Felblood_Kaelthas
+SD%Complete: 80
+SDComment: Normal and Heroic Support. Issues: Arcane Spheres do not initially follow targets.
+SDCategory: Magisters' Terrace
+EndScriptData */
+
 #include "ScriptMgr.h"
 #include "GameObject.h"
 #include "InstanceScript.h"
@@ -22,221 +29,175 @@
 #include "MotionMaster.h"
 #include "ObjectAccessor.h"
 #include "ScriptedCreature.h"
-<<<<<<< HEAD
-#include "SpellScript.h"
-#include "SpellAuraEffects.h"
-#include "SpellInfo.h"
-=======
->>>>>>> 28d470c5
 #include "TemporarySummon.h"
 
 enum Says
 {
-    // Kael'thas Sunstrider
-    SAY_INTRO_1                 = 0,
-    SAY_INTRO_2                 = 1,
-    SAY_GRAVITY_LAPSE_1         = 2,
-    SAY_GRAVITY_LAPSE_2         = 3,
-    SAY_POWER_FEEDBACK          = 4,
-    SAY_SUMMON_PHOENIX          = 5,
-    SAY_ANNOUNCE_PYROBLAST      = 6,
-    SAY_FLAME_STRIKE            = 7,
-    SAY_DEATH                   = 8
-};
+    SAY_AGGRO                   = 0,                //This yell should be done when the room is cleared. For now, set it as a movelineofsight yell.
+    SAY_PHOENIX                 = 1,
+    SAY_FLAMESTRIKE             = 2,
+    SAY_GRAVITY_LAPSE           = 3,
+    SAY_TIRED                   = 4,
+    SAY_RECAST_GRAVITY          = 5,
+    SAY_DEATH                   = 6
+};
+
 
 enum Spells
 {
-    // Kael'thas Sunstrider
-    SPELL_FIREBALL                              = 44189,
-    SPELL_GRAVITY_LAPSE_CENTER_TELEPORT         = 44218,
-    SPELL_GRAVITY_LAPSE_LEFT_TELEPORT           = 44219,
-    SPELL_GRAVITY_LAPSE_FRONT_LEFT_TELEPORT     = 44220,
-    SPELL_GRAVITY_LAPSE_FRONT_TELEPORT          = 44221,
-    SPELL_GRAVITY_LAPSE_FRONT_RIGHT_TELEPORT    = 44222,
-    SPELL_GRAVITY_LAPSE_RIGHT_TELEPORT          = 44223,
-    SPELL_GRAVITY_LAPSE_INITIAL                 = 44224,
-    SPELL_GRAVITY_LAPSE_FLY                     = 44227,
-    SPELL_GRAVITY_LAPSE_BEAM_VISUAL_PERIODIC    = 44251,
-    SPELL_SUMMON_ARCANE_SPHERE                  = 44265,
-    SPELL_POWER_FEEDBACK                        = 44233,
-    SPELL_FLAME_STRIKE                          = 46162,
-    SPELL_SHOCK_BARRIER                         = 46165,
-    SPELL_PYROBLAST                             = 36819,
-    SPELL_PHOENIX                               = 44194,
-    SPELL_EMOTE_TALK_EXCLAMATION                = 48348,
-    SPELL_EMOTE_POINT                           = 48349,
-    SPELL_EMOTE_ROAR                            = 48350,
-    SPELL_CLEAR_FLIGHT                          = 44232,
-    SPELL_QUITE_SUICIDE                         = 3617, // Serverside spell
-
-    // Flame Strike
-    SPELL_FLAME_STRIKE_DUMMY                    = 44191,
-    SPELL_FLAME_STRIKE_DAMAGE                   = 44190,
-
-    // Phoenix
-    SPELL_REBIRTH                               = 44196,
-    SPELL_BURN                                  = 44197,
-    SPELL_EMBER_BLAST                           = 44199,
-    SPELL_SUMMON_PHOENIX_EGG                    = 44195, // Serverside spell
-    SPELL_FULL_HEAL                             = 17683
-};
-
-<<<<<<< HEAD
-uint32 gravityLapseTeleportSpells[] =
-=======
+    // Phase 1 spells
+    SPELL_FIREBALL_NORMAL         = 44189,                 // Deals 2700-3300 damage at current target
+    SPELL_FIREBALL_HEROIC         = 46164,                 //       4950-6050
+
+    SPELL_PHOENIX                 = 44194,                 // Summons a phoenix (Doesn't work?)
+    SPELL_PHOENIX_BURN            = 44197,                 // A spell Phoenix uses to damage everything around
+    SPELL_REBIRTH_DMG             = 44196,                 // DMG if a Phoenix rebirth happen
+
+    SPELL_FLAMESTRIKE1_NORMAL     = 44190,                 // Damage part
+    SPELL_FLAMESTRIKE1_HEROIC     = 46163,                 // Heroic damage part
+    SPELL_FLAMESTRIKE2            = 44191,                 // Flamestrike indicator before the damage
+    SPELL_FLAMESTRIKE3            = 44192,                 // Summons the trigger + animation (projectile)
+
+    SPELL_SHOCK_BARRIER           = 46165,                 // Heroic only; 10k damage shield, followed by Pyroblast
+    SPELL_PYROBLAST               = 36819,                 // Heroic only; 45-55k fire damage
+
+// Phase 2 spells
+    SPELL_GRAVITY_LAPSE_INITIAL   = 44224,                 // Cast at the beginning of every Gravity Lapse
+    SPELL_GRAVITY_LAPSE_CHANNEL   = 44251,                 // Channeled; blue beam animation to every enemy in range
+    SPELL_TELEPORT_CENTER         = 44218,                 // Should teleport people to the center. Requires DB entry in spell_target_position.
+    SPELL_GRAVITY_LAPSE_FLY       = 44227,                 // Hastens flyspeed and allows flying for 1 minute. For some reason removes 44226.
+    SPELL_GRAVITY_LAPSE_DOT       = 44226,                 // Knocks up in the air and applies a 300 DPS DoT.
+    SPELL_ARCANE_SPHERE_PASSIVE   = 44263,                 // Passive auras on Arcane Spheres
+    SPELL_POWER_FEEDBACK          = 44233                 // Stuns him, making him take 50% more damage for 10 seconds. Cast after Gravity Lapse
+};
+
 enum Creatures
->>>>>>> 28d470c5
-{
-    SPELL_GRAVITY_LAPSE_LEFT_TELEPORT,
-    SPELL_GRAVITY_LAPSE_FRONT_LEFT_TELEPORT,
-    SPELL_GRAVITY_LAPSE_FRONT_TELEPORT,
-    SPELL_GRAVITY_LAPSE_FRONT_RIGHT_TELEPORT,
-    SPELL_GRAVITY_LAPSE_RIGHT_TELEPORT
-};
-
-#define SPELL_GRAVITY_LAPSE_DAMAGE  RAID_MODE<uint32>(49887, 44226)
-
-enum Events
-{
-    // Kael'thas Sunstrider
-    EVENT_TALK_INTRO_1 = 1,
-    EVENT_TALK_INTRO_2,
-    EVENT_LAUGH_EMOTE,
-    EVENT_FINISH_INTRO,
-    EVENT_FIREBALL,
-    EVENT_FLAME_STRIKE,
-    EVENT_SHOCK_BARRIER,
-    EVENT_PYROBLAST,
-    EVENT_PHOENIX,
-    EVENT_PREPARE_GRAVITY_LAPSE,
-    EVENT_GRAVITY_LAPSE_CENTER_TELEPORT,
-    EVENT_GRAVITY_LAPSE,
-    EVENT_GRAVITY_LAPSE_BEAM_VISUAL_PERIODIC,
-    EVENT_SUMMON_ARCANE_SPHERE,
-    EVENT_POWER_FEEDBACK,
-    EVENT_TALK_NEXT_GRAVITY_LAPSE,
-    EVENT_EMOTE_TALK_EXCLAMATION,
-    EVENT_EMOTE_POINT,
-    EVENT_EMOTE_ROAR,
-    EVENT_QUITE_SUICIDE,
-
-    // Phoenix
-    EVENT_ATTACK_PLAYERS,
-    EVENT_HATCH_FROM_EGG,
-    EVENT_REBIRTH,
-    EVENT_PREPARE_REENGAGE
-};
-
-enum Phases
-{
-    PHASE_INTRO = 0,
-    PHASE_ONE   = 1,
-    PHASE_TWO   = 2,
-    PHASE_OUTRO = 3
-};
-
-struct boss_felblood_kaelthas : public BossAI
-{
-    boss_felblood_kaelthas(Creature* creature) : BossAI(creature, DATA_KAELTHAS_SUNSTRIDER)
-    {
-<<<<<<< HEAD
-        Initialize();
-=======
+{
+    CREATURE_PHOENIX              = 24674,
+    CREATURE_PHOENIX_EGG          = 24675,
+    CREATURE_ARCANE_SPHERE        = 24708
+};
+
+
+/** Locations **/
+float KaelLocations[3][2]=
+{
+    {148.744659f, 181.377426f},
+    {140.823883f, 195.403046f},
+    {156.574188f, 195.650482f},
+};
+
+#define LOCATION_Z                  -16.727455f
+
+class boss_felblood_kaelthas : public CreatureScript
+{
+public:
+    boss_felblood_kaelthas() : CreatureScript("boss_felblood_kaelthas") { }
+
+    CreatureAI* GetAI(Creature* c) const override
+    {
         return GetMagistersTerraceAI<boss_felblood_kaelthasAI>(c);
->>>>>>> 28d470c5
     }
 
-    void Initialize()
-    {
-        _gravityLapseTargetCount = 0;
-        _firstGravityLapse = true;
-    }
-
-    void JustEngagedWith(Unit* who) override
-    {
-        BossAI::JustEngagedWith(who);
-        events.SetPhase(PHASE_ONE);
-        events.ScheduleEvent(EVENT_FIREBALL, 1ms, 0, PHASE_ONE);
-        events.ScheduleEvent(EVENT_FLAME_STRIKE, 44s, 0, PHASE_ONE);
-        events.ScheduleEvent(EVENT_PHOENIX, 12s, 0, PHASE_ONE);
-        if (IsHeroic())
-            events.ScheduleEvent(EVENT_SHOCK_BARRIER, 1min + 1s, 0, PHASE_ONE);
-    }
-
-    void Reset() override
-    {
-        _Reset();
-        Initialize();
-        events.SetPhase(PHASE_INTRO);
-    }
-
-    void JustDied(Unit* /*killer*/) override
-    {
-        // No _JustDied() here because otherwise we would reset the events which will trigger the death sequence twice.
-        instance->SetBossState(DATA_KAELTHAS_SUNSTRIDER, DONE);
-    }
-
-    void EnterEvadeMode(EvadeReason /*why*/) override
-    {
-        DoCastAOE(SPELL_CLEAR_FLIGHT, true);
-        _EnterEvadeMode();
-        summons.DespawnAll();
-        _DespawnAtEvade();
-    }
-
-    void DamageTaken(Unit* attacker, uint32 &damage) override
-    {
-        // Checking for lethal damage first so we trigger the outro phase without triggering phase two in case of oneshot attacks
-        if (damage >= me->GetHealth() && !events.IsInPhase(PHASE_OUTRO))
-        {
-            me->AttackStop();
-            me->SetReactState(REACT_PASSIVE);
-            me->InterruptNonMeleeSpells(true);
-            me->RemoveAurasDueToSpell(SPELL_POWER_FEEDBACK);
-            summons.DespawnAll();
-            DoCastAOE(SPELL_CLEAR_FLIGHT);
+    struct boss_felblood_kaelthasAI : public ScriptedAI
+    {
+        boss_felblood_kaelthasAI(Creature* creature) : ScriptedAI(creature)
+        {
+            Initialize();
+            instance = creature->GetInstanceScript();
+        }
+
+        void Initialize()
+        {
+            /// @todo Timers
+            FireballTimer = 0;
+            PhoenixTimer = 10000;
+            FlameStrikeTimer = 25000;
+            CombatPulseTimer = 0;
+
+            PyroblastTimer = 60000;
+
+            GravityLapseTimer = 0;
+            GravityLapsePhase = 0;
+
+            FirstGravityLapse = true;
+            HasTaunted = false;
+
+            Phase = 0;
+        }
+
+        InstanceScript* instance;
+
+        uint32 FireballTimer;
+        uint32 PhoenixTimer;
+        uint32 FlameStrikeTimer;
+        uint32 CombatPulseTimer;
+
+        //Heroic only
+        uint32 PyroblastTimer;
+
+        uint32 GravityLapseTimer;
+        uint32 GravityLapsePhase;
+        // 0 = No Gravity Lapse
+        // 1 = Casting Gravity Lapse visual
+        // 2 = Teleported people to self
+        // 3 = Knocked people up in the air
+        // 4 = Applied an aura that allows them to fly, channeling visual, relased Arcane Orbs.
+
+        bool FirstGravityLapse;
+        bool HasTaunted;
+
+        uint8 Phase;
+        // 0 = Not started
+        // 1 = Fireball; Summon Phoenix; Flamestrike
+        // 2 = Gravity Lapses
+
+        void Reset() override
+        {
+            Initialize();
+
+            instance->SetBossState(DATA_KAELTHAS, NOT_STARTED);
+        }
+
+        void JustDied(Unit* /*killer*/) override
+        {
             Talk(SAY_DEATH);
-<<<<<<< HEAD
-            events.SetPhase(PHASE_OUTRO);
-            events.ScheduleEvent(EVENT_EMOTE_TALK_EXCLAMATION, 1s, 0, PHASE_OUTRO);
-            events.ScheduleEvent(EVENT_EMOTE_POINT, 3s + 800ms, 0, PHASE_OUTRO);
-            events.ScheduleEvent(EVENT_EMOTE_ROAR, 7s + 400ms, 0, PHASE_OUTRO);
-            events.ScheduleEvent(EVENT_EMOTE_ROAR, 10s, 0, PHASE_OUTRO);
-            events.ScheduleEvent(EVENT_QUITE_SUICIDE, 11s, 0, PHASE_OUTRO);
-=======
 
             instance->SetBossState(DATA_KAELTHAS, DONE);
 
             // Enable the Translocation Orb Exit
             if (GameObject* escapeOrb = ObjectAccessor::GetGameObject(*me, instance->GetGuidData(DATA_ESCAPE_ORB)))
                 escapeOrb->RemoveFlag(GO_FLAG_NOT_SELECTABLE);
->>>>>>> 28d470c5
-        }
-
-        // Phase two checks. Skip phase two if we are in the outro already
-        if (me->HealthBelowPctDamaged(50, damage) && !events.IsInPhase(PHASE_TWO) && !events.IsInPhase(PHASE_OUTRO))
-        {
-            events.SetPhase(PHASE_TWO);
-            events.ScheduleEvent(EVENT_PREPARE_GRAVITY_LAPSE, 1ms, 0, PHASE_TWO);
-        }
-
-        // Kael'thas may only kill himself via Quite Suicide
-        if (damage >= me->GetHealth() && attacker != me)
-            damage = me->GetHealth() - 1;
-    }
-
-    void SetData(uint32 type, uint32 /*data*/) override
-    {
-        if (type == DATA_KAELTHAS_INTRO)
-        {
-            // skip the intro if Kael'thas is engaged already
-            if (!events.IsInPhase(PHASE_INTRO))
+        }
+
+        void DamageTaken(Unit* /*done_by*/, uint32 &damage) override
+        {
+            if (damage > me->GetHealth())
+                RemoveGravityLapse(); // Remove Gravity Lapse so that players fall to ground if they kill him when in air.
+        }
+
+        void EnterCombat(Unit* /*who*/) override
+        {
+            instance->SetBossState(DATA_KAELTHAS, IN_PROGRESS);
+        }
+
+        void MoveInLineOfSight(Unit* who) override
+
+        {
+            if (!HasTaunted && me->IsWithinDistInMap(who, 40.0f))
+            {
+                Talk(SAY_AGGRO);
+                HasTaunted = true;
+            }
+
+            ScriptedAI::MoveInLineOfSight(who);
+        }
+
+        void SetThreatList(Creature* summonedUnit)
+        {
+            if (!summonedUnit)
                 return;
 
-<<<<<<< HEAD
-            me->SetImmuneToPC(true);
-            events.ScheduleEvent(EVENT_TALK_INTRO_1, 6s, 0, PHASE_INTRO);
-=======
             ThreatContainer::StorageType const& threatlist = me->GetThreatManager().getThreatList();
             ThreatContainer::StorageType::const_iterator i = threatlist.begin();
             for (i = threatlist.begin(); i != threatlist.end(); ++i)
@@ -277,17 +238,8 @@
                     // Knockback into the air
                     unit->CastSpell(unit, SPELL_GRAVITY_LAPSE_DOT, true, nullptr, nullptr, me->GetGUID());
             }
->>>>>>> 28d470c5
-        }
-    }
-
-<<<<<<< HEAD
-    void SpellHitTarget(WorldObject* target, SpellInfo const* spellInfo) override
-    {
-        Unit* unitTarget = target->ToUnit();
-        if (!unitTarget)
-            return;
-=======
+        }
+
         void CastGravityLapseFly()                              // Use Fly Packet hack for now as players can't cast "fly" spells unless in map 530. Has to be done a while after they get knocked into the air...
         {
             ThreatContainer::StorageType threatlist = me->GetThreatManager().getThreatList();
@@ -303,36 +255,16 @@
                 }
             }
         }
->>>>>>> 28d470c5
-
-        switch (spellInfo->Id)
-        {
-<<<<<<< HEAD
-            case SPELL_GRAVITY_LAPSE_INITIAL:
-=======
+
+        void RemoveGravityLapse()
+        {
             ThreatContainer::StorageType threatlist = me->GetThreatManager().getThreatList();
             ThreatContainer::StorageType::const_iterator i = threatlist.begin();
             for (i = threatlist.begin(); i != threatlist.end(); ++i)
->>>>>>> 28d470c5
-            {
-                DoCast(unitTarget, gravityLapseTeleportSpells[_gravityLapseTargetCount], true);
-                uint32 gravityLapseDamageSpell = SPELL_GRAVITY_LAPSE_DAMAGE;
-                target->m_Events.AddEventAtOffset([target, gravityLapseDamageSpell]()
-                {
-<<<<<<< HEAD
-                    target->CastSpell(target, gravityLapseDamageSpell);
-                    target->CastSpell(target, SPELL_GRAVITY_LAPSE_FLY);
-
-                }, 400ms);
-                _gravityLapseTargetCount++;
-                break;
-            }
-            case SPELL_CLEAR_FLIGHT:
-                unitTarget->RemoveAurasDueToSpell(SPELL_GRAVITY_LAPSE_FLY);
-                unitTarget->RemoveAurasDueToSpell(SPELL_GRAVITY_LAPSE_DAMAGE);
-                break;
-            default:
-=======
+            {
+                Unit* unit = ObjectAccessor::GetUnit(*me, (*i)->getUnitGuid());
+                if (unit && (unit->GetTypeId() == TYPEID_PLAYER))
+                {
                     unit->RemoveAurasDueToSpell(SPELL_GRAVITY_LAPSE_FLY);
                     unit->RemoveAurasDueToSpell(SPELL_GRAVITY_LAPSE_DOT);
                     unit->SetCanFly(false);
@@ -485,11 +417,9 @@
                         }
                     } else GravityLapseTimer -= diff;
                 }
->>>>>>> 28d470c5
                 break;
-        }
-<<<<<<< HEAD
-=======
+            }
+        }
     };
 };
 
@@ -501,34 +431,20 @@
     CreatureAI* GetAI(Creature* c) const override
     {
         return GetMagistersTerraceAI<npc_felkael_flamestrikeAI>(c);
->>>>>>> 28d470c5
     }
 
-    void JustSummoned(Creature* summon) override
-    {
-        summons.Summon(summon);
-
-        switch (summon->GetEntry())
-        {
-            case NPC_ARCANE_SPHERE:
-                if (Unit* target = SelectTarget(SelectTargetMethod::Random, 0, 70.0f, true))
-                    summon->GetMotionMaster()->MoveFollow(target, 0.0f, 0.0f);
-                break;
-            case NPC_FLAME_STRIKE:
-                summon->CastSpell(summon, SPELL_FLAME_STRIKE_DUMMY);
-                summon->DespawnOrUnsummon(15s);
-                break;
-            default:
-                break;
-        }
-    }
-
-<<<<<<< HEAD
-    void UpdateAI(uint32 diff) override
-    {
-        if (!UpdateVictim() && !events.IsInPhase(PHASE_INTRO))
-            return;
-=======
+    struct npc_felkael_flamestrikeAI : public ScriptedAI
+    {
+        npc_felkael_flamestrikeAI(Creature* creature) : ScriptedAI(creature)
+        {
+            Initialize();
+        }
+
+        void Initialize()
+        {
+            FlameStrikeTimer = 5000;
+        }
+
         uint32 FlameStrikeTimer;
 
         void Reset() override
@@ -537,148 +453,56 @@
 
             me->AddUnitFlag(UNIT_FLAG_NOT_SELECTABLE);
             me->SetFaction(FACTION_MONSTER);
->>>>>>> 28d470c5
-
-        events.Update(diff);
-
-        if (me->HasUnitState(UNIT_STATE_CASTING))
-            return;
-
-        while (uint32 eventId = events.ExecuteEvent())
-        {
-            switch (eventId)
-            {
-<<<<<<< HEAD
-                case EVENT_TALK_INTRO_1:
-                    Talk(SAY_INTRO_1);
-                    me->SetUInt32Value(UNIT_NPC_EMOTESTATE, EMOTE_STATE_TALK);
-                    events.ScheduleEvent(EVENT_TALK_INTRO_2, 20s + 600ms, 0, PHASE_INTRO);
-                    events.ScheduleEvent(EVENT_LAUGH_EMOTE, 15s + 600ms, 0, PHASE_INTRO);
-                    break;
-                case EVENT_TALK_INTRO_2:
-                    Talk(SAY_INTRO_2);
-                    events.ScheduleEvent(EVENT_FINISH_INTRO, 15s + 500ms, 0, PHASE_INTRO);
-                    break;
-                case EVENT_LAUGH_EMOTE:
-                    me->HandleEmoteCommand(EMOTE_ONESHOT_LAUGH_NO_SHEATHE);
-                    break;
-                case EVENT_FINISH_INTRO:
-                    me->SetUInt32Value(UNIT_NPC_EMOTESTATE, EMOTE_ONESHOT_NONE);
-                    me->SetImmuneToPC(false);
-                    break;
-                case EVENT_FIREBALL:
-                    DoCastVictim(SPELL_FIREBALL);
-                    events.Repeat(2s + 500ms);
-                    break;
-                case EVENT_FLAME_STRIKE:
-                    Talk(SAY_FLAME_STRIKE);
-                    if (Unit* target = SelectTarget(SelectTargetMethod::Random, 0, 40.0f, true))
-                        DoCast(target, SPELL_FLAME_STRIKE);
-                    events.Repeat(44s);
-                    break;
-                case EVENT_SHOCK_BARRIER:
-                    Talk(SAY_ANNOUNCE_PYROBLAST);
-                    DoCastSelf(SPELL_SHOCK_BARRIER);
-                    events.RescheduleEvent(EVENT_FIREBALL, 2s + 500ms, 0, PHASE_ONE);
-                    events.ScheduleEvent(EVENT_PYROBLAST, 2s, 0, PHASE_ONE);
-                    events.Repeat(1min);
-                    break;
-                case EVENT_PYROBLAST:
-                    if (Unit* target = SelectTarget(SelectTargetMethod::Random, 0, 40.0f, true))
-                        DoCast(target, SPELL_PYROBLAST);
-                    break;
-                case EVENT_PHOENIX:
-                    Talk(SAY_SUMMON_PHOENIX);
-                    DoCastSelf(SPELL_PHOENIX);
-                    events.Repeat(45s);
-                    break;
-                case EVENT_PREPARE_GRAVITY_LAPSE:
-                    Talk(_firstGravityLapse ? SAY_GRAVITY_LAPSE_1 : SAY_GRAVITY_LAPSE_2);
-                    _firstGravityLapse = false;
-                    me->SetReactState(REACT_PASSIVE);
-                    me->AttackStop();
-                    me->GetMotionMaster()->Clear();
-                    events.ScheduleEvent(EVENT_GRAVITY_LAPSE_CENTER_TELEPORT, 1s, 0, PHASE_TWO);
-                    break;
-                case EVENT_GRAVITY_LAPSE_CENTER_TELEPORT:
-                    DoCastSelf(SPELL_GRAVITY_LAPSE_CENTER_TELEPORT);
-                    events.ScheduleEvent(EVENT_GRAVITY_LAPSE, 1s, 0, PHASE_TWO);
-                    break;
-                case EVENT_GRAVITY_LAPSE:
-                    _gravityLapseTargetCount = 0;
-                    DoCastAOE(SPELL_GRAVITY_LAPSE_INITIAL);
-                    events.ScheduleEvent(EVENT_SUMMON_ARCANE_SPHERE, 4s, 0, PHASE_TWO);
-                    events.ScheduleEvent(EVENT_GRAVITY_LAPSE_BEAM_VISUAL_PERIODIC, 5s, 0, PHASE_TWO);
-                    events.ScheduleEvent(EVENT_POWER_FEEDBACK, 35s, 0, PHASE_TWO);
-                    break;
-                case EVENT_GRAVITY_LAPSE_BEAM_VISUAL_PERIODIC:
-                    DoCastAOE(SPELL_GRAVITY_LAPSE_BEAM_VISUAL_PERIODIC);
-                    break;
-                case EVENT_SUMMON_ARCANE_SPHERE:
-                    for (uint8 i = 0; i < 3; i++)
-                        DoCastSelf(SPELL_SUMMON_ARCANE_SPHERE, true);
-                    break;
-                case EVENT_POWER_FEEDBACK:
-                    Talk(SAY_POWER_FEEDBACK);
-                    DoCastAOE(SPELL_CLEAR_FLIGHT);
-                    DoCastSelf(SPELL_POWER_FEEDBACK);
-                    summons.DespawnEntry(NPC_ARCANE_SPHERE);
-                    events.ScheduleEvent(EVENT_PREPARE_GRAVITY_LAPSE, 11s, 0, PHASE_TWO);
-                    break;
-                case EVENT_EMOTE_TALK_EXCLAMATION:
-                    DoCastSelf(SPELL_EMOTE_TALK_EXCLAMATION);
-                    break;
-                case EVENT_EMOTE_POINT:
-                    DoCastSelf(SPELL_EMOTE_POINT);
-                    break;
-                case EVENT_EMOTE_ROAR:
-                    DoCastSelf(SPELL_EMOTE_ROAR);
-                    break;
-                case EVENT_QUITE_SUICIDE:
-                    DoCastSelf(SPELL_QUITE_SUICIDE);
-                    break;
-                default:
-                    break;
-            }
-=======
+
+            DoCast(me, SPELL_FLAMESTRIKE2, true);
+        }
+
+        void EnterCombat(Unit* /*who*/) override { }
+        void MoveInLineOfSight(Unit* /*who*/) override { }
+
+        void UpdateAI(uint32 diff) override
+        {
+            if (FlameStrikeTimer <= diff)
+            {
                 DoCast(me, SPELL_FLAMESTRIKE1_NORMAL, true);
                 me->KillSelf();
             } else FlameStrikeTimer -= diff;
->>>>>>> 28d470c5
-        }
+        }
+    };
+};
+
+class npc_felkael_phoenix : public CreatureScript
+{
+public:
+    npc_felkael_phoenix() : CreatureScript("npc_felkael_phoenix") { }
+
+    CreatureAI* GetAI(Creature* c) const override
+    {
+        return GetMagistersTerraceAI<npc_felkael_phoenixAI>(c);
     }
 
-private:
-    uint8 _gravityLapseTargetCount;
-    bool _firstGravityLapse;
-};
-
-struct npc_felblood_kaelthas_phoenix : public ScriptedAI
-{
-    npc_felblood_kaelthas_phoenix(Creature* creature) : ScriptedAI(creature), _instance(creature->GetInstanceScript())
-    {
-<<<<<<< HEAD
-        Initialize();
-=======
-        return GetMagistersTerraceAI<npc_felkael_phoenixAI>(c);
->>>>>>> 28d470c5
-    }
-
-    void Initialize()
-    {
-        me->SetReactState(REACT_PASSIVE);
-        _isInEgg = false;
-    }
-
-<<<<<<< HEAD
-    void IsSummonedBy(WorldObject* /*summoner*/) override
-    {
-        DoZoneInCombat();
-        DoCastSelf(SPELL_BURN);
-        DoCastSelf(SPELL_REBIRTH);
-        _events.ScheduleEvent(EVENT_ATTACK_PLAYERS, 2s);
-    }
-=======
+    struct npc_felkael_phoenixAI : public ScriptedAI
+    {
+        npc_felkael_phoenixAI(Creature* creature) : ScriptedAI(creature)
+        {
+            Initialize();
+            instance = creature->GetInstanceScript();
+        }
+
+        void Initialize()
+        {
+            BurnTimer = 2000;
+            Death_Timer = 3000;
+            Rebirth = false;
+            FakeDeath = false;
+        }
+
+        InstanceScript* instance;
+        uint32 BurnTimer;
+        uint32 Death_Timer;
+        bool Rebirth;
+        bool FakeDeath;
+
         void Reset() override
         {
             me->RemoveUnitFlag(UnitFlags(UNIT_FLAG_NOT_SELECTABLE | UNIT_FLAG_NON_ATTACKABLE));
@@ -686,25 +510,17 @@
             DoCast(me, SPELL_PHOENIX_BURN, true);
             Initialize();
         }
->>>>>>> 28d470c5
-
-    void JustEngagedWith(Unit* /*who*/) override { }
-
-    void DamageTaken(Unit* /*attacker*/, uint32 &damage) override
-    {
-        if (damage >= me->GetHealth())
-        {
-            if (!_isInEgg)
-            {
-<<<<<<< HEAD
-                me->AttackStop();
-                me->SetReactState(REACT_PASSIVE);
-                me->RemoveAllAuras();
-                me->SetFlag(UNIT_FIELD_FLAGS, UNIT_FLAG_NOT_SELECTABLE);
-                DoCastSelf(SPELL_EMBER_BLAST);
-                // DoCastSelf(SPELL_SUMMON_PHOENIX_EGG); -- We do a manual summon for now. Feel free to move it to spelleffect_dbc
-                if (Creature* egg = DoSummon(NPC_PHOENIX_EGG, me->GetPosition(), 0s))
-=======
+
+        void EnterCombat(Unit* /*who*/) override { }
+
+        void DamageTaken(Unit* /*killer*/, uint32 &damage) override
+        {
+            if (damage < me->GetHealth())
+                return;
+
+            //Prevent glitch if in fake death
+            if (FakeDeath)
+            {
                 damage = 0;
                 return;
             }
@@ -747,16 +563,14 @@
                 }
 
                 if (Rebirth)
->>>>>>> 28d470c5
-                {
-                    if (Creature* kaelthas = _instance->GetCreature(DATA_KAELTHAS_SUNSTRIDER))
+                {
+                    if (Death_Timer <= diff)
                     {
-                        kaelthas->AI()->JustSummoned(egg);
-                        _eggGUID = egg->GetGUID();
-                    }
-                }
-<<<<<<< HEAD
-=======
+                        me->SummonCreature(CREATURE_PHOENIX_EGG, 0.0f, 0.0f, 0.0f, 0.0f, TEMPSUMMON_TIMED_OR_CORPSE_DESPAWN, 45000);
+                        me->DisappearAndDie();
+                        Rebirth = false;
+                    } else Death_Timer -= diff;
+                }
             }
 
             if (!UpdateVictim())
@@ -769,100 +583,68 @@
                 me->DealDamage(me, dmg, nullptr, DOT, SPELL_SCHOOL_MASK_FIRE, nullptr, false);
                 BurnTimer += 2000;
             } BurnTimer -= diff;
->>>>>>> 28d470c5
-
-                _events.ScheduleEvent(EVENT_HATCH_FROM_EGG, 15s);
-                _isInEgg = true;
-            }
-            damage = me->GetHealth() - 1;
-        }
-
+
+            DoMeleeAttackIfReady();
+        }
+    };
+};
+
+class npc_felkael_phoenix_egg : public CreatureScript
+{
+public:
+    npc_felkael_phoenix_egg() : CreatureScript("npc_felkael_phoenix_egg") { }
+
+    CreatureAI* GetAI(Creature* c) const override
+    {
+        return GetMagistersTerraceAI<npc_felkael_phoenix_eggAI>(c);
     }
 
-    void SummonedCreatureDies(Creature* /*summon*/, Unit* /*killer*/) override
-    {
-<<<<<<< HEAD
-        // Egg has been destroyed within 15 seconds so we lose the phoenix.
-        me->DespawnOrUnsummon();
-=======
-        return GetMagistersTerraceAI<npc_felkael_phoenix_eggAI>(c);
->>>>>>> 28d470c5
-    }
-
-    void UpdateAI(uint32 diff) override
-    {
-        if (!UpdateVictim())
-            return;
-
-        _events.Update(diff);
-
-        if (me->HasUnitState(UNIT_STATE_CASTING))
-            return;
-
-        while (uint32 eventId = _events.ExecuteEvent())
-        {
-            switch (eventId)
-            {
-<<<<<<< HEAD
-                case EVENT_ATTACK_PLAYERS:
-                    me->SetReactState(REACT_AGGRESSIVE);
-                    break;
-                case EVENT_HATCH_FROM_EGG:
-                    if (Creature* egg = ObjectAccessor::GetCreature(*me, _eggGUID))
-                        egg->DespawnOrUnsummon();
-                    me->RemoveAllAuras();
-                    _events.ScheduleEvent(EVENT_REBIRTH, 2s);
-                    break;
-                case EVENT_REBIRTH:
-                    DoCastSelf(SPELL_REBIRTH);
-                    _events.ScheduleEvent(EVENT_PREPARE_REENGAGE, 2s);
-                    break;
-                case EVENT_PREPARE_REENGAGE:
-                    _isInEgg = false;
-                    DoCastSelf(SPELL_FULL_HEAL);
-                    DoCastSelf(SPELL_BURN);
-                    me->RemoveFlag(UNIT_FIELD_FLAGS, UNIT_FLAG_NOT_SELECTABLE);
-                    _events.ScheduleEvent(EVENT_ATTACK_PLAYERS, 2s);
-                    break;
-                default:
-                    break;
-            }
-=======
+    struct npc_felkael_phoenix_eggAI : public ScriptedAI
+    {
+        npc_felkael_phoenix_eggAI(Creature* creature) : ScriptedAI(creature)
+        {
+            Initialize();
+        }
+
+        void Initialize()
+        {
+            HatchTimer = 10000;
+        }
+
+        uint32 HatchTimer;
+
+        void Reset() override
+        {
+            Initialize();
+        }
+
+        void EnterCombat(Unit* /*who*/) override { }
+        void MoveInLineOfSight(Unit* /*who*/) override { }
+
+
+        void UpdateAI(uint32 diff) override
+        {
+            if (HatchTimer <= diff)
+            {
                 me->SummonCreature(CREATURE_PHOENIX, 0.0f, 0.0f, 0.0f, 0.0f, TEMPSUMMON_TIMED_OR_CORPSE_DESPAWN, 60000);
                 me->KillSelf();
             } else HatchTimer -= diff;
->>>>>>> 28d470c5
-        }
-
-        DoMeleeAttackIfReady();
+        }
+    };
+};
+
+class npc_arcane_sphere : public CreatureScript
+{
+public:
+    npc_arcane_sphere() : CreatureScript("npc_arcane_sphere") { }
+
+    CreatureAI* GetAI(Creature* c) const override
+    {
+        return GetMagistersTerraceAI<npc_arcane_sphereAI>(c);
     }
-private:
-    InstanceScript* _instance;
-    EventMap _events;
-    bool _isInEgg;
-    ObjectGuid _eggGUID;
-};
-
-class spell_felblood_kaelthas_flame_strike : public AuraScript
-{
-    PrepareAuraScript(spell_felblood_kaelthas_flame_strike);
-
-    bool Validate(SpellInfo const* /*spellInfo*/) override
-    {
-<<<<<<< HEAD
-        return ValidateSpellInfo({ SPELL_FLAME_STRIKE_DAMAGE });
-=======
-        return GetMagistersTerraceAI<npc_arcane_sphereAI>(c);
->>>>>>> 28d470c5
-    }
-
-    void AfterRemove(AuraEffect const* /*aurEff*/, AuraEffectHandleModes /*mode*/)
-    {
-<<<<<<< HEAD
-        if (Unit* target = GetTarget())
-            target->CastSpell(target, SPELL_FLAME_STRIKE_DAMAGE);
-    }
-=======
+
+    struct npc_arcane_sphereAI : public ScriptedAI
+    {
         npc_arcane_sphereAI(Creature* creature) : ScriptedAI(creature) { Reset(); }
 
         uint32 DespawnTimer;
@@ -900,17 +682,18 @@
                     me->TauntApply(target);
                     AttackStart(target);
                 }
->>>>>>> 28d470c5
-
-    void Register() override
-    {
-        AfterEffectRemove += AuraEffectRemoveFn(spell_felblood_kaelthas_flame_strike::AfterRemove, EFFECT_0, SPELL_AURA_DUMMY, AURA_EFFECT_HANDLE_REAL);
-    }
+
+                ChangeTargetTimer = urand(5000, 15000);
+            } else ChangeTargetTimer -= diff;
+        }
+    };
 };
 
 void AddSC_boss_felblood_kaelthas()
 {
-    RegisterMagistersTerraceCreatureAI(boss_felblood_kaelthas);
-    RegisterMagistersTerraceCreatureAI(npc_felblood_kaelthas_phoenix);
-    RegisterSpellScript(spell_felblood_kaelthas_flame_strike);
+    new boss_felblood_kaelthas();
+    new npc_arcane_sphere();
+    new npc_felkael_phoenix();
+    new npc_felkael_phoenix_egg();
+    new npc_felkael_flamestrike();
 }