/*
 * This file is part of the TrinityCore Project. See AUTHORS file for Copyright information
 *
 * This program is free software; you can redistribute it and/or modify it
 * under the terms of the GNU General Public License as published by the
 * Free Software Foundation; either version 2 of the License, or (at your
 * option) any later version.
 *
 * This program is distributed in the hope that it will be useful, but WITHOUT
 * ANY WARRANTY; without even the implied warranty of MERCHANTABILITY or
 * FITNESS FOR A PARTICULAR PURPOSE. See the GNU General Public License for
 * more details.
 *
 * You should have received a copy of the GNU General Public License along
 * with this program. If not, see <http://www.gnu.org/licenses/>.
 */

/* ScriptData
SDName: Magisters_Terrace
SD%Complete: 100
SDComment: Quest support: 11490(post-event)
SDCategory: Magisters Terrace
EndScriptData */

/* ContentData
npc_kalecgos
EndContentData */

#include "ScriptMgr.h"
#include "magisters_terrace.h"
#include "MotionMaster.h"
#include "Player.h"
#include "ScriptedCreature.h"
#include "ScriptedGossip.h"

/*######
## npc_kalecgos
######*/

enum Spells
{
    SPELL_KALECGOS_TRANSFORM    = 44670,
    SPELL_TRANSFORM_VISUAL      = 24085,
    SPELL_CAMERA_SHAKE          = 44762,
    SPELL_ORB_KILL_CREDIT       = 46307
};

enum MovementPoints
{
    POINT_ID_PREPARE_LANDING    = 6
};

enum EventIds
{
    EVENT_KALECGOS_TRANSFORM         = 1,
    EVENT_KALECGOS_LANDING           = 2
};

#define GOSSIP_ITEM_KAEL_1      "Who are you?"
#define GOSSIP_ITEM_KAEL_2      "What can we do to assist you?"
#define GOSSIP_ITEM_KAEL_3      "What brings you to the Sunwell?"
#define GOSSIP_ITEM_KAEL_4      "You're not alone here?"
#define GOSSIP_ITEM_KAEL_5      "What would Kil'jaeden want with a mortal woman?"

class npc_kalecgos : public CreatureScript
{
public:
    npc_kalecgos() : CreatureScript("npc_kalecgos") { }

    struct npc_kalecgosAI : public ScriptedAI
    {
        npc_kalecgosAI(Creature* creature) : ScriptedAI(creature) { }

        void MovementInform(uint32 type, uint32 pointId) override
        {
            if (type != WAYPOINT_MOTION_TYPE)
                return;

            if (pointId == POINT_ID_PREPARE_LANDING)
            {
                me->HandleEmoteCommand(EMOTE_ONESHOT_LAND);
                me->SetDisableGravity(false);
                me->SetHover(false);
<<<<<<< HEAD
                events.ScheduleEvent(EVENT_KALECGOS_LANDING, 2s);
=======
                events.ScheduleEvent(EVENT_KALECGOS_LANDING, Seconds(2));
>>>>>>> 28d470c5
            }
        }

        void UpdateAI(uint32 diff) override
        {
            events.Update(diff);

            switch (events.ExecuteEvent())
            {
                case EVENT_KALECGOS_LANDING:
                    DoCastAOE(SPELL_CAMERA_SHAKE);
                    me->SetObjectScale(0.6f);
<<<<<<< HEAD
                    events.ScheduleEvent(EVENT_KALECGOS_TRANSFORM, 1s);
=======
                    events.ScheduleEvent(EVENT_KALECGOS_TRANSFORM, Seconds(1));
>>>>>>> 28d470c5
                    break;
                case EVENT_KALECGOS_TRANSFORM:
                    DoCast(me, SPELL_ORB_KILL_CREDIT, true);
                    DoCast(me, SPELL_TRANSFORM_VISUAL, false);
                    DoCast(me, SPELL_KALECGOS_TRANSFORM, false);
                    me->UpdateEntry(NPC_HUMAN_KALECGOS);
                    break;
                default:
                    break;
            }
        }

<<<<<<< HEAD
        bool OnGossipSelect(Player* player, uint32 /*menuId*/, uint32 gossipListId) override
=======
        bool GossipSelect(Player* player, uint32 /*menuId*/, uint32 gossipListId) override
>>>>>>> 28d470c5
        {
            uint32 const action = player->PlayerTalkClass->GetGossipOptionAction(gossipListId);
            ClearGossipMenuFor(player);
            switch (action)
            {
                case GOSSIP_ACTION_INFO_DEF:
                    AddGossipItemFor(player, GOSSIP_ICON_CHAT, GOSSIP_ITEM_KAEL_2, GOSSIP_SENDER_MAIN, GOSSIP_ACTION_INFO_DEF + 1);
                    SendGossipMenuFor(player, 12500, me->GetGUID());
                    break;
                case GOSSIP_ACTION_INFO_DEF + 1:
                    AddGossipItemFor(player, GOSSIP_ICON_CHAT, GOSSIP_ITEM_KAEL_3, GOSSIP_SENDER_MAIN, GOSSIP_ACTION_INFO_DEF + 2);
                    SendGossipMenuFor(player, 12502, me->GetGUID());
                    break;
                case GOSSIP_ACTION_INFO_DEF + 2:
                    AddGossipItemFor(player, GOSSIP_ICON_CHAT, GOSSIP_ITEM_KAEL_4, GOSSIP_SENDER_MAIN, GOSSIP_ACTION_INFO_DEF + 3);
                    SendGossipMenuFor(player, 12606, me->GetGUID());
                    break;
                case GOSSIP_ACTION_INFO_DEF + 3:
                    AddGossipItemFor(player, GOSSIP_ICON_CHAT, GOSSIP_ITEM_KAEL_5, GOSSIP_SENDER_MAIN, GOSSIP_ACTION_INFO_DEF + 4);
                    SendGossipMenuFor(player, 12607, me->GetGUID());
                    break;
                case GOSSIP_ACTION_INFO_DEF + 4:
                    SendGossipMenuFor(player, 12608, me->GetGUID());
                    break;
            }

            return true;
        }

<<<<<<< HEAD
        bool OnGossipHello(Player* player) override
=======
        bool GossipHello(Player* player) override
>>>>>>> 28d470c5
        {
            if (me->IsQuestGiver())
                player->PrepareQuestMenu(me->GetGUID());

            AddGossipItemFor(player, GOSSIP_ICON_CHAT, GOSSIP_ITEM_KAEL_1, GOSSIP_SENDER_MAIN, GOSSIP_ACTION_INFO_DEF);
            SendGossipMenuFor(player, 12498, me->GetGUID());

            return true;
        }

        private:
            EventMap events;
    };

    CreatureAI* GetAI(Creature* creature) const override
    {
        return GetMagistersTerraceAI<npc_kalecgosAI>(creature);
    }
};

void AddSC_magisters_terrace()
{
    new npc_kalecgos();
}<|MERGE_RESOLUTION|>--- conflicted
+++ resolved
@@ -81,11 +81,7 @@
                 me->HandleEmoteCommand(EMOTE_ONESHOT_LAND);
                 me->SetDisableGravity(false);
                 me->SetHover(false);
-<<<<<<< HEAD
-                events.ScheduleEvent(EVENT_KALECGOS_LANDING, 2s);
-=======
                 events.ScheduleEvent(EVENT_KALECGOS_LANDING, Seconds(2));
->>>>>>> 28d470c5
             }
         }
 
@@ -98,11 +94,7 @@
                 case EVENT_KALECGOS_LANDING:
                     DoCastAOE(SPELL_CAMERA_SHAKE);
                     me->SetObjectScale(0.6f);
-<<<<<<< HEAD
-                    events.ScheduleEvent(EVENT_KALECGOS_TRANSFORM, 1s);
-=======
                     events.ScheduleEvent(EVENT_KALECGOS_TRANSFORM, Seconds(1));
->>>>>>> 28d470c5
                     break;
                 case EVENT_KALECGOS_TRANSFORM:
                     DoCast(me, SPELL_ORB_KILL_CREDIT, true);
@@ -115,11 +107,7 @@
             }
         }
 
-<<<<<<< HEAD
-        bool OnGossipSelect(Player* player, uint32 /*menuId*/, uint32 gossipListId) override
-=======
         bool GossipSelect(Player* player, uint32 /*menuId*/, uint32 gossipListId) override
->>>>>>> 28d470c5
         {
             uint32 const action = player->PlayerTalkClass->GetGossipOptionAction(gossipListId);
             ClearGossipMenuFor(player);
@@ -149,11 +137,7 @@
             return true;
         }
 
-<<<<<<< HEAD
-        bool OnGossipHello(Player* player) override
-=======
         bool GossipHello(Player* player) override
->>>>>>> 28d470c5
         {
             if (me->IsQuestGiver())
                 player->PrepareQuestMenu(me->GetGUID());
