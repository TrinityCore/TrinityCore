--- conflicted
+++ resolved
@@ -160,10 +160,10 @@
         //this mean she at some point evaded
         void JustReachedHome() override
         {
-            instance->SetBossState(DATA_PRIESTESS_DELRISSA, FAIL);
-        }
-
-        void JustEngagedWith(Unit* who) override
+            instance->SetBossState(DATA_DELRISSA, FAIL);
+        }
+
+        void EnterCombat(Unit* who) override
         {
             Talk(SAY_AGGRO);
 
@@ -172,7 +172,7 @@
                     if (!pAdd->IsEngaged())
                         AddThreat(who, 0.0f, pAdd);
 
-            instance->SetBossState(DATA_PRIESTESS_DELRISSA, IN_PROGRESS);
+            instance->SetBossState(DATA_DELRISSA, IN_PROGRESS);
         }
 
         void InitializeLackeys()
@@ -200,7 +200,7 @@
                 //summon all the remaining in vector
                 for (std::vector<uint32>::const_iterator itr = LackeyEntryList.begin(); itr != LackeyEntryList.end(); ++itr)
                 {
-                    if (Creature* pAdd = me->SummonCreature((*itr), LackeyLocations[j][0], LackeyLocations[j][1], fZLocation, fOrientation, TEMPSUMMON_CORPSE_DESPAWN))
+                    if (Creature* pAdd = me->SummonCreature((*itr), LackeyLocations[j][0], LackeyLocations[j][1], fZLocation, fOrientation, TEMPSUMMON_CORPSE_DESPAWN, 0))
                         m_auiLackeyGUID[j] = pAdd->GetGUID();
 
                     ++j;
@@ -215,7 +215,7 @@
                     //object already removed, not exist
                     if (!pAdd)
                     {
-                        pAdd = me->SummonCreature((*itr), LackeyLocations[j][0], LackeyLocations[j][1], fZLocation, fOrientation, TEMPSUMMON_CORPSE_DESPAWN);
+                        pAdd = me->SummonCreature((*itr), LackeyLocations[j][0], LackeyLocations[j][1], fZLocation, fOrientation, TEMPSUMMON_CORPSE_DESPAWN, 0);
                         if (pAdd)
                             m_auiLackeyGUID[j] = pAdd->GetGUID();
                     }
@@ -240,7 +240,7 @@
             Talk(SAY_DEATH);
 
             if (instance->GetData(DATA_DELRISSA_DEATH_COUNT) == MAX_ACTIVE_LACKEY)
-                instance->SetBossState(DATA_PRIESTESS_DELRISSA, DONE);
+                instance->SetBossState(DATA_DELRISSA, DONE);
             else
                 me->RemoveDynamicFlag(UNIT_DYNFLAG_LOOTABLE);
         }
@@ -310,7 +310,7 @@
                 Unit* target = nullptr;
 
                 if (urand(0, 1))
-                    target = SelectTarget(SelectTargetMethod::Random, 0, 100, true);
+                    target = SelectTarget(SELECT_TARGET_RANDOM, 0, 100, true);
                 else
                 {
                     if (urand(0, 1))
@@ -329,7 +329,7 @@
 
             if (SWPainTimer <= diff)
             {
-                if (Unit* target = SelectTarget(SelectTargetMethod::Random, 0, 100, true))
+                if (Unit* target = SelectTarget(SELECT_TARGET_RANDOM, 0, 100, true))
                     DoCast(target, SPELL_SW_PAIN_NORMAL);
 
                 SWPainTimer = 10000;
@@ -352,6 +352,7 @@
     {
         Initialize();
         instance = creature->GetInstanceScript();
+        AcquireGUIDs();
     }
 
     void Initialize()
@@ -375,17 +376,16 @@
     void Reset() override
     {
         Initialize();
-        AcquireGUIDs();
 
         // in case she is not alive and Reset was for some reason called, respawn her (most likely party wipe after killing her)
-        if (Creature* delrissa = instance->GetCreature(DATA_PRIESTESS_DELRISSA))
-        {
-            if (!delrissa->IsAlive())
-                delrissa->Respawn();
-        }
-    }
-
-    void JustEngagedWith(Unit* who) override
+        if (Creature* pDelrissa = ObjectAccessor::GetCreature(*me, instance->GetGuidData(DATA_DELRISSA)))
+        {
+            if (!pDelrissa->IsAlive())
+                pDelrissa->Respawn();
+        }
+    }
+
+    void EnterCombat(Unit* who) override
     {
         if (!who)
             return;
@@ -395,27 +395,21 @@
                 if (!pAdd->IsEngaged() && pAdd != me)
                     AddThreat(who, 0.0f, pAdd);
 
-<<<<<<< HEAD
-        if (Creature* delrissa = instance->GetCreature(DATA_PRIESTESS_DELRISSA))
-            if (delrissa->IsAlive() && !delrissa->IsEngaged())
-                AddThreat(who, 0.0f, delrissa);
-=======
         if (Creature* pDelrissa = ObjectAccessor::GetCreature(*me, instance->GetGuidData(DATA_DELRISSA)))
             if (pDelrissa->IsAlive() && !pDelrissa->IsEngaged())
                 AddThreat(who, 0.0f, pDelrissa);
->>>>>>> 28d470c5
     }
 
     void JustDied(Unit* /*killer*/) override
     {
-        Creature* delrissa = instance->GetCreature(DATA_PRIESTESS_DELRISSA);
+        Creature* pDelrissa = ObjectAccessor::GetCreature(*me, instance->GetGuidData(DATA_DELRISSA));
         uint32 uiLackeyDeathCount = instance->GetData(DATA_DELRISSA_DEATH_COUNT);
 
-        if (!delrissa)
+        if (!pDelrissa)
             return;
 
         //should delrissa really yell if dead?
-        delrissa->AI()->Talk(LackeyDeath[uiLackeyDeathCount].id);
+        pDelrissa->AI()->Talk(LackeyDeath[uiLackeyDeathCount].id);
 
         instance->SetData(DATA_DELRISSA_DEATH_COUNT, SPECIAL);
 
@@ -425,32 +419,27 @@
         if (uiLackeyDeathCount == MAX_ACTIVE_LACKEY)
         {
             //time to make her lootable and complete event if she died before lackeys
-            if (!delrissa->IsAlive())
-            {
-<<<<<<< HEAD
-                if (!delrissa->HasFlag(UNIT_DYNAMIC_FLAGS, UNIT_DYNFLAG_LOOTABLE))
-                    delrissa->SetFlag(UNIT_DYNAMIC_FLAGS, UNIT_DYNFLAG_LOOTABLE);
-=======
+            if (!pDelrissa->IsAlive())
+            {
                 pDelrissa->AddDynamicFlag(UNIT_DYNFLAG_LOOTABLE);
->>>>>>> 28d470c5
-
-                instance->SetBossState(DATA_PRIESTESS_DELRISSA, DONE);
+
+                instance->SetBossState(DATA_DELRISSA, DONE);
             }
         }
     }
 
     void KilledUnit(Unit* victim) override
     {
-        if (Creature* delrissa = instance->GetCreature(DATA_PRIESTESS_DELRISSA))
-            delrissa->AI()->KilledUnit(victim);
+        if (Creature* Delrissa = ObjectAccessor::GetCreature(*me, instance->GetGuidData(DATA_DELRISSA)))
+            Delrissa->AI()->KilledUnit(victim);
     }
 
     void AcquireGUIDs()
     {
-        if (Creature* delrissa = instance->GetCreature(DATA_PRIESTESS_DELRISSA))
+        if (Creature* Delrissa = (ObjectAccessor::GetCreature(*me, instance->GetGuidData(DATA_DELRISSA))))
         {
             for (uint8 i = 0; i < MAX_ACTIVE_LACKEY; ++i)
-                m_auiLackeyGUIDs[i] = ENSURE_AI(boss_priestess_delrissa::boss_priestess_delrissaAI, delrissa->AI())->m_auiLackeyGUID[i];
+                m_auiLackeyGUIDs[i] = ENSURE_AI(boss_priestess_delrissa::boss_priestess_delrissaAI, Delrissa->AI())->m_auiLackeyGUID[i];
         }
     }
 
@@ -534,7 +523,7 @@
             {
                 DoCast(me, SPELL_VANISH);
 
-                Unit* unit = SelectTarget(SelectTargetMethod::Random, 0);
+                Unit* unit = SelectTarget(SELECT_TARGET_RANDOM, 0);
 
                 ResetThreatList();
 
@@ -632,7 +621,7 @@
             boss_priestess_lackey_commonAI::Reset();
         }
 
-        void JustEngagedWith(Unit* /*who*/) override
+        void EnterCombat(Unit* /*who*/) override
         {
             DoCast(me, SPELL_SUMMON_IMP);
         }
@@ -658,7 +647,7 @@
 
             if (Seed_of_Corruption_Timer <= diff)
             {
-                if (Unit* unit = SelectTarget(SelectTargetMethod::Random, 0))
+                if (Unit* unit = SelectTarget(SELECT_TARGET_RANDOM, 0))
                     DoCast(unit, SPELL_SEED_OF_CORRUPTION);
 
                 Seed_of_Corruption_Timer = 10000;
@@ -666,7 +655,7 @@
 
             if (Curse_of_Agony_Timer <= diff)
             {
-                if (Unit* unit = SelectTarget(SelectTargetMethod::Random, 0))
+                if (Unit* unit = SelectTarget(SELECT_TARGET_RANDOM, 0))
                     DoCast(unit, SPELL_CURSE_OF_AGONY);
 
                 Curse_of_Agony_Timer = 13000;
@@ -674,7 +663,7 @@
 
             if (Fear_Timer <= diff)
             {
-                if (Unit* unit = SelectTarget(SelectTargetMethod::Random, 0))
+                if (Unit* unit = SelectTarget(SELECT_TARGET_RANDOM, 0))
                     DoCast(unit, SPELL_FEAR);
 
                 Fear_Timer = 10000;
@@ -819,7 +808,7 @@
 
             if (Polymorph_Timer <= diff)
             {
-                if (Unit* target = SelectTarget(SelectTargetMethod::Random, 0))
+                if (Unit* target = SelectTarget(SELECT_TARGET_RANDOM, 0))
                 {
                     DoCast(target, SPELL_POLYMORPH);
                     Polymorph_Timer = 20000;
@@ -834,7 +823,7 @@
 
             if (Blizzard_Timer <= diff)
             {
-                if (Unit* unit = SelectTarget(SelectTargetMethod::Random, 0))
+                if (Unit* unit = SelectTarget(SELECT_TARGET_RANDOM, 0))
                     DoCast(unit, SPELL_BLIZZARD);
 
                 Blizzard_Timer = 8000;
@@ -861,17 +850,17 @@
             if (Blink_Timer <= diff)
             {
                 bool InMeleeRange = false;
-<<<<<<< HEAD
-                for (auto const& pair : me->GetCombatManager().GetPvECombatRefs())
-=======
                 ThreatContainer::StorageType const& t_list = me->GetThreatManager().getThreatList();
                 for (ThreatContainer::StorageType::const_iterator itr = t_list.begin(); itr!= t_list.end(); ++itr)
->>>>>>> 28d470c5
-                {
-                    if (pair.second->GetOther(me)->IsWithinMeleeRange(me))
+                {
+                    if (Unit* target = ObjectAccessor::GetUnit(*me, (*itr)->getUnitGuid()))
                     {
-                        InMeleeRange = true;
-                        break;
+                        //if in melee range
+                        if (target->IsWithinDistInMap(me, 5))
+                        {
+                            InMeleeRange = true;
+                            break;
+                        }
                     }
                 }
 
@@ -940,7 +929,7 @@
             boss_priestess_lackey_commonAI::Reset();
         }
 
-        void JustEngagedWith(Unit* /*who*/) override
+        void EnterCombat(Unit* /*who*/) override
         {
             DoCast(me, SPELL_BATTLE_SHOUT);
         }
@@ -955,24 +944,24 @@
             if (Intercept_Stun_Timer <= diff)
             {
                 bool InMeleeRange = false;
-<<<<<<< HEAD
-                for (auto const& pair : me->GetCombatManager().GetPvECombatRefs())
-=======
                 ThreatContainer::StorageType const& t_list = me->GetThreatManager().getThreatList();
                 for (ThreatContainer::StorageType::const_iterator itr = t_list.begin(); itr!= t_list.end(); ++itr)
->>>>>>> 28d470c5
-                {
-                    if (pair.second->GetOther(me)->IsWithinMeleeRange(me))
+                {
+                    if (Unit* target = ObjectAccessor::GetUnit(*me, (*itr)->getUnitGuid()))
                     {
-                        InMeleeRange = true;
-                        break;
+                        //if in melee range
+                        if (target->IsWithinDistInMap(me, ATTACK_DISTANCE))
+                        {
+                            InMeleeRange = true;
+                            break;
+                        }
                     }
                 }
 
                 //if nobody is in melee range than try to use Intercept
                 if (!InMeleeRange)
                 {
-                    if (Unit* unit = SelectTarget(SelectTargetMethod::Random, 0))
+                    if (Unit* unit = SelectTarget(SELECT_TARGET_RANDOM, 0))
                         DoCast(unit, SPELL_INTERCEPT_STUN);
                 }
 
@@ -1069,7 +1058,7 @@
 
             Unit* pPet = ObjectAccessor::GetUnit(*me, m_uiPetGUID);
             if (!pPet)
-                me->SummonCreature(NPC_SLIVER, 0.0f, 0.0f, 0.0f, 0.0f, TEMPSUMMON_CORPSE_DESPAWN);
+                me->SummonCreature(NPC_SLIVER, 0.0f, 0.0f, 0.0f, 0.0f, TEMPSUMMON_CORPSE_DESPAWN, 0);
 
             boss_priestess_lackey_commonAI::Reset();
         }
@@ -1206,7 +1195,7 @@
 
             if (Purge_Timer <= diff)
             {
-                if (Unit* unit = SelectTarget(SelectTargetMethod::Random, 0))
+                if (Unit* unit = SelectTarget(SELECT_TARGET_RANDOM, 0))
                     DoCast(unit, SPELL_PURGE);
 
                 Purge_Timer = 15000;
