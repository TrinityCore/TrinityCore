--- conflicted
+++ resolved
@@ -87,17 +87,17 @@
                 _Reset();
             }
 
-            void JustEngagedWith(Unit* who) override
-            {
-                events.ScheduleEvent(EVENT_SWOOP, 8s, 8s);
-                events.ScheduleEvent(EVENT_WING_FLAP, 15s, 15s);
-                events.ScheduleEvent(EVENT_PIERCE_ARMOR, 18s, 18s);
-                events.ScheduleEvent(EVENT_DISARM, 22s, 22s);
-                events.ScheduleEvent(EVENT_SHADOW_BOLT, 42s, 42s);
-                events.ScheduleEvent(EVENT_CURSE_OF_TONGUES, 53s, 53s);
-                events.ScheduleEvent(EVENT_DOMINATE_MIND, 34s, 48s);
-                events.ScheduleEvent(EVENT_KIRTONOS_TRANSFORM, 20s, 20s);
-                BossAI::JustEngagedWith(who);
+            void EnterCombat(Unit* /*who*/) override
+            {
+                events.ScheduleEvent(EVENT_SWOOP, urand(8000, 8000));
+                events.ScheduleEvent(EVENT_WING_FLAP, urand(15000, 15000));
+                events.ScheduleEvent(EVENT_PIERCE_ARMOR, urand(18000, 18000));
+                events.ScheduleEvent(EVENT_DISARM, urand(22000, 22000));
+                events.ScheduleEvent(EVENT_SHADOW_BOLT, urand(42000, 42000));
+                events.ScheduleEvent(EVENT_CURSE_OF_TONGUES, urand(53000, 53000));
+                events.ScheduleEvent(EVENT_DOMINATE_MIND, urand(34000, 48000));
+                events.ScheduleEvent(EVENT_KIRTONOS_TRANSFORM, urand(20000, 20000));
+                _EnterCombat();
             }
 
             void JustDied(Unit* /*killer*/) override
@@ -121,12 +121,12 @@
                     brazier->ResetDoorOrButton();
                     brazier->SetGoState(GO_STATE_READY);
                 }
-                me->DespawnOrUnsummon(5s);
-            }
-
-            void IsSummonedBy(WorldObject* /*summoner*/) override
-            {
-                events.ScheduleEvent(INTRO_1, 500ms);
+                me->DespawnOrUnsummon(5000);
+            }
+
+            void IsSummonedBy(Unit* /*summoner*/) override
+            {
+                events.ScheduleEvent(INTRO_1, 500);
                 me->SetDisableGravity(true);
                 me->SetReactState(REACT_PASSIVE);
                 me->AddUnitFlag(UnitFlags(UNIT_FLAG_NON_ATTACKABLE | UNIT_FLAG_NOT_SELECTABLE));
@@ -141,11 +141,7 @@
             void MovementInform(uint32 type, uint32 id) override
             {
                 if (type == WAYPOINT_MOTION_TYPE && id == POINT_KIRTONOS_LAND)
-<<<<<<< HEAD
-                    events.ScheduleEvent(INTRO_2, 1500ms);
-=======
                     events.ScheduleEvent(INTRO_2, 1500);
->>>>>>> 28d470c5
             }
 
             void UpdateAI(uint32 diff) override
@@ -163,13 +159,13 @@
                                 break;
                             case INTRO_2:
                                 me->GetMotionMaster()->MovePoint(0, PosMove[0]);
-                                events.ScheduleEvent(INTRO_3, 1s);
+                                events.ScheduleEvent(INTRO_3, 1000);
                                 break;
                             case INTRO_3:
                                 if (GameObject* gate = ObjectAccessor::GetGameObject(*me, instance->GetGuidData(GO_GATE_KIRTONOS)))
                                     gate->SetGoState(GO_STATE_READY);
                                 me->SetFacingTo(0.01745329f);
-                                events.ScheduleEvent(INTRO_4, 3s);
+                                events.ScheduleEvent(INTRO_4, 3000);
                                 break;
                             case INTRO_4:
                                 if (GameObject* brazier = ObjectAccessor::GetGameObject(*me, instance->GetGuidData(GO_BRAZIER_OF_THE_HERALD)))
@@ -178,14 +174,14 @@
                                 me->SetDisableGravity(false);
                                 DoCast(me, SPELL_KIRTONOS_TRANSFORM);
                                 me->SetCanFly(false);
-                                events.ScheduleEvent(INTRO_5, 1s);
+                                events.ScheduleEvent(INTRO_5, 1000);
                                 break;
                             case INTRO_5:
                                 me->HandleEmoteCommand(EMOTE_ONESHOT_ROAR);
                                 me->SetVirtualItem(0, uint32(WEAPON_KIRTONOS_STAFF));
                                 me->RemoveUnitFlag(UnitFlags(UNIT_FLAG_NON_ATTACKABLE | UNIT_FLAG_NOT_SELECTABLE));
                                 me->SetReactState(REACT_AGGRESSIVE);
-                                events.ScheduleEvent(INTRO_6, 5s);
+                                events.ScheduleEvent(INTRO_6, 5000);
                                 break;
                             case INTRO_6:
                                 me->GetMotionMaster()->MovePoint(0, PosMove[1]);
@@ -207,31 +203,31 @@
                     {
                         case EVENT_SWOOP:
                             DoCast(me, SPELL_SWOOP);
-                            events.ScheduleEvent(EVENT_SWOOP, 15s);
+                            events.ScheduleEvent(EVENT_SWOOP, 15000);
                             break;
                         case EVENT_WING_FLAP:
                             DoCast(me, SPELL_WING_FLAP);
-                            events.ScheduleEvent(EVENT_WING_FLAP, 13s);
+                            events.ScheduleEvent(EVENT_WING_FLAP, 13000);
                             break;
                         case EVENT_PIERCE_ARMOR:
                             DoCastVictim(SPELL_PIERCE_ARMOR, true);
-                            events.ScheduleEvent(EVENT_PIERCE_ARMOR, 12s);
+                            events.ScheduleEvent(EVENT_PIERCE_ARMOR, 12000);
                             break;
                         case EVENT_DISARM:
                             DoCastVictim(SPELL_DISARM, true);
-                            events.ScheduleEvent(EVENT_DISARM, 11s);
+                            events.ScheduleEvent(EVENT_DISARM, 11000);
                             break;
                         case EVENT_SHADOW_BOLT:
                             DoCastVictim(SPELL_SHADOW_BOLT, true);
-                            events.ScheduleEvent(EVENT_SHADOW_BOLT, 42s);
+                            events.ScheduleEvent(EVENT_SHADOW_BOLT, 42000);
                             break;
                         case EVENT_CURSE_OF_TONGUES:
                             DoCastVictim(SPELL_CURSE_OF_TONGUES, true);
-                            events.ScheduleEvent(EVENT_CURSE_OF_TONGUES, 35s);
+                            events.ScheduleEvent(EVENT_CURSE_OF_TONGUES, 35000);
                             break;
                         case EVENT_DOMINATE_MIND:
                             DoCastVictim(SPELL_DOMINATE_MIND, true);
-                            events.ScheduleEvent(EVENT_DOMINATE_MIND, 44s, 48s);
+                            events.ScheduleEvent(EVENT_DOMINATE_MIND, urand(44000, 48000));
                             break;
                         case EVENT_KIRTONOS_TRANSFORM:
                             if (me->HasAura(SPELL_KIRTONOS_TRANSFORM))
@@ -246,7 +242,7 @@
                                 me->SetVirtualItem(0, uint32(WEAPON_KIRTONOS_STAFF));
                                 me->SetCanFly(true);
                             }
-                            events.ScheduleEvent(EVENT_KIRTONOS_TRANSFORM, 16s, 18s);
+                            events.ScheduleEvent(EVENT_KIRTONOS_TRANSFORM, urand(16000, 18000));
                             break;
                         default:
                             break;
@@ -290,19 +286,11 @@
         {
             go_brazier_of_the_heraldAI(GameObject* go) : GameObjectAI(go) { }
 
-<<<<<<< HEAD
-            bool OnGossipHello(Player* player) override
-            {
-                me->UseDoorOrButton();
-                me->PlayDirectSound(SOUND_SCREECH, 0);
-                player->SummonCreature(NPC_KIRTONOS, PosSummon[0], TEMPSUMMON_DEAD_DESPAWN, 15min);
-=======
             bool GossipHello(Player* player) override
             {
                 me->UseDoorOrButton();
                 me->PlayDirectSound(SOUND_SCREECH, nullptr);
                 player->SummonCreature(NPC_KIRTONOS, PosSummon[0], TEMPSUMMON_DEAD_DESPAWN, 900000);
->>>>>>> 28d470c5
                 return true;
             }
         };
