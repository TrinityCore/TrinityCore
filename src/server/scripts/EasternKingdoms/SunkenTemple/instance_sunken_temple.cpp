--- conflicted
+++ resolved
@@ -36,25 +36,15 @@
     GO_ATALAI_STATUE4           = 148833,
     GO_ATALAI_STATUE5           = 148834,
     GO_ATALAI_STATUE6           = 148835,
+    GO_ATALAI_IDOL              = 148836,
     GO_ATALAI_LIGHT1            = 148883,
     GO_ATALAI_LIGHT2            = 148937
+
 };
 
 enum CreatureIds
 {
-    NPC_ATALALARION             = 8580
-};
-
-static Position const atalalarianPos = { -466.5134f, 95.19822f, -189.6463f, 0.03490658f };
-static uint8 const nStatues = 6;
-static Position const statuePositions[nStatues]
-{
-    { -515.553f,  95.25821f, -173.707f,  0.0f },
-    { -419.8487f, 94.48368f, -173.707f,  0.0f },
-    { -491.4003f, 135.9698f, -173.707f,  0.0f },
-    { -491.4909f, 53.48179f, -173.707f,  0.0f },
-    { -443.8549f, 136.1007f, -173.707f,  0.0f },
-    { -443.4171f, 53.83124f, -173.707f,  0.0f }
+    NPC_MALFURION_STORMRAGE     = 15362
 };
 
 class instance_sunken_temple : public InstanceMapScript
@@ -88,6 +78,7 @@
         ObjectGuid GOAtalaiStatue4;
         ObjectGuid GOAtalaiStatue5;
         ObjectGuid GOAtalaiStatue6;
+        ObjectGuid GOAtalaiIdol;
 
         uint32 State;
 
@@ -108,6 +99,7 @@
                 case GO_ATALAI_STATUE4: GOAtalaiStatue4 = go->GetGUID();   break;
                 case GO_ATALAI_STATUE5: GOAtalaiStatue5 = go->GetGUID();   break;
                 case GO_ATALAI_STATUE6: GOAtalaiStatue6 = go->GetGUID();   break;
+                case GO_ATALAI_IDOL:    GOAtalaiIdol = go->GetGUID();      break;
             }
         }
 
@@ -164,10 +156,7 @@
                 if (s1 && s2 && s3 && s4 && s5 && !s6)
                 {
                     if (GameObject* pAtalaiStatue6 = instance->GetGameObject(GOAtalaiStatue6))
-                    {
                         UseStatue(pAtalaiStatue6);
-                        UseLastStatue(pAtalaiStatue6);
-                    }
                     s6 = true;
                     State = 0;
                 }
@@ -177,19 +166,6 @@
 
         void UseStatue(GameObject* go)
         {
-<<<<<<< HEAD
-            go->SummonGameObject(GO_ATALAI_LIGHT1, *go, QuaternionData(), 0s);
-            go->SetUInt32Value(GAMEOBJECT_FLAGS, 4);
-        }
-
-        void UseLastStatue(GameObject* go)
-        {
-            for (uint8 i = 0; i < nStatues; ++i)
-                go->SummonGameObject(GO_ATALAI_LIGHT2, statuePositions[i], QuaternionData(), 0s);
-
-            go->SummonCreature(NPC_ATALALARION, atalalarianPos, TEMPSUMMON_CORPSE_TIMED_DESPAWN, 10min);
-        }
-=======
             go->SummonGameObject(GO_ATALAI_LIGHT1, *go, QuaternionData::fromEulerAnglesZYX(go->GetOrientation(), 0.0f, 0.0f), 0);
             go->AddFlag(GO_FLAG_INTERACT_COND);
         }
@@ -203,7 +179,6 @@
             go->SummonCreature(NPC_ATALALARION, atalalarianPos, TEMPSUMMON_CORPSE_TIMED_DESPAWN, 7200);
         }
         */
->>>>>>> 28d470c5
 
          void SetData(uint32 type, uint32 data) override
          {
