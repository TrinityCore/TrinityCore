--- conflicted
+++ resolved
@@ -30,10 +30,6 @@
 #include "GameObject.h"
 #include "GameObjectAI.h"
 #include "InstanceScript.h"
-<<<<<<< HEAD
-#include "Map.h"
-=======
->>>>>>> 28d470c5
 #include "Player.h"
 #include "ScriptedCreature.h"
 #include "sunken_temple.h"
@@ -42,36 +38,19 @@
 # at_malfurion_Stormrage_trigger
 #####*/
 
-enum MalfurionMisc
-{
-    NPC_MALFURION_STORMRAGE           = 15362,
-    QUEST_ERANIKUS_TYRANT_OF_DREAMS   = 8733,
-    QUEST_THE_CHARGE_OF_DRAGONFLIGHTS = 8555,
-};
-
-<<<<<<< HEAD
 class at_malfurion_stormrage : public AreaTriggerScript
 {
-    public:
-        at_malfurion_stormrage() : AreaTriggerScript("at_malfurion_stormrage") { }
-=======
+public:
+    at_malfurion_stormrage() : AreaTriggerScript("at_malfurion_stormrage") { }
+
     bool OnTrigger(Player* player, AreaTriggerEntry const* /*areaTrigger*/, bool /*entered*/) override
     {
         if (player->GetInstanceScript() && !player->FindNearestCreature(15362, 15))
             player->SummonCreature(15362, player->GetPositionX(), player->GetPositionY(), player->GetPositionZ(), -1.52f, TEMPSUMMON_TIMED_OR_DEAD_DESPAWN, 100000);
         return false;
     }
->>>>>>> 28d470c5
 
-        bool OnTrigger(Player* player, AreaTriggerEntry const* /*at*/) override
-        {
-            if (player->GetInstanceScript() && !player->FindNearestCreature(NPC_MALFURION_STORMRAGE, 15.0f) &&
-                player->GetQuestStatus(QUEST_THE_CHARGE_OF_DRAGONFLIGHTS) == QUEST_STATUS_REWARDED && player->GetQuestStatus(QUEST_ERANIKUS_TYRANT_OF_DREAMS) != QUEST_STATUS_REWARDED)
-                player->SummonCreature(NPC_MALFURION_STORMRAGE, player->GetPositionX(), player->GetPositionY(), player->GetPositionZ(), -1.52f, TEMPSUMMON_TIMED_OR_DEAD_DESPAWN, 100s);
-            return false;
-        }
 };
-
 /*#####
 # go_atalai_statue
 #####*/
@@ -80,16 +59,6 @@
 {
     public:
         go_atalai_statue() : GameObjectScript("go_atalai_statue") { }
-<<<<<<< HEAD
-
-        struct go_atalai_statueAI : public GameObjectAI
-        {
-            go_atalai_statueAI(GameObject* go) : GameObjectAI(go), instance(go->GetInstanceScript()) { }
-
-            InstanceScript* instance;
-
-            bool OnGossipHello(Player* /*player*/) override
-=======
 
         struct go_atalai_statueAI : public GameObjectAI
         {
@@ -98,7 +67,6 @@
             InstanceScript* instance;
 
             bool GossipHello(Player* /*player*/) override
->>>>>>> 28d470c5
             {
                 instance->SetData(EVENT_STATE, me->GetEntry());
                 return false;
