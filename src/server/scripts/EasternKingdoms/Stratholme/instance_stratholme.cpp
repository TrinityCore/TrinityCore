--- conflicted
+++ resolved
@@ -23,23 +23,12 @@
 EndScriptData */
 
 #include "ScriptMgr.h"
-<<<<<<< HEAD
-#include "AreaBoundary.h"
 #include "Creature.h"
-#include "CreatureAI.h"
-=======
-#include "Creature.h"
->>>>>>> 28d470c5
 #include "EventMap.h"
 #include "GameObject.h"
 #include "InstanceScript.h"
 #include "Log.h"
 #include "Map.h"
-<<<<<<< HEAD
-#include "MotionMaster.h"
-#include "Player.h"
-#include "stratholme.h"
-=======
 #include "Player.h"
 #include "stratholme.h"
 #include <sstream>
@@ -48,7 +37,6 @@
 {
     MAX_ENCOUNTER           = 6
 };
->>>>>>> 28d470c5
 
 enum InstanceEvents
 {
@@ -56,14 +44,6 @@
     EVENT_SLAUGHTER_SQUARE  = 2
 };
 
-enum StratholmeMisc
-{
-    SAY_YSIDA_SAVED         = 0
-};
-
-Position const timmyTheCruelSpawnPosition = { 3625.358f, -3188.108f, 130.3985f, 4.834562f };
-EllipseBoundary const beforeScarletGate(Position(3671.158f, -3181.79f), 60.0f, 40.0f);
-
 class instance_stratholme : public InstanceMapScript
 {
     public:
@@ -74,22 +54,16 @@
             instance_stratholme_InstanceMapScript(InstanceMap* map) : InstanceScript(map)
             {
                 SetHeaders(DataHeader);
-
                 for (uint8 i = 0; i < MAX_ENCOUNTER; ++i)
                     EncounterState[i] = NOT_STARTED;
 
                 for (uint8 i = 0; i < 5; ++i)
                     IsSilverHandDead[i] = false;
-
-                timmySpawned = false;
-                scarletsKilled = 0;
             }
 
             uint32 EncounterState[MAX_ENCOUNTER];
-            uint8 scarletsKilled;
 
             bool IsSilverHandDead[5];
-            bool timmySpawned;
 
             ObjectGuid serviceEntranceGUID;
             ObjectGuid gauntletGate1GUID;
@@ -101,42 +75,13 @@
             ObjectGuid portGauntletGUID;
             ObjectGuid portSlaugtherGUID;
             ObjectGuid portElderGUID;
-            ObjectGuid ysidaCageGUID;
 
             ObjectGuid baronGUID;
-            ObjectGuid ysidaGUID;
             ObjectGuid ysidaTriggerGUID;
             GuidSet crystalsGUID;
             GuidSet abomnationGUID;
             EventMap events;
 
-            void OnUnitDeath(Unit* who) override
-            {
-                switch (who->GetEntry())
-                {
-                    case NPC_CRIMSON_GUARDSMAN:
-                    case NPC_CRIMSON_CONJUROR:
-                    case NPC_CRIMSON_INITATE:
-                    case NPC_CRIMSON_GALLANT:
-                    {
-                        if (!timmySpawned)
-                        {
-                            Position pos = who->ToCreature()->GetHomePosition();
-                            // check if they're in front of the entrance
-                            if (beforeScarletGate.IsWithinBoundary(pos))
-                            {
-                                if (++scarletsKilled >= TIMMY_THE_CRUEL_CRUSADERS_REQUIRED)
-                                {
-                                    instance->SummonCreature(NPC_TIMMY_THE_CRUEL, timmyTheCruelSpawnPosition);
-                                    timmySpawned = true;
-                                }
-                            }
-                        }
-                        break;
-                    }
-                }
-            }
-
             bool StartSlaugtherSquare()
             {
                 //change to DONE when crystals implemented
@@ -183,10 +128,6 @@
                     case NPC_ABOM_VENOM:
                         abomnationGUID.insert(creature->GetGUID());
                         break;
-                    case NPC_YSIDA:
-                        ysidaGUID = creature->GetGUID();
-                        creature->RemoveFlag(UNIT_NPC_FLAGS, UNIT_NPC_FLAG_QUESTGIVER);
-                        break;
                 }
             }
 
@@ -254,9 +195,6 @@
                     case GO_PORT_ELDERS:
                         portElderGUID = go->GetGUID();
                         break;
-                    case GO_YSIDA_CAGE:
-                        ysidaCageGUID = go->GetGUID();
-                        break;
                 }
             }
 
@@ -271,46 +209,19 @@
                                 if (EncounterState[0] == IN_PROGRESS || EncounterState[0] == FAIL)
                                     break;
                                 EncounterState[0] = data;
-                                events.ScheduleEvent(EVENT_BARON_RUN, 45min);
+                                events.ScheduleEvent(EVENT_BARON_RUN, 2700000);
                                 TC_LOG_DEBUG("scripts", "Instance Stratholme: Baron run in progress.");
                                 break;
                             case FAIL:
                                 DoRemoveAurasDueToSpellOnPlayers(SPELL_BARON_ULTIMATUM);
-                                if (Creature* ysida = instance->GetCreature(ysidaGUID))
-                                    ysida->CastSpell(ysida, SPELL_PERM_FEIGN_DEATH, true);
                                 EncounterState[0] = data;
                                 break;
                             case DONE:
                                 EncounterState[0] = data;
-
-                                if (Creature* ysida = instance->GetCreature(ysidaGUID))
+                                if (Creature* ysidaTrigger = instance->GetCreature(ysidaTriggerGUID))
                                 {
-                                    if (GameObject* cage = instance->GetGameObject(ysidaCageGUID))
-                                        cage->UseDoorOrButton();
-
-                                    float x, y, z;
-                                    //! This spell handles the Dead man's plea quest completion
-                                    ysida->CastSpell(nullptr, SPELL_YSIDA_SAVED, true);
-                                    ysida->SetWalk(true);
-                                    ysida->AI()->Talk(SAY_YSIDA_SAVED);
-                                    ysida->SetFlag(UNIT_NPC_FLAGS, UNIT_NPC_FLAG_QUESTGIVER);
-                                    ysida->GetClosePoint(x, y, z, ysida->GetObjectScale() / 3, 4.0f);
-                                    ysida->GetMotionMaster()->MovePoint(1, x, y, z);
-
-                                    Map::PlayerList const& players = instance->GetPlayers();
-
-                                    for (auto const& i : players)
-                                    {
-                                        if (Player* player = i.GetSource())
-                                        {
-                                            if (player->IsGameMaster())
-                                                continue;
-
-                                            //! im not quite sure what this one is supposed to do
-                                            //! this is server-side spell
-                                            player->CastSpell(ysida, SPELL_YSIDA_CREDIT_EFFECT, true);
-                                        }
-                                    }
+                                    Position ysidaPos = ysidaTrigger->GetPosition();
+                                    ysidaTrigger->SummonCreature(NPC_YSIDA, ysidaPos, TEMPSUMMON_TIMED_DESPAWN, 1800000);
                                 }
                                 events.CancelEvent(EVENT_BARON_RUN);
                                 break;
@@ -361,7 +272,7 @@
                                 //a bit itchy, it should close the door after 10 secs, but it doesn't. skipping it for now.
                                 //UpdateGoState(ziggurat4GUID, 0, true);
                                 if (Creature* pBaron = instance->GetCreature(baronGUID))
-                                    pBaron->SummonCreature(NPC_RAMSTEIN, 4032.84f, -3390.24f, 119.73f, 4.71f, TEMPSUMMON_TIMED_OR_DEAD_DESPAWN, 30min);
+                                    pBaron->SummonCreature(NPC_RAMSTEIN, 4032.84f, -3390.24f, 119.73f, 4.71f, TEMPSUMMON_TIMED_OR_DEAD_DESPAWN, 1800000);
                                 TC_LOG_DEBUG("scripts", "Instance Stratholme: Ramstein spawned.");
                             }
                             else
@@ -373,7 +284,7 @@
 
                         if (data == DONE)
                         {
-                            events.ScheduleEvent(EVENT_SLAUGHTER_SQUARE, 1min);
+                            events.ScheduleEvent(EVENT_SLAUGHTER_SQUARE, 60000);
                             TC_LOG_DEBUG("scripts", "Instance Stratholme: Slaugther event will continue in 1 minute.");
                         }
                         EncounterState[4] = data;
@@ -393,9 +304,19 @@
                         {
                             HandleGameObject(portGauntletGUID, true);
                             if (GetData(TYPE_BARON_RUN) == IN_PROGRESS)
+                            {
                                 DoRemoveAurasDueToSpellOnPlayers(SPELL_BARON_ULTIMATUM);
-
-                            SetData(TYPE_BARON_RUN, DONE);
+                                Map::PlayerList const& players = instance->GetPlayers();
+                                if (!players.isEmpty())
+                                    for (Map::PlayerList::const_iterator itr = players.begin(); itr != players.end(); ++itr)
+                                        if (Player* player = itr->GetSource())
+                                            if (player->GetQuestStatus(QUEST_DEAD_MAN_PLEA) == QUEST_STATUS_INCOMPLETE)
+                                            {
+                                                player->AreaExploredOrEventHappens(QUEST_DEAD_MAN_PLEA);
+                                                player->KilledMonsterCredit(NPC_YSIDA);
+                                            }
+                                SetData(TYPE_BARON_RUN, DONE);
+                            }
                         }
                         EncounterState[5] = data;
                         break;
@@ -489,8 +410,6 @@
                         return baronGUID;
                     case DATA_YSIDA_TRIGGER:
                         return ysidaTriggerGUID;
-                    case NPC_YSIDA:
-                        return ysidaGUID;
                 }
                 return ObjectGuid::Empty;
             }
@@ -512,7 +431,7 @@
                             if (Creature* baron = instance->GetCreature(baronGUID))
                             {
                                 for (uint8 i = 0; i < 4; ++i)
-                                    baron->SummonCreature(NPC_BLACK_GUARD, 4032.84f, -3390.24f, 119.73f, 4.71f, TEMPSUMMON_TIMED_OR_DEAD_DESPAWN, 30min);
+                                    baron->SummonCreature(NPC_BLACK_GUARD, 4032.84f, -3390.24f, 119.73f, 4.71f, TEMPSUMMON_TIMED_OR_DEAD_DESPAWN, 1800000);
 
                                 HandleGameObject(ziggurat4GUID, true);
                                 HandleGameObject(ziggurat5GUID, true);
