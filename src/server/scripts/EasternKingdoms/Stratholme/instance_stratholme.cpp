--- conflicted
+++ resolved
@@ -40,15 +40,13 @@
     EVENT_SLAUGHTER_SQUARE  = 2
 };
 
-<<<<<<< HEAD
 enum StratholmeMisc
 {
     SAY_YSIDA_SAVED         = 0
 };
-=======
+
 Position const timmyTheCruelSpawnPosition = { 3625.358f, -3188.108f, 130.3985f, 4.834562f };
 EllipseBoundary const beforeScarletGate(Position(3671.158f, -3181.79f), 60.0f, 40.0f);
->>>>>>> f457ca86
 
 class instance_stratholme : public InstanceMapScript
 {
