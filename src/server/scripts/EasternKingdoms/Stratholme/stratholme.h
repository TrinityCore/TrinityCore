--- conflicted
+++ resolved
@@ -56,9 +56,6 @@
     NPC_ABOM_BILE                       = 10416,
     NPC_ABOM_VENOM                      = 10417,
     NPC_BLACK_GUARD                     = 10394,
-<<<<<<< HEAD
-    NPC_YSIDA                           = 16031
-=======
     NPC_YSIDA                           = 16031,
 
     // Scarlet side creatures
@@ -68,7 +65,6 @@
     NPC_CRIMSON_GALLANT                 = 10424,
 
     NPC_TIMMY_THE_CRUEL                 = 10808
->>>>>>> f457ca86
 };
 
 enum STRGameobjectIds
