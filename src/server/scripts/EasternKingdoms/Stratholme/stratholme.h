/*
 * This file is part of the TrinityCore Project. See AUTHORS file for Copyright information
 *
 * This program is free software; you can redistribute it and/or modify it
 * under the terms of the GNU General Public License as published by the
 * Free Software Foundation; either version 2 of the License, or (at your
 * option) any later version.
 *
 * This program is distributed in the hope that it will be useful, but WITHOUT
 * ANY WARRANTY; without even the implied warranty of MERCHANTABILITY or
 * FITNESS FOR A PARTICULAR PURPOSE. See the GNU General Public License for
 * more details.
 *
 * You should have received a copy of the GNU General Public License along
 * with this program. If not, see <http://www.gnu.org/licenses/>.
 */

#ifndef DEF_STRATHOLME_H
#define DEF_STRATHOLME_H

#include "CreatureAIImpl.h"

#define StratholmeScriptName "instance_stratholme"
#define DataHeader "STR"

enum STRDataTypes
{
    TYPE_BARON_RUN                      = 1,
    TYPE_BARONESS                       = 2,
    TYPE_NERUB                          = 3,
    TYPE_PALLID                         = 4,
    TYPE_RAMSTEIN                       = 5,
    TYPE_BARON                          = 6,

    TYPE_MALOWN                         = 7,

    DATA_BARON                          = 10,
    DATA_YSIDA_TRIGGER                  = 11,

    TYPE_SH_QUEST                       = 20,
    TYPE_SH_CATHELA                     = 21,
    TYPE_SH_GREGOR                      = 22,
    TYPE_SH_NEMAS                       = 23,
    TYPE_SH_VICAR                       = 24,
    TYPE_SH_AELMAR                      = 25
};

enum STRCreatureIds
{
    NPC_CRYSTAL                         = 10415, // ziggurat crystal
    NPC_BARON                           = 10440, // ziggurat crystal
    NPC_YSIDA_TRIGGER                   = 16100, // ziggurat crystal

    NPC_RAMSTEIN                        = 10439,
    NPC_ABOM_BILE                       = 10416,
    NPC_ABOM_VENOM                      = 10417,
    NPC_BLACK_GUARD                     = 10394,
    NPC_YSIDA                           = 16031,

    // Scarlet side creatures
    NPC_CRIMSON_GUARDSMAN               = 10418,
    NPC_CRIMSON_CONJUROR                = 10419,
    NPC_CRIMSON_INITATE                 = 10420,
    NPC_CRIMSON_GALLANT                 = 10424,

    NPC_TIMMY_THE_CRUEL                 = 10808
};

enum STRGameobjectIds
{
    GO_DOOR_HALAZZI                     = 186303,
    GO_SERVICE_ENTRANCE                 = 175368,
    GO_GAUNTLET_GATE1                   = 175357,
    GO_ZIGGURAT1                        = 175380,  // baroness
    GO_ZIGGURAT2                        = 175379,  // nerub'enkan
    GO_ZIGGURAT3                        = 175381,  // maleki
    GO_ZIGGURAT4                        = 175405,  // rammstein
    GO_ZIGGURAT5                        = 175796,  // baron
    GO_PORT_GAUNTLET                    = 175374,  // port from gauntlet to slaugther
    GO_PORT_SLAUGTHER                   = 175373,  // port at slaugther
    GO_PORT_ELDERS                      = 175377,  // port at elders square
    GO_YSIDA_CAGE                       = 181071
};

enum STRQuestIds
{
    QUEST_DEAD_MAN_PLEA                 = 8945
};

enum STRSpellIds
{
    SPELL_BARON_ULTIMATUM               = 27861,
    SPELL_PERM_FEIGN_DEATH              = 29266,
    SPELL_YSIDA_SAVED                   = 31912,
    SPELL_YSIDA_CREDIT_EFFECT           = 31913
};

<<<<<<< HEAD
enum STRMisc
{
    //! amount of crusade monsters required to be killed in order for timmy the cruel to spawn
    TIMMY_THE_CRUEL_CRUSADERS_REQUIRED  = 15,
    MAX_ENCOUNTER                       = 6
};

=======
>>>>>>> 28d470c5
template <class AI, class T>
inline AI* GetStratholmeAI(T* obj)
{
    return GetInstanceAI<AI>(obj, StratholmeScriptName);
}

<<<<<<< HEAD
#define RegisterStratholmeCreatureAI(ai_name) RegisterCreatureAIWithFactory(ai_name, GetStratholmeAI)

=======
>>>>>>> 28d470c5
#endif<|MERGE_RESOLUTION|>--- conflicted
+++ resolved
@@ -56,14 +56,6 @@
     NPC_ABOM_VENOM                      = 10417,
     NPC_BLACK_GUARD                     = 10394,
     NPC_YSIDA                           = 16031,
-
-    // Scarlet side creatures
-    NPC_CRIMSON_GUARDSMAN               = 10418,
-    NPC_CRIMSON_CONJUROR                = 10419,
-    NPC_CRIMSON_INITATE                 = 10420,
-    NPC_CRIMSON_GALLANT                 = 10424,
-
-    NPC_TIMMY_THE_CRUEL                 = 10808
 };
 
 enum STRGameobjectIds
@@ -78,8 +70,7 @@
     GO_ZIGGURAT5                        = 175796,  // baron
     GO_PORT_GAUNTLET                    = 175374,  // port from gauntlet to slaugther
     GO_PORT_SLAUGTHER                   = 175373,  // port at slaugther
-    GO_PORT_ELDERS                      = 175377,  // port at elders square
-    GO_YSIDA_CAGE                       = 181071
+    GO_PORT_ELDERS                      = 175377   // port at elders square
 };
 
 enum STRQuestIds
@@ -89,31 +80,13 @@
 
 enum STRSpellIds
 {
-    SPELL_BARON_ULTIMATUM               = 27861,
-    SPELL_PERM_FEIGN_DEATH              = 29266,
-    SPELL_YSIDA_SAVED                   = 31912,
-    SPELL_YSIDA_CREDIT_EFFECT           = 31913
+    SPELL_BARON_ULTIMATUM               = 27861
 };
 
-<<<<<<< HEAD
-enum STRMisc
-{
-    //! amount of crusade monsters required to be killed in order for timmy the cruel to spawn
-    TIMMY_THE_CRUEL_CRUSADERS_REQUIRED  = 15,
-    MAX_ENCOUNTER                       = 6
-};
-
-=======
->>>>>>> 28d470c5
 template <class AI, class T>
 inline AI* GetStratholmeAI(T* obj)
 {
     return GetInstanceAI<AI>(obj, StratholmeScriptName);
 }
 
-<<<<<<< HEAD
-#define RegisterStratholmeCreatureAI(ai_name) RegisterCreatureAIWithFactory(ai_name, GetStratholmeAI)
-
-=======
->>>>>>> 28d470c5
 #endif