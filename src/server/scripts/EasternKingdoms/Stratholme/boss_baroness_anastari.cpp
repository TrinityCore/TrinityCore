--- conflicted
+++ resolved
@@ -111,13 +111,8 @@
             //Cast
               if (rand()%100 < 65)
             {
-<<<<<<< HEAD
-            Unit *pTarget = NULL;
-            pTarget = SelectTarget(SELECT_TARGET_RANDOM, 0);
-=======
             Unit* pTarget = NULL;
             pTarget = SelectUnit(SELECT_TARGET_RANDOM, 0);
->>>>>>> a9c9ab0e
             if (pTarget)DoCast(pTarget, SPELL_POSSESS);
             }
             //50 seconds until we should cast this again
