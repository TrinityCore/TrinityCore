--- conflicted
+++ resolved
@@ -60,17 +60,11 @@
             _events.Reset();
         }
 
-        void JustEngagedWith(Unit* /*who*/) override
+        void EnterCombat(Unit* /*who*/) override
         {
-<<<<<<< HEAD
-            _events.ScheduleEvent(EVENT_FROSTBOLT, 1s);
-            _events.ScheduleEvent(EVENT_ICETOMB, 16s);
-            _events.ScheduleEvent(EVENT_DRAINLIFE, 31s);
-=======
             _events.ScheduleEvent(EVENT_FROSTBOLT,  1 * IN_MILLISECONDS);
             _events.ScheduleEvent(EVENT_ICETOMB,   16 * IN_MILLISECONDS);
             _events.ScheduleEvent(EVENT_DRAINLIFE, 31 * IN_MILLISECONDS);
->>>>>>> 28d470c5
         }
 
         void JustDied(Unit* /*killer*/) override
@@ -96,29 +90,17 @@
                     case EVENT_FROSTBOLT:
                         if (rand32() % 90)
                             DoCastVictim(SPELL_FROSTBOLT);
-<<<<<<< HEAD
-                        _events.ScheduleEvent(EVENT_FROSTBOLT, 3500ms);
-=======
                         _events.ScheduleEvent(EVENT_FROSTBOLT, 3.5 * IN_MILLISECONDS);
->>>>>>> 28d470c5
                         break;
                     case EVENT_ICETOMB:
                         if (rand32() % 65)
                             DoCastVictim(SPELL_ICETOMB);
-<<<<<<< HEAD
-                        _events.ScheduleEvent(EVENT_ICETOMB, 28s);
-=======
                         _events.ScheduleEvent(EVENT_ICETOMB, 28 * IN_MILLISECONDS);
->>>>>>> 28d470c5
                         break;
                     case EVENT_DRAINLIFE:
                         if (rand32() % 55)
                             DoCastVictim(SPELL_DRAINLIFE);
-<<<<<<< HEAD
-                        _events.ScheduleEvent(EVENT_DRAINLIFE, 31s);
-=======
                         _events.ScheduleEvent(EVENT_DRAINLIFE, 31 * IN_MILLISECONDS);
->>>>>>> 28d470c5
                         break;
                     default:
                         break;
