/*
 * This file is part of the TrinityCore Project. See AUTHORS file for Copyright information
 *
 * This program is free software; you can redistribute it and/or modify it
 * under the terms of the GNU General Public License as published by the
 * Free Software Foundation; either version 2 of the License, or (at your
 * option) any later version.
 *
 * This program is distributed in the hope that it will be useful, but WITHOUT
 * ANY WARRANTY; without even the implied warranty of MERCHANTABILITY or
 * FITNESS FOR A PARTICULAR PURPOSE. See the GNU General Public License for
 * more details.
 *
 * You should have received a copy of the GNU General Public License along
 * with this program. If not, see <http://www.gnu.org/licenses/>.
 */

#include "ScriptMgr.h"
#include "InstanceScript.h"
#include "ScriptedCreature.h"
#include "SpellInfo.h"
#include "stratholme.h"

enum Texts
{
    EMOTE_RAISE_DEAD    = 0,    // %s raises an undead servant back to life!
    EMOTE_DEATH_PACT    = 1     // %s attempts to cast Death Pact on his servants!
};

enum Spells
{
    SPELL_SHADOWBOLT    = 17393,
    SPELL_CLEAVE        = 15284,
    SPELL_MORTALSTRIKE  = 15708,
    SPELL_DEATH_PACT_1  = 17698, // Heal Rivendare and damage skeleton
    SPELL_DEATH_PACT_2  = 17471, // Visual effect
    SPELL_DEATH_PACT_3  = 17472, // Instant kill self only
    SPELL_RAISE_DEAD    = 17473, // Inits. 17698 and 17471
    SPELL_RAISE_DEAD_1  = 17475,
    SPELL_RAISE_DEAD_2  = 17476,
    SPELL_RAISE_DEAD_3  = 17477,
    SPELL_RAISE_DEAD_4  = 17478,
    SPELL_RAISE_DEAD_5  = 17479,
    SPELL_RAISE_DEAD_6  = 17480,
    SPELL_UNHOLY_AURA   = 17467
};

enum BaronRivendareEvents
{
    EVENT_SHADOWBOLT    = 1,
    EVENT_CLEAVE        = 2,
    EVENT_MORTALSTRIKE  = 3,
    EVENT_RAISE_DEAD    = 4
};

uint32 const RaiseDeadSpells[6] =
{
    SPELL_RAISE_DEAD_1, SPELL_RAISE_DEAD_2, SPELL_RAISE_DEAD_3,
    SPELL_RAISE_DEAD_4, SPELL_RAISE_DEAD_5, SPELL_RAISE_DEAD_6
};

struct boss_baron_rivendare : public BossAI
{
public:
    boss_baron_rivendare(Creature* creature) : BossAI(creature, TYPE_BARON), RaiseDead(false) { }

    void Reset() override
    {
<<<<<<< HEAD
        // needed until re-write of instance scripts is done
        if (instance->GetData(TYPE_RAMSTEIN) == DONE)
            instance->SetData(TYPE_BARON, NOT_STARTED);

        BossAI::Reset();
=======
        return GetStratholmeAI<boss_baron_rivendareAI>(creature);
>>>>>>> 28d470c5
    }

    void JustEngagedWith(Unit* who) override
    {
        // needed until re-write of instance scripts is done
        if (instance->GetData(TYPE_BARON) == NOT_STARTED)
            instance->SetData(TYPE_BARON, IN_PROGRESS);

        events.ScheduleEvent(EVENT_SHADOWBOLT, 5s);
        events.ScheduleEvent(EVENT_CLEAVE, 8s);
        events.ScheduleEvent(EVENT_MORTALSTRIKE, 12s);
        events.ScheduleEvent(EVENT_RAISE_DEAD, 15s);

        BossAI::JustEngagedWith(who);
    }

    void JustDied(Unit* killer) override
    {
        // needed until re-write of instance scripts is done
        instance->SetData(TYPE_BARON, DONE);

        BossAI::JustDied(killer);
    }

<<<<<<< HEAD
    void UpdateAI(uint32 diff) override
    {
        if (!UpdateVictim())
            return;
=======
        void AttackStart(Unit* who) override
        {
            //can't use entercombat(), boss' dmg aura sets near players in combat, before entering the room's door
            if (instance->GetData(TYPE_BARON) == NOT_STARTED)
                instance->SetData(TYPE_BARON, IN_PROGRESS);
            ScriptedAI::AttackStart(who);
        }
>>>>>>> 28d470c5

        events.Update(diff);

        if (me->HasUnitState(UNIT_STATE_CASTING))
            return;

        while (uint32 eventId = events.ExecuteEvent())
        {
            switch (eventId)
            {
                case EVENT_SHADOWBOLT:
                    if (Unit* target = SelectTarget(SelectTargetMethod::Random, 0))
                        DoCast(target, SPELL_SHADOWBOLT);
                    events.Repeat(10s);
                    break;
                case EVENT_CLEAVE:
                    DoCastVictim(SPELL_CLEAVE);
                    events.Repeat(7s, 17s);
                    break;
                case EVENT_MORTALSTRIKE:
                    DoCastVictim(SPELL_MORTALSTRIKE);
                    events.Repeat(10s, 25s);
                    break;
                case EVENT_RAISE_DEAD:
                    if (!RaiseDead)
                    {
                        DoCastSelf(SPELL_RAISE_DEAD);
                        for (uint32 const& summonSkeletons : RaiseDeadSpells)
                            DoCastSelf(summonSkeletons, true);
                        RaiseDead = true;
                        Talk(EMOTE_RAISE_DEAD);
                    }
                    else
                    {
                        RaiseDead = false;
                        Talk(EMOTE_DEATH_PACT);
                    }
                    events.Repeat(12s);
                    break;
                default:
                    break;
            }
            if (me->HasUnitState(UNIT_STATE_CASTING))
                return;
        }
        DoMeleeAttackIfReady();
    }

private:
    bool RaiseDead;
};

// Death Pact 3 (17472) needs to be casted by the skeletons
struct npc_summoned_skeleton : public ScriptedAI
{
    npc_summoned_skeleton(Creature* creature) : ScriptedAI(creature) { }

    void SpellHit(WorldObject* /*caster*/, SpellInfo const* spellInfo) override
    {
        if (spellInfo->Id == SPELL_DEATH_PACT_2)
            DoCastSelf(SPELL_DEATH_PACT_3, true);
    }
};

void AddSC_boss_baron_rivendare()
{
    RegisterStratholmeCreatureAI(boss_baron_rivendare);
    RegisterStratholmeCreatureAI(npc_summoned_skeleton);
}<|MERGE_RESOLUTION|>--- conflicted
+++ resolved
@@ -15,96 +15,94 @@
  * with this program. If not, see <http://www.gnu.org/licenses/>.
  */
 
+/* ScriptData
+SDName: Boss_Baron_Rivendare
+SD%Complete: 70
+SDComment: aura applied/defined in database
+SDCategory: Stratholme
+EndScriptData */
+
 #include "ScriptMgr.h"
 #include "InstanceScript.h"
 #include "ScriptedCreature.h"
-#include "SpellInfo.h"
 #include "stratholme.h"
 
-enum Texts
+enum Says
 {
-    EMOTE_RAISE_DEAD    = 0,    // %s raises an undead servant back to life!
-    EMOTE_DEATH_PACT    = 1     // %s attempts to cast Death Pact on his servants!
+    SAY_BARON_RUN_START         = 0,
+    SAY_BARON_RUN_BOSS_KILL     = 1,
+    SAY_BARON_RUN_FAIL          = 2,
+    SAY_EVENT_RAMSTEIN          = 3,
+    SAY_EVENT_BARON             = 4
 };
 
 enum Spells
 {
-    SPELL_SHADOWBOLT    = 17393,
-    SPELL_CLEAVE        = 15284,
-    SPELL_MORTALSTRIKE  = 15708,
-    SPELL_DEATH_PACT_1  = 17698, // Heal Rivendare and damage skeleton
-    SPELL_DEATH_PACT_2  = 17471, // Visual effect
-    SPELL_DEATH_PACT_3  = 17472, // Instant kill self only
-    SPELL_RAISE_DEAD    = 17473, // Inits. 17698 and 17471
-    SPELL_RAISE_DEAD_1  = 17475,
-    SPELL_RAISE_DEAD_2  = 17476,
-    SPELL_RAISE_DEAD_3  = 17477,
-    SPELL_RAISE_DEAD_4  = 17478,
-    SPELL_RAISE_DEAD_5  = 17479,
-    SPELL_RAISE_DEAD_6  = 17480,
-    SPELL_UNHOLY_AURA   = 17467
+    SPELL_SHADOWBOLT            = 17393,
+    SPELL_CLEAVE                = 15284,
+    SPELL_MORTALSTRIKE          = 15708,
+
+    SPELL_UNHOLY_AURA           = 15284,
+    SPELL_RAISEDEAD             = 15708,  //triggers death pact (17471)
+
+    SPELL_RAISE_DEAD1           = 17475,
+    SPELL_RAISE_DEAD2           = 17476,
+    SPELL_RAISE_DEAD3           = 17477,
+    SPELL_RAISE_DEAD4           = 17478,
+    SPELL_RAISE_DEAD5           = 17479,
+    SPELL_RAISE_DEAD6           = 17480,
 };
 
-enum BaronRivendareEvents
-{
-    EVENT_SHADOWBOLT    = 1,
-    EVENT_CLEAVE        = 2,
-    EVENT_MORTALSTRIKE  = 3,
-    EVENT_RAISE_DEAD    = 4
-};
+// Define Add positions
+Position const ADD_POS_1 = {4017.403809f, -3339.703369f, 115.057655f, 5.487860f};
+Position const ADD_POS_2 = {4013.189209f, -3351.808350f, 115.052254f, 0.134280f};
+Position const ADD_POS_3 = {4017.738037f, -3363.478016f, 115.057274f, 0.723313f};
+Position const ADD_POS_4 = {4048.877197f, -3363.223633f, 115.054253f, 3.627735f};
+Position const ADD_POS_5 = {4051.777588f, -3350.893311f, 115.055351f, 3.066176f};
+Position const ADD_POS_6 = {4048.375977f, -3339.966309f, 115.055222f, 2.457497f};
 
-uint32 const RaiseDeadSpells[6] =
-{
-    SPELL_RAISE_DEAD_1, SPELL_RAISE_DEAD_2, SPELL_RAISE_DEAD_3,
-    SPELL_RAISE_DEAD_4, SPELL_RAISE_DEAD_5, SPELL_RAISE_DEAD_6
-};
-
-struct boss_baron_rivendare : public BossAI
+class boss_baron_rivendare : public CreatureScript
 {
 public:
-    boss_baron_rivendare(Creature* creature) : BossAI(creature, TYPE_BARON), RaiseDead(false) { }
+    boss_baron_rivendare() : CreatureScript("boss_baron_rivendare") { }
 
-    void Reset() override
+    CreatureAI* GetAI(Creature* creature) const override
     {
-<<<<<<< HEAD
-        // needed until re-write of instance scripts is done
-        if (instance->GetData(TYPE_RAMSTEIN) == DONE)
-            instance->SetData(TYPE_BARON, NOT_STARTED);
-
-        BossAI::Reset();
-=======
         return GetStratholmeAI<boss_baron_rivendareAI>(creature);
->>>>>>> 28d470c5
     }
 
-    void JustEngagedWith(Unit* who) override
+    struct boss_baron_rivendareAI : public ScriptedAI
     {
-        // needed until re-write of instance scripts is done
-        if (instance->GetData(TYPE_BARON) == NOT_STARTED)
-            instance->SetData(TYPE_BARON, IN_PROGRESS);
+        boss_baron_rivendareAI(Creature* creature) : ScriptedAI(creature)
+        {
+            Initialize();
+            instance = me->GetInstanceScript();
+        }
 
-        events.ScheduleEvent(EVENT_SHADOWBOLT, 5s);
-        events.ScheduleEvent(EVENT_CLEAVE, 8s);
-        events.ScheduleEvent(EVENT_MORTALSTRIKE, 12s);
-        events.ScheduleEvent(EVENT_RAISE_DEAD, 15s);
+        void Initialize()
+        {
+            ShadowBolt_Timer = 5000;
+            Cleave_Timer = 8000;
+            MortalStrike_Timer = 12000;
+            //        RaiseDead_Timer = 30000;
+            SummonSkeletons_Timer = 34000;
+        }
 
-        BossAI::JustEngagedWith(who);
-    }
+        InstanceScript* instance;
 
-    void JustDied(Unit* killer) override
-    {
-        // needed until re-write of instance scripts is done
-        instance->SetData(TYPE_BARON, DONE);
+        uint32 ShadowBolt_Timer;
+        uint32 Cleave_Timer;
+        uint32 MortalStrike_Timer;
+        //    uint32 RaiseDead_Timer;
+        uint32 SummonSkeletons_Timer;
 
-        BossAI::JustDied(killer);
-    }
+        void Reset() override
+        {
+            Initialize();
+            if (instance->GetData(TYPE_RAMSTEIN) == DONE)
+                instance->SetData(TYPE_BARON, NOT_STARTED);
+        }
 
-<<<<<<< HEAD
-    void UpdateAI(uint32 diff) override
-    {
-        if (!UpdateVictim())
-            return;
-=======
         void AttackStart(Unit* who) override
         {
             //can't use entercombat(), boss' dmg aura sets near players in combat, before entering the room's door
@@ -112,73 +110,75 @@
                 instance->SetData(TYPE_BARON, IN_PROGRESS);
             ScriptedAI::AttackStart(who);
         }
->>>>>>> 28d470c5
 
-        events.Update(diff);
+        void JustSummoned(Creature* summoned) override
+        {
+            if (Unit* target = SelectTarget(SELECT_TARGET_RANDOM, 0))
+                summoned->AI()->AttackStart(target);
+        }
 
-        if (me->HasUnitState(UNIT_STATE_CASTING))
-            return;
+        void JustDied(Unit* /*killer*/) override
+        {
+            instance->SetData(TYPE_BARON, DONE);
+        }
 
-        while (uint32 eventId = events.ExecuteEvent())
+        void UpdateAI(uint32 diff) override
         {
-            switch (eventId)
+            if (!UpdateVictim())
+                return;
+
+            //ShadowBolt
+            if (ShadowBolt_Timer <= diff)
             {
-                case EVENT_SHADOWBOLT:
-                    if (Unit* target = SelectTarget(SelectTargetMethod::Random, 0))
-                        DoCast(target, SPELL_SHADOWBOLT);
-                    events.Repeat(10s);
-                    break;
-                case EVENT_CLEAVE:
-                    DoCastVictim(SPELL_CLEAVE);
-                    events.Repeat(7s, 17s);
-                    break;
-                case EVENT_MORTALSTRIKE:
-                    DoCastVictim(SPELL_MORTALSTRIKE);
-                    events.Repeat(10s, 25s);
-                    break;
-                case EVENT_RAISE_DEAD:
-                    if (!RaiseDead)
-                    {
-                        DoCastSelf(SPELL_RAISE_DEAD);
-                        for (uint32 const& summonSkeletons : RaiseDeadSpells)
-                            DoCastSelf(summonSkeletons, true);
-                        RaiseDead = true;
-                        Talk(EMOTE_RAISE_DEAD);
-                    }
-                    else
-                    {
-                        RaiseDead = false;
-                        Talk(EMOTE_DEATH_PACT);
-                    }
-                    events.Repeat(12s);
-                    break;
-                default:
-                    break;
-            }
-            if (me->HasUnitState(UNIT_STATE_CASTING))
-                return;
+                if (SelectTarget(SELECT_TARGET_RANDOM, 0))
+                    DoCastVictim(SPELL_SHADOWBOLT);
+
+                ShadowBolt_Timer = 10000;
+            } else ShadowBolt_Timer -= diff;
+
+            //Cleave
+            if (Cleave_Timer <= diff)
+            {
+                DoCastVictim(SPELL_CLEAVE);
+                //13 seconds until we should cast this again
+                Cleave_Timer = 7000 + (rand32() % 10000);
+            } else Cleave_Timer -= diff;
+
+            //MortalStrike
+            if (MortalStrike_Timer <= diff)
+            {
+                DoCastVictim(SPELL_MORTALSTRIKE);
+                MortalStrike_Timer = 10000 + (rand32() % 15000);
+            } else MortalStrike_Timer -= diff;
+
+            //RaiseDead
+            //            if (RaiseDead_Timer <= diff)
+            //          {
+            //      DoCast(me, SPELL_RAISEDEAD);
+            //                RaiseDead_Timer = 45000;
+            //            } else RaiseDead_Timer -= diff;
+
+            //SummonSkeletons
+            if (SummonSkeletons_Timer <= diff)
+            {
+                me->SummonCreature(11197, ADD_POS_1, TEMPSUMMON_TIMED_DESPAWN, 29000);
+                me->SummonCreature(11197, ADD_POS_2, TEMPSUMMON_TIMED_DESPAWN, 29000);
+                me->SummonCreature(11197, ADD_POS_3, TEMPSUMMON_TIMED_DESPAWN, 29000);
+                me->SummonCreature(11197, ADD_POS_4, TEMPSUMMON_TIMED_DESPAWN, 29000);
+                me->SummonCreature(11197, ADD_POS_5, TEMPSUMMON_TIMED_DESPAWN, 29000);
+                me->SummonCreature(11197, ADD_POS_6, TEMPSUMMON_TIMED_DESPAWN, 29000);
+
+                //34 seconds until we should cast this again
+                SummonSkeletons_Timer = 40000;
+            } else SummonSkeletons_Timer -= diff;
+
+            DoMeleeAttackIfReady();
         }
-        DoMeleeAttackIfReady();
-    }
+    };
 
-private:
-    bool RaiseDead;
-};
-
-// Death Pact 3 (17472) needs to be casted by the skeletons
-struct npc_summoned_skeleton : public ScriptedAI
-{
-    npc_summoned_skeleton(Creature* creature) : ScriptedAI(creature) { }
-
-    void SpellHit(WorldObject* /*caster*/, SpellInfo const* spellInfo) override
-    {
-        if (spellInfo->Id == SPELL_DEATH_PACT_2)
-            DoCastSelf(SPELL_DEATH_PACT_3, true);
-    }
 };
 
 void AddSC_boss_baron_rivendare()
 {
-    RegisterStratholmeCreatureAI(boss_baron_rivendare);
-    RegisterStratholmeCreatureAI(npc_summoned_skeleton);
+    new boss_baron_rivendare();
 }