<<<<<<< HEAD
/*
=======
 /*
>>>>>>> 28d470c5
 * This file is part of the TrinityCore Project. See AUTHORS file for Copyright information
 *
 * This program is free software; you can redistribute it and/or modify it
 * under the terms of the GNU General Public License as published by the
 * Free Software Foundation; either version 2 of the License, or (at your
 * option) any later version.
 *
 * This program is distributed in the hope that it will be useful, but WITHOUT
 * ANY WARRANTY; without even the implied warranty of MERCHANTABILITY or
 * FITNESS FOR A PARTICULAR PURPOSE. See the GNU General Public License for
 * more details.
 *
 * You should have received a copy of the GNU General Public License along
 * with this program. If not, see <http://www.gnu.org/licenses/>.
 */

/* ScriptData
SDName: Shadowfang_Keep
SD%Complete: 75
SDComment: npc_shadowfang_prisoner using escortAI for movement to door. Might need additional code in case being attacked. Add proper texts/say().
SDCategory: Shadowfang Keep
EndScriptData */

/* ContentData
npc_shadowfang_prisoner
EndContentData */

#include "ScriptMgr.h"
#include "shadowfang_keep.h"
#include "InstanceScript.h"
#include "Player.h"
#include "ScriptedEscortAI.h"
#include "ScriptedGossip.h"
#include "SpellAuraEffects.h"
#include "SpellScript.h"

/*######
## npc_shadowfang_prisoner
######*/

enum Yells
{
    SAY_FREE_AS             = 0,
    SAY_OPEN_DOOR_AS        = 1,
    SAY_POST_DOOR_AS        = 2,
    SAY_FREE_AD             = 0,
    SAY_OPEN_DOOR_AD        = 1,
    SAY_POST1_DOOR_AD       = 2,
    SAY_POST2_DOOR_AD       = 3
};

enum Spells
{
    SPELL_UNLOCK            = 6421,
    SPELL_DARK_OFFERING     = 7154
};

<<<<<<< HEAD
=======
enum Creatures
{
    NPC_ASH                 = 3850
};

>>>>>>> 28d470c5
class npc_shadowfang_prisoner : public CreatureScript
{
public:
    npc_shadowfang_prisoner() : CreatureScript("npc_shadowfang_prisoner") { }

    struct npc_shadowfang_prisonerAI : public EscortAI
    {
        npc_shadowfang_prisonerAI(Creature* creature) : EscortAI(creature)
<<<<<<< HEAD
        {
            instance = creature->GetInstanceScript();
        }

        InstanceScript* instance;

        void WaypointReached(uint32 waypointId, uint32 /*pathId*/) override
=======
>>>>>>> 28d470c5
        {
            if (Player* player = GetPlayerForEscort())
            {
                switch (waypointId)
                {
                    case 0:
                        if (me->GetEntry() == NPC_ASH)
                            Talk(SAY_FREE_AS, player);
                        else
                            Talk(SAY_FREE_AD, player);
                        break;
                    case 10:
                        if (me->GetEntry() == NPC_ASH)
                            Talk(SAY_OPEN_DOOR_AS, player);
                        else
                            Talk(SAY_OPEN_DOOR_AD, player);
                        break;
                    case 11:
                        if (me->GetEntry() == NPC_ASH)
                            DoCast(me, SPELL_UNLOCK);
                        break;
                    case 12:
                        if (me->GetEntry() == NPC_ASH)
                            Talk(SAY_POST_DOOR_AS, player);
                        else
                            Talk(SAY_POST1_DOOR_AD, player);

                        instance->SetData(TYPE_FREE_NPC, DONE);
                        break;
                    case 13:
                        if (me->GetEntry() != NPC_ASH)
                            Talk(SAY_POST2_DOOR_AD, player);
                        break;
                }
            }
        }

        void Reset() override { }
        void JustEngagedWith(Unit* /*who*/) override { }

<<<<<<< HEAD
        bool OnGossipSelect(Player* player, uint32 /*menuId*/, uint32 gossipListId) override
=======
        void WaypointReached(uint32 waypointId, uint32 /*pathId*/) override
>>>>>>> 28d470c5
        {
            uint32 const action = player->PlayerTalkClass->GetGossipOptionAction(gossipListId);
            ClearGossipMenuFor(player);
            if (action == GOSSIP_ACTION_INFO_DEF + 1)
            {
                CloseGossipMenuFor(player);
                Start(false, false, player->GetGUID());
            }
            return true;
        }

<<<<<<< HEAD
        bool OnGossipHello(Player* player) override
=======
        void Reset() override { }
        void EnterCombat(Unit* /*who*/) override { }

        bool GossipSelect(Player* player, uint32 /*menuId*/, uint32 gossipListId) override
        {
            uint32 const action = player->PlayerTalkClass->GetGossipOptionAction(gossipListId);
            ClearGossipMenuFor(player);
            if (action == GOSSIP_ACTION_INFO_DEF + 1)
            {
                CloseGossipMenuFor(player);
                Start(false, false);
            }
            return true;
        }

        bool GossipHello(Player* player) override
>>>>>>> 28d470c5
        {
            if (instance->GetData(TYPE_FREE_NPC) != DONE && instance->GetData(TYPE_RETHILGORE) == DONE)
                AddGossipItemFor(player, Player::GetDefaultGossipMenuForSource(me), 0, GOSSIP_SENDER_MAIN, GOSSIP_ACTION_INFO_DEF + 1);

            SendGossipMenuFor(player, player->GetGossipTextId(me), me->GetGUID());
            return true;
        }
    };

    CreatureAI* GetAI(Creature* creature) const override
    {
        return GetShadowfangKeepAI<npc_shadowfang_prisonerAI>(creature);
    }
};

class npc_arugal_voidwalker : public CreatureScript
{
public:
    npc_arugal_voidwalker() : CreatureScript("npc_arugal_voidwalker") { }

    CreatureAI* GetAI(Creature* creature) const override
    {
        return GetShadowfangKeepAI<npc_arugal_voidwalkerAI>(creature);
    }

    struct npc_arugal_voidwalkerAI : public ScriptedAI
    {
        npc_arugal_voidwalkerAI(Creature* creature) : ScriptedAI(creature)
        {
            Initialize();
            instance = creature->GetInstanceScript();
        }

        void Initialize()
        {
            uiDarkOffering = urand(200, 1000);
        }

        InstanceScript* instance;

        uint32 uiDarkOffering;

        void Reset() override
        {
            Initialize();
        }

        void UpdateAI(uint32 uiDiff) override
        {
            if (!UpdateVictim())
                return;

            if (uiDarkOffering <= uiDiff)
            {
                if (Creature* pFriend = me->FindNearestCreature(me->GetEntry(), 25.0f, true))
                    DoCast(pFriend, SPELL_DARK_OFFERING);
                else
                    DoCast(me, SPELL_DARK_OFFERING);
                uiDarkOffering = urand(4400, 12500);
            } else uiDarkOffering -= uiDiff;

            DoMeleeAttackIfReady();
        }

        void JustDied(Unit* /*killer*/) override
        {
            instance->SetData(TYPE_FENRUS, instance->GetData(TYPE_FENRUS) + 1);
        }
    };

};

enum ArugalSpells
{
    SPELL_TELE_UPPER    = 7587,
    SPELL_TELE_SPAWN    = 7586,
    SPELL_TELE_STAIRS   = 7136,
    NUM_TELEPORT_SPELLS =    3,
    SPELL_ARUGAL_CURSE  = 7621,
    SPELL_THUNDERSHOCK  = 7803,
    SPELL_VOIDBOLT      = 7588
};

enum ArugalTexts
{
    SAY_AGGRO       = 1, // You, too, shall serve!
    SAY_TRANSFORM   = 2, // Release your rage!
    SAY_SLAY        = 3  // Another falls!
};

enum ArugalEvents
{
    EVENT_VOID_BOLT = 1,
    EVENT_TELEPORT,
    EVENT_THUNDERSHOCK,
    EVENT_CURSE
};

class boss_archmage_arugal : public CreatureScript
{
    public:
        boss_archmage_arugal() : CreatureScript("boss_archmage_arugal") { }

        struct boss_archmage_arugalAI : public BossAI
        {
            boss_archmage_arugalAI(Creature* creature) : BossAI(creature, BOSS_ARUGAL) { }

            uint32 teleportSpells[NUM_TELEPORT_SPELLS] =
            {
                SPELL_TELE_SPAWN,
                SPELL_TELE_UPPER,
                SPELL_TELE_STAIRS
            };

            void KilledUnit(Unit* who) override
            {
                if (who->GetTypeId() == TYPEID_PLAYER)
                    Talk(SAY_SLAY);
            }

<<<<<<< HEAD
            void SpellHitTarget(WorldObject* /*target*/, SpellInfo const* spellInfo) override
            {
                if (spellInfo->Id == SPELL_ARUGAL_CURSE)
                    Talk(SAY_TRANSFORM);
            }

            void JustEngagedWith(Unit* who) override
            {
                BossAI::JustEngagedWith(who);
                Talk(SAY_AGGRO);
                events.ScheduleEvent(EVENT_CURSE, 7s);
                events.ScheduleEvent(EVENT_TELEPORT, 15s);
                events.ScheduleEvent(EVENT_VOID_BOLT, 1s);
                events.ScheduleEvent(EVENT_THUNDERSHOCK, 10s);
=======
            void SpellHitTarget(Unit* /*target*/, SpellInfo const* spell) override
            {
                if (spell->Id == SPELL_ARUGAL_CURSE)
                    Talk(SAY_TRANSFORM);
            }

            void EnterCombat(Unit* /*who*/) override
            {
                _EnterCombat();
                Talk(SAY_AGGRO);
                events.ScheduleEvent(EVENT_CURSE, Seconds(7));
                events.ScheduleEvent(EVENT_TELEPORT, Seconds(15));
                events.ScheduleEvent(EVENT_VOID_BOLT, Seconds(1));
                events.ScheduleEvent(EVENT_THUNDERSHOCK, Seconds(10));
>>>>>>> 28d470c5
            }

            void AttackStart(Unit* who) override
            {
                AttackStartCaster(who, 100.0f); // void bolt range is 100.f
            }

            void UpdateAI(uint32 diff) override
            {
                if (!UpdateVictim())
                    return;

                events.Update(diff);

                if (me->HasUnitState(UNIT_STATE_CASTING))
                    return;

                while (uint32 eventId = events.ExecuteEvent())
                {
                    switch (eventId)
                    {
                        case EVENT_CURSE:
<<<<<<< HEAD
                            if (Unit* target = SelectTarget(SelectTargetMethod::Random, 1, 30.0f, true))
=======
                            if (Unit* target = SelectTarget(SELECT_TARGET_RANDOM, 1, 30.0f, true))
>>>>>>> 28d470c5
                                DoCast(target, SPELL_ARUGAL_CURSE);
                            events.Repeat(Seconds(15));
                            break;
                        case EVENT_TELEPORT:
                        {
                            // ensure we never cast the same teleport twice in a row
                            uint8 spellIndex = urand(1, NUM_TELEPORT_SPELLS-1);
                            std::swap(teleportSpells[0], teleportSpells[spellIndex]);
                            DoCast(teleportSpells[0]);
                            events.Repeat(Seconds(20));
                            break;
                        }
                        case EVENT_THUNDERSHOCK:
                            DoCastAOE(SPELL_THUNDERSHOCK);
                            events.Repeat(Seconds(30));
                            break;
                        case EVENT_VOID_BOLT:
                            DoCastVictim(SPELL_VOIDBOLT);
                            events.Repeat(Seconds(5));
                            break;
                    }
                }
                DoMeleeAttackIfReady();
            }
        };

        CreatureAI* GetAI(Creature* creature) const override
        {
            return GetShadowfangKeepAI<boss_archmage_arugalAI>(creature);
        }
};

class spell_shadowfang_keep_haunting_spirits : public SpellScriptLoader
{
    public:
        spell_shadowfang_keep_haunting_spirits() : SpellScriptLoader("spell_shadowfang_keep_haunting_spirits") { }

        class spell_shadowfang_keep_haunting_spirits_AuraScript : public AuraScript
        {
            PrepareAuraScript(spell_shadowfang_keep_haunting_spirits_AuraScript);

            void CalcPeriodic(AuraEffect const* /*aurEff*/, bool& isPeriodic, int32& amplitude)
            {
                isPeriodic = true;
                amplitude = (irand(0, 60) + 30) * IN_MILLISECONDS;
            }

            void HandleDummyTick(AuraEffect const* aurEff)
            {
                GetTarget()->CastSpell(nullptr, aurEff->GetAmount(), true);
            }

            void HandleUpdatePeriodic(AuraEffect* aurEff)
            {
                aurEff->CalculatePeriodic(GetCaster());
            }

            void Register() override
            {
                DoEffectCalcPeriodic += AuraEffectCalcPeriodicFn(spell_shadowfang_keep_haunting_spirits_AuraScript::CalcPeriodic, EFFECT_0, SPELL_AURA_DUMMY);
                OnEffectPeriodic += AuraEffectPeriodicFn(spell_shadowfang_keep_haunting_spirits_AuraScript::HandleDummyTick, EFFECT_0, SPELL_AURA_DUMMY);
                OnEffectUpdatePeriodic += AuraEffectUpdatePeriodicFn(spell_shadowfang_keep_haunting_spirits_AuraScript::HandleUpdatePeriodic, EFFECT_0, SPELL_AURA_DUMMY);
            }
        };

        AuraScript* GetAuraScript() const override
        {
            return new spell_shadowfang_keep_haunting_spirits_AuraScript();
        }
};

void AddSC_shadowfang_keep()
{
    new npc_shadowfang_prisoner();
    new npc_arugal_voidwalker();
    new boss_archmage_arugal();
    new spell_shadowfang_keep_haunting_spirits();
}<|MERGE_RESOLUTION|>--- conflicted
+++ resolved
@@ -1,8 +1,4 @@
-<<<<<<< HEAD
-/*
-=======
  /*
->>>>>>> 28d470c5
  * This file is part of the TrinityCore Project. See AUTHORS file for Copyright information
  *
  * This program is free software; you can redistribute it and/or modify it
@@ -60,14 +56,11 @@
     SPELL_DARK_OFFERING     = 7154
 };
 
-<<<<<<< HEAD
-=======
 enum Creatures
 {
     NPC_ASH                 = 3850
 };
 
->>>>>>> 28d470c5
 class npc_shadowfang_prisoner : public CreatureScript
 {
 public:
@@ -76,7 +69,6 @@
     struct npc_shadowfang_prisonerAI : public EscortAI
     {
         npc_shadowfang_prisonerAI(Creature* creature) : EscortAI(creature)
-<<<<<<< HEAD
         {
             instance = creature->GetInstanceScript();
         }
@@ -84,84 +76,56 @@
         InstanceScript* instance;
 
         void WaypointReached(uint32 waypointId, uint32 /*pathId*/) override
-=======
->>>>>>> 28d470c5
-        {
-            if (Player* player = GetPlayerForEscort())
-            {
-                switch (waypointId)
-                {
-                    case 0:
-                        if (me->GetEntry() == NPC_ASH)
-                            Talk(SAY_FREE_AS, player);
-                        else
-                            Talk(SAY_FREE_AD, player);
-                        break;
-                    case 10:
-                        if (me->GetEntry() == NPC_ASH)
-                            Talk(SAY_OPEN_DOOR_AS, player);
-                        else
-                            Talk(SAY_OPEN_DOOR_AD, player);
-                        break;
-                    case 11:
-                        if (me->GetEntry() == NPC_ASH)
-                            DoCast(me, SPELL_UNLOCK);
-                        break;
-                    case 12:
-                        if (me->GetEntry() == NPC_ASH)
-                            Talk(SAY_POST_DOOR_AS, player);
-                        else
-                            Talk(SAY_POST1_DOOR_AD, player);
-
-                        instance->SetData(TYPE_FREE_NPC, DONE);
-                        break;
-                    case 13:
-                        if (me->GetEntry() != NPC_ASH)
-                            Talk(SAY_POST2_DOOR_AD, player);
-                        break;
-                }
+        {
+            switch (waypointId)
+            {
+                case 0:
+                    if (me->GetEntry() == NPC_ASH)
+                        Talk(SAY_FREE_AS);
+                    else
+                        Talk(SAY_FREE_AD);
+                    break;
+                case 10:
+                    if (me->GetEntry() == NPC_ASH)
+                        Talk(SAY_OPEN_DOOR_AS);
+                    else
+                        Talk(SAY_OPEN_DOOR_AD);
+                    break;
+                case 11:
+                    if (me->GetEntry() == NPC_ASH)
+                        DoCast(me, SPELL_UNLOCK);
+                    break;
+                case 12:
+                    if (me->GetEntry() == NPC_ASH)
+                        Talk(SAY_POST_DOOR_AS);
+                    else
+                        Talk(SAY_POST1_DOOR_AD);
+
+                    instance->SetData(TYPE_FREE_NPC, DONE);
+                    break;
+                case 13:
+                    if (me->GetEntry() != NPC_ASH)
+                        Talk(SAY_POST2_DOOR_AD);
+                    break;
             }
         }
 
         void Reset() override { }
-        void JustEngagedWith(Unit* /*who*/) override { }
-
-<<<<<<< HEAD
-        bool OnGossipSelect(Player* player, uint32 /*menuId*/, uint32 gossipListId) override
-=======
-        void WaypointReached(uint32 waypointId, uint32 /*pathId*/) override
->>>>>>> 28d470c5
+        void EnterCombat(Unit* /*who*/) override { }
+
+        bool GossipSelect(Player* player, uint32 /*menuId*/, uint32 gossipListId) override
         {
             uint32 const action = player->PlayerTalkClass->GetGossipOptionAction(gossipListId);
             ClearGossipMenuFor(player);
             if (action == GOSSIP_ACTION_INFO_DEF + 1)
             {
                 CloseGossipMenuFor(player);
-                Start(false, false, player->GetGUID());
+                Start(false, false);
             }
             return true;
         }
 
-<<<<<<< HEAD
-        bool OnGossipHello(Player* player) override
-=======
-        void Reset() override { }
-        void EnterCombat(Unit* /*who*/) override { }
-
-        bool GossipSelect(Player* player, uint32 /*menuId*/, uint32 gossipListId) override
-        {
-            uint32 const action = player->PlayerTalkClass->GetGossipOptionAction(gossipListId);
-            ClearGossipMenuFor(player);
-            if (action == GOSSIP_ACTION_INFO_DEF + 1)
-            {
-                CloseGossipMenuFor(player);
-                Start(false, false);
-            }
-            return true;
-        }
-
         bool GossipHello(Player* player) override
->>>>>>> 28d470c5
         {
             if (instance->GetData(TYPE_FREE_NPC) != DONE && instance->GetData(TYPE_RETHILGORE) == DONE)
                 AddGossipItemFor(player, Player::GetDefaultGossipMenuForSource(me), 0, GOSSIP_SENDER_MAIN, GOSSIP_ACTION_INFO_DEF + 1);
@@ -282,22 +246,6 @@
                     Talk(SAY_SLAY);
             }
 
-<<<<<<< HEAD
-            void SpellHitTarget(WorldObject* /*target*/, SpellInfo const* spellInfo) override
-            {
-                if (spellInfo->Id == SPELL_ARUGAL_CURSE)
-                    Talk(SAY_TRANSFORM);
-            }
-
-            void JustEngagedWith(Unit* who) override
-            {
-                BossAI::JustEngagedWith(who);
-                Talk(SAY_AGGRO);
-                events.ScheduleEvent(EVENT_CURSE, 7s);
-                events.ScheduleEvent(EVENT_TELEPORT, 15s);
-                events.ScheduleEvent(EVENT_VOID_BOLT, 1s);
-                events.ScheduleEvent(EVENT_THUNDERSHOCK, 10s);
-=======
             void SpellHitTarget(Unit* /*target*/, SpellInfo const* spell) override
             {
                 if (spell->Id == SPELL_ARUGAL_CURSE)
@@ -312,7 +260,6 @@
                 events.ScheduleEvent(EVENT_TELEPORT, Seconds(15));
                 events.ScheduleEvent(EVENT_VOID_BOLT, Seconds(1));
                 events.ScheduleEvent(EVENT_THUNDERSHOCK, Seconds(10));
->>>>>>> 28d470c5
             }
 
             void AttackStart(Unit* who) override
@@ -335,11 +282,7 @@
                     switch (eventId)
                     {
                         case EVENT_CURSE:
-<<<<<<< HEAD
-                            if (Unit* target = SelectTarget(SelectTargetMethod::Random, 1, 30.0f, true))
-=======
                             if (Unit* target = SelectTarget(SELECT_TARGET_RANDOM, 1, 30.0f, true))
->>>>>>> 28d470c5
                                 DoCast(target, SPELL_ARUGAL_CURSE);
                             events.Repeat(Seconds(15));
                             break;
