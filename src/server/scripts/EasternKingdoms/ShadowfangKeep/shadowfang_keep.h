/*
 * This file is part of the TrinityCore Project. See AUTHORS file for Copyright information
 *
 * This program is free software; you can redistribute it and/or modify it
 * under the terms of the GNU General Public License as published by the
 * Free Software Foundation; either version 2 of the License, or (at your
 * option) any later version.
 *
 * This program is distributed in the hope that it will be useful, but WITHOUT
 * ANY WARRANTY; without even the implied warranty of MERCHANTABILITY or
 * FITNESS FOR A PARTICULAR PURPOSE. See the GNU General Public License for
 * more details.
 *
 * You should have received a copy of the GNU General Public License along
 * with this program. If not, see <http://www.gnu.org/licenses/>.
 */

#ifndef DEF_SHADOWFANG_H
#define DEF_SHADOWFANG_H

#include "CreatureAIImpl.h"

#define SFKScriptName "instance_shadowfang_keep"
#define DataHeader "SK"

enum SKDataTypes
{
    TYPE_FREE_NPC               = 1,
    TYPE_RETHILGORE             = 2,
    TYPE_FENRUS                 = 3,
    TYPE_NANDOS                 = 4,
    BOSS_ARUGAL                 = 5,
    DATA_APOTHECARY_HUMMEL      = 6
};

<<<<<<< HEAD
template <class AI, class T>
=======
template<typename AI, typename T>
>>>>>>> 02fb9eed
inline AI* GetShadowfangKeepAI(T* obj)
{
    return GetInstanceAI<AI>(obj, SFKScriptName);
}

#endif<|MERGE_RESOLUTION|>--- conflicted
+++ resolved
@@ -1,5 +1,6 @@
 /*
- * This file is part of the TrinityCore Project. See AUTHORS file for Copyright information
+ * Copyright (C) 2008-2018 TrinityCore <https://www.trinitycore.org/>
+ * Copyright (C) 2006-2009 ScriptDev2 <https://scriptdev2.svn.sourceforge.net/>
  *
  * This program is free software; you can redistribute it and/or modify it
  * under the terms of the GNU General Public License as published by the
@@ -33,11 +34,7 @@
     DATA_APOTHECARY_HUMMEL      = 6
 };
 
-<<<<<<< HEAD
-template <class AI, class T>
-=======
 template<typename AI, typename T>
->>>>>>> 02fb9eed
 inline AI* GetShadowfangKeepAI(T* obj)
 {
     return GetInstanceAI<AI>(obj, SFKScriptName);
