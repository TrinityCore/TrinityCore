/*
 * This file is part of the TrinityCore Project. See AUTHORS file for Copyright information
 *
 * This program is free software; you can redistribute it and/or modify it
 * under the terms of the GNU General Public License as published by the
 * Free Software Foundation; either version 2 of the License, or (at your
 * option) any later version.
 *
 * This program is distributed in the hope that it will be useful, but WITHOUT
 * ANY WARRANTY; without even the implied warranty of MERCHANTABILITY or
 * FITNESS FOR A PARTICULAR PURPOSE. See the GNU General Public License for
 * more details.
 *
 * You should have received a copy of the GNU General Public License along
 * with this program. If not, see <http://www.gnu.org/licenses/>.
 */

/* ScriptData
SDName: instance_uldaman
SD%Complete: 80%
SDComment: Need some cosmetics updates when archeadas door are closing (Guardians Waypoints).
SDCategory: Uldaman
EndScriptData */

#include "ScriptMgr.h"
#include "Creature.h"
#include "CreatureAI.h"
#include "GameObject.h"
#include "InstanceScript.h"
#include "Log.h"
#include "Map.h"
#include "MotionMaster.h"
#include "ObjectAccessor.h"
#include "uldaman.h"
#include <sstream>

enum Spells
{
    SPELL_ARCHAEDAS_AWAKEN      = 10347,
    SPELL_AWAKEN_VAULT_WALKER   = 10258,
    SPELL_FREEZE_ANIM           = 16245,
    SPELL_MINION_FREEZE_ANIM    = 10255
};

enum Events
{
    EVENT_SUB_BOSS_AGGRO        = 2228
};

enum IronayaTalk
{
    SAY_AGGRO = 0
};

const Position IronayaPoint = { -231.228f, 246.6135f, -49.01617f, 0.0f };

class instance_uldaman : public InstanceMapScript
{
    public:
        instance_uldaman() : InstanceMapScript(UldamanScriptName, 70) { }

        struct instance_uldaman_InstanceMapScript : public InstanceScript
        {
            instance_uldaman_InstanceMapScript(InstanceMap* map) : InstanceScript(map)
            {
                SetHeaders(DataHeader);
                memset(&m_auiEncounter, 0, sizeof(m_auiEncounter));

                ironayaSealDoorTimer = 27000; //animation time
                keystoneCheck = false;
            }

            bool IsEncounterInProgress() const override
            {
                for (uint8 i = 0; i < MAX_ENCOUNTER; ++i)
                    if (m_auiEncounter[i] == IN_PROGRESS)
                        return true;

                return false;
            }

            ObjectGuid archaedasGUID;
            ObjectGuid ironayaGUID;
            ObjectGuid whoWokeuiArchaedasGUID;

            ObjectGuid altarOfTheKeeperTempleDoor;
            ObjectGuid archaedasTempleDoor;
            ObjectGuid ancientVaultDoor;
            ObjectGuid ironayaSealDoor;

            ObjectGuid keystoneGUID;

            uint32 ironayaSealDoorTimer;
            bool keystoneCheck;

            GuidVector stoneKeepers;
            GuidVector altarOfTheKeeperCounts;
            GuidVector vaultWalkers;
            GuidVector earthenGuardians;
            GuidVector archaedasWallMinions;    // minions lined up around the wall

            uint32 m_auiEncounter[MAX_ENCOUNTER];
            std::string str_data;

            void OnGameObjectCreate(GameObject* go) override
            {
                switch (go->GetEntry())
                {
                    case GO_ALTAR_OF_THE_KEEPER_TEMPLE_DOOR:         // lock the door
                        altarOfTheKeeperTempleDoor = go->GetGUID();

                        if (m_auiEncounter[0] == DONE)
                           HandleGameObject(ObjectGuid::Empty, true, go);
                        break;

                    case GO_ARCHAEDAS_TEMPLE_DOOR:
                        archaedasTempleDoor = go->GetGUID();

                        if (m_auiEncounter[0] == DONE)
                            HandleGameObject(ObjectGuid::Empty, true, go);
                        break;

                    case GO_ANCIENT_VAULT_DOOR:
                        go->SetGoState(GO_STATE_READY);
                        go->SetFlags(GameObjectFlags(GO_FLAG_IN_USE | GO_FLAG_NODESPAWN));
                        ancientVaultDoor = go->GetGUID();

                        if (m_auiEncounter[1] == DONE)
                            HandleGameObject(ObjectGuid::Empty, true, go);
                        break;

                    case GO_IRONAYA_SEAL_DOOR:
                        ironayaSealDoor = go->GetGUID();

                        if (m_auiEncounter[2] == DONE)
                            HandleGameObject(ObjectGuid::Empty, true, go);
                        break;

                    case GO_KEYSTONE:
                        keystoneGUID = go->GetGUID();

                        if (m_auiEncounter[2] == DONE)
                        {
                            HandleGameObject(ObjectGuid::Empty, true, go);
                            go->AddFlag(GO_FLAG_INTERACT_COND);
                        }
                        break;
                }
            }

            void SetFrozenState(Creature* creature)
            {
                creature->SetFaction(FACTION_FRIENDLY);
                creature->RemoveAllAuras();
<<<<<<< HEAD
                creature->SetFlag(UNIT_FIELD_FLAGS, UNIT_FLAG_NOT_SELECTABLE);
=======
                creature->AddUnitFlag(UNIT_FLAG_NOT_SELECTABLE);
>>>>>>> 28d470c5
                creature->SetControlled(true, UNIT_STATE_ROOT);
                creature->AddAura(SPELL_MINION_FREEZE_ANIM, creature);
            }

            void SetDoor(ObjectGuid guid, bool open)
            {
                GameObject* go = instance->GetGameObject(guid);
                if (!go)
                    return;

                HandleGameObject(guid, open);
            }

            void BlockGO(ObjectGuid guid)
            {
                GameObject* go = instance->GetGameObject(guid);
                if (!go)
                    return;

                go->AddFlag(GO_FLAG_INTERACT_COND);
            }

            void ActivateStoneKeepers()
            {
                if (GetData(DATA_ALTAR_DOORS) != DONE)
                {
                    for (GuidVector::const_iterator i = stoneKeepers.begin(); i != stoneKeepers.end(); ++i)
                    {
                        Creature* target = instance->GetCreature(*i);
                        if (!target || !target->IsAlive())
                            continue;
                        target->SetControlled(false, UNIT_STATE_ROOT);
                        target->SetFaction(FACTION_MONSTER);
<<<<<<< HEAD
                        target->RemoveFlag(UNIT_FIELD_FLAGS, UNIT_FLAG_NOT_SELECTABLE);
=======
                        target->RemoveUnitFlag(UNIT_FLAG_NOT_SELECTABLE);
>>>>>>> 28d470c5
                        target->RemoveAura(SPELL_MINION_FREEZE_ANIM);

                        return;        // only want the first one we find
                    }
                    // if we get this far than all four are dead so open the door
                    SetData(DATA_ALTAR_DOORS, DONE);
                    SetDoor(archaedasTempleDoor, true); //open next the door too
                }
            }

            void ActivateWallMinions()
            {
                Creature* archaedas = instance->GetCreature(archaedasGUID);
                if (!archaedas)
                    return;

                for (GuidVector::const_iterator i = archaedasWallMinions.begin(); i != archaedasWallMinions.end(); ++i)
                {
                    Creature* target = instance->GetCreature(*i);
                    if (!target || !target->IsAlive() || target->GetFaction() == FACTION_MONSTER)
                        continue;
                    target->SetControlled(false, UNIT_STATE_ROOT);
<<<<<<< HEAD
                    target->RemoveFlag(UNIT_FIELD_FLAGS, UNIT_FLAG_NOT_SELECTABLE);
=======
                    target->RemoveUnitFlag(UNIT_FLAG_NOT_SELECTABLE);
>>>>>>> 28d470c5
                    target->SetFaction(FACTION_MONSTER);
                    target->RemoveAura(SPELL_MINION_FREEZE_ANIM);
                    archaedas->CastSpell(target, SPELL_AWAKEN_VAULT_WALKER, true);
                    target->CastSpell(target, SPELL_ARCHAEDAS_AWAKEN, true);

                    return;        // only want the first one we find
                }
            }

            // used when Archaedas dies.  All active minions must be despawned.
            void DeActivateMinions()
            {
                // first despawn any aggroed wall minions
                for (GuidVector::const_iterator i = archaedasWallMinions.begin(); i != archaedasWallMinions.end(); ++i)
                {
                    Creature* target = instance->GetCreature(*i);
<<<<<<< HEAD
                    if (!target || target->isDead() || target->GetFaction() != FACTION_MONSTER)
                        continue;

=======
                    if (!target || target->isDead() || target->GetFaction() != 14)
                        continue;
>>>>>>> 28d470c5
                    target->DespawnOrUnsummon();
                }

                // Vault Walkers
                for (GuidVector::const_iterator i = vaultWalkers.begin(); i != vaultWalkers.end(); ++i)
                {
                    Creature* target = instance->GetCreature(*i);
<<<<<<< HEAD
                    if (!target || target->isDead() || target->GetFaction() != FACTION_MONSTER)
                        continue;

=======
                    if (!target || target->isDead() || target->GetFaction() != 14)
                        continue;
>>>>>>> 28d470c5
                    target->DespawnOrUnsummon();
                }

                // Earthen Guardians
                for (GuidVector::const_iterator i = earthenGuardians.begin(); i != earthenGuardians.end(); ++i)
                {
                    Creature* target = instance->GetCreature(*i);
<<<<<<< HEAD
                    if (!target || target->isDead() || target->GetFaction() != FACTION_MONSTER)
                        continue;

=======
                    if (!target || target->isDead() || target->GetFaction() != 14)
                        continue;
>>>>>>> 28d470c5
                    target->DespawnOrUnsummon();
                }
            }

            void ActivateArchaedas(ObjectGuid target)
            {
                Creature* archaedas = instance->GetCreature(archaedasGUID);
                if (!archaedas)
                    return;

                if (ObjectAccessor::GetUnit(*archaedas, target))
                {
                    archaedas->RemoveAura(SPELL_FREEZE_ANIM);
                    archaedas->CastSpell(archaedas, SPELL_ARCHAEDAS_AWAKEN, false);
                    archaedas->SetFaction(FACTION_TITAN);
                    archaedas->RemoveFlag(UNIT_FIELD_FLAGS, UNIT_FLAG_NOT_SELECTABLE);
                    whoWokeuiArchaedasGUID = target;
                }
            }

            void ActivateIronaya()
            {
                Creature* ironaya = instance->GetCreature(ironayaGUID);
                if (!ironaya)
                    return;

                ironaya->SetFaction(FACTION_TITAN);
                ironaya->SetControlled(false, UNIT_STATE_ROOT);
<<<<<<< HEAD
                ironaya->RemoveFlag(UNIT_FIELD_FLAGS, UNIT_FLAG_NOT_SELECTABLE);
=======
                ironaya->RemoveUnitFlag(UNIT_FLAG_NOT_SELECTABLE);
>>>>>>> 28d470c5

                ironaya->GetMotionMaster()->Clear();
                ironaya->GetMotionMaster()->MovePoint(0, IronayaPoint);
                ironaya->SetHomePosition(IronayaPoint);

                ironaya->AI()->Talk(SAY_AGGRO);
            }

            void RespawnMinions()
            {
                // first respawn any aggroed wall minions
                for (GuidVector::const_iterator i = archaedasWallMinions.begin(); i != archaedasWallMinions.end(); ++i)
                {
                    Creature* target = instance->GetCreature(*i);
                    if (target && target->isDead())
                    {
                        target->Respawn();
                        target->GetMotionMaster()->MoveTargetedHome();
                        SetFrozenState(target);
                    }
                }

                // Vault Walkers
                for (GuidVector::const_iterator i = vaultWalkers.begin(); i != vaultWalkers.end(); ++i)
                {
                    Creature* target = instance->GetCreature(*i);
                    if (target && target->isDead())
                    {
                        target->Respawn();
                        target->GetMotionMaster()->MoveTargetedHome();
                        SetFrozenState(target);
                    }
                }

                // Earthen Guardians
                for (GuidVector::const_iterator i = earthenGuardians.begin(); i != earthenGuardians.end(); ++i)
                {
                    Creature* target = instance->GetCreature(*i);
                    if (target && target->isDead())
                    {
                        target->Respawn();
                        target->GetMotionMaster()->MoveTargetedHome();
                        SetFrozenState(target);
                    }
                }
            }
            void Update(uint32 diff) override
            {
                if (!keystoneCheck)
                    return;

                if (ironayaSealDoorTimer <= diff)
                {
                    ActivateIronaya();

                    SetDoor(ironayaSealDoor, true);
                    BlockGO(keystoneGUID);

                    SetData(DATA_IRONAYA_DOOR, DONE); //save state
                    keystoneCheck = false;
                }
                else
                    ironayaSealDoorTimer -= diff;
            }

            void SetData(uint32 type, uint32 data) override
            {
                switch (type)
                {
                    case DATA_ALTAR_DOORS:
                        m_auiEncounter[0] = data;
                        if (data == DONE)
                            SetDoor(altarOfTheKeeperTempleDoor, true);
                        break;

                    case DATA_ANCIENT_DOOR:
                        m_auiEncounter[1] = data;
                        if (data == DONE) //archeadas defeat
                        {
                            SetDoor(archaedasTempleDoor, true); //re open enter door
                            SetDoor(ancientVaultDoor, true);
                        }
                        break;

                    case DATA_IRONAYA_DOOR:
                        m_auiEncounter[2] = data;
                        break;

                    case DATA_STONE_KEEPERS:
                        ActivateStoneKeepers();
                        break;

                    case DATA_MINIONS:
                        switch (data)
                        {
                            case NOT_STARTED:
                                if (m_auiEncounter[0] == DONE) //if players opened the doors
                                    SetDoor(archaedasTempleDoor, true);

                                RespawnMinions();
                                break;

                            case IN_PROGRESS:
                                ActivateWallMinions();
                                break;

                            case SPECIAL:
                                DeActivateMinions();
                                break;
                        }
                        break;

                    case DATA_IRONAYA_SEAL:
                        keystoneCheck = true;
                        break;
                }

                if (data == DONE)
                {
                    OUT_SAVE_INST_DATA;

                    std::ostringstream saveStream;
                    saveStream << m_auiEncounter[0] << ' ' << m_auiEncounter[1] << ' ' << m_auiEncounter[2];

                    str_data = saveStream.str();

                    SaveToDB();
                    OUT_SAVE_INST_DATA_COMPLETE;
                }
            }

            void SetGuidData(uint32 type, ObjectGuid data) override
            {
                // Archaedas
                if (type == 0)
                {
                    ActivateArchaedas (data);
                    SetDoor(archaedasTempleDoor, false); //close when event is started
                }
            }

            std::string GetSaveData() override
            {
                return str_data;
            }

            void Load(char const* in) override
            {
                if (!in)
                {
                    OUT_LOAD_INST_DATA_FAIL;
                    return;
                }

                OUT_LOAD_INST_DATA(in);

                std::istringstream loadStream(in);
                loadStream >> m_auiEncounter[0] >> m_auiEncounter[1] >> m_auiEncounter[2];

                for (uint8 i = 0; i < MAX_ENCOUNTER; ++i)
                {
                    if (m_auiEncounter[i] == IN_PROGRESS)
                        m_auiEncounter[i] = NOT_STARTED;
                }

                OUT_LOAD_INST_DATA_COMPLETE;
            }

            void OnCreatureCreate(Creature* creature) override
            {
                switch (creature->GetEntry())
                {
                    case 4857:    // Stone Keeper
                        SetFrozenState (creature);
                        stoneKeepers.push_back(creature->GetGUID());
                        break;

                    case 7309:    // Earthen Custodian
                        archaedasWallMinions.push_back(creature->GetGUID());
                        break;

                    case 7077:    // Earthen Hallshaper
                        archaedasWallMinions.push_back(creature->GetGUID());
                        break;

                    case 7076:    // Earthen Guardian
                        earthenGuardians.push_back(creature->GetGUID());
                        break;

                    case 7228:    // Ironaya
                        ironayaGUID = creature->GetGUID();

                        if (m_auiEncounter[2] != DONE)
                            SetFrozenState (creature);
                        break;

                    case 10120:    // Vault Walker
                        vaultWalkers.push_back(creature->GetGUID());
                        break;

                    case 2748:    // Archaedas
                        archaedasGUID = creature->GetGUID();
                        break;

                }
            }

            ObjectGuid GetGuidData(uint32 identifier) const override
            {
                switch (identifier)
                {
                    case 0:
                        return whoWokeuiArchaedasGUID;
                    case 1:
                    case 2:
                    case 3:
                    case 4:
                        return vaultWalkers.at(identifier - 1);
                    case 5:
                    case 6:
                    case 7:
                    case 8:
                    case 9:
                    case 10:
                        return earthenGuardians.at(identifier - 5);
                    default:
                        break;
                }

                return ObjectGuid::Empty;
            } // end GetGuidData

            void ProcessEvent(WorldObject* /*gameObject*/, uint32 eventId) override
            {
                switch (eventId)
                {
                    case EVENT_SUB_BOSS_AGGRO:
                        SetData(DATA_STONE_KEEPERS, IN_PROGRESS); // activate the Stone Keepers
                        break;
                    default:
                        break;
                }
            }
        };

        InstanceScript* GetInstanceScript(InstanceMap* map) const override
        {
            return new instance_uldaman_InstanceMapScript(map);
        }
};

void AddSC_instance_uldaman()
{
    new instance_uldaman();
}<|MERGE_RESOLUTION|>--- conflicted
+++ resolved
@@ -152,11 +152,7 @@
             {
                 creature->SetFaction(FACTION_FRIENDLY);
                 creature->RemoveAllAuras();
-<<<<<<< HEAD
-                creature->SetFlag(UNIT_FIELD_FLAGS, UNIT_FLAG_NOT_SELECTABLE);
-=======
                 creature->AddUnitFlag(UNIT_FLAG_NOT_SELECTABLE);
->>>>>>> 28d470c5
                 creature->SetControlled(true, UNIT_STATE_ROOT);
                 creature->AddAura(SPELL_MINION_FREEZE_ANIM, creature);
             }
@@ -190,11 +186,7 @@
                             continue;
                         target->SetControlled(false, UNIT_STATE_ROOT);
                         target->SetFaction(FACTION_MONSTER);
-<<<<<<< HEAD
-                        target->RemoveFlag(UNIT_FIELD_FLAGS, UNIT_FLAG_NOT_SELECTABLE);
-=======
                         target->RemoveUnitFlag(UNIT_FLAG_NOT_SELECTABLE);
->>>>>>> 28d470c5
                         target->RemoveAura(SPELL_MINION_FREEZE_ANIM);
 
                         return;        // only want the first one we find
@@ -217,11 +209,7 @@
                     if (!target || !target->IsAlive() || target->GetFaction() == FACTION_MONSTER)
                         continue;
                     target->SetControlled(false, UNIT_STATE_ROOT);
-<<<<<<< HEAD
-                    target->RemoveFlag(UNIT_FIELD_FLAGS, UNIT_FLAG_NOT_SELECTABLE);
-=======
                     target->RemoveUnitFlag(UNIT_FLAG_NOT_SELECTABLE);
->>>>>>> 28d470c5
                     target->SetFaction(FACTION_MONSTER);
                     target->RemoveAura(SPELL_MINION_FREEZE_ANIM);
                     archaedas->CastSpell(target, SPELL_AWAKEN_VAULT_WALKER, true);
@@ -238,14 +226,8 @@
                 for (GuidVector::const_iterator i = archaedasWallMinions.begin(); i != archaedasWallMinions.end(); ++i)
                 {
                     Creature* target = instance->GetCreature(*i);
-<<<<<<< HEAD
-                    if (!target || target->isDead() || target->GetFaction() != FACTION_MONSTER)
-                        continue;
-
-=======
                     if (!target || target->isDead() || target->GetFaction() != 14)
                         continue;
->>>>>>> 28d470c5
                     target->DespawnOrUnsummon();
                 }
 
@@ -253,14 +235,8 @@
                 for (GuidVector::const_iterator i = vaultWalkers.begin(); i != vaultWalkers.end(); ++i)
                 {
                     Creature* target = instance->GetCreature(*i);
-<<<<<<< HEAD
-                    if (!target || target->isDead() || target->GetFaction() != FACTION_MONSTER)
-                        continue;
-
-=======
                     if (!target || target->isDead() || target->GetFaction() != 14)
                         continue;
->>>>>>> 28d470c5
                     target->DespawnOrUnsummon();
                 }
 
@@ -268,14 +244,8 @@
                 for (GuidVector::const_iterator i = earthenGuardians.begin(); i != earthenGuardians.end(); ++i)
                 {
                     Creature* target = instance->GetCreature(*i);
-<<<<<<< HEAD
-                    if (!target || target->isDead() || target->GetFaction() != FACTION_MONSTER)
-                        continue;
-
-=======
                     if (!target || target->isDead() || target->GetFaction() != 14)
                         continue;
->>>>>>> 28d470c5
                     target->DespawnOrUnsummon();
                 }
             }
@@ -290,8 +260,6 @@
                 {
                     archaedas->RemoveAura(SPELL_FREEZE_ANIM);
                     archaedas->CastSpell(archaedas, SPELL_ARCHAEDAS_AWAKEN, false);
-                    archaedas->SetFaction(FACTION_TITAN);
-                    archaedas->RemoveFlag(UNIT_FIELD_FLAGS, UNIT_FLAG_NOT_SELECTABLE);
                     whoWokeuiArchaedasGUID = target;
                 }
             }
@@ -304,11 +272,7 @@
 
                 ironaya->SetFaction(FACTION_TITAN);
                 ironaya->SetControlled(false, UNIT_STATE_ROOT);
-<<<<<<< HEAD
-                ironaya->RemoveFlag(UNIT_FIELD_FLAGS, UNIT_FLAG_NOT_SELECTABLE);
-=======
                 ironaya->RemoveUnitFlag(UNIT_FLAG_NOT_SELECTABLE);
->>>>>>> 28d470c5
 
                 ironaya->GetMotionMaster()->Clear();
                 ironaya->GetMotionMaster()->MovePoint(0, IronayaPoint);
