--- conflicted
+++ resolved
@@ -101,11 +101,7 @@
 
                 instance->SetData(0, 5);    // respawn any dead minions
                 me->SetFaction(FACTION_FRIENDLY);
-<<<<<<< HEAD
-                me->SetFlag(UNIT_FIELD_FLAGS, UNIT_FLAG_NOT_SELECTABLE);
-=======
                 me->AddUnitFlag(UNIT_FLAG_NOT_SELECTABLE);
->>>>>>> 28d470c5
                 me->SetControlled(true, UNIT_STATE_ROOT);
                 me->AddAura(SPELL_FREEZE_ANIM, me);
             }
@@ -118,33 +114,21 @@
                 {
                     DoCast(minion, SPELL_AWAKEN_VAULT_WALKER, flag);
                     minion->CastSpell(minion, SPELL_ARCHAEDAS_AWAKEN, true);
-<<<<<<< HEAD
-                    minion->RemoveFlag(UNIT_FIELD_FLAGS, UNIT_FLAG_NOT_SELECTABLE);
-=======
                     minion->RemoveUnitFlag(UNIT_FLAG_NOT_SELECTABLE);
->>>>>>> 28d470c5
                     minion->SetControlled(false, UNIT_STATE_ROOT);
                     minion->SetFaction(FACTION_MONSTER);
                     minion->RemoveAura(SPELL_MINION_FREEZE_ANIM);
                 }
             }
 
-            void JustEngagedWith(Unit* /*who*/) override
+            void EnterCombat(Unit* /*who*/) override
             {
                 me->SetFaction(FACTION_MONSTER);
-<<<<<<< HEAD
-                me->RemoveFlag(UNIT_FIELD_FLAGS, UNIT_FLAG_NOT_SELECTABLE);
-                me->SetControlled(false, UNIT_STATE_ROOT);
-            }
-
-            void SpellHit(WorldObject* /*caster*/, SpellInfo const* spellInfo) override
-=======
                 me->RemoveUnitFlag(UNIT_FLAG_NOT_SELECTABLE);
                 me->SetControlled(false, UNIT_STATE_ROOT);
             }
 
             void SpellHit(Unit* /*caster*/, SpellInfo const* spellInfo) override
->>>>>>> 28d470c5
             {
                 // Being woken up from the altar, start the awaken sequence
                 if (spellInfo->Id == SPELL_ARCHAEDAS_AWAKEN)
@@ -279,36 +263,23 @@
             {
                 Initialize();
 
-<<<<<<< HEAD
-                me->SetFaction(FACTION_FRIENDLY);
-                me->SetFlag(UNIT_FIELD_FLAGS, UNIT_FLAG_NOT_SELECTABLE);
-=======
                 me->SetFaction(35);
                 me->AddUnitFlag(UNIT_FLAG_NOT_SELECTABLE);
->>>>>>> 28d470c5
                 me->SetControlled(true, UNIT_STATE_ROOT);
                 me->RemoveAllAuras();
                 me->AddAura(SPELL_MINION_FREEZE_ANIM, me);
             }
 
-            void JustEngagedWith(Unit* /*who*/) override
+            void EnterCombat(Unit* /*who*/) override
             {
                 me->SetFaction(FACTION_MONSTER);
                 me->RemoveAllAuras();
-<<<<<<< HEAD
-                me->RemoveFlag(UNIT_FIELD_FLAGS, UNIT_FLAG_NOT_SELECTABLE);
-=======
                 me->RemoveUnitFlag(UNIT_FLAG_NOT_SELECTABLE);
->>>>>>> 28d470c5
                 me->SetControlled(false, UNIT_STATE_ROOT);
                 bAmIAwake = true;
             }
 
-<<<<<<< HEAD
-            void SpellHit(WorldObject* /*caster*/, SpellInfo const* spellInfo) override
-=======
             void SpellHit(Unit* /*caster*/, SpellInfo const* spellInfo) override
->>>>>>> 28d470c5
             {
                 // time to wake up, start animation
                 if (spellInfo->Id == SPELL_ARCHAEDAS_AWAKEN)
@@ -382,25 +353,16 @@
             void Reset() override
             {
                 me->SetFaction(FACTION_FRIENDLY);
-<<<<<<< HEAD
-                me->SetFlag(UNIT_FIELD_FLAGS, UNIT_FLAG_NOT_SELECTABLE);
-=======
                 me->AddUnitFlag(UNIT_FLAG_NOT_SELECTABLE);
->>>>>>> 28d470c5
                 me->SetControlled(true, UNIT_STATE_ROOT);
                 me->RemoveAllAuras();
                 me->AddAura(SPELL_MINION_FREEZE_ANIM, me);
             }
 
-            void JustEngagedWith(Unit* /*who*/) override
-            {
-<<<<<<< HEAD
-                me->SetFaction(FACTION_MONSTER);
-                me->RemoveFlag(UNIT_FIELD_FLAGS, UNIT_FLAG_NOT_SELECTABLE);
-=======
+            void EnterCombat(Unit* /*who*/) override
+            {
                 me->SetFaction(FACTION_FRIENDLY);
                 me->RemoveUnitFlag(UNIT_FLAG_NOT_SELECTABLE);
->>>>>>> 28d470c5
                 me->SetControlled(false, UNIT_STATE_ROOT);
             }
 
@@ -413,7 +375,7 @@
                 DoMeleeAttackIfReady();
             }
 
-            void JustDied(Unit* /*killer*/) override
+            void JustDied(Unit* /*attacker*/) override
             {
                 DoCast (me, SPELL_SELF_DESTRUCT, true);
                 instance->SetData(DATA_STONE_KEEPERS, IN_PROGRESS);    // activate next stonekeeper
@@ -444,8 +406,7 @@
 
             InstanceScript* instance;
 
-<<<<<<< HEAD
-            bool OnGossipHello(Player* player) override
+            bool GossipHello(Player* player) override
             {
                 player->CastSpell(player, SPELL_BOSS_OBJECT_VISUAL, false);
 
@@ -454,17 +415,6 @@
             }
         };
 
-=======
-            bool GossipHello(Player* player) override
-            {
-                player->CastSpell(player, SPELL_BOSS_OBJECT_VISUAL, false);
-
-                instance->SetGuidData(0, player->GetGUID());     // activate archaedas
-                return false;
-            }
-        };
-
->>>>>>> 28d470c5
         GameObjectAI* GetAI(GameObject* go) const override
         {
             return GetUldamanAI<go_altar_of_archaedasAI>(go);
