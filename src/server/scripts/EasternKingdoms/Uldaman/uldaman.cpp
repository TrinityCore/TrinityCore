/*
 * This file is part of the TrinityCore Project. See AUTHORS file for Copyright information
 *
 * This program is free software; you can redistribute it and/or modify it
 * under the terms of the GNU General Public License as published by the
 * Free Software Foundation; either version 2 of the License, or (at your
 * option) any later version.
 *
 * This program is distributed in the hope that it will be useful, but WITHOUT
 * ANY WARRANTY; without even the implied warranty of MERCHANTABILITY or
 * FITNESS FOR A PARTICULAR PURPOSE. See the GNU General Public License for
 * more details.
 *
 * You should have received a copy of the GNU General Public License along
 * with this program. If not, see <http://www.gnu.org/licenses/>.
 */

/* ScriptData
SDName: Uldaman
SD%Complete: 100
SDCategory: Uldaman
EndScriptData */

/* ContentData
go_keystone_chamber
EndContentData */

#include "ScriptMgr.h"
#include "GameObject.h"
#include "GameObjectAI.h"
#include "InstanceScript.h"
#include "Player.h"
#include "ScriptedCreature.h"
#include "uldaman.h"

/*######
## go_keystone_chamber
######*/

class go_keystone_chamber : public GameObjectScript
{
    public:
        go_keystone_chamber() : GameObjectScript("go_keystone_chamber") { }

        struct go_keystone_chamberAI : public GameObjectAI
        {
            go_keystone_chamberAI(GameObject* go) : GameObjectAI(go), instance(go->GetInstanceScript()) { }

            InstanceScript* instance;

            bool OnGossipHello(Player* /*player*/) override
            {
<<<<<<< HEAD
                instance->SetData(DATA_IRONAYA_SEAL, IN_PROGRESS); //door animation and save state.
                return false;
            }
        };

        GameObjectAI* GetAI(GameObject* go) const override
=======
                uiCslumberTimer = 2000;
            }

            uint32 uiCslumberTimer;

            void Reset() override
            {
                Initialize();
            }

            void EnterCombat(Unit* /*who*/) override
            {
            }

            void UpdateAI(uint32 uiDiff) override
            {
                //Return since we have no target
                if (!UpdateVictim())
                    return;

                //uiCslumberTimer
                if (uiCslumberTimer <= uiDiff)
                {
                    //Cast
                    DoCastVictim(SPELL_CRYSTALLINE_SLUMBER, true);

                    //Stop attacking target thast asleep and pick new target
                    uiCslumberTimer = 28000;

                    me->GetThreatManager().ResetThreat(me->GetVictim());

                } else uiCslumberTimer -= uiDiff;

                DoMeleeAttackIfReady();
            }
        };

        CreatureAI* GetAI(Creature* creature) const override
        {
            return GetUldamanAI<npc_jadespine_basiliskAI>(creature);
        }
};

/*######
## go_keystone_chamber
######*/

class go_keystone_chamber : public GameObjectScript
{
    public:
        go_keystone_chamber() : GameObjectScript("go_keystone_chamber") { }

        struct go_keystone_chamberAI : public GameObjectAI
        {
            go_keystone_chamberAI(GameObject* go) : GameObjectAI(go), instance(go->GetInstanceScript()) { }

            InstanceScript* instance;

            bool GossipHello(Player* /*player*/) override
            {
                instance->SetData(DATA_IRONAYA_SEAL, IN_PROGRESS); //door animation and save state.
                return false;
            }
        };

        GameObjectAI* GetAI(GameObject* go) const override
        {
            return GetUldamanAI<go_keystone_chamberAI>(go);
        }
};

/*######
## at_map_chamber
######*/

enum MapChamber
{
    QUEST_HIDDEN_CHAMBER = 2240
};

class AreaTrigger_at_map_chamber : public AreaTriggerScript
{
    public:

        AreaTrigger_at_map_chamber()
            : AreaTriggerScript("at_map_chamber")
        {
        }

        bool OnTrigger(Player* player, AreaTriggerEntry const* /*areaTrigger*/, bool /*entered*/) override
>>>>>>> 28d470c5
        {
            return GetUldamanAI<go_keystone_chamberAI>(go);
        }
};

void AddSC_uldaman()
{
    new go_keystone_chamber();
<<<<<<< HEAD
=======
    new AreaTrigger_at_map_chamber();
>>>>>>> 28d470c5
}<|MERGE_RESOLUTION|>--- conflicted
+++ resolved
@@ -18,11 +18,14 @@
 /* ScriptData
 SDName: Uldaman
 SD%Complete: 100
+SDComment: Quest support: 2240, 2278 + 1 trash mob.
 SDCategory: Uldaman
 EndScriptData */
 
 /* ContentData
+npc_jadespine_basilisk
 go_keystone_chamber
+at_map_chamber
 EndContentData */
 
 #include "ScriptMgr.h"
@@ -34,30 +37,32 @@
 #include "uldaman.h"
 
 /*######
-## go_keystone_chamber
+## npc_jadespine_basilisk
 ######*/
 
-class go_keystone_chamber : public GameObjectScript
+enum Spells
+{
+    SPELL_CRYSTALLINE_SLUMBER   = 3636,
+};
+
+class npc_jadespine_basilisk : public CreatureScript
 {
     public:
-        go_keystone_chamber() : GameObjectScript("go_keystone_chamber") { }
 
-        struct go_keystone_chamberAI : public GameObjectAI
+        npc_jadespine_basilisk()
+            : CreatureScript("npc_jadespine_basilisk")
         {
-            go_keystone_chamberAI(GameObject* go) : GameObjectAI(go), instance(go->GetInstanceScript()) { }
+        }
 
-            InstanceScript* instance;
+        struct npc_jadespine_basiliskAI : public ScriptedAI
+        {
+            npc_jadespine_basiliskAI(Creature* creature) : ScriptedAI(creature)
+            {
+                Initialize();
+            }
 
-            bool OnGossipHello(Player* /*player*/) override
+            void Initialize()
             {
-<<<<<<< HEAD
-                instance->SetData(DATA_IRONAYA_SEAL, IN_PROGRESS); //door animation and save state.
-                return false;
-            }
-        };
-
-        GameObjectAI* GetAI(GameObject* go) const override
-=======
                 uiCslumberTimer = 2000;
             }
 
@@ -148,17 +153,17 @@
         }
 
         bool OnTrigger(Player* player, AreaTriggerEntry const* /*areaTrigger*/, bool /*entered*/) override
->>>>>>> 28d470c5
         {
-            return GetUldamanAI<go_keystone_chamberAI>(go);
+            if (player->GetQuestStatus(QUEST_HIDDEN_CHAMBER) == QUEST_STATUS_INCOMPLETE)
+                player->AreaExploredOrEventHappens(QUEST_HIDDEN_CHAMBER);
+
+            return true;
         }
 };
 
 void AddSC_uldaman()
 {
+    new npc_jadespine_basilisk();
     new go_keystone_chamber();
-<<<<<<< HEAD
-=======
     new AreaTrigger_at_map_chamber();
->>>>>>> 28d470c5
 }