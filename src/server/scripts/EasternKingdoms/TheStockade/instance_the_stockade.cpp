/*
 * Copyright (C) 2008-2017 TrinityCore <http://www.trinitycore.org/>
 *
 * This program is free software; you can redistribute it and/or modify it
 * under the terms of the GNU General Public License as published by the
 * Free Software Foundation; either version 2 of the License, or (at your
 * option) any later version.
 *
 * This program is distributed in the hope that it will be useful, but WITHOUT
 * ANY WARRANTY; without even the implied warranty of MERCHANTABILITY or
 * FITNESS FOR A PARTICULAR PURPOSE. See the GNU General Public License for
 * more details.
 *
 * You should have received a copy of the GNU General Public License along
 * with this program. If not, see <http://www.gnu.org/licenses/>.
 */

#include "ScriptMgr.h"
#include "InstanceScript.h"
<<<<<<< HEAD
#include "the_stockade.h"
=======
#include "Map.h"
>>>>>>> 737b7364

class instance_the_stockade : public InstanceMapScript
{
public:
    instance_the_stockade() : InstanceMapScript("instance_the_stockade", 34) { }

    struct instance_the_stockade_InstanceMapScript : public InstanceScript
    {
        instance_the_stockade_InstanceMapScript(Map* map) : InstanceScript(map)
        {
            SetHeaders(DataHeader);
            SetBossNumber(EncounterCount);
        }
    };

    InstanceScript* GetInstanceScript(InstanceMap* map) const override
    {
        return new instance_the_stockade_InstanceMapScript(map);
    }
};

void AddSC_instance_the_stockade()
{
    new instance_the_stockade();
}<|MERGE_RESOLUTION|>--- conflicted
+++ resolved
@@ -17,11 +17,8 @@
 
 #include "ScriptMgr.h"
 #include "InstanceScript.h"
-<<<<<<< HEAD
+#include "Map.h"
 #include "the_stockade.h"
-=======
-#include "Map.h"
->>>>>>> 737b7364
 
 class instance_the_stockade : public InstanceMapScript
 {
