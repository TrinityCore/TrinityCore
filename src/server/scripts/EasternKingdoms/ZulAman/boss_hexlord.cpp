/*
 * This file is part of the TrinityCore Project. See AUTHORS file for Copyright information
 *
 * This program is free software; you can redistribute it and/or modify it
 * under the terms of the GNU General Public License as published by the
 * Free Software Foundation; either version 2 of the License, or (at your
 * option) any later version.
 *
 * This program is distributed in the hope that it will be useful, but WITHOUT
 * ANY WARRANTY; without even the implied warranty of MERCHANTABILITY or
 * FITNESS FOR A PARTICULAR PURPOSE. See the GNU General Public License for
 * more details.
 *
 * You should have received a copy of the GNU General Public License along
 * with this program. If not, see <http://www.gnu.org/licenses/>.
 */

#include "ScriptMgr.h"
#include "InstanceScript.h"
#include "MotionMaster.h"
#include "ObjectAccessor.h"
#include "ScriptedCreature.h"
<<<<<<< HEAD
#include "SpellScript.h"
#include "TemporarySummon.h"
#include "zulaman.h"

enum Yells
{
    YELL_AGGRO                    = 0,
    YELL_KILL_ONE                 = 1,
    YELL_KILL_TWO                 = 2,
    YELL_DRAIN_POWER              = 3,
    YELL_SPIRIT_BOLTS             = 4,
    YELL_DEATH                    = 5
};

enum Creatures
{
    NPC_TEMP_TRIGGER              = 23920
=======
#include "SpellAuraEffects.h"
#include "SpellScript.h"
#include "zulaman.h"

enum Says
{
    SAY_AGGRO               = 0,
    SAY_PLAYER_KILL         = 1,
    SAY_SPIRIT_BOLTS        = 2,
    SAY_SIPHON_SOUL         = 3,
    SAY_PET_DEATH           = 4,
    SAY_DEATH               = 5
>>>>>>> 28d470c5
};

enum Spells
{
<<<<<<< HEAD
    SPELL_SPIRIT_BOLTS            = 43383,
    SPELL_DRAIN_POWER             = 44131,
    SPELL_SIPHON_SOUL             = 43501,

    // Druid
    SPELL_DR_THORNS               = 43420,
    SPELL_DR_LIFEBLOOM            = 43421,
    SPELL_DR_MOONFIRE             = 43545,

    // Hunter
    SPELL_HU_EXPLOSIVE_TRAP       = 43444,
    SPELL_HU_FREEZING_TRAP        = 43447,
    SPELL_HU_SNAKE_TRAP           = 43449,

    // Mage
    SPELL_MG_FIREBALL             = 41383,
    SPELL_MG_FROST_NOVA           = 43426,
    SPELL_MG_ICE_LANCE            = 43427,
    SPELL_MG_FROSTBOLT            = 43428,

    // Paladin
    SPELL_PA_CONSECRATION         = 43429,
    SPELL_PA_AVENGING_WRATH       = 43430,
    SPELL_PA_HOLY_LIGHT           = 43451,

    // Priest
    SPELL_PR_HEAL                 = 41372,
    SPELL_PR_MIND_BLAST           = 41374,
    SPELL_PR_SW_DEATH             = 41375,
    SPELL_PR_PSYCHIC_SCREAM       = 43432,
    SPELL_PR_MIND_CONTROL         = 43550,
    SPELL_PR_PAIN_SUPP            = 44416,

    // Rogue
    SPELL_RO_BLIND                = 43433,
    SPELL_RO_SLICE_DICE           = 43457,
    SPELL_RO_WOUND_POISON         = 43461,

    // Shaman
    SPELL_SH_CHAIN_LIGHT          = 43435,
    SPELL_SH_FIRE_NOVA            = 43436,
    SPELL_SH_HEALING_WAVE         = 43548,

    // Warlock
    SPELL_WL_CURSE_OF_DOOM        = 43439,
    SPELL_WL_RAIN_OF_FIRE         = 43440,
    SPELL_WL_UNSTABLE_AFFL        = 43522,
    SPELL_WL_UNSTABLE_AFFL_DISPEL = 43523,

    // Warrior
    SPELL_WR_MORTAL_STRIKE        = 43441,
    SPELL_WR_WHIRLWIND            = 43442,
    SPELL_WR_SPELL_REFLECT        = 43443,

    // Thurg
    SPELL_BLOODLUST               = 43578,
    SPELL_CLEAVE                  = 15496,

    // Gazakroth
    SPELL_FIREBOLT                = 43584,

    // Alyson Antille
    SPELL_FLASH_HEAL              = 43575,
    SPELL_DISPEL_MAGIC            = 43577,

    // Lord Raadan
    SPELL_FLAME_BREATH            = 43582,
    SPELL_THUNDERCLAP             = 43583,

    // Darkheart
    SPELL_PSYCHIC_WAIL            = 43590,

    // Slither
    SPELL_VENOM_SPIT              = 43579,

    // Fenstalker
    SPELL_VOLATILE_INFECTION      = 43586,

    // Koragg
    SPELL_COLD_STARE              = 43593,
    SPELL_MIGHTY_BLOW             = 43592
};

#define ORIENT                  1.5696f
#define POS_Y                   921.2795f
#define POS_Z                   33.8883f

static float Pos_X[4] = {112.8827f, 107.8827f, 122.8827f, 127.8827f};

static uint8 const AddCount = 8;
static uint32 const AddEntryList[AddCount]=
{
    24240, //Alyson Antille
    24241, //Thurg
    24242, //Slither
    24243, //Lord Raadan
    24244, //Gazakroth
    24245, //Fenstalker
    24246, //Darkheart
    24247  //Koragg
=======
    SPELL_WL_UNSTABLE_AFFL          = 43522,
    SPELL_WL_UNSTABLE_AFFL_DISPEL   = 43523,
>>>>>>> 28d470c5
};

enum Events
{
<<<<<<< HEAD
    ABILITY_TARGET_SELF = 0,
    ABILITY_TARGET_VICTIM = 1,
    ABILITY_TARGET_ENEMY = 2,
    ABILITY_TARGET_HEAL = 3,
    ABILITY_TARGET_BUFF = 4,
    ABILITY_TARGET_SPECIAL = 5
};

struct PlayerAbilityStruct
{
    uint32 spell;
    AbilityTarget target;
    uint32 cooldown; //FIXME - it's never used
};

static PlayerAbilityStruct PlayerAbility[][3] =
{
    // 1 warrior
    {{SPELL_WR_SPELL_REFLECT, ABILITY_TARGET_SELF, 10000},
    {SPELL_WR_WHIRLWIND, ABILITY_TARGET_SELF, 10000},
    {SPELL_WR_MORTAL_STRIKE, ABILITY_TARGET_VICTIM, 6000}},
    // 2 paladin
    {{SPELL_PA_CONSECRATION, ABILITY_TARGET_SELF, 10000},
    {SPELL_PA_HOLY_LIGHT, ABILITY_TARGET_HEAL, 10000},
    {SPELL_PA_AVENGING_WRATH, ABILITY_TARGET_SELF, 10000}},
    // 3 hunter
    {{SPELL_HU_EXPLOSIVE_TRAP, ABILITY_TARGET_SELF, 10000},
    {SPELL_HU_FREEZING_TRAP, ABILITY_TARGET_SELF, 10000},
    {SPELL_HU_SNAKE_TRAP, ABILITY_TARGET_SELF, 10000}},
    // 4 rogue
    {{SPELL_RO_WOUND_POISON, ABILITY_TARGET_VICTIM, 3000},
    {SPELL_RO_SLICE_DICE, ABILITY_TARGET_SELF, 10000},
    {SPELL_RO_BLIND, ABILITY_TARGET_ENEMY, 10000}},
    // 5 priest
    {{SPELL_PR_PAIN_SUPP, ABILITY_TARGET_HEAL, 10000},
    {SPELL_PR_HEAL, ABILITY_TARGET_HEAL, 10000},
    {SPELL_PR_PSYCHIC_SCREAM, ABILITY_TARGET_SELF, 10000}},
    // 5* shadow priest
    {{SPELL_PR_MIND_CONTROL, ABILITY_TARGET_ENEMY, 15000},
    {SPELL_PR_MIND_BLAST, ABILITY_TARGET_ENEMY, 5000},
    {SPELL_PR_SW_DEATH, ABILITY_TARGET_ENEMY, 10000}},
    // 7 shaman
    {{SPELL_SH_FIRE_NOVA, ABILITY_TARGET_SELF, 10000},
    {SPELL_SH_HEALING_WAVE, ABILITY_TARGET_HEAL, 10000},
    {SPELL_SH_CHAIN_LIGHT, ABILITY_TARGET_ENEMY, 8000}},
    // 8 mage
    {{SPELL_MG_FIREBALL, ABILITY_TARGET_ENEMY, 5000},
    {SPELL_MG_FROSTBOLT, ABILITY_TARGET_ENEMY, 5000},
    {SPELL_MG_ICE_LANCE, ABILITY_TARGET_SPECIAL, 2000}},
    // 9 warlock
    {{SPELL_WL_CURSE_OF_DOOM, ABILITY_TARGET_ENEMY, 10000},
    {SPELL_WL_RAIN_OF_FIRE, ABILITY_TARGET_ENEMY, 10000},
    {SPELL_WL_UNSTABLE_AFFL, ABILITY_TARGET_ENEMY, 10000}},
    // 11 druid
    {{SPELL_DR_LIFEBLOOM, ABILITY_TARGET_HEAL, 10000},
    {SPELL_DR_THORNS, ABILITY_TARGET_SELF, 10000},
    {SPELL_DR_MOONFIRE, ABILITY_TARGET_ENEMY, 8000}}
};

struct boss_hexlord_addAI : public ScriptedAI
{
    InstanceScript* instance;

    boss_hexlord_addAI(Creature* creature) : ScriptedAI(creature)
    {
        instance = creature->GetInstanceScript();
    }

    void Reset() override { }

    void JustEngagedWith(Unit* /*who*/) override
    {
        DoZoneInCombat();
    }

    void UpdateAI(uint32 /*diff*/) override
    {
        if (instance->GetBossState(BOSS_HEXLORD) != IN_PROGRESS)
        {
            EnterEvadeMode();
            return;
        }

        DoMeleeAttackIfReady();
    }
=======
>>>>>>> 28d470c5
};

class boss_hexlord_malacrass : public CreatureScript
{
    public:

        boss_hexlord_malacrass() : CreatureScript("boss_hexlord_malacrass") { }

        struct boss_hex_lord_malacrassAI : public BossAI
        {
<<<<<<< HEAD
            boss_hex_lord_malacrassAI(Creature* creature) : BossAI(creature, BOSS_HEXLORD)
            {
                Initialize();
                SelectAddEntry();

                PlayerClass = CLASS_NONE;
            }

            void Initialize()
            {
                SpiritBolts_Timer = 20000;
                DrainPower_Timer = 60000;
                SiphonSoul_Timer = 100000;
                PlayerAbility_Timer = 99999;
                CheckAddState_Timer = 5000;
                ResetTimer = 5000;
            }

            ObjectGuid AddGUID[4];
            uint32 AddEntry[4];

            ObjectGuid PlayerGUID;

            uint32 SpiritBolts_Timer;
            uint32 DrainPower_Timer;
            uint32 SiphonSoul_Timer;
            uint32 PlayerAbility_Timer;
            uint32 CheckAddState_Timer;
            uint32 ResetTimer;

            uint32 PlayerClass;
=======
            boss_hex_lord_malacrassAI(Creature* creature) : BossAI(creature, DATA_HEXLORD) { }
>>>>>>> 28d470c5

            void Reset() override
            {
                _Reset();
<<<<<<< HEAD
                Initialize();

                SpawnAdds();
=======
>>>>>>> 28d470c5
            }

            void JustEngagedWith(Unit* who) override
            {
<<<<<<< HEAD
                BossAI::JustEngagedWith(who);
                Talk(YELL_AGGRO);

                for (uint8 i = 0; i < 4; ++i)
                {
                    Creature* creature = ObjectAccessor::GetCreature(*me, AddGUID[i]);
                    if (creature && creature->IsAlive())
                        creature->AI()->AttackStart(me->GetVictim());
                    else
                    {
                        EnterEvadeMode();
                        break;
                    }
                }
            }

            void KilledUnit(Unit* /*victim*/) override
            {
                switch (urand(0, 1))
                {
                    case 0:
                        Talk(YELL_KILL_ONE);
                        break;
                    case 1:
                        Talk(YELL_KILL_TWO);
                        break;
                }
=======
                Talk(SAY_AGGRO);
                _EnterCombat();
>>>>>>> 28d470c5
            }

            void JustDied(Unit* /*killer*/) override
            {
<<<<<<< HEAD
                _JustDied();
                Talk(YELL_DEATH);

                for (uint8 i = 0; i < 4; ++i)
                {
                    Unit* Temp = ObjectAccessor::GetUnit(*me, AddGUID[i]);
                    if (Temp && Temp->IsAlive())
                        Temp->KillSelf();
                }
            }

            void SelectAddEntry()
            {
                std::list<uint32> addList(&AddEntryList[0], &AddEntryList[AddCount]);
                Trinity::Containers::RandomResize(addList, 4);

                uint8 i = 0;
                for (auto itr = addList.begin(); itr != addList.end(); ++itr, ++i)
                    AddEntry[i] = *itr;
            }

            void SpawnAdds()
            {
                for (uint8 i = 0; i < 4; ++i)
                {
                    Creature* creature = (ObjectAccessor::GetCreature(*me, AddGUID[i]));
                    if (!creature || !creature->IsAlive())
                    {
                        if (creature)
                            creature->setDeathState(DEAD);
                        creature = me->SummonCreature(AddEntry[i], Pos_X[i], POS_Y, POS_Z, ORIENT, TEMPSUMMON_DEAD_DESPAWN);
                        if (creature)
                            AddGUID[i] = creature->GetGUID();
                    }
                    else
                    {
                        creature->AI()->EnterEvadeMode();
                        creature->UpdatePosition(Pos_X[i], POS_Y, POS_Z, ORIENT);
                        creature->StopMoving();
                    }
                }
            }

            void UpdateAI(uint32 diff) override
            {
                if (!UpdateVictim())
                    return;

                if (ResetTimer <= diff)
                {
                    if (me->IsWithinDist3d(119.223f, 1035.45f, 29.4481f, 10))
                    {
                        EnterEvadeMode();
                        return;
                    }
                    ResetTimer = 5000;
                }
                else
                    ResetTimer -= diff;

                if (CheckAddState_Timer <= diff)
                {
                    for (uint8 i = 0; i < 4; ++i)
                        if (Creature* temp = ObjectAccessor::GetCreature(*me, AddGUID[i]))
                            if (temp->IsAlive() && !temp->GetVictim())
                                temp->AI()->AttackStart(me->GetVictim());

                    CheckAddState_Timer = 5000;
                }
                else
                    CheckAddState_Timer -= diff;

                if (DrainPower_Timer <= diff)
                {
                    DoCast(me, SPELL_DRAIN_POWER, true);
                    Talk(YELL_DRAIN_POWER);
                    DrainPower_Timer = urand(40000, 55000);    // must cast in 60 sec, or buff/debuff will disappear
                }
                else
                    DrainPower_Timer -= diff;

                if (SpiritBolts_Timer <= diff)
                {
                    if (DrainPower_Timer < 12000)    // channel 10 sec
                        SpiritBolts_Timer = 13000;   // cast drain power first
                    else
                    {
                        DoCast(me, SPELL_SPIRIT_BOLTS, false);
                        Talk(YELL_SPIRIT_BOLTS);
                        SpiritBolts_Timer = 40000;
                        SiphonSoul_Timer = 10000;    // ready to drain
                        PlayerAbility_Timer = 99999;
                    }
                }
                else
                    SpiritBolts_Timer -= diff;

                if (SiphonSoul_Timer <= diff)
                {
                    Unit* target = SelectTarget(SelectTargetMethod::Random, 0, 70, true);
                    Unit* trigger = DoSpawnCreature(NPC_TEMP_TRIGGER, 0, 0, 0, 0, TEMPSUMMON_TIMED_DESPAWN, 30s);
                    if (!target || !trigger)
                    {
                        EnterEvadeMode();
                        return;
                    }
                    else
                    {
                        trigger->SetDisplayId(11686);
                        trigger->SetFlag(UNIT_FIELD_FLAGS, UNIT_FLAG_NOT_SELECTABLE);
                        trigger->CastSpell(target, SPELL_SIPHON_SOUL, true);
                        trigger->GetMotionMaster()->MoveChase(me);

                        //DoCast(target, SPELL_SIPHON_SOUL, true);
                        //me->SetUInt64Value(UNIT_FIELD_CHANNEL_OBJECT, target->GetGUID());
                        //me->SetUInt32Value(UNIT_CHANNEL_SPELL, SPELL_SIPHON_SOUL);

                        PlayerGUID = target->GetGUID();
                        PlayerAbility_Timer = urand(8000, 10000);
                        PlayerClass = target->GetClass() - 1;

                        if (PlayerClass == CLASS_DRUID - 1)
                            PlayerClass = CLASS_DRUID;
                        else if (PlayerClass == CLASS_PRIEST - 1 && target->HasSpell(15473))
                            PlayerClass = CLASS_PRIEST; // shadow priest

                        SiphonSoul_Timer = 99999;   // buff lasts 30 sec
                    }
                }
                else
                    SiphonSoul_Timer -= diff;

                if (PlayerAbility_Timer <= diff)
                {
                    //Unit* target = ObjectAccessor::GetUnit(*me, PlayerGUID);
                    //if (target && target->IsAlive())
                    //{
                        UseAbility();
                        PlayerAbility_Timer = urand(8000, 10000);
                    //}
                }
                else
                    PlayerAbility_Timer -= diff;

                DoMeleeAttackIfReady();
            }

            void UseAbility()
            {
                uint8 random = urand(0, 2);
                Unit* target = nullptr;
                switch (PlayerAbility[PlayerClass][random].target)
                {
                    case ABILITY_TARGET_SELF:
                        target = me;
                        break;
                    case ABILITY_TARGET_VICTIM:
                        target = me->GetVictim();
                        break;
                    case ABILITY_TARGET_ENEMY:
                    default:
                        target = SelectTarget(SelectTargetMethod::Random, 0, 100, true);
                        break;
                    case ABILITY_TARGET_HEAL:
                        target = DoSelectLowestHpFriendly(50.f, 0);
                        break;
                    case ABILITY_TARGET_BUFF:
                        {
                            std::list<Creature*> templist = DoFindFriendlyMissingBuff(50.f, PlayerAbility[PlayerClass][random].spell);
                            if (!templist.empty())
                                target = *(templist.begin());
                        }
                        break;
                }
                if (target)
                    DoCast(target, PlayerAbility[PlayerClass][random].spell, false);
            }
        };

        CreatureAI* GetAI(Creature* creature) const override
        {
            return GetZulAmanAI<boss_hex_lord_malacrassAI>(creature);
        }
};

class boss_thurg : public CreatureScript
{
    public:
        boss_thurg() : CreatureScript("boss_thurg") { }

        struct boss_thurgAI : public boss_hexlord_addAI
        {
            boss_thurgAI(Creature* creature) : boss_hexlord_addAI(creature)
            {
                Initialize();
            }

            void Initialize()
            {
                bloodlust_timer = 15000;
                cleave_timer = 10000;
            }

            uint32 bloodlust_timer;
            uint32 cleave_timer;

            void Reset() override
            {
                Initialize();

                boss_hexlord_addAI::Reset();
            }

            void UpdateAI(uint32 diff) override
            {
                if (!UpdateVictim())
                    return;

                if (bloodlust_timer <= diff)
                {
                    std::list<Creature*> templist = DoFindFriendlyMissingBuff(50, SPELL_BLOODLUST);
                    if (!templist.empty())
                    {
                        if (Unit* target = *(templist.begin()))
                            DoCast(target, SPELL_BLOODLUST, false);
                    }
                    bloodlust_timer = 12000;
                }
                else
                    bloodlust_timer -= diff;

                if (cleave_timer <= diff)
                {
                    DoCastVictim(SPELL_CLEAVE, false);
                    cleave_timer = 12000; //3 sec cast
                }
                else
                    cleave_timer -= diff;

                boss_hexlord_addAI::UpdateAI(diff);
            }
        };

        CreatureAI* GetAI(Creature* creature) const override
        {
            return GetZulAmanAI<boss_thurgAI>(creature);
        }
};

class boss_alyson_antille : public CreatureScript
{
    public:
        boss_alyson_antille() : CreatureScript("boss_alyson_antille") { }

        struct boss_alyson_antilleAI : public boss_hexlord_addAI
        {
            //Holy Priest
            boss_alyson_antilleAI(Creature* creature) : boss_hexlord_addAI(creature)
            {
                Initialize();
            }

            void Initialize()
            {
                flashheal_timer = 2500;
                dispelmagic_timer = 10000;
            }

            uint32 flashheal_timer;
            uint32 dispelmagic_timer;

            void Reset() override
            {
                Initialize();

                //AcquireGUID();

                boss_hexlord_addAI::Reset();
            }

            void AttackStart(Unit* who) override
            {
                if (!who)
                    return;

                if (who->isTargetableForAttack())
                {
                    if (me->Attack(who, false))
                    {
                        me->GetMotionMaster()->MoveChase(who, 20);
                        AddThreat(who, 0.0f);
                    }
                }
            }

            void UpdateAI(uint32 diff) override
            {
                if (!UpdateVictim())
                    return;

                if (flashheal_timer <= diff)
                {
                    Unit* target = DoSelectLowestHpFriendly(99, 30000);
                    if (target)
                    {
                        if (target->IsWithinDistInMap(me, 50))
                            DoCast(target, SPELL_FLASH_HEAL, false);
                        else
                        {
                            // bugged
                            //me->GetMotionMaster()->Clear();
                            //me->GetMotionMaster()->MoveChase(target, 20);
                        }
                    }
                    else
                    {
                        if (urand(0, 1))
                            target = DoSelectLowestHpFriendly(50, 0);
                        else
                            target = SelectTarget(SelectTargetMethod::Random, 0);
                        if (target)
                            DoCast(target, SPELL_DISPEL_MAGIC, false);
                    }
                    flashheal_timer = 2500;
                }
                else
                    flashheal_timer -= diff;

                /*if (dispelmagic_timer <= diff)
                {
                if (urand(0, 1))
                {
                    Unit* target = SelectTarget();

                    DoCast(target, SPELL_DISPEL_MAGIC, false);
                }
                else
                    me->CastSpell(SelectUnit(SelectTargetMethod::Random, 0), SPELL_DISPEL_MAGIC, false);

                dispelmagic_timer = 12000;
                }
                else
                    dispelmagic_timer -= diff;*/

                boss_hexlord_addAI::UpdateAI(diff);
            }
        };

        CreatureAI* GetAI(Creature* creature) const override
        {
            return GetZulAmanAI<boss_alyson_antilleAI>(creature);
        }
};

class boss_gazakroth : public CreatureScript
{
    public:
        boss_gazakroth() : CreatureScript("boss_gazakroth") { }

        struct boss_gazakrothAI : public boss_hexlord_addAI
        {
            boss_gazakrothAI(Creature* creature) : boss_hexlord_addAI(creature)
            {
                Initialize();
            }

            void Initialize()
            {
                firebolt_timer = 2 * IN_MILLISECONDS;
            }

            void Reset() override
            {
                Initialize();
                boss_hexlord_addAI::Reset();
            }

            void AttackStart(Unit* who) override
            {
                AttackStartCaster(who, 20.0f);
            }

            void UpdateAI(uint32 diff) override
            {
                if (!UpdateVictim())
                    return;

                if (firebolt_timer <= diff)
                {
                    DoCastVictim(SPELL_FIREBOLT, false);
                    firebolt_timer = 0.7 * IN_MILLISECONDS;
                }
                else
                    firebolt_timer -= diff;

                boss_hexlord_addAI::UpdateAI(diff);
            }

        private:
            uint32 firebolt_timer;
        };

        CreatureAI* GetAI(Creature* creature) const override
        {
            return GetZulAmanAI<boss_gazakrothAI>(creature);
        }
};

class boss_lord_raadan : public CreatureScript
{
    public:
        boss_lord_raadan() : CreatureScript("boss_lord_raadan") { }

        struct boss_lord_raadanAI : public boss_hexlord_addAI
        {
            boss_lord_raadanAI(Creature* creature) : boss_hexlord_addAI(creature)
            {
                Initialize();
            }

            void Initialize()
            {
                flamebreath_timer = 8000;
                thunderclap_timer = 13000;
            }

            uint32 flamebreath_timer;
            uint32 thunderclap_timer;

            void Reset() override
            {
                Initialize();

                boss_hexlord_addAI::Reset();

            }
            void UpdateAI(uint32 diff) override
            {
                if (!UpdateVictim())
                    return;

                if (thunderclap_timer <= diff)
                {
                    DoCastVictim(SPELL_THUNDERCLAP, false);
                    thunderclap_timer = 12000;
                }
                else
                    thunderclap_timer -= diff;

                if (flamebreath_timer <= diff)
                {
                    DoCastVictim(SPELL_FLAME_BREATH, false);
                    flamebreath_timer = 12000;
                }
                else
                    flamebreath_timer -= diff;

                boss_hexlord_addAI::UpdateAI(diff);
            }
        };

        CreatureAI* GetAI(Creature* creature) const override
        {
            return GetZulAmanAI<boss_lord_raadanAI>(creature);
        }
};

class boss_darkheart : public CreatureScript
{
    public:
        boss_darkheart() : CreatureScript("boss_darkheart") { }

        struct boss_darkheartAI : public boss_hexlord_addAI
        {
            boss_darkheartAI(Creature* creature) : boss_hexlord_addAI(creature)
            {
                Initialize();
=======
                Talk(SAY_DEATH);
                _JustDied();
>>>>>>> 28d470c5
            }

            void KilledUnit(Unit* victim) override
            {
                if (victim->GetTypeId() == TYPEID_PLAYER)
                    Talk(SAY_PLAYER_KILL);
            }

            void UpdateAI(uint32 diff) override
            {
                if (!UpdateVictim())
                    return;

<<<<<<< HEAD
                if (psychicwail_timer <= diff)
                {
                    DoCastVictim(SPELL_PSYCHIC_WAIL, false);
                    psychicwail_timer = 12000;
                }
                else
                    psychicwail_timer -= diff;

                boss_hexlord_addAI::UpdateAI(diff);
            }
        };

        CreatureAI* GetAI(Creature* creature) const override
        {
            return GetZulAmanAI<boss_darkheartAI>(creature);
        }
};


class boss_slither : public CreatureScript
{
    public:
        boss_slither() : CreatureScript("boss_slither") { }

        struct boss_slitherAI : public boss_hexlord_addAI
        {
            boss_slitherAI(Creature* creature) : boss_hexlord_addAI(creature)
            {
                Initialize();
            }

            void Initialize()
            {
                venomspit_timer = 5000;
            }

            uint32 venomspit_timer;

            void Reset() override
            {
                Initialize();
                boss_hexlord_addAI::Reset();
            }

            void AttackStart(Unit* who) override
            {
                if (!who)
=======
                events.Update(diff);

                if (me->HasUnitState(UNIT_STATE_CASTING))
>>>>>>> 28d470c5
                    return;
                /*
                while (uint32 eventId = events.ExecuteEvent())
                {
                    switch (eventId)
                    {
<<<<<<< HEAD
                        me->GetMotionMaster()->MoveChase(who, 20);
                        AddThreat(who, 0.0f);
                    }
                }
            }

            void UpdateAI(uint32 diff) override
            {
                if (!UpdateVictim())
                    return;

                if (venomspit_timer <= diff)
                {
                    if (Unit* victim = SelectTarget(SelectTargetMethod::Random, 0, 100, true))
                        DoCast(victim, SPELL_VENOM_SPIT, false);
                    venomspit_timer = 2500;
                }
                else
                    venomspit_timer -= diff;

                boss_hexlord_addAI::UpdateAI(diff);
            }
        };

        CreatureAI* GetAI(Creature* creature) const override
        {
            return GetZulAmanAI<boss_slitherAI>(creature);
        }
};

class boss_fenstalker : public CreatureScript
{
    public:
        boss_fenstalker() : CreatureScript("boss_fenstalker") { }

        struct boss_fenstalkerAI : public boss_hexlord_addAI
        {
            boss_fenstalkerAI(Creature* creature) : boss_hexlord_addAI(creature)
            {
                Initialize();
            }

            void Initialize()
            {
                volatileinf_timer = 15000;
            }

            uint32 volatileinf_timer;

            void Reset() override
            {
                Initialize();
                boss_hexlord_addAI::Reset();

            }
            void UpdateAI(uint32 diff) override
            {
                if (!UpdateVictim())
                    return;

                if (volatileinf_timer <= diff)
                {
                    // core bug
                    if (me->GetVictim())
                        me->EnsureVictim()->CastSpell(me->GetVictim(), SPELL_VOLATILE_INFECTION, false);
                    volatileinf_timer = 12000;
                }
                else
                    volatileinf_timer -= diff;

                boss_hexlord_addAI::UpdateAI(diff);
            }
        };

        CreatureAI* GetAI(Creature* creature) const override
        {
            return GetZulAmanAI<boss_fenstalkerAI>(creature);
        }
};

class boss_koragg : public CreatureScript
{
    public:
        boss_koragg() : CreatureScript("boss_koragg") { }

        struct boss_koraggAI : public boss_hexlord_addAI
        {
            boss_koraggAI(Creature* creature) : boss_hexlord_addAI(creature)
            {
                Initialize();
            }

            void Initialize()
            {
                coldstare_timer = 15000;
                mightyblow_timer = 10000;
            }

            uint32 coldstare_timer;
            uint32 mightyblow_timer;

            void Reset() override
            {
                Initialize();
                boss_hexlord_addAI::Reset();

            }
            void UpdateAI(uint32 diff) override
            {
                if (!UpdateVictim())
                    return;

                if (mightyblow_timer <= diff)
                {
                    DoCastVictim(SPELL_MIGHTY_BLOW, false);
                    mightyblow_timer = 12000;
                }
                if (coldstare_timer <= diff)
                {
                    if (Unit* victim = SelectTarget(SelectTargetMethod::Random, 0, 100, true))
                        DoCast(victim, SPELL_COLD_STARE, false);
                    coldstare_timer = 12000;
                }
=======
                        default:
                            break;
                    }
                }
                */
>>>>>>> 28d470c5

                DoMeleeAttackIfReady();
            }
        };

        CreatureAI* GetAI(Creature* creature) const override
        {
<<<<<<< HEAD
            return GetZulAmanAI<boss_koraggAI>(creature);
=======
            return GetZulAmanAI<boss_hex_lord_malacrassAI>(creature);
>>>>>>> 28d470c5
        }
};

class spell_hexlord_unstable_affliction : public SpellScriptLoader
{
    public:
        spell_hexlord_unstable_affliction() : SpellScriptLoader("spell_hexlord_unstable_affliction") { }

        class spell_hexlord_unstable_affliction_AuraScript : public AuraScript
        {
            PrepareAuraScript(spell_hexlord_unstable_affliction_AuraScript);

            bool Validate(SpellInfo const* /*spell*/) override
            {
                return ValidateSpellInfo({ SPELL_WL_UNSTABLE_AFFL_DISPEL });
            }

            void HandleDispel(DispelInfo* dispelInfo)
            {
                if (Unit* caster = GetCaster())
<<<<<<< HEAD
                    caster->CastSpell(dispelInfo->GetDispeller(), SPELL_WL_UNSTABLE_AFFL_DISPEL, GetEffect(EFFECT_0));
=======
                    caster->CastSpell(dispelInfo->GetDispeller(), SPELL_WL_UNSTABLE_AFFL_DISPEL, true, nullptr, GetEffect(EFFECT_0));
>>>>>>> 28d470c5
            }

            void Register() override
            {
                AfterDispel += AuraDispelFn(spell_hexlord_unstable_affliction_AuraScript::HandleDispel);
            }
        };

        AuraScript* GetAuraScript() const override
        {
            return new spell_hexlord_unstable_affliction_AuraScript();
        }
};

void AddSC_boss_hex_lord_malacrass()
{
    new boss_hexlord_malacrass();
<<<<<<< HEAD
    new boss_thurg();
    new boss_gazakroth();
    new boss_lord_raadan();
    new boss_darkheart();
    new boss_slither();
    new boss_fenstalker();
    new boss_koragg();
    new boss_alyson_antille();
=======
>>>>>>> 28d470c5
    new spell_hexlord_unstable_affliction();
}<|MERGE_RESOLUTION|>--- conflicted
+++ resolved
@@ -16,29 +16,7 @@
  */
 
 #include "ScriptMgr.h"
-#include "InstanceScript.h"
-#include "MotionMaster.h"
-#include "ObjectAccessor.h"
 #include "ScriptedCreature.h"
-<<<<<<< HEAD
-#include "SpellScript.h"
-#include "TemporarySummon.h"
-#include "zulaman.h"
-
-enum Yells
-{
-    YELL_AGGRO                    = 0,
-    YELL_KILL_ONE                 = 1,
-    YELL_KILL_TWO                 = 2,
-    YELL_DRAIN_POWER              = 3,
-    YELL_SPIRIT_BOLTS             = 4,
-    YELL_DEATH                    = 5
-};
-
-enum Creatures
-{
-    NPC_TEMP_TRIGGER              = 23920
-=======
 #include "SpellAuraEffects.h"
 #include "SpellScript.h"
 #include "zulaman.h"
@@ -51,208 +29,16 @@
     SAY_SIPHON_SOUL         = 3,
     SAY_PET_DEATH           = 4,
     SAY_DEATH               = 5
->>>>>>> 28d470c5
 };
 
 enum Spells
 {
-<<<<<<< HEAD
-    SPELL_SPIRIT_BOLTS            = 43383,
-    SPELL_DRAIN_POWER             = 44131,
-    SPELL_SIPHON_SOUL             = 43501,
-
-    // Druid
-    SPELL_DR_THORNS               = 43420,
-    SPELL_DR_LIFEBLOOM            = 43421,
-    SPELL_DR_MOONFIRE             = 43545,
-
-    // Hunter
-    SPELL_HU_EXPLOSIVE_TRAP       = 43444,
-    SPELL_HU_FREEZING_TRAP        = 43447,
-    SPELL_HU_SNAKE_TRAP           = 43449,
-
-    // Mage
-    SPELL_MG_FIREBALL             = 41383,
-    SPELL_MG_FROST_NOVA           = 43426,
-    SPELL_MG_ICE_LANCE            = 43427,
-    SPELL_MG_FROSTBOLT            = 43428,
-
-    // Paladin
-    SPELL_PA_CONSECRATION         = 43429,
-    SPELL_PA_AVENGING_WRATH       = 43430,
-    SPELL_PA_HOLY_LIGHT           = 43451,
-
-    // Priest
-    SPELL_PR_HEAL                 = 41372,
-    SPELL_PR_MIND_BLAST           = 41374,
-    SPELL_PR_SW_DEATH             = 41375,
-    SPELL_PR_PSYCHIC_SCREAM       = 43432,
-    SPELL_PR_MIND_CONTROL         = 43550,
-    SPELL_PR_PAIN_SUPP            = 44416,
-
-    // Rogue
-    SPELL_RO_BLIND                = 43433,
-    SPELL_RO_SLICE_DICE           = 43457,
-    SPELL_RO_WOUND_POISON         = 43461,
-
-    // Shaman
-    SPELL_SH_CHAIN_LIGHT          = 43435,
-    SPELL_SH_FIRE_NOVA            = 43436,
-    SPELL_SH_HEALING_WAVE         = 43548,
-
-    // Warlock
-    SPELL_WL_CURSE_OF_DOOM        = 43439,
-    SPELL_WL_RAIN_OF_FIRE         = 43440,
-    SPELL_WL_UNSTABLE_AFFL        = 43522,
-    SPELL_WL_UNSTABLE_AFFL_DISPEL = 43523,
-
-    // Warrior
-    SPELL_WR_MORTAL_STRIKE        = 43441,
-    SPELL_WR_WHIRLWIND            = 43442,
-    SPELL_WR_SPELL_REFLECT        = 43443,
-
-    // Thurg
-    SPELL_BLOODLUST               = 43578,
-    SPELL_CLEAVE                  = 15496,
-
-    // Gazakroth
-    SPELL_FIREBOLT                = 43584,
-
-    // Alyson Antille
-    SPELL_FLASH_HEAL              = 43575,
-    SPELL_DISPEL_MAGIC            = 43577,
-
-    // Lord Raadan
-    SPELL_FLAME_BREATH            = 43582,
-    SPELL_THUNDERCLAP             = 43583,
-
-    // Darkheart
-    SPELL_PSYCHIC_WAIL            = 43590,
-
-    // Slither
-    SPELL_VENOM_SPIT              = 43579,
-
-    // Fenstalker
-    SPELL_VOLATILE_INFECTION      = 43586,
-
-    // Koragg
-    SPELL_COLD_STARE              = 43593,
-    SPELL_MIGHTY_BLOW             = 43592
-};
-
-#define ORIENT                  1.5696f
-#define POS_Y                   921.2795f
-#define POS_Z                   33.8883f
-
-static float Pos_X[4] = {112.8827f, 107.8827f, 122.8827f, 127.8827f};
-
-static uint8 const AddCount = 8;
-static uint32 const AddEntryList[AddCount]=
-{
-    24240, //Alyson Antille
-    24241, //Thurg
-    24242, //Slither
-    24243, //Lord Raadan
-    24244, //Gazakroth
-    24245, //Fenstalker
-    24246, //Darkheart
-    24247  //Koragg
-=======
     SPELL_WL_UNSTABLE_AFFL          = 43522,
     SPELL_WL_UNSTABLE_AFFL_DISPEL   = 43523,
->>>>>>> 28d470c5
 };
 
 enum Events
 {
-<<<<<<< HEAD
-    ABILITY_TARGET_SELF = 0,
-    ABILITY_TARGET_VICTIM = 1,
-    ABILITY_TARGET_ENEMY = 2,
-    ABILITY_TARGET_HEAL = 3,
-    ABILITY_TARGET_BUFF = 4,
-    ABILITY_TARGET_SPECIAL = 5
-};
-
-struct PlayerAbilityStruct
-{
-    uint32 spell;
-    AbilityTarget target;
-    uint32 cooldown; //FIXME - it's never used
-};
-
-static PlayerAbilityStruct PlayerAbility[][3] =
-{
-    // 1 warrior
-    {{SPELL_WR_SPELL_REFLECT, ABILITY_TARGET_SELF, 10000},
-    {SPELL_WR_WHIRLWIND, ABILITY_TARGET_SELF, 10000},
-    {SPELL_WR_MORTAL_STRIKE, ABILITY_TARGET_VICTIM, 6000}},
-    // 2 paladin
-    {{SPELL_PA_CONSECRATION, ABILITY_TARGET_SELF, 10000},
-    {SPELL_PA_HOLY_LIGHT, ABILITY_TARGET_HEAL, 10000},
-    {SPELL_PA_AVENGING_WRATH, ABILITY_TARGET_SELF, 10000}},
-    // 3 hunter
-    {{SPELL_HU_EXPLOSIVE_TRAP, ABILITY_TARGET_SELF, 10000},
-    {SPELL_HU_FREEZING_TRAP, ABILITY_TARGET_SELF, 10000},
-    {SPELL_HU_SNAKE_TRAP, ABILITY_TARGET_SELF, 10000}},
-    // 4 rogue
-    {{SPELL_RO_WOUND_POISON, ABILITY_TARGET_VICTIM, 3000},
-    {SPELL_RO_SLICE_DICE, ABILITY_TARGET_SELF, 10000},
-    {SPELL_RO_BLIND, ABILITY_TARGET_ENEMY, 10000}},
-    // 5 priest
-    {{SPELL_PR_PAIN_SUPP, ABILITY_TARGET_HEAL, 10000},
-    {SPELL_PR_HEAL, ABILITY_TARGET_HEAL, 10000},
-    {SPELL_PR_PSYCHIC_SCREAM, ABILITY_TARGET_SELF, 10000}},
-    // 5* shadow priest
-    {{SPELL_PR_MIND_CONTROL, ABILITY_TARGET_ENEMY, 15000},
-    {SPELL_PR_MIND_BLAST, ABILITY_TARGET_ENEMY, 5000},
-    {SPELL_PR_SW_DEATH, ABILITY_TARGET_ENEMY, 10000}},
-    // 7 shaman
-    {{SPELL_SH_FIRE_NOVA, ABILITY_TARGET_SELF, 10000},
-    {SPELL_SH_HEALING_WAVE, ABILITY_TARGET_HEAL, 10000},
-    {SPELL_SH_CHAIN_LIGHT, ABILITY_TARGET_ENEMY, 8000}},
-    // 8 mage
-    {{SPELL_MG_FIREBALL, ABILITY_TARGET_ENEMY, 5000},
-    {SPELL_MG_FROSTBOLT, ABILITY_TARGET_ENEMY, 5000},
-    {SPELL_MG_ICE_LANCE, ABILITY_TARGET_SPECIAL, 2000}},
-    // 9 warlock
-    {{SPELL_WL_CURSE_OF_DOOM, ABILITY_TARGET_ENEMY, 10000},
-    {SPELL_WL_RAIN_OF_FIRE, ABILITY_TARGET_ENEMY, 10000},
-    {SPELL_WL_UNSTABLE_AFFL, ABILITY_TARGET_ENEMY, 10000}},
-    // 11 druid
-    {{SPELL_DR_LIFEBLOOM, ABILITY_TARGET_HEAL, 10000},
-    {SPELL_DR_THORNS, ABILITY_TARGET_SELF, 10000},
-    {SPELL_DR_MOONFIRE, ABILITY_TARGET_ENEMY, 8000}}
-};
-
-struct boss_hexlord_addAI : public ScriptedAI
-{
-    InstanceScript* instance;
-
-    boss_hexlord_addAI(Creature* creature) : ScriptedAI(creature)
-    {
-        instance = creature->GetInstanceScript();
-    }
-
-    void Reset() override { }
-
-    void JustEngagedWith(Unit* /*who*/) override
-    {
-        DoZoneInCombat();
-    }
-
-    void UpdateAI(uint32 /*diff*/) override
-    {
-        if (instance->GetBossState(BOSS_HEXLORD) != IN_PROGRESS)
-        {
-            EnterEvadeMode();
-            return;
-        }
-
-        DoMeleeAttackIfReady();
-    }
-=======
->>>>>>> 28d470c5
 };
 
 class boss_hexlord_malacrass : public CreatureScript
@@ -263,573 +49,23 @@
 
         struct boss_hex_lord_malacrassAI : public BossAI
         {
-<<<<<<< HEAD
-            boss_hex_lord_malacrassAI(Creature* creature) : BossAI(creature, BOSS_HEXLORD)
-            {
-                Initialize();
-                SelectAddEntry();
-
-                PlayerClass = CLASS_NONE;
-            }
-
-            void Initialize()
-            {
-                SpiritBolts_Timer = 20000;
-                DrainPower_Timer = 60000;
-                SiphonSoul_Timer = 100000;
-                PlayerAbility_Timer = 99999;
-                CheckAddState_Timer = 5000;
-                ResetTimer = 5000;
-            }
-
-            ObjectGuid AddGUID[4];
-            uint32 AddEntry[4];
-
-            ObjectGuid PlayerGUID;
-
-            uint32 SpiritBolts_Timer;
-            uint32 DrainPower_Timer;
-            uint32 SiphonSoul_Timer;
-            uint32 PlayerAbility_Timer;
-            uint32 CheckAddState_Timer;
-            uint32 ResetTimer;
-
-            uint32 PlayerClass;
-=======
             boss_hex_lord_malacrassAI(Creature* creature) : BossAI(creature, DATA_HEXLORD) { }
->>>>>>> 28d470c5
 
             void Reset() override
             {
                 _Reset();
-<<<<<<< HEAD
-                Initialize();
-
-                SpawnAdds();
-=======
->>>>>>> 28d470c5
             }
 
-            void JustEngagedWith(Unit* who) override
+            void EnterCombat(Unit* /*who*/) override
             {
-<<<<<<< HEAD
-                BossAI::JustEngagedWith(who);
-                Talk(YELL_AGGRO);
-
-                for (uint8 i = 0; i < 4; ++i)
-                {
-                    Creature* creature = ObjectAccessor::GetCreature(*me, AddGUID[i]);
-                    if (creature && creature->IsAlive())
-                        creature->AI()->AttackStart(me->GetVictim());
-                    else
-                    {
-                        EnterEvadeMode();
-                        break;
-                    }
-                }
-            }
-
-            void KilledUnit(Unit* /*victim*/) override
-            {
-                switch (urand(0, 1))
-                {
-                    case 0:
-                        Talk(YELL_KILL_ONE);
-                        break;
-                    case 1:
-                        Talk(YELL_KILL_TWO);
-                        break;
-                }
-=======
                 Talk(SAY_AGGRO);
                 _EnterCombat();
->>>>>>> 28d470c5
             }
 
             void JustDied(Unit* /*killer*/) override
             {
-<<<<<<< HEAD
-                _JustDied();
-                Talk(YELL_DEATH);
-
-                for (uint8 i = 0; i < 4; ++i)
-                {
-                    Unit* Temp = ObjectAccessor::GetUnit(*me, AddGUID[i]);
-                    if (Temp && Temp->IsAlive())
-                        Temp->KillSelf();
-                }
-            }
-
-            void SelectAddEntry()
-            {
-                std::list<uint32> addList(&AddEntryList[0], &AddEntryList[AddCount]);
-                Trinity::Containers::RandomResize(addList, 4);
-
-                uint8 i = 0;
-                for (auto itr = addList.begin(); itr != addList.end(); ++itr, ++i)
-                    AddEntry[i] = *itr;
-            }
-
-            void SpawnAdds()
-            {
-                for (uint8 i = 0; i < 4; ++i)
-                {
-                    Creature* creature = (ObjectAccessor::GetCreature(*me, AddGUID[i]));
-                    if (!creature || !creature->IsAlive())
-                    {
-                        if (creature)
-                            creature->setDeathState(DEAD);
-                        creature = me->SummonCreature(AddEntry[i], Pos_X[i], POS_Y, POS_Z, ORIENT, TEMPSUMMON_DEAD_DESPAWN);
-                        if (creature)
-                            AddGUID[i] = creature->GetGUID();
-                    }
-                    else
-                    {
-                        creature->AI()->EnterEvadeMode();
-                        creature->UpdatePosition(Pos_X[i], POS_Y, POS_Z, ORIENT);
-                        creature->StopMoving();
-                    }
-                }
-            }
-
-            void UpdateAI(uint32 diff) override
-            {
-                if (!UpdateVictim())
-                    return;
-
-                if (ResetTimer <= diff)
-                {
-                    if (me->IsWithinDist3d(119.223f, 1035.45f, 29.4481f, 10))
-                    {
-                        EnterEvadeMode();
-                        return;
-                    }
-                    ResetTimer = 5000;
-                }
-                else
-                    ResetTimer -= diff;
-
-                if (CheckAddState_Timer <= diff)
-                {
-                    for (uint8 i = 0; i < 4; ++i)
-                        if (Creature* temp = ObjectAccessor::GetCreature(*me, AddGUID[i]))
-                            if (temp->IsAlive() && !temp->GetVictim())
-                                temp->AI()->AttackStart(me->GetVictim());
-
-                    CheckAddState_Timer = 5000;
-                }
-                else
-                    CheckAddState_Timer -= diff;
-
-                if (DrainPower_Timer <= diff)
-                {
-                    DoCast(me, SPELL_DRAIN_POWER, true);
-                    Talk(YELL_DRAIN_POWER);
-                    DrainPower_Timer = urand(40000, 55000);    // must cast in 60 sec, or buff/debuff will disappear
-                }
-                else
-                    DrainPower_Timer -= diff;
-
-                if (SpiritBolts_Timer <= diff)
-                {
-                    if (DrainPower_Timer < 12000)    // channel 10 sec
-                        SpiritBolts_Timer = 13000;   // cast drain power first
-                    else
-                    {
-                        DoCast(me, SPELL_SPIRIT_BOLTS, false);
-                        Talk(YELL_SPIRIT_BOLTS);
-                        SpiritBolts_Timer = 40000;
-                        SiphonSoul_Timer = 10000;    // ready to drain
-                        PlayerAbility_Timer = 99999;
-                    }
-                }
-                else
-                    SpiritBolts_Timer -= diff;
-
-                if (SiphonSoul_Timer <= diff)
-                {
-                    Unit* target = SelectTarget(SelectTargetMethod::Random, 0, 70, true);
-                    Unit* trigger = DoSpawnCreature(NPC_TEMP_TRIGGER, 0, 0, 0, 0, TEMPSUMMON_TIMED_DESPAWN, 30s);
-                    if (!target || !trigger)
-                    {
-                        EnterEvadeMode();
-                        return;
-                    }
-                    else
-                    {
-                        trigger->SetDisplayId(11686);
-                        trigger->SetFlag(UNIT_FIELD_FLAGS, UNIT_FLAG_NOT_SELECTABLE);
-                        trigger->CastSpell(target, SPELL_SIPHON_SOUL, true);
-                        trigger->GetMotionMaster()->MoveChase(me);
-
-                        //DoCast(target, SPELL_SIPHON_SOUL, true);
-                        //me->SetUInt64Value(UNIT_FIELD_CHANNEL_OBJECT, target->GetGUID());
-                        //me->SetUInt32Value(UNIT_CHANNEL_SPELL, SPELL_SIPHON_SOUL);
-
-                        PlayerGUID = target->GetGUID();
-                        PlayerAbility_Timer = urand(8000, 10000);
-                        PlayerClass = target->GetClass() - 1;
-
-                        if (PlayerClass == CLASS_DRUID - 1)
-                            PlayerClass = CLASS_DRUID;
-                        else if (PlayerClass == CLASS_PRIEST - 1 && target->HasSpell(15473))
-                            PlayerClass = CLASS_PRIEST; // shadow priest
-
-                        SiphonSoul_Timer = 99999;   // buff lasts 30 sec
-                    }
-                }
-                else
-                    SiphonSoul_Timer -= diff;
-
-                if (PlayerAbility_Timer <= diff)
-                {
-                    //Unit* target = ObjectAccessor::GetUnit(*me, PlayerGUID);
-                    //if (target && target->IsAlive())
-                    //{
-                        UseAbility();
-                        PlayerAbility_Timer = urand(8000, 10000);
-                    //}
-                }
-                else
-                    PlayerAbility_Timer -= diff;
-
-                DoMeleeAttackIfReady();
-            }
-
-            void UseAbility()
-            {
-                uint8 random = urand(0, 2);
-                Unit* target = nullptr;
-                switch (PlayerAbility[PlayerClass][random].target)
-                {
-                    case ABILITY_TARGET_SELF:
-                        target = me;
-                        break;
-                    case ABILITY_TARGET_VICTIM:
-                        target = me->GetVictim();
-                        break;
-                    case ABILITY_TARGET_ENEMY:
-                    default:
-                        target = SelectTarget(SelectTargetMethod::Random, 0, 100, true);
-                        break;
-                    case ABILITY_TARGET_HEAL:
-                        target = DoSelectLowestHpFriendly(50.f, 0);
-                        break;
-                    case ABILITY_TARGET_BUFF:
-                        {
-                            std::list<Creature*> templist = DoFindFriendlyMissingBuff(50.f, PlayerAbility[PlayerClass][random].spell);
-                            if (!templist.empty())
-                                target = *(templist.begin());
-                        }
-                        break;
-                }
-                if (target)
-                    DoCast(target, PlayerAbility[PlayerClass][random].spell, false);
-            }
-        };
-
-        CreatureAI* GetAI(Creature* creature) const override
-        {
-            return GetZulAmanAI<boss_hex_lord_malacrassAI>(creature);
-        }
-};
-
-class boss_thurg : public CreatureScript
-{
-    public:
-        boss_thurg() : CreatureScript("boss_thurg") { }
-
-        struct boss_thurgAI : public boss_hexlord_addAI
-        {
-            boss_thurgAI(Creature* creature) : boss_hexlord_addAI(creature)
-            {
-                Initialize();
-            }
-
-            void Initialize()
-            {
-                bloodlust_timer = 15000;
-                cleave_timer = 10000;
-            }
-
-            uint32 bloodlust_timer;
-            uint32 cleave_timer;
-
-            void Reset() override
-            {
-                Initialize();
-
-                boss_hexlord_addAI::Reset();
-            }
-
-            void UpdateAI(uint32 diff) override
-            {
-                if (!UpdateVictim())
-                    return;
-
-                if (bloodlust_timer <= diff)
-                {
-                    std::list<Creature*> templist = DoFindFriendlyMissingBuff(50, SPELL_BLOODLUST);
-                    if (!templist.empty())
-                    {
-                        if (Unit* target = *(templist.begin()))
-                            DoCast(target, SPELL_BLOODLUST, false);
-                    }
-                    bloodlust_timer = 12000;
-                }
-                else
-                    bloodlust_timer -= diff;
-
-                if (cleave_timer <= diff)
-                {
-                    DoCastVictim(SPELL_CLEAVE, false);
-                    cleave_timer = 12000; //3 sec cast
-                }
-                else
-                    cleave_timer -= diff;
-
-                boss_hexlord_addAI::UpdateAI(diff);
-            }
-        };
-
-        CreatureAI* GetAI(Creature* creature) const override
-        {
-            return GetZulAmanAI<boss_thurgAI>(creature);
-        }
-};
-
-class boss_alyson_antille : public CreatureScript
-{
-    public:
-        boss_alyson_antille() : CreatureScript("boss_alyson_antille") { }
-
-        struct boss_alyson_antilleAI : public boss_hexlord_addAI
-        {
-            //Holy Priest
-            boss_alyson_antilleAI(Creature* creature) : boss_hexlord_addAI(creature)
-            {
-                Initialize();
-            }
-
-            void Initialize()
-            {
-                flashheal_timer = 2500;
-                dispelmagic_timer = 10000;
-            }
-
-            uint32 flashheal_timer;
-            uint32 dispelmagic_timer;
-
-            void Reset() override
-            {
-                Initialize();
-
-                //AcquireGUID();
-
-                boss_hexlord_addAI::Reset();
-            }
-
-            void AttackStart(Unit* who) override
-            {
-                if (!who)
-                    return;
-
-                if (who->isTargetableForAttack())
-                {
-                    if (me->Attack(who, false))
-                    {
-                        me->GetMotionMaster()->MoveChase(who, 20);
-                        AddThreat(who, 0.0f);
-                    }
-                }
-            }
-
-            void UpdateAI(uint32 diff) override
-            {
-                if (!UpdateVictim())
-                    return;
-
-                if (flashheal_timer <= diff)
-                {
-                    Unit* target = DoSelectLowestHpFriendly(99, 30000);
-                    if (target)
-                    {
-                        if (target->IsWithinDistInMap(me, 50))
-                            DoCast(target, SPELL_FLASH_HEAL, false);
-                        else
-                        {
-                            // bugged
-                            //me->GetMotionMaster()->Clear();
-                            //me->GetMotionMaster()->MoveChase(target, 20);
-                        }
-                    }
-                    else
-                    {
-                        if (urand(0, 1))
-                            target = DoSelectLowestHpFriendly(50, 0);
-                        else
-                            target = SelectTarget(SelectTargetMethod::Random, 0);
-                        if (target)
-                            DoCast(target, SPELL_DISPEL_MAGIC, false);
-                    }
-                    flashheal_timer = 2500;
-                }
-                else
-                    flashheal_timer -= diff;
-
-                /*if (dispelmagic_timer <= diff)
-                {
-                if (urand(0, 1))
-                {
-                    Unit* target = SelectTarget();
-
-                    DoCast(target, SPELL_DISPEL_MAGIC, false);
-                }
-                else
-                    me->CastSpell(SelectUnit(SelectTargetMethod::Random, 0), SPELL_DISPEL_MAGIC, false);
-
-                dispelmagic_timer = 12000;
-                }
-                else
-                    dispelmagic_timer -= diff;*/
-
-                boss_hexlord_addAI::UpdateAI(diff);
-            }
-        };
-
-        CreatureAI* GetAI(Creature* creature) const override
-        {
-            return GetZulAmanAI<boss_alyson_antilleAI>(creature);
-        }
-};
-
-class boss_gazakroth : public CreatureScript
-{
-    public:
-        boss_gazakroth() : CreatureScript("boss_gazakroth") { }
-
-        struct boss_gazakrothAI : public boss_hexlord_addAI
-        {
-            boss_gazakrothAI(Creature* creature) : boss_hexlord_addAI(creature)
-            {
-                Initialize();
-            }
-
-            void Initialize()
-            {
-                firebolt_timer = 2 * IN_MILLISECONDS;
-            }
-
-            void Reset() override
-            {
-                Initialize();
-                boss_hexlord_addAI::Reset();
-            }
-
-            void AttackStart(Unit* who) override
-            {
-                AttackStartCaster(who, 20.0f);
-            }
-
-            void UpdateAI(uint32 diff) override
-            {
-                if (!UpdateVictim())
-                    return;
-
-                if (firebolt_timer <= diff)
-                {
-                    DoCastVictim(SPELL_FIREBOLT, false);
-                    firebolt_timer = 0.7 * IN_MILLISECONDS;
-                }
-                else
-                    firebolt_timer -= diff;
-
-                boss_hexlord_addAI::UpdateAI(diff);
-            }
-
-        private:
-            uint32 firebolt_timer;
-        };
-
-        CreatureAI* GetAI(Creature* creature) const override
-        {
-            return GetZulAmanAI<boss_gazakrothAI>(creature);
-        }
-};
-
-class boss_lord_raadan : public CreatureScript
-{
-    public:
-        boss_lord_raadan() : CreatureScript("boss_lord_raadan") { }
-
-        struct boss_lord_raadanAI : public boss_hexlord_addAI
-        {
-            boss_lord_raadanAI(Creature* creature) : boss_hexlord_addAI(creature)
-            {
-                Initialize();
-            }
-
-            void Initialize()
-            {
-                flamebreath_timer = 8000;
-                thunderclap_timer = 13000;
-            }
-
-            uint32 flamebreath_timer;
-            uint32 thunderclap_timer;
-
-            void Reset() override
-            {
-                Initialize();
-
-                boss_hexlord_addAI::Reset();
-
-            }
-            void UpdateAI(uint32 diff) override
-            {
-                if (!UpdateVictim())
-                    return;
-
-                if (thunderclap_timer <= diff)
-                {
-                    DoCastVictim(SPELL_THUNDERCLAP, false);
-                    thunderclap_timer = 12000;
-                }
-                else
-                    thunderclap_timer -= diff;
-
-                if (flamebreath_timer <= diff)
-                {
-                    DoCastVictim(SPELL_FLAME_BREATH, false);
-                    flamebreath_timer = 12000;
-                }
-                else
-                    flamebreath_timer -= diff;
-
-                boss_hexlord_addAI::UpdateAI(diff);
-            }
-        };
-
-        CreatureAI* GetAI(Creature* creature) const override
-        {
-            return GetZulAmanAI<boss_lord_raadanAI>(creature);
-        }
-};
-
-class boss_darkheart : public CreatureScript
-{
-    public:
-        boss_darkheart() : CreatureScript("boss_darkheart") { }
-
-        struct boss_darkheartAI : public boss_hexlord_addAI
-        {
-            boss_darkheartAI(Creature* creature) : boss_hexlord_addAI(creature)
-            {
-                Initialize();
-=======
                 Talk(SAY_DEATH);
                 _JustDied();
->>>>>>> 28d470c5
             }
 
             void KilledUnit(Unit* victim) override
@@ -843,196 +79,20 @@
                 if (!UpdateVictim())
                     return;
 
-<<<<<<< HEAD
-                if (psychicwail_timer <= diff)
-                {
-                    DoCastVictim(SPELL_PSYCHIC_WAIL, false);
-                    psychicwail_timer = 12000;
-                }
-                else
-                    psychicwail_timer -= diff;
-
-                boss_hexlord_addAI::UpdateAI(diff);
-            }
-        };
-
-        CreatureAI* GetAI(Creature* creature) const override
-        {
-            return GetZulAmanAI<boss_darkheartAI>(creature);
-        }
-};
-
-
-class boss_slither : public CreatureScript
-{
-    public:
-        boss_slither() : CreatureScript("boss_slither") { }
-
-        struct boss_slitherAI : public boss_hexlord_addAI
-        {
-            boss_slitherAI(Creature* creature) : boss_hexlord_addAI(creature)
-            {
-                Initialize();
-            }
-
-            void Initialize()
-            {
-                venomspit_timer = 5000;
-            }
-
-            uint32 venomspit_timer;
-
-            void Reset() override
-            {
-                Initialize();
-                boss_hexlord_addAI::Reset();
-            }
-
-            void AttackStart(Unit* who) override
-            {
-                if (!who)
-=======
                 events.Update(diff);
 
                 if (me->HasUnitState(UNIT_STATE_CASTING))
->>>>>>> 28d470c5
                     return;
                 /*
                 while (uint32 eventId = events.ExecuteEvent())
                 {
                     switch (eventId)
                     {
-<<<<<<< HEAD
-                        me->GetMotionMaster()->MoveChase(who, 20);
-                        AddThreat(who, 0.0f);
-                    }
-                }
-            }
-
-            void UpdateAI(uint32 diff) override
-            {
-                if (!UpdateVictim())
-                    return;
-
-                if (venomspit_timer <= diff)
-                {
-                    if (Unit* victim = SelectTarget(SelectTargetMethod::Random, 0, 100, true))
-                        DoCast(victim, SPELL_VENOM_SPIT, false);
-                    venomspit_timer = 2500;
-                }
-                else
-                    venomspit_timer -= diff;
-
-                boss_hexlord_addAI::UpdateAI(diff);
-            }
-        };
-
-        CreatureAI* GetAI(Creature* creature) const override
-        {
-            return GetZulAmanAI<boss_slitherAI>(creature);
-        }
-};
-
-class boss_fenstalker : public CreatureScript
-{
-    public:
-        boss_fenstalker() : CreatureScript("boss_fenstalker") { }
-
-        struct boss_fenstalkerAI : public boss_hexlord_addAI
-        {
-            boss_fenstalkerAI(Creature* creature) : boss_hexlord_addAI(creature)
-            {
-                Initialize();
-            }
-
-            void Initialize()
-            {
-                volatileinf_timer = 15000;
-            }
-
-            uint32 volatileinf_timer;
-
-            void Reset() override
-            {
-                Initialize();
-                boss_hexlord_addAI::Reset();
-
-            }
-            void UpdateAI(uint32 diff) override
-            {
-                if (!UpdateVictim())
-                    return;
-
-                if (volatileinf_timer <= diff)
-                {
-                    // core bug
-                    if (me->GetVictim())
-                        me->EnsureVictim()->CastSpell(me->GetVictim(), SPELL_VOLATILE_INFECTION, false);
-                    volatileinf_timer = 12000;
-                }
-                else
-                    volatileinf_timer -= diff;
-
-                boss_hexlord_addAI::UpdateAI(diff);
-            }
-        };
-
-        CreatureAI* GetAI(Creature* creature) const override
-        {
-            return GetZulAmanAI<boss_fenstalkerAI>(creature);
-        }
-};
-
-class boss_koragg : public CreatureScript
-{
-    public:
-        boss_koragg() : CreatureScript("boss_koragg") { }
-
-        struct boss_koraggAI : public boss_hexlord_addAI
-        {
-            boss_koraggAI(Creature* creature) : boss_hexlord_addAI(creature)
-            {
-                Initialize();
-            }
-
-            void Initialize()
-            {
-                coldstare_timer = 15000;
-                mightyblow_timer = 10000;
-            }
-
-            uint32 coldstare_timer;
-            uint32 mightyblow_timer;
-
-            void Reset() override
-            {
-                Initialize();
-                boss_hexlord_addAI::Reset();
-
-            }
-            void UpdateAI(uint32 diff) override
-            {
-                if (!UpdateVictim())
-                    return;
-
-                if (mightyblow_timer <= diff)
-                {
-                    DoCastVictim(SPELL_MIGHTY_BLOW, false);
-                    mightyblow_timer = 12000;
-                }
-                if (coldstare_timer <= diff)
-                {
-                    if (Unit* victim = SelectTarget(SelectTargetMethod::Random, 0, 100, true))
-                        DoCast(victim, SPELL_COLD_STARE, false);
-                    coldstare_timer = 12000;
-                }
-=======
                         default:
                             break;
                     }
                 }
                 */
->>>>>>> 28d470c5
 
                 DoMeleeAttackIfReady();
             }
@@ -1040,11 +100,7 @@
 
         CreatureAI* GetAI(Creature* creature) const override
         {
-<<<<<<< HEAD
-            return GetZulAmanAI<boss_koraggAI>(creature);
-=======
             return GetZulAmanAI<boss_hex_lord_malacrassAI>(creature);
->>>>>>> 28d470c5
         }
 };
 
@@ -1065,11 +121,7 @@
             void HandleDispel(DispelInfo* dispelInfo)
             {
                 if (Unit* caster = GetCaster())
-<<<<<<< HEAD
-                    caster->CastSpell(dispelInfo->GetDispeller(), SPELL_WL_UNSTABLE_AFFL_DISPEL, GetEffect(EFFECT_0));
-=======
                     caster->CastSpell(dispelInfo->GetDispeller(), SPELL_WL_UNSTABLE_AFFL_DISPEL, true, nullptr, GetEffect(EFFECT_0));
->>>>>>> 28d470c5
             }
 
             void Register() override
@@ -1087,16 +139,5 @@
 void AddSC_boss_hex_lord_malacrass()
 {
     new boss_hexlord_malacrass();
-<<<<<<< HEAD
-    new boss_thurg();
-    new boss_gazakroth();
-    new boss_lord_raadan();
-    new boss_darkheart();
-    new boss_slither();
-    new boss_fenstalker();
-    new boss_koragg();
-    new boss_alyson_antille();
-=======
->>>>>>> 28d470c5
     new spell_hexlord_unstable_affliction();
 }