/*
 * Copyright (C) 2008-2011 TrinityCore <http://www.trinitycore.org/>
 * Copyright (C) 2006-2007 ScriptDev2 <https://scriptdev2.svn.sourceforge.net/>
 *
 * This program is free software; you can redistribute it and/or modify it
 * under the terms of the GNU General Public License as published by the
 * Free Software Foundation; either version 2 of the License, or (at your
 * option) any later version.
 *
 * This program is distributed in the hope that it will be useful, but WITHOUT
 * ANY WARRANTY; without even the implied warranty of MERCHANTABILITY or
 * FITNESS FOR A PARTICULAR PURPOSE. See the GNU General Public License for
 * more details.
 *
 * You should have received a copy of the GNU General Public License along
 * with this program. If not, see <http://www.gnu.org/licenses/>.
 */

/* ScriptData
SDName: Boss_Hex_Lord_Malacrass
SD%Complete:
SDComment:
SDCategory: Zul'Aman
EndScriptData */

#include "ScriptPCH.h"
#include "zulaman.h"

#define YELL_AGGRO              "Da shadow gonna fall on you... "
#define SOUND_YELL_AGGRO        12041
#define YELL_SPIRIT_BOLTS       "Your soul gonna bleed!"
#define SOUND_YELL_SPIRIT_BOLTS 12047
#define YELL_DRAIN_POWER        "Darkness comin\' for you"
#define SOUND_YELL_DRAIN_POWER  12046
#define YELL_KILL_ONE           "Dis a nightmare ya don\' wake up from!"
#define SOUND_YELL_KILL_ONE     12043
#define YELL_KILL_TWO           "Azzaga choogo zinn!"
#define SOUND_YELL_KILL_TWO     12044
#define YELL_DEATH              "Dis not... da end of me..."
#define SOUND_YELL_DEATH        12051

#define SPELL_SPIRIT_BOLTS      43383
#define SPELL_DRAIN_POWER       44131
#define SPELL_SIPHON_SOUL       43501

#define MOB_TEMP_TRIGGER        23920

//Defines for various powers he uses after using soul drain

//Druid
#define SPELL_DR_LIFEBLOOM      43421
#define SPELL_DR_THORNS         43420
#define SPELL_DR_MOONFIRE       43545

//Hunter
#define SPELL_HU_EXPLOSIVE_TRAP 43444
#define SPELL_HU_FREEZING_TRAP  43447
#define SPELL_HU_SNAKE_TRAP     43449

//Mage
#define SPELL_MG_FIREBALL       41383
#define SPELL_MG_FROSTBOLT      43428
#define SPELL_MG_FROST_NOVA     43426
#define SPELL_MG_ICE_LANCE      43427

//Paladin
#define SPELL_PA_CONSECRATION   43429
#define SPELL_PA_HOLY_LIGHT     43451
#define SPELL_PA_AVENGING_WRATH 43430

//Priest
#define SPELL_PR_HEAL           41372
#define SPELL_PR_MIND_CONTROL   43550
#define SPELL_PR_MIND_BLAST     41374
#define SPELL_PR_SW_DEATH       41375
#define SPELL_PR_PSYCHIC_SCREAM 43432
#define SPELL_PR_PAIN_SUPP      44416

//Rogue
#define SPELL_RO_BLIND          43433
#define SPELL_RO_SLICE_DICE     43457
#define SPELL_RO_WOUND_POISON   39665

//Shaman
#define SPELL_SH_FIRE_NOVA      43436
#define SPELL_SH_HEALING_WAVE   43548
#define SPELL_SH_CHAIN_LIGHT    43435

//Warlock
#define SPELL_WL_CURSE_OF_DOOM  43439
#define SPELL_WL_RAIN_OF_FIRE   43440
#define SPELL_WL_UNSTABLE_AFFL  35183

//Warrior
#define SPELL_WR_SPELL_REFLECT  43443
#define SPELL_WR_WHIRLWIND      43442
#define SPELL_WR_MORTAL_STRIKE  43441

#define ORIENT                  1.5696f
#define POS_Y                   921.2795f
#define POS_Z                   33.8883f

static float Pos_X[4] = {112.8827f, 107.8827f, 122.8827f, 127.8827f};

static uint32 AddEntryList[8]=
{
    24240, //Alyson Antille
    24241, //Thurg
    24242, //Slither
    24243, //Lord Raadan
    24244, //Gazakroth
    24245, //Fenstalker
    24246, //Darkheart
    24247  //Koragg
};

enum AbilityTarget
{
    ABILITY_TARGET_SELF = 0,
    ABILITY_TARGET_VICTIM = 1,
    ABILITY_TARGET_ENEMY = 2,
    ABILITY_TARGET_HEAL = 3,
    ABILITY_TARGET_BUFF = 4,
    ABILITY_TARGET_SPECIAL = 5
};

struct PlayerAbilityStruct
{
    uint32 spell;
    AbilityTarget target;
    uint32 cooldown; //FIXME - it's never used
};

static PlayerAbilityStruct PlayerAbility[][3] =
{
    // 1 warrior
    {{SPELL_WR_SPELL_REFLECT, ABILITY_TARGET_SELF, 10000},
    {SPELL_WR_WHIRLWIND, ABILITY_TARGET_SELF, 10000},
    {SPELL_WR_MORTAL_STRIKE, ABILITY_TARGET_VICTIM, 6000}},
    // 2 paladin
    {{SPELL_PA_CONSECRATION, ABILITY_TARGET_SELF, 10000},
    {SPELL_PA_HOLY_LIGHT, ABILITY_TARGET_HEAL, 10000},
    {SPELL_PA_AVENGING_WRATH, ABILITY_TARGET_SELF, 10000}},
    // 3 hunter
    {{SPELL_HU_EXPLOSIVE_TRAP, ABILITY_TARGET_SELF, 10000},
    {SPELL_HU_FREEZING_TRAP, ABILITY_TARGET_SELF, 10000},
    {SPELL_HU_SNAKE_TRAP, ABILITY_TARGET_SELF, 10000}},
    // 4 rogue
    {{SPELL_RO_WOUND_POISON, ABILITY_TARGET_VICTIM, 3000},
    {SPELL_RO_SLICE_DICE, ABILITY_TARGET_SELF, 10000},
    {SPELL_RO_BLIND, ABILITY_TARGET_ENEMY, 10000}},
    // 5 priest
    {{SPELL_PR_PAIN_SUPP, ABILITY_TARGET_HEAL, 10000},
    {SPELL_PR_HEAL, ABILITY_TARGET_HEAL, 10000},
    {SPELL_PR_PSYCHIC_SCREAM, ABILITY_TARGET_SELF, 10000}},
    // 5* shadow priest
    {{SPELL_PR_MIND_CONTROL, ABILITY_TARGET_ENEMY, 15000},
    {SPELL_PR_MIND_BLAST, ABILITY_TARGET_ENEMY, 5000},
    {SPELL_PR_SW_DEATH, ABILITY_TARGET_ENEMY, 10000}},
    // 7 shaman
    {{SPELL_SH_FIRE_NOVA, ABILITY_TARGET_SELF, 10000},
    {SPELL_SH_HEALING_WAVE, ABILITY_TARGET_HEAL, 10000},
    {SPELL_SH_CHAIN_LIGHT, ABILITY_TARGET_ENEMY, 8000}},
    // 8 mage
    {{SPELL_MG_FIREBALL, ABILITY_TARGET_ENEMY, 5000},
    {SPELL_MG_FROSTBOLT, ABILITY_TARGET_ENEMY, 5000},
    {SPELL_MG_ICE_LANCE, ABILITY_TARGET_SPECIAL, 2000}},
    // 9 warlock
    {{SPELL_WL_CURSE_OF_DOOM, ABILITY_TARGET_ENEMY, 10000},
    {SPELL_WL_RAIN_OF_FIRE, ABILITY_TARGET_ENEMY, 10000},
    {SPELL_WL_UNSTABLE_AFFL, ABILITY_TARGET_ENEMY, 10000}},
    // 11 druid
    {{SPELL_DR_LIFEBLOOM, ABILITY_TARGET_HEAL, 10000},
    {SPELL_DR_THORNS, ABILITY_TARGET_SELF, 10000},
    {SPELL_DR_MOONFIRE, ABILITY_TARGET_ENEMY, 8000}}
};

struct boss_hexlord_addAI : public ScriptedAI
{
    InstanceScript* pInstance;

    boss_hexlord_addAI(Creature* c) : ScriptedAI(c)
    {
        pInstance = c->GetInstanceScript();
    }

    void Reset() {}

    void EnterCombat(Unit* /*who*/) {DoZoneInCombat();}

    void UpdateAI(const uint32 /*diff*/)
    {
        if (pInstance && pInstance->GetData(DATA_HEXLORDEVENT) != IN_PROGRESS)
        {
            EnterEvadeMode();
            return;
        }

        DoMeleeAttackIfReady();
    }
};

class boss_hexlord_malacrass : public CreatureScript
{
    public:

        boss_hexlord_malacrass()
            : CreatureScript("boss_hexlord_malacrass")
        {
        }

        struct boss_hex_lord_malacrassAI : public ScriptedAI
        {
            boss_hex_lord_malacrassAI(Creature* c) : ScriptedAI(c)
            {
                pInstance = c->GetInstanceScript();
                SelectAddEntry();
                for (uint8 i = 0; i < 4; ++i)
                    AddGUID[i] = 0;
            }

            InstanceScript *pInstance;

            uint64 AddGUID[4];
            uint32 AddEntry[4];

            uint64 PlayerGUID;

            uint32 SpiritBolts_Timer;
            uint32 DrainPower_Timer;
            uint32 SiphonSoul_Timer;
            uint32 PlayerAbility_Timer;
            uint32 CheckAddState_Timer;
            uint32 ResetTimer;

            uint32 PlayerClass;

            void Reset()
            {
                if (pInstance)
                    pInstance->SetData(DATA_HEXLORDEVENT, NOT_STARTED);

                SpiritBolts_Timer = 20000;
                DrainPower_Timer = 60000;
                SiphonSoul_Timer = 100000;
                PlayerAbility_Timer = 99999;
                CheckAddState_Timer = 5000;
                ResetTimer = 5000;

                SpawnAdds();

                me->SetUInt32Value(UNIT_VIRTUAL_ITEM_SLOT_ID, 46916);
                me->SetByteValue(UNIT_FIELD_BYTES_2, 0, SHEATH_STATE_MELEE);
            }

            void EnterCombat(Unit* /*who*/)
            {
                if (pInstance)
                    pInstance->SetData(DATA_HEXLORDEVENT, IN_PROGRESS);

                DoZoneInCombat();
                me->MonsterYell(YELL_AGGRO, LANG_UNIVERSAL, 0);
                DoPlaySoundToSet(me, SOUND_YELL_AGGRO);

                for (uint8 i = 0; i < 4; ++i)
                {
                    Unit* Temp = Unit::GetUnit((*me), AddGUID[i]);
                    if (Temp && Temp->isAlive())
                        CAST_CRE(Temp)->AI()->AttackStart(me->getVictim());
                    else
                    {
                        EnterEvadeMode();
                        break;
                    }
                }
            }

            void KilledUnit(Unit* /*victim*/)
            {
                switch (urand(0, 1))
                {
                    case 0:
                        me->MonsterYell(YELL_KILL_ONE, LANG_UNIVERSAL, 0);
                        DoPlaySoundToSet(me, SOUND_YELL_KILL_ONE);
                        break;
                    case 1:
                        me->MonsterYell(YELL_KILL_TWO, LANG_UNIVERSAL, 0);
                        DoPlaySoundToSet(me, SOUND_YELL_KILL_TWO);
                        break;
                }
            }

            void JustDied(Unit* /*victim*/)
            {
                if (pInstance)
                    pInstance->SetData(DATA_HEXLORDEVENT, DONE);

                me->MonsterYell(YELL_DEATH, LANG_UNIVERSAL, 0);
                DoPlaySoundToSet(me, SOUND_YELL_DEATH);

                for (uint8 i = 0; i < 4 ; ++i)
                {
                    Unit* Temp = Unit::GetUnit((*me), AddGUID[i]);
                    if (Temp && Temp->isAlive())
                        Temp->DealDamage(Temp, Temp->GetHealth(), NULL, DIRECT_DAMAGE, SPELL_SCHOOL_MASK_NORMAL, NULL, false);
                }
            }

            void SelectAddEntry()
            {
                std::vector<uint32> AddList;

                for (uint8 i = 0; i < 8; ++i)
                    AddList.push_back(AddEntryList[i]);

                while (AddList.size() > 4)
                    AddList.erase(AddList.begin()+rand()%AddList.size());

                uint8 i = 0;
                for (std::vector<uint32>::const_iterator itr = AddList.begin(); itr != AddList.end(); ++itr, ++i)
                    AddEntry[i] = *itr;
            }

            void SpawnAdds()
            {
                for (uint8 i = 0; i < 4; ++i)
                {
                    Creature* creature = (Unit::GetCreature((*me), AddGUID[i]));
                    if (!creature || !creature->isAlive())
                    {
<<<<<<< HEAD
                if (pCreature) pCreature->DisappearAndDie();
                        pCreature = me->SummonCreature(AddEntry[i], Pos_X[i], POS_Y, POS_Z, ORIENT, TEMPSUMMON_DEAD_DESPAWN, 0);
                        if (pCreature) AddGUID[i] = pCreature->GetGUID();
=======
                        if (creature) creature->setDeathState(DEAD);
                        creature = me->SummonCreature(AddEntry[i], Pos_X[i], POS_Y, POS_Z, ORIENT, TEMPSUMMON_DEAD_DESPAWN, 0);
                        if (creature) AddGUID[i] = creature->GetGUID();
>>>>>>> 7ee3a99a
                    }
                    else
                    {
                        creature->AI()->EnterEvadeMode();
                        creature->GetMap()->CreatureRelocation(me, Pos_X[i], POS_Y, POS_Z, ORIENT);
                        creature->StopMoving();
                    }
                }
            }

            void UpdateAI(const uint32 diff)
            {
                if (!UpdateVictim())
                    return;

                if (ResetTimer <= diff)
                {
                    if (me->IsWithinDist3d(119.223f, 1035.45f, 29.4481f, 10))
                    {
                        EnterEvadeMode();
                        return;
                    }
                    ResetTimer = 5000;
                } else ResetTimer -= diff;

                if (CheckAddState_Timer <= diff)
                {
                    for (uint8 i = 0; i < 4; ++i)
                        if (Creature* pTemp = Unit::GetCreature(*me, AddGUID[i]))
                            if (pTemp->isAlive() && !pTemp->getVictim())
                                pTemp->AI()->AttackStart(me->getVictim());

                    CheckAddState_Timer = 5000;
                } else CheckAddState_Timer -= diff;

                if (DrainPower_Timer <= diff)
                {
                    DoCast(me, SPELL_DRAIN_POWER, true);
                    me->MonsterYell(YELL_DRAIN_POWER, LANG_UNIVERSAL, 0);
                    DoPlaySoundToSet(me, SOUND_YELL_DRAIN_POWER);
                    DrainPower_Timer = urand(40000, 55000);    // must cast in 60 sec, or buff/debuff will disappear
                } else DrainPower_Timer -= diff;

                if (SpiritBolts_Timer <= diff)
                {
                    if (DrainPower_Timer < 12000)    // channel 10 sec
                        SpiritBolts_Timer = 13000;   // cast drain power first
                    else
                    {
                        DoCast(me, SPELL_SPIRIT_BOLTS, false);
                        me->MonsterYell(YELL_SPIRIT_BOLTS, LANG_UNIVERSAL, 0);
                        DoPlaySoundToSet(me, SOUND_YELL_SPIRIT_BOLTS);
                        SpiritBolts_Timer = 40000;
                        SiphonSoul_Timer = 10000;    // ready to drain
                        PlayerAbility_Timer = 99999;
                    }
                } else SpiritBolts_Timer -= diff;

                if (SiphonSoul_Timer <= diff)
                {
                    Unit* target = SelectTarget(SELECT_TARGET_RANDOM, 0, 70, true);
                    Unit* trigger = DoSpawnCreature(MOB_TEMP_TRIGGER, 0, 0, 0, 0, TEMPSUMMON_TIMED_DESPAWN, 30000);
                    if (!target || !trigger)
                    {
                        EnterEvadeMode();
                        return;
                    }
                    else
                    {
                        trigger->SetDisplayId(11686);
                        trigger->SetFlag(UNIT_FIELD_FLAGS, UNIT_FLAG_NOT_SELECTABLE);
                        trigger->CastSpell(target, SPELL_SIPHON_SOUL, true);
                        trigger->GetMotionMaster()->MoveChase(me);

                        //DoCast(target, SPELL_SIPHON_SOUL, true);
                        //me->SetUInt64Value(UNIT_FIELD_CHANNEL_OBJECT, target->GetGUID());
                        //me->SetUInt32Value(UNIT_CHANNEL_SPELL, SPELL_SIPHON_SOUL);

                        PlayerGUID = target->GetGUID();
                        PlayerAbility_Timer = urand(8000, 10000);
                        PlayerClass = target->getClass() - 1;

                        if (PlayerClass == CLASS_DRUID-1)
                            PlayerClass = CLASS_DRUID;
                        else if (PlayerClass == CLASS_PRIEST-1 && target->HasSpell(15473))
                            PlayerClass = CLASS_PRIEST; // shadow priest

                        SiphonSoul_Timer = 99999;   // buff lasts 30 sec
                    }
                } else SiphonSoul_Timer -= diff;

                if (PlayerAbility_Timer <= diff)
                {
                    //Unit* target = Unit::GetUnit(*me, PlayerGUID);
                    //if (target && target->isAlive())
                    //{
                        UseAbility();
                        PlayerAbility_Timer = urand(8000, 10000);
                    //}
                } else PlayerAbility_Timer -= diff;

                DoMeleeAttackIfReady();
            }

            void UseAbility()
            {
                uint8 random = urand(0, 2);
                Unit* target = NULL;
                switch(PlayerAbility[PlayerClass][random].target)
                {
                    case ABILITY_TARGET_SELF:
                        target = me;
                        break;
                    case ABILITY_TARGET_VICTIM:
                        target = me->getVictim();
                        break;
                    case ABILITY_TARGET_ENEMY:
                    default:
                        target = SelectTarget(SELECT_TARGET_RANDOM, 0, 100, true);
                        break;
                    case ABILITY_TARGET_HEAL:
                        target = DoSelectLowestHpFriendly(50, 0);
                        break;
                    case ABILITY_TARGET_BUFF:
                        {
                            std::list<Creature*> templist = DoFindFriendlyMissingBuff(50, PlayerAbility[PlayerClass][random].spell);
                            if (!templist.empty())
                                target = *(templist.begin());
                        }
                        break;
                }
                if (target)
                    DoCast(target, PlayerAbility[PlayerClass][random].spell, false);
            }
        };

        CreatureAI* GetAI(Creature* creature) const
        {
            return new boss_hex_lord_malacrassAI(creature);
        }
};

#define SPELL_BLOODLUST       43578
#define SPELL_CLEAVE          15496

class boss_thurg : public CreatureScript
{
    public:

        boss_thurg()
            : CreatureScript("boss_thurg")
        {
        }

        struct boss_thurgAI : public boss_hexlord_addAI
        {

            boss_thurgAI(Creature* c) : boss_hexlord_addAI(c) {}

            uint32 bloodlust_timer;
            uint32 cleave_timer;

            void Reset()
            {
                bloodlust_timer = 15000;
                cleave_timer = 10000;

                boss_hexlord_addAI::Reset();
            }

            void UpdateAI(const uint32 diff)
            {
                if (!UpdateVictim())
                    return;

                if (bloodlust_timer <= diff)
                {
                    std::list<Creature*> templist = DoFindFriendlyMissingBuff(50, SPELL_BLOODLUST);
                    if (!templist.empty())
                    {
                        if (Unit* target = *(templist.begin()))
                            DoCast(target, SPELL_BLOODLUST, false);
                    }
                    bloodlust_timer = 12000;
                } else bloodlust_timer -= diff;

                if (cleave_timer <= diff)
                {
                    DoCast(me->getVictim(), SPELL_CLEAVE, false);
                    cleave_timer = 12000; //3 sec cast
                } else cleave_timer -= diff;

                boss_hexlord_addAI::UpdateAI(diff);
            }
        };

        CreatureAI* GetAI(Creature* creature) const
        {
            return new boss_thurgAI(creature);
        }
};

#define SPELL_FLASH_HEAL     43575
#define SPELL_DISPEL_MAGIC   43577

class boss_alyson_antille : public CreatureScript
{
    public:

        boss_alyson_antille()
            : CreatureScript("boss_alyson_antille")
        {
        }

        struct boss_alyson_antilleAI : public boss_hexlord_addAI
        {
            //Holy Priest
            boss_alyson_antilleAI(Creature* c) : boss_hexlord_addAI(c) {}

            uint32 flashheal_timer;
            uint32 dispelmagic_timer;

            void Reset()
            {
                flashheal_timer = 2500;
                dispelmagic_timer = 10000;

                //AcquireGUID();

                boss_hexlord_addAI::Reset();
            }

            void AttackStart(Unit* who)
            {
                if (!who)
                    return;

                if (who->isTargetableForAttack())
                {
                    if (me->Attack(who, false))
                    {
                        me->GetMotionMaster()->MoveChase(who, 20);
                        me->AddThreat(who, 0.0f);
                    }
                }
            }

            void UpdateAI(const uint32 diff)
            {
                if (!UpdateVictim())
                    return;

                if (flashheal_timer <= diff)
                {
                    Unit* target = DoSelectLowestHpFriendly(99, 30000);
                    if (target)
                    {
                        if (target->IsWithinDistInMap(me, 50))
                            DoCast(target, SPELL_FLASH_HEAL, false);
                        else
                        {
                            // bugged
                            //me->GetMotionMaster()->Clear();
                            //me->GetMotionMaster()->MoveChase(target, 20);
                        }
                    }
                    else
                    {
                        if (urand(0, 1))
                            target = DoSelectLowestHpFriendly(50, 0);
                        else
                            target = SelectTarget(SELECT_TARGET_RANDOM, 0);
                        if (target)
                            DoCast(target, SPELL_DISPEL_MAGIC, false);
                    }
                    flashheal_timer = 2500;
                } else flashheal_timer -= diff;

                /*if (dispelmagic_timer <= diff)
                {
                if (urand(0, 1))
                {
                    Unit* target = SelectTarget();

                    DoCast(target, SPELL_DISPEL_MAGIC, false);
                }
                else
                    me->CastSpell(SelectTarget(SELECT_TARGET_RANDOM, 0), SPELL_DISPEL_MAGIC, false);

                dispelmagic_timer = 12000;
                } else dispelmagic_timer -= diff;*/

                boss_hexlord_addAI::UpdateAI(diff);
            }
        };

        CreatureAI* GetAI(Creature* creature) const
        {
            return new boss_alyson_antilleAI(creature);
        }
};

#define SPELL_FIREBOLT        43584

struct boss_gazakrothAI : public boss_hexlord_addAI
{
    boss_gazakrothAI(Creature* c) : boss_hexlord_addAI(c)  {}

    uint32 firebolt_timer;

    void Reset()
    {
        firebolt_timer = 2000;
        boss_hexlord_addAI::Reset();
    }

    void AttackStart(Unit* who)
    {
        if (!who)
            return;

        if (who->isTargetableForAttack())
        {
            if (me->Attack(who, false))
            {
                me->GetMotionMaster()->MoveChase(who, 20);
                me->AddThreat(who, 0.0f);
            }
        }
    }

    void UpdateAI(const uint32 diff)
    {
        if (!UpdateVictim())
            return;

        if (firebolt_timer <= diff)
        {
            DoCast(me->getVictim(), SPELL_FIREBOLT, false);
            firebolt_timer = 700;
        } else firebolt_timer -= diff;

        boss_hexlord_addAI::UpdateAI(diff);
    }
};

#define SPELL_FLAME_BREATH    43582
#define SPELL_THUNDERCLAP     43583

class boss_lord_raadan : public CreatureScript
{
    public:

        boss_lord_raadan()
            : CreatureScript("boss_lord_raadan")
        {
        }

        struct boss_lord_raadanAI : public boss_hexlord_addAI
        {
            boss_lord_raadanAI(Creature* c) : boss_hexlord_addAI(c)  {}

            uint32 flamebreath_timer;
            uint32 thunderclap_timer;

            void Reset()
            {
                flamebreath_timer = 8000;
                thunderclap_timer = 13000;

                boss_hexlord_addAI::Reset();

            }
            void UpdateAI(const uint32 diff)
            {
                if (!UpdateVictim())
                    return;

                if (thunderclap_timer <= diff)
                {
                    DoCast(me->getVictim(), SPELL_THUNDERCLAP, false);
                    thunderclap_timer = 12000;
                } else thunderclap_timer -= diff;

                if (flamebreath_timer <= diff)
                {
                    DoCast(me->getVictim(), SPELL_FLAME_BREATH, false);
                    flamebreath_timer = 12000;
                } else flamebreath_timer -= diff;

                boss_hexlord_addAI::UpdateAI(diff);
            }
        };

        CreatureAI* GetAI(Creature* creature) const
        {
            return new boss_lord_raadanAI(creature);
        }
};

#define SPELL_PSYCHIC_WAIL   43590

class boss_darkheart : public CreatureScript
{
    public:

        boss_darkheart()
            : CreatureScript("boss_darkheart")
        {
        }

        struct boss_darkheartAI : public boss_hexlord_addAI
        {
            boss_darkheartAI(Creature* c) : boss_hexlord_addAI(c)  {}

            uint32 psychicwail_timer;

            void Reset()
            {
                psychicwail_timer = 8000;
                boss_hexlord_addAI::Reset();
            }
            void UpdateAI(const uint32 diff)
            {
                if (!UpdateVictim())
                    return;

                if (psychicwail_timer <= diff)
                {
                    DoCast(me->getVictim(), SPELL_PSYCHIC_WAIL, false);
                    psychicwail_timer = 12000;
                } else psychicwail_timer -= diff;

                boss_hexlord_addAI::UpdateAI(diff);
            }
        };

        CreatureAI* GetAI(Creature* creature) const
        {
            return new boss_darkheartAI(creature);
        }
};

#define SPELL_VENOM_SPIT    43579

class boss_slither : public CreatureScript
{
    public:

        boss_slither()
            : CreatureScript("boss_slither")
        {
        }

        struct boss_slitherAI : public boss_hexlord_addAI
        {
            boss_slitherAI(Creature* c) : boss_hexlord_addAI(c) {}

            uint32 venomspit_timer;

            void Reset()
            {
                venomspit_timer = 5000;
                boss_hexlord_addAI::Reset();
            }

            void AttackStart(Unit* who)
            {
                if (!who)
                    return;

                if (who->isTargetableForAttack())
                {
                    if (me->Attack(who, false))
                    {
                        me->GetMotionMaster()->MoveChase(who, 20);
                        me->AddThreat(who, 0.0f);
                    }
                }
            }

            void UpdateAI(const uint32 diff)
            {
                if (!UpdateVictim())
                    return;

                if (venomspit_timer <= diff)
                {
                    if (Unit* victim = SelectTarget(SELECT_TARGET_RANDOM, 0, 100, true))
                        DoCast(victim, SPELL_VENOM_SPIT, false);
                    venomspit_timer = 2500;
                } else venomspit_timer -= diff;

                boss_hexlord_addAI::UpdateAI(diff);
            }
        };

        CreatureAI* GetAI(Creature* creature) const
        {
            return new boss_slitherAI(creature);
        }
};

//Fenstalker
#define SPELL_VOLATILE_INFECTION 43586
class boss_fenstalker : public CreatureScript
{
    public:

        boss_fenstalker()
            : CreatureScript("boss_fenstalker")
        {
        }

        struct boss_fenstalkerAI : public boss_hexlord_addAI
        {
            boss_fenstalkerAI(Creature* c) : boss_hexlord_addAI(c) {}

            uint32 volatileinf_timer;

            void Reset()
            {
                volatileinf_timer = 15000;
                boss_hexlord_addAI::Reset();

            }
            void UpdateAI(const uint32 diff)
            {
                if (!UpdateVictim())
                    return;

                if (volatileinf_timer <= diff)
                {
                    // core bug
                    me->getVictim()->CastSpell(me->getVictim(), SPELL_VOLATILE_INFECTION, false);
                    volatileinf_timer = 12000;
                } else volatileinf_timer -= diff;

                boss_hexlord_addAI::UpdateAI(diff);
            }
        };

        CreatureAI* GetAI(Creature* creature) const
        {
            return new boss_fenstalkerAI(creature);
        }
};

//Koragg
#define SPELL_COLD_STARE      43593
#define SPELL_MIGHTY_BLOW     43592

class boss_koragg : public CreatureScript
{
    public:

        boss_koragg()
            : CreatureScript("boss_koragg")
        {
        }

        struct boss_koraggAI : public boss_hexlord_addAI
        {
            boss_koraggAI(Creature* c) : boss_hexlord_addAI(c) {}

            uint32 coldstare_timer;
            uint32 mightyblow_timer;

            void Reset()
            {
                coldstare_timer = 15000;
                mightyblow_timer = 10000;
                boss_hexlord_addAI::Reset();

            }
            void UpdateAI(const uint32 diff)
            {
                if (!UpdateVictim())
                    return;

                if (mightyblow_timer <= diff)
                {
                    DoCast(me->getVictim(), SPELL_MIGHTY_BLOW, false);
                    mightyblow_timer = 12000;
                }
                if (coldstare_timer <= diff)
                {
                    if (Unit* victim = SelectTarget(SELECT_TARGET_RANDOM, 0, 100, true))
                        DoCast(victim, SPELL_COLD_STARE, false);
                    coldstare_timer = 12000;
                }

                boss_hexlord_addAI::UpdateAI(diff);
            }
        };

        CreatureAI* GetAI(Creature* creature) const
        {
            return new boss_koraggAI(creature);
        }
};

void AddSC_boss_hex_lord_malacrass()
{
    new boss_hexlord_malacrass();
    new boss_thurg();
    // new boss_gazakroth();
    new boss_lord_raadan();
    new boss_darkheart();
    new boss_slither();
    new boss_fenstalker();
    new boss_koragg();
    new boss_alyson_antille();
}
<|MERGE_RESOLUTION|>--- conflicted
+++ resolved
@@ -328,15 +328,9 @@
                     Creature* creature = (Unit::GetCreature((*me), AddGUID[i]));
                     if (!creature || !creature->isAlive())
                     {
-<<<<<<< HEAD
-                if (pCreature) pCreature->DisappearAndDie();
-                        pCreature = me->SummonCreature(AddEntry[i], Pos_X[i], POS_Y, POS_Z, ORIENT, TEMPSUMMON_DEAD_DESPAWN, 0);
-                        if (pCreature) AddGUID[i] = pCreature->GetGUID();
-=======
-                        if (creature) creature->setDeathState(DEAD);
+                if (creature) creature->DisappearAndDie();
                         creature = me->SummonCreature(AddEntry[i], Pos_X[i], POS_Y, POS_Z, ORIENT, TEMPSUMMON_DEAD_DESPAWN, 0);
                         if (creature) AddGUID[i] = creature->GetGUID();
->>>>>>> 7ee3a99a
                     }
                     else
                     {
