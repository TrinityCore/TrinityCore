--- conflicted
+++ resolved
@@ -37,100 +37,6 @@
 #include "zulaman.h"
 
 /*######
-<<<<<<< HEAD
-## npc_forest_frog
-######*/
-
-enum ForestFrog
-{
-    // Spells
-    SPELL_REMOVE_AMANI_CURSE   = 43732,
-    SPELL_PUSH_MOJO            = 43923,
-
-    // Creatures
-    NPC_FOREST_FROG             = 24396
-
-};
-
-class npc_forest_frog : public CreatureScript
-{
-    public:
-
-        npc_forest_frog() : CreatureScript("npc_forest_frog") { }
-
-        struct npc_forest_frogAI : public ScriptedAI
-        {
-            npc_forest_frogAI(Creature* creature) : ScriptedAI(creature)
-            {
-                instance = creature->GetInstanceScript();
-            }
-
-            InstanceScript* instance;
-
-            void Reset() override { }
-
-            void JustEngagedWith(Unit* /*who*/) override { }
-
-            void DoSpawnRandom() const
-            {
-                uint32 cEntry = RAND(
-                    24397,     //Mannuth
-                    24403,     //Deez
-                    24404,     //Galathryn
-                    24405,     //Adarrah
-                    24406,     //Fudgerick
-                    24407,     //Darwen
-                    24445,     //Mitzi
-                    24448,     //Christian
-                    24453,     //Brennan
-                    24455);    //Hollee
-
-                if (!instance->GetData(TYPE_RAND_VENDOR_1))
-                {
-                    if (roll_chance_i(10))
-                    {
-                        cEntry = 24408;      //Gunter
-                        instance->SetData(TYPE_RAND_VENDOR_1, DONE);
-                    }
-                }
-                else if (!instance->GetData(TYPE_RAND_VENDOR_2))
-                {
-                    if (roll_chance_i(10))
-                    {
-                        cEntry = 24409;      //Kyren
-                        instance->SetData(TYPE_RAND_VENDOR_2, DONE);
-                    }
-                }
-
-                me->UpdateEntry(cEntry);
-            }
-
-            void SpellHit(WorldObject* caster, SpellInfo const* spellInfo) override
-            {
-                Player* playerCaster = caster->ToPlayer();
-                if (!playerCaster)
-                    return;
-
-                if (spellInfo->Id == SPELL_REMOVE_AMANI_CURSE && me->GetEntry() == NPC_FOREST_FROG)
-                {
-                    //increase or decrease chance of mojo?
-                    if (roll_chance_i(1))
-                        DoCast(playerCaster, SPELL_PUSH_MOJO, true);
-                    else
-                        DoSpawnRandom();
-                }
-            }
-        };
-
-        CreatureAI* GetAI(Creature* creature) const override
-        {
-            return GetZulAmanAI<npc_forest_frogAI>(creature);
-        }
-};
-
-/*######
-=======
->>>>>>> 1181b636
 ## npc_zulaman_hostage
 ######*/
 
