--- conflicted
+++ resolved
@@ -15,95 +15,6 @@
  * with this program. If not, see <http://www.gnu.org/licenses/>.
  */
 
-<<<<<<< HEAD
-/* ScriptData
-SDName: Zulaman
-SD%Complete: 90
-SDComment: Forest Frog will turn into different NPC's. Workaround to prevent new entry from running this script
-SDCategory: Zul'Aman
-EndScriptData */
-
-/* ContentData
-EndContentData */
-
-#include "ScriptMgr.h"
-#include "GameObject.h"
-#include "InstanceScript.h"
-#include "MotionMaster.h"
-#include "Player.h"
-#include "ScriptedCreature.h"
-#include "ScriptedGossip.h"
-#include "SpellInfo.h"
-#include "SpellScript.h"
-#include "zulaman.h"
-
-/*######
-## npc_zulaman_hostage
-######*/
-
-#define GOSSIP_HOSTAGE1        "I am glad to help you."
-
-static uint32 const HostageEntry[] = {23790, 23999, 24024, 24001};
-static uint32 const ChestEntry[] = {186648, 187021, 186672, 186667};
-
-class npc_zulaman_hostage : public CreatureScript
-{
-    public:
-        npc_zulaman_hostage() : CreatureScript("npc_zulaman_hostage") { }
-
-        struct npc_zulaman_hostageAI : public ScriptedAI
-        {
-            npc_zulaman_hostageAI(Creature* creature) : ScriptedAI(creature), instance(creature->GetInstanceScript()) { }
-
-            InstanceScript* instance;
-
-            bool OnGossipHello(Player* player) override
-            {
-                AddGossipItemFor(player, GOSSIP_ICON_CHAT, GOSSIP_HOSTAGE1, GOSSIP_SENDER_MAIN, GOSSIP_ACTION_INFO_DEF + 1);
-                SendGossipMenuFor(player, player->GetGossipTextId(me), me->GetGUID());
-                return true;
-            }
-
-            bool OnGossipSelect(Player* player, uint32 /*menuId*/, uint32 gossipListId) override
-            {
-                uint32 const action = player->PlayerTalkClass->GetGossipOptionAction(gossipListId);
-                ClearGossipMenuFor(player);
-
-                if (action == GOSSIP_ACTION_INFO_DEF + 1)
-                    CloseGossipMenuFor(player);
-
-                if (!me->HasFlag(UNIT_NPC_FLAGS, UNIT_NPC_FLAG_GOSSIP))
-                    return true;
-
-                me->RemoveFlag(UNIT_NPC_FLAGS, UNIT_NPC_FLAG_GOSSIP);
-
-                //uint8 progress = instance->GetData(DATA_CHESTLOOTED);
-                instance->SetData(DATA_CHESTLOOTED, 0);
-                float x, y, z;
-                me->GetPosition(x, y, z);
-                uint32 entry = me->GetEntry();
-                for (uint8 i = 0; i < 4; ++i)
-                {
-                    if (HostageEntry[i] == entry)
-                    {
-                        me->SummonGameObject(ChestEntry[i], Position(x - 2, y, z, 0.f), QuaternionData(), 0s);
-                        break;
-                    }
-                }
-                return true;
-            }
-        };
-
-        CreatureAI* GetAI(Creature* creature) const override
-        {
-            return GetZulAmanAI<npc_zulaman_hostageAI>(creature);
-        }
-};
-
-/*######
-## npc_harrison_jones
-######*/
-=======
 #include "ScriptMgr.h"
 #include "CreatureTextMgr.h"
 #include "GameObject.h"
@@ -115,7 +26,6 @@
 #include "ScriptedGossip.h"
 #include "SpellScript.h"
 #include "zulaman.h"
->>>>>>> 28d470c5
 
 enum Says
 {
@@ -177,59 +87,20 @@
     public:
         npc_voljin_zulaman() : CreatureScript("npc_voljin_zulaman") { }
 
-<<<<<<< HEAD
-        npc_harrison_jones() : CreatureScript("npc_harrison_jones") { }
-
-        struct npc_harrison_jonesAI : public ScriptedAI
-=======
         struct npc_voljin_zulamanAI : public ScriptedAI
->>>>>>> 28d470c5
         {
             npc_voljin_zulamanAI(Creature* creature) : ScriptedAI(creature), _instance(creature->GetInstanceScript())
             {
-<<<<<<< HEAD
-                _gongEvent = 0;
-                _gongTimer = 0;
-            }
-
-            InstanceScript* instance;
-
-            uint8 _gongEvent;
-            uint32 _gongTimer;
-
-=======
                 me->SetDisplayFromModel(0);
                 if (_instance->GetData(DATA_ZULAMAN_STATE) == NOT_STARTED)
                     me->AddNpcFlag(UNIT_NPC_FLAG_GOSSIP);
             }
 
->>>>>>> 28d470c5
             void Reset() override
             {
                 _gongCount = 0;
             }
 
-<<<<<<< HEAD
-            void JustEngagedWith(Unit* /*who*/) override { }
-
-            bool OnGossipSelect(Player* player, uint32 menuId, uint32 gossipListId) override
-            {
-               if (me->GetCreatureTemplate()->GossipMenuId == menuId && !gossipListId)
-               {
-                    CloseGossipMenuFor(player);
-                    me->SetFacingToObject(player);
-                    me->RemoveFlag(UNIT_NPC_FLAGS, UNIT_NPC_FLAG_GOSSIP);
-                    Talk(SAY_HARRISON_0);
-                    _gongEvent = GONG_EVENT_1;
-                    _gongTimer = 4000;
-               }
-               return false;
-            }
-
-            void SpellHit(WorldObject* /*caster*/, SpellInfo const* spellInfo) override
-            {
-                if (spellInfo->Id == SPELL_COSMETIC_SPEAR_THROW)
-=======
             bool GossipSelect(Player* player, uint32 menuId, uint32 gossipListId) override
             {
                 if (_instance->GetData(DATA_ZULAMAN_STATE) != NOT_STARTED)
@@ -251,7 +122,6 @@
             void DoAction(int32 action) override
             {
                 if (action == ACTION_START_ZULAMAN)
->>>>>>> 28d470c5
                 {
                     if (++_gongCount == 10)
                         _events.ScheduleEvent(EVENT_START_DOOR_OPENING_1, 500);
@@ -265,121 +135,6 @@
                 {
                     switch (eventId)
                     {
-<<<<<<< HEAD
-                        switch (_gongEvent)
-                        {
-                            case GONG_EVENT_1:
-                                me->GetMotionMaster()->MovePath(HARRISON_MOVE_1, false);
-                                _gongEvent = GONG_EVENT_2;
-                                _gongTimer = 12000;
-                                break;
-                            case GONG_EVENT_2:
-                                me->SetFacingTo(6.235659f);
-                                Talk(SAY_HARRISON_1);
-                                DoCast(me, SPELL_BANGING_THE_GONG);
-                                me->SetUInt32Value(UNIT_VIRTUAL_ITEM_SLOT_ID + 0, uint32(WEAPON_MACE));
-                                me->SetSheath(SHEATH_STATE_MELEE);
-                                _gongEvent = GONG_EVENT_3;
-                                _gongTimer = 4000;
-                                break;
-                            case GONG_EVENT_3:
-                                if (GameObject* gong = instance->GetGameObject(GO_STRANGE_GONG))
-                                    gong->RemoveFlag(GAMEOBJECT_FLAGS, GO_FLAG_NOT_SELECTABLE);
-                                _gongEvent = GONG_EVENT_4;
-                                _gongTimer = 105000;
-                                break;
-                            case GONG_EVENT_4:
-                                me->RemoveAura(SPELL_BANGING_THE_GONG);
-                                if (GameObject* gong = instance->GetGameObject(GO_STRANGE_GONG))
-                                    gong->SetFlag(GAMEOBJECT_FLAGS, GO_FLAG_NOT_SELECTABLE);
-
-                                // trigger or gong will need to be scripted to set IN_PROGRESS after enough hits.
-                                // This is temp workaround.
-                                instance->SetData(DATA_GONGEVENT, IN_PROGRESS); // to be removed.
-
-                                if (instance->GetData(DATA_GONGEVENT) == IN_PROGRESS)
-                                {
-                                    // Players are Now Saved to instance at SPECIAL (Player should be notified?)
-                                    me->GetMotionMaster()->MovePath(HARRISON_MOVE_2, false);
-                                    _gongEvent = GONG_EVENT_5;
-                                    _gongTimer = 5000;
-                                }
-                                else
-                                {
-                                    _gongTimer = 1000;
-                                    _gongEvent = GONG_EVENT_9;
-                                }
-                                break;
-                            case GONG_EVENT_5:
-                                me->SetEntry(NPC_HARRISON_JONES_1);
-                                me->SetDisplayId(MODEL_HARRISON_JONES_1);
-                                Talk(SAY_HARRISON_2);
-                                _gongTimer = 12000;
-                                _gongEvent = GONG_EVENT_6;
-                                break;
-                            case GONG_EVENT_6:
-                                me->SetUInt32Value(UNIT_NPC_EMOTESTATE, EMOTE_STATE_USE_STANDING);
-                                Talk(SAY_HARRISON_3);
-                                _gongTimer = 7000;
-                                _gongEvent = GONG_EVENT_7;
-                                break;
-                            case GONG_EVENT_7:
-                            {
-                                std::vector<Creature*> targetList;
-                                GetCreatureListWithEntryInGrid(targetList, me, NPC_AMANISHI_GUARDIAN, 26.0f);
-                                for (Creature* target : targetList)
-                                {
-                                    if (target->GetPositionX() > 120)
-                                    {
-                                        target->SetUInt32Value(UNIT_VIRTUAL_ITEM_SLOT_ID + 0, uint32(WEAPON_SPEAR));
-                                        target->SetImmuneToPC(true);
-                                        target->SetReactState(REACT_PASSIVE);
-                                        target->AI()->SetData(0, 1);
-                                    }
-                                    else
-                                    {
-                                        target->SetImmuneToPC(true);
-                                        target->SetReactState(REACT_PASSIVE);
-                                        target->AI()->SetData(0, 2);
-                                    }
-                                }
-
-                                if (GameObject* gate = instance->GetGameObject(GO_MASSIVE_GATE))
-                                    gate->SetGoState(GO_STATE_ACTIVE);
-                                _gongTimer = 2000;
-                                _gongEvent = GONG_EVENT_8;
-                                break;
-                            }
-                            case GONG_EVENT_8:
-                                DoCast(me, SPELL_STEALTH);
-                                me->SetUInt32Value(UNIT_VIRTUAL_ITEM_SLOT_ID + 0, uint32(0));
-                                me->SetUInt32Value(UNIT_NPC_EMOTESTATE, EMOTE_ONESHOT_NONE);
-                                me->GetMotionMaster()->MovePath(HARRISON_MOVE_3, false);
-                                _gongTimer = 1000;
-                                _gongEvent = 0;
-                                break;
-                            case GONG_EVENT_9:
-                                me->GetMotionMaster()->MovePoint(0, 120.687f, 1674.0f, 42.0217f);
-                                _gongTimer = 12000;
-                                _gongEvent = GONG_EVENT_10;
-                                break;
-                            case GONG_EVENT_10:
-                                me->SetFacingTo(1.59044f);
-                                _gongEvent = 11;
-                                _gongTimer = 6000;
-                                break;
-                            case GONG_EVENT_11:
-                                me->SetFlag(UNIT_NPC_FLAGS, UNIT_NPC_FLAG_GOSSIP);
-
-                                instance->SetData(DATA_GONGEVENT, NOT_STARTED);
-                                _gongEvent = 0;
-                                _gongTimer = 1000;
-                                break;
-                        }
-                    }
-                    else
-                        _gongTimer -= diff;
-=======
                         case EVENT_INTRO_MOVEPOINT_1:
                             me->GetMotionMaster()->MovePoint(POINT_INTRO, VoljinIntroWaypoint[0]);
                             _events.ScheduleEvent(EVENT_INTRO_MOVEPOINT_2, 1000);
@@ -453,7 +208,6 @@
                         break;
                     default:
                         break;
->>>>>>> 28d470c5
                 }
             }
 
@@ -465,9 +219,6 @@
 
         CreatureAI* GetAI(Creature* creature) const override
         {
-<<<<<<< HEAD
-            return GetZulAmanAI<npc_harrison_jonesAI>(creature);
-=======
             return GetZulAmanAI<npc_voljin_zulamanAI>(creature);
         }
 };
@@ -497,17 +248,11 @@
         SpellScript* GetSpellScript() const override
         {
             return new spell_banging_the_gong_SpellScript();
->>>>>>> 28d470c5
         }
 };
 
 void AddSC_zulaman()
 {
-<<<<<<< HEAD
-    new npc_zulaman_hostage();
-    new npc_harrison_jones();
-=======
     new npc_voljin_zulaman();
     new spell_banging_the_gong();
->>>>>>> 28d470c5
 }