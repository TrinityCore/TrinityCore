--- conflicted
+++ resolved
@@ -1,8 +1,4 @@
-<<<<<<< HEAD
-/*
-=======
  /*
->>>>>>> 28d470c5
  * This file is part of the TrinityCore Project. See AUTHORS file for Copyright information
  *
  * This program is free software; you can redistribute it and/or modify it
@@ -20,49 +16,9 @@
  */
 
 #include "ScriptMgr.h"
-#include "CellImpl.h"
-#include "GridNotifiersImpl.h"
-#include "MotionMaster.h"
 #include "ScriptedCreature.h"
 #include "zulaman.h"
 
-<<<<<<< HEAD
-enum Yells
-{
-    YELL_NALORAKK_WAVE1   =  0,
-    YELL_NALORAKK_WAVE2   =  1,
-    YELL_NALORAKK_WAVE3   =  2,
-    YELL_NALORAKK_WAVE4   =  3,
-    YELL_AGGRO            =  4,
-    YELL_SURGE            =  5,
-    YELL_SHIFTEDTOBEAR    =  6,
-    YELL_SHIFTEDTOTROLL   =  7,
-    YELL_BERSERK          =  8,
-    YELL_KILL_ONE         =  9,
-    YELL_KILL_TWO         = 10,
-    YELL_DEATH            = 11
-
-//  Not yet implemented
-//  YELL_NALORAKK_EVENT1  = 12,
-//  YELL_NALORAKK_EVENT2  = 13
-};
-
-enum Spells
-{
-    // Troll form
-    SPELL_BRUTALSWIPE     = 42384,
-    SPELL_MANGLE          = 42389,
-    SPELL_MANGLEEFFECT    = 44955,
-    SPELL_SURGE           = 42402,
-    SPELL_BEARFORM        = 42377,
-
-    // Bear form
-    SPELL_LACERATINGSLASH = 42395,
-    SPELL_RENDFLESH       = 42397,
-    SPELL_DEAFENINGROAR   = 42398,
-
-    SPELL_BERSERK         = 45078
-=======
 enum Says
 {
     SAY_WAVE_1              = 0,
@@ -77,312 +33,55 @@
     SAY_BEAR                = 9,
     SAY_TROLL               = 10,
     SAY_DEATH               = 11
->>>>>>> 28d470c5
 };
 
 enum Spells
 {
-<<<<<<< HEAD
-    { 18.569f, 1414.512f, 11.42f}, // waypoint 1
-    {-17.264f, 1419.551f, 12.62f},
-    {-52.642f, 1419.357f, 27.31f}, // waypoint 2
-    {-69.908f, 1419.721f, 27.31f},
-    {-79.929f, 1395.958f, 27.31f},
-    {-80.072f, 1374.555f, 40.87f}, // waypoint 3
-    {-80.072f, 1314.398f, 40.87f},
-    {-80.072f, 1295.775f, 48.60f}  // waypoint 4
-};
-
-=======
 };
 
 enum Events
 {
 };
 
->>>>>>> 28d470c5
 class boss_nalorakk : public CreatureScript
 {
     public:
-        boss_nalorakk() : CreatureScript("boss_nalorakk") { }
 
-<<<<<<< HEAD
-        struct boss_nalorakkAI : public BossAI
-        {
-            boss_nalorakkAI(Creature* creature) : BossAI(creature, BOSS_NALORAKK)
-            {
-                Initialize();
-                inMove = false;
-                MoveEvent = true;
-                MovePhase = 0;
-                waitTimer = 0;
-                LaceratingSlash_Timer = 0;
-                RendFlesh_Timer = 0;
-                DeafeningRoar_Timer = 0;
-            }
-
-            void Initialize()
-            {
-                Surge_Timer = urand(15000, 20000);
-                BrutalSwipe_Timer = urand(7000, 12000);
-                Mangle_Timer = urand(10000, 15000);
-                ShapeShift_Timer = urand(45000, 50000);
-                Berserk_Timer = 600000;
-
-                inBearForm = false;
-            }
-
-            uint32 BrutalSwipe_Timer;
-            uint32 Mangle_Timer;
-            uint32 Surge_Timer;
-
-            uint32 LaceratingSlash_Timer;
-            uint32 RendFlesh_Timer;
-            uint32 DeafeningRoar_Timer;
-
-            uint32 ShapeShift_Timer;
-            uint32 Berserk_Timer;
-
-            bool inBearForm;
-            bool MoveEvent;
-            bool inMove;
-            uint32 MovePhase;
-            uint32 waitTimer;
-=======
         boss_nalorakk() : CreatureScript("boss_nalorakk") { }
 
         struct boss_nalorakkAI : public BossAI
         {
             boss_nalorakkAI(Creature* creature) : BossAI(creature, DATA_NALORAKK) { }
->>>>>>> 28d470c5
 
             void Reset() override
             {
                 _Reset();
-<<<<<<< HEAD
-
-                if (MoveEvent)
-                {
-                    me->SetFlag(UNIT_FIELD_FLAGS, UNIT_FLAG_NOT_SELECTABLE);
-                    me->SetFlag(UNIT_FIELD_FLAGS, UNIT_FLAG_NON_ATTACKABLE);
-                    inMove = false;
-                    waitTimer = 0;
-                    me->SetSpeedRate(MOVE_RUN, 2);
-                    me->SetWalk(false);
-                }
-                else
-                    me->GetMotionMaster()->MovePoint(0, NalorakkWay[7][0], NalorakkWay[7][1], NalorakkWay[7][2]);
-
-                Initialize();
-                // me->SetUInt32Value(UNIT_VIRTUAL_ITEM_SLOT_ID + 1, 5122);  /// @todo find the correct equipment id
             }
 
-            void SendAttacker(Unit* target) const
+            void EnterCombat(Unit* /*who*/) override
             {
-                std::vector<Creature*> tempList;
-
-                Trinity::AllFriendlyCreaturesInGrid check(me);
-                Trinity::CreatureListSearcher<Trinity::AllFriendlyCreaturesInGrid> searcher(me, tempList, check);
-                Cell::VisitGridObjects(me, searcher, 25.0f);
-
-                if (tempList.empty())
-                    return;
-
-                for (Creature* creature : tempList)
-                {
-                    creature->SetNoCallAssistance(true);
-                    creature->AI()->AttackStart(target);
-                }
-            }
-
-            void AttackStart(Unit* who) override
-            {
-                if (!MoveEvent)
-                    BossAI::AttackStart(who);
-            }
-
-            void MoveInLineOfSight(Unit* who) override
-            {
-                if (!MoveEvent)
-                    BossAI::MoveInLineOfSight(who);
-                else
-                {
-                    if (me->IsHostileTo(who))
-                    {
-                        if (!inMove)
-                        {
-                            switch (MovePhase)
-                            {
-                                case 0:
-                                    if (me->IsWithinDistInMap(who, 50))
-                                    {
-                                        Talk(YELL_NALORAKK_WAVE1);
-
-                                        me->GetMotionMaster()->MovePoint(1, NalorakkWay[1][0], NalorakkWay[1][1], NalorakkWay[1][2]);
-                                        ++MovePhase;
-                                        inMove = true;
-
-                                        SendAttacker(who);
-                                    }
-                                    break;
-                                case 2:
-                                    if (me->IsWithinDistInMap(who, 40))
-                                    {
-                                        Talk(YELL_NALORAKK_WAVE2);
-
-                                        me->GetMotionMaster()->MovePoint(3, NalorakkWay[3][0], NalorakkWay[3][1], NalorakkWay[3][2]);
-                                        ++MovePhase;
-                                        inMove = true;
-
-                                        SendAttacker(who);
-                                    }
-                                    break;
-                                case 5:
-                                    if (me->IsWithinDistInMap(who, 40))
-                                    {
-                                        Talk(YELL_NALORAKK_WAVE3);
-
-                                        me->GetMotionMaster()->MovePoint(6, NalorakkWay[6][0], NalorakkWay[6][1], NalorakkWay[6][2]);
-                                        ++MovePhase;
-                                        inMove = true;
-
-                                        SendAttacker(who);
-                                    }
-                                    break;
-                                case 7:
-                                    if (me->IsWithinDistInMap(who, 50))
-                                    {
-                                        SendAttacker(who);
-
-                                        Talk(YELL_NALORAKK_WAVE4);
-
-                                        me->RemoveFlag(UNIT_FIELD_FLAGS, UNIT_FLAG_NOT_SELECTABLE);
-                                        me->RemoveFlag(UNIT_FIELD_FLAGS, UNIT_FLAG_NON_ATTACKABLE);
-
-                                        MoveEvent = false;
-                                    }
-                                    break;
-                            }
-                        }
-                    }
-                }
-=======
->>>>>>> 28d470c5
-            }
-
-            void JustEngagedWith(Unit* who) override
-            {
-<<<<<<< HEAD
-                BossAI::JustEngagedWith(who);
-
-                Talk(YELL_AGGRO);
-=======
                 Talk(SAY_AGGRO);
                 _EnterCombat();
->>>>>>> 28d470c5
             }
 
             void JustDied(Unit* /*killer*/) override
             {
-<<<<<<< HEAD
-                _JustDied();
-
-                Talk(YELL_DEATH);
-=======
                 Talk(SAY_DEATH);
                 _JustDied();
->>>>>>> 28d470c5
             }
 
             void KilledUnit(Unit* victim) override
             {
-<<<<<<< HEAD
-                switch (urand(0, 1))
-                {
-                    case 0:
-                        Talk(YELL_KILL_ONE);
-                        break;
-                    case 1:
-                        Talk(YELL_KILL_TWO);
-                        break;
-                }
-            }
-
-            void MovementInform(uint32 type, uint32 id) override
-            {
-                if (MoveEvent)
-                {
-                    if (type != POINT_MOTION_TYPE)
-                        return;
-
-                    if (!inMove)
-                        return;
-
-                    if (MovePhase != id)
-                        return;
-
-                    switch (MovePhase)
-                    {
-                        case 2:
-                            me->SetOrientation(3.1415f*2);
-                            inMove = false;
-                            return;
-                        case 1:
-                        case 3:
-                        case 4:
-                        case 6:
-                            ++MovePhase;
-                            waitTimer = 1;
-                            return;
-                        case 5:
-                            me->SetOrientation(3.1415f*0.5f);
-                            inMove = false;
-                            return;
-                        case 7:
-                            me->SetOrientation(3.1415f*0.5f);
-                            inMove = false;
-                            return;
-                    }
-
-                }
-=======
                 if (victim->GetTypeId() == TYPEID_PLAYER)
                     Talk(SAY_PLAYER_KILL);
->>>>>>> 28d470c5
             }
 
             void UpdateAI(uint32 diff) override
             {
-<<<<<<< HEAD
-                if (waitTimer && inMove)
-                {
-                    if (waitTimer <= diff)
-                    {
-                        me->GetMotionMaster()->Clear(MOTION_PRIORITY_NORMAL);
-                        me->GetMotionMaster()->MovePoint(MovePhase, NalorakkWay[MovePhase][0], NalorakkWay[MovePhase][1], NalorakkWay[MovePhase][2]);
-                        waitTimer = 0;
-                    }
-                    else
-                        waitTimer -= diff;
-                }
-
-                if (!UpdateVictim())
-                    return;
-
-                if (Berserk_Timer <= diff)
-                {
-                    DoCast(me, SPELL_BERSERK, true);
-                    Talk(YELL_BERSERK);
-                    Berserk_Timer = 600000;
-                }
-                else
-                    Berserk_Timer -= diff;
-=======
                 if (!UpdateVictim())
                     return;
 
                 events.Update(diff);
->>>>>>> 28d470c5
 
                 if (me->HasUnitState(UNIT_STATE_CASTING))
                     return;
@@ -391,94 +90,9 @@
                 {
                     switch (eventId)
                     {
-<<<<<<< HEAD
-                        // me->SetUInt32Value(UNIT_VIRTUAL_ITEM_SLOT_ID + 1, 5122);
-                        Talk(YELL_SHIFTEDTOTROLL);
-                        me->RemoveAurasDueToSpell(SPELL_BEARFORM);
-                        Surge_Timer = urand(15000, 20000);
-                        BrutalSwipe_Timer = urand(7000, 12000);
-                        Mangle_Timer = urand(10000, 15000);
-                        ShapeShift_Timer = urand(45000, 50000);
-                        inBearForm = false;
-                    }
-                    else
-                    {
-                        // me->SetUInt32Value(UNIT_VIRTUAL_ITEM_SLOT_ID + 1, 0);
-                        Talk(YELL_SHIFTEDTOBEAR);
-                        DoCast(me, SPELL_BEARFORM, true);
-                        LaceratingSlash_Timer = 2000; // dur 18s
-                        RendFlesh_Timer = 3000;  // dur 5s
-                        DeafeningRoar_Timer = urand(5000, 10000);  // dur 2s
-                        ShapeShift_Timer = urand(20000, 25000); // dur 30s
-                        inBearForm = true;
-                    }
-                }
-                else
-                    ShapeShift_Timer -= diff;
-
-                if (!inBearForm)
-                {
-                    if (BrutalSwipe_Timer <= diff)
-                    {
-                        DoCastVictim(SPELL_BRUTALSWIPE);
-                        BrutalSwipe_Timer = urand(7000, 12000);
-                    }
-                    else
-                        BrutalSwipe_Timer -= diff;
-
-                    if (Mangle_Timer <= diff)
-                    {
-                        if (me->GetVictim() && !me->EnsureVictim()->HasAura(SPELL_MANGLEEFFECT))
-                        {
-                            DoCastVictim(SPELL_MANGLE);
-                            Mangle_Timer = 1000;
-                        }
-                        else Mangle_Timer = urand(10000, 15000);
-                    }
-                    else
-                        Mangle_Timer -= diff;
-
-                    if (Surge_Timer <= diff)
-                    {
-                        Talk(YELL_SURGE);
-                        Unit* target = SelectTarget(SelectTargetMethod::Random, 1, 45, true);
-                        if (target)
-                            DoCast(target, SPELL_SURGE);
-                        Surge_Timer = urand(15000, 20000);
-                    }
-                    else
-                        Surge_Timer -= diff;
-                }
-                else
-                {
-                    if (LaceratingSlash_Timer <= diff)
-                    {
-                        DoCastVictim(SPELL_LACERATINGSLASH);
-                        LaceratingSlash_Timer = urand(18000, 23000);
-                    }
-                    else
-                        LaceratingSlash_Timer -= diff;
-
-                    if (RendFlesh_Timer <= diff)
-                    {
-                        DoCastVictim(SPELL_RENDFLESH);
-                        RendFlesh_Timer = urand(5000, 10000);
-                    }
-                    else
-                        RendFlesh_Timer -= diff;
-
-                    if (DeafeningRoar_Timer <= diff)
-                    {
-                        DoCastVictim(SPELL_DEAFENINGROAR);
-                        DeafeningRoar_Timer = urand(15000, 20000);
-                    }
-                    else
-                        DeafeningRoar_Timer -= diff;
-=======
                         default:
                             break;
                     }
->>>>>>> 28d470c5
                 }
                 */
 
