--- conflicted
+++ resolved
@@ -55,172 +55,19 @@
 
             void Reset() OVERRIDE
             {
-<<<<<<< HEAD
                 _Reset();
-=======
-                if (MoveEvent)
-                {
-                    me->SetFlag(UNIT_FIELD_FLAGS, UNIT_FLAG_NOT_SELECTABLE);
-                    me->SetFlag(UNIT_FIELD_FLAGS, UNIT_FLAG_NON_ATTACKABLE);
-                    inMove = false;
-                    waitTimer = 0;
-                    me->SetSpeed(MOVE_RUN, 2);
-                    me->SetWalk(false);
-                }else
-                {
-                    (*me).GetMotionMaster()->MovePoint(0, NalorakkWay[7][0], NalorakkWay[7][1], NalorakkWay[7][2]);
-                }
-
-                instance->SetData(DATA_NALORAKKEVENT, NOT_STARTED);
-
-                Surge_Timer = urand(15000, 20000);
-                BrutalSwipe_Timer = urand(7000, 12000);
-                Mangle_Timer = urand(10000, 15000);
-                ShapeShift_Timer = urand(45000, 50000);
-                Berserk_Timer = 600000;
-
-                inBearForm = false;
-                // me->SetUInt32Value(UNIT_VIRTUAL_ITEM_SLOT_ID + 1, 5122);  /// @todo find the correct equipment id
-            }
-
-            void SendAttacker(Unit* target)
-            {
-                std::list<Creature*> templist;
-                float x, y, z;
-                me->GetPosition(x, y, z);
-
-                {
-                    CellCoord pair(Trinity::ComputeCellCoord(x, y));
-                    Cell cell(pair);
-                    cell.SetNoCreate();
-
-                    Trinity::AllFriendlyCreaturesInGrid check(me);
-                    Trinity::CreatureListSearcher<Trinity::AllFriendlyCreaturesInGrid> searcher(me, templist, check);
-
-                    TypeContainerVisitor<Trinity::CreatureListSearcher<Trinity::AllFriendlyCreaturesInGrid>, GridTypeMapContainer> cSearcher(searcher);
-
-                    cell.Visit(pair, cSearcher, *(me->GetMap()), *me, me->GetGridActivationRange());
-                }
-
-                if (templist.empty())
-                    return;
-
-                for (std::list<Creature*>::const_iterator i = templist.begin(); i != templist.end(); ++i)
-                {
-                    if ((*i) && me->IsWithinDistInMap((*i), 25))
-                    {
-                        (*i)->SetNoCallAssistance(true);
-                        (*i)->AI()->AttackStart(target);
-                    }
-                }
-            }
-
-            void AttackStart(Unit* who) OVERRIDE
-            {
-                if (!MoveEvent)
-                    ScriptedAI::AttackStart(who);
-            }
-
-            void MoveInLineOfSight(Unit* who) OVERRIDE
-
-            {
-                if (!MoveEvent)
-                {
-                    ScriptedAI::MoveInLineOfSight(who);
-                }
-                else
-                {
-                    if (me->IsHostileTo(who))
-                    {
-                        if (!inMove)
-                        {
-                            switch (MovePhase)
-                            {
-                                case 0:
-                                    if (me->IsWithinDistInMap(who, 50))
-                                    {
-                                        me->MonsterYell(YELL_NALORAKK_WAVE1, LANG_UNIVERSAL, NULL);
-                                        DoPlaySoundToSet(me, SOUND_NALORAKK_WAVE1);
-
-                                        (*me).GetMotionMaster()->MovePoint(1, NalorakkWay[1][0], NalorakkWay[1][1], NalorakkWay[1][2]);
-                                        MovePhase ++;
-                                        inMove = true;
-
-                                        SendAttacker(who);
-                                    }
-                                    break;
-                                case 2:
-                                    if (me->IsWithinDistInMap(who, 40))
-                                    {
-                                        me->MonsterYell(YELL_NALORAKK_WAVE2, LANG_UNIVERSAL, NULL);
-                                        DoPlaySoundToSet(me, SOUND_NALORAKK_WAVE2);
-
-                                        (*me).GetMotionMaster()->MovePoint(3, NalorakkWay[3][0], NalorakkWay[3][1], NalorakkWay[3][2]);
-                                        MovePhase ++;
-                                        inMove = true;
-
-                                        SendAttacker(who);
-                                    }
-                                    break;
-                                case 5:
-                                    if (me->IsWithinDistInMap(who, 40))
-                                    {
-                                        me->MonsterYell(YELL_NALORAKK_WAVE3, LANG_UNIVERSAL, NULL);
-                                        DoPlaySoundToSet(me, SOUND_NALORAKK_WAVE3);
-
-                                        (*me).GetMotionMaster()->MovePoint(6, NalorakkWay[6][0], NalorakkWay[6][1], NalorakkWay[6][2]);
-                                        MovePhase ++;
-                                        inMove = true;
-
-                                        SendAttacker(who);
-                                    }
-                                    break;
-                                case 7:
-                                    if (me->IsWithinDistInMap(who, 50))
-                                    {
-                                        SendAttacker(who);
-
-                                        me->MonsterYell(YELL_NALORAKK_WAVE4, LANG_UNIVERSAL, NULL);
-                                        DoPlaySoundToSet(me, SOUND_NALORAKK_WAVE4);
-
-                                        me->RemoveFlag(UNIT_FIELD_FLAGS, UNIT_FLAG_NOT_SELECTABLE);
-                                        me->RemoveFlag(UNIT_FIELD_FLAGS, UNIT_FLAG_NON_ATTACKABLE);
-
-                                        MoveEvent = false;
-                                    }
-                                    break;
-                            }
-                        }
-                    }
-                }
->>>>>>> a63780fd
             }
 
             void EnterCombat(Unit* /*who*/) OVERRIDE
             {
-<<<<<<< HEAD
                 Talk(SAY_AGGRO);
                 _EnterCombat();
-=======
-                instance->SetData(DATA_NALORAKKEVENT, IN_PROGRESS);
-
-                me->MonsterYell(YELL_AGGRO, LANG_UNIVERSAL, NULL);
-                DoPlaySoundToSet(me, SOUND_YELL_AGGRO);
-                DoZoneInCombat();
->>>>>>> a63780fd
             }
 
             void JustDied(Unit* /*killer*/) OVERRIDE
             {
-<<<<<<< HEAD
                 Talk(SAY_DEATH);
                 _JustDied();
-=======
-                instance->SetData(DATA_NALORAKKEVENT, DONE);
-
-                me->MonsterYell(YELL_DEATH, LANG_UNIVERSAL, NULL);
-                DoPlaySoundToSet(me, SOUND_YELL_DEATH);
->>>>>>> a63780fd
             }
 
             void KilledUnit(Unit* victim) OVERRIDE
