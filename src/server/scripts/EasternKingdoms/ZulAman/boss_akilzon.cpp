--- conflicted
+++ resolved
@@ -16,34 +16,8 @@
  */
 
 #include "ScriptMgr.h"
-<<<<<<< HEAD
-#include "CellImpl.h"
-#include "GridNotifiersImpl.h"
-#include "MiscPackets.h"
-#include "MotionMaster.h"
-#include "ObjectAccessor.h"
-#include "ScriptedCreature.h"
-#include "TemporarySummon.h"
-#include "Weather.h"
-#include "zulaman.h"
-
-enum Spells
-{
-    SPELL_STATIC_DISRUPTION     = 43622,
-    SPELL_STATIC_VISUAL         = 45265,
-    SPELL_CALL_LIGHTNING        = 43661, // Missing timer
-    SPELL_GUST_OF_WIND          = 43621,
-    SPELL_ELECTRICAL_STORM      = 43648,
-    SPELL_BERSERK               = 45078,
-    SPELL_ELECTRICAL_OVERLOAD   = 43658,
-    SPELL_EAGLE_SWOOP           = 44732,
-    SPELL_ZAP                   = 43137,
-    SPELL_SAND_STORM            = 25160
-};
-=======
 #include "ScriptedCreature.h"
 #include "zulaman.h"
->>>>>>> 28d470c5
 
 enum Says
 {
@@ -63,49 +37,17 @@
 
         struct boss_akilzonAI : public BossAI
         {
-<<<<<<< HEAD
-            boss_akilzonAI(Creature* creature) : BossAI(creature, BOSS_AKILZON)
-            {
-                Initialize();
-            }
-
-            void Initialize()
-            {
-                TargetGUID.Clear();
-                CloudGUID.Clear();
-                CycloneGUID.Clear();
-                for (ObjectGuid& guid : BirdGUIDs)
-                    guid.Clear();
-
-                StormCount = 0;
-                isRaining = false;
-            }
-=======
             boss_akilzonAI(Creature* creature) : BossAI(creature, DATA_AKILZON) { }
->>>>>>> 28d470c5
 
             void Reset() override
             {
                 _Reset();
             }
 
-            void JustEngagedWith(Unit* who) override
+            void EnterCombat(Unit* /*who*/) override
             {
-<<<<<<< HEAD
-                BossAI::JustEngagedWith(who);
-
-                events.ScheduleEvent(EVENT_STATIC_DISRUPTION, 10s, 20s); // 10 to 20 seconds (bosskillers)
-                events.ScheduleEvent(EVENT_GUST_OF_WIND, 20s, 30s);      // 20 to 30 seconds(bosskillers)
-                events.ScheduleEvent(EVENT_CALL_LIGHTNING, 10s, 20s);    // totaly random timer. can't find any info on this
-                events.ScheduleEvent(EVENT_ELECTRICAL_STORM, 1min);                // 60 seconds(bosskillers)
-                events.ScheduleEvent(EVENT_RAIN, 47s, 52s);
-                events.ScheduleEvent(EVENT_ENRAGE, 10min);      // 10 minutes till enrage(bosskillers)
-
-                Talk(SAY_AGGRO);
-=======
                 Talk(SAY_AGGRO);
                 _EnterCombat();
->>>>>>> 28d470c5
             }
 
             void JustDied(Unit* /*killer*/) override
@@ -117,92 +59,7 @@
             void KilledUnit(Unit* who) override
             {
                 if (who->GetTypeId() == TYPEID_PLAYER)
-<<<<<<< HEAD
-                    Talk(SAY_KILL);
-            }
-
-            void SetWeather(WeatherState weather, float grade)
-            {
-                Map* map = me->GetMap();
-                if (!map->IsDungeon())
-                    return;
-
-                map->SendToPlayers(WorldPackets::Misc::Weather(weather, grade).Write());
-            }
-
-            void HandleStormSequence(Unit* Cloud) // 1: begin, 2-9: tick, 10: end
-            {
-                if (StormCount < 10 && StormCount > 1)
-                {
-                    // deal damage
-                    int32 bp0 = 800;
-                    for (uint8 i = 2; i < StormCount; ++i)
-                        bp0 *= 2;
-
-                    std::list<Unit*> tempUnitMap;
-                    Trinity::AnyAoETargetUnitInObjectRangeCheck u_check(me, me, SIZE_OF_GRIDS);
-                    Trinity::UnitListSearcher<Trinity::AnyAoETargetUnitInObjectRangeCheck> searcher(me, tempUnitMap, u_check);
-                    Cell::VisitAllObjects(me, searcher, SIZE_OF_GRIDS);
-
-                    // deal damage
-                    for (std::list<Unit*>::const_iterator i = tempUnitMap.begin(); i != tempUnitMap.end(); ++i)
-                    {
-                        if (Unit* target = (*i))
-                        {
-                            if (Cloud && !Cloud->IsWithinDist(target, 6, false))
-                            {
-                                CastSpellExtraArgs args;
-                                args.TriggerFlags = TRIGGERED_FULL_MASK;
-                                args.OriginalCaster = me->GetGUID();
-                                args.AddSpellMod(SPELLVALUE_BASE_POINT0, bp0);
-                                Cloud->CastSpell(target, SPELL_ZAP, args);
-                            }
-                        }
-                    }
-
-                    // visual
-                    float x, y, z;
-                    z = me->GetPositionZ();
-                    uint8 maxCount = 5 + rand32() % 5;
-                    for (uint8 i = 0; i < maxCount; ++i)
-                    {
-                        x = 343.0f + rand32() % 60;
-                        y = 1380.0f + rand32() % 60;
-                        if (Unit* trigger = me->SummonTrigger(x, y, z, 0, 2s))
-                        {
-                            trigger->SetFaction(FACTION_FRIENDLY);
-                            trigger->SetMaxHealth(100000);
-                            trigger->SetHealth(100000);
-                            trigger->RemoveFlag(UNIT_FIELD_FLAGS, UNIT_FLAG_NOT_SELECTABLE);
-                            if (Cloud)
-                            {
-                                CastSpellExtraArgs args;
-                                args.TriggerFlags = TRIGGERED_FULL_MASK;
-                                args.OriginalCaster = Cloud->GetGUID();
-                                args.AddSpellMod(SPELLVALUE_BASE_POINT0, bp0);
-                                Cloud->CastSpell(trigger, SPELL_ZAP, args);
-                            }
-                        }
-                    }
-                }
-
-                ++StormCount;
-
-                if (StormCount > 10)
-                {
-                    StormCount = 0; // finish
-                    events.ScheduleEvent(EVENT_SUMMON_EAGLES, 5s);
-                    me->InterruptNonMeleeSpells(false);
-                    CloudGUID.Clear();
-                    if (Cloud)
-                        Cloud->KillSelf();
-                    SetWeather(WEATHER_STATE_FINE, 0.0f);
-                    isRaining = false;
-                }
-                events.ScheduleEvent(EVENT_STORM_SEQUENCE, 1s);
-=======
                     Talk(SAY_PLAYER_KILL);
->>>>>>> 28d470c5
             }
 
             void UpdateAI(uint32 diff) override
@@ -219,132 +76,6 @@
                 {
                     switch (eventId)
                     {
-<<<<<<< HEAD
-                        case EVENT_STATIC_DISRUPTION:
-                            {
-                            Unit* target = SelectTarget(SelectTargetMethod::Random, 1);
-                            if (!target)
-                                target = me->GetVictim();
-                            if (target)
-                            {
-                                TargetGUID = target->GetGUID();
-                                DoCast(target, SPELL_STATIC_DISRUPTION, false);
-                            }
-                            /*if (float dist = me->IsWithinDist3d(target->GetPositionX(), target->GetPositionY(), target->GetPositionZ(), 5.0f) dist = 5.0f;
-                            SDisruptAOEVisual_Timer = 1000 + floor(dist / 30 * 1000.0f);*/
-                            events.ScheduleEvent(EVENT_STATIC_DISRUPTION, 10s, 18s);
-                            break;
-                            }
-                        case EVENT_GUST_OF_WIND:
-                            {
-                                Unit* target = SelectTarget(SelectTargetMethod::Random, 1);
-                                if (!target)
-                                    target = me->GetVictim();
-                                if (target)
-                                    DoCast(target, SPELL_GUST_OF_WIND);
-                                events.ScheduleEvent(EVENT_GUST_OF_WIND, 20s, 30s);
-                                break;
-                            }
-                        case EVENT_CALL_LIGHTNING:
-                            DoCastVictim(SPELL_CALL_LIGHTNING);
-                            events.ScheduleEvent(EVENT_CALL_LIGHTNING, 12s, 17s); // totaly random timer. can't find any info on this
-                            break;
-                        case EVENT_ELECTRICAL_STORM:
-                            {
-                                Unit* target = SelectTarget(SelectTargetMethod::Random, 0, 50, true);
-                                if (!target)
-                                {
-                                    EnterEvadeMode();
-                                    return;
-                                }
-                                target->CastSpell(target, 44007, true); // cloud visual
-                                DoCast(target, SPELL_ELECTRICAL_STORM, false); // storm cyclon + visual
-                                float x, y, z;
-                                target->GetPosition(x, y, z);
-                                /// @todo: fix it in correct way, that causes player to can fly until logout
-                                /*
-                                if (target)
-                                {
-                                    target->SetDisableGravity(true);
-                                    target->MonsterMoveWithSpeed(x, y, me->GetPositionZ()+15, 0);
-                                }
-                                */
-
-                                Unit* Cloud = me->SummonTrigger(x, y, me->GetPositionZ()+16, 0, 15s);
-                                if (Cloud)
-                                    {
-                                        CloudGUID = Cloud->GetGUID();
-                                        Cloud->SetDisableGravity(true);
-                                        Cloud->StopMoving();
-                                        Cloud->SetObjectScale(1.0f);
-                                        Cloud->SetFaction(FACTION_FRIENDLY);
-                                        Cloud->SetMaxHealth(9999999);
-                                        Cloud->SetHealth(9999999);
-                                        Cloud->RemoveFlag(UNIT_FIELD_FLAGS, UNIT_FLAG_NOT_SELECTABLE);
-                                    }
-                                StormCount = 1;
-                                events.ScheduleEvent(EVENT_ELECTRICAL_STORM, 1min); // 60 seconds(bosskillers)
-                                events.ScheduleEvent(EVENT_RAIN, 47s, 52s);
-                                break;
-                            }
-                        case EVENT_RAIN:
-                            if (!isRaining)
-                            {
-                                SetWeather(WEATHER_STATE_HEAVY_RAIN, 0.9999f);
-                                isRaining = true;
-                            }
-                            else
-                                events.ScheduleEvent(EVENT_RAIN, 1s);
-                            break;
-                        case EVENT_STORM_SEQUENCE:
-                            {
-                                Unit* target = ObjectAccessor::GetUnit(*me, CloudGUID);
-                                if (!target || !target->IsAlive())
-                                {
-                                    EnterEvadeMode();
-                                    return;
-                                }
-                                else if (Unit* Cyclone = ObjectAccessor::GetUnit(*me, CycloneGUID))
-                                    Cyclone->CastSpell(target, SPELL_SAND_STORM, true); // keep casting or...
-                                HandleStormSequence(target);
-                                break;
-                            }
-                        case EVENT_SUMMON_EAGLES:
-                            Talk(SAY_SUMMON);
-
-                            float x, y, z;
-                            me->GetPosition(x, y, z);
-
-                            for (uint8 i = 0; i < 8; ++i)
-                            {
-                                Unit* bird = ObjectAccessor::GetUnit(*me, BirdGUIDs[i]);
-                                if (!bird) //they despawned on die
-                                {
-                                    if (Unit* target = SelectTarget(SelectTargetMethod::Random, 0))
-                                    {
-                                        x = target->GetPositionX() + irand(-10, 10);
-                                        y = target->GetPositionY() + irand(-10, 10);
-                                        z = target->GetPositionZ() + urand(16, 20);
-                                        if (z > 95)
-                                            z = 95.0f - urand(0, 5);
-                                    }
-                                    Creature* creature = me->SummonCreature(NPC_SOARING_EAGLE, x, y, z, 0, TEMPSUMMON_CORPSE_DESPAWN);
-                                    if (creature)
-                                    {
-                                        AddThreat(me->GetVictim(), 1.0f, creature);
-                                        creature->AI()->AttackStart(me->GetVictim());
-                                        BirdGUIDs[i] = creature->GetGUID();
-                                    }
-                                }
-                            }
-                            break;
-                        case EVENT_ENRAGE:
-                             Talk(SAY_ENRAGE);
-                             DoCast(me, SPELL_BERSERK, true);
-                            events.ScheduleEvent(EVENT_ENRAGE, 10min);
-                            break;
-=======
->>>>>>> 28d470c5
                         default:
                             break;
                     }
@@ -353,15 +84,6 @@
 
                 DoMeleeAttackIfReady();
             }
-<<<<<<< HEAD
-
-            private:
-                ObjectGuid BirdGUIDs[8];
-                ObjectGuid TargetGUID;
-                ObjectGuid CycloneGUID;
-                ObjectGuid CloudGUID;
-                uint8  StormCount;
-                bool   isRaining;
         };
 
         CreatureAI* GetAI(Creature* creature) const override
@@ -370,107 +92,7 @@
         }
 };
 
-class npc_akilzon_eagle : public CreatureScript
-{
-    public:
-        npc_akilzon_eagle() : CreatureScript("npc_akilzon_eagle") { }
-
-        struct npc_akilzon_eagleAI : public ScriptedAI
-        {
-            npc_akilzon_eagleAI(Creature* creature) : ScriptedAI(creature)
-            {
-                Initialize();
-            }
-
-            void Initialize()
-            {
-                EagleSwoop_Timer = urand(5000, 10000);
-                arrived = true;
-                TargetGUID.Clear();
-            }
-
-            uint32 EagleSwoop_Timer;
-            bool arrived;
-            ObjectGuid TargetGUID;
-
-            void Reset() override
-            {
-                Initialize();
-                me->SetDisableGravity(true);
-            }
-
-            void JustEngagedWith(Unit* /*who*/) override
-            {
-                DoZoneInCombat();
-            }
-
-            void MoveInLineOfSight(Unit* /*who*/) override { }
-
-
-            void MovementInform(uint32, uint32) override
-            {
-                arrived = true;
-                if (TargetGUID)
-                {
-                    if (Unit* target = ObjectAccessor::GetUnit(*me, TargetGUID))
-                        DoCast(target, SPELL_EAGLE_SWOOP, true);
-                    TargetGUID.Clear();
-                    me->SetSpeedRate(MOVE_RUN, 1.2f);
-                    EagleSwoop_Timer = urand(5000, 10000);
-                }
-            }
-
-            void UpdateAI(uint32 diff) override
-            {
-                if (EagleSwoop_Timer <= diff)
-                    EagleSwoop_Timer = 0;
-                else
-                    EagleSwoop_Timer -= diff;
-
-                if (arrived)
-                {
-                    if (Unit* target = SelectTarget(SelectTargetMethod::Random, 0))
-                    {
-                        float x, y, z;
-                        if (EagleSwoop_Timer)
-                        {
-                            x = target->GetPositionX() + irand(-10, 10);
-                            y = target->GetPositionY() + irand(-10, 10);
-                            z = target->GetPositionZ() + urand(10, 15);
-                            if (z > 95)
-                                z = 95.0f - urand(0, 5);
-                        }
-                        else
-                        {
-                            target->GetContactPoint(me, x, y, z);
-                            z += 2;
-                            me->SetSpeedRate(MOVE_RUN, 5.0f);
-                            TargetGUID = target->GetGUID();
-                        }
-                        me->GetMotionMaster()->MovePoint(0, x, y, z);
-                        arrived = false;
-                    }
-                }
-            }
-=======
->>>>>>> 28d470c5
-        };
-
-        CreatureAI* GetAI(Creature* creature) const override
-        {
-<<<<<<< HEAD
-            return GetZulAmanAI<npc_akilzon_eagleAI>(creature);
-=======
-            return GetZulAmanAI<boss_akilzonAI>(creature);
->>>>>>> 28d470c5
-        }
-};
-
 void AddSC_boss_akilzon()
 {
     new boss_akilzon();
-<<<<<<< HEAD
-    new npc_akilzon_eagle();
-=======
->>>>>>> 28d470c5
 }