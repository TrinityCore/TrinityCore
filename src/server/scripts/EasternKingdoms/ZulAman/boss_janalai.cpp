--- conflicted
+++ resolved
@@ -50,139 +50,22 @@
 
             void Reset() override
             {
-<<<<<<< HEAD
                 _Reset();
-=======
-                instance->SetData(DATA_JANALAIEVENT, NOT_STARTED);
+            }
 
-                FireBreathTimer = 8000;
-                BombTimer = 30000;
-                BombSequenceTimer = 1000;
-                BombCount = 0;
-                HatcherTimer = 10000;
-                EnrageTimer = MINUTE*5*IN_MILLISECONDS;
-
-                noeggs = false;
-                isBombing =false;
-                enraged = false;
-
-                isFlameBreathing = false;
-
-                for (uint8 i = 0; i < 40; ++i)
-                    FireBombGUIDs[i] = 0;
-
-                HatchAllEggs(1);
+            void EnterCombat(Unit* /*who*/) override
+            {
+                Talk(SAY_AGGRO);
+                _EnterCombat();
             }
 
             void JustDied(Unit* /*killer*/) override
             {
                 Talk(SAY_DEATH);
-
-                instance->SetData(DATA_JANALAIEVENT, DONE);
-            }
-
-            void KilledUnit(Unit* /*victim*/) override
-            {
-                Talk(SAY_SLAY);
->>>>>>> f9a6aa54
-            }
-
-            void EnterCombat(Unit* /*who*/) override
-            {
-                Talk(SAY_AGGRO);
-<<<<<<< HEAD
-                _EnterCombat();
-=======
-        //        DoZoneInCombat();
-            }
-
-            void DamageDealt(Unit* target, uint32 &damage, DamageEffectType /*damagetype*/) override
-            {
-                if (isFlameBreathing)
-                {
-                    if (!me->HasInArc(M_PI/6, target))
-                        damage = 0;
-                }
-            }
-
-            void FireWall()
-            {
-                uint8 WallNum;
-                Creature* wall = NULL;
-                for (uint8 i = 0; i < 4; ++i)
-                {
-                    if (i == 0 || i == 2)
-                        WallNum = 3;
-                    else
-                        WallNum = 2;
-
-                    for (uint8 j = 0; j < WallNum; j++)
-                    {
-                        if (WallNum == 3)
-                            wall = me->SummonCreature(NPC_FIRE_BOMB, FireWallCoords[i][0], FireWallCoords[i][1]+5*(j-1), FireWallCoords[i][2], FireWallCoords[i][3], TEMPSUMMON_TIMED_DESPAWN, 15000);
-                        else
-                            wall = me->SummonCreature(NPC_FIRE_BOMB, FireWallCoords[i][0]-2+4*j, FireWallCoords[i][1], FireWallCoords[i][2], FireWallCoords[i][3], TEMPSUMMON_TIMED_DESPAWN, 15000);
-                        if (wall) wall->CastSpell(wall, SPELL_FIRE_WALL, true);
-                    }
-                }
-            }
-
-            void SpawnBombs()
-            {
-                float dx, dy;
-                for (int i(0); i < 40; ++i)
-                {
-                    dx = float(irand(-area_dx/2, area_dx/2));
-                    dy = float(irand(-area_dy/2, area_dy/2));
-
-                    Creature* bomb = DoSpawnCreature(NPC_FIRE_BOMB, dx, dy, 0, 0, TEMPSUMMON_TIMED_DESPAWN, 15000);
-                    if (bomb)
-                        FireBombGUIDs[i] = bomb->GetGUID();
-                }
-                BombCount = 0;
-            }
-
-            bool HatchAllEggs(uint32 action) //1: reset, 2: isHatching all
-            {
-                std::list<Creature*> templist;
-                float x, y, z;
-                me->GetPosition(x, y, z);
-
-                {
-                    CellCoord pair(Trinity::ComputeCellCoord(x, y));
-                    Cell cell(pair);
-                    cell.SetNoCreate();
-
-                    Trinity::AllCreaturesOfEntryInRange check(me, NPC_EGG, 100);
-                    Trinity::CreatureListSearcher<Trinity::AllCreaturesOfEntryInRange> searcher(me, templist, check);
-
-                    TypeContainerVisitor<Trinity::CreatureListSearcher<Trinity::AllCreaturesOfEntryInRange>, GridTypeMapContainer> cSearcher(searcher);
-
-                    cell.Visit(pair, cSearcher, *me->GetMap(), *me, me->GetGridActivationRange());
-                }
-
-                //TC_LOG_ERROR("scripts", "Eggs %d at middle", templist.size());
-                if (templist.empty())
-                    return false;
-
-                for (std::list<Creature*>::const_iterator i = templist.begin(); i != templist.end(); ++i)
-                {
-                    if (action == 1)
-                       (*i)->SetDisplayId(10056);
-                    else if (action == 2 &&(*i)->GetDisplayId() != 11686)
-                       (*i)->CastSpell(*i, SPELL_HATCH_EGG, false);
-                }
-                return true;
->>>>>>> f9a6aa54
-            }
-
-            void JustDied(Unit* /*killer*/) OVERRIDE
-            {
-                Talk(SAY_DEATH);
                 _JustDied();
             }
 
-            void KilledUnit(Unit* victim) OVERRIDE
+            void KilledUnit(Unit* victim) override
             {
                 if (victim->GetTypeId() == TYPEID_PLAYER)
                     Talk(SAY_PLAYER_KILL);
@@ -218,267 +101,6 @@
         }
 };
 
-<<<<<<< HEAD
-=======
-class npc_janalai_firebomb : public CreatureScript
-{
-    public:
-
-        npc_janalai_firebomb()
-            : CreatureScript("npc_janalai_firebomb")
-        {
-        }
-
-        struct npc_janalai_firebombAI : public ScriptedAI
-        {
-            npc_janalai_firebombAI(Creature* creature) : ScriptedAI(creature){ }
-
-            void Reset() override { }
-
-            void SpellHit(Unit* /*caster*/, const SpellInfo* spell) override
-            {
-                if (spell->Id == SPELL_FIRE_BOMB_THROW)
-                    DoCast(me, SPELL_FIRE_BOMB_DUMMY, true);
-            }
-
-            void EnterCombat(Unit* /*who*/) override { }
-
-            void AttackStart(Unit* /*who*/) override { }
-
-            void MoveInLineOfSight(Unit* /*who*/) override { }
-
-
-            void UpdateAI(uint32 /*diff*/) override { }
-        };
-
-        CreatureAI* GetAI(Creature* creature) const override
-        {
-            return new npc_janalai_firebombAI(creature);
-        }
-};
-
-class npc_janalai_hatcher : public CreatureScript
-{
-    public:
-
-        npc_janalai_hatcher()
-            : CreatureScript("npc_janalai_hatcher")
-        {
-        }
-
-        struct npc_janalai_hatcherAI : public ScriptedAI
-        {
-            npc_janalai_hatcherAI(Creature* creature) : ScriptedAI(creature)
-            {
-                instance = creature->GetInstanceScript();
-            }
-
-            InstanceScript* instance;
-
-            uint32 waypoint;
-            uint32 HatchNum;
-            uint32 WaitTimer;
-
-            bool side;
-            bool hasChangedSide;
-            bool isHatching;
-
-            void Reset() override
-            {
-                me->SetWalk(true);
-                side =(me->GetPositionY() < 1150);
-                waypoint = 0;
-                isHatching = false;
-                hasChangedSide = false;
-                WaitTimer = 1;
-                HatchNum = 0;
-            }
-
-            bool HatchEggs(uint32 num)
-            {
-                std::list<Creature*> templist;
-                float x, y, z;
-                me->GetPosition(x, y, z);
-
-                {
-                    CellCoord pair(Trinity::ComputeCellCoord(x, y));
-                    Cell cell(pair);
-                    cell.SetNoCreate();
-
-                    Trinity::AllCreaturesOfEntryInRange check(me, 23817, 50);
-                    Trinity::CreatureListSearcher<Trinity::AllCreaturesOfEntryInRange> searcher(me, templist, check);
-
-                    TypeContainerVisitor<Trinity::CreatureListSearcher<Trinity::AllCreaturesOfEntryInRange>, GridTypeMapContainer> cSearcher(searcher);
-
-                    cell.Visit(pair, cSearcher, *(me->GetMap()), *me, me->GetGridActivationRange());
-                }
-
-                //TC_LOG_ERROR("scripts", "Eggs %d at %d", templist.size(), side);
-
-                for (std::list<Creature*>::const_iterator i = templist.begin(); i != templist.end() && num > 0; ++i)
-                    if ((*i)->GetDisplayId() != 11686)
-                    {
-                       (*i)->CastSpell(*i, SPELL_HATCH_EGG, false);
-                        num--;
-                    }
-
-                return num == 0;   // if num == 0, no more templist
-            }
-
-            void EnterCombat(Unit* /*who*/) override { }
-            void AttackStart(Unit* /*who*/) override { }
-            void MoveInLineOfSight(Unit* /*who*/) override { }
-
-            void MovementInform(uint32, uint32) override
-            {
-                if (waypoint == 5)
-                {
-                    isHatching = true;
-                    HatchNum = 1;
-                    WaitTimer = 5000;
-                }
-                else
-                    WaitTimer = 1;
-            }
-
-            void UpdateAI(uint32 diff) override
-            {
-                if (!instance || !(instance->GetData(DATA_JANALAIEVENT) == IN_PROGRESS))
-                {
-                    me->DisappearAndDie();
-                    return;
-                }
-
-                if (!isHatching)
-                {
-                    if (WaitTimer)
-                    {
-                        me->GetMotionMaster()->Clear();
-                        me->GetMotionMaster()->MovePoint(0, hatcherway[side][waypoint][0], hatcherway[side][waypoint][1], hatcherway[side][waypoint][2]);
-                        ++waypoint;
-                        WaitTimer = 0;
-                    }
-                }
-                else
-                {
-                    if (WaitTimer <= diff)
-                    {
-                        if (HatchEggs(HatchNum))
-                        {
-                            ++HatchNum;
-                            WaitTimer = 10000;
-                        }
-                        else if (!hasChangedSide)
-                        {
-                            side = side ? 0 : 1;
-                            isHatching = false;
-                            waypoint = 3;
-                            WaitTimer = 1;
-                            hasChangedSide = true;
-                        }
-                        else
-                            me->DisappearAndDie();
-
-                    } else WaitTimer -= diff;
-                }
-            }
-        };
-
-        CreatureAI* GetAI(Creature* creature) const override
-        {
-            return GetInstanceAI<npc_janalai_hatcherAI>(creature);
-        }
-};
-
-class npc_janalai_hatchling : public CreatureScript
-{
-    public:
-
-        npc_janalai_hatchling()
-            : CreatureScript("npc_janalai_hatchling")
-        {
-        }
-
-        struct npc_janalai_hatchlingAI : public ScriptedAI
-        {
-            npc_janalai_hatchlingAI(Creature* creature) : ScriptedAI(creature)
-            {
-                instance = creature->GetInstanceScript();
-            }
-
-            InstanceScript* instance;
-            uint32 BuffetTimer;
-
-            void Reset() override
-            {
-                BuffetTimer = 7000;
-                if (me->GetPositionY() > 1150)
-                    me->GetMotionMaster()->MovePoint(0, hatcherway[0][3][0]+rand()%4-2, 1150.0f+rand()%4-2, hatcherway[0][3][2]);
-                else
-                    me->GetMotionMaster()->MovePoint(0, hatcherway[1][3][0]+rand()%4-2, 1150.0f+rand()%4-2, hatcherway[1][3][2]);
-
-                me->SetDisableGravity(true);
-            }
-
-            void EnterCombat(Unit* /*who*/) override {/*DoZoneInCombat();*/ }
-
-            void UpdateAI(uint32 diff) override
-            {
-                if (!instance || !(instance->GetData(DATA_JANALAIEVENT) == IN_PROGRESS))
-                {
-                    me->DisappearAndDie();
-                    return;
-                }
-
-                if (!UpdateVictim())
-                    return;
-
-                if (BuffetTimer <= diff)
-                {
-                    DoCastVictim(SPELL_FLAMEBUFFET, false);
-                    BuffetTimer = 10000;
-                } else BuffetTimer -= diff;
-
-                DoMeleeAttackIfReady();
-            }
-        };
-
-        CreatureAI* GetAI(Creature* creature) const override
-        {
-            return GetInstanceAI<npc_janalai_hatchlingAI>(creature);
-        }
-};
-
-class npc_janalai_egg : public CreatureScript
-{
-public:
-    npc_janalai_egg(): CreatureScript("npc_janalai_egg") { }
-
-    CreatureAI* GetAI(Creature* creature) const override
-    {
-        return new npc_janalai_eggAI(creature);
-    }
-
-    struct npc_janalai_eggAI : public ScriptedAI
-    {
-        npc_janalai_eggAI(Creature* creature) : ScriptedAI(creature){ }
-
-        void Reset() override { }
-
-        void UpdateAI(uint32 /*diff*/) override { }
-
-        void SpellHit(Unit* /*caster*/, const SpellInfo* spell) override
-        {
-            if (spell->Id == SPELL_HATCH_EGG)
-            {
-                DoCast(SPELL_SUMMON_HATCHLING);
-            }
-        }
-    };
-
-};
-
->>>>>>> f9a6aa54
 void AddSC_boss_janalai()
 {
     new boss_janalai();
