--- conflicted
+++ resolved
@@ -15,140 +15,6 @@
  * with this program. If not, see <http://www.gnu.org/licenses/>.
  */
 
-<<<<<<< HEAD
-/* ScriptData
-SDName: Tirisfal_Glades
-SD%Complete: 100
-SDComment: Quest support: 590, 1819
-SDCategory: Tirisfal Glades
-EndScriptData */
-
-/* ContentData
-npc_calvin_montague
-go_mausoleum_door
-go_mausoleum_trigger
-EndContentData */
-
-#include "ScriptMgr.h"
-#include "GameObject.h"
-#include "GameObjectAI.h"
-#include "ObjectAccessor.h"
-#include "Player.h"
-#include "ScriptedCreature.h"
-
-/*######
-## npc_calvin_montague
-######*/
-
-enum Calvin
-{
-    SAY_COMPLETE = 0,
-    SPELL_DRINK  = 7737, // Possibly incorrect spell, but both duration and icon are correct
-    QUEST_590    = 590,
-
-    EVENT_EMOTE_RUDE          = 1,
-    EVENT_TALK                = 2,
-    EVENT_DRINK               = 3,
-    EVENT_SET_QUESTGIVER_FLAG = 4,
-    EVENT_STAND               = 5
-};
-
-class npc_calvin_montague : public CreatureScript
-{
-public:
-    npc_calvin_montague() : CreatureScript("npc_calvin_montague") { }
-
-    struct npc_calvin_montagueAI : public ScriptedAI
-    {
-        npc_calvin_montagueAI(Creature* creature) : ScriptedAI(creature) { }
-
-        void Reset() override
-        {
-            me->RestoreFaction();
-            if (!me->IsImmuneToPC())
-                me->SetImmuneToPC(true);
-        }
-
-        void JustEngagedWith(Unit* /*who*/) override { }
-
-        void DamageTaken(Unit* /*attacker*/, uint32 &damage) override
-        {
-            if (damage > me->GetHealth() || me->HealthBelowPctDamaged(15, damage))
-            {
-                damage = 0;
-                me->CombatStop(true);
-                EnterEvadeMode();
-                _events.ScheduleEvent(EVENT_EMOTE_RUDE, 3s);
-            }
-        }
-
-        void UpdateAI(uint32 diff) override
-        {
-            _events.Update(diff);
-
-            if (uint32 eventId = _events.ExecuteEvent())
-            {
-                switch (eventId)
-                {
-                    case EVENT_EMOTE_RUDE:
-                        me->HandleEmoteCommand(EMOTE_ONESHOT_RUDE);
-                        _events.ScheduleEvent(EVENT_TALK, 2s);
-                        break;
-                    case EVENT_TALK:
-                        Talk(SAY_COMPLETE);
-                        _events.ScheduleEvent(EVENT_DRINK, 5s);
-                        break;
-                    case EVENT_DRINK:
-                        if (Player* player = ObjectAccessor::GetPlayer(*me, _playerGUID))
-                            player->AreaExploredOrEventHappens(QUEST_590);
-                        _playerGUID.Clear();
-                        DoCastSelf(SPELL_DRINK);
-                        _events.ScheduleEvent(EVENT_SET_QUESTGIVER_FLAG, 12s);
-                        break;
-                    case EVENT_SET_QUESTGIVER_FLAG:
-                        me->SetFlag(UNIT_NPC_FLAGS, UNIT_NPC_FLAG_QUESTGIVER);
-                        _events.ScheduleEvent(EVENT_STAND, 3s);
-                        break;
-                    case EVENT_STAND:
-                        me->SetStandState(UNIT_STAND_STATE_STAND);
-                        break;
-                }
-            }
-
-            if (!UpdateVictim())
-                return;
-
-            DoMeleeAttackIfReady();
-        }
-
-        void OnQuestAccept(Player* player, Quest const* quest) override
-        {
-            if (quest->GetQuestId() == QUEST_590)
-            {
-                _playerGUID = player->GetGUID();
-                me->SetFaction(FACTION_ENEMY);
-                me->SetImmuneToPC(false);
-                AttackStart(player);
-                me->RemoveFlag(UNIT_NPC_FLAGS, UNIT_NPC_FLAG_QUESTGIVER);
-            }
-        }
-
-    private:
-        EventMap _events;
-        ObjectGuid _playerGUID;
-    };
-
-    CreatureAI* GetAI(Creature* creature) const override
-    {
-        return new npc_calvin_montagueAI(creature);
-    }
-};
-
 void AddSC_tirisfal_glades()
 {
-    new npc_calvin_montague();
-=======
-void AddSC_tirisfal_glades()
-{
->>>>>>> 28d470c5
 }