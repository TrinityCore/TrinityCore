--- conflicted
+++ resolved
@@ -42,25 +42,6 @@
                 SetHeaders(DataHeader);
                 SetBossNumber(EncounterCount);
                 LoadDoorData(doorData);
-<<<<<<< HEAD
-                venoxisGUID         = 0;
-                mandokirGUID        = 0;
-                kilnaraGUID         = 0;
-                zanzilGUID          = 0;
-                jindoGUID           = 0;
-                hazzarahGUID        = 0;
-                renatakiGUID        = 0;
-                wushoolayGUID       = 0;
-                grilekGUID          = 0;
-                jindoTiggerGUID     = 0;
-=======
-            }
-
-            bool IsEncounterInProgress() const override
-            {
-                // not active in Zul'Gurub
-                return false;
->>>>>>> 050d56ac
             }
 
             void OnCreatureCreate(Creature* creature) override
@@ -134,11 +115,7 @@
                 }
             }
 
-<<<<<<< HEAD
             bool SetBossState(uint32 type, EncounterState state) override
-=======
-            ObjectGuid GetGuidData(uint32 uiData) const override
->>>>>>> 050d56ac
             {
                 if (!InstanceScript::SetBossState(type, state))
                     return false;
@@ -180,7 +157,7 @@
             }
             */
 
-            uint64 GetData64(uint32 type) const override
+            ObjectGuid GetGuidData(uint32 type) const override
             {
                 switch (type)
                 {
@@ -207,38 +184,21 @@
                     default:
                         break;
                 }
-<<<<<<< HEAD
-
-                return 0;
+
+                return ObjectGuid::Empty;
             }
 
         protected:
-             uint64 venoxisGUID;
-             uint64 mandokirGUID;
-             uint64 kilnaraGUID;
-             uint64 zanzilGUID;
-             uint64 jindoGUID;
-             uint64 hazzarahGUID;
-             uint64 renatakiGUID;
-             uint64 wushoolayGUID;
-             uint64 grilekGUID;
-             uint64 jindoTiggerGUID;
-=======
-                return ObjectGuid::Empty;
-            }
-
-        private:
-            //If all High Priest bosses were killed. Lorkhan, Zath and Ohgan are added too.
-            //Storing Lorkhan, Zath and Thekal because we need to cast on them later. Jindo is needed for healfunction too.
-
-            ObjectGuid _zealotLorkhanGUID;
-            ObjectGuid _zealotZathGUID;
-            ObjectGuid _highPriestTekalGUID;
-            ObjectGuid _jindoTheHexxerGUID;
-            ObjectGuid _vilebranchSpeakerGUID;
-            ObjectGuid _arlokkGUID;
-            ObjectGuid _goGongOfBethekkGUID;
->>>>>>> 050d56ac
+            ObjectGuid venoxisGUID;
+            ObjectGuid mandokirGUID;
+            ObjectGuid kilnaraGUID;
+            ObjectGuid zanzilGUID;
+            ObjectGuid jindoGUID;
+            ObjectGuid hazzarahGUID;
+            ObjectGuid renatakiGUID;
+            ObjectGuid wushoolayGUID;
+            ObjectGuid grilekGUID;
+            ObjectGuid jindoTiggerGUID;
         };
 
         InstanceScript* GetInstanceScript(InstanceMap* map) const override
