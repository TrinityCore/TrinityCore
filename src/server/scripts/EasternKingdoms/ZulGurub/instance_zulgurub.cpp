/*
 * Copyright (C) 2008-2016 TrinityCore <http://www.trinitycore.org/>
 * Copyright (C) 2006-2009 ScriptDev2 <https://scriptdev2.svn.sourceforge.net/>
 *
 * This program is free software; you can redistribute it and/or modify it
 * under the terms of the GNU General Public License as published by the
 * Free Software Foundation; either version 2 of the License, or (at your
 * option) any later version.
 *
 * This program is distributed in the hope that it will be useful, but WITHOUT
 * ANY WARRANTY; without even the implied warranty of MERCHANTABILITY or
 * FITNESS FOR A PARTICULAR PURPOSE. See the GNU General Public License for
 * more details.
 *
 * You should have received a copy of the GNU General Public License along
 * with this program. If not, see <http://www.gnu.org/licenses/>.
 */

#include "ScriptMgr.h"
#include "InstanceScript.h"
#include "zulgurub.h"

DoorData const doorData[] =
{
<<<<<<< HEAD
    { GO_VENOXIS_COIL,                  DATA_VENOXIS,   DOOR_TYPE_ROOM, BOUNDARY_NONE },
    { GO_ARENA_DOOR_1,                  DATA_MANDOKIR,  DOOR_TYPE_ROOM, BOUNDARY_NONE },
    { GO_FORCEFIELD,                    DATA_KILNARA,   DOOR_TYPE_ROOM, BOUNDARY_NONE },
    { GO_ZANZIL_DOOR,                   DATA_ZANZIL,    DOOR_TYPE_ROOM, BOUNDARY_NONE },
    //{ GO_THE_CACHE_OF_MADNESS_DOOR,     DATA_xxxxxxx,   DOOR_TYPE_ROOM, BOUNDARY_NONE },
    { 0,                                0,              DOOR_TYPE_ROOM, BOUNDARY_NONE }
=======
    { GO_FORCEFIELD, DATA_ARLOKK, DOOR_TYPE_ROOM },
    { 0,             0,           DOOR_TYPE_ROOM } // END
>>>>>>> 233297c5
};

class instance_zulgurub : public InstanceMapScript
{
    public:
        instance_zulgurub() : InstanceMapScript(ZGScriptName, 859) { }

        struct instance_zulgurub_InstanceMapScript : public InstanceScript
        {
            instance_zulgurub_InstanceMapScript(Map* map) : InstanceScript(map)
            {
                SetHeaders(DataHeader);
                SetBossNumber(EncounterCount);
                LoadDoorData(doorData);
            }

            void OnCreatureCreate(Creature* creature) override
            {
                switch (creature->GetEntry())
                {
                    case NPC_VENOXIS:
                        venoxisGUID = creature->GetGUID();
                        break;
                    case NPC_MANDOKIR:
                        mandokirGUID = creature->GetGUID();
                        break;
                    case NPC_KILNARA:
                        kilnaraGUID = creature->GetGUID();
                        break;
                    case NPC_ZANZIL:
                        zanzilGUID = creature->GetGUID();
                        break;
                    case NPC_JINDO:
                        jindoGUID = creature->GetGUID();
                        break;
                    case NPC_HAZZARAH:
                        hazzarahGUID = creature->GetGUID();
                        break;
                    case NPC_RENATAKI:
                        renatakiGUID = creature->GetGUID();
                        break;
                    case NPC_WUSHOOLAY:
                        wushoolayGUID = creature->GetGUID();
                        break;
                    case NPC_GRILEK:
                        grilekGUID = creature->GetGUID();
                        break;
                    case NPC_JINDO_TRIGGER:
                        jindoTiggerGUID = creature->GetGUID();
                        break;
                    default:
                        break;
                }
            }

            void OnGameObjectCreate(GameObject* go) override
            {
                switch (go->GetEntry())
                {
                    case GO_VENOXIS_COIL:
                    case GO_ARENA_DOOR_1:
                    case GO_FORCEFIELD:
                    case GO_ZANZIL_DOOR:
                    case GO_THE_CACHE_OF_MADNESS_DOOR:
                        AddDoor(go, true);
                        break;
                    default:
                        break;
                }
            }

            void OnGameObjectRemove(GameObject* go) override
            {
                switch (go->GetEntry())
                {
                    case GO_VENOXIS_COIL:
                    case GO_ARENA_DOOR_1:
                    case GO_FORCEFIELD:
                    case GO_ZANZIL_DOOR:
                    case GO_THE_CACHE_OF_MADNESS_DOOR:
                        AddDoor(go, false);
                        break;
                    default:
                        break;
                }
            }

            bool SetBossState(uint32 type, EncounterState state) override
            {
                if (!InstanceScript::SetBossState(type, state))
                    return false;

                switch (type)
                {
                    case DATA_VENOXIS:
                    case DATA_MANDOKIR:
                    case DATA_KILNARA:
                    case DATA_ZANZIL:
                    case DATA_JINDO:
                    case DATA_HAZZARAH:
                    case DATA_RENATAKI:
                    case DATA_WUSHOOLAY:
                    case DATA_GRILEK:
                        break;
                    default:
                        break;
                }

                return true;
            }

            /*
            void SetData(uint32 type, uint32 data) override
            {
                switch (type)
                {
                }
            }

            uint32 GetData(uint32 type) const override
            {
                switch (type)
                {
                }

                return 0;
            }
            */

            ObjectGuid GetGuidData(uint32 type) const override
            {
                switch (type)
                {
                    case DATA_VENOXIS:
                        return venoxisGUID;
                    case DATA_MANDOKIR:
                        return mandokirGUID;
                    case DATA_KILNARA:
                        return kilnaraGUID;
                    case DATA_ZANZIL:
                        return zanzilGUID;
                    case DATA_JINDO:
                        return jindoGUID;
                    case DATA_HAZZARAH:
                        return hazzarahGUID;
                    case DATA_RENATAKI:
                        return renatakiGUID;
                    case DATA_WUSHOOLAY:
                        return wushoolayGUID;
                    case DATA_GRILEK:
                        return grilekGUID;
                    case DATA_JINDOR_TRIGGER:
                        return jindoTiggerGUID;
                    default:
                        break;
                }

                return ObjectGuid::Empty;
            }

        protected:
            ObjectGuid venoxisGUID;
            ObjectGuid mandokirGUID;
            ObjectGuid kilnaraGUID;
            ObjectGuid zanzilGUID;
            ObjectGuid jindoGUID;
            ObjectGuid hazzarahGUID;
            ObjectGuid renatakiGUID;
            ObjectGuid wushoolayGUID;
            ObjectGuid grilekGUID;
            ObjectGuid jindoTiggerGUID;
        };

        InstanceScript* GetInstanceScript(InstanceMap* map) const override
        {
            return new instance_zulgurub_InstanceMapScript(map);
        }
};

void AddSC_instance_zulgurub()
{
    new instance_zulgurub();
}<|MERGE_RESOLUTION|>--- conflicted
+++ resolved
@@ -22,17 +22,12 @@
 
 DoorData const doorData[] =
 {
-<<<<<<< HEAD
-    { GO_VENOXIS_COIL,                  DATA_VENOXIS,   DOOR_TYPE_ROOM, BOUNDARY_NONE },
-    { GO_ARENA_DOOR_1,                  DATA_MANDOKIR,  DOOR_TYPE_ROOM, BOUNDARY_NONE },
-    { GO_FORCEFIELD,                    DATA_KILNARA,   DOOR_TYPE_ROOM, BOUNDARY_NONE },
-    { GO_ZANZIL_DOOR,                   DATA_ZANZIL,    DOOR_TYPE_ROOM, BOUNDARY_NONE },
-    //{ GO_THE_CACHE_OF_MADNESS_DOOR,     DATA_xxxxxxx,   DOOR_TYPE_ROOM, BOUNDARY_NONE },
-    { 0,                                0,              DOOR_TYPE_ROOM, BOUNDARY_NONE }
-=======
-    { GO_FORCEFIELD, DATA_ARLOKK, DOOR_TYPE_ROOM },
-    { 0,             0,           DOOR_TYPE_ROOM } // END
->>>>>>> 233297c5
+    { GO_VENOXIS_COIL,                  DATA_VENOXIS,   DOOR_TYPE_ROOM },
+    { GO_ARENA_DOOR_1,                  DATA_MANDOKIR,  DOOR_TYPE_ROOM },
+    { GO_FORCEFIELD,                    DATA_KILNARA,   DOOR_TYPE_ROOM },
+    { GO_ZANZIL_DOOR,                   DATA_ZANZIL,    DOOR_TYPE_ROOM },
+    //{ GO_THE_CACHE_OF_MADNESS_DOOR,     DATA_xxxxxxx,   DOOR_TYPE_ROOM },
+    { 0,                                0,              DOOR_TYPE_ROOM }
 };
 
 class instance_zulgurub : public InstanceMapScript
