/*
 * This file is part of the TrinityCore Project. See AUTHORS file for Copyright information
 *
 * This program is free software; you can redistribute it and/or modify it
 * under the terms of the GNU General Public License as published by the
 * Free Software Foundation; either version 2 of the License, or (at your
 * option) any later version.
 *
 * This program is distributed in the hope that it will be useful, but WITHOUT
 * ANY WARRANTY; without even the implied warranty of MERCHANTABILITY or
 * FITNESS FOR A PARTICULAR PURPOSE. See the GNU General Public License for
 * more details.
 *
 * You should have received a copy of the GNU General Public License along
 * with this program. If not, see <http://www.gnu.org/licenses/>.
 */

<<<<<<< HEAD
=======
#include "ObjectMgr.h"
#include "ScriptMgr.h"
#include "ScriptedCreature.h"
>>>>>>> 28d470c5
#include "zulgurub.h"
#include "ScriptedCreature.h"
#include "ScriptMgr.h"

enum Yells
{
};

enum Spells
{
<<<<<<< HEAD
    SPELL_AVATAR = 24646, // Enrage Spell
    SPELL_GROUND_TREMOR = 6524
=======
>>>>>>> 28d470c5
};

enum Events
{
<<<<<<< HEAD
    EVENT_AVATAR = 1,
    EVENT_GROUND_TREMOR = 2
=======
>>>>>>> 28d470c5
};

class boss_grilek : public CreatureScript
{
    public:
        boss_grilek() : CreatureScript("boss_grilek") { }

        struct boss_grilekAI : public BossAI
        {
            boss_grilekAI(Creature* creature) : BossAI(creature, DATA_GRILEK)
            {
            }

            void Reset() override
            {
            }

            void EnterCombat(Unit* /*who*/) override
            {
            }

<<<<<<< HEAD
            void JustEngagedWith(Unit* who) override
            {
                BossAI::JustEngagedWith(who);
                events.ScheduleEvent(EVENT_AVATAR, 15s, 25s);
                events.ScheduleEvent(EVENT_GROUND_TREMOR, 15s, 25s);
=======
            void JustDied(Unit* /*killer*/) override
            {
>>>>>>> 28d470c5
            }

            void UpdateAI(uint32 diff) override
            {
                if (!UpdateVictim())
                    return;

                events.Update(diff);

                if (me->HasUnitState(UNIT_STATE_CASTING))
                    return;
                /*
                while (uint32 eventId = events.ExecuteEvent())
                {
                    switch (eventId)
                    {
<<<<<<< HEAD
                        case EVENT_AVATAR:
                            DoCast(me, SPELL_AVATAR);
                            if (Unit* victim = me->GetVictim())
                            {
                                if (GetThreat(victim))
                                    ModifyThreatByPercent(victim, -50);
                            }

                            if (Unit* target = SelectTarget(SelectTargetMethod::Random, 1))
                                AttackStart(target);
                            events.ScheduleEvent(EVENT_AVATAR, 25s, 35s);
                            break;
                        case EVENT_GROUND_TREMOR:
                            DoCastVictim(SPELL_GROUND_TREMOR, true);
                            events.ScheduleEvent(EVENT_GROUND_TREMOR, 12s, 16s);
                            break;
=======
>>>>>>> 28d470c5
                        default:
                            break;
                    }

                    if (me->HasUnitState(UNIT_STATE_CASTING))
                        return;
                }
                */

                DoMeleeAttackIfReady();
            }
        };

        CreatureAI* GetAI(Creature* creature) const override
        {
            return GetZulGurubAI<boss_grilekAI>(creature);
        }
};

void AddSC_boss_grilek()
{
    new boss_grilek();
}<|MERGE_RESOLUTION|>--- conflicted
+++ resolved
@@ -15,15 +15,10 @@
  * with this program. If not, see <http://www.gnu.org/licenses/>.
  */
 
-<<<<<<< HEAD
-=======
 #include "ObjectMgr.h"
 #include "ScriptMgr.h"
 #include "ScriptedCreature.h"
->>>>>>> 28d470c5
 #include "zulgurub.h"
-#include "ScriptedCreature.h"
-#include "ScriptMgr.h"
 
 enum Yells
 {
@@ -31,20 +26,10 @@
 
 enum Spells
 {
-<<<<<<< HEAD
-    SPELL_AVATAR = 24646, // Enrage Spell
-    SPELL_GROUND_TREMOR = 6524
-=======
->>>>>>> 28d470c5
 };
 
 enum Events
 {
-<<<<<<< HEAD
-    EVENT_AVATAR = 1,
-    EVENT_GROUND_TREMOR = 2
-=======
->>>>>>> 28d470c5
 };
 
 class boss_grilek : public CreatureScript
@@ -66,16 +51,8 @@
             {
             }
 
-<<<<<<< HEAD
-            void JustEngagedWith(Unit* who) override
-            {
-                BossAI::JustEngagedWith(who);
-                events.ScheduleEvent(EVENT_AVATAR, 15s, 25s);
-                events.ScheduleEvent(EVENT_GROUND_TREMOR, 15s, 25s);
-=======
             void JustDied(Unit* /*killer*/) override
             {
->>>>>>> 28d470c5
             }
 
             void UpdateAI(uint32 diff) override
@@ -92,25 +69,6 @@
                 {
                     switch (eventId)
                     {
-<<<<<<< HEAD
-                        case EVENT_AVATAR:
-                            DoCast(me, SPELL_AVATAR);
-                            if (Unit* victim = me->GetVictim())
-                            {
-                                if (GetThreat(victim))
-                                    ModifyThreatByPercent(victim, -50);
-                            }
-
-                            if (Unit* target = SelectTarget(SelectTargetMethod::Random, 1))
-                                AttackStart(target);
-                            events.ScheduleEvent(EVENT_AVATAR, 25s, 35s);
-                            break;
-                        case EVENT_GROUND_TREMOR:
-                            DoCastVictim(SPELL_GROUND_TREMOR, true);
-                            events.ScheduleEvent(EVENT_GROUND_TREMOR, 12s, 16s);
-                            break;
-=======
->>>>>>> 28d470c5
                         default:
                             break;
                     }
