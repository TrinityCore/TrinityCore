/*
 * This file is part of the TrinityCore Project. See AUTHORS file for Copyright information
 *
 * This program is free software; you can redistribute it and/or modify it
 * under the terms of the GNU General Public License as published by the
 * Free Software Foundation; either version 2 of the License, or (at your
 * option) any later version.
 *
 * This program is distributed in the hope that it will be useful, but WITHOUT
 * ANY WARRANTY; without even the implied warranty of MERCHANTABILITY or
 * FITNESS FOR A PARTICULAR PURPOSE. See the GNU General Public License for
 * more details.
 *
 * You should have received a copy of the GNU General Public License along
 * with this program. If not, see <http://www.gnu.org/licenses/>.
 */

<<<<<<< HEAD
=======
#include "ObjectMgr.h"
#include "ScriptMgr.h"
#include "ScriptedCreature.h"
>>>>>>> 28d470c5
#include "zulgurub.h"
#include "ScriptedCreature.h"
#include "ScriptMgr.h"

enum Yells
{
};

enum Spells
{
<<<<<<< HEAD
    SPELL_LIGHTNINGCLOUD = 25033,
    SPELL_LIGHTNINGWAVE = 24819
=======
>>>>>>> 28d470c5
};

enum Events
{
<<<<<<< HEAD
    EVENT_LIGHTNINGCLOUD = 1,
    EVENT_LIGHTNINGWAVE = 2
=======
>>>>>>> 28d470c5
};

class boss_wushoolay : public CreatureScript
{
    public:
        boss_wushoolay() : CreatureScript("boss_wushoolay") { }

        struct boss_wushoolayAI : public BossAI
        {
            boss_wushoolayAI(Creature* creature) : BossAI(creature, DATA_HAZZARAH)
            {
            }

<<<<<<< HEAD
            void JustEngagedWith(Unit* who) override
            {
                BossAI::JustEngagedWith(who);
                events.ScheduleEvent(EVENT_LIGHTNINGCLOUD, 5s, 10s);
                events.ScheduleEvent(EVENT_LIGHTNINGWAVE, 8s, 16s);
=======
            void Reset() override
            {
            }

            void EnterCombat(Unit* /*who*/) override
            {
            }

            void JustDied(Unit* /*killer*/) override
            {
>>>>>>> 28d470c5
            }

            void UpdateAI(uint32 diff) override
            {
                if (!UpdateVictim())
                    return;

                events.Update(diff);

                if (me->HasUnitState(UNIT_STATE_CASTING))
                    return;
                /*
                while (uint32 eventId = events.ExecuteEvent())
                {
                    switch (eventId)
                    {
<<<<<<< HEAD
                        case EVENT_LIGHTNINGCLOUD:
                            DoCastVictim(SPELL_LIGHTNINGCLOUD, true);
                            events.ScheduleEvent(EVENT_LIGHTNINGCLOUD, 15s, 20s);
                            break;
                        case EVENT_LIGHTNINGWAVE:
                            DoCast(SelectTarget(SelectTargetMethod::Random, 0, 100, true), SPELL_LIGHTNINGWAVE);
                            events.ScheduleEvent(EVENT_LIGHTNINGWAVE, 12s, 16s);
                            break;
=======
>>>>>>> 28d470c5
                        default:
                            break;
                    }

                    if (me->HasUnitState(UNIT_STATE_CASTING))
                        return;
                }
                */

                DoMeleeAttackIfReady();
            }
        };

        CreatureAI* GetAI(Creature* creature) const override
        {
            return GetZulGurubAI<boss_wushoolayAI>(creature);
        }
};

void AddSC_boss_wushoolay()
{
    new boss_wushoolay();
}<|MERGE_RESOLUTION|>--- conflicted
+++ resolved
@@ -15,15 +15,10 @@
  * with this program. If not, see <http://www.gnu.org/licenses/>.
  */
 
-<<<<<<< HEAD
-=======
 #include "ObjectMgr.h"
 #include "ScriptMgr.h"
 #include "ScriptedCreature.h"
->>>>>>> 28d470c5
 #include "zulgurub.h"
-#include "ScriptedCreature.h"
-#include "ScriptMgr.h"
 
 enum Yells
 {
@@ -31,20 +26,10 @@
 
 enum Spells
 {
-<<<<<<< HEAD
-    SPELL_LIGHTNINGCLOUD = 25033,
-    SPELL_LIGHTNINGWAVE = 24819
-=======
->>>>>>> 28d470c5
 };
 
 enum Events
 {
-<<<<<<< HEAD
-    EVENT_LIGHTNINGCLOUD = 1,
-    EVENT_LIGHTNINGWAVE = 2
-=======
->>>>>>> 28d470c5
 };
 
 class boss_wushoolay : public CreatureScript
@@ -58,13 +43,6 @@
             {
             }
 
-<<<<<<< HEAD
-            void JustEngagedWith(Unit* who) override
-            {
-                BossAI::JustEngagedWith(who);
-                events.ScheduleEvent(EVENT_LIGHTNINGCLOUD, 5s, 10s);
-                events.ScheduleEvent(EVENT_LIGHTNINGWAVE, 8s, 16s);
-=======
             void Reset() override
             {
             }
@@ -75,7 +53,6 @@
 
             void JustDied(Unit* /*killer*/) override
             {
->>>>>>> 28d470c5
             }
 
             void UpdateAI(uint32 diff) override
@@ -92,17 +69,6 @@
                 {
                     switch (eventId)
                     {
-<<<<<<< HEAD
-                        case EVENT_LIGHTNINGCLOUD:
-                            DoCastVictim(SPELL_LIGHTNINGCLOUD, true);
-                            events.ScheduleEvent(EVENT_LIGHTNINGCLOUD, 15s, 20s);
-                            break;
-                        case EVENT_LIGHTNINGWAVE:
-                            DoCast(SelectTarget(SelectTargetMethod::Random, 0, 100, true), SPELL_LIGHTNINGWAVE);
-                            events.ScheduleEvent(EVENT_LIGHTNINGWAVE, 12s, 16s);
-                            break;
-=======
->>>>>>> 28d470c5
                         default:
                             break;
                     }
