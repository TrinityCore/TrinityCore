/*
 * Copyright (C) 2008-2013 TrinityCore <http://www.trinitycore.org/>
 * Copyright (C) 2006-2009 ScriptDev2 <https://scriptdev2.svn.sourceforge.net/>
 *
 * This program is free software; you can redistribute it and/or modify it
 * under the terms of the GNU General Public License as published by the
 * Free Software Foundation; either version 2 of the License, or (at your
 * option) any later version.
 *
 * This program is distributed in the hope that it will be useful, but WITHOUT
 * ANY WARRANTY; without even the implied warranty of MERCHANTABILITY or
 * FITNESS FOR A PARTICULAR PURPOSE. See the GNU General Public License for
 * more details.
 *
 * You should have received a copy of the GNU General Public License along
 * with this program. If not, see <http://www.gnu.org/licenses/>.
 */

#include "ObjectMgr.h"
#include "ScriptMgr.h"
#include "ScriptedCreature.h"
#include "zulgurub.h"

enum Yells
{
};

enum Spells
{
};

enum Events
{
};

class boss_renataki : public CreatureScript
{
    public:
        boss_renataki() : CreatureScript("boss_renataki") { }

        struct boss_renatakiAI : public BossAI
        {
            boss_renatakiAI(Creature* creature) : BossAI(creature, DATA_RENATAKI)
            {
            }

            void Reset()
            {
            }

            void EnterCombat(Unit* /*who*/)
            {
            }

            void JustDied(Unit* /*killer*/)
            {
            }

<<<<<<< HEAD
            void UpdateAI(uint32 const diff)
=======
            void UpdateAI(uint32 diff)
>>>>>>> d86b57a8
            {
                if (!UpdateVictim())
                    return;

                events.Update(diff);

                if (me->HasUnitState(UNIT_STATE_CASTING))
                    return;
                /*
                while (uint32 eventId = events.ExecuteEvent())
                {
                    switch (eventId)
                    {
                        default:
                            break;
                    }
                }
                */

                DoMeleeAttackIfReady();
            }
        };

        CreatureAI* GetAI(Creature* creature) const
        {
            return new boss_renatakiAI(creature);
        }
};

void AddSC_boss_renataki()
{
    new boss_renataki();
}<|MERGE_RESOLUTION|>--- conflicted
+++ resolved
@@ -56,11 +56,7 @@
             {
             }
 
-<<<<<<< HEAD
-            void UpdateAI(uint32 const diff)
-=======
             void UpdateAI(uint32 diff)
->>>>>>> d86b57a8
             {
                 if (!UpdateVictim())
                     return;
