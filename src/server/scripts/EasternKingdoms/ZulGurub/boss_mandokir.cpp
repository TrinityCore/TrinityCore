--- conflicted
+++ resolved
@@ -182,11 +182,7 @@
                 }
             }
 
-<<<<<<< HEAD
-            void DoAction(int32 const action)
-=======
-            void UpdateAI(uint32 diff)
->>>>>>> d86b57a8
+            void DoAction(int32 action)
             {
                 switch (action)
                 {
@@ -234,7 +230,7 @@
                 _reviveGUID = guid;
             }
 
-            void UpdateAI(uint32 const diff)
+            void UpdateAI(uint32 diff)
             {
                 if (!UpdateVictim())
                     return;
@@ -345,7 +341,7 @@
                 }
             }
 
-            void UpdateAI(uint32 const /*diff*/)
+            void UpdateAI(uint32 /*diff*/)
             {
                 if (!UpdateVictim())
                     return;
@@ -387,7 +383,7 @@
                 _revivePlayerGUID = guid;
             }
 
-            void DoAction(int32 const action)
+            void DoAction(int32 action)
             {
                 if (action == ACTION_REVIVE)
                 {
@@ -414,11 +410,7 @@
                 }
             }
 
-<<<<<<< HEAD
             void JustDied(Unit* /*killer*/)
-=======
-            void UpdateAI(uint32 diff)
->>>>>>> d86b57a8
             {
                 Player* target = ObjectAccessor::GetPlayer(*me, _revivePlayerGUID);
                 if (!target || target->isAlive())
@@ -433,7 +425,7 @@
                 me->DespawnOrUnsummon();
             }
 
-            void UpdateAI(uint32 const /*diff*/) { }
+            void UpdateAI(uint32 /*diff*/) { }
 
         private:
             InstanceScript* _instance;
@@ -543,11 +535,7 @@
                     target->RemoveAura(uint32(GetEffectValue()));
             }
 
-<<<<<<< HEAD
             void Register()
-=======
-            void UpdateAI(uint32 diff)
->>>>>>> d86b57a8
             {
                 OnEffectHitTarget += SpellEffectFn(spell_mandokir_spirit_vengeance_cancel_SpellScript::HandleScript, EFFECT_0, SPELL_EFFECT_SCRIPT_EFFECT);
                 OnEffectHitTarget += SpellEffectFn(spell_mandokir_spirit_vengeance_cancel_SpellScript::HandleScript, EFFECT_1, SPELL_EFFECT_DUMMY);
