/*
 * Copyright (C) 2008-2013 TrinityCore <http://www.trinitycore.org/>
 * Copyright (C) 2006-2009 ScriptDev2 <https://scriptdev2.svn.sourceforge.net/>
 *
 * This program is free software; you can redistribute it and/or modify it
 * under the terms of the GNU General Public License as published by the
 * Free Software Foundation; either version 2 of the License, or (at your
 * option) any later version.
 *
 * This program is distributed in the hope that it will be useful, but WITHOUT
 * ANY WARRANTY; without even the implied warranty of MERCHANTABILITY or
 * FITNESS FOR A PARTICULAR PURPOSE. See the GNU General Public License for
 * more details.
 *
 * You should have received a copy of the GNU General Public License along
 * with this program. If not, see <http://www.gnu.org/licenses/>.
 */

#include "ObjectMgr.h"
#include "ScriptMgr.h"
#include "ScriptedCreature.h"
#include "Spell.h"
#include "zulgurub.h"

enum Yells
{
    SAY_AGGRO               = 0,
    SAY_BLOODVENOM          = 1, // ID - 96842 Venomous Effusion
    SAY_TRANSFROM           = 2, // ID - 97354 Blessing of the Snake God
    SAY_WORD_OF_HETHISS     = 3, // ID - 96560 Word of Hethiss
    EMOTE_BLOODVENOM        = 4, // ID - 96842 Bloodvenom
    EMOTE_VENOM_WITHDRAWAL  = 5, // ID - 96653 Venom Withdrawal
    SAY_PLAYER_KILL         = 6,
    SAY_DEATH               = 7
};

enum Spells
{
};

enum Events
{
};

class boss_venoxis : public CreatureScript
{
    public:
        boss_venoxis() : CreatureScript("boss_venoxis") { }

        struct boss_venoxisAI : public BossAI
        {
            boss_venoxisAI(Creature* creature) : BossAI(creature, DATA_VENOXIS) { }

            void Reset()
            {
                _Reset();
            }

            void EnterCombat(Unit* /*who*/)
            {
                _EnterCombat();
                Talk(SAY_AGGRO);
            }

            void JustDied(Unit* /*killer*/)
            {
                _JustDied();
                Talk(SAY_DEATH);
            }

            void KilledUnit(Unit* victim)
            {
                if (victim->GetTypeId() == TYPEID_PLAYER)
                    Talk(SAY_PLAYER_KILL);
            }

<<<<<<< HEAD
            void UpdateAI(uint32 const diff)
=======
            void UpdateAI(uint32 diff)
>>>>>>> d86b57a8
            {
                if (!UpdateVictim())
                    return;

                events.Update(diff);

                if (me->HasUnitState(UNIT_STATE_CASTING))
                    return;
            /*
                while (uint32 eventId = events.ExecuteEvent())
                {
                    switch (eventId)
                    {
                        default:
                            break;
                    }
                }
            */

                DoMeleeAttackIfReady();
            }
        };

        CreatureAI* GetAI(Creature* creature) const
        {
            return GetZulGurubAI<boss_venoxisAI>(creature);
        }
};

void AddSC_boss_venoxis()
{
    new boss_venoxis();
}<|MERGE_RESOLUTION|>--- conflicted
+++ resolved
@@ -74,11 +74,7 @@
                     Talk(SAY_PLAYER_KILL);
             }
 
-<<<<<<< HEAD
-            void UpdateAI(uint32 const diff)
-=======
             void UpdateAI(uint32 diff)
->>>>>>> d86b57a8
             {
                 if (!UpdateVictim())
                     return;
