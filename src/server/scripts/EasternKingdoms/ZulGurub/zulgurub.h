--- conflicted
+++ resolved
@@ -23,27 +23,6 @@
 #define ZGScriptName "instance_zulgurub"
 #define DataHeader "ZG"
 
-<<<<<<< HEAD
-uint32 const EncounterCount = 12;
-
-enum ZGDataTypes
-{
-    DATA_JEKLIK             = 0,  // Main boss
-    DATA_VENOXIS            = 1,  // Main boss
-    DATA_MARLI              = 2,  // Main boss
-    DATA_ARLOKK             = 3,  // Main boss
-    DATA_THEKAL             = 4,  // Main boss
-    DATA_HAKKAR             = 5,  // End boss
-    DATA_MANDOKIR           = 6,  // Optional boss
-    DATA_JINDO              = 7,  // Optional boss
-    DATA_GAHZRANKA          = 8,  // Optional boss
-    DATA_EDGE_OF_MADNESS    = 9,  // Optional Event Edge of Madness - one of: Gri'lek, Renataki, Hazza'rah, or Wushoolay
-    DATA_LORKHAN            = 10, // Zealot Lor'Khan add to High priest Thekal!
-    DATA_ZATH               = 11, // Zealot Zath add to High priest Thekal!
-
-    DATA_GONG_BETHEKK       = 12,
-    DATA_VILEBRANCH_SPEAKER = 13
-=======
 uint32 const EncounterCount = 5;
 
 enum ZGDataTypes
@@ -62,29 +41,10 @@
 
     // Jin'do the Godbreaker
     DATA_JINDOR_TRIGGER,
->>>>>>> 28d470c5
 };
 
 enum ZGCreatureIds
 {
-<<<<<<< HEAD
-    NPC_ARLOKK              = 14515, // Arlokk Event
-    NPC_PANTHER_TRIGGER     = 15091, // Arlokk Event
-    NPC_ZULIAN_PROWLER      = 15101, // Arlokk Event
-    NPC_ZEALOT_LORKHAN      = 11347,
-    NPC_ZEALOT_ZATH         = 11348,
-    NPC_PRIESTESS_MARLI     = 14510,
-    NPC_HIGH_PRIEST_THEKAL  = 14509,
-    NPC_JINDO_THE_HEXXER    = 11380,
-    NPC_NIGHTMARE_ILLUSION  = 15163,
-    NPC_SHADE_OF_JINDO      = 14986,
-    NPC_SACRIFICED_TROLL    = 14826,
-    NPC_MANDOKIR            = 11382, // Mandokir Event
-    NPC_OHGAN               = 14988, // Mandokir Event
-    NPC_VILEBRANCH_SPEAKER  = 11391, // Mandokir Event
-    NPC_CHAINED_SPIRT       = 15117, // Mandokir Event
-    NPC_HAKKAR              = 14834
-=======
     NPC_VENOXIS                     = 52155,
     NPC_MANDOKIR                    = 52151,
     NPC_KILNARA                     = 52059,
@@ -105,7 +65,6 @@
     NPC_JINDO_TRIGGER               = 52150,
     NPC_SPIRIT_OF_HAKKAR            = 52222,
     NPC_SHADOW_OF_HAKKAR            = 52650
->>>>>>> 28d470c5
 };
 
 enum ZGGameObjectIds
@@ -130,16 +89,6 @@
     GO_THE_CACHE_OF_MADNESS_DOOR    = 208843
 };
 
-<<<<<<< HEAD
-enum ZulGurubAreaTriggers
-{
-    AREA_TRIGGER_1          = 3957,
-    AREA_TRIGGER_2          = 3958,
-    AREA_TRIGGER_3          = 3960
-};
-
-=======
->>>>>>> 28d470c5
 template <class AI, class T>
 inline AI* GetZulGurubAI(T* obj)
 {
