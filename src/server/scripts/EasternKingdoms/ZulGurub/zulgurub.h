--- conflicted
+++ resolved
@@ -45,7 +45,6 @@
 
 enum CreatureIds
 {
-<<<<<<< HEAD
     NPC_VENOXIS                     = 52155,
     NPC_MANDOKIR                    = 52151,
     NPC_KILNARA                     = 52059,
@@ -90,22 +89,6 @@
     GO_THE_CACHE_OF_MADNESS_DOOR    = 208843
 };
 
-=======
-    NPC_ZEALOT_LORKHAN      = 11347,
-    NPC_ZEALOT_ZATH         = 11348,
-    NPC_HIGH_PRIEST_THEKAL  = 14509,
-    NPC_JINDO_THE_HEXXER    = 11380,
-    NPC_NIGHTMARE_ILLUSION  = 15163,
-    NPC_ZULIAN_PROWLER      = 15101,
-    NPC_VILEBRANCH_SPEAKER  = 11391,
-    NPC_SHADE_OF_JINDO      = 14986,
-    NPC_SACRIFICED_TROLL    = 14826,
-    NPC_OHGAN               = 14988,
-    NPC_CHAINED_SPIRT       = 15117,
-    NPC_MANDOKIR            = 11382
-};
-
->>>>>>> 927062f6
 template<class AI>
 CreatureAI* GetZulGurubAI(Creature* creature)
 {
