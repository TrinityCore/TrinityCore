/*
 * Copyright (C) 2008-2014 TrinityCore <http://www.trinitycore.org/>
 * Copyright (C) 2006-2008 ScriptDev2 <https://scriptdev2.svn.sourceforge.net/>
 *
 * This program is free software; you can redistribute it and/or modify it
 * under the terms of the GNU General Public License as published by the
 * Free Software Foundation; either version 2 of the License, or (at your
 * option) any later version.
 *
 * This program is distributed in the hope that it will be useful, but WITHOUT
 * ANY WARRANTY; without even the implied warranty of MERCHANTABILITY or
 * FITNESS FOR A PARTICULAR PURPOSE. See the GNU General Public License for
 * more details.
 *
 * You should have received a copy of the GNU General Public License along
 * with this program. If not, see <http://www.gnu.org/licenses/>.
 */

/* ScriptData
SDName: Instance_Deadmines
SD%Complete: 100
SDComment:
SDCategory: Deadmines
EndScriptData */

#include "ScriptMgr.h"
#include "InstanceScript.h"
#include "deadmines.h"
#include "TemporarySummon.h"
#include "WorldPacket.h"

enum Sounds
{
    SOUND_CANNONFIRE                                     = 1400,
    SOUND_DESTROYDOOR                                    = 3079,
    SOUND_MR_SMITE_ALARM1                                = 5775,
    SOUND_MR_SMITE_ALARM2                                = 5777
};

#define SAY_MR_SMITE_ALARM1 "You there, check out that noise!"
#define SAY_MR_SMITE_ALARM2 "We're under attack! A vast, ye swabs! Repel the invaders!"

enum Misc
{
    DATA_CANNON_BLAST_TIMER                                = 3000,
    DATA_PIRATES_DELAY_TIMER                               = 1000
};

class instance_deadmines : public InstanceMapScript
{
    public:
        instance_deadmines()
            : InstanceMapScript("instance_deadmines", 36)
        {
        }

        struct instance_deadmines_InstanceMapScript : public InstanceScript
        {
            instance_deadmines_InstanceMapScript(Map* map) : InstanceScript(map) { }

            uint64 FactoryDoorGUID;
            uint64 IronCladDoorGUID;
            uint64 DefiasCannonGUID;
            uint64 DoorLeverGUID;
            uint64 DefiasPirate1GUID;
            uint64 DefiasPirate2GUID;
            uint64 DefiasCompanionGUID;

            uint32 State;
            uint32 CannonBlast_Timer;
            uint32 PiratesDelay_Timer;
            uint64 uiSmiteChestGUID;

            void Initialize() override
            {
                SetHeaders(DataHeader);
                FactoryDoorGUID = 0;
                IronCladDoorGUID = 0;
                DefiasCannonGUID = 0;
                DoorLeverGUID = 0;
                DefiasPirate1GUID = 0;
                DefiasPirate2GUID = 0;
                DefiasCompanionGUID = 0;

                State = CANNON_NOT_USED;
                uiSmiteChestGUID = 0;
            }

            virtual void Update(uint32 diff) override
            {
                if (!IronCladDoorGUID || !DefiasCannonGUID || !DoorLeverGUID)
                    return;

                GameObject* pIronCladDoor = instance->GetGameObject(IronCladDoorGUID);
                if (!pIronCladDoor)
                    return;

                switch (State)
                {
                    case CANNON_GUNPOWDER_USED:
                        CannonBlast_Timer = DATA_CANNON_BLAST_TIMER;
                        // it's a hack - Mr. Smite should do that but his too far away
                        //pIronCladDoor->SetName("Mr. Smite");
                        //pIronCladDoor->MonsterYell(SAY_MR_SMITE_ALARM1, LANG_UNIVERSAL, NULL);
                        pIronCladDoor->PlayDirectSound(SOUND_MR_SMITE_ALARM1);
                        State = CANNON_BLAST_INITIATED;
                        break;
                    case CANNON_BLAST_INITIATED:
                        PiratesDelay_Timer = DATA_PIRATES_DELAY_TIMER;
                        if (CannonBlast_Timer <= diff)
                        {
                            SummonCreatures();
                            ShootCannon();
                            BlastOutDoor();
                            LeverStucked();
                            //pIronCladDoor->MonsterYell(SAY_MR_SMITE_ALARM2, LANG_UNIVERSAL, NULL);
                            pIronCladDoor->PlayDirectSound(SOUND_MR_SMITE_ALARM2);
                            State = PIRATES_ATTACK;
                        } else CannonBlast_Timer -= diff;
                        break;
                    case PIRATES_ATTACK:
                        if (PiratesDelay_Timer <= diff)
                        {
                            MoveCreaturesInside();
                            State = EVENT_DONE;
                        } else PiratesDelay_Timer -= diff;
                        break;
                }
            }

            void SummonCreatures()
            {
                if (GameObject* pIronCladDoor = instance->GetGameObject(IronCladDoorGUID))
                {
                    Creature* DefiasPirate1 = pIronCladDoor->SummonCreature(657, pIronCladDoor->GetPositionX() - 2, pIronCladDoor->GetPositionY()-7, pIronCladDoor->GetPositionZ(), 0, TEMPSUMMON_CORPSE_TIMED_DESPAWN, 3000);
                    Creature* DefiasPirate2 = pIronCladDoor->SummonCreature(657, pIronCladDoor->GetPositionX() + 3, pIronCladDoor->GetPositionY()-6, pIronCladDoor->GetPositionZ(), 0, TEMPSUMMON_CORPSE_TIMED_DESPAWN, 3000);
                    Creature* DefiasCompanion = pIronCladDoor->SummonCreature(3450, pIronCladDoor->GetPositionX() + 2, pIronCladDoor->GetPositionY()-6, pIronCladDoor->GetPositionZ(), 0, TEMPSUMMON_CORPSE_TIMED_DESPAWN, 3000);

                    DefiasPirate1GUID = DefiasPirate1->GetGUID();
                    DefiasPirate2GUID = DefiasPirate2->GetGUID();
                    DefiasCompanionGUID = DefiasCompanion->GetGUID();
                }
            }

            void MoveCreaturesInside()
            {
                if (!DefiasPirate1GUID || !DefiasPirate2GUID || !DefiasCompanionGUID)
                    return;

                Creature* pDefiasPirate1 = instance->GetCreature(DefiasPirate1GUID);
                Creature* pDefiasPirate2 = instance->GetCreature(DefiasPirate2GUID);
                Creature* pDefiasCompanion = instance->GetCreature(DefiasCompanionGUID);
                if (!pDefiasPirate1 || !pDefiasPirate2 || !pDefiasCompanion)
                    return;

                MoveCreatureInside(pDefiasPirate1);
                MoveCreatureInside(pDefiasPirate2);
                MoveCreatureInside(pDefiasCompanion);
            }

            void MoveCreatureInside(Creature* creature)
            {
                creature->SetWalk(false);
                creature->GetMotionMaster()->MovePoint(0, -102.7f, -655.9f, creature->GetPositionZ());
            }

            void ShootCannon()
            {
                if (GameObject* pDefiasCannon = instance->GetGameObject(DefiasCannonGUID))
                {
                    pDefiasCannon->SetGoState(GO_STATE_ACTIVE);
                    pDefiasCannon->PlayDirectSound(SOUND_CANNONFIRE);
                }
            }

            void BlastOutDoor()
            {
                if (GameObject* pIronCladDoor = instance->GetGameObject(IronCladDoorGUID))
                {
                    pIronCladDoor->SetGoState(GO_STATE_ACTIVE_ALTERNATIVE);
                    pIronCladDoor->PlayDirectSound(SOUND_DESTROYDOOR);
                }
            }

            void LeverStucked()
            {
                if (GameObject* pDoorLever = instance->GetGameObject(DoorLeverGUID))
                    pDoorLever->SetUInt32Value(GAMEOBJECT_FLAGS, 4);
            }

            void OnGameObjectCreate(GameObject* go) override
            {
                switch (go->GetEntry())
                {
                    case GO_FACTORY_DOOR:   FactoryDoorGUID = go->GetGUID(); break;
                    case GO_IRONCLAD_DOOR:  IronCladDoorGUID = go->GetGUID();  break;
                    case GO_DEFIAS_CANNON:  DefiasCannonGUID = go->GetGUID();  break;
                    case GO_DOOR_LEVER:     DoorLeverGUID = go->GetGUID();     break;
                    case GO_MR_SMITE_CHEST: uiSmiteChestGUID = go->GetGUID();  break;
                }
            }

            void SetData(uint32 type, uint32 data) override
            {
                switch (type)
                {
                case EVENT_STATE:
                    if (DefiasCannonGUID && IronCladDoorGUID)
                        State=data;
                    break;
                case EVENT_RHAHKZOR:
                    if (data == DONE)
                        if (GameObject* go = instance->GetGameObject(FactoryDoorGUID))
                            go->SetGoState(GO_STATE_ACTIVE);
                    break;
                }
            }

            uint32 GetData(uint32 type) const override
            {
                switch (type)
                {
                    case EVENT_STATE:
                        return State;
                }

                return 0;
            }

            uint64 GetData64(uint32 data) const override
            {
                switch (data)
                {
                    case DATA_SMITE_CHEST:
                        return uiSmiteChestGUID;
                }

                return 0;
            }
<<<<<<< HEAD

            void DoPlaySound(GameObject* unit, uint32 sound)
            {
                WorldPacket data(SMSG_PLAY_SOUND, 4);
                data << uint32(sound);
                data << uint64(unit->GetGUID());
                unit->SendMessageToSet(&data, false);
            }
=======
>>>>>>> 4c1746c6
        };

        InstanceScript* GetInstanceScript(InstanceMap* map) const override
        {
            return new instance_deadmines_InstanceMapScript(map);
        }
};

void AddSC_instance_deadmines()
{
    new instance_deadmines();
}<|MERGE_RESOLUTION|>--- conflicted
+++ resolved
@@ -237,17 +237,6 @@
 
                 return 0;
             }
-<<<<<<< HEAD
-
-            void DoPlaySound(GameObject* unit, uint32 sound)
-            {
-                WorldPacket data(SMSG_PLAY_SOUND, 4);
-                data << uint32(sound);
-                data << uint64(unit->GetGUID());
-                unit->SendMessageToSet(&data, false);
-            }
-=======
->>>>>>> 4c1746c6
         };
 
         InstanceScript* GetInstanceScript(InstanceMap* map) const override
