--- conflicted
+++ resolved
@@ -30,19 +30,15 @@
 
     struct instance_deadmines_InstanceMapScript : public InstanceScript
     {
-        instance_deadmines_InstanceMapScript(Map* map) : InstanceScript(map)
+        instance_deadmines_InstanceMapScript(InstanceMap* map) : InstanceScript(map)
         {
             SetBossNumber(MAX_BOSSES);
         };
 
         void OnCreatureCreate(Creature* creature) override
         {
-<<<<<<< HEAD
             Map::PlayerList const &players = instance->GetPlayers();
             if (!players.isEmpty())
-=======
-            instance_deadmines_InstanceMapScript(InstanceMap* map) : InstanceScript(map)
->>>>>>> b8e88cd8
             {
                 if (Player* player = players.begin()->GetSource())
                     TeamInInstance = player->GetTeam();
