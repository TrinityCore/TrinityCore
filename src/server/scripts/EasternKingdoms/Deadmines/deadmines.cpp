--- conflicted
+++ resolved
@@ -17,46 +17,6 @@
 
 #include "ScriptMgr.h"
 #include "deadmines.h"
-<<<<<<< HEAD
-#include "GameObject.h"
-#include "InstanceScript.h"
-#include "Item.h"
-#include "Player.h"
-#include "ScriptedCreature.h"
-#include "Spell.h"
-#include "WorldSession.h"
-
-/*#####
-# item_Defias_Gunpowder
-#####*/
-
-class item_defias_gunpowder : public ItemScript
-{
-public:
-    item_defias_gunpowder() : ItemScript("item_defias_gunpowder") { }
-
-    bool OnUse(Player* player, Item* item, SpellCastTargets const& targets) override
-    {
-        InstanceScript* instance = player->GetInstanceScript();
-
-        if (!instance)
-        {
-            player->GetSession()->SendNotification("Instance script not initialized");
-            return true;
-        }
-
-        if (instance->GetData(EVENT_STATE) != CANNON_NOT_USED)
-            return false;
-
-        if (targets.GetGOTarget() && targets.GetGOTarget()->GetEntry() == GO_DEFIAS_CANNON)
-            instance->SetData(EVENT_STATE, CANNON_GUNPOWDER_USED);
-
-        player->DestroyItemCount(item->GetEntry(), 1, true);
-        return true;
-    }
-};
-=======
->>>>>>> 28d470c5
 
 void AddSC_deadmines()
 {
