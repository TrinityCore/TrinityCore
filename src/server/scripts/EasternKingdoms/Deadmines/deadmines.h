/*
 * This file is part of the TrinityCore Project. See AUTHORS file for Copyright information
 *
 * This program is free software; you can redistribute it and/or modify it
 * under the terms of the GNU General Public License as published by the
 * Free Software Foundation; either version 2 of the License, or (at your
 * option) any later version.
 *
 * This program is distributed in the hope that it will be useful, but WITHOUT
 * ANY WARRANTY; without even the implied warranty of MERCHANTABILITY or
 * FITNESS FOR A PARTICULAR PURPOSE. See the GNU General Public License for
 * more details.
 *
 * You should have received a copy of the GNU General Public License along
 * with this program. If not, see <http://www.gnu.org/licenses/>.
 */

#ifndef DEF_DEADMINES_H
#define DEF_DEADMINES_H

#include "CreatureAIImpl.h"

#define DMScriptName "instance_deadmines"
#define DataHeader "DM"

<<<<<<< HEAD
uint32 constexpr EncounterCount = 7;

=======
>>>>>>> 28d470c5
enum DMCannonState
{
    CANNON_NOT_USED,
    CANNON_GUNPOWDER_USED,
    CANNON_BLAST_INITIATED,
    PIRATES_ATTACK,
    SMITE_ALARMED,
    EVENT_DONE
};

enum DMData
{
    // Encounters
    BOSS_RHAHKZOR   = 0,
    BOSS_SNEED      = 1,
    BOSS_GILNID     = 2,
    BOSS_MR_SMITE   = 3,
    BOSS_GREENSKIN  = 4,
    BOSS_VANCLEEF   = 5,
    BOSS_COOKIE     = 6,

    // Additional
    EVENT_STATE     = 7
};

enum DMData64
{
    DATA_SMITE_CHEST
};

<<<<<<< HEAD
enum DMGameObjectsIds
=======
enum DMGameObjects
>>>>>>> 28d470c5
{
    GO_FACTORY_DOOR                                        = 13965,
    GO_MAST_ROOM_DOOR                                      = 16400,
    GO_FOUNDRY_DOOR                                        = 16399,
    GO_IRONCLAD_DOOR                                       = 16397,
    GO_DEFIAS_CANNON                                       = 16398,
    GO_DOOR_LEVER                                          = 101833,
    GO_MR_SMITE_CHEST                                      = 144111
};

<<<<<<< HEAD
enum DMCreaturesIds
{
    NPC_RHAHKZOR   = 644,
    NPC_SNEED      = 643,
    NPC_GILNID     = 1763,
    NPC_MR_SMITE   = 646,
    NPC_GREENSKIN  = 647,
    NPC_VANCLEEF   = 639,
    NPC_COOKIE     = 645,
    NPC_BLACKGUARD = 636
};

enum DMInstanceTexts
{
    SAY_ALARM1 = 0,
    SAY_ALARM2 = 1
};

=======
>>>>>>> 28d470c5
template <class AI, class T>
inline AI* GetDeadminesAI(T* obj)
{
    return GetInstanceAI<AI>(obj, DMScriptName);
}

<<<<<<< HEAD
#define RegisterDeadminesCreatureAI(ai_name) RegisterCreatureAIWithFactory(ai_name, GetDeadminesAI)

=======
>>>>>>> 28d470c5
#endif<|MERGE_RESOLUTION|>--- conflicted
+++ resolved
@@ -23,34 +23,19 @@
 #define DMScriptName "instance_deadmines"
 #define DataHeader "DM"
 
-<<<<<<< HEAD
-uint32 constexpr EncounterCount = 7;
-
-=======
->>>>>>> 28d470c5
 enum DMCannonState
 {
     CANNON_NOT_USED,
     CANNON_GUNPOWDER_USED,
     CANNON_BLAST_INITIATED,
     PIRATES_ATTACK,
-    SMITE_ALARMED,
     EVENT_DONE
 };
 
 enum DMData
 {
-    // Encounters
-    BOSS_RHAHKZOR   = 0,
-    BOSS_SNEED      = 1,
-    BOSS_GILNID     = 2,
-    BOSS_MR_SMITE   = 3,
-    BOSS_GREENSKIN  = 4,
-    BOSS_VANCLEEF   = 5,
-    BOSS_COOKIE     = 6,
-
-    // Additional
-    EVENT_STATE     = 7
+    EVENT_STATE,
+    EVENT_RHAHKZOR
 };
 
 enum DMData64
@@ -58,51 +43,19 @@
     DATA_SMITE_CHEST
 };
 
-<<<<<<< HEAD
-enum DMGameObjectsIds
-=======
 enum DMGameObjects
->>>>>>> 28d470c5
 {
     GO_FACTORY_DOOR                                        = 13965,
-    GO_MAST_ROOM_DOOR                                      = 16400,
-    GO_FOUNDRY_DOOR                                        = 16399,
     GO_IRONCLAD_DOOR                                       = 16397,
     GO_DEFIAS_CANNON                                       = 16398,
     GO_DOOR_LEVER                                          = 101833,
     GO_MR_SMITE_CHEST                                      = 144111
 };
 
-<<<<<<< HEAD
-enum DMCreaturesIds
-{
-    NPC_RHAHKZOR   = 644,
-    NPC_SNEED      = 643,
-    NPC_GILNID     = 1763,
-    NPC_MR_SMITE   = 646,
-    NPC_GREENSKIN  = 647,
-    NPC_VANCLEEF   = 639,
-    NPC_COOKIE     = 645,
-    NPC_BLACKGUARD = 636
-};
-
-enum DMInstanceTexts
-{
-    SAY_ALARM1 = 0,
-    SAY_ALARM2 = 1
-};
-
-=======
->>>>>>> 28d470c5
 template <class AI, class T>
 inline AI* GetDeadminesAI(T* obj)
 {
     return GetInstanceAI<AI>(obj, DMScriptName);
 }
 
-<<<<<<< HEAD
-#define RegisterDeadminesCreatureAI(ai_name) RegisterCreatureAIWithFactory(ai_name, GetDeadminesAI)
-
-=======
->>>>>>> 28d470c5
 #endif