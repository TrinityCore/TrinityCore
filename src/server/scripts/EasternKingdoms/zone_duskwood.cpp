--- conflicted
+++ resolved
@@ -138,13 +138,7 @@
     public:
         at_twilight_grove() : AreaTriggerScript("at_twilight_grove") { }
 
-<<<<<<< HEAD
-    bool OnTrigger(Player* player, const AreaTriggerEntry* /*at*/) override
-    {
-        if (player->HasQuestForItem(ITEM_FRAGMENT) && !player->FindNearestCreature(NPC_TWILIGHT_CORRUPTER, 500.0f))
-=======
         bool OnTrigger(Player* player, const AreaTriggerEntry* /*at*/) override
->>>>>>> d36ecbf4
         {
             if (player->GetQuestStatus(QUEST_NIGHTMARES_CORRUPTION) == QUEST_STATUS_INCOMPLETE)
                 if (!player->FindNearestCreature(NPC_TWILIGHT_CORRUPTER, 500.0f, true))
