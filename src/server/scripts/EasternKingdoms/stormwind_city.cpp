/*
 * Copyright (C) 2008-2012 TrinityCore <http://www.trinitycore.org/>
 * Copyright (C) 2006-2009 ScriptDev2 <https://scriptdev2.svn.sourceforge.net/>
 *
 * This program is free software; you can redistribute it and/or modify it
 * under the terms of the GNU General Public License as published by the
 * Free Software Foundation; either version 2 of the License, or (at your
 * option) any later version.
 *
 * This program is distributed in the hope that it will be useful, but WITHOUT
 * ANY WARRANTY; without even the implied warranty of MERCHANTABILITY or
 * FITNESS FOR A PARTICULAR PURPOSE. See the GNU General Public License for
 * more details.
 *
 * You should have received a copy of the GNU General Public License along
 * with this program. If not, see <http://www.gnu.org/licenses/>.
 */

/* ScriptData
SDName: Stormwind_City
SD%Complete: 0
SDComment:
SDCategory: Stormwind City
EndScriptData */

/* ContentData
EndContentData */

#include "ScriptMgr.h"
#include "ScriptedCreature.h"
#include "ScriptedGossip.h"
#include "ScriptedEscortAI.h"
#include "Player.h"

<<<<<<< HEAD
=======
/*######
## npc_archmage_malin
######*/

#define GOSSIP_ITEM_MALIN "Can you send me to Theramore? I have an urgent message for Lady Jaina from Highlord Bolvar."

class npc_archmage_malin : public CreatureScript
{
public:
    npc_archmage_malin() : CreatureScript("npc_archmage_malin") { }

    bool OnGossipSelect(Player* player, Creature* creature, uint32 /*sender*/, uint32 action)
    {
        player->PlayerTalkClass->ClearMenus();
        if (action == GOSSIP_ACTION_INFO_DEF)
        {
            player->CLOSE_GOSSIP_MENU();
            creature->CastSpell(player, 42711, true);
        }

        return true;
    }

    bool OnGossipHello(Player* player, Creature* creature)
    {
        if (creature->isQuestGiver())
            player->PrepareQuestMenu(creature->GetGUID());

        if (player->GetQuestStatus(11223) == QUEST_STATUS_COMPLETE)
            player->ADD_GOSSIP_ITEM(GOSSIP_ICON_CHAT, GOSSIP_ITEM_MALIN, GOSSIP_SENDER_MAIN, GOSSIP_ACTION_INFO_DEF);

        player->SEND_GOSSIP_MENU(player->GetGossipTextId(creature), creature->GetGUID());

        return true;
    }
};

/*######
## npc_bartleby
######*/

enum eBartleby
{
    FACTION_ENEMY       = 168,
    QUEST_BEAT          = 1640
};

class npc_bartleby : public CreatureScript
{
public:
    npc_bartleby() : CreatureScript("npc_bartleby") { }

    bool OnQuestAccept(Player* player, Creature* creature, Quest const* quest)
    {
        if (quest->GetQuestId() == QUEST_BEAT)
        {
            creature->setFaction(FACTION_ENEMY);
            creature->AI()->AttackStart(player);
        }
        return true;
    }

    CreatureAI* GetAI(Creature* creature) const
    {
        return new npc_bartlebyAI(creature);
    }

    struct npc_bartlebyAI : public ScriptedAI
    {
        npc_bartlebyAI(Creature* creature) : ScriptedAI(creature)
        {
            m_uiNormalFaction = creature->getFaction();
        }

        uint32 m_uiNormalFaction;

        void Reset()
        {
            if (me->getFaction() != m_uiNormalFaction)
                me->setFaction(m_uiNormalFaction);
        }

        void AttackedBy(Unit* pAttacker)
        {
            if (me->getVictim())
                return;

            if (me->IsFriendlyTo(pAttacker))
                return;

            AttackStart(pAttacker);
        }

        void DamageTaken(Unit* pDoneBy, uint32 &uiDamage)
        {
            if (uiDamage > me->GetHealth() || me->HealthBelowPctDamaged(15, uiDamage))
            {
                //Take 0 damage
                uiDamage = 0;

                if (pDoneBy->GetTypeId() == TYPEID_PLAYER)
                    CAST_PLR(pDoneBy)->AreaExploredOrEventHappens(QUEST_BEAT);
                EnterEvadeMode();
            }
        }
    };
};

/*######
## npc_lady_katrana_prestor
######*/

#define GOSSIP_ITEM_KAT_1 "Pardon the intrusion, Lady Prestor, but Highlord Bolvar suggested that I seek your advice."
#define GOSSIP_ITEM_KAT_2 "My apologies, Lady Prestor."
#define GOSSIP_ITEM_KAT_3 "Begging your pardon, Lady Prestor. That was not my intent."
#define GOSSIP_ITEM_KAT_4 "Thank you for your time, Lady Prestor."

class npc_lady_katrana_prestor : public CreatureScript
{
public:
    npc_lady_katrana_prestor() : CreatureScript("npc_lady_katrana_prestor") { }

    bool OnGossipSelect(Player* player, Creature* creature, uint32 /*sender*/, uint32 action)
    {
        player->PlayerTalkClass->ClearMenus();
        switch (action)
        {
            case GOSSIP_ACTION_INFO_DEF:
                player->ADD_GOSSIP_ITEM(GOSSIP_ICON_CHAT, GOSSIP_ITEM_KAT_2, GOSSIP_SENDER_MAIN, GOSSIP_ACTION_INFO_DEF + 1);
                player->SEND_GOSSIP_MENU(2694, creature->GetGUID());
                break;
            case GOSSIP_ACTION_INFO_DEF+1:
                player->ADD_GOSSIP_ITEM(GOSSIP_ICON_CHAT, GOSSIP_ITEM_KAT_3, GOSSIP_SENDER_MAIN, GOSSIP_ACTION_INFO_DEF + 2);
                player->SEND_GOSSIP_MENU(2695, creature->GetGUID());
                break;
            case GOSSIP_ACTION_INFO_DEF+2:
                player->ADD_GOSSIP_ITEM(GOSSIP_ICON_CHAT, GOSSIP_ITEM_KAT_4, GOSSIP_SENDER_MAIN, GOSSIP_ACTION_INFO_DEF + 3);
                player->SEND_GOSSIP_MENU(2696, creature->GetGUID());
                break;
            case GOSSIP_ACTION_INFO_DEF+3:
                player->CLOSE_GOSSIP_MENU();
                player->AreaExploredOrEventHappens(4185);
                break;
        }
        return true;
    }

    bool OnGossipHello(Player* player, Creature* creature)
    {
        if (creature->isQuestGiver())
            player->PrepareQuestMenu(creature->GetGUID());

        if (player->GetQuestStatus(4185) == QUEST_STATUS_INCOMPLETE)
            player->ADD_GOSSIP_ITEM(GOSSIP_ICON_CHAT, GOSSIP_ITEM_KAT_1, GOSSIP_SENDER_MAIN, GOSSIP_ACTION_INFO_DEF);

        player->SEND_GOSSIP_MENU(2693, creature->GetGUID());

        return true;
    }
};

/*######
## npc_lord_gregor_lescovar
######*/

enum eLordGregorLescovar
{
    SAY_GUARD_2    = 0,
    SAY_LESCOVAR_2 = 0,
    SAY_LESCOVAR_3 = 1,
    SAY_LESCOVAR_4 = 2,
    SAY_MARZON_1   = 0,
    SAY_MARZON_2   = 1,
    SAY_TYRION_2   = 0,

    NPC_STORMWIND_ROYAL = 1756,
    NPC_MARZON_BLADE    = 1755,
    NPC_TYRION          = 7766,

    QUEST_THE_ATTACK    = 434
};

class npc_lord_gregor_lescovar : public CreatureScript
{
public:
    npc_lord_gregor_lescovar() : CreatureScript("npc_lord_gregor_lescovar") { }

    CreatureAI* GetAI(Creature* creature) const
    {
        return new npc_lord_gregor_lescovarAI(creature);
    }

    struct npc_lord_gregor_lescovarAI : public npc_escortAI
    {
        npc_lord_gregor_lescovarAI(Creature* creature) : npc_escortAI(creature)
        {
            creature->RestoreFaction();
        }

        uint32 uiTimer;
        uint32 uiPhase;

        uint64 MarzonGUID;

        void Reset()
        {
            uiTimer = 0;
            uiPhase = 0;

            MarzonGUID = 0;
        }

        void EnterEvadeMode()
        {
            me->DisappearAndDie();

            if (Creature* pMarzon = Unit::GetCreature(*me, MarzonGUID))
            {
                if (pMarzon->isAlive())
                    pMarzon->DisappearAndDie();
            }
        }

        void EnterCombat(Unit* who)
        {
            if (Creature* pMarzon = Unit::GetCreature(*me, MarzonGUID))
            {
                if (pMarzon->isAlive() && !pMarzon->isInCombat())
                    pMarzon->AI()->AttackStart(who);
            }
        }

        void WaypointReached(uint32 waypointId)
        {
            switch (waypointId)
            {
                case 14:
                    SetEscortPaused(true);
                    Talk(SAY_LESCOVAR_2);
                    uiTimer = 3000;
                    uiPhase = 1;
                    break;
                case 16:
                    SetEscortPaused(true);
                    if (Creature* pMarzon = me->SummonCreature(NPC_MARZON_BLADE, -8411.360352f, 480.069733f, 123.760895f, 4.941504f, TEMPSUMMON_CORPSE_TIMED_DESPAWN, 1000))
                    {
                        pMarzon->GetMotionMaster()->MovePoint(0, -8408.000977f, 468.611450f, 123.759903f);
                        MarzonGUID = pMarzon->GetGUID();
                    }
                    uiTimer = 2000;
                    uiPhase = 4;
                    break;
            }
        }
        //TO-DO: We don't have movemaps, also we can't make 2 npcs walks to one point propperly (and we can not use escort ai, because they are 2 different spawns and with same entry), because of it we make them, disappear.
        void DoGuardsDisappearAndDie()
        {
            std::list<Creature*> GuardList;
            me->GetCreatureListWithEntryInGrid(GuardList, NPC_STORMWIND_ROYAL, 8.0f);
            if (!GuardList.empty())
            {
                for (std::list<Creature*>::const_iterator itr = GuardList.begin(); itr != GuardList.end(); ++itr)
                {
                    if (Creature* pGuard = *itr)
                        pGuard->DisappearAndDie();
                }
            }
        }

        void UpdateAI(const uint32 uiDiff)
        {
            if (uiPhase)
            {
                if (uiTimer <= uiDiff)
                {
                    switch (uiPhase)
                    {
                        case 1:
                            if (Creature* pGuard = me->FindNearestCreature(NPC_STORMWIND_ROYAL, 8.0f, true))
                                pGuard->AI()->Talk(SAY_GUARD_2);
                            uiTimer = 3000;
                            uiPhase = 2;
                            break;
                        case 2:
                            DoGuardsDisappearAndDie();
                            uiTimer = 2000;
                            uiPhase = 3;
                            break;
                        case 3:
                            SetEscortPaused(false);
                            uiTimer = 0;
                            uiPhase = 0;
                            break;
                        case 4:
                            Talk(SAY_LESCOVAR_3);
                            uiTimer = 0;
                            uiPhase = 0;
                            break;
                        case 5:
                            if (Creature* pMarzon = Unit::GetCreature(*me, MarzonGUID))
                                pMarzon->AI()->Talk(SAY_MARZON_1);
                            uiTimer = 3000;
                            uiPhase = 6;
                            break;
                        case 6:
                            Talk(SAY_LESCOVAR_4);
                            if (Player* player = GetPlayerForEscort())
                                player->AreaExploredOrEventHappens(QUEST_THE_ATTACK);
                            uiTimer = 2000;
                            uiPhase = 7;
                            break;
                        case 7:
                            if (Creature* pTyrion = me->FindNearestCreature(NPC_TYRION, 20.0f, true))
                                pTyrion->AI()->Talk(SAY_TYRION_2);
                            if (Creature* pMarzon = Unit::GetCreature(*me, MarzonGUID))
                                pMarzon->setFaction(14);
                            me->setFaction(14);
                            uiTimer = 0;
                            uiPhase = 0;
                            break;
                    }
                } else uiTimer -= uiDiff;
            }
            npc_escortAI::UpdateAI(uiDiff);

            if (!UpdateVictim())
                return;

            DoMeleeAttackIfReady();
        }
    };
};

/*######
## npc_marzon_silent_blade
######*/

class npc_marzon_silent_blade : public CreatureScript
{
public:
    npc_marzon_silent_blade() : CreatureScript("npc_marzon_silent_blade") { }

    CreatureAI* GetAI(Creature* creature) const
    {
        return new npc_marzon_silent_bladeAI(creature);
    }

    struct npc_marzon_silent_bladeAI : public ScriptedAI
    {
        npc_marzon_silent_bladeAI(Creature* creature) : ScriptedAI(creature)
        {
            me->SetWalk(true);
        }

        void Reset()
        {
            me->RestoreFaction();
        }

        void EnterCombat(Unit* who)
        {
            Talk(SAY_MARZON_2);

            if (me->isSummon())
            {
                if (Unit* summoner = me->ToTempSummon()->GetSummoner())
                {
                    if (summoner->GetTypeId() == TYPEID_UNIT && summoner->isAlive() && !summoner->isInCombat())
                        summoner->ToCreature()->AI()->AttackStart(who);
                }
            }
        }

        void EnterEvadeMode()
        {
            me->DisappearAndDie();

            if (me->isSummon())
            {
                if (Unit* summoner = me->ToTempSummon()->GetSummoner())
                {
                    if (summoner->GetTypeId() == TYPEID_UNIT && summoner->isAlive())
                        summoner->ToCreature()->DisappearAndDie();
                }
            }
        }

        void MovementInform(uint32 uiType, uint32 /*uiId*/)
        {
            if (uiType != POINT_MOTION_TYPE)
                return;

            if (me->isSummon())
            {
                Unit* summoner = me->ToTempSummon()->GetSummoner();
                if (summoner && summoner->GetTypeId() == TYPEID_UNIT && summoner->IsAIEnabled)
                {
                    npc_lord_gregor_lescovar::npc_lord_gregor_lescovarAI* ai =
                        CAST_AI(npc_lord_gregor_lescovar::npc_lord_gregor_lescovarAI, summoner->GetAI());
                    if (ai)
                    {
                        ai->uiTimer = 2000;
                        ai->uiPhase = 5;
                    }
                    //me->ChangeOrient(0.0f, summoner);
                }
            }
        }

        void UpdateAI(const uint32 /*diff*/)
        {
            if (!UpdateVictim())
                return;

            DoMeleeAttackIfReady();
        }
    };
};

/*######
## npc_tyrion_spybot
######*/

enum eTyrionSpybot
{
    SAY_QUEST_ACCEPT_ATTACK  = 0,
    SAY_SPYBOT_1             = 1,
    SAY_SPYBOT_2             = 2,
    SAY_SPYBOT_3             = 3,
    SAY_SPYBOT_4             = 4,
    SAY_TYRION_1             = 0,
    SAY_GUARD_1              = 0,
    SAY_LESCOVAR_1           = 0,

    NPC_PRIESTESS_TYRIONA    = 7779,
    NPC_LORD_GREGOR_LESCOVAR = 1754,
};

class npc_tyrion_spybot : public CreatureScript
{
public:
    npc_tyrion_spybot() : CreatureScript("npc_tyrion_spybot") { }

    CreatureAI* GetAI(Creature* creature) const
    {
        return new npc_tyrion_spybotAI(creature);
    }

    struct npc_tyrion_spybotAI : public npc_escortAI
    {
        npc_tyrion_spybotAI(Creature* creature) : npc_escortAI(creature) {}

        uint32 uiTimer;
        uint32 uiPhase;

        void Reset()
        {
            uiTimer = 0;
            uiPhase = 0;
        }

        void WaypointReached(uint32 waypointId)
        {
            switch (waypointId)
            {
                case 1:
                    SetEscortPaused(true);
                    uiTimer = 2000;
                    uiPhase = 1;
                    break;
                case 5:
                    SetEscortPaused(true);
                    Talk(SAY_SPYBOT_1);
                    uiTimer = 2000;
                    uiPhase = 5;
                    break;
                case 17:
                    SetEscortPaused(true);
                    Talk(SAY_SPYBOT_3);
                    uiTimer = 3000;
                    uiPhase = 8;
                    break;
            }
        }

        void UpdateAI(const uint32 uiDiff)
        {
            if (uiPhase)
            {
                if (uiTimer <= uiDiff)
                {
                    switch (uiPhase)
                    {
                        case 1:
                            Talk(SAY_QUEST_ACCEPT_ATTACK);
                            uiTimer = 3000;
                            uiPhase = 2;
                            break;
                        case 2:
                            if (Creature* pTyrion = me->FindNearestCreature(NPC_TYRION, 10.0f))
                                pTyrion->AI()->Talk(SAY_TYRION_1);
                            uiTimer = 3000;
                            uiPhase = 3;
                            break;
                        case 3:
                            me->UpdateEntry(NPC_PRIESTESS_TYRIONA, ALLIANCE);
                            uiTimer = 2000;
                            uiPhase = 4;
                            break;
                        case 4:
                           SetEscortPaused(false);
                           uiPhase = 0;
                           uiTimer = 0;
                           break;
                        case 5:
                            if (Creature* pGuard = me->FindNearestCreature(NPC_STORMWIND_ROYAL, 10.0f, true))
                                pGuard->AI()->Talk(SAY_GUARD_1);
                            uiTimer = 3000;
                            uiPhase = 6;
                            break;
                        case 6:
                            Talk(SAY_SPYBOT_2);
                            uiTimer = 3000;
                            uiPhase = 7;
                            break;
                        case 7:
                            SetEscortPaused(false);
                            uiTimer = 0;
                            uiPhase = 0;
                            break;
                        case 8:
                            if (Creature* pLescovar = me->FindNearestCreature(NPC_LORD_GREGOR_LESCOVAR, 10.0f))
                                pLescovar->AI()->Talk(SAY_LESCOVAR_1);
                            uiTimer = 3000;
                            uiPhase = 9;
                            break;
                        case 9:
                            Talk(SAY_SPYBOT_4);
                            uiTimer = 3000;
                            uiPhase = 10;
                            break;
                        case 10:
                            if (Creature* pLescovar = me->FindNearestCreature(NPC_LORD_GREGOR_LESCOVAR, 10.0f))
                            {
                                if (Player* player = GetPlayerForEscort())
                                {
                                    CAST_AI(npc_lord_gregor_lescovar::npc_lord_gregor_lescovarAI, pLescovar->AI())->Start(false, false, player->GetGUID());
                                    CAST_AI(npc_lord_gregor_lescovar::npc_lord_gregor_lescovarAI, pLescovar->AI())->SetMaxPlayerDistance(200.0f);
                                }
                            }
                            me->DisappearAndDie();
                            uiTimer = 0;
                            uiPhase = 0;
                            break;
                    }
                } else uiTimer -= uiDiff;
            }
            npc_escortAI::UpdateAI(uiDiff);

            if (!UpdateVictim())
                return;

            DoMeleeAttackIfReady();
        }
    };
};

/*######
## npc_tyrion
######*/

enum eTyrion
{
    NPC_TYRION_SPYBOT = 8856
};

class npc_tyrion : public CreatureScript
{
public:
    npc_tyrion() : CreatureScript("npc_tyrion") { }

    bool OnQuestAccept(Player* player, Creature* creature, Quest const* quest)
    {
        if (quest->GetQuestId() == QUEST_THE_ATTACK)
        {
            if (Creature* pSpybot = creature->FindNearestCreature(NPC_TYRION_SPYBOT, 5.0f, true))
            {
                CAST_AI(npc_tyrion_spybot::npc_tyrion_spybotAI, pSpybot->AI())->Start(false, false, player->GetGUID());
                CAST_AI(npc_tyrion_spybot::npc_tyrion_spybotAI, pSpybot->AI())->SetMaxPlayerDistance(200.0f);
            }
            return true;
        }
        return false;
    }
};
>>>>>>> 06ffe64c

void AddSC_stormwind_city()
{
}<|MERGE_RESOLUTION|>--- conflicted
+++ resolved
@@ -16,621 +16,6 @@
  * with this program. If not, see <http://www.gnu.org/licenses/>.
  */
 
-/* ScriptData
-SDName: Stormwind_City
-SD%Complete: 0
-SDComment:
-SDCategory: Stormwind City
-EndScriptData */
-
-/* ContentData
-EndContentData */
-
-#include "ScriptMgr.h"
-#include "ScriptedCreature.h"
-#include "ScriptedGossip.h"
-#include "ScriptedEscortAI.h"
-#include "Player.h"
-
-<<<<<<< HEAD
-=======
-/*######
-## npc_archmage_malin
-######*/
-
-#define GOSSIP_ITEM_MALIN "Can you send me to Theramore? I have an urgent message for Lady Jaina from Highlord Bolvar."
-
-class npc_archmage_malin : public CreatureScript
-{
-public:
-    npc_archmage_malin() : CreatureScript("npc_archmage_malin") { }
-
-    bool OnGossipSelect(Player* player, Creature* creature, uint32 /*sender*/, uint32 action)
-    {
-        player->PlayerTalkClass->ClearMenus();
-        if (action == GOSSIP_ACTION_INFO_DEF)
-        {
-            player->CLOSE_GOSSIP_MENU();
-            creature->CastSpell(player, 42711, true);
-        }
-
-        return true;
-    }
-
-    bool OnGossipHello(Player* player, Creature* creature)
-    {
-        if (creature->isQuestGiver())
-            player->PrepareQuestMenu(creature->GetGUID());
-
-        if (player->GetQuestStatus(11223) == QUEST_STATUS_COMPLETE)
-            player->ADD_GOSSIP_ITEM(GOSSIP_ICON_CHAT, GOSSIP_ITEM_MALIN, GOSSIP_SENDER_MAIN, GOSSIP_ACTION_INFO_DEF);
-
-        player->SEND_GOSSIP_MENU(player->GetGossipTextId(creature), creature->GetGUID());
-
-        return true;
-    }
-};
-
-/*######
-## npc_bartleby
-######*/
-
-enum eBartleby
-{
-    FACTION_ENEMY       = 168,
-    QUEST_BEAT          = 1640
-};
-
-class npc_bartleby : public CreatureScript
-{
-public:
-    npc_bartleby() : CreatureScript("npc_bartleby") { }
-
-    bool OnQuestAccept(Player* player, Creature* creature, Quest const* quest)
-    {
-        if (quest->GetQuestId() == QUEST_BEAT)
-        {
-            creature->setFaction(FACTION_ENEMY);
-            creature->AI()->AttackStart(player);
-        }
-        return true;
-    }
-
-    CreatureAI* GetAI(Creature* creature) const
-    {
-        return new npc_bartlebyAI(creature);
-    }
-
-    struct npc_bartlebyAI : public ScriptedAI
-    {
-        npc_bartlebyAI(Creature* creature) : ScriptedAI(creature)
-        {
-            m_uiNormalFaction = creature->getFaction();
-        }
-
-        uint32 m_uiNormalFaction;
-
-        void Reset()
-        {
-            if (me->getFaction() != m_uiNormalFaction)
-                me->setFaction(m_uiNormalFaction);
-        }
-
-        void AttackedBy(Unit* pAttacker)
-        {
-            if (me->getVictim())
-                return;
-
-            if (me->IsFriendlyTo(pAttacker))
-                return;
-
-            AttackStart(pAttacker);
-        }
-
-        void DamageTaken(Unit* pDoneBy, uint32 &uiDamage)
-        {
-            if (uiDamage > me->GetHealth() || me->HealthBelowPctDamaged(15, uiDamage))
-            {
-                //Take 0 damage
-                uiDamage = 0;
-
-                if (pDoneBy->GetTypeId() == TYPEID_PLAYER)
-                    CAST_PLR(pDoneBy)->AreaExploredOrEventHappens(QUEST_BEAT);
-                EnterEvadeMode();
-            }
-        }
-    };
-};
-
-/*######
-## npc_lady_katrana_prestor
-######*/
-
-#define GOSSIP_ITEM_KAT_1 "Pardon the intrusion, Lady Prestor, but Highlord Bolvar suggested that I seek your advice."
-#define GOSSIP_ITEM_KAT_2 "My apologies, Lady Prestor."
-#define GOSSIP_ITEM_KAT_3 "Begging your pardon, Lady Prestor. That was not my intent."
-#define GOSSIP_ITEM_KAT_4 "Thank you for your time, Lady Prestor."
-
-class npc_lady_katrana_prestor : public CreatureScript
-{
-public:
-    npc_lady_katrana_prestor() : CreatureScript("npc_lady_katrana_prestor") { }
-
-    bool OnGossipSelect(Player* player, Creature* creature, uint32 /*sender*/, uint32 action)
-    {
-        player->PlayerTalkClass->ClearMenus();
-        switch (action)
-        {
-            case GOSSIP_ACTION_INFO_DEF:
-                player->ADD_GOSSIP_ITEM(GOSSIP_ICON_CHAT, GOSSIP_ITEM_KAT_2, GOSSIP_SENDER_MAIN, GOSSIP_ACTION_INFO_DEF + 1);
-                player->SEND_GOSSIP_MENU(2694, creature->GetGUID());
-                break;
-            case GOSSIP_ACTION_INFO_DEF+1:
-                player->ADD_GOSSIP_ITEM(GOSSIP_ICON_CHAT, GOSSIP_ITEM_KAT_3, GOSSIP_SENDER_MAIN, GOSSIP_ACTION_INFO_DEF + 2);
-                player->SEND_GOSSIP_MENU(2695, creature->GetGUID());
-                break;
-            case GOSSIP_ACTION_INFO_DEF+2:
-                player->ADD_GOSSIP_ITEM(GOSSIP_ICON_CHAT, GOSSIP_ITEM_KAT_4, GOSSIP_SENDER_MAIN, GOSSIP_ACTION_INFO_DEF + 3);
-                player->SEND_GOSSIP_MENU(2696, creature->GetGUID());
-                break;
-            case GOSSIP_ACTION_INFO_DEF+3:
-                player->CLOSE_GOSSIP_MENU();
-                player->AreaExploredOrEventHappens(4185);
-                break;
-        }
-        return true;
-    }
-
-    bool OnGossipHello(Player* player, Creature* creature)
-    {
-        if (creature->isQuestGiver())
-            player->PrepareQuestMenu(creature->GetGUID());
-
-        if (player->GetQuestStatus(4185) == QUEST_STATUS_INCOMPLETE)
-            player->ADD_GOSSIP_ITEM(GOSSIP_ICON_CHAT, GOSSIP_ITEM_KAT_1, GOSSIP_SENDER_MAIN, GOSSIP_ACTION_INFO_DEF);
-
-        player->SEND_GOSSIP_MENU(2693, creature->GetGUID());
-
-        return true;
-    }
-};
-
-/*######
-## npc_lord_gregor_lescovar
-######*/
-
-enum eLordGregorLescovar
-{
-    SAY_GUARD_2    = 0,
-    SAY_LESCOVAR_2 = 0,
-    SAY_LESCOVAR_3 = 1,
-    SAY_LESCOVAR_4 = 2,
-    SAY_MARZON_1   = 0,
-    SAY_MARZON_2   = 1,
-    SAY_TYRION_2   = 0,
-
-    NPC_STORMWIND_ROYAL = 1756,
-    NPC_MARZON_BLADE    = 1755,
-    NPC_TYRION          = 7766,
-
-    QUEST_THE_ATTACK    = 434
-};
-
-class npc_lord_gregor_lescovar : public CreatureScript
-{
-public:
-    npc_lord_gregor_lescovar() : CreatureScript("npc_lord_gregor_lescovar") { }
-
-    CreatureAI* GetAI(Creature* creature) const
-    {
-        return new npc_lord_gregor_lescovarAI(creature);
-    }
-
-    struct npc_lord_gregor_lescovarAI : public npc_escortAI
-    {
-        npc_lord_gregor_lescovarAI(Creature* creature) : npc_escortAI(creature)
-        {
-            creature->RestoreFaction();
-        }
-
-        uint32 uiTimer;
-        uint32 uiPhase;
-
-        uint64 MarzonGUID;
-
-        void Reset()
-        {
-            uiTimer = 0;
-            uiPhase = 0;
-
-            MarzonGUID = 0;
-        }
-
-        void EnterEvadeMode()
-        {
-            me->DisappearAndDie();
-
-            if (Creature* pMarzon = Unit::GetCreature(*me, MarzonGUID))
-            {
-                if (pMarzon->isAlive())
-                    pMarzon->DisappearAndDie();
-            }
-        }
-
-        void EnterCombat(Unit* who)
-        {
-            if (Creature* pMarzon = Unit::GetCreature(*me, MarzonGUID))
-            {
-                if (pMarzon->isAlive() && !pMarzon->isInCombat())
-                    pMarzon->AI()->AttackStart(who);
-            }
-        }
-
-        void WaypointReached(uint32 waypointId)
-        {
-            switch (waypointId)
-            {
-                case 14:
-                    SetEscortPaused(true);
-                    Talk(SAY_LESCOVAR_2);
-                    uiTimer = 3000;
-                    uiPhase = 1;
-                    break;
-                case 16:
-                    SetEscortPaused(true);
-                    if (Creature* pMarzon = me->SummonCreature(NPC_MARZON_BLADE, -8411.360352f, 480.069733f, 123.760895f, 4.941504f, TEMPSUMMON_CORPSE_TIMED_DESPAWN, 1000))
-                    {
-                        pMarzon->GetMotionMaster()->MovePoint(0, -8408.000977f, 468.611450f, 123.759903f);
-                        MarzonGUID = pMarzon->GetGUID();
-                    }
-                    uiTimer = 2000;
-                    uiPhase = 4;
-                    break;
-            }
-        }
-        //TO-DO: We don't have movemaps, also we can't make 2 npcs walks to one point propperly (and we can not use escort ai, because they are 2 different spawns and with same entry), because of it we make them, disappear.
-        void DoGuardsDisappearAndDie()
-        {
-            std::list<Creature*> GuardList;
-            me->GetCreatureListWithEntryInGrid(GuardList, NPC_STORMWIND_ROYAL, 8.0f);
-            if (!GuardList.empty())
-            {
-                for (std::list<Creature*>::const_iterator itr = GuardList.begin(); itr != GuardList.end(); ++itr)
-                {
-                    if (Creature* pGuard = *itr)
-                        pGuard->DisappearAndDie();
-                }
-            }
-        }
-
-        void UpdateAI(const uint32 uiDiff)
-        {
-            if (uiPhase)
-            {
-                if (uiTimer <= uiDiff)
-                {
-                    switch (uiPhase)
-                    {
-                        case 1:
-                            if (Creature* pGuard = me->FindNearestCreature(NPC_STORMWIND_ROYAL, 8.0f, true))
-                                pGuard->AI()->Talk(SAY_GUARD_2);
-                            uiTimer = 3000;
-                            uiPhase = 2;
-                            break;
-                        case 2:
-                            DoGuardsDisappearAndDie();
-                            uiTimer = 2000;
-                            uiPhase = 3;
-                            break;
-                        case 3:
-                            SetEscortPaused(false);
-                            uiTimer = 0;
-                            uiPhase = 0;
-                            break;
-                        case 4:
-                            Talk(SAY_LESCOVAR_3);
-                            uiTimer = 0;
-                            uiPhase = 0;
-                            break;
-                        case 5:
-                            if (Creature* pMarzon = Unit::GetCreature(*me, MarzonGUID))
-                                pMarzon->AI()->Talk(SAY_MARZON_1);
-                            uiTimer = 3000;
-                            uiPhase = 6;
-                            break;
-                        case 6:
-                            Talk(SAY_LESCOVAR_4);
-                            if (Player* player = GetPlayerForEscort())
-                                player->AreaExploredOrEventHappens(QUEST_THE_ATTACK);
-                            uiTimer = 2000;
-                            uiPhase = 7;
-                            break;
-                        case 7:
-                            if (Creature* pTyrion = me->FindNearestCreature(NPC_TYRION, 20.0f, true))
-                                pTyrion->AI()->Talk(SAY_TYRION_2);
-                            if (Creature* pMarzon = Unit::GetCreature(*me, MarzonGUID))
-                                pMarzon->setFaction(14);
-                            me->setFaction(14);
-                            uiTimer = 0;
-                            uiPhase = 0;
-                            break;
-                    }
-                } else uiTimer -= uiDiff;
-            }
-            npc_escortAI::UpdateAI(uiDiff);
-
-            if (!UpdateVictim())
-                return;
-
-            DoMeleeAttackIfReady();
-        }
-    };
-};
-
-/*######
-## npc_marzon_silent_blade
-######*/
-
-class npc_marzon_silent_blade : public CreatureScript
-{
-public:
-    npc_marzon_silent_blade() : CreatureScript("npc_marzon_silent_blade") { }
-
-    CreatureAI* GetAI(Creature* creature) const
-    {
-        return new npc_marzon_silent_bladeAI(creature);
-    }
-
-    struct npc_marzon_silent_bladeAI : public ScriptedAI
-    {
-        npc_marzon_silent_bladeAI(Creature* creature) : ScriptedAI(creature)
-        {
-            me->SetWalk(true);
-        }
-
-        void Reset()
-        {
-            me->RestoreFaction();
-        }
-
-        void EnterCombat(Unit* who)
-        {
-            Talk(SAY_MARZON_2);
-
-            if (me->isSummon())
-            {
-                if (Unit* summoner = me->ToTempSummon()->GetSummoner())
-                {
-                    if (summoner->GetTypeId() == TYPEID_UNIT && summoner->isAlive() && !summoner->isInCombat())
-                        summoner->ToCreature()->AI()->AttackStart(who);
-                }
-            }
-        }
-
-        void EnterEvadeMode()
-        {
-            me->DisappearAndDie();
-
-            if (me->isSummon())
-            {
-                if (Unit* summoner = me->ToTempSummon()->GetSummoner())
-                {
-                    if (summoner->GetTypeId() == TYPEID_UNIT && summoner->isAlive())
-                        summoner->ToCreature()->DisappearAndDie();
-                }
-            }
-        }
-
-        void MovementInform(uint32 uiType, uint32 /*uiId*/)
-        {
-            if (uiType != POINT_MOTION_TYPE)
-                return;
-
-            if (me->isSummon())
-            {
-                Unit* summoner = me->ToTempSummon()->GetSummoner();
-                if (summoner && summoner->GetTypeId() == TYPEID_UNIT && summoner->IsAIEnabled)
-                {
-                    npc_lord_gregor_lescovar::npc_lord_gregor_lescovarAI* ai =
-                        CAST_AI(npc_lord_gregor_lescovar::npc_lord_gregor_lescovarAI, summoner->GetAI());
-                    if (ai)
-                    {
-                        ai->uiTimer = 2000;
-                        ai->uiPhase = 5;
-                    }
-                    //me->ChangeOrient(0.0f, summoner);
-                }
-            }
-        }
-
-        void UpdateAI(const uint32 /*diff*/)
-        {
-            if (!UpdateVictim())
-                return;
-
-            DoMeleeAttackIfReady();
-        }
-    };
-};
-
-/*######
-## npc_tyrion_spybot
-######*/
-
-enum eTyrionSpybot
-{
-    SAY_QUEST_ACCEPT_ATTACK  = 0,
-    SAY_SPYBOT_1             = 1,
-    SAY_SPYBOT_2             = 2,
-    SAY_SPYBOT_3             = 3,
-    SAY_SPYBOT_4             = 4,
-    SAY_TYRION_1             = 0,
-    SAY_GUARD_1              = 0,
-    SAY_LESCOVAR_1           = 0,
-
-    NPC_PRIESTESS_TYRIONA    = 7779,
-    NPC_LORD_GREGOR_LESCOVAR = 1754,
-};
-
-class npc_tyrion_spybot : public CreatureScript
-{
-public:
-    npc_tyrion_spybot() : CreatureScript("npc_tyrion_spybot") { }
-
-    CreatureAI* GetAI(Creature* creature) const
-    {
-        return new npc_tyrion_spybotAI(creature);
-    }
-
-    struct npc_tyrion_spybotAI : public npc_escortAI
-    {
-        npc_tyrion_spybotAI(Creature* creature) : npc_escortAI(creature) {}
-
-        uint32 uiTimer;
-        uint32 uiPhase;
-
-        void Reset()
-        {
-            uiTimer = 0;
-            uiPhase = 0;
-        }
-
-        void WaypointReached(uint32 waypointId)
-        {
-            switch (waypointId)
-            {
-                case 1:
-                    SetEscortPaused(true);
-                    uiTimer = 2000;
-                    uiPhase = 1;
-                    break;
-                case 5:
-                    SetEscortPaused(true);
-                    Talk(SAY_SPYBOT_1);
-                    uiTimer = 2000;
-                    uiPhase = 5;
-                    break;
-                case 17:
-                    SetEscortPaused(true);
-                    Talk(SAY_SPYBOT_3);
-                    uiTimer = 3000;
-                    uiPhase = 8;
-                    break;
-            }
-        }
-
-        void UpdateAI(const uint32 uiDiff)
-        {
-            if (uiPhase)
-            {
-                if (uiTimer <= uiDiff)
-                {
-                    switch (uiPhase)
-                    {
-                        case 1:
-                            Talk(SAY_QUEST_ACCEPT_ATTACK);
-                            uiTimer = 3000;
-                            uiPhase = 2;
-                            break;
-                        case 2:
-                            if (Creature* pTyrion = me->FindNearestCreature(NPC_TYRION, 10.0f))
-                                pTyrion->AI()->Talk(SAY_TYRION_1);
-                            uiTimer = 3000;
-                            uiPhase = 3;
-                            break;
-                        case 3:
-                            me->UpdateEntry(NPC_PRIESTESS_TYRIONA, ALLIANCE);
-                            uiTimer = 2000;
-                            uiPhase = 4;
-                            break;
-                        case 4:
-                           SetEscortPaused(false);
-                           uiPhase = 0;
-                           uiTimer = 0;
-                           break;
-                        case 5:
-                            if (Creature* pGuard = me->FindNearestCreature(NPC_STORMWIND_ROYAL, 10.0f, true))
-                                pGuard->AI()->Talk(SAY_GUARD_1);
-                            uiTimer = 3000;
-                            uiPhase = 6;
-                            break;
-                        case 6:
-                            Talk(SAY_SPYBOT_2);
-                            uiTimer = 3000;
-                            uiPhase = 7;
-                            break;
-                        case 7:
-                            SetEscortPaused(false);
-                            uiTimer = 0;
-                            uiPhase = 0;
-                            break;
-                        case 8:
-                            if (Creature* pLescovar = me->FindNearestCreature(NPC_LORD_GREGOR_LESCOVAR, 10.0f))
-                                pLescovar->AI()->Talk(SAY_LESCOVAR_1);
-                            uiTimer = 3000;
-                            uiPhase = 9;
-                            break;
-                        case 9:
-                            Talk(SAY_SPYBOT_4);
-                            uiTimer = 3000;
-                            uiPhase = 10;
-                            break;
-                        case 10:
-                            if (Creature* pLescovar = me->FindNearestCreature(NPC_LORD_GREGOR_LESCOVAR, 10.0f))
-                            {
-                                if (Player* player = GetPlayerForEscort())
-                                {
-                                    CAST_AI(npc_lord_gregor_lescovar::npc_lord_gregor_lescovarAI, pLescovar->AI())->Start(false, false, player->GetGUID());
-                                    CAST_AI(npc_lord_gregor_lescovar::npc_lord_gregor_lescovarAI, pLescovar->AI())->SetMaxPlayerDistance(200.0f);
-                                }
-                            }
-                            me->DisappearAndDie();
-                            uiTimer = 0;
-                            uiPhase = 0;
-                            break;
-                    }
-                } else uiTimer -= uiDiff;
-            }
-            npc_escortAI::UpdateAI(uiDiff);
-
-            if (!UpdateVictim())
-                return;
-
-            DoMeleeAttackIfReady();
-        }
-    };
-};
-
-/*######
-## npc_tyrion
-######*/
-
-enum eTyrion
-{
-    NPC_TYRION_SPYBOT = 8856
-};
-
-class npc_tyrion : public CreatureScript
-{
-public:
-    npc_tyrion() : CreatureScript("npc_tyrion") { }
-
-    bool OnQuestAccept(Player* player, Creature* creature, Quest const* quest)
-    {
-        if (quest->GetQuestId() == QUEST_THE_ATTACK)
-        {
-            if (Creature* pSpybot = creature->FindNearestCreature(NPC_TYRION_SPYBOT, 5.0f, true))
-            {
-                CAST_AI(npc_tyrion_spybot::npc_tyrion_spybotAI, pSpybot->AI())->Start(false, false, player->GetGUID());
-                CAST_AI(npc_tyrion_spybot::npc_tyrion_spybotAI, pSpybot->AI())->SetMaxPlayerDistance(200.0f);
-            }
-            return true;
-        }
-        return false;
-    }
-};
->>>>>>> 06ffe64c
-
 void AddSC_stormwind_city()
 {
 }