--- conflicted
+++ resolved
@@ -1150,29 +1150,20 @@
 
 enum SylvanasForsakenHighCommand
 {
-<<<<<<< HEAD
+    QUEST_NO_ESCAPE                             = 27099,
     QUEST_LORDAERON                             = 27098,
     QUEST_TO_FORSAKEN_HIGH_COMMAND              = 27290,
 
     NPC_FORSAKEN_WARHORSE                       = 73595,
 
     SPELL_SUMMON_FORSAKEN_WARHORSE_SERVERSIDE   = 148164,
+
     SPELL_APPLY_INVIS_ZONE_1                    = 83231,
     SPELL_APPLY_INVIS_ZONE_4                    = 84183,
     SPELL_SUMMON_SYLVANAS_AND_HORSE             = 84128,
     SPELL_SUMMON_FORSAKEN_WARHORSE              = 84164,
     SPELL_SUMMON_LORDAERON_ACTORS               = 84127,
     SPELL_FLIGHT_OF_THE_VALKYR_FORWARD          = 84695
-=======
-    QUEST_NO_ESCAPE                             = 27099,
-
-    NPC_FORSAKEN_WARHORSE_SERVERSIDE            = 73595,
-
-    SPELL_SUMMON_FORSAKEN_WARHORSE_SERVERSIDE   = 148164,
-    SPELL_APPLY_INVIS_ZONE_1                    = 83231,
-    SPELL_APPLY_INVIS_ZONE_4                    = 84183,
-    SPELL_DESPAWN_ALL_SUMMONS_AGATHA            = 84011
->>>>>>> 76866fff
 };
 
 // 44365 - Lady Sylvanas Windrunner (Forsaken High Command and Sepulcher)
@@ -1183,9 +1174,6 @@
     void JustAppeared() override
     {
         DoCastSelf(SPELL_SUMMON_FORSAKEN_WARHORSE_SERVERSIDE);
-<<<<<<< HEAD
-=======
-    }
 
     void JustSummoned(Creature* summon) override
     {
@@ -1194,19 +1182,6 @@
             case NPC_FORSAKEN_WARHORSE_SERVERSIDE:
                 // Note: the Forsaken Horse must be set in the same visibility mask that Sylvanas is in.
                 summon->CastSpell(summon, me->HasAura(SPELL_APPLY_INVIS_ZONE_1) ? SPELL_APPLY_INVIS_ZONE_1 : SPELL_APPLY_INVIS_ZONE_4, true);
-                break;
-            default:
-                break;
-        }
-    }
->>>>>>> 76866fff
-
-    void OnQuestReward(Player* player, Quest const* quest, LootItemType /*type*/, uint32 /*opt*/) override
-    {
-        switch (quest->GetQuestId())
-        {
-            case QUEST_NO_ESCAPE:
-                player->CastSpell(player, SPELL_DESPAWN_ALL_SUMMONS_AGATHA, true);
                 break;
             default:
                 break;
@@ -1236,9 +1211,12 @@
     {
         switch (quest->GetQuestId())
         {
+            case QUEST_NO_ESCAPE:
+                player->CastSpell(player, SPELL_DESPAWN_ALL_SUMMONS_AGATHA, true);
+                break;
             case QUEST_LORDAERON:
                 player->RemoveAura(SPELL_SUMMON_FORSAKEN_WARHORSE);
-                break;
+                break
             default:
                 break;
         }
@@ -4149,7 +4127,1207 @@
     ObjectGuid _attackerGUID;
 };
 
-<<<<<<< HEAD
+enum BondoftheValkyr
+{
+    SPELL_SUMMON_AGATHA_FENRIS                  = 83982
+};
+
+// 83979 - Bond of the Val'kyr
+class spell_silverpine_bond_of_the_valkyr : public AuraScript
+{
+    PrepareAuraScript(spell_silverpine_bond_of_the_valkyr);
+
+    bool Validate(SpellInfo const* /*spellInfo*/) override
+    {
+        return ValidateSpellInfo({ SPELL_SUMMON_AGATHA_FENRIS });
+    }
+
+    void OnApply(AuraEffect const* /*aurEff*/, AuraEffectHandleModes /*mode*/)
+    {
+        GetTarget()->CastSpell(GetTarget(), SPELL_SUMMON_AGATHA_FENRIS, true);
+    }
+
+    void OnRemove(AuraEffect const* /*aurEff*/, AuraEffectHandleModes /*mode*/)
+    {
+        GetTarget()->RemoveAura(SPELL_SUMMON_AGATHA_FENRIS);
+    }
+
+    void Register() override
+    {
+        OnEffectApply += AuraEffectApplyFn(spell_silverpine_bond_of_the_valkyr::OnApply, EFFECT_0, SPELL_AURA_DUMMY, AURA_EFFECT_HANDLE_REAL);
+        OnEffectRemove += AuraEffectRemoveFn(spell_silverpine_bond_of_the_valkyr::OnRemove, EFFECT_0, SPELL_AURA_DUMMY, AURA_EFFECT_HANDLE_REAL);
+    }
+};
+
+Position const AgathaBackFrontyardPos = { 982.57f, 671.04f, 77.298f };
+
+enum AgathaFenrisIsle
+{
+    NPC_AGATHA_FENRIS                           = 44951,
+
+    SPELL_BOND_OF_THE_VALKYR                    = 83979,
+    SPELL_MARK_MASTER_AS_DESUMMONED             = 80929,
+    SPELL_AGATHA_BROADCAST                      = 83978,
+    SPELL_DOOMHOWL                              = 84012,
+    SPELL_UNHOLY_DARKNESS                       = 84013,
+    SPELL_UNHOLY_SMITE                          = 84014,
+    SPELL_GENERAL_TRIGGER_84114                 = 84114,
+    SPELL_GENERAL_TRIGGER_84107                 = 84107,
+    SPELL_ARMORE_CAMERA_1                       = 84112,
+    SPELL_ARMORE_CAMERA_4                       = 84111,
+    SPELL_GENERAL_TRIGGER_84079                 = 84079,
+
+    SPELL_RIDE_REVERSE_CAST_NO_ESCAPE           = 84109,
+
+    EVENT_AGATHA_CHECK_PLAYER                   = 1,
+    EVENT_UNHOLY_SMITE                          = 2,
+    EVENT_DOOMHOWL                              = 3,
+    EVENT_FLEE_FROM_FENRIS                      = 4,
+
+    TALK_AGATHA_BROADCAST                       = 0,
+    TALK_AGATHA_RISE_FORSAKEN                   = 1,
+    TALK_AGATHA_PRE_EVENT                       = 2,
+    TALK_AGATHA_POST_EVENT1                     = 3,
+    TALK_AGATHA_POST_EVENT2                     = 4,
+
+    PATH_AGATHA_TO_FORSAKEN                     = 449510,
+
+    WAYPOINT_SPEED_UP                           = 14,
+    WAYPOINT_ARRIVED_TO_FORSAKEN                = 19,
+
+    POINT_AGATHA_BACK_FRONTYARD                 = 1
+};
+
+// 44951 - Agatha
+struct npc_silverpine_agatha_fenris_isle : public ScriptedAI
+{
+    npc_silverpine_agatha_fenris_isle(Creature* creature) : ScriptedAI(creature), _isSceneStarted(false) { }
+
+    void JustAppeared() override
+    {
+        // Note: SummonPropertiesFlags::HelpWhenSummonedInCombat is NYI.
+        me->SetReactState(REACT_ASSIST);
+
+        me->RemoveNpcFlag(UNIT_NPC_FLAG_SPELLCLICK);
+
+        // Note: SummonPropertiesFlags::JoinSummonerSpawnGroup is NYI.
+        me->GetMotionMaster()->Clear();
+        me->GetMotionMaster()->MoveFollow(me->GetOwner(), 3.0f, float(M_PI / 2.0f));
+
+        _events.ScheduleEvent(EVENT_AGATHA_CHECK_PLAYER, 1s);
+    }
+
+    void SpellHit(WorldObject* /*caster*/, SpellInfo const* spellInfo) override
+    {
+        TempSummon* tempSummon = me->ToTempSummon();
+        if (!tempSummon)
+            return;
+
+        switch (spellInfo->Id)
+        {
+            case SPELL_AGATHA_BROADCAST:
+                if (_isSceneStarted)
+                    return;
+                if (Unit* summoner = tempSummon->GetSummonerUnit())
+                    Talk(TALK_AGATHA_BROADCAST, summoner);
+                break;
+
+            case SPELL_GENERAL_TRIGGER_84114:
+                if (!_isSceneStarted)
+                    SetEventNoEscape();
+                break;
+
+            case SPELL_GENERAL_TRIGGER_84107:
+                if (Unit* summoner = tempSummon->GetSummonerUnit())
+                    me->CastSpell(summoner, SPELL_ARMORE_CAMERA_1, true);
+                break;
+
+            case SPELL_ARMORE_CAMERA_4:
+                _events.ScheduleEvent(EVENT_FLEE_FROM_FENRIS + 1, 1s);
+                break;
+
+            case SPELL_GENERAL_TRIGGER_84079:
+                _events.ScheduleEvent(EVENT_FLEE_FROM_FENRIS + 2, 1s);
+                break;
+
+            case SPELL_DESPAWN_ALL_SUMMONS_AGATHA:
+                DoCastSelf(SPELL_MARK_MASTER_AS_DESUMMONED);
+                break;
+
+            default:
+                break;
+        }
+    }
+
+    void WaypointReached(uint32 waypointId, uint32 pathId) override
+    {
+        if (pathId == PATH_AGATHA_TO_FORSAKEN)
+        {
+            if (waypointId == WAYPOINT_SPEED_UP)
+                me->SetSpeed(MOVE_RUN, 15.880999f);
+            else if (waypointId == WAYPOINT_ARRIVED_TO_FORSAKEN)
+                _events.ScheduleEvent(EVENT_FLEE_FROM_FENRIS + 3, 100ms);
+        }
+    }
+
+    void Reset() override
+    {
+        _events.CancelEvent(EVENT_UNHOLY_SMITE);
+        _events.CancelEvent(EVENT_DOOMHOWL);
+
+        // Note: SummonPropertiesFlags::JoinSummonerSpawnGroup is NYI.
+        me->GetMotionMaster()->Clear();
+        me->GetMotionMaster()->MoveFollow(me->GetOwner(), 3.0f, float(M_PI / 2.0f));
+    }
+
+    void JustEngagedWith(Unit* /*who*/) override
+    {
+        _events.ScheduleEvent(EVENT_UNHOLY_SMITE, 500ms);
+        _events.ScheduleEvent(EVENT_DOOMHOWL, 2s, 3s);
+    }
+
+    void UpdateAI(uint32 diff) override
+    {
+        TempSummon* tempSummon = me->ToTempSummon();
+        if (!tempSummon)
+            return;
+
+        // Note: SummonPropertiesFlags::DespawnOnSummonerDeath, SummonPropertiesFlags::DespawnOnSummonerLogout and SummonPropertiesFlags::DespawnWhenExpired are NYI.
+        if (Unit* summoner = tempSummon->GetSummonerUnit())
+        {
+            if (!summoner->IsAlive() || !summoner->IsInWorld() || !summoner->HasAura(SPELL_SUMMON_AGATHA_FENRIS))
+                me->DespawnOrUnsummon();
+        }
+
+        _events.Update(diff);
+
+        while (uint32 eventId = _events.ExecuteEvent())
+        {
+            switch (eventId)
+            {
+                case EVENT_AGATHA_CHECK_PLAYER:
+                {
+                    if (Unit* summoner = tempSummon->GetSummonerUnit())
+                    {
+                        if (!me->HasUnitState(UNIT_STATE_CASTING) && summoner->GetHealthPct() < 75.0f)
+                            me->CastSpell(summoner, SPELL_UNHOLY_DARKNESS, false);
+
+                        _events.Repeat(1s);
+                    }
+                    break;
+                }
+
+                case EVENT_DOOMHOWL:
+                    DoCastVictim(SPELL_DOOMHOWL);
+                    _events.Repeat(14s, 18s);
+                    break;
+
+                case EVENT_UNHOLY_SMITE:
+                    DoCastVictim(SPELL_UNHOLY_SMITE);
+                    _events.Repeat(4s, 6s);
+                    break;
+
+                case EVENT_FLEE_FROM_FENRIS + 1:
+                {
+                    if (Unit* summoner = tempSummon->GetSummonerUnit())
+                    {
+                        me->SetFacingTo(3.159046f);
+
+                        Talk(TALK_AGATHA_POST_EVENT1, summoner);
+                    }
+                    break;
+                }
+
+                case EVENT_FLEE_FROM_FENRIS + 2:
+                {
+                    if (Unit* summoner = tempSummon->GetSummonerUnit())
+                    {
+                        me->CastSpell(summoner, SPELL_RIDE_REVERSE_CAST_NO_ESCAPE, true);
+
+                        Talk(TALK_AGATHA_POST_EVENT2, summoner);
+
+                        if (Player* player = summoner->ToPlayer())
+                            player->KilledMonsterCredit(NPC_AGATHA_FENRIS);
+
+                        me->SetDisableGravity(true);
+                        me->SetCanFly(true);
+
+                        me->SetSpeed(MOVE_RUN, 7.7937083f);
+                        me->GetMotionMaster()->Clear();
+                        me->GetMotionMaster()->MovePath(PATH_AGATHA_TO_FORSAKEN, false);
+                    }
+                    break;
+                }
+
+                case EVENT_FLEE_FROM_FENRIS + 3:
+                {
+                    if (Unit* summoner = tempSummon->GetSummonerUnit())
+                    {
+                        summoner->ExitVehicle();
+
+                        _isSceneStarted = false;
+
+                        me->SetSpeed(MOVE_RUN, 1.14286f);
+
+                        // Note: SummonPropertiesFlags::JoinSummonerSpawnGroup is NYI.
+                        me->GetMotionMaster()->Clear();
+                        me->GetMotionMaster()->MoveFollow(summoner, 3.0f, float(M_PI / 2.0f));
+
+                        me->RemoveUnitFlag(UNIT_FLAG_IMMUNE_TO_PC);
+                        me->RemoveUnitFlag(UNIT_FLAG_IMMUNE_TO_NPC);
+
+                        me->SetReactState(REACT_ASSIST);
+                    }
+                    break;
+                }
+
+                default:
+                    break;
+            }
+        }
+
+        if (!UpdateVictim())
+            return;
+
+        DoMeleeAttackIfReady();
+    }
+
+    void SetEventNoEscape()
+    {
+        TempSummon* tempSummon = me->ToTempSummon();
+        if (!tempSummon)
+            return;
+
+        if (_isSceneStarted)
+            return;
+
+        _isSceneStarted = true;
+
+        me->RemoveUnitFlag(UNIT_FLAG_IMMUNE_TO_PC);
+        me->RemoveUnitFlag(UNIT_FLAG_IMMUNE_TO_NPC);
+
+        me->SetReactState(REACT_PASSIVE);
+
+        me->GetMotionMaster()->Clear();
+        me->GetMotionMaster()->MovePoint(POINT_AGATHA_BACK_FRONTYARD, AgathaBackFrontyardPos);
+
+        if (Unit* summoner = tempSummon->GetSummonerUnit())
+            Talk(TALK_AGATHA_PRE_EVENT, summoner);
+    }
+
+private:
+    EventMap _events;
+    bool _isSceneStarted;
+};
+
+enum NotifyAgatha
+{
+    SPELL_RISE_FORSAKEN_FENRIS                  = 83993
+};
+
+// 83990 - Notify Agatha
+class spell_silverpine_notify_agatha : public SpellScript
+{
+    PrepareSpellScript(spell_silverpine_notify_agatha);
+
+    bool Validate(SpellInfo const* /*spellInfo*/) override
+    {
+        return ValidateSpellInfo({ SPELL_RISE_FORSAKEN_FENRIS });
+    }
+
+    void HandleScriptEffect(SpellEffIndex /*effIndex*/)
+    {
+        Unit* caster = GetCaster();
+        Unit* target = GetExplTargetUnit();
+
+        if (caster)
+        {
+            if (Creature* agatha = target->FindNearestCreature(NPC_AGATHA_FENRIS, 50.0f, true))
+            {
+                if (agatha->GetOwner() == target)
+                {
+                    agatha->CastSpell(caster, SPELL_RISE_FORSAKEN_FENRIS, true);
+
+                    if (Player* player = target->ToPlayer())
+                    {
+                        if (roll_chance_i(50))
+                        {
+                            if (agatha->IsAIEnabled())
+                                agatha->AI()->Talk(TALK_AGATHA_RISE_FORSAKEN, player);
+                        }
+                    }
+                }
+            }
+        }
+    }
+
+    void Register() override
+    {
+        OnEffectHitTarget += SpellEffectFn(spell_silverpine_notify_agatha::HandleScriptEffect, EFFECT_0, SPELL_EFFECT_SCRIPT_EFFECT);
+    }
+};
+
+enum SpellForsakenTrooperMasterScriptFenrisIsle
+{
+    SPELL_FORSAKEN_TROOPER_MALE_01_F            = 83998,
+    SPELL_FORSAKEN_TROOPER_MALE_02_F            = 83999,
+    SPELL_FORSAKEN_TROOPER_MALE_03_F            = 84000,
+    SPELL_FORSAKEN_TROOPER_MALE_04_F            = 84001,
+    SPELL_FORSAKEN_TROOPER_FEMALE_01_F          = 84002,
+    SPELL_FORSAKEN_TROOPER_FEMALE_02_F          = 84003,
+    SPELL_FORSAKEN_TROOPER_FEMALE_03_F          = 84004,
+    SPELL_FORSAKEN_TROOPER_FEMALE_04_F          = 84005,
+
+    DISPLAY_MALE_01_F                           = 33978,
+    DISPLAY_MALE_02_F                           = 33979,
+    DISPLAY_MALE_03_F                           = 33980,
+    DISPLAY_MALE_04_F                           = 33981,
+    DISPLAY_FEMALE_01_F                         = 33982,
+    DISPLAY_FEMALE_02_F                         = 33983,
+    DISPLAY_FEMALE_03_F                         = 33984,
+    DISPLAY_FEMALE_04_F                         = 33985
+};
+
+// 83997 - Forsaken Trooper Master Script (Fenris Isle)
+class spell_silverpine_forsaken_trooper_masterscript_fenris_isle : public SpellScript
+{
+    PrepareSpellScript(spell_silverpine_forsaken_trooper_masterscript_fenris_isle);
+
+    bool Validate(SpellInfo const* /*spellInfo*/) override
+    {
+        return ValidateSpellInfo
+        ({
+            SPELL_FORSAKEN_TROOPER_MALE_01_F,
+            SPELL_FORSAKEN_TROOPER_MALE_02_F,
+            SPELL_FORSAKEN_TROOPER_MALE_03_F,
+            SPELL_FORSAKEN_TROOPER_MALE_04_F,
+            SPELL_FORSAKEN_TROOPER_FEMALE_01_F,
+            SPELL_FORSAKEN_TROOPER_FEMALE_02_F,
+            SPELL_FORSAKEN_TROOPER_FEMALE_03_F,
+            SPELL_FORSAKEN_TROOPER_FEMALE_04_F
+        });
+    }
+
+    void HandleScriptEffect(SpellEffIndex /*effIndex*/)
+    {
+        Unit* unit = GetCaster();
+
+        if (Creature* hillsbradRefugee = unit->ToCreature())
+        {
+            uint32 spellId = unit->GetGender() == GENDER_MALE ? SPELL_FORSAKEN_TROOPER_MALE_01_F : SPELL_FORSAKEN_TROOPER_FEMALE_01_F;
+
+            switch (hillsbradRefugee->GetDisplayId())
+            {
+                case DISPLAY_MALE_01_F:
+                    spellId = SPELL_FORSAKEN_TROOPER_MALE_01_F;
+                    break;
+                case DISPLAY_MALE_02_F:
+                    spellId = SPELL_FORSAKEN_TROOPER_MALE_02_F;
+                    break;
+                case DISPLAY_MALE_03_F:
+                    spellId = SPELL_FORSAKEN_TROOPER_MALE_03_F;
+                    break;
+                case DISPLAY_MALE_04_F:
+                    spellId = SPELL_FORSAKEN_TROOPER_MALE_04_F;
+                    break;
+                case DISPLAY_FEMALE_01_F:
+                    spellId = SPELL_FORSAKEN_TROOPER_FEMALE_01_F;
+                    break;
+                case DISPLAY_FEMALE_02_F:
+                    spellId = SPELL_FORSAKEN_TROOPER_FEMALE_02_F;
+                    break;
+                case DISPLAY_FEMALE_03_F:
+                    spellId = SPELL_FORSAKEN_TROOPER_FEMALE_03_F;
+                    break;
+                case DISPLAY_FEMALE_04_F:
+                    spellId = SPELL_FORSAKEN_TROOPER_FEMALE_04_F;
+                    break;
+                default:
+                    break;
+            }
+
+            hillsbradRefugee->CastSpell(hillsbradRefugee, spellId, true);
+        }
+    }
+
+    void Register() override
+    {
+        OnEffectHitTarget += SpellEffectFn(spell_silverpine_forsaken_trooper_masterscript_fenris_isle::HandleScriptEffect, EFFECT_0, SPELL_EFFECT_SCRIPT_EFFECT);
+    }
+};
+
+enum HillsbradRefugee
+{
+    QUEST_RISE_FORSAKEN                         = 27097,
+
+    SPELL_TROOPER_MASTERSCRIPT_FENRIS           = 83997,
+    SPELL_NOTIFY_AGATHA_FENRIS                  = 83990,
+    SPELL_LORDAERON_MIGHT                       = 87104,
+
+    EVENT_LORDAERON_MIGHT                       = 1
+};
+
+// 44954, 44966 - Hillsbrad Refugee
+struct npc_silverpine_hillsbrad_refugee : public ScriptedAI
+{
+    npc_silverpine_hillsbrad_refugee(Creature* creature) : ScriptedAI(creature) {}
+
+    void Reset() override
+    {
+        _events.Reset();
+    }
+
+    void SpellHit(WorldObject* /*caster*/, SpellInfo const* spellInfo) override
+    {
+        switch (spellInfo->Id)
+        {
+            case SPELL_RISE_FORSAKEN_FENRIS:
+                DoCastSelf(SPELL_TROOPER_MASTERSCRIPT_FENRIS);
+                me->DespawnOrUnsummon(2s);
+                break;
+            default:
+                break;
+        }
+    }
+
+    void JustDied(Unit* killer) override
+    {
+        if (Player* player = killer->ToPlayer())
+        {
+            if (player->GetQuestStatus(QUEST_RISE_FORSAKEN) == QUEST_STATUS_INCOMPLETE)
+                me->CastSpell(player, SPELL_NOTIFY_AGATHA_FENRIS, true);
+        }
+    }
+
+    void JustEngagedWith(Unit* /*who*/) override
+    {
+        _events.ScheduleEvent(EVENT_LORDAERON_MIGHT, 3s, 8s);
+    }
+
+    void UpdateAI(uint32 diff) override
+    {
+        _events.Update(diff);
+
+        if (!UpdateVictim())
+            return;
+
+        while (uint32 eventId = _events.ExecuteEvent())
+        {
+            switch (eventId)
+            {
+                case EVENT_LORDAERON_MIGHT:
+                    DoCastSelf(SPELL_LORDAERON_MIGHT);
+                    _events.Repeat(15s, 18s);
+                    break;
+                default:
+                    break;
+            }
+        }
+
+        DoMeleeAttackIfReady();
+    }
+
+private:
+    EventMap _events;
+};
+
+enum ForsakenTrooperFenrisIsle
+{
+    EVENT_REFUGEE_JUST_RISEN                    = 1,
+
+    TALK_REFUGEE_JUST_RISEN                     = 0,
+
+    DISPLAY_MALE_01_D_F                         = 33986,
+    DISPLAY_MALE_02_D_F                         = 33987,
+    DISPLAY_MALE_03_D_F                         = 33988,
+    DISPLAY_MALE_04_D_F                         = 33989,
+    DISPLAY_FEMALE_01_D_F                       = 33991,
+    DISPLAY_FEMALE_02_D_F                       = 33992,
+    DISPLAY_FEMALE_03_D_F                       = 33993,
+    DISPLAY_FEMALE_04_D_F                       = 33994
+};
+
+// 44958, 44959, 44960, 44961 - Forsaken Trooper (Male)
+// 44962, 44963, 44964, 44965 - Forsaken Trooper (Female)
+struct npc_silverpine_forsaken_trooper_fenris_isle : public ScriptedAI
+{
+    npc_silverpine_forsaken_trooper_fenris_isle(Creature* creature) : ScriptedAI(creature) {}
+
+    void IsSummonedBy(WorldObject* summoner) override
+    {
+        if (!summoner->IsCreature())
+            return;
+
+        me->SetUnitFlag(UNIT_FLAG_IMMUNE_TO_PC);
+        me->SetUnitFlag(UNIT_FLAG_IMMUNE_TO_NPC);
+
+        me->SetReactState(REACT_PASSIVE);
+
+        uint32 displayId = me->GetGender() == GENDER_MALE ? DISPLAY_MALE_01_D_F : DISPLAY_FEMALE_01_D_F;
+
+        switch (summoner->ToCreature()->GetDisplayId())
+        {
+            case DISPLAY_MALE_01_F:
+                displayId = DISPLAY_MALE_01_D_F;
+                break;
+            case DISPLAY_MALE_02_F:
+                displayId = DISPLAY_MALE_02_D_F;
+                break;
+            case DISPLAY_MALE_03_F:
+                displayId = DISPLAY_MALE_03_D_F;
+                break;
+            case DISPLAY_MALE_04_F:
+                displayId = DISPLAY_MALE_04_D_F;
+                break;
+            case DISPLAY_FEMALE_01_F:
+                displayId = DISPLAY_FEMALE_01_D_F;
+                break;
+            case DISPLAY_FEMALE_02_F:
+                displayId = DISPLAY_FEMALE_02_D_F;
+                break;
+            case DISPLAY_FEMALE_03_F:
+                displayId = DISPLAY_FEMALE_03_D_F;
+                break;
+            case DISPLAY_FEMALE_04_F:
+                displayId = DISPLAY_FEMALE_04_D_F;
+                break;
+            default:
+                break;
+        }
+
+        me->SetDisplayId(displayId);
+
+        _events.ScheduleEvent(EVENT_REFUGEE_JUST_RISEN, 1s);
+
+        me->DespawnOrUnsummon(4s);
+    }
+
+    void Reset() override
+    {
+        _events.Reset();
+    }
+
+    void UpdateAI(uint32 diff) override
+    {
+        _events.Update(diff);
+
+        while (uint32 eventId = _events.ExecuteEvent())
+        {
+            switch (eventId)
+            {
+                case EVENT_REFUGEE_JUST_RISEN:
+                    Talk(TALK_REFUGEE_JUST_RISEN);
+                    break;
+                default:
+                    break;
+            }
+        }
+    }
+
+private:
+    EventMap _events;
+};
+
+enum WorgenSentry
+{
+    SPELL_BATTLE_ROAR                           = 6507,
+    SPELL_UNDYING_FRENZY                        = 80515,
+
+    EVENT_UNDYING_FRENZY                        = 1,
+
+    TALK_SENTRY_WARNING                         = 0
+};
+
+// 44987 - Worgen Sentry
+struct npc_silverpine_worgen_sentry : public ScriptedAI
+{
+    npc_silverpine_worgen_sentry(Creature* creature) : ScriptedAI(creature) {}
+
+    void Reset() override
+    {
+        _events.Reset();
+    }
+
+    void JustDied(Unit* /*killer*/) override
+    {
+        Talk(TALK_SENTRY_WARNING);
+    }
+
+    void JustEngagedWith(Unit* /*who*/) override
+    {
+        DoCastSelf(SPELL_BATTLE_ROAR);
+
+        _events.ScheduleEvent(EVENT_UNDYING_FRENZY, 3s);
+    }
+
+    void UpdateAI(uint32 diff) override
+    {
+        _events.Update(diff);
+
+        if (!UpdateVictim())
+            return;
+
+        while (uint32 eventId = _events.ExecuteEvent())
+        {
+            switch (eventId)
+            {
+                case EVENT_UNDYING_FRENZY:
+                    DoCastVictim(SPELL_UNDYING_FRENZY);
+                    _events.Repeat(10s, 12s);
+                    break;
+                default:
+                    break;
+            }
+        }
+
+        DoMeleeAttackIfReady();
+    }
+
+private:
+    EventMap _events;
+};
+
+Position const NoEscapeStartPos = { 981.782f, 670.953f, 74.898f, 3.1887f };
+
+enum FenrisKeepStalker
+{
+    SPELL_FORCE_CAST_FENRIS_CAMERA              = 84113
+};
+
+// 45032 - Fenris Keep Stalker
+struct npc_silverpine_fenris_keep_stalker : public ScriptedAI
+{
+    npc_silverpine_fenris_keep_stalker(Creature* creature) : ScriptedAI(creature), eventIsTriggered(false) { }
+
+    void Reset() override
+    {
+        eventIsTriggered = false;
+    }
+
+    void SpellHit(WorldObject* /*caster*/, SpellInfo const* spellInfo) override
+    {
+        switch (spellInfo->Id)
+        {
+            case SPELL_GENERAL_TRIGGER_84107:
+                Reset();
+                break;
+            default:
+                break;
+        }
+    }
+
+    void OnTriggerNoEscape(ObjectGuid playerGuid)
+    {
+        if (eventIsTriggered)
+            return;
+
+        if (Player* player = ObjectAccessor::GetPlayer(*me, playerGuid))
+        {
+            eventIsTriggered = true;
+
+            me->CastSpell(player, SPELL_FORCE_CAST_FENRIS_CAMERA, true);
+
+            player->NearTeleportTo(NoEscapeStartPos, true);
+        }
+    }
+
+private:
+    bool eventIsTriggered;
+};
+
+enum AtNoEscape
+{
+    NPC_FENRIS_KEEP_STALKER                     = 45032
+};
+
+// 6230 - No Escape
+class at_silverpine_no_escape : public AreaTriggerScript
+{
+public:
+    at_silverpine_no_escape() : AreaTriggerScript("at_silverpine_no_escape") { }
+
+    bool OnTrigger(Player* player, AreaTriggerEntry const* /*at*/) override
+    {
+        if (!player->IsAlive() || player->GetQuestStatus(QUEST_NO_ESCAPE) != QUEST_STATUS_INCOMPLETE)
+            return true;
+
+        if (Creature* agatha = player->FindNearestCreature(NPC_AGATHA_FENRIS, 10.0f, true))
+        {
+            if (agatha->GetOwner() == player)
+            {
+                if (Creature* fenrisStalker = player->FindNearestCreature(NPC_FENRIS_KEEP_STALKER, 50.0f, true))
+                {
+                    if (npc_silverpine_fenris_keep_stalker* fenrisKeepStalkerAI = CAST_AI(npc_silverpine_fenris_keep_stalker, fenrisStalker->AI()))
+                        fenrisKeepStalkerAI->OnTriggerNoEscape(player->GetGUID());
+                }
+            }
+        }
+
+        return true;
+    }
+};
+
+enum SummonFenrisActors
+{
+    SPELL_SUMMON_BLOODFANG_FENRIS               = 84054,
+    SPELL_SUMMON_CROWLEY_FENRIS                 = 84055,
+    SPELL_SUMMON_PHIN_ODELIC                    = 84056,
+    SPELL_SUMMON_BARTOLO_GINSETTI               = 84057,
+    SPELL_SUMMON_LOREMASTER_DIBBS               = 84058,
+    SPELL_SUMMON_MAGISTRATE_HENRY               = 84059,
+    SPELL_SUMMON_CARETAKER_SMITHERS             = 84060,
+    SPELL_SUMMON_SOPHIA                         = 84061
+};
+
+// 84053 - Summon Fenris Actors
+class spell_silverpine_summon_fenris_keep_actors : public SpellScript
+{
+    PrepareSpellScript(spell_silverpine_summon_fenris_keep_actors);
+
+    bool Validate(SpellInfo const* /*spellInfo*/) override
+    {
+        return ValidateSpellInfo
+        ({
+            SPELL_SUMMON_BLOODFANG_FENRIS,
+            SPELL_SUMMON_CROWLEY_FENRIS,
+            SPELL_SUMMON_PHIN_ODELIC,
+            SPELL_SUMMON_BARTOLO_GINSETTI,
+            SPELL_SUMMON_LOREMASTER_DIBBS,
+            SPELL_SUMMON_MAGISTRATE_HENRY,
+            SPELL_SUMMON_CARETAKER_SMITHERS,
+            SPELL_SUMMON_SOPHIA
+        });
+    }
+
+    void HandleScriptEffect(SpellEffIndex /*effIndex*/)
+    {
+        Unit* target = GetHitUnit();
+
+        target->CastSpell(target, SPELL_SUMMON_BLOODFANG_FENRIS, true);
+        target->CastSpell(target, SPELL_SUMMON_CROWLEY_FENRIS, true);
+        target->CastSpell(target, SPELL_SUMMON_PHIN_ODELIC, true);
+        target->CastSpell(target, SPELL_SUMMON_BARTOLO_GINSETTI, true);
+        target->CastSpell(target, SPELL_SUMMON_LOREMASTER_DIBBS, true);
+        target->CastSpell(target, SPELL_SUMMON_MAGISTRATE_HENRY, true);
+        target->CastSpell(target, SPELL_SUMMON_CARETAKER_SMITHERS, true);
+        target->CastSpell(target, SPELL_SUMMON_SOPHIA, true);
+    }
+
+    void Register() override
+    {
+        OnEffectHitTarget += SpellEffectFn(spell_silverpine_summon_fenris_keep_actors::HandleScriptEffect, EFFECT_0, SPELL_EFFECT_SCRIPT_EFFECT);
+    }
+};
+
+Position const CameraFrontyardPos = { 980.7f, 689.14f, 76.9f };
+
+enum FenrisKeepCamera
+{
+    SPELL_SUMMON_FENRIS_ACTORS                  = 84053,
+    SPELL_GENERAL_TRIGGER_84102                 = 84102,
+    SPELL_FORCE_SEAT_2                          = 84091,
+    SPELL_DESPAWN_ALL_SUMMONS_FENRIS            = 84066,
+
+    EVENT_MOVE_TO_START_POINT                   = 1,
+    EVENT_CHANGE_TO_SEAT_2                      = 2,
+    EVENT_TRIGGER_84102                         = 3,
+    EVENT_SCENE_FINISH_FENRIS                   = 4,
+
+    POINT_CAMERA_FRONTYARD                      = 1,
+
+    SEAT_FENRIS_CAMERA                          = 0,
+    SEAT_FENRIS_CAMERA_FORCE                    = 1
+};
+
+// 45003 - Fenris Keep Camera
+struct npc_silverpine_fenris_keep_camera : public ScriptedAI
+{
+    npc_silverpine_fenris_keep_camera(Creature* creature) : ScriptedAI(creature) { }
+
+    void IsSummonedBy(WorldObject* summoner) override
+    {
+        if (Unit* unit = summoner->ToUnit())
+            unit->EnterVehicle(me, SEAT_FENRIS_CAMERA);
+
+        me->SetUnitFlag(UNIT_FLAG_IMMUNE_TO_PC);
+        me->SetUnitFlag(UNIT_FLAG_IMMUNE_TO_NPC);
+
+        me->SetReactState(REACT_PASSIVE);
+    }
+
+    void SpellHit(WorldObject* /*caster*/, SpellInfo const* spellInfo) override
+    {
+        switch (spellInfo->Id)
+        {
+            case SPELL_GENERAL_TRIGGER_84107:
+                _events.ScheduleEvent(EVENT_SCENE_FINISH_FENRIS, 2s + 500ms);
+                break;
+            default:
+                break;
+        }
+    }
+
+    void PassengerBoarded(Unit* passenger, int8 seatId, bool apply) override
+    {
+        if (apply)
+        {
+            if (seatId == SEAT_FENRIS_CAMERA)
+            {
+                _events.ScheduleEvent(EVENT_MOVE_TO_START_POINT, 10ms);
+
+                me->CastSpell(passenger, SPELL_SUMMON_FENRIS_ACTORS, true);
+            }
+            else if (seatId == SEAT_FENRIS_CAMERA_FORCE)
+                passenger->SetFacingTo(0.0f);
+        }
+        else
+        {
+            if (seatId == SEAT_FENRIS_CAMERA_FORCE)
+                _events.ScheduleEvent(EVENT_SCENE_FINISH_FENRIS, 1s);
+        }
+    }
+
+    void MovementInform(uint32 type, uint32 id) override
+    {
+        if (type == POINT_MOTION_TYPE && id == POINT_CAMERA_FRONTYARD)
+            _events.ScheduleEvent(EVENT_CHANGE_TO_SEAT_2, 500ms);
+    }
+
+    void UpdateAI(uint32 diff) override
+    {
+        TempSummon* summon = me->ToTempSummon();
+        if (!summon)
+            return;
+        Unit* summoner = summon->GetSummonerUnit();
+        if (!summoner)
+            return;
+        _events.Update(diff);
+
+        while (uint32 eventId = _events.ExecuteEvent())
+        {
+            switch (eventId)
+            {
+                case EVENT_MOVE_TO_START_POINT:
+                    me->GetMotionMaster()->MovePoint(POINT_CAMERA_FRONTYARD, CameraFrontyardPos);
+                    break;
+
+                case EVENT_CHANGE_TO_SEAT_2:
+                    me->CastSpell(summoner, SPELL_FORCE_SEAT_2, true);
+                    _events.ScheduleEvent(EVENT_TRIGGER_84102, 2s);
+                    break;
+
+                case EVENT_TRIGGER_84102:
+                    summoner->CastSpell(summoner, SPELL_GENERAL_TRIGGER_84102, true);
+                    break;
+
+                case EVENT_SCENE_FINISH_FENRIS:
+                    if (Creature* agatha = me->FindNearestCreature(NPC_AGATHA_FENRIS, 60.0f))
+                        me->CastSpell(agatha, SPELL_GENERAL_TRIGGER_84079, true);
+                    me->SetFacingTo(0.08278348f);
+                    _events.ScheduleEvent(EVENT_SCENE_FINISH_FENRIS + 1, 4s);
+                    break;
+
+                case EVENT_SCENE_FINISH_FENRIS + 1:
+                    me->CastSpell(summoner, SPELL_DESPAWN_ALL_SUMMONS_FENRIS, true);
+                    break;
+
+                default:
+                    break;
+            }
+        }
+    }
+
+private:
+    EventMap _events;
+};
+
+enum DariusCrowleyFenris
+{
+    NPC_CROWLEY_FENRIS                          = 44989,
+    NPC_MAGISTRATE_HENRY_MALEB                  = 44996,
+
+    SPELL_ARMORE_CAMERA_FENRIS                  = 83768,
+    SPELL_CONVERSATION_TRIGGER_84076            = 84076,
+
+    EVENT_CROWLEY_ANIMATION_FENRIS              = 1,
+
+    TALK_CROWLEY_NO_ESCAPE_0                    = 0,
+    TALK_CROWLEY_NO_ESCAPE_1                    = 1,
+    TALK_CROWLEY_NO_ESCAPE_2                    = 2,
+    TALK_CROWLEY_NO_ESCAPE_3                    = 3,
+    TALK_CROWLEY_NO_ESCAPE_4                    = 4,
+    TALK_CROWLEY_NO_ESCAPE_5                    = 5,
+    TALK_CROWLEY_NO_ESCAPE_6                    = 6
+};
+
+// 44989 - Lord Darius Crowley, 44990 - Packleader Ivar Bloodfang
+struct npc_silverpine_crowley_bloodfang_fenris_keep : public ScriptedAI
+{
+    npc_silverpine_crowley_bloodfang_fenris_keep(Creature* creature) : ScriptedAI(creature) { }
+
+    void JustAppeared() override
+    {
+        me->SetUnitFlag(UNIT_FLAG_IMMUNE_TO_PC);
+        me->SetUnitFlag(UNIT_FLAG_IMMUNE_TO_NPC);
+
+        me->SetReactState(REACT_PASSIVE);
+    }
+
+    void SpellHit(WorldObject* /*caster*/, SpellInfo const* spellInfo) override
+    {
+        TempSummon* tempSummon = me->ToTempSummon();
+        if (!tempSummon)
+            return;
+
+        if (me->GetEntry() != NPC_CROWLEY_FENRIS)
+            return;
+
+        switch (spellInfo->Id)
+        {
+            case SPELL_GENERAL_TRIGGER_84102:
+            {
+                if (Unit* summoner = tempSummon->GetSummonerUnit())
+                {
+                    me->CastSpell(summoner, SPELL_ARMORE_CAMERA_FENRIS, true);
+
+                    Talk(TALK_CROWLEY_NO_ESCAPE_6, summoner);
+
+                    _events.ScheduleEvent(EVENT_CROWLEY_ANIMATION_FENRIS, 2s + 500ms);
+                }
+                break;
+            }
+
+            default:
+                break;
+        }
+    }
+
+    void UpdateAI(uint32 diff) override
+    {
+        TempSummon* tempSummon = me->ToTempSummon();
+        if (!tempSummon)
+            return;
+
+        Unit* summoner = tempSummon->GetSummonerUnit();
+        if (!summoner)
+            return;
+        _events.Update(diff);
+
+        if (me->GetEntry() != NPC_CROWLEY_FENRIS)
+            return;
+
+        while (uint32 eventId = _events.ExecuteEvent())
+        {
+            switch (eventId)
+            {
+                case EVENT_CROWLEY_ANIMATION_FENRIS:
+                    Talk(TALK_CROWLEY_NO_ESCAPE_0, summoner);
+                    _events.ScheduleEvent(EVENT_CROWLEY_ANIMATION_FENRIS + 1, 4s + 700ms);
+                    break;
+
+                case EVENT_CROWLEY_ANIMATION_FENRIS + 1:
+                    Talk(TALK_CROWLEY_NO_ESCAPE_1, summoner);
+                    _events.ScheduleEvent(EVENT_CROWLEY_ANIMATION_FENRIS + 2, 4s + 700ms);
+                    break;
+
+                case EVENT_CROWLEY_ANIMATION_FENRIS + 2:
+                    Talk(TALK_CROWLEY_NO_ESCAPE_2, summoner);
+                    _events.ScheduleEvent(EVENT_CROWLEY_ANIMATION_FENRIS + 3, 4s + 700ms);
+                    break;
+
+                case EVENT_CROWLEY_ANIMATION_FENRIS + 3:
+                    Talk(TALK_CROWLEY_NO_ESCAPE_3, summoner);
+                    _events.ScheduleEvent(EVENT_CROWLEY_ANIMATION_FENRIS + 4, 4s + 700ms);
+                    break;
+
+                case EVENT_CROWLEY_ANIMATION_FENRIS + 4:
+                    Talk(TALK_CROWLEY_NO_ESCAPE_4, summoner);
+                    _events.ScheduleEvent(EVENT_CROWLEY_ANIMATION_FENRIS + 5, 6s + 100ms);
+                    break;
+
+                case EVENT_CROWLEY_ANIMATION_FENRIS + 5:
+                    Talk(TALK_CROWLEY_NO_ESCAPE_5, summoner);
+                    _events.ScheduleEvent(EVENT_CROWLEY_ANIMATION_FENRIS + 6, 9s + 500ms);
+                    break;
+
+                case EVENT_CROWLEY_ANIMATION_FENRIS + 6:
+                    if (Creature* henry = me->FindNearestCreature(NPC_MAGISTRATE_HENRY_MALEB, 30.0f))
+                        me->CastSpell(henry, SPELL_CONVERSATION_TRIGGER_84076, true);
+                    break;
+
+                default:
+                    break;
+            }
+        }
+    }
+
+private:
+    EventMap _events;
+};
+
+enum GeneralActorFenris
+{
+    NPC_BLOODFANG_FENRIS                        = 44990,
+    NPC_PHIN_ODELIC                             = 44993,
+    NPC_BARTOLO_GINSETTI                        = 44994,
+    NPC_LOREMASTER_DIBBS                        = 44995,
+    NPC_CARETAKER_SMITHERS                      = 44997,
+    NPC_SOPHIA_ZWOSKI                           = 45002,
+    NPC_FENRIS_KEEP_CAMERA                      = 45003,
+
+    SPELL_CONVERSATION_TRIGGER_84077            = 84077,
+    SPELL_ARMORE_CAMERA_2                       = 84104,
+    SPELL_ARMORE_CAMERA_3                       = 84103,
+    SPELL_BLOOD_ODELIC                          = 84094,
+    SPELL_BLOOD_BARTOLO                         = 84095,
+    SPELL_BLOOD_DIBBS                           = 84096,
+    SPELL_BLOOD_HENRY                           = 84097,
+    SPELL_BLOOD_SMITHERS                        = 84098,
+    SPELL_BLOOD_ZWOSKI                          = 84099,
+
+    EVENT_MAGISTRATE_ANIMATION                  = 1,
+    EVENT_ACTOR_FENRIS_DRINK                    = 4,
+    EVENT_ACTOR_FENRIS_MORPH                    = 5,
+
+    TALK_HENRY_NO_ESCAPE_0                      = 0,
+    TALK_HENRY_NO_ESCAPE_1                      = 1,
+
+    SOUND_HOWLING                               = 17671
+};
+
+// 44993 - Phin Odelic, 44994 - Bartolo Ginsetti, 44995 - Loremaster Dibbs, 44996 - Magistrate Henry Maleb, 44997 - Caretaker Smithers, 45002 - Sophia Zwoski
+struct npc_silverpine_generic_actor_fenris_keep : public ScriptedAI
+{
+    npc_silverpine_generic_actor_fenris_keep(Creature* creature) : ScriptedAI(creature), _isWorgen(false) { }
+
+    void JustAppeared() override
+    {
+        if (Creature* fenrisStalker = me->FindNearestCreature(NPC_FENRIS_KEEP_STALKER, 50.0f, true))
+            me->SetFacingToObject(fenrisStalker);
+
+        me->SetUnitFlag(UNIT_FLAG_IMMUNE_TO_PC);
+        me->SetUnitFlag(UNIT_FLAG_IMMUNE_TO_NPC);
+
+        me->SetReactState(REACT_PASSIVE);
+    }
+
+    void SpellHit(WorldObject* /*caster*/, SpellInfo const* spellInfo) override
+    {
+        TempSummon* tempSummon = me->ToTempSummon();
+        if (!tempSummon)
+            return;
+
+        switch (spellInfo->Id)
+        {
+            case SPELL_CONVERSATION_TRIGGER_84076:
+                if (Unit* summoner = tempSummon->GetSummonerUnit())
+                    me->CastSpell(summoner, SPELL_ARMORE_CAMERA_2, true);
+                break;
+
+            case SPELL_ARMORE_CAMERA_3:
+                _events.ScheduleEvent(EVENT_MAGISTRATE_ANIMATION, 1s + 300ms);
+                break;
+
+            case SPELL_CONVERSATION_TRIGGER_84077:
+                _events.ScheduleEvent(EVENT_ACTOR_FENRIS_DRINK, 1s);
+                break;
+
+            default:
+                break;
+        }
+    }
+
+    void UpdateAI(uint32 diff) override
+    {
+        TempSummon* tempSummon = me->ToTempSummon();
+        if (!tempSummon)
+            return;
+
+        _events.Update(diff);
+
+        while (uint32 eventId = _events.ExecuteEvent())
+        {
+            switch (eventId)
+            {
+                case EVENT_MAGISTRATE_ANIMATION:
+                    if (Unit* summoner = tempSummon->GetSummonerUnit())
+                        Talk(TALK_HENRY_NO_ESCAPE_0, summoner);
+                    _events.ScheduleEvent(EVENT_MAGISTRATE_ANIMATION + 1, 10s + 800ms);
+                    break;
+
+                case EVENT_MAGISTRATE_ANIMATION + 1:
+                    if (Unit* summoner = tempSummon->GetSummonerUnit())
+                        Talk(TALK_HENRY_NO_ESCAPE_1, summoner);
+                    _events.ScheduleEvent(EVENT_MAGISTRATE_ANIMATION + 2, 2s);
+                    break;
+
+                case EVENT_MAGISTRATE_ANIMATION + 2:
+                    DoCastSelf(SPELL_CONVERSATION_TRIGGER_84077, true);
+                    break;
+
+                case EVENT_ACTOR_FENRIS_DRINK:
+                    _events.ScheduleEvent(EVENT_ACTOR_FENRIS_MORPH, 1s + 500ms);
+                    break;
+
+                case EVENT_ACTOR_FENRIS_MORPH:
+                {
+                    _isWorgen = true;
+
+                    uint32 spellId = 0;
+
+                    switch (me->GetEntry())
+                    {
+                        case NPC_PHIN_ODELIC:
+                            spellId = SPELL_BLOOD_ODELIC;
+                            break;
+                        case NPC_BARTOLO_GINSETTI:
+                            spellId = SPELL_BLOOD_BARTOLO;
+                            break;
+                        case NPC_LOREMASTER_DIBBS:
+                            spellId = SPELL_BLOOD_DIBBS;
+                            break;
+                        case NPC_MAGISTRATE_HENRY_MALEB:
+                            spellId = SPELL_BLOOD_HENRY;
+                            break;
+                        case NPC_CARETAKER_SMITHERS:
+                            spellId = SPELL_BLOOD_SMITHERS;
+                            break;
+                        case NPC_SOPHIA_ZWOSKI:
+                            spellId = SPELL_BLOOD_ZWOSKI;
+                            me->PlayDirectSound(SOUND_HOWLING);
+                            break;
+                        default:
+                            break;
+                    }
+
+                    DoCastSelf(spellId);
+
+                    _events.ScheduleEvent(EVENT_ACTOR_FENRIS_MORPH + 1, 1s);
+                    break;
+                }
+
+                case EVENT_ACTOR_FENRIS_MORPH + 1:
+                    me->HandleEmoteCommand(EMOTE_STATE_READY_UNARMED);
+                    if (me->GetEntry() == NPC_MAGISTRATE_HENRY_MALEB)
+                        _events.ScheduleEvent(EVENT_ACTOR_FENRIS_MORPH + 2, 2s);
+                    break;
+
+                case EVENT_ACTOR_FENRIS_MORPH + 2:
+                    if (Creature* agatha = me->FindNearestCreature(NPC_AGATHA_FENRIS, 60.0f))
+                        me->CastSpell(agatha, SPELL_GENERAL_TRIGGER_84107, true);
+                    break;
+
+                default:
+                    break;
+            }
+        }
+    }
+
+private:
+    EventMap _events;
+    bool _isWorgen;
+};
+
 Position const LordaeronCancelScenePos = { 498.54f, 1560.2840f, 128.2032f, 1.100281f };
 
 enum ForsakenWarhorsePlayer
@@ -4774,24 +5952,14 @@
 };
 
 void AddSC_silverpine_forest()
-=======
-enum BondoftheValkyr
->>>>>>> 76866fff
-{
-    SPELL_SUMMON_AGATHA_FENRIS                  = 83982
-};
-
-// 83979 - Bond of the Val'kyr
-class spell_silverpine_bond_of_the_valkyr : public AuraScript
-{
-    PrepareAuraScript(spell_silverpine_bond_of_the_valkyr);
-
-    bool Validate(SpellInfo const* /*spellInfo*/) override
-    {
-        return ValidateSpellInfo({ SPELL_SUMMON_AGATHA_FENRIS });
-    }
-
-<<<<<<< HEAD
+{
+    /* Vehicles */
+
+    RegisterCreatureAI(npc_silverpine_horde_hauler);
+    RegisterSpellScript(spell_silverpine_magical_chains_hauler);
+
+    /* Forsaken High Command */
+
     RegisterCreatureAI(npc_silverpine_grand_executor_mortuus);
     RegisterSpellScript(spell_silverpine_raise_forsaken_83173);
     RegisterCreatureAI(npc_silverpine_fallen_human);
@@ -4803,1216 +5971,6 @@
     RegisterCreatureAI(npc_silverpine_forsaken_trooper);
     RegisterCreatureAI(npc_silverpine_bat_handler_maggotbreath);
     RegisterCreatureAI(npc_silverpine_forsaken_bat);
-=======
-    void OnApply(AuraEffect const* /*aurEff*/, AuraEffectHandleModes /*mode*/)
-    {
-        GetTarget()->CastSpell(GetTarget(), SPELL_SUMMON_AGATHA_FENRIS, true);
-    }
->>>>>>> 76866fff
-
-    void OnRemove(AuraEffect const* /*aurEff*/, AuraEffectHandleModes /*mode*/)
-    {
-        GetTarget()->RemoveAura(SPELL_SUMMON_AGATHA_FENRIS);
-    }
-
-    void Register() override
-    {
-        OnEffectApply += AuraEffectApplyFn(spell_silverpine_bond_of_the_valkyr::OnApply, EFFECT_0, SPELL_AURA_DUMMY, AURA_EFFECT_HANDLE_REAL);
-        OnEffectRemove += AuraEffectRemoveFn(spell_silverpine_bond_of_the_valkyr::OnRemove, EFFECT_0, SPELL_AURA_DUMMY, AURA_EFFECT_HANDLE_REAL);
-    }
-};
-
-Position const AgathaBackFrontyardPos = { 982.57f, 671.04f, 77.298f };
-
-enum AgathaFenrisIsle
-{
-    NPC_AGATHA_FENRIS                           = 44951,
-
-    SPELL_BOND_OF_THE_VALKYR                    = 83979,
-    SPELL_MARK_MASTER_AS_DESUMMONED             = 80929,
-    SPELL_AGATHA_BROADCAST                      = 83978,
-    SPELL_DOOMHOWL                              = 84012,
-    SPELL_UNHOLY_DARKNESS                       = 84013,
-    SPELL_UNHOLY_SMITE                          = 84014,
-    SPELL_GENERAL_TRIGGER_84114                 = 84114,
-    SPELL_GENERAL_TRIGGER_84107                 = 84107,
-    SPELL_ARMORE_CAMERA_1                       = 84112,
-    SPELL_ARMORE_CAMERA_4                       = 84111,
-    SPELL_GENERAL_TRIGGER_84079                 = 84079,
-
-    SPELL_RIDE_REVERSE_CAST_NO_ESCAPE           = 84109,
-
-    EVENT_AGATHA_CHECK_PLAYER                   = 1,
-    EVENT_UNHOLY_SMITE                          = 2,
-    EVENT_DOOMHOWL                              = 3,
-    EVENT_FLEE_FROM_FENRIS                      = 4,
-
-    TALK_AGATHA_BROADCAST                       = 0,
-    TALK_AGATHA_RISE_FORSAKEN                   = 1,
-    TALK_AGATHA_PRE_EVENT                       = 2,
-    TALK_AGATHA_POST_EVENT1                     = 3,
-    TALK_AGATHA_POST_EVENT2                     = 4,
-
-    PATH_AGATHA_TO_FORSAKEN                     = 449510,
-
-    WAYPOINT_SPEED_UP                           = 14,
-    WAYPOINT_ARRIVED_TO_FORSAKEN                = 19,
-
-    POINT_AGATHA_BACK_FRONTYARD                 = 1
-};
-
-// 44951 - Agatha
-struct npc_silverpine_agatha_fenris_isle : public ScriptedAI
-{
-    npc_silverpine_agatha_fenris_isle(Creature* creature) : ScriptedAI(creature), _isSceneStarted(false) { }
-
-    void JustAppeared() override
-    {
-        // Note: SummonPropertiesFlags::HelpWhenSummonedInCombat is NYI.
-        me->SetReactState(REACT_ASSIST);
-
-        me->RemoveNpcFlag(UNIT_NPC_FLAG_SPELLCLICK);
-
-<<<<<<< HEAD
-=======
-        // Note: SummonPropertiesFlags::JoinSummonerSpawnGroup is NYI.
-        me->GetMotionMaster()->Clear();
-        me->GetMotionMaster()->MoveFollow(me->GetOwner(), 3.0f, float(M_PI / 2.0f));
-
-        _events.ScheduleEvent(EVENT_AGATHA_CHECK_PLAYER, 1s);
-    }
-
-    void SpellHit(WorldObject* /*caster*/, SpellInfo const* spellInfo) override
-    {
-        TempSummon* tempSummon = me->ToTempSummon();
-        if (!tempSummon)
-            return;
-
-        switch (spellInfo->Id)
-        {
-            case SPELL_AGATHA_BROADCAST:
-                if (_isSceneStarted)
-                    return;
-                if (Unit* summoner = tempSummon->GetSummonerUnit())
-                    Talk(TALK_AGATHA_BROADCAST, summoner);
-                break;
-
-            case SPELL_GENERAL_TRIGGER_84114:
-                if (!_isSceneStarted)
-                    SetEventNoEscape();
-                break;
-
-            case SPELL_GENERAL_TRIGGER_84107:
-                if (Unit* summoner = tempSummon->GetSummonerUnit())
-                    me->CastSpell(summoner, SPELL_ARMORE_CAMERA_1, true);
-                break;
-
-            case SPELL_ARMORE_CAMERA_4:
-                _events.ScheduleEvent(EVENT_FLEE_FROM_FENRIS + 1, 1s);
-                break;
-
-            case SPELL_GENERAL_TRIGGER_84079:
-                _events.ScheduleEvent(EVENT_FLEE_FROM_FENRIS + 2, 1s);
-                break;
-
-            case SPELL_DESPAWN_ALL_SUMMONS_AGATHA:
-                DoCastSelf(SPELL_MARK_MASTER_AS_DESUMMONED);
-                break;
-
-            default:
-                break;
-        }
-    }
-
-    void WaypointReached(uint32 waypointId, uint32 pathId) override
-    {
-        if (pathId == PATH_AGATHA_TO_FORSAKEN)
-        {
-            if (waypointId == WAYPOINT_SPEED_UP)
-                me->SetSpeed(MOVE_RUN, 15.880999f);
-            else if (waypointId == WAYPOINT_ARRIVED_TO_FORSAKEN)
-                _events.ScheduleEvent(EVENT_FLEE_FROM_FENRIS + 3, 100ms);
-        }
-    }
-
-    void Reset() override
-    {
-        _events.CancelEvent(EVENT_UNHOLY_SMITE);
-        _events.CancelEvent(EVENT_DOOMHOWL);
-
-        // Note: SummonPropertiesFlags::JoinSummonerSpawnGroup is NYI.
-        me->GetMotionMaster()->Clear();
-        me->GetMotionMaster()->MoveFollow(me->GetOwner(), 3.0f, float(M_PI / 2.0f));
-    }
-
-    void JustEngagedWith(Unit* /*who*/) override
-    {
-        _events.ScheduleEvent(EVENT_UNHOLY_SMITE, 500ms);
-        _events.ScheduleEvent(EVENT_DOOMHOWL, 2s, 3s);
-    }
-
-    void UpdateAI(uint32 diff) override
-    {
-        TempSummon* tempSummon = me->ToTempSummon();
-        if (!tempSummon)
-            return;
-
-        // Note: SummonPropertiesFlags::DespawnOnSummonerDeath, SummonPropertiesFlags::DespawnOnSummonerLogout and SummonPropertiesFlags::DespawnWhenExpired are NYI.
-        if (Unit* summoner = tempSummon->GetSummonerUnit())
-        {
-            if (!summoner->IsAlive() || !summoner->IsInWorld() || !summoner->HasAura(SPELL_SUMMON_AGATHA_FENRIS))
-                me->DespawnOrUnsummon();
-        }
-
-        _events.Update(diff);
-
-        while (uint32 eventId = _events.ExecuteEvent())
-        {
-            switch (eventId)
-            {
-                case EVENT_AGATHA_CHECK_PLAYER:
-                {
-                    if (Unit* summoner = tempSummon->GetSummonerUnit())
-                    {
-                        if (!me->HasUnitState(UNIT_STATE_CASTING) && summoner->GetHealthPct() < 75.0f)
-                            me->CastSpell(summoner, SPELL_UNHOLY_DARKNESS, false);
-
-                        _events.Repeat(1s);
-                    }
-                    break;
-                }
-
-                case EVENT_DOOMHOWL:
-                    DoCastVictim(SPELL_DOOMHOWL);
-                    _events.Repeat(14s, 18s);
-                    break;
-
-                case EVENT_UNHOLY_SMITE:
-                    DoCastVictim(SPELL_UNHOLY_SMITE);
-                    _events.Repeat(4s, 6s);
-                    break;
-
-                case EVENT_FLEE_FROM_FENRIS + 1:
-                {
-                    if (Unit* summoner = tempSummon->GetSummonerUnit())
-                    {
-                        me->SetFacingTo(3.159046f);
-
-                        Talk(TALK_AGATHA_POST_EVENT1, summoner);
-                    }
-                    break;
-                }
-
-                case EVENT_FLEE_FROM_FENRIS + 2:
-                {
-                    if (Unit* summoner = tempSummon->GetSummonerUnit())
-                    {
-                        me->CastSpell(summoner, SPELL_RIDE_REVERSE_CAST_NO_ESCAPE, true);
-
-                        Talk(TALK_AGATHA_POST_EVENT2, summoner);
-
-                        if (Player* player = summoner->ToPlayer())
-                            player->KilledMonsterCredit(NPC_AGATHA_FENRIS);
-
-                        me->SetDisableGravity(true);
-                        me->SetCanFly(true);
-
-                        me->SetSpeed(MOVE_RUN, 7.7937083f);
-                        me->GetMotionMaster()->Clear();
-                        me->GetMotionMaster()->MovePath(PATH_AGATHA_TO_FORSAKEN, false);
-                    }
-                    break;
-                }
-
-                case EVENT_FLEE_FROM_FENRIS + 3:
-                {
-                    if (Unit* summoner = tempSummon->GetSummonerUnit())
-                    {
-                        summoner->ExitVehicle();
-
-                        _isSceneStarted = false;
-
-                        me->SetSpeed(MOVE_RUN, 1.14286f);
-
-                        // Note: SummonPropertiesFlags::JoinSummonerSpawnGroup is NYI.
-                        me->GetMotionMaster()->Clear();
-                        me->GetMotionMaster()->MoveFollow(summoner, 3.0f, float(M_PI / 2.0f));
-
-                        me->RemoveUnitFlag(UNIT_FLAG_IMMUNE_TO_PC);
-                        me->RemoveUnitFlag(UNIT_FLAG_IMMUNE_TO_NPC);
-
-                        me->SetReactState(REACT_ASSIST);
-                    }
-                    break;
-                }
-
-                default:
-                    break;
-            }
-        }
-
-        if (!UpdateVictim())
-            return;
-
-        DoMeleeAttackIfReady();
-    }
-
-    void SetEventNoEscape()
-    {
-        TempSummon* tempSummon = me->ToTempSummon();
-        if (!tempSummon)
-            return;
-
-        if (_isSceneStarted)
-            return;
-
-        _isSceneStarted = true;
-
-        me->RemoveUnitFlag(UNIT_FLAG_IMMUNE_TO_PC);
-        me->RemoveUnitFlag(UNIT_FLAG_IMMUNE_TO_NPC);
-
-        me->SetReactState(REACT_PASSIVE);
-
-        me->GetMotionMaster()->Clear();
-        me->GetMotionMaster()->MovePoint(POINT_AGATHA_BACK_FRONTYARD, AgathaBackFrontyardPos);
-
-        if (Unit* summoner = tempSummon->GetSummonerUnit())
-            Talk(TALK_AGATHA_PRE_EVENT, summoner);
-    }
-
-private:
-    EventMap _events;
-    bool _isSceneStarted;
-};
-
-enum NotifyAgatha
-{
-    SPELL_RISE_FORSAKEN_FENRIS                  = 83993
-};
-
-// 83990 - Notify Agatha
-class spell_silverpine_notify_agatha : public SpellScript
-{
-    PrepareSpellScript(spell_silverpine_notify_agatha);
-
-    bool Validate(SpellInfo const* /*spellInfo*/) override
-    {
-        return ValidateSpellInfo({ SPELL_RISE_FORSAKEN_FENRIS });
-    }
-
-    void HandleScriptEffect(SpellEffIndex /*effIndex*/)
-    {
-        Unit* caster = GetCaster();
-        Unit* target = GetExplTargetUnit();
-
-        if (caster)
-        {
-            if (Creature* agatha = target->FindNearestCreature(NPC_AGATHA_FENRIS, 50.0f, true))
-            {
-                if (agatha->GetOwner() == target)
-                {
-                    agatha->CastSpell(caster, SPELL_RISE_FORSAKEN_FENRIS, true);
-
-                    if (Player* player = target->ToPlayer())
-                    {
-                        if (roll_chance_i(50))
-                        {
-                            if (agatha->IsAIEnabled())
-                                agatha->AI()->Talk(TALK_AGATHA_RISE_FORSAKEN, player);
-                        }
-                    }
-                }
-            }
-        }
-    }
-
-    void Register() override
-    {
-        OnEffectHitTarget += SpellEffectFn(spell_silverpine_notify_agatha::HandleScriptEffect, EFFECT_0, SPELL_EFFECT_SCRIPT_EFFECT);
-    }
-};
-
-enum SpellForsakenTrooperMasterScriptFenrisIsle
-{
-    SPELL_FORSAKEN_TROOPER_MALE_01_F            = 83998,
-    SPELL_FORSAKEN_TROOPER_MALE_02_F            = 83999,
-    SPELL_FORSAKEN_TROOPER_MALE_03_F            = 84000,
-    SPELL_FORSAKEN_TROOPER_MALE_04_F            = 84001,
-    SPELL_FORSAKEN_TROOPER_FEMALE_01_F          = 84002,
-    SPELL_FORSAKEN_TROOPER_FEMALE_02_F          = 84003,
-    SPELL_FORSAKEN_TROOPER_FEMALE_03_F          = 84004,
-    SPELL_FORSAKEN_TROOPER_FEMALE_04_F          = 84005,
-
-    DISPLAY_MALE_01_F                           = 33978,
-    DISPLAY_MALE_02_F                           = 33979,
-    DISPLAY_MALE_03_F                           = 33980,
-    DISPLAY_MALE_04_F                           = 33981,
-    DISPLAY_FEMALE_01_F                         = 33982,
-    DISPLAY_FEMALE_02_F                         = 33983,
-    DISPLAY_FEMALE_03_F                         = 33984,
-    DISPLAY_FEMALE_04_F                         = 33985
-};
-
-// 83997 - Forsaken Trooper Master Script (Fenris Isle)
-class spell_silverpine_forsaken_trooper_masterscript_fenris_isle : public SpellScript
-{
-    PrepareSpellScript(spell_silverpine_forsaken_trooper_masterscript_fenris_isle);
-
-    bool Validate(SpellInfo const* /*spellInfo*/) override
-    {
-        return ValidateSpellInfo
-        ({
-            SPELL_FORSAKEN_TROOPER_MALE_01_F,
-            SPELL_FORSAKEN_TROOPER_MALE_02_F,
-            SPELL_FORSAKEN_TROOPER_MALE_03_F,
-            SPELL_FORSAKEN_TROOPER_MALE_04_F,
-            SPELL_FORSAKEN_TROOPER_FEMALE_01_F,
-            SPELL_FORSAKEN_TROOPER_FEMALE_02_F,
-            SPELL_FORSAKEN_TROOPER_FEMALE_03_F,
-            SPELL_FORSAKEN_TROOPER_FEMALE_04_F
-        });
-    }
-
-    void HandleScriptEffect(SpellEffIndex /*effIndex*/)
-    {
-        Unit* unit = GetCaster();
-
-        if (Creature* hillsbradRefugee = unit->ToCreature())
-        {
-            uint32 spellId = unit->GetGender() == GENDER_MALE ? SPELL_FORSAKEN_TROOPER_MALE_01_F : SPELL_FORSAKEN_TROOPER_FEMALE_01_F;
-
-            switch (hillsbradRefugee->GetDisplayId())
-            {
-                case DISPLAY_MALE_01_F:
-                    spellId = SPELL_FORSAKEN_TROOPER_MALE_01_F;
-                    break;
-                case DISPLAY_MALE_02_F:
-                    spellId = SPELL_FORSAKEN_TROOPER_MALE_02_F;
-                    break;
-                case DISPLAY_MALE_03_F:
-                    spellId = SPELL_FORSAKEN_TROOPER_MALE_03_F;
-                    break;
-                case DISPLAY_MALE_04_F:
-                    spellId = SPELL_FORSAKEN_TROOPER_MALE_04_F;
-                    break;
-                case DISPLAY_FEMALE_01_F:
-                    spellId = SPELL_FORSAKEN_TROOPER_FEMALE_01_F;
-                    break;
-                case DISPLAY_FEMALE_02_F:
-                    spellId = SPELL_FORSAKEN_TROOPER_FEMALE_02_F;
-                    break;
-                case DISPLAY_FEMALE_03_F:
-                    spellId = SPELL_FORSAKEN_TROOPER_FEMALE_03_F;
-                    break;
-                case DISPLAY_FEMALE_04_F:
-                    spellId = SPELL_FORSAKEN_TROOPER_FEMALE_04_F;
-                    break;
-                default:
-                    break;
-            }
-
-            hillsbradRefugee->CastSpell(hillsbradRefugee, spellId, true);
-        }
-    }
-
-    void Register() override
-    {
-        OnEffectHitTarget += SpellEffectFn(spell_silverpine_forsaken_trooper_masterscript_fenris_isle::HandleScriptEffect, EFFECT_0, SPELL_EFFECT_SCRIPT_EFFECT);
-    }
-};
-
-enum HillsbradRefugee
-{
-    QUEST_RISE_FORSAKEN                         = 27097,
-
-    SPELL_TROOPER_MASTERSCRIPT_FENRIS           = 83997,
-    SPELL_NOTIFY_AGATHA_FENRIS                  = 83990,
-    SPELL_LORDAERON_MIGHT                       = 87104,
-
-    EVENT_LORDAERON_MIGHT                       = 1
-};
-
-// 44954, 44966 - Hillsbrad Refugee
-struct npc_silverpine_hillsbrad_refugee : public ScriptedAI
-{
-    npc_silverpine_hillsbrad_refugee(Creature* creature) : ScriptedAI(creature) {}
-
-    void Reset() override
-    {
-        _events.Reset();
-    }
-
-    void SpellHit(WorldObject* /*caster*/, SpellInfo const* spellInfo) override
-    {
-        switch (spellInfo->Id)
-        {
-            case SPELL_RISE_FORSAKEN_FENRIS:
-                DoCastSelf(SPELL_TROOPER_MASTERSCRIPT_FENRIS);
-                me->DespawnOrUnsummon(2s);
-                break;
-            default:
-                break;
-        }
-    }
-
-    void JustDied(Unit* killer) override
-    {
-        if (Player* player = killer->ToPlayer())
-        {
-            if (player->GetQuestStatus(QUEST_RISE_FORSAKEN) == QUEST_STATUS_INCOMPLETE)
-                me->CastSpell(player, SPELL_NOTIFY_AGATHA_FENRIS, true);
-        }
-    }
-
-    void JustEngagedWith(Unit* /*who*/) override
-    {
-        _events.ScheduleEvent(EVENT_LORDAERON_MIGHT, 3s, 8s);
-    }
-
-    void UpdateAI(uint32 diff) override
-    {
-        _events.Update(diff);
-
-        if (!UpdateVictim())
-            return;
-
-        while (uint32 eventId = _events.ExecuteEvent())
-        {
-            switch (eventId)
-            {
-                case EVENT_LORDAERON_MIGHT:
-                    DoCastSelf(SPELL_LORDAERON_MIGHT);
-                    _events.Repeat(15s, 18s);
-                    break;
-                default:
-                    break;
-            }
-        }
-
-        DoMeleeAttackIfReady();
-    }
-
-private:
-    EventMap _events;
-};
-
-enum ForsakenTrooperFenrisIsle
-{
-    EVENT_REFUGEE_JUST_RISEN                    = 1,
-
-    TALK_REFUGEE_JUST_RISEN                     = 0,
-
-    DISPLAY_MALE_01_D_F                         = 33986,
-    DISPLAY_MALE_02_D_F                         = 33987,
-    DISPLAY_MALE_03_D_F                         = 33988,
-    DISPLAY_MALE_04_D_F                         = 33989,
-    DISPLAY_FEMALE_01_D_F                       = 33991,
-    DISPLAY_FEMALE_02_D_F                       = 33992,
-    DISPLAY_FEMALE_03_D_F                       = 33993,
-    DISPLAY_FEMALE_04_D_F                       = 33994
-};
-
-// 44958, 44959, 44960, 44961 - Forsaken Trooper (Male)
-// 44962, 44963, 44964, 44965 - Forsaken Trooper (Female)
-struct npc_silverpine_forsaken_trooper_fenris_isle : public ScriptedAI
-{
-    npc_silverpine_forsaken_trooper_fenris_isle(Creature* creature) : ScriptedAI(creature) {}
-
-    void IsSummonedBy(WorldObject* summoner) override
-    {
-        if (!summoner->IsCreature())
-            return;
-
-        me->SetUnitFlag(UNIT_FLAG_IMMUNE_TO_PC);
-        me->SetUnitFlag(UNIT_FLAG_IMMUNE_TO_NPC);
-
-        me->SetReactState(REACT_PASSIVE);
-
-        uint32 displayId = me->GetGender() == GENDER_MALE ? DISPLAY_MALE_01_D_F : DISPLAY_FEMALE_01_D_F;
-
-        switch (summoner->ToCreature()->GetDisplayId())
-        {
-            case DISPLAY_MALE_01_F:
-                displayId = DISPLAY_MALE_01_D_F;
-                break;
-            case DISPLAY_MALE_02_F:
-                displayId = DISPLAY_MALE_02_D_F;
-                break;
-            case DISPLAY_MALE_03_F:
-                displayId = DISPLAY_MALE_03_D_F;
-                break;
-            case DISPLAY_MALE_04_F:
-                displayId = DISPLAY_MALE_04_D_F;
-                break;
-            case DISPLAY_FEMALE_01_F:
-                displayId = DISPLAY_FEMALE_01_D_F;
-                break;
-            case DISPLAY_FEMALE_02_F:
-                displayId = DISPLAY_FEMALE_02_D_F;
-                break;
-            case DISPLAY_FEMALE_03_F:
-                displayId = DISPLAY_FEMALE_03_D_F;
-                break;
-            case DISPLAY_FEMALE_04_F:
-                displayId = DISPLAY_FEMALE_04_D_F;
-                break;
-            default:
-                break;
-        }
-
-        me->SetDisplayId(displayId);
-
-        _events.ScheduleEvent(EVENT_REFUGEE_JUST_RISEN, 1s);
-
-        me->DespawnOrUnsummon(4s);
-    }
-
-    void Reset() override
-    {
-        _events.Reset();
-    }
-
-    void UpdateAI(uint32 diff) override
-    {
-        _events.Update(diff);
-
-        while (uint32 eventId = _events.ExecuteEvent())
-        {
-            switch (eventId)
-            {
-                case EVENT_REFUGEE_JUST_RISEN:
-                    Talk(TALK_REFUGEE_JUST_RISEN);
-                    break;
-                default:
-                    break;
-            }
-        }
-    }
-
-private:
-    EventMap _events;
-};
-
-enum WorgenSentry
-{
-    SPELL_BATTLE_ROAR                           = 6507,
-    SPELL_UNDYING_FRENZY                        = 80515,
-
-    EVENT_UNDYING_FRENZY                        = 1,
-
-    TALK_SENTRY_WARNING                         = 0
-};
-
-// 44987 - Worgen Sentry
-struct npc_silverpine_worgen_sentry : public ScriptedAI
-{
-    npc_silverpine_worgen_sentry(Creature* creature) : ScriptedAI(creature) {}
-
-    void Reset() override
-    {
-        _events.Reset();
-    }
-
-    void JustDied(Unit* /*killer*/) override
-    {
-        Talk(TALK_SENTRY_WARNING);
-    }
-
-    void JustEngagedWith(Unit* /*who*/) override
-    {
-        DoCastSelf(SPELL_BATTLE_ROAR);
-
-        _events.ScheduleEvent(EVENT_UNDYING_FRENZY, 3s);
-    }
-
-    void UpdateAI(uint32 diff) override
-    {
-        _events.Update(diff);
-
-        if (!UpdateVictim())
-            return;
-
-        while (uint32 eventId = _events.ExecuteEvent())
-        {
-            switch (eventId)
-            {
-                case EVENT_UNDYING_FRENZY:
-                    DoCastVictim(SPELL_UNDYING_FRENZY);
-                    _events.Repeat(10s, 12s);
-                    break;
-                default:
-                    break;
-            }
-        }
-
-        DoMeleeAttackIfReady();
-    }
-
-private:
-    EventMap _events;
-};
-
-Position const NoEscapeStartPos = { 981.782f, 670.953f, 74.898f, 3.1887f };
-
-enum FenrisKeepStalker
-{
-    SPELL_FORCE_CAST_FENRIS_CAMERA              = 84113
-};
-
-// 45032 - Fenris Keep Stalker
-struct npc_silverpine_fenris_keep_stalker : public ScriptedAI
-{
-    npc_silverpine_fenris_keep_stalker(Creature* creature) : ScriptedAI(creature), eventIsTriggered(false) { }
-
-    void Reset() override
-    {
-        eventIsTriggered = false;
-    }
-
-    void SpellHit(WorldObject* /*caster*/, SpellInfo const* spellInfo) override
-    {
-        switch (spellInfo->Id)
-        {
-            case SPELL_GENERAL_TRIGGER_84107:
-                Reset();
-                break;
-            default:
-                break;
-        }
-    }
-
-    void OnTriggerNoEscape(ObjectGuid playerGuid)
-    {
-        if (eventIsTriggered)
-            return;
-
-        if (Player* player = ObjectAccessor::GetPlayer(*me, playerGuid))
-        {
-            eventIsTriggered = true;
-
-            me->CastSpell(player, SPELL_FORCE_CAST_FENRIS_CAMERA, true);
-
-            player->NearTeleportTo(NoEscapeStartPos, true);
-        }
-    }
-
-private:
-    bool eventIsTriggered;
-};
-
-enum AtNoEscape
-{
-    NPC_FENRIS_KEEP_STALKER                     = 45032
-};
-
-// 6230 - No Escape
-class at_silverpine_no_escape : public AreaTriggerScript
-{
-public:
-    at_silverpine_no_escape() : AreaTriggerScript("at_silverpine_no_escape") { }
-
-    bool OnTrigger(Player* player, AreaTriggerEntry const* /*at*/) override
-    {
-        if (!player->IsAlive() || player->GetQuestStatus(QUEST_NO_ESCAPE) != QUEST_STATUS_INCOMPLETE)
-            return true;
-
-        if (Creature* agatha = player->FindNearestCreature(NPC_AGATHA_FENRIS, 10.0f, true))
-        {
-            if (agatha->GetOwner() == player)
-            {
-                if (Creature* fenrisStalker = player->FindNearestCreature(NPC_FENRIS_KEEP_STALKER, 50.0f, true))
-                {
-                    if (npc_silverpine_fenris_keep_stalker* fenrisKeepStalkerAI = CAST_AI(npc_silverpine_fenris_keep_stalker, fenrisStalker->AI()))
-                        fenrisKeepStalkerAI->OnTriggerNoEscape(player->GetGUID());
-                }
-            }
-        }
-
-        return true;
-    }
-};
-
-enum SummonFenrisActors
-{
-    SPELL_SUMMON_BLOODFANG_FENRIS               = 84054,
-    SPELL_SUMMON_CROWLEY_FENRIS                 = 84055,
-    SPELL_SUMMON_PHIN_ODELIC                    = 84056,
-    SPELL_SUMMON_BARTOLO_GINSETTI               = 84057,
-    SPELL_SUMMON_LOREMASTER_DIBBS               = 84058,
-    SPELL_SUMMON_MAGISTRATE_HENRY               = 84059,
-    SPELL_SUMMON_CARETAKER_SMITHERS             = 84060,
-    SPELL_SUMMON_SOPHIA                         = 84061
-};
-
-// 84053 - Summon Fenris Actors
-class spell_silverpine_summon_fenris_keep_actors : public SpellScript
-{
-    PrepareSpellScript(spell_silverpine_summon_fenris_keep_actors);
-
-    bool Validate(SpellInfo const* /*spellInfo*/) override
-    {
-        return ValidateSpellInfo
-        ({
-            SPELL_SUMMON_BLOODFANG_FENRIS,
-            SPELL_SUMMON_CROWLEY_FENRIS,
-            SPELL_SUMMON_PHIN_ODELIC,
-            SPELL_SUMMON_BARTOLO_GINSETTI,
-            SPELL_SUMMON_LOREMASTER_DIBBS,
-            SPELL_SUMMON_MAGISTRATE_HENRY,
-            SPELL_SUMMON_CARETAKER_SMITHERS,
-            SPELL_SUMMON_SOPHIA
-        });
-    }
-
-    void HandleScriptEffect(SpellEffIndex /*effIndex*/)
-    {
-        Unit* target = GetHitUnit();
-
-        target->CastSpell(target, SPELL_SUMMON_BLOODFANG_FENRIS, true);
-        target->CastSpell(target, SPELL_SUMMON_CROWLEY_FENRIS, true);
-        target->CastSpell(target, SPELL_SUMMON_PHIN_ODELIC, true);
-        target->CastSpell(target, SPELL_SUMMON_BARTOLO_GINSETTI, true);
-        target->CastSpell(target, SPELL_SUMMON_LOREMASTER_DIBBS, true);
-        target->CastSpell(target, SPELL_SUMMON_MAGISTRATE_HENRY, true);
-        target->CastSpell(target, SPELL_SUMMON_CARETAKER_SMITHERS, true);
-        target->CastSpell(target, SPELL_SUMMON_SOPHIA, true);
-    }
-
-    void Register() override
-    {
-        OnEffectHitTarget += SpellEffectFn(spell_silverpine_summon_fenris_keep_actors::HandleScriptEffect, EFFECT_0, SPELL_EFFECT_SCRIPT_EFFECT);
-    }
-};
-
-Position const CameraFrontyardPos = { 980.7f, 689.14f, 76.9f };
-
-enum FenrisKeepCamera
-{
-    SPELL_SUMMON_FENRIS_ACTORS                  = 84053,
-    SPELL_GENERAL_TRIGGER_84102                 = 84102,
-    SPELL_FORCE_SEAT_2                          = 84091,
-    SPELL_DESPAWN_ALL_SUMMONS_FENRIS            = 84066,
-
-    EVENT_MOVE_TO_START_POINT                   = 1,
-    EVENT_CHANGE_TO_SEAT_2                      = 2,
-    EVENT_TRIGGER_84102                         = 3,
-    EVENT_SCENE_FINISH_FENRIS                   = 4,
-
-    POINT_CAMERA_FRONTYARD                      = 1,
-
-    SEAT_FENRIS_CAMERA                          = 0,
-    SEAT_FENRIS_CAMERA_FORCE                    = 1
-};
-
-// 45003 - Fenris Keep Camera
-struct npc_silverpine_fenris_keep_camera : public ScriptedAI
-{
-    npc_silverpine_fenris_keep_camera(Creature* creature) : ScriptedAI(creature) { }
-
-    void IsSummonedBy(WorldObject* summoner) override
-    {
-        if (Unit* unit = summoner->ToUnit())
-            unit->EnterVehicle(me, SEAT_FENRIS_CAMERA);
-
-        me->SetUnitFlag(UNIT_FLAG_IMMUNE_TO_PC);
-        me->SetUnitFlag(UNIT_FLAG_IMMUNE_TO_NPC);
-
-        me->SetReactState(REACT_PASSIVE);
-    }
-
-    void SpellHit(WorldObject* /*caster*/, SpellInfo const* spellInfo) override
-    {
-        switch (spellInfo->Id)
-        {
-            case SPELL_GENERAL_TRIGGER_84107:
-                _events.ScheduleEvent(EVENT_SCENE_FINISH_FENRIS, 2s + 500ms);
-                break;
-            default:
-                break;
-        }
-    }
-
-    void PassengerBoarded(Unit* passenger, int8 seatId, bool apply) override
-    {
-        if (apply)
-        {
-            if (seatId == SEAT_FENRIS_CAMERA)
-            {
-                _events.ScheduleEvent(EVENT_MOVE_TO_START_POINT, 10ms);
-
-                me->CastSpell(passenger, SPELL_SUMMON_FENRIS_ACTORS, true);
-            }
-            else if (seatId == SEAT_FENRIS_CAMERA_FORCE)
-                passenger->SetFacingTo(0.0f);
-        }
-        else
-        {
-            if (seatId == SEAT_FENRIS_CAMERA_FORCE)
-                _events.ScheduleEvent(EVENT_SCENE_FINISH_FENRIS, 1s);
-        }
-    }
-
-    void MovementInform(uint32 type, uint32 id) override
-    {
-        if (type == POINT_MOTION_TYPE && id == POINT_CAMERA_FRONTYARD)
-            _events.ScheduleEvent(EVENT_CHANGE_TO_SEAT_2, 500ms);
-    }
-
-    void UpdateAI(uint32 diff) override
-    {
-        TempSummon* summon = me->ToTempSummon();
-        if (!summon)
-            return;
-        Unit* summoner = summon->GetSummonerUnit();
-        if (!summoner)
-            return;
-        _events.Update(diff);
-
-        while (uint32 eventId = _events.ExecuteEvent())
-        {
-            switch (eventId)
-            {
-                case EVENT_MOVE_TO_START_POINT:
-                    me->GetMotionMaster()->MovePoint(POINT_CAMERA_FRONTYARD, CameraFrontyardPos);
-                    break;
-
-                case EVENT_CHANGE_TO_SEAT_2:
-                    me->CastSpell(summoner, SPELL_FORCE_SEAT_2, true);
-                    _events.ScheduleEvent(EVENT_TRIGGER_84102, 2s);
-                    break;
-
-                case EVENT_TRIGGER_84102:
-                    summoner->CastSpell(summoner, SPELL_GENERAL_TRIGGER_84102, true);
-                    break;
-
-                case EVENT_SCENE_FINISH_FENRIS:
-                    if (Creature* agatha = me->FindNearestCreature(NPC_AGATHA_FENRIS, 60.0f))
-                        me->CastSpell(agatha, SPELL_GENERAL_TRIGGER_84079, true);
-                    me->SetFacingTo(0.08278348f);
-                    _events.ScheduleEvent(EVENT_SCENE_FINISH_FENRIS + 1, 4s);
-                    break;
-
-                case EVENT_SCENE_FINISH_FENRIS + 1:
-                    me->CastSpell(summoner, SPELL_DESPAWN_ALL_SUMMONS_FENRIS, true);
-                    break;
-
-                default:
-                    break;
-            }
-        }
-    }
-
-private:
-    EventMap _events;
-};
-
-enum DariusCrowleyFenris
-{
-    NPC_CROWLEY_FENRIS                          = 44989,
-    NPC_MAGISTRATE_HENRY_MALEB                  = 44996,
-
-    SPELL_ARMORE_CAMERA_FENRIS                  = 83768,
-    SPELL_CONVERSATION_TRIGGER_84076            = 84076,
-
-    EVENT_CROWLEY_ANIMATION_FENRIS              = 1,
-
-    TALK_CROWLEY_NO_ESCAPE_0                    = 0,
-    TALK_CROWLEY_NO_ESCAPE_1                    = 1,
-    TALK_CROWLEY_NO_ESCAPE_2                    = 2,
-    TALK_CROWLEY_NO_ESCAPE_3                    = 3,
-    TALK_CROWLEY_NO_ESCAPE_4                    = 4,
-    TALK_CROWLEY_NO_ESCAPE_5                    = 5,
-    TALK_CROWLEY_NO_ESCAPE_6                    = 6
-};
-
-// 44989 - Lord Darius Crowley, 44990 - Packleader Ivar Bloodfang
-struct npc_silverpine_crowley_bloodfang_fenris_keep : public ScriptedAI
-{
-    npc_silverpine_crowley_bloodfang_fenris_keep(Creature* creature) : ScriptedAI(creature) { }
-
-    void JustAppeared() override
-    {
-        me->SetUnitFlag(UNIT_FLAG_IMMUNE_TO_PC);
-        me->SetUnitFlag(UNIT_FLAG_IMMUNE_TO_NPC);
-
-        me->SetReactState(REACT_PASSIVE);
-    }
-
-    void SpellHit(WorldObject* /*caster*/, SpellInfo const* spellInfo) override
-    {
-        TempSummon* tempSummon = me->ToTempSummon();
-        if (!tempSummon)
-            return;
-
-        if (me->GetEntry() != NPC_CROWLEY_FENRIS)
-            return;
-
-        switch (spellInfo->Id)
-        {
-            case SPELL_GENERAL_TRIGGER_84102:
-            {
-                if (Unit* summoner = tempSummon->GetSummonerUnit())
-                {
-                    me->CastSpell(summoner, SPELL_ARMORE_CAMERA_FENRIS, true);
-
-                    Talk(TALK_CROWLEY_NO_ESCAPE_6, summoner);
-
-                    _events.ScheduleEvent(EVENT_CROWLEY_ANIMATION_FENRIS, 2s + 500ms);
-                }
-                break;
-            }
-
-            default:
-                break;
-        }
-    }
-
-    void UpdateAI(uint32 diff) override
-    {
-        TempSummon* tempSummon = me->ToTempSummon();
-        if (!tempSummon)
-            return;
-
-        Unit* summoner = tempSummon->GetSummonerUnit();
-        if (!summoner)
-            return;
-        _events.Update(diff);
-
-        if (me->GetEntry() != NPC_CROWLEY_FENRIS)
-            return;
-
-        while (uint32 eventId = _events.ExecuteEvent())
-        {
-            switch (eventId)
-            {
-                case EVENT_CROWLEY_ANIMATION_FENRIS:
-                    Talk(TALK_CROWLEY_NO_ESCAPE_0, summoner);
-                    _events.ScheduleEvent(EVENT_CROWLEY_ANIMATION_FENRIS + 1, 4s + 700ms);
-                    break;
-
-                case EVENT_CROWLEY_ANIMATION_FENRIS + 1:
-                    Talk(TALK_CROWLEY_NO_ESCAPE_1, summoner);
-                    _events.ScheduleEvent(EVENT_CROWLEY_ANIMATION_FENRIS + 2, 4s + 700ms);
-                    break;
-
-                case EVENT_CROWLEY_ANIMATION_FENRIS + 2:
-                    Talk(TALK_CROWLEY_NO_ESCAPE_2, summoner);
-                    _events.ScheduleEvent(EVENT_CROWLEY_ANIMATION_FENRIS + 3, 4s + 700ms);
-                    break;
-
-                case EVENT_CROWLEY_ANIMATION_FENRIS + 3:
-                    Talk(TALK_CROWLEY_NO_ESCAPE_3, summoner);
-                    _events.ScheduleEvent(EVENT_CROWLEY_ANIMATION_FENRIS + 4, 4s + 700ms);
-                    break;
-
-                case EVENT_CROWLEY_ANIMATION_FENRIS + 4:
-                    Talk(TALK_CROWLEY_NO_ESCAPE_4, summoner);
-                    _events.ScheduleEvent(EVENT_CROWLEY_ANIMATION_FENRIS + 5, 6s + 100ms);
-                    break;
-
-                case EVENT_CROWLEY_ANIMATION_FENRIS + 5:
-                    Talk(TALK_CROWLEY_NO_ESCAPE_5, summoner);
-                    _events.ScheduleEvent(EVENT_CROWLEY_ANIMATION_FENRIS + 6, 9s + 500ms);
-                    break;
-
-                case EVENT_CROWLEY_ANIMATION_FENRIS + 6:
-                    if (Creature* henry = me->FindNearestCreature(NPC_MAGISTRATE_HENRY_MALEB, 30.0f))
-                        me->CastSpell(henry, SPELL_CONVERSATION_TRIGGER_84076, true);
-                    break;
-
-                default:
-                    break;
-            }
-        }
-    }
-
-private:
-    EventMap _events;
-};
-
-enum GeneralActorFenris
-{
-    NPC_BLOODFANG_FENRIS                        = 44990,
-    NPC_PHIN_ODELIC                             = 44993,
-    NPC_BARTOLO_GINSETTI                        = 44994,
-    NPC_LOREMASTER_DIBBS                        = 44995,
-    NPC_CARETAKER_SMITHERS                      = 44997,
-    NPC_SOPHIA_ZWOSKI                           = 45002,
-    NPC_FENRIS_KEEP_CAMERA                      = 45003,
-
-    SPELL_CONVERSATION_TRIGGER_84077            = 84077,
-    SPELL_ARMORE_CAMERA_2                       = 84104,
-    SPELL_ARMORE_CAMERA_3                       = 84103,
-    SPELL_BLOOD_ODELIC                          = 84094,
-    SPELL_BLOOD_BARTOLO                         = 84095,
-    SPELL_BLOOD_DIBBS                           = 84096,
-    SPELL_BLOOD_HENRY                           = 84097,
-    SPELL_BLOOD_SMITHERS                        = 84098,
-    SPELL_BLOOD_ZWOSKI                          = 84099,
-
-    EVENT_MAGISTRATE_ANIMATION                  = 1,
-    EVENT_ACTOR_FENRIS_DRINK                    = 4,
-    EVENT_ACTOR_FENRIS_MORPH                    = 5,
-
-    TALK_HENRY_NO_ESCAPE_0                      = 0,
-    TALK_HENRY_NO_ESCAPE_1                      = 1,
-
-    SOUND_HOWLING                               = 17671
-};
-
-// 44993 - Phin Odelic, 44994 - Bartolo Ginsetti, 44995 - Loremaster Dibbs, 44996 - Magistrate Henry Maleb, 44997 - Caretaker Smithers, 45002 - Sophia Zwoski
-struct npc_silverpine_generic_actor_fenris_keep : public ScriptedAI
-{
-    npc_silverpine_generic_actor_fenris_keep(Creature* creature) : ScriptedAI(creature), _isWorgen(false) { }
-
-    void JustAppeared() override
-    {
-        if (Creature* fenrisStalker = me->FindNearestCreature(NPC_FENRIS_KEEP_STALKER, 50.0f, true))
-            me->SetFacingToObject(fenrisStalker);
-
-        me->SetUnitFlag(UNIT_FLAG_IMMUNE_TO_PC);
-        me->SetUnitFlag(UNIT_FLAG_IMMUNE_TO_NPC);
-
-        me->SetReactState(REACT_PASSIVE);
-    }
-
-    void SpellHit(WorldObject* /*caster*/, SpellInfo const* spellInfo) override
-    {
-        TempSummon* tempSummon = me->ToTempSummon();
-        if (!tempSummon)
-            return;
-
-        switch (spellInfo->Id)
-        {
-            case SPELL_CONVERSATION_TRIGGER_84076:
-                if (Unit* summoner = tempSummon->GetSummonerUnit())
-                    me->CastSpell(summoner, SPELL_ARMORE_CAMERA_2, true);
-                break;
-
-            case SPELL_ARMORE_CAMERA_3:
-                _events.ScheduleEvent(EVENT_MAGISTRATE_ANIMATION, 1s + 300ms);
-                break;
-
-            case SPELL_CONVERSATION_TRIGGER_84077:
-                _events.ScheduleEvent(EVENT_ACTOR_FENRIS_DRINK, 1s);
-                break;
-
-            default:
-                break;
-        }
-    }
-
-    void UpdateAI(uint32 diff) override
-    {
-        TempSummon* tempSummon = me->ToTempSummon();
-        if (!tempSummon)
-            return;
-
-        _events.Update(diff);
-
-        while (uint32 eventId = _events.ExecuteEvent())
-        {
-            switch (eventId)
-            {
-                case EVENT_MAGISTRATE_ANIMATION:
-                    if (Unit* summoner = tempSummon->GetSummonerUnit())
-                        Talk(TALK_HENRY_NO_ESCAPE_0, summoner);
-                    _events.ScheduleEvent(EVENT_MAGISTRATE_ANIMATION + 1, 10s + 800ms);
-                    break;
-
-                case EVENT_MAGISTRATE_ANIMATION + 1:
-                    if (Unit* summoner = tempSummon->GetSummonerUnit())
-                        Talk(TALK_HENRY_NO_ESCAPE_1, summoner);
-                    _events.ScheduleEvent(EVENT_MAGISTRATE_ANIMATION + 2, 2s);
-                    break;
-
-                case EVENT_MAGISTRATE_ANIMATION + 2:
-                    DoCastSelf(SPELL_CONVERSATION_TRIGGER_84077, true);
-                    break;
-
-                case EVENT_ACTOR_FENRIS_DRINK:
-                    _events.ScheduleEvent(EVENT_ACTOR_FENRIS_MORPH, 1s + 500ms);
-                    break;
-
-                case EVENT_ACTOR_FENRIS_MORPH:
-                {
-                    _isWorgen = true;
-
-                    uint32 spellId = 0;
-
-                    switch (me->GetEntry())
-                    {
-                        case NPC_PHIN_ODELIC:
-                            spellId = SPELL_BLOOD_ODELIC;
-                            break;
-                        case NPC_BARTOLO_GINSETTI:
-                            spellId = SPELL_BLOOD_BARTOLO;
-                            break;
-                        case NPC_LOREMASTER_DIBBS:
-                            spellId = SPELL_BLOOD_DIBBS;
-                            break;
-                        case NPC_MAGISTRATE_HENRY_MALEB:
-                            spellId = SPELL_BLOOD_HENRY;
-                            break;
-                        case NPC_CARETAKER_SMITHERS:
-                            spellId = SPELL_BLOOD_SMITHERS;
-                            break;
-                        case NPC_SOPHIA_ZWOSKI:
-                            spellId = SPELL_BLOOD_ZWOSKI;
-                            me->PlayDirectSound(SOUND_HOWLING);
-                            break;
-                        default:
-                            break;
-                    }
-
-                    DoCastSelf(spellId);
-
-                    _events.ScheduleEvent(EVENT_ACTOR_FENRIS_MORPH + 1, 1s);
-                    break;
-                }
-
-                case EVENT_ACTOR_FENRIS_MORPH + 1:
-                    me->HandleEmoteCommand(EMOTE_STATE_READY_UNARMED);
-                    if (me->GetEntry() == NPC_MAGISTRATE_HENRY_MALEB)
-                        _events.ScheduleEvent(EVENT_ACTOR_FENRIS_MORPH + 2, 2s);
-                    break;
-
-                case EVENT_ACTOR_FENRIS_MORPH + 2:
-                    if (Creature* agatha = me->FindNearestCreature(NPC_AGATHA_FENRIS, 60.0f))
-                        me->CastSpell(agatha, SPELL_GENERAL_TRIGGER_84107, true);
-                    break;
-
-                default:
-                    break;
-            }
-        }
-    }
-
-private:
-    EventMap _events;
-    bool _isWorgen;
-};
-
-void AddSC_silverpine_forest()
-{
-    /* Vehicles */
-
-    RegisterCreatureAI(npc_silverpine_horde_hauler);
-    RegisterSpellScript(spell_silverpine_magical_chains_hauler);
-
-    /* Forsaken High Command */
-
-    RegisterCreatureAI(npc_silverpine_grand_executor_mortuus);
-    RegisterSpellScript(spell_silverpine_raise_forsaken_83173);
-    RegisterCreatureAI(npc_silverpine_fallen_human);
-    RegisterSpellScript(spell_silverpine_forsaken_trooper_masterscript_high_command);
-    RegisterCreatureAI(npc_silverpine_sylvanas_windrunner_high_command);
-    RegisterCreatureAI(npc_silverpine_deathstalker);
-    RegisterCreatureAI(npc_silverpine_worgen_renegade);
-    RegisterSpellScript(spell_silverpine_flurry_of_claws);
-    RegisterCreatureAI(npc_silverpine_forsaken_trooper);
-    RegisterCreatureAI(npc_silverpine_bat_handler_maggotbreath);
-    RegisterCreatureAI(npc_silverpine_forsaken_bat);
 
     /* Ivar Patch */
 
@@ -6043,19 +6001,11 @@
 
     /* The Skittering Dark */
 
->>>>>>> 76866fff
     RegisterCreatureAI(npc_silverpine_webbed_victim);
     RegisterSpellScript(spell_silverpine_free_webbed_victim_random);
     RegisterCreatureAI(npc_silverpine_orc_sea_dog);
     RegisterCreatureAI(npc_silverpine_skitterweb_matriarch);
 
-<<<<<<< HEAD
-    RegisterCreatureAI(npc_silverpine_warhorse_player_lordaeron);
-    RegisterCreatureAI(npc_silverpine_warhorse_sylvanas_lordaeron);
-    RegisterCreatureAI(npc_silverpine_sylvanas_lordaeron);
-    RegisterCreatureAI(npc_silverpine_dreadguard_lordaeron);
-    RegisterSpellScript(spell_silverpine_summon_lordaeron_actors);
-=======
     /* Fenris Isle */
 
     RegisterSpellScript(spell_silverpine_bond_of_the_valkyr);
@@ -6071,5 +6021,12 @@
     RegisterCreatureAI(npc_silverpine_fenris_keep_camera);
     RegisterCreatureAI(npc_silverpine_crowley_bloodfang_fenris_keep);
     RegisterCreatureAI(npc_silverpine_generic_actor_fenris_keep);
->>>>>>> 76866fff
+
+    /* Lordaeron */
+
+    RegisterCreatureAI(npc_silverpine_warhorse_player_lordaeron);
+    RegisterCreatureAI(npc_silverpine_warhorse_sylvanas_lordaeron);
+    RegisterCreatureAI(npc_silverpine_sylvanas_lordaeron);
+    RegisterCreatureAI(npc_silverpine_dreadguard_lordaeron);
+    RegisterSpellScript(spell_silverpine_summon_lordaeron_actors);
 }