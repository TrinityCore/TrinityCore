/*
 * This file is part of the TrinityCore Project. See AUTHORS file for Copyright information
 *
 * This program is free software; you can redistribute it and/or modify it
 * under the terms of the GNU General Public License as published by the
 * Free Software Foundation; either version 2 of the License, or (at your
 * option) any later version.
 *
 * This program is distributed in the hope that it will be useful, but WITHOUT
 * ANY WARRANTY; without even the implied warranty of MERCHANTABILITY or
 * FITNESS FOR A PARTICULAR PURPOSE. See the GNU General Public License for
 * more details.
 *
 * You should have received a copy of the GNU General Public License along
 * with this program. If not, see <http://www.gnu.org/licenses/>.
 */

#ifndef SCARLET_M_
#define SCARLET_M_

#include "CreatureAIImpl.h"
<<<<<<< HEAD
#include "Position.h"
=======
>>>>>>> 28d470c5

#define SMScriptName "instance_scarlet_monastery"
#define DataHeader "SM"

uint32 const EncounterCount = 9;

Position const BunnySpawnPosition                = { 1776.27f, 1348.74f, 19.20f };
Position const EarthBunnySpawnPosition           = { 1765.28f, 1347.46f, 18.55f, 6.17f };
Position const HeadlessHorsemanSpawnPosition     = { 1765.00f, 1347.00f, 15.00f };
Position const HeadlessHorsemanHeadSpawnPosition = { 1788.54f, 1348.05f, 18.88f }; // Guessed

enum SMDataTypes
{
    DATA_INTERROGATOR_VISHAS = 0,
    DATA_BLOODMAGE_THALNOS,
    DATA_HOUNDMASTER_LOKSEY,
    DATA_ARCANIST_DOAN,
    DATA_HEROD,
    DATA_HIGH_INQUISITOR_FAIRBANKS,
    DATA_MOGRAINE_AND_WHITE_EVENT, // Last DungeonEncounter.dbc entry

    DATA_AZSHIR,
    DATA_SCORN,
    DATA_MOGRAINE,
    DATA_VORREL,
    DATA_WHITEMANE,

    // Headless Horseman
    DATA_HORSEMAN_HEAD,
    DATA_HEADLESS_HORSEMAN,
    DATA_PUMPKIN_SHRINE,
    DATA_HIGH_INQUISITORS_DOOR,
    DATA_LOOSELY_TURNED_SOIL,
    DATA_START_HORSEMAN_EVENT,
    DATA_FLAME_BUNNY,
    DATA_EARTH_BUNNY,
    DATA_HORSEMAN_EVENT_STATE,
    DATA_PREPARE_RESET,
    DATA_THOMAS
};

enum SMCreatureIds
{
    NPC_MOGRAINE               = 3976,
    NPC_WHITEMANE              = 3977,
    NPC_VORREL                 = 3981,
    NPC_HEADLESS_HORSEMAN      = 23682,
    NPC_HEADLESS_HORSEMAN_HEAD = 23775,
    NPC_PULSING_PUMPKIN        = 23694,
    NPC_PUMPKIN_FIEND          = 23545,
    NPC_FLAME_BUNNY            = 23686,
    NPC_EARTH_BUNNY            = 23758,
    NPC_SIR_THOMAS             = 23904
};

enum SMCreatureMisc
{
    SPELL_EARTH_EXPLOSION         = 42373,
    EVENT_ACTIVE_EARTH_EXPLOSION  = 1,
    EVENT_SPAWN_HEADLESS_HORSEMAN = 2,
    EVENT_DESPAWN_OBJECTS         = 3,
    ACTION_HORSEMAN_EVENT_START   = 101
};

enum SMGameObjectIds
{
    GO_HIGH_INQUISITORS_DOOR = 104600,
    GO_PUMPKIN_SHRINE        = 186267,
    GO_LOOSELY_TURNED_SOIL   = 186314
};

template <class AI, class T>
inline AI* GetScarletMonasteryAI(T* obj)
{
    return GetInstanceAI<AI>(obj, SMScriptName);
}

#define RegisterScarletMonasteryCreatureAI(ai) RegisterCreatureAIWithFactory(ai, GetScarletMonasteryAI)
#define RegisterScarletMonasteryGameObjectAI(ai) RegisterGameObjectAIWithFactory(ai, GetScarletMonasteryAI)

#endif // SCARLET_M_<|MERGE_RESOLUTION|>--- conflicted
+++ resolved
@@ -19,79 +19,47 @@
 #define SCARLET_M_
 
 #include "CreatureAIImpl.h"
-<<<<<<< HEAD
-#include "Position.h"
-=======
->>>>>>> 28d470c5
 
 #define SMScriptName "instance_scarlet_monastery"
 #define DataHeader "SM"
 
-uint32 const EncounterCount = 9;
-
-Position const BunnySpawnPosition                = { 1776.27f, 1348.74f, 19.20f };
-Position const EarthBunnySpawnPosition           = { 1765.28f, 1347.46f, 18.55f, 6.17f };
-Position const HeadlessHorsemanSpawnPosition     = { 1765.00f, 1347.00f, 15.00f };
-Position const HeadlessHorsemanHeadSpawnPosition = { 1788.54f, 1348.05f, 18.88f }; // Guessed
+uint32 const EncounterCount = 10;
 
 enum SMDataTypes
 {
-    DATA_INTERROGATOR_VISHAS = 0,
-    DATA_BLOODMAGE_THALNOS,
-    DATA_HOUNDMASTER_LOKSEY,
-    DATA_ARCANIST_DOAN,
-    DATA_HEROD,
-    DATA_HIGH_INQUISITOR_FAIRBANKS,
-    DATA_MOGRAINE_AND_WHITE_EVENT, // Last DungeonEncounter.dbc entry
+    DATA_MOGRAINE_AND_WHITE_EVENT   = 1,
+    DATA_MOGRAINE                   = 2,
+    DATA_WHITEMANE                  = 3,
 
-    DATA_AZSHIR,
-    DATA_SCORN,
-    DATA_MOGRAINE,
-    DATA_VORREL,
-    DATA_WHITEMANE,
+    DATA_HORSEMAN_EVENT             = 4,
+    DATA_PUMPKIN_SHRINE             = 5,
 
-    // Headless Horseman
-    DATA_HORSEMAN_HEAD,
-    DATA_HEADLESS_HORSEMAN,
-    DATA_PUMPKIN_SHRINE,
-    DATA_HIGH_INQUISITORS_DOOR,
-    DATA_LOOSELY_TURNED_SOIL,
-    DATA_START_HORSEMAN_EVENT,
-    DATA_FLAME_BUNNY,
-    DATA_EARTH_BUNNY,
-    DATA_HORSEMAN_EVENT_STATE,
-    DATA_PREPARE_RESET,
-    DATA_THOMAS
+    DATA_VORREL                     = 6,
+    DATA_ARCANIST_DOAN              = 7,
+    DATA_AZSHIR                     = 8,
+    DATA_BLOODMAGE_THALNOS          = 9,
+    DATA_HEROD                      = 10,
+    DATA_HIGH_INQUISITOR_FAIRBANKS  = 11,
+    DATA_HOUNDMASTER_LOKSEY         = 12,
+    DATA_INTERROGATOR_VISHAS        = 13,
+    DATA_SCORN                      = 14
 };
 
 enum SMCreatureIds
 {
-    NPC_MOGRAINE               = 3976,
-    NPC_WHITEMANE              = 3977,
-    NPC_VORREL                 = 3981,
-    NPC_HEADLESS_HORSEMAN      = 23682,
-    NPC_HEADLESS_HORSEMAN_HEAD = 23775,
-    NPC_PULSING_PUMPKIN        = 23694,
-    NPC_PUMPKIN_FIEND          = 23545,
-    NPC_FLAME_BUNNY            = 23686,
-    NPC_EARTH_BUNNY            = 23758,
-    NPC_SIR_THOMAS             = 23904
-};
+    NPC_MOGRAINE                    = 3976,
+    NPC_WHITEMANE                   = 3977,
+    NPC_VORREL                      = 3981,
 
-enum SMCreatureMisc
-{
-    SPELL_EARTH_EXPLOSION         = 42373,
-    EVENT_ACTIVE_EARTH_EXPLOSION  = 1,
-    EVENT_SPAWN_HEADLESS_HORSEMAN = 2,
-    EVENT_DESPAWN_OBJECTS         = 3,
-    ACTION_HORSEMAN_EVENT_START   = 101
+    NPC_HORSEMAN                    = 23682,
+    NPC_HEAD                        = 23775,
+    NPC_PUMPKIN                     = 23694
 };
 
 enum SMGameObjectIds
 {
-    GO_HIGH_INQUISITORS_DOOR = 104600,
-    GO_PUMPKIN_SHRINE        = 186267,
-    GO_LOOSELY_TURNED_SOIL   = 186314
+    GO_HIGH_INQUISITORS_DOOR        = 104600,
+    GO_PUMPKIN_SHRINE               = 186267
 };
 
 template <class AI, class T>
@@ -100,7 +68,4 @@
     return GetInstanceAI<AI>(obj, SMScriptName);
 }
 
-#define RegisterScarletMonasteryCreatureAI(ai) RegisterCreatureAIWithFactory(ai, GetScarletMonasteryAI)
-#define RegisterScarletMonasteryGameObjectAI(ai) RegisterGameObjectAIWithFactory(ai, GetScarletMonasteryAI)
-
 #endif // SCARLET_M_