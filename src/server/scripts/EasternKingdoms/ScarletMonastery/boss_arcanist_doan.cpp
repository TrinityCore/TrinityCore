--- conflicted
+++ resolved
@@ -15,92 +15,45 @@
  * with this program. If not, see <http://www.gnu.org/licenses/>.
  */
 
+#include "ScriptMgr.h"
+#include "ScriptedCreature.h"
 #include "scarlet_monastery.h"
-#include "ScriptedCreature.h"
-#include "ScriptMgr.h"
 
-enum ArcanistDoanYells
+enum Yells
 {
-    SAY_AGGRO = 0,
-    SAY_SPECIALAE = 1
+    SAY_AGGRO                   = 0,
+    SAY_SPECIALAE               = 1
 };
 
-enum ArcanistDoanSpells
+enum Spells
 {
-    SPELL_SILENCE = 8988,
-    SPELL_ARCANE_EXPLOSION = 9433,
-    SPELL_DETONATION = 9435,
-    SPELL_ARCANE_BUBBLE = 9438,
-    SPELL_POLYMORPH = 13323
+    SPELL_SILENCE               = 8988,
+    SPELL_ARCANE_EXPLOSION      = 9433,
+    SPELL_DETONATION            = 9435,
+    SPELL_ARCANE_BUBBLE         = 9438,
+    SPELL_POLYMORPH             = 13323
 };
 
-enum ArcanistDoanEvents
+enum Events
 {
-    EVENT_SILENCE = 1,
-    EVENT_ARCANE_EXPLOSION,
-    EVENT_ARCANE_BUBBLE,
-    EVENT_POLYMORPH
+    EVENT_SILENCE               = 1,
+    EVENT_ARCANE_EXPLOSION      = 2,
+    EVENT_ARCANE_BUBBLE         = 3,
+    EVENT_POLYMORPH             = 4
 };
 
-struct boss_arcanist_doan : public BossAI
+class boss_arcanist_doan : public CreatureScript
 {
-    boss_arcanist_doan(Creature* creature) : BossAI(creature, DATA_ARCANIST_DOAN)
-    {
-        _healthAbove50Pct = true;
-    }
+    public:
+        boss_arcanist_doan() : CreatureScript("boss_arcanist_doan") { }
 
-    void Reset() override
-    {
-        _Reset();
-        _healthAbove50Pct = true;
-    }
-
-    void JustEngagedWith(Unit* who) override
-    {
-        BossAI::JustEngagedWith(who);
-        Talk(SAY_AGGRO);
-
-        events.ScheduleEvent(EVENT_SILENCE, 15s);
-        events.ScheduleEvent(EVENT_ARCANE_EXPLOSION, 3s);
-        events.ScheduleEvent(EVENT_POLYMORPH, 30s);
-    }
-
-    void UpdateAI(uint32 diff) override
-    {
-        if (!UpdateVictim())
-            return;
-
-        events.Update(diff);
-
-        if (me->HasUnitState(UNIT_STATE_CASTING))
-            return;
-
-        while (uint32 eventId = events.ExecuteEvent())
+        struct boss_arcanist_doanAI : public BossAI
         {
-            switch (eventId)
+            boss_arcanist_doanAI(Creature* creature) : BossAI(creature, DATA_ARCANIST_DOAN)
             {
-                case EVENT_SILENCE:
-                    DoCastVictim(SPELL_SILENCE);
-                    events.Repeat(15s, 20s);
-                    break;
-                case EVENT_ARCANE_EXPLOSION:
-                    DoCastVictim(SPELL_ARCANE_EXPLOSION);
-                    events.Repeat(8s);
-                    break;
-                case EVENT_POLYMORPH:
-                    if (Unit* target = SelectTarget(SelectTargetMethod::Random, 1, 30.0f, true))
-                        DoCast(target, SPELL_POLYMORPH);
-                    events.Repeat(20s);
-                    break;
-                default:
-                    break;
+                _healthAbove50Pct = true;
             }
 
-<<<<<<< HEAD
-            if (me->HasUnitState(UNIT_STATE_CASTING))
-                return;
-        }
-=======
             void Reset() override
             {
                 _Reset();
@@ -171,24 +124,14 @@
         private:
             bool _healthAbove50Pct;
         };
->>>>>>> 28d470c5
 
-        if (_healthAbove50Pct && HealthBelowPct(50))
+        CreatureAI* GetAI(Creature* creature) const override
         {
-            _healthAbove50Pct = false;
-            Talk(SAY_SPECIALAE);
-            DoCastSelf(SPELL_ARCANE_BUBBLE);
-            DoCastAOE(SPELL_DETONATION);
+            return GetScarletMonasteryAI<boss_arcanist_doanAI>(creature);
         }
-
-        DoMeleeAttackIfReady();
-    }
-
-private:
-    bool _healthAbove50Pct;
 };
 
 void AddSC_boss_arcanist_doan()
 {
-    RegisterScarletMonasteryCreatureAI(boss_arcanist_doan);
+    new boss_arcanist_doan();
 }