--- conflicted
+++ resolved
@@ -443,11 +443,7 @@
         {
             me->SetVisible(false);
             me->SetFlag(UNIT_FIELD_FLAGS, UNIT_FLAG_NON_ATTACKABLE);
-<<<<<<< HEAD
-            me->AddUnitMovementFlag(MOVEMENTFLAG_DISABLE_GRAVITY);
-=======
             me->SetDisableGravity(true);
->>>>>>> 89ec9075
             me->SetSpeed(MOVE_WALK, 5.0f, true);
             wp_reached = false;
             count = 0;
@@ -480,11 +476,7 @@
                         instance->SetData(GAMEOBJECT_PUMPKIN_SHRINE, 0);   //hide gameobject
                     break;
                 case 19:
-<<<<<<< HEAD
-                    me->RemoveUnitMovementFlag(MOVEMENTFLAG_DISABLE_GRAVITY);
-=======
                     me->SetDisableGravity(false);
->>>>>>> 89ec9075
                     break;
                 case 20:
                 {
