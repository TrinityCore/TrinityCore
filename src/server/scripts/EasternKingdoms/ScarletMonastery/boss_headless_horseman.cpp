--- conflicted
+++ resolved
@@ -42,21 +42,11 @@
 
 enum Entries
 {
-<<<<<<< HEAD
     NPC_HEAD                    = 23775,
     NPC_PULSING_PUMPKIN         = 23694,
     NPC_PUMPKIN_FIEND           = 23545,
     NPC_SIR_THOMAS              = 23904,
     GO_PUMPKIN_SHRINE           = 186267
-=======
-    HH_MOUNTED                  = 23682,
-    HH_DISMOUNTED               = 23800,
-    HEAD                        = 23775,
-    PULSING_PUMPKIN             = 23694,
-    PUMPKIN_FIEND               = 23545,
-    HELPER                      = 23686,
-    WISP_INVIS                  = 24034
->>>>>>> 57f84c92
 };
 
 enum Spells
@@ -236,31 +226,7 @@
                         }
                     }
 
-<<<<<<< HEAD
                     me->RemoveAurasDueToSpell(SPELL_HEAD);
-=======
-            if (spell->Id == SPELL_FLYING_HEAD)
-            {
-                if (Phase < 3)
-                    ++Phase;
-                else
-                    Phase = 3;
-                withhead = true;
-                me->RemoveAllAuras();
-                me->SetName("Headless Horseman");
-                me->SetFullHealth();
-                SaySound(SAY_REJOINED);
-                DoCast(me, SPELL_HEAD);
-                caster->GetMotionMaster()->Clear(false);
-                caster->GetMotionMaster()->MoveFollow(me, 6, float(urand(0, 5)));
-                //DoResetThreat();//not sure if need
-                ThreatContainer::StorageType threatlist = caster->getThreatManager().getThreatList();
-                for (ThreatContainer::StorageType::const_iterator itr = threatlist.begin(); itr != threatlist.end(); ++itr)
-                {
-                    Unit* unit = Unit::GetUnit(*me, (*itr)->getUnitGuid());
-                    if (unit && unit->isAlive() && unit != caster)
-                        me->AddThreat(unit, caster->getThreatManager().getThreat(unit));
->>>>>>> 57f84c92
                 }
             }
 
