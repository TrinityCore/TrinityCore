--- conflicted
+++ resolved
@@ -26,25 +26,15 @@
 
 enum Yells
 {
-<<<<<<< HEAD
-=======
-    SAY_LOST_HEAD               = 0,    
-    SAY_PLAYER_DEATH            = 1,
-
->>>>>>> 94997a50
     SAY_ENTRANCE                = 0,
     SAY_REJOINED                = 1,
     SAY_CONFLAGRATION           = 2,
     SAY_SPROUTING_PUMPKINS      = 3,
-<<<<<<< HEAD
     SAY_PLAYER_DEATH            = 4,
     SAY_DEATH                   = 5,
 
-	// Head of the Horseman
+    // Head of the Horseman
     SAY_LOST_HEAD               = 0,
-=======
-    SAY_DEATH                   = 4,
->>>>>>> 94997a50
 };
 
 enum Actions
@@ -77,7 +67,7 @@
 
     // Horseman Head
     SPELL_FLYING_HEAD           = 42399,
-	SPELL_HEAD                  = 42413,
+    SPELL_HEAD                  = 42413,
     SPELL_HEAD_LANDS            = 42400,
  // SPELL_CREATE_PUMPKIN_TREATS = 42754,
     SPELL_EARTHQUKE             = 42909,
@@ -177,27 +167,10 @@
                 DoZoneInCombat(me, 100.0f);
             }
 
-<<<<<<< HEAD
             void KilledUnit(Unit* victim)
             {
                 if (!victim->ToPlayer())
                     return;
-=======
-        void EnterCombat(Unit* /*who*/) { }
-
-        void SaySound(uint8 textEntry, Unit* target = 0)
-        {
-            if (target)
-                Talk(textEntry, target->GetGUID());
-            else
-                Talk(textEntry);
-
-            //DoCast(me, SPELL_HEAD_SPEAKS, true);
-            if (Creature* speaker = DoSpawnCreature(HELPER, 0, 0, 0, 0, TEMPSUMMON_TIMED_DESPAWN, 1000))
-                speaker->CastSpell(speaker, SPELL_HEAD_SPEAKS, false);
-            laugh += 3000;
-        }
->>>>>>> 94997a50
 
                 Talk(SAY_PLAYER_DEATH);
             }
@@ -212,7 +185,7 @@
                 Talk(SAY_DEATH);
                 _summons.DespawnAll();
 
-			    Map::PlayerList const& players = me->GetMap()->GetPlayers();
+                Map::PlayerList const& players = me->GetMap()->GetPlayers();
                 if (!players.isEmpty())
                     for (Map::PlayerList::const_iterator i = players.begin(); i != players.end(); ++i)
                         if (Player* player = i->getSource())
@@ -325,7 +298,6 @@
                     return;
                 }
 
-<<<<<<< HEAD
                 if (_laughTimer <= diff)
                 {
                     DoPlaySoundToSet(me, randomLaugh[rand()%3]);
@@ -333,16 +305,6 @@
                 }
                 else
                     _laughTimer -= diff;
-=======
-        void SaySound(uint8 textEntry, Unit* target = 0)
-        {
-            if (target)
-                Talk(textEntry, target->GetGUID());
-            else
-                Talk(textEntry);
-            laugh += 4000;
-        }
->>>>>>> 94997a50
 
                 if (me->HasReactState(REACT_PASSIVE))
                     return;
@@ -511,7 +473,7 @@
                 me->RemoveAllAuras();
                 DoCast(me, SPELL_SPROUT_BODY, true);
                 if (Unit* unit = me->SelectNearestTarget())
-	                AttackStart(unit);
+                    AttackStart(unit);
                 me->UpdateEntry(PUMPKIN_FIEND);
             }
         }
