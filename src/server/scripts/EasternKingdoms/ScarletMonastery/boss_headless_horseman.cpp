--- conflicted
+++ resolved
@@ -34,11 +34,7 @@
     SAY_DEATH                   = 5,
 
     // Head of the Horseman
-<<<<<<< HEAD
-    SAY_LOST_HEAD               = 0,
-=======
     SAY_LOST_HEAD               = 0
->>>>>>> a2ff1a96
 };
 
 enum Actions
@@ -52,19 +48,13 @@
     NPC_PULSING_PUMPKIN         = 23694,
     NPC_PUMPKIN_FIEND           = 23545,
     NPC_SIR_THOMAS              = 23904,
-<<<<<<< HEAD
     PUMPKIN_FIEND               = 23545,
-=======
->>>>>>> a2ff1a96
     GO_PUMPKIN_SHRINE           = 186267
 };
 
 enum Spells
 {
-<<<<<<< HEAD
     // Horseman Body
-=======
->>>>>>> a2ff1a96
     SPELL_SUMMON_PUMPKIN        = 52236,
     SPELL_IMMUNED               = 42556,
     SPELL_BODY_REGEN            = 42403,
@@ -75,15 +65,11 @@
     SPELL_CONFLAGRATION         = 42380,
     SPELL_BURNING               = 42971,
 
-<<<<<<< HEAD
     // Horseman Head
-=======
->>>>>>> a2ff1a96
     SPELL_FLYING_HEAD           = 42399,
     SPELL_HEAD                  = 42413,
     SPELL_HEAD_LANDS            = 42400,
  // SPELL_CREATE_PUMPKIN_TREATS = 42754,
-<<<<<<< HEAD
     SPELL_EARTHQUKE             = 42909,
 
     // Pumpkin Fiend
@@ -97,9 +83,6 @@
     SPELL_WISP_BLUE             = 42821,
     SPELL_WISP_FLIGHT_PORT      = 42818,
     SPELL_SMOKE                 = 42355,
-=======
-    SPELL_RHYME_BIG             = 42909
->>>>>>> a2ff1a96
 };
 
 uint32 randomLaugh[]            = {11965, 11975, 11976};
@@ -118,11 +101,6 @@
 
 #define GOSSIP_OPTION "Call the Headless Horseman."
 
-<<<<<<< HEAD
-=======
-#define GOSSIP_OPTION "Call the Headless Horseman."
-
->>>>>>> a2ff1a96
 class boss_headless_horseman : public CreatureScript
 {
     public:
@@ -131,7 +109,6 @@
         struct boss_headless_horsemanAI : public ScriptedAI
         {
             boss_headless_horsemanAI(Creature* c) : ScriptedAI(c), _summons(me)
-<<<<<<< HEAD
             {
             }
 
@@ -457,392 +434,81 @@
             return new npc_horseman_headAI(creature);
         }
 };
-=======
-            {
-            }
-
-            void Reset()
-            {
-                _summons.DespawnAll();
-
-                me->SetVisible(false);
-                me->SetReactState(REACT_PASSIVE);
-                me->SetFlag(UNIT_FIELD_FLAGS, UNIT_FLAG_NON_ATTACKABLE | UNIT_FLAG_DISABLE_MOVE);
-
-                me->SetUnitMovementFlags(MOVEMENTFLAG_NONE);
-                me->AddUnitMovementFlag(MOVEMENTFLAG_DISABLE_GRAVITY);
-                me->SetSpeed(MOVE_RUN, 2.0f, true);
-                me->SetCorpseDelay(75);
-
-                _wpCount = 0;
-                _introCount = 0;
-                _wpReached = false;
-                _phase = 0;
-
-                _introTimer = 1*IN_MILLISECONDS;
-                _laughTimer = 7*IN_MILLISECONDS;
-                _cleaveTimer = 3*IN_MILLISECONDS;
-                _summonTimer = 1*IN_MILLISECONDS;
-                _conflagTimer = 4*IN_MILLISECONDS;
-
-                me->SummonGameObject(GO_PUMPKIN_SHRINE, 1776.27f, 1348.74f, 20.4116f, 0, 0, 0, 0.00518764f, -0.999987f, 0);
-                DoCast(me, SPELL_HEAD, true);
-            }
-
-            void MovementInform(uint32 type, uint32 id)
-            {
-                if (type != POINT_MOTION_TYPE || id != _wpCount)
-                    return;
-
-                if (id < 7)
-                {
-                    ++_wpCount;
-                    _wpReached = true;
-                }
-                else // start fighting
-                {
-                    me->SetReactState(REACT_AGGRESSIVE);
-                    me->RemoveFlag(UNIT_FIELD_FLAGS, UNIT_FLAG_NON_ATTACKABLE | UNIT_FLAG_DISABLE_MOVE | UNIT_FLAG_NOT_SELECTABLE);
-                    me->RemoveUnitMovementFlag(MOVEMENTFLAG_DISABLE_GRAVITY);
-                    DoZoneInCombat(me, 100.0f);
-
-                    if (me->getVictim())
-                        me->GetMotionMaster()->MoveChase(me->getVictim());
-                }
-            }
-
-            void EnterCombat(Unit* /*who*/)
-            {
-                DoZoneInCombat(me, 100.0f);
-            }
-
-            void KilledUnit(Unit* victim)
-            {
-                if (!victim->ToPlayer())
-                    return;
-
-                Talk(SAY_PLAYER_DEATH);
-            }
-
-            void JustSummoned(Creature* summon)
-            {
-                _summons.Summon(summon);
-                summon->SetInCombatWithZone();
-
-                // Talk(SAY_SPROUTING_PUMPKINS);
-            }
-
-            void JustDied(Unit* /*killer*/)
-            {
-                Talk(SAY_DEATH);
-                _summons.DespawnAll();
-
-                Map::PlayerList const& players = me->GetMap()->GetPlayers();
-                if (!players.isEmpty())
-                    for (Map::PlayerList::const_iterator i = players.begin(); i != players.end(); ++i)
-                        if (Player* player = i->getSource())
-                            if (player->IsAtGroupRewardDistance(me))
-                                sLFGMgr->RewardDungeonDoneFor(285, player);
-
-                DoCast(me, SPELL_BURNING, true);
-                me->SummonCreature(NPC_SIR_THOMAS, 1762.863f, 1345.217f, 17.9f, 0.0f, TEMPSUMMON_TIMED_DESPAWN, 60*IN_MILLISECONDS);
-            }
-
-            void DamageTaken(Unit* /*attacker*/, uint32 &damage)
-            {
-                if (_phase > 3)
-                {
-                    me->RemoveAllAuras();
-                    return;
-                }
-
-                if (me->HasAura(SPELL_BODY_REGEN))
-                {
-                    damage = 0;
-                    return;
-                }
-
-                if (damage >= me->GetHealth())
-                {
-                    damage = me->GetHealth() - 1;
-
-                    DoCast(me, SPELL_IMMUNED, true);
-                    DoCast(me, SPELL_BODY_REGEN, true);
-                    DoCast(me, SPELL_CONFUSED, true);
-
-                    Position randomPos;
-                    me->GetRandomNearPosition(randomPos, 20.0f);
-
-                    if (Creature* head = me->SummonCreature(NPC_HEAD, randomPos))
-                    {
-                        head->AI()->SetData(0, _phase);
-
-                        switch (_phase)
-                        {
-                            case 2: head->SetHealth(uint32(head->GetMaxHealth() * 2 / 3)); break;
-                            case 3: head->SetHealth(uint32(head->GetMaxHealth() / 3)); break;
-                        }
-                    }
-
-                    me->RemoveAurasDueToSpell(SPELL_HEAD);
-                }
-            }
-
-            void DoAction(int32 const action)
-            {
-                switch (action)
-                {
-                    case ACTION_SWITCH_PHASE:
-                        me->RemoveAllAuras();
-                        DoCast(me, SPELL_HEAL_BODY, true);
-                        DoCast(me, SPELL_HEAD, true);
-
-                        ++_phase;
-                        if (_phase > 3)
-                            me->DealDamage(me, me->GetHealth());
-                        else
-                            Talk(SAY_REJOINED);
-
-                        break;
-                }
-            }
-
-            void UpdateAI(uint32 const diff)
-            {
-                if (!UpdateVictim())
-                    return;
-
-                if (_phase == 0)
-                {
-                    if (_introTimer <= diff)
-                    {
-                        if (Unit* target = SelectTarget(SELECT_TARGET_RANDOM, 0, 100.0f, true))
-                        {
-                            if (_introCount < 3)
-                                target->ToPlayer()->Say(Text[_introCount], 0);
-                            else
-                            {
-                                DoCast(me, SPELL_RHYME_BIG, true);
-                                target->ToPlayer()->Say(Text[_introCount], 0);
-                                target->HandleEmoteCommand(ANIM_EMOTE_SHOUT);
-                                _phase = 1;
-                                _wpReached = true;
-                                me->SetVisible(true);
-                                Talk(SAY_ENTRANCE);
-                            }
-                        }
-                        _introTimer = 3*IN_MILLISECONDS;
-                        ++_introCount;
-                    }
-                    else
-                        _introTimer -= diff;
-
-                    return;
-                }
-
-                if (_wpReached)
-                {
-                    _wpReached = false;
-                    me->GetMotionMaster()->MovePoint(_wpCount, flightPos[_wpCount]);
-                }
-
-                if (me->HasAura(SPELL_BODY_REGEN))
-                {
-                    if (me->IsFullHealth())
-                    {
-                        me->RemoveAllAuras();
-                        DoCast(me, SPELL_HEAD, true);
-
-                        if (Creature* head = me->FindNearestCreature(NPC_HEAD, 250.0f, true))
-                        {
-                            head->SetFullHealth();
-                            head->RemoveAllAuras();
-                            head->SetFlag(UNIT_FIELD_FLAGS, UNIT_FLAG_NON_ATTACKABLE | UNIT_FLAG_NOT_SELECTABLE);
-                            head->DespawnOrUnsummon(3*IN_MILLISECONDS);
-                            head->CastSpell(me, SPELL_FLYING_HEAD, true);
-                        }
-                    }
-                    else if (!me->HasAura(SPELL_WHIRLWIND) && me->GetHealthPct() > 10.0f)
-                        DoCast(me, SPELL_WHIRLWIND, true);
-
-                    return;
-                }
-
-                if (_laughTimer <= diff)
-                {
-                    DoPlaySoundToSet(me, randomLaugh[rand()%3]);
-                    _laughTimer = urand(11, 22) *IN_MILLISECONDS;
-                }
-                else
-                    _laughTimer -= diff;
->>>>>>> a2ff1a96
-
-                if (me->HasReactState(REACT_PASSIVE))
-                    return;
-
-                if (_cleaveTimer <= diff)
-                {
-                    DoCastVictim(SPELL_CLEAVE);
-                    _cleaveTimer = urand(2, 6) *IN_MILLISECONDS;
-                }
-                else
-                    _cleaveTimer -= diff;
-
-<<<<<<< HEAD
+
+class mob_pulsing_pumpkin : public CreatureScript
+{
+public:
+    mob_pulsing_pumpkin() : CreatureScript("mob_pulsing_pumpkin") { }
+
+    CreatureAI* GetAI(Creature* creature) const
+    {
+        return new mob_pulsing_pumpkinAI (creature);
+    }
+
     struct mob_pulsing_pumpkinAI : public ScriptedAI
     {
         mob_pulsing_pumpkinAI(Creature* creature) : ScriptedAI(creature) 
         {
         }
-=======
-                switch (_phase)
-                {
-                    case 2:
-                        if (_conflagTimer <= diff)
-                        {
-                            if (Unit* target = SelectTarget(SELECT_TARGET_RANDOM, 1, 30.0f, true))
-                                DoCast(target, SPELL_CONFLAGRATION);
-                            _conflagTimer = urand(8, 12) *IN_MILLISECONDS;
-                        }
-                        else
-                            _conflagTimer -= diff;
-                        break;
-                    case 3:
-                        if (_summonTimer <= diff)
-                        {
-                            //DoCast(me, SPELL_SUMMON_PUMPKIN, true);
-                            _summonTimer = 15*IN_MILLISECONDS;
-                        }
-                        else
-                            _summonTimer -= diff;
-                        break;
-                    default:
-                        break;
-                }
-
-                DoMeleeAttackIfReady();
-            }
->>>>>>> a2ff1a96
-
-        private:
-            SummonList _summons;
-            uint8 _phase;
-            uint8 _wpCount;
-            uint8 _introCount;
-            uint32 _introTimer;
-            uint32 _laughTimer;
-            uint32 _cleaveTimer;
-            uint32 _summonTimer;
-            uint32 _conflagTimer;
-            bool _wpReached;
-        };
-
-        CreatureAI* GetAI(Creature* creature) const
-        {
-<<<<<<< HEAD
+
+        bool sprouted;
+        uint64 debuffGUID;
+
+        void Reset()
+        {
             sprouted = false;
             DoCast(me, SPELL_PUMPKIN_AURA_GREEN, false);
             DoCast(me, SPELL_PUMPKIN_AURA, true);
             DoCast(me, SPELL_SPROUTING, false);
             sprouted = false;
-=======
-            return new boss_headless_horsemanAI(creature);
->>>>>>> a2ff1a96
-        }
-};
-
-
-class npc_horseman_head : public CreatureScript
-{
-    public:
-        npc_horseman_head() : CreatureScript("npc_horseman_head") { }
-
-        struct npc_horseman_headAI : public ScriptedAI
-        {
-            npc_horseman_headAI(Creature* c) : ScriptedAI(c)
-            {
-<<<<<<< HEAD
+        }
+
+        void EnterCombat(Unit* /*who*/) {}
+
+        void SpellHit(Unit* /*caster*/, const SpellInfo* spell)
+        {
+            if (spell->Id == SPELL_SPROUTING)
+            {
                 sprouted = true;
                 me->RemoveAllAuras();
                 DoCast(me, SPELL_SPROUT_BODY, true);
                 if (Unit* unit = me->SelectNearestTarget())
                     AttackStart(unit);
                 me->UpdateEntry(PUMPKIN_FIEND);
-=======
-                me->SetDisplayId(21908);
-                me->SetReactState(REACT_PASSIVE);
-                me->RemoveFlag(UNIT_FIELD_FLAGS, UNIT_FLAG_STUNNED | UNIT_FLAG_NOT_SELECTABLE);
-                me->GetMotionMaster()->MoveRandom(30.0f);
-                DoCast(me, SPELL_HEAD, true);
-                DoCast(me, SPELL_HEAD_LANDS, true);
-                Talk(SAY_LOST_HEAD);
-                _despawn = false;
->>>>>>> a2ff1a96
-            }
-
-            void SetData(uint32 /*type*/, uint32 data)
-            {
-                _phase = data;
-            }
-
-            void DamageTaken(Unit* /*attacker*/, uint32 &damage)
-            {
-                if (_despawn)
-                {
-                    damage = 0;
-                    return;
-                }
-
-<<<<<<< HEAD
+            }
+        }
+
+        void Despawn()
+        {
+            if (!debuffGUID)
+                return;
+
+            Unit* debuff = Unit::GetUnit(*me, debuffGUID);
+            if (debuff)
+            {
+                debuff->SetVisible(false);
+                debuffGUID = 0;
+            }
+        }
+
+        void JustDied(Unit* /*killer*/)
+        {
+            if (!sprouted)
+                Despawn();
+        }
+
         void MoveInLineOfSight(Unit* who)
         {
             if (!who || !me->IsValidAttackTarget(who) || me->getVictim())
                 return;
         }
-=======
-                int32 healthPct;
-
-                switch (_phase)
-                {
-                    case 1:
-                        healthPct = 66;
-                        break;
-                    case 2:
-                        healthPct = 33;
-                        break;
-                    default:
-                        healthPct = 1;
-                        break;
-                }
-
-                if (me->HealthBelowPctDamaged(healthPct, damage) || damage >= me->GetHealth())
-                {
-                    damage = 0;
-                    me->RemoveAllAuras();
-                    me->SetFlag(UNIT_FIELD_FLAGS, UNIT_FLAG_NON_ATTACKABLE | UNIT_FLAG_NOT_SELECTABLE);
-                    me->DespawnOrUnsummon(3*IN_MILLISECONDS);
-                    _despawn = true;
-
-                    if (me->ToTempSummon())
-                        if (Unit* horseman = me->ToTempSummon()->GetSummoner())
-                        {
-                            if (_phase < 3)
-                                DoCast(horseman, SPELL_FLYING_HEAD, true);
-                            horseman->ToCreature()->AI()->DoAction(ACTION_SWITCH_PHASE);
-                        }
-                }
-            }
->>>>>>> a2ff1a96
-
-        private:
-            uint8 _phase;
-            bool _despawn;
-        };
-
-        CreatureAI* GetAI(Creature* creature) const
-        {
-            return new npc_horseman_headAI(creature);
-        }
+
+        void UpdateAI(const uint32 /*diff*/)
+        {
+            if (sprouted && UpdateVictim())
+                DoMeleeAttackIfReady();
+        }
+    };
 };
 
 class go_pumpkin_shrine : public GameObjectScript
@@ -882,9 +548,6 @@
 {
     new boss_headless_horseman();
     new npc_horseman_head();
-<<<<<<< HEAD
     new mob_pulsing_pumpkin();
-=======
->>>>>>> a2ff1a96
     new go_pumpkin_shrine();
 }