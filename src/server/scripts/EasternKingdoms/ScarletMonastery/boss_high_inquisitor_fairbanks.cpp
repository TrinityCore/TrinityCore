--- conflicted
+++ resolved
@@ -15,22 +15,6 @@
  * with this program. If not, see <http://www.gnu.org/licenses/>.
  */
 
-<<<<<<< HEAD
-#include "scarlet_monastery.h"
-#include "ScriptedCreature.h"
-#include "ScriptMgr.h"
-#include "Timer.h"
-
-enum HighInquisitorFairbanksSpells
-{
-    SPELL_CURSEOFBLOOD = 8282,
-    SPELL_DISPEL_MAGIC = 15090,
-    SPELL_FEAR = 12096,
-    SPELL_HEAL = 12039,
-    SPELL_POWERWORDSHIELD = 11647,
-    SPELL_SLEEP = 8399
-};
-=======
 /* ScriptData
 SDName: Boss_High_Inquisitor_Fairbanks
 SD%Complete: 100
@@ -42,57 +26,55 @@
 #include "scarlet_monastery.h"
 #include "InstanceScript.h"
 #include "ScriptedCreature.h"
->>>>>>> 28d470c5
 
-enum HighInquisitorFairbanksEvents
+enum Spells
 {
-    EVENT_CURSE_BLOOD = 1,
-    EVENT_DIPEL_MAGIC,
-    EVENT_FEAR,
-    EVENT_HEAL,
-    EVENT_SLEEP
+    SPELL_CURSEOFBLOOD              = 8282,
+    SPELL_DISPELMAGIC               = 15090,
+    SPELL_FEAR                      = 12096,
+    SPELL_HEAL                      = 12039,
+    SPELL_POWERWORDSHIELD           = 11647,
+    SPELL_SLEEP                     = 8399
 };
 
-class HighInquisitorFairbanksDispelMagicTargetSelector
+class boss_high_inquisitor_fairbanks : public CreatureScript
 {
 public:
-    HighInquisitorFairbanksDispelMagicTargetSelector(Unit* owner) : _me(owner) { }
+    boss_high_inquisitor_fairbanks() : CreatureScript("boss_high_inquisitor_fairbanks") { }
 
-    bool operator()(Unit* unit) const
+    CreatureAI* GetAI(Creature* creature) const override
     {
-<<<<<<< HEAD
-        if (unit->GetTypeId() != TYPEID_PLAYER || _me->GetDistance(unit) > 30.f)
-            return false;
-=======
         return GetScarletMonasteryAI<boss_high_inquisitor_fairbanksAI>(creature);
     }
->>>>>>> 28d470c5
 
-        DispelChargesList dispelList;
-        unit->GetDispellableAuraList(_me, DISPEL_MAGIC, dispelList);
-        if (dispelList.empty())
-            return false;
+    struct boss_high_inquisitor_fairbanksAI : public ScriptedAI
+    {
+        boss_high_inquisitor_fairbanksAI(Creature* creature) : ScriptedAI(creature)
+        {
+            Initialize();
+            instance = creature->GetInstanceScript();
+        }
 
-        return true;
-    }
+        void Initialize()
+        {
+            CurseOfBlood_Timer = 10000;
+            DispelMagic_Timer = 30000;
+            Fear_Timer = 40000;
+            Heal_Timer = 30000;
+            Sleep_Timer = 30000;
+            Dispel_Timer = 20000;
+            PowerWordShield = false;
+        }
 
-private:
-    Unit const* _me;
-};
+        uint32 CurseOfBlood_Timer;
+        uint32 DispelMagic_Timer;
+        uint32 Fear_Timer;
+        uint32 Heal_Timer;
+        uint32 Sleep_Timer;
+        uint32 Dispel_Timer;
+        bool PowerWordShield;
+        InstanceScript* instance;
 
-<<<<<<< HEAD
-struct boss_high_inquisitor_fairbanks : public BossAI
-{
-    boss_high_inquisitor_fairbanks(Creature* creature) : BossAI(creature, DATA_HIGH_INQUISITOR_FAIRBANKS), _healTimer(0s), _powerWordShield(false) { }
-
-    void Reset() override
-    {
-        _Reset();
-        _healTimer.Reset(0s);
-        _powerWordShield = false;
-        me->SetStandState(UNIT_STAND_STATE_DEAD);
-    }
-=======
         void Reset() override
         {
             Initialize();
@@ -105,101 +87,76 @@
             me->SetStandState(UNIT_STAND_STATE_STAND);
             instance->SetBossState(DATA_HIGH_INQUISITOR_FAIRBANKS, IN_PROGRESS);
         }
->>>>>>> 28d470c5
 
-    void JustEngagedWith(Unit* who) override
-    {
-        BossAI::JustEngagedWith(who);
-        events.ScheduleEvent(EVENT_CURSE_BLOOD, 10s);
-        events.ScheduleEvent(EVENT_DIPEL_MAGIC, 30s);
-        events.ScheduleEvent(EVENT_FEAR, 40s);
-        events.ScheduleEvent(EVENT_SLEEP, 25s);
-        me->SetStandState(UNIT_STAND_STATE_STAND);
-    }
+        void JustDied(Unit* /*killer*/) override
+        {
+            instance->SetBossState(DATA_HIGH_INQUISITOR_FAIRBANKS, DONE);
+        }
 
-    void DamageTaken(Unit* /*attacker*/, uint32& damage) override
-    {
-        if (me->HealthBelowPctDamaged(25, damage))
+        void UpdateAI(uint32 diff) override
         {
-            if (!_powerWordShield)
+            if (!UpdateVictim())
+                return;
+
+            //If we are <25% hp cast Heal
+            if (!HealthAbovePct(25) && !me->IsNonMeleeSpellCast(false) && Heal_Timer <= diff)
             {
-                DoCastSelf(SPELL_POWERWORDSHIELD);
-                _powerWordShield = true;
+                DoCast(me, SPELL_HEAL);
+                Heal_Timer = 30000;
             }
+            else Heal_Timer -= diff;
 
-            if (!me->IsNonMeleeSpellCast(false) && _healTimer.Passed())
+            //Fear_Timer
+            if (Fear_Timer <= diff)
             {
-                _healTimer.Reset(30s);
-                DoCastSelf(SPELL_HEAL);
+                if (Unit* target = SelectTarget(SELECT_TARGET_RANDOM, 1))
+                    DoCast(target, SPELL_FEAR);
+
+                Fear_Timer = 40000;
             }
-        }
-    }
+            else Fear_Timer -= diff;
 
-<<<<<<< HEAD
-    void UpdateAI(uint32 diff) override
-    {
-        if (!UpdateVictim())
-            return;
-=======
             //Sleep_Timer
             if (Sleep_Timer <= diff)
             {
                 if (Unit* target = SelectTarget(SELECT_TARGET_MAXTHREAT, 0))
                     DoCast(target, SPELL_SLEEP);
->>>>>>> 28d470c5
 
-        events.Update(diff);
+                Sleep_Timer = 30000;
+            }
+            else Sleep_Timer -= diff;
 
-        if (me->HasUnitState(UNIT_STATE_CASTING))
-            return;
+            //PowerWordShield_Timer
+            if (!PowerWordShield && !HealthAbovePct(25))
+            {
+                DoCast(me, SPELL_POWERWORDSHIELD);
+                PowerWordShield = true;
+            }
 
-        while (uint32 eventId = events.ExecuteEvent())
-        {
-            ExecuteEvent(eventId);
-            if (me->HasUnitState(UNIT_STATE_CASTING))
-                return;
+            //Dispel_Timer
+            if (Dispel_Timer <= diff)
+            {
+                if (Unit* target = SelectTarget(SELECT_TARGET_RANDOM, 0))
+                    DoCast(target, SPELL_DISPELMAGIC);
+
+                DispelMagic_Timer = 30000;
+            }
+            else DispelMagic_Timer -= diff;
+
+            //CurseOfBlood_Timer
+            if (CurseOfBlood_Timer <= diff)
+            {
+                DoCastVictim(SPELL_CURSEOFBLOOD);
+                CurseOfBlood_Timer = 25000;
+            }
+            else CurseOfBlood_Timer -= diff;
+
+            DoMeleeAttackIfReady();
         }
-
-        if (!_healTimer.Passed())
-            _healTimer.Update(diff);
-
-        DoMeleeAttackIfReady();
-    }
-
-    void ExecuteEvent(uint32 eventId) override
-    {
-        switch (eventId)
-        {
-            case EVENT_CURSE_BLOOD:
-                DoCastVictim(SPELL_CURSEOFBLOOD);
-                events.Repeat(25s);
-                break;
-            case EVENT_DIPEL_MAGIC:
-                if (Unit* target = SelectTarget(SelectTargetMethod::Random, 0, HighInquisitorFairbanksDispelMagicTargetSelector(me)))
-                    DoCast(target, SPELL_DISPEL_MAGIC);
-                events.Repeat(30s);
-                break;
-            case EVENT_FEAR:
-                if (Unit* target = SelectTarget(SelectTargetMethod::Random, 1, 20.f, true))
-                    DoCast(target, SPELL_FEAR);
-                events.Repeat(40s);
-                break;
-            case EVENT_SLEEP:
-                if (Unit* target = SelectTarget(SelectTargetMethod::MaxThreat, 0, 30.f, true, false))
-                    DoCast(target, SPELL_SLEEP);
-                events.Repeat(30s);
-                break;
-            default:
-                break;
-        }
-    }
-
-private:
-    TimeTracker _healTimer;
-    bool _powerWordShield;
+    };
 };
 
 void AddSC_boss_high_inquisitor_fairbanks()
 {
-    RegisterScarletMonasteryCreatureAI(boss_high_inquisitor_fairbanks);
+    new boss_high_inquisitor_fairbanks();
 }