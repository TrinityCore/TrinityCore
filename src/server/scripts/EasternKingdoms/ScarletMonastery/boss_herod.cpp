/*
 * This file is part of the TrinityCore Project. See AUTHORS file for Copyright information
 *
 * This program is free software; you can redistribute it and/or modify it
 * under the terms of the GNU General Public License as published by the
 * Free Software Foundation; either version 2 of the License, or (at your
 * option) any later version.
 *
 * This program is distributed in the hope that it will be useful, but WITHOUT
 * ANY WARRANTY; without even the implied warranty of MERCHANTABILITY or
 * FITNESS FOR A PARTICULAR PURPOSE. See the GNU General Public License for
 * more details.
 *
 * You should have received a copy of the GNU General Public License along
 * with this program. If not, see <http://www.gnu.org/licenses/>.
 */

<<<<<<< HEAD
#include "scarlet_monastery.h"
#include "ScriptedCreature.h"
#include "ScriptedEscortAI.h"
#include "ScriptMgr.h"
=======
/* ScriptData
SDName: Boss_Herod
SD%Complete: 95
SDComment: Should in addition spawn Myrmidons in the hallway outside
SDCategory: Scarlet Monastery
EndScriptData */

#include "ScriptMgr.h"
#include "scarlet_monastery.h"
#include "ScriptedCreature.h"
#include "ScriptedEscortAI.h"
>>>>>>> 28d470c5

enum HerodSays
{
    SAY_AGGRO = 0,
    SAY_WHIRLWIND = 1,
    SAY_ENRAGE = 2,
    SAY_KILL = 3,
    EMOTE_ENRAGE = 4
};

enum HerodSpells
{
    SPELL_RUSHINGCHARGE = 8260,
    SPELL_CLEAVE = 15496,
    SPELL_WHIRLWIND = 8989,
    SPELL_FRENZY = 8269
};

enum HerodNpcs
{
    NPC_SCARLET_TRAINEE = 6575,
    NPC_SCARLET_MYRMIDON = 4295
};

enum HerodEvents
{
    EVENT_CLEAVE = 1,
    EVENT_WHIRLWIND
};

Position const ScarletTraineePos = { 1939.18f, -431.58f, 17.09f, 6.22f };

struct boss_herod : public BossAI
{
    boss_herod(Creature* creature) : BossAI(creature, DATA_HEROD)
    {
        _enrage = false;
    }

    void Reset() override
    {
        _enrage = false;
        _Reset();
    }

    void JustEngagedWith(Unit* who) override
    {
        Talk(SAY_AGGRO);
        DoCast(me, SPELL_RUSHINGCHARGE);
        BossAI::JustEngagedWith(who);

        events.ScheduleEvent(EVENT_CLEAVE, 12s);
        events.ScheduleEvent(EVENT_WHIRLWIND, 1min);
    }

    void KilledUnit(Unit* victim) override
    {
        if (victim->GetTypeId() == TYPEID_PLAYER)
            Talk(SAY_KILL);
    }

    void JustDied(Unit* /*killer*/) override
    {
        _JustDied();

        for (uint8 itr = 0; itr < 20; ++itr)
        {
            Position randomNearPosition = me->GetRandomPoint(ScarletTraineePos, 5.f);
            randomNearPosition.SetOrientation(ScarletTraineePos.GetOrientation());
            me->SummonCreature(NPC_SCARLET_TRAINEE, randomNearPosition, TEMPSUMMON_TIMED_OR_DEAD_DESPAWN, 10min);
        }
    }

    void DamageTaken(Unit* /*attacker*/, uint32& damage) override
    {
<<<<<<< HEAD
        if (!_enrage && me->HealthBelowPctDamaged(30, damage))
        {
            Talk(EMOTE_ENRAGE);
            Talk(SAY_ENRAGE);
            DoCastSelf(SPELL_FRENZY);
            _enrage = true;
        }
    }

    void ExecuteEvent(uint32 eventId) override
    {
        switch (eventId)
=======
        return GetScarletMonasteryAI<npc_scarlet_traineeAI>(creature);
    }

    struct npc_scarlet_traineeAI : public EscortAI
    {
        npc_scarlet_traineeAI(Creature* creature) : EscortAI(creature)
>>>>>>> 28d470c5
        {
            case EVENT_CLEAVE:
                DoCastVictim(SPELL_CLEAVE);
                events.Repeat(12s);
                break;
            case EVENT_WHIRLWIND:
                Talk(SAY_WHIRLWIND);
                DoCastVictim(SPELL_WHIRLWIND);
                events.Repeat(30s);
                break;
            default:
                break;
        }
    }

private:
    bool _enrage;
};

<<<<<<< HEAD
struct npc_scarlet_trainee : public EscortAI
{
    npc_scarlet_trainee(Creature* creature) : EscortAI(creature)
    {
        _startTimer = urand(1000, 6000);
    }
=======
        void Reset() override { }
        void EnterCombat(Unit* /*who*/) override { }
>>>>>>> 28d470c5

    void UpdateAI(uint32 diff) override
    {
        if (_startTimer)
        {
            if (_startTimer <= diff)
            {
                Start(true, true);
                _startTimer = 0;
            }
<<<<<<< HEAD
            else
                _startTimer -= diff;
=======

            EscortAI::UpdateAI(diff);
>>>>>>> 28d470c5
        }

        EscortAI::UpdateAI(diff);
    }

private:
    uint32 _startTimer;
};

void AddSC_boss_herod()
{
    RegisterScarletMonasteryCreatureAI(boss_herod);
    RegisterScarletMonasteryCreatureAI(npc_scarlet_trainee);
}<|MERGE_RESOLUTION|>--- conflicted
+++ resolved
@@ -15,12 +15,6 @@
  * with this program. If not, see <http://www.gnu.org/licenses/>.
  */
 
-<<<<<<< HEAD
-#include "scarlet_monastery.h"
-#include "ScriptedCreature.h"
-#include "ScriptedEscortAI.h"
-#include "ScriptMgr.h"
-=======
 /* ScriptData
 SDName: Boss_Herod
 SD%Complete: 95
@@ -32,161 +26,158 @@
 #include "scarlet_monastery.h"
 #include "ScriptedCreature.h"
 #include "ScriptedEscortAI.h"
->>>>>>> 28d470c5
 
-enum HerodSays
+enum Says
 {
-    SAY_AGGRO = 0,
-    SAY_WHIRLWIND = 1,
-    SAY_ENRAGE = 2,
-    SAY_KILL = 3,
-    EMOTE_ENRAGE = 4
+    SAY_AGGRO                   = 0,
+    SAY_WHIRLWIND               = 1,
+    SAY_ENRAGE                  = 2,
+    SAY_KILL                    = 3,
+    EMOTE_ENRAGE                = 4
 };
 
-enum HerodSpells
+enum Spells
 {
-    SPELL_RUSHINGCHARGE = 8260,
-    SPELL_CLEAVE = 15496,
-    SPELL_WHIRLWIND = 8989,
-    SPELL_FRENZY = 8269
+    SPELL_RUSHINGCHARGE         = 8260,
+    SPELL_CLEAVE                = 15496,
+    SPELL_WHIRLWIND             = 8989,
+    SPELL_FRENZY                = 8269
 };
 
-enum HerodNpcs
+enum Npcs
 {
-    NPC_SCARLET_TRAINEE = 6575,
-    NPC_SCARLET_MYRMIDON = 4295
+    NPC_SCARLET_TRAINEE         = 6575,
+    NPC_SCARLET_MYRMIDON        = 4295
 };
 
-enum HerodEvents
+enum Events
 {
-    EVENT_CLEAVE = 1,
+    EVENT_CLEAVE                = 1,
     EVENT_WHIRLWIND
 };
 
 Position const ScarletTraineePos = { 1939.18f, -431.58f, 17.09f, 6.22f };
 
-struct boss_herod : public BossAI
+class boss_herod : public CreatureScript
 {
-    boss_herod(Creature* creature) : BossAI(creature, DATA_HEROD)
+    public:
+        boss_herod() : CreatureScript("boss_herod") { }
+
+        struct boss_herodAI : public BossAI
+        {
+            boss_herodAI(Creature* creature) : BossAI(creature, DATA_HEROD)
+            {
+                _enrage = false;
+            }
+
+            void Reset() override
+            {
+                _enrage = false;
+                _Reset();
+            }
+
+            void EnterCombat(Unit* /*who*/) override
+            {
+                Talk(SAY_AGGRO);
+                DoCast(me, SPELL_RUSHINGCHARGE);
+                _EnterCombat();
+
+                events.ScheduleEvent(EVENT_CLEAVE, 12000);
+                events.ScheduleEvent(EVENT_WHIRLWIND, 60000);
+            }
+
+            void KilledUnit(Unit* /*victim*/) override
+            {
+                Talk(SAY_KILL);
+            }
+
+            void JustDied(Unit* /*killer*/) override
+            {
+                _JustDied();
+
+                for (uint8 i = 0; i < 20; ++i)
+                    me->SummonCreature(NPC_SCARLET_TRAINEE, ScarletTraineePos, TEMPSUMMON_TIMED_OR_DEAD_DESPAWN, 600000);
+            }
+
+            void DamageTaken(Unit* /*attacker*/, uint32& damage) override
+            {
+                if (!_enrage && me->HealthBelowPctDamaged(30, damage))
+                {
+                    Talk(EMOTE_ENRAGE);
+                    Talk(SAY_ENRAGE);
+                    DoCast(me, SPELL_FRENZY);
+                    _enrage = true;
+                }
+            }
+
+            void ExecuteEvent(uint32 eventId) override
+            {
+                switch (eventId)
+                {
+                    case EVENT_CLEAVE:
+                        DoCastVictim(SPELL_CLEAVE);
+                        events.ScheduleEvent(EVENT_CLEAVE, 12000);
+                        break;
+                    case EVENT_WHIRLWIND:
+                        Talk(SAY_WHIRLWIND);
+                        DoCastVictim(SPELL_WHIRLWIND);
+                        events.ScheduleEvent(EVENT_WHIRLWIND, 30000);
+                        break;
+                    default:
+                        break;
+                }
+            }
+
+            private:
+                bool _enrage;
+        };
+
+        CreatureAI* GetAI(Creature* creature) const override
+        {
+            return GetScarletMonasteryAI<boss_herodAI>(creature);
+        }
+};
+
+class npc_scarlet_trainee : public CreatureScript
+{
+public:
+    npc_scarlet_trainee() : CreatureScript("npc_scarlet_trainee") { }
+
+    CreatureAI* GetAI(Creature* creature) const override
     {
-        _enrage = false;
-    }
-
-    void Reset() override
-    {
-        _enrage = false;
-        _Reset();
-    }
-
-    void JustEngagedWith(Unit* who) override
-    {
-        Talk(SAY_AGGRO);
-        DoCast(me, SPELL_RUSHINGCHARGE);
-        BossAI::JustEngagedWith(who);
-
-        events.ScheduleEvent(EVENT_CLEAVE, 12s);
-        events.ScheduleEvent(EVENT_WHIRLWIND, 1min);
-    }
-
-    void KilledUnit(Unit* victim) override
-    {
-        if (victim->GetTypeId() == TYPEID_PLAYER)
-            Talk(SAY_KILL);
-    }
-
-    void JustDied(Unit* /*killer*/) override
-    {
-        _JustDied();
-
-        for (uint8 itr = 0; itr < 20; ++itr)
-        {
-            Position randomNearPosition = me->GetRandomPoint(ScarletTraineePos, 5.f);
-            randomNearPosition.SetOrientation(ScarletTraineePos.GetOrientation());
-            me->SummonCreature(NPC_SCARLET_TRAINEE, randomNearPosition, TEMPSUMMON_TIMED_OR_DEAD_DESPAWN, 10min);
-        }
-    }
-
-    void DamageTaken(Unit* /*attacker*/, uint32& damage) override
-    {
-<<<<<<< HEAD
-        if (!_enrage && me->HealthBelowPctDamaged(30, damage))
-        {
-            Talk(EMOTE_ENRAGE);
-            Talk(SAY_ENRAGE);
-            DoCastSelf(SPELL_FRENZY);
-            _enrage = true;
-        }
-    }
-
-    void ExecuteEvent(uint32 eventId) override
-    {
-        switch (eventId)
-=======
         return GetScarletMonasteryAI<npc_scarlet_traineeAI>(creature);
     }
 
     struct npc_scarlet_traineeAI : public EscortAI
     {
         npc_scarlet_traineeAI(Creature* creature) : EscortAI(creature)
->>>>>>> 28d470c5
         {
-            case EVENT_CLEAVE:
-                DoCastVictim(SPELL_CLEAVE);
-                events.Repeat(12s);
-                break;
-            case EVENT_WHIRLWIND:
-                Talk(SAY_WHIRLWIND);
-                DoCastVictim(SPELL_WHIRLWIND);
-                events.Repeat(30s);
-                break;
-            default:
-                break;
+            Start_Timer = urand(1000, 6000);
         }
-    }
 
-private:
-    bool _enrage;
-};
+        uint32 Start_Timer;
 
-<<<<<<< HEAD
-struct npc_scarlet_trainee : public EscortAI
-{
-    npc_scarlet_trainee(Creature* creature) : EscortAI(creature)
-    {
-        _startTimer = urand(1000, 6000);
-    }
-=======
         void Reset() override { }
         void EnterCombat(Unit* /*who*/) override { }
->>>>>>> 28d470c5
 
-    void UpdateAI(uint32 diff) override
-    {
-        if (_startTimer)
+        void UpdateAI(uint32 diff) override
         {
-            if (_startTimer <= diff)
+            if (Start_Timer)
             {
-                Start(true, true);
-                _startTimer = 0;
+                if (Start_Timer <= diff)
+                {
+                    Start(true, true);
+                    Start_Timer = 0;
+                } else Start_Timer -= diff;
             }
-<<<<<<< HEAD
-            else
-                _startTimer -= diff;
-=======
 
             EscortAI::UpdateAI(diff);
->>>>>>> 28d470c5
         }
-
-        EscortAI::UpdateAI(diff);
-    }
-
-private:
-    uint32 _startTimer;
+    };
 };
 
 void AddSC_boss_herod()
 {
-    RegisterScarletMonasteryCreatureAI(boss_herod);
-    RegisterScarletMonasteryCreatureAI(npc_scarlet_trainee);
+    new boss_herod();
+    new npc_scarlet_trainee();
 }