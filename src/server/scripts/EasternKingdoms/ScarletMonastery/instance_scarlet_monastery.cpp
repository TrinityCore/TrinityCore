--- conflicted
+++ resolved
@@ -15,48 +15,17 @@
  * with this program. If not, see <http://www.gnu.org/licenses/>.
  */
 
-<<<<<<< HEAD
-=======
 #include "ScriptMgr.h"
 #include "Creature.h"
 #include "GameObject.h"
 #include "InstanceScript.h"
 #include "Map.h"
->>>>>>> 28d470c5
 #include "scarlet_monastery.h"
-#include "Creature.h"
-#include "CreatureAI.h"
-#include "EventMap.h"
-#include "GameObject.h"
-#include "InstanceScript.h"
-#include "Map.h"
-#include "ScriptMgr.h"
-#include "TemporarySummon.h"
 
-ObjectData const creatureData[] =
+DoorData const doorData[] =
 {
-    { NPC_HEADLESS_HORSEMAN_HEAD, DATA_HORSEMAN_HEAD     },
-    { NPC_HEADLESS_HORSEMAN,      DATA_HEADLESS_HORSEMAN },
-    { NPC_FLAME_BUNNY,            DATA_FLAME_BUNNY       },
-    { NPC_EARTH_BUNNY,            DATA_EARTH_BUNNY       },
-    { NPC_SIR_THOMAS,             DATA_THOMAS            },
-    { NPC_MOGRAINE,               DATA_MOGRAINE          },
-    { NPC_VORREL,                 DATA_VORREL            },
-    { NPC_WHITEMANE,              DATA_WHITEMANE         },
-    { 0,                          0                      } // END
-};
-
-ObjectData const gameObjectData[] =
-{
-<<<<<<< HEAD
-    { GO_PUMPKIN_SHRINE,        DATA_PUMPKIN_SHRINE        },
-    { GO_HIGH_INQUISITORS_DOOR, DATA_HIGH_INQUISITORS_DOOR },
-    { GO_LOOSELY_TURNED_SOIL,   DATA_LOOSELY_TURNED_SOIL   },
-    { 0,                        0                          } // END
-=======
     { GO_HIGH_INQUISITORS_DOOR, DATA_MOGRAINE_AND_WHITE_EVENT, DOOR_TYPE_ROOM },
     { 0,                        0,                             DOOR_TYPE_ROOM } // END
->>>>>>> 28d470c5
 };
 
 class instance_scarlet_monastery : public InstanceMapScript
@@ -70,27 +39,6 @@
             {
                 SetHeaders(DataHeader);
                 SetBossNumber(EncounterCount);
-<<<<<<< HEAD
-                LoadObjectData(creatureData, gameObjectData);
-                _horsemanState = NOT_STARTED;
-            }
-
-            void HandleStartEvent()
-            {
-                _horsemanState = IN_PROGRESS;
-                for (uint32 data : {DATA_PUMPKIN_SHRINE, DATA_LOOSELY_TURNED_SOIL})
-                    if (GameObject* gob = GetGameObject(data))
-                        gob->SetFlag(GAMEOBJECT_FLAGS, GO_FLAG_NOT_SELECTABLE);
-
-                instance->SummonCreature(NPC_HEADLESS_HORSEMAN_HEAD, HeadlessHorsemanHeadSpawnPosition);
-                instance->SummonCreature(NPC_FLAME_BUNNY, BunnySpawnPosition);
-                instance->SummonCreature(NPC_EARTH_BUNNY, EarthBunnySpawnPosition);
-                _events.ScheduleEvent(EVENT_ACTIVE_EARTH_EXPLOSION, 1s + 500ms);
-                _events.ScheduleEvent(EVENT_SPAWN_HEADLESS_HORSEMAN, 3s);
-                _events.ScheduleEvent(EVENT_DESPAWN_OBJECTS, 10s);
-                if (Creature* thomas = GetCreature(DATA_THOMAS))
-                    thomas->DespawnOrUnsummon();
-=======
                 LoadDoorData(doorData);
 
                 HorsemanAdds.clear();
@@ -108,50 +56,52 @@
                     default:
                         break;
                 }
->>>>>>> 28d470c5
             }
 
-            void SetData(uint32 type, uint32 data) override
+            void OnCreatureCreate(Creature* creature) override
             {
-                switch (type)
+                switch (creature->GetEntry())
                 {
-                    case DATA_START_HORSEMAN_EVENT:
-                        if (_horsemanState != IN_PROGRESS)
-                            HandleStartEvent();
+                    case NPC_HORSEMAN:
+                        HorsemanGUID = creature->GetGUID();
                         break;
-                    case DATA_HORSEMAN_EVENT_STATE:
-                        _horsemanState = data;
+                    case NPC_HEAD:
+                        HeadGUID = creature->GetGUID();
                         break;
-                    case DATA_PREPARE_RESET:
-                        _horsemanState = NOT_STARTED;
-                        for (uint32 data : {DATA_FLAME_BUNNY, DATA_EARTH_BUNNY})
-                            if (Creature* bunny = GetCreature(data))
-                                bunny->DespawnOrUnsummon();
+                    case NPC_PUMPKIN:
+                        HorsemanAdds.insert(creature->GetGUID());
+                        break;
+                    case NPC_MOGRAINE:
+                        MograineGUID = creature->GetGUID();
+                        break;
+                    case NPC_WHITEMANE:
+                        WhitemaneGUID = creature->GetGUID();
+                        break;
+                    case NPC_VORREL:
+                        VorrelGUID = creature->GetGUID();
                         break;
                     default:
                         break;
                 }
             }
 
-            uint32 GetData(uint32 type) const override
+            void SetData(uint32 type, uint32 /*data*/) override
             {
                 switch (type)
                 {
-                    case DATA_HORSEMAN_EVENT_STATE:
-                        return _horsemanState;
+                    case DATA_PUMPKIN_SHRINE:
+                        HandleGameObject(PumpkinShrineGUID, false);
+                        break;
                     default:
-                        return 0;
+                        break;
                 }
             }
 
-            void Update(uint32 diff) override
+            bool SetBossState(uint32 type, EncounterState state) override
             {
-                if (_events.Empty())
-                    return;
+                if (!InstanceScript::SetBossState(type, state))
+                    return false;
 
-<<<<<<< HEAD
-                _events.Update(diff);
-=======
                 switch (type)
                 {
                     case DATA_HORSEMAN_EVENT:
@@ -172,34 +122,32 @@
                 }
                 return true;
             }
->>>>>>> 28d470c5
 
-                while (uint32 eventId = _events.ExecuteEvent())
+            ObjectGuid GetGuidData(uint32 type) const override
+            {
+                switch (type)
                 {
-                    switch (eventId)
-                    {
-                        case EVENT_ACTIVE_EARTH_EXPLOSION:
-                            if (Creature* earthBunny = GetCreature(DATA_EARTH_BUNNY))
-                                earthBunny->CastSpell(earthBunny, SPELL_EARTH_EXPLOSION);
-                            break;
-                        case EVENT_SPAWN_HEADLESS_HORSEMAN:
-                            if (TempSummon* horseman = instance->SummonCreature(NPC_HEADLESS_HORSEMAN, HeadlessHorsemanSpawnPosition))
-                                horseman->AI()->DoAction(ACTION_HORSEMAN_EVENT_START);
-                            break;
-                        case EVENT_DESPAWN_OBJECTS:
-                            for (uint32 data : {DATA_PUMPKIN_SHRINE, DATA_LOOSELY_TURNED_SOIL})
-                                if (GameObject* gob = GetGameObject(data))
-                                    gob->RemoveFromWorld();
-                            break;
-                        default:
-                            break;
-                    }
+                    case DATA_MOGRAINE:
+                        return MograineGUID;
+                    case DATA_WHITEMANE:
+                        return WhitemaneGUID;
+                    case DATA_VORREL:
+                        return VorrelGUID;
+                    default:
+                        break;
                 }
+                return ObjectGuid::Empty;
             }
 
-        private:
-            EventMap _events;
-            uint32 _horsemanState;
+        protected:
+            ObjectGuid PumpkinShrineGUID;
+            ObjectGuid HorsemanGUID;
+            ObjectGuid HeadGUID;
+            ObjectGuid MograineGUID;
+            ObjectGuid WhitemaneGUID;
+            ObjectGuid VorrelGUID;
+
+            GuidSet HorsemanAdds;
         };
 
         InstanceScript* GetInstanceScript(InstanceMap* map) const override
