/*
 * Copyright (C) 2008-2011 TrinityCore <http://www.trinitycore.org/>
 *
 * This program is free software; you can redistribute it and/or modify it
 * under the terms of the GNU General Public License as published by the
 * Free Software Foundation; either version 2 of the License, or (at your
 * option) any later version.
 *
 * This program is distributed in the hope that it will be useful, but WITHOUT
 * ANY WARRANTY; without even the implied warranty of MERCHANTABILITY or
 * FITNESS FOR A PARTICULAR PURPOSE. See the GNU General Public License for
 * more details.
 *
 * You should have received a copy of the GNU General Public License along
 * with this program. If not, see <http://www.gnu.org/licenses/>.
 */

/* ScriptData
SDName: Boss_Eredar_Twins
SD%Complete: 100
SDComment:
EndScriptData */

#include "ScriptPCH.h"
#include "sunwell_plateau.h"

enum Quotes
{
    //Alytesh
    YELL_CANFLAGRATION          =   -1580044,
    YELL_SISTER_SACROLASH_DEAD  =   -1580045,
    YELL_ALY_KILL_1             =   -1580046,
    YELL_ALY_KILL_2             =   -1580047,
    YELL_ALY_DEAD               =   -1580048,
    YELL_BERSERK                =   -1580049,

    //Sacrolash
    YELL_SHADOW_NOVA            =   -1580050,
    YELL_SISTER_ALYTHESS_DEAD   =   -1580051,
    YELL_SAC_KILL_1             =   -1580052,
    YELL_SAC_KILL_2             =   -1580053,
    SAY_SAC_DEAD                =   -1580054,
    YELL_ENRAGE                 =   -1580055,

    //Intro
    YELL_INTRO_SAC_1            =   -1580056,
    YELL_INTRO_ALY_2            =   -1580057,
    YELL_INTRO_SAC_3            =   -1580058,
    YELL_INTRO_ALY_4            =   -1580059,
    YELL_INTRO_SAC_5            =   -1580060,
    YELL_INTRO_ALY_6            =   -1580061,
    YELL_INTRO_SAC_7            =   -1580062,
    YELL_INTRO_ALY_8            =   -1580063,

    //Emote
    EMOTE_SHADOW_NOVA           =   -1580064,
    EMOTE_CONFLAGRATION         =   -1580065
};

enum Spells
{
    SPELL_SUNWELL_RADIANCE  =   45769,
    //Lady Sacrolash spells
    SPELL_DARK_TOUCHED      =   45347,
    SPELL_SHADOW_BLADES     =   45248, //10 secs
    SPELL_DARK_STRIKE       =   45271,
    SPELL_SHADOW_NOVA       =   45329, //30-35 secs
    SPELL_CONFOUNDING_BLOW  =   45256, //25 secs

    //Shadow Image spells
    SPELL_SHADOW_FURY       =   45270,
    SPELL_IMAGE_VISUAL      =   45263,

    //Misc spells
    SPELL_ENRAGE            =   46587,
    SPELL_EMPOWER           =   45366,
    SPELL_DARK_FLAME        =   45345,

    //Grand Warlock Alythess spells
    SPELL_PYROGENICS        =   45230, //15secs
    SPELL_FLAME_TOUCHED     =   45348,
    SPELL_CONFLAGRATION     =   45342, //30-35 secs
    SPELL_BLAZE             =   45235, //on main target every 3 secs
    SPELL_FLAME_SEAR        =   46771,
    SPELL_BLAZE_SUMMON      =   45236, //187366 GO
    SPELL_BLAZE_BURN        =   45246
};

enum Twins_Creatures
{
    GRAND_WARLOCK_ALYTHESS  =   25166,
    //MOB_SHADOW_IMAGE        =   25214,
    LADY_SACROLASH          =   25165
};

struct boss_eredar_twinAI : public ScriptedAI
{
    boss_eredar_twinAI(Creature *c) : ScriptedAI(c){}

    uint32 AreaInCombat_Timer;

    void Reset()
    {
        AreaInCombat_Timer = 5000;
    }

    void SendAttacker(Unit* target) // Exploit Fix
    {
        std::list<Creature*> templist;
        float x, y, z;
        me->GetPosition(x, y, z);

        {
            CellPair pair(Trinity::ComputeCellPair(x, y));
            Cell cell(pair);
            cell.data.Part.reserved = ALL_DISTRICT;
            cell.SetNoCreate();

            Trinity::AllFriendlyCreaturesInGrid check(me);
            Trinity::CreatureListSearcher<Trinity::AllFriendlyCreaturesInGrid> searcher(me, templist, check);

            TypeContainerVisitor<Trinity::CreatureListSearcher<Trinity::AllFriendlyCreaturesInGrid>, GridTypeMapContainer> cSearcher(searcher);

            cell.Visit(pair, cSearcher, *(me->GetMap()));
        }

        if(!templist.size())
            return;

        for(std::list<Creature*>::iterator i = templist.begin(); i != templist.end(); ++i)
        {
            if((*i) && me->IsWithinDistInMap((*i),10))
            {
                if(!(*i)->isInCombat() && !me->getVictim())
                    (*i)->AI()->AttackStart(target);
            }
        }
    }

    //void DoAttackerAreaInCombat(Unit* attacker, float range, Unit* pUnit = NULL)
    //{
    //    if(!attacker)
    //        attacker = me;

    //    if (!pUnit)
    //        pUnit = me;

    //    Map *map = pUnit->GetMap();

    //    if (!map->IsDungeon())
    //        return;

    //    if (!pUnit->CanHaveThreatList() || pUnit->getThreatManager().isThreatListEmpty())
    //        return;

    //    Map::PlayerList const &PlayerList = map->GetPlayers();
    //    for(Map::PlayerList::const_iterator i = PlayerList.begin(); i != PlayerList.end(); ++i)
    //    {
    //        if (Player* i_pl = i->getSource())
    //            if (i_pl->isAlive() && attacker && attacker->GetDistance(i_pl) <= range )
    //            {
    //                pUnit->SetInCombatWith(i_pl);
    //                i_pl->SetInCombatWith(pUnit);
    //                pUnit->AddThreat(i_pl, 0.0f);
    //            }
    //    }
    //}

    void EnterCombat(Unit *who)
    {
        DoAttackerAreaInCombat(who, 100);
        Unit* target = SelectTarget(SELECT_TARGET_RANDOM, 0);
        if(target)
            SendAttacker(target);
    }

    void KilledUnit(Unit *victim){}
    void JustDied(Unit *victim){}
    void CheckRadianceAura()
    {
        if(!me->HasAura(SPELL_SUNWELL_RADIANCE,0))
            DoCast(me,SPELL_SUNWELL_RADIANCE,true);
    }

    void DoAggroPuls(const uint32 diff)
    {
        if(AreaInCombat_Timer <= diff)
        {
            DoAttackerAreaInCombat(me->getVictim(), 100);
            AreaInCombat_Timer = 5000;
        }else AreaInCombat_Timer -= diff;
    }

    bool TryDoCast(Unit *victim, uint32 spellId, bool triggered = false)
    {
        if(me->IsNonMeleeSpellCasted(false)) return false;

        DoCast(victim,spellId,triggered);
        return true;
    }

    bool TryDoCastAOE(uint32 spellId, bool triggered = false)
    {
        if(me->IsNonMeleeSpellCasted(false)) return false;

        DoCastAOE(spellId,triggered);
        return true;
    }

    void HandleTouchedSpells(Unit* target, uint32 TouchedType)
    {
        switch(TouchedType)
        {
        case SPELL_FLAME_TOUCHED:
            if(!target->HasAura(SPELL_DARK_FLAME, 0))
            {
                if(target->HasAura(SPELL_DARK_TOUCHED, 0))
                {
                    target->RemoveAurasDueToSpell(SPELL_DARK_TOUCHED);
                    target->CastSpell(target, SPELL_DARK_FLAME, true, 0, 0, me->GetGUID());
                }else
                {
                    target->CastSpell(target, SPELL_FLAME_TOUCHED, true, 0, 0, me->GetGUID());
                }
            }
            break;
        case SPELL_DARK_TOUCHED:
            if(!target->HasAura(SPELL_DARK_FLAME, 0))
            {
                if(target->HasAura(SPELL_FLAME_TOUCHED, 0))
                {
                    target->RemoveAurasDueToSpell(SPELL_FLAME_TOUCHED);
                    target->CastSpell(target, SPELL_DARK_FLAME, true, 0, 0, me->GetGUID());
                }else target->CastSpell(target, SPELL_DARK_TOUCHED, true, 0, 0, me->GetGUID());
            }
            break;
        }
    }

    void UpdateAI(const uint32 diff){}
};

class boss_sacrolash : public CreatureScript
{
public:
    boss_sacrolash() : CreatureScript("boss_sacrolash") {}

    CreatureAI* GetAI(Creature* pCreature) const
    {
        return new boss_sacrolashAI (pCreature);
    }

    struct boss_sacrolashAI : public boss_eredar_twinAI
    {
<<<<<<< HEAD
        boss_sacrolashAI(Creature *c) : boss_eredar_twinAI(c){
=======
        boss_sacrolashAI(Creature* c) : ScriptedAI(c)
        {
>>>>>>> b216522b
            pInstance = c->GetInstanceScript();
        }

        InstanceScript *pInstance;

        bool InCombat;
        bool SisterDeath;
        bool Enraged;

        uint32 ShadowbladesTimer;
        uint32 ShadownovaTimer;
        uint32 ConfoundingblowTimer;
        uint32 ShadowimageTimer;
        uint32 ConflagrationTimer;
        uint32 EnrageTimer;

        void Reset()
        {
            InCombat = false;
            Enraged = false;

            if(pInstance)
            {
                Unit* Temp =  Unit::GetUnit((*me),pInstance->GetData64(DATA_ALYTHESS));
                if (Temp)
                    if (Temp->isDead())
                    {
                        CAST_CRE(Temp)->Respawn();
                    }else
                    {
                        if(Temp->getVictim())
                        {
                            me->getThreatManager().addThreat(Temp->getVictim(),0.0f);
                            InCombat = true;
                        }
                    }
            }

            if(!InCombat)
            {
                ShadowbladesTimer = 10000;
                ShadownovaTimer = 30000;
                ConfoundingblowTimer = 25000;
                ShadowimageTimer = 20000;
                ConflagrationTimer = 30000;
                EnrageTimer = 360000;

                SisterDeath = false;
            }

            if(pInstance)
                pInstance->SetData(DATA_EREDAR_TWINS_EVENT, NOT_STARTED);
        }

        void EnterCombat(Unit* who)
        {
            boss_eredar_twinAI::EnterCombat(who);

            if(pInstance)
            {
                Unit* Temp =  Unit::GetUnit((*me),pInstance->GetData64(DATA_ALYTHESS));
                if (Temp && Temp->isAlive() && !(Temp->getVictim()))
                    ((Creature*)Temp)->AI()->AttackStart(who);
            }

            if(pInstance)
                pInstance->SetData(DATA_EREDAR_TWINS_EVENT, IN_PROGRESS);
        }

        void KilledUnit(Unit* /*victim*/)
        {
            if(rand()%4 == 0)
            {
                switch (rand()%2)
                {
                case 0: DoScriptText(YELL_SAC_KILL_1, me); break;
                case 1: DoScriptText(YELL_SAC_KILL_2, me); break;
                }
            }
        }

        void JustDied(Unit* /*Killer*/)
        {
            // only if ALY death
            if (SisterDeath)
            {
                DoScriptText(SAY_SAC_DEAD, me);

                if(pInstance)
                    pInstance->SetData(DATA_EREDAR_TWINS_EVENT, DONE);
            }
            else
                me->RemoveFlag(UNIT_DYNAMIC_FLAGS, UNIT_DYNFLAG_LOOTABLE);
        }

<<<<<<< HEAD
        void SpellHitTarget(Unit* target,const SpellEntry* spell)
=======
        void SpellHitTarget(Unit* pTarget, const SpellEntry* spell)
>>>>>>> b216522b
        {
            switch(spell->Id)
            {
            case SPELL_SHADOW_BLADES:
            case SPELL_SHADOW_NOVA:
            case SPELL_CONFOUNDING_BLOW:
            case SPELL_SHADOW_FURY:
                HandleTouchedSpells(target, SPELL_DARK_TOUCHED);
                break;
            case SPELL_CONFLAGRATION:
<<<<<<< HEAD
                HandleTouchedSpells(target, SPELL_FLAME_TOUCHED);
=======
                HandleTouchedSpells(pTarget, SPELL_FLAME_TOUCHED);
                break;
            }
        }

        void HandleTouchedSpells(Unit* pTarget, uint32 TouchedType)
        {
            switch(TouchedType)
            {
            case SPELL_FLAME_TOUCHED:
                if (!pTarget->HasAura(SPELL_DARK_FLAME))
                {
                    if (pTarget->HasAura(SPELL_DARK_TOUCHED))
                    {
                        pTarget->RemoveAurasDueToSpell(SPELL_DARK_TOUCHED);
                        pTarget->CastSpell(pTarget, SPELL_DARK_FLAME, true);
                    } else pTarget->CastSpell(pTarget, SPELL_FLAME_TOUCHED, true);
                }
                break;
            case SPELL_DARK_TOUCHED:
                if (!pTarget->HasAura(SPELL_DARK_FLAME))
                {
                    if (pTarget->HasAura(SPELL_FLAME_TOUCHED))
                    {
                        pTarget->RemoveAurasDueToSpell(SPELL_FLAME_TOUCHED);
                        pTarget->CastSpell(pTarget, SPELL_DARK_FLAME, true);
                    } else pTarget->CastSpell(pTarget, SPELL_DARK_TOUCHED, true);
                }
>>>>>>> b216522b
                break;
            }
        }

        void UpdateAI(const uint32 diff)
        {
            CheckRadianceAura();

            if(!SisterDeath)
            {
                if (pInstance)
                {
                    Creature* Temp = Creature::GetCreature((*me),pInstance->GetData64(DATA_ALYTHESS));
                    if (Temp && Temp->isDead())
                    {
                        DoScriptText(YELL_SISTER_ALYTHESS_DEAD, me);
                        me->InterruptSpell(CURRENT_GENERIC_SPELL);
                        if(TryDoCast(me,SPELL_EMPOWER))
                            SisterDeath = true;
                    }
                }
            }

            if (!UpdateVictim())
                return;

            DoAggroPuls(diff);

            if(SisterDeath)
            {
                if (ConflagrationTimer <= diff)
                {
<<<<<<< HEAD
                    me->InterruptSpell(CURRENT_GENERIC_SPELL);
                    Unit* target = SelectTarget(SELECT_TARGET_RANDOM, 0, 300, true);
                    if(TryDoCast(target, SPELL_CONFLAGRATION))
=======
                    if (!me->IsNonMeleeSpellCasted(false))
                    {
                        me->InterruptSpell(CURRENT_GENERIC_SPELL);
                        Unit* pTarget = NULL;
                        pTarget = SelectTarget(SELECT_TARGET_RANDOM, 0);
                        if (pTarget)
                            DoCast(pTarget, SPELL_CONFLAGRATION);
>>>>>>> b216522b
                        ConflagrationTimer = 30000+(rand()%5000);
                }else ConflagrationTimer -= diff;
            }
            else
            {
                if(ShadownovaTimer <= diff)
                {
                    me->InterruptSpell(CURRENT_GENERIC_SPELL);
                    Unit* target = SelectTarget(SELECT_TARGET_RANDOM, 0, 300, true);
                    if(TryDoCast(target, SPELL_SHADOW_NOVA))
                    {
<<<<<<< HEAD
                        if(!SisterDeath)
=======
                        Unit* pTarget = NULL;
                        pTarget = SelectTarget(SELECT_TARGET_RANDOM, 0);
                        if (pTarget)
                            DoCast(pTarget, SPELL_SHADOW_NOVA);

                        if (!SisterDeath)
>>>>>>> b216522b
                        {
                            DoScriptText(EMOTE_SHADOW_NOVA, me, target);
                            DoScriptText(YELL_SHADOW_NOVA, me);
                        }
                        ShadownovaTimer = 30000+(rand()%5000);
                    }
                }else ShadownovaTimer -=diff;
            }

            if(ConfoundingblowTimer <= diff)
            {
<<<<<<< HEAD
                Unit* target = SelectTarget(SELECT_TARGET_RANDOM, 0, 10, true);
                if(TryDoCast(target, SPELL_CONFOUNDING_BLOW))
=======
                if (!me->IsNonMeleeSpellCasted(false))
                {
                    Unit* pTarget = NULL;
                    pTarget = SelectTarget(SELECT_TARGET_RANDOM, 0);
                    if (pTarget)
                        DoCast(pTarget, SPELL_CONFOUNDING_BLOW);
>>>>>>> b216522b
                    ConfoundingblowTimer = 20000 + (rand()%5000);
            }else ConfoundingblowTimer -=diff;

            if(ShadowimageTimer <= diff)
            {
<<<<<<< HEAD
                Unit* ptarget = NULL;
=======
                Unit* pTarget = NULL;
>>>>>>> b216522b
                Creature* temp = NULL;
                for(int i = 0;i<3;i++)
                {
                    ptarget = SelectTarget(SELECT_TARGET_RANDOM, 0);
                    temp = DoSpawnCreature(MOB_SHADOW_IMAGE,0,0,0,0,TEMPSUMMON_CORPSE_DESPAWN,10000);
                    if(temp && ptarget)
                    {
                        temp->AI()->AttackStart(ptarget);
                        temp->getThreatManager().addThreat(ptarget,500000.0f);
                    }
                }
                ShadowimageTimer = 20000;
            }else ShadowimageTimer -=diff;

            if(ShadowbladesTimer <= diff)
            {
                if(TryDoCast(me, SPELL_SHADOW_BLADES))
                    ShadowbladesTimer = 10000;
            }else ShadowbladesTimer -=diff;

            if (EnrageTimer <= diff && !Enraged)
            {
                me->InterruptSpell(CURRENT_GENERIC_SPELL);
                DoScriptText(YELL_ENRAGE, me);
                DoCast(me,SPELL_ENRAGE);
                if(me->HasAura(SPELL_ENRAGE,0))
                    Enraged = true;
            }else EnrageTimer -= diff;

            if( me->isAttackReady() && !me->IsNonMeleeSpellCasted(false))
            {
                //If we are within range melee the target
                if( me->IsWithinMeleeRange(me->getVictim()))
                {
                    HandleTouchedSpells(me->getVictim(), SPELL_DARK_TOUCHED);
                    me->AttackerStateUpdate(me->getVictim());
                    me->resetAttackTimer();
                }
            }
        }
    };
};

class boss_alythess : public CreatureScript
{
public:
    boss_alythess() : CreatureScript("boss_alythess") {}

    CreatureAI* GetAI(Creature* pCreature) const
    {
        return new boss_alythessAI (pCreature);
    }

    struct boss_alythessAI : public boss_eredar_twinAI
    {
<<<<<<< HEAD
        boss_alythessAI(Creature *c) : boss_eredar_twinAI(c){
=======
        boss_alythessAI(Creature* c) : Scripted_NoMovementAI(c)
        {
>>>>>>> b216522b
            pInstance = c->GetInstanceScript();
            IntroStepCounter = 10;
        }

        InstanceScript *pInstance;

        bool InCombat;
        bool SisterDeath;
        bool Enraged;

        uint32 IntroStepCounter;
        uint32 IntroYellTimer;

        uint32 ConflagrationTimer;
        uint32 BlazeTimer;
        uint32 PyrogenicsTimer;
        uint32 ShadownovaTimer;
        uint32 FlamesearTimer;
        uint32 EnrageTimer;

        void Reset()
        {
            InCombat = false;
            Enraged = false;

            if(pInstance)
            {
                Unit* Temp =  Unit::GetUnit((*me),pInstance->GetData64(DATA_SACROLASH));
                if (Temp)
                    if (Temp->isDead())
                    {
                        ((Creature*)Temp)->Respawn();
                    }else
                    {
                        if(Temp->getVictim())
                        {
                            me->getThreatManager().addThreat(Temp->getVictim(),0.0f);
                            InCombat = true;
                        }
                    }
            }

            if(!InCombat)
            {
                ConflagrationTimer = 45000;
                BlazeTimer = 100;
                PyrogenicsTimer = 15000;
                ShadownovaTimer = 40000;
                EnrageTimer = 360000;
                FlamesearTimer = 15000;
                IntroYellTimer = 10000;

                SisterDeath = false;
            }

            if(pInstance)
                pInstance->SetData(DATA_EREDAR_TWINS_EVENT, NOT_STARTED);
        }

        void EnterCombat(Unit* who)
        {
            boss_eredar_twinAI::EnterCombat(who);

            if(pInstance)
            {
                Unit* Temp =  Unit::GetUnit((*me),pInstance->GetData64(DATA_SACROLASH));
                if (Temp && Temp->isAlive() && !(Temp->getVictim()))
                    ((Creature*)Temp)->AI()->AttackStart(who);
            }

            if(pInstance)
                pInstance->SetData(DATA_EREDAR_TWINS_EVENT, IN_PROGRESS);
        }

        void AttackStart(Unit* who)
        {
            ScriptedAI::AttackStartNoMove(who);
        }

        void MoveInLineOfSight(Unit* who)
        {
            if (!who || me->getVictim())
                return;

            if (who->isTargetableForAttack() && who->isInAccessiblePlaceFor(me) && me->IsHostileTo(who))
            {

                float attackRadius = me->GetAttackDistance(who);
                if (me->IsWithinDistInMap(who, attackRadius) && me->GetDistanceZ(who) <= CREATURE_Z_ATTACK_RANGE && me->IsWithinLOSInMap(who))
                {
                    if (!InCombat)
                    {
                        DoStartNoMovement(who);
                        EnterCombat(who);
                        InCombat = true;
                    }
                }
            }
            else if (IntroStepCounter == 10 && me->IsWithinLOSInMap(who)&& me->IsWithinDistInMap(who, 25) )
            {
                IntroStepCounter = 0;
            }
        }

        void KilledUnit(Unit* /*victim*/)
        {
            if(rand()%4 == 0)
            {
                switch (rand()%2)
                {
                case 0: DoScriptText(YELL_ALY_KILL_1, me); break;
                case 1: DoScriptText(YELL_ALY_KILL_2, me); break;
                }
            }
        }

        void JustDied(Unit* /*Killer*/)
        {
            if (SisterDeath)
            {
                DoScriptText(YELL_ALY_DEAD, me);

                if(pInstance)
                    pInstance->SetData(DATA_EREDAR_TWINS_EVENT, DONE);
            }
            else
                me->RemoveFlag(UNIT_DYNAMIC_FLAGS, UNIT_DYNFLAG_LOOTABLE);
        }

<<<<<<< HEAD
        void SpellHitTarget(Unit* target,const SpellEntry* spell)
=======
        void SpellHitTarget(Unit* pTarget, const SpellEntry* spell)
>>>>>>> b216522b
        {
            switch(spell->Id)
            {

            case SPELL_BLAZE:
                target->CastSpell(target, SPELL_BLAZE_SUMMON, true, 0, 0, me->GetGUID());
            case SPELL_CONFLAGRATION:
            case SPELL_FLAME_SEAR:
            case SPELL_BLAZE_BURN:
                HandleTouchedSpells(target, SPELL_FLAME_TOUCHED);
                break;
            case SPELL_SHADOW_NOVA:
<<<<<<< HEAD
                HandleTouchedSpells(target, SPELL_DARK_TOUCHED);
=======
                HandleTouchedSpells(pTarget, SPELL_DARK_TOUCHED);
                break;
            }
        }

        void HandleTouchedSpells(Unit* pTarget, uint32 TouchedType)
        {
            switch(TouchedType)
            {
            case SPELL_FLAME_TOUCHED:
                if (!pTarget->HasAura(SPELL_DARK_FLAME))
                {
                    if (pTarget->HasAura(SPELL_DARK_TOUCHED))
                    {
                        pTarget->RemoveAurasDueToSpell(SPELL_DARK_TOUCHED);
                        pTarget->CastSpell(pTarget, SPELL_DARK_FLAME, true);
                    }else
                    {
                        pTarget->CastSpell(pTarget, SPELL_FLAME_TOUCHED, true);
                    }
                }
                break;
            case SPELL_DARK_TOUCHED:
                if (!pTarget->HasAura(SPELL_DARK_FLAME))
                {
                    if (pTarget->HasAura(SPELL_FLAME_TOUCHED))
                    {
                        pTarget->RemoveAurasDueToSpell(SPELL_FLAME_TOUCHED);
                        pTarget->CastSpell(pTarget, SPELL_DARK_FLAME, true);
                    } else pTarget->CastSpell(pTarget, SPELL_DARK_TOUCHED, true);
                }
>>>>>>> b216522b
                break;
            }
        }

        uint32 IntroStep(uint32 step)
        {
            Creature* Sacrolash = (Creature*)Unit::GetUnit((*me),pInstance->GetData64(DATA_SACROLASH));
            switch (step)
            {
            case 0: return 0;
            case 1:
                if(Sacrolash)
                    DoScriptText(YELL_INTRO_SAC_1, Sacrolash);
                return 1000;
            case 2: DoScriptText(YELL_INTRO_ALY_2, me); return 1000;
            case 3:
                if(Sacrolash)
                    DoScriptText(YELL_INTRO_SAC_3, Sacrolash);
                return 2000;
            case 4: DoScriptText(YELL_INTRO_ALY_4, me); return 1000;
            case 5:
                if(Sacrolash)
                    DoScriptText(YELL_INTRO_SAC_5, Sacrolash);
                return 2000;
            case 6: DoScriptText(YELL_INTRO_ALY_6, me); return 1000;
            case 7:
                if(Sacrolash)
                    DoScriptText(YELL_INTRO_SAC_7, Sacrolash);
                return 3000;
            case 8: DoScriptText(YELL_INTRO_ALY_8, me); return 900000;
            }
            return 10000;
        }

        void UpdateAI(const uint32 diff)
        {
            if(IntroStepCounter < 9)
            {
                if(IntroYellTimer <= diff)
                {
                    IntroYellTimer = IntroStep(++IntroStepCounter);
                }else IntroYellTimer -= diff;
            }

            CheckRadianceAura();

            if(!SisterDeath)
            {
                if (pInstance)
                {
                    Creature* Temp = Creature::GetCreature((*me),pInstance->GetData64(DATA_SACROLASH));
                    if (Temp && Temp->isDead())
                    {
                        DoScriptText(YELL_SISTER_SACROLASH_DEAD, me);
                        me->InterruptSpell(CURRENT_GENERIC_SPELL);
                        if(TryDoCast(me, SPELL_EMPOWER))
                            SisterDeath = true;
                    }
                }
            }

            if (!UpdateVictim())
                return;

            DoAggroPuls(diff);

            if(SisterDeath)
            {
                if(ShadownovaTimer <= diff)
                {
<<<<<<< HEAD
                    me->InterruptSpell(CURRENT_GENERIC_SPELL);
                    Unit* target = SelectTarget(SELECT_TARGET_RANDOM, 0, 300, true);
                    if(TryDoCast(target, SPELL_SHADOW_NOVA))
=======
                    if (!me->IsNonMeleeSpellCasted(false))
                    {
                        Unit* pTarget = NULL;
                        pTarget = SelectTarget(SELECT_TARGET_RANDOM, 0);
                        if (pTarget)
                            DoCast(pTarget, SPELL_SHADOW_NOVA);
>>>>>>> b216522b
                        ShadownovaTimer= 30000+(rand()%5000);

                }else ShadownovaTimer -=diff;
            }
            else
            {
                if(ConflagrationTimer <= diff)
                {
                        me->InterruptSpell(CURRENT_GENERIC_SPELL);
<<<<<<< HEAD
                        Unit* target = SelectTarget(SELECT_TARGET_RANDOM, 0, 300, true);
                        if(TryDoCast(target, SPELL_CONFLAGRATION))
=======
                        Unit* pTarget = NULL;
                        pTarget = SelectTarget(SELECT_TARGET_RANDOM, 0);
                        if (pTarget)
                            DoCast(pTarget, SPELL_CONFLAGRATION);
                        ConflagrationTimer = 30000+(rand()%5000);

                        if (!SisterDeath)
>>>>>>> b216522b
                        {
                            ConflagrationTimer = 30000+(rand()%5000);

                            if(!SisterDeath)
                            {
                                DoScriptText(EMOTE_CONFLAGRATION, me, target);
                                DoScriptText(YELL_CANFLAGRATION, me);
                            }

                            BlazeTimer = 4000;
                        }
                }else ConflagrationTimer -= diff;
            }

            if(FlamesearTimer <= diff)
            {
                 if(TryDoCast(me, SPELL_FLAME_SEAR))
                    FlamesearTimer = 15000;
            }else FlamesearTimer -=diff;

            if (PyrogenicsTimer <= diff)
            {
                if(TryDoCast(me, SPELL_PYROGENICS,true))
                    PyrogenicsTimer = 15000;
            }else PyrogenicsTimer -= diff;

            if (BlazeTimer <= diff)
            {
                if(TryDoCast(me->getVictim(), SPELL_BLAZE))
                    BlazeTimer = 3800;
            }else BlazeTimer -= diff;

            if (EnrageTimer <= diff && !Enraged)
            {
                me->InterruptSpell(CURRENT_GENERIC_SPELL);
                DoScriptText(YELL_BERSERK, me);
                if(TryDoCast(me, SPELL_ENRAGE))
                    Enraged = true;
            }else EnrageTimer -= diff;
        }
    };
};

class mob_shadow_image : public CreatureScript
{
public:
    mob_shadow_image() : CreatureScript("mob_shadow_image") {}

    CreatureAI* GetAI(Creature* pCreature) const
    {
        return new mob_shadow_imageAI (pCreature);
    }

    struct mob_shadow_imageAI : public ScriptedAI
    {
        mob_shadow_imageAI(Creature* c) : ScriptedAI(c) {}

        uint32 ShadowfuryTimer;
        uint32 KillTimer;
        uint32 DarkstrikeTimer;

        void Reset()
        {
            ShadowfuryTimer = 5000 + (rand()%15000);
            DarkstrikeTimer = 3000;
            KillTimer = 15000;
        }

        void EnterCombat(Unit* /*who*/){}

<<<<<<< HEAD
        void SpellHitTarget(Unit* target,const SpellEntry* spell)
=======
        void SpellHitTarget(Unit* pTarget, const SpellEntry* spell)
>>>>>>> b216522b
        {
            switch(spell->Id)
            {

            case SPELL_SHADOW_FURY:
            case SPELL_DARK_STRIKE:
                if(!target->HasAura(SPELL_DARK_FLAME, 0))
                {
                    if(target->HasAura(SPELL_FLAME_TOUCHED, 0))
                    {
                        target->RemoveAurasDueToSpell(SPELL_FLAME_TOUCHED);
                        target->CastSpell(target, SPELL_DARK_FLAME, true);
                    }else target->CastSpell(target,SPELL_DARK_TOUCHED,true);
                }
                break;
            }
        }

        void UpdateAI(const uint32 diff)
        {
            if(!me->HasAura(SPELL_IMAGE_VISUAL, 0))
                DoCast(me, SPELL_IMAGE_VISUAL);

            if(KillTimer <= diff)
            {
                me->DealDamage(me, me->GetHealth(), NULL, DIRECT_DAMAGE, SPELL_SCHOOL_MASK_NORMAL, NULL, false);
                KillTimer = 9999999;
            }else KillTimer -=diff;

            if (!UpdateVictim())
                return;

            if(ShadowfuryTimer <= diff)
            {
                DoCast(me, SPELL_SHADOW_FURY);
                ShadowfuryTimer = 10000;
            }else ShadowfuryTimer -=diff;

            if(DarkstrikeTimer <= diff)
            {
                if(!me->IsNonMeleeSpellCasted(false))
                {
                    //If we are within range melee the target
                    if( me->IsWithinMeleeRange(me->getVictim()))
                        DoCast(me->getVictim(), SPELL_DARK_STRIKE);
                }
                DarkstrikeTimer = 3000;
            }
            else DarkstrikeTimer -= diff;
        }
    };
};

void AddSC_boss_eredar_twins()
{
    new boss_sacrolash();
    new boss_alythess();
    new mob_shadow_image();
}<|MERGE_RESOLUTION|>--- conflicted
+++ resolved
@@ -252,12 +252,7 @@
 
     struct boss_sacrolashAI : public boss_eredar_twinAI
     {
-<<<<<<< HEAD
-        boss_sacrolashAI(Creature *c) : boss_eredar_twinAI(c){
-=======
-        boss_sacrolashAI(Creature* c) : ScriptedAI(c)
-        {
->>>>>>> b216522b
+        boss_sacrolashAI(Creature* c) : boss_eredar_twinAI(c){
             pInstance = c->GetInstanceScript();
         }
 
@@ -353,11 +348,7 @@
                 me->RemoveFlag(UNIT_DYNAMIC_FLAGS, UNIT_DYNFLAG_LOOTABLE);
         }
 
-<<<<<<< HEAD
         void SpellHitTarget(Unit* target,const SpellEntry* spell)
-=======
-        void SpellHitTarget(Unit* pTarget, const SpellEntry* spell)
->>>>>>> b216522b
         {
             switch(spell->Id)
             {
@@ -368,38 +359,7 @@
                 HandleTouchedSpells(target, SPELL_DARK_TOUCHED);
                 break;
             case SPELL_CONFLAGRATION:
-<<<<<<< HEAD
                 HandleTouchedSpells(target, SPELL_FLAME_TOUCHED);
-=======
-                HandleTouchedSpells(pTarget, SPELL_FLAME_TOUCHED);
-                break;
-            }
-        }
-
-        void HandleTouchedSpells(Unit* pTarget, uint32 TouchedType)
-        {
-            switch(TouchedType)
-            {
-            case SPELL_FLAME_TOUCHED:
-                if (!pTarget->HasAura(SPELL_DARK_FLAME))
-                {
-                    if (pTarget->HasAura(SPELL_DARK_TOUCHED))
-                    {
-                        pTarget->RemoveAurasDueToSpell(SPELL_DARK_TOUCHED);
-                        pTarget->CastSpell(pTarget, SPELL_DARK_FLAME, true);
-                    } else pTarget->CastSpell(pTarget, SPELL_FLAME_TOUCHED, true);
-                }
-                break;
-            case SPELL_DARK_TOUCHED:
-                if (!pTarget->HasAura(SPELL_DARK_FLAME))
-                {
-                    if (pTarget->HasAura(SPELL_FLAME_TOUCHED))
-                    {
-                        pTarget->RemoveAurasDueToSpell(SPELL_FLAME_TOUCHED);
-                        pTarget->CastSpell(pTarget, SPELL_DARK_FLAME, true);
-                    } else pTarget->CastSpell(pTarget, SPELL_DARK_TOUCHED, true);
-                }
->>>>>>> b216522b
                 break;
             }
         }
@@ -432,19 +392,9 @@
             {
                 if (ConflagrationTimer <= diff)
                 {
-<<<<<<< HEAD
                     me->InterruptSpell(CURRENT_GENERIC_SPELL);
                     Unit* target = SelectTarget(SELECT_TARGET_RANDOM, 0, 300, true);
                     if(TryDoCast(target, SPELL_CONFLAGRATION))
-=======
-                    if (!me->IsNonMeleeSpellCasted(false))
-                    {
-                        me->InterruptSpell(CURRENT_GENERIC_SPELL);
-                        Unit* pTarget = NULL;
-                        pTarget = SelectTarget(SELECT_TARGET_RANDOM, 0);
-                        if (pTarget)
-                            DoCast(pTarget, SPELL_CONFLAGRATION);
->>>>>>> b216522b
                         ConflagrationTimer = 30000+(rand()%5000);
                 }else ConflagrationTimer -= diff;
             }
@@ -456,16 +406,7 @@
                     Unit* target = SelectTarget(SELECT_TARGET_RANDOM, 0, 300, true);
                     if(TryDoCast(target, SPELL_SHADOW_NOVA))
                     {
-<<<<<<< HEAD
                         if(!SisterDeath)
-=======
-                        Unit* pTarget = NULL;
-                        pTarget = SelectTarget(SELECT_TARGET_RANDOM, 0);
-                        if (pTarget)
-                            DoCast(pTarget, SPELL_SHADOW_NOVA);
-
-                        if (!SisterDeath)
->>>>>>> b216522b
                         {
                             DoScriptText(EMOTE_SHADOW_NOVA, me, target);
                             DoScriptText(YELL_SHADOW_NOVA, me);
@@ -477,27 +418,14 @@
 
             if(ConfoundingblowTimer <= diff)
             {
-<<<<<<< HEAD
                 Unit* target = SelectTarget(SELECT_TARGET_RANDOM, 0, 10, true);
                 if(TryDoCast(target, SPELL_CONFOUNDING_BLOW))
-=======
-                if (!me->IsNonMeleeSpellCasted(false))
-                {
-                    Unit* pTarget = NULL;
-                    pTarget = SelectTarget(SELECT_TARGET_RANDOM, 0);
-                    if (pTarget)
-                        DoCast(pTarget, SPELL_CONFOUNDING_BLOW);
->>>>>>> b216522b
                     ConfoundingblowTimer = 20000 + (rand()%5000);
             }else ConfoundingblowTimer -=diff;
 
             if(ShadowimageTimer <= diff)
             {
-<<<<<<< HEAD
                 Unit* ptarget = NULL;
-=======
-                Unit* pTarget = NULL;
->>>>>>> b216522b
                 Creature* temp = NULL;
                 for(int i = 0;i<3;i++)
                 {
@@ -553,12 +481,7 @@
 
     struct boss_alythessAI : public boss_eredar_twinAI
     {
-<<<<<<< HEAD
-        boss_alythessAI(Creature *c) : boss_eredar_twinAI(c){
-=======
-        boss_alythessAI(Creature* c) : Scripted_NoMovementAI(c)
-        {
->>>>>>> b216522b
+        boss_alythessAI(Creature* c) : boss_eredar_twinAI(c){
             pInstance = c->GetInstanceScript();
             IntroStepCounter = 10;
         }
@@ -688,11 +611,7 @@
                 me->RemoveFlag(UNIT_DYNAMIC_FLAGS, UNIT_DYNFLAG_LOOTABLE);
         }
 
-<<<<<<< HEAD
         void SpellHitTarget(Unit* target,const SpellEntry* spell)
-=======
-        void SpellHitTarget(Unit* pTarget, const SpellEntry* spell)
->>>>>>> b216522b
         {
             switch(spell->Id)
             {
@@ -705,41 +624,7 @@
                 HandleTouchedSpells(target, SPELL_FLAME_TOUCHED);
                 break;
             case SPELL_SHADOW_NOVA:
-<<<<<<< HEAD
                 HandleTouchedSpells(target, SPELL_DARK_TOUCHED);
-=======
-                HandleTouchedSpells(pTarget, SPELL_DARK_TOUCHED);
-                break;
-            }
-        }
-
-        void HandleTouchedSpells(Unit* pTarget, uint32 TouchedType)
-        {
-            switch(TouchedType)
-            {
-            case SPELL_FLAME_TOUCHED:
-                if (!pTarget->HasAura(SPELL_DARK_FLAME))
-                {
-                    if (pTarget->HasAura(SPELL_DARK_TOUCHED))
-                    {
-                        pTarget->RemoveAurasDueToSpell(SPELL_DARK_TOUCHED);
-                        pTarget->CastSpell(pTarget, SPELL_DARK_FLAME, true);
-                    }else
-                    {
-                        pTarget->CastSpell(pTarget, SPELL_FLAME_TOUCHED, true);
-                    }
-                }
-                break;
-            case SPELL_DARK_TOUCHED:
-                if (!pTarget->HasAura(SPELL_DARK_FLAME))
-                {
-                    if (pTarget->HasAura(SPELL_FLAME_TOUCHED))
-                    {
-                        pTarget->RemoveAurasDueToSpell(SPELL_FLAME_TOUCHED);
-                        pTarget->CastSpell(pTarget, SPELL_DARK_FLAME, true);
-                    } else pTarget->CastSpell(pTarget, SPELL_DARK_TOUCHED, true);
-                }
->>>>>>> b216522b
                 break;
             }
         }
@@ -810,18 +695,9 @@
             {
                 if(ShadownovaTimer <= diff)
                 {
-<<<<<<< HEAD
                     me->InterruptSpell(CURRENT_GENERIC_SPELL);
                     Unit* target = SelectTarget(SELECT_TARGET_RANDOM, 0, 300, true);
                     if(TryDoCast(target, SPELL_SHADOW_NOVA))
-=======
-                    if (!me->IsNonMeleeSpellCasted(false))
-                    {
-                        Unit* pTarget = NULL;
-                        pTarget = SelectTarget(SELECT_TARGET_RANDOM, 0);
-                        if (pTarget)
-                            DoCast(pTarget, SPELL_SHADOW_NOVA);
->>>>>>> b216522b
                         ShadownovaTimer= 30000+(rand()%5000);
 
                 }else ShadownovaTimer -=diff;
@@ -831,18 +707,8 @@
                 if(ConflagrationTimer <= diff)
                 {
                         me->InterruptSpell(CURRENT_GENERIC_SPELL);
-<<<<<<< HEAD
                         Unit* target = SelectTarget(SELECT_TARGET_RANDOM, 0, 300, true);
                         if(TryDoCast(target, SPELL_CONFLAGRATION))
-=======
-                        Unit* pTarget = NULL;
-                        pTarget = SelectTarget(SELECT_TARGET_RANDOM, 0);
-                        if (pTarget)
-                            DoCast(pTarget, SPELL_CONFLAGRATION);
-                        ConflagrationTimer = 30000+(rand()%5000);
-
-                        if (!SisterDeath)
->>>>>>> b216522b
                         {
                             ConflagrationTimer = 30000+(rand()%5000);
 
@@ -913,11 +779,7 @@
 
         void EnterCombat(Unit* /*who*/){}
 
-<<<<<<< HEAD
         void SpellHitTarget(Unit* target,const SpellEntry* spell)
-=======
-        void SpellHitTarget(Unit* pTarget, const SpellEntry* spell)
->>>>>>> b216522b
         {
             switch(spell->Id)
             {
