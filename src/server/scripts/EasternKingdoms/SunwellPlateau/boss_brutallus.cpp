--- conflicted
+++ resolved
@@ -190,16 +190,6 @@
             IsIntro = false;
         }
 
-<<<<<<< HEAD
-=======
-        void AttackStart(Unit* who)
-        {
-            if (!who || Intro || IsIntro)
-                return;
-            ScriptedAI::AttackStart(who);
-        }
-
->>>>>>> 7ee3a99a
         void DoIntro()
         {
             if(!Madrigosa)
@@ -340,23 +330,10 @@
 
             if(BurnTimer <= diff)
             {
-<<<<<<< HEAD
                 if(Unit *target = SelectTarget(SELECT_TARGET_RANDOM, 0, 200, true))
                     me->CastSpell(target, SPELL_BURN, true);
                 BurnTimer = 20000;
             }else BurnTimer -= diff;
-=======
-                std::list<Unit*> targets;
-                SelectTargetList(targets, 10, SELECT_TARGET_RANDOM, 100, true);
-                for (std::list<Unit*>::const_iterator i = targets.begin(); i != targets.end(); ++i)
-                    if (!(*i)->HasAura(SPELL_BURN))
-                    {
-                        (*i)->CastSpell((*i), SPELL_BURN, true);
-                        break;
-                    }
-                BurnTimer = urand(60000, 180000);
-            } else BurnTimer -= diff;
->>>>>>> 7ee3a99a
 
             if(BerserkTimer <= diff && !Enraged)
             {
