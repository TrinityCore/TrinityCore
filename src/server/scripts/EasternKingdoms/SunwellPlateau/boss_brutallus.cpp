/*
 * Copyright (C) 2008-2011 TrinityCore <http://www.trinitycore.org/>
 * Copyright (C) 2006-2009 ScriptDev2 <https://scriptdev2.svn.sourceforge.net/>
 *
 * This program is free software; you can redistribute it and/or modify it
 * under the terms of the GNU General Public License as published by the
 * Free Software Foundation; either version 2 of the License, or (at your
 * option) any later version.
 *
 * This program is distributed in the hope that it will be useful, but WITHOUT
 * ANY WARRANTY; without even the implied warranty of MERCHANTABILITY or
 * FITNESS FOR A PARTICULAR PURPOSE. See the GNU General Public License for
 * more details.
 *
 * You should have received a copy of the GNU General Public License along
 * with this program. If not, see <http://www.gnu.org/licenses/>.
 */

/* ScriptData
SDName: Boss_Brutallus
SD%Complete: 80
SDComment: Find a way to start the intro, best code for the intro
EndScriptData */

#include "ScriptPCH.h"
#include "sunwell_plateau.h"

enum Quotes
{
 YELL_INTRO                 =   -1580017,
 YELL_INTRO_BREAK_ICE       =   -1580018,
 YELL_INTRO_CHARGE          =   -1580019,
 YELL_INTRO_KILL_MADRIGOSA  =   -1580020,
 YELL_INTRO_TAUNT           =   -1580021,

 YELL_MADR_ICE_BARRIER      =   -1580031,
 YELL_MADR_INTRO            =   -1580032,
 YELL_MADR_ICE_BLOCK        =   -1580033,
 YELL_MADR_TRAP             =   -1580034,
 YELL_MADR_DEATH            =   -1580035,

 YELL_AGGRO                 =   -1580022,
 YELL_KILL1                 =   -1580023,
 YELL_KILL2                 =   -1580024,
 YELL_KILL3                 =   -1580025,
 YELL_LOVE1                 =   -1580026,
 YELL_LOVE2                 =   -1580027,
 YELL_LOVE3                 =   -1580028,
 YELL_BERSERK               =   -1580029,
 YELL_DEATH                 =   -1580030
};

enum Spells
{
    SPELL_METEOR_SLASH                 =   45150,
    SPELL_BURN                         =   45141,
    SPELL_STOMP                        =   45185,
    SPELL_BERSERK                      =   26662,
    SPELL_DUAL_WIELD                   =   42459,

    SPELL_INTRO_FROST_BLAST            =   45203,
    SPELL_INTRO_FROSTBOLT              =   44843,
    SPELL_INTRO_ENCAPSULATE            =   45665,
    SPELL_INTRO_ENCAPSULATE_CHANELLING =   45661
};

#define FELMYST 25038

class boss_brutallus : public CreatureScript
{
public:
    boss_brutallus() : CreatureScript("boss_brutallus") {}

    CreatureAI* GetAI(Creature* pCreature) const
    {
        return new boss_brutallusAI (pCreature);
    }

    struct boss_brutallusAI : public ScriptedAI
    {
        boss_brutallusAI(Creature* c) : ScriptedAI(c)
        {
            pInstance = c->GetInstanceScript();
        }

        InstanceScript* pInstance;

        Unit* Madrigosa;

        uint32 SlashTimer;
        uint32 BurnTimer;
        uint32 StompTimer;
        uint32 BerserkTimer;

        uint32 IntroPhase;
        uint32 IntroPhaseTimer;
        uint32 IntroFrostBoltTimer;

        bool Intro;
        bool IsIntro;
        bool Enraged;

        void Reset()
        {
            SlashTimer = 11000;
            StompTimer = 30000;
            BurnTimer = 60000;
            BerserkTimer = 360000;

            IntroPhase = 0;
            IntroPhaseTimer = 0;
            IntroFrostBoltTimer = 0;

            IsIntro = false;
            Enraged = false;
            Intro = true;

            me->CastSpell(me, SPELL_DUAL_WIELD, true);
            me->SetFlag(UNIT_FIELD_FLAGS, UNIT_FLAG_NON_ATTACKABLE);

            if(pInstance)
                pInstance->SetData(DATA_BRUTALLUS_EVENT, NOT_STARTED);
        }

        void EnterCombat(Unit* /*who*/)
        {
            DoScriptText(YELL_AGGRO, me);

            if(pInstance)
                pInstance->SetData(DATA_BRUTALLUS_EVENT, IN_PROGRESS);
        }

        void KilledUnit(Unit* /*victim*/)
        {
            switch(rand()%3)
            {
                case 0: DoScriptText(YELL_KILL1, me); break;
                case 1: DoScriptText(YELL_KILL2, me); break;
                case 2: DoScriptText(YELL_KILL3, me); break;
            }
        }

        void JustDied(Unit* /*Killer*/)
        {
            DoScriptText(YELL_DEATH, me);

            if(pInstance)
            {
                pInstance->SetData(DATA_BRUTALLUS_EVENT, DONE);
                //float x,y,z;
                //me->GetPosition(x,y,z);
                //me->SummonCreature(FELMYST, x,y, z+30, me->GetOrientation(), TEMPSUMMON_MANUAL_DESPAWN, 0);
            }
        }

        void StartIntro()
        {
            if(!Intro)
                return;
<<<<<<< HEAD

            Madrigosa = Unit::GetUnit(*me, pInstance->GetData64(DATA_MADRIGOSA));
            if(Madrigosa)
=======
            Creature* Madrigosa = Unit::GetCreature(*me, pInstance ? pInstance->GetData64(DATA_MADRIGOSA) : 0);
            if (Madrigosa)
>>>>>>> b216522b
            {
                 //sLog->outError("Starte das Intro");

                 if(!Madrigosa->isAlive())
                 {
                     //sLog->outError("Madrigosa is Tod");
                     EndIntro();
                     return;
                 }

                Madrigosa->setDeathState(ALIVE);
                Madrigosa->setActive(true);
                IsIntro = true;
        
            }else
            {
                //sLog->outError("Madrigosa nicht gefunden");
                EndIntro();
            }
       
        }

        void EndIntro()
        {
            //sLog->outError("Beende das Intro");
            me->RemoveFlag(UNIT_FIELD_FLAGS, UNIT_FLAG_NON_ATTACKABLE);
            Intro = false;
            IsIntro = false;
        }

        void DoIntro()
        {
<<<<<<< HEAD
            if(!Madrigosa)
=======
            Creature* Madrigosa = Unit::GetCreature(*me, pInstance ? pInstance->GetData64(DATA_MADRIGOSA) : 0);
            if (!Madrigosa)
>>>>>>> b216522b
                return;

            switch(IntroPhase)
            {
                case 0:
                    DoScriptText(YELL_MADR_ICE_BARRIER, Madrigosa);
                    IntroPhaseTimer = 5000;
                    ++IntroPhase;
                    break;
                case 1:
                    me->SetInFront(Madrigosa);
                    Madrigosa->SetInFront(me);
                    DoScriptText(YELL_MADR_INTRO, Madrigosa, me);
                    IntroPhaseTimer = 9000;
                    ++IntroPhase;
                    break;
                case 2:
                    DoScriptText(YELL_INTRO, me, Madrigosa);
                    IntroPhaseTimer = 13000;
                    ++IntroPhase;
                    break;
                case 3:
                    DoCast(me, SPELL_INTRO_FROST_BLAST);
                    Madrigosa->AddUnitMovementFlag(MOVEMENTFLAG_ONTRANSPORT + MOVEMENTFLAG_LEVITATING);
                    IntroFrostBoltTimer = 3000;
                    IntroPhaseTimer = 28000;
                    ++IntroPhase;
                    break;
                case 4:
                    DoScriptText(YELL_INTRO_BREAK_ICE, me);
                    IntroPhaseTimer = 6000;
                    ++IntroPhase;
                    break;
                case 5:
                    Madrigosa->CastSpell(me, SPELL_INTRO_ENCAPSULATE_CHANELLING, false);
                    DoScriptText(YELL_MADR_TRAP, Madrigosa);
                    DoCast(me, SPELL_INTRO_ENCAPSULATE);
                    IntroPhaseTimer = 11000;
                    ++IntroPhase;
                    break;
                case 6:
                    me->SetSpeed(MOVE_RUN, 4.0f, true);
                    DoScriptText(YELL_INTRO_CHARGE, me);
                    IntroPhaseTimer = 3000;
                    ++IntroPhase;
                    break;
                case 7:
                    me->DealDamage(Madrigosa, Madrigosa->GetHealth(), NULL, DIRECT_DAMAGE, SPELL_SCHOOL_MASK_NORMAL, NULL, true);
                    DoScriptText(YELL_MADR_DEATH, Madrigosa);
                    me->SetFullHealth();
                    me->AttackStop();
                    me->SetSpeed(MOVE_RUN, 1.0f, true);
                    IntroPhaseTimer = 3000;
                    ++IntroPhase;
                    break;
                case 8:
                    DoScriptText(YELL_INTRO_KILL_MADRIGOSA, me);
                    me->SetOrientation(0.14f);
                    Madrigosa->setDeathState(CORPSE);
                    IntroPhaseTimer = 5000;
                    ++IntroPhase;
                    break;
                case 9:
                    DoScriptText(YELL_INTRO_TAUNT, me);
                    IntroPhaseTimer = 5000;
                    ++IntroPhase;
                    break;
                case 10:
                    EndIntro();
                    break;
            }
        }

        void MoveInLineOfSight(Unit* who)
        {
            if(pInstance && Intro)
                pInstance->SetData(DATA_BRUTALLUS_EVENT, SPECIAL);

            if(Intro)
            {
                if(who->GetTypeId() == TYPEID_PLAYER && !((Player*)who)->isGameMaster())
                {
                    if(me->IsWithinDistInMap(who,100))
                        StartIntro();
                }
            }else
            {
                ScriptedAI::MoveInLineOfSight(who);
            }
        }

        void UpdateAI(const uint32 diff)
        {
            //if(Intro && !IsIntro)
            //    StartIntro();

            if(IsIntro)
            {
                if(IntroPhaseTimer <= diff)
                {
                    DoIntro();
                }else IntroPhaseTimer -= diff;

                if(IntroPhase == 3 + 1){
                    if(IntroFrostBoltTimer <= diff)
                    {
<<<<<<< HEAD
                        if(Madrigosa){
                            Madrigosa->CastSpell(me, SPELL_INTRO_FROSTBOLT, false);
=======
                        if (Creature* Madrigosa = Unit::GetCreature(*me, pInstance ? pInstance->GetData64(DATA_MADRIGOSA) : 0))
                        {
                            Madrigosa->CastSpell(me, SPELL_INTRO_FROSTBOLT, true);
>>>>>>> b216522b
                            IntroFrostBoltTimer = 2000;
                        }
                    }else IntroFrostBoltTimer -= diff;
                }
            }

            if(!UpdateVictim() || IsIntro)
                return;

            if(SlashTimer <= diff)
            {
                DoCast(me->getVictim(), SPELL_METEOR_SLASH);
                SlashTimer = 11000;
            }else SlashTimer -= diff;

            if(StompTimer < diff)
            {
                switch(rand()%3)
                {
                    case 0: DoScriptText(YELL_LOVE1, me); break;
                    case 1: DoScriptText(YELL_LOVE2, me); break;
                    case 2: DoScriptText(YELL_LOVE3, me); break;
                }
                DoCast(me->getVictim(), SPELL_STOMP);
                StompTimer = 30000;
            }else StompTimer -= diff;

            if(BurnTimer <= diff)
            {
                if(Unit *target = SelectTarget(SELECT_TARGET_RANDOM, 0, 200, true))
                    me->CastSpell(target, SPELL_BURN, true);
                BurnTimer = 20000;
            }else BurnTimer -= diff;

            if(BerserkTimer <= diff && !Enraged)
            {
                DoScriptText(YELL_BERSERK, me);
                DoCast(me, SPELL_BERSERK);
                Enraged = true;
            }else BerserkTimer -= diff;

            DoMeleeAttackIfReady();
        }
    };
};

void AddSC_boss_brutallus()
{
    new boss_brutallus();
}<|MERGE_RESOLUTION|>--- conflicted
+++ resolved
@@ -157,14 +157,9 @@
         {
             if(!Intro)
                 return;
-<<<<<<< HEAD
 
             Madrigosa = Unit::GetUnit(*me, pInstance->GetData64(DATA_MADRIGOSA));
             if(Madrigosa)
-=======
-            Creature* Madrigosa = Unit::GetCreature(*me, pInstance ? pInstance->GetData64(DATA_MADRIGOSA) : 0);
-            if (Madrigosa)
->>>>>>> b216522b
             {
                  //sLog->outError("Starte das Intro");
 
@@ -197,12 +192,7 @@
 
         void DoIntro()
         {
-<<<<<<< HEAD
             if(!Madrigosa)
-=======
-            Creature* Madrigosa = Unit::GetCreature(*me, pInstance ? pInstance->GetData64(DATA_MADRIGOSA) : 0);
-            if (!Madrigosa)
->>>>>>> b216522b
                 return;
 
             switch(IntroPhase)
@@ -309,14 +299,8 @@
                 if(IntroPhase == 3 + 1){
                     if(IntroFrostBoltTimer <= diff)
                     {
-<<<<<<< HEAD
                         if(Madrigosa){
                             Madrigosa->CastSpell(me, SPELL_INTRO_FROSTBOLT, false);
-=======
-                        if (Creature* Madrigosa = Unit::GetCreature(*me, pInstance ? pInstance->GetData64(DATA_MADRIGOSA) : 0))
-                        {
-                            Madrigosa->CastSpell(me, SPELL_INTRO_FROSTBOLT, true);
->>>>>>> b216522b
                             IntroFrostBoltTimer = 2000;
                         }
                     }else IntroFrostBoltTimer -= diff;
