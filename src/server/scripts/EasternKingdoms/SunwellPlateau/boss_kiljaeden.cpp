/*
 * This file is part of the TrinityCore Project. See AUTHORS file for Copyright information
 *
 * This program is free software; you can redistribute it and/or modify it
 * under the terms of the GNU General Public License as published by the
 * Free Software Foundation; either version 2 of the License, or (at your
 * option) any later version.
 *
 * This program is distributed in the hope that it will be useful, but WITHOUT
 * ANY WARRANTY; without even the implied warranty of MERCHANTABILITY or
 * FITNESS FOR A PARTICULAR PURPOSE. See the GNU General Public License for
 * more details.
 *
 * You should have received a copy of the GNU General Public License along
 * with this program. If not, see <http://www.gnu.org/licenses/>.
 */

/* ScriptData
SDName: Boss_Kiljaeden
SD%Complete: 80
SDComment: Sinister Reflection Model, Armageddon Visual, SAY_KJ_SHADOWSPIKE3, Emote, End Sequence
SDCategory: Sunwell_Plateau
EndScriptData */

/// @todo rewrite Armageddon

#include "ScriptMgr.h"
#include "GameObject.h"
#include "GameObjectAI.h"
#include "InstanceScript.h"
#include "Log.h"
#include "MotionMaster.h"
#include "ObjectAccessor.h"
#include "Player.h"
#include "ScriptedCreature.h"
#include "sunwell_plateau.h"
#include "TemporarySummon.h"
<<<<<<< HEAD
=======
#include <cmath>
>>>>>>> 28d470c5

/*** Speech and sounds***/
enum Yells
{
    SAY_KJ_OFFCOMBAT                            = 0,

    SAY_KALECGOS_ENCOURAGE                      = 0,
    SAY_KALECGOS_READY1                         = 1,
    SAY_KALECGOS_READY2                         = 2,
    SAY_KALECGOS_READY3                         = 3,
    SAY_KALECGOS_READY4                         = 4,
    SAY_KALECGOS_AWAKEN                         = 5,
    SAY_KALECGOS_LETGO                          = 6,
    SAY_KALECGOS_FOCUS                          = 7,
    SAY_KALECGOS_FATE                           = 8,
    SAY_KALECGOS_GOODBYE                        = 9,
    SAY_KALECGOS_JOIN                           = 10,

    SAY_KJ_DEATH                                = 0,
    SAY_KJ_SLAY                                 = 1,
    SAY_KJ_REFLECTION                           = 2,
    SAY_KJ_EMERGE                               = 3,
    SAY_KJ_DARKNESS                             = 4,
    SAY_KJ_PHASE3                               = 5,
    SAY_KJ_PHASE4                               = 6,
    SAY_KJ_PHASE5                               = 7,
    EMOTE_KJ_DARKNESS                           = 8,

    SAY_ANVEENA_IMPRISONED                      = 0,
    SAY_ANVEENA_LOST                            = 1,
    SAY_ANVEENA_KALEC                           = 2,
    SAY_ANVEENA_GOODBYE                         = 3
};

/*** Spells used during the encounter ***/
enum Spells
{
    /* Hand of the Deceiver's spells and cosmetics */
    SPELL_SHADOW_BOLT_VOLLEY                    = 45770, // ~30 yard range Shadow Bolt Volley for ~2k(?) damage
    SPELL_SHADOW_INFUSION                       = 45772, // They gain this at 20% - Immunity to Stun/Silence and makes them look angry!
    SPELL_FELFIRE_PORTAL                        = 46875, // Creates a portal that spawns Felfire Fiends (LIVE FOR THE SWARM!1 FOR THE OVERMIND!)
    SPELL_SHADOW_CHANNELING                     = 46757, // Channeling animation out of combat

    /* Volatile Felfire Fiend's spells */
    SPELL_FELFIRE_FISSION                       = 45779, // Felfire Fiends explode when they die or get close to target.

    /* Kil'Jaeden's spells and cosmetics */
    SPELL_TRANS                                 = 23188, // Surprisingly, this seems to be the right spell.. (Where is it used?)
    SPELL_REBIRTH                               = 44200, // Emerge from the Sunwell
    SPELL_SOUL_FLAY                             = 45442, // 9k Shadow damage over 3 seconds. Spammed throughout all the fight.
    SPELL_SOUL_FLAY_SLOW                        = 47106,
    SPELL_LEGION_LIGHTNING                      = 45664, // Chain Lightning, 4 targets, ~3k Shadow damage, 1.5fk mana burn
    SPELL_FIRE_BLOOM                            = 45641, // Places a debuff on 5 raid members, which causes them to deal 2k Fire damage to nearby allies and selves. MIGHT NOT WORK
    SPELL_DESTROY_ALL_DRAKES                    = 46707, // when he use it?

    SPELL_SINISTER_REFLECTION                   = 45785, // Summon shadow copies of 5 raid members that fight against KJ's enemies//dont work
                                                //  45892  // right one for SPELL_SINISTER_REFLECTION but no EffectScriptEffect
    SPELL_COPY_WEAPON                           = 41055, // }
    SPELL_COPY_WEAPON2                          = 41054, // }
    SPELL_COPY_OFFHAND                          = 45206, // }- Spells used in Sinister Reflection creation
    SPELL_COPY_OFFHAND_WEAPON                   = 45205, // }

    SPELL_SHADOW_SPIKE                          = 46680, // Bombard random raid members with Shadow Spikes (Very similar to Void Reaver orbs)
    SPELL_FLAME_DART                            = 45737, // Bombards the raid with flames every 3(?) seconds
    SPELL_DARKNESS_OF_A_THOUSAND_SOULS          = 46605, // Begins a 8-second channeling, after which he will deal 50'000 damage to the raid
    SPELL_DARKNESS_OF_A_THOUSAND_SOULS_DAMAGE   = 45657,

    /* Armageddon spells wrong visual */
    SPELL_ARMAGEDDON_TRIGGER                    = 45909, // Meteor spell trigger missile should cast Creature on himself
    SPELL_ARMAGEDDON_VISUAL                     = 45911, // Does the hellfire visual to indicate where the meteor missle lands
    SPELL_ARMAGEDDON_VISUAL2                    = 45914, // Does the light visual to indicate where the meteor missle lands
    SPELL_ARMAGEDDON_VISUAL3                    = 24207, // This shouldn't correct but same as seen on the movie
    SPELL_ARMAGEDDON_SUMMON_TRIGGER             = 45921, // Summons the triggers that cast the spells on himself need random target select
    SPELL_ARMAGEDDON_DAMAGE                     = 45915, // This does the area damage

    /* Shield Orb Spells*/
    SPELL_SHADOW_BOLT                           = 45680, //45679 would be correct but triggers to often /// @todo fix console error

    /* Anveena's spells and cosmetics (Or, generally, everything that has "Anveena" in name) */
    SPELL_ANVEENA_PRISON                        = 46367, // She hovers locked within a bubble
    SPELL_ANVEENA_ENERGY_DRAIN                  = 46410, // Sunwell energy glow animation (Control mob uses this)
    SPELL_SACRIFICE_OF_ANVEENA                  = 46474, // This is cast on Kil'Jaeden when Anveena sacrifices herself into the Sunwell

    /* Sinister Reflection Spells */
    SPELL_SR_CURSE_OF_AGONY                     = 46190,
    SPELL_SR_SHADOW_BOLT                        = 47076,

    SPELL_SR_EARTH_SHOCK                        = 47071,

    SPELL_SR_FIREBALL                           = 47074,

    SPELL_SR_HEMORRHAGE                         = 45897,

    SPELL_SR_HOLY_SHOCK                         = 38921,
    SPELL_SR_HAMMER_OF_JUSTICE                  = 37369,

    SPELL_SR_HOLY_SMITE                         = 47077,
    SPELL_SR_RENEW                              = 47079,

    SPELL_SR_SHOOT                              = 16496,
    SPELL_SR_MULTI_SHOT                         = 48098,
    SPELL_SR_WING_CLIP                          = 40652,

    SPELL_SR_WHIRLWIND                          = 17207,

    SPELL_SR_MOONFIRE                           = 47072,
    //SPELL_SR_PLAGU STRIKE                       = 58843, Dk Spell!

    /*** Other Spells (used by players, etc) ***/
    SPELL_VENGEANCE_OF_THE_BLUE_FLIGHT          = 45839, // Possess the blue dragon from the orb to help the raid.
    SPELL_ENTROPIUS_BODY                        = 46819, // Visual for Entropius at the Epilogue
    SPELL_RING_OF_BLUE_FLAMES                   = 45825  //Cast this spell when the go is activated
};

/*** Others ***/
#define SHIELD_ORB_Z    45.000f

enum Phase
{
    PHASE_DECEIVERS     = 1, // Fight 3 adds
    PHASE_NORMAL        = 2, // Kil'Jaeden emerges from the sunwell
    PHASE_DARKNESS      = 3, // At 85%, he gains few abilities; Kalecgos joins the fight
    PHASE_ARMAGEDDON    = 4, // At 55%, he gains even more abilities
    PHASE_SACRIFICE     = 5  // At 25%, Anveena sacrifices herself into the Sunwell; at this point he becomes enraged and has *significally* shorter cooldowns.
};

//Timers
enum KilJaedenTimers
{
    TIMER_SPEECH           = 0,

    //Phase 2 Timer
    TIMER_SOUL_FLAY        = 1,
    TIMER_LEGION_LIGHTNING = 2,
    TIMER_FIRE_BLOOM       = 3,
    TIMER_SUMMON_SHILEDORB = 4,

    //Phase 3 Timer
    TIMER_SHADOW_SPIKE     = 5,
    TIMER_FLAME_DART       = 6,
    TIMER_DARKNESS         = 7,
    TIMER_ORBS_EMPOWER     = 8,

    //Phase 4 Timer
    TIMER_ARMAGEDDON       = 9
};

// Locations of the Hand of Deceiver adds
Position DeceiverLocations[3]=
{
    {1682.949951f, 637.75000f, 28.0231f, 5.717090f},
    {1684.699951f, 614.41998f, 28.0580f, 0.698392f},
    {1707.609985f, 612.15002f, 28.0946f, 1.990370f}
};

// Locations, where Shield Orbs will spawn
float ShieldOrbLocations[4][2]=
{
    {1698.900f, 627.870f},    // middle pont of Sunwell
    {12, 3.14f},             // First one spawns northeast of KJ
    {12, 3.14f/0.7f},         // Second one spawns southeast
    {12, 3.14f*3.8f}          // Third one spawns (?)
};

struct Speech
{
    int32 textid;
    uint32 creature, timer;
};

// Timers
static Speech Speeches[]=
{
    //Kil Phase 1 -> Phase 2
    {SAY_KJ_EMERGE,             DATA_KILJAEDEN,     0},
    {SAY_KALECGOS_JOIN,         DATA_KALECGOS_KJ,   26000},
    //Kil Phase 2 -> Phase 3
    {SAY_KALECGOS_AWAKEN,       DATA_KALECGOS_KJ,   10000},
    {SAY_ANVEENA_IMPRISONED,    DATA_ANVEENA,       5000},
    {SAY_KJ_PHASE3,             DATA_KILJAEDEN,     5000},
    //Kil Phase 3 -> Phase 4
    {SAY_KALECGOS_LETGO,        DATA_KALECGOS_KJ,   10000},
    {SAY_ANVEENA_LOST,          DATA_ANVEENA,       8000},
    {SAY_KJ_PHASE4,             DATA_KILJAEDEN,     7000},
    //Kil Phase 4 -> Phase 5
    {SAY_KALECGOS_FOCUS,        DATA_KALECGOS_KJ,   4000},
    {SAY_ANVEENA_KALEC,         DATA_ANVEENA,       11000},
    {SAY_KALECGOS_FATE,         DATA_KALECGOS_KJ,   2000},
    {SAY_ANVEENA_GOODBYE,       DATA_ANVEENA,       6000},
    {SAY_KJ_PHASE5,             DATA_KILJAEDEN,     5500},

    // use in End sequence?
    {SAY_KALECGOS_GOODBYE,      DATA_KALECGOS_KJ,   12000}
};

//AI for Kalecgos
class boss_kalecgos_kj : public CreatureScript
{
public:
    boss_kalecgos_kj() : CreatureScript("boss_kalecgos_kj") { }

    CreatureAI* GetAI(Creature* creature) const override
    {
        return GetSunwellPlateauAI<boss_kalecgos_kjAI>(creature);
    }

    struct boss_kalecgos_kjAI : public ScriptedAI
    {
        boss_kalecgos_kjAI(Creature* creature) : ScriptedAI(creature)
        {
            Initialize();
            instance = creature->GetInstanceScript();
        }

        void Initialize()
        {
            OrbsEmpowered = 0;
            EmpowerCount = 0;
        }

        InstanceScript* instance;
        uint8 OrbsEmpowered;
        uint8 EmpowerCount;

        void Reset() override
        {
            Initialize();
            me->SetDisableGravity(true);
            me->AddUnitFlag(UNIT_FLAG_NOT_SELECTABLE);
            me->setActive(true);
            me->SetFarVisible(true);

            for (uint8 i = 0; i < 4; ++i)
                if (GameObject* pOrb = GetOrb(i))
                    pOrb->SetGoType(GAMEOBJECT_TYPE_BUTTON);
        }

        GameObject* GetOrb(int32 index)
        {
            switch (index)
            {
                case 0:
                    return ObjectAccessor::GetGameObject(*me, instance->GetGuidData(DATA_ORB_OF_THE_BLUE_DRAGONFLIGHT_1));
                case 1:
                    return ObjectAccessor::GetGameObject(*me, instance->GetGuidData(DATA_ORB_OF_THE_BLUE_DRAGONFLIGHT_2));
                case 2:
                    return ObjectAccessor::GetGameObject(*me, instance->GetGuidData(DATA_ORB_OF_THE_BLUE_DRAGONFLIGHT_3));
                case 3:
                    return ObjectAccessor::GetGameObject(*me, instance->GetGuidData(DATA_ORB_OF_THE_BLUE_DRAGONFLIGHT_4));
            }

            return nullptr;
        }

        void ResetOrbs()
        {
            me->RemoveDynObject(SPELL_RING_OF_BLUE_FLAMES);
            for (uint8 i = 0; i < 4; ++i)
                if (GameObject* pOrb = GetOrb(i))
                    pOrb->SetFaction(FACTION_NONE);
        }

        void EmpowerOrb(bool all)
        {
            GameObject* pOrbEmpowered = GetOrb(OrbsEmpowered);
            if (!pOrbEmpowered)
                return;

            if (all)
            {
                me->RemoveDynObject(SPELL_RING_OF_BLUE_FLAMES);
                for (uint8 i = 0; i < 4; ++i)
                {
                    if (GameObject* pOrb = GetOrb(i))
                    {
                        pOrb->CastSpell(me, SPELL_RING_OF_BLUE_FLAMES);
                        pOrb->SetFaction(FACTION_FRIENDLY);
                        pOrb->setActive(true);
                        pOrb->SetFarVisible(true);
                        pOrb->Refresh();
                    }
                }
                Talk(SAY_KALECGOS_ENCOURAGE);
            }
            else
            {
                if (GameObject* pOrb = GetOrb(urand(0, 3)))
                {
                    pOrb->CastSpell(me, SPELL_RING_OF_BLUE_FLAMES);
                    pOrb->SetFaction(FACTION_FRIENDLY);
                    pOrb->setActive(true);
                    pOrb->SetFarVisible(true);
                    pOrb->Refresh();

                    OrbsEmpowered = (OrbsEmpowered+1)%4;

                    ++EmpowerCount;
                    switch (EmpowerCount)
                    {
                        case 1: Talk(SAY_KALECGOS_READY1); break;
                        case 2: Talk(SAY_KALECGOS_READY2); break;
                        case 3: Talk(SAY_KALECGOS_READY3); break;
                        case 4: Talk(SAY_KALECGOS_READY4); break;
                    }
                }
            }
        }

        void UpdateAI(uint32 /*diff*/) override
        {
        }

        void SetRingOfBlueFlames()
        {
            me->RemoveDynObject(SPELL_RING_OF_BLUE_FLAMES);
            for (uint8 i = 0; i < 4; ++i)
            {
                if (GameObject* pOrb = GetOrb(i))
                {
<<<<<<< HEAD
                    if (pOrb->GetFaction() == FACTION_FRIENDLY)
=======
                    if (pOrb->GetFaction() == 35)
>>>>>>> 28d470c5
                    {
                        pOrb->CastSpell(me, SPELL_RING_OF_BLUE_FLAMES);
                        pOrb->setActive(true);
                        pOrb->SetFarVisible(true);
                        pOrb->Refresh();
                    }
                }
            }
        }
    };
};

class go_orb_of_the_blue_flight : public GameObjectScript
{
    public:
        go_orb_of_the_blue_flight() : GameObjectScript("go_orb_of_the_blue_flight") { }

        struct go_orb_of_the_blue_flightAI : public GameObjectAI
        {
            go_orb_of_the_blue_flightAI(GameObject* go) : GameObjectAI(go), instance(go->GetInstanceScript()) { }

            InstanceScript* instance;

<<<<<<< HEAD
            bool OnGossipHello(Player* player) override
            {
                if (me->GetFaction() == FACTION_FRIENDLY)
                {
                    player->SummonCreature(NPC_POWER_OF_THE_BLUE_DRAGONFLIGHT, player->GetPositionX(), player->GetPositionY(), player->GetPositionZ(), 0.0f, TEMPSUMMON_TIMED_DESPAWN, 121s);
=======
            bool GossipHello(Player* player) override
            {
                if (me->GetFaction() == 35)
                {
                    player->SummonCreature(NPC_POWER_OF_THE_BLUE_DRAGONFLIGHT, player->GetPositionX(), player->GetPositionY(), player->GetPositionZ(), 0.0f, TEMPSUMMON_TIMED_DESPAWN, 121000);
>>>>>>> 28d470c5
                    player->CastSpell(player, SPELL_VENGEANCE_OF_THE_BLUE_FLIGHT, false);
                    me->SetFaction(FACTION_NONE);

                    if (Creature* pKalec = instance->GetCreature(DATA_KALECGOS_KJ))
                        ENSURE_AI(boss_kalecgos_kj::boss_kalecgos_kjAI, pKalec->AI())->SetRingOfBlueFlames();

                    me->Refresh();
                }
                return true;
            }
        };

        GameObjectAI* GetAI(GameObject* go) const override
        {
            return GetSunwellPlateauAI<go_orb_of_the_blue_flightAI>(go);
        }
};

//AI for Kil'jaeden Event Controller
class npc_kiljaeden_controller : public CreatureScript
{
public:
    npc_kiljaeden_controller() : CreatureScript("npc_kiljaeden_controller") { }

    CreatureAI* GetAI(Creature* creature) const override
    {
        return GetSunwellPlateauAI<npc_kiljaeden_controllerAI>(creature);
    }

    struct npc_kiljaeden_controllerAI : public ScriptedAI
    {
        npc_kiljaeden_controllerAI(Creature* creature) : ScriptedAI(creature), summons(me)
        {
            Initialize();
            instance = creature->GetInstanceScript();

            SetCombatMovement(false);
        }

        void Initialize()
        {
            phase = PHASE_DECEIVERS;
            deceiverDeathCount = 0;
            bSummonedDeceivers = false;
            bKiljaedenDeath = false;
            uiRandomSayTimer = 30000;
        }

        InstanceScript* instance;
        SummonList summons;

        bool bSummonedDeceivers;
        bool bKiljaedenDeath;

        uint32 uiRandomSayTimer;
        uint32 phase;
        uint8 deceiverDeathCount;

        void InitializeAI() override
        {
            me->AddUnitFlag(UNIT_FLAG_NOT_SELECTABLE);
            me->AddUnitFlag(UNIT_FLAG_NON_ATTACKABLE);
            me->AddUnitState(UNIT_STATE_STUNNED);

            ScriptedAI::InitializeAI();
        }

        void Reset() override
        {
            Initialize();

            if (Creature* pKalecKJ = instance->GetCreature(DATA_KALECGOS_KJ))
                ENSURE_AI(boss_kalecgos_kj::boss_kalecgos_kjAI, pKalecKJ->AI())->ResetOrbs();
            summons.DespawnAll();
        }

        void JustSummoned(Creature* summoned) override
        {
            switch (summoned->GetEntry())
            {
                case NPC_HAND_OF_THE_DECEIVER:
                    summoned->CastSpell(summoned, SPELL_SHADOW_CHANNELING, false);
                    break;
                case NPC_ANVEENA:
                    summoned->SetDisableGravity(true);
                    summoned->CastSpell(summoned, SPELL_ANVEENA_PRISON, true);
                    summoned->AddUnitFlag(UNIT_FLAG_NOT_SELECTABLE);
                    break;
                case NPC_KILJAEDEN:
                    summoned->CastSpell(summoned, SPELL_REBIRTH, false);
                    AddThreat(me->GetVictim(), 1.0f, summoned);
                    break;
            }
            summons.Summon(summoned);
        }

        void UpdateAI(uint32 diff) override
        {
            if (uiRandomSayTimer < diff)
            {
                if (instance->GetBossState(DATA_MURU) != DONE && instance->GetBossState(DATA_KILJAEDEN) == NOT_STARTED)
                    Talk(SAY_KJ_OFFCOMBAT);
                uiRandomSayTimer = 30000;
            } else uiRandomSayTimer -= diff;

            if (!bSummonedDeceivers)
            {
                for (uint8 i = 0; i < 3; ++i)
                    me->SummonCreature(NPC_HAND_OF_THE_DECEIVER, DeceiverLocations[i], TEMPSUMMON_DEAD_DESPAWN);

                DoSpawnCreature(NPC_ANVEENA,  0, 0, 40, 0, TEMPSUMMON_DEAD_DESPAWN, 0s);
                DoCast(me, SPELL_ANVEENA_ENERGY_DRAIN);
                bSummonedDeceivers = true;
            }

            if (deceiverDeathCount > 2 && phase == PHASE_DECEIVERS)
            {
                me->RemoveAurasDueToSpell(SPELL_ANVEENA_ENERGY_DRAIN);
                phase = PHASE_NORMAL;
                DoSpawnCreature(NPC_KILJAEDEN, 0, 0, 0, 0, TEMPSUMMON_MANUAL_DESPAWN, 0s);
            }
        }
    };
};

//AI for Kil'jaeden
class boss_kiljaeden : public CreatureScript
{
public:
    boss_kiljaeden() : CreatureScript("boss_kiljaeden") { }

    struct boss_kiljaedenAI : public ScriptedAI
    {
        boss_kiljaedenAI(Creature* creature) : ScriptedAI(creature), summons(me)
        {
            Initialize();
            instance = creature->GetInstanceScript();
            speechPhaseEnd = 0;

            SetCombatMovement(false);
        }

        void Initialize()
        {
            TimerIsDeactivated[TIMER_SPEECH] = false;
            Timer[TIMER_SPEECH] = 0;

            //Phase 2 Timer
            Timer[TIMER_SOUL_FLAY] = 11000;
            Timer[TIMER_LEGION_LIGHTNING] = 30000;
            Timer[TIMER_FIRE_BLOOM] = 20000;
            Timer[TIMER_SUMMON_SHILEDORB] = 35000;

            //Phase 3 Timer
            Timer[TIMER_SHADOW_SPIKE] = 4000;
            Timer[TIMER_FLAME_DART] = 3000;
            Timer[TIMER_DARKNESS] = 45000;
            Timer[TIMER_ORBS_EMPOWER] = 35000;

            //Phase 4 Timer
            Timer[TIMER_ARMAGEDDON] = 2000;

            ActiveTimers = 5;
            WaitTimer = 0;
            speechCount = 0;
            SpeechTimer = 0;

            Phase = PHASE_NORMAL;

            IsInDarkness = false;
            IsWaiting = false;
            OrbActivated = false;
            SpeechBegins = true;

            ChangeTimers(false, 0);
        }

        InstanceScript* instance;
        SummonList summons;

        uint8 Phase;
        uint8 ActiveTimers;
        uint32 SpeechTimer;

        uint32 Timer[10];
        uint32 WaitTimer;
        uint8 speechCount;
        uint8 speechPhaseEnd;

        /* Boolean */
        bool IsInDarkness;
        bool TimerIsDeactivated[10];
        bool IsWaiting;
        bool OrbActivated;
        bool SpeechBegins;

        void InitializeAI() override
        {
            // Scripted_NoMovementAI::InitializeAI();
        }

        void Reset() override
        {
            Initialize();

            if (Creature* pKalec = instance->GetCreature(DATA_KALECGOS_KJ))
                pKalec->RemoveDynObject(SPELL_RING_OF_BLUE_FLAMES);

            me->SetCombatReach(12.0f);
            summons.DespawnAll();
        }

        void ChangeTimers(bool status, uint32 WTimer)
        {
            for (uint8 i = 1; i < ActiveTimers; ++i)
                TimerIsDeactivated[i] = status;

            if (WTimer > 0)
            {
                IsWaiting = true;
                WaitTimer = WTimer;
            }

            if (OrbActivated)
                TimerIsDeactivated[TIMER_ORBS_EMPOWER] = true;
            if (Timer[TIMER_SHADOW_SPIKE] == 0)
                TimerIsDeactivated[TIMER_SHADOW_SPIKE] = true;
            if (Phase == PHASE_SACRIFICE)
                TimerIsDeactivated[TIMER_SUMMON_SHILEDORB] = true;
        }

        void JustSummoned(Creature* summoned) override
        {
            if (summoned->GetEntry() == NPC_ARMAGEDDON_TARGET)
            {
                summoned->AddUnitFlag(UNIT_FLAG_NOT_SELECTABLE);
                summoned->AddUnitFlag(UNIT_FLAG_NON_ATTACKABLE);
        //      summoned->SetVisibility(VISIBILITY_OFF);  //with this we cant see the armageddon visuals
            }
            else
                summoned->SetLevel(me->GetLevel());

            summoned->SetFaction(me->GetFaction());
            summons.Summon(summoned);
        }

        void JustDied(Unit* /*killer*/) override
        {
            Talk(SAY_KJ_DEATH);
            summons.DespawnAll();
            instance->SetBossState(DATA_KILJAEDEN, DONE);
        }

        void KilledUnit(Unit* /*victim*/) override
        {
            Talk(SAY_KJ_SLAY);
        }

        void EnterEvadeMode(EvadeReason why) override
        {
            ScriptedAI::EnterEvadeMode(why);

            summons.DespawnAll();

            // Reset the controller
            if (Creature* pControl = instance->GetCreature(DATA_KILJAEDEN_CONTROLLER))
                ENSURE_AI(npc_kiljaeden_controller::npc_kiljaeden_controllerAI, pControl->AI())->Reset();
        }

        void JustEngagedWith(Unit* /*who*/) override
        {
            DoZoneInCombat();
        }

        void EnterNextPhase()
        {
            SpeechBegins  = true;
            OrbActivated  = false;
            ChangeTimers(true, 0);//stop every cast Shadow spike will reactivate em all
            TimerIsDeactivated[TIMER_SHADOW_SPIKE] = false;
            Timer[TIMER_SHADOW_SPIKE]     = 100;
            // empowered orbs before darkness
            Timer[TIMER_DARKNESS] = (Phase == PHASE_SACRIFICE) ? 15000 : urand(10000, 40000);
            Timer[TIMER_ORBS_EMPOWER] = (Phase == PHASE_SACRIFICE) ? 10000 : 5000;
        }

        void CastSinisterReflection()
        {
            Talk(SAY_KJ_REFLECTION);
            for (uint8 i = 0; i < 4; ++i)
            {
<<<<<<< HEAD
                if (Unit* target = SelectTarget(SelectTargetMethod::Random, 0, 100, true, true, -SPELL_VENGEANCE_OF_THE_BLUE_FLIGHT))
=======
                if (Unit* target = SelectTarget(SELECT_TARGET_RANDOM, 0, 100, true, true, -SPELL_VENGEANCE_OF_THE_BLUE_FLIGHT))
>>>>>>> 28d470c5
                {
                    float x, y, z;
                    target->GetPosition(x, y, z);
                    if (Creature* pSinisterReflection = me->SummonCreature(NPC_SINISTER_REFLECTION, x, y, z, 0, TEMPSUMMON_CORPSE_DESPAWN))
                    {
                        pSinisterReflection->SetDisplayId(target->GetDisplayId());
                        pSinisterReflection->AI()->AttackStart(target);
                    }
                }
            }
        }

        void UpdateAI(uint32 diff) override
        {
            if (!UpdateVictim() || Phase < PHASE_NORMAL)
                return;

            if (IsWaiting)
            {
                if (WaitTimer <= diff)
                {
                    IsWaiting = false;
                    ChangeTimers(false, 0);
                } else WaitTimer -= diff;
            }

            for (uint8 t = 0; t < ActiveTimers; ++t)
            {
                if (Timer[t] < diff && !TimerIsDeactivated[t])
                {
                    switch (t)
                    {
                        case TIMER_SPEECH:
                            if (SpeechBegins)
                            {
                                SpeechBegins = false;
                                switch (Phase)
                                {
                                    case PHASE_NORMAL:
                                        speechPhaseEnd=1;
                                        break;
                                    case PHASE_DARKNESS:
                                        speechPhaseEnd=4;
                                        break;
                                    case PHASE_ARMAGEDDON:
                                        speechPhaseEnd=7;
                                        break;
                                    case PHASE_SACRIFICE:
                                        speechPhaseEnd=12;
                                        break;
                                }
                            }
                            if (Speeches[speechCount].timer < SpeechTimer)
                            {
                                SpeechTimer = 0;
                                if (Creature* speechCreature = instance->GetCreature(Speeches[speechCount].creature))
                                    speechCreature->AI()->Talk(Speeches[speechCount].textid);
                                if (speechCount == 12)
                                    if (Creature* pAnveena = instance->GetCreature(DATA_ANVEENA))
                                        pAnveena->CastSpell(me, SPELL_SACRIFICE_OF_ANVEENA, false);
                                //   ChangeTimers(true, 10000); // Kil should do an emote while screaming without attacking for 10 seconds
                                if (speechCount == speechPhaseEnd)
                                    TimerIsDeactivated[TIMER_SPEECH]=true;
                                speechCount++;
                            }
                            SpeechTimer += diff;
                            break;
                        case TIMER_SOUL_FLAY:
                            if (!me->IsNonMeleeSpellCast(false))
                            {
                                DoCastVictim(SPELL_SOUL_FLAY_SLOW, false);
                                DoCastVictim(SPELL_SOUL_FLAY, false);
                                Timer[TIMER_SOUL_FLAY] = 3500;
                            }
                            break;
                        case TIMER_LEGION_LIGHTNING:
                            if (!me->IsNonMeleeSpellCast(false))
                            {
                                Unit* pRandomPlayer = nullptr;

                                me->RemoveAurasDueToSpell(SPELL_SOUL_FLAY);
                                for (uint8 z = 0; z < 6; ++z)
                                {
                                    pRandomPlayer = SelectTarget(SelectTargetMethod::Random, 0, 100, true);
                                    if (!pRandomPlayer || !pRandomPlayer->HasAura(SPELL_VENGEANCE_OF_THE_BLUE_FLIGHT))
                                        break;
                                }

                                if (pRandomPlayer)
                                    DoCast(pRandomPlayer, SPELL_LEGION_LIGHTNING, false);
                                else
                                    TC_LOG_ERROR("scripts", "try to cast SPELL_LEGION_LIGHTNING on invalid target");

                                Timer[TIMER_LEGION_LIGHTNING] = (Phase == PHASE_SACRIFICE) ? 18000 : 30000; // 18 seconds in PHASE_SACRIFICE
                                Timer[TIMER_SOUL_FLAY] = 2500;
                            }
                            break;
                        case TIMER_FIRE_BLOOM:
                            if (!me->IsNonMeleeSpellCast(false))
                            {
                                me->RemoveAurasDueToSpell(SPELL_SOUL_FLAY);
                                DoCastAOE(SPELL_FIRE_BLOOM, false);
                                Timer[TIMER_FIRE_BLOOM] = (Phase == PHASE_SACRIFICE) ? 25000 : 40000; // 25 seconds in PHASE_SACRIFICE
                                Timer[TIMER_SOUL_FLAY] = 1000;
                            }
                            break;
                        case TIMER_SUMMON_SHILEDORB:
                            for (uint8 i = 1; i < Phase; ++i)
                            {
                                float sx, sy;
                                sx = ShieldOrbLocations[0][0] + std::sin(ShieldOrbLocations[i][0]);
                                sy = ShieldOrbLocations[0][1] + std::sin(ShieldOrbLocations[i][1]);
                                me->SummonCreature(NPC_SHIELD_ORB, sx, sy, SHIELD_ORB_Z, 0, TEMPSUMMON_TIMED_OR_CORPSE_DESPAWN, 45s);
                            }
                            Timer[TIMER_SUMMON_SHILEDORB] = urand(30000, 60000); // 30-60seconds cooldown
                            Timer[TIMER_SOUL_FLAY] = 2000;
                            break;
                        case TIMER_SHADOW_SPIKE: //Phase 3
                            if (!me->IsNonMeleeSpellCast(false))
                            {
                                CastSinisterReflection();
                                DoCastAOE(SPELL_SHADOW_SPIKE, false);
                                ChangeTimers(true, 30000);
                                Timer[TIMER_SHADOW_SPIKE] = 0;
                                TimerIsDeactivated[TIMER_SPEECH] = false;
                            }
                            break;
                        case TIMER_FLAME_DART: //Phase 3
                            DoCastAOE(SPELL_FLAME_DART, false);
                            Timer[TIMER_FLAME_DART] = 3000; /// @todo Timer
                            break;
                        case TIMER_DARKNESS: //Phase 3
                            if (!me->IsNonMeleeSpellCast(false))
                            {
                                // Begins to channel for 8 seconds, then deals 50'000 damage to all raid members.
                                if (!IsInDarkness)
                                {
                                    Talk(EMOTE_KJ_DARKNESS);
                                    DoCastAOE(SPELL_DARKNESS_OF_A_THOUSAND_SOULS, false);
                                    ChangeTimers(true, 9000);
                                    Timer[TIMER_DARKNESS] = 8750;
                                    TimerIsDeactivated[TIMER_DARKNESS] = false;
                                    if (Phase == PHASE_SACRIFICE)
                                        TimerIsDeactivated[TIMER_ARMAGEDDON] = false;
                                    IsInDarkness = true;
                                }
                                else
                                {
                                    Timer[TIMER_DARKNESS] = (Phase == PHASE_SACRIFICE) ? 15000 : urand(40000, 70000);
                                    IsInDarkness = false;
                                    DoCastAOE(SPELL_DARKNESS_OF_A_THOUSAND_SOULS_DAMAGE);
                                    Talk(SAY_KJ_DARKNESS);
                                }
                                Timer[TIMER_SOUL_FLAY] = 9000;
                            }
                            break;
                        case TIMER_ORBS_EMPOWER: //Phase 3
                            if (Creature* pKalec = instance->GetCreature(DATA_KALECGOS_KJ))
                            {
                                switch (Phase)
                                {
                                    case PHASE_SACRIFICE:
                                        ENSURE_AI(boss_kalecgos_kj::boss_kalecgos_kjAI, pKalec->AI())->EmpowerOrb(true);
                                        break;
                                    default:
                                        ENSURE_AI(boss_kalecgos_kj::boss_kalecgos_kjAI, pKalec->AI())->EmpowerOrb(false);
                                        break;
                                }
                            }
                            OrbActivated = true;
                            TimerIsDeactivated[TIMER_ORBS_EMPOWER] = true;
                            break;
                        case TIMER_ARMAGEDDON: //Phase 4
                            Unit* target = nullptr;
                            for (uint8 z = 0; z < 6; ++z)
                            {
                                target = SelectTarget(SelectTargetMethod::Random, 0, 100, true);
                                if (!target || !target->HasAura(SPELL_VENGEANCE_OF_THE_BLUE_FLIGHT)) break;
                            }
                            if (target)
                            {
                                float x, y, z;
                                target->GetPosition(x, y, z);
                                me->SummonCreature(NPC_ARMAGEDDON_TARGET, x, y, z, 0, TEMPSUMMON_TIMED_DESPAWN, 15s);
                            }
                            Timer[TIMER_ARMAGEDDON] = 2000; // No, I'm not kidding
                            break;
                     }
                }
            }
            DoMeleeAttackIfReady();
            //Time runs over!
            for (uint8 i = 0; i < ActiveTimers; ++i)
                if (!TimerIsDeactivated[i])
                {
                    Timer[i] -= diff;
                    if (((int32)Timer[i]) < 0) Timer[i] = 0;
                }

            //Phase 3
            if (Phase <= PHASE_NORMAL && !IsInDarkness)
            {
                if (Phase == PHASE_NORMAL && HealthBelowPct(85))
                {
                    Phase = PHASE_DARKNESS;
                    ActiveTimers = 9;
                    EnterNextPhase();
                }
                else return;
            }

            //Phase 4
            if (Phase <= PHASE_DARKNESS && !IsInDarkness)
            {
                if (Phase == PHASE_DARKNESS && HealthBelowPct(55))
                {
                    Phase = PHASE_ARMAGEDDON;
                    ActiveTimers = 10;
                    EnterNextPhase();
                }
                else return;
            }

            //Phase 5 specific spells all we can
            if (Phase <= PHASE_ARMAGEDDON && !IsInDarkness)
            {
                if (Phase == PHASE_ARMAGEDDON && HealthBelowPct(25))
                {
                    Phase = PHASE_SACRIFICE;
                    EnterNextPhase();
                }
                else return;
            }
        }
    };

    CreatureAI* GetAI(Creature* creature) const override
    {
        return GetSunwellPlateauAI<boss_kiljaedenAI>(creature);
    }
};

//AI for Hand of the Deceiver
class npc_hand_of_the_deceiver : public CreatureScript
{
public:
    npc_hand_of_the_deceiver() : CreatureScript("npc_hand_of_the_deceiver") { }

    struct npc_hand_of_the_deceiverAI : public ScriptedAI
    {
        npc_hand_of_the_deceiverAI(Creature* creature) : ScriptedAI(creature)
        {
            Initialize();
            instance = creature->GetInstanceScript();
        }

        void Initialize()
        {
            /// @todo Timers!
            ShadowBoltVolleyTimer = urand(8000, 14000); // So they don't all cast it in the same moment.
            FelfirePortalTimer = 20000;
        }

        InstanceScript* instance;

        uint32 ShadowBoltVolleyTimer;
        uint32 FelfirePortalTimer;

        void Reset() override
        {
            Initialize();
            instance->SetBossState(DATA_KILJAEDEN, NOT_STARTED);
        }

        void JustSummoned(Creature* summoned) override
        {
            summoned->SetFaction(me->GetFaction());
<<<<<<< HEAD
            summoned->SetLevel(me->GetLevel());
=======
            summoned->SetLevel(me->getLevel());
>>>>>>> 28d470c5
        }

        void JustEngagedWith(Unit* who) override
        {
            instance->SetBossState(DATA_KILJAEDEN, IN_PROGRESS);
            if (Creature* pControl = instance->GetCreature(DATA_KILJAEDEN_CONTROLLER))
                AddThreat(who, 1.0f, pControl);

            me->InterruptNonMeleeSpells(true);
        }

        void JustDied(Unit* /*killer*/) override
        {
            if (Creature* pControl = instance->GetCreature(DATA_KILJAEDEN_CONTROLLER))
                ++(ENSURE_AI(npc_kiljaeden_controller::npc_kiljaeden_controllerAI, pControl->AI())->deceiverDeathCount);
        }

        void UpdateAI(uint32 diff) override
        {
            if (!me->IsInCombat())
                DoCast(me, SPELL_SHADOW_CHANNELING);

            if (!UpdateVictim())
                return;

            // Gain Shadow Infusion at 20% health
            if (HealthBelowPct(20) && !me->HasAura(SPELL_SHADOW_INFUSION))
                DoCast(me, SPELL_SHADOW_INFUSION, true);

            // Shadow Bolt Volley - Shoots Shadow Bolts at all enemies within 30 yards, for ~2k Shadow damage.
            if (ShadowBoltVolleyTimer <= diff)
            {
                DoCastVictim(SPELL_SHADOW_BOLT_VOLLEY);
                ShadowBoltVolleyTimer = 12000;
            }
            else
                ShadowBoltVolleyTimer -= diff;

            // Felfire Portal - Creatres a portal, that spawns Volatile Felfire Fiends, which do suicide bombing.
            if (FelfirePortalTimer <= diff)
            {
<<<<<<< HEAD
                if (Creature* pPortal = DoSpawnCreature(NPC_FELFIRE_PORTAL, 0, 0, 0, 0, TEMPSUMMON_TIMED_DESPAWN, 20s))
=======
                if (Creature* pPortal = DoSpawnCreature(NPC_FELFIRE_PORTAL, 0, 0, 0, 0, TEMPSUMMON_TIMED_DESPAWN, 20000))
>>>>>>> 28d470c5
                    for (ThreatReference const* ref : me->GetThreatManager().GetUnsortedThreatList())
                        AddThreat(ref->GetVictim(), 1.0f, pPortal);
                FelfirePortalTimer = 20000;
            } else FelfirePortalTimer -= diff;

            DoMeleeAttackIfReady();
        }
    };

    CreatureAI* GetAI(Creature* creature) const override
    {
        return GetSunwellPlateauAI<npc_hand_of_the_deceiverAI>(creature);
    }
};

//AI for Felfire Portal
class npc_felfire_portal : public CreatureScript
{
public:
    npc_felfire_portal() : CreatureScript("npc_felfire_portal") { }

    CreatureAI* GetAI(Creature* creature) const override
    {
        return GetSunwellPlateauAI<npc_felfire_portalAI>(creature);
    }

    struct npc_felfire_portalAI : public ScriptedAI
    {
        npc_felfire_portalAI(Creature* creature) : ScriptedAI(creature)
        {
            Initialize();
            SetCombatMovement(false);
        }

        void Initialize()
        {
            uiSpawnFiendTimer = 5000;
        }

        uint32 uiSpawnFiendTimer;

        void Reset() override
        {
            Initialize();
            me->AddUnitFlag(UnitFlags(UNIT_FLAG_NOT_SELECTABLE | UNIT_FLAG_NON_ATTACKABLE));
        }

        void JustSummoned(Creature* summoned) override
        {
            summoned->SetFaction(me->GetFaction());
<<<<<<< HEAD
            summoned->SetLevel(me->GetLevel());
=======
            summoned->SetLevel(me->getLevel());
>>>>>>> 28d470c5
        }

        void UpdateAI(uint32 diff) override
        {
            if (!UpdateVictim())
                return;

            if (uiSpawnFiendTimer <= diff)
            {
<<<<<<< HEAD
                if (Creature* pFiend = DoSpawnCreature(NPC_VOLATILE_FELFIRE_FIEND, 0, 0, 0, 0, TEMPSUMMON_TIMED_OR_CORPSE_DESPAWN, 20s))
                    AddThreat(SelectTarget(SelectTargetMethod::Random, 0), 100000.0f, pFiend);
=======
                if (Creature* pFiend = DoSpawnCreature(NPC_VOLATILE_FELFIRE_FIEND, 0, 0, 0, 0, TEMPSUMMON_TIMED_OR_CORPSE_DESPAWN, 20000))
                    AddThreat(SelectTarget(SELECT_TARGET_RANDOM, 0), 100000.0f, pFiend);
>>>>>>> 28d470c5
                uiSpawnFiendTimer = urand(4000, 8000);
            } else uiSpawnFiendTimer -= diff;
        }
    };
};

//AI for Felfire Fiend
class npc_volatile_felfire_fiend : public CreatureScript
{
public:
    npc_volatile_felfire_fiend() : CreatureScript("npc_volatile_felfire_fiend") { }

    CreatureAI* GetAI(Creature* creature) const override
    {
        return GetSunwellPlateauAI<npc_volatile_felfire_fiendAI>(creature);
    }

    struct npc_volatile_felfire_fiendAI : public ScriptedAI
    {
        npc_volatile_felfire_fiendAI(Creature* creature) : ScriptedAI(creature)
        {
            Initialize();
        }

        void Initialize()
        {
            uiExplodeTimer = 2000;
            bLockedTarget = false;
        }

        uint32 uiExplodeTimer;

        bool bLockedTarget;

        void Reset() override
        {
            Initialize();
        }

        void DamageTaken(Unit* /*done_by*/, uint32 &damage) override
        {
            if (damage > me->GetHealth())
                DoCast(me, SPELL_FELFIRE_FISSION, true);
        }

        void UpdateAI(uint32 diff) override
        {
            if (!UpdateVictim())
                return;

            if (!bLockedTarget)
            {
                AddThreat(me->GetVictim(), 10000000.0f);
                bLockedTarget = true;
            }

            if (uiExplodeTimer)
            {
                if (uiExplodeTimer <= diff)
                    uiExplodeTimer = 0;
                else uiExplodeTimer -= diff;
            }
            else if (me->IsWithinDistInMap(me->GetVictim(), 3)) // Explode if it's close enough to it's target
            {
                DoCastVictim(SPELL_FELFIRE_FISSION);
                me->KillSelf();
            }
        }
    };
};

//AI for Armageddon target
class npc_armageddon : public CreatureScript
{
public:
    npc_armageddon() : CreatureScript("npc_armageddon") { }

    CreatureAI* GetAI(Creature* creature) const override
    {
        return GetSunwellPlateauAI<npc_armageddonAI>(creature);
    }

    struct npc_armageddonAI : public ScriptedAI
    {
        npc_armageddonAI(Creature* creature) : ScriptedAI(creature)
        {
            Initialize();
            SetCombatMovement(false);
        }

        void Initialize()
        {
            spell = 0;
            uiTimer = 0;
        }

        uint8 spell;
        uint32 uiTimer;

        void Reset() override
        {
            Initialize();
        }

        void UpdateAI(uint32 diff) override
        {
            if (uiTimer <= diff)
            {
                switch (spell)
                {
                    case 0:
                        DoCast(me, SPELL_ARMAGEDDON_VISUAL, true);
                        ++spell;
                        break;
                    case 1:
                        DoCast(me, SPELL_ARMAGEDDON_VISUAL2, true);
                        uiTimer = 9000;
                        ++spell;
                        break;
                    case 2:
                        DoCast(me, SPELL_ARMAGEDDON_TRIGGER, true);
                        ++spell;
                        uiTimer = 5000;
                        break;
                    case 3:
                        me->DespawnOrUnsummon();
                        break;
                }
            } else uiTimer -=diff;
        }
    };
};

//AI for Shield Orbs
class npc_shield_orb : public CreatureScript
{
public:
    npc_shield_orb() : CreatureScript("npc_shield_orb") { }

    CreatureAI* GetAI(Creature* creature) const override
    {
        return GetSunwellPlateauAI<npc_shield_orbAI>(creature);
    }

    struct npc_shield_orbAI : public ScriptedAI
    {
        npc_shield_orbAI(Creature* creature) : ScriptedAI(creature)
        {
            Initialize();
            instance = creature->GetInstanceScript();
            x = 0.f;
            y = 0.f;
        }

        void Initialize()
        {
            bPointReached = true;
            uiTimer = urand(500, 1000);
            uiCheckTimer = 1000;
            r = 17;
            c = 0;
            mx = ShieldOrbLocations[0][0];
            my = ShieldOrbLocations[0][1];
            bClockwise = roll_chance_i(50);
        }

        InstanceScript* instance;

        bool bPointReached;
        bool bClockwise;
        uint32 uiTimer;
        uint32 uiCheckTimer;
        float x, y, r, c, mx, my;

        void Reset() override
        {
            me->SetDisableGravity(true);
            Initialize();
        }

        void UpdateAI(uint32 diff) override
        {
            if (bPointReached)
            {
                if (bClockwise)
                {
                    y = my - r * std::sin(c);
                    x = mx - r * std::cos(c);
                }
                else
                {
                    y = my + r * std::sin(c);
                    x = mx + r * std::cos(c);
                }
                bPointReached = false;
                uiCheckTimer = 1000;
                me->GetMotionMaster()->MovePoint(1, x, y, SHIELD_ORB_Z);
                c += float(M_PI)/32;
                if (c >= 2 * float(M_PI)) c = 0;
            }
            else
            {
                if (uiCheckTimer <= diff)
                {
                    DoTeleportTo(x, y, SHIELD_ORB_Z);
                    bPointReached = true;
                }
                else uiCheckTimer -= diff;
            }

            if (uiTimer <= diff)
            {
                if (Unit* random = ObjectAccessor::GetPlayer(*me, instance->GetGuidData(DATA_PLAYER_GUID)))
                    DoCast(random, SPELL_SHADOW_BOLT, false);
                uiTimer = urand(500, 1000);
            } else uiTimer -= diff;
        }

        void MovementInform(uint32 type, uint32 /*id*/) override
        {
            if (type != POINT_MOTION_TYPE)
                return;

            bPointReached = true;
        }
    };
};

//AI for Sinister Reflection
class npc_sinster_reflection : public CreatureScript
{
public:
    npc_sinster_reflection() : CreatureScript("npc_sinster_reflection") { }

    CreatureAI* GetAI(Creature* creature) const override
    {
        return GetSunwellPlateauAI<npc_sinster_reflectionAI>(creature);
    }

    struct npc_sinster_reflectionAI : public ScriptedAI
    {
        npc_sinster_reflectionAI(Creature* creature) : ScriptedAI(creature)
        {
            Initialize();
        }

        void Initialize()
        {
            uiTimer[0] = 0;
            uiTimer[1] = 0;
            uiTimer[2] = 0;
            victimClass = 0;
        }

        uint8 victimClass;
        uint32 uiTimer[3];

        void Reset() override
        {
            Initialize();
        }

        void UpdateAI(uint32 diff) override
        {
            if (!UpdateVictim())
                return;

            if ((victimClass == 0) && me->GetVictim())
            {
                victimClass = me->EnsureVictim()->GetClass();
                switch (victimClass)
                {
                    case CLASS_DRUID:
                        break;
                    case CLASS_HUNTER:
                        break;
                    case CLASS_MAGE:
                        break;
                    case CLASS_WARLOCK:
                        break;
                    case CLASS_WARRIOR:
                        me->SetCanDualWield(true);
                        break;
                    case CLASS_PALADIN:
                        break;
                    case CLASS_PRIEST:
                        break;
                    case CLASS_SHAMAN:
                        me->SetCanDualWield(true);
                        break;
                    case CLASS_ROGUE:
                        me->SetCanDualWield(true);
                        break;
                }
            }

            switch (victimClass)
            {
                case CLASS_DRUID:
                    if (uiTimer[1] <= diff)
                    {
                        DoCastVictim(SPELL_SR_MOONFIRE, false);
                        uiTimer[1] = urand(2000, 4000);
                    }
                    DoMeleeAttackIfReady();
                    break;
                case CLASS_HUNTER:
                    if (uiTimer[1] <= diff)
                    {
                        DoCastVictim(SPELL_SR_MULTI_SHOT, false);
                        uiTimer[1] = urand(8000, 10000);
                    }
                    if (uiTimer[2] <= diff)
                    {
                        DoCastVictim(SPELL_SR_SHOOT, false);
                        uiTimer[2] = urand(4000, 6000);
                    }
                    if (me->IsWithinMeleeRange(me->GetVictim()))
                    {
                        if (uiTimer[0] <= diff)
                        {
                            DoCastVictim(SPELL_SR_MULTI_SHOT, false);
                            uiTimer[0] = urand(6000, 8000);
                        }
                        DoMeleeAttackIfReady();
                    }
                    break;
                case CLASS_MAGE:
                    if (uiTimer[1] <= diff)
                    {
                        DoCastVictim(SPELL_SR_FIREBALL, false);
                        uiTimer[1] = urand(2000, 4000);
                    }
                    DoMeleeAttackIfReady();
                    break;
                case CLASS_WARLOCK:
                    if (uiTimer[1] <= diff)
                    {
                        DoCastVictim(SPELL_SR_SHADOW_BOLT, false);
                        uiTimer[1] = urand(3000, 5000);
                    }
                    if (uiTimer[2] <= diff)
                    {
                        DoCast(SelectTarget(SelectTargetMethod::Random, 0, 100, true), SPELL_SR_CURSE_OF_AGONY, true);
                        uiTimer[2] = urand(2000, 4000);
                    }
                    DoMeleeAttackIfReady();
                    break;
                case CLASS_WARRIOR:
                    if (uiTimer[1] <= diff)
                    {
                        DoCastVictim(SPELL_SR_WHIRLWIND, false);
                        uiTimer[1] = urand(9000, 11000);
                    }
                    DoMeleeAttackIfReady();
                    break;
                case CLASS_PALADIN:
                    if (uiTimer[1] <= diff)
                    {
                        DoCastVictim(SPELL_SR_HAMMER_OF_JUSTICE, false);
                        uiTimer[1] = urand(6000, 8000);
                    }
                    if (uiTimer[2] <= diff)
                    {
                        DoCastVictim(SPELL_SR_HOLY_SHOCK, false);
                        uiTimer[2] = urand(2000, 4000);
                    }
                    DoMeleeAttackIfReady();
                    break;
                case CLASS_PRIEST:
                    if (uiTimer[1] <= diff)
                    {
                        DoCastVictim(SPELL_SR_HOLY_SMITE, false);
                        uiTimer[1] = urand(4000, 6000);
                    }
                    if (uiTimer[2] <= diff)
                    {
                        DoCast(me, SPELL_SR_RENEW, false);
                        uiTimer[2] = urand(6000, 8000);
                    }
                    DoMeleeAttackIfReady();
                    break;
                case CLASS_SHAMAN:
                    if (uiTimer[1] <= diff)
                    {
                        DoCastVictim(SPELL_SR_EARTH_SHOCK, false);
                        uiTimer[1] = urand(4000, 6000);
                    }
                    DoMeleeAttackIfReady();
                    break;
                case CLASS_ROGUE:
                    if (uiTimer[1] <= diff)
                    {
                        DoCastVictim(SPELL_SR_HEMORRHAGE, true);
                        uiTimer[1] = urand(4000, 6000);
                    }
                    DoMeleeAttackIfReady();
                    break;
            }
            TC_LOG_DEBUG("scripts", "Sinister-Timer");
            for (uint8 i = 0; i < 3; ++i)
                uiTimer[i] -= diff;
        }
    };
};

void AddSC_boss_kiljaeden()
{
    new go_orb_of_the_blue_flight();
    new boss_kalecgos_kj();
    new boss_kiljaeden();
    new npc_kiljaeden_controller();
    new npc_hand_of_the_deceiver();
    new npc_felfire_portal();
    new npc_volatile_felfire_fiend();
    new npc_armageddon();
    new npc_shield_orb();
    new npc_sinster_reflection();
}<|MERGE_RESOLUTION|>--- conflicted
+++ resolved
@@ -35,10 +35,7 @@
 #include "ScriptedCreature.h"
 #include "sunwell_plateau.h"
 #include "TemporarySummon.h"
-<<<<<<< HEAD
-=======
 #include <cmath>
->>>>>>> 28d470c5
 
 /*** Speech and sounds***/
 enum Yells
@@ -189,9 +186,9 @@
 // Locations of the Hand of Deceiver adds
 Position DeceiverLocations[3]=
 {
-    {1682.949951f, 637.75000f, 28.0231f, 5.717090f},
-    {1684.699951f, 614.41998f, 28.0580f, 0.698392f},
-    {1707.609985f, 612.15002f, 28.0946f, 1.990370f}
+    {1682.045f, 631.299f, 5.936f, 0.0f},
+    {1684.099f, 618.848f, 0.589f, 0.0f},
+    {1694.170f, 612.272f, 1.416f, 0.0f}
 };
 
 // Locations, where Shield Orbs will spawn
@@ -269,7 +266,6 @@
             me->SetDisableGravity(true);
             me->AddUnitFlag(UNIT_FLAG_NOT_SELECTABLE);
             me->setActive(true);
-            me->SetFarVisible(true);
 
             for (uint8 i = 0; i < 4; ++i)
                 if (GameObject* pOrb = GetOrb(i))
@@ -317,7 +313,6 @@
                         pOrb->CastSpell(me, SPELL_RING_OF_BLUE_FLAMES);
                         pOrb->SetFaction(FACTION_FRIENDLY);
                         pOrb->setActive(true);
-                        pOrb->SetFarVisible(true);
                         pOrb->Refresh();
                     }
                 }
@@ -330,7 +325,6 @@
                     pOrb->CastSpell(me, SPELL_RING_OF_BLUE_FLAMES);
                     pOrb->SetFaction(FACTION_FRIENDLY);
                     pOrb->setActive(true);
-                    pOrb->SetFarVisible(true);
                     pOrb->Refresh();
 
                     OrbsEmpowered = (OrbsEmpowered+1)%4;
@@ -358,15 +352,10 @@
             {
                 if (GameObject* pOrb = GetOrb(i))
                 {
-<<<<<<< HEAD
-                    if (pOrb->GetFaction() == FACTION_FRIENDLY)
-=======
                     if (pOrb->GetFaction() == 35)
->>>>>>> 28d470c5
                     {
                         pOrb->CastSpell(me, SPELL_RING_OF_BLUE_FLAMES);
                         pOrb->setActive(true);
-                        pOrb->SetFarVisible(true);
                         pOrb->Refresh();
                     }
                 }
@@ -386,19 +375,11 @@
 
             InstanceScript* instance;
 
-<<<<<<< HEAD
-            bool OnGossipHello(Player* player) override
-            {
-                if (me->GetFaction() == FACTION_FRIENDLY)
-                {
-                    player->SummonCreature(NPC_POWER_OF_THE_BLUE_DRAGONFLIGHT, player->GetPositionX(), player->GetPositionY(), player->GetPositionZ(), 0.0f, TEMPSUMMON_TIMED_DESPAWN, 121s);
-=======
             bool GossipHello(Player* player) override
             {
                 if (me->GetFaction() == 35)
                 {
                     player->SummonCreature(NPC_POWER_OF_THE_BLUE_DRAGONFLIGHT, player->GetPositionX(), player->GetPositionY(), player->GetPositionZ(), 0.0f, TEMPSUMMON_TIMED_DESPAWN, 121000);
->>>>>>> 28d470c5
                     player->CastSpell(player, SPELL_VENGEANCE_OF_THE_BLUE_FLIGHT, false);
                     me->SetFaction(FACTION_NONE);
 
@@ -507,9 +488,9 @@
             if (!bSummonedDeceivers)
             {
                 for (uint8 i = 0; i < 3; ++i)
-                    me->SummonCreature(NPC_HAND_OF_THE_DECEIVER, DeceiverLocations[i], TEMPSUMMON_DEAD_DESPAWN);
-
-                DoSpawnCreature(NPC_ANVEENA,  0, 0, 40, 0, TEMPSUMMON_DEAD_DESPAWN, 0s);
+                    me->SummonCreature(NPC_HAND_OF_THE_DECEIVER, DeceiverLocations[i], TEMPSUMMON_DEAD_DESPAWN, 0);
+
+                DoSpawnCreature(NPC_ANVEENA,  0, 0, 40, 0, TEMPSUMMON_DEAD_DESPAWN, 0);
                 DoCast(me, SPELL_ANVEENA_ENERGY_DRAIN);
                 bSummonedDeceivers = true;
             }
@@ -518,7 +499,7 @@
             {
                 me->RemoveAurasDueToSpell(SPELL_ANVEENA_ENERGY_DRAIN);
                 phase = PHASE_NORMAL;
-                DoSpawnCreature(NPC_KILJAEDEN, 0, 0, 0, 0, TEMPSUMMON_MANUAL_DESPAWN, 0s);
+                DoSpawnCreature(NPC_KILJAEDEN, 0, 0, 0, 0, TEMPSUMMON_MANUAL_DESPAWN, 0);
             }
         }
     };
@@ -639,7 +620,7 @@
         //      summoned->SetVisibility(VISIBILITY_OFF);  //with this we cant see the armageddon visuals
             }
             else
-                summoned->SetLevel(me->GetLevel());
+                summoned->SetLevel(me->getLevel());
 
             summoned->SetFaction(me->GetFaction());
             summons.Summon(summoned);
@@ -668,7 +649,7 @@
                 ENSURE_AI(npc_kiljaeden_controller::npc_kiljaeden_controllerAI, pControl->AI())->Reset();
         }
 
-        void JustEngagedWith(Unit* /*who*/) override
+        void EnterCombat(Unit* /*who*/) override
         {
             DoZoneInCombat();
         }
@@ -690,15 +671,11 @@
             Talk(SAY_KJ_REFLECTION);
             for (uint8 i = 0; i < 4; ++i)
             {
-<<<<<<< HEAD
-                if (Unit* target = SelectTarget(SelectTargetMethod::Random, 0, 100, true, true, -SPELL_VENGEANCE_OF_THE_BLUE_FLIGHT))
-=======
                 if (Unit* target = SelectTarget(SELECT_TARGET_RANDOM, 0, 100, true, true, -SPELL_VENGEANCE_OF_THE_BLUE_FLIGHT))
->>>>>>> 28d470c5
                 {
                     float x, y, z;
                     target->GetPosition(x, y, z);
-                    if (Creature* pSinisterReflection = me->SummonCreature(NPC_SINISTER_REFLECTION, x, y, z, 0, TEMPSUMMON_CORPSE_DESPAWN))
+                    if (Creature* pSinisterReflection = me->SummonCreature(NPC_SINISTER_REFLECTION, x, y, z, 0, TEMPSUMMON_CORPSE_DESPAWN, 0))
                     {
                         pSinisterReflection->SetDisplayId(target->GetDisplayId());
                         pSinisterReflection->AI()->AttackStart(target);
@@ -778,7 +755,7 @@
                                 me->RemoveAurasDueToSpell(SPELL_SOUL_FLAY);
                                 for (uint8 z = 0; z < 6; ++z)
                                 {
-                                    pRandomPlayer = SelectTarget(SelectTargetMethod::Random, 0, 100, true);
+                                    pRandomPlayer = SelectTarget(SELECT_TARGET_RANDOM, 0, 100, true);
                                     if (!pRandomPlayer || !pRandomPlayer->HasAura(SPELL_VENGEANCE_OF_THE_BLUE_FLIGHT))
                                         break;
                                 }
@@ -807,7 +784,7 @@
                                 float sx, sy;
                                 sx = ShieldOrbLocations[0][0] + std::sin(ShieldOrbLocations[i][0]);
                                 sy = ShieldOrbLocations[0][1] + std::sin(ShieldOrbLocations[i][1]);
-                                me->SummonCreature(NPC_SHIELD_ORB, sx, sy, SHIELD_ORB_Z, 0, TEMPSUMMON_TIMED_OR_CORPSE_DESPAWN, 45s);
+                                me->SummonCreature(NPC_SHIELD_ORB, sx, sy, SHIELD_ORB_Z, 0, TEMPSUMMON_TIMED_OR_CORPSE_DESPAWN, 45000);
                             }
                             Timer[TIMER_SUMMON_SHILEDORB] = urand(30000, 60000); // 30-60seconds cooldown
                             Timer[TIMER_SOUL_FLAY] = 2000;
@@ -871,14 +848,14 @@
                             Unit* target = nullptr;
                             for (uint8 z = 0; z < 6; ++z)
                             {
-                                target = SelectTarget(SelectTargetMethod::Random, 0, 100, true);
+                                target = SelectTarget(SELECT_TARGET_RANDOM, 0, 100, true);
                                 if (!target || !target->HasAura(SPELL_VENGEANCE_OF_THE_BLUE_FLIGHT)) break;
                             }
                             if (target)
                             {
                                 float x, y, z;
                                 target->GetPosition(x, y, z);
-                                me->SummonCreature(NPC_ARMAGEDDON_TARGET, x, y, z, 0, TEMPSUMMON_TIMED_DESPAWN, 15s);
+                                me->SummonCreature(NPC_ARMAGEDDON_TARGET, x, y, z, 0, TEMPSUMMON_TIMED_DESPAWN, 15000);
                             }
                             Timer[TIMER_ARMAGEDDON] = 2000; // No, I'm not kidding
                             break;
@@ -972,14 +949,10 @@
         void JustSummoned(Creature* summoned) override
         {
             summoned->SetFaction(me->GetFaction());
-<<<<<<< HEAD
-            summoned->SetLevel(me->GetLevel());
-=======
             summoned->SetLevel(me->getLevel());
->>>>>>> 28d470c5
-        }
-
-        void JustEngagedWith(Unit* who) override
+        }
+
+        void EnterCombat(Unit* who) override
         {
             instance->SetBossState(DATA_KILJAEDEN, IN_PROGRESS);
             if (Creature* pControl = instance->GetCreature(DATA_KILJAEDEN_CONTROLLER))
@@ -1018,11 +991,7 @@
             // Felfire Portal - Creatres a portal, that spawns Volatile Felfire Fiends, which do suicide bombing.
             if (FelfirePortalTimer <= diff)
             {
-<<<<<<< HEAD
-                if (Creature* pPortal = DoSpawnCreature(NPC_FELFIRE_PORTAL, 0, 0, 0, 0, TEMPSUMMON_TIMED_DESPAWN, 20s))
-=======
                 if (Creature* pPortal = DoSpawnCreature(NPC_FELFIRE_PORTAL, 0, 0, 0, 0, TEMPSUMMON_TIMED_DESPAWN, 20000))
->>>>>>> 28d470c5
                     for (ThreatReference const* ref : me->GetThreatManager().GetUnsortedThreatList())
                         AddThreat(ref->GetVictim(), 1.0f, pPortal);
                 FelfirePortalTimer = 20000;
@@ -1073,11 +1042,7 @@
         void JustSummoned(Creature* summoned) override
         {
             summoned->SetFaction(me->GetFaction());
-<<<<<<< HEAD
-            summoned->SetLevel(me->GetLevel());
-=======
             summoned->SetLevel(me->getLevel());
->>>>>>> 28d470c5
         }
 
         void UpdateAI(uint32 diff) override
@@ -1087,13 +1052,8 @@
 
             if (uiSpawnFiendTimer <= diff)
             {
-<<<<<<< HEAD
-                if (Creature* pFiend = DoSpawnCreature(NPC_VOLATILE_FELFIRE_FIEND, 0, 0, 0, 0, TEMPSUMMON_TIMED_OR_CORPSE_DESPAWN, 20s))
-                    AddThreat(SelectTarget(SelectTargetMethod::Random, 0), 100000.0f, pFiend);
-=======
                 if (Creature* pFiend = DoSpawnCreature(NPC_VOLATILE_FELFIRE_FIEND, 0, 0, 0, 0, TEMPSUMMON_TIMED_OR_CORPSE_DESPAWN, 20000))
                     AddThreat(SelectTarget(SELECT_TARGET_RANDOM, 0), 100000.0f, pFiend);
->>>>>>> 28d470c5
                 uiSpawnFiendTimer = urand(4000, 8000);
             } else uiSpawnFiendTimer -= diff;
         }
@@ -1363,7 +1323,7 @@
 
             if ((victimClass == 0) && me->GetVictim())
             {
-                victimClass = me->EnsureVictim()->GetClass();
+                victimClass = me->EnsureVictim()->getClass();
                 switch (victimClass)
                 {
                     case CLASS_DRUID:
@@ -1437,7 +1397,7 @@
                     }
                     if (uiTimer[2] <= diff)
                     {
-                        DoCast(SelectTarget(SelectTargetMethod::Random, 0, 100, true), SPELL_SR_CURSE_OF_AGONY, true);
+                        DoCast(SelectTarget(SELECT_TARGET_RANDOM, 0, 100, true), SPELL_SR_CURSE_OF_AGONY, true);
                         uiTimer[2] = urand(2000, 4000);
                     }
                     DoMeleeAttackIfReady();
