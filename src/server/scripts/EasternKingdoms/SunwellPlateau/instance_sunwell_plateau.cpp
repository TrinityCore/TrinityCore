/*
 * Copyright (C) 2008-2013 TrinityCore <http://www.trinitycore.org/>
 * Copyright (C) 2006-2009 ScriptDev2 <https://scriptdev2.svn.sourceforge.net/>
 *
 * This program is free software; you can redistribute it and/or modify it
 * under the terms of the GNU General Public License as published by the
 * Free Software Foundation; either version 2 of the License, or (at your
 * option) any later version.
 *
 * This program is distributed in the hope that it will be useful, but WITHOUT
 * ANY WARRANTY; without even the implied warranty of MERCHANTABILITY or
 * FITNESS FOR A PARTICULAR PURPOSE. See the GNU General Public License for
 * more details.
 *
 * You should have received a copy of the GNU General Public License along
 * with this program. If not, see <http://www.gnu.org/licenses/>.
 */

/* ScriptData
SDName: Instance_Sunwell_Plateau
SD%Complete: 20
SDComment: VERIFY SCRIPT, rename Gates
SDCategory: Sunwell_Plateau
EndScriptData */

#include "ScriptMgr.h"
#include "InstanceScript.h"
#include "sunwell_plateau.h"
#include "Player.h"

#define MAX_ENCOUNTER 6

/* Sunwell Plateau:
0 - Kalecgos and Sathrovarr
1 - Brutallus
2 - Felmyst
3 - Eredar Twins (Alythess and Sacrolash)
4 - M'uru
5 - Kil'Jaeden
*/

class instance_sunwell_plateau : public InstanceMapScript
{
public:
    instance_sunwell_plateau() : InstanceMapScript("instance_sunwell_plateau", 580) { }

    InstanceScript* GetInstanceScript(InstanceMap* map) const
    {
        return new instance_sunwell_plateau_InstanceMapScript(map);
    }

    struct instance_sunwell_plateau_InstanceMapScript : public InstanceScript
    {
        instance_sunwell_plateau_InstanceMapScript(Map* map) : InstanceScript(map) {}

        uint32 m_auiEncounter[MAX_ENCOUNTER];

        /** Creatures **/
        uint64 Kalecgos_Dragon;
        uint64 Kalecgos_Human;
        uint64 Sathrovarr;
        uint64 Brutallus;
        uint64 Madrigosa;
        uint64 Felmyst;
        uint64 Alythess;
        uint64 Sacrolash;
        uint64 Muru;
        uint64 KilJaeden;
        uint64 KilJaedenController;
        uint64 Anveena;
        uint64 KalecgosKJ;
        uint32 SpectralPlayers;

        /** GameObjects **/
        uint64 ForceField;                                      // Kalecgos Encounter
        uint64 Gate[5];                                         // Rename this to be more specific after door placement is verified.
        uint64 ForceField_Collision[2];
        uint64 KalecgosWall[2];
        uint64 FireBarrier;                                     // Felmysts Encounter
        uint64 MurusGate[2];                                    // Murus Encounter

        /*** Misc ***/
        uint32 SpectralRealmTimer;
        std::vector<uint64> SpectralRealmList;
        uint32 RepairBotState;

        void Initialize()
        {
            memset(&m_auiEncounter, 0, sizeof(m_auiEncounter));
            /*** Creatures ***/
            Kalecgos_Dragon         = 0;
            Kalecgos_Human          = 0;
            Sathrovarr              = 0;
            Brutallus               = 0;
            Madrigosa               = 0;
            Felmyst                 = 0;
            Alythess                = 0;
            Sacrolash               = 0;
            Muru                    = 0;
            KilJaeden               = 0;
            KilJaedenController     = 0;
            Anveena                 = 0;
            KalecgosKJ              = 0;
            SpectralPlayers         = 0;

            /*** GameObjects ***/
            ForceField  = 0;
            ForceField_Collision[0] = 0;
            ForceField_Collision[1] = 0;

            FireBarrier = 0;
            MurusGate[0] = 0;
            MurusGate[1] = 0;
            KalecgosWall[0] = 0;
            KalecgosWall[1] = 0;
            Gate[0]     = 0;                                    // TODO: Rename Gate[n] with gate_<boss name> for better specificity
            Gate[1]     = 0;
            Gate[2]     = 0;
            Gate[3]     = 0;
            Gate[4]     = 0;

            /*** Misc ***/
            SpectralRealmTimer = 5000;
        }

        bool IsEncounterInProgress() const
        {
            for(uint8 i = 0; i < MAX_ENCOUNTER; ++i)
                if (m_auiEncounter[i] == IN_PROGRESS)
                    return true;

            return false;
        }

<<<<<<< HEAD
        Player* GetPlayerInMap()
=======
        Player const* GetPlayerInMap() const
>>>>>>> 2d179ffa
        {
            Map::PlayerList const& players = instance->GetPlayers();

            if (!players.isEmpty())
            {
                for(Map::PlayerList::const_iterator itr = players.begin(); itr != players.end(); ++itr)
                {
                    Player* player = itr->getSource();
                    if (player && !player->HasAura(45839, 0))
                        return player;
                }
            }

            sLog->outDebug(LOG_FILTER_TSCR, "TSCR: Instance Sunwell Plateau: GetPlayerInMap, but PlayerList is empty!");
            return NULL;
        }

        void OnCreatureCreate(Creature* creature)
        {
            switch (creature->GetEntry())
            {
                case 24850: Kalecgos_Dragon     = creature->GetGUID(); break;
                case 24891: Kalecgos_Human      = creature->GetGUID(); break;
                case 24892: Sathrovarr          = creature->GetGUID(); break;
                case 24882: Brutallus           = creature->GetGUID(); break;
                case 24895: Madrigosa           = creature->GetGUID(); break;
                case 25038: Felmyst             = creature->GetGUID(); break;
                case 25166: Alythess            = creature->GetGUID(); break;
                case 25165: Sacrolash           = creature->GetGUID(); break;
                case 25741: Muru                = creature->GetGUID(); break;
                case 25315: KilJaeden           = creature->GetGUID(); break;
                case 25608: KilJaedenController = creature->GetGUID(); break;
                case 26046: Anveena             = creature->GetGUID(); break;
                case 25319: KalecgosKJ          = creature->GetGUID(); break;
            }
        }

        void OnGameObjectCreate(GameObject* pGo)
        {
            switch (pGo->GetEntry())
            {
                case 188421: ForceField     = pGo->GetGUID(); break;
                case 188523: KalecgosWall[0] = pGo->GetGUID(); break;
                case 188524: KalecgosWall[0] = pGo->GetGUID(); break;
                case 188075:
                    FireBarrier = pGo->GetGUID();
                    if (m_auiEncounter[2] == DONE)
                        HandleGameObject(NULL, true, pGo);
                    else
                        HandleGameObject(FireBarrier, false);
                    break;
                case 187990: MurusGate[0]   = pGo->GetGUID(); break;
                case 187770: Gate[1]        = pGo->GetGUID(); break;
                case 187896: Gate[2]        = pGo->GetGUID(); break;
                case 188118:
                    if (m_auiEncounter[4] == DONE)
                        HandleGameObject(NULL, true, pGo);
                        MurusGate[1]= pGo->GetGUID();
                    break;
            }
        }

        uint32 GetData(uint32 id)
        {
            switch (id)
            {
                case DATA_KALECGOS_EVENT:     return m_auiEncounter[0];
                case DATA_BRUTALLUS_EVENT:    return m_auiEncounter[1];
                case DATA_FELMYST_EVENT:      return m_auiEncounter[2];
                case DATA_EREDAR_TWINS_EVENT: return m_auiEncounter[3];
                case DATA_MURU_EVENT:         return m_auiEncounter[4];
                case DATA_KILJAEDEN_EVENT:    return m_auiEncounter[5];
                case DATA_REPAIR_BOT_STATE:   return RepairBotState; break;
            }

            return 0;
        }

        uint64 GetData64(uint32 id)
        {
            switch (id)
            {
                case DATA_KALECGOS_DRAGON:      return Kalecgos_Dragon;
                case DATA_KALECGOS_HUMAN:       return Kalecgos_Human;
                case DATA_SATHROVARR:           return Sathrovarr;
                case DATA_GO_FORCEFIELD:        return ForceField;
                case DATA_BRUTALLUS:            return Brutallus;
                case DATA_MADRIGOSA:            return Madrigosa;
                case DATA_FELMYST:              return Felmyst;
                case DATA_ALYTHESS:             return Alythess;
                case DATA_SACROLASH:            return Sacrolash;
                case DATA_MURU:                 return Muru;
                case DATA_KILJAEDEN:            return KilJaeden;
                case DATA_KILJAEDEN_CONTROLLER: return KilJaedenController;
                case DATA_ANVEENA:              return Anveena;
                case DATA_KALECGOS_KJ:          return KalecgosKJ;
                case DATA_PLAYER_GUID:
                    Player* Target = GetPlayerInMap();
                return Target->GetGUID();
            }

            switch (id)
            {
                case DATA_GO_FORECEFIELD_COLL_1: return ForceField_Collision[0]; break;
                case DATA_GO_FORECEFIELD_COLL_2: return ForceField_Collision[1]; break;
            }

            return 0;
        }

        void SetData(uint32 id, uint32 data)
        {
            switch (id)
            {
                case DATA_KALECGOS_EVENT:
                    if (data == IN_PROGRESS) 
                        HandleGameObject(ForceField, false);
                    else
                        HandleGameObject(ForceField, true);
                    if (m_auiEncounter[0] != DONE)
                        m_auiEncounter[0] = data;
                    break;
                case DATA_BRUTALLUS_EVENT:
                    if (m_auiEncounter[1] != DONE)
                        m_auiEncounter[1] = data;
                    break;
                case DATA_FELMYST_EVENT:
                    if (data == DONE)
                        HandleGameObject(FireBarrier, true);
                    if (m_auiEncounter[2] != DONE)
                        m_auiEncounter[2] = data;
                    break;
                case DATA_EREDAR_TWINS_EVENT:
                    if (m_auiEncounter[3] != DONE)
                        m_auiEncounter[3] = data;
                    break;
                case DATA_MURU_EVENT:
                    switch (data)
                    {
                        case DONE:
                            HandleGameObject(MurusGate[0], true);
                            HandleGameObject(MurusGate[1], true);
                            break;
                        case IN_PROGRESS:
                            HandleGameObject(MurusGate[0], false);
                            HandleGameObject(MurusGate[1], false);
                            break;
                        case NOT_STARTED:
                            HandleGameObject(MurusGate[0], true);
                            HandleGameObject(MurusGate[1], false);
                            break;
                    }
                    m_auiEncounter[4] = data; break;
                case DATA_KILJAEDEN_EVENT:
                    if (m_auiEncounter[5] != DONE)
                        m_auiEncounter[5] = data;
                    break;
                case DATA_REPAIR_BOT_STATE:
                    RepairBotState = data;
                    break;
            }

            if (data == DONE)
                SaveToDB();
        }

        void Update(uint32 diff) {}

        std::string GetSaveData()
        {
            OUT_SAVE_INST_DATA;
            std::ostringstream stream;
            stream << m_auiEncounter[0] << ' ' << m_auiEncounter[1] << ' ' << m_auiEncounter[2] << ' ' << m_auiEncounter[3] << ' ' << m_auiEncounter[4] << ' ' << m_auiEncounter[5];
            char* out = new char[stream.str().length() + 1];
            strcpy(out, stream.str().c_str());
            if (out)
            {
                OUT_SAVE_INST_DATA_COMPLETE;
                return out;
            }
            return NULL;
        }

        void Load(const char* in)
        {
            if (!in)
            {
                OUT_LOAD_INST_DATA_FAIL;
                return;
            }

            OUT_LOAD_INST_DATA(in);
            std::istringstream stream(in);

            stream >> m_auiEncounter[0] >> m_auiEncounter[1] >> m_auiEncounter[2] >> m_auiEncounter[3] >> m_auiEncounter[4] >> m_auiEncounter[5];

            for(uint8 i = 0; i < MAX_ENCOUNTER; ++i)
                if (m_auiEncounter[i] == IN_PROGRESS)                // Do not load an encounter as "In Progress" - reset it instead.
                    m_auiEncounter[i] = NOT_STARTED;

            OUT_LOAD_INST_DATA_COMPLETE;
        }
    };
};

void AddSC_instance_sunwell_plateau()
{
    new instance_sunwell_plateau();
}<|MERGE_RESOLUTION|>--- conflicted
+++ resolved
@@ -132,11 +132,7 @@
             return false;
         }
 
-<<<<<<< HEAD
-        Player* GetPlayerInMap()
-=======
         Player const* GetPlayerInMap() const
->>>>>>> 2d179ffa
         {
             Map::PlayerList const& players = instance->GetPlayers();
 
