/*
 * Copyright (C) 2008-2011 TrinityCore <http://www.trinitycore.org/>
 * Copyright (C) 2006-2009 ScriptDev2 <https://scriptdev2.svn.sourceforge.net/>
 *
 * This program is free software; you can redistribute it and/or modify it
 * under the terms of the GNU General Public License as published by the
 * Free Software Foundation; either version 2 of the License, or (at your
 * option) any later version.
 *
 * This program is distributed in the hope that it will be useful, but WITHOUT
 * ANY WARRANTY; without even the implied warranty of MERCHANTABILITY or
 * FITNESS FOR A PARTICULAR PURPOSE. See the GNU General Public License for
 * more details.
 *
 * You should have received a copy of the GNU General Public License along
 * with this program. If not, see <http://www.gnu.org/licenses/>.
 */

/* ScriptData
SDName: Boss_Kalecgos
SD%Complete: 95
SDComment:
SDCategory: Sunwell_Plateau
EndScriptData */

#include "ScriptPCH.h"
#include "sunwell_plateau.h"

enum Quotes
{
    //Kalecgos dragon form
    SAY_EVIL_AGGRO          = -1580000,
    SAY_EVIL_SPELL1         = -1580001,
    SAY_EVIL_SPELL2         = -1580002,
    SAY_EVIL_SLAY1          = -1580003,
    SAY_EVIL_SLAY2          = -1580004,
    SAY_EVIL_ENRAGE         = -1580005,

    //Kalecgos humanoid form
    SAY_GOOD_AGGRO          = -1580006,
    SAY_GOOD_NEAR_DEATH     = -1580007,
    SAY_GOOD_NEAR_DEATH2    = -1580008,
    SAY_GOOD_PLRWIN         = -1580009,

    //Shattrowar
    SAY_SATH_AGGRO          = -1580010,
    SAY_SATH_DEATH          = -1580011,
    SAY_SATH_SPELL1         = -1580012,
    SAY_SATH_SPELL2         = -1580013,
    SAY_SATH_SLAY1          = -1580014,
    SAY_SATH_SLAY2          = -1580015,
    SAY_SATH_ENRAGE         = -1580016
};

enum SpellIds
{
    AURA_SUNWELL_RADIANCE       =   45769,
    AURA_SPECTRAL_EXHAUSTION    =   44867,
    AURA_SPECTRAL_REALM         =   46021,
    AURA_SPECTRAL_INVISIBILITY  =   44801,
    AURA_DEMONIC_VISUAL         =   44800,

    SPELL_SPECTRAL_BLAST        =   44869,
    SPELL_TELEPORT_SPECTRAL     =   46019,
    SPELL_ARCANE_BUFFET         =   45018,
    SPELL_FROST_BREATH          =   44799,
    SPELL_TAIL_LASH             =   45122,

    SPELL_BANISH                =   44836,
    SPELL_TRANSFORM_KALEC       =   44670,
    SPELL_ENRAGE                =   44807,

    SPELL_CORRUPTION_STRIKE     =   45029,
    SPELL_AGONY_CURSE           =   45032,
    SPELL_SHADOW_BOLT           =   45031,

    SPELL_HEROIC_STRIKE         =   45026,
    SPELL_REVITALIZE            =   45027
};

enum Kalecgos_Creatures
{
    //MOB_KALECGOS    =  24850,
    //MOB_KALEC       =  24891,
    //MOB_SATHROVARR  =  24892
};

#define GO_FAILED   "You are unable to use this currently."

#define FLY_X   1679
#define FLY_Y   900
#define FLY_Z   82

#define CENTER_X    1705
#define CENTER_Y    930
#define RADIUS      30

#define DRAGON_REALM_Z  53.079f
#define DEMON_REALM_Z   -74.558f

uint32 WildMagic[]= { 44978, 45001, 45002, 45004, 45006, 45010 };

class boss_kalecgos : public CreatureScript
{
public:
    boss_kalecgos() : CreatureScript("boss_kalecgos") {}

    CreatureAI* GetAI(Creature* creature) const
    {
        return new boss_kalecgosAI (creature);
    }

    struct boss_kalecgosAI : public ScriptedAI
    {
        boss_kalecgosAI(Creature *c) : ScriptedAI(c)
        {
            pInstance = c->GetInstanceScript();
            SathGUID = 0;
        }

        InstanceScript *pInstance;

        uint32 ArcaneBuffetTimer;
        uint32 FrostBreathTimer;
        uint32 WildMagicTimer;
        uint32 SpectralBlastTimer;
        uint32 TailLashTimer;
        uint32 CheckTimer;
        uint32 TalkTimer;
        uint32 TalkSequence;
        uint32 Close_Timer;
        uint32 ResetThreat;

        bool isFriendly;
        bool isEnraged;
        bool isBanished;
        bool doorClosed;

        uint64 SathGUID;

        void Reset()
        {
            if(pInstance)
            {
                SathGUID = pInstance->GetData64(DATA_SATHROVARR);

                pInstance->HandleGameObject(pInstance->GetData64(DATA_GO_FORECEFIELD_COLL_1),true);
                pInstance->HandleGameObject(pInstance->GetData64(DATA_GO_FORECEFIELD_COLL_2),true);
            }

            Unit *Sath = Unit::GetUnit(*me,SathGUID);
            if(Sath) ((Creature*)Sath)->AI()->EnterEvadeMode();


            me->setFaction(14);
            me->RemoveFlag(UNIT_FIELD_FLAGS, UNIT_FLAG_NON_ATTACKABLE + UNIT_FLAG_NOT_SELECTABLE);
            me->RemoveUnitMovementFlag(MOVEMENTFLAG_ONTRANSPORT + MOVEMENTFLAG_LEVITATING);
            me->SetVisible(true);
            me->SetStandState(UNIT_STAND_STATE_SLEEP);

            ArcaneBuffetTimer = 8000;
            FrostBreathTimer = 15000;
            WildMagicTimer = 10000;
            TailLashTimer = 25000;
            SpectralBlastTimer = 20000+(rand()%5000);
            CheckTimer = SpectralBlastTimer+20000; //after spectral blast
            doorClosed = false;
            Close_Timer = 10000;
            ResetThreat  = 1000;

            TalkTimer = 0;
            TalkSequence = 0;
            isFriendly = false;
            isEnraged = false;
            isBanished = false;
        }

        void DamageTaken(Unit *done_by, uint32 &damage)
        {
            if(damage >= me->GetHealth() && done_by != me)
                damage = 0;
        }

        void EnterCombat(Unit* /*who*/)
        {
            me->SetStandState(UNIT_STAND_STATE_STAND);
            DoScriptText(SAY_EVIL_AGGRO, me);
            DoZoneInCombat();

            if(pInstance)
                pInstance->SetData(DATA_KALECGOS_EVENT, IN_PROGRESS);
        }

        void KilledUnit(Unit* /*victim*/)
        {
            switch(rand()%2)
            {
            case 0: DoScriptText(SAY_EVIL_SLAY1, me); break;
            case 1: DoScriptText(SAY_EVIL_SLAY2, me); break;
            }
        }

        void MovementInform(uint32 type,uint32 id)
        {
            if(type != POINT_MOTION_TYPE)
                return;

            if(id != 1)
                return;

            me->SetVisible(false);
            if(isFriendly)
            {
                me->setDeathState(JUST_DIED);

                Map::PlayerList const& players = me->GetMap()->GetPlayers();
                if (!players.isEmpty())
                {
                    for (Map::PlayerList::const_iterator itr = players.begin(); itr != players.end(); ++itr)
                    {
                        Player* player = itr->getSource();
                        if (player)
                            me->GetMap()->ToInstanceMap()->PermBindAllPlayers(player);
                    }
                }
            }
            else
            {
                me->GetMotionMaster()->MoveTargetedHome();
                TalkTimer = 30000;
            }
        }

        void GoodEnding()
        {
            switch(TalkSequence)
            {
            case 1:
                me->setFaction(35);
                TalkTimer = 1000;
                break;
            case 2:
                DoScriptText(SAY_GOOD_PLRWIN, me);
                TalkTimer = 10000;
                break;
            case 3:
                me->AddUnitMovementFlag(MOVEMENTFLAG_ONTRANSPORT + MOVEMENTFLAG_LEVITATING);
                me->GetMotionMaster()->Clear();
                me->GetMotionMaster()->MovePoint(1,FLY_X,FLY_Y,FLY_Z);
                TalkTimer = 600000;
                break;
            default:
                break;
            }
        }

        void BadEnding()
        {
            switch(TalkSequence)
            {
            case 1:
                DoScriptText(SAY_EVIL_ENRAGE, me);
                TalkTimer = 3000;
                break;
            case 2:
                me->AddUnitMovementFlag(MOVEMENTFLAG_ONTRANSPORT + MOVEMENTFLAG_LEVITATING);
                me->GetMotionMaster()->Clear();
                me->GetMotionMaster()->MovePoint(1,FLY_X,FLY_Y,FLY_Z);
                TalkTimer = 600000;
                break;
            case 3:
                EnterEvadeMode();
                break;
            default:
                break;
            }
        }
<<<<<<< HEAD
=======
    };

};

class boss_kalec : public CreatureScript
{
public:
    boss_kalec() : CreatureScript("boss_kalec") { }

    CreatureAI* GetAI(Creature* creature) const
    {
        return new boss_kalecAI (creature);
    }

    struct boss_kalecAI : public ScriptedAI
    {
        InstanceScript *pInstance;

        uint32 RevitalizeTimer;
        uint32 HeroicStrikeTimer;
        uint32 YellTimer;
        uint32 YellSequence;

        uint64 SathGUID;

        bool isEnraged; // if demon is enraged

        boss_kalecAI(Creature* c) : ScriptedAI(c)
        {
            pInstance = c->GetInstanceScript();
        }
>>>>>>> 7ee3a99a

        bool TryDoCast(Unit *victim, uint32 spellId, bool triggered = false)
        {
            if(me->IsNonMeleeSpellCasted(false)) return false;

            DoCast(victim,spellId,triggered);
            return true;
        }

        bool TryDoCastAOE(uint32 spellId, bool triggered = false)
        {
            if(me->IsNonMeleeSpellCasted(false)) return false;

<<<<<<< HEAD
            DoCastAOE(spellId,triggered);
=======
            if (YellTimer <= diff)
            {
                switch(YellSequence)
                {
                case 0:
                    DoScriptText(SAY_GOOD_AGGRO, me);
                    ++YellSequence;
                    break;
                case 1:
                    if (HealthBelowPct(50))
                    {
                        DoScriptText(SAY_GOOD_NEAR_DEATH, me);
                        ++YellSequence;
                    }
                    break;
                case 2:
                    if (HealthBelowPct(10))
                    {
                        DoScriptText(SAY_GOOD_NEAR_DEATH2, me);
                        ++YellSequence;
                    }
                    break;
                default:
                    break;
                }
                YellTimer = 5000;
            }

            if (RevitalizeTimer <= diff)
            {
                DoCast(me, SPELL_REVITALIZE);
                RevitalizeTimer = 5000;
            } else RevitalizeTimer -= diff;

            if (HeroicStrikeTimer <= diff)
            {
                DoCast(me->getVictim(), SPELL_HEROIC_STRIKE);
                HeroicStrikeTimer = 2000;
            } else HeroicStrikeTimer -= diff;

            DoMeleeAttackIfReady();
        }
    };

};

class kalecgos_teleporter : public GameObjectScript
{
public:
    kalecgos_teleporter() : GameObjectScript("kalecgos_teleporter") { }

    bool OnGossipHello(Player* player, GameObject* pGo)
    {
        uint8 SpectralPlayers = 0;
        Map* pMap = pGo->GetMap();
        if (!pMap->IsDungeon())
>>>>>>> 7ee3a99a
            return true;
        }
<<<<<<< HEAD
=======
        uint8 MaxSpectralPlayers =  MAX_PLAYERS_IN_SPECTRAL_REALM;
        if (player->HasAura(AURA_SPECTRAL_EXHAUSTION) || (MaxSpectralPlayers && SpectralPlayers >= MaxSpectralPlayers))
            player->GetSession()->SendNotification(GO_FAILED);
        else
            player->CastSpell(player, SPELL_TELEPORT_SPECTRAL, true);
        return true;
    }
>>>>>>> 7ee3a99a

        void UpdateAI(const uint32 diff);
    };
};

class boss_sathrovarr : public CreatureScript
{
public:
    boss_sathrovarr() : CreatureScript("boss_sathrovarr") {}

    CreatureAI* GetAI(Creature* creature) const
    {
        return new boss_sathrovarrAI (creature);
    }

    struct boss_sathrovarrAI : public ScriptedAI
    {
        boss_sathrovarrAI(Creature *c) : ScriptedAI(c)
        {
            pInstance = c->GetInstanceScript();
            KalecGUID = 0;
            KalecgosGUID = 0;
        }

        InstanceScript *pInstance;

        uint32 CorruptionStrikeTimer;
        uint32 AgonyCurseTimer;
        uint32 ShadowBoltTimer;
        uint32 CheckTimer;
        uint32 ResetThreat;

        uint64 KalecGUID;
        uint64 KalecgosGUID;

        bool isEnraged;
        bool isBanished;

        void Reset()
        {
            me->SetFullHealth();//dunno why it does not resets health at evade..
            me->setActive(true);
            if(pInstance)
                KalecgosGUID = pInstance->GetData64(DATA_KALECGOS_DRAGON);

            if(KalecGUID)
            {
                if(Unit* Kalec = Unit::GetUnit(*me, KalecGUID))
                    Kalec->setDeathState(JUST_DIED);
                KalecGUID = 0;
            }

            ShadowBoltTimer = 7000 + rand()%3 * 1000;
            AgonyCurseTimer = 20000;
            CorruptionStrikeTimer = 13000;
            CheckTimer = 1000;
            ResetThreat = 1000;
            isEnraged = false;
            isBanished = false;

            if(pInstance)
                pInstance->SetData(DATA_KALECGOS_EVENT, NOT_STARTED);

            DoCast(me,AURA_SPECTRAL_INVISIBILITY,true);
        }

        void EnterCombat(Unit* /*who*/)
        {
            Creature *Kalec = me->SummonCreature(MOB_KALEC, me->GetPositionX() + 10, me->GetPositionY() + 5, me->GetPositionZ(), 0, TEMPSUMMON_TIMED_DESPAWN_OUT_OF_COMBAT, 0);
            if(Kalec)
            {
                Kalec->CastSpell(Kalec,AURA_SPECTRAL_INVISIBILITY,true);
                KalecGUID = Kalec->GetGUID();
                me->CombatStart(Kalec);
                me->AddThreat(Kalec, 100.0f);
            }
            DoScriptText(SAY_SATH_AGGRO, me);
        }

        void DamageTaken(Unit *done_by, uint32 &damage)
        {
            if(damage >= me->GetHealth() && done_by != me)
                damage = 0;
        }

<<<<<<< HEAD
        void KilledUnit(Unit *target)
        {
            if(target->GetGUID() == KalecGUID)
=======
        void KilledUnit(Unit* target)
        {
            if (target->GetGUID() == KalecGUID)
>>>>>>> 7ee3a99a
            {
                TeleportAllPlayersBack();
                if(Unit *Kalecgos = Unit::GetUnit(*me, KalecgosGUID))
                {
                    CAST_AI(boss_kalecgos::boss_kalecgosAI,((Creature*)Kalecgos)->AI())->TalkTimer = 1;
                    CAST_AI(boss_kalecgos::boss_kalecgosAI,((Creature*)Kalecgos)->AI())->isFriendly = false;
                }
                EnterEvadeMode();
                return;
            }
            switch(rand()%2)
            {
            case 0: DoScriptText(SAY_SATH_SLAY1, me); break;
            case 1: DoScriptText(SAY_SATH_SLAY2, me); break;
            }
        }

        void JustDied(Unit* /*killer*/)
        {
            DoScriptText(SAY_SATH_DEATH, me);
            me->Relocate(me->GetPositionX(), me->GetPositionY(), DRAGON_REALM_Z, me->GetOrientation());
            me->RemoveAurasDueToSpell(AURA_SPECTRAL_INVISIBILITY);
            TeleportAllPlayersBack();
            if(Unit *Kalecgos = Unit::GetUnit(*me, KalecgosGUID))
            {
                CAST_AI(boss_kalecgos::boss_kalecgosAI,((Creature*)Kalecgos)->AI())->TalkTimer = 1;
                CAST_AI(boss_kalecgos::boss_kalecgosAI,((Creature*)Kalecgos)->AI())->isFriendly = true;
            }

            if(pInstance)
                pInstance->SetData(DATA_KALECGOS_EVENT, DONE);
        }

        void TeleportAllPlayersBack()
        {
            Map *map = me->GetMap();
            if(!map->IsDungeon()) return;
            Map::PlayerList const &PlayerList = map->GetPlayers();
            Map::PlayerList::const_iterator i;
            for(i = PlayerList.begin(); i != PlayerList.end(); ++i)
                if(Player* i_pl = i->getSource())
                    if(i_pl->HasAuraEffect(AURA_SPECTRAL_REALM,0))
                        i_pl->RemoveAurasDueToSpell(AURA_SPECTRAL_REALM);
        }

        bool TryDoCast(Unit *victim, uint32 spellId, bool triggered = false)
        {
            if(me->IsNonMeleeSpellCasted(false)) return false;

            DoCast(victim,spellId,triggered);
            return true;
        }

        void UpdateAI(const uint32 diff)
        {
            if (!UpdateVictim())
                return;

            if(CheckTimer <= diff)
            {
                if (((me->GetHealth()*100 / me->GetMaxHealth()) < 10) && !isEnraged)
                {
                    Unit* Kalecgos = Unit::GetUnit(*me, KalecgosGUID);
                    if(Kalecgos)
                    {
                        Kalecgos->CastSpell(Kalecgos, SPELL_ENRAGE, true);
                        CAST_AI(boss_kalecgos::boss_kalecgosAI,((Creature*)Kalecgos)->AI())->isEnraged = true;
                    }
                    DoCast(me, SPELL_ENRAGE, true);
                    isEnraged = true;
                }

                if(!isBanished && (me->GetHealth()*100)/me->GetMaxHealth() < 1)
                {
                    if(Unit *Kalecgos = Unit::GetUnit(*me, KalecgosGUID))
                    {
                        if(CAST_AI(boss_kalecgos::boss_kalecgosAI,((Creature*)Kalecgos)->AI())->isBanished)
                        {
                            me->DealDamage(me, me->GetHealth(), NULL, DIRECT_DAMAGE, SPELL_SCHOOL_MASK_NORMAL, NULL, false);
                            return;
                        }
                        else
                        {
                            DoCast(me, SPELL_BANISH);
                            isBanished = true;
                        }
                    }
                    else
                    {
                        sLog->outError("Sathrovarr is unable to find Kalecgos");
                        EnterEvadeMode();
                        return;
                    }
                }
                CheckTimer = 1000;
            }else CheckTimer -= diff;

            if(ResetThreat <= diff)
            {
                if ( ( me->getVictim()->HasAuraEffect(AURA_SPECTRAL_EXHAUSTION,0)) && (me->getVictim()->GetTypeId() == TYPEID_PLAYER) )
                {
                    for(std::list<HostileReference*>::iterator itr = me->getThreatManager().getThreatList().begin(); itr != me->getThreatManager().getThreatList().end(); ++itr)
                    {
                        if(((*itr)->getUnitGuid()) ==  (me->getVictim()->GetGUID()))
                        {
                            (*itr)->removeReference();
                            break;
                        }
                    }
                }
                ResetThreat = 1000;
            }else ResetThreat -= diff;

            if(ShadowBoltTimer <= diff)
            {
                if(TryDoCast(me, SPELL_SHADOW_BOLT))
                {
                    DoScriptText(SAY_SATH_SPELL1, me);
                    ShadowBoltTimer = 7000+(rand()%3000);
                }
            }else ShadowBoltTimer -= diff;

            if(AgonyCurseTimer <= diff)
            {
<<<<<<< HEAD
                Unit *ptarget = SelectTarget(SELECT_TARGET_RANDOM, 0);
                if(!ptarget) ptarget = me->getVictim();
                if(TryDoCast(ptarget, SPELL_AGONY_CURSE))
                    AgonyCurseTimer = 20000;
            }else AgonyCurseTimer -= diff;
=======
                Unit* target = SelectTarget(SELECT_TARGET_RANDOM, 0);
                if (!target) target = me->getVictim();
                DoCast(target, SPELL_AGONY_CURSE);
                AgonyCurseTimer = 20000;
            } else AgonyCurseTimer -= diff;
>>>>>>> 7ee3a99a

            if(CorruptionStrikeTimer <= diff)
            {
                if(TryDoCast(me->getVictim(), SPELL_CORRUPTION_STRIKE))
                {
                    DoScriptText(SAY_SATH_SPELL2, me);
                    CorruptionStrikeTimer = 13000;
                }
            }else CorruptionStrikeTimer -= diff;

            DoMeleeAttackIfReady();
        }
    };
};

    void boss_kalecgos::boss_kalecgosAI::UpdateAI(const uint32 diff)
    {
        if(TalkTimer)
        {
            if(!TalkSequence)
            {
                me->SetFlag(UNIT_FIELD_FLAGS, UNIT_FLAG_NON_ATTACKABLE + UNIT_FLAG_NOT_SELECTABLE);
                me->InterruptNonMeleeSpells(true);
                me->RemoveAllAuras();
                me->DeleteThreatList();
                me->CombatStop();
                TalkSequence++;

                if(pInstance)
                {
                    pInstance->HandleGameObject(pInstance->GetData64(DATA_GO_FORECEFIELD_COLL_1),true);
                    pInstance->HandleGameObject(pInstance->GetData64(DATA_GO_FORECEFIELD_COLL_2),true);
                }
            }
            if(TalkTimer <= diff)
            {
                if(isFriendly)
                    GoodEnding();
                else
                    BadEnding();
                TalkSequence++;
            }else TalkTimer -= diff;
        }
        else
        {
            if (!UpdateVictim())
                return;

            if(!doorClosed)
            {
                if(Close_Timer <= diff)
                {
                    if(pInstance)
                    {
                        pInstance->HandleGameObject(pInstance->GetData64(DATA_GO_FORECEFIELD_COLL_1),false);
                        pInstance->HandleGameObject(pInstance->GetData64(DATA_GO_FORECEFIELD_COLL_2),false);
                        doorClosed = true;
                    }
                    Close_Timer = 10000;
                }else Close_Timer -= diff;
            }

            if(ResetThreat <= diff)
            {
                if ( ( me->getVictim()->HasAuraEffect(AURA_SPECTRAL_REALM,0)) && (me->getVictim()->GetTypeId() == TYPEID_PLAYER) )
                {
                    for(std::list<HostileReference*>::iterator itr = me->getThreatManager().getThreatList().begin(); itr != me->getThreatManager().getThreatList().end(); ++itr)
                    {
                        if(((*itr)->getUnitGuid()) ==  (me->getVictim()->GetGUID()))
                        {
                            (*itr)->removeReference();
                            break;
                        }
                    }
                }

                if(me->getVictim() && (me->getVictim()->HasAuraEffect(AURA_SPECTRAL_REALM,0) || me->GetPositionZ() < DRAGON_REALM_Z-10))
                    me->getThreatManager().modifyThreatPercent(me->getVictim(), -100);

                ResetThreat = 1000;
            }else ResetThreat -= diff;

            if(CheckTimer <= diff)
                {
                    if (((me->GetHealth()*100 / me->GetMaxHealth()) < 10) && !isEnraged)
                    {
                        Unit* Sath = Unit::GetUnit(*me, SathGUID);
                        if(Sath)
                        {
                            Sath->CastSpell(Sath, SPELL_ENRAGE, true);
                            CAST_AI(boss_sathrovarr::boss_sathrovarrAI,((Creature*)Sath)->AI())->isEnraged = true;
                        }
                        DoCast(me, SPELL_ENRAGE, true);
                        isEnraged = true;
                    }

                    if(!isBanished && (me->GetHealth()*100)/me->GetMaxHealth() < 1)
                    {
                        if(Unit *Sath = Unit::GetUnit(*me, SathGUID))
                        {
                            if(CAST_AI(boss_sathrovarr::boss_sathrovarrAI,((Creature*)Sath)->AI())->isBanished)
                            {
                                Sath->DealDamage(Sath, Sath->GetHealth(), NULL, DIRECT_DAMAGE, SPELL_SCHOOL_MASK_NORMAL, NULL, false);
                                return;
                            }
                            else
                            {
                                DoCast(me, SPELL_BANISH);
                                isBanished = true;
                            }
                        }
                        else
                        {
                            sLog->outError("TSCR: Didn't find Shathrowar. Kalecgos event reseted.");
                            EnterEvadeMode();
                            return;
                        }
                    }
                    CheckTimer = 1000;
            }else CheckTimer -= diff;

            if(ArcaneBuffetTimer <= diff)
            {
                if(TryDoCastAOE(SPELL_ARCANE_BUFFET))
                    ArcaneBuffetTimer = 8000;
            }else ArcaneBuffetTimer -= diff;

            if(FrostBreathTimer <= diff)
            {
                if(TryDoCastAOE(SPELL_FROST_BREATH))
                    FrostBreathTimer = 15000;
            }else FrostBreathTimer -= diff;

            if(TailLashTimer <= diff)
            {
                if(TryDoCastAOE(SPELL_TAIL_LASH))
                    TailLashTimer = 15000;
            }else TailLashTimer -= diff;

            if(WildMagicTimer <= diff)
            {
                if(TryDoCastAOE(WildMagic[rand()%6]))
                    WildMagicTimer = 20000;
            }else WildMagicTimer -= diff;

            if(SpectralBlastTimer <= diff)
            {
                //this is a hack. we need to find a victim without aura in core
                Unit* target = SelectTarget(SELECT_TARGET_RANDOM, 1, 100, true);
                if( target && target->isAlive() && !(target->HasAuraEffect(AURA_SPECTRAL_EXHAUSTION, 0)) )
                {
                    if(TryDoCast(target, SPELL_SPECTRAL_BLAST))
                        SpectralBlastTimer = 20000+(rand()%5000);
                }
                else
                {
                    SpectralBlastTimer = 1000;
                }
            }else SpectralBlastTimer -= diff;

            DoMeleeAttackIfReady();
        }
    };

class boss_kalec : public CreatureScript
{
public:
    boss_kalec() : CreatureScript("boss_kalec") {}

    CreatureAI* GetAI(Creature* pCreature) const
    {
        return new boss_kalecAI (pCreature);
    }

    struct boss_kalecAI : public ScriptedAI
    {
        InstanceScript *pInstance;

        uint32 RevitalizeTimer;
        uint32 HeroicStrikeTimer;
        uint32 YellTimer;
        uint32 YellSequence;

        uint64 SathGUID;

        bool isEnraged; // if demon is enraged

        boss_kalecAI(Creature *c) : ScriptedAI(c){
            pInstance = c->GetInstanceScript();
        }

        void Reset()
        {
            if(pInstance)
                SathGUID = pInstance->GetData64(DATA_SATHROVARR);

            RevitalizeTimer = 5000;
            HeroicStrikeTimer = 3000;
            YellTimer = 5000;
            YellSequence = 0;

            isEnraged = false;
        }

        void EnterCombat(Unit* who) {}

        void DamageTaken(Unit *done_by, uint32 &damage)
        {
            if(done_by->GetGUID() != SathGUID)
                damage = 0;
            else if(isEnraged)
                damage *= 3;
        }

        void UpdateAI(const uint32 diff)
        {
            if (!UpdateVictim())
                return;

            if(YellTimer <= diff)
            {
                switch(YellSequence)
                {
                case 0:
                    DoScriptText(SAY_GOOD_AGGRO, me);
                    YellSequence++;
                    break;
                case 1:
                    if((me->GetHealth()*100)/me->GetMaxHealth() < 50)
                    {
                        DoScriptText(SAY_GOOD_NEAR_DEATH, me);
                        YellSequence++;
                    }
                    break;
                case 2:
                    if((me->GetHealth()*100)/me->GetMaxHealth() < 10)
                    {
                        DoScriptText(SAY_GOOD_NEAR_DEATH2, me);
                        YellSequence++;
                    }
                    break;
                default:
                    break;
                }
                YellTimer = 5000;
            }

            if(RevitalizeTimer <= diff)
            {
                DoCast(me, SPELL_REVITALIZE);
                RevitalizeTimer = 5000;
            }else RevitalizeTimer -= diff;

            if(HeroicStrikeTimer <= diff)
            {
                DoCast(me->getVictim(), SPELL_HEROIC_STRIKE);
                HeroicStrikeTimer = 2000;
            }else HeroicStrikeTimer -= diff;

            DoMeleeAttackIfReady();
        }
    };
};

class kalecgos_teleporter : GameObjectScript
{
public:
    kalecgos_teleporter() : GameObjectScript("kalecgos_teleporter") {}

    bool OnGossipHello(Player *player, GameObject* _GO)
    {
        if(player->HasAuraEffect(AURA_SPECTRAL_EXHAUSTION, 0))
            player->GetSession()->SendNotification(GO_FAILED);
        else
            player->CastSpell(player, SPELL_TELEPORT_SPECTRAL, true);
        return true;
    }
};
void AddSC_boss_kalecgos()
{
    new boss_kalecgos();
    new boss_sathrovarr();
    new boss_kalec();
    new kalecgos_teleporter();
}<|MERGE_RESOLUTION|>--- conflicted
+++ resolved
@@ -275,40 +275,6 @@
                 break;
             }
         }
-<<<<<<< HEAD
-=======
-    };
-
-};
-
-class boss_kalec : public CreatureScript
-{
-public:
-    boss_kalec() : CreatureScript("boss_kalec") { }
-
-    CreatureAI* GetAI(Creature* creature) const
-    {
-        return new boss_kalecAI (creature);
-    }
-
-    struct boss_kalecAI : public ScriptedAI
-    {
-        InstanceScript *pInstance;
-
-        uint32 RevitalizeTimer;
-        uint32 HeroicStrikeTimer;
-        uint32 YellTimer;
-        uint32 YellSequence;
-
-        uint64 SathGUID;
-
-        bool isEnraged; // if demon is enraged
-
-        boss_kalecAI(Creature* c) : ScriptedAI(c)
-        {
-            pInstance = c->GetInstanceScript();
-        }
->>>>>>> 7ee3a99a
 
         bool TryDoCast(Unit *victim, uint32 spellId, bool triggered = false)
         {
@@ -322,78 +288,9 @@
         {
             if(me->IsNonMeleeSpellCasted(false)) return false;
 
-<<<<<<< HEAD
             DoCastAOE(spellId,triggered);
-=======
-            if (YellTimer <= diff)
-            {
-                switch(YellSequence)
-                {
-                case 0:
-                    DoScriptText(SAY_GOOD_AGGRO, me);
-                    ++YellSequence;
-                    break;
-                case 1:
-                    if (HealthBelowPct(50))
-                    {
-                        DoScriptText(SAY_GOOD_NEAR_DEATH, me);
-                        ++YellSequence;
-                    }
-                    break;
-                case 2:
-                    if (HealthBelowPct(10))
-                    {
-                        DoScriptText(SAY_GOOD_NEAR_DEATH2, me);
-                        ++YellSequence;
-                    }
-                    break;
-                default:
-                    break;
-                }
-                YellTimer = 5000;
-            }
-
-            if (RevitalizeTimer <= diff)
-            {
-                DoCast(me, SPELL_REVITALIZE);
-                RevitalizeTimer = 5000;
-            } else RevitalizeTimer -= diff;
-
-            if (HeroicStrikeTimer <= diff)
-            {
-                DoCast(me->getVictim(), SPELL_HEROIC_STRIKE);
-                HeroicStrikeTimer = 2000;
-            } else HeroicStrikeTimer -= diff;
-
-            DoMeleeAttackIfReady();
-        }
-    };
-
-};
-
-class kalecgos_teleporter : public GameObjectScript
-{
-public:
-    kalecgos_teleporter() : GameObjectScript("kalecgos_teleporter") { }
-
-    bool OnGossipHello(Player* player, GameObject* pGo)
-    {
-        uint8 SpectralPlayers = 0;
-        Map* pMap = pGo->GetMap();
-        if (!pMap->IsDungeon())
->>>>>>> 7ee3a99a
             return true;
         }
-<<<<<<< HEAD
-=======
-        uint8 MaxSpectralPlayers =  MAX_PLAYERS_IN_SPECTRAL_REALM;
-        if (player->HasAura(AURA_SPECTRAL_EXHAUSTION) || (MaxSpectralPlayers && SpectralPlayers >= MaxSpectralPlayers))
-            player->GetSession()->SendNotification(GO_FAILED);
-        else
-            player->CastSpell(player, SPELL_TELEPORT_SPECTRAL, true);
-        return true;
-    }
->>>>>>> 7ee3a99a
 
         void UpdateAI(const uint32 diff);
     };
@@ -479,15 +376,9 @@
                 damage = 0;
         }
 
-<<<<<<< HEAD
         void KilledUnit(Unit *target)
         {
             if(target->GetGUID() == KalecGUID)
-=======
-        void KilledUnit(Unit* target)
-        {
-            if (target->GetGUID() == KalecGUID)
->>>>>>> 7ee3a99a
             {
                 TeleportAllPlayersBack();
                 if(Unit *Kalecgos = Unit::GetUnit(*me, KalecgosGUID))
@@ -612,19 +503,11 @@
 
             if(AgonyCurseTimer <= diff)
             {
-<<<<<<< HEAD
-                Unit *ptarget = SelectTarget(SELECT_TARGET_RANDOM, 0);
-                if(!ptarget) ptarget = me->getVictim();
-                if(TryDoCast(ptarget, SPELL_AGONY_CURSE))
+                Unit *target = SelectTarget(SELECT_TARGET_RANDOM, 0);
+                if(!target) target = me->getVictim();
+                if(TryDoCast(target, SPELL_AGONY_CURSE))
                     AgonyCurseTimer = 20000;
             }else AgonyCurseTimer -= diff;
-=======
-                Unit* target = SelectTarget(SELECT_TARGET_RANDOM, 0);
-                if (!target) target = me->getVictim();
-                DoCast(target, SPELL_AGONY_CURSE);
-                AgonyCurseTimer = 20000;
-            } else AgonyCurseTimer -= diff;
->>>>>>> 7ee3a99a
 
             if(CorruptionStrikeTimer <= diff)
             {
@@ -794,9 +677,9 @@
 public:
     boss_kalec() : CreatureScript("boss_kalec") {}
 
-    CreatureAI* GetAI(Creature* pCreature) const
+    CreatureAI* GetAI(Creature* creature) const
     {
-        return new boss_kalecAI (pCreature);
+        return new boss_kalecAI (creature);
     }
 
     struct boss_kalecAI : public ScriptedAI
