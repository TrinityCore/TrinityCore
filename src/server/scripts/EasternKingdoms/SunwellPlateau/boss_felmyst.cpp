/*
 * Copyright (C) 2008-2011 TrinityCore <http://www.trinitycore.org/>
 *
 * This program is free software; you can redistribute it and/or modify it
 * under the terms of the GNU General Public License as published by the
 * Free Software Foundation; either version 2 of the License, or (at your
 * option) any later version.
 *
 * This program is distributed in the hope that it will be useful, but WITHOUT
 * ANY WARRANTY; without even the implied warranty of MERCHANTABILITY or
 * FITNESS FOR A PARTICULAR PURPOSE. See the GNU General Public License for
 * more details.
 *
 * You should have received a copy of the GNU General Public License along
 * with this program. If not, see <http://www.gnu.org/licenses/>.
 */

/* ScriptData
SDName: Boss_Felmyst
SD%Complete: 90
SDComment:
EndScriptData */

#include "ScriptPCH.h"
#include "sunwell_plateau.h"

enum Quotes
{
    YELL_BIRTH      =       -1580036,
    YELL_KILL1      =       -1580037,
    YELL_KILL2      =       -1580038,
    YELL_BREATH     =       -1580039,
    YELL_TAKEOFF    =       -1580040,
    YELL_BERSERK    =       -1580041,
    YELL_DEATH      =       -1580042,
    YELL_KALECGOS   =       -1580043 //after felmyst's death spawned and say this
};

enum Spells
{
    //Aura
    AURA_SUNWELL_RADIANCE       =   45769,
    AURA_NOXIOUS_FUMES          =   47002,

    //Land phase
    SPELL_CLEAVE                =   19983,
    SPELL_CORROSION             =   45866,
    SPELL_GAS_NOVA              =   45855,
    SPELL_ENCAPSULATE_CHANNEL   =   45661,
    // SPELL_ENCAPSULATE_EFFECT    =   45665,
    // SPELL_ENCAPSULATE_AOE       =   45662,

    //Flight phase
    SPELL_VAPOR_SELECT          =   45391,   // fel to player, force cast 45392, 50000y selete target
    SPELL_VAPOR_SUMMON          =   45392,   // player summon vapor, radius around caster, 5y,
    SPELL_VAPOR_FORCE           =   45388,   // vapor to fel, force cast 45389
    SPELL_VAPOR_CHANNEL         =   45389,   // fel to vapor, green beam channel
    SPELL_VAPOR_TRIGGER         =   45411,   // linked to 45389, vapor to self, trigger 45410 and 46931
    SPELL_VAPOR_DAMAGE          =   46931,   // vapor damage, 4000
    SPELL_TRAIL_SUMMON          =   45410,   // vapor summon trail
    SPELL_TRAIL_TRIGGER         =   45399,   // trail to self, trigger 45402
    SPELL_TRAIL_DAMAGE          =   45402,   // trail damage, 2000 + 2000 dot
    SPELL_DEAD_SUMMON           =   45400,   // summon blazing dead, 5min
    SPELL_DEAD_PASSIVE          =   45415,
    SPELL_FOG_BREATH            =   45495,   // fel to self, speed burst
    SPELL_FOG_TRIGGER           =   45582,   // fog to self, trigger 45782
    SPELL_FOG_FORCE             =   45782,   // fog to player, force cast 45714
    SPELL_FOG_INFORM            =   45714,   // player let fel cast 45717, script effect
    SPELL_FOG_CHARM             =   45717,   // fel to player
    SPELL_FOG_CHARM2            =   45726,   // link to 45717

    SPELL_TRANSFORM_TRIGGER     =   44885,   // madrigosa to self, trigger 46350
    SPELL_TRANSFORM_VISUAL      =   46350,   //46411stun?
    SPELL_TRANSFORM_FELMYST     =   45068,   // become fel
    SPELL_FELMYST_SUMMON        =   45069,

    //Other
    SPELL_BERSERK               =   45078,
    SPELL_CLOUD_VISUAL          =   45212,
    SPELL_CLOUD_SUMMON          =   45884
};

enum Felmyst_Creatures
{
    MOB_FELMYST        =   25038,
    //MOB_BRUTALLUS      =
    //MOB_KALECGOS       =
    //MOB_DEAD           =   25268,
    MOB_MADRIGOSA      =   25160,
    MOB_FELMYST_VISUAL =   25041,
    //MOB_FLIGHT_LEFT    =   25357,
    //MOB_FLIGHT_RIGHT   =   25358,
    //MOB_DEATH_CLOUD    =   25703,
    //MOB_VAPOR          =   25265,
    //MOB_VAPOR_TRAIL    =   25267
};

enum PhaseFelmyst
{
    PHASE_NULL  = 0,
    PHASE_GROUND = 1,
    PHASE_FLIGHT = 2,
};

enum EventFelmyst
{
    EVENT_NULL          =   0,
    EVENT_BERSERK       =   1,

    EVENT_CLEAVE        =   2,
    EVENT_CORROSION     =   3,
    EVENT_GAS_NOVA      =   4,
    EVENT_ENCAPSULATE   =   5,
    EVENT_FLIGHT        =   6,

    EVENT_FLIGHT_SEQUENCE   =   2,
    EVENT_SUMMON_DEAD       =   3,
    EVENT_SUMMON_FOG        =   4
};

enum FelmystPosition
{
    LEFT,
    RIGHT
};

static EventFelmyst MaxTimer[]=
{
    EVENT_NULL,
    EVENT_FLIGHT,
    EVENT_SUMMON_FOG,
};

#define FLIGHT_1_X          1458
#define FLIGHT_1_Y          501
#define FLIGHT_1_Z          60

#define FLIGHT_2_X          1468
#define FLIGHT_2_Y          730
#define FLIGHT_2_Z          60

uint32 LeftFlyPos[2][3] =
{
    {1510, 670, 60},
    {1435, 650, 60}
};

uint32 RightFlyPos[2][3] = 
{
    {1515, 540, 60},
    {1435, 520, 60}
};

#define MIDDLE_Y    610

class boss_felmyst : public CreatureScript
{
public:
    boss_felmyst() : CreatureScript("boss_felmyst") {}

    CreatureAI* GetAI(Creature* pCreature) const
    {
        return new boss_felmystAI (pCreature);
    }

    struct boss_felmystAI : public ScriptedAI
    {
<<<<<<< HEAD
        boss_felmystAI(Creature *c) : ScriptedAI(c){
=======
        boss_felmystAI(Creature* c) : ScriptedAI(c)
        {
>>>>>>> b216522b
            pInstance = c->GetInstanceScript();

            // wait for core patch be accepted
            /*SpellEntry *TempSpell = (SpellEntry*)GetSpellStore()->LookupEntry(SPELL_ENCAPSULATE_EFFECT);
            if(TempSpell->SpellIconID == 2294)
                TempSpell->SpellIconID = 2295;
            TempSpell = (SpellEntry*)GetSpellStore()->LookupEntry(SPELL_VAPOR_TRIGGER);
            if ((TempSpell->Attributes & SPELL_ATTR0_PASSIVE) == 0)
                TempSpell->Attributes |= SPELL_ATTR0_PASSIVE;
            TempSpell = (SpellEntry*)GetSpellStore()->LookupEntry(SPELL_FOG_CHARM2);
            if ((TempSpell->Attributes & SPELL_ATTR0_PASSIVE) == 0)
                TempSpell->Attributes |= SPELL_ATTR0_PASSIVE;*/
        }

        InstanceScript *pInstance;
        PhaseFelmyst Phase;
        EventFelmyst Event;
        uint32 Timer[EVENT_FLIGHT + 1];

        uint32 FlightCount;
        uint32 BreathCount;

        float BreathX, BreathY;

        void Reset()
        {
            Phase = PHASE_NULL;
            Event = EVENT_NULL;
            Timer[EVENT_BERSERK] = 600000;
            FlightCount = 0;

            me->AddUnitMovementFlag(MOVEMENTFLAG_LEVITATING + MOVEMENTFLAG_ONTRANSPORT);
            me->SetFloatValue(UNIT_FIELD_BOUNDINGRADIUS, 10);
            me->SetFloatValue(UNIT_FIELD_COMBATREACH, 10);

            DespawnSummons(MOB_VAPOR_TRAIL);
            KillCharmedPlayer();
            me->setActive(false);

            if(pInstance)
                pInstance->SetData(DATA_FELMYST_EVENT, NOT_STARTED);

            me->SetVisible(false);
        }

        void EnterCombat(Unit* who)
        {
            me->setActive(true);
            DoZoneInCombat();
            me->CastSpell(me, AURA_SUNWELL_RADIANCE, true);
            me->CastSpell(me, AURA_NOXIOUS_FUMES, true);
        

            me->RemoveUnitMovementFlag(MOVEMENTFLAG_LEVITATING + MOVEMENTFLAG_ONTRANSPORT);
            me->HandleEmoteCommand(EMOTE_ONESHOT_LAND);
            EnterPhase(PHASE_GROUND);
            

            if(pInstance)
                pInstance->SetData(DATA_FELMYST_EVENT, IN_PROGRESS);
        }

        void AttackStart(Unit* who)
        {
            if(Phase != PHASE_FLIGHT)
                ScriptedAI::AttackStart(who);
        }

        void MoveInLineOfSight(Unit* who)
        {
            if(Phase != PHASE_FLIGHT)
                ScriptedAI::MoveInLineOfSight(who);
        }

        void KilledUnit(Unit* victim)
        {
            switch(rand()%2)
            {
            case 0: DoScriptText(YELL_KILL1, me); break;
            case 1: DoScriptText(YELL_KILL2, me); break;
            }
        }

        void JustRespawned()
        {
            DoScriptText(YELL_BIRTH, me);
        }

        void JustDied(Unit* Killer)
        {
            DoScriptText(YELL_DEATH, me);

            if(pInstance)
                pInstance->SetData(DATA_FELMYST_EVENT, DONE);
        }

<<<<<<< HEAD
        FelmystPosition GetFelymstPos()
        {
            return (me->GetPositionY() > MIDDLE_Y ? LEFT : RIGHT);
        }

        void GetNextFlyPos(float &x, float &y, float &z)
        {
            GetNextFlyPos(x,y,z,GetFelymstPos());
        }

        void GetRandFlyPos(float &x, float &y, float &z)
        {
            GetNextFlyPos(x,y,z,urand(0,1) == 1 ? LEFT : RIGHT);
        }

        void GetNextFlyPos(float &x, float &y, float &z, FelmystPosition position)
        {
            bool isLeft = (position == LEFT);

            if(isLeft)
            {
                x = float(urand(0,RightFlyPos[0][0] - RightFlyPos[1][0]) + RightFlyPos[1][0]);
                y = float(urand(0,RightFlyPos[0][1] - RightFlyPos[1][1]) + RightFlyPos[1][1]);
                z = 60.0f;
            }else
            {
                x = float(urand(0,LeftFlyPos[0][0] - LeftFlyPos[1][0]) + LeftFlyPos[1][0]);
                y = float(urand(0,LeftFlyPos[0][1] - LeftFlyPos[1][1]) + LeftFlyPos[1][1]);
                z = 60.0f;
            }
        }

        void KillCharmedPlayer()
        {
            InstanceMap::PlayerList const &playerliste = ((InstanceMap*)me->GetMap())->GetPlayers();
            InstanceMap::PlayerList::const_iterator it;

            Map::PlayerList const &PlayerList = ((InstanceMap*)me->GetMap())->GetPlayers();
            for(Map::PlayerList::const_iterator i = PlayerList.begin(); i != PlayerList.end(); ++i)
            {
                Player* i_pl = i->getSource();
                if(i_pl && i_pl->isAlive() && i_pl->HasAuraEffect(SPELL_FOG_CHARM,0))
                    i_pl->DealDamage(i_pl,i_pl->GetHealth(),0,DIRECT_DAMAGE,SPELL_SCHOOL_MASK_NORMAL,0,false);
            }
        }

        void SpellHit(Unit* caster, const SpellEntry* spell)
=======
        void SpellHit(Unit* caster, const SpellEntry *spell)
>>>>>>> b216522b
        {
            // workaround for linked aura
            /*if(spell->Id == SPELL_VAPOR_FORCE)
            {
                caster->CastSpell(caster, SPELL_VAPOR_TRIGGER, true);
            }*/
            // workaround for mind control
            //if(spell->Id == SPELL_FOG_INFORM)
            //{
            //    float x, y, z;
            //    caster->GetPosition(x, y, z);
            //    Unit* summon = me->SummonCreature(MOB_DEAD, x, y, z, 0, TEMPSUMMON_TIMED_DESPAWN_OUT_OF_COMBAT, 5000);
            //    if(summon)
            //    {
            //        summon->SetMaxHealth(caster->GetMaxHealth());
            //        summon->SetHealth(caster->GetMaxHealth());
            //        summon->CastSpell(summon, SPELL_FOG_CHARM, true);
            //        summon->CastSpell(summon, SPELL_FOG_CHARM2, true);
            //    }
            //    me->DealDamage(caster, caster->GetHealth(), NULL, DIRECT_DAMAGE, SPELL_SCHOOL_MASK_NORMAL, NULL, false);
            //}
        }

        void JustSummoned(Creature* summon)
        {
            if(summon->GetEntry() == MOB_DEAD)
            {
                summon->AI()->AttackStart(SelectTarget(SELECT_TARGET_RANDOM, 0));
                DoZoneInCombat(summon);
                summon->CastSpell(summon, SPELL_DEAD_PASSIVE, true);
            }
        }

        void MovementInform(uint32 type, uint32 id)
        {
            if(type != POINT_MOTION_TYPE)
                return;

            if(id == 5)
                me->RemoveAurasDueToSpell(SPELL_FOG_BREATH);

            Timer[EVENT_FLIGHT_SEQUENCE] = 1;
        }

        void DamageTaken(Unit*, uint32 &damage)
        {
            if(Phase != PHASE_GROUND && damage >= me->GetHealth())
                damage = 0;
        }

        void EnterPhase(PhaseFelmyst NextPhase)
        {
            switch(NextPhase)
            {
            case PHASE_GROUND:
                Timer[EVENT_CLEAVE] = 5000 + rand()%5 * 1000;
                Timer[EVENT_CORROSION] = 10000 + rand()%10 * 1000;
                Timer[EVENT_GAS_NOVA] = 15000 + rand()%5 * 1000;
                Timer[EVENT_ENCAPSULATE] = 20000 + rand()%5 * 1000;
                Timer[EVENT_FLIGHT] = 60000;
                DoStartMovement(me);
                break;
            case PHASE_FLIGHT:
                Timer[EVENT_FLIGHT_SEQUENCE] = 1000;
                Timer[EVENT_SUMMON_DEAD] = 0;
                Timer[EVENT_SUMMON_FOG] = 0;
                FlightCount = 0;
                BreathCount = 0;
                DoStartNoMovement(me);
                break;
            default:
                break;
            }
            Phase = NextPhase;
        }

        void HandleFlightSequence()
        {
            switch(FlightCount)
            {
            case 0:
                //me->AttackStop();
                sLog->outError("prevent fly phase");
                me->GetMotionMaster()->Clear(false);
                me->HandleEmoteCommand(EMOTE_ONESHOT_LIFTOFF);
                me->SetUnitMovementFlags(MOVEMENTFLAG_LEVITATING + MOVEMENTFLAG_ONTRANSPORT);
                me->StopMoving();
                DoScriptText(YELL_TAKEOFF, me);
                Timer[EVENT_FLIGHT_SEQUENCE] = 2000;
                break;
            case 1:
                sLog->outError("Move to Fly point");
                me->GetMotionMaster()->MovePoint(0, me->GetPositionX()+1, me->GetPositionY(), me->GetPositionZ()+10);
                Timer[EVENT_FLIGHT_SEQUENCE] = 0;
                break;
            case 2:
            {
<<<<<<< HEAD
                sLog->outError("Summon Vapor case 2");
                Unit* target;
                target = SelectTarget(SELECT_TARGET_RANDOM, 0, 150, true);
                if(!target) target = Unit::GetUnit((*me), pInstance->GetData64(DATA_PLAYER_GUID));
                if(target)
=======
                Unit* pTarget = SelectTarget(SELECT_TARGET_RANDOM, 0, 150, true);
                if (!pTarget)
                    pTarget = Unit::GetUnit(*me, pInstance ? pInstance->GetData64(DATA_PLAYER_GUID) : 0);

                if (!pTarget)
>>>>>>> b216522b
                {
                    Creature* Vapor = me->SummonCreature(MOB_VAPOR, target->GetPositionX()-5+rand()%10, target->GetPositionY()-5+rand()%10, target->GetPositionZ(), 0, TEMPSUMMON_TIMED_DESPAWN, 9000);
                    if(Vapor)
                    {
                        Vapor->AI()->AttackStart(target);
                        me->InterruptNonMeleeSpells(false);
                        me->CastSpell(Vapor, SPELL_VAPOR_CHANNEL, false); // core bug
                        Vapor->CastSpell(Vapor, SPELL_VAPOR_TRIGGER, true);
                    }
                }
                else
                {
                    //EnterEvadeMode();
                    //return;
                }
                Timer[EVENT_FLIGHT_SEQUENCE] = 10000;
                break;
            }
            case 3:
            {
                DespawnSummons(MOB_VAPOR_TRAIL);
<<<<<<< HEAD
                sLog->outError("Summon Vapor case3");
                //me->CastSpell(me, SPELL_VAPOR_SELECT); need core support
                Unit* target;
                target = SelectTarget(SELECT_TARGET_RANDOM, 0, 150, true);
                if(!target) target = Unit::GetUnit((*me), pInstance->GetData64(DATA_PLAYER_GUID));
                if(target)
=======
                //DoCast(me, SPELL_VAPOR_SELECT); need core support

                Unit* pTarget = SelectTarget(SELECT_TARGET_RANDOM, 0, 150, true);
                if (!pTarget)
                    pTarget = Unit::GetUnit(*me, pInstance ? pInstance->GetData64(DATA_PLAYER_GUID) : 0);

                if (!pTarget)
>>>>>>> b216522b
                {
                    //target->CastSpell(target, SPELL_VAPOR_SUMMON, true); need core support
                    Creature* Vapor = me->SummonCreature(MOB_VAPOR, target->GetPositionX()-5+rand()%10, target->GetPositionY()-5+rand()%10, target->GetPositionZ(), 0, TEMPSUMMON_TIMED_DESPAWN, 9000);
                    if(Vapor)
                    {
                        Vapor->AI()->AttackStart(target);
                        me->InterruptNonMeleeSpells(false);
                        me->CastSpell(Vapor, SPELL_VAPOR_CHANNEL, false); // core bug
                        Vapor->CastSpell(Vapor, SPELL_VAPOR_TRIGGER, true);
                    }
                }
                else
                {
                    //EnterEvadeMode();
                    //return;
                }
                Timer[EVENT_FLIGHT_SEQUENCE] = 10000;
                break;
            }
            case 4:
                DespawnSummons(MOB_VAPOR_TRAIL);
                Timer[EVENT_FLIGHT_SEQUENCE] = 1;
                break;
            case 5:
            {
<<<<<<< HEAD
                //Unit* target;
                //target = SelectTarget(SELECT_TARGET_RANDOM, 0, 150, true);
                //if(!target) target = Unit::GetUnit((*me), pInstance->GetData64(DATA_PLAYER_GUID));
                //if(target)
                //{
                    //BreathX = target->GetPositionX();
                    //BreathY = target->GetPositionY();
                    float x, y, z;
                    //target->GetContactPoint(me, x, y, z, 70);
                    GetRandFlyPos(x,y,z);
                    me->GetMotionMaster()->MovePoint(0, x,y,z);
                    //if(rand()%2 == 0)
                    //    me->GetMotionMaster()->MovePoint(0, FLIGHT_1_X , FLIGHT_1_Y, FLIGHT_1_Z);
                    //else
                    //    me->GetMotionMaster()->MovePoint(0, FLIGHT_2_X , FLIGHT_2_Y, FLIGHT_2_Z);
                //}else
                //{
                //    EnterEvadeMode();
                //    return;
                //}
                Timer[EVENT_FLIGHT_SEQUENCE] = 0;
=======
                Unit* pTarget = SelectTarget(SELECT_TARGET_RANDOM, 0, 150, true);
                if (!pTarget)
                    pTarget = Unit::GetUnit(*me, pInstance ? pInstance->GetData64(DATA_PLAYER_GUID) : 0);

                if (!pTarget)
                {
                    EnterEvadeMode();
                    return;
                }

                breathX = pTarget->GetPositionX();
                breathY = pTarget->GetPositionY();
                float x, y, z;
                pTarget->GetContactPoint(me, x, y, z, 70);
                me->GetMotionMaster()->MovePoint(0, x, y, z+10);
>>>>>>> b216522b
                break;
            }
            case 6:
                //me->SetOrientation(me->GetAngle(BreathX, BreathY));
                me->SetOrientation(me->GetAngle(me->GetPositionX(), MIDDLE_Y));
                me->StopMoving();
                //DoTextEmote("takes a deep breath.", NULL);
                Timer[EVENT_FLIGHT_SEQUENCE] = 10000;
                break;
            case 7:
                me->CastSpell(me, SPELL_FOG_BREATH, true);
                {
                    float x, y, z;
                    GetNextFlyPos(x,y,z);
                    //me->GetPosition(x, y, z);
                    //x = 2 * BreathX - x;
                    //y = 2 * BreathY - y;
                    //if(me->GetPositionY() > 600)
                    //    me->GetMotionMaster()->MovePoint(0, FLIGHT_1_X , FLIGHT_1_Y, FLIGHT_1_Z);
                    //else
                    //    me->GetMotionMaster()->MovePoint(0, FLIGHT_2_X , FLIGHT_2_Y, FLIGHT_2_Z);
                    me->GetMotionMaster()->MovePoint(5, x,y,z);
                }
                Timer[EVENT_SUMMON_FOG] = 1;
                Timer[EVENT_FLIGHT_SEQUENCE] = 0;
                break;
            case 8:
                me->RemoveAurasDueToSpell(SPELL_FOG_BREATH);
                BreathCount++;
                Timer[EVENT_SUMMON_FOG] = 0;
                Timer[EVENT_FLIGHT_SEQUENCE] = 1;
                if(BreathCount < 3) FlightCount = 5;
                break;
            case 9:
<<<<<<< HEAD
                if(Unit* target = SelectTarget(SELECT_TARGET_TOPAGGRO, 0))
                {
                    float x, y, z;
                    target->GetContactPoint(me, x, y, z);
                    me->GetMotionMaster()->MovePoint(0, x, y, z);
                }
=======
                if (Unit* pTarget = SelectTarget(SELECT_TARGET_TOPAGGRO))
                    DoStartMovement(pTarget);
>>>>>>> b216522b
                else
                {
                    float x,y,z;

                    x = 1435;
                    y = MIDDLE_Y;
                    z = 0;
                    me->UpdateGroundPositionZ(x, y, z);
                    me->GetMotionMaster()->MovePoint(0, x, y, z);
                    //EnterEvadeMode();
                    //return;
                }
                Timer[EVENT_FLIGHT_SEQUENCE] = 0;
                break;
            case 10:
                me->RemoveUnitMovementFlag(MOVEMENTFLAG_LEVITATING + MOVEMENTFLAG_ONTRANSPORT);
                me->StopMoving();
                me->HandleEmoteCommand(EMOTE_ONESHOT_LAND);
                EnterPhase(PHASE_GROUND);
                //me->AI()->AttackStart(SelectTarget(SELECT_TARGET_TOPAGGRO, 0));
                DoStartMovement(SelectTarget(SELECT_TARGET_TOPAGGRO, 0));
                break;
            default:
                break;
            }
            FlightCount++;
        }

        void UpdateAI(const uint32 diff)
        {
            if(!me->IsVisible())
            {
                if(pInstance && pInstance->GetData(DATA_BRUTALLUS_EVENT) == DONE)
                    me->SetVisible(true);
            }

            //if (Phase != PHASE_FLIGHT && !UpdateVictim())
            //{
            //    //if(Phase == PHASE_FLIGHT && !me->IsInEvadeMode())
            //    //    EnterEvadeMode();
            //    return;
            //}

            Event = EVENT_NULL;
            for(int i = 1; i <= MaxTimer[Phase]; i++)
            {
                if (Timer[i])
                    if(Timer[i] <= diff)
                    {
                        if(Event == EVENT_NULL)
                            Event = (EventFelmyst)i;
                    }else Timer[i] -= diff;
            }

            if(Phase == PHASE_GROUND)
            {
                if(!UpdateVictim())
                    return;

                switch(Event)
                {
<<<<<<< HEAD
                case EVENT_BERSERK:
                    DoScriptText(YELL_BERSERK, me);
                    me->CastSpell(me, SPELL_BERSERK, true);
                    Timer[EVENT_BERSERK] = 10000;
                    break;
                case EVENT_CLEAVE:
                    me->CastSpell(me->getVictim(), SPELL_CLEAVE, false);
                    Timer[EVENT_CLEAVE] = 5000 + rand()%5 * 1000;
                    break;
                case EVENT_CORROSION:
                    if(!me->IsNonMeleeSpellCasted(false))
                    {
                        me->CastSpell(me->getVictim(), SPELL_CORROSION, false);
                        Timer[EVENT_CORROSION] = 20000 + rand()%10 * 1000;
                    }
                    break;
                case EVENT_GAS_NOVA:
                    if(!me->IsNonMeleeSpellCasted(false))
                    {
                        me->CastSpell(me, SPELL_GAS_NOVA, false);
                        Timer[EVENT_GAS_NOVA] = 20000 + rand()%5 * 1000;
                    }
                    break;
                case EVENT_ENCAPSULATE:
                    if(!me->IsNonMeleeSpellCasted(false))
                    {
                        if(Unit* target = SelectTarget(SELECT_TARGET_RANDOM, 0, 150, true))
                        {
                            me->CastSpell(target, SPELL_ENCAPSULATE_CHANNEL, false);
                            Timer[EVENT_ENCAPSULATE] = 25000 + rand()%5 * 1000;
                        }
                    }
                    break;
                case EVENT_FLIGHT:
                    EnterPhase(PHASE_FLIGHT);
                    break;
                default:
                    DoMeleeAttackIfReady();
                    break;
=======
                    case EVENT_BERSERK:
                        DoScriptText(YELL_BERSERK, me);
                        DoCast(me, SPELL_BERSERK, true);
                        events.ScheduleEvent(EVENT_BERSERK, 10000);
                        break;
                    case EVENT_CLEAVE:
                        DoCast(me->getVictim(), SPELL_CLEAVE, false);
                        events.ScheduleEvent(EVENT_CLEAVE, urand(5000, 10000));
                        break;
                    case EVENT_CORROSION:
                        DoCast(me->getVictim(), SPELL_CORROSION, false);
                        events.ScheduleEvent(EVENT_CORROSION, urand(20000, 30000));
                        break;
                    case EVENT_GAS_NOVA:
                        DoCast(me, SPELL_GAS_NOVA, false);
                        events.ScheduleEvent(EVENT_GAS_NOVA, urand(20000, 25000));
                        break;
                    case EVENT_ENCAPSULATE:
                        if (Unit* pTarget = SelectTarget(SELECT_TARGET_RANDOM, 0, 150, true))
                            DoCast(pTarget, SPELL_ENCAPSULATE_CHANNEL, false);
                        events.ScheduleEvent(EVENT_ENCAPSULATE, urand(25000, 30000));
                        break;
                    case EVENT_FLIGHT:
                        EnterPhase(PHASE_FLIGHT);
                        break;
                    default:
                        DoMeleeAttackIfReady();
                        break;
>>>>>>> b216522b
                }
            }

            if(Phase == PHASE_FLIGHT)
            {
                switch(Event)
                {
                case EVENT_BERSERK:
                    DoScriptText(YELL_BERSERK, me);
                    me->CastSpell(me, SPELL_BERSERK, true);
                    Timer[EVENT_BERSERK] = 0;
                    break;
                case EVENT_FLIGHT_SEQUENCE:
                    HandleFlightSequence();
                    break;
                case EVENT_SUMMON_FOG:
                    {
                        float x, y, z;
                        me->GetPosition(x, y, z);
                        me->UpdateGroundPositionZ(x, y, z);
                        if(Creature *Fog = me->SummonCreature(MOB_VAPOR_TRAIL, x, y, z, 0, TEMPSUMMON_TIMED_DESPAWN, 10000))
                        {
<<<<<<< HEAD
                            Fog->setFaction(14);
                            Fog->RemoveAurasDueToSpell(SPELL_TRAIL_TRIGGER);
                            Fog->CastSpell(Fog, SPELL_FOG_TRIGGER, true);
=======
                            float x, y, z;
                            me->GetPosition(x, y, z);
                            me->UpdateGroundPositionZ(x, y, z);
                            if (Creature* Fog = me->SummonCreature(MOB_VAPOR_TRAIL, x, y, z, 0, TEMPSUMMON_TIMED_DESPAWN, 10000))
                            {
                                Fog->RemoveAurasDueToSpell(SPELL_TRAIL_TRIGGER);
                                Fog->CastSpell(Fog, SPELL_FOG_TRIGGER, true);
                                me->CastSpell(Fog, SPELL_FOG_FORCE, true);
                            }
>>>>>>> b216522b
                        }
                    }
                    Timer[EVENT_SUMMON_FOG] = 1000;
                    break;
                default:
                    break;
                }
            }
        }

        void DespawnSummons(uint32 entry)
        {
            std::list<Creature*> templist;
            GetCreatureListWithEntryInGrid(templist,me,entry,100);

            for(std::list<Creature*>::iterator i = templist.begin(); i != templist.end(); ++i)
            {
                if(entry == MOB_VAPOR_TRAIL && Phase == PHASE_FLIGHT)
                {
                    float x, y, z;
                    (*i)->GetPosition(x, y, z);
                    me->SummonCreature(MOB_DEAD, x, y, z, 0, TEMPSUMMON_TIMED_DESPAWN_OUT_OF_COMBAT, 5000);
                }
                (*i)->SetVisible(false);
                (*i)->setDeathState(JUST_DIED);
                if((*i)->getDeathState() == CORPSE)
                    (*i)->RemoveCorpse();
            }
        }
    };
};


class mob_felmyst_vapor : public CreatureScript
{
public:
    mob_felmyst_vapor() : CreatureScript("mob_felmyst_vapor") {}

    CreatureAI* GetAI(Creature* pCreature) const
    {
        return new mob_felmyst_vaporAI (pCreature);
    }

    struct mob_felmyst_vaporAI : public ScriptedAI
    {
        mob_felmyst_vaporAI(Creature* c) : ScriptedAI(c)
        {
            me->SetFlag(UNIT_FIELD_FLAGS, UNIT_FLAG_NOT_SELECTABLE);
            me->SetSpeed(MOVE_RUN, 0.8f);
        }
        void Reset() {}
        void EnterCombat(Unit* who)
        {
            DoZoneInCombat();
            //me->CastSpell(me, SPELL_VAPOR_FORCE, true); core bug
        }
        void UpdateAI(const uint32 diff)
        {
<<<<<<< HEAD
            if(!me->getVictim())
                AttackStart(SelectTarget(SELECT_TARGET_RANDOM, 0));
=======
            if (!me->getVictim())
                if (Unit* pTarget = SelectTarget(SELECT_TARGET_RANDOM, 0, 100, true))
                    AttackStart(pTarget);
>>>>>>> b216522b
        }
    };
};

class mob_felmyst_trail : public CreatureScript
{
public:
    mob_felmyst_trail() : CreatureScript("mob_felmyst_trail") {}

    CreatureAI* GetAI(Creature* pCreature) const
    {
        return new mob_felmyst_trailAI (pCreature);
    }

    struct mob_felmyst_trailAI : public ScriptedAI
    {
        mob_felmyst_trailAI(Creature* c) : ScriptedAI(c)
        {
            me->SetFlag(UNIT_FIELD_FLAGS, UNIT_FLAG_NOT_SELECTABLE);
            me->CastSpell(me, SPELL_TRAIL_TRIGGER, true);
            me->SetUInt64Value(UNIT_FIELD_TARGET, me->GetGUID());
            me->SetFloatValue(UNIT_FIELD_BOUNDINGRADIUS, 0.01f); // core bug
            pInstance = c->GetInstanceScript();
        }

        InstanceScript *pInstance;
        uint32 fogtrigger_timer;

        void SpellHitTarget(Unit *target, const SpellEntry *spell)
        {
            if(target->GetTypeId() != TYPEID_PLAYER)
                return;

            if(spell->Id == SPELL_FOG_FORCE)
            {
                if(Creature* Felmyst = Creature::GetCreature(*me,pInstance->GetData64(DATA_FELMYST)))
                    if(!target->HasAura(SPELL_FOG_CHARM2,0) && !target->HasAura(SPELL_FOG_CHARM,0))
                    {
                        Felmyst->CastSpell(target,SPELL_FOG_CHARM2,true);
                        Felmyst->CastSpell(target,SPELL_FOG_CHARM,true);
                    }
            }
        }

        void Reset()
        {
            fogtrigger_timer = 5000;
        }
        void EnterCombat(Unit* who) {}
        void AttackStart(Unit* who) {}
        void MoveInLineOfSight(Unit* who) {}
        void UpdateAI(const uint32 diff)
        {
            if(me->HasAuraEffect(SPELL_TRAIL_TRIGGER,0))
                return;

            //Workaround
            if(fogtrigger_timer <= diff)
            {
                Map *map = me->GetMap();

                if (!map->IsDungeon())
                    return;
                Map::PlayerList const &PlayerList = map->GetPlayers();
                for(Map::PlayerList::const_iterator i = PlayerList.begin(); i != PlayerList.end(); ++i)
                {
                    if (Player* i_pl = i->getSource())
                        if (i_pl->isAlive() && me->IsInDist2d(i_pl,20))
                        {
                            const SpellEntry *spellinfo = GetSpellStore()->LookupEntry(SPELL_FOG_FORCE);
                            SpellHitTarget(i_pl,spellinfo);
                        }
                }
                fogtrigger_timer = 1000;
            }else fogtrigger_timer -= diff;
        }
    };
};
void AddSC_boss_felmyst()
{
    new boss_felmyst();
    new mob_felmyst_vapor();
    new mob_felmyst_trail();
    //UPDATE creature_template SET faction_A = 14, faction_H = 14 WHERE entry = 25267;
    //UPDATE creature_template SET modelid2 = 0 WHERE entry IN (25267,25265);
}<|MERGE_RESOLUTION|>--- conflicted
+++ resolved
@@ -165,12 +165,7 @@
 
     struct boss_felmystAI : public ScriptedAI
     {
-<<<<<<< HEAD
-        boss_felmystAI(Creature *c) : ScriptedAI(c){
-=======
-        boss_felmystAI(Creature* c) : ScriptedAI(c)
-        {
->>>>>>> b216522b
+        boss_felmystAI(Creature* c) : ScriptedAI(c){
             pInstance = c->GetInstanceScript();
 
             // wait for core patch be accepted
@@ -267,7 +262,6 @@
                 pInstance->SetData(DATA_FELMYST_EVENT, DONE);
         }
 
-<<<<<<< HEAD
         FelmystPosition GetFelymstPos()
         {
             return (me->GetPositionY() > MIDDLE_Y ? LEFT : RIGHT);
@@ -315,9 +309,6 @@
         }
 
         void SpellHit(Unit* caster, const SpellEntry* spell)
-=======
-        void SpellHit(Unit* caster, const SpellEntry *spell)
->>>>>>> b216522b
         {
             // workaround for linked aura
             /*if(spell->Id == SPELL_VAPOR_FORCE)
@@ -415,19 +406,11 @@
                 break;
             case 2:
             {
-<<<<<<< HEAD
                 sLog->outError("Summon Vapor case 2");
                 Unit* target;
                 target = SelectTarget(SELECT_TARGET_RANDOM, 0, 150, true);
                 if(!target) target = Unit::GetUnit((*me), pInstance->GetData64(DATA_PLAYER_GUID));
                 if(target)
-=======
-                Unit* pTarget = SelectTarget(SELECT_TARGET_RANDOM, 0, 150, true);
-                if (!pTarget)
-                    pTarget = Unit::GetUnit(*me, pInstance ? pInstance->GetData64(DATA_PLAYER_GUID) : 0);
-
-                if (!pTarget)
->>>>>>> b216522b
                 {
                     Creature* Vapor = me->SummonCreature(MOB_VAPOR, target->GetPositionX()-5+rand()%10, target->GetPositionY()-5+rand()%10, target->GetPositionZ(), 0, TEMPSUMMON_TIMED_DESPAWN, 9000);
                     if(Vapor)
@@ -449,22 +432,12 @@
             case 3:
             {
                 DespawnSummons(MOB_VAPOR_TRAIL);
-<<<<<<< HEAD
                 sLog->outError("Summon Vapor case3");
                 //me->CastSpell(me, SPELL_VAPOR_SELECT); need core support
                 Unit* target;
                 target = SelectTarget(SELECT_TARGET_RANDOM, 0, 150, true);
                 if(!target) target = Unit::GetUnit((*me), pInstance->GetData64(DATA_PLAYER_GUID));
                 if(target)
-=======
-                //DoCast(me, SPELL_VAPOR_SELECT); need core support
-
-                Unit* pTarget = SelectTarget(SELECT_TARGET_RANDOM, 0, 150, true);
-                if (!pTarget)
-                    pTarget = Unit::GetUnit(*me, pInstance ? pInstance->GetData64(DATA_PLAYER_GUID) : 0);
-
-                if (!pTarget)
->>>>>>> b216522b
                 {
                     //target->CastSpell(target, SPELL_VAPOR_SUMMON, true); need core support
                     Creature* Vapor = me->SummonCreature(MOB_VAPOR, target->GetPositionX()-5+rand()%10, target->GetPositionY()-5+rand()%10, target->GetPositionZ(), 0, TEMPSUMMON_TIMED_DESPAWN, 9000);
@@ -490,7 +463,6 @@
                 break;
             case 5:
             {
-<<<<<<< HEAD
                 //Unit* target;
                 //target = SelectTarget(SELECT_TARGET_RANDOM, 0, 150, true);
                 //if(!target) target = Unit::GetUnit((*me), pInstance->GetData64(DATA_PLAYER_GUID));
@@ -512,23 +484,6 @@
                 //    return;
                 //}
                 Timer[EVENT_FLIGHT_SEQUENCE] = 0;
-=======
-                Unit* pTarget = SelectTarget(SELECT_TARGET_RANDOM, 0, 150, true);
-                if (!pTarget)
-                    pTarget = Unit::GetUnit(*me, pInstance ? pInstance->GetData64(DATA_PLAYER_GUID) : 0);
-
-                if (!pTarget)
-                {
-                    EnterEvadeMode();
-                    return;
-                }
-
-                breathX = pTarget->GetPositionX();
-                breathY = pTarget->GetPositionY();
-                float x, y, z;
-                pTarget->GetContactPoint(me, x, y, z, 70);
-                me->GetMotionMaster()->MovePoint(0, x, y, z+10);
->>>>>>> b216522b
                 break;
             }
             case 6:
@@ -563,17 +518,12 @@
                 if(BreathCount < 3) FlightCount = 5;
                 break;
             case 9:
-<<<<<<< HEAD
                 if(Unit* target = SelectTarget(SELECT_TARGET_TOPAGGRO, 0))
                 {
                     float x, y, z;
                     target->GetContactPoint(me, x, y, z);
                     me->GetMotionMaster()->MovePoint(0, x, y, z);
                 }
-=======
-                if (Unit* pTarget = SelectTarget(SELECT_TARGET_TOPAGGRO))
-                    DoStartMovement(pTarget);
->>>>>>> b216522b
                 else
                 {
                     float x,y,z;
@@ -635,7 +585,6 @@
 
                 switch(Event)
                 {
-<<<<<<< HEAD
                 case EVENT_BERSERK:
                     DoScriptText(YELL_BERSERK, me);
                     me->CastSpell(me, SPELL_BERSERK, true);
@@ -675,36 +624,6 @@
                 default:
                     DoMeleeAttackIfReady();
                     break;
-=======
-                    case EVENT_BERSERK:
-                        DoScriptText(YELL_BERSERK, me);
-                        DoCast(me, SPELL_BERSERK, true);
-                        events.ScheduleEvent(EVENT_BERSERK, 10000);
-                        break;
-                    case EVENT_CLEAVE:
-                        DoCast(me->getVictim(), SPELL_CLEAVE, false);
-                        events.ScheduleEvent(EVENT_CLEAVE, urand(5000, 10000));
-                        break;
-                    case EVENT_CORROSION:
-                        DoCast(me->getVictim(), SPELL_CORROSION, false);
-                        events.ScheduleEvent(EVENT_CORROSION, urand(20000, 30000));
-                        break;
-                    case EVENT_GAS_NOVA:
-                        DoCast(me, SPELL_GAS_NOVA, false);
-                        events.ScheduleEvent(EVENT_GAS_NOVA, urand(20000, 25000));
-                        break;
-                    case EVENT_ENCAPSULATE:
-                        if (Unit* pTarget = SelectTarget(SELECT_TARGET_RANDOM, 0, 150, true))
-                            DoCast(pTarget, SPELL_ENCAPSULATE_CHANNEL, false);
-                        events.ScheduleEvent(EVENT_ENCAPSULATE, urand(25000, 30000));
-                        break;
-                    case EVENT_FLIGHT:
-                        EnterPhase(PHASE_FLIGHT);
-                        break;
-                    default:
-                        DoMeleeAttackIfReady();
-                        break;
->>>>>>> b216522b
                 }
             }
 
@@ -727,21 +646,9 @@
                         me->UpdateGroundPositionZ(x, y, z);
                         if(Creature *Fog = me->SummonCreature(MOB_VAPOR_TRAIL, x, y, z, 0, TEMPSUMMON_TIMED_DESPAWN, 10000))
                         {
-<<<<<<< HEAD
                             Fog->setFaction(14);
                             Fog->RemoveAurasDueToSpell(SPELL_TRAIL_TRIGGER);
                             Fog->CastSpell(Fog, SPELL_FOG_TRIGGER, true);
-=======
-                            float x, y, z;
-                            me->GetPosition(x, y, z);
-                            me->UpdateGroundPositionZ(x, y, z);
-                            if (Creature* Fog = me->SummonCreature(MOB_VAPOR_TRAIL, x, y, z, 0, TEMPSUMMON_TIMED_DESPAWN, 10000))
-                            {
-                                Fog->RemoveAurasDueToSpell(SPELL_TRAIL_TRIGGER);
-                                Fog->CastSpell(Fog, SPELL_FOG_TRIGGER, true);
-                                me->CastSpell(Fog, SPELL_FOG_FORCE, true);
-                            }
->>>>>>> b216522b
                         }
                     }
                     Timer[EVENT_SUMMON_FOG] = 1000;
@@ -800,14 +707,8 @@
         }
         void UpdateAI(const uint32 diff)
         {
-<<<<<<< HEAD
             if(!me->getVictim())
                 AttackStart(SelectTarget(SELECT_TARGET_RANDOM, 0));
-=======
-            if (!me->getVictim())
-                if (Unit* pTarget = SelectTarget(SELECT_TARGET_RANDOM, 0, 100, true))
-                    AttackStart(pTarget);
->>>>>>> b216522b
         }
     };
 };
