--- conflicted
+++ resolved
@@ -160,11 +160,7 @@
 
     CreatureAI* GetAI(Creature* creature) const
     {
-<<<<<<< HEAD
-        return new boss_felmystAI (pCreature);
-=======
-        return new boss_felmystAI(creature);
->>>>>>> 7ee3a99a
+        return new boss_felmystAI (creature);
     }
 
     struct boss_felmystAI : public ScriptedAI
@@ -410,19 +406,11 @@
                 break;
             case 2:
             {
-<<<<<<< HEAD
                 sLog->outError("Summon Vapor case 2");
                 Unit* target;
                 target = SelectTarget(SELECT_TARGET_RANDOM, 0, 150, true);
                 if(!target) target = Unit::GetUnit((*me), pInstance->GetData64(DATA_PLAYER_GUID));
                 if(target)
-=======
-                Unit* target = SelectTarget(SELECT_TARGET_RANDOM, 0, 150, true);
-                if (!target)
-                    target = Unit::GetUnit(*me, pInstance ? pInstance->GetData64(DATA_PLAYER_GUID) : 0);
-
-                if (!target)
->>>>>>> 7ee3a99a
                 {
                     Creature* Vapor = me->SummonCreature(MOB_VAPOR, target->GetPositionX()-5+rand()%10, target->GetPositionY()-5+rand()%10, target->GetPositionZ(), 0, TEMPSUMMON_TIMED_DESPAWN, 9000);
                     if(Vapor)
@@ -433,21 +421,10 @@
                         Vapor->CastSpell(Vapor, SPELL_VAPOR_TRIGGER, true);
                     }
                 }
-<<<<<<< HEAD
                 else
                 {
                     //EnterEvadeMode();
                     //return;
-=======
-
-                Creature* Vapor = me->SummonCreature(MOB_VAPOR, target->GetPositionX()-5+rand()%10, target->GetPositionY()-5+rand()%10, target->GetPositionZ(), 0, TEMPSUMMON_TIMED_DESPAWN, 9000);
-                if (Vapor)
-                {
-                    Vapor->AI()->AttackStart(target);
-                    me->InterruptNonMeleeSpells(false);
-                    DoCast(Vapor, SPELL_VAPOR_CHANNEL, false); // core bug
-                    Vapor->CastSpell(Vapor, SPELL_VAPOR_TRIGGER, true);
->>>>>>> 7ee3a99a
                 }
                 Timer[EVENT_FLIGHT_SEQUENCE] = 10000;
                 break;
@@ -455,22 +432,12 @@
             case 3:
             {
                 DespawnSummons(MOB_VAPOR_TRAIL);
-<<<<<<< HEAD
                 sLog->outError("Summon Vapor case3");
                 //me->CastSpell(me, SPELL_VAPOR_SELECT); need core support
                 Unit* target;
                 target = SelectTarget(SELECT_TARGET_RANDOM, 0, 150, true);
                 if(!target) target = Unit::GetUnit((*me), pInstance->GetData64(DATA_PLAYER_GUID));
                 if(target)
-=======
-                //DoCast(me, SPELL_VAPOR_SELECT); need core support
-
-                Unit* target = SelectTarget(SELECT_TARGET_RANDOM, 0, 150, true);
-                if (!target)
-                    target = Unit::GetUnit(*me, pInstance ? pInstance->GetData64(DATA_PLAYER_GUID) : 0);
-
-                if (!target)
->>>>>>> 7ee3a99a
                 {
                     //target->CastSpell(target, SPELL_VAPOR_SUMMON, true); need core support
                     Creature* Vapor = me->SummonCreature(MOB_VAPOR, target->GetPositionX()-5+rand()%10, target->GetPositionY()-5+rand()%10, target->GetPositionZ(), 0, TEMPSUMMON_TIMED_DESPAWN, 9000);
@@ -482,23 +449,10 @@
                         Vapor->CastSpell(Vapor, SPELL_VAPOR_TRIGGER, true);
                     }
                 }
-<<<<<<< HEAD
                 else
                 {
                     //EnterEvadeMode();
                     //return;
-=======
-
-                //pTarget->CastSpell(target, SPELL_VAPOR_SUMMON, true); need core support
-                Creature* pVapor = me->SummonCreature(MOB_VAPOR, target->GetPositionX()-5+rand()%10, target->GetPositionY()-5+rand()%10, target->GetPositionZ(), 0, TEMPSUMMON_TIMED_DESPAWN, 9000);
-                if (pVapor)
-                {
-                    if (pVapor->AI())
-                        pVapor->AI()->AttackStart(target);
-                    me->InterruptNonMeleeSpells(false);
-                    DoCast(pVapor, SPELL_VAPOR_CHANNEL, false); // core bug
-                    pVapor->CastSpell(pVapor, SPELL_VAPOR_TRIGGER, true);
->>>>>>> 7ee3a99a
                 }
                 Timer[EVENT_FLIGHT_SEQUENCE] = 10000;
                 break;
@@ -509,7 +463,6 @@
                 break;
             case 5:
             {
-<<<<<<< HEAD
                 //Unit* target;
                 //target = SelectTarget(SELECT_TARGET_RANDOM, 0, 150, true);
                 //if(!target) target = Unit::GetUnit((*me), pInstance->GetData64(DATA_PLAYER_GUID));
@@ -531,23 +484,6 @@
                 //    return;
                 //}
                 Timer[EVENT_FLIGHT_SEQUENCE] = 0;
-=======
-                Unit* target = SelectTarget(SELECT_TARGET_RANDOM, 0, 150, true);
-                if (!target)
-                    target = Unit::GetUnit(*me, pInstance ? pInstance->GetData64(DATA_PLAYER_GUID) : 0);
-
-                if (!target)
-                {
-                    EnterEvadeMode();
-                    return;
-                }
-
-                breathX = target->GetPositionX();
-                breathY = target->GetPositionY();
-                float x, y, z;
-                target->GetContactPoint(me, x, y, z, 70);
-                me->GetMotionMaster()->MovePoint(0, x, y, z+10);
->>>>>>> 7ee3a99a
                 break;
             }
             case 6:
@@ -582,17 +518,12 @@
                 if(BreathCount < 3) FlightCount = 5;
                 break;
             case 9:
-<<<<<<< HEAD
                 if(Unit* target = SelectTarget(SELECT_TARGET_TOPAGGRO, 0))
                 {
                     float x, y, z;
                     target->GetContactPoint(me, x, y, z);
                     me->GetMotionMaster()->MovePoint(0, x, y, z);
                 }
-=======
-                if (Unit* target = SelectTarget(SELECT_TARGET_TOPAGGRO))
-                    DoStartMovement(target);
->>>>>>> 7ee3a99a
                 else
                 {
                     float x,y,z;
@@ -654,7 +585,6 @@
 
                 switch(Event)
                 {
-<<<<<<< HEAD
                 case EVENT_BERSERK:
                     DoScriptText(YELL_BERSERK, me);
                     me->CastSpell(me, SPELL_BERSERK, true);
@@ -694,36 +624,6 @@
                 default:
                     DoMeleeAttackIfReady();
                     break;
-=======
-                    case EVENT_BERSERK:
-                        DoScriptText(YELL_BERSERK, me);
-                        DoCast(me, SPELL_BERSERK, true);
-                        events.ScheduleEvent(EVENT_BERSERK, 10000);
-                        break;
-                    case EVENT_CLEAVE:
-                        DoCast(me->getVictim(), SPELL_CLEAVE, false);
-                        events.ScheduleEvent(EVENT_CLEAVE, urand(5000, 10000));
-                        break;
-                    case EVENT_CORROSION:
-                        DoCast(me->getVictim(), SPELL_CORROSION, false);
-                        events.ScheduleEvent(EVENT_CORROSION, urand(20000, 30000));
-                        break;
-                    case EVENT_GAS_NOVA:
-                        DoCast(me, SPELL_GAS_NOVA, false);
-                        events.ScheduleEvent(EVENT_GAS_NOVA, urand(20000, 25000));
-                        break;
-                    case EVENT_ENCAPSULATE:
-                        if (Unit* target = SelectTarget(SELECT_TARGET_RANDOM, 0, 150, true))
-                            DoCast(target, SPELL_ENCAPSULATE_CHANNEL, false);
-                        events.ScheduleEvent(EVENT_ENCAPSULATE, urand(25000, 30000));
-                        break;
-                    case EVENT_FLIGHT:
-                        EnterPhase(PHASE_FLIGHT);
-                        break;
-                    default:
-                        DoMeleeAttackIfReady();
-                        break;
->>>>>>> 7ee3a99a
                 }
             }
 
@@ -789,11 +689,7 @@
 
     CreatureAI* GetAI(Creature* creature) const
     {
-<<<<<<< HEAD
-        return new mob_felmyst_vaporAI (pCreature);
-=======
-        return new mob_felmyst_vaporAI(creature);
->>>>>>> 7ee3a99a
+        return new mob_felmyst_vaporAI (creature);
     }
 
     struct mob_felmyst_vaporAI : public ScriptedAI
@@ -811,14 +707,8 @@
         }
         void UpdateAI(const uint32 diff)
         {
-<<<<<<< HEAD
             if(!me->getVictim())
                 AttackStart(SelectTarget(SELECT_TARGET_RANDOM, 0));
-=======
-            if (!me->getVictim())
-                if (Unit* target = SelectTarget(SELECT_TARGET_RANDOM, 0, 100, true))
-                    AttackStart(target);
->>>>>>> 7ee3a99a
         }
     };
 };
@@ -830,11 +720,7 @@
 
     CreatureAI* GetAI(Creature* creature) const
     {
-<<<<<<< HEAD
-        return new mob_felmyst_trailAI (pCreature);
-=======
-        return new mob_felmyst_trailAI(creature);
->>>>>>> 7ee3a99a
+        return new mob_felmyst_trailAI (creature);
     }
 
     struct mob_felmyst_trailAI : public ScriptedAI
