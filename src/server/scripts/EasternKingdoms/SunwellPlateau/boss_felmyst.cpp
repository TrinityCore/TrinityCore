--- conflicted
+++ resolved
@@ -156,9 +156,9 @@
             instance->SetBossState(DATA_FELMYST, NOT_STARTED);
         }
 
-        void JustEngagedWith(Unit* /*who*/) override
-        {
-            events.ScheduleEvent(EVENT_BERSERK, 10min);
+        void EnterCombat(Unit* /*who*/) override
+        {
+            events.ScheduleEvent(EVENT_BERSERK, 600000);
 
             me->setActive(true);
             DoZoneInCombat();
@@ -198,38 +198,26 @@
             instance->SetBossState(DATA_FELMYST, DONE);
         }
 
-<<<<<<< HEAD
-        void SpellHit(WorldObject* caster, SpellInfo const* spellInfo) override
-=======
         void SpellHit(Unit* caster, SpellInfo const* spell) override
->>>>>>> 28d470c5
-        {
-            Unit* unitCaster = caster->ToUnit();
-            if (!unitCaster)
-                return;
-
+        {
             // workaround for linked aura
             /*if (spell->Id == SPELL_VAPOR_FORCE)
             {
                 caster->CastSpell(caster, SPELL_VAPOR_TRIGGER, true);
             }*/
             // workaround for mind control
-            if (spellInfo->Id == SPELL_FOG_INFORM)
+            if (spell->Id == SPELL_FOG_INFORM)
             {
                 float x, y, z;
-                unitCaster->GetPosition(x, y, z);
-                if (Unit* summon = me->SummonCreature(NPC_DEAD, x, y, z, 0, TEMPSUMMON_TIMED_DESPAWN_OUT_OF_COMBAT, 5s))
-                {
-                    summon->SetMaxHealth(unitCaster->GetMaxHealth());
-                    summon->SetHealth(unitCaster->GetMaxHealth());
+                caster->GetPosition(x, y, z);
+                if (Unit* summon = me->SummonCreature(NPC_DEAD, x, y, z, 0, TEMPSUMMON_TIMED_DESPAWN_OUT_OF_COMBAT, 5000))
+                {
+                    summon->SetMaxHealth(caster->GetMaxHealth());
+                    summon->SetHealth(caster->GetMaxHealth());
                     summon->CastSpell(summon, SPELL_FOG_CHARM, true);
                     summon->CastSpell(summon, SPELL_FOG_CHARM2, true);
                 }
-<<<<<<< HEAD
-                Unit::DealDamage(me, unitCaster, unitCaster->GetHealth(), nullptr, DIRECT_DAMAGE, SPELL_SCHOOL_MASK_NORMAL, nullptr, false);
-=======
                 me->DealDamage(caster, caster->GetHealth(), nullptr, DIRECT_DAMAGE, SPELL_SCHOOL_MASK_NORMAL, nullptr, false);
->>>>>>> 28d470c5
             }
         }
 
@@ -237,7 +225,7 @@
         {
             if (summon->GetEntry() == NPC_DEAD)
             {
-                summon->AI()->AttackStart(SelectTarget(SelectTargetMethod::Random));
+                summon->AI()->AttackStart(SelectTarget(SELECT_TARGET_RANDOM));
                 DoZoneInCombat(summon);
                 summon->CastSpell(summon, SPELL_DEAD_PASSIVE, true);
             }
@@ -246,7 +234,7 @@
         void MovementInform(uint32, uint32) override
         {
             if (phase == PHASE_FLIGHT)
-                events.ScheduleEvent(EVENT_FLIGHT_SEQUENCE, 1ms);
+                events.ScheduleEvent(EVENT_FLIGHT_SEQUENCE, 1);
         }
 
         void DamageTaken(Unit*, uint32 &damage) override
@@ -265,15 +253,15 @@
                     me->StopMoving();
                     me->SetSpeedRate(MOVE_RUN, 2.0f);
 
-                    events.ScheduleEvent(EVENT_CLEAVE, 5s, 10s);
-                    events.ScheduleEvent(EVENT_CORROSION, 10s, 20s);
-                    events.ScheduleEvent(EVENT_GAS_NOVA, 15s, 20s);
-                    events.ScheduleEvent(EVENT_ENCAPSULATE, 20s, 25s);
-                    events.ScheduleEvent(EVENT_FLIGHT, 1min);
+                    events.ScheduleEvent(EVENT_CLEAVE, urand(5000, 10000));
+                    events.ScheduleEvent(EVENT_CORROSION, urand(10000, 20000));
+                    events.ScheduleEvent(EVENT_GAS_NOVA, urand(15000, 20000));
+                    events.ScheduleEvent(EVENT_ENCAPSULATE, urand(20000, 25000));
+                    events.ScheduleEvent(EVENT_FLIGHT, 60000);
                     break;
                 case PHASE_FLIGHT:
                     me->SetDisableGravity(true);
-                    events.ScheduleEvent(EVENT_FLIGHT_SEQUENCE, 1s);
+                    events.ScheduleEvent(EVENT_FLIGHT_SEQUENCE, 1000);
                     uiFlightCount = 0;
                     uiBreathCount = 0;
                     break;
@@ -289,18 +277,18 @@
             {
                 case 0:
                     //me->AttackStop();
-                    me->GetMotionMaster()->Clear();
+                    me->GetMotionMaster()->Clear(false);
                     me->HandleEmoteCommand(EMOTE_ONESHOT_LIFTOFF);
                     me->StopMoving();
                     Talk(YELL_TAKEOFF);
-                    events.ScheduleEvent(EVENT_FLIGHT_SEQUENCE, 2s);
+                    events.ScheduleEvent(EVENT_FLIGHT_SEQUENCE, 2000);
                     break;
                 case 1:
                     me->GetMotionMaster()->MovePoint(0, me->GetPositionX()+1, me->GetPositionY(), me->GetPositionZ()+10);
                     break;
                 case 2:
                 {
-                    Unit* target = SelectTarget(SelectTargetMethod::Random, 0, 150, true);
+                    Unit* target = SelectTarget(SELECT_TARGET_RANDOM, 0, 150, true);
                     if (!target)
                         target = ObjectAccessor::GetUnit(*me, instance->GetGuidData(DATA_PLAYER_GUID));
 
@@ -310,7 +298,7 @@
                         return;
                     }
 
-                    if (Creature* Vapor = me->SummonCreature(NPC_VAPOR, target->GetPositionX() - 5 + rand32() % 10, target->GetPositionY() - 5 + rand32() % 10, target->GetPositionZ(), 0, TEMPSUMMON_TIMED_DESPAWN, 9s))
+                    if (Creature* Vapor = me->SummonCreature(NPC_VAPOR, target->GetPositionX() - 5 + rand32() % 10, target->GetPositionY() - 5 + rand32() % 10, target->GetPositionZ(), 0, TEMPSUMMON_TIMED_DESPAWN, 9000))
                     {
                         Vapor->AI()->AttackStart(target);
                         me->InterruptNonMeleeSpells(false);
@@ -318,7 +306,7 @@
                         Vapor->CastSpell(Vapor, SPELL_VAPOR_TRIGGER, true);
                     }
 
-                    events.ScheduleEvent(EVENT_FLIGHT_SEQUENCE, 10s);
+                    events.ScheduleEvent(EVENT_FLIGHT_SEQUENCE, 10000);
                     break;
                 }
                 case 3:
@@ -326,7 +314,7 @@
                     DespawnSummons(NPC_VAPOR_TRAIL);
                     //DoCast(me, SPELL_VAPOR_SELECT); need core support
 
-                    Unit* target = SelectTarget(SelectTargetMethod::Random, 0, 150, true);
+                    Unit* target = SelectTarget(SELECT_TARGET_RANDOM, 0, 150, true);
                     if (!target)
                         target = ObjectAccessor::GetUnit(*me, instance->GetGuidData(DATA_PLAYER_GUID));
 
@@ -337,7 +325,7 @@
                     }
 
                     //target->CastSpell(target, SPELL_VAPOR_SUMMON, true); need core support
-                    if (Creature* pVapor = me->SummonCreature(NPC_VAPOR, target->GetPositionX() - 5 + rand32() % 10, target->GetPositionY() - 5 + rand32() % 10, target->GetPositionZ(), 0, TEMPSUMMON_TIMED_DESPAWN, 9s))
+                    if (Creature* pVapor = me->SummonCreature(NPC_VAPOR, target->GetPositionX() - 5 + rand32() % 10, target->GetPositionY() - 5 + rand32() % 10, target->GetPositionZ(), 0, TEMPSUMMON_TIMED_DESPAWN, 9000))
                     {
                         if (pVapor->AI())
                             pVapor->AI()->AttackStart(target);
@@ -346,16 +334,16 @@
                         pVapor->CastSpell(pVapor, SPELL_VAPOR_TRIGGER, true);
                     }
 
-                    events.ScheduleEvent(EVENT_FLIGHT_SEQUENCE, 10s);
+                    events.ScheduleEvent(EVENT_FLIGHT_SEQUENCE, 10000);
                     break;
                 }
                 case 4:
                     DespawnSummons(NPC_VAPOR_TRAIL);
-                    events.ScheduleEvent(EVENT_FLIGHT_SEQUENCE, 1ms);
+                    events.ScheduleEvent(EVENT_FLIGHT_SEQUENCE, 1);
                     break;
                 case 5:
                 {
-                    Unit* target = SelectTarget(SelectTargetMethod::Random, 0, 150, true);
+                    Unit* target = SelectTarget(SELECT_TARGET_RANDOM, 0, 150, true);
                     if (!target)
                         target = ObjectAccessor::GetUnit(*me, instance->GetGuidData(DATA_PLAYER_GUID));
 
@@ -373,15 +361,9 @@
                     break;
                 }
                 case 6:
-<<<<<<< HEAD
-                    me->SetFacingTo(me->GetAbsoluteAngle(breathX, breathY));
-                    //DoTextEmote("takes a deep breath.", nullptr);
-                    events.ScheduleEvent(EVENT_FLIGHT_SEQUENCE, 10s);
-=======
                     me->SetFacingTo(me->GetAngle(breathX, breathY));
                     //DoTextEmote("takes a deep breath.", nullptr);
                     events.ScheduleEvent(EVENT_FLIGHT_SEQUENCE, 10000);
->>>>>>> 28d470c5
                     break;
                 case 7:
                 {
@@ -391,23 +373,19 @@
                     x = 2 * breathX - x;
                     y = 2 * breathY - y;
                     me->GetMotionMaster()->MovePoint(0, x, y, z);
-                    events.ScheduleEvent(EVENT_SUMMON_FOG, 1ms);
+                    events.ScheduleEvent(EVENT_SUMMON_FOG, 1);
                     break;
                 }
                 case 8:
                     me->CastStop(SPELL_FOG_BREATH);
                     me->RemoveAurasDueToSpell(SPELL_FOG_BREATH);
                     ++uiBreathCount;
-                    events.ScheduleEvent(EVENT_FLIGHT_SEQUENCE, 1ms);
+                    events.ScheduleEvent(EVENT_FLIGHT_SEQUENCE, 1);
                     if (uiBreathCount < 3)
                         uiFlightCount = 4;
                     break;
                 case 9:
-<<<<<<< HEAD
-                    if (Unit* target = SelectTarget(SelectTargetMethod::MaxThreat))
-=======
                     if (Unit* target = SelectTarget(SELECT_TARGET_MAXTHREAT))
->>>>>>> 28d470c5
                         DoStartMovement(target);
                     else
                     {
@@ -419,11 +397,7 @@
                     me->SetDisableGravity(false);
                     me->HandleEmoteCommand(EMOTE_ONESHOT_LAND);
                     EnterPhase(PHASE_GROUND);
-<<<<<<< HEAD
-                    AttackStart(SelectTarget(SelectTargetMethod::MaxThreat));
-=======
                     AttackStart(SelectTarget(SELECT_TARGET_MAXTHREAT));
->>>>>>> 28d470c5
                     break;
             }
             ++uiFlightCount;
@@ -450,24 +424,24 @@
                     case EVENT_BERSERK:
                         Talk(YELL_BERSERK);
                         DoCast(me, SPELL_BERSERK, true);
-                        events.ScheduleEvent(EVENT_BERSERK, 10s);
+                        events.ScheduleEvent(EVENT_BERSERK, 10000);
                         break;
                     case EVENT_CLEAVE:
                         DoCastVictim(SPELL_CLEAVE, false);
-                        events.ScheduleEvent(EVENT_CLEAVE, 5s, 10s);
+                        events.ScheduleEvent(EVENT_CLEAVE, urand(5000, 10000));
                         break;
                     case EVENT_CORROSION:
                         DoCastVictim(SPELL_CORROSION, false);
-                        events.ScheduleEvent(EVENT_CORROSION, 20s, 30s);
+                        events.ScheduleEvent(EVENT_CORROSION, urand(20000, 30000));
                         break;
                     case EVENT_GAS_NOVA:
                         DoCast(me, SPELL_GAS_NOVA, false);
-                        events.ScheduleEvent(EVENT_GAS_NOVA, 20s, 25s);
+                        events.ScheduleEvent(EVENT_GAS_NOVA, urand(20000, 25000));
                         break;
                     case EVENT_ENCAPSULATE:
-                        if (Unit* target = SelectTarget(SelectTargetMethod::Random, 0, 150, true))
+                        if (Unit* target = SelectTarget(SELECT_TARGET_RANDOM, 0, 150, true))
                             DoCast(target, SPELL_ENCAPSULATE_CHANNEL, false);
-                        events.ScheduleEvent(EVENT_ENCAPSULATE, 25s, 30s);
+                        events.ScheduleEvent(EVENT_ENCAPSULATE, urand(25000, 30000));
                         break;
                     case EVENT_FLIGHT:
                         EnterPhase(PHASE_FLIGHT);
@@ -494,14 +468,14 @@
                             float x, y, z;
                             me->GetPosition(x, y, z);
                             me->UpdateGroundPositionZ(x, y, z);
-                            if (Creature* Fog = me->SummonCreature(NPC_VAPOR_TRAIL, x, y, z, 0, TEMPSUMMON_TIMED_DESPAWN, 10s))
+                            if (Creature* Fog = me->SummonCreature(NPC_VAPOR_TRAIL, x, y, z, 0, TEMPSUMMON_TIMED_DESPAWN, 10000))
                             {
                                 Fog->RemoveAurasDueToSpell(SPELL_TRAIL_TRIGGER);
                                 Fog->CastSpell(Fog, SPELL_FOG_TRIGGER, true);
                                 me->CastSpell(Fog, SPELL_FOG_FORCE, true);
                             }
                         }
-                        events.ScheduleEvent(EVENT_SUMMON_FOG, 1s);
+                        events.ScheduleEvent(EVENT_SUMMON_FOG, 1000);
                         break;
                 }
             }
@@ -522,7 +496,7 @@
                 if (entry == NPC_VAPOR_TRAIL && phase == PHASE_FLIGHT)
                 {
                     (*i)->GetPosition(x, y, z);
-                    me->SummonCreature(NPC_DEAD, x, y, z, 0, TEMPSUMMON_TIMED_DESPAWN_OUT_OF_COMBAT, 5s);
+                    me->SummonCreature(NPC_DEAD, x, y, z, 0, TEMPSUMMON_TIMED_DESPAWN_OUT_OF_COMBAT, 5000);
                 }
                 (*i)->SetVisible(false);
                 (*i)->DespawnOrUnsummon();
@@ -550,16 +524,12 @@
     {
         npc_felmyst_vaporAI(Creature* creature) : ScriptedAI(creature)
         {
-<<<<<<< HEAD
-            me->SetFlag(UNIT_FIELD_FLAGS, UNIT_FLAG_NOT_SELECTABLE);
-=======
             me->AddUnitFlag(UNIT_FLAG_NOT_SELECTABLE);
->>>>>>> 28d470c5
             me->SetSpeedRate(MOVE_RUN, 0.8f);
         }
 
         void Reset() override { }
-        void JustEngagedWith(Unit* /*who*/) override
+        void EnterCombat(Unit* /*who*/) override
         {
             DoZoneInCombat();
             //DoCast(me, SPELL_VAPOR_FORCE, true); core bug
@@ -568,7 +538,7 @@
         void UpdateAI(uint32 /*diff*/) override
         {
             if (!me->GetVictim())
-                if (Unit* target = SelectTarget(SelectTargetMethod::Random, 0, 100, true))
+                if (Unit* target = SelectTarget(SELECT_TARGET_RANDOM, 0, 100, true))
                     AttackStart(target);
         }
     };
@@ -595,7 +565,7 @@
         }
 
         void Reset() override { }
-        void JustEngagedWith(Unit* /*who*/) override { }
+        void EnterCombat(Unit* /*who*/) override { }
         void AttackStart(Unit* /*who*/) override { }
         void MoveInLineOfSight(Unit* /*who*/) override { }
 
