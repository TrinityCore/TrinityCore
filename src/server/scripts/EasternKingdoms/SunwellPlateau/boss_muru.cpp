/*
 * This file is part of the TrinityCore Project. See AUTHORS file for Copyright information
 *
 * This program is free software; you can redistribute it and/or modify it
 * under the terms of the GNU General Public License as published by the
 * Free Software Foundation; either version 2 of the License, or (at your
 * option) any later version.
 *
 * This program is distributed in the hope that it will be useful, but WITHOUT
 * ANY WARRANTY; without even the implied warranty of MERCHANTABILITY or
 * FITNESS FOR A PARTICULAR PURPOSE. See the GNU General Public License for
 * more details.
 *
 * You should have received a copy of the GNU General Public License along
 * with this program. If not, see <http://www.gnu.org/licenses/>.
 */

#include "ScriptMgr.h"
#include "InstanceScript.h"
#include "ObjectAccessor.h"
#include "ScriptedCreature.h"
#include "SpellAuras.h"
#include "SpellScript.h"
#include "sunwell_plateau.h"

enum Spells
{
    // Muru's spells
    SPELL_OPEN_PORTAL_PERIODIC                  = 45994,
    SPELL_DARKNESS_PERIODIC                     = 45998,
    SPELL_NEGATIVE_ENERGY_PERIODIC              = 46009,
    SPELL_SUMMON_VOID_SPAWN                     = 46071,
    SPELL_SUMMON_BLOOD_ELVES_SCRIPT             = 46050,
    SPELL_SUMMON_BLOOD_ELVES_PERIODIC           = 46041,
    SPELL_OPEN_ALL_PORTALS                      = 46177,
    SPELL_SUMMON_ENTROPIUS                      = 46217,
    SPELL_ENRAGE                                = 26662,
    SPELL_SUMMON_DARK_FIEND_0                   = 46000,
    SPELL_SUMMON_DARK_FIEND_1                   = 46001,
    SPELL_SUMMON_DARK_FIEND_2                   = 46002,
    SPELL_SUMMON_DARK_FIEND_3                   = 46003,
    SPELL_SUMMON_DARK_FIEND_4                   = 46004,
    SPELL_SUMMON_DARK_FIEND_5                   = 46005,
    SPELL_SUMMON_DARK_FIEND_6                   = 46006,
    SPELL_SUMMON_DARK_FIEND_7                   = 46007,
    SPELL_SUMMON_BERSERKER                      = 46037,
    SPELL_SUMMON_BERSERKER_2                    = 46040,
    SPELL_SUMMON_FURY_MAGE                      = 46038,
    SPELL_SUMMON_FURY_MAGE_2                    = 46039,

    // Entropius's spells
    SPELL_ENTROPIUS_COSMETIC_SPAWN              = 46223,
    SPELL_DARKNESS_E                            = 46269,
    SPELL_NEGATIVE_ENERGY_PERIODIC_E            = 46284,
    SPELL_BLACKHOLE                             = 46282,
    SPELL_SUMMON_DARKFIEND_E                    = 46263,

    // Myruu's Portal Target
    SPELL_SUMMON_VOID_SENTINEL_SUMMONER         = 45978,
    SPELL_SUMMON_VOID_SENTINEL_SUMMONER_VISUAL  = 45989,
    SPELL_SUMMON_VOID_SENTINEL                  = 45988,
    SPELL_TRANSFORM_VISUAL_MISSILE              = 46205,
    TRANSFORM_VISUAL_MISSILE_1                  = 46208,
    TRANSFORM_VISUAL_MISSILE_2                  = 46178,
    SPELL_OPEN_PORTAL                           = 45977,
    SPELL_OPEN_PORTAL_2                         = 45976,

    //Dark Fiend Spells
    SPELL_DARKFIEND_DAMAGE                      = 45944,
    SPELL_DARKFIEND_VISUAL                      = 45936,
    SPELL_DARKFIEND_SKIN                        = 45934,

    // Void Sentinel's spells
    SPELL_SHADOW_PULSE_PERIODIC                 = 46086,
    SPELL_VOID_BLAST                            = 46161,

    //Black Hole Spells
    SPELL_BLACKHOLE_SUMMON_VISUAL               = 46242,
    SPELL_BLACKHOLE_SUMMON_VISUAL_2             = 46247,
    SPELL_BLACKHOLE_PASSIVE                     = 46228,
    SPELL_BLACK_HOLE_VISUAL_2                   = 46235
};

enum Phases
{
    PHASE_ONE                                   = 1,
    PHASE_TWO                                   = 2
};

enum Misc
{
    MAX_VOID_SPAWNS                             = 6,
    MAX_SUMMON_BLOOD_ELVES                      = 4,
    MAX_SUMMON_DARK_FIEND                       = 8
};

uint32 const SummonDarkFiendSpells[MAX_SUMMON_DARK_FIEND] =
{
    SPELL_SUMMON_DARK_FIEND_0,
    SPELL_SUMMON_DARK_FIEND_1,
    SPELL_SUMMON_DARK_FIEND_2,
    SPELL_SUMMON_DARK_FIEND_3,
    SPELL_SUMMON_DARK_FIEND_4,
    SPELL_SUMMON_DARK_FIEND_5,
    SPELL_SUMMON_DARK_FIEND_6,
    SPELL_SUMMON_DARK_FIEND_7
};

uint32 const SummonBloodElvesSpells[MAX_SUMMON_BLOOD_ELVES] =
{
    SPELL_SUMMON_BERSERKER,
    SPELL_SUMMON_BERSERKER_2,
    SPELL_SUMMON_FURY_MAGE,
    SPELL_SUMMON_FURY_MAGE_2
};

class VoidSpawnSummon : public BasicEvent
{
    public:
        explicit VoidSpawnSummon(Creature* owner)
            : _owner(owner)
        {
        }

        bool Execute(uint64 /*time*/, uint32 /*diff*/)
        {
            _owner->CastSpell(nullptr, SPELL_SUMMON_VOID_SENTINEL, true);
            return true;
        }

    private:
        Creature* _owner;
};

struct boss_entropius : public BossAI
{
    boss_entropius(Creature* creature) : BossAI(creature, DATA_MURU) { }

    void Reset() override
    {
        _Reset();
        DoCast(me, SPELL_ENTROPIUS_COSMETIC_SPAWN, true);
    }

    void ScheduleTasks() override
    {
        scheduler.Schedule(Milliseconds(2000), [this](TaskContext /*context*/)
        {
            DoResetPortals();
            DoCastAOE(SPELL_NEGATIVE_ENERGY_PERIODIC_E, true);
        });

        scheduler.Schedule(Seconds(15), [this](TaskContext context)
        {
            DoCastAOE(SPELL_DARKNESS_E, true);
            DoCastAOE(SPELL_BLACKHOLE, true);

            context.Repeat();
        });
    }

    void JustSummoned(Creature* summon) override
    {
        switch (summon->GetEntry())
        {
            case NPC_DARK_FIENDS:
                summon->CastSpell(summon, SPELL_DARKFIEND_VISUAL);
                break;
            case NPC_DARKNESS:
                summon->SetReactState(REACT_PASSIVE);
                summon->CastSpell(summon, SPELL_BLACKHOLE);
                summon->CastSpell(summon, SPELL_SUMMON_DARKFIEND_E, true);
                break;
        }
        summons.Summon(summon);
    }

    void EnterEvadeMode(EvadeReason /*why*/) override
    {
        if (Creature* muru = instance->GetCreature(DATA_MURU))
            muru->AI()->EnterEvadeMode();

        DoResetPortals();
        summons.DespawnAll();
        me->DespawnOrUnsummon();
    }

    void JustDied(Unit* /*killer*/) override
    {
        _JustDied();

        if (Creature* muru = instance->GetCreature(DATA_MURU))
            muru->DisappearAndDie();
    }

    void UpdateAI(uint32 diff) override
    {
        if (!UpdateVictim())
            return;

        scheduler.Update(diff, [this]
        {
            DoMeleeAttackIfReady();
        });
    }

    void DoResetPortals()
    {
        std::list<Creature*> portals;
        me->GetCreatureListWithEntryInGrid(portals, NPC_MURU_PORTAL_TARGET, 100.0f);
        for (Creature* portal : portals)
            portal->RemoveAllAuras();
    }
};

struct boss_muru : public BossAI
{
    boss_muru(Creature* creature) : BossAI(creature, DATA_MURU)
    {
        Initialize();
        SetCombatMovement(false);
    }

    void Initialize()
    {
        _hasEnraged = false;
        _phase = PHASE_ONE;
        _entropiusGUID.Clear();
    }

    void Reset() override
    {
        _Reset();
        Initialize();
        me->RemoveFlag(UNIT_FIELD_FLAGS, UNIT_FLAG_NOT_SELECTABLE);
        me->SetVisible(true);
    }

    void EnterEvadeMode(EvadeReason /*why*/) override
    {
        BossAI::EnterEvadeMode();
        if (Creature* entropius = ObjectAccessor::GetCreature(*me, _entropiusGUID))
            entropius->AI()->EnterEvadeMode();
    }

    void ScheduleTasks() override
    {
        scheduler.Schedule(Minutes(10), [this](TaskContext /*context*/)
        {
            if (Creature* entropius = ObjectAccessor::GetCreature(*me, _entropiusGUID))
                entropius->CastSpell(entropius, SPELL_ENRAGE);
            DoCast(me, SPELL_ENRAGE);
            _hasEnraged = true;
        });

        scheduler.Schedule(Seconds(10), [this](TaskContext /*context*/)
        {
            DoCast(me, SPELL_SUMMON_BLOOD_ELVES_SCRIPT, true);
            DoCast(me, SPELL_SUMMON_BLOOD_ELVES_PERIODIC, true);
        });
    }

    void JustEngagedWith(Unit* who) override
    {
        BossAI::JustEngagedWith(who);
        DoCast(me, SPELL_OPEN_PORTAL_PERIODIC, true);
        DoCast(me, SPELL_DARKNESS_PERIODIC, true);
        DoCast(me, SPELL_NEGATIVE_ENERGY_PERIODIC, true);
    }

<<<<<<< HEAD
        void DamageTaken(Unit* /*done_by*/, uint32& damage, DamageEffectType /*damageType*/, SpellInfo const* /*spellInfo = nullptr*/) override
=======
    void DamageTaken(Unit* /*done_by*/, uint32 &damage) override
    {
        if (damage >= me->GetHealth())
>>>>>>> 1b9ee952
        {
            damage = me->GetHealth() - 1;
            if (_phase != PHASE_ONE)
                return;

            _phase = PHASE_TWO;
            me->RemoveAllAuras();
            DoCast(me, SPELL_OPEN_ALL_PORTALS, true);
            me->SetFlag(UNIT_FIELD_FLAGS, UNIT_FLAG_NOT_SELECTABLE);

            scheduler.Schedule(Seconds(6), [this](TaskContext /*context*/)
            {
                DoCast(me, SPELL_SUMMON_ENTROPIUS, true);
            });
        }
    }

    void JustSummoned(Creature* summon) override
    {
        if (summon->GetEntry() == NPC_ENTROPIUS)
        {
            me->SetVisible(false);
            _entropiusGUID = summon->GetGUID();
            if (_hasEnraged)
                summon->CastSpell(summon, SPELL_ENRAGE, true);
            return;
        }
        BossAI::JustSummoned(summon);
    }

    void UpdateAI(uint32 diff) override
    {
        if (!UpdateVictim())
            return;

        scheduler.Update(diff);
    }

private:
    ObjectGuid _entropiusGUID;
    bool _hasEnraged;
    uint8 _phase;
};

struct npc_muru_portal : public ScriptedAI
{
    npc_muru_portal(Creature* creature) : ScriptedAI(creature) { }

    void JustSummoned(Creature* summon) override
    {
        DoCast(summon, SPELL_SUMMON_VOID_SENTINEL_SUMMONER_VISUAL, true);

        summon->m_Events.AddEvent(new VoidSpawnSummon(summon), summon->m_Events.CalculateTime(1500ms));
    }

    void SpellHit(WorldObject* /*caster*/, SpellInfo const* spellInfo) override
    {
        switch (spellInfo->Id)
        {
            case SPELL_OPEN_ALL_PORTALS:
                DoCastAOE(SPELL_OPEN_PORTAL, true);
                DoCastAOE(SPELL_TRANSFORM_VISUAL_MISSILE, true);
                break;
            case SPELL_OPEN_PORTAL_2:
                DoCastAOE(SPELL_OPEN_PORTAL, true);
                _scheduler.Schedule(Seconds(6), [this](TaskContext /*context*/)
                {
                    DoCastAOE(SPELL_SUMMON_VOID_SENTINEL_SUMMONER, true);
                });
                break;
            default:
                break;
        }
    }

    void UpdateAI(uint32 diff) override
    {
        _scheduler.Update(diff);
    }

private:
    TaskScheduler _scheduler;
};

struct npc_dark_fiend : public ScriptedAI
{
    npc_dark_fiend(Creature* creature) : ScriptedAI(creature)
    {
        Initialize();
    }

    void Initialize()
    {
        me->SetDisplayId(me->GetCreatureTemplate()->Modelid2);
        me->SetReactState(REACT_PASSIVE);
        DoCast(me, SPELL_DARKFIEND_SKIN, true);

        _scheduler.Schedule(Seconds(2), [this](TaskContext /*context*/)
        {
            me->SetReactState(REACT_AGGRESSIVE);
            me->RemoveFlag(UNIT_FIELD_FLAGS, UNIT_FLAG_NOT_SELECTABLE);

            if (Creature* _summoner = ObjectAccessor::GetCreature(*me, _summonerGUID))
                if (Unit* target = _summoner->AI()->SelectTarget(SelectTargetMethod::Random, 0))
                    AttackStart(target);
        });

        _scheduler.Schedule(Seconds(3), [this](TaskContext context)
        {
            if (me->IsWithinDist(me->GetVictim(), 5.0f) && me->HasAura(SPELL_DARKFIEND_SKIN))
            {
                DoCastAOE(SPELL_DARKFIEND_DAMAGE, false);
                me->DisappearAndDie();
            }

            context.Repeat(Milliseconds(500));
        });
    }

    void IsSummonedBy(WorldObject* summoner) override
    {
        _summonerGUID = summoner->GetGUID();
    }

    bool CanAIAttack(Unit const* /*target*/) const override
    {
        return me->HasAura(SPELL_DARKFIEND_SKIN);
    }

    void UpdateAI(uint32 diff) override
    {
        _scheduler.Update(diff);
    }

private:
    TaskScheduler _scheduler;
    ObjectGuid _summonerGUID;
};

struct npc_void_sentinel : public ScriptedAI
{
    npc_void_sentinel(Creature* creature) : ScriptedAI(creature)
    {
        _instance = me->GetInstanceScript();
    }

    void IsSummonedBy(WorldObject* /*summoner*/) override
    {
        if (Creature* muru = _instance->GetCreature(DATA_MURU))
            muru->AI()->JustSummoned(me);
    }

    void JustEngagedWith(Unit* /*who*/) override
    {
        DoCast(me, SPELL_SHADOW_PULSE_PERIODIC, true);

        _scheduler.Schedule(Seconds(45), [this](TaskContext context)
        {
            DoCastVictim(SPELL_VOID_BLAST, false);

            context.Repeat();
        });
    }

    void JustDied(Unit* /*killer*/) override
    {
        for (uint8 i = 0; i < MAX_VOID_SPAWNS; ++i)
            DoCastAOE(SPELL_SUMMON_VOID_SPAWN, true);
    }

    void UpdateAI(uint32 diff) override
    {
        _scheduler.Update(diff, [this]
        {
            DoMeleeAttackIfReady();
        });
    }

private:
    TaskScheduler _scheduler;
    InstanceScript* _instance;
};

struct npc_blackhole : public ScriptedAI
{
    npc_blackhole(Creature* creature) : ScriptedAI(creature)
    {
        _instance = creature->GetInstanceScript();
    }

    void Reset() override
    {
        me->SetReactState(REACT_PASSIVE);
        DoCast(SPELL_BLACKHOLE_SUMMON_VISUAL);

        _scheduler.Schedule(Seconds(15), [this](TaskContext /*context*/)
        {
            me->DisappearAndDie();
        });

        _scheduler.Schedule(Seconds(1), [this](TaskContext context)
        {
            switch (context.GetRepeatCounter())
            {
                case 0:
                    me->SetReactState(REACT_AGGRESSIVE);
                    DoCast(SPELL_BLACKHOLE_SUMMON_VISUAL_2);
                    if (Unit* victim = ObjectAccessor::GetUnit(*me, _instance->GetGuidData(DATA_PLAYER_GUID)))
                        AttackStart(victim);
                    context.Repeat(Milliseconds(1200));
                    break;
                case 1:
                    DoCast(SPELL_BLACKHOLE_SUMMON_VISUAL);
                    context.Repeat(Seconds(2));
                    break;
                case 2:
                    DoCast(SPELL_BLACKHOLE_PASSIVE);
                    DoCast(SPELL_BLACK_HOLE_VISUAL_2);
                    break;
                default:
                    break;
            }
        });
    }

    void UpdateAI(uint32 diff) override
    {
        _scheduler.Update(diff);
    }

private:
    TaskScheduler _scheduler;
    InstanceScript* _instance;
};

// 46050 - Summon Blood Elves Script
class spell_summon_blood_elves_script : public SpellScript
{
    PrepareSpellScript(spell_summon_blood_elves_script);

    bool Validate(SpellInfo const* /*spell*/) override
    {
        return ValidateSpellInfo(SummonBloodElvesSpells);
    }

    void HandleScript(SpellEffIndex /*effIndex*/)
    {
        for (uint8 i = 0; i < MAX_SUMMON_BLOOD_ELVES; ++i)
            GetCaster()->CastSpell(nullptr, SummonBloodElvesSpells[urand(0,3)], true);
    }

    void Register() override
    {
        OnEffectHitTarget += SpellEffectFn(spell_summon_blood_elves_script::HandleScript, EFFECT_0, SPELL_EFFECT_SCRIPT_EFFECT);
    }
};

// 45996 - Darkness
class spell_muru_darkness : public SpellScript
{
    PrepareSpellScript(spell_muru_darkness);

    bool Validate(SpellInfo const* /*spell*/) override
    {
        return ValidateSpellInfo(SummonDarkFiendSpells);
    }

    void HandleAfterCast()
    {
        for (uint8 i = 0; i < MAX_SUMMON_DARK_FIEND; ++i)
            GetCaster()->CastSpell(nullptr, SummonDarkFiendSpells[i], true);
    }

    void Register() override
    {
        AfterCast += SpellCastFn(spell_muru_darkness::HandleAfterCast);
    }
};

// 45934 - Dark Fiend
class spell_dark_fiend_skin : public AuraScript
{
    PrepareAuraScript(spell_dark_fiend_skin);

    void OnRemove(AuraEffect const* /*aurEff*/, AuraEffectHandleModes /*mode*/)
    {
        if (GetTargetApplication()->GetRemoveMode() != AURA_REMOVE_BY_ENEMY_SPELL)
            return;

        if (Creature* target = GetTarget()->ToCreature())
        {
            target->SetReactState(REACT_PASSIVE);
            target->AttackStop();
            target->StopMoving();
            target->CastSpell(target, SPELL_DARKFIEND_VISUAL, true);
            target->DespawnOrUnsummon(3s);
        }
    }

    void Register() override
    {
        AfterEffectRemove += AuraEffectRemoveFn(spell_dark_fiend_skin::OnRemove, EFFECT_0, SPELL_AURA_DUMMY, AURA_EFFECT_HANDLE_REAL);
    }
};

// 46205 - Transform Visual Missile Periodic
class spell_transform_visual_missile_periodic : public AuraScript
{
    PrepareAuraScript(spell_transform_visual_missile_periodic);

    void OnPeriodic(AuraEffect const* /*aurEff*/)
    {
        GetTarget()->CastSpell(nullptr, RAND(TRANSFORM_VISUAL_MISSILE_1, TRANSFORM_VISUAL_MISSILE_2), true);
    }

    void Register() override
    {
        OnEffectPeriodic += AuraEffectPeriodicFn(spell_transform_visual_missile_periodic::OnPeriodic, EFFECT_0, SPELL_AURA_PERIODIC_DUMMY);
    }
};

// 46041 - Summon Blood Elves Periodic
class spell_summon_blood_elves_periodic : public AuraScript
{
    PrepareAuraScript(spell_summon_blood_elves_periodic);

    void OnPeriodic(AuraEffect const* /*aurEff*/)
    {
        GetTarget()->CastSpell(nullptr, SPELL_SUMMON_BLOOD_ELVES_SCRIPT, true);
    }

    void Register() override
    {
        OnEffectPeriodic += AuraEffectPeriodicFn(spell_summon_blood_elves_periodic::OnPeriodic, EFFECT_0, SPELL_AURA_PERIODIC_DUMMY);
    }
};

void AddSC_boss_muru()
{
    RegisterSunwellPlateauCreatureAI(boss_muru);
    RegisterSunwellPlateauCreatureAI(boss_entropius);
    RegisterSunwellPlateauCreatureAI(npc_muru_portal);
    RegisterSunwellPlateauCreatureAI(npc_dark_fiend);
    RegisterSunwellPlateauCreatureAI(npc_void_sentinel);
    RegisterSunwellPlateauCreatureAI(npc_blackhole);
    RegisterSpellScript(spell_summon_blood_elves_script);
    RegisterSpellScript(spell_muru_darkness);
    RegisterSpellScript(spell_dark_fiend_skin);
    RegisterSpellScript(spell_transform_visual_missile_periodic);
    RegisterSpellScript(spell_summon_blood_elves_periodic);
}<|MERGE_RESOLUTION|>--- conflicted
+++ resolved
@@ -268,13 +268,9 @@
         DoCast(me, SPELL_NEGATIVE_ENERGY_PERIODIC, true);
     }
 
-<<<<<<< HEAD
-        void DamageTaken(Unit* /*done_by*/, uint32& damage, DamageEffectType /*damageType*/, SpellInfo const* /*spellInfo = nullptr*/) override
-=======
-    void DamageTaken(Unit* /*done_by*/, uint32 &damage) override
+    void DamageTaken(Unit* /*done_by*/, uint32& damage, DamageEffectType /*damageType*/, SpellInfo const* /*spellInfo = nullptr*/) override
     {
         if (damage >= me->GetHealth())
->>>>>>> 1b9ee952
         {
             damage = me->GetHealth() - 1;
             if (_phase != PHASE_ONE)
