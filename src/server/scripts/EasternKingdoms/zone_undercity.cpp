--- conflicted
+++ resolved
@@ -78,14 +78,6 @@
     EVENT_SUNSORROW_WHISPER         = 7,
 
     GUID_EVENT_INVOKER              = 1,
-<<<<<<< HEAD
-};
-
-enum Sounds
-{
-    SOUND_AGGRO                     = 5886
-=======
->>>>>>> 28d470c5
 };
 
 float HighborneLoc[4][3]=
@@ -124,21 +116,6 @@
             _events.Reset();
         }
 
-<<<<<<< HEAD
-        void JustEngagedWith(Unit* /*who*/) override
-        {
-            DoPlaySoundToSet(me, SOUND_AGGRO);
-            _events.ScheduleEvent(EVENT_FADE, 30s);
-            _events.ScheduleEvent(EVENT_SUMMON_SKELETON, 20s);
-            _events.ScheduleEvent(EVENT_BLACK_ARROW, 15s);
-            _events.ScheduleEvent(EVENT_SHOOT, 8s);
-            _events.ScheduleEvent(EVENT_MULTI_SHOT, 10s);
-        }
-
-        void SetGUID(ObjectGuid const& guid, int32 id) override
-        {
-            if (id == GUID_EVENT_INVOKER)
-=======
         void EnterCombat(Unit* /*who*/) override
         {
             _events.ScheduleEvent(EVENT_FADE, 30000);
@@ -151,7 +128,6 @@
         void SetGUID(ObjectGuid guid, int32 type) override
         {
             if (type == GUID_EVENT_INVOKER)
->>>>>>> 28d470c5
             {
                 Talk(EMOTE_LAMENT);
                 DoPlaySoundToSet(me, SOUND_CREDIT);
@@ -160,17 +136,10 @@
                 LamentEvent = true;
 
                 for (uint8 i = 0; i < 4; ++i)
-<<<<<<< HEAD
-                    me->SummonCreature(NPC_HIGHBORNE_LAMENTER, HighborneLoc[i][0], HighborneLoc[i][1], HIGHBORNE_LOC_Y, HighborneLoc[i][2], TEMPSUMMON_TIMED_DESPAWN, 160s);
-
-                _events.ScheduleEvent(EVENT_LAMENT_OF_THE_HIGHBORN, 2s);
-                _events.ScheduleEvent(EVENT_SUNSORROW_WHISPER, 10s);
-=======
                     me->SummonCreature(NPC_HIGHBORNE_LAMENTER, HighborneLoc[i][0], HighborneLoc[i][1], HIGHBORNE_LOC_Y, HighborneLoc[i][2], TEMPSUMMON_TIMED_DESPAWN, 160000);
 
                 _events.ScheduleEvent(EVENT_LAMENT_OF_THE_HIGHBORN, 2000);
                 _events.ScheduleEvent(EVENT_SUNSORROW_WHISPER, 10000);
->>>>>>> 28d470c5
             }
         }
 
@@ -212,46 +181,26 @@
                         if (Unit* victim = me->GetVictim())
                             if (me->GetDistance(victim) > 10.0f)
                                 DoCast(victim, SPELL_MULTI_SHOT);
-<<<<<<< HEAD
-                        _events.ScheduleEvent(EVENT_FADE, 30s, 35s);
-                        break;
-                    case EVENT_SUMMON_SKELETON:
-                        DoCast(me, SPELL_SUMMON_SKELETON);
-                        _events.ScheduleEvent(EVENT_SUMMON_SKELETON, 20s, 30s);
-=======
                         _events.ScheduleEvent(EVENT_FADE, urand(30000, 35000));
                         break;
                     case EVENT_SUMMON_SKELETON:
                         DoCast(me, SPELL_SUMMON_SKELETON);
                         _events.ScheduleEvent(EVENT_SUMMON_SKELETON, urand(20000, 30000));
->>>>>>> 28d470c5
                         break;
                     case EVENT_BLACK_ARROW:
                         if (Unit* victim = me->GetVictim())
                             DoCast(victim, SPELL_BLACK_ARROW);
-<<<<<<< HEAD
-                        _events.ScheduleEvent(EVENT_BLACK_ARROW, 15s, 20s);
-=======
                         _events.ScheduleEvent(EVENT_BLACK_ARROW, urand(15000, 20000));
->>>>>>> 28d470c5
                         break;
                     case EVENT_SHOOT:
                         if (Unit* victim = me->GetVictim())
                             DoCast(victim, SPELL_SHOT);
-<<<<<<< HEAD
-                        _events.ScheduleEvent(EVENT_SHOOT, 8s, 10s);
-=======
                         _events.ScheduleEvent(EVENT_SHOOT, urand(8000, 10000));
->>>>>>> 28d470c5
                         break;
                     case EVENT_MULTI_SHOT:
                         if (Unit* victim = me->GetVictim())
                             DoCast(victim, SPELL_MULTI_SHOT);
-<<<<<<< HEAD
-                        _events.ScheduleEvent(EVENT_MULTI_SHOT, 10s, 13s);
-=======
                         _events.ScheduleEvent(EVENT_MULTI_SHOT, urand(10000, 13000));
->>>>>>> 28d470c5
                         break;
                     case EVENT_LAMENT_OF_THE_HIGHBORN:
                         if (!me->HasAura(SPELL_SYLVANAS_CAST))
@@ -264,13 +213,8 @@
                         }
                         else
                         {
-<<<<<<< HEAD
-                            DoSummon(NPC_HIGHBORNE_BUNNY, me, 10.0f, 3s, TEMPSUMMON_TIMED_DESPAWN);
-                            _events.ScheduleEvent(EVENT_LAMENT_OF_THE_HIGHBORN, 2s);
-=======
                             DoSummon(NPC_HIGHBORNE_BUNNY, me, 10.0f, 3000, TEMPSUMMON_TIMED_DESPAWN);
                             _events.ScheduleEvent(EVENT_LAMENT_OF_THE_HIGHBORN, 2000);
->>>>>>> 28d470c5
                         }
                         break;
                     case EVENT_SUNSORROW_WHISPER:
@@ -286,11 +230,7 @@
             DoMeleeAttackIfReady();
         }
 
-<<<<<<< HEAD
-        void OnQuestReward(Player* player, Quest const* quest, uint32 /*opt*/) override
-=======
         void QuestReward(Player* player, Quest const* quest, uint32 /*opt*/) override
->>>>>>> 28d470c5
         {
             if (quest->GetQuestId() == QUEST_JOURNEY_TO_UNDERCITY)
                 SetGUID(player->GetGUID(), GUID_EVENT_INVOKER);
@@ -348,7 +288,7 @@
             Initialize();
         }
 
-        void JustEngagedWith(Unit* /*who*/) override { }
+        void EnterCombat(Unit* /*who*/) override { }
 
         void UpdateAI(uint32 diff) override
         {
