--- conflicted
+++ resolved
@@ -1073,14 +1073,6 @@
             }
         }
     };
-
-<<<<<<< HEAD
-    enum GiftOfTheHarvester
-    {
-        SPELL_GHOUL_TRANFORM = 52490,
-        SPELL_GHOST_TRANSFORM = 52505
-    };
-=======
 };
 
 enum GiftOfTheHarvester
@@ -1115,50 +1107,6 @@
     {
         OnEffectHitTarget += SpellEffectFn(spell_gift_of_the_harvester::HandleScriptEffect, EFFECT_0, SPELL_EFFECT_SCRIPT_EFFECT);
     }
-};
-
-/*####
-## npc_scarlet_miner_cart
-####*/
-
-enum ScarletMinerCart
-{
-    SPELL_CART_CHECK        = 54173,
-    SPELL_SUMMON_CART       = 52463,
-    SPELL_SUMMON_MINER      = 52464,
-    SPELL_CART_DRAG         = 52465,
-
-    NPC_MINER               = 28841
-};
->>>>>>> c7b8bf98
-
-    class spell_gift_of_the_harvester : public SpellScript
-    {
-        PrepareSpellScript(spell_gift_of_the_harvester);
-
-        bool Validate(SpellInfo const* /*spell*/) override
-        {
-            return ValidateSpellInfo(
-                {
-                        SPELL_GHOUL_TRANFORM,
-                        SPELL_GHOST_TRANSFORM
-                });
-        }
-
-        void HandleScriptEffect(SpellEffIndex /*effIndex*/)
-        {
-            Unit* originalCaster = GetOriginalCaster();
-            Unit* target = GetHitUnit();
-
-            if (originalCaster && target)
-                originalCaster->CastSpell(target, RAND(SPELL_GHOUL_TRANFORM, SPELL_GHOST_TRANSFORM), true);
-        }
-
-        void Register() override
-        {
-            OnEffectHitTarget += SpellEffectFn(spell_gift_of_the_harvester::HandleScriptEffect, EFFECT_0, SPELL_EFFECT_SCRIPT_EFFECT);
-        }
-    };
 };
 
 void AddSC_the_scarlet_enclave_c1()
@@ -1177,9 +1125,4 @@
     new npc_dkc1_gothik();
     new npc_scarlet_ghoul();
     RegisterSpellScript(spell_gift_of_the_harvester);
-<<<<<<< HEAD
-=======
-    new npc_scarlet_miner();
-    new npc_scarlet_miner_cart();
->>>>>>> c7b8bf98
 }