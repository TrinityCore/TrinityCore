--- conflicted
+++ resolved
@@ -15,33 +15,20 @@
  * with this program. If not, see <http://www.gnu.org/licenses/>.
  */
 
-#include "CreatureAIImpl.h"
 #include "ScriptMgr.h"
 #include "CombatAI.h"
 #include "CreatureTextMgr.h"
-<<<<<<< HEAD
-#include "G3DPosition.hpp"
-=======
->>>>>>> 28d470c5
 #include "GameObject.h"
 #include "GameObjectAI.h"
 #include "Log.h"
 #include "MotionMaster.h"
 #include "MoveSplineInit.h"
 #include "ObjectAccessor.h"
-<<<<<<< HEAD
-#include "ObjectMgr.h"
-=======
->>>>>>> 28d470c5
 #include "PassiveAI.h"
 #include "Player.h"
 #include "ScriptedEscortAI.h"
 #include "ScriptedGossip.h"
 #include "SpellInfo.h"
-<<<<<<< HEAD
-#include "SpellScript.h"
-=======
->>>>>>> 28d470c5
 #include "TemporarySummon.h"
 #include "Vehicle.h"
 
@@ -53,7 +40,8 @@
 
 enum UnworthyInitiate
 {
-    SPELL_SOUL_PRISON_CHAIN         = 54612,
+    SPELL_SOUL_PRISON_CHAIN_SELF    = 54612,
+    SPELL_SOUL_PRISON_CHAIN         = 54613,
     SPELL_DK_INITIATE_VISUAL        = 51519,
 
     SPELL_ICY_TOUCH                 = 52372,
@@ -147,12 +135,12 @@
             me->LoadEquipment(0, true);
         }
 
-        void JustEngagedWith(Unit* /*who*/) override
-        {
-            events.ScheduleEvent(EVENT_ICY_TOUCH, 1s, GCD_CAST);
-            events.ScheduleEvent(EVENT_PLAGUE_STRIKE, 3s, GCD_CAST);
-            events.ScheduleEvent(EVENT_BLOOD_STRIKE, 2s, GCD_CAST);
-            events.ScheduleEvent(EVENT_DEATH_COIL, 5s, GCD_CAST);
+        void EnterCombat(Unit* /*who*/) override
+        {
+            events.ScheduleEvent(EVENT_ICY_TOUCH, 1000, GCD_CAST);
+            events.ScheduleEvent(EVENT_PLAGUE_STRIKE, 3000, GCD_CAST);
+            events.ScheduleEvent(EVENT_BLOOD_STRIKE, 2000, GCD_CAST);
+            events.ScheduleEvent(EVENT_DEATH_COIL, 5000, GCD_CAST);
         }
 
         void MovementInform(uint32 type, uint32 id) override
@@ -179,10 +167,7 @@
             phase = PHASE_TO_EQUIP;
 
             me->SetStandState(UNIT_STAND_STATE_STAND);
-<<<<<<< HEAD
-=======
             me->RemoveAurasDueToSpell(SPELL_SOUL_PRISON_CHAIN_SELF);
->>>>>>> 28d470c5
             me->RemoveAurasDueToSpell(SPELL_SOUL_PRISON_CHAIN);
 
             float z;
@@ -252,10 +237,6 @@
                     {
                         me->SetFaction(FACTION_MONSTER);
                         me->SetImmuneToPC(false);
-<<<<<<< HEAD
-                        me->SetReactState(REACT_AGGRESSIVE);
-=======
->>>>>>> 28d470c5
                         phase = PHASE_ATTACKING;
 
                         if (Player* target = ObjectAccessor::GetPlayer(*me, playerGUID))
@@ -276,23 +257,23 @@
                     {
                     case EVENT_ICY_TOUCH:
                         DoCastVictim(SPELL_ICY_TOUCH);
-                        events.DelayEvents(1s, GCD_CAST);
-                        events.ScheduleEvent(EVENT_ICY_TOUCH, 5s, GCD_CAST);
+                        events.DelayEvents(1000, GCD_CAST);
+                        events.ScheduleEvent(EVENT_ICY_TOUCH, 5000, GCD_CAST);
                         break;
                     case EVENT_PLAGUE_STRIKE:
                         DoCastVictim(SPELL_PLAGUE_STRIKE);
-                        events.DelayEvents(1s, GCD_CAST);
-                        events.ScheduleEvent(EVENT_PLAGUE_STRIKE, 5s, GCD_CAST);
+                        events.DelayEvents(1000, GCD_CAST);
+                        events.ScheduleEvent(EVENT_PLAGUE_STRIKE, 5000, GCD_CAST);
                         break;
                     case EVENT_BLOOD_STRIKE:
                         DoCastVictim(SPELL_BLOOD_STRIKE);
-                        events.DelayEvents(1s, GCD_CAST);
-                        events.ScheduleEvent(EVENT_BLOOD_STRIKE, 5s, GCD_CAST);
+                        events.DelayEvents(1000, GCD_CAST);
+                        events.ScheduleEvent(EVENT_BLOOD_STRIKE, 5000, GCD_CAST);
                         break;
                     case EVENT_DEATH_COIL:
                         DoCastVictim(SPELL_DEATH_COIL);
-                        events.DelayEvents(1s, GCD_CAST);
-                        events.ScheduleEvent(EVENT_DEATH_COIL, 5s, GCD_CAST);
+                        events.DelayEvents(1000, GCD_CAST);
+                        events.ScheduleEvent(EVENT_DEATH_COIL, 5000, GCD_CAST);
                         break;
                     }
                 }
@@ -327,9 +308,10 @@
 
         ObjectGuid prisonerGUID;
 
-        void SetGUID(ObjectGuid const& guid, int32 /*id*/) override
-        {
-            prisonerGUID = guid;
+        void SetGUID(ObjectGuid guid, int32 /*id*/) override
+        {
+            if (!prisonerGUID)
+                prisonerGUID = guid;
         }
 
         ObjectGuid GetGUID(int32 /*id*/) const override
@@ -348,18 +330,6 @@
         {
             go_acherus_soul_prisonAI(GameObject* go) : GameObjectAI(go) { }
 
-<<<<<<< HEAD
-            bool OnGossipHello(Player* player) override
-            {
-                if (Creature* anchor = me->FindNearestCreature(29521, 15))
-                    if (ObjectGuid prisonerGUID = anchor->AI()->GetGUID())
-                        if (Creature* prisoner = ObjectAccessor::GetCreature(*player, prisonerGUID))
-                            ENSURE_AI(npc_unworthy_initiate::npc_unworthy_initiateAI, prisoner->AI())->EventStart(anchor, player);
-
-                return false;
-            }
-        };
-=======
             bool GossipHello(Player* player) override
             {
                 if (Creature* anchor = me->FindNearestCreature(29521, 15))
@@ -379,78 +349,33 @@
             return new go_acherus_soul_prisonAI(go);
         }
 };
->>>>>>> 28d470c5
-
-        GameObjectAI* GetAI(GameObject* go) const override
-        {
-            return new go_acherus_soul_prisonAI(go);
-        }
-};
-
-class spell_death_knight_initiate_visual : public SpellScript
-{
-    PrepareSpellScript(spell_death_knight_initiate_visual);
-
-    void HandleScriptEffect(SpellEffIndex /* effIndex */)
-    {
-        Creature* target = GetHitCreature();
-        if (!target)
-            return;
-
-        uint32 spellId;
-        switch (target->GetDisplayId())
-        {
-            case 25369: spellId = 51552; break; // bloodelf female
-            case 25373: spellId = 51551; break; // bloodelf male
-            case 25363: spellId = 51542; break; // draenei female
-            case 25357: spellId = 51541; break; // draenei male
-            case 25361: spellId = 51537; break; // dwarf female
-            case 25356: spellId = 51538; break; // dwarf male
-            case 25372: spellId = 51550; break; // forsaken female
-            case 25367: spellId = 51549; break; // forsaken male
-            case 25362: spellId = 51540; break; // gnome female
-            case 25359: spellId = 51539; break; // gnome male
-            case 25355: spellId = 51534; break; // human female
-            case 25354: spellId = 51520; break; // human male
-            case 25360: spellId = 51536; break; // nightelf female
-            case 25358: spellId = 51535; break; // nightelf male
-            case 25368: spellId = 51544; break; // orc female
-            case 25364: spellId = 51543; break; // orc male
-            case 25371: spellId = 51548; break; // tauren female
-            case 25366: spellId = 51547; break; // tauren male
-            case 25370: spellId = 51545; break; // troll female
-            case 25365: spellId = 51546; break; // troll male
-            default: return;
-        }
-
-        target->CastSpell(target, spellId, true);
-        target->LoadEquipment();
-    }
-
-    void Register() override
-    {
-        OnEffectHitTarget += SpellEffectFn(spell_death_knight_initiate_visual::HandleScriptEffect, EFFECT_0, SPELL_EFFECT_SCRIPT_EFFECT);
-    }
-};
-
-/*######
+
+ /*######
 ## npc_eye_of_acherus
 ######*/
 
-enum EyeOfAcherusMisc
-{
-    SPELL_THE_EYE_OF_ACHERUS                = 51852,
-    SPELL_EYE_OF_ACHERUS_VISUAL             = 51892,
-    SPELL_EYE_OF_ACHERUS_FLIGHT_BOOST       = 51923,
-    SPELL_EYE_OF_ACHERUS_FLIGHT             = 51890,
-    SPELL_ROOT_SELF                         = 51860,
-
-<<<<<<< HEAD
-    EVENT_ANNOUNCE_LAUNCH_TO_DESTINATION    = 1,
-    EVENT_UNROOT                            = 2,
-    EVENT_LAUNCH_TOWARDS_DESTINATION        = 3,
-    EVENT_GRANT_CONTROL                     = 4,
-=======
+enum EyeOfAcherus
+{
+    SPELL_EYE_VISUAL            = 51892,
+    SPELL_EYE_FLIGHT_BOOST      = 51923,
+    SPELL_EYE_FLIGHT            = 51890,
+
+    EVENT_MOVE_START            = 1,
+
+    TALK_MOVE_START             = 0,
+    TALK_CONTROL                = 1,
+
+    POINT_EYE_FALL              = 1,
+    POINT_EYE_MOVE_END          = 3
+};
+
+Position const EyeOFAcherusFallPoint = { 2361.21f, -5660.45f, 496.7444f, 0.0f };
+
+class npc_eye_of_acherus : public CreatureScript
+{
+    public:
+        npc_eye_of_acherus() : CreatureScript("npc_eye_of_acherus") { }
+
         struct npc_eye_of_acherusAI : public ScriptedAI
         {
             npc_eye_of_acherusAI(Creature* creature) : ScriptedAI(creature)
@@ -461,52 +386,31 @@
                     me->GetCharmInfo()->InitPossessCreateSpells();
                     owner->SendAutoRepeatCancel(me);
                 }
->>>>>>> 28d470c5
-
-    SAY_LAUNCH_TOWARDS_DESTINATION          = 0,
-    SAY_EYE_UNDER_CONTROL                   = 1,
-
-    POINT_NEW_AVALON                        = 1
-};
-
-static constexpr uint8 const EyeOfAcherusPathSize = 4;
-G3D::Vector3 const EyeOfAcherusPath[EyeOfAcherusPathSize] =
-{
-    { 2361.21f,  -5660.45f,  496.744f  },
-    { 2341.571f, -5672.797f, 538.3942f },
-    { 1957.4f,   -5844.1f,   273.867f  },
-    { 1758.01f,  -5876.79f,  166.867f  }
-};
-
-struct npc_eye_of_acherus : public ScriptedAI
-{
-    npc_eye_of_acherus(Creature* creature) : ScriptedAI(creature)
-    {
-        creature->SetDisplayId(creature->GetCreatureTemplate()->Modelid1);
-        creature->SetReactState(REACT_PASSIVE);
-    }
-
-    void InitializeAI() override
-    {
-        DoCastSelf(SPELL_ROOT_SELF);
-        DoCastSelf(SPELL_EYE_OF_ACHERUS_VISUAL);
-        _events.ScheduleEvent(EVENT_ANNOUNCE_LAUNCH_TO_DESTINATION, 7s);
-    }
-
-    void OnCharmed(bool apply) override
-    {
-        if (!apply)
-        {
-            me->GetCharmerOrOwner()->RemoveAurasDueToSpell(SPELL_THE_EYE_OF_ACHERUS);
-            me->GetCharmerOrOwner()->RemoveAurasDueToSpell(SPELL_EYE_OF_ACHERUS_FLIGHT_BOOST);
-        }
-    }
-
-<<<<<<< HEAD
-    void UpdateAI(uint32 diff) override
-    {
-        _events.Update(diff);
-=======
+
+                me->SetReactState(REACT_PASSIVE);
+
+                me->GetMotionMaster()->MovePoint(POINT_EYE_FALL, EyeOFAcherusFallPoint, false);
+
+                Movement::MoveSplineInit init(me);
+                init.MoveTo(EyeOFAcherusFallPoint.GetPositionX(), EyeOFAcherusFallPoint.GetPositionY(), EyeOFAcherusFallPoint.GetPositionZ(), false);
+                init.SetFall();
+                init.Launch();
+            }
+
+            void OnCharmed(bool /*apply*/) override { }
+
+            void UpdateAI(uint32 diff) override
+            {
+                _events.Update(diff);
+
+                while (uint32 eventId = _events.ExecuteEvent())
+                {
+                    switch (eventId)
+                    {
+                        case EVENT_MOVE_START:
+                        {
+                            DoCast(me, SPELL_EYE_FLIGHT_BOOST);
+
                             me->SetControlled(false, UNIT_STATE_ROOT);
                             if (Player* owner = me->GetCharmerOrOwner()->ToPlayer())
                             {
@@ -522,25 +426,9 @@
                     }
                 }
             }
->>>>>>> 28d470c5
-
-        while (uint32 eventId = _events.ExecuteEvent())
-        {
-            switch (eventId)
-            {
-<<<<<<< HEAD
-                case EVENT_ANNOUNCE_LAUNCH_TO_DESTINATION:
-                    if (Unit* owner = me->GetCharmerOrOwner())
-                        Talk(SAY_LAUNCH_TOWARDS_DESTINATION, owner);
-                    _events.ScheduleEvent(EVENT_UNROOT, 1s + 200ms);
-                    break;
-                case EVENT_UNROOT:
-                    me->RemoveAurasDueToSpell(SPELL_ROOT_SELF);
-                    DoCastSelf(SPELL_EYE_OF_ACHERUS_FLIGHT_BOOST);
-                    _events.ScheduleEvent(EVENT_LAUNCH_TOWARDS_DESTINATION, 1s + 200ms);
-                    break;
-                case EVENT_LAUNCH_TOWARDS_DESTINATION:
-=======
+
+            void MovementInform(uint32 movementType, uint32 pointId) override
+            {
                 if (movementType == WAYPOINT_MOTION_TYPE && pointId == POINT_EYE_MOVE_END - 1)
                 {
                     me->SetSheath(SHEATH_STATE_MELEE);
@@ -559,49 +447,21 @@
                 }
 
                 if (movementType == POINT_MOTION_TYPE && pointId == POINT_EYE_FALL)
->>>>>>> 28d470c5
-                {
-                    Movement::PointsArray path(EyeOfAcherusPath, EyeOfAcherusPath + EyeOfAcherusPathSize);
-                    Movement::MoveSplineInit init(me);
-                    init.MovebyPath(path);
-                    init.SetFly();
-                    if (Unit* owner = me->GetCharmerOrOwner())
-                        init.SetVelocity(owner->GetSpeed(MOVE_RUN));
-
-                    me->GetMotionMaster()->LaunchMoveSpline(std::move(init), POINT_NEW_AVALON, MOTION_PRIORITY_NORMAL, POINT_MOTION_TYPE);
-                    break;
-                }
-                case EVENT_GRANT_CONTROL:
-                    me->RemoveAurasDueToSpell(SPELL_ROOT_SELF);
-                    DoCastSelf(SPELL_EYE_OF_ACHERUS_FLIGHT);
-                    me->RemoveAurasDueToSpell(SPELL_EYE_OF_ACHERUS_FLIGHT_BOOST);
-                    if (Unit* owner = me->GetCharmerOrOwner())
-                        Talk(SAY_EYE_UNDER_CONTROL, owner);
-                    break;
-                default:
-                    break;
-            }
-        }
-    }
-
-    void MovementInform(uint32 movementType, uint32 pointId) override
-    {
-        if (movementType != POINT_MOTION_TYPE)
-            return;
-
-        switch (pointId)
-        {
-            case POINT_NEW_AVALON:
-                DoCastSelf(SPELL_ROOT_SELF);
-                _events.ScheduleEvent(EVENT_GRANT_CONTROL, 2s + 500ms);
-                break;
-            default:
-                break;
-        }
-    }
-
-private:
-    EventMap _events;
+                {
+                    me->SetDisableGravity(true);
+                    me->SetControlled(true, UNIT_STATE_ROOT);
+                    _events.ScheduleEvent(EVENT_MOVE_START, 5000);
+                }
+            }
+
+        private:
+            EventMap _events;
+        };
+
+        CreatureAI* GetAI(Creature* creature) const override
+        {
+            return new npc_eye_of_acherusAI(creature);
+        }
 };
 
 /*######
@@ -624,11 +484,7 @@
 
 enum Misc_VBN
 {
-<<<<<<< HEAD
-    QUEST_DEATH_CHALLENGE       = 12733
-=======
     QUEST_DEATH_CHALLENGE = 12733
->>>>>>> 28d470c5
 };
 
 class npc_death_knight_initiate : public CreatureScript
@@ -662,34 +518,22 @@
 
             me->RestoreFaction();
             CombatAI::Reset();
-<<<<<<< HEAD
-            me->SetFlag(UNIT_FIELD_FLAGS, UNIT_FLAG_SWIMMING);
-        }
-
-        void SpellHit(WorldObject* caster, SpellInfo const* spellInfo) override
-=======
             me->AddUnitFlag(UNIT_FLAG_UNK_15);
         }
 
         void SpellHit(Unit* pCaster, SpellInfo const* pSpell) override
->>>>>>> 28d470c5
-        {
-            if (!m_bIsDuelInProgress && spellInfo->Id == SPELL_DUEL)
-            {
-<<<<<<< HEAD
-                m_uiDuelerGUID = caster->GetGUID();
-                Talk(SAY_DUEL, caster);
-=======
+        {
+            if (!m_bIsDuelInProgress && pSpell->Id == SPELL_DUEL)
+            {
                 m_uiDuelerGUID = pCaster->GetGUID();
                 Talk(SAY_DUEL, pCaster);
->>>>>>> 28d470c5
                 m_bIsDuelInProgress = true;
             }
         }
 
        void DamageTaken(Unit* pDoneBy, uint32 &uiDamage) override
         {
-            if (m_bIsDuelInProgress && pDoneBy && pDoneBy->IsControlledByPlayer())
+            if (m_bIsDuelInProgress && pDoneBy->IsControlledByPlayer())
             {
                 if (pDoneBy->GetGUID() != m_uiDuelerGUID && pDoneBy->GetOwnerGUID() != m_uiDuelerGUID) // other players cannot help
                     uiDamage = 0;
@@ -751,11 +595,7 @@
             CombatAI::UpdateAI(uiDiff);
         }
 
-<<<<<<< HEAD
-        bool OnGossipSelect(Player* player, uint32 /*menuId*/, uint32 gossipListId) override
-=======
         bool GossipSelect(Player* player, uint32 /*menuId*/, uint32 gossipListId) override
->>>>>>> 28d470c5
         {
             uint32 const action = player->PlayerTalkClass->GetGossipOptionAction(gossipListId);
             ClearGossipMenuFor(player);
@@ -770,11 +610,7 @@
                     return true;
 
                 me->SetImmuneToPC(false);
-<<<<<<< HEAD
-                me->RemoveFlag(UNIT_FIELD_FLAGS, UNIT_FLAG_SWIMMING);
-=======
                 me->RemoveUnitFlag(UNIT_FLAG_UNK_15);
->>>>>>> 28d470c5
 
                 player->CastSpell(me, SPELL_DUEL, false);
                 player->CastSpell(player, SPELL_DUEL_FLAG, true);
@@ -782,11 +618,7 @@
             return true;
         }
 
-<<<<<<< HEAD
-        bool OnGossipHello(Player* player) override
-=======
         bool GossipHello(Player* player) override
->>>>>>> 28d470c5
         {
             if (player->GetQuestStatus(QUEST_DEATH_CHALLENGE) == QUEST_STATUS_INCOMPLETE && me->IsFullHealth())
             {
@@ -816,58 +648,72 @@
 enum DarkRiderOfAcherus
 {
     SAY_DARK_RIDER              = 0,
-
-    EVENT_START_MOVING          = 1,
-    EVENT_DESPAWN_HORSE         = 2,
-    EVENT_END_SCRIPT            = 3,
-
-    SPELL_DESPAWN_HORSE         = 52267
-};
-
-struct npc_dark_rider_of_acherus : public ScriptedAI
-{
-    npc_dark_rider_of_acherus(Creature* creature) : ScriptedAI(creature) { }
-
-    void JustAppeared() override
-    {
-        if (TempSummon* summon = me->ToTempSummon())
-            _horseGUID = summon->GetSummonerGUID();
-
-        _events.ScheduleEvent(EVENT_START_MOVING, 1s);
-    }
-
-    void Reset() override
-    {
-        _events.Reset();
-    }
-
-    void UpdateAI(uint32 diff) override
-    {
-        _events.Update(diff);
-
-        while (uint32 eventId = _events.ExecuteEvent())
-        {
-            switch (eventId)
-            {
-<<<<<<< HEAD
-                case EVENT_START_MOVING:
-                    me->SetTarget(_horseGUID);
-                    if (Creature* horse = ObjectAccessor::GetCreature(*me, _horseGUID))
-                        me->GetMotionMaster()->MoveChase(horse);
-                    _events.ScheduleEvent(EVENT_DESPAWN_HORSE, 5s);
-                    break;
-                case EVENT_DESPAWN_HORSE:
-                    Talk(SAY_DARK_RIDER);
-                    if (Creature* horse = ObjectAccessor::GetCreature(*me, _horseGUID))
-                        DoCast(horse, SPELL_DESPAWN_HORSE, true);
-                    _events.ScheduleEvent(EVENT_END_SCRIPT, 2s);
-                    break;
-                case EVENT_END_SCRIPT:
-                    me->DespawnOrUnsummon();
-                    break;
-                default:
-                    break;
-=======
+    SPELL_DESPAWN_HORSE         = 51918
+};
+
+class npc_dark_rider_of_acherus : public CreatureScript
+{
+    public:
+        npc_dark_rider_of_acherus() : CreatureScript("npc_dark_rider_of_acherus") { }
+
+        struct npc_dark_rider_of_acherusAI : public ScriptedAI
+        {
+            npc_dark_rider_of_acherusAI(Creature* creature) : ScriptedAI(creature)
+            {
+                Initialize();
+            }
+
+            void Initialize()
+            {
+                PhaseTimer = 4000;
+                Phase = 0;
+                Intro = false;
+                TargetGUID.Clear();
+            }
+
+            void Reset() override
+            {
+                Initialize();
+            }
+
+            void UpdateAI(uint32 diff) override
+            {
+                if (!Intro || !TargetGUID)
+                    return;
+
+                if (PhaseTimer <= diff)
+                {
+                    switch (Phase)
+                    {
+                       case 0:
+                            Talk(SAY_DARK_RIDER);
+                            PhaseTimer = 5000;
+                            Phase = 1;
+                            break;
+                        case 1:
+                            if (Unit* target = ObjectAccessor::GetUnit(*me, TargetGUID))
+                                DoCast(target, SPELL_DESPAWN_HORSE, true);
+                            PhaseTimer = 3000;
+                            Phase = 2;
+                            break;
+                        case 2:
+                            me->SetVisible(false);
+                            PhaseTimer = 2000;
+                            Phase = 3;
+                            break;
+                        case 3:
+                            me->DespawnOrUnsummon();
+                            break;
+                        default:
+                            break;
+                    }
+                }
+                else
+                    PhaseTimer -= diff;
+            }
+
+            void InitDespawnHorse(Unit* who)
+            {
                 if (!who)
                     return;
 
@@ -877,21 +723,19 @@
                 me->GetMotionMaster()->MoveChase(who);
                 me->SetTarget(TargetGUID);
                 Intro = true;
->>>>>>> 28d470c5
-            }
-        }
-    }
-
-    void SpellHitTarget(WorldObject* target, SpellInfo const* spellInfo) override
-    {
-        if (spellInfo->Id == SPELL_DESPAWN_HORSE && target->GetGUID() == _horseGUID)
-            if (Creature* creature = target->ToCreature())
-                creature->DespawnOrUnsummon(2s);
-    }
-
-private:
-    ObjectGuid _horseGUID;
-    EventMap _events;
+            }
+
+        private:
+            uint32 PhaseTimer;
+            uint32 Phase;
+            bool Intro;
+            ObjectGuid TargetGUID;
+        };
+
+        CreatureAI* GetAI(Creature* creature) const override
+        {
+            return new npc_dark_rider_of_acherusAI(creature);
+        }
 };
 
 /*######
@@ -904,10 +748,7 @@
     GOSSIP_SALANAR_OPTION             = 0,
     SALANAR_SAY                       = 0,
     QUEST_INTO_REALM_OF_SHADOWS       = 12687,
-<<<<<<< HEAD
-=======
     NPC_DARK_RIDER_OF_ACHERUS         = 28654,
->>>>>>> 28d470c5
     NPC_SALANAR_IN_REALM_OF_SHADOWS   = 28788,
     SPELL_EFFECT_STOLEN_HORSE         = 52263,
     SPELL_DELIVER_STOLEN_HORSE        = 52264,
@@ -925,9 +766,6 @@
     {
         npc_salanar_the_horsemanAI(Creature* creature) : ScriptedAI(creature) { }
 
-<<<<<<< HEAD
-        bool OnGossipSelect(Player* player, uint32 menuId, uint32 gossipListId) override
-=======
         bool GossipSelect(Player* player, uint32 menuId, uint32 gossipListId) override
         {
             if (menuId == GOSSIP_SALANAR_MENU && gossipListId == GOSSIP_SALANAR_OPTION)
@@ -939,14 +777,9 @@
         }
 
         void SpellHit(Unit* caster, SpellInfo const* spell) override
->>>>>>> 28d470c5
-        {
-            if (menuId == GOSSIP_SALANAR_MENU && gossipListId == GOSSIP_SALANAR_OPTION)
-            {
-<<<<<<< HEAD
-                player->CastSpell(player, SPELL_REALM_OF_SHADOWS, true);
-                player->PlayerTalkClass->SendCloseGossip();
-=======
+        {
+            if (spell->Id == SPELL_DELIVER_STOLEN_HORSE)
+            {
                 if (caster->GetTypeId() == TYPEID_UNIT && caster->IsVehicle())
                 {
                     if (Unit* charmer = caster->GetCharmer())
@@ -962,9 +795,7 @@
                         }
                     }
                 }
->>>>>>> 28d470c5
-            }
-            return false;
+            }
         }
 
         void MoveInLineOfSight(Unit* who) override
@@ -1001,65 +832,6 @@
     {
         return new npc_salanar_the_horsemanAI(creature);
     }
-<<<<<<< HEAD
-};
-
-enum HorseSeats
-{
-    SEAT_ID_0   = 0
-};
-
-class spell_stable_master_repo : public AuraScript
-{
-    PrepareAuraScript(spell_stable_master_repo);
-
-    void AfterApply(AuraEffect const* /*aurEff*/, AuraEffectHandleModes /*mode*/)
-    {
-        Creature* creature = GetTarget()->ToCreature();
-        if (!creature)
-            return;
-
-        if (Vehicle* vehicleKit = creature->GetVehicleKit())
-            if (Unit* passenger = vehicleKit->GetPassenger(SEAT_ID_0))
-                GetCaster()->EngageWithTarget(passenger);
-
-        creature->DespawnOrUnsummon(1s);
-    }
-
-    void Register() override
-    {
-        AfterEffectApply += AuraEffectApplyFn(spell_stable_master_repo::AfterApply, EFFECT_0, SPELL_AURA_DUMMY, AURA_EFFECT_HANDLE_REAL);
-    }
-};
-
-class spell_deliver_stolen_horse : public SpellScript
-{
-    PrepareSpellScript(spell_deliver_stolen_horse);
-
-    bool Validate(SpellInfo const* /*spellInfo*/) override
-    {
-        return ValidateSpellInfo({ SPELL_DELIVER_STOLEN_HORSE, SPELL_EFFECT_STOLEN_HORSE });
-    }
-
-    void HandleScriptEffect(SpellEffIndex /*effIndex*/)
-    {
-        Unit* target = GetHitUnit();
-        target->RemoveAurasDueToSpell(SPELL_EFFECT_STOLEN_HORSE);
-
-        Unit* caster = GetCaster();
-        caster->RemoveAurasDueToSpell(SPELL_EFFECT_STOLEN_HORSE);
-        caster->RemoveFlag(UNIT_NPC_FLAGS, UNIT_NPC_FLAG_SPELLCLICK);
-        caster->SetFaction(FACTION_FRIENDLY);
-
-        caster->CastSpell(caster, SPELL_CALL_DARK_RIDER, true);
-    }
-
-    void Register() override
-    {
-        OnEffectHitTarget += SpellEffectFn(spell_deliver_stolen_horse::HandleScriptEffect, EFFECT_1, SPELL_EFFECT_KILL_CREDIT2);
-    }
-=======
->>>>>>> 28d470c5
 };
 
 /*######
@@ -1080,7 +852,7 @@
     {
         npc_ros_dark_riderAI(Creature* creature) : ScriptedAI(creature) { }
 
-        void JustEngagedWith(Unit* /*who*/) override
+        void EnterCombat(Unit* /*who*/) override
         {
             me->ExitVehicle();
         }
@@ -1101,20 +873,14 @@
         void JustDied(Unit* killer) override
         {
             Creature* deathcharger = me->FindNearestCreature(28782, 30);
-            if (!deathcharger || !killer)
+            if (!deathcharger)
                 return;
 
             if (killer->GetTypeId() == TYPEID_PLAYER && deathcharger->GetTypeId() == TYPEID_UNIT && deathcharger->IsVehicle())
             {
-<<<<<<< HEAD
-                deathcharger->SetFlag(UNIT_NPC_FLAGS, UNIT_NPC_FLAG_SPELLCLICK);
-                deathcharger->RemoveFlag(UNIT_FIELD_FLAGS, UNIT_FLAG_NOT_SELECTABLE);
-                deathcharger->SetFaction(FACTION_SCARLET_CRUSADE_2);
-=======
                 deathcharger->AddNpcFlag(UNIT_NPC_FLAG_SPELLCLICK);
                 deathcharger->RemoveUnitFlag(UNIT_FLAG_NOT_SELECTABLE);
                 deathcharger->SetFaction(2096);
->>>>>>> 28d470c5
             }
         }
     };
@@ -1122,14 +888,11 @@
 };
 
 // correct way: 52312 52314 52555 ...
-enum TheGiftThatKeepsOnGiving
-{
-    SAY_LINE_0  = 0,
-
-    NPC_GHOULS  = 28845,
-    NPC_GHOSTS  = 28846,
-};
-
+enum Creatures_SG
+{
+    NPC_GHOULS = 28845,
+    NPC_GHOSTS = 28846,
+};
 class npc_dkc1_gothik : public CreatureScript
 {
 public:
@@ -1174,41 +937,29 @@
 
 };
 
-struct npc_scarlet_ghoul : public ScriptedAI
-{
-    npc_scarlet_ghoul(Creature* creature) : ScriptedAI(creature)
-    {
-        me->SetReactState(REACT_DEFENSIVE);
+class npc_scarlet_ghoul : public CreatureScript
+{
+public:
+    npc_scarlet_ghoul() : CreatureScript("npc_scarlet_ghoul") { }
+
+    CreatureAI* GetAI(Creature* creature) const override
+    {
+        return new npc_scarlet_ghoulAI(creature);
     }
 
-    void JustAppeared() override
-    {
-        CreatureAI::JustAppeared();
-
-        if (urand(0, 1))
-            if (Unit* owner = me->GetOwner())
-                Talk(SAY_LINE_0, owner);
-    }
-
-    void FindMinions(Unit* owner)
-    {
-        std::list<Creature*> MinionList;
-        owner->GetAllMinionsByEntry(MinionList, NPC_GHOULS);
-
-        if (!MinionList.empty())
-        {
-<<<<<<< HEAD
-            for (Creature* creature : MinionList)
-            {
-                if (creature->GetOwner()->GetGUID() == me->GetOwner()->GetGUID())
-                {
-                    if (creature->IsInCombat() && creature->getAttackerForHelper())
-                    {
-                        AttackStart(creature->getAttackerForHelper());
-                    }
-                }
-            }
-=======
+    struct npc_scarlet_ghoulAI : public ScriptedAI
+    {
+        npc_scarlet_ghoulAI(Creature* creature) : ScriptedAI(creature)
+        {
+            // Ghouls should display their Birth Animation
+            // Crawling out of the ground
+            //DoCast(me, 35177, true);
+            //me->MonsterSay("Mommy?", LANG_UNIVERSAL, 0);
+            me->SetReactState(REACT_DEFENSIVE);
+        }
+
+        void FindMinions(Unit* owner)
+        {
             std::list<TempSummon*> MinionList;
             owner->GetAllMinionsByEntry(MinionList, NPC_GHOULS);
 
@@ -1216,40 +967,68 @@
                 if (summon->GetOwnerGUID() == me->GetOwnerGUID())
                     if (summon->IsInCombat() && summon->getAttackerForHelper())
                         AttackStart(summon->getAttackerForHelper());
->>>>>>> 28d470c5
-        }
-    }
-
-    void UpdateAI(uint32 /*diff*/) override
-    {
-        if (!me->IsInCombat())
-        {
-            if (Unit* owner = me->GetOwner())
-            {
-                Player* plrOwner = owner->ToPlayer();
-                if (plrOwner && plrOwner->IsInCombat())
-                {
-                    if (plrOwner->getAttackerForHelper() && plrOwner->getAttackerForHelper()->GetEntry() == NPC_GHOSTS)
-                        AttackStart(plrOwner->getAttackerForHelper());
-                    else
-                        FindMinions(owner);
-                }
-            }
-        }
-
-        if (!UpdateVictim() || !me->GetVictim())
-            return;
-
-        //ScriptedAI::UpdateAI(diff);
-        //Check if we have a current target
-        if (me->EnsureVictim()->GetEntry() == NPC_GHOSTS)
-        {
-<<<<<<< HEAD
-            if (me->isAttackReady())
-            {
-                //If we are within range melee the target
-                if (me->IsWithinMeleeRange(me->GetVictim()))
-=======
+        }
+
+        void UpdateAI(uint32 /*diff*/) override
+        {
+            if (!me->IsInCombat())
+            {
+                if (Unit* owner = me->GetOwner())
+                {
+                    Player* plrOwner = owner->ToPlayer();
+                    if (plrOwner && plrOwner->IsInCombat())
+                    {
+                        if (plrOwner->getAttackerForHelper() && plrOwner->getAttackerForHelper()->GetEntry() == NPC_GHOSTS)
+                            AttackStart(plrOwner->getAttackerForHelper());
+                        else
+                            FindMinions(owner);
+                    }
+                }
+            }
+
+            if (!UpdateVictim() || !me->GetVictim())
+                return;
+
+            //ScriptedAI::UpdateAI(diff);
+            //Check if we have a current target
+            if (me->EnsureVictim()->GetEntry() == NPC_GHOSTS)
+            {
+                if (me->isAttackReady())
+                {
+                    //If we are within range melee the target
+                    if (me->IsWithinMeleeRange(me->GetVictim()))
+                    {
+                        me->AttackerStateUpdate(me->GetVictim());
+                        me->resetAttackTimer();
+                    }
+                }
+            }
+        }
+    };
+
+};
+
+/*####
+## npc_scarlet_miner_cart
+####*/
+
+enum ScarletMinerCart
+{
+    SPELL_CART_CHECK        = 54173,
+    SPELL_SUMMON_CART       = 52463,
+    SPELL_SUMMON_MINER      = 52464,
+    SPELL_CART_DRAG         = 52465,
+
+    NPC_MINER               = 28841
+};
+
+class npc_scarlet_miner_cart : public CreatureScript
+{
+    public:
+        npc_scarlet_miner_cart() : CreatureScript("npc_scarlet_miner_cart") { }
+
+        struct npc_scarlet_miner_cartAI : public PassiveAI
+        {
             npc_scarlet_miner_cartAI(Creature* creature) : PassiveAI(creature)
             {
                 me->SetDisplayFromModel(0); // Modelid2
@@ -1292,45 +1071,36 @@
                     me->CastSpell(nullptr, SPELL_SUMMON_MINER, true);
                 }
                 else
->>>>>>> 28d470c5
-                {
-                    me->AttackerStateUpdate(me->GetVictim());
-                    me->resetAttackTimer();
-                }
-            }
-        }
-    }
-};
-
-enum GiftOfTheHarvester
-{
-    SPELL_GHOUL_TRANFORM    = 52490,
-    SPELL_GHOST_TRANSFORM   = 52505
-};
-
-class spell_gift_of_the_harvester : public SpellScript
-{
-<<<<<<< HEAD
-    PrepareSpellScript(spell_gift_of_the_harvester);
-
-    bool Validate(SpellInfo const* /*spell*/) override
-    {
-        return ValidateSpellInfo(
-                {
-                        SPELL_GHOUL_TRANFORM,
-                        SPELL_GHOST_TRANSFORM
-                });
-    }
-
-    void HandleScriptEffect(SpellEffIndex /*effIndex*/)
-    {
-        Unit* originalCaster = GetOriginalCaster();
-        Unit* target = GetHitUnit();
-
-        if (originalCaster && target)
-            originalCaster->CastSpell(target, RAND(SPELL_GHOUL_TRANFORM, SPELL_GHOST_TRANSFORM), true);
-    }
-=======
+                {
+                    _playerGUID.Clear();
+                    if (Creature* miner = ObjectAccessor::GetCreature(*me, _minerGUID))
+                        miner->DespawnOrUnsummon();
+                }
+            }
+
+        private:
+            ObjectGuid _minerGUID;
+            ObjectGuid _playerGUID;
+        };
+
+        CreatureAI* GetAI(Creature* creature) const override
+        {
+            return new npc_scarlet_miner_cartAI(creature);
+        }
+};
+
+/*####
+## npc_scarlet_miner
+####*/
+
+enum Says_SM
+{
+    SAY_SCARLET_MINER_0         = 0,
+    SAY_SCARLET_MINER_1         = 1
+};
+
+class npc_scarlet_miner : public CreatureScript
+{
     public:
         npc_scarlet_miner() : CreatureScript("npc_scarlet_miner") { }
 
@@ -1456,28 +1226,27 @@
                 EscortAI::UpdateAI(diff);
             }
         };
->>>>>>> 28d470c5
-
-    void Register() override
-    {
-        OnEffectHitTarget += SpellEffectFn(spell_gift_of_the_harvester::HandleScriptEffect, EFFECT_0, SPELL_EFFECT_SCRIPT_EFFECT);
-    }
-};
+
+        CreatureAI* GetAI(Creature* creature) const override
+        {
+            return new npc_scarlet_minerAI(creature);
+        }
+};
+
+// npc 28912 quest 17217 boss 29001 mob 29007 go 191092
 
 void AddSC_the_scarlet_enclave_c1()
 {
     new npc_unworthy_initiate();
     new npc_unworthy_initiate_anchor();
     new go_acherus_soul_prison();
-    RegisterSpellScript(spell_death_knight_initiate_visual);
-    RegisterCreatureAI(npc_eye_of_acherus);
+    new npc_eye_of_acherus();
     new npc_death_knight_initiate();
-    RegisterCreatureAI(npc_dark_rider_of_acherus);
     new npc_salanar_the_horseman();
-    RegisterSpellScript(spell_stable_master_repo);
-    RegisterSpellScript(spell_deliver_stolen_horse);
+    new npc_dark_rider_of_acherus();
     new npc_ros_dark_rider();
     new npc_dkc1_gothik();
-    RegisterCreatureAI(npc_scarlet_ghoul);
-    RegisterSpellScript(spell_gift_of_the_harvester);
+    new npc_scarlet_ghoul();
+    new npc_scarlet_miner();
+    new npc_scarlet_miner_cart();
 }