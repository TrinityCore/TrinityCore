--- conflicted
+++ resolved
@@ -15,149 +15,67 @@
  * with this program. If not, see <http://www.gnu.org/licenses/>.
  */
 
-#include "ScriptedGossip.h"
 #include "ScriptMgr.h"
-<<<<<<< HEAD
-=======
 #include "CreatureTextMgr.h"
->>>>>>> 28d470c5
 #include "GameObject.h"
 #include "MotionMaster.h"
 #include "ObjectAccessor.h"
 #include "Player.h"
 #include "ScriptedEscortAI.h"
-<<<<<<< HEAD
-#include "SpellScript.h"
-=======
 #include "SpellInfo.h"
->>>>>>> 28d470c5
-
-enum BloodyBreakoutTexts
-{
-    SAY_KOLTIRA_0 = 0,
-    SAY_KOLTIRA_1 = 1,
-    SAY_KOLTIRA_2 = 2,
-    SAY_KOLTIRA_3 = 3,
-    SAY_KOLTIRA_4 = 4,
-    SAY_KOLTIRA_5 = 5,
-    SAY_KOLTIRA_6 = 6,
-    SAY_KOLTIRA_7 = 7,
-    SAY_KOLTIRA_8 = 8,
-    SAY_KOLTIRA_9 = 9,
-    SAY_KOLTIRA_10 = 10,
-
-    SAY_VALROTH_0 = 0,
-    SAY_VALROTH_1 = 1,
-    SAY_VALROTH_2 = 2,
-    SAY_VALROTH_3 = 3,
-
-    TEXT_ID_EVENT = 13425
-};
-
-enum BloodyBreakoutEvents
-{
-    EVENT_INTRO_0           = 1,
-    EVENT_INTRO_1           = 2,
-    EVENT_INTRO_2           = 3,
-    EVENT_INTRO_3           = 4,
-    EVENT_INTRO_4           = 5,
-    EVENT_INTRO_5           = 6,
-    EVENT_INTRO_6           = 7,
-
-    EVENT_SPAWN_WAVE_1      = 8,
-    EVENT_SPAWN_WAVE_2      = 9,
-    EVENT_SPAWN_WAVE_3      = 10,
-    EVENT_SPAWN_VALROTH     = 11,
-
-    EVENT_KOLTIRA_ADVICE    = 12,
-    EVENT_OUTRO_1           = 13,
-    EVENT_OUTRO_2           = 14,
-    EVENT_OUTRO_3           = 15,
-    EVENT_OUTRO_4           = 16,
-
-    EVENT_CHECK_PLAYER      = 17
-};
-
-enum BloodyBreakout
-{
-    POINT_ID_1                  = 1,
-    POINT_ID_2                  = 2,
-    POINT_ID_6                  = 6,
-    POINT_ID_10                 = 10,
-
-    SUMMON_ACOLYTES_0           = 0,
-    SUMMON_ACOLYTES_1           = 1,
-    SUMMON_ACOLYTES_2           = 2,
-    SUMMON_VALROTH              = 3,
-
-    QUEST_BLOODY_BREAKOUT       = 12727,
-
-    NPC_FAKE_VALROTH            = 29011,
-    NPC_VALROTH                 = 29001,
-    NPC_ACOLYTE                 = 29007,
-    NPC_KOLTIRA                 = 28912,
-    NPC_KOLTIRA_MOUNT           = 25445,
-
-    SPELL_KOLTIRA_TRANSFORM     = 52899,
-    SPELL_ANTI_MAGIC_ZONE       = 52894,
-    SPELL_HERO_AGGRO            = 53627
-};
-
-Position const koltiraPos[3] =
-{
-    { 1653.36f, -6038.34f, 127.584f },
-    { 1653.765f, -6035.075f, 127.5844f },
-    { 1651.89f, -6037.101f, 127.5844f }
-};
-
-struct npc_koltira_deathweaver : public ScriptedAI
-{
-    npc_koltira_deathweaver(Creature* creature) : ScriptedAI(creature), _summons(me)
-    {
-        _eventGossip = false;
+
+//How to win friends and influence enemies
+// texts signed for creature 28939 but used for 28939, 28940, 28610
+enum win_friends
+{
+    SAY_CRUSADER                      = 1,
+    SAY_PERSUADED1                    = 2,
+    SAY_PERSUADED2                    = 3,
+    SAY_PERSUADED3                    = 4,
+    SAY_PERSUADED4                    = 5,
+    SAY_PERSUADED5                    = 6,
+    SAY_PERSUADED6                    = 7,
+    SAY_PERSUADE_RAND                 = 8,
+    SPELL_PERSUASIVE_STRIKE           = 52781,
+    SPELL_THREAT_PULSE                = 58111,
+    QUEST_HOW_TO_WIN_FRIENDS          = 12720,
+};
+
+class npc_crusade_persuaded : public CreatureScript
+{
+public:
+    npc_crusade_persuaded() : CreatureScript("npc_crusade_persuaded") { }
+
+    CreatureAI* GetAI(Creature* creature) const override
+    {
+        return new npc_crusade_persuadedAI(creature);
     }
 
-    bool OnGossipHello(Player* player) override
-    {
-        ObjectGuid const guid = me->GetGUID();
-        _playerGUID = player->GetGUID();
-
-        if (me->IsQuestGiver())
-            player->PrepareQuestMenu(guid);
-
-        // override default gossip
-        if (_eventGossip)
-        {
-            SendGossipMenuFor(player, TEXT_ID_EVENT, guid);
-            return true;
-        }
-
-        return false;
-    }
-
-    void OnQuestAccept(Player* /* player */, Quest const* quest) override
-    {
-        if (quest->GetQuestId() == QUEST_BLOODY_BREAKOUT)
-        {
-            _events.ScheduleEvent(EVENT_INTRO_0, 500ms);
-            _events.ScheduleEvent(EVENT_CHECK_PLAYER, 5s);
-        }
-    }
-
-<<<<<<< HEAD
-    void Reset() override
-    {
-        me->SetFlag(UNIT_FIELD_FLAGS, UNIT_FLAG_IMMUNE_TO_NPC);
-        me->SetFlag(UNIT_NPC_FLAGS, UNIT_NPC_FLAG_GOSSIP);
-        me->SetByteValue(UNIT_FIELD_BYTES_1, UNIT_BYTES_1_OFFSET_STAND_STATE, UNIT_STAND_STATE_DEAD);
-        me->RemoveAllAuras();
-
-        _events.Reset();
-        _summons.DespawnAll();
-        _playerGUID.Clear();
-        _eventGossip = false;
-    }
-=======
+    struct npc_crusade_persuadedAI : public ScriptedAI
+    {
+        npc_crusade_persuadedAI(Creature* creature) : ScriptedAI(creature)
+        {
+            Initialize();
+        }
+
+        void Initialize()
+        {
+            speechTimer = 0;
+            speechCounter = 0;
+            playerGUID.Clear();
+        }
+
+        uint32 speechTimer;
+        uint32 speechCounter;
+        ObjectGuid playerGUID;
+
+        void Reset() override
+        {
+            Initialize();
+            me->SetReactState(REACT_AGGRESSIVE);
+            me->RestoreFaction();
+        }
+
         void SpellHit(Unit* caster, SpellInfo const* spell) override
         {
             if (spell->Id == SPELL_PERSUASIVE_STRIKE && caster->GetTypeId() == TYPEID_PLAYER && me->IsAlive() && !speechCounter)
@@ -181,155 +99,108 @@
                 }
             }
         }
->>>>>>> 28d470c5
-
-    void FakeValrothTalk(uint32 id)
-    {
-        if (Creature* fakeValroth = me->FindNearestCreature(NPC_FAKE_VALROTH, INSPECT_DISTANCE * 2))
-            fakeValroth->AI()->Talk(id);
-    }
-
-    void UpdateAI(uint32 diff) override
-    {
-        _events.Update(diff);
-
-        while (uint32 eventId = _events.ExecuteEvent())
-        {
-            switch (eventId)
-            {
-                case EVENT_INTRO_0:
-                    me->SetByteValue(UNIT_FIELD_BYTES_1, UNIT_BYTES_1_OFFSET_STAND_STATE, UNIT_STAND_STATE_SIT);
-                    me->RemoveFlag(UNIT_NPC_FLAGS, UNIT_NPC_FLAG_GOSSIP);
-                    Talk(SAY_KOLTIRA_0);
-
-                    _events.ScheduleEvent(EVENT_INTRO_1, 5s);
-                    break;
-                case EVENT_INTRO_1:
-                    me->SetByteValue(UNIT_FIELD_BYTES_1, UNIT_BYTES_1_OFFSET_STAND_STATE, UNIT_STAND_STATE_STAND);
-                    Talk(SAY_KOLTIRA_1);
-
-                    _events.ScheduleEvent(EVENT_INTRO_2, 2s);
-                    break;
-                case EVENT_INTRO_2:
-                    me->GetMotionMaster()->MoveJump(koltiraPos[0], 25.0f, 15.0f);
-
-                    _events.ScheduleEvent(EVENT_INTRO_3, 2s);
-                    break;
-
-                case EVENT_INTRO_3:
-                    me->SetWalk(true);
-                    me->GetMotionMaster()->MovePoint(POINT_ID_1, koltiraPos[1]);
-
-<<<<<<< HEAD
-                    break;
-                case EVENT_INTRO_4:
-                    DoCastSelf(SPELL_KOLTIRA_TRANSFORM);
-                    me->LoadEquipment(POINT_ID_1);
-                    me->SetByteValue(UNIT_FIELD_BYTES_1, UNIT_BYTES_1_OFFSET_STAND_STATE, UNIT_STAND_STATE_STAND);
-                    me->GetMotionMaster()->MovePoint(POINT_ID_2, koltiraPos[2], true, 3.839724f);
-=======
+
+        void UpdateAI(uint32 diff) override
+        {
+            if (speechCounter)
+            {
+                if (speechTimer <= diff)
+                {
+                    Player* player = ObjectAccessor::GetPlayer(*me, playerGUID);
+                    if (!player)
+                    {
+                        EnterEvadeMode();
+                        return;
+                    }
+
+                    switch (speechCounter)
+                    {
+                        case 1:
+                            Talk(SAY_PERSUADED1);
+                            speechTimer = 8000;
+                            break;
+
+                        case 2:
+                            Talk(SAY_PERSUADED2);
+                            speechTimer = 8000;
+                            break;
+
+                        case 3:
+                            Talk(SAY_PERSUADED3);
+                            speechTimer = 8000;
+                            break;
+
+                        case 4:
+                            Talk(SAY_PERSUADED4);
+                            speechTimer = 8000;
+                            break;
+
                         case 5:
                             sCreatureTextMgr->SendChat(me, SAY_PERSUADED5, nullptr, CHAT_MSG_ADDON, LANG_ADDON, TEXT_RANGE_NORMAL, 0, TEAM_OTHER, false, player);
                             speechTimer = 8000;
                             break;
->>>>>>> 28d470c5
-
-                    break;
-                case EVENT_INTRO_5:
-                    Talk(SAY_KOLTIRA_2);
-                    DoCastSelf(SPELL_ANTI_MAGIC_ZONE);
-
-                    _events.ScheduleEvent(EVENT_INTRO_6, 4s);
-                    break;
-                case EVENT_INTRO_6:
-                    Talk(SAY_KOLTIRA_3);
-                    me->SetByteValue(UNIT_FIELD_BYTES_1, UNIT_BYTES_1_OFFSET_STAND_STATE, UNIT_STAND_STATE_KNEEL);
-                    me->SetFlag(UNIT_NPC_FLAGS, UNIT_NPC_FLAG_GOSSIP);
-                    _eventGossip = true;
-
-                    break;
-                case EVENT_SPAWN_WAVE_1:
-                    me->SummonCreatureGroup(SUMMON_ACOLYTES_0);
-
-                    _events.ScheduleEvent(EVENT_SPAWN_WAVE_2, 29s);
-                    break;
-                case EVENT_SPAWN_WAVE_2:
-                    Talk(SAY_KOLTIRA_4);
-                    FakeValrothTalk(SAY_VALROTH_1);
-                    me->SummonCreatureGroup(SUMMON_ACOLYTES_1);
-
-                    _events.ScheduleEvent(EVENT_SPAWN_WAVE_3, 21s);
-                    break;
-                case EVENT_SPAWN_WAVE_3:
-                    Talk(SAY_KOLTIRA_5);
-                    FakeValrothTalk(SAY_VALROTH_2);
-                    me->SummonCreatureGroup(SUMMON_ACOLYTES_2);
-
-                    _events.ScheduleEvent(EVENT_SPAWN_VALROTH, 24s);
-                    break;
-                case EVENT_SPAWN_VALROTH:
-                    Talk(SAY_KOLTIRA_6);
-                    FakeValrothTalk(SAY_VALROTH_3);
-                    me->SummonCreatureGroup(SUMMON_VALROTH);
-
-                    _events.ScheduleEvent(EVENT_KOLTIRA_ADVICE, 8s, 16s);
-                    break;
-                case EVENT_KOLTIRA_ADVICE:
-                    if (_summons.HasEntry(NPC_VALROTH))
-                        Talk(SAY_KOLTIRA_7);
-
-                    break;
-                case EVENT_OUTRO_1:
-                    me->RemoveAurasDueToSpell(SPELL_ANTI_MAGIC_ZONE);
-                    me->SetByteValue(UNIT_FIELD_BYTES_1, UNIT_BYTES_1_OFFSET_STAND_STATE, UNIT_STAND_STATE_STAND);
-                    me->RemoveFlag(UNIT_NPC_FLAGS, UNIT_NPC_FLAG_GOSSIP);
-                    Talk(SAY_KOLTIRA_8);
-
-                    _events.ScheduleEvent(EVENT_OUTRO_2, 7s);
-                    _events.CancelEvent(EVENT_CHECK_PLAYER);
-                    break;
-                case EVENT_OUTRO_2:
-                    Talk(SAY_KOLTIRA_9);
-
-                    _events.ScheduleEvent(EVENT_OUTRO_3, 4s);
-                    break;
-                case EVENT_OUTRO_3:
-                    Talk(SAY_KOLTIRA_10);
-
-                    _events.ScheduleEvent(EVENT_OUTRO_4, 3s);
-                    break;
-                case EVENT_OUTRO_4:
-                    me->SetWalk(false);
-                    me->RemoveFlag(UNIT_FIELD_FLAGS, UNIT_FLAG_IMMUNE_TO_NPC);
-                    DoCastSelf(SPELL_HERO_AGGRO);
-                    me->GetMotionMaster()->MovePath(NPC_KOLTIRA, false);
-
-<<<<<<< HEAD
-                    break;
-                case EVENT_CHECK_PLAYER:
-                    if (!_playerGUID)
-                        return;
-
-                    if (Player* player = ObjectAccessor::GetPlayer(*me, _playerGUID))
-                    {
-                        if (!player->IsAlive() || !player->IsWithinDist(me, INTERACTION_DISTANCE * 6))
-                        {
-                            _summons.DespawnAll();
-                            me->DespawnOrUnsummon(1s);
-                            player->FailQuest(QUEST_BLOODY_BREAKOUT);
-                        }
+
+                        case 6:
+                            Talk(SAY_PERSUADED6);
+                            player->Kill(me);
+                            speechCounter = 0;
+                            player->GroupEventHappens(QUEST_HOW_TO_WIN_FRIENDS, me);
+                            return;
                     }
 
-                    _events.ScheduleEvent(EVENT_CHECK_PLAYER, 5s);
-                    break;
-            }
-        }
-    }
-
-    void MovementInform(uint32 type, uint32 pointId) override
-    {
-        if (type == POINT_MOTION_TYPE)
-=======
+                    ++speechCounter;
+                    DoCastAOE(SPELL_THREAT_PULSE, true);
+
+                } else
+                    speechTimer -= diff;
+
+                return;
+            }
+
+            if (!UpdateVictim())
+                return;
+
+            DoMeleeAttackIfReady();
+        }
+    };
+
+};
+
+/*######
+## npc_koltira_deathweaver
+######*/
+
+enum Koltira
+{
+    SAY_BREAKOUT1                   = 0,
+    SAY_BREAKOUT2                   = 1,
+    SAY_BREAKOUT3                   = 2,
+    SAY_BREAKOUT4                   = 3,
+    SAY_BREAKOUT5                   = 4,
+    SAY_BREAKOUT6                   = 5,
+    SAY_BREAKOUT7                   = 6,
+    SAY_BREAKOUT8                   = 7,
+    SAY_BREAKOUT9                   = 8,
+    SAY_BREAKOUT10                  = 9,
+
+    SPELL_KOLTIRA_TRANSFORM         = 52899,
+    SPELL_ANTI_MAGIC_ZONE           = 52894,
+
+    QUEST_BREAKOUT                  = 12727,
+
+    NPC_CRIMSON_ACOLYTE             = 29007,
+    NPC_HIGH_INQUISITOR_VALROTH     = 29001,
+
+    //not sure about this id
+    //NPC_DEATH_KNIGHT_MOUNT        = 29201,
+    MODEL_DEATH_KNIGHT_MOUNT        = 25278
+};
+
+class npc_koltira_deathweaver : public CreatureScript
+{
+public:
+    npc_koltira_deathweaver() : CreatureScript("npc_koltira_deathweaver") { }
+
     struct npc_koltira_deathweaverAI : public EscortAI
     {
         npc_koltira_deathweaverAI(Creature* creature) : EscortAI(creature)
@@ -346,17 +217,9 @@
         }
 
         void Reset() override
->>>>>>> 28d470c5
-        {
-            if (pointId == POINT_ID_1)
-            {
-<<<<<<< HEAD
-                me->SetByteValue(UNIT_FIELD_BYTES_1, UNIT_BYTES_1_OFFSET_STAND_STATE, UNIT_STAND_STATE_KNEEL);
-                FakeValrothTalk(SAY_VALROTH_0);
-
-                _events.ScheduleEvent(EVENT_SPAWN_WAVE_1, 1s);
-                _events.ScheduleEvent(EVENT_INTRO_4, 3s);
-=======
+        {
+            if (!HasEscortState(STATE_ESCORT_ESCORTING))
+            {
                 Initialize();
                 me->LoadEquipment(0, true);
                 me->RemoveAurasDueToSpell(SPELL_ANTI_MAGIC_ZONE);
@@ -396,17 +259,11 @@
                 case 10:
                     me->Dismount();
                     break;
->>>>>>> 28d470c5
-            }
-            else if (pointId == POINT_ID_2)
-                _events.ScheduleEvent(EVENT_INTRO_5, 1s);
-        }
-        else
-        {
-<<<<<<< HEAD
-            if (pointId == POINT_ID_6)
-                me->Mount(NPC_KOLTIRA_MOUNT);
-=======
+            }
+        }
+
+        void JustSummoned(Creature* summoned) override
+        {
             if (Player* player = GetPlayerForEscort())
                 summoned->AI()->AttackStart(player);
 
@@ -414,16 +271,8 @@
                 valrothGUID = summoned->GetGUID();
 
             summoned->SetImmuneToPC(false);
->>>>>>> 28d470c5
-        }
-    }
-
-<<<<<<< HEAD
-    void JustSummoned(Creature* summon) override
-    {
-        _summons.Summon(summon);
-    }
-=======
+        }
+
         void SummonAcolyte(uint32 uiAmount)
         {
             for (uint32 i = 0; i < uiAmount; ++i)
@@ -487,17 +336,14 @@
                             SetEscortPaused(false);
                             break;
                     }
->>>>>>> 28d470c5
-
-    void SummonedCreatureDespawn(Creature* summon) override
-    {
-        if (summon->GetEntry() == NPC_VALROTH)
-            _events.ScheduleEvent(EVENT_OUTRO_1, 1s);
-
-<<<<<<< HEAD
-        _summons.Despawn(summon);
-    }
-=======
+
+                    ++wave;
+                }
+                else
+                    waveTimer -= uiDiff;
+            }
+        }
+
         void QuestAccept(Player* player, Quest const* quest) override
         {
             if (quest->GetQuestId() == QUEST_BREAKOUT)
@@ -511,14 +357,13 @@
         uint8 wave;
         uint32 waveTimer;
         ObjectGuid valrothGUID;
->>>>>>> 28d470c5
-
-private:
-    EventMap _events;
-    SummonList _summons;
-    ObjectGuid _playerGUID;
-
-    bool _eventGossip;
+
+    };
+
+    CreatureAI* GetAI(Creature* creature) const override
+    {
+        return new npc_koltira_deathweaverAI(creature);
+    }
 };
 
 //Scarlet courier
@@ -563,7 +408,7 @@
             Initialize();
         }
 
-        void JustEngagedWith(Unit* /*who*/) override
+        void EnterCombat(Unit* /*who*/) override
         {
             Talk(SAY_TREE2);
             me->Dismount();
@@ -617,6 +462,100 @@
 
 };
 
+//Koltira & Valroth- Breakout
+
+enum valroth
+{
+  //SAY_VALROTH1                      = 0, Unused
+    SAY_VALROTH_AGGRO                 = 1,
+    SAY_VALROTH_RAND                  = 2,
+    SAY_VALROTH_DEATH                 = 3,
+    SPELL_RENEW                       = 38210,
+    SPELL_INQUISITOR_PENANCE          = 52922,
+    SPELL_VALROTH_SMITE               = 52926,
+    SPELL_SUMMON_VALROTH_REMAINS      = 52929
+};
+
+class npc_high_inquisitor_valroth : public CreatureScript
+{
+public:
+    npc_high_inquisitor_valroth() : CreatureScript("npc_high_inquisitor_valroth") { }
+
+    CreatureAI* GetAI(Creature* creature) const override
+    {
+        return new npc_high_inquisitor_valrothAI(creature);
+    }
+
+    struct npc_high_inquisitor_valrothAI : public ScriptedAI
+    {
+        npc_high_inquisitor_valrothAI(Creature* creature) : ScriptedAI(creature)
+        {
+            Initialize();
+        }
+
+        void Initialize()
+        {
+            uiRenew_timer = 1000;
+            uiInquisitor_Penance_timer = 2000;
+            uiValroth_Smite_timer = 1000;
+        }
+
+        uint32 uiRenew_timer;
+        uint32 uiInquisitor_Penance_timer;
+        uint32 uiValroth_Smite_timer;
+
+        void Reset() override
+        {
+            Initialize();
+        }
+
+        void EnterCombat(Unit* who) override
+        {
+            Talk(SAY_VALROTH_AGGRO);
+            DoCast(who, SPELL_VALROTH_SMITE);
+        }
+
+        void UpdateAI(uint32 diff) override
+        {
+            if (uiRenew_timer <= diff)
+            {
+                Shout();
+                DoCast(me, SPELL_RENEW);
+                uiRenew_timer = urand(1000, 6000);
+            } else uiRenew_timer -= diff;
+
+            if (uiInquisitor_Penance_timer <= diff)
+            {
+                Shout();
+                DoCastVictim(SPELL_INQUISITOR_PENANCE);
+                uiInquisitor_Penance_timer = urand(2000, 7000);
+            } else uiInquisitor_Penance_timer -= diff;
+
+            if (uiValroth_Smite_timer <= diff)
+            {
+                Shout();
+                DoCastVictim(SPELL_VALROTH_SMITE);
+                uiValroth_Smite_timer = urand(1000, 6000);
+            } else uiValroth_Smite_timer -= diff;
+
+            DoMeleeAttackIfReady();
+        }
+
+        void Shout()
+        {
+            if (rand32() % 100 < 15)
+                Talk(SAY_VALROTH_RAND);
+        }
+
+        void JustDied(Unit* killer) override
+        {
+            Talk(SAY_VALROTH_DEATH);
+            killer->CastSpell(me, SPELL_SUMMON_VALROTH_REMAINS, true);
+        }
+    };
+
+};
+
 /*######
 ## npc_a_special_surprise
 ######*/
@@ -753,7 +692,6 @@
                             break;
                         case 1:
                             me->SetStandState(UNIT_STAND_STATE_STAND);
-<<<<<<< HEAD
                             break;
                         case 2:
                             Talk(SAY_EXEC_PROG, player);
@@ -785,39 +723,6 @@
                         case 10:
                             Talk(SAY_EXEC_WAITING, player);
                             break;
-=======
-                            break;
-                        case 2:
-                            Talk(SAY_EXEC_PROG, player);
-                            break;
-                        case 3:
-                            Talk(SAY_EXEC_NAME, player);
-                            break;
-                        case 4:
-                            Talk(SAY_EXEC_RECOG, player);
-                            break;
-                        case 5:
-                            Talk(SAY_EXEC_NOREM, player);
-                            break;
-                        case 6:
-                            Talk(SAY_EXEC_THINK, player);
-                            break;
-                        case 7:
-                            Talk(SAY_EXEC_LISTEN, player);
-                            break;
-                        case 8:
-                            if (Creature* Plaguefist = GetClosestCreatureWithEntry(me, NPC_PLAGUEFIST, 85.0f))
-                                Plaguefist->AI()->Talk(SAY_PLAGUEFIST, player);
-                            break;
-                        case 9:
-                            Talk(SAY_EXEC_TIME, player);
-                            me->SetStandState(UNIT_STAND_STATE_KNEEL);
-                            me->SetImmuneToPC(false);
-                            break;
-                        case 10:
-                            Talk(SAY_EXEC_WAITING, player);
-                            break;
->>>>>>> 28d470c5
                         case 11:
                             Talk(EMOTE_DIES);
                             me->setDeathState(JUST_DIED);
@@ -839,25 +744,11 @@
     };
 };
 
-class spell_death_knight_devour_humanoid : public SpellScript
-{
-    PrepareSpellScript(spell_death_knight_devour_humanoid);
-
-    void HandleScriptEffect(SpellEffIndex /* effIndex */)
-    {
-        GetHitUnit()->CastSpell(GetCaster(), GetEffectValue(), true);
-    }
-
-    void Register() override
-    {
-        OnEffectHitTarget += SpellEffectFn(spell_death_knight_devour_humanoid::HandleScriptEffect, EFFECT_0, SPELL_EFFECT_SCRIPT_EFFECT);
-    }
-};
-
 void AddSC_the_scarlet_enclave_c2()
 {
-    RegisterCreatureAI(npc_koltira_deathweaver);
+    new npc_crusade_persuaded();
     new npc_scarlet_courier();
+    new npc_koltira_deathweaver();
+    new npc_high_inquisitor_valroth();
     new npc_a_special_surprise();
-    RegisterSpellScript(spell_death_knight_devour_humanoid);
 }