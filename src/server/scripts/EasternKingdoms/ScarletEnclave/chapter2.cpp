/*
 * Copyright (C) 2008-2013 TrinityCore <http://www.trinitycore.org/>
 *
 * This program is free software; you can redistribute it and/or modify it
 * under the terms of the GNU General Public License as published by the
 * Free Software Foundation; either version 2 of the License, or (at your
 * option) any later version.
 *
 * This program is distributed in the hope that it will be useful, but WITHOUT
 * ANY WARRANTY; without even the implied warranty of MERCHANTABILITY or
 * FITNESS FOR A PARTICULAR PURPOSE. See the GNU General Public License for
 * more details.
 *
 * You should have received a copy of the GNU General Public License along
 * with this program. If not, see <http://www.gnu.org/licenses/>.
 */

#include "ScriptMgr.h"
#include "ScriptedCreature.h"
#include "ScriptedEscortAI.h"
#include "Player.h"
#include "SpellInfo.h"
#include "CreatureTextMgr.h"

//How to win friends and influence enemies
// texts signed for creature 28939 but used for 28939, 28940, 28610
enum win_friends
{
    SAY_CRUSADER                      = 1,
    SAY_PERSUADED1                    = 2,
    SAY_PERSUADED2                    = 3,
    SAY_PERSUADED3                    = 4,
    SAY_PERSUADED4                    = 5,
    SAY_PERSUADED5                    = 6,
    SAY_PERSUADED6                    = 7,
    SAY_PERSUADE_RAND                 = 8,
    SPELL_PERSUASIVE_STRIKE           = 52781,
    SPELL_THREAT_PULSE                = 58111,
    QUEST_HOW_TO_WIN_FRIENDS          = 12720,
};

class npc_crusade_persuaded : public CreatureScript
{
public:
    npc_crusade_persuaded() : CreatureScript("npc_crusade_persuaded") { }

    CreatureAI* GetAI(Creature* creature) const
    {
        return new npc_crusade_persuadedAI (creature);
    }

    struct npc_crusade_persuadedAI : public ScriptedAI
    {
        npc_crusade_persuadedAI(Creature* creature) : ScriptedAI(creature) {}

        uint32 speechTimer;
        uint32 speechCounter;
        uint64 playerGUID;

        void Reset()
        {
            speechTimer = 0;
            speechCounter = 0;
            playerGUID = 0;
            me->SetReactState(REACT_AGGRESSIVE);
            me->RestoreFaction();
        }

        void SpellHit(Unit* caster, const SpellInfo* spell)
        {
            if (spell->Id == SPELL_PERSUASIVE_STRIKE && caster->GetTypeId() == TYPEID_PLAYER && me->isAlive() && !speechCounter)
            {
                if (Player* player = caster->ToPlayer())
                {
                    if (player->GetQuestStatus(QUEST_HOW_TO_WIN_FRIENDS) == QUEST_STATUS_INCOMPLETE)
                    {
                        playerGUID = player->GetGUID();
                        speechTimer = 1000;
                        speechCounter = 1;
                        me->setFaction(player->getFaction());
                        me->CombatStop(true);
                        me->GetMotionMaster()->MoveIdle();
                        me->SetReactState(REACT_PASSIVE);
                        DoCastAOE(SPELL_THREAT_PULSE, true);

                        sCreatureTextMgr->SendChat(me, SAY_PERSUADE_RAND, 0, CHAT_MSG_ADDON, LANG_ADDON, TEXT_RANGE_NORMAL, 0, TEAM_OTHER, false, player);
                        Talk(SAY_CRUSADER);
                    }
                }
            }
        }

        void UpdateAI(const uint32 diff)
        {
            if (speechCounter)
            {
                if (speechTimer <= diff)
                {
                    Player* player = Unit::GetPlayer(*me, playerGUID);
                    if (!player)
                    {
                        EnterEvadeMode();
                        return;
                    }

                    switch (speechCounter)
                    {
                        case 1:
                            Talk(SAY_PERSUADED1);
                            speechTimer = 8000;
                            break;

                        case 2:
                            Talk(SAY_PERSUADED2);
                            speechTimer = 8000;
                            break;

                        case 3:
                            Talk(SAY_PERSUADED3);
                            speechTimer = 8000;
                            break;

                        case 4:
                            Talk(SAY_PERSUADED4);
                            speechTimer = 8000;
                            break;

                        case 5:
                            sCreatureTextMgr->SendChat(me, SAY_PERSUADED5, 0, CHAT_MSG_ADDON, LANG_ADDON, TEXT_RANGE_NORMAL, 0, TEAM_OTHER, false, player);
                            speechTimer = 8000;
                            break;

                        case 6:
                            Talk(SAY_PERSUADED6);
                            player->Kill(me);
                            speechCounter = 0;
                            player->GroupEventHappens(QUEST_HOW_TO_WIN_FRIENDS, me);
                            return;
                    }

                    ++speechCounter;
                    DoCastAOE(SPELL_THREAT_PULSE, true);

                } else
                    speechTimer -= diff;

                return;
            }

            if (!UpdateVictim())
                return;

            DoMeleeAttackIfReady();
        }
    };

};

/*######
## npc_koltira_deathweaver
######*/

enum Koltira
{
    SAY_BREAKOUT1                   = 0,
    SAY_BREAKOUT2                   = 1,
    SAY_BREAKOUT3                   = 2,
    SAY_BREAKOUT4                   = 3,
    SAY_BREAKOUT5                   = 4,
    SAY_BREAKOUT6                   = 5,
    SAY_BREAKOUT7                   = 6,
    SAY_BREAKOUT8                   = 7,
    SAY_BREAKOUT9                   = 8,
    SAY_BREAKOUT10                  = 9,

    SPELL_KOLTIRA_TRANSFORM         = 52899,
    SPELL_ANTI_MAGIC_ZONE           = 52894,

    QUEST_BREAKOUT                  = 12727,

    NPC_CRIMSON_ACOLYTE             = 29007,
    NPC_HIGH_INQUISITOR_VALROTH     = 29001,

    //not sure about this id
    //NPC_DEATH_KNIGHT_MOUNT        = 29201,
    MODEL_DEATH_KNIGHT_MOUNT        = 25278
};

class npc_koltira_deathweaver : public CreatureScript
{
public:
    npc_koltira_deathweaver() : CreatureScript("npc_koltira_deathweaver") { }

    bool OnQuestAccept(Player* player, Creature* creature, const Quest* quest)
    {
        if (quest->GetQuestId() == QUEST_BREAKOUT)
        {
            creature->SetStandState(UNIT_STAND_STATE_STAND);

            if (npc_escortAI* escortAI = CAST_AI(npc_koltira_deathweaver::npc_koltira_deathweaverAI, creature->AI()))
                escortAI->Start(false, false, player->GetGUID());
        }
        return true;
    }

    struct npc_koltira_deathweaverAI : public npc_escortAI
    {
        npc_koltira_deathweaverAI(Creature* creature) : npc_escortAI(creature)
        {
            me->SetReactState(REACT_DEFENSIVE);
        }

        void Reset()
        {
            if (!HasEscortState(STATE_ESCORT_ESCORTING))
            {
                wave = 0;
                waveTimer = 3000;
                valrothGUID = 0;
                me->LoadEquipment(0, true);
<<<<<<< HEAD
                me->RemoveAura(SPELL_ANTI_MAGIC_ZONE);
		me->ApplySpellImmune(0, IMMUNITY_ID, 19725, true); 
=======
                me->RemoveAurasDueToSpell(SPELL_ANTI_MAGIC_ZONE);
                me->RemoveAurasDueToSpell(SPELL_KOLTIRA_TRANSFORM);
                me->RemoveFlag(UNIT_FIELD_FLAGS, UNIT_FLAG_NON_ATTACKABLE);
>>>>>>> db0b81e8
            }
        }

        void WaypointReached(uint32 waypointId)
        {
            switch (waypointId)
            {
                case 0:
                    Talk(SAY_BREAKOUT1);
                    break;
                case 1:
                    me->SetStandState(UNIT_STAND_STATE_KNEEL);
                    break;
                case 2:
                    me->SetStandState(UNIT_STAND_STATE_STAND);
                    DoCast(me, SPELL_KOLTIRA_TRANSFORM);
                    me->LoadEquipment(me->GetEquipmentId());
                    break;
                case 3:
                    SetEscortPaused(true);
                    me->SetFlag(UNIT_FIELD_FLAGS, UNIT_FLAG_NON_ATTACKABLE);
                    me->SetStandState(UNIT_STAND_STATE_KNEEL);
                    Talk(SAY_BREAKOUT2);
                    DoCast(me, SPELL_ANTI_MAGIC_ZONE);
                    break;
                case 4:
                    SetRun(true);
                    break;
                case 9:
                    me->Mount(MODEL_DEATH_KNIGHT_MOUNT);
                    break;
                case 10:
                    me->Dismount();
                    break;
            }
        }

        void JustSummoned(Creature* summoned)
        {
            if (Player* player = GetPlayerForEscort())
                summoned->AI()->AttackStart(player);

            if (summoned->GetEntry() == NPC_HIGH_INQUISITOR_VALROTH)
                valrothGUID = summoned->GetGUID();

            summoned->RemoveFlag(UNIT_FIELD_FLAGS, UNIT_FLAG_IMMUNE_TO_PC);
        }

        void SummonAcolyte(uint32 uiAmount)
        {
            for (uint32 i = 0; i < uiAmount; ++i)
                me->SummonCreature(NPC_CRIMSON_ACOLYTE, 1642.329f, -6045.818f, 127.583f, 0.0f, TEMPSUMMON_TIMED_DESPAWN_OUT_OF_COMBAT, 5000);
        }

        void UpdateAI(const uint32 uiDiff)
        {
            npc_escortAI::UpdateAI(uiDiff);

            if (HasEscortState(STATE_ESCORT_PAUSED))
            {
                if (waveTimer <= uiDiff)
                {
                    switch (wave)
                    {
                        case 0:
                            Talk(SAY_BREAKOUT3);
                            SummonAcolyte(3);
                            waveTimer = 20000;
                            break;
                        case 1:
                            Talk(SAY_BREAKOUT4);
                            SummonAcolyte(3);
                            waveTimer = 20000;
                            break;
                        case 2:
                            Talk(SAY_BREAKOUT5);
                            SummonAcolyte(4);
                            waveTimer = 20000;
                            break;
                        case 3:
                            Talk(SAY_BREAKOUT6);
                            me->SummonCreature(NPC_HIGH_INQUISITOR_VALROTH, 1642.329f, -6045.818f, 127.583f, 0.0f, TEMPSUMMON_TIMED_DESPAWN_OUT_OF_COMBAT, 1000);
                            waveTimer = 1000;
                            break;
                        case 4:
                        {
                            Creature* temp = Unit::GetCreature(*me, valrothGUID);

                            if (!temp || !temp->isAlive())
                            {
                                Talk(SAY_BREAKOUT8);
                                waveTimer = 5000;
                            }
                            else
                            {
                                waveTimer = 2500;
                                return;
                            }
                            break;
                        }
                        case 5:
                            Talk(SAY_BREAKOUT9);
                            me->RemoveAurasDueToSpell(SPELL_ANTI_MAGIC_ZONE);
                            me->RemoveFlag(UNIT_FIELD_FLAGS, UNIT_FLAG_NON_ATTACKABLE);
                            waveTimer = 2500;
                            break;
                        case 6:
                            Talk(SAY_BREAKOUT10);
                            SetEscortPaused(false);
                            break;
                    }

                    ++wave;
                }
                else
                    waveTimer -= uiDiff;
            }
        }

    private:
        uint8 wave;
        uint32 waveTimer;
        uint64 valrothGUID;

    };

    CreatureAI* GetAI(Creature* creature) const
    {
        return new npc_koltira_deathweaverAI(creature);
    }
};

//Scarlet courier
enum ScarletCourierEnum
{
    SAY_TREE1                          = 0,
    SAY_TREE2                          = 1,
    SPELL_SHOOT                        = 52818,
    GO_INCONSPICUOUS_TREE              = 191144,
    NPC_SCARLET_COURIER                = 29076
};

class mob_scarlet_courier : public CreatureScript
{
public:
    mob_scarlet_courier() : CreatureScript("mob_scarlet_courier") { }

    CreatureAI* GetAI(Creature* creature) const
    {
        return new mob_scarlet_courierAI (creature);
    }

    struct mob_scarlet_courierAI : public ScriptedAI
    {
        mob_scarlet_courierAI(Creature* creature) : ScriptedAI(creature) {}

        uint32 uiStage;
        uint32 uiStage_timer;

        void Reset()
        {
            me->Mount(14338); // not sure about this id
            uiStage = 1;
            uiStage_timer = 3000;
        }

        void EnterCombat(Unit* /*who*/)
        {
            Talk(SAY_TREE2);
            me->Dismount();
            uiStage = 0;
        }

        void MovementInform(uint32 type, uint32 id)
        {
            if (type != POINT_MOTION_TYPE)
                return;

            if (id == 1)
                uiStage = 2;
        }

        void UpdateAI(const uint32 diff)
        {
            if (uiStage && !me->isInCombat())
            {
                if (uiStage_timer <= diff)
                {
                    switch (uiStage)
                    {
                    case 1:
                        me->SetWalk(true);
                        if (GameObject* tree = me->FindNearestGameObject(GO_INCONSPICUOUS_TREE, 40.0f))
                        {
                            Talk(SAY_TREE1);
                            float x, y, z;
                            tree->GetContactPoint(me, x, y, z);
                            me->GetMotionMaster()->MovePoint(1, x, y, z);
                        }
                        break;
                    case 2:
                        if (GameObject* tree = me->FindNearestGameObject(GO_INCONSPICUOUS_TREE, 40.0f))
                            if (Unit* unit = tree->GetOwner())
                                AttackStart(unit);
                        break;
                    }
                    uiStage_timer = 3000;
                    uiStage = 0;
                } else uiStage_timer -= diff;
            }

            if (!UpdateVictim())
                return;

            DoMeleeAttackIfReady();
        }
    };

};

//Koltira & Valroth- Breakout

enum valroth
{
  //SAY_VALROTH1                      = 0, Unused
    SAY_VALROTH_AGGRO                 = 1,
    SAY_VALROTH_RAND                  = 2,
    SAY_VALROTH_DEATH                 = 3,
    SPELL_RENEW                       = 38210,
    SPELL_INQUISITOR_PENANCE          = 52922,
    SPELL_VALROTH_SMITE               = 52926,
    SPELL_SUMMON_VALROTH_REMAINS      = 52929
};

class mob_high_inquisitor_valroth : public CreatureScript
{
public:
    mob_high_inquisitor_valroth() : CreatureScript("mob_high_inquisitor_valroth") { }

    CreatureAI* GetAI(Creature* creature) const
    {
        return new mob_high_inquisitor_valrothAI (creature);
    }

    struct mob_high_inquisitor_valrothAI : public ScriptedAI
    {
        mob_high_inquisitor_valrothAI(Creature* creature) : ScriptedAI(creature) {}

        uint32 uiRenew_timer;
        uint32 uiInquisitor_Penance_timer;
        uint32 uiValroth_Smite_timer;

        void Reset()
        {
            uiRenew_timer = 1000;
            uiInquisitor_Penance_timer = 2000;
            uiValroth_Smite_timer = 1000;
        }

        void EnterCombat(Unit* who)
        {
            Talk(SAY_VALROTH_AGGRO);
            DoCast(who, SPELL_VALROTH_SMITE);
        }

        void UpdateAI(const uint32 diff)
        {
            if (uiRenew_timer <= diff)
            {
                Shout();
                DoCast(me, SPELL_RENEW);
                uiRenew_timer = urand(1000, 6000);
            } else uiRenew_timer -= diff;

            if (uiInquisitor_Penance_timer <= diff)
            {
                Shout();
                DoCast(me->getVictim(), SPELL_INQUISITOR_PENANCE);
                uiInquisitor_Penance_timer = urand(2000, 7000);
            } else uiInquisitor_Penance_timer -= diff;

            if (uiValroth_Smite_timer <= diff)
            {
                Shout();
                DoCast(me->getVictim(), SPELL_VALROTH_SMITE);
                uiValroth_Smite_timer = urand(1000, 6000);
            } else uiValroth_Smite_timer -= diff;

            DoMeleeAttackIfReady();
        }

        void Shout()
        {
            if (rand()%100 < 15)
                Talk(SAY_VALROTH_RAND);
        }

        void JustDied(Unit* killer)
        {
            Talk(SAY_VALROTH_DEATH);
            killer->CastSpell(me, SPELL_SUMMON_VALROTH_REMAINS, true);
        }
    };

};

/*######
## npc_a_special_surprise
######*/
//used by 29032, 29061, 29065, 29067, 29068, 29070, 29074, 29072, 29073, 29071 but signed for 29032
enum SpecialSurprise
{
    SAY_EXEC_START_1            = 0,                 // speech for all
    SAY_EXEC_START_2            = 1,
    SAY_EXEC_START_3            = 2,
    SAY_EXEC_PROG_1             = 3,
    SAY_EXEC_PROG_2             = 4,
    SAY_EXEC_PROG_3             = 5,
    SAY_EXEC_PROG_4             = 6,
    SAY_EXEC_PROG_5             = 7,
    SAY_EXEC_PROG_6             = 8,
    SAY_EXEC_PROG_7             = 9,
    SAY_EXEC_NAME_1             = 10,
    SAY_EXEC_NAME_2             = 11,
    SAY_EXEC_RECOG_1            = 12,
    SAY_EXEC_RECOG_2            = 13,
    SAY_EXEC_RECOG_3            = 14,
    SAY_EXEC_RECOG_4            = 15,
    SAY_EXEC_RECOG_5            = 16,
    SAY_EXEC_RECOG_6            = 17,
    SAY_EXEC_NOREM_1            = 18,
    SAY_EXEC_NOREM_2            = 19,
    SAY_EXEC_NOREM_3            = 20,
    SAY_EXEC_NOREM_4            = 21,
    SAY_EXEC_NOREM_5            = 22,
    SAY_EXEC_NOREM_6            = 23,
    SAY_EXEC_NOREM_7            = 24,
    SAY_EXEC_NOREM_8            = 25,
    SAY_EXEC_NOREM_9            = 26,
    SAY_EXEC_THINK_1            = 27,
    SAY_EXEC_THINK_2            = 28,
    SAY_EXEC_THINK_3            = 29,
    SAY_EXEC_THINK_4            = 30,
    SAY_EXEC_THINK_5            = 31,
    SAY_EXEC_THINK_6            = 32,
    SAY_EXEC_THINK_7            = 33,
    SAY_EXEC_THINK_8            = 34,
    SAY_EXEC_THINK_9            = 35,
    SAY_EXEC_THINK_10           = 36,
    SAY_EXEC_LISTEN_1           = 37,
    SAY_EXEC_LISTEN_2           = 38,
    SAY_EXEC_LISTEN_3           = 39,
    SAY_EXEC_LISTEN_4           = 40,
    SAY_PLAGUEFIST              = 41,
    SAY_EXEC_TIME_1             = 42,
    SAY_EXEC_TIME_2             = 43,
    SAY_EXEC_TIME_3             = 44,
    SAY_EXEC_TIME_4             = 45,
    SAY_EXEC_TIME_5             = 46,
    SAY_EXEC_TIME_6             = 47,
    SAY_EXEC_TIME_7             = 48,
    SAY_EXEC_TIME_8             = 49,
    SAY_EXEC_TIME_9             = 50,
    SAY_EXEC_TIME_10            = 51,
    SAY_EXEC_WAITING            = 52,
    EMOTE_DIES                  = 53,

    NPC_PLAGUEFIST              = 29053
};

class npc_a_special_surprise : public CreatureScript
{
public:
    npc_a_special_surprise() : CreatureScript("npc_a_special_surprise") { }

    CreatureAI* GetAI(Creature* creature) const
    {
        return new npc_a_special_surpriseAI(creature);
    }

    struct npc_a_special_surpriseAI : public ScriptedAI
    {
        npc_a_special_surpriseAI(Creature* creature) : ScriptedAI(creature) {}

        uint32 ExecuteSpeech_Timer;
        uint32 ExecuteSpeech_Counter;
        uint64 PlayerGUID;

        void Reset()
        {
            ExecuteSpeech_Timer = 0;
            ExecuteSpeech_Counter = 0;
            PlayerGUID = 0;

            me->SetFlag(UNIT_FIELD_FLAGS, UNIT_FLAG_IMMUNE_TO_PC);
        }

        bool MeetQuestCondition(Player* player)
        {
            switch (me->GetEntry())
            {
                case 29061:                                     // Ellen Stanbridge
                    if (player->GetQuestStatus(12742) == QUEST_STATUS_INCOMPLETE)
                        return true;
                    break;
                case 29072:                                     // Kug Ironjaw
                    if (player->GetQuestStatus(12748) == QUEST_STATUS_INCOMPLETE)
                        return true;
                    break;
                case 29067:                                     // Donovan Pulfrost
                    if (player->GetQuestStatus(12744) == QUEST_STATUS_INCOMPLETE)
                        return true;
                    break;
                case 29065:                                     // Yazmina Oakenthorn
                    if (player->GetQuestStatus(12743) == QUEST_STATUS_INCOMPLETE)
                        return true;
                    break;
                case 29071:                                     // Antoine Brack
                    if (player->GetQuestStatus(12750) == QUEST_STATUS_INCOMPLETE)
                        return true;
                    break;
                case 29032:                                     // Malar Bravehorn
                    if (player->GetQuestStatus(12739) == QUEST_STATUS_INCOMPLETE)
                        return true;
                    break;
                case 29068:                                     // Goby Blastenheimer
                    if (player->GetQuestStatus(12745) == QUEST_STATUS_INCOMPLETE)
                        return true;
                    break;
                case 29073:                                     // Iggy Darktusk
                    if (player->GetQuestStatus(12749) == QUEST_STATUS_INCOMPLETE)
                        return true;
                    break;
                case 29074:                                     // Lady Eonys
                    if (player->GetQuestStatus(12747) == QUEST_STATUS_INCOMPLETE)
                        return true;
                    break;
                case 29070:                                     // Valok the Righteous
                    if (player->GetQuestStatus(12746) == QUEST_STATUS_INCOMPLETE)
                        return true;
                    break;
            }

            return false;
        }

        void MoveInLineOfSight(Unit* who)
        {
            if (PlayerGUID || who->GetTypeId() != TYPEID_PLAYER || !who->IsWithinDist(me, INTERACTION_DISTANCE))
                return;

            if (MeetQuestCondition(who->ToPlayer()))
                PlayerGUID = who->GetGUID();
        }

        void UpdateAI(const uint32 diff)
        {
            if (PlayerGUID && !me->getVictim() && me->isAlive())
            {
                if (ExecuteSpeech_Timer <= diff)
                {
                    Player* player = Unit::GetPlayer(*me, PlayerGUID);

                    if (!player)
                    {
                        Reset();
                        return;
                    }

                    //TODO: simplify text's selection

                    switch (player->getRace())
                    {
                        case RACE_HUMAN:
                            switch (ExecuteSpeech_Counter)
                            {
                                case 0: Talk(SAY_EXEC_START_1, player->GetGUID()); break;
                                case 1: me->SetStandState(UNIT_STAND_STATE_STAND); break;
                                case 2: Talk(SAY_EXEC_PROG_5, player->GetGUID()); break;
                                case 3: Talk(SAY_EXEC_NAME_1, player->GetGUID()); break;
                                case 4: Talk(SAY_EXEC_RECOG_1, player->GetGUID()); break;
                                case 5: Talk(SAY_EXEC_NOREM_5, player->GetGUID()); break;
                                case 6: Talk(SAY_EXEC_THINK_7, player->GetGUID()); break;
                                case 7: Talk(SAY_EXEC_LISTEN_1, player->GetGUID()); break;
                                case 8:
                                    if (Creature* Plaguefist = GetClosestCreatureWithEntry(me, NPC_PLAGUEFIST, 85.0f))
                                        Plaguefist->AI()->Talk(SAY_PLAGUEFIST, player->GetGUID());
                                    break;
                                case 9:
                                    Talk(SAY_EXEC_TIME_6, player->GetGUID());
                                    me->SetStandState(UNIT_STAND_STATE_KNEEL);
                                    me->RemoveFlag(UNIT_FIELD_FLAGS, UNIT_FLAG_IMMUNE_TO_PC);
                                    break;
                                case 10:
                                    Talk(SAY_EXEC_WAITING, player->GetGUID());
                                    break;
                                case 11:
                                    Talk(EMOTE_DIES);
                                    me->setDeathState(JUST_DIED);
                                    me->SetHealth(0);
                                    return;
                            }
                            break;
                        case RACE_ORC:
                            switch (ExecuteSpeech_Counter)
                            {
                                case 0: Talk(SAY_EXEC_START_1, player->GetGUID()); break;
                                case 1: me->SetStandState(UNIT_STAND_STATE_STAND); break;
                                case 2: Talk(SAY_EXEC_PROG_6, player->GetGUID()); break;
                                case 3: Talk(SAY_EXEC_NAME_1, player->GetGUID()); break;
                                case 4: Talk(SAY_EXEC_RECOG_1, player->GetGUID()); break;
                                case 5: Talk(SAY_EXEC_NOREM_7, player->GetGUID()); break;
                                case 6: Talk(SAY_EXEC_THINK_8, player->GetGUID()); break;
                                case 7: Talk(SAY_EXEC_LISTEN_1, player->GetGUID()); break;
                                case 8:
                                    if (Creature* Plaguefist = GetClosestCreatureWithEntry(me, NPC_PLAGUEFIST, 85.0f))
                                        Plaguefist->AI()->Talk(SAY_PLAGUEFIST, player->GetGUID());
                                    break;
                                case 9:
                                    Talk(SAY_EXEC_TIME_8, player->GetGUID());
                                    me->SetStandState(UNIT_STAND_STATE_KNEEL);
                                    me->RemoveFlag(UNIT_FIELD_FLAGS, UNIT_FLAG_IMMUNE_TO_PC);
                                    break;
                                case 10:
                                    Talk(SAY_EXEC_WAITING, player->GetGUID());
                                    break;
                                case 11:
                                    Talk(EMOTE_DIES);
                                    me->setDeathState(JUST_DIED);
                                    me->SetHealth(0);
                                    return;
                            }
                            break;
                        case RACE_DWARF:
                            switch (ExecuteSpeech_Counter)
                            {
                                case 0: Talk(SAY_EXEC_START_2, player->GetGUID()); break;
                                case 1: me->SetStandState(UNIT_STAND_STATE_STAND); break;
                                case 2: Talk(SAY_EXEC_PROG_2, player->GetGUID()); break;
                                case 3: Talk(SAY_EXEC_NAME_1, player->GetGUID()); break;
                                case 4: Talk(SAY_EXEC_RECOG_3, player->GetGUID()); break;
                                case 5: Talk(SAY_EXEC_NOREM_2, player->GetGUID()); break;
                                case 6: Talk(SAY_EXEC_THINK_5, player->GetGUID()); break;
                                case 7: Talk(SAY_EXEC_LISTEN_2, player->GetGUID()); break;
                                case 8:
                                    if (Creature* Plaguefist = GetClosestCreatureWithEntry(me, NPC_PLAGUEFIST, 85.0f))
                                        Plaguefist->AI()->Talk(SAY_PLAGUEFIST, player->GetGUID());
                                    break;
                                case 9:
                                    Talk(SAY_EXEC_TIME_3, player->GetGUID());
                                    me->SetStandState(UNIT_STAND_STATE_KNEEL);
                                    me->RemoveFlag(UNIT_FIELD_FLAGS, UNIT_FLAG_IMMUNE_TO_PC);
                                    break;
                                case 10:
                                    Talk(SAY_EXEC_WAITING, player->GetGUID());
                                    break;
                                case 11:
                                    Talk(EMOTE_DIES);
                                    me->setDeathState(JUST_DIED);
                                    me->SetHealth(0);
                                    return;
                            }
                            break;
                        case RACE_NIGHTELF:
                            switch (ExecuteSpeech_Counter)
                            {
                                case 0: Talk(SAY_EXEC_START_1, player->GetGUID()); break;
                                case 1: me->SetStandState(UNIT_STAND_STATE_STAND); break;
                                case 2: Talk(SAY_EXEC_PROG_5, player->GetGUID()); break;
                                case 3: Talk(SAY_EXEC_NAME_1, player->GetGUID()); break;
                                case 4: Talk(SAY_EXEC_RECOG_1, player->GetGUID()); break;
                                case 5: Talk(SAY_EXEC_NOREM_6, player->GetGUID()); break;
                                case 6: Talk(SAY_EXEC_THINK_2, player->GetGUID()); break;
                                case 7: Talk(SAY_EXEC_LISTEN_1, player->GetGUID()); break;
                                case 8:
                                    if (Creature* Plaguefist = GetClosestCreatureWithEntry(me, NPC_PLAGUEFIST, 85.0f))
                                        Plaguefist->AI()->Talk(SAY_PLAGUEFIST, player->GetGUID());
                                    break;
                                case 9:
                                    Talk(SAY_EXEC_TIME_7, player->GetGUID());
                                    me->SetStandState(UNIT_STAND_STATE_KNEEL);
                                    me->RemoveFlag(UNIT_FIELD_FLAGS, UNIT_FLAG_IMMUNE_TO_PC);
                                    break;
                                case 10:
                                    Talk(SAY_EXEC_WAITING, player->GetGUID());
                                    break;
                                case 11:
                                    Talk(EMOTE_DIES);
                                    me->setDeathState(JUST_DIED);
                                    me->SetHealth(0);
                                    return;
                            }
                            break;
                        case RACE_UNDEAD_PLAYER:
                            switch (ExecuteSpeech_Counter)
                            {
                                case 0: Talk(SAY_EXEC_START_1, player->GetGUID()); break;
                                case 1: me->SetStandState(UNIT_STAND_STATE_STAND); break;
                                case 2: Talk(SAY_EXEC_PROG_3, player->GetGUID()); break;
                                case 3: Talk(SAY_EXEC_NAME_1, player->GetGUID()); break;
                                case 4: Talk(SAY_EXEC_RECOG_4, player->GetGUID()); break;
                                case 5: Talk(SAY_EXEC_NOREM_3, player->GetGUID()); break;
                                case 6: Talk(SAY_EXEC_THINK_1, player->GetGUID()); break;
                                case 7: Talk(SAY_EXEC_LISTEN_3, player->GetGUID()); break;
                                case 8:
                                    if (Creature* Plaguefist = GetClosestCreatureWithEntry(me, NPC_PLAGUEFIST, 85.0f))
                                        Plaguefist->AI()->Talk(SAY_PLAGUEFIST, player->GetGUID());
                                    break;
                                case 9:
                                    Talk(SAY_EXEC_TIME_4, player->GetGUID());
                                    me->SetStandState(UNIT_STAND_STATE_KNEEL);
                                    me->RemoveFlag(UNIT_FIELD_FLAGS, UNIT_FLAG_IMMUNE_TO_PC);
                                    break;
                                case 10:
                                    Talk(SAY_EXEC_WAITING, player->GetGUID());
                                    break;
                                case 11:
                                    Talk(EMOTE_DIES);
                                    me->setDeathState(JUST_DIED);
                                    me->SetHealth(0);
                                    return;
                            }
                            break;
                        case RACE_TAUREN:
                            switch (ExecuteSpeech_Counter)
                            {
                                case 0: Talk(SAY_EXEC_START_1, player->GetGUID()); break;
                                case 1: me->SetStandState(UNIT_STAND_STATE_STAND); break;
                                case 2: Talk(SAY_EXEC_PROG_1, player->GetGUID()); break;
                                case 3: Talk(SAY_EXEC_NAME_1, player->GetGUID()); break;
                                case 4: Talk(SAY_EXEC_RECOG_5, player->GetGUID()); break;
                                case 5: Talk(SAY_EXEC_NOREM_8, player->GetGUID()); break;
                                case 6: Talk(SAY_EXEC_THINK_9, player->GetGUID()); break;
                                case 7: Talk(SAY_EXEC_LISTEN_1, player->GetGUID()); break;
                                case 8:
                                    if (Creature* Plaguefist = GetClosestCreatureWithEntry(me, NPC_PLAGUEFIST, 85.0f))
                                        Plaguefist->AI()->Talk(SAY_PLAGUEFIST, player->GetGUID());
                                    break;
                                case 9:
                                    Talk(SAY_EXEC_TIME_9, player->GetGUID());
                                    me->SetStandState(UNIT_STAND_STATE_KNEEL);
                                    me->RemoveFlag(UNIT_FIELD_FLAGS, UNIT_FLAG_IMMUNE_TO_PC);
                                    break;
                                case 10:
                                    Talk(SAY_EXEC_WAITING, player->GetGUID());
                                    break;
                                case 11:
                                    Talk(EMOTE_DIES);
                                    me->setDeathState(JUST_DIED);
                                    me->SetHealth(0);
                                    return;
                            }
                            break;
                        case RACE_GNOME:
                            switch (ExecuteSpeech_Counter)
                            {
                                case 0: Talk(SAY_EXEC_START_1, player->GetGUID()); break;
                                case 1: me->SetStandState(UNIT_STAND_STATE_STAND); break;
                                case 2: Talk(SAY_EXEC_PROG_4, player->GetGUID()); break;
                                case 3: Talk(SAY_EXEC_NAME_1, player->GetGUID()); break;
                                case 4: Talk(SAY_EXEC_RECOG_1, player->GetGUID()); break;
                                case 5: Talk(SAY_EXEC_NOREM_4, player->GetGUID()); break;
                                case 6: Talk(SAY_EXEC_THINK_6, player->GetGUID()); break;
                                case 7: Talk(SAY_EXEC_LISTEN_1, player->GetGUID()); break;
                                case 8:
                                    if (Creature* Plaguefist = GetClosestCreatureWithEntry(me, NPC_PLAGUEFIST, 85.0f))
                                        Plaguefist->AI()->Talk(SAY_PLAGUEFIST, player->GetGUID());
                                    break;
                                case 9:
                                    Talk(SAY_EXEC_TIME_5, player->GetGUID());
                                    me->SetStandState(UNIT_STAND_STATE_KNEEL);
                                    me->RemoveFlag(UNIT_FIELD_FLAGS, UNIT_FLAG_IMMUNE_TO_PC);
                                    break;
                                case 10:
                                    Talk(SAY_EXEC_WAITING, player->GetGUID());
                                    break;
                                case 11:
                                    Talk(EMOTE_DIES);
                                    me->setDeathState(JUST_DIED);
                                    me->SetHealth(0);
                                    return;
                            }
                            break;
                        case RACE_TROLL:
                            switch (ExecuteSpeech_Counter)
                            {
                                case 0: Talk(SAY_EXEC_START_3, player->GetGUID()); break;
                                case 1: me->SetStandState(UNIT_STAND_STATE_STAND); break;
                                case 2: Talk(SAY_EXEC_PROG_7, player->GetGUID()); break;
                                case 3: Talk(SAY_EXEC_NAME_2, player->GetGUID()); break;
                                case 4: Talk(SAY_EXEC_RECOG_6, player->GetGUID()); break;
                                case 5: Talk(SAY_EXEC_NOREM_9, player->GetGUID()); break;
                                case 6: Talk(SAY_EXEC_THINK_10, player->GetGUID()); break;
                                case 7: Talk(SAY_EXEC_LISTEN_4, player->GetGUID()); break;
                                case 8:
                                    if (Creature* Plaguefist = GetClosestCreatureWithEntry(me, NPC_PLAGUEFIST, 85.0f))
                                        Plaguefist->AI()->Talk(SAY_PLAGUEFIST, player->GetGUID());
                                    break;
                                case 9:
                                    Talk(SAY_EXEC_TIME_10, player->GetGUID());
                                    me->SetStandState(UNIT_STAND_STATE_KNEEL);
                                    me->RemoveFlag(UNIT_FIELD_FLAGS, UNIT_FLAG_IMMUNE_TO_PC);
                                    break;
                                case 10:
                                    Talk(SAY_EXEC_WAITING, player->GetGUID());
                                    break;
                                case 11:
                                    Talk(EMOTE_DIES);
                                    me->setDeathState(JUST_DIED);
                                    me->SetHealth(0);
                                    return;
                            }
                            break;
                        case RACE_BLOODELF:
                            switch (ExecuteSpeech_Counter)
                            {
                                case 0: Talk(SAY_EXEC_START_1, player->GetGUID()); break;
                                case 1: me->SetStandState(UNIT_STAND_STATE_STAND); break;
                                case 2: Talk(SAY_EXEC_PROG_1, player->GetGUID()); break;
                                case 3: Talk(SAY_EXEC_NAME_1, player->GetGUID()); break;
                                case 4: Talk(SAY_EXEC_RECOG_1, player->GetGUID()); break;
                                //case 5: //unknown
                                case 6: Talk(SAY_EXEC_THINK_3, player->GetGUID()); break;
                                case 7: Talk(SAY_EXEC_LISTEN_1, player->GetGUID()); break;
                                case 8:
                                    if (Creature* Plaguefist = GetClosestCreatureWithEntry(me, NPC_PLAGUEFIST, 85.0f))
                                        Plaguefist->AI()->Talk(SAY_PLAGUEFIST, player->GetGUID());
                                    break;
                                case 9:
                                    Talk(SAY_EXEC_TIME_1, player->GetGUID());
                                    me->SetStandState(UNIT_STAND_STATE_KNEEL);
                                    me->RemoveFlag(UNIT_FIELD_FLAGS, UNIT_FLAG_IMMUNE_TO_PC);
                                    break;
                                case 10:
                                    Talk(SAY_EXEC_WAITING, player->GetGUID());
                                    break;
                                case 11:
                                    Talk(EMOTE_DIES);
                                    me->setDeathState(JUST_DIED);
                                    me->SetHealth(0);
                                    return;
                            }
                            break;
                        case RACE_DRAENEI:
                            switch (ExecuteSpeech_Counter)
                            {
                                case 0: Talk(SAY_EXEC_START_1, player->GetGUID()); break;
                                case 1: me->SetStandState(UNIT_STAND_STATE_STAND); break;
                                case 2: Talk(SAY_EXEC_PROG_1, player->GetGUID()); break;
                                case 3: Talk(SAY_EXEC_NAME_1, player->GetGUID()); break;
                                case 4: Talk(SAY_EXEC_RECOG_2, player->GetGUID()); break;
                                case 5: Talk(SAY_EXEC_NOREM_1, player->GetGUID()); break;
                                case 6: Talk(SAY_EXEC_THINK_4, player->GetGUID()); break;
                                case 7: Talk(SAY_EXEC_LISTEN_1, player->GetGUID()); break;
                                case 8:
                                    if (Creature* Plaguefist = GetClosestCreatureWithEntry(me, NPC_PLAGUEFIST, 85.0f))
                                        Plaguefist->AI()->Talk(SAY_PLAGUEFIST, player->GetGUID());
                                    break;
                                case 9:
                                    Talk(SAY_EXEC_TIME_2, player->GetGUID());
                                    me->SetStandState(UNIT_STAND_STATE_KNEEL);
                                    me->RemoveFlag(UNIT_FIELD_FLAGS, UNIT_FLAG_IMMUNE_TO_PC);
                                    break;
                                case 10:
                                    Talk(SAY_EXEC_WAITING, player->GetGUID());
                                    break;
                                case 11:
                                    Talk(EMOTE_DIES);
                                    me->setDeathState(JUST_DIED);
                                    me->SetHealth(0);
                                    return;
                            }
                            break;
                    }

                    if (ExecuteSpeech_Counter >= 9)
                        ExecuteSpeech_Timer = 15000;
                    else
                        ExecuteSpeech_Timer = 7000;

                    ++ExecuteSpeech_Counter;
                }
                else
                    ExecuteSpeech_Timer -= diff;
            }
        }
    };
};

void AddSC_the_scarlet_enclave_c2()
{
    new npc_crusade_persuaded();
    new mob_scarlet_courier();
    new npc_koltira_deathweaver();
    new mob_high_inquisitor_valroth();
    new npc_a_special_surprise();
}<|MERGE_RESOLUTION|>--- conflicted
+++ resolved
@@ -218,14 +218,9 @@
                 waveTimer = 3000;
                 valrothGUID = 0;
                 me->LoadEquipment(0, true);
-<<<<<<< HEAD
-                me->RemoveAura(SPELL_ANTI_MAGIC_ZONE);
-		me->ApplySpellImmune(0, IMMUNITY_ID, 19725, true); 
-=======
                 me->RemoveAurasDueToSpell(SPELL_ANTI_MAGIC_ZONE);
                 me->RemoveAurasDueToSpell(SPELL_KOLTIRA_TRANSFORM);
                 me->RemoveFlag(UNIT_FIELD_FLAGS, UNIT_FLAG_NON_ATTACKABLE);
->>>>>>> db0b81e8
             }
         }
 
