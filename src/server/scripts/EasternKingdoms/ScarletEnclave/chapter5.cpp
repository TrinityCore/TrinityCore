--- conflicted
+++ resolved
@@ -23,11 +23,6 @@
 #include "Player.h"
 #include "ScriptedEscortAI.h"
 #include "ScriptedGossip.h"
-<<<<<<< HEAD
-#include "SpellInfo.h"
-#include "SpellScript.h"
-=======
->>>>>>> 28d470c5
 #include "TemporarySummon.h"
 
 #define LESS_MOB // if you do not have a good server and do not want it to be laggy as hell
@@ -282,32 +277,8 @@
     struct npc_highlord_darion_mograineAI : public EscortAI
     {
         npc_highlord_darion_mograineAI(Creature* creature) : EscortAI(creature)
-<<<<<<< HEAD
         {
-            Initialize();
-        }
-
-        void Initialize()
-=======
->>>>>>> 28d470c5
-        {
-            bIsBattle = false;
-            uiStep = 0;
-            uiPhase_timer = 3000;
-            uiFight_duration = 300000; // 5 minutes
-            uiTotal_dawn = ENCOUNTER_TOTAL_DAWN;
-            uiTotal_scourge = ENCOUNTER_TOTAL_SCOURGE;
-            uiSummon_counter = 0;
-
-            uiAnti_magic_zone = urand(1000, 6000);
-            uiDeath_strike = urand(5000, 10000);
-            uiDeath_embrace = urand(5000, 10000);
-            uiIcy_touch = urand(5000, 10000);
-            uiUnholy_blight = urand(5000, 10000);
-
-            uiFight_speech = 15000;
-            uiSpawncheck = 1000;
-            uiTargetcheck = 10000;
+            Reset();
         }
 
         bool bIsBattle;
@@ -353,7 +324,23 @@
         {
             if (!HasEscortState(STATE_ESCORT_ESCORTING))
             {
-                Initialize();
+                bIsBattle = false;
+                uiStep = 0;
+                uiPhase_timer = 3000;
+                uiFight_duration = 300000; // 5 minutes
+                uiTotal_dawn = ENCOUNTER_TOTAL_DAWN;
+                uiTotal_scourge = ENCOUNTER_TOTAL_SCOURGE;
+                uiSummon_counter = 0;
+
+                uiAnti_magic_zone = urand(1000, 6000);
+                uiDeath_strike = urand(5000, 10000);
+                uiDeath_embrace = urand(5000, 10000);
+                uiIcy_touch = urand(5000, 10000);
+                uiUnholy_blight = urand(5000, 10000);
+
+                uiFight_speech = 15000;
+                uiSpawncheck = 1000;
+                uiTargetcheck = 10000;
 
                 me->SetStandState(UNIT_STAND_STATE_STAND);
                 me->Mount(25279);
@@ -532,11 +519,7 @@
                     if (Creature* temp = ObjectAccessor::GetCreature(*me, uiKorfaxGUID))
                     {
                         temp->SetWalk(true);
-<<<<<<< HEAD
-                        temp->SetUInt32Value(UNIT_NPC_EMOTESTATE, EMOTE_STATE_READY2H);
-=======
                         temp->SetEmoteState(EMOTE_STATE_READY2H);
->>>>>>> 28d470c5
                         temp->GetMotionMaster()->MovePoint(0, LightofDawnLoc[10]);
                     }
                     if (Creature* temp = ObjectAccessor::GetCreature(*me, uiMaxwellGUID))
@@ -636,7 +619,7 @@
                             uiPhase_timer = 500;
                             if (uiSummon_counter < ENCOUNTER_GHOUL_NUMBER)
                             {
-                                Unit* temp = me->SummonCreature(NPC_ACHERUS_GHOUL, (me->GetPositionX() - 20) + rand32() % 40, (me->GetPositionY() - 20) + rand32() % 40, me->GetPositionZ(), 0, TEMPSUMMON_TIMED_OR_CORPSE_DESPAWN, 5min);
+                                Unit* temp = me->SummonCreature(NPC_ACHERUS_GHOUL, (me->GetPositionX() - 20) + rand32() % 40, (me->GetPositionY() - 20) + rand32() % 40, me->GetPositionZ(), 0, TEMPSUMMON_TIMED_OR_CORPSE_DESPAWN, 300000);
                                 temp->SetWalk(false);
                                 temp->SetFaction(FACTION_UNDEAD_SCOURGE_3);
                                 uiGhoulGUID[uiSummon_counter] = temp->GetGUID();
@@ -654,7 +637,7 @@
                             uiPhase_timer = 500;
                             if (uiSummon_counter < ENCOUNTER_ABOMINATION_NUMBER)
                             {
-                                Unit* temp = me->SummonCreature(NPC_RAMPAGING_ABOMINATION, (me->GetPositionX() - 20) + rand32() % 40, (me->GetPositionY() - 20) + rand32() % 40, me->GetPositionZ(), 0, TEMPSUMMON_TIMED_OR_CORPSE_DESPAWN, 5min);
+                                Unit* temp = me->SummonCreature(NPC_RAMPAGING_ABOMINATION, (me->GetPositionX() - 20) + rand32() % 40, (me->GetPositionY() - 20) + rand32() % 40, me->GetPositionZ(), 0, TEMPSUMMON_TIMED_OR_CORPSE_DESPAWN, 300000);
                                 temp->SetWalk(false);
                                 temp->SetFaction(FACTION_UNDEAD_SCOURGE_3);
                                 uiAbominationGUID[uiSummon_counter] = temp->GetGUID();
@@ -672,7 +655,7 @@
                             uiPhase_timer = 500;
                             if (uiSummon_counter < ENCOUNTER_WARRIOR_NUMBER)
                             {
-                                Unit* temp = me->SummonCreature(NPC_WARRIOR_OF_THE_FROZEN_WASTES, (me->GetPositionX() - 20) + rand32() % 40, (me->GetPositionY() - 20) + rand32() % 40, me->GetPositionZ(), 0, TEMPSUMMON_TIMED_OR_CORPSE_DESPAWN, 5min);
+                                Unit* temp = me->SummonCreature(NPC_WARRIOR_OF_THE_FROZEN_WASTES, (me->GetPositionX() - 20) + rand32() % 40, (me->GetPositionY() - 20) + rand32() % 40, me->GetPositionZ(), 0, TEMPSUMMON_TIMED_OR_CORPSE_DESPAWN, 300000);
                                 temp->SetWalk(false);
                                 temp->SetFaction(FACTION_UNDEAD_SCOURGE_3);
                                 uiWarriorGUID[uiSummon_counter] = temp->GetGUID();
@@ -690,7 +673,7 @@
                             uiPhase_timer = 500;
                             if (uiSummon_counter < ENCOUNTER_BEHEMOTH_NUMBER)
                             {
-                                Unit* temp = me->SummonCreature(NPC_FLESH_BEHEMOTH, (me->GetPositionX() - 20) + rand32() % 40, (me->GetPositionY() - 20) + rand32() % 40, me->GetPositionZ(), 0, TEMPSUMMON_TIMED_OR_CORPSE_DESPAWN, 5min);
+                                Unit* temp = me->SummonCreature(NPC_FLESH_BEHEMOTH, (me->GetPositionX() - 20) + rand32() % 40, (me->GetPositionY() - 20) + rand32() % 40, me->GetPositionZ(), 0, TEMPSUMMON_TIMED_OR_CORPSE_DESPAWN, 300000);
                                 temp->SetWalk(false);
                                 temp->SetFaction(FACTION_UNDEAD_SCOURGE_3);
                                 uiBehemothGUID[uiSummon_counter] = temp->GetGUID();
@@ -766,11 +749,7 @@
                             break;
 
                         case 15: // summon gate
-<<<<<<< HEAD
-                            if (Creature* temp = me->SummonCreature(NPC_HIGHLORD_ALEXANDROS_MOGRAINE, LightofDawnLoc[22], TEMPSUMMON_TIMED_OR_CORPSE_DESPAWN, 5min))
-=======
                             if (Creature* temp = me->SummonCreature(NPC_HIGHLORD_ALEXANDROS_MOGRAINE, LightofDawnLoc[22], TEMPSUMMON_TIMED_OR_CORPSE_DESPAWN, 300000))
->>>>>>> 28d470c5
                             {
                                 temp->AddUnitFlag(UNIT_FLAG_NOT_SELECTABLE);
                                 temp->CastSpell(temp, SPELL_ALEXANDROS_MOGRAINE_SPAWN, true);
@@ -783,11 +762,7 @@
                         case 16: // Alexandros out
                             if (Creature* temp = ObjectAccessor::GetCreature(*me, uiAlexandrosGUID))
                             {
-<<<<<<< HEAD
-                                temp->RemoveFlag(UNIT_FIELD_FLAGS, UNIT_FLAG_NOT_SELECTABLE);
-=======
                                 temp->RemoveUnitFlag(UNIT_FLAG_NOT_SELECTABLE);
->>>>>>> 28d470c5
                                 temp->GetMotionMaster()->MovePoint(0, LightofDawnLoc[23]);
                                 temp->AI()->Talk(SAY_LIGHT_OF_DAWN32);
                             }
@@ -802,11 +777,7 @@
                             break;
 
                         case 18: // Darion's spirit out
-<<<<<<< HEAD
-                            if (Creature* temp = me->SummonCreature(NPC_DARION_MOGRAINE, LightofDawnLoc[24], TEMPSUMMON_TIMED_OR_CORPSE_DESPAWN, 5min))
-=======
                             if (Creature* temp = me->SummonCreature(NPC_DARION_MOGRAINE, LightofDawnLoc[24], TEMPSUMMON_TIMED_OR_CORPSE_DESPAWN, 300000))
->>>>>>> 28d470c5
                             {
                                 temp->AI()->Talk(SAY_LIGHT_OF_DAWN35);
                                 temp->SetWalk(false);
@@ -883,11 +854,7 @@
                             break;
 
                         case 29: // lich king spawns
-<<<<<<< HEAD
-                            if (Creature* temp = me->SummonCreature(NPC_THE_LICH_KING, LightofDawnLoc[26], TEMPSUMMON_TIMED_OR_CORPSE_DESPAWN, 5min))
-=======
                             if (Creature* temp = me->SummonCreature(NPC_THE_LICH_KING, LightofDawnLoc[26], TEMPSUMMON_TIMED_OR_CORPSE_DESPAWN, 300000))
->>>>>>> 28d470c5
                             {
                                 temp->AI()->Talk(SAY_LIGHT_OF_DAWN43);
                                 uiLichKingGUID = temp->GetGUID();
@@ -999,26 +966,16 @@
 
                                 if (fLichPositionX && fLichPositionY)
                                 {
-<<<<<<< HEAD
-                                    Unit* temp = me->SummonCreature(NPC_DEFENDER_OF_THE_LIGHT, LightofDawnLoc[0].GetPositionWithOffset({ float(rand32() % 10), float(rand32() % 10), 0.0f, 0.0f }), TEMPSUMMON_TIMED_OR_CORPSE_DESPAWN, 10s);
-                                    temp->SetUInt32Value(UNIT_NPC_EMOTESTATE, EMOTE_STATE_ATTACK_UNARMED);
-=======
                                     Unit* temp = me->SummonCreature(NPC_DEFENDER_OF_THE_LIGHT, LightofDawnLoc[0].GetPositionWithOffset({ float(rand32() % 10), float(rand32() % 10), 0.0f, 0.0f }), TEMPSUMMON_TIMED_OR_CORPSE_DESPAWN, 10000);
                                     temp->SetEmoteState(EMOTE_STATE_ATTACK_UNARMED);
->>>>>>> 28d470c5
                                     temp->SetWalk(false);
                                     temp->SetSpeedRate(MOVE_RUN, 2.0f);
                                     temp->SetFaction(me->GetFaction());
                                     temp->GetMotionMaster()->MovePoint(0, fLichPositionX, fLichPositionY, fLichPositionZ);
                                     uiDefenderGUID[0] = temp->GetGUID();
 
-<<<<<<< HEAD
-                                    temp = me->SummonCreature(NPC_RIMBLAT_EARTHSHATTER, LightofDawnLoc[0].GetPositionWithOffset({ float(rand32() % 10), float(rand32() % 10), 0.0f, 0.0f }), TEMPSUMMON_TIMED_OR_CORPSE_DESPAWN, 10s);
-                                    temp->SetUInt32Value(UNIT_NPC_EMOTESTATE, EMOTE_STATE_ATTACK_UNARMED);
-=======
                                     temp = me->SummonCreature(NPC_RIMBLAT_EARTHSHATTER, LightofDawnLoc[0].GetPositionWithOffset({ float(rand32() % 10), float(rand32() % 10), 0.0f, 0.0f }), TEMPSUMMON_TIMED_OR_CORPSE_DESPAWN, 10000);
                                     temp->SetEmoteState(EMOTE_STATE_ATTACK_UNARMED);
->>>>>>> 28d470c5
                                     temp->SetWalk(false);
                                     temp->SetSpeedRate(MOVE_RUN, 2.0f);
                                     temp->SetFaction(me->GetFaction());
@@ -1058,33 +1015,21 @@
 
                             if (Creature* temp = ObjectAccessor::GetCreature(*me, uiMaxwellGUID))
                             {
-<<<<<<< HEAD
-                                temp->SetUInt32Value(UNIT_NPC_EMOTESTATE, EMOTE_ONESHOT_NONE);
-=======
                                 temp->SetEmoteState(EMOTE_ONESHOT_NONE);
->>>>>>> 28d470c5
                                 temp->SetSpeedRate(MOVE_RUN, 6.0f);
                                 temp->SetStandState(UNIT_STAND_STATE_DEAD);
                                 temp->GetMotionMaster()->MovePoint(0, LightofDawnLoc[14]);
                             }
                             if (Creature* temp = ObjectAccessor::GetCreature(*me, uiKorfaxGUID))
                             {
-<<<<<<< HEAD
-                                temp->SetUInt32Value(UNIT_NPC_EMOTESTATE, EMOTE_ONESHOT_NONE);
-=======
                                 temp->SetEmoteState(EMOTE_ONESHOT_NONE);
->>>>>>> 28d470c5
                                 temp->SetSpeedRate(MOVE_RUN, 6.0f);
                                 temp->SetStandState(UNIT_STAND_STATE_DEAD);
                                 temp->GetMotionMaster()->MovePoint(0, LightofDawnLoc[11]);
                             }
                             if (Creature* temp = ObjectAccessor::GetCreature(*me, uiEligorGUID))
                             {
-<<<<<<< HEAD
-                                temp->SetUInt32Value(UNIT_NPC_EMOTESTATE, EMOTE_ONESHOT_NONE);
-=======
                                 temp->SetEmoteState(EMOTE_ONESHOT_NONE);
->>>>>>> 28d470c5
                                 temp->SetSpeedRate(MOVE_RUN, 6.0f);
                                 temp->SetStandState(UNIT_STAND_STATE_DEAD);
                                 temp->GetMotionMaster()->MovePoint(0, LightofDawnLoc[17]);
@@ -1143,11 +1088,7 @@
                         case 48: // Show the cleansing effect (dawn of light)
                             //if (GameObject* go = me->GetMap()->GetGameObject(uiDawnofLightGUID))
                             //    go->SetPhaseMask(128, true);
-<<<<<<< HEAD
-                            me->SummonGameObject(GO_LIGHT_OF_DAWN, 2283.896f, -5287.914f, 83.066f, 0.f, QuaternionData(), 30s);
-=======
                             me->SummonGameObject(GO_LIGHT_OF_DAWN, 2283.896f, -5287.914f, 83.066f, 0.f, QuaternionData(), 30);
->>>>>>> 28d470c5
                             if (Creature* temp = ObjectAccessor::GetCreature(*me, uiTirionGUID))
                             {
                                 if (temp->HasAura(SPELL_REBIRTH_OF_THE_ASHBRINGER))
@@ -1183,11 +1124,7 @@
                             {
                                 temp->AI()->Talk(EMOTE_LIGHT_OF_DAWN16);
                                 temp->CastSpell(temp, SPELL_TIRION_CHARGE, false); // jumping charge
-<<<<<<< HEAD
-                                temp->SetUInt32Value(UNIT_NPC_EMOTESTATE, EMOTE_STATE_READY2H);
-=======
                                 temp->SetEmoteState(EMOTE_STATE_READY2H);
->>>>>>> 28d470c5
                                 temp->SetSpeedRate(MOVE_RUN, 3.0f); // workarounds, make Tirion still running
                                 temp->SetWalk(false);
                                 temp->GetMotionMaster()->MovePoint(0, LightofDawnLoc[2]);
@@ -1242,11 +1179,7 @@
                                 temp->CastSpell(temp, SPELL_TELEPORT_VISUAL, false);
                             if (Creature* temp = ObjectAccessor::GetCreature(*me, uiTirionGUID)) // Tirion runs to Darion
                             {
-<<<<<<< HEAD
-                                temp->SetUInt32Value(UNIT_NPC_EMOTESTATE, EMOTE_ONESHOT_NONE);
-=======
                                 temp->SetEmoteState(EMOTE_ONESHOT_NONE);
->>>>>>> 28d470c5
                                 temp->SetSpeedRate(MOVE_RUN, 1.0f);
                                 temp->GetMotionMaster()->MovePoint(0, LightofDawnLoc[6]);
                             }
@@ -1337,12 +1270,12 @@
                                 if (!PlayerList.isEmpty())
                                 {
                                     for (Map::PlayerList::const_iterator i = PlayerList.begin(); i != PlayerList.end(); ++i)
-                                        if (me->IsWithinDistInMap(i->GetSource(), 500))
+                                        if (i->GetSource()->IsAlive() && me->IsWithinDistInMap(i->GetSource(), 50))
                                             i->GetSource()->CastSpell(i->GetSource(), SPELL_THE_LIGHT_OF_DAWN_Q, false);
                                 }
                             }
                             me->SetVisible(false); // respawns another Darion for quest turn in
-                            me->SummonCreature(NPC_HIGHLORD_DARION_MOGRAINE, me->GetPositionX(), me->GetPositionY(), me->GetPositionZ(), 0, TEMPSUMMON_TIMED_OR_CORPSE_DESPAWN, 3min);
+                            me->SummonCreature(NPC_HIGHLORD_DARION_MOGRAINE, me->GetPositionX(), me->GetPositionY(), me->GetPositionZ(), 0, TEMPSUMMON_TIMED_OR_CORPSE_DESPAWN, 180000);
                             JumpToNextStep(1000);
                             break;
 
@@ -1435,17 +1368,10 @@
                 if (uiFight_duration <= diff + 5000)
                 {
                     if (!uiTirionGUID)
-<<<<<<< HEAD
-                        if (Creature* temp = me->SummonCreature(NPC_HIGHLORD_TIRION_FORDRING, LightofDawnLoc[0].GetPositionWithOffset({ 0.0f, 0.0f, 0.0f, 1.528f }), TEMPSUMMON_TIMED_OR_CORPSE_DESPAWN, 10min))
-                        {
-                            temp->SetFaction(me->GetFaction());
-                            temp->SetUInt32Value(UNIT_VIRTUAL_ITEM_SLOT_ID + 0, uint32(EQUIP_UNEQUIP));
-=======
                         if (Creature* temp = me->SummonCreature(NPC_HIGHLORD_TIRION_FORDRING, LightofDawnLoc[0].GetPositionWithOffset({ 0.0f, 0.0f, 0.0f, 1.528f }), TEMPSUMMON_TIMED_OR_CORPSE_DESPAWN, 600000))
                         {
                             temp->SetFaction(me->GetFaction());
                             temp->SetVirtualItem(0, uint32(EQUIP_UNEQUIP));
->>>>>>> 28d470c5
                             temp->AI()->Talk(SAY_LIGHT_OF_DAWN25);
                             uiTirionGUID = temp->GetGUID();
                         }
@@ -1458,15 +1384,10 @@
                     if (me->HasAura(SPELL_THE_MIGHT_OF_MOGRAINE))
                         me->RemoveAurasDueToSpell(SPELL_THE_MIGHT_OF_MOGRAINE);
                     me->RemoveAllAuras();
-<<<<<<< HEAD
-=======
                     me->GetThreatManager().ClearAllThreat();
->>>>>>> 28d470c5
                     me->CombatStop(true);
                     me->InterruptNonMeleeSpells(false);
                     me->SetWalk(false);
-
-                    EngagementOver();
 
                     for (uint8 i = 0; i < ENCOUNTER_DEFENDER_NUMBER; ++i)
                         DespawnNPC(uiDefenderGUID[i]);
@@ -1483,12 +1404,8 @@
 
                     if (Creature* temp = ObjectAccessor::GetCreature(*me, uiKorfaxGUID))
                     {
-                        temp->AI()->EnterEvadeMode();
                         temp->RemoveAllAuras();
-<<<<<<< HEAD
-=======
                         temp->GetThreatManager().ClearAllThreat();
->>>>>>> 28d470c5
                         temp->CombatStop(true);
                         temp->AttackStop();
                         temp->SetFaction(me->GetFaction());
@@ -1499,10 +1416,7 @@
                     if (Creature* temp = ObjectAccessor::GetCreature(*me, uiMaxwellGUID))
                     {
                         temp->RemoveAllAuras();
-<<<<<<< HEAD
-=======
                         temp->GetThreatManager().ClearAllThreat();
->>>>>>> 28d470c5
                         temp->CombatStop(true);
                         temp->AttackStop();
                         temp->SetFaction(me->GetFaction());
@@ -1512,12 +1426,8 @@
 
                     if (Creature* temp = ObjectAccessor::GetCreature(*me, uiEligorGUID))
                     {
-                        temp->AI()->EnterEvadeMode();
                         temp->RemoveAllAuras();
-<<<<<<< HEAD
-=======
                         temp->GetThreatManager().ClearAllThreat();
->>>>>>> 28d470c5
                         temp->CombatStop(true);
                         temp->AttackStop();
                         temp->SetFaction(me->GetFaction());
@@ -1528,12 +1438,8 @@
 
                     if (Creature* temp = ObjectAccessor::GetCreature(*me, uiKoltiraGUID))
                     {
-                        temp->AI()->EnterEvadeMode();
                         temp->RemoveAllAuras();
-<<<<<<< HEAD
-=======
                         temp->GetThreatManager().ClearAllThreat();
->>>>>>> 28d470c5
                         temp->CombatStop(true);
                         temp->AttackStop();
                         temp->SetFaction(me->GetFaction());
@@ -1547,12 +1453,8 @@
 
                     if (Creature* temp = ObjectAccessor::GetCreature(*me, uiThassarianGUID))
                     {
-                        temp->AI()->EnterEvadeMode();
                         temp->RemoveAllAuras();
-<<<<<<< HEAD
-=======
                         temp->GetThreatManager().ClearAllThreat();
->>>>>>> 28d470c5
                         temp->CombatStop(true);
                         temp->AttackStop();
                         temp->SetFaction(me->GetFaction());
@@ -1582,11 +1484,7 @@
         {
             if (Creature* temp = ObjectAccessor::GetCreature(*me, ui_GUID))
                 if (temp->IsAlive())
-<<<<<<< HEAD
-                    if (Unit* pTarget = SelectTarget(SelectTargetMethod::Random, 0))
-=======
                     if (Unit* pTarget = SelectTarget(SELECT_TARGET_RANDOM, 0))
->>>>>>> 28d470c5
                         if (pTarget->IsAlive())
                         {
                             AddThreat(pTarget, 0.0f, temp);
@@ -1604,11 +1502,7 @@
                 temp = ObjectAccessor::GetCreature(*me, uiGhoulGUID[i]);
                 if (!temp)
                 {
-<<<<<<< HEAD
-                    temp = me->SummonCreature(NPC_ACHERUS_GHOUL, LightofDawnLoc[0].GetPositionWithOffset({ float(rand32() % 30), float(rand32() % 30), 0.0f, 0.0f }), TEMPSUMMON_TIMED_OR_CORPSE_DESPAWN, 5min);
-=======
                     temp = me->SummonCreature(NPC_ACHERUS_GHOUL, LightofDawnLoc[0].GetPositionWithOffset({ float(rand32() % 30), float(rand32() % 30), 0.0f, 0.0f }), TEMPSUMMON_TIMED_OR_CORPSE_DESPAWN, 300000);
->>>>>>> 28d470c5
                     temp->SetFaction(FACTION_UNDEAD_SCOURGE_3);
                     uiGhoulGUID[i] = temp->GetGUID();
                 }
@@ -1618,11 +1512,7 @@
                 temp = ObjectAccessor::GetCreature(*me, uiAbominationGUID[i]);
                 if (!temp)
                 {
-<<<<<<< HEAD
-                    temp = me->SummonCreature(NPC_WARRIOR_OF_THE_FROZEN_WASTES, LightofDawnLoc[0].GetPositionWithOffset({ float(rand32() % 30), float(rand32() % 30), 0.0f, 0.0f }), TEMPSUMMON_TIMED_OR_CORPSE_DESPAWN, 5min);
-=======
                     temp = me->SummonCreature(NPC_WARRIOR_OF_THE_FROZEN_WASTES, LightofDawnLoc[0].GetPositionWithOffset({ float(rand32() % 30), float(rand32() % 30), 0.0f, 0.0f }), TEMPSUMMON_TIMED_OR_CORPSE_DESPAWN, 300000);
->>>>>>> 28d470c5
                     temp->SetFaction(FACTION_UNDEAD_SCOURGE_3);
                     uiAbominationGUID[i] = temp->GetGUID();
                 }
@@ -1632,11 +1522,7 @@
                 temp = ObjectAccessor::GetCreature(*me, uiWarriorGUID[i]);
                 if (!temp)
                 {
-<<<<<<< HEAD
-                    temp = me->SummonCreature(NPC_RAMPAGING_ABOMINATION, LightofDawnLoc[0].GetPositionWithOffset({ float(rand32() % 30), float(rand32() % 30), 0.0f, 0.0f }), TEMPSUMMON_TIMED_OR_CORPSE_DESPAWN, 5min);
-=======
                     temp = me->SummonCreature(NPC_RAMPAGING_ABOMINATION, LightofDawnLoc[0].GetPositionWithOffset({ float(rand32() % 30), float(rand32() % 30), 0.0f, 0.0f }), TEMPSUMMON_TIMED_OR_CORPSE_DESPAWN, 300000);
->>>>>>> 28d470c5
                     temp->SetFaction(FACTION_UNDEAD_SCOURGE_3);
                     uiWarriorGUID[i] = temp->GetGUID();
                 }
@@ -1646,11 +1532,7 @@
                 temp = ObjectAccessor::GetCreature(*me, uiBehemothGUID[i]);
                 if (!temp)
                 {
-<<<<<<< HEAD
-                    temp = me->SummonCreature(NPC_FLESH_BEHEMOTH, LightofDawnLoc[0].GetPositionWithOffset({ float(rand32() % 30), float(rand32() % 30), 0.0f, 0.0f }), TEMPSUMMON_TIMED_OR_CORPSE_DESPAWN, 5min);
-=======
                     temp = me->SummonCreature(NPC_FLESH_BEHEMOTH, LightofDawnLoc[0].GetPositionWithOffset({ float(rand32() % 30), float(rand32() % 30), 0.0f, 0.0f }), TEMPSUMMON_TIMED_OR_CORPSE_DESPAWN, 300000);
->>>>>>> 28d470c5
                     temp->SetFaction(FACTION_UNDEAD_SCOURGE_3);
                     uiBehemothGUID[i] = temp->GetGUID();
                 }
@@ -1662,11 +1544,7 @@
                 temp = ObjectAccessor::GetCreature(*me, uiDefenderGUID[i]);
                 if (!temp)
                 {
-<<<<<<< HEAD
-                    temp = me->SummonCreature(NPC_DEFENDER_OF_THE_LIGHT, LightofDawnLoc[0].GetPositionWithOffset({ float(rand32() % 30), float(rand32() % 30), 0.0f, 0.0f }), TEMPSUMMON_TIMED_OR_CORPSE_DESPAWN, 5min);
-=======
                     temp = me->SummonCreature(NPC_DEFENDER_OF_THE_LIGHT, LightofDawnLoc[0].GetPositionWithOffset({ float(rand32() % 30), float(rand32() % 30), 0.0f, 0.0f }), TEMPSUMMON_TIMED_OR_CORPSE_DESPAWN, 300000);
->>>>>>> 28d470c5
                     temp->SetFaction(FACTION_SCARLET_CRUSADE);
                     AddThreat(temp, 0.0f);
                     uiDefenderGUID[i] = temp->GetGUID();
@@ -1677,11 +1555,7 @@
                 temp = ObjectAccessor::GetCreature(*me, uiEarthshatterGUID[i]);
                 if (!temp)
                 {
-<<<<<<< HEAD
-                    temp = me->SummonCreature(NPC_RIMBLAT_EARTHSHATTER, LightofDawnLoc[0].GetPositionWithOffset({ float(rand32() % 30), float(rand32() % 30), 0.0f, 0.0f }), TEMPSUMMON_TIMED_OR_CORPSE_DESPAWN, 5min);
-=======
                     temp = me->SummonCreature(NPC_RIMBLAT_EARTHSHATTER, LightofDawnLoc[0].GetPositionWithOffset({ float(rand32() % 30), float(rand32() % 30), 0.0f, 0.0f }), TEMPSUMMON_TIMED_OR_CORPSE_DESPAWN, 300000);
->>>>>>> 28d470c5
                     temp->SetFaction(FACTION_SCARLET_CRUSADE);
                     AddThreat(temp, 0.0f);
                     uiEarthshatterGUID[i] = temp->GetGUID();
@@ -1690,11 +1564,7 @@
             temp = ObjectAccessor::GetCreature(*me, uiKorfaxGUID);
             if (!temp)
             {
-<<<<<<< HEAD
-                temp = me->SummonCreature(NPC_KORFAX_CHAMPION_OF_THE_LIGHT, LightofDawnLoc[0].GetPositionWithOffset({ float(rand32() % 30), float(rand32() % 30), 0.0f, 0.0f }), TEMPSUMMON_TIMED_OR_CORPSE_DESPAWN, 10min);
-=======
                 temp = me->SummonCreature(NPC_KORFAX_CHAMPION_OF_THE_LIGHT, LightofDawnLoc[0].GetPositionWithOffset({ float(rand32() % 30), float(rand32() % 30), 0.0f, 0.0f }), TEMPSUMMON_TIMED_OR_CORPSE_DESPAWN, 600000);
->>>>>>> 28d470c5
                 temp->SetFaction(FACTION_SCARLET_CRUSADE);
                 AddThreat(temp, 0.0f);
                 uiKorfaxGUID = temp->GetGUID();
@@ -1702,11 +1572,7 @@
             temp = ObjectAccessor::GetCreature(*me, uiMaxwellGUID);
             if (!temp)
             {
-<<<<<<< HEAD
-                temp = me->SummonCreature(NPC_LORD_MAXWELL_TYROSUS, LightofDawnLoc[0].GetPositionWithOffset({ float(rand32() % 30), float(rand32() % 30), 0.0f, 0.0f }), TEMPSUMMON_TIMED_OR_CORPSE_DESPAWN, 10min);
-=======
                 temp = me->SummonCreature(NPC_LORD_MAXWELL_TYROSUS, LightofDawnLoc[0].GetPositionWithOffset({ float(rand32() % 30), float(rand32() % 30), 0.0f, 0.0f }), TEMPSUMMON_TIMED_OR_CORPSE_DESPAWN, 600000);
->>>>>>> 28d470c5
                 temp->SetFaction(FACTION_SCARLET_CRUSADE);
                 AddThreat(temp, 0.0f);
                 uiMaxwellGUID = temp->GetGUID();
@@ -1714,11 +1580,7 @@
             temp = ObjectAccessor::GetCreature(*me, uiEligorGUID);
             if (!temp)
             {
-<<<<<<< HEAD
-                temp = me->SummonCreature(NPC_COMMANDER_ELIGOR_DAWNBRINGER, LightofDawnLoc[0].GetPositionWithOffset({ float(rand32() % 30), float(rand32() % 30), 0.0f, 0.0f }), TEMPSUMMON_TIMED_OR_CORPSE_DESPAWN, 10min);
-=======
                 temp = me->SummonCreature(NPC_COMMANDER_ELIGOR_DAWNBRINGER, LightofDawnLoc[0].GetPositionWithOffset({ float(rand32() % 30), float(rand32() % 30), 0.0f, 0.0f }), TEMPSUMMON_TIMED_OR_CORPSE_DESPAWN, 600000);
->>>>>>> 28d470c5
                 temp->SetFaction(FACTION_SCARLET_CRUSADE);
                 AddThreat(temp, 0.0f);
                 uiEligorGUID = temp->GetGUID();
@@ -1726,11 +1588,7 @@
             temp = ObjectAccessor::GetCreature(*me, uiRayneGUID);
             if (!temp)
             {
-<<<<<<< HEAD
-                temp = me->SummonCreature(NPC_RAYNE, LightofDawnLoc[0].GetPositionWithOffset({ float(rand32() % 30), float(rand32() % 30), 0.0f, 0.0f }), TEMPSUMMON_TIMED_OR_CORPSE_DESPAWN, 5min);
-=======
                 temp = me->SummonCreature(NPC_RAYNE, LightofDawnLoc[0].GetPositionWithOffset({ float(rand32() % 30), float(rand32() % 30), 0.0f, 0.0f }), TEMPSUMMON_TIMED_OR_CORPSE_DESPAWN, 300000);
->>>>>>> 28d470c5
                 temp->SetFaction(FACTION_SCARLET_CRUSADE);
                 AddThreat(temp, 0.0f);
                 uiRayneGUID = temp->GetGUID();
@@ -1747,11 +1605,7 @@
                 }
         }
 
-<<<<<<< HEAD
-        bool OnGossipSelect(Player* player, uint32 /*menuId*/, uint32 gossipListId) override
-=======
         bool GossipSelect(Player* player, uint32 /*menuId*/, uint32 gossipListId) override
->>>>>>> 28d470c5
         {
             uint32 const action = player->PlayerTalkClass->GetGossipOptionAction(gossipListId);
             ClearGossipMenuFor(player);
@@ -1760,21 +1614,13 @@
                 case GOSSIP_ACTION_INFO_DEF + 1:
                     CloseGossipMenuFor(player);
                     uiStep = 1;
-<<<<<<< HEAD
-                    Start(true, true, player->GetGUID());
-=======
                     Start(true, false, player->GetGUID());
->>>>>>> 28d470c5
                     break;
             }
             return true;
         }
 
-<<<<<<< HEAD
-        bool OnGossipHello(Player* player) override
-=======
         bool GossipHello(Player* player) override
->>>>>>> 28d470c5
         {
             if (me->IsQuestGiver())
                 player->PrepareQuestMenu(me->GetGUID());
@@ -1809,47 +1655,17 @@
 
     struct npc_the_lich_king_tirion_dawnAI : public ScriptedAI
     {
-        npc_the_lich_king_tirion_dawnAI(Creature* creature) : ScriptedAI(creature) { }
+        npc_the_lich_king_tirion_dawnAI(Creature* creature) : ScriptedAI(creature) { Reset(); }
         void Reset() override { }
-<<<<<<< HEAD
-        void AttackStart(Unit* /*who*/) override { } // very simple, just don't make them aggreesive
-=======
         void AttackStart(Unit* /*who*/) override { } // very sample, just don't make them aggreesive
->>>>>>> 28d470c5
         void UpdateAI(uint32 /*diff*/) override { }
         void JustDied(Unit* /*killer*/) override { }
     };
 
-};
-
-// 58418 - Portal to Orgrimmar
-// 58420 - Portal to Stormwind
-class spell_teleport_leaders_blessing : public SpellScript
-{
-    PrepareSpellScript(spell_teleport_leaders_blessing);
-
-    void HandleScriptEffect(SpellEffIndex /* effIndex */)
-    {
-        Player* target = GetHitPlayer();
-        if (!target)
-            return;
-
-        uint32 spellID = GetSpellInfo()->Effects[EFFECT_0].CalcValue();
-        uint32 questID = GetSpellInfo()->Effects[EFFECT_1].CalcValue();
-
-        if (target->GetQuestStatus(questID) == QUEST_STATUS_COMPLETE)
-            target->CastSpell(target, spellID, true);
-    }
-
-    void Register() override
-    {
-        OnEffectHitTarget += SpellEffectFn(spell_teleport_leaders_blessing::HandleScriptEffect, EFFECT_0, SPELL_EFFECT_SCRIPT_EFFECT);
-    }
 };
 
 void AddSC_the_scarlet_enclave_c5()
 {
     new npc_highlord_darion_mograine();
     new npc_the_lich_king_tirion_dawn();
-    RegisterSpellScript(spell_teleport_leaders_blessing);
 }