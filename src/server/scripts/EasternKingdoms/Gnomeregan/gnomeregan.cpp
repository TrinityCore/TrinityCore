--- conflicted
+++ resolved
@@ -31,10 +31,6 @@
 #include "Player.h"
 #include "ScriptedEscortAI.h"
 #include "ScriptedGossip.h"
-<<<<<<< HEAD
-#include "SpellScript.h"
-=======
->>>>>>> 28d470c5
 #include "TemporarySummon.h"
 
 enum BlastmasterEmi
@@ -103,13 +99,7 @@
         {
             instance = creature->GetInstanceScript();
             creature->RestoreFaction();
-            Initialize();
-        }
-
-        void Initialize()
-        {
-            uiTimer = 0;
-            uiPhase = 0;
+            Reset();
         }
 
         InstanceScript* instance;
@@ -124,7 +114,8 @@
         {
             if (!HasEscortState(STATE_ESCORT_ESCORTING))
             {
-                Initialize();
+                uiTimer = 0;
+                uiPhase = 0;
 
                 RestoreAll();
 
@@ -133,11 +124,7 @@
             }
         }
 
-<<<<<<< HEAD
-        bool OnGossipSelect(Player* player, uint32 /*menuId*/, uint32 gossipListId) override
-=======
         bool GossipSelect(Player* player, uint32 /*menuId*/, uint32 gossipListId) override
->>>>>>> 28d470c5
         {
             if (gossipListId == 0)
             {
@@ -169,7 +156,7 @@
             {
                 if (GameObject* go = ObjectAccessor::GetGameObject(*me, *itr))
                 {
-                    if (Creature* trigger = go->SummonTrigger(go->GetPositionX(), go->GetPositionY(), go->GetPositionZ(), 0, 1ms))
+                    if (Creature* trigger = go->SummonTrigger(go->GetPositionX(), go->GetPositionY(), go->GetPositionZ(), 0, 1))
                     {
                         //visual effects are not working!
                         trigger->CastSpell(trigger, 11542, true);
@@ -288,10 +275,10 @@
                     switch (uiValue)
                     {
                         case 1:
-                            instance->SetBossState(DATA_BLASTMASTER_EVENT, IN_PROGRESS);
+                            instance->SetData(TYPE_EVENT, IN_PROGRESS);
                             break;
                         case 2:
-                            instance->SetBossState(DATA_BLASTMASTER_EVENT, DONE);
+                            instance->SetData(TYPE_EVENT, DONE);
                             NextStep(5000, false, 22);
                             break;
                     }
@@ -304,23 +291,19 @@
             switch (uiCase)
             {
                 case 1:
-                    me->SummonCreature(NPC_CAVERNDEEP_AMBUSHER, SpawnPosition[0], TEMPSUMMON_CORPSE_TIMED_DESPAWN, 30min);
-                    me->SummonCreature(NPC_CAVERNDEEP_AMBUSHER, SpawnPosition[1], TEMPSUMMON_CORPSE_TIMED_DESPAWN, 30min);
-                    me->SummonCreature(NPC_CAVERNDEEP_AMBUSHER, SpawnPosition[2], TEMPSUMMON_CORPSE_TIMED_DESPAWN, 30min);
-                    me->SummonCreature(NPC_CAVERNDEEP_AMBUSHER, SpawnPosition[3], TEMPSUMMON_CORPSE_TIMED_DESPAWN, 30min);
-                    me->SummonCreature(NPC_CAVERNDEEP_AMBUSHER, SpawnPosition[4], TEMPSUMMON_CORPSE_TIMED_DESPAWN, 30min);
-                    me->SummonCreature(NPC_CAVERNDEEP_AMBUSHER, SpawnPosition[5], TEMPSUMMON_CORPSE_TIMED_DESPAWN, 30min);
-                    me->SummonCreature(NPC_CAVERNDEEP_AMBUSHER, SpawnPosition[6], TEMPSUMMON_CORPSE_TIMED_DESPAWN, 30min);
-                    me->SummonCreature(NPC_CAVERNDEEP_AMBUSHER, SpawnPosition[7], TEMPSUMMON_CORPSE_TIMED_DESPAWN, 30min);
-                    me->SummonCreature(NPC_CAVERNDEEP_AMBUSHER, SpawnPosition[8], TEMPSUMMON_CORPSE_TIMED_DESPAWN, 30min);
-                    me->SummonCreature(NPC_CAVERNDEEP_AMBUSHER, SpawnPosition[9], TEMPSUMMON_CORPSE_TIMED_DESPAWN, 30min);
+                    me->SummonCreature(NPC_CAVERNDEEP_AMBUSHER, SpawnPosition[0], TEMPSUMMON_CORPSE_TIMED_DESPAWN, 1800000);
+                    me->SummonCreature(NPC_CAVERNDEEP_AMBUSHER, SpawnPosition[1], TEMPSUMMON_CORPSE_TIMED_DESPAWN, 1800000);
+                    me->SummonCreature(NPC_CAVERNDEEP_AMBUSHER, SpawnPosition[2], TEMPSUMMON_CORPSE_TIMED_DESPAWN, 1800000);
+                    me->SummonCreature(NPC_CAVERNDEEP_AMBUSHER, SpawnPosition[3], TEMPSUMMON_CORPSE_TIMED_DESPAWN, 1800000);
+                    me->SummonCreature(NPC_CAVERNDEEP_AMBUSHER, SpawnPosition[4], TEMPSUMMON_CORPSE_TIMED_DESPAWN, 1800000);
+                    me->SummonCreature(NPC_CAVERNDEEP_AMBUSHER, SpawnPosition[5], TEMPSUMMON_CORPSE_TIMED_DESPAWN, 1800000);
+                    me->SummonCreature(NPC_CAVERNDEEP_AMBUSHER, SpawnPosition[6], TEMPSUMMON_CORPSE_TIMED_DESPAWN, 1800000);
+                    me->SummonCreature(NPC_CAVERNDEEP_AMBUSHER, SpawnPosition[7], TEMPSUMMON_CORPSE_TIMED_DESPAWN, 1800000);
+                    me->SummonCreature(NPC_CAVERNDEEP_AMBUSHER, SpawnPosition[8], TEMPSUMMON_CORPSE_TIMED_DESPAWN, 1800000);
+                    me->SummonCreature(NPC_CAVERNDEEP_AMBUSHER, SpawnPosition[9], TEMPSUMMON_CORPSE_TIMED_DESPAWN, 1800000);
                     break;
                 case 2:
-<<<<<<< HEAD
-                    if (GameObject* go = me->SummonGameObject(183410, -533.140f, -105.322f, -156.016f, 0.f, QuaternionData(), 1s))
-=======
                     if (GameObject* go = me->SummonGameObject(183410, -533.140f, -105.322f, -156.016f, 0.f, QuaternionData(), 1))
->>>>>>> 28d470c5
                     {
                         GoSummonList.push_back(go->GetGUID());
                         go->AddFlag(GO_FLAG_NOT_SELECTABLE); //We can't use it!
@@ -328,36 +311,28 @@
                     Summon(3);
                     break;
                 case 3:
-                    me->SummonCreature(NPC_CAVERNDEEP_AMBUSHER, SpawnPosition[0], TEMPSUMMON_CORPSE_TIMED_DESPAWN, 30min);
-                    me->SummonCreature(NPC_CAVERNDEEP_AMBUSHER, SpawnPosition[1], TEMPSUMMON_CORPSE_TIMED_DESPAWN, 30min);
-                    me->SummonCreature(NPC_CAVERNDEEP_AMBUSHER, SpawnPosition[2], TEMPSUMMON_CORPSE_TIMED_DESPAWN, 30min);
-                    me->SummonCreature(NPC_CAVERNDEEP_AMBUSHER, SpawnPosition[3], TEMPSUMMON_CORPSE_TIMED_DESPAWN, 30min);
+                    me->SummonCreature(NPC_CAVERNDEEP_AMBUSHER, SpawnPosition[0], TEMPSUMMON_CORPSE_TIMED_DESPAWN, 1800000);
+                    me->SummonCreature(NPC_CAVERNDEEP_AMBUSHER, SpawnPosition[1], TEMPSUMMON_CORPSE_TIMED_DESPAWN, 1800000);
+                    me->SummonCreature(NPC_CAVERNDEEP_AMBUSHER, SpawnPosition[2], TEMPSUMMON_CORPSE_TIMED_DESPAWN, 1800000);
+                    me->SummonCreature(NPC_CAVERNDEEP_AMBUSHER, SpawnPosition[3], TEMPSUMMON_CORPSE_TIMED_DESPAWN, 1800000);
                     Talk(SAY_BLASTMASTER_7);
                     break;
                 case 4:
-<<<<<<< HEAD
-                    if (GameObject* go = me->SummonGameObject(183410, -542.199f, -96.854f, -155.790f, 0.f, QuaternionData(), 1s))
-=======
                     if (GameObject* go = me->SummonGameObject(183410, -542.199f, -96.854f, -155.790f, 0.f, QuaternionData(), 1))
->>>>>>> 28d470c5
                     {
                         GoSummonList.push_back(go->GetGUID());
                         go->AddFlag(GO_FLAG_NOT_SELECTABLE);
                     }
                     break;
                 case 5:
-                    me->SummonCreature(NPC_CAVERNDEEP_AMBUSHER, SpawnPosition[10], TEMPSUMMON_CORPSE_TIMED_DESPAWN, 30min);
-                    me->SummonCreature(NPC_CAVERNDEEP_AMBUSHER, SpawnPosition[11], TEMPSUMMON_CORPSE_TIMED_DESPAWN, 30min);
-                    me->SummonCreature(NPC_CAVERNDEEP_AMBUSHER, SpawnPosition[12], TEMPSUMMON_CORPSE_TIMED_DESPAWN, 30min);
-                    me->SummonCreature(NPC_CAVERNDEEP_AMBUSHER, SpawnPosition[13], TEMPSUMMON_CORPSE_TIMED_DESPAWN, 30min);
-                    me->SummonCreature(NPC_CAVERNDEEP_AMBUSHER, SpawnPosition[14], TEMPSUMMON_CORPSE_TIMED_DESPAWN, 30min);
+                    me->SummonCreature(NPC_CAVERNDEEP_AMBUSHER, SpawnPosition[10], TEMPSUMMON_CORPSE_TIMED_DESPAWN, 1800000);
+                    me->SummonCreature(NPC_CAVERNDEEP_AMBUSHER, SpawnPosition[11], TEMPSUMMON_CORPSE_TIMED_DESPAWN, 1800000);
+                    me->SummonCreature(NPC_CAVERNDEEP_AMBUSHER, SpawnPosition[12], TEMPSUMMON_CORPSE_TIMED_DESPAWN, 1800000);
+                    me->SummonCreature(NPC_CAVERNDEEP_AMBUSHER, SpawnPosition[13], TEMPSUMMON_CORPSE_TIMED_DESPAWN, 1800000);
+                    me->SummonCreature(NPC_CAVERNDEEP_AMBUSHER, SpawnPosition[14], TEMPSUMMON_CORPSE_TIMED_DESPAWN, 1800000);
                     break;
                 case 6:
-<<<<<<< HEAD
-                    if (GameObject* go = me->SummonGameObject(183410, -507.820f, -103.333f, -151.353f, 0.f, QuaternionData(), 1s))
-=======
                     if (GameObject* go = me->SummonGameObject(183410, -507.820f, -103.333f, -151.353f, 0.f, QuaternionData(), 1))
->>>>>>> 28d470c5
                     {
                         GoSummonList.push_back(go->GetGUID());
                         go->AddFlag(GO_FLAG_NOT_SELECTABLE); //We can't use it!
@@ -365,31 +340,21 @@
                     }
                     break;
                 case 7:
-<<<<<<< HEAD
-                    if (GameObject* go = me->SummonGameObject(183410, -511.829f, -86.249f, -151.431f, 0.f, QuaternionData(), 1s))
-=======
                     if (GameObject* go = me->SummonGameObject(183410, -511.829f, -86.249f, -151.431f, 0.f, QuaternionData(), 1))
->>>>>>> 28d470c5
                     {
                         GoSummonList.push_back(go->GetGUID());
                         go->AddFlag(GO_FLAG_NOT_SELECTABLE); //We can't use it!
                     }
                     break;
                 case 8:
-                    if (Creature* grubbis = me->SummonCreature(NPC_GRUBBIS, SpawnPosition[15], TEMPSUMMON_CORPSE_TIMED_DESPAWN, 30min))
+                    if (Creature* grubbis = me->SummonCreature(NPC_GRUBBIS, SpawnPosition[15], TEMPSUMMON_CORPSE_TIMED_DESPAWN, 1800000))
                         grubbis->AI()->Talk(SAY_GRUBBIS);
-                    me->SummonCreature(NPC_CHOMPER, SpawnPosition[16], TEMPSUMMON_CORPSE_TIMED_DESPAWN, 30min);
+                    me->SummonCreature(NPC_CHOMPER, SpawnPosition[16], TEMPSUMMON_CORPSE_TIMED_DESPAWN, 1800000);
                     break;
                 case 9:
-<<<<<<< HEAD
-                    me->SummonGameObject(GO_RED_ROCKET, SpawnPosition[17], QuaternionData(), 2h);
-                    me->SummonGameObject(GO_RED_ROCKET, SpawnPosition[18], QuaternionData(), 2h);
-                    me->SummonGameObject(GO_RED_ROCKET, SpawnPosition[19], QuaternionData(), 2h);
-=======
                     me->SummonGameObject(GO_RED_ROCKET, SpawnPosition[17], QuaternionData::fromEulerAnglesZYX(SpawnPosition[17].GetOrientation(), 0.0f, 0.0f), 7200);
                     me->SummonGameObject(GO_RED_ROCKET, SpawnPosition[18], QuaternionData::fromEulerAnglesZYX(SpawnPosition[18].GetOrientation(), 0.0f, 0.0f), 7200);
                     me->SummonGameObject(GO_RED_ROCKET, SpawnPosition[19], QuaternionData::fromEulerAnglesZYX(SpawnPosition[19].GetOrientation(), 0.0f, 0.0f), 7200);
->>>>>>> 28d470c5
                     break;
             }
         }
@@ -552,7 +517,7 @@
             if (!me->IsSummon())
                 return;
 
-            if (Unit* summon = me->ToTempSummon()->GetSummonerUnit())
+            if (Unit* summon = me->ToTempSummon()->GetSummoner())
                 if (Creature* creature = summon->ToCreature())
                     creature->AI()->SetData(2, 1);
         }
@@ -570,58 +535,16 @@
             if (!me->IsSummon())
                 return;
 
-            if (Unit* summoner = me->ToTempSummon()->GetSummonerUnit())
+            if (Unit* summoner = me->ToTempSummon()->GetSummoner())
                 if (Creature* creature = summoner->ToCreature())
                     creature->AI()->SetData(2, 2);
         }
     };
 
-};
-
-// 12709 - Collecting Fallout
-class spell_collecting_fallout : public SpellScriptLoader
-{
-    public:
-        spell_collecting_fallout() : SpellScriptLoader("spell_collecting_fallout") { }
-
-        class spell_collecting_fallout_SpellScript : public SpellScript
-        {
-            PrepareSpellScript(spell_collecting_fallout_SpellScript);
-
-            void OnLaunch(SpellEffIndex effIndex)
-            {
-                // estimated 25% chance of success
-                if (roll_chance_i(25))
-                    _spellFail = false;
-                else
-                    PreventHitDefaultEffect(effIndex);
-            }
-
-            void HandleFail(SpellEffIndex effIndex)
-            {
-                if (!_spellFail)
-                    PreventHitDefaultEffect(effIndex);
-            }
-
-            void Register() override
-            {
-                OnEffectLaunch += SpellEffectFn(spell_collecting_fallout_SpellScript::OnLaunch, EFFECT_0, SPELL_EFFECT_TRIGGER_SPELL);
-                OnEffectLaunch += SpellEffectFn(spell_collecting_fallout_SpellScript::HandleFail, EFFECT_1, SPELL_EFFECT_TRIGGER_SPELL);
-            }
-
-            bool _spellFail = true;
-        };
-
-        SpellScript* GetSpellScript() const override
-        {
-            return new spell_collecting_fallout_SpellScript();
-        }
 };
 
 void AddSC_gnomeregan()
 {
     new npc_blastmaster_emi_shortfuse();
     new boss_grubbis();
-
-    new spell_collecting_fallout();
 }