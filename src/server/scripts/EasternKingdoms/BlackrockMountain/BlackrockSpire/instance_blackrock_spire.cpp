--- conflicted
+++ resolved
@@ -28,15 +28,6 @@
 
 uint32 const DragonspireMobs[3] = { NPC_BLACKHAND_DREADWEAVER, NPC_BLACKHAND_SUMMONER, NPC_BLACKHAND_VETERAN };
 
-DoorData const doorData[] =
-{
-    { GO_DOORS,                 DATA_PYROGAURD_EMBERSEER,   DOOR_TYPE_ROOM },
-    { GO_EMBERSEER_OUT,         DATA_PYROGAURD_EMBERSEER,   DOOR_TYPE_PASSAGE },
-    { GO_DRAKKISATH_DOOR_1,     DATA_GENERAL_DRAKKISATH,    DOOR_TYPE_PASSAGE },
-    { GO_DRAKKISATH_DOOR_2,     DATA_GENERAL_DRAKKISATH,    DOOR_TYPE_PASSAGE },
-    { 0,                        0,                          DOOR_TYPE_ROOM }
-};
-
 enum EventIds
 {
     EVENT_DARGONSPIRE_ROOM_STORE           = 1,
@@ -60,7 +51,6 @@
         {
             SetHeaders(DataHeader);
             SetBossNumber(EncounterCount);
-            LoadDoorData(doorData);
         }
 
         void OnCreatureCreate(Creature* creature) override
@@ -97,12 +87,12 @@
                 case NPC_PYROGAURD_EMBERSEER:
                     PyroguardEmberseer = creature->GetGUID();
                     if (GetBossState(DATA_PYROGAURD_EMBERSEER) == DONE)
-                        creature->DespawnOrUnsummon(0s, 7_days);
+                        creature->DisappearAndDie();
                     break;
                 case NPC_WARCHIEF_REND_BLACKHAND:
                     WarchiefRendBlackhand = creature->GetGUID();
                     if (GetBossState(DATA_GYTH) == DONE)
-                        creature->DespawnOrUnsummon(0s, 7_days);
+                        creature->DisappearAndDie();
                     break;
                 case NPC_GYTH:
                     Gyth = creature->GetGUID();
@@ -116,27 +106,16 @@
                 case NPC_LORD_VICTOR_NEFARIUS:
                     LordVictorNefarius = creature->GetGUID();
                     if (GetBossState(DATA_GYTH) == DONE)
-                        creature->DespawnOrUnsummon(0s, 7_days);
+                        creature->DisappearAndDie();
                     break;
                 case NPC_SCARSHIELD_INFILTRATOR:
                     ScarshieldInfiltrator = creature->GetGUID();
                     break;
-                case NPC_FINKLE_EINHORN:
-                    creature->AI()->Talk(SAY_FINKLE_GANG);
-                    break;
-                case NPC_BLACKHAND_INCARCERATOR:
-                    _incarceratorList.push_back(creature->GetGUID());
-                    break;
-                case NPC_SCARSHIELD_INFILTRATOR:
-                    ScarshieldInfiltrator = creature->GetGUID();
-                    break;
              }
          }
 
         void OnGameObjectCreate(GameObject* go) override
         {
-            InstanceScript::OnGameObjectCreate(go);
-
             switch (go->GetEntry())
             {
                 case GO_WHELP_SPAWNER:
@@ -302,14 +281,8 @@
                     if (data == AREATRIGGER_DRAGONSPIRE_HALL)
                     {
                         if (GetBossState(DATA_DRAGONSPIRE_ROOM) != DONE)
-                            Events.ScheduleEvent(EVENT_DARGONSPIRE_ROOM_STORE, 1s);
+                            Events.ScheduleEvent(EVENT_DARGONSPIRE_ROOM_STORE, 1000);
                     }
-                    break;
-                case DATA_BLACKHAND_INCARCERATOR:
-                    for (GuidList::const_iterator itr = _incarceratorList.begin(); itr != _incarceratorList.end(); ++itr)
-                        if (Creature* creature = instance->GetCreature(*itr))
-                            creature->Respawn();
-                    break;
                 default:
                     break;
             }
@@ -403,12 +376,12 @@
                 {
                     case EVENT_DARGONSPIRE_ROOM_STORE:
                         Dragonspireroomstore();
-                        Events.ScheduleEvent(EVENT_DARGONSPIRE_ROOM_CHECK, 3s);
+                        Events.ScheduleEvent(EVENT_DARGONSPIRE_ROOM_CHECK, 3000);
                         break;
                     case EVENT_DARGONSPIRE_ROOM_CHECK:
                         Dragonspireroomcheck();
                         if ((GetBossState(DATA_DRAGONSPIRE_ROOM) != DONE))
-                            Events.ScheduleEvent(EVENT_DARGONSPIRE_ROOM_CHECK, 3s);
+                            Events.ScheduleEvent(EVENT_DARGONSPIRE_ROOM_CHECK, 3000);
                         break;
                     default:
                          break;
@@ -537,7 +510,6 @@
             ObjectGuid runecreaturelist[7][5];
             ObjectGuid go_portcullis_active;
             ObjectGuid go_portcullis_tobossrooms;
-            GuidList _incarceratorList;
     };
 
     InstanceScript* GetInstanceScript(InstanceMap* map) const override
@@ -555,11 +527,7 @@
 public:
     at_dragonspire_hall() : AreaTriggerScript("at_dragonspire_hall") { }
 
-<<<<<<< HEAD
-    bool OnTrigger(Player* player, AreaTriggerEntry const* /*at*/) override
-=======
     bool OnTrigger(Player* player, AreaTriggerEntry const* /*areaTrigger*/, bool /*entered*/) override
->>>>>>> 28d470c5
     {
         if (player && player->IsAlive())
         {
@@ -583,11 +551,7 @@
 public:
     at_blackrock_stadium() : AreaTriggerScript("at_blackrock_stadium") { }
 
-<<<<<<< HEAD
-    bool OnTrigger(Player* player, AreaTriggerEntry const* /*at*/) override
-=======
     bool OnTrigger(Player* player, AreaTriggerEntry const* /*areaTrigger*/, bool /*entered*/) override
->>>>>>> 28d470c5
     {
         if (player && player->IsAlive())
         {
@@ -611,11 +575,7 @@
 public:
     at_nearby_scarshield_infiltrator() : AreaTriggerScript("at_nearby_scarshield_infiltrator") { }
 
-<<<<<<< HEAD
-    bool OnTrigger(Player* player, AreaTriggerEntry const* /*at*/) override
-=======
     bool OnTrigger(Player* player, AreaTriggerEntry const* /*at*/, bool /*entered*/) override
->>>>>>> 28d470c5
     {
         if (player->IsAlive())
         {
@@ -623,11 +583,7 @@
             {
                 if (Creature* infiltrator = ObjectAccessor::GetCreature(*player, instance->GetGuidData(DATA_SCARSHIELD_INFILTRATOR)))
                 {
-<<<<<<< HEAD
-                    if (player->GetLevel() >= 57)
-=======
                     if (player->getLevel() >= 57)
->>>>>>> 28d470c5
                         infiltrator->AI()->SetData(1, 1);
                     else if (infiltrator->GetEntry() == NPC_SCARSHIELD_INFILTRATOR)
                         infiltrator->AI()->Talk(0, player);
