--- conflicted
+++ resolved
@@ -76,7 +76,6 @@
         {
             switch (creature->GetEntry())
             {
-<<<<<<< HEAD
             case NPC_HIGHLORD_OMOKK:
                 HighlordOmokk = creature->GetGUID();
                 break;
@@ -134,72 +133,11 @@
             case NPC_FINKLE_EINHORN:
                 creature->AI()->Talk(SAY_FINKLE_GANG);
                 break;
-            }
-        }
-=======
-                case NPC_HIGHLORD_OMOKK:
-                    HighlordOmokk = creature->GetGUID();
-                    break;
-                case NPC_SHADOW_HUNTER_VOSHGAJIN:
-                    ShadowHunterVoshgajin = creature->GetGUID();
-                    break;
-                case NPC_WARMASTER_VOONE:
-                    WarMasterVoone = creature->GetGUID();
-                    break;
-                case NPC_MOTHER_SMOLDERWEB:
-                    MotherSmolderweb = creature->GetGUID();
-                    break;
-                case NPC_UROK_DOOMHOWL:
-                    UrokDoomhowl = creature->GetGUID();
-                    break;
-                case NPC_QUARTERMASTER_ZIGRIS:
-                    QuartermasterZigris = creature->GetGUID();
-                    break;
-                case NPC_GIZRUL_THE_SLAVENER:
-                    GizrultheSlavener = creature->GetGUID();
-                    break;
-                case NPC_HALYCON:
-                    Halycon = creature->GetGUID();
-                    break;
-                case NPC_OVERLORD_WYRMTHALAK:
-                    OverlordWyrmthalak = creature->GetGUID();
-                    break;
-                case NPC_PYROGAURD_EMBERSEER:
-                    PyroguardEmberseer = creature->GetGUID();
-                    if (GetBossState(DATA_PYROGAURD_EMBERSEER) == DONE)
-                        creature->DespawnOrUnsummon(0, 24h * 7);
-                    break;
-                case NPC_WARCHIEF_REND_BLACKHAND:
-                    WarchiefRendBlackhand = creature->GetGUID();
-                    if (GetBossState(DATA_GYTH) == DONE)
-                        creature->DespawnOrUnsummon(0, 24h * 7);
-                    break;
-                case NPC_GYTH:
-                    Gyth = creature->GetGUID();
-                    break;
-                case NPC_THE_BEAST:
-                    TheBeast = creature->GetGUID();
-                    break;
-                case NPC_GENERAL_DRAKKISATH:
-                    GeneralDrakkisath = creature->GetGUID();
-                    break;
-                case NPC_LORD_VICTOR_NEFARIUS:
-                    LordVictorNefarius = creature->GetGUID();
-                    if (GetBossState(DATA_GYTH) == DONE)
-                        creature->DespawnOrUnsummon(0, 24h * 7);
-                    break;
-                case NPC_SCARSHIELD_INFILTRATOR:
-                    ScarshieldInfiltrator = creature->GetGUID();
-                    break;
-                case NPC_FINKLE_EINHORN:
-                    creature->AI()->Talk(SAY_FINKLE_GANG);
-                    break;
                 case NPC_BLACKHAND_INCARCERATOR:
                     _incarceratorList.push_back(creature->GetGUID());
                     break;
-             }
-         }
->>>>>>> daecf90a
+            }
+        }
 
         void OnGameObjectCreate(GameObject* go) override
         {
@@ -418,28 +356,20 @@
                     {
                         Events.ScheduleEvent(EVENT_DARGONSPIRE_ROOM_STORE, 1s);
                     }
-<<<<<<< HEAD
-                }
-                break;
-            }
-            case STADIUM_COMBAT:
-            {
-                stadiumCombatStatus = data;
-                break;
-            }
-            default:
-            {
-                break;
-            }
-=======
-                    break;
+                }
+                break;
+                }
                 case DATA_BLACKHAND_INCARCERATOR:
+                {
                     for (GuidList::const_iterator itr = _incarceratorList.begin(); itr != _incarceratorList.end(); ++itr)
                         if (Creature* creature = instance->GetCreature(*itr))
                             creature->Respawn();
-                default:
-                    break;
->>>>>>> daecf90a
+                break;
+            }
+            default:
+            {
+                break;
+            }
             }
         }
 
@@ -834,7 +764,6 @@
             }
         }
 
-<<<<<<< HEAD
     protected:
         EventMap Events;
         ObjectGuid HighlordOmokk;
@@ -862,7 +791,7 @@
         ObjectGuid runecreaturelist[7][5];
         ObjectGuid go_portcullis_active;
         ObjectGuid go_portcullis_tobossrooms;
-
+            GuidList _incarceratorList;
         ObjectGuid OGGODoodadDarkIronBrazier01;
         ObjectGuid OGGODoodadDarkIronBrazier02;
         ObjectGuid OGGODoodadDarkIronBrazier03;
@@ -876,36 +805,6 @@
         uint32 stadiumCombatStatus;
         int upperDoorCheckDelay;
         bool upperDoorOpened;
-=======
-        protected:
-            EventMap Events;
-            ObjectGuid HighlordOmokk;
-            ObjectGuid ShadowHunterVoshgajin;
-            ObjectGuid WarMasterVoone;
-            ObjectGuid MotherSmolderweb;
-            ObjectGuid UrokDoomhowl;
-            ObjectGuid QuartermasterZigris;
-            ObjectGuid GizrultheSlavener;
-            ObjectGuid Halycon;
-            ObjectGuid OverlordWyrmthalak;
-            ObjectGuid PyroguardEmberseer;
-            ObjectGuid WarchiefRendBlackhand;
-            ObjectGuid Gyth;
-            ObjectGuid LordVictorNefarius;
-            ObjectGuid TheBeast;
-            ObjectGuid GeneralDrakkisath;
-            ObjectGuid ScarshieldInfiltrator;
-            ObjectGuid go_emberseerin;
-            ObjectGuid go_doors;
-            ObjectGuid go_emberseerout;
-            ObjectGuid go_blackrockaltar;
-            ObjectGuid go_roomrunes[7];
-            ObjectGuid go_emberseerrunes[7];
-            ObjectGuid runecreaturelist[7][5];
-            ObjectGuid go_portcullis_active;
-            ObjectGuid go_portcullis_tobossrooms;
-            GuidList _incarceratorList;
->>>>>>> daecf90a
     };
 
     InstanceScript* GetInstanceScript(InstanceMap* map) const override
