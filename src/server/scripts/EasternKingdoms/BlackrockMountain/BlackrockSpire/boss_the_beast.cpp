--- conflicted
+++ resolved
@@ -17,256 +17,64 @@
 
 #include "ScriptMgr.h"
 #include "blackrock_spire.h"
-<<<<<<< HEAD
-#include "InstanceScript.h"
-#include "MotionMaster.h"
-#include "ObjectAccessor.h"
-#include "Player.h"
 #include "ScriptedCreature.h"
-#include "SpellAuraEffects.h"
-=======
-#include "ScriptedCreature.h"
->>>>>>> 28d470c5
 
-enum BeastSpells
+enum Spells
 {
     SPELL_FLAMEBREAK                = 16785,
-    SPELL_IMMOLATE                  = 15570,
+    SPELL_IMMOLATE                  = 20294,
     SPELL_TERRIFYINGROAR            = 14100,
-    SPELL_BERSERKER_CHARGE          = 16636,
-    SPELL_FIREBALL                  = 16788,
-    SPELL_FIREBLAST                 = 16144,
-    SPELL_FINKLE_IS_EINHORN         = 16710,
-    SPELL_SUICIDE                   = 7
 };
 
-enum BeastEvents
+enum Events
 {
-    EVENT_FLAME_BREAK               = 1,
-    EVENT_IMMOLATE                  = 2,
-    EVENT_TERRIFYING_ROAR           = 3,
-    EVENT_BERSERKER_CHARGE          = 4,
-    EVENT_FIREBALL                  = 5,
-    EVENT_FIREBLAST                 = 6
+    EVENT_FLAME_BREAK              = 1,
+    EVENT_IMMOLATE                 = 2,
+    EVENT_TERRIFYING_ROAR          = 3,
 };
 
-enum BeastMisc
-{
-    DATA_BEAST_REACHED              = 1,
-    DATA_BEAST_ROOM                 = 2,
-    BEAST_MOVEMENT_ID               = 1379690,
-
-    NPC_BLACKHAND_ELITE             = 10317,
-
-    SAY_BLACKHAND_DOOMED            = 0
-};
-
-Position const OrcsRunawayPosition = { 34.163567f, -536.852356f, 110.935196f, 6.056306f };
-
-class OrcDeathEvent : public BasicEvent
+class boss_the_beast : public CreatureScript
 {
 public:
-    OrcDeathEvent(Creature* me) : _me(me) { }
+    boss_the_beast() : CreatureScript("boss_the_beast") { }
 
-    bool Execute(uint64 /*time*/, uint32 /*diff*/) override
+    CreatureAI* GetAI(Creature* creature) const override
     {
-        _me->CastSpell(_me, SPELL_SUICIDE, true);
-        return true;
+        return GetBlackrockSpireAI<boss_thebeastAI>(creature);
     }
 
-private:
-    Creature* _me;
-};
+    struct boss_thebeastAI : public BossAI
+    {
+        boss_thebeastAI(Creature* creature) : BossAI(creature, DATA_THE_BEAST) { }
 
-struct boss_the_beast : public BossAI
-{
-    boss_the_beast(Creature* creature) : BossAI(creature, DATA_THE_BEAST), _beastReached(false), _orcYelled(false) { }
+        void Reset() override
+        {
+            _Reset();
+        }
 
-    void Reset() override
-    {
-<<<<<<< HEAD
-        _Reset();
-        if (_beastReached)
-            me->GetMotionMaster()->MovePath(BEAST_MOVEMENT_ID, true);
-=======
-        return GetBlackrockSpireAI<boss_thebeastAI>(creature);
->>>>>>> 28d470c5
-    }
+        void EnterCombat(Unit* /*who*/) override
+        {
+            _EnterCombat();
+            events.ScheduleEvent(EVENT_FLAME_BREAK,     12 * IN_MILLISECONDS);
+            events.ScheduleEvent(EVENT_IMMOLATE,         3 * IN_MILLISECONDS);
+            events.ScheduleEvent(EVENT_TERRIFYING_ROAR, 23 * IN_MILLISECONDS);
+        }
 
-    void SpellHit(WorldObject* /*caster*/, SpellInfo const* spellInfo) override
-    {
-        for (uint8 i = 0; i < MAX_SPELL_EFFECTS; ++i)
-            if (spellInfo->Effects[i].IsEffect(SPELL_EFFECT_SKINNING))
-                if (!me->IsAlive()) // can that even happen?
-                    DoCastAOE(SPELL_FINKLE_IS_EINHORN, true);
-    }
+        void JustDied(Unit* /*killer*/) override
+        {
+            _JustDied();
+        }
 
-    void SetData(uint32 type, uint32 /*data*/) override
-    {
-        switch (type)
+        void UpdateAI(uint32 diff) override
         {
-            case DATA_BEAST_ROOM:
-            {
-                if (!_orcYelled)
-                {
-                    if (_nearbyOrcsGUIDs.empty())
-                        FindNearbyOrcs();
+            if (!UpdateVictim())
+                return;
 
-                    //! vector still empty, creatures are missing
-                    if (_nearbyOrcsGUIDs.empty())
-                        return;
-
-                    _orcYelled = true;
-
-                    // we only need one orc to say the line
-                    if (Creature* orc = ObjectAccessor::GetCreature(*me, _nearbyOrcsGUIDs.front()))
-                        orc->AI()->Talk(SAY_BLACKHAND_DOOMED);
-                }
-                break;
-            }
-            case DATA_BEAST_REACHED:
-            {
-                if (!_beastReached)
-                {
-                    _beastReached = true;
-                    me->GetMotionMaster()->MovePath(BEAST_MOVEMENT_ID, true);
-
-                    if (_nearbyOrcsGUIDs.empty())
-                        FindNearbyOrcs();
-
-                    for (ObjectGuid guid : _nearbyOrcsGUIDs)
-                    {
-                        if (Creature* orc = ObjectAccessor::GetCreature(*me, guid))
-                        {
-                            orc->GetMotionMaster()->MovePoint(1, orc->GetRandomPoint(OrcsRunawayPosition, 5.0f));
-                            orc->m_Events.AddEvent(new OrcDeathEvent(orc), me->m_Events.CalculateTime(6s));
-                            orc->SetReactState(REACT_PASSIVE);
-                        }
-                    }
-                    // There is a chance player logged in between areatriggers (realm crash or restart)
-                    // executing part of script which happens when player enters boss room
-                    // otherwise we will see weird behaviour when someone steps on the previous areatrigger (dead mob yelling/moving)
-                    SetData(DATA_BEAST_ROOM, DATA_BEAST_ROOM);
-                }
-                break;
-            }
-        }
-    }
-
-    void JustEngagedWith(Unit* who) override
-    {
-        BossAI::JustEngagedWith(who);
-        events.ScheduleEvent(EVENT_FLAME_BREAK, 12s);
-        events.ScheduleEvent(EVENT_IMMOLATE, 3s);
-        events.ScheduleEvent(EVENT_TERRIFYING_ROAR, 23s);
-        events.ScheduleEvent(EVENT_BERSERKER_CHARGE, 2s);
-        events.ScheduleEvent(EVENT_FIREBALL, 8s, 21s);
-        events.ScheduleEvent(EVENT_FIREBLAST, 5s, 8s);
-    }
-
-    void UpdateAI(uint32 diff) override
-    {
-        if (!UpdateVictim())
-            return;
-
-        events.Update(diff);
-
-        if (me->HasUnitState(UNIT_STATE_CASTING))
-            return;
-
-        while (uint32 eventId = events.ExecuteEvent())
-        {
-            switch (eventId)
-            {
-                case EVENT_FLAME_BREAK:
-                    DoCastVictim(SPELL_FLAMEBREAK);
-                    events.Repeat(Seconds(10));
-                    break;
-                case EVENT_IMMOLATE:
-                    if (Unit* target = SelectTarget(SelectTargetMethod::Random, 0, 100.f, true))
-                        DoCast(target, SPELL_IMMOLATE);
-                    events.Repeat(Seconds(8));
-                    break;
-                case EVENT_TERRIFYING_ROAR:
-                    DoCastVictim(SPELL_TERRIFYINGROAR);
-                    events.Repeat(Seconds(20));
-                    break;
-                case EVENT_BERSERKER_CHARGE:
-                    if (Unit* target = SelectTarget(SelectTargetMethod::Random, 0, 38.f, true))
-                        DoCast(target, SPELL_BERSERKER_CHARGE);
-                    events.Repeat(Seconds(15), Seconds(23));
-                    break;
-                case EVENT_FIREBALL:
-                    DoCastVictim(SPELL_FIREBALL);
-                    events.Repeat(Seconds(8), Seconds(21));
-                    break;
-                case EVENT_FIREBLAST:
-                    DoCastVictim(SPELL_FIREBLAST);
-                    events.Repeat(Seconds(5), Seconds(8));
-                    break;
-            }
+             events.Update(diff);
 
             if (me->HasUnitState(UNIT_STATE_CASTING))
                 return;
-        }
-        DoMeleeAttackIfReady();
-    }
 
-    void FindNearbyOrcs()
-    {
-        std::vector<Creature*> temp;
-        me->GetCreatureListWithEntryInGrid(temp, NPC_BLACKHAND_ELITE, 50.0f);
-
-        for (Creature* creature : temp)
-            _nearbyOrcsGUIDs.push_back(creature->GetGUID());
-    }
-
-private:
-    bool _beastReached;
-    bool _orcYelled;
-    GuidVector _nearbyOrcsGUIDs;
-};
-
-//! The beast room areatrigger, this one triggers boss pathing. (AT Id 2066)
-class at_trigger_the_beast_movement : public AreaTriggerScript
-{
-public:
-    at_trigger_the_beast_movement() : AreaTriggerScript("at_trigger_the_beast_movement") { }
-
-
-    bool OnTrigger(Player* player, const AreaTriggerEntry* /*at*/) override
-    {
-        if (player->IsGameMaster())
-            return false;
-
-        if (InstanceScript* instance = player->GetInstanceScript())
-        {
-            if (Creature* beast = ObjectAccessor::GetCreature(*player, instance->GetGuidData(DATA_THE_BEAST)))
-                beast->AI()->SetData(DATA_BEAST_REACHED, DATA_BEAST_REACHED);
-            return true;
-        }
-        return false;
-    }
-};
-
-class at_the_beast_room : public AreaTriggerScript
-{
-public:
-    at_the_beast_room() : AreaTriggerScript("at_the_beast_room") { }
-
-
-    bool OnTrigger(Player* player, const AreaTriggerEntry* /*at*/) override
-    {
-        if (player->IsGameMaster())
-            return false;
-
-<<<<<<< HEAD
-        if (InstanceScript* instance = player->GetInstanceScript())
-        {
-            if (Creature* beast = ObjectAccessor::GetCreature(*player, instance->GetGuidData(DATA_THE_BEAST)))
-                beast->AI()->SetData(DATA_BEAST_ROOM, DATA_BEAST_ROOM);
-            return true;
-=======
             while (uint32 eventId = events.ExecuteEvent())
             {
                 switch (eventId)
@@ -290,15 +98,11 @@
                     return;
             }
             DoMeleeAttackIfReady();
->>>>>>> 28d470c5
         }
-        return false;
-    }
+    };
 };
 
 void AddSC_boss_thebeast()
 {
-    RegisterBlackrockSpireCreatureAI(boss_the_beast);
-    new at_trigger_the_beast_movement();
-    new at_the_beast_room();
+    new boss_the_beast();
 }