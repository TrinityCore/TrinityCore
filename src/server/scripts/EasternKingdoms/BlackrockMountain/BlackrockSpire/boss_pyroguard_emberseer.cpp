--- conflicted
+++ resolved
@@ -183,24 +183,11 @@
                     {
                         case EVENT_RESPAWN:
                         {
-<<<<<<< HEAD
-                            // Respawn all Blackhand Incarcerators
-                            std::list<Creature*> creatureList;
+                            instance->SetData(DATA_BLACKHAND_INCARCERATOR, 1);
                             GetCreatureListWithEntryInGrid(creatureList, me, NPC_BLACKHAND_INCARCERATOR, 50.0f);
-                            for (std::list<Creature*>::iterator itr = creatureList.begin(); itr != creatureList.end(); ++itr)
-                                if (Creature* creature = *itr)
-                                {
-                                    if (!creature->IsAlive())
-                                        creature->Respawn();
-
                                     // EJ script fix 
                                     //creature->AI()->SetData(1, 1);
                                     creature->AI()->SetData(1, 2);                                    
-                                }
-                            me->AddAura(SPELL_ENCAGED_EMBERSEER, me);
-=======
-                            instance->SetData(DATA_BLACKHAND_INCARCERATOR, 1);
->>>>>>> daecf90a
                             instance->SetBossState(DATA_PYROGAURD_EMBERSEER, NOT_STARTED);
                             break;
                         }
@@ -213,17 +200,10 @@
                             {
                                 if (Creature* creature = *itr)
                                 {
-<<<<<<< HEAD
-                                    creature->AI()->SetData(1, 1);
-                                    // EJ script fix
-                                    creature->AI()->AttackStart(creature->SelectNearestPlayer(50.0f));
-                                }                                    
-=======
                                     creature->SetImmuneToAll(false);
                                     creature->InterruptSpell(CURRENT_CHANNELED_SPELL);
                                     DoZoneInCombat(creature);
                                 }
->>>>>>> daecf90a
                             }
                             me->RemoveAura(SPELL_ENCAGED_EMBERSEER);
                             events.ScheduleEvent(EVENT_PRE_FIGHT_2, 32000);
@@ -356,16 +336,11 @@
 
         void JustReachedHome() override
         {
-<<<<<<< HEAD
-=======
             DoCast(SPELL_ENCAGE_EMBERSEER);
-
             me->SetImmuneToAll(true);
         }
-
         void UpdateAI(uint32 diff) override
         {
->>>>>>> daecf90a
             if (!UpdateVictim())
                 return;
 
