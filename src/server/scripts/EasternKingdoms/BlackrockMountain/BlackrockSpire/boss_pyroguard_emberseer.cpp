/*
 * This file is part of the TrinityCore Project. See AUTHORS file for Copyright information
 *
 * This program is free software; you can redistribute it and/or modify it
 * under the terms of the GNU General Public License as published by the
 * Free Software Foundation; either version 2 of the License, or (at your
 * option) any later version.
 *
 * This program is distributed in the hope that it will be useful, but WITHOUT
 * ANY WARRANTY; without even the implied warranty of MERCHANTABILITY or
 * FITNESS FOR A PARTICULAR PURPOSE. See the GNU General Public License for
 * more details.
 *
 * You should have received a copy of the GNU General Public License along
 * with this program. If not, see <http://www.gnu.org/licenses/>.
 */

#include "ScriptMgr.h"
#include "blackrock_spire.h"
#include "GameObject.h"
#include "InstanceScript.h"
#include "Map.h"
#include "ObjectAccessor.h"
#include "Player.h"
#include "ScriptedCreature.h"
#include "SpellInfo.h"

enum Text
{
    EMOTE_ONE_STACK                 = 0,
    EMOTE_TEN_STACK                 = 1,
    EMOTE_FREE_OF_BONDS             = 2,
    YELL_FREE_OF_BONDS              = 3
};

enum Spells
{
    SPELL_ENCAGED_EMBERSEER         = 15282, // Self on spawn
    SPELL_FIRE_SHIELD_TRIGGER       = 13377, // Self on spawn missing from 335 dbc triggers SPELL_FIRE_SHIELD every 3 sec
    SPELL_FIRE_SHIELD               = 13376, // Triggered by SPELL_FIRE_SHIELD_TRIGGER
    SPELL_FREEZE_ANIM               = 16245, // Self on event start
    SPELL_EMBERSEER_GROWING         = 16048, // Self on event start
    SPELL_EMBERSEER_GROWING_TRIGGER = 16049, // Triggered by SPELL_EMBERSEER_GROWING
    SPELL_EMBERSEER_FULL_STRENGTH   = 16047, // Emberseer Full Strength
    SPELL_FIRENOVA                  = 23462, // Combat
    SPELL_FLAMEBUFFET               = 23341, // Combat
    SPELL_PYROBLAST                 = 17274, // Combat
    // Blackhand Incarcerator Spells
    SPELL_ENCAGE_EMBERSEER          = 15281, // Emberseer on spawn
    SPELL_STRIKE                    = 15580, // Combat
    SPELL_ENCAGE                    = 16045, // Combat
    // Cast on player by altar
    SPELL_EMBERSEER_OBJECT_VISUAL   = 16532
};

enum Events
{
    // Respawn
    EVENT_RESPAWN                   = 1,
    // Pre fight
    EVENT_PRE_FIGHT_1               = 2,
    EVENT_PRE_FIGHT_2               = 3,
    // Combat
    EVENT_FIRENOVA                  = 4,
    EVENT_FLAMEBUFFET               = 5,
    EVENT_PYROBLAST                 = 6,
    // Hack due to trigger spell not in dbc
    EVENT_FIRE_SHIELD               = 7,
    // Make sure all players have aura from altar
    EVENT_PLAYER_CHECK              = 8,
    EVENT_ENTER_COMBAT              = 9
};

class boss_pyroguard_emberseer : public CreatureScript
{
public:
    boss_pyroguard_emberseer() : CreatureScript("boss_pyroguard_emberseer") { }

    struct boss_pyroguard_emberseerAI : public BossAI
    {
        boss_pyroguard_emberseerAI(Creature* creature) : BossAI(creature, DATA_PYROGAURD_EMBERSEER) { }

        void Reset() override
        {
<<<<<<< HEAD
            me->SetFlag(UNIT_FIELD_FLAGS, UNIT_FLAG_NOT_SELECTABLE);
=======
            me->AddUnitFlag(UNIT_FLAG_NOT_SELECTABLE);
>>>>>>> 28d470c5
            me->SetImmuneToPC(true);
            events.Reset();
            // Apply auras on spawn and reset
            // DoCast(me, SPELL_FIRE_SHIELD_TRIGGER); // Need to find this in old DBC if possible
            me->RemoveAura(SPELL_EMBERSEER_FULL_STRENGTH);
            me->RemoveAura(SPELL_EMBERSEER_GROWING);
            me->RemoveAura(SPELL_EMBERSEER_GROWING_TRIGGER);
            events.ScheduleEvent(EVENT_RESPAWN, 5s);
            // Hack for missing trigger spell
            events.ScheduleEvent(EVENT_FIRE_SHIELD, 3s);
        }

        void SetData(uint32 /*type*/, uint32 data) override
        {
            switch (data)
            {
                case 1:
<<<<<<< HEAD
                    events.ScheduleEvent(EVENT_PLAYER_CHECK, 5s);
=======
                    events.ScheduleEvent(EVENT_PLAYER_CHECK, 5000);
                    break;
                case 2:
                   // Close these two doors on Blackhand Incarcerators aggro
                   if (GameObject* door1 = ObjectAccessor::GetGameObject(*me, instance->GetGuidData(GO_EMBERSEER_IN)))
                       if (door1->GetGoState() == GO_STATE_ACTIVE)
                           door1->SetGoState(GO_STATE_READY);
                   if (GameObject* door2 = ObjectAccessor::GetGameObject(*me, instance->GetGuidData(GO_DOORS)))
                       if (door2->GetGoState() == GO_STATE_ACTIVE)
                           door2->SetGoState(GO_STATE_READY);
                    break;
                case 3:
                    Reset();
>>>>>>> 28d470c5
                    break;
                default:
                    break;
            }
        }

        void JustEngagedWith(Unit* /*who*/) override
        {
            // ### TODO Check combat timing ###
            events.ScheduleEvent(EVENT_FIRENOVA, 6s);
            events.ScheduleEvent(EVENT_FLAMEBUFFET, 3s);
            events.ScheduleEvent(EVENT_PYROBLAST, 14s);
        }

        void JustDied(Unit* /*killer*/) override
        {
            // Activate all the runes
            UpdateRunes(GO_STATE_READY);
            // Complete encounter
            instance->SetBossState(DATA_PYROGAURD_EMBERSEER, DONE);
        }

        void SpellHit(WorldObject* /*caster*/, SpellInfo const* spellInfo) override
        {
            if (spellInfo->Id == SPELL_ENCAGE_EMBERSEER)
            {
                if (!me->GetAuraCount(SPELL_ENCAGED_EMBERSEER))
                {
                    me->CastSpell(me, SPELL_ENCAGED_EMBERSEER);
                    Reset();
                }
            }

            if (spellInfo->Id == SPELL_EMBERSEER_GROWING_TRIGGER)
            {
                if (me->GetAuraCount(SPELL_EMBERSEER_GROWING_TRIGGER) == 10)
                    Talk(EMOTE_TEN_STACK);

                if (me->GetAuraCount(SPELL_EMBERSEER_GROWING_TRIGGER) == 20)
                {
                    me->RemoveAura(SPELL_FREEZE_ANIM);
                    me->CastSpell(me, SPELL_EMBERSEER_FULL_STRENGTH);
                    Talk(EMOTE_FREE_OF_BONDS);
                    Talk(YELL_FREE_OF_BONDS);
<<<<<<< HEAD
                    me->RemoveFlag(UNIT_FIELD_FLAGS, UNIT_FLAG_NOT_SELECTABLE);
                    me->SetImmuneToPC(false);
                    events.ScheduleEvent(EVENT_ENTER_COMBAT, 2s);
                }
            }
        }

=======
                    me->RemoveUnitFlag(UNIT_FLAG_NOT_SELECTABLE);
                    me->SetImmuneToPC(false);
                    events.ScheduleEvent(EVENT_ENTER_COMBAT, 2000);
                }
            }
        }

       void OpenDoors(bool Boss_Killed)
       {
           // These two doors reopen on reset or boss kill
           if (GameObject* door1 = ObjectAccessor::GetGameObject(*me, instance->GetGuidData(GO_EMBERSEER_IN)))
               door1->SetGoState(GO_STATE_ACTIVE);
           if (GameObject* door2 = ObjectAccessor::GetGameObject(*me, instance->GetGuidData(GO_DOORS)))
               door2->SetGoState(GO_STATE_ACTIVE);

           // This door opens on boss kill
           if (Boss_Killed)
               if (GameObject* door3 = ObjectAccessor::GetGameObject(*me, instance->GetGuidData(GO_EMBERSEER_OUT)))
                    door3->SetGoState(GO_STATE_ACTIVE);
       }

>>>>>>> 28d470c5
        void UpdateRunes(GOState state)
        {
            // update all runes
            if (GameObject* rune1 = ObjectAccessor::GetGameObject(*me, instance->GetGuidData(GO_EMBERSEER_RUNE_1)))
                rune1->SetGoState(state);
            if (GameObject* rune2 = ObjectAccessor::GetGameObject(*me, instance->GetGuidData(GO_EMBERSEER_RUNE_2)))
                rune2->SetGoState(state);
            if (GameObject* rune3 = ObjectAccessor::GetGameObject(*me, instance->GetGuidData(GO_EMBERSEER_RUNE_3)))
                rune3->SetGoState(state);
            if (GameObject* rune4 = ObjectAccessor::GetGameObject(*me, instance->GetGuidData(GO_EMBERSEER_RUNE_4)))
                rune4->SetGoState(state);
            if (GameObject* rune5 = ObjectAccessor::GetGameObject(*me, instance->GetGuidData(GO_EMBERSEER_RUNE_5)))
                rune5->SetGoState(state);
            if (GameObject* rune6 = ObjectAccessor::GetGameObject(*me, instance->GetGuidData(GO_EMBERSEER_RUNE_6)))
                rune6->SetGoState(state);
            if (GameObject* rune7 = ObjectAccessor::GetGameObject(*me, instance->GetGuidData(GO_EMBERSEER_RUNE_7)))
                rune7->SetGoState(state);
        }

        void UpdateAI(uint32 diff) override
        {
            if (!UpdateVictim())
            {
                events.Update(diff);

                while (uint32 eventId = events.ExecuteEvent())
                {
                    switch (eventId)
                    {
                        case EVENT_RESPAWN:
                        {
                            instance->SetData(DATA_BLACKHAND_INCARCERATOR, 1);
                            instance->SetBossState(DATA_PYROGAURD_EMBERSEER, NOT_STARTED);
                            break;
                        }
                        case EVENT_PRE_FIGHT_1:
                        {
                            // Set data on all Blackhand Incarcerators
                            std::list<Creature*> creatureList;
                            GetCreatureListWithEntryInGrid(creatureList, me, NPC_BLACKHAND_INCARCERATOR, 35.0f);
                            for (std::list<Creature*>::iterator itr = creatureList.begin(); itr != creatureList.end(); ++itr)
                            {
                                if (Creature* creature = *itr)
                                {
                                    creature->SetImmuneToAll(false);
                                    creature->InterruptSpell(CURRENT_CHANNELED_SPELL);
                                    DoZoneInCombat(creature);
                                }
                            }
                            me->RemoveAura(SPELL_ENCAGED_EMBERSEER);
                            events.ScheduleEvent(EVENT_PRE_FIGHT_2, 32s);
                            break;
                        }
                        case EVENT_PRE_FIGHT_2:
                            me->CastSpell(me, SPELL_FREEZE_ANIM);
                            me->CastSpell(me, SPELL_EMBERSEER_GROWING);
                            Talk(EMOTE_ONE_STACK);
                            break;
                        case EVENT_FIRE_SHIELD:
                            // #### Spell isn't doing any damage ??? ####
                            DoCast(me, SPELL_FIRE_SHIELD);
                            events.ScheduleEvent(EVENT_FIRE_SHIELD, 3s);
                            break;
                        case EVENT_PLAYER_CHECK:
                        {
<<<<<<< HEAD
                            // As of Patch 3.0.8 only one person needs to channel the altar
                            bool _hasAura = false;
=======
                            // Check to see if all players in instance have aura SPELL_EMBERSEER_START before starting event
                            bool _hasAura = true;
>>>>>>> 28d470c5
                            Map::PlayerList const& players = me->GetMap()->GetPlayers();
                            for (Map::PlayerList::const_iterator itr = players.begin(); itr != players.end(); ++itr)
                                if (Player* player = itr->GetSource()->ToPlayer())
                                    if (player->HasAura(SPELL_EMBERSEER_OBJECT_VISUAL))
                                    {
                                        _hasAura = true;
                                        break;
                                    }

                            if (_hasAura)
                            {
                                events.ScheduleEvent(EVENT_PRE_FIGHT_1, 1s);
                                instance->SetBossState(DATA_PYROGAURD_EMBERSEER, IN_PROGRESS);
                            }
                            break;
                        }
                        case EVENT_ENTER_COMBAT:
                            AttackStart(me->SelectNearestPlayer(30.0f));
                            break;
                        default:
                            break;
                    }
                }
                return;
            }

            events.Update(diff);

            if (me->HasUnitState(UNIT_STATE_CASTING))
                return;

            while (uint32 eventId = events.ExecuteEvent())
            {
                switch (eventId)
                {
                    case EVENT_FIRE_SHIELD:
                        DoCast(me, SPELL_FIRE_SHIELD);
                        events.Repeat(Seconds(3));
                        break;
                    case EVENT_FIRENOVA:
                        DoCast(me, SPELL_FIRENOVA);
                        events.Repeat(Seconds(6));
                        break;
                    case EVENT_FLAMEBUFFET:
                        DoCast(me, SPELL_FLAMEBUFFET);
                        events.Repeat(Seconds(14));
                        break;
                    case EVENT_PYROBLAST:
                        if (Unit* target = SelectTarget(SelectTargetMethod::Random, 0, 100, true))
                            DoCast(target, SPELL_PYROBLAST);
                        events.Repeat(Seconds(15));
                        break;
                    default:
                        break;
                }

                if (me->HasUnitState(UNIT_STATE_CASTING))
                    return;
            }
            DoMeleeAttackIfReady();
        }
    };

    CreatureAI* GetAI(Creature* creature) const override
    {
        return GetBlackrockSpireAI<boss_pyroguard_emberseerAI>(creature);
    }
};

/*####
## npc_blackhand_incarcerator
####*/

enum IncarceratorEvents
{
    // OOC
    EVENT_ENCAGED_EMBERSEER         = 1,
    // Combat
    EVENT_STRIKE                    = 2,
    EVENT_ENCAGE                    = 3
};

class npc_blackhand_incarcerator : public CreatureScript
{
public:
    npc_blackhand_incarcerator() : CreatureScript("npc_blackhand_incarcerator") { }

    struct npc_blackhand_incarceratorAI : public ScriptedAI
    {
        npc_blackhand_incarceratorAI(Creature* creature) : ScriptedAI(creature) { }

        void JustAppeared() override
        {
<<<<<<< HEAD
            DoCast(SPELL_ENCAGE_EMBERSEER);
=======
            me->SetImmuneToAll(true);
            if (Creature* Emberseer = me->FindNearestCreature(NPC_PYROGAURD_EMBERSEER, 30.0f, true))
                Emberseer->AI()->SetData(1, 3);
>>>>>>> 28d470c5
        }

        void JustEngagedWith(Unit* /*who*/) override
        {
<<<<<<< HEAD
=======
            me->DespawnOrUnsummon(10000);
        }

        void SetData(uint32 data, uint32 value) override
        {
            if (data == 1 && value == 1)
            {
                me->SetImmuneToAll(false);
                me->InterruptSpell(CURRENT_CHANNELED_SPELL);
                _events.CancelEvent(EVENT_ENCAGED_EMBERSEER);
            }

            if (data == 1 && value == 2)
                _events.ScheduleEvent(EVENT_ENCAGED_EMBERSEER, 1000);
        }

        void EnterCombat(Unit* /*who*/) override
        {
            // Used to close doors
            if (Creature* Emberseer = me->FindNearestCreature(NPC_PYROGAURD_EMBERSEER, 30.0f, true))
                Emberseer->AI()->SetData(1, 2);

>>>>>>> 28d470c5
            // Had to do this because CallForHelp will ignore any npcs without LOS
            std::list<Creature*> creatureList;
            GetCreatureListWithEntryInGrid(creatureList, me, NPC_BLACKHAND_INCARCERATOR, 60.0f);
            for (std::list<Creature*>::iterator itr = creatureList.begin(); itr != creatureList.end(); ++itr)
            {
                if (Creature* creature = *itr)
                    DoZoneInCombat(creature);    // AI()->AttackStart(me->GetVictim());
            }

            _events.ScheduleEvent(EVENT_STRIKE, 8s, 16s);
            _events.ScheduleEvent(EVENT_ENCAGE, 10s, 20s);
        }

        void JustReachedHome() override
        {
            DoCast(SPELL_ENCAGE_EMBERSEER);

            me->SetImmuneToAll(true);
        }

        void UpdateAI(uint32 diff) override
        {
            if (!UpdateVictim())
                return;

            _events.Update(diff);

            while (uint32 eventId = _events.ExecuteEvent())
            {
                switch (eventId)
                {
                    case EVENT_STRIKE:
                        DoCastVictim(SPELL_STRIKE, true);
                        _events.Repeat(Seconds(14), Seconds(23));
                        break;
                    case EVENT_ENCAGE:
                        DoCast(SelectTarget(SelectTargetMethod::Random, 0, 100, true), SPELL_ENCAGE, true);
                        _events.Repeat(Seconds(6), Seconds(12));
                        break;
                    default:
                        break;
                }
            }

            DoMeleeAttackIfReady();
        }

        private:
            EventMap _events;
    };

    CreatureAI* GetAI(Creature* creature) const override
    {
        return GetBlackrockSpireAI<npc_blackhand_incarceratorAI>(creature);
    }
};

void AddSC_boss_pyroguard_emberseer()
{
    new boss_pyroguard_emberseer();
    new npc_blackhand_incarcerator();
}<|MERGE_RESOLUTION|>--- conflicted
+++ resolved
@@ -82,11 +82,7 @@
 
         void Reset() override
         {
-<<<<<<< HEAD
-            me->SetFlag(UNIT_FIELD_FLAGS, UNIT_FLAG_NOT_SELECTABLE);
-=======
             me->AddUnitFlag(UNIT_FLAG_NOT_SELECTABLE);
->>>>>>> 28d470c5
             me->SetImmuneToPC(true);
             events.Reset();
             // Apply auras on spawn and reset
@@ -94,9 +90,13 @@
             me->RemoveAura(SPELL_EMBERSEER_FULL_STRENGTH);
             me->RemoveAura(SPELL_EMBERSEER_GROWING);
             me->RemoveAura(SPELL_EMBERSEER_GROWING_TRIGGER);
-            events.ScheduleEvent(EVENT_RESPAWN, 5s);
+            events.ScheduleEvent(EVENT_RESPAWN, 5000);
             // Hack for missing trigger spell
-            events.ScheduleEvent(EVENT_FIRE_SHIELD, 3s);
+            events.ScheduleEvent(EVENT_FIRE_SHIELD, 3000);
+
+            // Open doors on reset
+            if (instance->GetBossState(DATA_PYROGAURD_EMBERSEER) == IN_PROGRESS)
+                OpenDoors(false); // Opens 2 entrance doors
         }
 
         void SetData(uint32 /*type*/, uint32 data) override
@@ -104,9 +104,6 @@
             switch (data)
             {
                 case 1:
-<<<<<<< HEAD
-                    events.ScheduleEvent(EVENT_PLAYER_CHECK, 5s);
-=======
                     events.ScheduleEvent(EVENT_PLAYER_CHECK, 5000);
                     break;
                 case 2:
@@ -120,60 +117,50 @@
                     break;
                 case 3:
                     Reset();
->>>>>>> 28d470c5
                     break;
                 default:
                     break;
             }
         }
 
-        void JustEngagedWith(Unit* /*who*/) override
+        void EnterCombat(Unit* /*who*/) override
         {
             // ### TODO Check combat timing ###
-            events.ScheduleEvent(EVENT_FIRENOVA, 6s);
-            events.ScheduleEvent(EVENT_FLAMEBUFFET, 3s);
-            events.ScheduleEvent(EVENT_PYROBLAST, 14s);
+            events.ScheduleEvent(EVENT_FIRENOVA,    6000);
+            events.ScheduleEvent(EVENT_FLAMEBUFFET, 3000);
+            events.ScheduleEvent(EVENT_PYROBLAST,  14000);
         }
 
         void JustDied(Unit* /*killer*/) override
         {
             // Activate all the runes
             UpdateRunes(GO_STATE_READY);
+            // Opens all 3 doors
+            OpenDoors(true);
             // Complete encounter
             instance->SetBossState(DATA_PYROGAURD_EMBERSEER, DONE);
         }
 
-        void SpellHit(WorldObject* /*caster*/, SpellInfo const* spellInfo) override
-        {
-            if (spellInfo->Id == SPELL_ENCAGE_EMBERSEER)
+        void SpellHit(Unit* /*caster*/, SpellInfo const* spell) override
+        {
+            if (spell->Id == SPELL_ENCAGE_EMBERSEER)
             {
                 if (!me->GetAuraCount(SPELL_ENCAGED_EMBERSEER))
-                {
                     me->CastSpell(me, SPELL_ENCAGED_EMBERSEER);
-                    Reset();
-                }
-            }
-
-            if (spellInfo->Id == SPELL_EMBERSEER_GROWING_TRIGGER)
+            }
+
+            if (spell->Id == SPELL_EMBERSEER_GROWING_TRIGGER)
             {
                 if (me->GetAuraCount(SPELL_EMBERSEER_GROWING_TRIGGER) == 10)
                     Talk(EMOTE_TEN_STACK);
 
                 if (me->GetAuraCount(SPELL_EMBERSEER_GROWING_TRIGGER) == 20)
                 {
+                    me->RemoveAura(SPELL_ENCAGED_EMBERSEER);
                     me->RemoveAura(SPELL_FREEZE_ANIM);
                     me->CastSpell(me, SPELL_EMBERSEER_FULL_STRENGTH);
                     Talk(EMOTE_FREE_OF_BONDS);
                     Talk(YELL_FREE_OF_BONDS);
-<<<<<<< HEAD
-                    me->RemoveFlag(UNIT_FIELD_FLAGS, UNIT_FLAG_NOT_SELECTABLE);
-                    me->SetImmuneToPC(false);
-                    events.ScheduleEvent(EVENT_ENTER_COMBAT, 2s);
-                }
-            }
-        }
-
-=======
                     me->RemoveUnitFlag(UNIT_FLAG_NOT_SELECTABLE);
                     me->SetImmuneToPC(false);
                     events.ScheduleEvent(EVENT_ENTER_COMBAT, 2000);
@@ -195,7 +182,6 @@
                     door3->SetGoState(GO_STATE_ACTIVE);
        }
 
->>>>>>> 28d470c5
         void UpdateRunes(GOState state)
         {
             // update all runes
@@ -227,7 +213,18 @@
                     {
                         case EVENT_RESPAWN:
                         {
-                            instance->SetData(DATA_BLACKHAND_INCARCERATOR, 1);
+                            // Respawn all Blackhand Incarcerators
+                            std::list<Creature*> creatureList;
+                            GetCreatureListWithEntryInGrid(creatureList, me, NPC_BLACKHAND_INCARCERATOR, 35.0f);
+                            for (std::list<Creature*>::iterator itr = creatureList.begin(); itr != creatureList.end(); ++itr)
+                                if (Creature* creature = *itr)
+                                {
+                                    if (!creature->IsAlive())
+                                        creature->Respawn();
+
+                                    creature->AI()->SetData(1, 1);
+                                }
+                            me->AddAura(SPELL_ENCAGED_EMBERSEER, me);
                             instance->SetBossState(DATA_PYROGAURD_EMBERSEER, NOT_STARTED);
                             break;
                         }
@@ -239,14 +236,9 @@
                             for (std::list<Creature*>::iterator itr = creatureList.begin(); itr != creatureList.end(); ++itr)
                             {
                                 if (Creature* creature = *itr)
-                                {
-                                    creature->SetImmuneToAll(false);
-                                    creature->InterruptSpell(CURRENT_CHANNELED_SPELL);
-                                    DoZoneInCombat(creature);
-                                }
+                                    creature->AI()->SetData(1, 1);
                             }
-                            me->RemoveAura(SPELL_ENCAGED_EMBERSEER);
-                            events.ScheduleEvent(EVENT_PRE_FIGHT_2, 32s);
+                            events.ScheduleEvent(EVENT_PRE_FIGHT_2, 32000);
                             break;
                         }
                         case EVENT_PRE_FIGHT_2:
@@ -257,29 +249,21 @@
                         case EVENT_FIRE_SHIELD:
                             // #### Spell isn't doing any damage ??? ####
                             DoCast(me, SPELL_FIRE_SHIELD);
-                            events.ScheduleEvent(EVENT_FIRE_SHIELD, 3s);
+                            events.ScheduleEvent(EVENT_FIRE_SHIELD, 3000);
                             break;
                         case EVENT_PLAYER_CHECK:
                         {
-<<<<<<< HEAD
-                            // As of Patch 3.0.8 only one person needs to channel the altar
-                            bool _hasAura = false;
-=======
                             // Check to see if all players in instance have aura SPELL_EMBERSEER_START before starting event
                             bool _hasAura = true;
->>>>>>> 28d470c5
                             Map::PlayerList const& players = me->GetMap()->GetPlayers();
                             for (Map::PlayerList::const_iterator itr = players.begin(); itr != players.end(); ++itr)
                                 if (Player* player = itr->GetSource()->ToPlayer())
-                                    if (player->HasAura(SPELL_EMBERSEER_OBJECT_VISUAL))
-                                    {
-                                        _hasAura = true;
-                                        break;
-                                    }
+                                    if (!player->HasAura(SPELL_EMBERSEER_OBJECT_VISUAL))
+                                        _hasAura = false;
 
                             if (_hasAura)
                             {
-                                events.ScheduleEvent(EVENT_PRE_FIGHT_1, 1s);
+                                events.ScheduleEvent(EVENT_PRE_FIGHT_1, 1000);
                                 instance->SetBossState(DATA_PYROGAURD_EMBERSEER, IN_PROGRESS);
                             }
                             break;
@@ -305,20 +289,20 @@
                 {
                     case EVENT_FIRE_SHIELD:
                         DoCast(me, SPELL_FIRE_SHIELD);
-                        events.Repeat(Seconds(3));
+                        events.ScheduleEvent(EVENT_FIRE_SHIELD, 3000);
                         break;
                     case EVENT_FIRENOVA:
                         DoCast(me, SPELL_FIRENOVA);
-                        events.Repeat(Seconds(6));
+                        events.ScheduleEvent(EVENT_FIRENOVA, 6000);
                         break;
                     case EVENT_FLAMEBUFFET:
                         DoCast(me, SPELL_FLAMEBUFFET);
-                        events.Repeat(Seconds(14));
+                        events.ScheduleEvent(EVENT_FLAMEBUFFET, 14000);
                         break;
                     case EVENT_PYROBLAST:
-                        if (Unit* target = SelectTarget(SelectTargetMethod::Random, 0, 100, true))
+                        if (Unit* target = SelectTarget(SELECT_TARGET_RANDOM, 0, 100, true))
                             DoCast(target, SPELL_PYROBLAST);
-                        events.Repeat(Seconds(15));
+                        events.ScheduleEvent(EVENT_PYROBLAST, 15000);
                         break;
                     default:
                         break;
@@ -359,21 +343,15 @@
     {
         npc_blackhand_incarceratorAI(Creature* creature) : ScriptedAI(creature) { }
 
-        void JustAppeared() override
-        {
-<<<<<<< HEAD
-            DoCast(SPELL_ENCAGE_EMBERSEER);
-=======
+        void Reset() override
+        {
             me->SetImmuneToAll(true);
             if (Creature* Emberseer = me->FindNearestCreature(NPC_PYROGAURD_EMBERSEER, 30.0f, true))
                 Emberseer->AI()->SetData(1, 3);
->>>>>>> 28d470c5
-        }
-
-        void JustEngagedWith(Unit* /*who*/) override
-        {
-<<<<<<< HEAD
-=======
+        }
+
+        void JustDied(Unit* /*killer*/) override
+        {
             me->DespawnOrUnsummon(10000);
         }
 
@@ -396,31 +374,44 @@
             if (Creature* Emberseer = me->FindNearestCreature(NPC_PYROGAURD_EMBERSEER, 30.0f, true))
                 Emberseer->AI()->SetData(1, 2);
 
->>>>>>> 28d470c5
             // Had to do this because CallForHelp will ignore any npcs without LOS
             std::list<Creature*> creatureList;
             GetCreatureListWithEntryInGrid(creatureList, me, NPC_BLACKHAND_INCARCERATOR, 60.0f);
             for (std::list<Creature*>::iterator itr = creatureList.begin(); itr != creatureList.end(); ++itr)
             {
                 if (Creature* creature = *itr)
-                    DoZoneInCombat(creature);    // AI()->AttackStart(me->GetVictim());
-            }
-
-            _events.ScheduleEvent(EVENT_STRIKE, 8s, 16s);
-            _events.ScheduleEvent(EVENT_ENCAGE, 10s, 20s);
-        }
-
-        void JustReachedHome() override
-        {
-            DoCast(SPELL_ENCAGE_EMBERSEER);
-
-            me->SetImmuneToAll(true);
+                    creature->SetInCombatWithZone();    // AI()->AttackStart(me->GetVictim());
+            }
+
+            _events.ScheduleEvent(EVENT_STRIKE, urand(8000, 16000));
+            _events.ScheduleEvent(EVENT_ENCAGE, urand(10000, 20000));
         }
 
         void UpdateAI(uint32 diff) override
         {
+
+
             if (!UpdateVictim())
+            {
+                _events.Update(diff);
+
+                while (uint32 eventId = _events.ExecuteEvent())
+                {
+                    switch (eventId)
+                    {
+                        case EVENT_ENCAGED_EMBERSEER:
+                        {
+                            if (me->GetPositionX() == me->GetHomePosition().GetPositionX())
+                                if (!me->HasAura(SPELL_ENCAGE_EMBERSEER))
+                                    if (Creature* Emberseer = me->FindNearestCreature(NPC_PYROGAURD_EMBERSEER, 30.0f, true))
+                                        DoCast(Emberseer, SPELL_ENCAGE_EMBERSEER);
+                            break;
+
+                        }
+                    }
+                }
                 return;
+            }
 
             _events.Update(diff);
 
@@ -430,11 +421,11 @@
                 {
                     case EVENT_STRIKE:
                         DoCastVictim(SPELL_STRIKE, true);
-                        _events.Repeat(Seconds(14), Seconds(23));
+                        _events.ScheduleEvent(EVENT_STRIKE, urand(14000, 23000));
                         break;
                     case EVENT_ENCAGE:
-                        DoCast(SelectTarget(SelectTargetMethod::Random, 0, 100, true), SPELL_ENCAGE, true);
-                        _events.Repeat(Seconds(6), Seconds(12));
+                        DoCast(SelectTarget(SELECT_TARGET_RANDOM, 0, 100, true), EVENT_ENCAGE, true);
+                        _events.ScheduleEvent(EVENT_ENCAGE, urand(6000, 12000));
                         break;
                     default:
                         break;
