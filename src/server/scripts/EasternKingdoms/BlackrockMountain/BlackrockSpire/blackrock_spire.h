--- conflicted
+++ resolved
@@ -51,12 +51,7 @@
     DATA_HALL_RUNE_5                = 20,
     DATA_HALL_RUNE_6                = 21,
     DATA_HALL_RUNE_7                = 22,
-<<<<<<< HEAD
-    DATA_SCARSHIELD_INFILTRATOR     = 23,
-    DATA_BLACKHAND_INCARCERATOR     = 24
-=======
     DATA_SCARSHIELD_INFILTRATOR     = 23
->>>>>>> 28d470c5
 };
 
 enum BRSCreaturesIds
@@ -80,12 +75,7 @@
     NPC_BLACKHAND_VETERAN           = 9819,
     NPC_BLACKHAND_INCARCERATOR      = 10316,
     NPC_LORD_VICTOR_NEFARIUS        = 10162,
-<<<<<<< HEAD
-    NPC_SCARSHIELD_INFILTRATOR      = 10299,
-    NPC_FINKLE_EINHORN              = 10776
-=======
     NPC_SCARSHIELD_INFILTRATOR      = 10299
->>>>>>> 28d470c5
 };
 
 enum BRSAdditionalData
@@ -95,8 +85,7 @@
     EVENT_PYROGUARD_EMBERSEER       = 4884,
     AREATRIGGER                     = 1,
     AREATRIGGER_DRAGONSPIRE_HALL    = 2046,
-    AREATRIGGER_BLACKROCK_STADIUM   = 2026,
-    SAY_FINKLE_GANG                 = 0
+    AREATRIGGER_BLACKROCK_STADIUM   = 2026
 };
 
 enum BRSGameObjectsIds
@@ -139,9 +128,4 @@
     return GetInstanceAI<AI>(obj, BRSScriptName);
 }
 
-<<<<<<< HEAD
-#define RegisterBlackrockSpireCreatureAI(ai_name) RegisterCreatureAIWithFactory(ai_name, GetBlackrockSpireAI)
-
-=======
->>>>>>> 28d470c5
 #endif