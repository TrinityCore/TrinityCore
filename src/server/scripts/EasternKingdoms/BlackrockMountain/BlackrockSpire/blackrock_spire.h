/*
 * This file is part of the TrinityCore Project. See AUTHORS file for Copyright information
 *
 * This program is free software; you can redistribute it and/or modify it
 * under the terms of the GNU General Public License as published by the
 * Free Software Foundation; either version 2 of the License, or (at your
 * option) any later version.
 *
 * This program is distributed in the hope that it will be useful, but WITHOUT
 * ANY WARRANTY; without even the implied warranty of MERCHANTABILITY or
 * FITNESS FOR A PARTICULAR PURPOSE. See the GNU General Public License for
 * more details.
 *
 * You should have received a copy of the GNU General Public License along
 * with this program. If not, see <http://www.gnu.org/licenses/>.
 */

#ifndef DEF_BLACKROCK_SPIRE_H
#define DEF_BLACKROCK_SPIRE_H

#include "CreatureAIImpl.h"

uint32 const EncounterCount         = 23;

#define BRSScriptName "instance_blackrock_spire"
#define DataHeader    "BRS"

// EJ blackrock scrpits 
#ifndef STADIUM_COMBAT
#define STADIUM_COMBAT 1000
#endif

#ifndef SPAWNID_WARCHIEF_REND_BLACKHAND
#define SPAWNID_WARCHIEF_REND_BLACKHAND 137968
#endif

#ifndef SPAWNID_LORD_VICTOR_NEFARIUS
#define SPAWNID_LORD_VICTOR_NEFARIUS 137967
#endif

enum BRSDataTypes
{
    DATA_HIGHLORD_OMOKK             = 0,
    DATA_SHADOW_HUNTER_VOSHGAJIN    = 1,
    DATA_WARMASTER_VOONE            = 2,
    DATA_MOTHER_SMOLDERWEB          = 3,
    DATA_UROK_DOOMHOWL              = 4,
    DATA_QUARTERMASTER_ZIGRIS       = 5,
    DATA_GIZRUL_THE_SLAVENER        = 6,
    DATA_HALYCON                    = 7,
    DATA_OVERLORD_WYRMTHALAK        = 8,
    DATA_PYROGAURD_EMBERSEER        = 9,
    DATA_WARCHIEF_REND_BLACKHAND    = 10,
    DATA_GYTH                       = 11,
    DATA_THE_BEAST                  = 12,
    DATA_GENERAL_DRAKKISATH         = 13,
    DATA_LORD_VALTHALAK             = 14,
    // Extra
    DATA_DRAGONSPIRE_ROOM           = 15,
    DATA_HALL_RUNE_1                = 16,
    DATA_HALL_RUNE_2                = 17,
    DATA_HALL_RUNE_3                = 18,
    DATA_HALL_RUNE_4                = 19,
    DATA_HALL_RUNE_5                = 20,
    DATA_HALL_RUNE_6                = 21,
    DATA_HALL_RUNE_7                = 22,
    DATA_SCARSHIELD_INFILTRATOR     = 23,
<<<<<<< HEAD
=======
    DATA_BLACKHAND_INCARCERATOR     = 24
>>>>>>> daecf90a
};

enum BRSCreaturesIds
{
    NPC_HIGHLORD_OMOKK              = 9196,
    NPC_SHADOW_HUNTER_VOSHGAJIN     = 9236,
    NPC_WARMASTER_VOONE             = 9237,
    NPC_MOTHER_SMOLDERWEB           = 10596,
    NPC_UROK_DOOMHOWL               = 10584,
    NPC_QUARTERMASTER_ZIGRIS        = 9736,
    NPC_GIZRUL_THE_SLAVENER         = 10268,
    NPC_HALYCON                     = 10220,
    NPC_OVERLORD_WYRMTHALAK         = 9568,
    NPC_PYROGAURD_EMBERSEER         = 9816,
    NPC_WARCHIEF_REND_BLACKHAND     = 10429,
    NPC_GYTH                        = 10339,
    NPC_THE_BEAST                   = 10430,
    NPC_GENERAL_DRAKKISATH          = 10363,
    NPC_BLACKHAND_DREADWEAVER       = 9817,
    NPC_BLACKHAND_SUMMONER          = 9818,
    NPC_BLACKHAND_VETERAN           = 9819,
    NPC_BLACKHAND_INCARCERATOR      = 10316,
    NPC_LORD_VICTOR_NEFARIUS        = 10162,
    NPC_SCARSHIELD_INFILTRATOR      = 10299,
    NPC_FINKLE_EINHORN              = 10776
};

enum BRSAdditionalData
{
    SPELL_SUMMON_ROOKERY_WHELP      = 15745,
    EVENT_UROK_DOOMHOWL             = 4845,
    EVENT_PYROGUARD_EMBERSEER       = 4884,
    AREATRIGGER                     = 1,
    AREATRIGGER_DRAGONSPIRE_HALL    = 2046,
    AREATRIGGER_BLACKROCK_STADIUM   = 2026,
    SAY_FINKLE_GANG                 = 0,
    ITEM_SEAL_OF_ASCENSION = 12344,
};

enum BRSGameObjectsIds
{
    GO_WHELP_SPAWNER                = 175622, // trap spawned by go id 175124
    // Doors
    GO_EMBERSEER_IN                 = 175244, // First door to Pyroguard Emberseer
    GO_DOORS                        = 175705, // Second door to Pyroguard Emberseer
    GO_EMBERSEER_OUT                = 175153, // Door after Pyroguard Emberseer event
    GO_GYTH_ENTRY_DOOR              = 164726,
    GO_GYTH_COMBAT_DOOR             = 175185,
    GO_GYTH_EXIT_DOOR               = 175186,
    GO_DRAKKISATH_DOOR_1            = 175946,
    GO_DRAKKISATH_DOOR_2            = 175947,
    // Runes in dragonspire hall
    GO_HALL_RUNE_1                  = 175197,
    GO_HALL_RUNE_2                  = 175199,
    GO_HALL_RUNE_3                  = 175195,
    GO_HALL_RUNE_4                  = 175200,
    GO_HALL_RUNE_5                  = 175198,
    GO_HALL_RUNE_6                  = 175196,
    GO_HALL_RUNE_7                  = 175194,
    // Runes in emberseers room
    GO_EMBERSEER_RUNE_1             = 175266,
    GO_EMBERSEER_RUNE_2             = 175267,
    GO_EMBERSEER_RUNE_3             = 175268,
    GO_EMBERSEER_RUNE_4             = 175269,
    GO_EMBERSEER_RUNE_5             = 175270,
    GO_EMBERSEER_RUNE_6             = 175271,
    GO_EMBERSEER_RUNE_7             = 175272,
    // For Gyth event
    GO_DR_PORTCULLIS                = 175185,
    GO_PORTCULLIS_ACTIVE            = 164726,
    GO_PORTCULLIS_TOBOSSROOMS       = 175186,

    GO_DOODAD_DARKIRON_BRAZIER_01 = 175528,
    GO_DOODAD_DARKIRON_BRAZIER_02 = 175529,
    GO_DOODAD_DARKIRON_BRAZIER_03 = 175530,
    GO_DOODAD_DARKIRON_BRAZIER_04 = 175531,
    GO_DOODAD_DARKIRON_BRAZIER_05 = 175532,
    GO_DOODAD_DARKIRON_BRAZIER_06 = 175533,

    GO_DRAGONSPINE_DOOR = 164725,
};

enum StadiumSays
{
    // Rend Blackhand
    SAY_BLACKHAND_1 = 0,
    SAY_BLACKHAND_2 = 1,
    EMOTE_BLACKHAND_DISMOUNT = 2,
    // Victor Nefarius
    SAY_NEFARIUS_0 = 0,
    SAY_NEFARIUS_1 = 1,
    SAY_NEFARIUS_2 = 2,
    SAY_NEFARIUS_3 = 3,
    SAY_NEFARIUS_4 = 4,
    SAY_NEFARIUS_5 = 5,
    SAY_NEFARIUS_6 = 6,
    SAY_NEFARIUS_7 = 7,
    SAY_NEFARIUS_8 = 8,
    SAY_NEFARIUS_9 = 9,
    // EJ blackrock scripts 
    SAY_NEFARIUS_10 = 10,
    SAY_NEFARIUS_11 = 11,
};

enum StadiumCombatStatus
{
    SCS_FREE = 0,
    SCS_GOING = 1,
    SCS_FAILED = 2,
    SCS_VICTORY = 3
};

template <class AI, class T>
inline AI* GetBlackrockSpireAI(T* obj)
{
    return GetInstanceAI<AI>(obj, BRSScriptName);
}

#define RegisterBlackrockSpireCreatureAI(ai_name) RegisterCreatureAIWithFactory(ai_name, GetBlackrockSpireAI)

#endif<|MERGE_RESOLUTION|>--- conflicted
+++ resolved
@@ -65,10 +65,7 @@
     DATA_HALL_RUNE_6                = 21,
     DATA_HALL_RUNE_7                = 22,
     DATA_SCARSHIELD_INFILTRATOR     = 23,
-<<<<<<< HEAD
-=======
     DATA_BLACKHAND_INCARCERATOR     = 24
->>>>>>> daecf90a
 };
 
 enum BRSCreaturesIds
