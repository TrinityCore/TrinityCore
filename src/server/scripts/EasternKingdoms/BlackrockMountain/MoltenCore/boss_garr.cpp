--- conflicted
+++ resolved
@@ -99,15 +99,9 @@
     {
         // Timers for this are probably wrong
         _scheduler.Schedule(4s, [this](TaskContext context)
-<<<<<<< HEAD
             {
-                if (Unit* target = SelectTarget(SELECT_TARGET_RANDOM, 0))
+            if (Unit* target = SelectTarget(SelectTargetMethod::Random, 0))
                     DoCast(target, SPELL_IMMOLATE);
-=======
-        {
-            if (Unit* target = SelectTarget(SelectTargetMethod::Random, 0))
-                DoCast(target, SPELL_IMMOLATE);
->>>>>>> 17c1e07a
 
                 context.Repeat(5s, 10s);
             });
