/*
 * This file is part of the TrinityCore Project. See AUTHORS file for Copyright information
 *
 * This program is free software; you can redistribute it and/or modify it
 * under the terms of the GNU General Public License as published by the
 * Free Software Foundation; either version 2 of the License, or (at your
 * option) any later version.
 *
 * This program is distributed in the hope that it will be useful, but WITHOUT
 * ANY WARRANTY; without even the implied warranty of MERCHANTABILITY or
 * FITNESS FOR A PARTICULAR PURPOSE. See the GNU General Public License for
 * more details.
 *
 * You should have received a copy of the GNU General Public License along
 * with this program. If not, see <http://www.gnu.org/licenses/>.
 */

/* ScriptData
SDName: Boss_Garr
SD%Complete: 50
SDComment: Adds NYI
SDCategory: Molten Core
EndScriptData */

#include "ScriptMgr.h"
#include "molten_core.h"
#include "ObjectMgr.h"
#include "ScriptedCreature.h"

enum Spells
{
    // Garr
    SPELL_ANTIMAGIC_PULSE    = 19492,
    SPELL_MAGMA_SHACKLES     = 19496,
    SPELL_ENRAGE             = 19516,
    SPELL_SEPARATION_ANXIETY = 23492,

    // Adds
    SPELL_ERUPTION          = 19497,
    SPELL_IMMOLATE          = 15732,
};

enum Events
{
    EVENT_ANTIMAGIC_PULSE    = 1,
    EVENT_MAGMA_SHACKLES     = 2,
};

struct boss_garr : public BossAI
{
    boss_garr(Creature* creature) : BossAI(creature, BOSS_GARR) { }

    void JustEngagedWith(Unit* victim) override
    {
        BossAI::JustEngagedWith(victim);
        events.ScheduleEvent(EVENT_ANTIMAGIC_PULSE, 25s);
        events.ScheduleEvent(EVENT_MAGMA_SHACKLES, 15s);
    }

    void UpdateAI(uint32 diff) override
    {
        if (!UpdateVictim())
            return;

        events.Update(diff);

        if (me->HasUnitState(UNIT_STATE_CASTING))
            return;

        while (uint32 eventId = events.ExecuteEvent())
        {
            switch (eventId)
            {
<<<<<<< HEAD
            case EVENT_ANTIMAGIC_PULSE:
                DoCast(me, SPELL_ANTIMAGIC_PULSE);
                events.ScheduleEvent(EVENT_ANTIMAGIC_PULSE, 10s, 15s);
                break;
            case EVENT_MAGMA_SHACKLES:
                DoCast(me, SPELL_MAGMA_SHACKLES);
                events.ScheduleEvent(EVENT_MAGMA_SHACKLES, 8s, 12s);
                break;
            default:
                break;
=======
                if (!UpdateVictim())
                    return;

                events.Update(diff);

                if (me->HasUnitState(UNIT_STATE_CASTING))
                    return;

                while (uint32 eventId = events.ExecuteEvent())
                {
                    switch (eventId)
                    {
                        case EVENT_ANTIMAGIC_PULSE:
                            DoCast(me, SPELL_ANTIMAGIC_PULSE);
                            events.ScheduleEvent(EVENT_ANTIMAGIC_PULSE, urand(10000, 15000));
                            break;
                        case EVENT_MAGMA_SHACKLES:
                            DoCast(me, SPELL_MAGMA_SHACKLES);
                            events.ScheduleEvent(EVENT_MAGMA_SHACKLES, urand(8000, 12000));
                            break;
                        default:
                            break;
                    }

                    if (me->HasUnitState(UNIT_STATE_CASTING))
                        return;
                }

                DoMeleeAttackIfReady();
>>>>>>> 28d470c5
            }

<<<<<<< HEAD
            if (me->HasUnitState(UNIT_STATE_CASTING))
                return;
=======
        CreatureAI* GetAI(Creature* creature) const override
        {
            return GetMoltenCoreAI<boss_garrAI>(creature);
>>>>>>> 28d470c5
        }

        DoMeleeAttackIfReady();
    }
};

struct npc_firesworn : public ScriptedAI
{
    npc_firesworn(Creature* creature) : ScriptedAI(creature) { }

    void ScheduleTasks()
    {
        // Timers for this are probably wrong
        _scheduler.Schedule(4s, [this](TaskContext context)
        {
            if (Unit* target = SelectTarget(SelectTargetMethod::Random, 0))
                DoCast(target, SPELL_IMMOLATE);

            context.Repeat(5s, 10s);
        });

        // Separation Anxiety - Periodically check if Garr is nearby
        // ...and enrage if he is not.
        _scheduler.Schedule(3s, [this](TaskContext context)
        {
            if (!me->FindNearestCreature(NPC_GARR, 20.0f))
                DoCastSelf(SPELL_SEPARATION_ANXIETY);
            else if (me->HasAura(SPELL_SEPARATION_ANXIETY))
                me->RemoveAurasDueToSpell(SPELL_SEPARATION_ANXIETY);

            context.Repeat();
        });
    }

    void Reset() override
    {
        _scheduler.CancelAll();
    }

    void JustEngagedWith(Unit* /*who*/) override
    {
        ScheduleTasks();
    }

    void DamageTaken(Unit* /*attacker*/, uint32& damage) override
    {
        uint32 const health10pct = me->CountPctFromMaxHealth(10);
        uint32 health = me->GetHealth();
        if (int32(health) - int32(damage) < int32(health10pct))
        {
            damage = 0;
            DoCastVictim(SPELL_ERUPTION);
            me->DespawnOrUnsummon();
        }
    }

    void UpdateAI(uint32 diff) override
    {
        if (!UpdateVictim())
            return;

        _scheduler.Update(diff,
            std::bind(&ScriptedAI::DoMeleeAttackIfReady, this));
    }

<<<<<<< HEAD
private:
    TaskScheduler _scheduler;
=======
        CreatureAI* GetAI(Creature* creature) const override
        {
            return GetMoltenCoreAI<npc_fireswornAI>(creature);
        }
>>>>>>> 28d470c5
};

void AddSC_boss_garr()
{
    RegisterMoltenCoreCreatureAI(boss_garr);
    RegisterMoltenCoreCreatureAI(npc_firesworn);
}<|MERGE_RESOLUTION|>--- conflicted
+++ resolved
@@ -30,14 +30,13 @@
 enum Spells
 {
     // Garr
-    SPELL_ANTIMAGIC_PULSE    = 19492,
-    SPELL_MAGMA_SHACKLES     = 19496,
-    SPELL_ENRAGE             = 19516,
-    SPELL_SEPARATION_ANXIETY = 23492,
+    SPELL_ANTIMAGIC_PULSE   = 19492,
+    SPELL_MAGMA_SHACKLES    = 19496,
+    SPELL_ENRAGE            = 19516,
 
     // Adds
     SPELL_ERUPTION          = 19497,
-    SPELL_IMMOLATE          = 15732,
+    SPELL_IMMOLATE          = 20294,
 };
 
 enum Events
@@ -46,43 +45,26 @@
     EVENT_MAGMA_SHACKLES     = 2,
 };
 
-struct boss_garr : public BossAI
+class boss_garr : public CreatureScript
 {
-    boss_garr(Creature* creature) : BossAI(creature, BOSS_GARR) { }
+    public:
+        boss_garr() : CreatureScript("boss_garr") { }
 
-    void JustEngagedWith(Unit* victim) override
-    {
-        BossAI::JustEngagedWith(victim);
-        events.ScheduleEvent(EVENT_ANTIMAGIC_PULSE, 25s);
-        events.ScheduleEvent(EVENT_MAGMA_SHACKLES, 15s);
-    }
+        struct boss_garrAI : public BossAI
+        {
+            boss_garrAI(Creature* creature) : BossAI(creature, BOSS_GARR)
+            {
+            }
 
-    void UpdateAI(uint32 diff) override
-    {
-        if (!UpdateVictim())
-            return;
+            void EnterCombat(Unit* victim) override
+            {
+                BossAI::EnterCombat(victim);
+                events.ScheduleEvent(EVENT_ANTIMAGIC_PULSE, 25000);
+                events.ScheduleEvent(EVENT_MAGMA_SHACKLES, 15000);
+            }
 
-        events.Update(diff);
-
-        if (me->HasUnitState(UNIT_STATE_CASTING))
-            return;
-
-        while (uint32 eventId = events.ExecuteEvent())
-        {
-            switch (eventId)
+            void UpdateAI(uint32 diff) override
             {
-<<<<<<< HEAD
-            case EVENT_ANTIMAGIC_PULSE:
-                DoCast(me, SPELL_ANTIMAGIC_PULSE);
-                events.ScheduleEvent(EVENT_ANTIMAGIC_PULSE, 10s, 15s);
-                break;
-            case EVENT_MAGMA_SHACKLES:
-                DoCast(me, SPELL_MAGMA_SHACKLES);
-                events.ScheduleEvent(EVENT_MAGMA_SHACKLES, 8s, 12s);
-                break;
-            default:
-                break;
-=======
                 if (!UpdateVictim())
                     return;
 
@@ -112,95 +94,77 @@
                 }
 
                 DoMeleeAttackIfReady();
->>>>>>> 28d470c5
             }
+        };
 
-<<<<<<< HEAD
-            if (me->HasUnitState(UNIT_STATE_CASTING))
-                return;
-=======
         CreatureAI* GetAI(Creature* creature) const override
         {
             return GetMoltenCoreAI<boss_garrAI>(creature);
->>>>>>> 28d470c5
         }
-
-        DoMeleeAttackIfReady();
-    }
 };
 
-struct npc_firesworn : public ScriptedAI
+class npc_firesworn : public CreatureScript
 {
-    npc_firesworn(Creature* creature) : ScriptedAI(creature) { }
+    public:
+        npc_firesworn() : CreatureScript("npc_firesworn") { }
 
-    void ScheduleTasks()
-    {
-        // Timers for this are probably wrong
-        _scheduler.Schedule(4s, [this](TaskContext context)
+        struct npc_fireswornAI : public ScriptedAI
         {
-            if (Unit* target = SelectTarget(SelectTargetMethod::Random, 0))
-                DoCast(target, SPELL_IMMOLATE);
+            npc_fireswornAI(Creature* creature) : ScriptedAI(creature)
+            {
+                Initialize();
+            }
 
-            context.Repeat(5s, 10s);
-        });
+            void Initialize()
+            {
+                immolateTimer = 4000;                              //These times are probably wrong
+            }
 
-        // Separation Anxiety - Periodically check if Garr is nearby
-        // ...and enrage if he is not.
-        _scheduler.Schedule(3s, [this](TaskContext context)
-        {
-            if (!me->FindNearestCreature(NPC_GARR, 20.0f))
-                DoCastSelf(SPELL_SEPARATION_ANXIETY);
-            else if (me->HasAura(SPELL_SEPARATION_ANXIETY))
-                me->RemoveAurasDueToSpell(SPELL_SEPARATION_ANXIETY);
+            uint32 immolateTimer;
 
-            context.Repeat();
-        });
-    }
+            void Reset() override
+            {
+                Initialize();
+            }
 
-    void Reset() override
-    {
-        _scheduler.CancelAll();
-    }
+            void DamageTaken(Unit* /*attacker*/, uint32& damage) override
+            {
+                uint32 const health10pct = me->CountPctFromMaxHealth(10);
+                uint32 health = me->GetHealth();
+                if (int32(health) - int32(damage) < int32(health10pct))
+                {
+                    damage = 0;
+                    DoCastVictim(SPELL_ERUPTION);
+                    me->DespawnOrUnsummon();
+                }
+            }
 
-    void JustEngagedWith(Unit* /*who*/) override
-    {
-        ScheduleTasks();
-    }
+            void UpdateAI(uint32 diff) override
+            {
+                if (!UpdateVictim())
+                    return;
 
-    void DamageTaken(Unit* /*attacker*/, uint32& damage) override
-    {
-        uint32 const health10pct = me->CountPctFromMaxHealth(10);
-        uint32 health = me->GetHealth();
-        if (int32(health) - int32(damage) < int32(health10pct))
-        {
-            damage = 0;
-            DoCastVictim(SPELL_ERUPTION);
-            me->DespawnOrUnsummon();
-        }
-    }
+                if (immolateTimer <= diff)
+                {
+                     if (Unit* target = SelectTarget(SELECT_TARGET_RANDOM, 0))
+                        DoCast(target, SPELL_IMMOLATE);
+                    immolateTimer = urand(5000, 10000);
+                }
+                else
+                    immolateTimer -= diff;
 
-    void UpdateAI(uint32 diff) override
-    {
-        if (!UpdateVictim())
-            return;
+                DoMeleeAttackIfReady();
+            }
+        };
 
-        _scheduler.Update(diff,
-            std::bind(&ScriptedAI::DoMeleeAttackIfReady, this));
-    }
-
-<<<<<<< HEAD
-private:
-    TaskScheduler _scheduler;
-=======
         CreatureAI* GetAI(Creature* creature) const override
         {
             return GetMoltenCoreAI<npc_fireswornAI>(creature);
         }
->>>>>>> 28d470c5
 };
 
 void AddSC_boss_garr()
 {
-    RegisterMoltenCoreCreatureAI(boss_garr);
-    RegisterMoltenCoreCreatureAI(npc_firesworn);
+    new boss_garr();
+    new npc_firesworn();
 }