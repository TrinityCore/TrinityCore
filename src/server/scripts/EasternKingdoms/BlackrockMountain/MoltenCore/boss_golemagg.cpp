/*
 * This file is part of the TrinityCore Project. See AUTHORS file for Copyright information
 *
 * This program is free software; you can redistribute it and/or modify it
 * under the terms of the GNU General Public License as published by the
 * Free Software Foundation; either version 2 of the License, or (at your
 * option) any later version.
 *
 * This program is distributed in the hope that it will be useful, but WITHOUT
 * ANY WARRANTY; without even the implied warranty of MERCHANTABILITY or
 * FITNESS FOR A PARTICULAR PURPOSE. See the GNU General Public License for
 * more details.
 *
 * You should have received a copy of the GNU General Public License along
 * with this program. If not, see <http://www.gnu.org/licenses/>.
 */

/* ScriptData
SDName: Boss_Golemagg
SD%Complete: 90
SDComment: Timers need to be confirmed, Golemagg's Trust need to be checked
SDCategory: Molten Core
EndScriptData */

#include "ScriptMgr.h"
#include "InstanceScript.h"
#include "molten_core.h"
#include "ObjectAccessor.h"
<<<<<<< HEAD
#include "ObjectMgr.h"
=======
>>>>>>> 28d470c5
#include "ScriptedCreature.h"

enum Texts
{
    EMOTE_LOWHP             = 0,
};

enum Spells
{
    // Golemagg
    SPELL_MAGMASPLASH       = 13879,
    SPELL_PYROBLAST         = 20228,
    SPELL_EARTHQUAKE        = 19798,
    SPELL_ENRAGE            = 19953,
    SPELL_GOLEMAGG_TRUST    = 20553,

    // Core Rager
    SPELL_MANGLE            = 19820
};

enum Events
{
    EVENT_PYROBLAST     = 1,
    EVENT_EARTHQUAKE    = 2,
};

struct boss_golemagg : public BossAI
{
    boss_golemagg(Creature* creature) : BossAI(creature, BOSS_GOLEMAGG_THE_INCINERATOR) { }

    void Reset() override
    {
        BossAI::Reset();
        DoCast(me, SPELL_MAGMASPLASH, true);
    }

    void JustEngagedWith(Unit* victim) override
    {
        BossAI::JustEngagedWith(victim);
        events.ScheduleEvent(EVENT_PYROBLAST, 7s);
    }

    void DamageTaken(Unit* /*attacker*/, uint32& /*damage*/) override
    {
        if (!HealthBelowPct(10) || me->HasAura(SPELL_ENRAGE))
            return;

        DoCast(me, SPELL_ENRAGE, true);
        events.ScheduleEvent(EVENT_EARTHQUAKE, 3s);
    }

    void UpdateAI(uint32 diff) override
    {
        if (!UpdateVictim())
            return;

        events.Update(diff);

        if (me->HasUnitState(UNIT_STATE_CASTING))
            return;

        while (uint32 eventId = events.ExecuteEvent())
        {
            switch (eventId)
            {
<<<<<<< HEAD
                case EVENT_PYROBLAST:
                    if (Unit* target = SelectTarget(SelectTargetMethod::Random, 0))
                        DoCast(target, SPELL_PYROBLAST);
                    events.ScheduleEvent(EVENT_PYROBLAST, 7s);
                    break;
                case EVENT_EARTHQUAKE:
                    DoCastVictim(SPELL_EARTHQUAKE);
                    events.ScheduleEvent(EVENT_EARTHQUAKE, 3s);
                    break;
                default:
                    break;
=======
                if (!UpdateVictim())
                    return;

                events.Update(diff);

                if (me->HasUnitState(UNIT_STATE_CASTING))
                    return;

                while (uint32 eventId = events.ExecuteEvent())
                {
                    switch (eventId)
                    {
                        case EVENT_PYROBLAST:
                            if (Unit* target = SelectTarget(SELECT_TARGET_RANDOM, 0))
                                DoCast(target, SPELL_PYROBLAST);
                            events.ScheduleEvent(EVENT_PYROBLAST, 7000);
                            break;
                        case EVENT_EARTHQUAKE:
                            DoCastVictim(SPELL_EARTHQUAKE);
                            events.ScheduleEvent(EVENT_EARTHQUAKE, 3000);
                            break;
                        default:
                            break;
                    }

                    if (me->HasUnitState(UNIT_STATE_CASTING))
                        return;
                }

                DoMeleeAttackIfReady();
>>>>>>> 28d470c5
            }

<<<<<<< HEAD
            if (me->HasUnitState(UNIT_STATE_CASTING))
                return;
=======
        CreatureAI* GetAI(Creature* creature) const override
        {
            return GetMoltenCoreAI<boss_golemaggAI>(creature);
>>>>>>> 28d470c5
        }

        DoMeleeAttackIfReady();
    }
};

struct npc_core_rager : public ScriptedAI
{
    npc_core_rager(Creature* creature) : ScriptedAI(creature)
    {
        _instance = creature->GetInstanceScript();
    }

    void Reset() override
    {
        _scheduler.CancelAll();
    }

    void JustEngagedWith(Unit* /*who*/) override
    {
        _scheduler.Schedule(7s, [this](TaskContext task) // These times are probably wrong
        {
            DoCastVictim(SPELL_MANGLE);
            task.Repeat(10s);
        });
    }

    void DamageTaken(Unit* /*attacker*/, uint32& /*damage*/) override
    {
        if (HealthAbovePct(50) || !_instance)
            return;

        if (Creature* pGolemagg = ObjectAccessor::GetCreature(*me, _instance->GetGuidData(BOSS_GOLEMAGG_THE_INCINERATOR)))
        {
            if (pGolemagg->IsAlive())
            {
                me->AddAura(SPELL_GOLEMAGG_TRUST, me);
                Talk(EMOTE_LOWHP);
                me->SetFullHealth();
            }
        }
    }

    void UpdateAI(uint32 diff) override
    {
        if (!UpdateVictim())
            return;

        _scheduler.Update(diff, [this]
        {
<<<<<<< HEAD
            DoMeleeAttackIfReady();
        });
    }

private:
    InstanceScript* _instance;
    TaskScheduler _scheduler;
=======
            return GetMoltenCoreAI<npc_core_ragerAI>(creature);
        }
>>>>>>> 28d470c5
};

void AddSC_boss_golemagg()
{
    RegisterMoltenCoreCreatureAI(boss_golemagg);
    RegisterMoltenCoreCreatureAI(npc_core_rager);
}<|MERGE_RESOLUTION|>--- conflicted
+++ resolved
@@ -26,10 +26,6 @@
 #include "InstanceScript.h"
 #include "molten_core.h"
 #include "ObjectAccessor.h"
-<<<<<<< HEAD
-#include "ObjectMgr.h"
-=======
->>>>>>> 28d470c5
 #include "ScriptedCreature.h"
 
 enum Texts
@@ -56,58 +52,40 @@
     EVENT_EARTHQUAKE    = 2,
 };
 
-struct boss_golemagg : public BossAI
+class boss_golemagg : public CreatureScript
 {
-    boss_golemagg(Creature* creature) : BossAI(creature, BOSS_GOLEMAGG_THE_INCINERATOR) { }
+    public:
+        boss_golemagg() : CreatureScript("boss_golemagg") { }
 
-    void Reset() override
-    {
-        BossAI::Reset();
-        DoCast(me, SPELL_MAGMASPLASH, true);
-    }
+        struct boss_golemaggAI : public BossAI
+        {
+            boss_golemaggAI(Creature* creature) : BossAI(creature, BOSS_GOLEMAGG_THE_INCINERATOR)
+            {
+            }
 
-    void JustEngagedWith(Unit* victim) override
-    {
-        BossAI::JustEngagedWith(victim);
-        events.ScheduleEvent(EVENT_PYROBLAST, 7s);
-    }
+            void Reset() override
+            {
+                BossAI::Reset();
+                DoCast(me, SPELL_MAGMASPLASH, true);
+            }
 
-    void DamageTaken(Unit* /*attacker*/, uint32& /*damage*/) override
-    {
-        if (!HealthBelowPct(10) || me->HasAura(SPELL_ENRAGE))
-            return;
+            void EnterCombat(Unit* victim) override
+            {
+                BossAI::EnterCombat(victim);
+                events.ScheduleEvent(EVENT_PYROBLAST, 7000);
+            }
 
-        DoCast(me, SPELL_ENRAGE, true);
-        events.ScheduleEvent(EVENT_EARTHQUAKE, 3s);
-    }
+            void DamageTaken(Unit* /*attacker*/, uint32& /*damage*/) override
+            {
+                if (!HealthBelowPct(10) || me->HasAura(SPELL_ENRAGE))
+                    return;
 
-    void UpdateAI(uint32 diff) override
-    {
-        if (!UpdateVictim())
-            return;
+                DoCast(me, SPELL_ENRAGE, true);
+                events.ScheduleEvent(EVENT_EARTHQUAKE, 3000);
+            }
 
-        events.Update(diff);
-
-        if (me->HasUnitState(UNIT_STATE_CASTING))
-            return;
-
-        while (uint32 eventId = events.ExecuteEvent())
-        {
-            switch (eventId)
+            void UpdateAI(uint32 diff) override
             {
-<<<<<<< HEAD
-                case EVENT_PYROBLAST:
-                    if (Unit* target = SelectTarget(SelectTargetMethod::Random, 0))
-                        DoCast(target, SPELL_PYROBLAST);
-                    events.ScheduleEvent(EVENT_PYROBLAST, 7s);
-                    break;
-                case EVENT_EARTHQUAKE:
-                    DoCastVictim(SPELL_EARTHQUAKE);
-                    events.ScheduleEvent(EVENT_EARTHQUAKE, 3s);
-                    break;
-                default:
-                    break;
-=======
                 if (!UpdateVictim())
                     return;
 
@@ -138,83 +116,84 @@
                 }
 
                 DoMeleeAttackIfReady();
->>>>>>> 28d470c5
             }
+        };
 
-<<<<<<< HEAD
-            if (me->HasUnitState(UNIT_STATE_CASTING))
-                return;
-=======
         CreatureAI* GetAI(Creature* creature) const override
         {
             return GetMoltenCoreAI<boss_golemaggAI>(creature);
->>>>>>> 28d470c5
         }
-
-        DoMeleeAttackIfReady();
-    }
 };
 
-struct npc_core_rager : public ScriptedAI
+class npc_core_rager : public CreatureScript
 {
-    npc_core_rager(Creature* creature) : ScriptedAI(creature)
-    {
-        _instance = creature->GetInstanceScript();
-    }
+    public:
+        npc_core_rager() : CreatureScript("npc_core_rager") { }
 
-    void Reset() override
-    {
-        _scheduler.CancelAll();
-    }
+        struct npc_core_ragerAI : public ScriptedAI
+        {
+            npc_core_ragerAI(Creature* creature) : ScriptedAI(creature)
+            {
+                Initialize();
+                instance = creature->GetInstanceScript();
+            }
 
-    void JustEngagedWith(Unit* /*who*/) override
-    {
-        _scheduler.Schedule(7s, [this](TaskContext task) // These times are probably wrong
+            void Initialize()
+            {
+                mangleTimer = 7 * IN_MILLISECONDS;                 // These times are probably wrong
+            }
+
+            void Reset() override
+            {
+                Initialize();
+            }
+
+            void DamageTaken(Unit* /*attacker*/, uint32& /*damage*/) override
+            {
+                if (HealthAbovePct(50) || !instance)
+                    return;
+
+                if (Creature* pGolemagg = ObjectAccessor::GetCreature(*me, instance->GetGuidData(BOSS_GOLEMAGG_THE_INCINERATOR)))
+                {
+                    if (pGolemagg->IsAlive())
+                    {
+                        me->AddAura(SPELL_GOLEMAGG_TRUST, me);
+                        Talk(EMOTE_LOWHP);
+                        me->SetFullHealth();
+                    }
+                }
+            }
+
+            void UpdateAI(uint32 diff) override
+            {
+                if (!UpdateVictim())
+                    return;
+
+                // Mangle
+                if (mangleTimer <= diff)
+                {
+                    DoCastVictim(SPELL_MANGLE);
+                    mangleTimer = 10*IN_MILLISECONDS;
+                }
+                else
+                    mangleTimer -= diff;
+
+                DoMeleeAttackIfReady();
+            }
+
+        private:
+            InstanceScript* instance;
+            uint32 mangleTimer;
+        };
+
+        CreatureAI* GetAI(Creature* creature) const override
         {
-            DoCastVictim(SPELL_MANGLE);
-            task.Repeat(10s);
-        });
-    }
-
-    void DamageTaken(Unit* /*attacker*/, uint32& /*damage*/) override
-    {
-        if (HealthAbovePct(50) || !_instance)
-            return;
-
-        if (Creature* pGolemagg = ObjectAccessor::GetCreature(*me, _instance->GetGuidData(BOSS_GOLEMAGG_THE_INCINERATOR)))
-        {
-            if (pGolemagg->IsAlive())
-            {
-                me->AddAura(SPELL_GOLEMAGG_TRUST, me);
-                Talk(EMOTE_LOWHP);
-                me->SetFullHealth();
-            }
-        }
-    }
-
-    void UpdateAI(uint32 diff) override
-    {
-        if (!UpdateVictim())
-            return;
-
-        _scheduler.Update(diff, [this]
-        {
-<<<<<<< HEAD
-            DoMeleeAttackIfReady();
-        });
-    }
-
-private:
-    InstanceScript* _instance;
-    TaskScheduler _scheduler;
-=======
             return GetMoltenCoreAI<npc_core_ragerAI>(creature);
         }
->>>>>>> 28d470c5
 };
 
 void AddSC_boss_golemagg()
 {
-    RegisterMoltenCoreCreatureAI(boss_golemagg);
-    RegisterMoltenCoreCreatureAI(npc_core_rager);
+    new boss_golemagg();
+    new npc_core_rager();
 }