/*
 * This file is part of the TrinityCore Project. See AUTHORS file for Copyright information
 *
 * This program is free software; you can redistribute it and/or modify it
 * under the terms of the GNU General Public License as published by the
 * Free Software Foundation; either version 2 of the License, or (at your
 * option) any later version.
 *
 * This program is distributed in the hope that it will be useful, but WITHOUT
 * ANY WARRANTY; without even the implied warranty of MERCHANTABILITY or
 * FITNESS FOR A PARTICULAR PURPOSE. See the GNU General Public License for
 * more details.
 *
 * You should have received a copy of the GNU General Public License along
 * with this program. If not, see <http://www.gnu.org/licenses/>.
 */

#include "ScriptMgr.h"
#include "molten_core.h"
#include "ScriptedCreature.h"
#include "SpellScript.h"

enum Spells
{
    SPELL_ARCANE_EXPLOSION      = 19712,
    SPELL_SHAZZRAH_CURSE        = 19713,
    SPELL_MAGIC_GROUNDING       = 19714,
    SPELL_COUNTERSPELL          = 19715,
    SPELL_SHAZZRAH_GATE_DUMMY   = 23138, // Teleports to and attacks a random target.
    SPELL_SHAZZRAH_GATE         = 23139,
};

enum Events
{
    EVENT_ARCANE_EXPLOSION              = 1,
    EVENT_ARCANE_EXPLOSION_TRIGGERED    = 2,
    EVENT_SHAZZRAH_CURSE                = 3,
    EVENT_MAGIC_GROUNDING               = 4,
    EVENT_COUNTERSPELL                  = 5,
    EVENT_SHAZZRAH_GATE                 = 6,
};

class boss_shazzrah : public CreatureScript
{
    public:
        boss_shazzrah() : CreatureScript("boss_shazzrah") { }

        struct boss_shazzrahAI : public BossAI
        {
            boss_shazzrahAI(Creature* creature) : BossAI(creature, BOSS_SHAZZRAH) { }

            void JustEngagedWith(Unit* target) override
            {
                BossAI::JustEngagedWith(target);
                events.ScheduleEvent(EVENT_ARCANE_EXPLOSION, 6s);
                events.ScheduleEvent(EVENT_SHAZZRAH_CURSE, 10s);
                events.ScheduleEvent(EVENT_MAGIC_GROUNDING, 24s);
                events.ScheduleEvent(EVENT_COUNTERSPELL, 15s);
                events.ScheduleEvent(EVENT_SHAZZRAH_GATE, 45s);
            }

            void UpdateAI(uint32 diff) override
            {
                if (!UpdateVictim())
                    return;

                events.Update(diff);

                if (me->HasUnitState(UNIT_STATE_CASTING))
                    return;

                while (uint32 eventId = events.ExecuteEvent())
                {
                    switch (eventId)
                    {
                        case EVENT_ARCANE_EXPLOSION:
                            DoCastVictim(SPELL_ARCANE_EXPLOSION);
                            events.ScheduleEvent(EVENT_ARCANE_EXPLOSION, 4s, 7s);
                            break;
                        // Triggered subsequent to using "Gate of Shazzrah".
                        case EVENT_ARCANE_EXPLOSION_TRIGGERED:
                            DoCastVictim(SPELL_ARCANE_EXPLOSION);
                            break;
                        case EVENT_SHAZZRAH_CURSE:
<<<<<<< HEAD
                            if (Unit* target = SelectTarget(SelectTargetMethod::Random, 0, 0.0f, true, true, -SPELL_SHAZZRAH_CURSE))
=======
                            if (Unit* target = SelectTarget(SELECT_TARGET_RANDOM, 0, 0.0f, true, true, -SPELL_SHAZZRAH_CURSE))
>>>>>>> 28d470c5
                                DoCast(target, SPELL_SHAZZRAH_CURSE);
                            events.ScheduleEvent(EVENT_SHAZZRAH_CURSE, 25s, 30s);
                            break;
                        case EVENT_MAGIC_GROUNDING:
                            DoCast(me, SPELL_MAGIC_GROUNDING);
                            events.ScheduleEvent(EVENT_MAGIC_GROUNDING, 35s);
                            break;
                        case EVENT_COUNTERSPELL:
                            DoCastVictim(SPELL_COUNTERSPELL);
                            events.ScheduleEvent(EVENT_COUNTERSPELL, 16s, 20s);
                            break;
                        case EVENT_SHAZZRAH_GATE:
                            ResetThreatList();
                            DoCastAOE(SPELL_SHAZZRAH_GATE_DUMMY);
                            events.ScheduleEvent(EVENT_ARCANE_EXPLOSION_TRIGGERED, 2s);
                            events.RescheduleEvent(EVENT_ARCANE_EXPLOSION, 3s, 6s);
                            events.ScheduleEvent(EVENT_SHAZZRAH_GATE, 45s);
                            break;
                        default:
                            break;
                    }

                    if (me->HasUnitState(UNIT_STATE_CASTING))
                        return;
                }

                DoMeleeAttackIfReady();
            }
        };

        CreatureAI* GetAI(Creature* creature) const override
        {
            return GetMoltenCoreAI<boss_shazzrahAI>(creature);
        }
};

// 23138 - Gate of Shazzrah
class spell_shazzrah_gate_dummy : public SpellScriptLoader
{
    public:
        spell_shazzrah_gate_dummy() : SpellScriptLoader("spell_shazzrah_gate_dummy") { }

        class spell_shazzrah_gate_dummy_SpellScript : public SpellScript
        {
            PrepareSpellScript(spell_shazzrah_gate_dummy_SpellScript);

            bool Validate(SpellInfo const* /*spellInfo*/) override
            {
                return ValidateSpellInfo({ SPELL_SHAZZRAH_GATE });
            }

            void FilterTargets(std::list<WorldObject*>& targets)
            {
                if (targets.empty())
                    return;

                WorldObject* target = Trinity::Containers::SelectRandomContainerElement(targets);
                targets.clear();
                targets.push_back(target);
            }

            void HandleScript(SpellEffIndex /*effIndex*/)
            {
                if (Unit* target = GetHitUnit())
                {
                    target->CastSpell(GetCaster(), SPELL_SHAZZRAH_GATE, true);
                    if (Creature* creature = GetCaster()->ToCreature())
                        creature->AI()->AttackStart(target); // Attack the target which caster will teleport to.
                }
            }

            void Register() override
            {
                OnObjectAreaTargetSelect += SpellObjectAreaTargetSelectFn(spell_shazzrah_gate_dummy_SpellScript::FilterTargets, EFFECT_0, TARGET_UNIT_SRC_AREA_ENEMY);
                OnEffectHitTarget += SpellEffectFn(spell_shazzrah_gate_dummy_SpellScript::HandleScript, EFFECT_0, SPELL_EFFECT_DUMMY);
            }
        };

        SpellScript* GetSpellScript() const override
        {
            return new spell_shazzrah_gate_dummy_SpellScript();
        }
};

void AddSC_boss_shazzrah()
{
    new boss_shazzrah();
    new spell_shazzrah_gate_dummy();
}<|MERGE_RESOLUTION|>--- conflicted
+++ resolved
@@ -49,14 +49,14 @@
         {
             boss_shazzrahAI(Creature* creature) : BossAI(creature, BOSS_SHAZZRAH) { }
 
-            void JustEngagedWith(Unit* target) override
+            void EnterCombat(Unit* target) override
             {
-                BossAI::JustEngagedWith(target);
-                events.ScheduleEvent(EVENT_ARCANE_EXPLOSION, 6s);
-                events.ScheduleEvent(EVENT_SHAZZRAH_CURSE, 10s);
-                events.ScheduleEvent(EVENT_MAGIC_GROUNDING, 24s);
-                events.ScheduleEvent(EVENT_COUNTERSPELL, 15s);
-                events.ScheduleEvent(EVENT_SHAZZRAH_GATE, 45s);
+                BossAI::EnterCombat(target);
+                events.ScheduleEvent(EVENT_ARCANE_EXPLOSION, 6000);
+                events.ScheduleEvent(EVENT_SHAZZRAH_CURSE, 10000);
+                events.ScheduleEvent(EVENT_MAGIC_GROUNDING, 24000);
+                events.ScheduleEvent(EVENT_COUNTERSPELL, 15000);
+                events.ScheduleEvent(EVENT_SHAZZRAH_GATE, 45000);
             }
 
             void UpdateAI(uint32 diff) override
@@ -75,35 +75,31 @@
                     {
                         case EVENT_ARCANE_EXPLOSION:
                             DoCastVictim(SPELL_ARCANE_EXPLOSION);
-                            events.ScheduleEvent(EVENT_ARCANE_EXPLOSION, 4s, 7s);
+                            events.ScheduleEvent(EVENT_ARCANE_EXPLOSION, urand(4000, 7000));
                             break;
                         // Triggered subsequent to using "Gate of Shazzrah".
                         case EVENT_ARCANE_EXPLOSION_TRIGGERED:
                             DoCastVictim(SPELL_ARCANE_EXPLOSION);
                             break;
                         case EVENT_SHAZZRAH_CURSE:
-<<<<<<< HEAD
-                            if (Unit* target = SelectTarget(SelectTargetMethod::Random, 0, 0.0f, true, true, -SPELL_SHAZZRAH_CURSE))
-=======
                             if (Unit* target = SelectTarget(SELECT_TARGET_RANDOM, 0, 0.0f, true, true, -SPELL_SHAZZRAH_CURSE))
->>>>>>> 28d470c5
                                 DoCast(target, SPELL_SHAZZRAH_CURSE);
-                            events.ScheduleEvent(EVENT_SHAZZRAH_CURSE, 25s, 30s);
+                            events.ScheduleEvent(EVENT_SHAZZRAH_CURSE, urand(25000, 30000));
                             break;
                         case EVENT_MAGIC_GROUNDING:
                             DoCast(me, SPELL_MAGIC_GROUNDING);
-                            events.ScheduleEvent(EVENT_MAGIC_GROUNDING, 35s);
+                            events.ScheduleEvent(EVENT_MAGIC_GROUNDING, 35000);
                             break;
                         case EVENT_COUNTERSPELL:
                             DoCastVictim(SPELL_COUNTERSPELL);
-                            events.ScheduleEvent(EVENT_COUNTERSPELL, 16s, 20s);
+                            events.ScheduleEvent(EVENT_COUNTERSPELL, urand(16000, 20000));
                             break;
                         case EVENT_SHAZZRAH_GATE:
                             ResetThreatList();
                             DoCastAOE(SPELL_SHAZZRAH_GATE_DUMMY);
-                            events.ScheduleEvent(EVENT_ARCANE_EXPLOSION_TRIGGERED, 2s);
-                            events.RescheduleEvent(EVENT_ARCANE_EXPLOSION, 3s, 6s);
-                            events.ScheduleEvent(EVENT_SHAZZRAH_GATE, 45s);
+                            events.ScheduleEvent(EVENT_ARCANE_EXPLOSION_TRIGGERED, 2000);
+                            events.RescheduleEvent(EVENT_ARCANE_EXPLOSION, urand(3000, 6000));
+                            events.ScheduleEvent(EVENT_SHAZZRAH_GATE, 45000);
                             break;
                         default:
                             break;
