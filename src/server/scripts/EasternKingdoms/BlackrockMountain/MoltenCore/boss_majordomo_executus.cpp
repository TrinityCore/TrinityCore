--- conflicted
+++ resolved
@@ -143,7 +143,7 @@
                         events.ScheduleEvent(EVENT_BLAST_WAVE, 10s);
                         break;
                     case EVENT_TELEPORT:
-                        if (Unit* target = SelectTarget(SELECT_TARGET_RANDOM, 1))
+                                if (Unit* target = SelectTarget(SelectTargetMethod::Random, 1))
                             DoCast(target, SPELL_TELEPORT);
                         events.ScheduleEvent(EVENT_TELEPORT, 20s);
                         break;
@@ -167,37 +167,9 @@
                     {
                     case EVENT_OUTRO_1:
                     {
-<<<<<<< HEAD
                         DoCastSelf(64195);
                         events.ScheduleEvent(EVENT_OUTRO_1_1, 1s);
                         break;
-=======
-                        switch (eventId)
-                        {
-                            case EVENT_MAGIC_REFLECTION:
-                                DoCast(me, SPELL_MAGIC_REFLECTION);
-                                events.ScheduleEvent(EVENT_MAGIC_REFLECTION, 30s);
-                                break;
-                            case EVENT_DAMAGE_REFLECTION:
-                                DoCast(me, SPELL_DAMAGE_REFLECTION);
-                                events.ScheduleEvent(EVENT_DAMAGE_REFLECTION, 30s);
-                                break;
-                            case EVENT_BLAST_WAVE:
-                                DoCastVictim(SPELL_BLAST_WAVE);
-                                events.ScheduleEvent(EVENT_BLAST_WAVE, 10s);
-                                break;
-                            case EVENT_TELEPORT:
-                                if (Unit* target = SelectTarget(SelectTargetMethod::Random, 1))
-                                    DoCast(target, SPELL_TELEPORT);
-                                events.ScheduleEvent(EVENT_TELEPORT, 20s);
-                                break;
-                            default:
-                                break;
-                        }
-
-                        if (me->HasUnitState(UNIT_STATE_CASTING))
-                            return;
->>>>>>> 17c1e07a
                     }
                     case EVENT_OUTRO_1_1:
                     {
