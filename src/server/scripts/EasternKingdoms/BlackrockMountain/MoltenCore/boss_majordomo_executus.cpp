/*
 * This file is part of the TrinityCore Project. See AUTHORS file for Copyright information
 *
 * This program is free software; you can redistribute it and/or modify it
 * under the terms of the GNU General Public License as published by the
 * Free Software Foundation; either version 2 of the License, or (at your
 * option) any later version.
 *
 * This program is distributed in the hope that it will be useful, but WITHOUT
 * ANY WARRANTY; without even the implied warranty of MERCHANTABILITY or
 * FITNESS FOR A PARTICULAR PURPOSE. See the GNU General Public License for
 * more details.
 *
 * You should have received a copy of the GNU General Public License along
 * with this program. If not, see <http://www.gnu.org/licenses/>.
 */

/* ScriptData
SDName: Boss_Majordomo_Executus
SD%Complete: 30
SDComment: Correct spawning and Event NYI
SDCategory: Molten Core
EndScriptData */

#include "ScriptMgr.h"
#include "InstanceScript.h"
#include "Map.h"
#include "molten_core.h"
#include "ObjectMgr.h"
#include "Player.h"
#include "ScriptedCreature.h"
#include "ScriptedGossip.h"

enum Texts
{
    SAY_AGGRO           = 0,
    SAY_SPAWN           = 1,
    SAY_SLAY            = 2,
    SAY_SPECIAL         = 3,
    SAY_DEFEAT          = 4,

    SAY_SUMMON_MAJ      = 5,
    SAY_ARRIVAL2_MAJ    = 6
};

enum Spells
{
    SPELL_SUMMON_RAGNAROS   = 19774,
    SPELL_BLAST_WAVE        = 20229,
    SPELL_TELEPORT          = 20618,
    SPELL_MAGIC_REFLECTION  = 20619,
    SPELL_AEGIS_OF_RAGNAROS = 20620,
    SPELL_DAMAGE_REFLECTION = 21075
};

enum Extras
{
    OPTION_ID_YOU_CHALLENGED_US   = 0,
    MENU_OPTION_YOU_CHALLENGED_US = 4108
};

enum Events
{
    EVENT_MAGIC_REFLECTION  = 1,
    EVENT_DAMAGE_REFLECTION = 2,
    EVENT_BLAST_WAVE        = 3,
    EVENT_TELEPORT          = 4,

    EVENT_OUTRO_1           = 5,
    EVENT_OUTRO_2           = 6,
    EVENT_OUTRO_3           = 7
};

class boss_majordomo : public CreatureScript
{
    public:
        boss_majordomo() : CreatureScript("boss_majordomo") { }

        struct boss_majordomoAI : public BossAI
        {
            boss_majordomoAI(Creature* creature) : BossAI(creature, BOSS_MAJORDOMO_EXECUTUS)
            {
            }

            void KilledUnit(Unit* /*victim*/) override
            {
                if (urand(0, 99) < 25)
                    Talk(SAY_SLAY);
            }

            void JustEngagedWith(Unit* who) override
            {
                BossAI::JustEngagedWith(who);
                Talk(SAY_AGGRO);
                events.ScheduleEvent(EVENT_MAGIC_REFLECTION, 30s);
                events.ScheduleEvent(EVENT_DAMAGE_REFLECTION, 15s);
                events.ScheduleEvent(EVENT_BLAST_WAVE, 10s);
                events.ScheduleEvent(EVENT_TELEPORT, 20s);
            }

            void UpdateAI(uint32 diff) override
            {
                if (instance->GetBossState(BOSS_MAJORDOMO_EXECUTUS) != DONE)
                {
                    if (!UpdateVictim())
                        return;

                    events.Update(diff);

                    if (!me->FindNearestCreature(NPC_FLAMEWAKER_HEALER, 100.0f) && !me->FindNearestCreature(NPC_FLAMEWAKER_ELITE, 100.0f))
                    {
                        instance->UpdateEncounterStateForKilledCreature(me->GetEntry(), me);
                        me->SetFaction(FACTION_FRIENDLY);
                        EnterEvadeMode();
                        Talk(SAY_DEFEAT);
                        _JustDied();
                        events.ScheduleEvent(EVENT_OUTRO_1, 32s);
                        return;
                    }

                    if (me->HasUnitState(UNIT_STATE_CASTING))
                        return;

                    if (HealthBelowPct(50))
                        DoCast(me, SPELL_AEGIS_OF_RAGNAROS, true);

                    while (uint32 eventId = events.ExecuteEvent())
                    {
                        switch (eventId)
                        {
                            case EVENT_MAGIC_REFLECTION:
                                DoCast(me, SPELL_MAGIC_REFLECTION);
                                events.ScheduleEvent(EVENT_MAGIC_REFLECTION, 30s);
                                break;
                            case EVENT_DAMAGE_REFLECTION:
                                DoCast(me, SPELL_DAMAGE_REFLECTION);
                                events.ScheduleEvent(EVENT_DAMAGE_REFLECTION, 30s);
                                break;
                            case EVENT_BLAST_WAVE:
                                DoCastVictim(SPELL_BLAST_WAVE);
                                events.ScheduleEvent(EVENT_BLAST_WAVE, 10s);
                                break;
                            case EVENT_TELEPORT:
                                if (Unit* target = SelectTarget(SelectTargetMethod::Random, 1))
                                    DoCast(target, SPELL_TELEPORT);
                                events.ScheduleEvent(EVENT_TELEPORT, 20s);
                                break;
                            default:
                                break;
                        }

                        if (me->HasUnitState(UNIT_STATE_CASTING))
                            return;
                    }

                    DoMeleeAttackIfReady();
                }
                else
                {
                    events.Update(diff);

                    while (uint32 eventId = events.ExecuteEvent())
                    {
                        switch (eventId)
                        {
                            case EVENT_OUTRO_1:
                                me->NearTeleportTo(RagnarosTelePos.GetPositionX(), RagnarosTelePos.GetPositionY(), RagnarosTelePos.GetPositionZ(), RagnarosTelePos.GetOrientation());
                                me->AddNpcFlag(UNIT_NPC_FLAG_GOSSIP);
                                break;
                            case EVENT_OUTRO_2:
                                instance->instance->SummonCreature(NPC_RAGNAROS, RagnarosSummonPos);
                                break;
                            case EVENT_OUTRO_3:
                                Talk(SAY_ARRIVAL2_MAJ);
                                break;
                            default:
                                break;
                        }
                    }
                }
            }

            void DoAction(int32 action) override
            {
                if (action == ACTION_START_RAGNAROS)
                {
                    me->RemoveNpcFlag(UNIT_NPC_FLAG_GOSSIP);
                    Talk(SAY_SUMMON_MAJ);
                    events.ScheduleEvent(EVENT_OUTRO_2, 8s);
                    events.ScheduleEvent(EVENT_OUTRO_3, 24s);
                }
                else if (action == ACTION_START_RAGNAROS_ALT)
                {
                    me->SetFaction(FACTION_FRIENDLY);
<<<<<<< HEAD
                    me->SetFlag(UNIT_NPC_FLAGS, UNIT_NPC_FLAG_GOSSIP);
                }
            }

            bool OnGossipSelect(Player* player, uint32 menuId, uint32 gossipListId) override
=======
                    me->AddNpcFlag(UNIT_NPC_FLAG_GOSSIP);
                }
            }

            bool GossipSelect(Player* player, uint32 menuId, uint32 gossipListId) override
>>>>>>> 28d470c5
            {
                if (menuId == MENU_OPTION_YOU_CHALLENGED_US && gossipListId == OPTION_ID_YOU_CHALLENGED_US)
                {
                    CloseGossipMenuFor(player);
                    DoAction(ACTION_START_RAGNAROS);
                }
                return false;
            }
        };

        CreatureAI* GetAI(Creature* creature) const override
        {
            return GetMoltenCoreAI<boss_majordomoAI>(creature);
        }
};

void AddSC_boss_majordomo()
{
    new boss_majordomo();
}<|MERGE_RESOLUTION|>--- conflicted
+++ resolved
@@ -26,7 +26,6 @@
 #include "InstanceScript.h"
 #include "Map.h"
 #include "molten_core.h"
-#include "ObjectMgr.h"
 #include "Player.h"
 #include "ScriptedCreature.h"
 #include "ScriptedGossip.h"
@@ -88,14 +87,14 @@
                     Talk(SAY_SLAY);
             }
 
-            void JustEngagedWith(Unit* who) override
-            {
-                BossAI::JustEngagedWith(who);
+            void EnterCombat(Unit* who) override
+            {
+                BossAI::EnterCombat(who);
                 Talk(SAY_AGGRO);
-                events.ScheduleEvent(EVENT_MAGIC_REFLECTION, 30s);
-                events.ScheduleEvent(EVENT_DAMAGE_REFLECTION, 15s);
-                events.ScheduleEvent(EVENT_BLAST_WAVE, 10s);
-                events.ScheduleEvent(EVENT_TELEPORT, 20s);
+                events.ScheduleEvent(EVENT_MAGIC_REFLECTION, 30000);
+                events.ScheduleEvent(EVENT_DAMAGE_REFLECTION, 15000);
+                events.ScheduleEvent(EVENT_BLAST_WAVE, 10000);
+                events.ScheduleEvent(EVENT_TELEPORT, 20000);
             }
 
             void UpdateAI(uint32 diff) override
@@ -114,7 +113,7 @@
                         EnterEvadeMode();
                         Talk(SAY_DEFEAT);
                         _JustDied();
-                        events.ScheduleEvent(EVENT_OUTRO_1, 32s);
+                        events.ScheduleEvent(EVENT_OUTRO_1, 32000);
                         return;
                     }
 
@@ -130,20 +129,20 @@
                         {
                             case EVENT_MAGIC_REFLECTION:
                                 DoCast(me, SPELL_MAGIC_REFLECTION);
-                                events.ScheduleEvent(EVENT_MAGIC_REFLECTION, 30s);
+                                events.ScheduleEvent(EVENT_MAGIC_REFLECTION, 30000);
                                 break;
                             case EVENT_DAMAGE_REFLECTION:
                                 DoCast(me, SPELL_DAMAGE_REFLECTION);
-                                events.ScheduleEvent(EVENT_DAMAGE_REFLECTION, 30s);
+                                events.ScheduleEvent(EVENT_DAMAGE_REFLECTION, 30000);
                                 break;
                             case EVENT_BLAST_WAVE:
                                 DoCastVictim(SPELL_BLAST_WAVE);
-                                events.ScheduleEvent(EVENT_BLAST_WAVE, 10s);
+                                events.ScheduleEvent(EVENT_BLAST_WAVE, 10000);
                                 break;
                             case EVENT_TELEPORT:
-                                if (Unit* target = SelectTarget(SelectTargetMethod::Random, 1))
+                                if (Unit* target = SelectTarget(SELECT_TARGET_RANDOM, 1))
                                     DoCast(target, SPELL_TELEPORT);
-                                events.ScheduleEvent(EVENT_TELEPORT, 20s);
+                                events.ScheduleEvent(EVENT_TELEPORT, 20000);
                                 break;
                             default:
                                 break;
@@ -186,25 +185,17 @@
                 {
                     me->RemoveNpcFlag(UNIT_NPC_FLAG_GOSSIP);
                     Talk(SAY_SUMMON_MAJ);
-                    events.ScheduleEvent(EVENT_OUTRO_2, 8s);
-                    events.ScheduleEvent(EVENT_OUTRO_3, 24s);
+                    events.ScheduleEvent(EVENT_OUTRO_2, 8000);
+                    events.ScheduleEvent(EVENT_OUTRO_3, 24000);
                 }
                 else if (action == ACTION_START_RAGNAROS_ALT)
                 {
                     me->SetFaction(FACTION_FRIENDLY);
-<<<<<<< HEAD
-                    me->SetFlag(UNIT_NPC_FLAGS, UNIT_NPC_FLAG_GOSSIP);
-                }
-            }
-
-            bool OnGossipSelect(Player* player, uint32 menuId, uint32 gossipListId) override
-=======
                     me->AddNpcFlag(UNIT_NPC_FLAG_GOSSIP);
                 }
             }
 
             bool GossipSelect(Player* player, uint32 menuId, uint32 gossipListId) override
->>>>>>> 28d470c5
             {
                 if (menuId == MENU_OPTION_YOU_CHALLENGED_US && gossipListId == OPTION_ID_YOU_CHALLENGED_US)
                 {
