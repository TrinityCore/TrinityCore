--- conflicted
+++ resolved
@@ -52,12 +52,10 @@
                 _events.Reset();
             }
 
-            void JustEngagedWith(Unit* /*who*/) override
+            void EnterCombat(Unit* /*who*/) override
             {
-                if (InstanceScript* instance = me->GetInstanceScript())
-                    instance->SetData(TYPE_IRON_HALL, IN_PROGRESS);
                 _events.SetPhase(PHASE_ONE);
-                _events.ScheduleEvent(EVENT_FIERY_BURST, 5s);
+                _events.ScheduleEvent(EVENT_FIERY_BURST, 5000);
             }
 
             void DamageTaken(Unit* /*attacker*/, uint32& damage) override
@@ -65,7 +63,7 @@
                 if (me->HealthBelowPctDamaged(50, damage) && _events.IsInPhase(PHASE_ONE))
                 {
                     _events.SetPhase(PHASE_TWO);
-                    _events.ScheduleEvent(EVENT_WARSTOMP, 0s, 0, PHASE_TWO);
+                    _events.ScheduleEvent(EVENT_WARSTOMP, 0, 0, PHASE_TWO);
                 }
             }
 
@@ -82,11 +80,11 @@
                     {
                         case EVENT_FIERY_BURST:
                             DoCastVictim(SPELL_FIERYBURST);
-                            _events.ScheduleEvent(EVENT_FIERY_BURST, 6s);
+                            _events.ScheduleEvent(EVENT_FIERY_BURST, 6000);
                             break;
                         case EVENT_WARSTOMP:
                             DoCastVictim(SPELL_WARSTOMP);
-                            _events.ScheduleEvent(EVENT_WARSTOMP, 8s, 0, PHASE_TWO);
+                            _events.ScheduleEvent(EVENT_WARSTOMP, 8000, 0, PHASE_TWO);
                             break;
                         default:
                             break;
@@ -99,10 +97,7 @@
             void JustDied(Unit* /*killer*/) override
             {
                 if (InstanceScript* instance = me->GetInstanceScript())
-                {
                     instance->HandleGameObject(instance->GetGuidData(DATA_THRONE_DOOR), true);
-                    instance->SetData(TYPE_IRON_HALL, DONE);
-                }
             }
 
         private:
@@ -112,73 +107,10 @@
         CreatureAI* GetAI(Creature* creature) const override
         {
             return GetBlackrockDepthsAI<boss_magmusAI>(creature);
-<<<<<<< HEAD
         }
-};
-
-enum IronhandGuardian
-{
-    EVENT_GOUTOFFLAME = 1,
-    SPELL_GOUTOFFLAME = 15529
-};
-
-class npc_ironhand_guardian : public CreatureScript
-{
-public:
-    npc_ironhand_guardian() : CreatureScript("npc_ironhand_guardian") { }
-
-    struct npc_ironhand_guardianAI : public ScriptedAI
-    {
-        npc_ironhand_guardianAI(Creature* creature) : ScriptedAI(creature)
-        {
-            _instance = me->GetInstanceScript();
-            _active = false;
-=======
->>>>>>> 28d470c5
-        }
-
-        void Reset() override
-        {
-            _events.Reset();
-        }
-
-        void UpdateAI(uint32 diff) override
-        {
-            if (!_active)
-            {
-                if (_instance->GetData(TYPE_IRON_HALL) == NOT_STARTED)
-                    return;
-                // Once the boss is engaged, the guardians will stay activated until the next instance reset
-                _events.ScheduleEvent(EVENT_GOUTOFFLAME, 0s, 10s);
-                _active = true;
-            }
-
-            _events.Update(diff);
-
-            while (uint32 eventId = _events.ExecuteEvent())
-            {
-                if (eventId == EVENT_GOUTOFFLAME)
-                {
-                    DoCastAOE(SPELL_GOUTOFFLAME);
-                    _events.Repeat(16s, 21s);
-                }
-            }
-        }
-
-    private:
-        EventMap _events;
-        InstanceScript* _instance;
-        bool _active;
-    };
-
-    CreatureAI* GetAI(Creature* creature) const override
-    {
-        return GetBlackrockDepthsAI<npc_ironhand_guardianAI>(creature);
-    }
 };
 
 void AddSC_boss_magmus()
 {
     new boss_magmus();
-    new npc_ironhand_guardian();
 }