--- conflicted
+++ resolved
@@ -17,44 +17,19 @@
 
 #include "ScriptMgr.h"
 #include "blackrock_depths.h"
-<<<<<<< HEAD
-#include "Creature.h"
-#include "CreatureAI.h"
-=======
->>>>>>> 28d470c5
 #include "GameObject.h"
 #include "InstanceScript.h"
 #include "Log.h"
 #include "Map.h"
 #include "MotionMaster.h"
-<<<<<<< HEAD
-#include "MapReference.h"
-#include "Player.h"
-=======
 #include "ScriptedCreature.h"
 #include <sstream>
->>>>>>> 28d470c5
 
 #define TIMER_TOMBOFTHESEVEN    15000
 #define MAX_ENCOUNTER           6
 
 enum Creatures
 {
-<<<<<<< HEAD
-    NPC_EMPEROR              = 9019,
-    NPC_PHALANX              = 9502,
-    NPC_ANGERREL             = 9035,
-    NPC_DOPEREL              = 9040,
-    NPC_HATEREL              = 9034,
-    NPC_VILEREL              = 9036,
-    NPC_SEETHREL             = 9038,
-    NPC_GLOOMREL             = 9037,
-    NPC_DOOMREL              = 9039,
-    NPC_MAGMUS               = 9938,
-    NPC_MOIRA                = 8929,
-    NPC_PRIESTESS_THAURISSAN = 10076,
-    NPC_COREN                = 23872,
-=======
     NPC_EMPEROR             = 9019,
     NPC_PHALANX             = 9502,
     NPC_ANGERREL            = 9035,
@@ -67,7 +42,6 @@
     NPC_MAGMUS              = 9938,
     NPC_MOIRA               = 8929,
     NPC_COREN               = 23872
->>>>>>> 28d470c5
 };
 
 enum GameObjects
@@ -95,12 +69,6 @@
     GO_CHEST_SEVEN          = 169243
 };
 
-enum Quests
-{
-    QUEST_THE_PRINCESS_SURPRISE = 4363, // Alliance
-    QUEST_THE_PRINCESS_SAVED    = 4004  // Horde
-};
-
 class instance_blackrock_depths : public InstanceMapScript
 {
 public:
@@ -162,30 +130,13 @@
         uint32 TombTimer;
         uint32 TombEventCounter;
 
-        void UpdateMoira(Creature* moira)
-        {
-            InstanceMap::PlayerList const& players = instance->GetPlayers();
-
-            for (Map::PlayerList::const_iterator i = players.begin(); i != players.end(); ++i)
-                if (Player * player = i->GetSource())
-                    if ((player->GetTeamId() == TEAM_ALLIANCE && !player->IsActiveQuest(QUEST_THE_PRINCESS_SURPRISE))
-                        || (player->GetTeamId() == TEAM_HORDE && !player->IsActiveQuest(QUEST_THE_PRINCESS_SAVED)))
-                        return;
-
-            moira->UpdateEntry(NPC_PRIESTESS_THAURISSAN);
-        }
-
         void OnCreatureCreate(Creature* creature) override
         {
             switch (creature->GetEntry())
             {
                 case NPC_EMPEROR: EmperorGUID = creature->GetGUID(); break;
                 case NPC_PHALANX: PhalanxGUID = creature->GetGUID(); break;
-<<<<<<< HEAD
-                case NPC_MOIRA: MoiraGUID = creature->GetGUID(); UpdateMoira(creature); break;
-=======
                 case NPC_MOIRA: MoiraGUID = creature->GetGUID(); break;
->>>>>>> 28d470c5
                 case NPC_COREN: CorenGUID = creature->GetGUID(); break;
                 case NPC_DOOMREL: TombBossGUIDs[0] = creature->GetGUID(); break;
                 case NPC_DOPEREL: TombBossGUIDs[1] = creature->GetGUID(); break;
@@ -421,11 +372,8 @@
                 if (Creature* boss = instance->GetCreature(TombBossGUIDs[i]))
                 {
                     if (!boss->IsAlive())
+                    {//do not call EnterEvadeMode(), it will create infinit loops
                         boss->Respawn();
-<<<<<<< HEAD
-                    else
-                        boss->SetFaction(FACTION_FRIENDLY);
-=======
                         boss->RemoveAllAuras();
                         boss->GetThreatManager().ClearAllThreat();
                         boss->CombatStop(true);
@@ -434,7 +382,6 @@
                         boss->SetLootRecipient(nullptr);
                     }
                     boss->SetFaction(FACTION_FRIENDLY);
->>>>>>> 28d470c5
                 }
             }
             GhostKillCount = 0;
@@ -453,13 +400,12 @@
 
         void TombOfSevenEnd()
         {
-            DoRespawnGameObject(GoChestGUID, 24h);
+            DoRespawnGameObject(GoChestGUID, DAY);
             HandleGameObject(GoTombExitGUID, true);//event done, open exit door
             HandleGameObject(GoTombEnterGUID, true);//event done, open entrance door
             TombEventStarterGUID.Clear();
             SetData(TYPE_TOMB_OF_SEVEN, DONE);
         }
-
         void Update(uint32 diff) override
         {
             if (!TombEventStarterGUID.IsEmpty() && GhostKillCount < 7)
