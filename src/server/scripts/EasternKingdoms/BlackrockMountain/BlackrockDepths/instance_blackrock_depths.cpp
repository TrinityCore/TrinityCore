--- conflicted
+++ resolved
@@ -366,9 +366,8 @@
                     encounter[i] = NOT_STARTED;
             if (GhostKillCount > 0 && GhostKillCount < TOMB_OF_SEVEN_BOSS_NUM)
                 GhostKillCount = 0;//reset tomb of seven event
-<<<<<<< HEAD
-            if (GhostKillCount >= 7)
-                GhostKillCount = 7;
+            if (GhostKillCount >= TOMB_OF_SEVEN_BOSS_NUM)
+                GhostKillCount = TOMB_OF_SEVEN_BOSS_NUM;
             // @tswow-begin
             FIRE_ID(
                 instance->GetEntry()->ID
@@ -376,11 +375,6 @@
                 , TSInstance(instance,this)
             );
             // @tswow-end
-=======
-            if (GhostKillCount >= TOMB_OF_SEVEN_BOSS_NUM)
-                GhostKillCount = TOMB_OF_SEVEN_BOSS_NUM;
-
->>>>>>> 222a0ba8
             OUT_LOAD_INST_DATA_COMPLETE;
         }
 
