/*
 * This file is part of the TrinityCore Project. See AUTHORS file for Copyright information
 *
 * This program is free software; you can redistribute it and/or modify it
 * under the terms of the GNU General Public License as published by the
 * Free Software Foundation; either version 2 of the License, or (at your
 * option) any later version.
 *
 * This program is distributed in the hope that it will be useful, but WITHOUT
 * ANY WARRANTY; without even the implied warranty of MERCHANTABILITY or
 * FITNESS FOR A PARTICULAR PURPOSE. See the GNU General Public License for
 * more details.
 *
 * You should have received a copy of the GNU General Public License along
 * with this program. If not, see <http://www.gnu.org/licenses/>.
 */

#include "ScriptMgr.h"
#include "blackrock_depths.h"
#include "InstanceScript.h"
#include "Player.h"
#include "ScriptedCreature.h"
#include "ScriptedGossip.h"

enum Spells
{
    SPELL_SMELT_DARK_IRON       = 14891,
    SPELL_LEARN_SMELT           = 14894,
};

enum Quests
{
    QUEST_SPECTRAL_CHALICE      = 4083
};

enum Misc
{
    DATA_SKILLPOINT_MIN         = 230
};

enum Phases
{
    PHASE_ONE                   = 1,
    PHASE_TWO                   = 2
};

#define GOSSIP_ITEM_TEACH_1 "Teach me the art of smelting dark iron"
#define GOSSIP_ITEM_TEACH_2 "Continue..."
#define GOSSIP_ITEM_TEACH_3 "[PH] Continue..."
#define GOSSIP_ITEM_TRIBUTE "I want to pay tribute"

class boss_gloomrel : public CreatureScript
{
    public:
        boss_gloomrel() : CreatureScript("boss_gloomrel") { }

        struct boss_gloomrelAI : public ScriptedAI
        {
            boss_gloomrelAI(Creature* creature) : ScriptedAI(creature), instance(creature->GetInstanceScript()) { }

            InstanceScript* instance;

<<<<<<< HEAD
            bool OnGossipSelect(Player* player, uint32 /*menuId*/, uint32 gossipListId) override
=======
            bool GossipSelect(Player* player, uint32 /*menuId*/, uint32 gossipListId) override
>>>>>>> 28d470c5
            {
                uint32 const action = player->PlayerTalkClass->GetGossipOptionAction(gossipListId);
                ClearGossipMenuFor(player);
                switch (action)
                {
                    case GOSSIP_ACTION_INFO_DEF + 1:
                        AddGossipItemFor(player, GOSSIP_ICON_CHAT, GOSSIP_ITEM_TEACH_2, GOSSIP_SENDER_MAIN, GOSSIP_ACTION_INFO_DEF + 11);
                        SendGossipMenuFor(player, 2606, me->GetGUID());
                        break;
                    case GOSSIP_ACTION_INFO_DEF + 11:
                        CloseGossipMenuFor(player);
                        player->CastSpell(player, SPELL_LEARN_SMELT, false);
                        break;
                    case GOSSIP_ACTION_INFO_DEF + 2:
                        AddGossipItemFor(player, GOSSIP_ICON_CHAT, GOSSIP_ITEM_TEACH_3, GOSSIP_SENDER_MAIN, GOSSIP_ACTION_INFO_DEF + 22);
                        SendGossipMenuFor(player, 2604, me->GetGUID());
                        break;
                    case GOSSIP_ACTION_INFO_DEF + 22:
                        CloseGossipMenuFor(player);
                        //are 5 minutes expected? go template may have data to despawn when used at quest
<<<<<<< HEAD
                        instance->DoRespawnGameObject(instance->GetGuidData(DATA_GO_CHALICE), 5min);
=======
                        instance->DoRespawnGameObject(instance->GetGuidData(DATA_GO_CHALICE), MINUTE * 5);
>>>>>>> 28d470c5
                        break;
                }
                return true;
            }
<<<<<<< HEAD

            bool OnGossipHello(Player* player) override
            {
                if (player->GetQuestRewardStatus(QUEST_SPECTRAL_CHALICE) == 1 && player->GetSkillValue(SKILL_MINING) >= DATA_SKILLPOINT_MIN && !player->HasSpell(SPELL_SMELT_DARK_IRON))
                    AddGossipItemFor(player, GOSSIP_ICON_CHAT, GOSSIP_ITEM_TEACH_1, GOSSIP_SENDER_MAIN, GOSSIP_ACTION_INFO_DEF + 1);

                if (player->GetQuestRewardStatus(QUEST_SPECTRAL_CHALICE) == 0 && player->GetSkillValue(SKILL_MINING) >= DATA_SKILLPOINT_MIN)
                    AddGossipItemFor(player, GOSSIP_ICON_CHAT, GOSSIP_ITEM_TRIBUTE, GOSSIP_SENDER_MAIN, GOSSIP_ACTION_INFO_DEF + 2);

                SendGossipMenuFor(player, player->GetGossipTextId(me), me->GetGUID());
                return true;
            }
        };

=======

            bool GossipHello(Player* player) override
            {
                if (player->GetQuestRewardStatus(QUEST_SPECTRAL_CHALICE) == 1 && player->GetSkillValue(SKILL_MINING) >= DATA_SKILLPOINT_MIN && !player->HasSpell(SPELL_SMELT_DARK_IRON))
                    AddGossipItemFor(player, GOSSIP_ICON_CHAT, GOSSIP_ITEM_TEACH_1, GOSSIP_SENDER_MAIN, GOSSIP_ACTION_INFO_DEF + 1);

                if (player->GetQuestRewardStatus(QUEST_SPECTRAL_CHALICE) == 0 && player->GetSkillValue(SKILL_MINING) >= DATA_SKILLPOINT_MIN)
                    AddGossipItemFor(player, GOSSIP_ICON_CHAT, GOSSIP_ITEM_TRIBUTE, GOSSIP_SENDER_MAIN, GOSSIP_ACTION_INFO_DEF + 2);

                SendGossipMenuFor(player, player->GetGossipTextId(me), me->GetGUID());
                return true;
            }
        };

>>>>>>> 28d470c5
        CreatureAI* GetAI(Creature* creature) const override
        {
            return GetBlackrockDepthsAI<boss_gloomrelAI>(creature);
        }
};

enum DoomrelSpells
{
    SPELL_SHADOWBOLTVOLLEY                                 = 15245,
    SPELL_IMMOLATE                                         = 12742,
    SPELL_CURSEOFWEAKNESS                                  = 12493,
    SPELL_DEMONARMOR                                       = 13787,
    SPELL_SUMMON_VOIDWALKERS                               = 15092
};
enum DoomrelText
{
    GOSSIP_SELECT_DOOMREL                                  = 1828,
    GOSSIP_MENU_ID_CONTINUE                                = 1,

    GOSSIP_MENU_CHALLENGE                                  = 1947,
    GOSSIP_MENU_ID_CHALLENGE                               = 0
};
enum DoomrelEvents
{
    EVENT_SHADOW_BOLT_VOLLEY                               = 1,
    EVENT_IMMOLATE                                         = 2,
    EVENT_CURSE_OF_WEAKNESS                                = 3,
    EVENT_DEMONARMOR                                       = 4,
    EVENT_SUMMON_VOIDWALKERS                               = 5
};

class boss_doomrel : public CreatureScript
{
    public:
        boss_doomrel() : CreatureScript("boss_doomrel") { }

        struct boss_doomrelAI : public ScriptedAI
        {
            boss_doomrelAI(Creature* creature) : ScriptedAI(creature)
            {
                Initialize();
                _instance = creature->GetInstanceScript();
            }

            void Initialize()
            {
                _voidwalkers = false;
            }

            void Reset() override
            {
                Initialize();

                me->SetFaction(FACTION_FRIENDLY);

                // was set before event start, so set again
                me->SetImmuneToPC(true);

                if (_instance->GetData(DATA_GHOSTKILL) >= 7)
                    me->SetNpcFlags(UNIT_NPC_FLAG_NONE);
                else
                    me->SetNpcFlags(UNIT_NPC_FLAG_GOSSIP);
            }

            void JustEngagedWith(Unit* /*who*/) override
            {
                _events.ScheduleEvent(EVENT_SHADOW_BOLT_VOLLEY, 10s);
                _events.ScheduleEvent(EVENT_IMMOLATE, 18s);
                _events.ScheduleEvent(EVENT_CURSE_OF_WEAKNESS, 5s);
                _events.ScheduleEvent(EVENT_DEMONARMOR, 16s);
            }

            void DamageTaken(Unit* /*attacker*/, uint32& /*damage*/) override
            {
                if (!_voidwalkers && !HealthAbovePct(50))
                {
                    DoCastVictim(SPELL_SUMMON_VOIDWALKERS, true);
                    _voidwalkers = true;
                }
            }

            void EnterEvadeMode(EvadeReason why) override
            {
                ScriptedAI::EnterEvadeMode(why);

                _instance->SetGuidData(DATA_EVENSTARTER, ObjectGuid::Empty);
            }

            void JustDied(Unit* /*killer*/) override
            {
                _instance->SetData(DATA_GHOSTKILL, 1);
            }

            void UpdateAI(uint32 diff) override
            {
                if (!UpdateVictim())
                    return;

                _events.Update(diff);

                while (uint32 eventId = _events.ExecuteEvent())
                {
                    switch (eventId)
                    {
                        case EVENT_SHADOW_BOLT_VOLLEY:
                            DoCastVictim(SPELL_SHADOWBOLTVOLLEY);
                            _events.ScheduleEvent(EVENT_SHADOW_BOLT_VOLLEY, 12s);
                            break;
                        case EVENT_IMMOLATE:
                            if (Unit* target = SelectTarget(SelectTargetMethod::Random, 0, 100.0f, true))
                                DoCast(target, SPELL_IMMOLATE);
                            _events.ScheduleEvent(EVENT_IMMOLATE, 25s);
                            break;
                        case EVENT_CURSE_OF_WEAKNESS:
                            DoCastVictim(SPELL_CURSEOFWEAKNESS);
                            _events.ScheduleEvent(EVENT_CURSE_OF_WEAKNESS, 45s);
                            break;
                        case EVENT_DEMONARMOR:
                            DoCast(me, SPELL_DEMONARMOR);
                            _events.ScheduleEvent(EVENT_DEMONARMOR, 5min);
                            break;
                        default:
                            break;
                    }
                }

                DoMeleeAttackIfReady();
            }

<<<<<<< HEAD
            bool OnGossipSelect(Player* player, uint32 /*menuId*/, uint32 gossipListId) override
=======
            bool GossipSelect(Player* player, uint32 /*menuId*/, uint32 gossipListId) override
>>>>>>> 28d470c5
            {
                uint32 const action = player->PlayerTalkClass->GetGossipOptionAction(gossipListId);
                ClearGossipMenuFor(player);

                switch (action)
                {
                    case GOSSIP_ACTION_INFO_DEF + 1:
<<<<<<< HEAD
                        AddGossipItemFor(player, GOSSIP_SELECT_DOOMREL, GOSSIP_MENU_ID_CONTINUE, GOSSIP_SENDER_MAIN, GOSSIP_ACTION_INFO_DEF + 2);
=======
                        AddGossipItemFor(player, GOSSIP_ICON_CHAT, GOSSIP_SELECT_DOOMREL, GOSSIP_SENDER_MAIN, GOSSIP_ACTION_INFO_DEF + 2);
>>>>>>> 28d470c5
                        SendGossipMenuFor(player, 2605, me->GetGUID());
                        break;
                    case GOSSIP_ACTION_INFO_DEF + 2:
                        CloseGossipMenuFor(player);
                        //start event here
                        me->SetFaction(FACTION_DARK_IRON_DWARVES);
                        me->SetImmuneToPC(false);
                        me->AI()->AttackStart(player);

                        _instance->SetGuidData(DATA_EVENSTARTER, player->GetGUID());
                        break;
                }
                return true;
            }

<<<<<<< HEAD
            bool OnGossipHello(Player* player) override
            {
                AddGossipItemFor(player, GOSSIP_MENU_CHALLENGE, GOSSIP_MENU_ID_CHALLENGE, GOSSIP_SENDER_MAIN, GOSSIP_ACTION_INFO_DEF + 1);
=======
            bool GossipHello(Player* player) override
            {
                AddGossipItemFor(player, GOSSIP_ICON_CHAT, GOSSIP_ITEM_CHALLENGE, GOSSIP_SENDER_MAIN, GOSSIP_ACTION_INFO_DEF + 1);
>>>>>>> 28d470c5
                SendGossipMenuFor(player, 2601, me->GetGUID());

                return true;
            }

        private:
            InstanceScript* _instance;
            EventMap _events;
            bool _voidwalkers;
        };

        CreatureAI* GetAI(Creature* creature) const override
        {
            return GetBlackrockDepthsAI<boss_doomrelAI>(creature);
        }
};

void AddSC_boss_tomb_of_seven()
{
    new boss_gloomrel();
    new boss_doomrel();
}<|MERGE_RESOLUTION|>--- conflicted
+++ resolved
@@ -60,11 +60,7 @@
 
             InstanceScript* instance;
 
-<<<<<<< HEAD
-            bool OnGossipSelect(Player* player, uint32 /*menuId*/, uint32 gossipListId) override
-=======
             bool GossipSelect(Player* player, uint32 /*menuId*/, uint32 gossipListId) override
->>>>>>> 28d470c5
             {
                 uint32 const action = player->PlayerTalkClass->GetGossipOptionAction(gossipListId);
                 ClearGossipMenuFor(player);
@@ -85,18 +81,13 @@
                     case GOSSIP_ACTION_INFO_DEF + 22:
                         CloseGossipMenuFor(player);
                         //are 5 minutes expected? go template may have data to despawn when used at quest
-<<<<<<< HEAD
-                        instance->DoRespawnGameObject(instance->GetGuidData(DATA_GO_CHALICE), 5min);
-=======
                         instance->DoRespawnGameObject(instance->GetGuidData(DATA_GO_CHALICE), MINUTE * 5);
->>>>>>> 28d470c5
-                        break;
-                }
-                return true;
-            }
-<<<<<<< HEAD
-
-            bool OnGossipHello(Player* player) override
+                        break;
+                }
+                return true;
+            }
+
+            bool GossipHello(Player* player) override
             {
                 if (player->GetQuestRewardStatus(QUEST_SPECTRAL_CHALICE) == 1 && player->GetSkillValue(SKILL_MINING) >= DATA_SKILLPOINT_MIN && !player->HasSpell(SPELL_SMELT_DARK_IRON))
                     AddGossipItemFor(player, GOSSIP_ICON_CHAT, GOSSIP_ITEM_TEACH_1, GOSSIP_SENDER_MAIN, GOSSIP_ACTION_INFO_DEF + 1);
@@ -109,22 +100,6 @@
             }
         };
 
-=======
-
-            bool GossipHello(Player* player) override
-            {
-                if (player->GetQuestRewardStatus(QUEST_SPECTRAL_CHALICE) == 1 && player->GetSkillValue(SKILL_MINING) >= DATA_SKILLPOINT_MIN && !player->HasSpell(SPELL_SMELT_DARK_IRON))
-                    AddGossipItemFor(player, GOSSIP_ICON_CHAT, GOSSIP_ITEM_TEACH_1, GOSSIP_SENDER_MAIN, GOSSIP_ACTION_INFO_DEF + 1);
-
-                if (player->GetQuestRewardStatus(QUEST_SPECTRAL_CHALICE) == 0 && player->GetSkillValue(SKILL_MINING) >= DATA_SKILLPOINT_MIN)
-                    AddGossipItemFor(player, GOSSIP_ICON_CHAT, GOSSIP_ITEM_TRIBUTE, GOSSIP_SENDER_MAIN, GOSSIP_ACTION_INFO_DEF + 2);
-
-                SendGossipMenuFor(player, player->GetGossipTextId(me), me->GetGUID());
-                return true;
-            }
-        };
-
->>>>>>> 28d470c5
         CreatureAI* GetAI(Creature* creature) const override
         {
             return GetBlackrockDepthsAI<boss_gloomrelAI>(creature);
@@ -139,14 +114,7 @@
     SPELL_DEMONARMOR                                       = 13787,
     SPELL_SUMMON_VOIDWALKERS                               = 15092
 };
-enum DoomrelText
-{
-    GOSSIP_SELECT_DOOMREL                                  = 1828,
-    GOSSIP_MENU_ID_CONTINUE                                = 1,
-
-    GOSSIP_MENU_CHALLENGE                                  = 1947,
-    GOSSIP_MENU_ID_CHALLENGE                               = 0
-};
+
 enum DoomrelEvents
 {
     EVENT_SHADOW_BOLT_VOLLEY                               = 1,
@@ -156,6 +124,9 @@
     EVENT_SUMMON_VOIDWALKERS                               = 5
 };
 
+#define GOSSIP_ITEM_CHALLENGE   "Your bondage is at an end, Doom'rel. I challenge you!"
+#define GOSSIP_SELECT_DOOMREL   "[PH] Continue..."
+
 class boss_doomrel : public CreatureScript
 {
     public:
@@ -189,12 +160,12 @@
                     me->SetNpcFlags(UNIT_NPC_FLAG_GOSSIP);
             }
 
-            void JustEngagedWith(Unit* /*who*/) override
-            {
-                _events.ScheduleEvent(EVENT_SHADOW_BOLT_VOLLEY, 10s);
-                _events.ScheduleEvent(EVENT_IMMOLATE, 18s);
-                _events.ScheduleEvent(EVENT_CURSE_OF_WEAKNESS, 5s);
-                _events.ScheduleEvent(EVENT_DEMONARMOR, 16s);
+            void EnterCombat(Unit* /*who*/) override
+            {
+                _events.ScheduleEvent(EVENT_SHADOW_BOLT_VOLLEY, 10000);
+                _events.ScheduleEvent(EVENT_IMMOLATE, 18000);
+                _events.ScheduleEvent(EVENT_CURSE_OF_WEAKNESS, 5000);
+                _events.ScheduleEvent(EVENT_DEMONARMOR, 16000);
             }
 
             void DamageTaken(Unit* /*attacker*/, uint32& /*damage*/) override
@@ -231,20 +202,20 @@
                     {
                         case EVENT_SHADOW_BOLT_VOLLEY:
                             DoCastVictim(SPELL_SHADOWBOLTVOLLEY);
-                            _events.ScheduleEvent(EVENT_SHADOW_BOLT_VOLLEY, 12s);
+                            _events.ScheduleEvent(EVENT_SHADOW_BOLT_VOLLEY, 12000);
                             break;
                         case EVENT_IMMOLATE:
-                            if (Unit* target = SelectTarget(SelectTargetMethod::Random, 0, 100.0f, true))
+                            if (Unit* target = SelectTarget(SELECT_TARGET_RANDOM, 0, 100.0f, true))
                                 DoCast(target, SPELL_IMMOLATE);
-                            _events.ScheduleEvent(EVENT_IMMOLATE, 25s);
+                            _events.ScheduleEvent(EVENT_IMMOLATE, 25000);
                             break;
                         case EVENT_CURSE_OF_WEAKNESS:
                             DoCastVictim(SPELL_CURSEOFWEAKNESS);
-                            _events.ScheduleEvent(EVENT_CURSE_OF_WEAKNESS, 45s);
+                            _events.ScheduleEvent(EVENT_CURSE_OF_WEAKNESS, 45000);
                             break;
                         case EVENT_DEMONARMOR:
                             DoCast(me, SPELL_DEMONARMOR);
-                            _events.ScheduleEvent(EVENT_DEMONARMOR, 5min);
+                            _events.ScheduleEvent(EVENT_DEMONARMOR, 300000);
                             break;
                         default:
                             break;
@@ -254,11 +225,7 @@
                 DoMeleeAttackIfReady();
             }
 
-<<<<<<< HEAD
-            bool OnGossipSelect(Player* player, uint32 /*menuId*/, uint32 gossipListId) override
-=======
             bool GossipSelect(Player* player, uint32 /*menuId*/, uint32 gossipListId) override
->>>>>>> 28d470c5
             {
                 uint32 const action = player->PlayerTalkClass->GetGossipOptionAction(gossipListId);
                 ClearGossipMenuFor(player);
@@ -266,11 +233,7 @@
                 switch (action)
                 {
                     case GOSSIP_ACTION_INFO_DEF + 1:
-<<<<<<< HEAD
-                        AddGossipItemFor(player, GOSSIP_SELECT_DOOMREL, GOSSIP_MENU_ID_CONTINUE, GOSSIP_SENDER_MAIN, GOSSIP_ACTION_INFO_DEF + 2);
-=======
                         AddGossipItemFor(player, GOSSIP_ICON_CHAT, GOSSIP_SELECT_DOOMREL, GOSSIP_SENDER_MAIN, GOSSIP_ACTION_INFO_DEF + 2);
->>>>>>> 28d470c5
                         SendGossipMenuFor(player, 2605, me->GetGUID());
                         break;
                     case GOSSIP_ACTION_INFO_DEF + 2:
@@ -286,15 +249,9 @@
                 return true;
             }
 
-<<<<<<< HEAD
-            bool OnGossipHello(Player* player) override
-            {
-                AddGossipItemFor(player, GOSSIP_MENU_CHALLENGE, GOSSIP_MENU_ID_CHALLENGE, GOSSIP_SENDER_MAIN, GOSSIP_ACTION_INFO_DEF + 1);
-=======
             bool GossipHello(Player* player) override
             {
                 AddGossipItemFor(player, GOSSIP_ICON_CHAT, GOSSIP_ITEM_CHALLENGE, GOSSIP_SENDER_MAIN, GOSSIP_ACTION_INFO_DEF + 1);
->>>>>>> 28d470c5
                 SendGossipMenuFor(player, 2601, me->GetGUID());
 
                 return true;
