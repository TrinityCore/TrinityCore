/*
 * This file is part of the TrinityCore Project. See AUTHORS file for Copyright information
 *
 * This program is free software; you can redistribute it and/or modify it
 * under the terms of the GNU General Public License as published by the
 * Free Software Foundation; either version 2 of the License, or (at your
 * option) any later version.
 *
 * This program is distributed in the hope that it will be useful, but WITHOUT
 * ANY WARRANTY; without even the implied warranty of MERCHANTABILITY or
 * FITNESS FOR A PARTICULAR PURPOSE. See the GNU General Public License for
 * more details.
 *
 * You should have received a copy of the GNU General Public License along
 * with this program. If not, see <http://www.gnu.org/licenses/>.
 */

#ifndef DEF_BRD_H
#define DEF_BRD_H

#include "CreatureAIImpl.h"
<<<<<<< HEAD

#define BRDScriptName "instance_blackrock_depths"
#define DataHeader "BRD"
=======

#define BRDScriptName "instance_blackrock_depths"
#define DataHeader "BRD"

enum BRDFactionIds
{
    FACTION_NEUTRAL            = 734,
    FACTION_HOSTILE            = 754,
    FACTION_FRIEND             = 35
};
>>>>>>> 28d470c5

enum BRDDataTypes
{
    TYPE_RING_OF_LAW        = 1,
    TYPE_VAULT              = 2,
    TYPE_BAR                = 3,
    TYPE_TOMB_OF_SEVEN      = 4,
    TYPE_LYCEUM             = 5,
    TYPE_IRON_HALL          = 6,

    DATA_EMPEROR            = 10,
    DATA_PHALANX            = 11,

    DATA_ARENA1             = 12,
    DATA_ARENA2             = 13,
    DATA_ARENA3             = 14,
    DATA_ARENA4             = 15,

    DATA_GO_BAR_KEG         = 16,
    DATA_GO_BAR_KEG_TRAP    = 17,
    DATA_GO_BAR_DOOR        = 18,
    DATA_GO_CHALICE         = 19,

    DATA_GHOSTKILL          = 20,
    DATA_EVENSTARTER        = 21,

    DATA_GOLEM_DOOR_N       = 22,
    DATA_GOLEM_DOOR_S       = 23,

    DATA_THRONE_DOOR        = 24,

    DATA_SF_BRAZIER_N       = 25,
    DATA_SF_BRAZIER_S       = 26,
    DATA_MOIRA              = 27,
    DATA_COREN              = 28
};

template <class AI, class T>
inline AI* GetBlackrockDepthsAI(T* obj)
{
    return GetInstanceAI<AI>(obj, BRDScriptName);
}

#define RegisterBlackrockDepthsCreatureAI(ai_name) RegisterCreatureAIWithFactory(ai_name, GetBlackrockDepthsAI)

#endif<|MERGE_RESOLUTION|>--- conflicted
+++ resolved
@@ -19,11 +19,6 @@
 #define DEF_BRD_H
 
 #include "CreatureAIImpl.h"
-<<<<<<< HEAD
-
-#define BRDScriptName "instance_blackrock_depths"
-#define DataHeader "BRD"
-=======
 
 #define BRDScriptName "instance_blackrock_depths"
 #define DataHeader "BRD"
@@ -34,7 +29,6 @@
     FACTION_HOSTILE            = 754,
     FACTION_FRIEND             = 35
 };
->>>>>>> 28d470c5
 
 enum BRDDataTypes
 {
