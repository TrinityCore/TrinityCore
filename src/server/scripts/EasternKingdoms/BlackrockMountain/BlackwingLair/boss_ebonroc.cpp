/*
 * This file is part of the TrinityCore Project. See AUTHORS file for Copyright information
 *
 * This program is free software; you can redistribute it and/or modify it
 * under the terms of the GNU General Public License as published by the
 * Free Software Foundation; either version 2 of the License, or (at your
 * option) any later version.
 *
 * This program is distributed in the hope that it will be useful, but WITHOUT
 * ANY WARRANTY; without even the implied warranty of MERCHANTABILITY or
 * FITNESS FOR A PARTICULAR PURPOSE. See the GNU General Public License for
 * more details.
 *
 * You should have received a copy of the GNU General Public License along
 * with this program. If not, see <http://www.gnu.org/licenses/>.
 */

#include "ScriptMgr.h"
#include "blackwing_lair.h"
#include "ScriptedCreature.h"

enum Spells
{
    SPELL_SHADOWFLAME           = 22539,
    SPELL_WINGBUFFET            = 23339,
    SPELL_SHADOWOFEBONROC       = 23340
};

enum Events
{
    EVENT_SHADOWFLAME           = 1,
    EVENT_WINGBUFFET            = 2,
    EVENT_SHADOWOFEBONROC       = 3
};

class boss_ebonroc : public CreatureScript
{
public:
    boss_ebonroc() : CreatureScript("boss_ebonroc") { }

    struct boss_ebonrocAI : public BossAI
    {
        boss_ebonrocAI(Creature* creature) : BossAI(creature, DATA_EBONROC) { }

        void JustEngagedWith(Unit* who) override
        {
<<<<<<< HEAD
            BossAI::JustEngagedWith(who);
=======
            _EnterCombat();
>>>>>>> 28d470c5

            events.ScheduleEvent(EVENT_SHADOWFLAME, 10s, 20s);
            events.ScheduleEvent(EVENT_WINGBUFFET, 30s);
            events.ScheduleEvent(EVENT_SHADOWOFEBONROC, 8s, 10s);
        }

        void UpdateAI(uint32 diff) override
        {
            if (!UpdateVictim())
                return;

            events.Update(diff);

            if (me->HasUnitState(UNIT_STATE_CASTING))
                return;

            while (uint32 eventId = events.ExecuteEvent())
            {
                switch (eventId)
                {
                    case EVENT_SHADOWFLAME:
                        DoCastVictim(SPELL_SHADOWFLAME);
                        events.ScheduleEvent(EVENT_SHADOWFLAME, 10s, 20s);
                        break;
                    case EVENT_WINGBUFFET:
                        DoCastVictim(SPELL_WINGBUFFET);
                        events.ScheduleEvent(EVENT_WINGBUFFET, 30s);
                        break;
                    case EVENT_SHADOWOFEBONROC:
                        DoCastVictim(SPELL_SHADOWOFEBONROC);
                        events.ScheduleEvent(EVENT_SHADOWOFEBONROC, 8s, 10s);
                        break;
                }

                if (me->HasUnitState(UNIT_STATE_CASTING))
                    return;
            }

            DoMeleeAttackIfReady();
        }
    };

    CreatureAI* GetAI(Creature* creature) const override
    {
        return GetBlackwingLairAI<boss_ebonrocAI>(creature);
    }
};

void AddSC_boss_ebonroc()
{
    new boss_ebonroc();
}<|MERGE_RESOLUTION|>--- conflicted
+++ resolved
@@ -42,17 +42,13 @@
     {
         boss_ebonrocAI(Creature* creature) : BossAI(creature, DATA_EBONROC) { }
 
-        void JustEngagedWith(Unit* who) override
+        void EnterCombat(Unit* /*who*/) override
         {
-<<<<<<< HEAD
-            BossAI::JustEngagedWith(who);
-=======
             _EnterCombat();
->>>>>>> 28d470c5
 
-            events.ScheduleEvent(EVENT_SHADOWFLAME, 10s, 20s);
-            events.ScheduleEvent(EVENT_WINGBUFFET, 30s);
-            events.ScheduleEvent(EVENT_SHADOWOFEBONROC, 8s, 10s);
+            events.ScheduleEvent(EVENT_SHADOWFLAME, urand(10000, 20000));
+            events.ScheduleEvent(EVENT_WINGBUFFET, 30000);
+            events.ScheduleEvent(EVENT_SHADOWOFEBONROC, urand(8000, 10000));
         }
 
         void UpdateAI(uint32 diff) override
@@ -71,15 +67,15 @@
                 {
                     case EVENT_SHADOWFLAME:
                         DoCastVictim(SPELL_SHADOWFLAME);
-                        events.ScheduleEvent(EVENT_SHADOWFLAME, 10s, 20s);
+                        events.ScheduleEvent(EVENT_SHADOWFLAME, urand(10000, 20000));
                         break;
                     case EVENT_WINGBUFFET:
                         DoCastVictim(SPELL_WINGBUFFET);
-                        events.ScheduleEvent(EVENT_WINGBUFFET, 30s);
+                        events.ScheduleEvent(EVENT_WINGBUFFET, 30000);
                         break;
                     case EVENT_SHADOWOFEBONROC:
                         DoCastVictim(SPELL_SHADOWOFEBONROC);
-                        events.ScheduleEvent(EVENT_SHADOWOFEBONROC, 8s, 10s);
+                        events.ScheduleEvent(EVENT_SHADOWOFEBONROC, urand(8000, 10000));
                         break;
                 }
 
