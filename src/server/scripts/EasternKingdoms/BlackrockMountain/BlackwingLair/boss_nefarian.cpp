--- conflicted
+++ resolved
@@ -80,7 +80,7 @@
 
 enum Gossip
 {
-   GOSSIP_ID                   = 6045,
+   GOSSIP_ID                   = 21332,
    GOSSIP_OPTION_ID            = 0
 };
 
@@ -189,12 +189,7 @@
                     _Reset();
 
                 me->SetVisible(true);
-<<<<<<< HEAD
-                me->SetPhaseMask(1, true);
-                me->SetUInt32Value(UNIT_NPC_FLAGS, 1);
-=======
                 me->SetNpcFlags(UNIT_NPC_FLAG_GOSSIP);
->>>>>>> 28d470c5
                 me->SetFaction(FACTION_FRIENDLY);
                 me->SetStandState(UNIT_STAND_STATE_SIT_HIGH_CHAIR);
                 me->RemoveAura(SPELL_NEFARIANS_BARRIER);
@@ -208,24 +203,20 @@
 
         void BeginEvent(Player* target)
         {
-            _JustEngagedWith(target);
+            _EnterCombat();
 
             Talk(SAY_GAMESBEGIN_2);
 
             me->SetFaction(FACTION_DRAGONFLIGHT_BLACK);
-<<<<<<< HEAD
-            me->SetUInt32Value(UNIT_NPC_FLAGS, UNIT_NPC_FLAG_NONE);
-=======
             me->SetNpcFlags(UNIT_NPC_FLAG_NONE);
->>>>>>> 28d470c5
             DoCast(me, SPELL_NEFARIANS_BARRIER);
             me->SetStandState(UNIT_STAND_STATE_STAND);
             me->SetImmuneToPC(false);
             AttackStart(target);
-            events.ScheduleEvent(EVENT_SHADOW_BOLT, 3s, 10s);
-            events.ScheduleEvent(EVENT_FEAR, 10s, 20s);
-            //events.ScheduleEvent(EVENT_MIND_CONTROL, 30s, 35s);
-            events.ScheduleEvent(EVENT_SPAWN_ADD, 10s);
+            events.ScheduleEvent(EVENT_SHADOW_BOLT, urand(3000, 10000));
+            events.ScheduleEvent(EVENT_FEAR, urand(10000, 20000));
+            //events.ScheduleEvent(EVENT_MIND_CONTROL, urand(30000, 35000));
+            events.ScheduleEvent(EVENT_SPAWN_ADD, 10000);
         }
 
         void SummonedCreatureDies(Creature* summon, Unit* /*killer*/) override
@@ -246,11 +237,11 @@
             if ( type == 1 && data == 1)
             {
                 me->StopMoving();
-                events.ScheduleEvent(EVENT_PATH_2, 9s);
+                events.ScheduleEvent(EVENT_PATH_2, 9000);
             }
 
             if (type == 1 && data == 2)
-                events.ScheduleEvent(EVENT_SUCCESS_1, 5s);
+                events.ScheduleEvent(EVENT_SUCCESS_1, 5000);
         }
 
         void UpdateAI(uint32 diff) override
@@ -265,7 +256,7 @@
                     {
                         case EVENT_PATH_2:
                             me->GetMotionMaster()->MovePath(NEFARIUS_PATH_2, false);
-                            events.ScheduleEvent(EVENT_CHAOS_1, 7s);
+                            events.ScheduleEvent(EVENT_CHAOS_1, 7000);
                             break;
                         case EVENT_CHAOS_1:
                             if (Creature* gyth = me->FindNearestCreature(NPC_GYTH, 75.0f, true))
@@ -273,7 +264,7 @@
                                 me->SetFacingToObject(gyth);
                                 Talk(SAY_CHAOS_SPELL);
                             }
-                            events.ScheduleEvent(EVENT_CHAOS_2, 2s);
+                            events.ScheduleEvent(EVENT_CHAOS_2, 2000);
                             break;
                         case EVENT_CHAOS_2:
                             DoCast(SPELL_CHROMATIC_CHAOS);
@@ -289,11 +280,11 @@
                                 if (GameObject* portcullis2 = me->FindNearestGameObject(GO_PORTCULLIS_TOBOSSROOMS, 80.0f))
                                     portcullis2->SetGoState(GO_STATE_ACTIVE);
                             }
-                            events.ScheduleEvent(EVENT_SUCCESS_2, 4s);
+                            events.ScheduleEvent(EVENT_SUCCESS_2, 4000);
                             break;
                         case EVENT_SUCCESS_2:
                             DoCast(me, SPELL_VAELASTRASZZ_SPAWN);
-                            me->DespawnOrUnsummon(1s);
+                            me->DespawnOrUnsummon(1000);
                             break;
                         case EVENT_PATH_3:
                             me->GetMotionMaster()->MovePath(NEFARIUS_PATH_3, false);
@@ -324,26 +315,22 @@
                                     DoCastVictim(SPELL_SHADOWBOLT_VOLLEY);
                                     break;
                                 case 1:
-                                    if (Unit* target = SelectTarget(SelectTargetMethod::Random, 0, 40, true))
+                                    if (Unit* target = SelectTarget(SELECT_TARGET_RANDOM, 0, 40, true))
                                         DoCast(target, SPELL_SHADOWBOLT);
                                     break;
                             }
                             ResetThreatList();
-<<<<<<< HEAD
-                            events.ScheduleEvent(EVENT_SHADOW_BOLT, 3s, 10s);
-=======
                             events.ScheduleEvent(EVENT_SHADOW_BOLT, urand(3000, 10000));
->>>>>>> 28d470c5
                             break;
                         case EVENT_FEAR:
-                            if (Unit* target = SelectTarget(SelectTargetMethod::Random, 0, 40, true))
+                            if (Unit* target = SelectTarget(SELECT_TARGET_RANDOM, 0, 40, true))
                                 DoCast(target, SPELL_FEAR);
-                            events.ScheduleEvent(EVENT_FEAR, 10s, 20s);
+                            events.ScheduleEvent(EVENT_FEAR, urand(10000, 20000));
                             break;
                         case EVENT_MIND_CONTROL:
-                            if (Unit* target = SelectTarget(SelectTargetMethod::Random, 0, 40, true))
+                            if (Unit* target = SelectTarget(SELECT_TARGET_RANDOM, 0, 40, true))
                                 DoCast(target, SPELL_SHADOW_COMMAND);
-                            events.ScheduleEvent(EVENT_MIND_CONTROL, 30s, 35s);
+                            events.ScheduleEvent(EVENT_MIND_CONTROL, urand(30000, 35000));
                             break;
                         case EVENT_SPAWN_ADD:
                             for (uint8 i=0; i<2; ++i)
@@ -364,7 +351,6 @@
                                     if (Creature* nefarian = me->SummonCreature(NPC_NEFARIAN, NefarianLoc[0]))
                                     {
                                         nefarian->setActive(true);
-                                        nefarian->SetFarVisible(true);
                                         nefarian->SetCanFly(true);
                                         nefarian->SetDisableGravity(true);
                                         nefarian->CastSpell(nullptr, SPELL_SHADOWFLAME_INITIAL);
@@ -377,7 +363,7 @@
                                     return;
                                 }
                             }
-                            events.ScheduleEvent(EVENT_SPAWN_ADD, 4s);
+                            events.ScheduleEvent(EVENT_SPAWN_ADD, 4000);
                             break;
                     }
 
@@ -387,11 +373,7 @@
             }
         }
 
-<<<<<<< HEAD
-        bool OnGossipSelect(Player* player, uint32 menuId, uint32 gossipListId) override
-=======
         bool GossipSelect(Player* player, uint32 menuId, uint32 gossipListId) override
->>>>>>> 28d470c5
         {
             if (menuId == GOSSIP_ID && gossipListId == GOSSIP_OPTION_ID)
             {
@@ -441,18 +423,18 @@
             canDespawn = true;
         }
 
-        void JustEngagedWith(Unit* /*who*/) override
-        {
-            events.ScheduleEvent(EVENT_SHADOWFLAME, 12s);
-            events.ScheduleEvent(EVENT_FEAR, 25s, 35s);
-            events.ScheduleEvent(EVENT_VEILOFSHADOW, 25s, 35s);
-            events.ScheduleEvent(EVENT_CLEAVE, 7s);
-            //events.ScheduleEvent(EVENT_TAILLASH, 10s);
-            events.ScheduleEvent(EVENT_CLASSCALL, 30s, 35s);
+        void EnterCombat(Unit* /*who*/) override
+        {
+            events.ScheduleEvent(EVENT_SHADOWFLAME, 12000);
+            events.ScheduleEvent(EVENT_FEAR, urand(25000, 35000));
+            events.ScheduleEvent(EVENT_VEILOFSHADOW, urand(25000, 35000));
+            events.ScheduleEvent(EVENT_CLEAVE, 7000);
+            //events.ScheduleEvent(EVENT_TAILLASH, 10000);
+            events.ScheduleEvent(EVENT_CLASSCALL, urand(30000, 35000));
             Talk(SAY_RANDOM);
         }
 
-        void JustDied(Unit* /*killer*/) override
+        void JustDied(Unit* /*Killer*/) override
         {
             _JustDied();
             Talk(SAY_DEATH);
@@ -473,7 +455,7 @@
 
             if (id == 1)
             {
-                DoZoneInCombat();
+                me->SetInCombatWithZone();
                 if (me->GetVictim())
                     AttackStart(me->GetVictim());
             }
@@ -509,28 +491,28 @@
                 {
                     case EVENT_SHADOWFLAME:
                         DoCastVictim(SPELL_SHADOWFLAME);
-                        events.ScheduleEvent(EVENT_SHADOWFLAME, 12s);
+                        events.ScheduleEvent(EVENT_SHADOWFLAME, 12000);
                         break;
                     case EVENT_FEAR:
                         DoCastVictim(SPELL_BELLOWINGROAR);
-                        events.ScheduleEvent(EVENT_FEAR, 25s, 35s);
+                        events.ScheduleEvent(EVENT_FEAR, urand(25000, 35000));
                         break;
                     case EVENT_VEILOFSHADOW:
                         DoCastVictim(SPELL_VEILOFSHADOW);
-                        events.ScheduleEvent(EVENT_VEILOFSHADOW, 25s, 35s);
+                        events.ScheduleEvent(EVENT_VEILOFSHADOW, urand(25000, 35000));
                         break;
                     case EVENT_CLEAVE:
                         DoCastVictim(SPELL_CLEAVE);
-                        events.ScheduleEvent(EVENT_CLEAVE, 7s);
+                        events.ScheduleEvent(EVENT_CLEAVE, 7000);
                         break;
                     case EVENT_TAILLASH:
                         // Cast NYI since we need a better check for behind target
                         DoCastVictim(SPELL_TAILLASH);
-                        events.ScheduleEvent(EVENT_TAILLASH, 10s);
+                        events.ScheduleEvent(EVENT_TAILLASH, 10000);
                         break;
                     case EVENT_CLASSCALL:
-                        if (Unit* target = SelectTarget(SelectTargetMethod::Random, 0, 100.0f, true))
-                            switch (target->GetClass())
+                        if (Unit* target = SelectTarget(SELECT_TARGET_RANDOM, 0, 100.0f, true))
+                            switch (target->getClass())
                         {
                             case CLASS_MAGE:
                                 Talk(SAY_MAGE);
@@ -575,7 +557,7 @@
                             default:
                                 break;
                         }
-                        events.ScheduleEvent(EVENT_CLASSCALL, 30s, 35s);
+                        events.ScheduleEvent(EVENT_CLASSCALL, urand(30000, 35000));
                         break;
                 }
 
@@ -592,13 +574,8 @@
                     if ((*itr) && !(*itr)->IsAlive())
                     {
                         (*itr)->Respawn();
-<<<<<<< HEAD
-                        DoZoneInCombat((*itr));
-                        (*itr)->RemoveFlag(UNIT_FIELD_FLAGS, UNIT_FLAG_NOT_SELECTABLE);
-=======
                         (*itr)->SetInCombatWithZone();
                         (*itr)->RemoveUnitFlag(UNIT_FLAG_NOT_SELECTABLE);
->>>>>>> 28d470c5
                         (*itr)->SetReactState(REACT_AGGRESSIVE);
                         (*itr)->SetStandState(UNIT_STAND_STATE_STAND);
                     }
