--- conflicted
+++ resolved
@@ -17,12 +17,6 @@
 
 #include "ScriptMgr.h"
 #include "blackwing_lair.h"
-<<<<<<< HEAD
-#include "InstanceScript.h"
-#include "GameObject.h"
-#include "GameObjectAI.h"
-=======
->>>>>>> 28d470c5
 #include "Map.h"
 #include "Player.h"
 #include "ScriptedCreature.h"
@@ -197,19 +191,15 @@
             Initialize();
         }
 
-        void JustEngagedWith(Unit* who) override
-        {
-<<<<<<< HEAD
-            BossAI::JustEngagedWith(who);
-=======
+        void EnterCombat(Unit* /*who*/) override
+        {
             _EnterCombat();
->>>>>>> 28d470c5
-
-            events.ScheduleEvent(EVENT_SHIMMER, 0s);
-            events.ScheduleEvent(EVENT_BREATH_1, 30s);
-            events.ScheduleEvent(EVENT_BREATH_2, 60s);
-            events.ScheduleEvent(EVENT_AFFLICTION, 10s);
-            events.ScheduleEvent(EVENT_FRENZY, 15s);
+
+            events.ScheduleEvent(EVENT_SHIMMER, 0);
+            events.ScheduleEvent(EVENT_BREATH_1, 30000);
+            events.ScheduleEvent(EVENT_BREATH_2, 60000);
+            events.ScheduleEvent(EVENT_AFFLICTION, 10000);
+            events.ScheduleEvent(EVENT_FRENZY, 15000);
         }
 
         void UpdateAI(uint32 diff) override
@@ -237,16 +227,16 @@
                             DoCast(me, spell);
                             CurrentVurln_Spell = spell;
                             Talk(EMOTE_SHIMMER);
-                            events.ScheduleEvent(EVENT_SHIMMER, 45s);
+                            events.ScheduleEvent(EVENT_SHIMMER, 45000);
                             break;
                         }
                     case EVENT_BREATH_1:
                             DoCastVictim(Breath1_Spell);
-                            events.ScheduleEvent(EVENT_BREATH_1, 60s);
+                            events.ScheduleEvent(EVENT_BREATH_1, 60000);
                             break;
                     case EVENT_BREATH_2:
                             DoCastVictim(Breath2_Spell);
-                            events.ScheduleEvent(EVENT_BREATH_2, 60s);
+                            events.ScheduleEvent(EVENT_BREATH_2, 60000);
                             break;
                     case EVENT_AFFLICTION:
                         {
@@ -269,11 +259,11 @@
                                 }
                             }
                         }
-                        events.ScheduleEvent(EVENT_AFFLICTION, 10s);
+                        events.ScheduleEvent(EVENT_AFFLICTION, 10000);
                         break;
                     case EVENT_FRENZY:
                         DoCast(me, SPELL_FRENZY);
-                        events.ScheduleEvent(EVENT_FRENZY, 10s, 15s);
+                        events.ScheduleEvent(EVENT_FRENZY, urand(10000, 15000));
                         break;
                 }
 
@@ -304,46 +294,7 @@
     }
 };
 
-class go_chromaggus_lever : public GameObjectScript
-{
-    public:
-        go_chromaggus_lever() : GameObjectScript("go_chromaggus_lever") { }
-
-        struct go_chromaggus_leverAI : public GameObjectAI
-        {
-            go_chromaggus_leverAI(GameObject* go) : GameObjectAI(go), _instance(go->GetInstanceScript()) { }
-
-            bool OnGossipHello(Player* player) override
-            {
-                if (_instance->GetBossState(DATA_CHROMAGGUS) != DONE && _instance->GetBossState(DATA_CHROMAGGUS) != IN_PROGRESS)
-                {
-                    _instance->SetBossState(DATA_CHROMAGGUS, IN_PROGRESS);
-
-                    if (Creature* creature = _instance->GetCreature(DATA_CHROMAGGUS))
-                        creature->AI()->JustEngagedWith(player);
-
-                    if (GameObject* go = _instance->GetGameObject(DATA_GO_CHROMAGGUS_DOOR))
-                        _instance->HandleGameObject(ObjectGuid::Empty, true, go);
-                }
-
-                me->SetFlag(GAMEOBJECT_FLAGS, GO_FLAG_NOT_SELECTABLE | GO_FLAG_IN_USE);
-                me->SetGoState(GO_STATE_ACTIVE);
-
-                return true;
-            }
-
-        private:
-            InstanceScript* _instance;
-        };
-
-        GameObjectAI* GetAI(GameObject* go) const override
-        {
-            return GetBlackwingLairAI<go_chromaggus_leverAI>(go);
-        }
-};
-
 void AddSC_boss_chromaggus()
 {
     new boss_chromaggus();
-    new go_chromaggus_lever();
 }