/*
 * This file is part of the TrinityCore Project. See AUTHORS file for Copyright information
 *
 * This program is free software; you can redistribute it and/or modify it
 * under the terms of the GNU General Public License as published by the
 * Free Software Foundation; either version 2 of the License, or (at your
 * option) any later version.
 *
 * This program is distributed in the hope that it will be useful, but WITHOUT
 * ANY WARRANTY; without even the implied warranty of MERCHANTABILITY or
 * FITNESS FOR A PARTICULAR PURPOSE. See the GNU General Public License for
 * more details.
 *
 * You should have received a copy of the GNU General Public License along
 * with this program. If not, see <http://www.gnu.org/licenses/>.
 */

#include "ScriptMgr.h"
#include "blackwing_lair.h"
<<<<<<< HEAD
#include "GameObject.h"
#include "GameObjectAI.h"
#include "InstanceScript.h"
=======
>>>>>>> 28d470c5
#include "ScriptedCreature.h"

enum Say
{
    SAY_AGGRO               = 0,
    SAY_LEASH               = 1
};

enum Spells
{
    SPELL_CLEAVE            = 26350,
    SPELL_BLASTWAVE         = 23331,
    SPELL_MORTALSTRIKE      = 24573,
    SPELL_KNOCKBACK         = 25778,
    SPELL_SUPPRESSION_AURA  = 22247 // Suppression Device Spell
};

enum Events
{
    EVENT_CLEAVE            = 1,
    EVENT_BLASTWAVE         = 2,
    EVENT_MORTALSTRIKE      = 3,
    EVENT_KNOCKBACK         = 4,
    EVENT_CHECK             = 5,
    // Suppression Device Events
    EVENT_SUPPRESSION_CAST  = 6,
    EVENT_SUPPRESSION_RESET = 7
};

enum Actions
{
    ACTION_DEACTIVATE = 0
};

class boss_broodlord : public CreatureScript
{
public:
    boss_broodlord() : CreatureScript("boss_broodlord") { }

    struct boss_broodlordAI : public BossAI
    {
        boss_broodlordAI(Creature* creature) : BossAI(creature, DATA_BROODLORD_LASHLAYER) { }

        void JustEngagedWith(Unit* who) override
        {
<<<<<<< HEAD
            BossAI::JustEngagedWith(who);
=======
            _EnterCombat();
>>>>>>> 28d470c5
            Talk(SAY_AGGRO);

            events.ScheduleEvent(EVENT_CLEAVE, 8s);
            events.ScheduleEvent(EVENT_BLASTWAVE, 12s);
            events.ScheduleEvent(EVENT_MORTALSTRIKE, 20s);
            events.ScheduleEvent(EVENT_KNOCKBACK, 30s);
            events.ScheduleEvent(EVENT_CHECK, 1s);
        }

        void JustDied(Unit* /*killer*/) override
        {
            _JustDied();

            std::list<GameObject*> _goList;
            GetGameObjectListWithEntryInGrid(_goList, me, GO_SUPPRESSION_DEVICE, 200.0f);
            for (std::list<GameObject*>::const_iterator itr = _goList.begin(); itr != _goList.end(); itr++)
                ((*itr)->AI()->DoAction(ACTION_DEACTIVATE));
        }

        void UpdateAI(uint32 diff) override
        {
            if (!UpdateVictim())
                return;

            events.Update(diff);

            while (uint32 eventId = events.ExecuteEvent())
            {
                switch (eventId)
                {
                    case EVENT_CLEAVE:
                        DoCastVictim(SPELL_CLEAVE);
                        events.ScheduleEvent(EVENT_CLEAVE, 7s);
                        break;
                    case EVENT_BLASTWAVE:
                        DoCastVictim(SPELL_BLASTWAVE);
                        events.ScheduleEvent(EVENT_BLASTWAVE, 8s, 16s);
                        break;
                    case EVENT_MORTALSTRIKE:
                        DoCastVictim(SPELL_MORTALSTRIKE);
                        events.ScheduleEvent(EVENT_MORTALSTRIKE, 25s, 35s);
                        break;
                    case EVENT_KNOCKBACK:
                        DoCastVictim(SPELL_KNOCKBACK);
                        if (GetThreat(me->GetVictim()))
                            ModifyThreatByPercent(me->GetVictim(), -50);
<<<<<<< HEAD
                        events.ScheduleEvent(EVENT_KNOCKBACK, 15s, 30s);
=======
                        events.ScheduleEvent(EVENT_KNOCKBACK, urand(15000, 30000));
>>>>>>> 28d470c5
                        break;
                    case EVENT_CHECK:
                        if (me->GetDistance(me->GetHomePosition()) > 150.0f)
                        {
                            Talk(SAY_LEASH);
                            EnterEvadeMode(EVADE_REASON_BOUNDARY);
                        }
                        events.ScheduleEvent(EVENT_CHECK, 1s);
                        break;
                }
            }

            DoMeleeAttackIfReady();
        }
    };

    CreatureAI* GetAI(Creature* creature) const override
    {
        return GetBlackwingLairAI<boss_broodlordAI>(creature);
    }
};

class go_suppression_device : public GameObjectScript
{
    public:
        go_suppression_device() : GameObjectScript("go_suppression_device") { }

        struct go_suppression_deviceAI : public GameObjectAI
        {
            go_suppression_deviceAI(GameObject* go) : GameObjectAI(go), _instance(go->GetInstanceScript()), _active(true) { }

            void InitializeAI() override
            {
                if (_instance->GetBossState(DATA_BROODLORD_LASHLAYER) == DONE)
                {
                    Deactivate();
                    return;
                }

                _events.ScheduleEvent(EVENT_SUPPRESSION_CAST, 0s, 5s);
            }

            void UpdateAI(uint32 diff) override
            {
                _events.Update(diff);

                while (uint32 eventId = _events.ExecuteEvent())
                {
                    switch (eventId)
                    {
                        case EVENT_SUPPRESSION_CAST:
                            if (me->GetGoState() == GO_STATE_READY)
                            {
                                me->CastSpell(nullptr, SPELL_SUPPRESSION_AURA, true);
                                me->SendCustomAnim(0);
                            }
                            _events.ScheduleEvent(EVENT_SUPPRESSION_CAST, 5s);
                            break;
                        case EVENT_SUPPRESSION_RESET:
                            Activate();
                            break;
                    }
                }
            }

            void OnLootStateChanged(uint32 state, Unit* /*unit*/) override
            {
                switch (state)
                {
                    case GO_ACTIVATED:
                        Deactivate();
                        _events.CancelEvent(EVENT_SUPPRESSION_CAST);
                        _events.ScheduleEvent(EVENT_SUPPRESSION_RESET, 30s, 120s);
                        break;
                    case GO_JUST_DEACTIVATED: // This case prevents the Gameobject despawn by Disarm Trap
                        me->SetLootState(GO_READY);
                        break;
                }
            }

            void DoAction(int32 action) override
            {
                if (action == ACTION_DEACTIVATE)
                {
                    Deactivate();
                    _events.CancelEvent(EVENT_SUPPRESSION_RESET);
                }
            }

            void Activate()
            {
                if (_active)
                    return;
                _active = true;
                if (me->GetGoState() == GO_STATE_ACTIVE)
                    me->SetGoState(GO_STATE_READY);
                me->SetLootState(GO_READY);
                me->RemoveFlag(GAMEOBJECT_FLAGS, GO_FLAG_NOT_SELECTABLE);
                _events.ScheduleEvent(EVENT_SUPPRESSION_CAST, 0s);
            }

            void Deactivate()
            {
                if (!_active)
                    return;
                _active = false;
                me->SetGoState(GO_STATE_ACTIVE);
                me->SetFlag(GAMEOBJECT_FLAGS, GO_FLAG_NOT_SELECTABLE);
                _events.CancelEvent(EVENT_SUPPRESSION_CAST);
            }

        private:
            InstanceScript* _instance;
            EventMap _events;
            bool _active;
        };

        GameObjectAI* GetAI(GameObject* go) const override
        {
            return GetBlackwingLairAI<go_suppression_deviceAI>(go);
        }
};

void AddSC_boss_broodlord()
{
    new boss_broodlord();
    new go_suppression_device();
}<|MERGE_RESOLUTION|>--- conflicted
+++ resolved
@@ -17,12 +17,6 @@
 
 #include "ScriptMgr.h"
 #include "blackwing_lair.h"
-<<<<<<< HEAD
-#include "GameObject.h"
-#include "GameObjectAI.h"
-#include "InstanceScript.h"
-=======
->>>>>>> 28d470c5
 #include "ScriptedCreature.h"
 
 enum Say
@@ -36,8 +30,7 @@
     SPELL_CLEAVE            = 26350,
     SPELL_BLASTWAVE         = 23331,
     SPELL_MORTALSTRIKE      = 24573,
-    SPELL_KNOCKBACK         = 25778,
-    SPELL_SUPPRESSION_AURA  = 22247 // Suppression Device Spell
+    SPELL_KNOCKBACK         = 25778
 };
 
 enum Events
@@ -46,15 +39,7 @@
     EVENT_BLASTWAVE         = 2,
     EVENT_MORTALSTRIKE      = 3,
     EVENT_KNOCKBACK         = 4,
-    EVENT_CHECK             = 5,
-    // Suppression Device Events
-    EVENT_SUPPRESSION_CAST  = 6,
-    EVENT_SUPPRESSION_RESET = 7
-};
-
-enum Actions
-{
-    ACTION_DEACTIVATE = 0
+    EVENT_CHECK             = 5
 };
 
 class boss_broodlord : public CreatureScript
@@ -66,30 +51,16 @@
     {
         boss_broodlordAI(Creature* creature) : BossAI(creature, DATA_BROODLORD_LASHLAYER) { }
 
-        void JustEngagedWith(Unit* who) override
+        void EnterCombat(Unit* /*who*/) override
         {
-<<<<<<< HEAD
-            BossAI::JustEngagedWith(who);
-=======
             _EnterCombat();
->>>>>>> 28d470c5
             Talk(SAY_AGGRO);
 
-            events.ScheduleEvent(EVENT_CLEAVE, 8s);
-            events.ScheduleEvent(EVENT_BLASTWAVE, 12s);
-            events.ScheduleEvent(EVENT_MORTALSTRIKE, 20s);
-            events.ScheduleEvent(EVENT_KNOCKBACK, 30s);
-            events.ScheduleEvent(EVENT_CHECK, 1s);
-        }
-
-        void JustDied(Unit* /*killer*/) override
-        {
-            _JustDied();
-
-            std::list<GameObject*> _goList;
-            GetGameObjectListWithEntryInGrid(_goList, me, GO_SUPPRESSION_DEVICE, 200.0f);
-            for (std::list<GameObject*>::const_iterator itr = _goList.begin(); itr != _goList.end(); itr++)
-                ((*itr)->AI()->DoAction(ACTION_DEACTIVATE));
+            events.ScheduleEvent(EVENT_CLEAVE, 8000);
+            events.ScheduleEvent(EVENT_BLASTWAVE, 12000);
+            events.ScheduleEvent(EVENT_MORTALSTRIKE, 20000);
+            events.ScheduleEvent(EVENT_KNOCKBACK, 30000);
+            events.ScheduleEvent(EVENT_CHECK, 1000);
         }
 
         void UpdateAI(uint32 diff) override
@@ -105,25 +76,21 @@
                 {
                     case EVENT_CLEAVE:
                         DoCastVictim(SPELL_CLEAVE);
-                        events.ScheduleEvent(EVENT_CLEAVE, 7s);
+                        events.ScheduleEvent(EVENT_CLEAVE, 7000);
                         break;
                     case EVENT_BLASTWAVE:
                         DoCastVictim(SPELL_BLASTWAVE);
-                        events.ScheduleEvent(EVENT_BLASTWAVE, 8s, 16s);
+                        events.ScheduleEvent(EVENT_BLASTWAVE, urand(8000, 16000));
                         break;
                     case EVENT_MORTALSTRIKE:
                         DoCastVictim(SPELL_MORTALSTRIKE);
-                        events.ScheduleEvent(EVENT_MORTALSTRIKE, 25s, 35s);
+                        events.ScheduleEvent(EVENT_MORTALSTRIKE, urand(25000, 35000));
                         break;
                     case EVENT_KNOCKBACK:
                         DoCastVictim(SPELL_KNOCKBACK);
                         if (GetThreat(me->GetVictim()))
                             ModifyThreatByPercent(me->GetVictim(), -50);
-<<<<<<< HEAD
-                        events.ScheduleEvent(EVENT_KNOCKBACK, 15s, 30s);
-=======
                         events.ScheduleEvent(EVENT_KNOCKBACK, urand(15000, 30000));
->>>>>>> 28d470c5
                         break;
                     case EVENT_CHECK:
                         if (me->GetDistance(me->GetHomePosition()) > 150.0f)
@@ -131,7 +98,7 @@
                             Talk(SAY_LEASH);
                             EnterEvadeMode(EVADE_REASON_BOUNDARY);
                         }
-                        events.ScheduleEvent(EVENT_CHECK, 1s);
+                        events.ScheduleEvent(EVENT_CHECK, 1000);
                         break;
                 }
             }
@@ -146,109 +113,7 @@
     }
 };
 
-class go_suppression_device : public GameObjectScript
-{
-    public:
-        go_suppression_device() : GameObjectScript("go_suppression_device") { }
-
-        struct go_suppression_deviceAI : public GameObjectAI
-        {
-            go_suppression_deviceAI(GameObject* go) : GameObjectAI(go), _instance(go->GetInstanceScript()), _active(true) { }
-
-            void InitializeAI() override
-            {
-                if (_instance->GetBossState(DATA_BROODLORD_LASHLAYER) == DONE)
-                {
-                    Deactivate();
-                    return;
-                }
-
-                _events.ScheduleEvent(EVENT_SUPPRESSION_CAST, 0s, 5s);
-            }
-
-            void UpdateAI(uint32 diff) override
-            {
-                _events.Update(diff);
-
-                while (uint32 eventId = _events.ExecuteEvent())
-                {
-                    switch (eventId)
-                    {
-                        case EVENT_SUPPRESSION_CAST:
-                            if (me->GetGoState() == GO_STATE_READY)
-                            {
-                                me->CastSpell(nullptr, SPELL_SUPPRESSION_AURA, true);
-                                me->SendCustomAnim(0);
-                            }
-                            _events.ScheduleEvent(EVENT_SUPPRESSION_CAST, 5s);
-                            break;
-                        case EVENT_SUPPRESSION_RESET:
-                            Activate();
-                            break;
-                    }
-                }
-            }
-
-            void OnLootStateChanged(uint32 state, Unit* /*unit*/) override
-            {
-                switch (state)
-                {
-                    case GO_ACTIVATED:
-                        Deactivate();
-                        _events.CancelEvent(EVENT_SUPPRESSION_CAST);
-                        _events.ScheduleEvent(EVENT_SUPPRESSION_RESET, 30s, 120s);
-                        break;
-                    case GO_JUST_DEACTIVATED: // This case prevents the Gameobject despawn by Disarm Trap
-                        me->SetLootState(GO_READY);
-                        break;
-                }
-            }
-
-            void DoAction(int32 action) override
-            {
-                if (action == ACTION_DEACTIVATE)
-                {
-                    Deactivate();
-                    _events.CancelEvent(EVENT_SUPPRESSION_RESET);
-                }
-            }
-
-            void Activate()
-            {
-                if (_active)
-                    return;
-                _active = true;
-                if (me->GetGoState() == GO_STATE_ACTIVE)
-                    me->SetGoState(GO_STATE_READY);
-                me->SetLootState(GO_READY);
-                me->RemoveFlag(GAMEOBJECT_FLAGS, GO_FLAG_NOT_SELECTABLE);
-                _events.ScheduleEvent(EVENT_SUPPRESSION_CAST, 0s);
-            }
-
-            void Deactivate()
-            {
-                if (!_active)
-                    return;
-                _active = false;
-                me->SetGoState(GO_STATE_ACTIVE);
-                me->SetFlag(GAMEOBJECT_FLAGS, GO_FLAG_NOT_SELECTABLE);
-                _events.CancelEvent(EVENT_SUPPRESSION_CAST);
-            }
-
-        private:
-            InstanceScript* _instance;
-            EventMap _events;
-            bool _active;
-        };
-
-        GameObjectAI* GetAI(GameObject* go) const override
-        {
-            return GetBlackwingLairAI<go_suppression_deviceAI>(go);
-        }
-};
-
 void AddSC_boss_broodlord()
 {
     new boss_broodlord();
-    new go_suppression_device();
 }