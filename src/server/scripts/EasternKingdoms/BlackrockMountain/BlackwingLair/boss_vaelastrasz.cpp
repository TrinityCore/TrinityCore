/*
 * This file is part of the TrinityCore Project. See AUTHORS file for Copyright information
 *
 * This program is free software; you can redistribute it and/or modify it
 * under the terms of the GNU General Public License as published by the
 * Free Software Foundation; either version 2 of the License, or (at your
 * option) any later version.
 *
 * This program is distributed in the hope that it will be useful, but WITHOUT
 * ANY WARRANTY; without even the implied warranty of MERCHANTABILITY or
 * FITNESS FOR A PARTICULAR PURPOSE. See the GNU General Public License for
 * more details.
 *
 * You should have received a copy of the GNU General Public License along
 * with this program. If not, see <http://www.gnu.org/licenses/>.
 */

#include "ScriptMgr.h"
#include "blackwing_lair.h"
#include "ObjectAccessor.h"
#include "Player.h"
#include "ScriptedCreature.h"
#include "ScriptedGossip.h"
#include "SpellAuraEffects.h"
#include "SpellScript.h"

enum Says
{
   SAY_LINE1                         = 0,
   SAY_LINE2                         = 1,
   SAY_LINE3                         = 2,
   SAY_HALFLIFE                      = 3,
   SAY_KILLTARGET                    = 4
};

enum Gossip
{
   GOSSIP_ID                         = 6101,
};

enum Spells
{
   SPELL_ESSENCEOFTHERED             = 23513,
   SPELL_FLAMEBREATH                 = 23461,
   SPELL_FIRENOVA                    = 23462,
   SPELL_TAILSWIPE                   = 15847,
   SPELL_BURNINGADRENALINE           = 18173,  //Cast this one. It's what 3.3.5 DBM expects.
   SPELL_BURNINGADRENALINE_EXPLOSION = 23478,
   SPELL_CLEAVE                      = 19983   //Chain cleave is most likely named something different and contains a dummy effect
};

enum Events
{
    EVENT_SPEECH_1                  = 1,
    EVENT_SPEECH_2                  = 2,
    EVENT_SPEECH_3                  = 3,
    EVENT_SPEECH_4                  = 4,
    EVENT_ESSENCEOFTHERED           = 5,
    EVENT_FLAMEBREATH               = 6,
    EVENT_FIRENOVA                  = 7,
    EVENT_TAILSWIPE                 = 8,
    EVENT_CLEAVE                    = 9,
    EVENT_BURNINGADRENALINE_CASTER  = 10,
    EVENT_BURNINGADRENALINE_TANK    = 11
};

class boss_vaelastrasz : public CreatureScript
{
public:
    boss_vaelastrasz() : CreatureScript("boss_vaelastrasz") { }

    struct boss_vaelAI : public BossAI
    {
        boss_vaelAI(Creature* creature) : BossAI(creature, DATA_VAELASTRAZ_THE_CORRUPT)
        {
            Initialize();
<<<<<<< HEAD
            creature->SetFlag(UNIT_NPC_FLAGS, UNIT_NPC_FLAG_GOSSIP);
            creature->SetFaction(FACTION_FRIENDLY);
            creature->RemoveFlag(UNIT_FIELD_FLAGS, UNIT_FLAG_NOT_SELECTABLE);
=======
            creature->AddNpcFlag(UNIT_NPC_FLAG_GOSSIP);
            creature->SetFaction(FACTION_FRIENDLY);
            creature->RemoveUnitFlag(UNIT_FLAG_NOT_SELECTABLE);
>>>>>>> 28d470c5
        }

        void Initialize()
        {
            PlayerGUID.Clear();
            HasYelled = false;
        }

        void Reset() override
        {
            _Reset();

            me->SetStandState(UNIT_STAND_STATE_DEAD);
            Initialize();
        }

        void JustEngagedWith(Unit* who) override
        {
            BossAI::JustEngagedWith(who);

            DoCast(me, SPELL_ESSENCEOFTHERED);
            me->SetHealth(me->CountPctFromMaxHealth(30));
            // now drop damage requirement to be able to take loot
            me->ResetPlayerDamageReq();

            events.ScheduleEvent(EVENT_CLEAVE, 10s);
            events.ScheduleEvent(EVENT_FLAMEBREATH, 15s);
            events.ScheduleEvent(EVENT_FIRENOVA, 20s);
            events.ScheduleEvent(EVENT_TAILSWIPE, 11s);
            events.ScheduleEvent(EVENT_BURNINGADRENALINE_CASTER, 15s);
            events.ScheduleEvent(EVENT_BURNINGADRENALINE_TANK, 45s);
        }

        void BeginSpeech(Unit* target)
        {
            PlayerGUID = target->GetGUID();
<<<<<<< HEAD
            me->RemoveFlag(UNIT_NPC_FLAGS, UNIT_NPC_FLAG_GOSSIP);
            events.ScheduleEvent(EVENT_SPEECH_1, 1s);
=======
            me->RemoveNpcFlag(UNIT_NPC_FLAG_GOSSIP);
            events.ScheduleEvent(EVENT_SPEECH_1, 1000);
>>>>>>> 28d470c5
        }

        void KilledUnit(Unit* victim) override
        {
            if (rand32() % 5)
                return;

            Talk(SAY_KILLTARGET, victim);
        }

        void UpdateAI(uint32 diff) override
        {
            events.Update(diff);

            // Speech
            if (!UpdateVictim())
            {
                while (uint32 eventId = events.ExecuteEvent())
                {
                    switch (eventId)
                    {
                        case EVENT_SPEECH_1:
                            Talk(SAY_LINE1);
                            me->SetStandState(UNIT_STAND_STATE_STAND);
                            me->HandleEmoteCommand(EMOTE_ONESHOT_TALK);
                            events.ScheduleEvent(EVENT_SPEECH_2, 12s);
                            break;
                        case EVENT_SPEECH_2:
                            Talk(SAY_LINE2);
                            me->HandleEmoteCommand(EMOTE_ONESHOT_TALK);
                            events.ScheduleEvent(EVENT_SPEECH_3, 12s);
                            break;
                        case EVENT_SPEECH_3:
                            Talk(SAY_LINE3);
                            me->HandleEmoteCommand(EMOTE_ONESHOT_TALK);
                            events.ScheduleEvent(EVENT_SPEECH_4, 16s);
                            break;
                        case EVENT_SPEECH_4:
                            me->SetFaction(FACTION_DRAGONFLIGHT_BLACK);
<<<<<<< HEAD
                            if (PlayerGUID && ObjectAccessor::GetUnit(*me, PlayerGUID))
                                AttackStart(ObjectAccessor::GetUnit(*me, PlayerGUID));;
=======
                            if (Player* player = ObjectAccessor::GetPlayer(*me, PlayerGUID))
                                AttackStart(player);
>>>>>>> 28d470c5
                            break;
                    }
                }
                return;
            }

            if (me->HasUnitState(UNIT_STATE_CASTING))
                return;

            while (uint32 eventId = events.ExecuteEvent())
            {
                switch (eventId)
                {
                    case EVENT_CLEAVE:
                        events.ScheduleEvent(EVENT_CLEAVE, 15s);
                        DoCastVictim(SPELL_CLEAVE);
                        break;
                    case EVENT_FLAMEBREATH:
                        DoCastVictim(SPELL_FLAMEBREATH);
                        events.ScheduleEvent(EVENT_FLAMEBREATH, 8s, 14s);
                        break;
                    case EVENT_FIRENOVA:
                        DoCastVictim(SPELL_FIRENOVA);
                        events.ScheduleEvent(EVENT_FIRENOVA, 15s);
                        break;
                    case EVENT_TAILSWIPE:
                        //Only cast if we are behind
                        /*if (!me->HasInArc(M_PI, me->GetVictim()))
                        {
                        DoCast(me->GetVictim(), SPELL_TAILSWIPE);
                        }*/
                        events.ScheduleEvent(EVENT_TAILSWIPE, 15s);
                        break;
                    case EVENT_BURNINGADRENALINE_CASTER:
                        {
                            //selects a random target that isn't the current victim and is a mana user (selects mana users) but not pets
                            //it also ignores targets who have the aura. We don't want to place the debuff on the same target twice.
<<<<<<< HEAD
                            if (Unit *target = SelectTarget(SelectTargetMethod::Random, 1, [&](Unit* u) { return u && !u->IsPet() && u->GetPowerType() == POWER_MANA && !u->HasAura(SPELL_BURNINGADRENALINE); }))
=======
                            if (Unit *target = SelectTarget(SELECT_TARGET_RANDOM, 1, [&](Unit* u) { return u && !u->IsPet() && u->GetPowerType() == POWER_MANA && !u->HasAura(SPELL_BURNINGADRENALINE); }))
>>>>>>> 28d470c5
                            {
                                me->CastSpell(target, SPELL_BURNINGADRENALINE, true);
                            }
                        }
                        //reschedule the event
<<<<<<< HEAD
                        events.ScheduleEvent(EVENT_BURNINGADRENALINE_CASTER, 15s);
=======
                        events.ScheduleEvent(EVENT_BURNINGADRENALINE_CASTER, 15000);
>>>>>>> 28d470c5
                        break;
                    case EVENT_BURNINGADRENALINE_TANK:
                        //Vael has to cast it himself; contrary to the previous commit's comment. Nothing happens otherwise.
                        me->CastSpell(me->GetVictim(), SPELL_BURNINGADRENALINE, true);
<<<<<<< HEAD
                        events.ScheduleEvent(EVENT_BURNINGADRENALINE_TANK, 45s);
=======
                        events.ScheduleEvent(EVENT_BURNINGADRENALINE_TANK, 45000);
>>>>>>> 28d470c5
                        break;
                }

                if (me->HasUnitState(UNIT_STATE_CASTING))
                    return;
            }

            // Yell if hp lower than 15%
            if (HealthBelowPct(15) && !HasYelled)
            {
                Talk(SAY_HALFLIFE);
                HasYelled = true;
            }

            DoMeleeAttackIfReady();
        }

<<<<<<< HEAD
        bool OnGossipSelect(Player* player, uint32 menuId, uint32 gossipListId) override
=======
        bool GossipSelect(Player* player, uint32 menuId, uint32 gossipListId) override
>>>>>>> 28d470c5
        {
            if (menuId == GOSSIP_ID && gossipListId == 0)
            {
                CloseGossipMenuFor(player);
                BeginSpeech(player);
            }
            return false;
        }

        private:
            ObjectGuid PlayerGUID;
            bool HasYelled;
    };

    CreatureAI* GetAI(Creature* creature) const override
    {
        return GetBlackwingLairAI<boss_vaelAI>(creature);
    }
};

//Need to define an aurascript for EVENT_BURNINGADRENALINE's death effect.
// 18173 - Burning Adrenaline
class spell_vael_burning_adrenaline : public SpellScriptLoader
{
public:
    spell_vael_burning_adrenaline() : SpellScriptLoader("spell_vael_burning_adrenaline") { }

    class spell_vael_burning_adrenaline_AuraScript : public AuraScript
    {
        PrepareAuraScript(spell_vael_burning_adrenaline_AuraScript);

        void OnAuraRemoveHandler(AuraEffect const* /*aurEff*/, AuraEffectHandleModes /*mode*/)
        {
            //The tooltip says the on death the AoE occurs. According to information: http://qaliaresponse.stage.lithium.com/t5/WoW-Mayhem/Surviving-Burning-Adrenaline-For-tanks/td-p/48609
            //Burning Adrenaline can be survived therefore Blizzard's implementation was an AoE bomb that went off if you were still alive and dealt
            //damage to the target. You don't have to die for it to go off. It can go off whether you live or die.
            GetTarget()->CastSpell(GetTarget(), SPELL_BURNINGADRENALINE_EXPLOSION, true);
        }

        void Register() override
        {
            AfterEffectRemove += AuraEffectRemoveFn(spell_vael_burning_adrenaline_AuraScript::OnAuraRemoveHandler, EFFECT_2, SPELL_AURA_PERIODIC_TRIGGER_SPELL, AURA_EFFECT_HANDLE_REAL);
        }
    };

    AuraScript* GetAuraScript() const override
    {
        return new spell_vael_burning_adrenaline_AuraScript();
    }
};

void AddSC_boss_vaelastrasz()
{
    new boss_vaelastrasz();
    new spell_vael_burning_adrenaline();
}<|MERGE_RESOLUTION|>--- conflicted
+++ resolved
@@ -35,7 +35,7 @@
 
 enum Gossip
 {
-   GOSSIP_ID                         = 6101,
+   GOSSIP_ID                         = 21334,
 };
 
 enum Spells
@@ -74,15 +74,9 @@
         boss_vaelAI(Creature* creature) : BossAI(creature, DATA_VAELASTRAZ_THE_CORRUPT)
         {
             Initialize();
-<<<<<<< HEAD
-            creature->SetFlag(UNIT_NPC_FLAGS, UNIT_NPC_FLAG_GOSSIP);
-            creature->SetFaction(FACTION_FRIENDLY);
-            creature->RemoveFlag(UNIT_FIELD_FLAGS, UNIT_FLAG_NOT_SELECTABLE);
-=======
             creature->AddNpcFlag(UNIT_NPC_FLAG_GOSSIP);
             creature->SetFaction(FACTION_FRIENDLY);
             creature->RemoveUnitFlag(UNIT_FLAG_NOT_SELECTABLE);
->>>>>>> 28d470c5
         }
 
         void Initialize()
@@ -99,33 +93,28 @@
             Initialize();
         }
 
-        void JustEngagedWith(Unit* who) override
-        {
-            BossAI::JustEngagedWith(who);
+        void EnterCombat(Unit* /*who*/) override
+        {
+            _EnterCombat();
 
             DoCast(me, SPELL_ESSENCEOFTHERED);
             me->SetHealth(me->CountPctFromMaxHealth(30));
             // now drop damage requirement to be able to take loot
             me->ResetPlayerDamageReq();
 
-            events.ScheduleEvent(EVENT_CLEAVE, 10s);
-            events.ScheduleEvent(EVENT_FLAMEBREATH, 15s);
-            events.ScheduleEvent(EVENT_FIRENOVA, 20s);
-            events.ScheduleEvent(EVENT_TAILSWIPE, 11s);
-            events.ScheduleEvent(EVENT_BURNINGADRENALINE_CASTER, 15s);
-            events.ScheduleEvent(EVENT_BURNINGADRENALINE_TANK, 45s);
+            events.ScheduleEvent(EVENT_CLEAVE, 10000);
+            events.ScheduleEvent(EVENT_FLAMEBREATH, 15000);
+            events.ScheduleEvent(EVENT_FIRENOVA, 20000);
+            events.ScheduleEvent(EVENT_TAILSWIPE, 11000);
+            events.ScheduleEvent(EVENT_BURNINGADRENALINE_CASTER, 15000);
+            events.ScheduleEvent(EVENT_BURNINGADRENALINE_TANK, 45000);
         }
 
         void BeginSpeech(Unit* target)
         {
             PlayerGUID = target->GetGUID();
-<<<<<<< HEAD
-            me->RemoveFlag(UNIT_NPC_FLAGS, UNIT_NPC_FLAG_GOSSIP);
-            events.ScheduleEvent(EVENT_SPEECH_1, 1s);
-=======
             me->RemoveNpcFlag(UNIT_NPC_FLAG_GOSSIP);
             events.ScheduleEvent(EVENT_SPEECH_1, 1000);
->>>>>>> 28d470c5
         }
 
         void KilledUnit(Unit* victim) override
@@ -151,27 +140,22 @@
                             Talk(SAY_LINE1);
                             me->SetStandState(UNIT_STAND_STATE_STAND);
                             me->HandleEmoteCommand(EMOTE_ONESHOT_TALK);
-                            events.ScheduleEvent(EVENT_SPEECH_2, 12s);
+                            events.ScheduleEvent(EVENT_SPEECH_2, 12000);
                             break;
                         case EVENT_SPEECH_2:
                             Talk(SAY_LINE2);
                             me->HandleEmoteCommand(EMOTE_ONESHOT_TALK);
-                            events.ScheduleEvent(EVENT_SPEECH_3, 12s);
+                            events.ScheduleEvent(EVENT_SPEECH_3, 12000);
                             break;
                         case EVENT_SPEECH_3:
                             Talk(SAY_LINE3);
                             me->HandleEmoteCommand(EMOTE_ONESHOT_TALK);
-                            events.ScheduleEvent(EVENT_SPEECH_4, 16s);
+                            events.ScheduleEvent(EVENT_SPEECH_4, 16000);
                             break;
                         case EVENT_SPEECH_4:
                             me->SetFaction(FACTION_DRAGONFLIGHT_BLACK);
-<<<<<<< HEAD
-                            if (PlayerGUID && ObjectAccessor::GetUnit(*me, PlayerGUID))
-                                AttackStart(ObjectAccessor::GetUnit(*me, PlayerGUID));;
-=======
                             if (Player* player = ObjectAccessor::GetPlayer(*me, PlayerGUID))
                                 AttackStart(player);
->>>>>>> 28d470c5
                             break;
                     }
                 }
@@ -186,16 +170,16 @@
                 switch (eventId)
                 {
                     case EVENT_CLEAVE:
-                        events.ScheduleEvent(EVENT_CLEAVE, 15s);
+                        events.ScheduleEvent(EVENT_CLEAVE, 15000);
                         DoCastVictim(SPELL_CLEAVE);
                         break;
                     case EVENT_FLAMEBREATH:
                         DoCastVictim(SPELL_FLAMEBREATH);
-                        events.ScheduleEvent(EVENT_FLAMEBREATH, 8s, 14s);
+                        events.ScheduleEvent(EVENT_FLAMEBREATH, urand(8000, 14000));
                         break;
                     case EVENT_FIRENOVA:
                         DoCastVictim(SPELL_FIRENOVA);
-                        events.ScheduleEvent(EVENT_FIRENOVA, 15s);
+                        events.ScheduleEvent(EVENT_FIRENOVA, 15000);
                         break;
                     case EVENT_TAILSWIPE:
                         //Only cast if we are behind
@@ -203,36 +187,24 @@
                         {
                         DoCast(me->GetVictim(), SPELL_TAILSWIPE);
                         }*/
-                        events.ScheduleEvent(EVENT_TAILSWIPE, 15s);
+                        events.ScheduleEvent(EVENT_TAILSWIPE, 15000);
                         break;
                     case EVENT_BURNINGADRENALINE_CASTER:
                         {
                             //selects a random target that isn't the current victim and is a mana user (selects mana users) but not pets
                             //it also ignores targets who have the aura. We don't want to place the debuff on the same target twice.
-<<<<<<< HEAD
-                            if (Unit *target = SelectTarget(SelectTargetMethod::Random, 1, [&](Unit* u) { return u && !u->IsPet() && u->GetPowerType() == POWER_MANA && !u->HasAura(SPELL_BURNINGADRENALINE); }))
-=======
                             if (Unit *target = SelectTarget(SELECT_TARGET_RANDOM, 1, [&](Unit* u) { return u && !u->IsPet() && u->GetPowerType() == POWER_MANA && !u->HasAura(SPELL_BURNINGADRENALINE); }))
->>>>>>> 28d470c5
                             {
                                 me->CastSpell(target, SPELL_BURNINGADRENALINE, true);
                             }
                         }
                         //reschedule the event
-<<<<<<< HEAD
-                        events.ScheduleEvent(EVENT_BURNINGADRENALINE_CASTER, 15s);
-=======
                         events.ScheduleEvent(EVENT_BURNINGADRENALINE_CASTER, 15000);
->>>>>>> 28d470c5
                         break;
                     case EVENT_BURNINGADRENALINE_TANK:
                         //Vael has to cast it himself; contrary to the previous commit's comment. Nothing happens otherwise.
                         me->CastSpell(me->GetVictim(), SPELL_BURNINGADRENALINE, true);
-<<<<<<< HEAD
-                        events.ScheduleEvent(EVENT_BURNINGADRENALINE_TANK, 45s);
-=======
                         events.ScheduleEvent(EVENT_BURNINGADRENALINE_TANK, 45000);
->>>>>>> 28d470c5
                         break;
                 }
 
@@ -250,11 +222,7 @@
             DoMeleeAttackIfReady();
         }
 
-<<<<<<< HEAD
-        bool OnGossipSelect(Player* player, uint32 menuId, uint32 gossipListId) override
-=======
         bool GossipSelect(Player* player, uint32 menuId, uint32 gossipListId) override
->>>>>>> 28d470c5
         {
             if (menuId == GOSSIP_ID && gossipListId == 0)
             {
