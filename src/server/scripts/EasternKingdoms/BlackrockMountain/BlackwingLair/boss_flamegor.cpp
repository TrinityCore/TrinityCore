--- conflicted
+++ resolved
@@ -47,17 +47,13 @@
     {
         boss_flamegorAI(Creature* creature) : BossAI(creature, DATA_FLAMEGOR) { }
 
-        void JustEngagedWith(Unit* who) override
+        void EnterCombat(Unit* /*who*/) override
         {
-<<<<<<< HEAD
-            BossAI::JustEngagedWith(who);
-=======
             _EnterCombat();
->>>>>>> 28d470c5
 
-            events.ScheduleEvent(EVENT_SHADOWFLAME, 10s, 20s);
-            events.ScheduleEvent(EVENT_WINGBUFFET, 30s);
-            events.ScheduleEvent(EVENT_FRENZY, 10s);
+            events.ScheduleEvent(EVENT_SHADOWFLAME, urand(10000, 20000));
+            events.ScheduleEvent(EVENT_WINGBUFFET, 30000);
+            events.ScheduleEvent(EVENT_FRENZY, 10000);
         }
 
         void UpdateAI(uint32 diff) override
@@ -76,22 +72,18 @@
                 {
                     case EVENT_SHADOWFLAME:
                         DoCastVictim(SPELL_SHADOWFLAME);
-                        events.ScheduleEvent(EVENT_SHADOWFLAME, 10s, 20s);
+                        events.ScheduleEvent(EVENT_SHADOWFLAME, urand(10000, 20000));
                         break;
                     case EVENT_WINGBUFFET:
                         DoCastVictim(SPELL_WINGBUFFET);
                         if (GetThreat(me->GetVictim()))
                             ModifyThreatByPercent(me->GetVictim(), -75);
-<<<<<<< HEAD
-                        events.ScheduleEvent(EVENT_WINGBUFFET, 30s);
-=======
                         events.ScheduleEvent(EVENT_WINGBUFFET, 30000);
->>>>>>> 28d470c5
                         break;
                     case EVENT_FRENZY:
                         Talk(EMOTE_FRENZY);
                         DoCast(me, SPELL_FRENZY);
-                        events.ScheduleEvent(EVENT_FRENZY, 8s, 10s);
+                        events.ScheduleEvent(EVENT_FRENZY, urand(8000, 10000));
                         break;
                 }
 
