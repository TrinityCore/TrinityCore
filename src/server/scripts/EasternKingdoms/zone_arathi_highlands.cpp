--- conflicted
+++ resolved
@@ -39,27 +39,6 @@
 enum ProfessorPhizzlethorpe
 {
     // Yells
-<<<<<<< HEAD
-    SAY_PROGRESS_1      = 0,
-    SAY_PROGRESS_2      = 1,
-    SAY_PROGRESS_3      = 2,
-    EMOTE_PROGRESS_4    = 3,
-    SAY_AGGRO           = 4,
-    SAY_PROGRESS_5      = 5,
-    SAY_PROGRESS_6      = 6,
-    SAY_PROGRESS_7      = 7,
-    EMOTE_PROGRESS_8    = 8,
-    SAY_PROGRESS_9      = 9,
-
-    EVENT_SAY_3         = 1,
-    EVENT_SAY_6         = 2,
-    EVENT_SAY_8         = 3,
-
-    // Quests
-    QUEST_SUNKEN_TREASURE   = 665,
-    QUEST_GOGGLE_BOGGLE     = 26050,
-
-=======
     SAY_PROGRESS_1          = 0,
     SAY_PROGRESS_2          = 1,
     SAY_PROGRESS_3          = 2,
@@ -70,9 +49,13 @@
     SAY_PROGRESS_7          = 7,
     EMOTE_PROGRESS_8        = 8,
     SAY_PROGRESS_9          = 9,
+    EVENT_SAY_3         = 1,
+    EVENT_SAY_6         = 2,
+    EVENT_SAY_8         = 3,
+
     // Quests
     QUEST_SUNKEN_TREASURE   = 665,
->>>>>>> a63780fd
+    QUEST_GOGGLE_BOGGLE     = 26050,
     // Creatures
     NPC_VENGEFUL_SURGE      = 2776,
     FACTION_SUNKEN_TREASURE = 113
@@ -167,30 +150,10 @@
             EventMap events;
         };
 
-<<<<<<< HEAD
-        CreatureAI* GetAI(Creature* creature) const OVERRIDE
-        {
-            return new npc_professor_phizzlethorpeAI(creature);
-        }
-
-        bool OnQuestAccept(Player* player, Creature* creature, Quest const* quest) OVERRIDE
-        {
-            if (quest->GetQuestId() == QUEST_GOGGLE_BOGGLE)
-            {
-                creature->AI()->Talk(SAY_PROGRESS_1, player);
-                if (npc_escortAI* pEscortAI = CAST_AI(npc_professor_phizzlethorpeAI, (creature->AI())))
-                    pEscortAI->Start(false, false, player->GetGUID(), quest);
-
-                creature->setFaction(42);
-            }
-            return true;
-        }
-=======
     CreatureAI* GetAI(Creature* creature) const OVERRIDE
     {
         return new npc_professor_phizzlethorpeAI(creature);
     }
->>>>>>> a63780fd
 };
 
 void AddSC_arathi_highlands()
