/*
 * Copyright (C) 2008-2013 TrinityCore <http://www.trinitycore.org/>
 * Copyright (C) 2006-2009 ScriptDev2 <https://scriptdev2.svn.sourceforge.net/>
 *
 * This program is free software; you can redistribute it and/or modify it
 * under the terms of the GNU General Public License as published by the
 * Free Software Foundation; either version 2 of the License, or (at your
 * option) any later version.
 *
 * This program is distributed in the hope that it will be useful, but WITHOUT
 * ANY WARRANTY; without even the implied warranty of MERCHANTABILITY or
 * FITNESS FOR A PARTICULAR PURPOSE. See the GNU General Public License for
 * more details.
 *
 * You should have received a copy of the GNU General Public License along
 * with this program. If not, see <http://www.gnu.org/licenses/>.
 */

/* ScriptData
SDName: Arathi Highlands
SD%Complete: 100
SDComment: Quest support: 665
SDCategory: Arathi Highlands
EndScriptData */

/* ContentData
npc_professor_phizzlethorpe
EndContentData */

#include "ScriptMgr.h"
#include "ScriptedCreature.h"
#include "ScriptedEscortAI.h"
#include "Player.h"

/*######
## npc_professor_phizzlethorpe
######*/

enum eEnums
{
    SAY_PROGRESS_1      = 0,
    SAY_PROGRESS_2      = 1,
    SAY_PROGRESS_3      = 2,
    EMOTE_PROGRESS_4    = 3,
    SAY_AGGRO           = 4,
    SAY_PROGRESS_5      = 5,
    SAY_PROGRESS_6      = 6,
    SAY_PROGRESS_7      = 7,
    EMOTE_PROGRESS_8    = 8,
    SAY_PROGRESS_9      = 9,

<<<<<<< HEAD
    EVENT_SAY_3         = 1,
    EVENT_SAY_6         = 2,
    EVENT_SAY_8         = 3,

    QUEST_GOGGLE_BOGGLE     = 26050,
    MOB_VENGEFUL_SURGE      = 2776
=======
    QUEST_SUNKEN_TREASURE   = 665,
    NPC_VENGEFUL_SURGE      = 2776
>>>>>>> 6748bb94
};

class npc_professor_phizzlethorpe : public CreatureScript
{
    public:

        npc_professor_phizzlethorpe()
            : CreatureScript("npc_professor_phizzlethorpe")
        {
        }

        struct npc_professor_phizzlethorpeAI : public npc_escortAI
        {
            npc_professor_phizzlethorpeAI(Creature* creature) : npc_escortAI(creature) {}

            void WaypointReached(uint32 waypointId)
            {
                Player* player = GetPlayerForEscort();
                if (!player)
                    return;

                switch (waypointId)
                {
                    case 6:
                        Talk(SAY_PROGRESS_2, player->GetGUID());
                        events.ScheduleEvent(EVENT_SAY_3, 3000);
                        break;
                    case 8:
                        Talk(EMOTE_PROGRESS_4);
<<<<<<< HEAD
                        me->SummonCreature(MOB_VENGEFUL_SURGE, -2065.505f, -2136.88f, 22.20362f, 1.0f, TEMPSUMMON_CORPSE_DESPAWN, 0);
                        me->SummonCreature(MOB_VENGEFUL_SURGE, -2059.249f, -2134.88f, 21.51582f, 1.0f, TEMPSUMMON_CORPSE_DESPAWN, 0);
=======
                        break;
                    case 9:
                        me->SummonCreature(NPC_VENGEFUL_SURGE, -2052.96f, -2142.49f, 20.15f, 1.0f, TEMPSUMMON_CORPSE_DESPAWN, 0);
                        me->SummonCreature(NPC_VENGEFUL_SURGE, -2052.96f, -2142.49f, 20.15f, 1.0f, TEMPSUMMON_CORPSE_DESPAWN, 0);
                        break;
                    case 10:
                        Talk(SAY_PROGRESS_5, player->GetGUID());
>>>>>>> 6748bb94
                        break;
                    case 11:
                        Talk(SAY_PROGRESS_5, player->GetGUID());
                        events.ScheduleEvent(EVENT_SAY_6, 11000);
                        break;
                    case 17:
                        Talk(SAY_PROGRESS_7, player->GetGUID());
                        events.ScheduleEvent(EVENT_SAY_8, 6000);
                        break;
                }
            }

            void JustSummoned(Creature* summoned)
            {
                summoned->AI()->AttackStart(me);
            }

            void EnterCombat(Unit* /*who*/)
            {
                Talk(SAY_AGGRO);
            }

            void UpdateAI(uint32 diff)
            {
                Player* player = GetPlayerForEscort();
                if (!player)
                    return;

                events.Update(diff);

                while (uint32 event = events.ExecuteEvent())
                {
                    switch (event)
                    {
                        case EVENT_SAY_3:
                            Talk(SAY_PROGRESS_3, player->GetGUID());
                            break;
                        case EVENT_SAY_6:
                            Talk(SAY_PROGRESS_6, player->GetGUID());
                            SetRun();
                            break;
                        case EVENT_SAY_8:
                            Talk(EMOTE_PROGRESS_8);
                            Talk(SAY_PROGRESS_9, player->GetGUID());
                            player->GroupEventHappens(QUEST_GOGGLE_BOGGLE, me);
                            break;
                    }
                }
                npc_escortAI::UpdateAI(diff);
            }

            EventMap events;
        };

        CreatureAI* GetAI(Creature* creature) const
        {
            return new npc_professor_phizzlethorpeAI(creature);
        }

        bool OnQuestAccept(Player* player, Creature* creature, Quest const* quest)
        {
            if (quest->GetQuestId() == QUEST_GOGGLE_BOGGLE)
            {
                creature->AI()->Talk(SAY_PROGRESS_1, player->GetGUID());
                if (npc_escortAI* pEscortAI = CAST_AI(npc_professor_phizzlethorpeAI, (creature->AI())))
                    pEscortAI->Start(false, false, player->GetGUID(), quest);

                creature->setFaction(42);
            }
            return true;
        }
};

void AddSC_arathi_highlands()
{
    new npc_professor_phizzlethorpe();
}<|MERGE_RESOLUTION|>--- conflicted
+++ resolved
@@ -49,17 +49,12 @@
     EMOTE_PROGRESS_8    = 8,
     SAY_PROGRESS_9      = 9,
 
-<<<<<<< HEAD
     EVENT_SAY_3         = 1,
     EVENT_SAY_6         = 2,
     EVENT_SAY_8         = 3,
 
     QUEST_GOGGLE_BOGGLE     = 26050,
-    MOB_VENGEFUL_SURGE      = 2776
-=======
-    QUEST_SUNKEN_TREASURE   = 665,
     NPC_VENGEFUL_SURGE      = 2776
->>>>>>> 6748bb94
 };
 
 class npc_professor_phizzlethorpe : public CreatureScript
@@ -89,18 +84,8 @@
                         break;
                     case 8:
                         Talk(EMOTE_PROGRESS_4);
-<<<<<<< HEAD
-                        me->SummonCreature(MOB_VENGEFUL_SURGE, -2065.505f, -2136.88f, 22.20362f, 1.0f, TEMPSUMMON_CORPSE_DESPAWN, 0);
-                        me->SummonCreature(MOB_VENGEFUL_SURGE, -2059.249f, -2134.88f, 21.51582f, 1.0f, TEMPSUMMON_CORPSE_DESPAWN, 0);
-=======
-                        break;
-                    case 9:
-                        me->SummonCreature(NPC_VENGEFUL_SURGE, -2052.96f, -2142.49f, 20.15f, 1.0f, TEMPSUMMON_CORPSE_DESPAWN, 0);
-                        me->SummonCreature(NPC_VENGEFUL_SURGE, -2052.96f, -2142.49f, 20.15f, 1.0f, TEMPSUMMON_CORPSE_DESPAWN, 0);
-                        break;
-                    case 10:
-                        Talk(SAY_PROGRESS_5, player->GetGUID());
->>>>>>> 6748bb94
+                        me->SummonCreature(NPC_VENGEFUL_SURGE, -2065.505f, -2136.88f, 22.20362f, 1.0f, TEMPSUMMON_CORPSE_DESPAWN, 0);
+                        me->SummonCreature(NPC_VENGEFUL_SURGE, -2059.249f, -2134.88f, 21.51582f, 1.0f, TEMPSUMMON_CORPSE_DESPAWN, 0);
                         break;
                     case 11:
                         Talk(SAY_PROGRESS_5, player->GetGUID());
