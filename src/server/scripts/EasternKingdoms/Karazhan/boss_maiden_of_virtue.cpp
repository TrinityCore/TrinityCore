--- conflicted
+++ resolved
@@ -65,23 +65,16 @@
             _JustDied();
         }
 
-        void JustEngagedWith(Unit* who) override
+        void EnterCombat(Unit* /*who*/) override
         {
-            BossAI::JustEngagedWith(who);
+            _EnterCombat();
             Talk(SAY_AGGRO);
 
             DoCastSelf(SPELL_HOLYGROUND, true);
-<<<<<<< HEAD
-            events.ScheduleEvent(EVENT_REPENTANCE, 33s, 45s);
-            events.ScheduleEvent(EVENT_HOLYFIRE, 8s);
-            events.ScheduleEvent(EVENT_HOLYWRATH, 15s, 25s);
-            events.ScheduleEvent(EVENT_ENRAGE, 10min);
-=======
             events.ScheduleEvent(EVENT_REPENTANCE, Seconds(33), Seconds(45));
             events.ScheduleEvent(EVENT_HOLYFIRE, Seconds(8));
             events.ScheduleEvent(EVENT_HOLYWRATH, Seconds(15), Seconds(25));
             events.ScheduleEvent(EVENT_ENRAGE, Minutes(10));
->>>>>>> 28d470c5
         }
 
         void UpdateAI(uint32 diff) override
@@ -104,12 +97,12 @@
                         events.Repeat(Seconds(35));
                         break;
                     case EVENT_HOLYFIRE:
-                        if (Unit* target = SelectTarget(SelectTargetMethod::Random, 0, 50, true))
+                        if (Unit* target = SelectTarget(SELECT_TARGET_RANDOM, 0, 50, true))
                             DoCast(target, SPELL_HOLYFIRE);
                         events.Repeat(Seconds(8), Seconds(19));
                         break;
                     case EVENT_HOLYWRATH:
-                        if (Unit* target = SelectTarget(SelectTargetMethod::Random, 0, 80, true))
+                        if (Unit* target = SelectTarget(SELECT_TARGET_RANDOM, 0, 80, true))
                             DoCast(target, SPELL_HOLYWRATH);
                         events.Repeat(Seconds(15), Seconds(25));
                         break;
