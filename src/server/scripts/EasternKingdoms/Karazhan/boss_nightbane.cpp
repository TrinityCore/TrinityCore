--- conflicted
+++ resolved
@@ -130,11 +130,7 @@
             me->SetDisableGravity(true);
             HandleTerraceDoors(true);
             if (GameObject* urn = ObjectAccessor::GetGameObject(*me, instance->GetGuidData(DATA_GO_BLACKENED_URN)))
-<<<<<<< HEAD
-                urn->RemoveFlag(GAMEOBJECT_FLAGS, GO_FLAG_IN_USE);
-=======
                 urn->RemoveFlag(GO_FLAG_IN_USE);
->>>>>>> 28d470c5
         }
 
         void EnterEvadeMode(EvadeReason why) override
@@ -161,12 +157,7 @@
                 Talk(EMOTE_SUMMON);
                 events.SetPhase(PHASE_INTRO);
                 me->setActive(true);
-<<<<<<< HEAD
-                me->SetFarVisible(true);
-                me->RemoveFlag(UNIT_FIELD_FLAGS, UNIT_FLAG_NOT_SELECTABLE);
-=======
                 me->RemoveUnitFlag(UNIT_FLAG_NOT_SELECTABLE);
->>>>>>> 28d470c5
                 me->GetMotionMaster()->MoveAlongSplineChain(POINT_INTRO_START, SPLINE_CHAIN_INTRO_START, false);
                 HandleTerraceDoors(false);
             }
@@ -175,11 +166,7 @@
         void SetupGroundPhase()
         {
             events.SetPhase(PHASE_GROUND);
-<<<<<<< HEAD
-            events.ScheduleEvent(EVENT_CLEAVE, 0s, Seconds(15), GROUP_GROUND);
-=======
             events.ScheduleEvent(EVENT_CLEAVE, Seconds(0), Seconds(15), GROUP_GROUND);
->>>>>>> 28d470c5
             events.ScheduleEvent(EVENT_TAIL_SWEEP, Seconds(4), Seconds(23), GROUP_GROUND);
             events.ScheduleEvent(EVENT_BELLOWING_ROAR, Seconds(48), GROUP_GROUND);
             events.ScheduleEvent(EVENT_CHARRED_EARTH, Seconds(12), Seconds(18), GROUP_GROUND);
@@ -193,15 +180,9 @@
             instance->HandleGameObject(instance->GetGuidData(DATA_MASTERS_TERRACE_DOOR_2), open);
         }
 
-<<<<<<< HEAD
-        void JustEngagedWith(Unit* who) override
-        {
-            BossAI::JustEngagedWith(who);
-=======
         void EnterCombat(Unit* /*who*/) override
         {
             _EnterCombat();
->>>>>>> 28d470c5
             Talk(YELL_AGGRO);
             SetupGroundPhase();
         }
@@ -229,38 +210,22 @@
                 switch (pointId)
                 {
                     case POINT_INTRO_START:
-<<<<<<< HEAD
-                        me->SetStandState(UNIT_STAND_STATE_STAND);
-                        events.ScheduleEvent(EVENT_START_INTRO_PATH, Milliseconds(1));
-                        break;
-                    case POINT_INTRO_END:
-                        events.ScheduleEvent(EVENT_END_INTRO, 2s);
-=======
                         me->SetAnimTier(UNIT_BYTE1_FLAG_NONE, false);
                         events.ScheduleEvent(EVENT_START_INTRO_PATH, Milliseconds(1));
                         break;
                     case POINT_INTRO_END:
                         events.ScheduleEvent(EVENT_END_INTRO, Seconds(2));
->>>>>>> 28d470c5
                         break;
                     case POINT_INTRO_LANDING:
                         me->SetDisableGravity(false);
                         me->HandleEmoteCommand(EMOTE_ONESHOT_LAND);
-<<<<<<< HEAD
-                        events.ScheduleEvent(EVENT_INTRO_LANDING, 3s);
-=======
                         events.ScheduleEvent(EVENT_INTRO_LANDING, Seconds(3));
->>>>>>> 28d470c5
                         break;
                     case POINT_PHASE_TWO_LANDING:
                         events.SetPhase(PHASE_GROUND);
                         me->SetDisableGravity(false);
                         me->HandleEmoteCommand(EMOTE_ONESHOT_LAND);
-<<<<<<< HEAD
-                        events.ScheduleEvent(EVENT_LANDED, 3s);
-=======
                         events.ScheduleEvent(EVENT_LANDED, Seconds(3));
->>>>>>> 28d470c5
                         break;
                     case POINT_PHASE_TWO_END:
                         events.ScheduleEvent(EVENT_END_PHASE_TWO, Milliseconds(1));
@@ -310,11 +275,7 @@
                     DoCastAOE(SPELL_BELLOWING_ROAR);
                     break;
                 case EVENT_CHARRED_EARTH:
-<<<<<<< HEAD
-                    if (Unit* target = SelectTarget(SelectTargetMethod::Random, 0, 0.0f, true))
-=======
-                    if (Unit* target = SelectTarget(SELECT_TARGET_RANDOM, 0, 0.0f, true))
->>>>>>> 28d470c5
+                    if (Unit* target = SelectTarget(SELECT_TARGET_RANDOM, 0, 0.0f, true))
                         DoCast(target, SPELL_CHARRED_EARTH);
                     events.Repeat(Seconds(18), Seconds(21));
                     break;
@@ -323,11 +284,7 @@
                     events.Repeat(Seconds(6), Seconds(15));
                     break;
                 case EVENT_DISTRACTING_ASH:
-<<<<<<< HEAD
-                    if (Unit* target = SelectTarget(SelectTargetMethod::Random, 0, 0.0f, true))
-=======
-                    if (Unit* target = SelectTarget(SELECT_TARGET_RANDOM, 0, 0.0f, true))
->>>>>>> 28d470c5
+                    if (Unit* target = SelectTarget(SELECT_TARGET_RANDOM, 0, 0.0f, true))
                         DoCast(target, SPELL_DISTRACTING_ASH);
                     break;
                 case EVENT_EMOTE_BREATH:
@@ -342,11 +299,7 @@
                     break;
                 case EVENT_INTRO_LANDING:
                     me->SetImmuneToPC(false);
-<<<<<<< HEAD
-                    DoZoneInCombat();
-=======
                     me->SetInCombatWithZone();
->>>>>>> 28d470c5
                     break;
                 case EVENT_LAND:
                     Talk(YELL_LAND_PHASE);
@@ -369,11 +322,7 @@
                     break;
                 case EVENT_RAIN_OF_BONES:
                     ResetThreatList();
-<<<<<<< HEAD
-                    if (Unit* target = SelectTarget(SelectTargetMethod::Random, 0, 0.0f, true))
-=======
-                    if (Unit* target = SelectTarget(SELECT_TARGET_RANDOM, 0, 0.0f, true))
->>>>>>> 28d470c5
+                    if (Unit* target = SelectTarget(SELECT_TARGET_RANDOM, 0, 0.0f, true))
                     {
                         me->SetFacingToObject(target);
                         DoCast(target, SPELL_RAIN_OF_BONES);
@@ -384,29 +333,17 @@
                     events.Repeat(Seconds(28), Seconds(40));
                     break;
                 case EVENT_SMOKING_BLAST:
-<<<<<<< HEAD
-                    if (Unit* target = SelectTarget(SelectTargetMethod::Random, 0, 0.0f, true))
-=======
-                    if (Unit* target = SelectTarget(SELECT_TARGET_RANDOM, 0, 0.0f, true))
->>>>>>> 28d470c5
+                    if (Unit* target = SelectTarget(SELECT_TARGET_RANDOM, 0, 0.0f, true))
                         DoCast(target, SPELL_SMOKING_BLAST);
                     events.Repeat(Milliseconds(1400));
                     break;
                 case EVENT_SMOKING_BLAST_T:
-<<<<<<< HEAD
-                    if (Unit* target = SelectTarget(SelectTargetMethod::Random, 0, 0.0f, true))
-=======
-                    if (Unit* target = SelectTarget(SELECT_TARGET_RANDOM, 0, 0.0f, true))
->>>>>>> 28d470c5
+                    if (Unit* target = SelectTarget(SELECT_TARGET_RANDOM, 0, 0.0f, true))
                         DoCast(target, SPELL_SMOKING_BLAST_T);
                     events.Repeat(Seconds(5), Seconds(7));
                     break;
                 case EVENT_TAIL_SWEEP:
-<<<<<<< HEAD
-                    if (Unit* target = SelectTarget(SelectTargetMethod::Random, 0, 0.0f, true))
-=======
-                    if (Unit* target = SelectTarget(SELECT_TARGET_RANDOM, 0, 0.0f, true))
->>>>>>> 28d470c5
+                    if (Unit* target = SelectTarget(SELECT_TARGET_RANDOM, 0, 0.0f, true))
                         if (!me->HasInArc(float(M_PI), target))
                             DoCast(target, SPELL_TAIL_SWEEP);
                     events.Repeat(Seconds(20), Seconds(30));
@@ -490,15 +427,9 @@
 
             InstanceScript* instance;
 
-<<<<<<< HEAD
-            bool OnGossipHello(Player* /*player*/) override
-            {
-                if (me->HasFlag(GAMEOBJECT_FLAGS, GO_FLAG_IN_USE))
-=======
             bool GossipHello(Player* /*player*/) override
             {
                 if (me->HasFlag(GO_FLAG_IN_USE))
->>>>>>> 28d470c5
                     return false;
 
                 if (instance->GetBossState(DATA_NIGHTBANE) == DONE || instance->GetBossState(DATA_NIGHTBANE) == IN_PROGRESS)
@@ -506,11 +437,7 @@
 
                 if (Creature* nightbane = ObjectAccessor::GetCreature(*me, instance->GetGuidData(DATA_NIGHTBANE)))
                 {
-<<<<<<< HEAD
-                    me->SetFlag(GAMEOBJECT_FLAGS, GO_FLAG_IN_USE);
-=======
                     me->AddFlag(GO_FLAG_IN_USE);
->>>>>>> 28d470c5
                     nightbane->AI()->DoAction(ACTION_SUMMON);
                 }
                 return false;
