/*
 * This file is part of the TrinityCore Project. See AUTHORS file for Copyright information
 *
 * This program is free software; you can redistribute it and/or modify it
 * under the terms of the GNU General Public License as published by the
 * Free Software Foundation; either version 2 of the License, or (at your
 * option) any later version.
 *
 * This program is distributed in the hope that it will be useful, but WITHOUT
 * ANY WARRANTY; without even the implied warranty of MERCHANTABILITY or
 * FITNESS FOR A PARTICULAR PURPOSE. See the GNU General Public License for
 * more details.
 *
 * You should have received a copy of the GNU General Public License along
 * with this program. If not, see <http://www.gnu.org/licenses/>.
 */

/* ScriptData
SDName: Instance_Karazhan
SD%Complete: 70
SDComment: Instance Script for Karazhan to help in various encounters. @todo GameObject visibility for Opera event.
SDCategory: Karazhan
EndScriptData */

#include "ScriptMgr.h"
#include "Creature.h"
#include "GameObject.h"
#include "InstanceScript.h"
#include "karazhan.h"
#include "Map.h"

/*
0  - Attumen + Midnight (optional)
1  - Moroes
2  - Maiden of Virtue (optional)
3  - Hyakiss the Lurker /  Rokad the Ravager  / Shadikith the Glider
4  - Opera Event
5  - Curator
6  - Shade of Aran (optional)
7  - Terestian Illhoof (optional)
8  - Netherspite (optional)
9  - Chess Event
10 - Prince Malchezzar
11 - Nightbane
*/

const Position OptionalSpawn[] =
{
    { -10960.981445f, -1940.138428f, 46.178097f, 4.12f  }, // Hyakiss the Lurker
    { -10945.769531f, -2040.153320f, 49.474438f, 0.077f }, // Shadikith the Glider
    { -10899.903320f, -2085.573730f, 49.474449f, 1.38f  }  // Rokad the Ravager
};

class instance_karazhan : public InstanceMapScript
{
public:
    instance_karazhan() : InstanceMapScript(KZScriptName, 532) { }

    InstanceScript* GetInstanceScript(InstanceMap* map) const override
    {
        return new instance_karazhan_InstanceMapScript(map);
    }

    struct instance_karazhan_InstanceMapScript : public InstanceScript
    {
        instance_karazhan_InstanceMapScript(InstanceMap* map) : InstanceScript(map)
        {
            SetHeaders(DataHeader);
            SetBossNumber(EncounterCount);

            // 1 - OZ, 2 - HOOD, 3 - RAJ, this never gets altered.
            OperaEvent = urand(EVENT_OZ, EVENT_RAJ);
            OzDeathCount = 0;
            OptionalBossCount = 0;
        }

        void OnCreatureCreate(Creature* creature) override
        {
            switch (creature->GetEntry())
            {
                case NPC_KILREK:
                    KilrekGUID = creature->GetGUID();
                    break;
                case NPC_TERESTIAN_ILLHOOF:
                    TerestianGUID = creature->GetGUID();
                    break;
                case NPC_MOROES:
                    MoroesGUID = creature->GetGUID();
                    break;
                case NPC_NIGHTBANE:
                    NightbaneGUID = creature->GetGUID();
                    break;
                default:
                    break;
            }
        }

        void OnUnitDeath(Unit* unit) override
        {
            Creature* creature = unit->ToCreature();
            if (!creature)
                return;

            switch (creature->GetEntry())
            {
                case NPC_COLDMIST_WIDOW:
                case NPC_COLDMIST_STALKER:
                case NPC_SHADOWBAT:
                case NPC_VAMPIRIC_SHADOWBAT:
                case NPC_GREATER_SHADOWBAT:
                case NPC_PHASE_HOUND:
                case NPC_DREADBEAST:
                case NPC_SHADOWBEAST:
                    if (GetBossState(DATA_OPTIONAL_BOSS) == TO_BE_DECIDED)
                    {
                        ++OptionalBossCount;
                        if (OptionalBossCount == OPTIONAL_BOSS_REQUIRED_DEATH_COUNT)
                        {
                            switch (urand(NPC_HYAKISS_THE_LURKER, NPC_ROKAD_THE_RAVAGER))
                            {
                                case NPC_HYAKISS_THE_LURKER:
                                    instance->SummonCreature(NPC_HYAKISS_THE_LURKER, OptionalSpawn[0]);
                                    break;
                                case NPC_SHADIKITH_THE_GLIDER:
                                    instance->SummonCreature(NPC_SHADIKITH_THE_GLIDER, OptionalSpawn[1]);
                                    break;
                                case NPC_ROKAD_THE_RAVAGER:
                                    instance->SummonCreature(NPC_ROKAD_THE_RAVAGER, OptionalSpawn[2]);
                                    break;
                            }
                        }
                    }
                    break;
                default:
                    break;
            }
        }

        void SetData(uint32 type, uint32 data) override
        {
            switch (type)
            {
                case DATA_OPERA_OZ_DEATHCOUNT:
                    if (data == SPECIAL)
                        ++OzDeathCount;
                    else if (data == IN_PROGRESS)
                        OzDeathCount = 0;
<<<<<<< HEAD
=======
                    break;
            }
        }

        bool SetBossState(uint32 type, EncounterState state) override
        {
            if (!InstanceScript::SetBossState(type, state))
                return false;

            switch (type)
            {
                case DATA_OPERA_PERFORMANCE:
                    if (state == DONE)
                    {
                        HandleGameObject(StageDoorLeftGUID, true);
                        HandleGameObject(StageDoorRightGUID, true);
                        if (GameObject* sideEntrance = instance->GetGameObject(SideEntranceDoor))
                            sideEntrance->RemoveFlag(GO_FLAG_LOCKED);
                        UpdateEncounterStateForKilledCreature(16812, nullptr);
                    }
                    break;
                case DATA_CHESS:
                    if (state == DONE)
                        DoRespawnGameObject(DustCoveredChest, DAY);
                    break;
                default:
>>>>>>> 28d470c5
                    break;
            }
        }

<<<<<<< HEAD
        bool SetBossState(uint32 type, EncounterState state) override
        {
            if (!InstanceScript::SetBossState(type, state))
                return false;

            switch (type)
            {
                case DATA_OPERA_PERFORMANCE:
                    if (state == DONE)
                    {
                        HandleGameObject(StageDoorLeftGUID, true);
                        HandleGameObject(StageDoorRightGUID, true);
                        if (GameObject* sideEntrance = instance->GetGameObject(SideEntranceDoor))
                            sideEntrance->RemoveFlag(GAMEOBJECT_FLAGS, GO_FLAG_LOCKED);
                        UpdateEncounterStateForKilledCreature(16812, nullptr);
                    }
                    break;
                case DATA_CHESS:
                    if (state == DONE)
                        DoRespawnGameObject(DustCoveredChest, 24h);
                    break;
                default:
                    break;
            }

=======
>>>>>>> 28d470c5
            return true;
        }

         void SetGuidData(uint32 type, ObjectGuid data) override
         {
             if (type == DATA_IMAGE_OF_MEDIVH)
                 ImageGUID = data;
         }

        void OnGameObjectCreate(GameObject* go) override
        {
            switch (go->GetEntry())
            {
                case GO_STAGE_CURTAIN:
                    CurtainGUID = go->GetGUID();
                    break;
                case GO_STAGE_DOOR_LEFT:
                    StageDoorLeftGUID = go->GetGUID();
                    if (GetBossState(DATA_OPERA_PERFORMANCE) == DONE)
                        go->SetGoState(GO_STATE_ACTIVE);
                    break;
                case GO_STAGE_DOOR_RIGHT:
                    StageDoorRightGUID = go->GetGUID();
                    if (GetBossState(DATA_OPERA_PERFORMANCE) == DONE)
                        go->SetGoState(GO_STATE_ACTIVE);
                    break;
                case GO_PRIVATE_LIBRARY_DOOR:
                    LibraryDoor = go->GetGUID();
                    break;
                case GO_MASSIVE_DOOR:
                    MassiveDoor = go->GetGUID();
                    break;
                case GO_GAMESMAN_HALL_DOOR:
                    GamesmansDoor = go->GetGUID();
                    break;
                case GO_GAMESMAN_HALL_EXIT_DOOR:
                    GamesmansExitDoor = go->GetGUID();
                    break;
                case GO_NETHERSPACE_DOOR:
                    NetherspaceDoor = go->GetGUID();
                    break;
                case GO_MASTERS_TERRACE_DOOR:
                    MastersTerraceDoor[0] = go->GetGUID();
                    break;
                case GO_MASTERS_TERRACE_DOOR2:
                    MastersTerraceDoor[1] = go->GetGUID();
                    break;
                case GO_SIDE_ENTRANCE_DOOR:
                    SideEntranceDoor = go->GetGUID();
                    if (GetBossState(DATA_OPERA_PERFORMANCE) == DONE)
<<<<<<< HEAD
                        go->SetFlag(GAMEOBJECT_FLAGS, GO_FLAG_LOCKED);
=======
                        go->AddFlag(GO_FLAG_LOCKED);
>>>>>>> 28d470c5
                    else
                        go->RemoveFlag(GO_FLAG_LOCKED);
                    break;
                case GO_DUST_COVERED_CHEST:
                    DustCoveredChest = go->GetGUID();
                    break;
                case GO_BLACKENED_URN:
                    BlackenedUrnGUID = go->GetGUID();
                    break;
<<<<<<< HEAD
                case GO_DUST_COVERED_CHEST:
                    DustCoveredChest = go->GetGUID();
                    break;
                case GO_BLACKENED_URN:
                    BlackenedUrnGUID = go->GetGUID();
                    break;
=======
>>>>>>> 28d470c5
            }

            switch (OperaEvent)
            {
                /// @todo Set Object visibilities for Opera based on performance
                case EVENT_OZ:
                    break;

                case EVENT_HOOD:
                    break;

                case EVENT_RAJ:
                    break;
            }
        }

        uint32 GetData(uint32 type) const override
        {
            switch (type)
            {
                case DATA_OPERA_PERFORMANCE:
                    return OperaEvent;
                case DATA_OPERA_OZ_DEATHCOUNT:
                    return OzDeathCount;
            }

            return 0;
        }

        ObjectGuid GetGuidData(uint32 type) const override
        {
            switch (type)
            {
                case DATA_KILREK:
                    return KilrekGUID;
                case DATA_TERESTIAN:
                    return TerestianGUID;
                case DATA_MOROES:
                    return MoroesGUID;
                case DATA_NIGHTBANE:
                    return NightbaneGUID;
                case DATA_GO_STAGEDOORLEFT:
                    return StageDoorLeftGUID;
                case DATA_GO_STAGEDOORRIGHT:
                    return StageDoorRightGUID;
                case DATA_GO_CURTAINS:
                    return CurtainGUID;
                case DATA_GO_LIBRARY_DOOR:
                    return LibraryDoor;
                case DATA_GO_MASSIVE_DOOR:
                    return MassiveDoor;
                case DATA_GO_SIDE_ENTRANCE_DOOR:
                    return SideEntranceDoor;
                case DATA_GO_GAME_DOOR:
                    return GamesmansDoor;
                case DATA_GO_GAME_EXIT_DOOR:
                    return GamesmansExitDoor;
                case DATA_GO_NETHER_DOOR:
                    return NetherspaceDoor;
                case DATA_MASTERS_TERRACE_DOOR_1:
                    return MastersTerraceDoor[0];
                case DATA_MASTERS_TERRACE_DOOR_2:
                    return MastersTerraceDoor[1];
                case DATA_IMAGE_OF_MEDIVH:
                    return ImageGUID;
                case DATA_GO_BLACKENED_URN:
                    return BlackenedUrnGUID;
            }

            return ObjectGuid::Empty;
        }

    private:
        uint32 OperaEvent;
        uint32 OzDeathCount;
        uint32 OptionalBossCount;
        ObjectGuid CurtainGUID;
        ObjectGuid StageDoorLeftGUID;
        ObjectGuid StageDoorRightGUID;
        ObjectGuid KilrekGUID;
        ObjectGuid TerestianGUID;
        ObjectGuid MoroesGUID;
        ObjectGuid NightbaneGUID;
        ObjectGuid LibraryDoor;                 // Door at Shade of Aran
        ObjectGuid MassiveDoor;                 // Door at Netherspite
        ObjectGuid SideEntranceDoor;            // Side Entrance
        ObjectGuid GamesmansDoor;               // Door before Chess
        ObjectGuid GamesmansExitDoor;           // Door after Chess
        ObjectGuid NetherspaceDoor;             // Door at Malchezaar
        ObjectGuid MastersTerraceDoor[2];
        ObjectGuid ImageGUID;
        ObjectGuid DustCoveredChest;
        ObjectGuid BlackenedUrnGUID;
    };
};

void AddSC_instance_karazhan()
{
    new instance_karazhan();
}<|MERGE_RESOLUTION|>--- conflicted
+++ resolved
@@ -145,8 +145,6 @@
                         ++OzDeathCount;
                     else if (data == IN_PROGRESS)
                         OzDeathCount = 0;
-<<<<<<< HEAD
-=======
                     break;
             }
         }
@@ -173,39 +171,9 @@
                         DoRespawnGameObject(DustCoveredChest, DAY);
                     break;
                 default:
->>>>>>> 28d470c5
-                    break;
-            }
-        }
-
-<<<<<<< HEAD
-        bool SetBossState(uint32 type, EncounterState state) override
-        {
-            if (!InstanceScript::SetBossState(type, state))
-                return false;
-
-            switch (type)
-            {
-                case DATA_OPERA_PERFORMANCE:
-                    if (state == DONE)
-                    {
-                        HandleGameObject(StageDoorLeftGUID, true);
-                        HandleGameObject(StageDoorRightGUID, true);
-                        if (GameObject* sideEntrance = instance->GetGameObject(SideEntranceDoor))
-                            sideEntrance->RemoveFlag(GAMEOBJECT_FLAGS, GO_FLAG_LOCKED);
-                        UpdateEncounterStateForKilledCreature(16812, nullptr);
-                    }
-                    break;
-                case DATA_CHESS:
-                    if (state == DONE)
-                        DoRespawnGameObject(DustCoveredChest, 24h);
-                    break;
-                default:
-                    break;
-            }
-
-=======
->>>>>>> 28d470c5
+                    break;
+            }
+
             return true;
         }
 
@@ -256,11 +224,7 @@
                 case GO_SIDE_ENTRANCE_DOOR:
                     SideEntranceDoor = go->GetGUID();
                     if (GetBossState(DATA_OPERA_PERFORMANCE) == DONE)
-<<<<<<< HEAD
-                        go->SetFlag(GAMEOBJECT_FLAGS, GO_FLAG_LOCKED);
-=======
                         go->AddFlag(GO_FLAG_LOCKED);
->>>>>>> 28d470c5
                     else
                         go->RemoveFlag(GO_FLAG_LOCKED);
                     break;
@@ -270,15 +234,6 @@
                 case GO_BLACKENED_URN:
                     BlackenedUrnGUID = go->GetGUID();
                     break;
-<<<<<<< HEAD
-                case GO_DUST_COVERED_CHEST:
-                    DustCoveredChest = go->GetGUID();
-                    break;
-                case GO_BLACKENED_URN:
-                    BlackenedUrnGUID = go->GetGUID();
-                    break;
-=======
->>>>>>> 28d470c5
             }
 
             switch (OperaEvent)
