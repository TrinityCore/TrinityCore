/*
 * This file is part of the TrinityCore Project. See AUTHORS file for Copyright information
 *
 * This program is free software; you can redistribute it and/or modify it
 * under the terms of the GNU General Public License as published by the
 * Free Software Foundation; either version 2 of the License, or (at your
 * option) any later version.
 *
 * This program is distributed in the hope that it will be useful, but WITHOUT
 * ANY WARRANTY; without even the implied warranty of MERCHANTABILITY or
 * FITNESS FOR A PARTICULAR PURPOSE. See the GNU General Public License for
 * more details.
 *
 * You should have received a copy of the GNU General Public License along
 * with this program. If not, see <http://www.gnu.org/licenses/>.
 */

#include "ScriptMgr.h"
#include "karazhan.h"
#include "ScriptedCreature.h"
#include "karazhan.h"

enum CuratorSays
{
    SAY_AGGRO                    = 0,
    SAY_SUMMON                   = 1,
    SAY_EVOCATE                  = 2,
    SAY_ENRAGE                   = 3,
    SAY_KILL                     = 4,
    SAY_DEATH                    = 5
};

<<<<<<< HEAD
enum CuratorSays
{
    SAY_AGGRO                    = 0,
    SAY_SUMMON                   = 1,
    SAY_EVOCATE                  = 2,
    SAY_ENRAGE                   = 3,
    SAY_KILL                     = 4,
    SAY_DEATH                    = 5
};

enum CuratorSpells
{
=======
enum CuratorSpells
{
>>>>>>> 02fb9eed
    SPELL_HATEFUL_BOLT           = 30383,
    SPELL_EVOCATION              = 30254,
    SPELL_ARCANE_INFUSION        = 30403,
    SPELL_BERSERK                = 26662,
    SPELL_SUMMON_ASTRAL_FLARE_NE = 30236,
    SPELL_SUMMON_ASTRAL_FLARE_NW = 30239,
    SPELL_SUMMON_ASTRAL_FLARE_SE = 30240,
    SPELL_SUMMON_ASTRAL_FLARE_SW = 30241
};

enum CuratorEvents
{
    EVENT_HATEFUL_BOLT = 1,
    EVENT_SUMMON_ASTRAL_FLARE,
    EVENT_ARCANE_INFUSION,
    EVENT_BERSERK
};

class boss_curator : public CreatureScript
{
public:
    boss_curator() : CreatureScript("boss_curator") { }

    struct boss_curatorAI : public BossAI
    {
        boss_curatorAI(Creature* creature) : BossAI(creature, DATA_CURATOR), _infused(false) { }

        void Reset() override
        {
            _Reset();
            _infused = false;
            me->ApplySpellImmune(0, IMMUNITY_DAMAGE, SPELL_SCHOOL_MASK_ARCANE, true);
        }

        void KilledUnit(Unit* victim) override
        {
            if (victim->GetTypeId() == TYPEID_PLAYER)
                Talk(SAY_KILL);
        }

        void JustDied(Unit* /*killer*/) override
        {
            _JustDied();
            Talk(SAY_DEATH);
        }

        void EnterCombat(Unit* /*who*/) override
        {
            _EnterCombat();
            Talk(SAY_AGGRO);

            events.ScheduleEvent(EVENT_HATEFUL_BOLT, Seconds(12));
            events.ScheduleEvent(EVENT_SUMMON_ASTRAL_FLARE, Seconds(10));
            events.ScheduleEvent(EVENT_BERSERK, Minutes(12));
        }

        void DamageTaken(Unit* /*attacker*/, uint32& /*damage*/) override
        {
            if (!HealthAbovePct(15) && !_infused)
            {
                _infused = true;
                events.ScheduleEvent(EVENT_ARCANE_INFUSION, Milliseconds(1));
                events.CancelEvent(EVENT_SUMMON_ASTRAL_FLARE);
            }
        }

        void ExecuteEvent(uint32 eventId) override
        {
            switch (eventId)
            {
                case EVENT_HATEFUL_BOLT:
<<<<<<< HEAD
                    if (Unit* target = SelectTarget(SELECT_TARGET_MAXTHREAT, 1))
=======
                    if (Unit* target = SelectTarget(SELECT_TARGET_TOPAGGRO, 1))
>>>>>>> 02fb9eed
                        DoCast(target, SPELL_HATEFUL_BOLT);
                    events.Repeat(Seconds(7), Seconds(15));
                    break;
                case EVENT_ARCANE_INFUSION:
                    DoCastSelf(SPELL_ARCANE_INFUSION, true);
                    break;
                case EVENT_SUMMON_ASTRAL_FLARE:
                    if (roll_chance_i(50))
                        Talk(SAY_SUMMON);

                    DoCastSelf(RAND(SPELL_SUMMON_ASTRAL_FLARE_NE, SPELL_SUMMON_ASTRAL_FLARE_NW, SPELL_SUMMON_ASTRAL_FLARE_SE, SPELL_SUMMON_ASTRAL_FLARE_SW), true);

                    if (int32 mana = int32(me->GetMaxPower(POWER_MANA) / 10))
                    {
                        me->ModifyPower(POWER_MANA, -mana);

                        if (me->GetPower(POWER_MANA) * 100 / me->GetMaxPower(POWER_MANA) < 10)
                        {
                            Talk(SAY_EVOCATE);
                            me->InterruptNonMeleeSpells(false);
                            DoCastSelf(SPELL_EVOCATION);
                        }
                    }
                    events.Repeat(Seconds(10));
                    break;
                case EVENT_BERSERK:
                    Talk(SAY_ENRAGE);
                    DoCastSelf(SPELL_BERSERK, true);
                    break;
                default:
                    break;
            }
        }

    private:
        bool _infused;
    };
<<<<<<< HEAD

    CreatureAI* GetAI(Creature* creature) const override
    {
        return GetKarazhanAI<boss_curatorAI>(creature);
    }
};

class npc_curator_astral_flare : public CreatureScript
{
public:
    npc_curator_astral_flare() : CreatureScript("npc_curator_astral_flare") { }

    struct npc_curator_astral_flareAI : public ScriptedAI
    {
        npc_curator_astral_flareAI(Creature* creature) : ScriptedAI(creature)
        {
            me->SetReactState(REACT_PASSIVE);
        }

        void Reset() override
        {
            _scheduler.Schedule(Seconds(2), [this](TaskContext /*context*/)
            {
                me->SetReactState(REACT_AGGRESSIVE);
                me->RemoveUnitFlag(UNIT_FLAG_NOT_SELECTABLE);
                DoZoneInCombat();
            });
        }

=======

    CreatureAI* GetAI(Creature* creature) const override
    {
        return GetKarazhanAI<boss_curatorAI>(creature);
    }
};

class npc_curator_astral_flare : public CreatureScript
{
public:
    npc_curator_astral_flare() : CreatureScript("npc_curator_astral_flare") { }

    struct npc_curator_astral_flareAI : public ScriptedAI
    {
        npc_curator_astral_flareAI(Creature* creature) : ScriptedAI(creature)
        {
            me->SetReactState(REACT_PASSIVE);
        }

        void Reset() override
        {
            _scheduler.Schedule(Seconds(2), [this](TaskContext /*context*/)
            {
                me->SetReactState(REACT_AGGRESSIVE);
                me->RemoveFlag(UNIT_FIELD_FLAGS, UNIT_FLAG_NOT_SELECTABLE);
                DoZoneInCombat();
            });
        }

>>>>>>> 02fb9eed
        void UpdateAI(uint32 diff) override
        {
            _scheduler.Update(diff);
        }

    private:
        TaskScheduler _scheduler;
    };

    CreatureAI* GetAI(Creature* creature) const override
    {
        return GetKarazhanAI<npc_curator_astral_flareAI>(creature);
    }
};

void AddSC_boss_curator()
{
    new boss_curator();
    new npc_curator_astral_flare();
}<|MERGE_RESOLUTION|>--- conflicted
+++ resolved
@@ -1,5 +1,6 @@
 /*
- * This file is part of the TrinityCore Project. See AUTHORS file for Copyright information
+ * Copyright (C) 2008-2018 TrinityCore <https://www.trinitycore.org/>
+ * Copyright (C) 2006-2009 ScriptDev2 <https://scriptdev2.svn.sourceforge.net/>
  *
  * This program is free software; you can redistribute it and/or modify it
  * under the terms of the GNU General Public License as published by the
@@ -30,23 +31,8 @@
     SAY_DEATH                    = 5
 };
 
-<<<<<<< HEAD
-enum CuratorSays
-{
-    SAY_AGGRO                    = 0,
-    SAY_SUMMON                   = 1,
-    SAY_EVOCATE                  = 2,
-    SAY_ENRAGE                   = 3,
-    SAY_KILL                     = 4,
-    SAY_DEATH                    = 5
-};
-
 enum CuratorSpells
 {
-=======
-enum CuratorSpells
-{
->>>>>>> 02fb9eed
     SPELL_HATEFUL_BOLT           = 30383,
     SPELL_EVOCATION              = 30254,
     SPELL_ARCANE_INFUSION        = 30403,
@@ -118,11 +104,7 @@
             switch (eventId)
             {
                 case EVENT_HATEFUL_BOLT:
-<<<<<<< HEAD
-                    if (Unit* target = SelectTarget(SELECT_TARGET_MAXTHREAT, 1))
-=======
                     if (Unit* target = SelectTarget(SELECT_TARGET_TOPAGGRO, 1))
->>>>>>> 02fb9eed
                         DoCast(target, SPELL_HATEFUL_BOLT);
                     events.Repeat(Seconds(7), Seconds(15));
                     break;
@@ -160,37 +142,6 @@
     private:
         bool _infused;
     };
-<<<<<<< HEAD
-
-    CreatureAI* GetAI(Creature* creature) const override
-    {
-        return GetKarazhanAI<boss_curatorAI>(creature);
-    }
-};
-
-class npc_curator_astral_flare : public CreatureScript
-{
-public:
-    npc_curator_astral_flare() : CreatureScript("npc_curator_astral_flare") { }
-
-    struct npc_curator_astral_flareAI : public ScriptedAI
-    {
-        npc_curator_astral_flareAI(Creature* creature) : ScriptedAI(creature)
-        {
-            me->SetReactState(REACT_PASSIVE);
-        }
-
-        void Reset() override
-        {
-            _scheduler.Schedule(Seconds(2), [this](TaskContext /*context*/)
-            {
-                me->SetReactState(REACT_AGGRESSIVE);
-                me->RemoveUnitFlag(UNIT_FLAG_NOT_SELECTABLE);
-                DoZoneInCombat();
-            });
-        }
-
-=======
 
     CreatureAI* GetAI(Creature* creature) const override
     {
@@ -220,7 +171,6 @@
             });
         }
 
->>>>>>> 02fb9eed
         void UpdateAI(uint32 diff) override
         {
             _scheduler.Update(diff);
