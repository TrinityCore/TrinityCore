/*
 * This file is part of the TrinityCore Project. See AUTHORS file for Copyright information
 *
 * This program is free software; you can redistribute it and/or modify it
 * under the terms of the GNU General Public License as published by the
 * Free Software Foundation; either version 2 of the License, or (at your
 * option) any later version.
 *
 * This program is distributed in the hope that it will be useful, but WITHOUT
 * ANY WARRANTY; without even the implied warranty of MERCHANTABILITY or
 * FITNESS FOR A PARTICULAR PURPOSE. See the GNU General Public License for
 * more details.
 *
 * You should have received a copy of the GNU General Public License along
 * with this program. If not, see <http://www.gnu.org/licenses/>.
 */

/* ScriptData
SDName: Bosses_Opera
SD%Complete: 90
SDComment: Oz, Hood, and RAJ event implemented. RAJ event requires more testing.
SDCategory: Karazhan
EndScriptData */

#include "ScriptMgr.h"
#include "InstanceScript.h"
#include "karazhan.h"
#include "Log.h"
#include "MotionMaster.h"
#include "ObjectAccessor.h"
#include "Player.h"
#include "ScriptedCreature.h"
#include "ScriptedGossip.h"
#include "SpellInfo.h"
#include "TemporarySummon.h"

/***********************************/
/*** OPERA WIZARD OF OZ EVENT *****/
/*********************************/
enum Says
{
    SAY_DOROTHEE_DEATH          = 0,
    SAY_DOROTHEE_SUMMON         = 1,
    SAY_DOROTHEE_TITO_DEATH     = 2,
    SAY_DOROTHEE_AGGRO          = 3,

    SAY_ROAR_AGGRO              = 0,
    SAY_ROAR_DEATH              = 1,
    SAY_ROAR_SLAY               = 2,

    SAY_STRAWMAN_AGGRO          = 0,
    SAY_STRAWMAN_DEATH          = 1,
    SAY_STRAWMAN_SLAY           = 2,

    SAY_TINHEAD_AGGRO           = 0,
    SAY_TINHEAD_DEATH           = 1,
    SAY_TINHEAD_SLAY            = 2,
    EMOTE_RUST                  = 3,

    SAY_CRONE_AGGRO             = 0,
    SAY_CRONE_DEATH             = 1,
    SAY_CRONE_SLAY              = 2,
};

enum Spells
{
    // Dorothee
    SPELL_WATERBOLT         = 31012,
    SPELL_SCREAM            = 31013,
    SPELL_SUMMONTITO        = 31014,

    // Tito
    SPELL_YIPPING           = 31015,

    // Strawman
    SPELL_BRAIN_BASH        = 31046,
    SPELL_BRAIN_WIPE        = 31069,
    SPELL_BURNING_STRAW     = 31075,

    // Tinhead
    SPELL_CLEAVE            = 31043,
    SPELL_RUST              = 31086,

    // Roar
    SPELL_MANGLE            = 31041,
    SPELL_SHRED             = 31042,
    SPELL_FRIGHTENED_SCREAM = 31013,

    // Crone
    SPELL_CHAIN_LIGHTNING   = 32337,

    // Cyclone
    SPELL_KNOCKBACK         = 32334,
    SPELL_CYCLONE_VISUAL    = 32332,
};

enum Creatures
{
    CREATURE_TITO           = 17548,
    CREATURE_CYCLONE        = 18412,
    CREATURE_CRONE          = 18168,
};

void SummonCroneIfReady(InstanceScript* instance, Creature* creature)
{
    instance->SetData(DATA_OPERA_OZ_DEATHCOUNT, SPECIAL);  // Increment DeathCount

    if (instance->GetData(DATA_OPERA_OZ_DEATHCOUNT) == 4)
    {
        if (Creature* pCrone = creature->SummonCreature(CREATURE_CRONE, -10891.96f, -1755.95f, creature->GetPositionZ(), 4.64f, TEMPSUMMON_TIMED_OR_DEAD_DESPAWN, 2h))
        {
            if (creature->GetVictim())
                pCrone->AI()->AttackStart(creature->GetVictim());
        }
    }
}

class boss_dorothee : public CreatureScript
{
public:
    boss_dorothee() : CreatureScript("boss_dorothee") { }

    CreatureAI* GetAI(Creature* creature) const override
    {
        return GetKarazhanAI<boss_dorotheeAI>(creature);
    }

    struct boss_dorotheeAI : public ScriptedAI
    {
        boss_dorotheeAI(Creature* creature) : ScriptedAI(creature)
        {
            Initialize();
            instance = creature->GetInstanceScript();
        }

        void Initialize()
        {
            AggroTimer = 500;

            WaterBoltTimer = 5000;
            FearTimer = 15000;
            SummonTitoTimer = 47500;

            SummonedTito = false;
            TitoDied = false;
        }

        InstanceScript* instance;

        uint32 AggroTimer;

        uint32 WaterBoltTimer;
        uint32 FearTimer;
        uint32 SummonTitoTimer;

        bool SummonedTito;
        bool TitoDied;

        void Reset() override
        {
            Initialize();
        }

        void JustEngagedWith(Unit* /*who*/) override
        {
            Talk(SAY_DOROTHEE_AGGRO);
        }

        void JustReachedHome() override
        {
            me->DespawnOrUnsummon();
        }

        void SummonTito();

        void JustDied(Unit* /*killer*/) override
        {
            Talk(SAY_DOROTHEE_DEATH);

            SummonCroneIfReady(instance, me);
        }

        void AttackStart(Unit* who) override
        {
            if (me->HasUnitFlag(UNIT_FLAG_NON_ATTACKABLE))
                return;

            ScriptedAI::AttackStart(who);
        }

        void MoveInLineOfSight(Unit* who) override

        {
            if (me->HasUnitFlag(UNIT_FLAG_NON_ATTACKABLE))
                return;

            ScriptedAI::MoveInLineOfSight(who);
        }

        void UpdateAI(uint32 diff) override
        {
            if (AggroTimer)
            {
                if (AggroTimer <= diff)
                {
                    me->RemoveUnitFlag(UNIT_FLAG_NON_ATTACKABLE);
                    AggroTimer = 0;
                } else AggroTimer -= diff;
            }

            if (!UpdateVictim())
                return;

            if (WaterBoltTimer <= diff)
            {
                DoCast(SelectTarget(SelectTargetMethod::Random, 0), SPELL_WATERBOLT);
                WaterBoltTimer = TitoDied ? 1500 : 5000;
            } else WaterBoltTimer -= diff;

            if (FearTimer <= diff)
            {
                DoCastVictim(SPELL_SCREAM);
                FearTimer = 30000;
            } else FearTimer -= diff;

            if (!SummonedTito)
            {
                if (SummonTitoTimer <= diff)
                    SummonTito();
                else SummonTitoTimer -= diff;
            }

            DoMeleeAttackIfReady();
        }
    };
};

class npc_tito : public CreatureScript
{
public:
    npc_tito() : CreatureScript("npc_tito") { }

    CreatureAI* GetAI(Creature* creature) const override
    {
        return GetKarazhanAI<npc_titoAI>(creature);
    }

    struct npc_titoAI : public ScriptedAI
    {
        npc_titoAI(Creature* creature) : ScriptedAI(creature)
        {
            Initialize();
        }

        void Initialize()
        {
            DorotheeGUID.Clear();
            YipTimer = 10000;
        }

        ObjectGuid DorotheeGUID;
        uint32 YipTimer;

        void Reset() override
        {
            Initialize();
        }

        void JustEngagedWith(Unit* /*who*/) override { }

        void JustDied(Unit* /*killer*/) override
        {
            if (!DorotheeGUID.IsEmpty())
            {
                Creature* Dorothee = (ObjectAccessor::GetCreature((*me), DorotheeGUID));
                if (Dorothee && Dorothee->IsAlive())
                {
                    ENSURE_AI(boss_dorothee::boss_dorotheeAI, Dorothee->AI())->TitoDied = true;
                    Talk(SAY_DOROTHEE_TITO_DEATH, Dorothee);
                }
            }
        }

        void UpdateAI(uint32 diff) override
        {
            if (!UpdateVictim())
                return;

            if (YipTimer <= diff)
            {
                DoCastVictim(SPELL_YIPPING);
                YipTimer = 10000;
            } else YipTimer -= diff;

            DoMeleeAttackIfReady();
        }
    };
};

void boss_dorothee::boss_dorotheeAI::SummonTito()
{
    if (Creature* pTito = me->SummonCreature(CREATURE_TITO, 0.0f, 0.0f, 0.0f, 0.0f, TEMPSUMMON_TIMED_DESPAWN_OUT_OF_COMBAT, 30s))
    {
        Talk(SAY_DOROTHEE_SUMMON);
        ENSURE_AI(npc_tito::npc_titoAI, pTito->AI())->DorotheeGUID = me->GetGUID();
        pTito->AI()->AttackStart(me->GetVictim());
        SummonedTito = true;
        TitoDied = false;
    }
}

class boss_strawman : public CreatureScript
{
public:
    boss_strawman() : CreatureScript("boss_strawman") { }

    CreatureAI* GetAI(Creature* creature) const override
    {
        return GetKarazhanAI<boss_strawmanAI>(creature);
    }

    struct boss_strawmanAI : public ScriptedAI
    {
        boss_strawmanAI(Creature* creature) : ScriptedAI(creature)
        {
            Initialize();
            instance = creature->GetInstanceScript();
        }

        void Initialize()
        {
            AggroTimer = 13000;
            BrainBashTimer = 5000;
            BrainWipeTimer = 7000;
        }

        InstanceScript* instance;

        uint32 AggroTimer;
        uint32 BrainBashTimer;
        uint32 BrainWipeTimer;

        void Reset() override
        {
            Initialize();
        }

        void AttackStart(Unit* who) override
        {
            if (me->HasUnitFlag(UNIT_FLAG_NON_ATTACKABLE))
                return;

            ScriptedAI::AttackStart(who);
        }

        void MoveInLineOfSight(Unit* who) override

        {
            if (me->HasUnitFlag(UNIT_FLAG_NON_ATTACKABLE))
                return;

            ScriptedAI::MoveInLineOfSight(who);
        }

        void JustEngagedWith(Unit* /*who*/) override
        {
            Talk(SAY_STRAWMAN_AGGRO);
        }

        void JustReachedHome() override
        {
            me->DespawnOrUnsummon();
        }

<<<<<<< HEAD
        void SpellHit(WorldObject* /*caster*/, SpellInfo const* spellInfo) override
=======
        void SpellHit(Unit* /*caster*/, SpellInfo const* Spell) override
>>>>>>> 28d470c5
        {
            if ((spellInfo->SchoolMask == SPELL_SCHOOL_MASK_FIRE) && (!(rand32() % 10)))
            {
                /*
                    if (not direct damage(aoe, dot))
                        return;
                */

                DoCast(me, SPELL_BURNING_STRAW, true);
            }
        }

        void JustDied(Unit* /*killer*/) override
        {
            Talk(SAY_STRAWMAN_DEATH);

            SummonCroneIfReady(instance, me);
        }

        void KilledUnit(Unit* /*victim*/) override
        {
            Talk(SAY_STRAWMAN_SLAY);
        }

        void UpdateAI(uint32 diff) override
        {
            if (AggroTimer)
            {
                if (AggroTimer <= diff)
                {
                    me->RemoveUnitFlag(UNIT_FLAG_NON_ATTACKABLE);
                    AggroTimer = 0;
                } else AggroTimer -= diff;
            }

            if (!UpdateVictim())
                return;

            if (BrainBashTimer <= diff)
            {
                DoCastVictim(SPELL_BRAIN_BASH);
                BrainBashTimer = 15000;
            } else BrainBashTimer -= diff;

            if (BrainWipeTimer <= diff)
            {
                if (Unit* target = SelectTarget(SelectTargetMethod::Random, 0, 100, true))
                    DoCast(target, SPELL_BRAIN_WIPE);
                BrainWipeTimer = 20000;
            } else BrainWipeTimer -= diff;

            DoMeleeAttackIfReady();
        }
    };
};

class boss_tinhead : public CreatureScript
{
public:
    boss_tinhead() : CreatureScript("boss_tinhead") { }

    CreatureAI* GetAI(Creature* creature) const override
    {
        return GetKarazhanAI<boss_tinheadAI>(creature);
    }

    struct boss_tinheadAI : public ScriptedAI
    {
        boss_tinheadAI(Creature* creature) : ScriptedAI(creature)
        {
            Initialize();
            instance = creature->GetInstanceScript();
        }

        void Initialize()
        {
            AggroTimer = 15000;
            CleaveTimer = 5000;
            RustTimer = 30000;

            RustCount = 0;
        }

        InstanceScript* instance;

        uint32 AggroTimer;
        uint32 CleaveTimer;
        uint32 RustTimer;

        uint8 RustCount;

        void Reset() override
        {
            Initialize();
        }

        void JustEngagedWith(Unit* /*who*/) override
        {
            Talk(SAY_TINHEAD_AGGRO);
        }

        void JustReachedHome() override
        {
            me->DespawnOrUnsummon();
        }

        void AttackStart(Unit* who) override
        {
            if (me->HasUnitFlag(UNIT_FLAG_NON_ATTACKABLE))
                return;

            ScriptedAI::AttackStart(who);
        }

        void MoveInLineOfSight(Unit* who) override

        {
            if (me->HasUnitFlag(UNIT_FLAG_NON_ATTACKABLE))
                return;

            ScriptedAI::MoveInLineOfSight(who);
        }

        void JustDied(Unit* /*killer*/) override
        {
            Talk(SAY_TINHEAD_DEATH);

            SummonCroneIfReady(instance, me);
        }

        void KilledUnit(Unit* /*victim*/) override
        {
            Talk(SAY_TINHEAD_SLAY);
        }

        void UpdateAI(uint32 diff) override
        {
            if (AggroTimer)
            {
                if (AggroTimer <= diff)
                {
                    me->RemoveUnitFlag(UNIT_FLAG_NON_ATTACKABLE);
                    AggroTimer = 0;
                } else AggroTimer -= diff;
            }

            if (!UpdateVictim())
                return;

            if (CleaveTimer <= diff)
            {
                DoCastVictim(SPELL_CLEAVE);
                CleaveTimer = 5000;
            } else CleaveTimer -= diff;

            if (RustCount < 8)
            {
                if (RustTimer <= diff)
                {
                    ++RustCount;
                    Talk(EMOTE_RUST);
                    DoCast(me, SPELL_RUST);
                    RustTimer = 6000;
                } else RustTimer -= diff;
            }

            DoMeleeAttackIfReady();
        }
    };
};

class boss_roar : public CreatureScript
{
public:
    boss_roar() : CreatureScript("boss_roar") { }

    CreatureAI* GetAI(Creature* creature) const override
    {
        return GetKarazhanAI<boss_roarAI>(creature);
    }

    struct boss_roarAI : public ScriptedAI
    {
        boss_roarAI(Creature* creature) : ScriptedAI(creature)
        {
            Initialize();
            instance = creature->GetInstanceScript();
        }

        void Initialize()
        {
            AggroTimer = 20000;
            MangleTimer = 5000;
            ShredTimer = 10000;
            ScreamTimer = 15000;
        }

        InstanceScript* instance;

        uint32 AggroTimer;
        uint32 MangleTimer;
        uint32 ShredTimer;
        uint32 ScreamTimer;

        void Reset() override
        {
            Initialize();
        }

        void MoveInLineOfSight(Unit* who) override

        {
            if (me->HasUnitFlag(UNIT_FLAG_NON_ATTACKABLE))
                return;

            ScriptedAI::MoveInLineOfSight(who);
        }

        void AttackStart(Unit* who) override
        {
            if (me->HasUnitFlag(UNIT_FLAG_NON_ATTACKABLE))
                return;

            ScriptedAI::AttackStart(who);
        }

        void JustEngagedWith(Unit* /*who*/) override
        {
            Talk(SAY_ROAR_AGGRO);
        }

        void JustReachedHome() override
        {
            me->DespawnOrUnsummon();
        }

        void JustDied(Unit* /*killer*/) override
        {
            Talk(SAY_ROAR_DEATH);

            SummonCroneIfReady(instance, me);
        }

        void KilledUnit(Unit* /*victim*/) override
        {
            Talk(SAY_ROAR_SLAY);
        }

        void UpdateAI(uint32 diff) override
        {
            if (AggroTimer)
            {
                if (AggroTimer <= diff)
                {
                    me->RemoveUnitFlag(UNIT_FLAG_NON_ATTACKABLE);
                    AggroTimer = 0;
                } else AggroTimer -= diff;
            }

            if (!UpdateVictim())
                return;

            if (MangleTimer <= diff)
            {
                DoCastVictim(SPELL_MANGLE);
                MangleTimer = urand(5000, 8000);
            } else MangleTimer -= diff;

            if (ShredTimer <= diff)
            {
                DoCastVictim(SPELL_SHRED);
                ShredTimer = urand(10000, 15000);
            } else ShredTimer -= diff;

            if (ScreamTimer <= diff)
            {
                DoCastVictim(SPELL_FRIGHTENED_SCREAM);
                ScreamTimer = urand(20000, 30000);
            } else ScreamTimer -= diff;

            DoMeleeAttackIfReady();
        }
    };
};

class boss_crone : public CreatureScript
{
public:
    boss_crone() : CreatureScript("boss_crone") { }

    CreatureAI* GetAI(Creature* creature) const override
    {
        return GetKarazhanAI<boss_croneAI>(creature);
    }

    struct boss_croneAI : public ScriptedAI
    {
        boss_croneAI(Creature* creature) : ScriptedAI(creature)
        {
            Initialize();
            instance = creature->GetInstanceScript();
        }

        void Initialize()
        {
            // Hello, developer from the future! It's me again!
            // This time, you're fixing Karazhan scripts. Awesome. These are a mess of hacks. An amalgamation of hacks, so to speak. Maybe even a Patchwerk thereof.
            // Anyway, I digress.
            // @todo This line below is obviously a hack. Duh. I'm just coming in here to hackfix the encounter to actually be completable.
            // It needs a rewrite. Badly. Please, take good care of it.
<<<<<<< HEAD
            me->RemoveFlag(UNIT_FIELD_FLAGS, UNIT_FLAG_NON_ATTACKABLE);
=======
            me->RemoveUnitFlag(UNIT_FLAG_NON_ATTACKABLE);
>>>>>>> 28d470c5
            me->SetImmuneToPC(false);
            CycloneTimer = 30000;
            ChainLightningTimer = 10000;
        }

        InstanceScript* instance;

        uint32 CycloneTimer;
        uint32 ChainLightningTimer;

        void Reset() override
        {
            Initialize();
        }

        void JustReachedHome() override
        {
            me->DespawnOrUnsummon();
        }

        void KilledUnit(Unit* /*victim*/) override
        {
           Talk(SAY_CRONE_SLAY);
        }

        void JustEngagedWith(Unit* /*who*/) override
        {
            Talk(SAY_CRONE_AGGRO);
        }

        void JustDied(Unit* /*killer*/) override
        {
            Talk(SAY_CRONE_DEATH);
            instance->SetBossState(DATA_OPERA_PERFORMANCE, DONE);
        }

        void UpdateAI(uint32 diff) override
        {
            if (!UpdateVictim())
                return;

            if (CycloneTimer <= diff)
            {
                if (Creature* Cyclone = DoSpawnCreature(CREATURE_CYCLONE, float(urand(0, 9)), float(urand(0, 9)), 0, 0, TEMPSUMMON_TIMED_DESPAWN, 15s))
                    Cyclone->CastSpell(Cyclone, SPELL_CYCLONE_VISUAL, true);
                CycloneTimer = 30000;
            } else CycloneTimer -= diff;

            if (ChainLightningTimer <= diff)
            {
                DoCastVictim(SPELL_CHAIN_LIGHTNING);
                ChainLightningTimer = 15000;
            } else ChainLightningTimer -= diff;

            DoMeleeAttackIfReady();
        }
    };
};

class npc_cyclone : public CreatureScript
{
public:
    npc_cyclone() : CreatureScript("npc_cyclone") { }

    CreatureAI* GetAI(Creature* creature) const override
    {
        return GetKarazhanAI<npc_cycloneAI>(creature);
    }

    struct npc_cycloneAI : public ScriptedAI
    {
        npc_cycloneAI(Creature* creature) : ScriptedAI(creature)
        {
            Initialize();
        }

        void Initialize()
        {
            MoveTimer = 1000;
        }

        uint32 MoveTimer;

        void Reset() override
        {
            Initialize();
        }

        void JustEngagedWith(Unit* /*who*/) override { }

        void MoveInLineOfSight(Unit* /*who*/) override

        {
        }

        void UpdateAI(uint32 diff) override
        {
            if (!me->HasAura(SPELL_KNOCKBACK))
                DoCast(me, SPELL_KNOCKBACK, true);

            if (MoveTimer <= diff)
            {
                Position pos = me->GetRandomNearPosition(10);
                me->GetMotionMaster()->MovePoint(0, pos);
                MoveTimer = urand(5000, 8000);
            } else MoveTimer -= diff;
        }
    };
};

/**************************************/
/**** Opera Red Riding Hood Event* ***/
/************************************/
enum RedRidingHood
{
    SAY_WOLF_AGGRO                  = 0,
    SAY_WOLF_SLAY                   = 1,
    SAY_WOLF_HOOD                   = 2,
    OPTION_WHAT_PHAT_LEWTS_YOU_HAVE = 7443,
    SOUND_WOLF_DEATH                = 9275,

    SPELL_LITTLE_RED_RIDING_HOOD    = 30768,
    SPELL_TERRIFYING_HOWL           = 30752,
    SPELL_WIDE_SWIPE                = 30761,

    CREATURE_BIG_BAD_WOLF           = 17521
};

class npc_grandmother : public CreatureScript
{
    public:
        npc_grandmother() : CreatureScript("npc_grandmother") { }

        struct npc_grandmotherAI : public ScriptedAI
        {
            npc_grandmotherAI(Creature* creature) : ScriptedAI(creature) { }

<<<<<<< HEAD
            bool OnGossipSelect(Player* player, uint32 menuId, uint32 gossipListId) override
=======
            bool GossipSelect(Player* player, uint32 menuId, uint32 gossipListId) override
>>>>>>> 28d470c5
            {
                if (menuId == OPTION_WHAT_PHAT_LEWTS_YOU_HAVE && gossipListId == 0)
                {
                    CloseGossipMenuFor(player);

<<<<<<< HEAD
                    if (Creature* pBigBadWolf = me->SummonCreature(CREATURE_BIG_BAD_WOLF, me->GetPositionX(), me->GetPositionY(), me->GetPositionZ(), me->GetOrientation(), TEMPSUMMON_TIMED_OR_DEAD_DESPAWN, 2h))
=======
                    if (Creature* pBigBadWolf = me->SummonCreature(CREATURE_BIG_BAD_WOLF, me->GetPositionX(), me->GetPositionY(), me->GetPositionZ(), me->GetOrientation(), TEMPSUMMON_TIMED_OR_DEAD_DESPAWN, HOUR*2*IN_MILLISECONDS))
>>>>>>> 28d470c5
                        pBigBadWolf->AI()->AttackStart(player);

                    me->DespawnOrUnsummon();
                }
                return false;
            }
        };

        CreatureAI* GetAI(Creature* creature) const override
        {
            return GetKarazhanAI<npc_grandmotherAI>(creature);
        }
};

class boss_bigbadwolf : public CreatureScript
{
public:
    boss_bigbadwolf() : CreatureScript("boss_bigbadwolf") { }

    CreatureAI* GetAI(Creature* creature) const override
    {
        return GetKarazhanAI<boss_bigbadwolfAI>(creature);
    }

    struct boss_bigbadwolfAI : public ScriptedAI
    {
        boss_bigbadwolfAI(Creature* creature) : ScriptedAI(creature)
        {
            Initialize();
            instance = creature->GetInstanceScript();
        }

        void Initialize()
        {
            ChaseTimer = 30000;
            FearTimer = urand(25000, 35000);
            SwipeTimer = 5000;

            HoodGUID.Clear();
            TempThreat = 0;

            IsChasing = false;
        }

        InstanceScript* instance;

        uint32 ChaseTimer;
        uint32 FearTimer;
        uint32 SwipeTimer;

        ObjectGuid HoodGUID;
        float TempThreat;

        bool IsChasing;

        void Reset() override
        {
            Initialize();
        }

        void JustEngagedWith(Unit* /*who*/) override
        {
            Talk(SAY_WOLF_AGGRO);
        }

        void KilledUnit(Unit* /*victim*/) override
        {
            Talk(SAY_WOLF_SLAY);
        }

        void JustReachedHome() override
        {
            me->DespawnOrUnsummon();
        }

        void JustDied(Unit* /*killer*/) override
        {
            DoPlaySoundToSet(me, SOUND_WOLF_DEATH);
            instance->SetBossState(DATA_OPERA_PERFORMANCE, DONE);
        }

        void UpdateAI(uint32 diff) override
        {
            if (!UpdateVictim())
                return;

            DoMeleeAttackIfReady();

            if (ChaseTimer <= diff)
            {
                if (!IsChasing)
                {
                    if (Unit* target = SelectTarget(SelectTargetMethod::Random, 0, 100, true))
                    {
                        Talk(SAY_WOLF_HOOD);
                        DoCast(target, SPELL_LITTLE_RED_RIDING_HOOD, true);
                        TempThreat = GetThreat(target);
                        if (TempThreat)
                            ModifyThreatByPercent(target, -100);
                        HoodGUID = target->GetGUID();
                        AddThreat(target, 1000000.0f);
                        ChaseTimer = 20000;
                        IsChasing = true;
                    }
                }
                else
                {
                    IsChasing = false;

                    if (Unit* target = ObjectAccessor::GetUnit(*me, HoodGUID))
                    {
                        HoodGUID.Clear();
                        if (GetThreat(target))
                            ModifyThreatByPercent(target, -100);
                        AddThreat(target, TempThreat);
                        TempThreat = 0;
                    }

                    ChaseTimer = 40000;
                }
            } else ChaseTimer -= diff;

            if (IsChasing)
                return;

            if (FearTimer <= diff)
            {
                DoCastVictim(SPELL_TERRIFYING_HOWL);
                FearTimer = urand(25000, 35000);
            } else FearTimer -= diff;

            if (SwipeTimer <= diff)
            {
                DoCastVictim(SPELL_WIDE_SWIPE);
                SwipeTimer = urand(25000, 30000);
            } else SwipeTimer -= diff;
        }
    };
};

/**********************************************/
/******** Opera Romeo and Juliet Event* ******/
/********************************************/

enum JulianneRomulo
{
    /**** Speech *****/
    SAY_JULIANNE_AGGRO              = 0,
    SAY_JULIANNE_ENTER              = 1,
    SAY_JULIANNE_DEATH01            = 2,
    SAY_JULIANNE_DEATH02            = 3,
    SAY_JULIANNE_RESURRECT          = 4,
    SAY_JULIANNE_SLAY               = 5,

    SAY_ROMULO_AGGRO                = 0,
    SAY_ROMULO_DEATH                = 1,
    SAY_ROMULO_ENTER                = 2,
    SAY_ROMULO_RESURRECT            = 3,
    SAY_ROMULO_SLAY                 = 4,

    SPELL_BLINDING_PASSION          = 30890,
    SPELL_DEVOTION                  = 30887,
    SPELL_ETERNAL_AFFECTION         = 30878,
    SPELL_POWERFUL_ATTRACTION       = 30889,
    SPELL_DRINK_POISON              = 30907,

    SPELL_BACKWARD_LUNGE            = 30815,
    SPELL_DARING                    = 30841,
    SPELL_DEADLY_SWATHE             = 30817,
    SPELL_POISON_THRUST             = 30822,

    SPELL_UNDYING_LOVE              = 30951,
    SPELL_RES_VISUAL                = 24171,

    CREATURE_ROMULO                 = 17533,
    ROMULO_X                        = -10900,
    ROMULO_Y                        = -1758,
};


enum RAJPhase
{
    PHASE_JULIANNE      = 0,
    PHASE_ROMULO        = 1,
    PHASE_BOTH          = 2,
};

void PretendToDie(Creature* creature)
{
    creature->InterruptNonMeleeSpells(true);
    creature->RemoveAllAuras();
    creature->SetHealth(0);
<<<<<<< HEAD
    creature->SetFlag(UNIT_FIELD_FLAGS, UNIT_FLAG_NOT_SELECTABLE);
    creature->GetMotionMaster()->Clear();
=======
    creature->AddUnitFlag(UNIT_FLAG_NOT_SELECTABLE);
    creature->GetMotionMaster()->MovementExpired(false);
>>>>>>> 28d470c5
    creature->GetMotionMaster()->MoveIdle();
    creature->SetStandState(UNIT_STAND_STATE_DEAD);
}

void Resurrect(Creature* target)
{
    target->RemoveUnitFlag(UNIT_FLAG_NOT_SELECTABLE);
    target->SetFullHealth();
    target->SetStandState(UNIT_STAND_STATE_STAND);
    target->CastSpell(target, SPELL_RES_VISUAL, true);
    if (target->GetVictim())
    {
        target->GetMotionMaster()->MoveChase(target->GetVictim());
        target->AI()->AttackStart(target->GetVictim());
    }
        else
            target->GetMotionMaster()->Initialize();
}

class boss_julianne : public CreatureScript
{
public:
    boss_julianne() : CreatureScript("boss_julianne") { }

    CreatureAI* GetAI(Creature* creature) const override
    {
        return GetKarazhanAI<boss_julianneAI>(creature);
    }

    struct boss_julianneAI : public ScriptedAI
    {
        boss_julianneAI(Creature* creature) : ScriptedAI(creature)
        {
            Initialize();
            instance = creature->GetInstanceScript();
            EntryYellTimer = 1000;
            AggroYellTimer = 10000;
            IsFakingDeath = false;
            ResurrectTimer = 0;
        }

        void Initialize()
        {
            RomuloGUID.Clear();
            Phase = PHASE_JULIANNE;

            BlindingPassionTimer = 30000;
            DevotionTimer = 15000;
            EternalAffectionTimer = 25000;
            PowerfulAttractionTimer = 5000;
            SummonRomuloTimer = 10000;
            DrinkPoisonTimer = 0;
            ResurrectSelfTimer = 0;

            SummonedRomulo = false;
            RomuloDead = false;
        }

        InstanceScript* instance;

        uint32 EntryYellTimer;
        uint32 AggroYellTimer;

        ObjectGuid RomuloGUID;

        uint32 Phase;

        uint32 BlindingPassionTimer;
        uint32 DevotionTimer;
        uint32 EternalAffectionTimer;
        uint32 PowerfulAttractionTimer;
        uint32 SummonRomuloTimer;
        uint32 ResurrectTimer;
        uint32 DrinkPoisonTimer;
        uint32 ResurrectSelfTimer;

        bool IsFakingDeath;
        bool SummonedRomulo;
        bool RomuloDead;

        void Reset() override
        {
            Initialize();
            if (IsFakingDeath)
            {
                Resurrect(me);
                IsFakingDeath = false;
            }
        }

        void JustEngagedWith(Unit* /*who*/) override { }

        void AttackStart(Unit* who) override
        {
            if (me->HasUnitFlag(UNIT_FLAG_NON_ATTACKABLE))
                return;

            ScriptedAI::AttackStart(who);
        }

        void MoveInLineOfSight(Unit* who) override

        {
            if (me->HasUnitFlag(UNIT_FLAG_NON_ATTACKABLE))
                return;

            ScriptedAI::MoveInLineOfSight(who);
        }

        void JustReachedHome() override
        {
            me->DespawnOrUnsummon();
        }

<<<<<<< HEAD
        void SpellHit(WorldObject* /*caster*/, SpellInfo const* spellInfo) override
=======
        void SpellHit(Unit* /*caster*/, SpellInfo const* Spell) override
>>>>>>> 28d470c5
        {
            if (spellInfo->Id == SPELL_DRINK_POISON)
            {
                Talk(SAY_JULIANNE_DEATH01);
                DrinkPoisonTimer = 2500;
            }
        }

        void DamageTaken(Unit* /*done_by*/, uint32 &damage) override;

        void JustDied(Unit* /*killer*/) override
        {
            Talk(SAY_JULIANNE_DEATH02);
            instance->SetBossState(DATA_OPERA_PERFORMANCE, DONE);
        }

        void KilledUnit(Unit* /*victim*/) override
        {
           Talk(SAY_JULIANNE_SLAY);
        }

        void UpdateAI(uint32 diff) override;
    };
};

class boss_romulo : public CreatureScript
{
public:
    boss_romulo() : CreatureScript("boss_romulo") { }

    CreatureAI* GetAI(Creature* creature) const override
    {
        return GetKarazhanAI<boss_romuloAI>(creature);
    }

    struct boss_romuloAI : public ScriptedAI
    {
        boss_romuloAI(Creature* creature) : ScriptedAI(creature)
        {
            Initialize();
            instance = creature->GetInstanceScript();
            EntryYellTimer = 8000;
            AggroYellTimer = 15000;
        }

        void Initialize()
        {
            JulianneGUID.Clear();
            Phase = PHASE_ROMULO;

            BackwardLungeTimer = 15000;
            DaringTimer = 20000;
            DeadlySwatheTimer = 25000;
            PoisonThrustTimer = 10000;
            ResurrectTimer = 10000;

            IsFakingDeath = false;
            JulianneDead = false;
        }

        InstanceScript* instance;

        ObjectGuid JulianneGUID;
        uint32 Phase;

        uint32 EntryYellTimer;
        uint32 AggroYellTimer;
        uint32 BackwardLungeTimer;
        uint32 DaringTimer;
        uint32 DeadlySwatheTimer;
        uint32 PoisonThrustTimer;
        uint32 ResurrectTimer;

        bool IsFakingDeath;
        bool JulianneDead;

        void Reset() override
        {
            Initialize();
        }

        void JustReachedHome() override
        {
            me->DespawnOrUnsummon();
        }

        void DamageTaken(Unit* /*done_by*/, uint32 &damage) override
        {
            if (damage < me->GetHealth())
                return;

            //anything below only used if incoming damage will kill

            if (Phase == PHASE_ROMULO)
            {
                Talk(SAY_ROMULO_DEATH);
                PretendToDie(me);
                IsFakingDeath = true;
                Phase = PHASE_BOTH;

                if (Creature* Julianne = (ObjectAccessor::GetCreature((*me), JulianneGUID)))
                {
                    ENSURE_AI(boss_julianne::boss_julianneAI, Julianne->AI())->RomuloDead = true;
                    ENSURE_AI(boss_julianne::boss_julianneAI, Julianne->AI())->ResurrectSelfTimer = 10000;
                }

                damage = 0;
                return;
            }

            if (Phase == PHASE_BOTH)
            {
                if (JulianneDead)
                {
                    if (Creature* Julianne = (ObjectAccessor::GetCreature((*me), JulianneGUID)))
                    {
                        Julianne->RemoveUnitFlag(UNIT_FLAG_NOT_SELECTABLE);
                        Julianne->GetMotionMaster()->Clear();
                        Julianne->setDeathState(JUST_DIED);
                        Julianne->CombatStop(true);
<<<<<<< HEAD
                        Julianne->SetUInt32Value(UNIT_DYNAMIC_FLAGS, UNIT_DYNFLAG_LOOTABLE);
=======
                        Julianne->GetThreatManager().ClearAllThreat();
                        Julianne->SetDynamicFlags(UNIT_DYNFLAG_LOOTABLE);
>>>>>>> 28d470c5
                    }
                    return;
                }

                if (Creature* Julianne = (ObjectAccessor::GetCreature((*me), JulianneGUID)))
                {
                    PretendToDie(me);
                    IsFakingDeath = true;
                    ENSURE_AI(boss_julianne::boss_julianneAI, Julianne->AI())->ResurrectTimer = 10000;
                    ENSURE_AI(boss_julianne::boss_julianneAI, Julianne->AI())->RomuloDead = true;
                    damage = 0;
                    return;
                }
            }

            TC_LOG_ERROR("scripts", "boss_romuloAI: DamageTaken reach end of code, that should not happen.");
        }

        void JustEngagedWith(Unit* /*who*/) override
        {
            Talk(SAY_ROMULO_AGGRO);
            if (!JulianneGUID.IsEmpty())
            {
                Creature* Julianne = (ObjectAccessor::GetCreature((*me), JulianneGUID));
                if (Julianne && Julianne->GetVictim())
                {
                    AddThreat(Julianne->GetVictim(), 1.0f);
                    AttackStart(Julianne->GetVictim());
                }
            }
        }

        void MoveInLineOfSight(Unit* who) override

        {
            if (me->HasUnitFlag(UNIT_FLAG_NON_ATTACKABLE))
                return;

            ScriptedAI::MoveInLineOfSight(who);
        }

        void JustDied(Unit* /*killer*/) override
        {
            Talk(SAY_ROMULO_DEATH);
            instance->SetBossState(DATA_OPERA_PERFORMANCE, DONE);
        }

        void KilledUnit(Unit* /*victim*/) override
        {
            Talk(SAY_ROMULO_SLAY);
        }

        void UpdateAI(uint32 diff) override
        {
            if (!UpdateVictim() || IsFakingDeath)
                return;

            if (JulianneDead)
            {
                if (ResurrectTimer <= diff)
                {
                    Creature* Julianne = (ObjectAccessor::GetCreature((*me), JulianneGUID));
                    if (Julianne && ENSURE_AI(boss_julianne::boss_julianneAI, Julianne->AI())->IsFakingDeath)
                    {
                        Talk(SAY_ROMULO_RESURRECT);
                        Resurrect(Julianne);
                        ENSURE_AI(boss_julianne::boss_julianneAI, Julianne->AI())->IsFakingDeath = false;
                        JulianneDead = false;
                        ResurrectTimer = 10000;
                    }
                } else ResurrectTimer -= diff;
            }

            if (BackwardLungeTimer <= diff)
            {
                Unit* target = SelectTarget(SelectTargetMethod::Random, 1, 100, true);
                if (target && !me->HasInArc(float(M_PI), target))
                {
                    DoCast(target, SPELL_BACKWARD_LUNGE);
                    BackwardLungeTimer = urand(15000, 30000);
                }
            } else BackwardLungeTimer -= diff;

            if (DaringTimer <= diff)
            {
                DoCast(me, SPELL_DARING);
                DaringTimer = urand(20000, 40000);
            } else DaringTimer -= diff;

            if (DeadlySwatheTimer <= diff)
            {
                if (Unit* target = SelectTarget(SelectTargetMethod::Random, 0, 100, true))
                    DoCast(target, SPELL_DEADLY_SWATHE);
                DeadlySwatheTimer = urand(15000, 25000);
            } else DeadlySwatheTimer -= diff;

            if (PoisonThrustTimer <= diff)
            {
                DoCastVictim(SPELL_POISON_THRUST);
                PoisonThrustTimer = urand(10000, 20000);
            } else PoisonThrustTimer -= diff;

            DoMeleeAttackIfReady();
        }
    };
};

void boss_julianne::boss_julianneAI::UpdateAI(uint32 diff)
{
    if (EntryYellTimer)
    {
        if (EntryYellTimer <= diff)
        {
            Talk(SAY_JULIANNE_ENTER);
            EntryYellTimer = 0;
        } else EntryYellTimer -= diff;
    }

    if (AggroYellTimer)
    {
        if (AggroYellTimer <= diff)
        {
            Talk(SAY_JULIANNE_AGGRO);
<<<<<<< HEAD
            me->RemoveFlag(UNIT_FIELD_FLAGS, UNIT_FLAG_NON_ATTACKABLE);
=======
            me->RemoveUnitFlag(UNIT_FLAG_NON_ATTACKABLE);
>>>>>>> 28d470c5
            me->SetFaction(FACTION_MONSTER_2);
            AggroYellTimer = 0;
        } else AggroYellTimer -= diff;
    }

    if (DrinkPoisonTimer)
    {
        //will do this 2secs after spell hit. this is time to display visual as expected
        if (DrinkPoisonTimer <= diff)
        {
            PretendToDie(me);
            Phase = PHASE_ROMULO;
            SummonRomuloTimer = 10000;
            DrinkPoisonTimer = 0;
        } else DrinkPoisonTimer -= diff;
    }

    if (Phase == PHASE_ROMULO && !SummonedRomulo)
    {
        if (SummonRomuloTimer <= diff)
        {
            if (Creature* pRomulo = me->SummonCreature(CREATURE_ROMULO, ROMULO_X, ROMULO_Y, me->GetPositionZ(), 0, TEMPSUMMON_TIMED_OR_DEAD_DESPAWN, 2h))
            {
                RomuloGUID = pRomulo->GetGUID();
                ENSURE_AI(boss_romulo::boss_romuloAI, pRomulo->AI())->JulianneGUID = me->GetGUID();
                ENSURE_AI(boss_romulo::boss_romuloAI, pRomulo->AI())->Phase = PHASE_ROMULO;
                DoZoneInCombat(pRomulo);

                pRomulo->SetFaction(FACTION_MONSTER_2);
            }
            SummonedRomulo = true;
        } else SummonRomuloTimer -= diff;
    }

    if (ResurrectSelfTimer)
    {
        if (ResurrectSelfTimer <= diff)
        {
            Resurrect(me);
            Phase = PHASE_BOTH;
            IsFakingDeath = false;

            if (me->GetVictim())
                AttackStart(me->GetVictim());

            ResurrectSelfTimer = 0;
            ResurrectTimer = 1000;
        } else ResurrectSelfTimer -= diff;
    }

    if (!UpdateVictim() || IsFakingDeath)
        return;

    if (RomuloDead)
    {
        if (ResurrectTimer <= diff)
        {
            Creature* Romulo = (ObjectAccessor::GetCreature((*me), RomuloGUID));
            if (Romulo && ENSURE_AI(boss_romulo::boss_romuloAI, Romulo->AI())->IsFakingDeath)
            {
                Talk(SAY_JULIANNE_RESURRECT);
                Resurrect(Romulo);
                ENSURE_AI(boss_romulo::boss_romuloAI, Romulo->AI())->IsFakingDeath = false;
                RomuloDead = false;
                ResurrectTimer = 10000;
            }
        } else ResurrectTimer -= diff;
    }

    if (BlindingPassionTimer <= diff)
    {
        if (Unit* target = SelectTarget(SelectTargetMethod::Random, 0, 100, true))
            DoCast(target, SPELL_BLINDING_PASSION);
        BlindingPassionTimer = urand(30000, 45000);
    } else BlindingPassionTimer -= diff;

    if (DevotionTimer <= diff)
    {
        DoCast(me, SPELL_DEVOTION);
        DevotionTimer = urand(15000, 45000);
    } else DevotionTimer -= diff;

    if (PowerfulAttractionTimer <= diff)
    {
        DoCast(SelectTarget(SelectTargetMethod::Random, 0), SPELL_POWERFUL_ATTRACTION);
        PowerfulAttractionTimer = urand(5000, 30000);
    } else PowerfulAttractionTimer -= diff;

    if (EternalAffectionTimer <= diff)
    {
        if (urand(0, 1) && SummonedRomulo)
        {
            Creature* Romulo = (ObjectAccessor::GetCreature((*me), RomuloGUID));
            if (Romulo && Romulo->IsAlive() && !RomuloDead)
                DoCast(Romulo, SPELL_ETERNAL_AFFECTION);
        } else DoCast(me, SPELL_ETERNAL_AFFECTION);

        EternalAffectionTimer = urand(45000, 60000);
    } else EternalAffectionTimer -= diff;

    DoMeleeAttackIfReady();
}

void boss_julianne::boss_julianneAI::DamageTaken(Unit* /*done_by*/, uint32 &damage)
{
    if (damage < me->GetHealth())
        return;

    //anything below only used if incoming damage will kill

    if (Phase == PHASE_JULIANNE)
    {
        damage = 0;

        //this means already drinking, so return
        if (IsFakingDeath)
            return;

        me->InterruptNonMeleeSpells(true);
        DoCast(me, SPELL_DRINK_POISON);

        IsFakingDeath = true;
        //IS THIS USEFULL? Creature* Julianne = (ObjectAccessor::GetCreature((*me), JulianneGUID));
        return;
    }

    if (Phase == PHASE_ROMULO)
    {
        TC_LOG_ERROR("scripts", "boss_julianneAI: cannot take damage in PHASE_ROMULO, why was i here?");
        damage = 0;
        return;
    }

    if (Phase == PHASE_BOTH)
    {
        //if this is true then we have to kill romulo too
        if (RomuloDead)
        {
            if (Creature* Romulo = (ObjectAccessor::GetCreature((*me), RomuloGUID)))
            {
                Romulo->RemoveUnitFlag(UNIT_FLAG_NOT_SELECTABLE);
                Romulo->GetMotionMaster()->Clear();
                Romulo->setDeathState(JUST_DIED);
                Romulo->CombatStop(true);
<<<<<<< HEAD
                Romulo->SetUInt32Value(UNIT_DYNAMIC_FLAGS, UNIT_DYNFLAG_LOOTABLE);
=======
                Romulo->GetThreatManager().ClearAllThreat();
                Romulo->SetDynamicFlags(UNIT_DYNFLAG_LOOTABLE);
>>>>>>> 28d470c5
            }

            return;
        }

        //if not already returned, then romulo is alive and we can pretend die
        if (Creature* Romulo = (ObjectAccessor::GetCreature((*me), RomuloGUID)))
        {
            PretendToDie(me);
            IsFakingDeath = true;
            ENSURE_AI(boss_romulo::boss_romuloAI, Romulo->AI())->ResurrectTimer = 10000;
            ENSURE_AI(boss_romulo::boss_romuloAI, Romulo->AI())->JulianneDead = true;
            damage = 0;
            return;
        }
    }
    TC_LOG_ERROR("scripts", "boss_julianneAI: DamageTaken reach end of code, that should not happen.");
}

void AddSC_bosses_opera()
{
    new boss_dorothee();
    new boss_strawman();
    new boss_tinhead();
    new boss_roar();
    new boss_crone();
    new npc_tito();
    new npc_cyclone();
    new npc_grandmother();
    new boss_bigbadwolf();
    new boss_julianne();
    new boss_romulo();
}<|MERGE_RESOLUTION|>--- conflicted
+++ resolved
@@ -107,7 +107,7 @@
 
     if (instance->GetData(DATA_OPERA_OZ_DEATHCOUNT) == 4)
     {
-        if (Creature* pCrone = creature->SummonCreature(CREATURE_CRONE, -10891.96f, -1755.95f, creature->GetPositionZ(), 4.64f, TEMPSUMMON_TIMED_OR_DEAD_DESPAWN, 2h))
+        if (Creature* pCrone = creature->SummonCreature(CREATURE_CRONE, -10891.96f, -1755.95f, creature->GetPositionZ(), 4.64f, TEMPSUMMON_TIMED_OR_DEAD_DESPAWN, HOUR*2*IN_MILLISECONDS))
         {
             if (creature->GetVictim())
                 pCrone->AI()->AttackStart(creature->GetVictim());
@@ -161,7 +161,7 @@
             Initialize();
         }
 
-        void JustEngagedWith(Unit* /*who*/) override
+        void EnterCombat(Unit* /*who*/) override
         {
             Talk(SAY_DOROTHEE_AGGRO);
         }
@@ -213,7 +213,7 @@
 
             if (WaterBoltTimer <= diff)
             {
-                DoCast(SelectTarget(SelectTargetMethod::Random, 0), SPELL_WATERBOLT);
+                DoCast(SelectTarget(SELECT_TARGET_RANDOM, 0), SPELL_WATERBOLT);
                 WaterBoltTimer = TitoDied ? 1500 : 5000;
             } else WaterBoltTimer -= diff;
 
@@ -266,7 +266,7 @@
             Initialize();
         }
 
-        void JustEngagedWith(Unit* /*who*/) override { }
+        void EnterCombat(Unit* /*who*/) override { }
 
         void JustDied(Unit* /*killer*/) override
         {
@@ -299,7 +299,7 @@
 
 void boss_dorothee::boss_dorotheeAI::SummonTito()
 {
-    if (Creature* pTito = me->SummonCreature(CREATURE_TITO, 0.0f, 0.0f, 0.0f, 0.0f, TEMPSUMMON_TIMED_DESPAWN_OUT_OF_COMBAT, 30s))
+    if (Creature* pTito = me->SummonCreature(CREATURE_TITO, 0.0f, 0.0f, 0.0f, 0.0f, TEMPSUMMON_TIMED_DESPAWN_OUT_OF_COMBAT, 30000))
     {
         Talk(SAY_DOROTHEE_SUMMON);
         ENSURE_AI(npc_tito::npc_titoAI, pTito->AI())->DorotheeGUID = me->GetGUID();
@@ -362,7 +362,7 @@
             ScriptedAI::MoveInLineOfSight(who);
         }
 
-        void JustEngagedWith(Unit* /*who*/) override
+        void EnterCombat(Unit* /*who*/) override
         {
             Talk(SAY_STRAWMAN_AGGRO);
         }
@@ -372,13 +372,9 @@
             me->DespawnOrUnsummon();
         }
 
-<<<<<<< HEAD
-        void SpellHit(WorldObject* /*caster*/, SpellInfo const* spellInfo) override
-=======
         void SpellHit(Unit* /*caster*/, SpellInfo const* Spell) override
->>>>>>> 28d470c5
-        {
-            if ((spellInfo->SchoolMask == SPELL_SCHOOL_MASK_FIRE) && (!(rand32() % 10)))
+        {
+            if ((Spell->SchoolMask == SPELL_SCHOOL_MASK_FIRE) && (!(rand32() % 10)))
             {
                 /*
                     if (not direct damage(aoe, dot))
@@ -423,7 +419,7 @@
 
             if (BrainWipeTimer <= diff)
             {
-                if (Unit* target = SelectTarget(SelectTargetMethod::Random, 0, 100, true))
+                if (Unit* target = SelectTarget(SELECT_TARGET_RANDOM, 0, 100, true))
                     DoCast(target, SPELL_BRAIN_WIPE);
                 BrainWipeTimer = 20000;
             } else BrainWipeTimer -= diff;
@@ -473,7 +469,7 @@
             Initialize();
         }
 
-        void JustEngagedWith(Unit* /*who*/) override
+        void EnterCombat(Unit* /*who*/) override
         {
             Talk(SAY_TINHEAD_AGGRO);
         }
@@ -603,7 +599,7 @@
             ScriptedAI::AttackStart(who);
         }
 
-        void JustEngagedWith(Unit* /*who*/) override
+        void EnterCombat(Unit* /*who*/) override
         {
             Talk(SAY_ROAR_AGGRO);
         }
@@ -687,11 +683,7 @@
             // Anyway, I digress.
             // @todo This line below is obviously a hack. Duh. I'm just coming in here to hackfix the encounter to actually be completable.
             // It needs a rewrite. Badly. Please, take good care of it.
-<<<<<<< HEAD
-            me->RemoveFlag(UNIT_FIELD_FLAGS, UNIT_FLAG_NON_ATTACKABLE);
-=======
             me->RemoveUnitFlag(UNIT_FLAG_NON_ATTACKABLE);
->>>>>>> 28d470c5
             me->SetImmuneToPC(false);
             CycloneTimer = 30000;
             ChainLightningTimer = 10000;
@@ -717,7 +709,7 @@
            Talk(SAY_CRONE_SLAY);
         }
 
-        void JustEngagedWith(Unit* /*who*/) override
+        void EnterCombat(Unit* /*who*/) override
         {
             Talk(SAY_CRONE_AGGRO);
         }
@@ -735,7 +727,7 @@
 
             if (CycloneTimer <= diff)
             {
-                if (Creature* Cyclone = DoSpawnCreature(CREATURE_CYCLONE, float(urand(0, 9)), float(urand(0, 9)), 0, 0, TEMPSUMMON_TIMED_DESPAWN, 15s))
+                if (Creature* Cyclone = DoSpawnCreature(CREATURE_CYCLONE, float(urand(0, 9)), float(urand(0, 9)), 0, 0, TEMPSUMMON_TIMED_DESPAWN, 15000))
                     Cyclone->CastSpell(Cyclone, SPELL_CYCLONE_VISUAL, true);
                 CycloneTimer = 30000;
             } else CycloneTimer -= diff;
@@ -780,7 +772,7 @@
             Initialize();
         }
 
-        void JustEngagedWith(Unit* /*who*/) override { }
+        void EnterCombat(Unit* /*who*/) override { }
 
         void MoveInLineOfSight(Unit* /*who*/) override
 
@@ -829,21 +821,13 @@
         {
             npc_grandmotherAI(Creature* creature) : ScriptedAI(creature) { }
 
-<<<<<<< HEAD
-            bool OnGossipSelect(Player* player, uint32 menuId, uint32 gossipListId) override
-=======
             bool GossipSelect(Player* player, uint32 menuId, uint32 gossipListId) override
->>>>>>> 28d470c5
             {
                 if (menuId == OPTION_WHAT_PHAT_LEWTS_YOU_HAVE && gossipListId == 0)
                 {
                     CloseGossipMenuFor(player);
 
-<<<<<<< HEAD
-                    if (Creature* pBigBadWolf = me->SummonCreature(CREATURE_BIG_BAD_WOLF, me->GetPositionX(), me->GetPositionY(), me->GetPositionZ(), me->GetOrientation(), TEMPSUMMON_TIMED_OR_DEAD_DESPAWN, 2h))
-=======
                     if (Creature* pBigBadWolf = me->SummonCreature(CREATURE_BIG_BAD_WOLF, me->GetPositionX(), me->GetPositionY(), me->GetPositionZ(), me->GetOrientation(), TEMPSUMMON_TIMED_OR_DEAD_DESPAWN, HOUR*2*IN_MILLISECONDS))
->>>>>>> 28d470c5
                         pBigBadWolf->AI()->AttackStart(player);
 
                     me->DespawnOrUnsummon();
@@ -904,7 +888,7 @@
             Initialize();
         }
 
-        void JustEngagedWith(Unit* /*who*/) override
+        void EnterCombat(Unit* /*who*/) override
         {
             Talk(SAY_WOLF_AGGRO);
         }
@@ -936,7 +920,7 @@
             {
                 if (!IsChasing)
                 {
-                    if (Unit* target = SelectTarget(SelectTargetMethod::Random, 0, 100, true))
+                    if (Unit* target = SelectTarget(SELECT_TARGET_RANDOM, 0, 100, true))
                     {
                         Talk(SAY_WOLF_HOOD);
                         DoCast(target, SPELL_LITTLE_RED_RIDING_HOOD, true);
@@ -1036,13 +1020,8 @@
     creature->InterruptNonMeleeSpells(true);
     creature->RemoveAllAuras();
     creature->SetHealth(0);
-<<<<<<< HEAD
-    creature->SetFlag(UNIT_FIELD_FLAGS, UNIT_FLAG_NOT_SELECTABLE);
-    creature->GetMotionMaster()->Clear();
-=======
     creature->AddUnitFlag(UNIT_FLAG_NOT_SELECTABLE);
     creature->GetMotionMaster()->MovementExpired(false);
->>>>>>> 28d470c5
     creature->GetMotionMaster()->MoveIdle();
     creature->SetStandState(UNIT_STAND_STATE_DEAD);
 }
@@ -1133,7 +1112,7 @@
             }
         }
 
-        void JustEngagedWith(Unit* /*who*/) override { }
+        void EnterCombat(Unit* /*who*/) override { }
 
         void AttackStart(Unit* who) override
         {
@@ -1157,13 +1136,9 @@
             me->DespawnOrUnsummon();
         }
 
-<<<<<<< HEAD
-        void SpellHit(WorldObject* /*caster*/, SpellInfo const* spellInfo) override
-=======
         void SpellHit(Unit* /*caster*/, SpellInfo const* Spell) override
->>>>>>> 28d470c5
-        {
-            if (spellInfo->Id == SPELL_DRINK_POISON)
+        {
+            if (Spell->Id == SPELL_DRINK_POISON)
             {
                 Talk(SAY_JULIANNE_DEATH01);
                 DrinkPoisonTimer = 2500;
@@ -1282,12 +1257,8 @@
                         Julianne->GetMotionMaster()->Clear();
                         Julianne->setDeathState(JUST_DIED);
                         Julianne->CombatStop(true);
-<<<<<<< HEAD
-                        Julianne->SetUInt32Value(UNIT_DYNAMIC_FLAGS, UNIT_DYNFLAG_LOOTABLE);
-=======
                         Julianne->GetThreatManager().ClearAllThreat();
                         Julianne->SetDynamicFlags(UNIT_DYNFLAG_LOOTABLE);
->>>>>>> 28d470c5
                     }
                     return;
                 }
@@ -1306,7 +1277,7 @@
             TC_LOG_ERROR("scripts", "boss_romuloAI: DamageTaken reach end of code, that should not happen.");
         }
 
-        void JustEngagedWith(Unit* /*who*/) override
+        void EnterCombat(Unit* /*who*/) override
         {
             Talk(SAY_ROMULO_AGGRO);
             if (!JulianneGUID.IsEmpty())
@@ -1363,7 +1334,7 @@
 
             if (BackwardLungeTimer <= diff)
             {
-                Unit* target = SelectTarget(SelectTargetMethod::Random, 1, 100, true);
+                Unit* target = SelectTarget(SELECT_TARGET_RANDOM, 1, 100, true);
                 if (target && !me->HasInArc(float(M_PI), target))
                 {
                     DoCast(target, SPELL_BACKWARD_LUNGE);
@@ -1379,7 +1350,7 @@
 
             if (DeadlySwatheTimer <= diff)
             {
-                if (Unit* target = SelectTarget(SelectTargetMethod::Random, 0, 100, true))
+                if (Unit* target = SelectTarget(SELECT_TARGET_RANDOM, 0, 100, true))
                     DoCast(target, SPELL_DEADLY_SWATHE);
                 DeadlySwatheTimer = urand(15000, 25000);
             } else DeadlySwatheTimer -= diff;
@@ -1411,11 +1382,7 @@
         if (AggroYellTimer <= diff)
         {
             Talk(SAY_JULIANNE_AGGRO);
-<<<<<<< HEAD
-            me->RemoveFlag(UNIT_FIELD_FLAGS, UNIT_FLAG_NON_ATTACKABLE);
-=======
             me->RemoveUnitFlag(UNIT_FLAG_NON_ATTACKABLE);
->>>>>>> 28d470c5
             me->SetFaction(FACTION_MONSTER_2);
             AggroYellTimer = 0;
         } else AggroYellTimer -= diff;
@@ -1437,7 +1404,7 @@
     {
         if (SummonRomuloTimer <= diff)
         {
-            if (Creature* pRomulo = me->SummonCreature(CREATURE_ROMULO, ROMULO_X, ROMULO_Y, me->GetPositionZ(), 0, TEMPSUMMON_TIMED_OR_DEAD_DESPAWN, 2h))
+            if (Creature* pRomulo = me->SummonCreature(CREATURE_ROMULO, ROMULO_X, ROMULO_Y, me->GetPositionZ(), 0, TEMPSUMMON_TIMED_OR_DEAD_DESPAWN, HOUR*2*IN_MILLISECONDS))
             {
                 RomuloGUID = pRomulo->GetGUID();
                 ENSURE_AI(boss_romulo::boss_romuloAI, pRomulo->AI())->JulianneGUID = me->GetGUID();
@@ -1487,7 +1454,7 @@
 
     if (BlindingPassionTimer <= diff)
     {
-        if (Unit* target = SelectTarget(SelectTargetMethod::Random, 0, 100, true))
+        if (Unit* target = SelectTarget(SELECT_TARGET_RANDOM, 0, 100, true))
             DoCast(target, SPELL_BLINDING_PASSION);
         BlindingPassionTimer = urand(30000, 45000);
     } else BlindingPassionTimer -= diff;
@@ -1500,7 +1467,7 @@
 
     if (PowerfulAttractionTimer <= diff)
     {
-        DoCast(SelectTarget(SelectTargetMethod::Random, 0), SPELL_POWERFUL_ATTRACTION);
+        DoCast(SelectTarget(SELECT_TARGET_RANDOM, 0), SPELL_POWERFUL_ATTRACTION);
         PowerfulAttractionTimer = urand(5000, 30000);
     } else PowerfulAttractionTimer -= diff;
 
@@ -1560,12 +1527,8 @@
                 Romulo->GetMotionMaster()->Clear();
                 Romulo->setDeathState(JUST_DIED);
                 Romulo->CombatStop(true);
-<<<<<<< HEAD
-                Romulo->SetUInt32Value(UNIT_DYNAMIC_FLAGS, UNIT_DYNFLAG_LOOTABLE);
-=======
                 Romulo->GetThreatManager().ClearAllThreat();
                 Romulo->SetDynamicFlags(UNIT_DYNFLAG_LOOTABLE);
->>>>>>> 28d470c5
             }
 
             return;
