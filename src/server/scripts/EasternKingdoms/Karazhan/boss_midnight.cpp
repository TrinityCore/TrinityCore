/*
 * This file is part of the TrinityCore Project. See AUTHORS file for Copyright information
 *
 * This program is free software; you can redistribute it and/or modify it
 * under the terms of the GNU General Public License as published by the
 * Free Software Foundation; either version 2 of the License, or (at your
 * option) any later version.
 *
 * This program is distributed in the hope that it will be useful, but WITHOUT
 * ANY WARRANTY; without even the implied warranty of MERCHANTABILITY or
 * FITNESS FOR A PARTICULAR PURPOSE. See the GNU General Public License for
 * more details.
 *
 * You should have received a copy of the GNU General Public License along
 * with this program. If not, see <http://www.gnu.org/licenses/>.
 */

/* ScriptData
SDName: Boss_Midnight
SD%Complete: 100
SDComment:
SDCategory: Karazhan
EndScriptData */

#include "ScriptMgr.h"
#include "karazhan.h"
#include "MotionMaster.h"
#include "ObjectAccessor.h"
#include "ScriptedCreature.h"
#include "SpellInfo.h"

enum Texts
{
    SAY_KILL          = 0,
    SAY_RANDOM        = 1,
    SAY_DISARMED      = 2,
    SAY_MIDNIGHT_KILL = 3,
    SAY_APPEAR        = 4,
    SAY_MOUNT         = 5,

    SAY_DEATH         = 3,

    // Midnight
    EMOTE_CALL_ATTUMEN = 0,
    EMOTE_MOUNT_UP     = 1
};

enum Spells
{
    // Attumen
    SPELL_SHADOWCLEAVE           = 29832,
    SPELL_INTANGIBLE_PRESENCE    = 29833,
    SPELL_SPAWN_SMOKE            = 10389,
    SPELL_CHARGE                 = 29847,

    // Midnight
    SPELL_KNOCKDOWN              = 29711,
    SPELL_SUMMON_ATTUMEN         = 29714,
    SPELL_MOUNT                  = 29770,
    SPELL_SUMMON_ATTUMEN_MOUNTED = 29799
};

enum Phases
{
    PHASE_NONE,
    PHASE_ATTUMEN_ENGAGES,
    PHASE_MOUNTED
};

class boss_attumen : public CreatureScript
{
public:
    boss_attumen() : CreatureScript("boss_attumen") { }

    struct boss_attumenAI : public BossAI
    {
        boss_attumenAI(Creature* creature) : BossAI(creature, DATA_ATTUMEN)
        {
            Initialize();
        }

        void Initialize()
        {
            _midnightGUID.Clear();
            _phase = PHASE_NONE;
        }

        void Reset() override
        {
            Initialize();
            BossAI::Reset();
        }

        void EnterEvadeMode(EvadeReason /*why*/) override
        {
            if (Creature* midnight = ObjectAccessor::GetCreature(*me, _midnightGUID))
                BossAI::_DespawnAtEvade(Seconds(10), midnight);

            me->DespawnOrUnsummon();
        }

        void ScheduleTasks() override
        {
            scheduler.Schedule(Seconds(15), Seconds(25), [this](TaskContext task)
            {
                DoCastVictim(SPELL_SHADOWCLEAVE);
                task.Repeat(Seconds(15), Seconds(25));
            });

            scheduler.Schedule(Seconds(25), Seconds(45), [this](TaskContext task)
            {
<<<<<<< HEAD
                if (Unit* target = SelectTarget(SelectTargetMethod::Random, 0))
=======
                if (Unit* target = SelectTarget(SELECT_TARGET_RANDOM, 0))
>>>>>>> 28d470c5
                    DoCast(target,SPELL_INTANGIBLE_PRESENCE);

                task.Repeat(Seconds(25), Seconds(45));
            });

            scheduler.Schedule(Seconds(30), Seconds(60), [this](TaskContext task)
            {
                Talk(SAY_RANDOM);
                task.Repeat(Seconds(30), Seconds(60));
            });
        }

        void DamageTaken(Unit* /*attacker*/, uint32 &damage) override
        {
            // Attumen does not die until he mounts Midnight, let health fall to 1 and prevent further damage.
            if (damage >= me->GetHealth() && _phase != PHASE_MOUNTED)
                damage = me->GetHealth() - 1;

            if (_phase == PHASE_ATTUMEN_ENGAGES && me->HealthBelowPctDamaged(25, damage))
            {
                _phase = PHASE_NONE;

                if (Creature* midnight = ObjectAccessor::GetCreature(*me, _midnightGUID))
                    midnight->AI()->DoCastAOE(SPELL_MOUNT, true);
            }
        }

        void KilledUnit(Unit* /*victim*/) override
        {
            Talk(SAY_KILL);
        }

        void JustSummoned(Creature* summon) override
        {
            if (summon->GetEntry() == NPC_ATTUMEN_MOUNTED)
                if (Creature* midnight = ObjectAccessor::GetCreature(*me, _midnightGUID))
                {
                    if (midnight->GetHealth() > me->GetHealth())
                        summon->SetHealth(midnight->GetHealth());
                    else
                        summon->SetHealth(me->GetHealth());

                    summon->AI()->DoZoneInCombat();
                    summon->AI()->SetGUID(_midnightGUID, NPC_MIDNIGHT);
                }

            BossAI::JustSummoned(summon);
        }

<<<<<<< HEAD
        void IsSummonedBy(WorldObject* summoner) override
=======
        void IsSummonedBy(Unit* summoner) override
>>>>>>> 28d470c5
        {
            if (summoner->GetEntry() == NPC_MIDNIGHT)
                _phase = PHASE_ATTUMEN_ENGAGES;

            if (summoner->GetEntry() == NPC_ATTUMEN_UNMOUNTED)
            {
                _phase = PHASE_MOUNTED;
                DoCastSelf(SPELL_SPAWN_SMOKE);

                scheduler.Schedule(Seconds(10), Seconds(25), [this](TaskContext task)
                {
                    Unit* target = nullptr;
                    std::vector<Unit*> target_list;

                    for (auto* ref : me->GetThreatManager().GetUnsortedThreatList())
                    {
                        target = ref->GetVictim();
                        if (target && !target->IsWithinDist(me, 8.00f, false) && target->IsWithinDist(me, 25.0f, false))
                            target_list.push_back(target);

                        target = nullptr;
                    }

                    if (!target_list.empty())
                        target = Trinity::Containers::SelectRandomContainerElement(target_list);

                    DoCast(target, SPELL_CHARGE);
                    task.Repeat(Seconds(10), Seconds(25));
                });

                scheduler.Schedule(Seconds(25), Seconds(35), [this](TaskContext task)
                {
                    DoCastVictim(SPELL_KNOCKDOWN);
                    task.Repeat(Seconds(25), Seconds(35));
                });
            }
        }

<<<<<<< HEAD
        void JustDied(Unit* /*killer*/) override
=======
        void JustDied(Unit* killer) override
>>>>>>> 28d470c5
        {
            Talk(SAY_DEATH);
            if (Unit* midnight = ObjectAccessor::GetUnit(*me, _midnightGUID))
                midnight->KillSelf();

<<<<<<< HEAD
            _JustDied();
        }

        void SetGUID(ObjectGuid const& guid, int32 id) override
        {
            if (id == NPC_MIDNIGHT)
=======
            BossAI::JustDied(killer);
        }

        void SetGUID(ObjectGuid guid, int32 data) override
        {
            if (data == NPC_MIDNIGHT)
>>>>>>> 28d470c5
                _midnightGUID = guid;
        }

        void UpdateAI(uint32 diff) override
<<<<<<< HEAD
=======
        {
            if (!UpdateVictim() && _phase != PHASE_NONE)
                return;

            scheduler.Update(diff,
                std::bind(&BossAI::DoMeleeAttackIfReady, this));
        }

        void SpellHit(Unit* /*source*/, SpellInfo const* spell) override
>>>>>>> 28d470c5
        {
            if (!UpdateVictim() && _phase != PHASE_NONE)
                return;

            scheduler.Update(diff,
                std::bind(&BossAI::DoMeleeAttackIfReady, this));
        }

        void SpellHit(WorldObject* /*caster*/, SpellInfo const* spellInfo) override
        {
            if (spellInfo->Mechanic == MECHANIC_DISARM)
                Talk(SAY_DISARMED);

<<<<<<< HEAD
            if (spellInfo->Id == SPELL_MOUNT)
=======
            if (spell->Id == SPELL_MOUNT)
>>>>>>> 28d470c5
            {
                if (Creature* midnight = ObjectAccessor::GetCreature(*me, _midnightGUID))
                {
                    _phase = PHASE_NONE;
                    scheduler.CancelAll();

                    midnight->AttackStop();
                    midnight->RemoveAllAttackers();
                    midnight->SetReactState(REACT_PASSIVE);
                    midnight->GetMotionMaster()->MoveFollow(me, 2.0f, 0.0f);
                    midnight->AI()->Talk(EMOTE_MOUNT_UP);

                    me->AttackStop();
                    me->RemoveAllAttackers();
                    me->SetReactState(REACT_PASSIVE);
                    me->GetMotionMaster()->MoveFollow(midnight, 2.0f, 0.0f);
                    Talk(SAY_MOUNT);

                    scheduler.Schedule(Seconds(1), [this](TaskContext task)
                    {
                        if (Creature* midnight = ObjectAccessor::GetCreature(*me, _midnightGUID))
                        {
                            if (me->IsWithinDist2d(midnight, 5.0f))
                            {
                                DoCastAOE(SPELL_SUMMON_ATTUMEN_MOUNTED);
                                me->SetVisible(false);
                                me->GetMotionMaster()->Clear();
                                midnight->SetVisible(false);
                            }
                            else
                            {
                                midnight->GetMotionMaster()->MoveFollow(me, 2.0f, 0.0f);
                                me->GetMotionMaster()->MoveFollow(midnight, 2.0f, 0.0f);
                                task.Repeat();
                            }
                        }
                    });
                }
            }
        }

    private:
        ObjectGuid _midnightGUID;
        uint8 _phase;
    };

    CreatureAI* GetAI(Creature* creature) const override
    {
        return GetKarazhanAI<boss_attumenAI>(creature);
    }
};

class boss_midnight : public CreatureScript
{
public:
    boss_midnight() : CreatureScript("boss_midnight") { }

    struct boss_midnightAI : public BossAI
    {
        boss_midnightAI(Creature* creature) : BossAI(creature, DATA_ATTUMEN)
        {
            Initialize();
        }

        void Initialize()
        {
            _phase = PHASE_NONE;
        }

        void Reset() override
        {
            Initialize();
            BossAI::Reset();
            me->SetVisible(true);
            me->SetReactState(REACT_DEFENSIVE);
        }

        void DamageTaken(Unit* /*attacker*/, uint32 &damage) override
        {
            // Midnight never dies, let health fall to 1 and prevent further damage.
            if (damage >= me->GetHealth())
                damage = me->GetHealth() - 1;

            if (_phase == PHASE_NONE && me->HealthBelowPctDamaged(95, damage))
            {
                _phase = PHASE_ATTUMEN_ENGAGES;
                Talk(EMOTE_CALL_ATTUMEN);
                DoCastAOE(SPELL_SUMMON_ATTUMEN);
            }
            else if (_phase == PHASE_ATTUMEN_ENGAGES && me->HealthBelowPctDamaged(25, damage))
            {
                _phase = PHASE_MOUNTED;
                DoCastAOE(SPELL_MOUNT, true);
            }
        }

        void JustSummoned(Creature* summon) override
        {
            if (summon->GetEntry() == NPC_ATTUMEN_UNMOUNTED)
            {
                _attumenGUID = summon->GetGUID();
                summon->AI()->SetGUID(me->GetGUID(), NPC_MIDNIGHT);
                summon->AI()->AttackStart(me->GetVictim());
                summon->AI()->Talk(SAY_APPEAR);
            }

            BossAI::JustSummoned(summon);
        }

<<<<<<< HEAD
        void JustEngagedWith(Unit* who) override
        {
            BossAI::JustEngagedWith(who);
=======
        void EnterCombat(Unit* who) override
        {
            BossAI::EnterCombat(who);
>>>>>>> 28d470c5

            scheduler.Schedule(Seconds(15), Seconds(25), [this](TaskContext task)
            {
                DoCastVictim(SPELL_KNOCKDOWN);
                task.Repeat(Seconds(15), Seconds(25));
            });
        }

        void EnterEvadeMode(EvadeReason /*why*/) override
        {
            BossAI::_DespawnAtEvade(Seconds(10));
        }

        void KilledUnit(Unit* /*victim*/) override
        {
            if (_phase == PHASE_ATTUMEN_ENGAGES)
            {
                if (Unit* unit = ObjectAccessor::GetUnit(*me, _attumenGUID))
                    Talk(SAY_MIDNIGHT_KILL, unit);
            }
        }

        void UpdateAI(uint32 diff) override
        {
            if (!UpdateVictim() || _phase == PHASE_MOUNTED)
                return;

            scheduler.Update(diff,
                std::bind(&BossAI::DoMeleeAttackIfReady, this));
        }

        private:
            ObjectGuid _attumenGUID;
            uint8 _phase;
    };

    CreatureAI* GetAI(Creature* creature) const override
    {
        return GetKarazhanAI<boss_midnightAI>(creature);
    }
};

void AddSC_boss_attumen()
{
    new boss_attumen();
    new boss_midnight();
}<|MERGE_RESOLUTION|>--- conflicted
+++ resolved
@@ -109,11 +109,7 @@
 
             scheduler.Schedule(Seconds(25), Seconds(45), [this](TaskContext task)
             {
-<<<<<<< HEAD
-                if (Unit* target = SelectTarget(SelectTargetMethod::Random, 0))
-=======
                 if (Unit* target = SelectTarget(SELECT_TARGET_RANDOM, 0))
->>>>>>> 28d470c5
                     DoCast(target,SPELL_INTANGIBLE_PRESENCE);
 
                 task.Repeat(Seconds(25), Seconds(45));
@@ -163,11 +159,7 @@
             BossAI::JustSummoned(summon);
         }
 
-<<<<<<< HEAD
-        void IsSummonedBy(WorldObject* summoner) override
-=======
         void IsSummonedBy(Unit* summoner) override
->>>>>>> 28d470c5
         {
             if (summoner->GetEntry() == NPC_MIDNIGHT)
                 _phase = PHASE_ATTUMEN_ENGAGES;
@@ -206,37 +198,22 @@
             }
         }
 
-<<<<<<< HEAD
-        void JustDied(Unit* /*killer*/) override
-=======
         void JustDied(Unit* killer) override
->>>>>>> 28d470c5
         {
             Talk(SAY_DEATH);
             if (Unit* midnight = ObjectAccessor::GetUnit(*me, _midnightGUID))
                 midnight->KillSelf();
 
-<<<<<<< HEAD
-            _JustDied();
-        }
-
-        void SetGUID(ObjectGuid const& guid, int32 id) override
-        {
-            if (id == NPC_MIDNIGHT)
-=======
             BossAI::JustDied(killer);
         }
 
         void SetGUID(ObjectGuid guid, int32 data) override
         {
             if (data == NPC_MIDNIGHT)
->>>>>>> 28d470c5
                 _midnightGUID = guid;
         }
 
         void UpdateAI(uint32 diff) override
-<<<<<<< HEAD
-=======
         {
             if (!UpdateVictim() && _phase != PHASE_NONE)
                 return;
@@ -246,25 +223,11 @@
         }
 
         void SpellHit(Unit* /*source*/, SpellInfo const* spell) override
->>>>>>> 28d470c5
-        {
-            if (!UpdateVictim() && _phase != PHASE_NONE)
-                return;
-
-            scheduler.Update(diff,
-                std::bind(&BossAI::DoMeleeAttackIfReady, this));
-        }
-
-        void SpellHit(WorldObject* /*caster*/, SpellInfo const* spellInfo) override
-        {
-            if (spellInfo->Mechanic == MECHANIC_DISARM)
+        {
+            if (spell->Mechanic == MECHANIC_DISARM)
                 Talk(SAY_DISARMED);
 
-<<<<<<< HEAD
-            if (spellInfo->Id == SPELL_MOUNT)
-=======
             if (spell->Id == SPELL_MOUNT)
->>>>>>> 28d470c5
             {
                 if (Creature* midnight = ObjectAccessor::GetCreature(*me, _midnightGUID))
                 {
@@ -374,15 +337,9 @@
             BossAI::JustSummoned(summon);
         }
 
-<<<<<<< HEAD
-        void JustEngagedWith(Unit* who) override
-        {
-            BossAI::JustEngagedWith(who);
-=======
         void EnterCombat(Unit* who) override
         {
             BossAI::EnterCombat(who);
->>>>>>> 28d470c5
 
             scheduler.Schedule(Seconds(15), Seconds(25), [this](TaskContext task)
             {
