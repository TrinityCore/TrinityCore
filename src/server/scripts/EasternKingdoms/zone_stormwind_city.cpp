--- conflicted
+++ resolved
@@ -15,496 +15,6 @@
  * with this program. If not, see <http://www.gnu.org/licenses/>.
  */
 
-<<<<<<< HEAD
-/* ScriptData
-SDName: Stormwind_City
-SD%Complete: 100
-SDComment: Quest support: 1640, 1447, 434.
-SDCategory: Stormwind City
-EndScriptData */
-
-/* ContentData
-npc_tyrion
-npc_tyrion_spybot
-npc_marzon_silent_blade
-npc_lord_gregor_lescovar
-EndContentData */
-
-#include "ScriptMgr.h"
-#include "MotionMaster.h"
-#include "ObjectAccessor.h"
-#include "Player.h"
-#include "ScriptedEscortAI.h"
-#include "ScriptedGossip.h"
-#include "TemporarySummon.h"
-
-/*######
-## npc_lord_gregor_lescovar
-######*/
-
-enum LordGregorLescovar
-{
-    SAY_GUARD_2         = 0,
-    SAY_LESCOVAR_2      = 0,
-    SAY_LESCOVAR_3      = 1,
-    SAY_LESCOVAR_4      = 2,
-    SAY_MARZON_1        = 0,
-    SAY_MARZON_2        = 1,
-    SAY_TYRION_2        = 1,
-
-    NPC_STORMWIND_ROYAL = 1756,
-    NPC_MARZON_BLADE    = 1755,
-    NPC_TYRION          = 7766,
-
-    QUEST_THE_ATTACK    = 434
-};
-
-class npc_lord_gregor_lescovar : public CreatureScript
-{
-public:
-    npc_lord_gregor_lescovar() : CreatureScript("npc_lord_gregor_lescovar") { }
-
-    CreatureAI* GetAI(Creature* creature) const override
-    {
-        return new npc_lord_gregor_lescovarAI(creature);
-    }
-
-    struct npc_lord_gregor_lescovarAI : public EscortAI
-    {
-        npc_lord_gregor_lescovarAI(Creature* creature) : EscortAI(creature)
-        {
-            Initialize();
-        }
-
-        void Initialize()
-        {
-            uiTimer = 0;
-            uiPhase = 0;
-
-            MarzonGUID.Clear();
-        }
-
-        uint32 uiTimer;
-        uint32 uiPhase;
-
-        ObjectGuid MarzonGUID;
-
-        void Reset() override
-        {
-            Initialize();
-        }
-
-        void EnterEvadeMode(EvadeReason /*why*/) override
-        {
-            me->DisappearAndDie();
-
-            if (Creature* pMarzon = ObjectAccessor::GetCreature(*me, MarzonGUID))
-            {
-                if (pMarzon->IsAlive())
-                    pMarzon->DisappearAndDie();
-            }
-        }
-
-        void JustEngagedWith(Unit* who) override
-        {
-            if (Creature* pMarzon = ObjectAccessor::GetCreature(*me, MarzonGUID))
-            {
-                if (pMarzon->IsAlive() && !pMarzon->IsInCombat())
-                    pMarzon->AI()->AttackStart(who);
-            }
-        }
-
-        void WaypointReached(uint32 waypointId, uint32 /*pathId*/) override
-        {
-            switch (waypointId)
-            {
-                case 14:
-                    SetEscortPaused(true);
-                    Talk(SAY_LESCOVAR_2);
-                    uiTimer = 3000;
-                    uiPhase = 1;
-                    break;
-                case 16:
-                    SetEscortPaused(true);
-                    if (Creature* pMarzon = me->SummonCreature(NPC_MARZON_BLADE, -8411.360352f, 480.069733f, 123.760895f, 4.941504f, TEMPSUMMON_CORPSE_TIMED_DESPAWN, 1s))
-                    {
-                        pMarzon->GetMotionMaster()->MovePoint(0, -8408.000977f, 468.611450f, 123.759903f);
-                        MarzonGUID = pMarzon->GetGUID();
-                    }
-                    uiTimer = 2000;
-                    uiPhase = 4;
-                    break;
-            }
-        }
-        //TO-DO: We don't have movemaps, also we can't make 2 npcs walks to one point propperly (and we can not use escort ai, because they are 2 different spawns and with same entry), because of it we make them, disappear.
-        void DoGuardsDisappearAndDie()
-        {
-            std::list<Creature*> GuardList;
-            me->GetCreatureListWithEntryInGrid(GuardList, NPC_STORMWIND_ROYAL, 8.0f);
-            if (!GuardList.empty())
-            {
-                for (std::list<Creature*>::const_iterator itr = GuardList.begin(); itr != GuardList.end(); ++itr)
-                {
-                    if (Creature* pGuard = *itr)
-                        pGuard->DisappearAndDie();
-                }
-            }
-        }
-
-        void UpdateAI(uint32 uiDiff) override
-        {
-            if (uiPhase)
-            {
-                if (uiTimer <= uiDiff)
-                {
-                    switch (uiPhase)
-                    {
-                        case 1:
-                            if (Creature* pGuard = me->FindNearestCreature(NPC_STORMWIND_ROYAL, 8.0f, true))
-                                pGuard->AI()->Talk(SAY_GUARD_2);
-                            uiTimer = 3000;
-                            uiPhase = 2;
-                            break;
-                        case 2:
-                            DoGuardsDisappearAndDie();
-                            uiTimer = 2000;
-                            uiPhase = 3;
-                            break;
-                        case 3:
-                            SetEscortPaused(false);
-                            uiTimer = 0;
-                            uiPhase = 0;
-                            break;
-                        case 4:
-                            Talk(SAY_LESCOVAR_3);
-                            uiTimer = 0;
-                            uiPhase = 0;
-                            break;
-                        case 5:
-                            if (Creature* pMarzon = ObjectAccessor::GetCreature(*me, MarzonGUID))
-                                pMarzon->AI()->Talk(SAY_MARZON_1);
-                            uiTimer = 3000;
-                            uiPhase = 6;
-                            break;
-                        case 6:
-                            Talk(SAY_LESCOVAR_4);
-                            if (Player* player = GetPlayerForEscort())
-                                player->AreaExploredOrEventHappens(QUEST_THE_ATTACK);
-                            uiTimer = 2000;
-                            uiPhase = 7;
-                            break;
-                        case 7:
-                            if (Creature* pTyrion = me->FindNearestCreature(NPC_TYRION, 20.0f, true))
-                                pTyrion->AI()->Talk(SAY_TYRION_2);
-                            if (Creature* pMarzon = ObjectAccessor::GetCreature(*me, MarzonGUID))
-                                pMarzon->SetFaction(FACTION_MONSTER);
-                            me->SetFaction(FACTION_MONSTER);
-                            uiTimer = 0;
-                            uiPhase = 0;
-                            break;
-                    }
-                } else uiTimer -= uiDiff;
-            }
-            EscortAI::UpdateAI(uiDiff);
-
-            if (!UpdateVictim())
-                return;
-
-            DoMeleeAttackIfReady();
-        }
-    };
-};
-
-/*######
-## npc_marzon_silent_blade
-######*/
-
-class npc_marzon_silent_blade : public CreatureScript
-{
-public:
-    npc_marzon_silent_blade() : CreatureScript("npc_marzon_silent_blade") { }
-
-    CreatureAI* GetAI(Creature* creature) const override
-    {
-        return new npc_marzon_silent_bladeAI(creature);
-    }
-
-    struct npc_marzon_silent_bladeAI : public ScriptedAI
-    {
-        npc_marzon_silent_bladeAI(Creature* creature) : ScriptedAI(creature)
-        {
-            me->SetWalk(true);
-        }
-
-        void Reset() override
-        {
-            me->RestoreFaction();
-        }
-
-        void JustEngagedWith(Unit* who) override
-        {
-            Talk(SAY_MARZON_2);
-
-            if (me->IsSummon())
-            {
-                if (Unit* summoner = me->ToTempSummon()->GetSummonerUnit())
-                {
-                    if (summoner->GetTypeId() == TYPEID_UNIT && summoner->IsAlive() && !summoner->IsInCombat())
-                        summoner->ToCreature()->AI()->AttackStart(who);
-                }
-            }
-        }
-
-        void EnterEvadeMode(EvadeReason /*why*/) override
-        {
-            me->DisappearAndDie();
-
-            if (me->IsSummon())
-            {
-                if (Unit* summoner = me->ToTempSummon()->GetSummonerUnit())
-                {
-                    if (summoner->GetTypeId() == TYPEID_UNIT && summoner->IsAlive())
-                        summoner->ToCreature()->DisappearAndDie();
-                }
-            }
-        }
-
-        void MovementInform(uint32 uiType, uint32 /*uiId*/) override
-        {
-            if (uiType != POINT_MOTION_TYPE)
-                return;
-
-            if (me->IsSummon())
-            {
-                Unit* summoner = me->ToTempSummon()->GetSummonerUnit();
-                if (summoner && summoner->GetTypeId() == TYPEID_UNIT && summoner->IsAIEnabled())
-                {
-                    npc_lord_gregor_lescovar::npc_lord_gregor_lescovarAI* ai =
-                        CAST_AI(npc_lord_gregor_lescovar::npc_lord_gregor_lescovarAI, summoner->GetAI());
-                    if (ai)
-                    {
-                        ai->uiTimer = 2000;
-                        ai->uiPhase = 5;
-                    }
-                    //me->ChangeOrient(0.0f, summoner);
-                }
-            }
-        }
-
-        void UpdateAI(uint32 /*diff*/) override
-        {
-            if (!UpdateVictim())
-                return;
-
-            DoMeleeAttackIfReady();
-        }
-    };
-};
-
-/*######
-## npc_tyrion_spybot
-######*/
-
-enum TyrionSpybot
-{
-    SAY_QUEST_ACCEPT_ATTACK  = 0,
-    SAY_SPYBOT_1             = 1,
-    SAY_SPYBOT_2             = 2,
-    SAY_SPYBOT_3             = 3,
-    SAY_SPYBOT_4             = 4,
-    SAY_TYRION_1             = 0,
-    SAY_GUARD_1              = 1,
-    SAY_LESCOVAR_1           = 3,
-
-    NPC_PRIESTESS_TYRIONA    = 7779,
-    NPC_LORD_GREGOR_LESCOVAR = 1754,
-};
-
-class npc_tyrion_spybot : public CreatureScript
-{
-public:
-    npc_tyrion_spybot() : CreatureScript("npc_tyrion_spybot") { }
-
-    CreatureAI* GetAI(Creature* creature) const override
-    {
-        return new npc_tyrion_spybotAI(creature);
-    }
-
-    struct npc_tyrion_spybotAI : public EscortAI
-    {
-        npc_tyrion_spybotAI(Creature* creature) : EscortAI(creature)
-        {
-            Initialize();
-        }
-
-        void Initialize()
-        {
-            uiTimer = 0;
-            uiPhase = 0;
-        }
-
-        uint32 uiTimer;
-        uint32 uiPhase;
-
-        void Reset() override
-        {
-            Initialize();
-        }
-
-        void WaypointReached(uint32 waypointId, uint32 /*pathId*/) override
-        {
-            switch (waypointId)
-            {
-                case 1:
-                    SetEscortPaused(true);
-                    uiTimer = 2000;
-                    uiPhase = 1;
-                    break;
-                case 5:
-                    SetEscortPaused(true);
-                    Talk(SAY_SPYBOT_1);
-                    uiTimer = 2000;
-                    uiPhase = 5;
-                    break;
-                case 17:
-                    SetEscortPaused(true);
-                    Talk(SAY_SPYBOT_3);
-                    uiTimer = 3000;
-                    uiPhase = 8;
-                    break;
-            }
-        }
-
-        void UpdateAI(uint32 uiDiff) override
-        {
-            if (uiPhase)
-            {
-                if (uiTimer <= uiDiff)
-                {
-                    switch (uiPhase)
-                    {
-                        case 1:
-                            Talk(SAY_QUEST_ACCEPT_ATTACK);
-                            uiTimer = 3000;
-                            uiPhase = 2;
-                            break;
-                        case 2:
-                            if (Creature* pTyrion = me->FindNearestCreature(NPC_TYRION, 10.0f))
-                            {
-                                if (Player* player = GetPlayerForEscort())
-                                    pTyrion->AI()->Talk(SAY_TYRION_1, player);
-                            }
-                            uiTimer = 3000;
-                            uiPhase = 3;
-                            break;
-                        case 3:
-                            me->UpdateEntry(NPC_PRIESTESS_TYRIONA);
-                            uiTimer = 2000;
-                            uiPhase = 4;
-                            break;
-                        case 4:
-                           SetEscortPaused(false);
-                           uiPhase = 0;
-                           uiTimer = 0;
-                           break;
-                        case 5:
-                            if (Creature* pGuard = me->FindNearestCreature(NPC_STORMWIND_ROYAL, 10.0f, true))
-                                pGuard->AI()->Talk(SAY_GUARD_1);
-                            uiTimer = 3000;
-                            uiPhase = 6;
-                            break;
-                        case 6:
-                            Talk(SAY_SPYBOT_2);
-                            uiTimer = 3000;
-                            uiPhase = 7;
-                            break;
-                        case 7:
-                            SetEscortPaused(false);
-                            uiTimer = 0;
-                            uiPhase = 0;
-                            break;
-                        case 8:
-                            if (Creature* pLescovar = me->FindNearestCreature(NPC_LORD_GREGOR_LESCOVAR, 10.0f))
-                                pLescovar->AI()->Talk(SAY_LESCOVAR_1);
-                            uiTimer = 3000;
-                            uiPhase = 9;
-                            break;
-                        case 9:
-                            Talk(SAY_SPYBOT_4);
-                            uiTimer = 3000;
-                            uiPhase = 10;
-                            break;
-                        case 10:
-                            if (Creature* pLescovar = me->FindNearestCreature(NPC_LORD_GREGOR_LESCOVAR, 10.0f))
-                            {
-                                if (Player* player = GetPlayerForEscort())
-                                {
-                                    ENSURE_AI(npc_lord_gregor_lescovar::npc_lord_gregor_lescovarAI, pLescovar->AI())->Start(false, false, player->GetGUID());
-                                    ENSURE_AI(npc_lord_gregor_lescovar::npc_lord_gregor_lescovarAI, pLescovar->AI())->SetMaxPlayerDistance(200.0f);
-                                }
-                            }
-                            me->DisappearAndDie();
-                            uiTimer = 0;
-                            uiPhase = 0;
-                            break;
-                    }
-                } else uiTimer -= uiDiff;
-            }
-            EscortAI::UpdateAI(uiDiff);
-
-            if (!UpdateVictim())
-                return;
-
-            DoMeleeAttackIfReady();
-        }
-    };
-};
-
-/*######
-## npc_tyrion
-######*/
-
-enum Tyrion
-{
-    NPC_TYRION_SPYBOT = 8856
-};
-
-class npc_tyrion : public CreatureScript
-{
-public:
-    npc_tyrion() : CreatureScript("npc_tyrion") { }
-
-    struct npc_tyrionAI : ScriptedAI
-    {
-        npc_tyrionAI(Creature* creature) : ScriptedAI(creature) { }
-
-        void OnQuestAccept(Player* player, Quest const* quest) override
-        {
-            if (quest->GetQuestId() == QUEST_THE_ATTACK)
-            {
-                if (Creature* spybot = me->FindNearestCreature(NPC_TYRION_SPYBOT, 5.0f, true))
-                {
-                    ENSURE_AI(npc_tyrion_spybot::npc_tyrion_spybotAI, spybot->AI())->Start(false, false, player->GetGUID());
-                    ENSURE_AI(npc_tyrion_spybot::npc_tyrion_spybotAI, spybot->AI())->SetMaxPlayerDistance(200.0f);
-                }
-            }
-        }
-    };
-
-    CreatureAI* GetAI(Creature* creature) const override
-    {
-        return new npc_tyrionAI(creature);
-    }
-};
-
 void AddSC_stormwind_city()
 {
-    new npc_tyrion();
-    new npc_tyrion_spybot();
-    new npc_lord_gregor_lescovar();
-    new npc_marzon_silent_blade();
-=======
-void AddSC_stormwind_city()
-{
->>>>>>> 28d470c5
 }