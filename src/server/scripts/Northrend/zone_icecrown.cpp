/*
 * Copyright (C) 2008-2013 TrinityCore <http://www.trinitycore.org/>
 * Copyright (C) 2006-2009 ScriptDev2 <https://scriptdev2.svn.sourceforge.net/>
 *
 * This program is free software; you can redistribute it and/or modify it
 * under the terms of the GNU General Public License as published by the
 * Free Software Foundation; either version 2 of the License, or (at your
 * option) any later version.
 *
 * This program is distributed in the hope that it will be useful, but WITHOUT
 * ANY WARRANTY; without even the implied warranty of MERCHANTABILITY or
 * FITNESS FOR A PARTICULAR PURPOSE. See the GNU General Public License for
 * more details.
 *
 * You should have received a copy of the GNU General Public License along
 * with this program. If not, see <http://www.gnu.org/licenses/>.
 */

/* ScriptData
SDName: Icecrown
SD%Complete: 100
SDComment: Quest support: 12807
SDCategory: Icecrown
EndScriptData */

/* ContentData
npc_arete
EndContentData */

#include "ScriptMgr.h"
#include "ScriptedCreature.h"
#include "ScriptedGossip.h"
#include "SpellAuras.h"
#include "Player.h"
#include "Vehicle.h"
#include "SpellScript.h"

/*######
## npc_arete
######*/

#define GOSSIP_ARETE_ITEM1 "Lord-Commander, I would hear your tale."
#define GOSSIP_ARETE_ITEM2 "<You nod slightly but do not complete the motion as the Lord-Commander narrows his eyes before he continues.>"
#define GOSSIP_ARETE_ITEM3 "I thought that they now called themselves the Scarlet Onslaught?"
#define GOSSIP_ARETE_ITEM4 "Where did the grand admiral go?"
#define GOSSIP_ARETE_ITEM5 "That's fine. When do I start?"
#define GOSSIP_ARETE_ITEM6 "Let's finish this!"
#define GOSSIP_ARETE_ITEM7 "That's quite a tale, Lord-Commander."

enum eArete
{
    GOSSIP_TEXTID_ARETE1        = 13525,
    GOSSIP_TEXTID_ARETE2        = 13526,
    GOSSIP_TEXTID_ARETE3        = 13527,
    GOSSIP_TEXTID_ARETE4        = 13528,
    GOSSIP_TEXTID_ARETE5        = 13529,
    GOSSIP_TEXTID_ARETE6        = 13530,
    GOSSIP_TEXTID_ARETE7        = 13531,
    FACTION_FRIENDLY            = 35,
    FACTION_HOSTILE             = 14,

    QUEST_THE_STORY_THUS_FAR    = 12807
};

class npc_arete : public CreatureScript
{
public:
    npc_arete() : CreatureScript("npc_arete") { }

    bool OnGossipHello(Player* player, Creature* creature)
    {
        if (creature->isQuestGiver())
            player->PrepareQuestMenu(creature->GetGUID());

        if (player->GetQuestStatus(QUEST_THE_STORY_THUS_FAR) == QUEST_STATUS_INCOMPLETE)
        {
            player->ADD_GOSSIP_ITEM(GOSSIP_ICON_CHAT, GOSSIP_ARETE_ITEM1, GOSSIP_SENDER_MAIN, GOSSIP_ACTION_INFO_DEF+1);
            player->SEND_GOSSIP_MENU(GOSSIP_TEXTID_ARETE1, creature->GetGUID());
            return true;
        }

        player->SEND_GOSSIP_MENU(player->GetGossipTextId(creature), creature->GetGUID());
        return true;
    }

    bool OnGossipSelect(Player* player, Creature* creature, uint32 /*sender*/, uint32 action)
    {
        player->PlayerTalkClass->ClearMenus();
        switch (action)
        {
            case GOSSIP_ACTION_INFO_DEF+1:
                player->ADD_GOSSIP_ITEM(GOSSIP_ICON_CHAT, GOSSIP_ARETE_ITEM2, GOSSIP_SENDER_MAIN, GOSSIP_ACTION_INFO_DEF + 2);
                player->SEND_GOSSIP_MENU(GOSSIP_TEXTID_ARETE2, creature->GetGUID());
                break;
            case GOSSIP_ACTION_INFO_DEF+2:
                player->ADD_GOSSIP_ITEM(GOSSIP_ICON_CHAT, GOSSIP_ARETE_ITEM3, GOSSIP_SENDER_MAIN, GOSSIP_ACTION_INFO_DEF + 3);
                player->SEND_GOSSIP_MENU(GOSSIP_TEXTID_ARETE3, creature->GetGUID());
                break;
            case GOSSIP_ACTION_INFO_DEF+3:
                player->ADD_GOSSIP_ITEM(GOSSIP_ICON_CHAT, GOSSIP_ARETE_ITEM4, GOSSIP_SENDER_MAIN, GOSSIP_ACTION_INFO_DEF + 4);
                player->SEND_GOSSIP_MENU(GOSSIP_TEXTID_ARETE4, creature->GetGUID());
                break;
            case GOSSIP_ACTION_INFO_DEF+4:
                player->ADD_GOSSIP_ITEM(GOSSIP_ICON_CHAT, GOSSIP_ARETE_ITEM5, GOSSIP_SENDER_MAIN, GOSSIP_ACTION_INFO_DEF + 5);
                player->SEND_GOSSIP_MENU(GOSSIP_TEXTID_ARETE5, creature->GetGUID());
                break;
            case GOSSIP_ACTION_INFO_DEF+5:
                player->ADD_GOSSIP_ITEM(GOSSIP_ICON_CHAT, GOSSIP_ARETE_ITEM6, GOSSIP_SENDER_MAIN, GOSSIP_ACTION_INFO_DEF + 6);
                player->SEND_GOSSIP_MENU(GOSSIP_TEXTID_ARETE6, creature->GetGUID());
                break;
            case GOSSIP_ACTION_INFO_DEF+6:
                player->ADD_GOSSIP_ITEM(GOSSIP_ICON_CHAT, GOSSIP_ARETE_ITEM7, GOSSIP_SENDER_MAIN, GOSSIP_ACTION_INFO_DEF + 7);
                player->SEND_GOSSIP_MENU(GOSSIP_TEXTID_ARETE7, creature->GetGUID());
                break;
            case GOSSIP_ACTION_INFO_DEF+7:
                player->CLOSE_GOSSIP_MENU();
                player->AreaExploredOrEventHappens(QUEST_THE_STORY_THUS_FAR);
                break;
        }

        return true;
    }
};

/*######
## npc_argent_squire
######*/

enum eArgentSquire
{
    QUEST_THE_ASPIRANT_S_CHALLENGE_H                    = 13680,
    QUEST_THE_ASPIRANT_S_CHALLENGE_A                    = 13679,

    QUEST_THE_VALIANT_S_CHALLENGE_SM                    = 13731,
    QUEST_THE_VALIANT_S_CHALLENGE_UC                    = 13729,
    QUEST_THE_VALIANT_S_CHALLENGE_TB                    = 13728,
    QUEST_THE_VALIANT_S_CHALLENGE_SJ                    = 13727,
    QUEST_THE_VALIANT_S_CHALLENGE_OG                    = 13726,
    QUEST_THE_VALIANT_S_CHALLENGE_DA                    = 13725,
    QUEST_THE_VALIANT_S_CHALLENGE_EX                    = 13724,
    QUEST_THE_VALIANT_S_CHALLENGE_GN                    = 13723,
    QUEST_THE_VALIANT_S_CHALLENGE_IF                    = 13713,
    QUEST_THE_VALIANT_S_CHALLENGE_SW                    = 13699,
  
    QUEST_THE_BLACK_KNGIHT_S_FALL                       = 13664,
	
    NPC_SQUIRE_DAVID                                    = 33447,
    NPC_SQUIRE_DANNY                                    = 33518,
    NPC_SQUIRE_CAVIN                                    = 33522,
	
    NPC_ARGENT_VALIANT                                  = 33448,
    NPC_ARGENT_CHAMPION                                 = 33707,
    NPC_BLACK_KNIGHT                                    = 33785,
    
    GOSSIP_TEXTID_SQUIRE                                = 14407
};

#define GOSSIP_SQUIRE_ITEM_1 "I am ready to fight!"
#define GOSSIP_SQUIRE_ITEM_2 "How do the Argent Crusader raiders fight?"

class npc_argent_squire : public CreatureScript
{
public:
    npc_argent_squire() : CreatureScript("npc_argent_squire") { }

    bool OnGossipHello(Player* player, Creature* creature)
    {
        
    // Squire David handles Aspirant Stuff
    if (creature->GetEntry() == NPC_SQUIRE_DAVID)
    {
        if (player->GetQuestStatus(QUEST_THE_ASPIRANT_S_CHALLENGE_H) == QUEST_STATUS_INCOMPLETE || player->GetQuestStatus(QUEST_THE_ASPIRANT_S_CHALLENGE_A) == QUEST_STATUS_INCOMPLETE)//We need more info about it.
        {
            player->ADD_GOSSIP_ITEM(GOSSIP_ICON_CHAT, GOSSIP_SQUIRE_ITEM_1, GOSSIP_SENDER_MAIN, GOSSIP_ACTION_INFO_DEF+1);
            player->ADD_GOSSIP_ITEM(GOSSIP_ICON_CHAT, GOSSIP_SQUIRE_ITEM_2, GOSSIP_SENDER_MAIN, GOSSIP_ACTION_INFO_DEF+2);
        }
    }

    // Squire Danny handles Valiant Stuff
    if (creature->GetEntry() == NPC_SQUIRE_DANNY)
    {
        if (player->GetQuestStatus(QUEST_THE_VALIANT_S_CHALLENGE_SM) == QUEST_STATUS_INCOMPLETE ||
            player->GetQuestStatus(QUEST_THE_VALIANT_S_CHALLENGE_UC) == QUEST_STATUS_INCOMPLETE ||
            player->GetQuestStatus(QUEST_THE_VALIANT_S_CHALLENGE_TB) == QUEST_STATUS_INCOMPLETE ||
            player->GetQuestStatus(QUEST_THE_VALIANT_S_CHALLENGE_SJ) == QUEST_STATUS_INCOMPLETE ||
            player->GetQuestStatus(QUEST_THE_VALIANT_S_CHALLENGE_OG) == QUEST_STATUS_INCOMPLETE ||
            player->GetQuestStatus(QUEST_THE_VALIANT_S_CHALLENGE_DA) == QUEST_STATUS_INCOMPLETE ||
            player->GetQuestStatus(QUEST_THE_VALIANT_S_CHALLENGE_EX) == QUEST_STATUS_INCOMPLETE ||
            player->GetQuestStatus(QUEST_THE_VALIANT_S_CHALLENGE_GN) == QUEST_STATUS_INCOMPLETE ||
            player->GetQuestStatus(QUEST_THE_VALIANT_S_CHALLENGE_IF) == QUEST_STATUS_INCOMPLETE ||
            player->GetQuestStatus(QUEST_THE_VALIANT_S_CHALLENGE_SW) == QUEST_STATUS_INCOMPLETE)
        {
            player->ADD_GOSSIP_ITEM(GOSSIP_ICON_CHAT, GOSSIP_SQUIRE_ITEM_1, GOSSIP_SENDER_MAIN, GOSSIP_ACTION_INFO_DEF+1);
        }
            
    }
    
    // Squire Cavin handles the Black Knight
    if (creature->GetEntry() == NPC_SQUIRE_CAVIN)
    {
        if (player->GetQuestStatus(QUEST_THE_BLACK_KNGIHT_S_FALL) == QUEST_STATUS_INCOMPLETE)
        {
            player->ADD_GOSSIP_ITEM(GOSSIP_ICON_CHAT, GOSSIP_SQUIRE_ITEM_1, GOSSIP_SENDER_MAIN, GOSSIP_ACTION_INFO_DEF+1);
        }    
    }
    
    player->SEND_GOSSIP_MENU(GOSSIP_TEXTID_SQUIRE, creature->GetGUID());
    return true;

    }

    bool OnGossipSelect(Player* player, Creature* creature, uint32 /*uiSender*/, uint32 uiAction)
    {
        player->PlayerTalkClass->ClearMenus();
        if (uiAction == GOSSIP_ACTION_INFO_DEF+1)
        {
            player->CLOSE_GOSSIP_MENU();
            if (creature->GetEntry() == NPC_SQUIRE_DAVID)
                creature->SummonCreature(NPC_ARGENT_VALIANT, 8575.451f, 952.472f, 547.554f, 0.38f);
            else if (creature->GetEntry() == NPC_SQUIRE_DANNY)
                creature->SummonCreature(NPC_ARGENT_CHAMPION, 8534.675781f, 1069.993042f, 552.022827f, 1.274804f);
            else if (creature->GetEntry() == NPC_SQUIRE_CAVIN)
                creature->SummonCreature(NPC_BLACK_KNIGHT, 8430.522681f, 968.674318f, 545.674f, 0.001545f);
            
        }
        return true;
    }
};

/*######
## npc_argent_combatant
######*/

enum eArgentCombatant
{
    SPELL_CHARGE_COMBAT         = 63010,
    SPELL_SHIELD_BREAKER_COMBAT = 65147,
    SPELL_DEFEND                = 62719,
    SPELL_THRUST                = 62544,

    NPC_ARGENT_VALIANT_CREDIT   = 63049,
    NPC_ARGENT_CHAMPION_CREDIT  = 33708,
};

class npc_argent_combatant : public CreatureScript
{
public:
    npc_argent_combatant() : CreatureScript("npc_argent_combatant") { }

    struct npc_argent_combatantAI : public ScriptedAI
    {
        npc_argent_combatantAI(Creature* creature) : ScriptedAI(creature)
        {
            if (creature->GetEntry() == NPC_ARGENT_VALIANT)
            {
                creature->GetMotionMaster()->MovePoint(0, 8599.258f, 963.951f, 547.553f);
                creature->SetHomePosition(8599.258f, 963.951f, 547.553f, 0.18f);
            }
            if (creature->GetEntry() == NPC_ARGENT_CHAMPION)
            {
                creature->GetMotionMaster()->MovePoint(0, 8557.131836f, 1109.635742f, 556.787476f);
                creature->SetHomePosition(8557.131836f, 1109.635742f, 556.787476f, 1.27f);
            }
            creature->setFaction(35); //wrong faction in db?
        }

        uint32 uiChargeTimer;
        uint32 uiShieldBreakerTimer;
        uint32 uiShieldTimer;
        uint32 uiThrustTimer;
        bool bCharge;

        void Reset()
        {
            uiChargeTimer = 12000;
            uiShieldBreakerTimer = 10000;
            uiShieldTimer = 4000;
            uiThrustTimer = 2000;
            bCharge = false;
        }

        void EnterCombat(Unit* /*who*/)
        {
            for (uint8 i = 0; i < 3; ++i)
                DoCast(me, SPELL_DEFEND, true);
        }

        void MovementInform(uint32 uiType, uint32 /*uiId*/)
        {
            if (uiType != POINT_MOTION_TYPE)
                return;

            // charge after moving away from the victim
            if (me->isInCombat() && me->getVictim() && bCharge)
            {
                me->GetMotionMaster()->Clear();
                // but only after rangecheck
                if (me->GetDistance(me->getVictim()) > 5.0f && me->GetDistance(me->getVictim()) <= 30.0f)
                    DoCastVictim(SPELL_CHARGE_COMBAT);
                me->GetMotionMaster()->MoveChase(me->getVictim());
                uiChargeTimer = 7000;
                bCharge = false;
            }
            else
                me->setFaction(14);
        }

        void DamageTaken(Unit* pDoneBy, uint32& uiDamage)
        {
            if (uiDamage >= me->GetHealth() && pDoneBy->GetTypeId() == TYPEID_PLAYER)
            {
                uiDamage = 0;
                if (me->GetEntry() == NPC_ARGENT_VALIANT)
                    pDoneBy->CastSpell(pDoneBy, NPC_ARGENT_VALIANT_CREDIT, true);
                if (me->GetEntry() == NPC_ARGENT_CHAMPION)
                    CAST_PLR(pDoneBy)->KilledMonsterCredit(NPC_ARGENT_CHAMPION_CREDIT, 0);
                me->setFaction(35);
                me->DespawnOrUnsummon(5000);
                me->SetHomePosition(me->GetPositionX(), me->GetPositionY(), me->GetPositionZ(), me->GetOrientation());
                EnterEvadeMode();
            }
        }

        void UpdateAI(const uint32 uiDiff)
        {
            if (!UpdateVictim())
                return;

            if (uiShieldTimer <= uiDiff)
            {
                me->CastSpell(me, SPELL_DEFEND);
                uiShieldTimer = 4000;
            } else uiShieldTimer -= uiDiff;

            if (uiChargeTimer <= uiDiff && !bCharge)
            {
                // directly charge if range is ok
                if (me->GetDistance(me->getVictim()) > 5.0f && me->GetDistance(me->getVictim()) <= 30.0f)
                    DoCastVictim(SPELL_CHARGE_COMBAT);
                else
                {
                    // move away for charge...
                    float angle = me->GetAngle(me->getVictim());
                    float x = me->GetPositionX() + 20.0f * cos(angle);
                    float y = me->GetPositionY() + 20.0f * sin(angle);
                    me->GetMotionMaster()->MovePoint(0, x, y, me->GetPositionZ());
                    bCharge = true;
                }
            } else uiChargeTimer -= uiDiff;

            // prevent shieldbreaker while moving away, npc is not facing player at that time
            if (bCharge)
                return;

            if (uiShieldBreakerTimer <= uiDiff)
            {
                DoCastVictim(SPELL_SHIELD_BREAKER_COMBAT);
                uiShieldBreakerTimer = 10000;
            } else uiShieldBreakerTimer -= uiDiff;

            if (me->IsWithinMeleeRange(me->getVictim()))
            {
                if (uiThrustTimer <= uiDiff)
                {
                    DoCastVictim(SPELL_THRUST);
                    uiThrustTimer = 2000;
                }
                else uiThrustTimer -= uiDiff;
            }
        }
    };

    CreatureAI* GetAI(Creature* creature) const
    {
        return new npc_argent_combatantAI(creature);
    }
};

/*#####
## npc_argent_faction_rider
######*/

enum eArgentFactionRiders
{
    NPC_EXODAR_VALIANT          = 33562,
    NPC_DARNASSUS_VALIANT       = 33559,
    NPC_GNOMEREGAN_VALIANT      = 33558,
    NPC_IRONFORGE_VALIANT       = 33564,
    NPC_STORMWIND_VALIANT       = 33561,
    NPC_SILVERMOON_VALIANT      = 33382,
    NPC_THUNDER_BLUFF_VALIANT   = 33383,
    NPC_UNDERCITY_VALIANT       = 33384,
    NPC_ORGRIMMAR_VALIANT       = 33306,
    NPC_SENJIN_VALIANT          = 33285,
    NPC_EXODAR_CHAMPION         = 33739,
    NPC_DARNASSUS_CHAMPION      = 33738,
    NPC_STORMWIND_CHAMPION      = 33747,
    NPC_IRONFORGE_CHAMPION      = 33743,
    NPC_GNOMEREGAN_CHAMPION     = 33740,
    NPC_SILVERMOON_CHAMPION     = 33746,
    NPC_THUNDER_BLUFF_CHAMPION  = 33748,
    NPC_ORGRIMMAR_CHAMPION      = 33744,
    NPC_SENJIN_CHAMPION         = 33745,
    NPC_UNDERCITY_CHAMPION      = 33749,

    QUEST_AMONG_CHAMPIONS_H_DK  = 13814,
    QUEST_AMONG_CHAMPIONS_H     = 13811,
    QUEST_AMONG_CHAMPIONS_A_DK  = 13793,
    QUEST_AMONG_CHAMPIONS_A     = 13790,
    QUEST_GRAND_MELEE_SM        = 13787,
    QUEST_GRAND_MELEE_UC        = 13782,
    QUEST_GRAND_MELEE_TB        = 13777,
    QUEST_GRAND_MELEE_SJ        = 13772,
    QUEST_GRAND_MELEE_OG        = 13767,
    QUEST_GRAND_MELEE_DA        = 13761,
    QUEST_GRAND_MELEE_EX        = 13756,
    QUEST_GRAND_MELEE_GN        = 13750,
    QUEST_GRAND_MELEE_IF        = 13745,
    QUEST_GRAND_MELEE_SW        = 13665,

    SPELL_BESTED_DARNASSUS          = 64805,
    SPELL_BESTED_EXODAR             = 64808,
    SPELL_BESTED_GNOMEREGAN         = 64809,
    SPELL_BESTED_IRONFORGE          = 64810,
    SPELL_BESTED_ORGRIMMAR          = 64811,
    SPELL_BESTED_SENJIN             = 64812,
    SPELL_BESTED_SILVERMOON         = 64813,
    SPELL_BESTED_STORMWIND          = 64814,
    SPELL_BESTED_THUNDER_BLUFF      = 64815,
    SPELL_BESTED_UNDERCITY          = 64816,
    SPELL_MOUNTED_MELEE_VICTORY_C   = 63596,
    SPELL_MOUNTED_MELEE_VICTORY_V   = 62724,
    SPELL_READYJOUST_POSE_EFFECT    = 64723,
    SPELL_JOUST_MUSIC               = 64780,
    SPELL_NO_MUSIC                  = 64794,

    ITEM_MARK_OF_CHAMPION       = 45500,
    ITEM_MARK_OF_VALIANT        = 45127,

    EVENT_START                 = 1,

    TYPE_VALIANT_ALLIANCE       = 1,
    TYPE_VALIANT_HORDE          = 2,
    TYPE_CHAMPION               = 3,
    TYPE_OTHER                  = 4,

    DATA_PLAYER                 = 1,
    DATA_TYPE                   = 2,
    DATA_DEFEATED               = 3,

    GOSSIP_TEXTID_CHAMPION      = 14421,
    GOSSIP_TEXTID_VALIANT       = 14384,
    GOSSIP_TEXTID_BESTED        = 14492,

    // Talk
    SAY_AGGRO                   = 0,
    SAY_DEFEATED                = 1,
    SAY_VICTORY                 = 2,
};

#define GOSSIP_FACTION_RIDER_1 "I am ready to fight!"

class npc_argent_faction_rider : public CreatureScript
{
public:
    npc_argent_faction_rider() : CreatureScript("npc_argent_faction_rider") { }

    bool OnGossipHello(Player* player, Creature* creature)
    {
        // check for cooldown
        bool playerCooldown;

        switch (creature->GetEntry())
        {
            case NPC_EXODAR_CHAMPION:
                playerCooldown = player->HasAura(SPELL_BESTED_EXODAR);
                break;
            case NPC_DARNASSUS_CHAMPION:
                playerCooldown = player->HasAura(SPELL_BESTED_DARNASSUS);
                break;
            case NPC_STORMWIND_CHAMPION:
                playerCooldown = player->HasAura(SPELL_BESTED_STORMWIND);
                break;
            case NPC_IRONFORGE_CHAMPION:
                playerCooldown = player->HasAura(SPELL_BESTED_IRONFORGE);
                break;
            case NPC_GNOMEREGAN_CHAMPION:
                playerCooldown = player->HasAura(SPELL_BESTED_GNOMEREGAN);
                break;
            case NPC_SILVERMOON_CHAMPION:
                playerCooldown = player->HasAura(SPELL_BESTED_SILVERMOON);
                break;
            case NPC_THUNDER_BLUFF_CHAMPION:
                playerCooldown = player->HasAura(SPELL_BESTED_THUNDER_BLUFF);
                break;
            case NPC_ORGRIMMAR_CHAMPION:
                playerCooldown = player->HasAura(SPELL_BESTED_ORGRIMMAR);
                break;
            case NPC_SENJIN_CHAMPION:
                playerCooldown = player->HasAura(SPELL_BESTED_SENJIN);
                break;
            case NPC_UNDERCITY_CHAMPION:
                playerCooldown = player->HasAura(SPELL_BESTED_UNDERCITY);
                break;
            case NPC_EXODAR_VALIANT:
                playerCooldown = player->HasAura(SPELL_BESTED_EXODAR);
                break;
            case NPC_DARNASSUS_VALIANT:
                playerCooldown = player->HasAura(SPELL_BESTED_DARNASSUS);
                break;
            case NPC_STORMWIND_VALIANT:
                playerCooldown = player->HasAura(SPELL_BESTED_STORMWIND);
                break;
            case NPC_IRONFORGE_VALIANT:
                playerCooldown = player->HasAura(SPELL_BESTED_IRONFORGE);
                break;
            case NPC_GNOMEREGAN_VALIANT:
                playerCooldown = player->HasAura(SPELL_BESTED_GNOMEREGAN);
                break;
            case NPC_SILVERMOON_VALIANT:
                playerCooldown = player->HasAura(SPELL_BESTED_SILVERMOON);
                break;
            case NPC_THUNDER_BLUFF_VALIANT:
                playerCooldown = player->HasAura(SPELL_BESTED_THUNDER_BLUFF);
                break;
            case NPC_ORGRIMMAR_VALIANT:
                playerCooldown = player->HasAura(SPELL_BESTED_ORGRIMMAR);
                break;
            case NPC_SENJIN_VALIANT:
                playerCooldown = player->HasAura(SPELL_BESTED_SENJIN);
                break;
            case NPC_UNDERCITY_VALIANT:
                playerCooldown = player->HasAura(SPELL_BESTED_UNDERCITY);
                break;
            default:
                playerCooldown = false;
                break;
        }

        uint32 type = creature->GetAI()->GetData(DATA_TYPE);

        // valiants can only be challenged by own faction, while champions fight every faction
        switch (type)
        {
            case TYPE_CHAMPION:
            {
                if (playerCooldown)
                {
                    player->SEND_GOSSIP_MENU(GOSSIP_TEXTID_BESTED, creature->GetGUID());
                }

                else
                {
                    if (player->GetQuestStatus(QUEST_AMONG_CHAMPIONS_H_DK) == QUEST_STATUS_INCOMPLETE ||
                            player->GetQuestStatus(QUEST_AMONG_CHAMPIONS_H) == QUEST_STATUS_INCOMPLETE ||
                            player->GetQuestStatus(QUEST_AMONG_CHAMPIONS_A_DK) == QUEST_STATUS_INCOMPLETE ||
                            player->GetQuestStatus(QUEST_AMONG_CHAMPIONS_A) == QUEST_STATUS_INCOMPLETE)
                    {
                        if (player->GetVehicle())
                            player->ADD_GOSSIP_ITEM(GOSSIP_ICON_CHAT, GOSSIP_FACTION_RIDER_1, GOSSIP_SENDER_MAIN, GOSSIP_ACTION_INFO_DEF+1);
                    }
                    player->SEND_GOSSIP_MENU(GOSSIP_TEXTID_CHAMPION, creature->GetGUID());
                    break;
                }
            }
            case TYPE_VALIANT_ALLIANCE:
            {
                if (playerCooldown)
                {
                    player->SEND_GOSSIP_MENU(GOSSIP_TEXTID_BESTED, creature->GetGUID());
                }

                else
                {
                    if (player->GetQuestStatus(QUEST_GRAND_MELEE_EX) == QUEST_STATUS_INCOMPLETE ||
                            player->GetQuestStatus(QUEST_GRAND_MELEE_DA) == QUEST_STATUS_INCOMPLETE ||
                            player->GetQuestStatus(QUEST_GRAND_MELEE_GN) == QUEST_STATUS_INCOMPLETE ||
                            player->GetQuestStatus(QUEST_GRAND_MELEE_IF) == QUEST_STATUS_INCOMPLETE ||
                            player->GetQuestStatus(QUEST_GRAND_MELEE_SW) == QUEST_STATUS_INCOMPLETE)
                    {
                        if (player->GetVehicle())
                            player->ADD_GOSSIP_ITEM(GOSSIP_ICON_CHAT, GOSSIP_FACTION_RIDER_1, GOSSIP_SENDER_MAIN, GOSSIP_ACTION_INFO_DEF+1);
                    }
                    player->SEND_GOSSIP_MENU(GOSSIP_TEXTID_VALIANT, creature->GetGUID());
                }
                break;
            }
            case TYPE_VALIANT_HORDE:
            {
                if (playerCooldown)
                {
                    player->SEND_GOSSIP_MENU(GOSSIP_TEXTID_BESTED, creature->GetGUID());
                }

                else
                {
                    if (player->GetQuestStatus(QUEST_GRAND_MELEE_SM) == QUEST_STATUS_INCOMPLETE ||
                            player->GetQuestStatus(QUEST_GRAND_MELEE_UC) == QUEST_STATUS_INCOMPLETE ||
                            player->GetQuestStatus(QUEST_GRAND_MELEE_TB) == QUEST_STATUS_INCOMPLETE ||
                            player->GetQuestStatus(QUEST_GRAND_MELEE_SJ) == QUEST_STATUS_INCOMPLETE ||
                            player->GetQuestStatus(QUEST_GRAND_MELEE_OG) == QUEST_STATUS_INCOMPLETE)
                    {
                        if (player->GetVehicle())
                            player->ADD_GOSSIP_ITEM(GOSSIP_ICON_CHAT, GOSSIP_FACTION_RIDER_1, GOSSIP_SENDER_MAIN, GOSSIP_ACTION_INFO_DEF+1);
                    }
                    player->SEND_GOSSIP_MENU(GOSSIP_TEXTID_VALIANT, creature->GetGUID());
                }
                break;
            }
        }
        return true;
    }

    bool OnGossipSelect(Player* player, Creature* creature, uint32 /*uiSender*/, uint32 uiAction)
    {
        player->PlayerTalkClass->ClearMenus();
        if (uiAction == GOSSIP_ACTION_INFO_DEF+1)
        {
            player->CLOSE_GOSSIP_MENU();

            if (!player->GetVehicle())
                return false;

            creature->GetAI()->SetData(DATA_PLAYER, player->GetGUID());
            creature->GetAI()->DoAction(EVENT_START);
        }
        return true;
    }

    struct npc_argent_faction_riderAI : public ScriptedAI
    {
        npc_argent_faction_riderAI(Creature* creature) : ScriptedAI(creature) { }

        uint32 uiChargeTimer;
        uint32 uiShieldBreakerTimer;
        uint32 uiShieldTimer;
        uint32 uiThrustTimer;
        uint32 uiMusicTimer;
        bool bCharge;
        bool bDefeated;
        Position arenaCenter;

        uint32 challengeeGUID;

        void Reset()
        {
            me->m_CombatDistance = 100.0f; // lawl, copied from zuldrak.cpp
            me->setFaction(35);
            me->SetFlag(UNIT_NPC_FLAGS, UNIT_NPC_FLAG_GOSSIP);
            DoCast(me, SPELL_READYJOUST_POSE_EFFECT, true);

            uiChargeTimer = 7000;
            uiShieldBreakerTimer = 10000;
            uiShieldTimer = 4000;
            uiThrustTimer = 2000;
            uiMusicTimer = 60000;
            bCharge = false;
            bDefeated = false;

            challengeeGUID = 0;

            if (GetCustomType() == TYPE_CHAMPION)
                arenaCenter.Relocate(8428.757f, 945.349f, 544.675f);
            else if (GetCustomType() == TYPE_VALIANT_ALLIANCE)
                arenaCenter.Relocate(8656.402f, 722.827f, 547.523f);
            else if (GetCustomType() == TYPE_VALIANT_HORDE)
                arenaCenter.Relocate(8334.375f, 721.165f, 553.702f);

        }

        uint32 GetData(uint32 type)
        {
            if (type == DATA_TYPE)
                return GetCustomType();

            if (type == DATA_DEFEATED)
                return bDefeated ? 1 : 0;

            return 0;
        }

        void SetData(uint32 type, uint32 data)
        {
            if (type == DATA_PLAYER)
                challengeeGUID = data;
        }

        void DoAction(int32 const type)
        {
            if (type == EVENT_START)
            {
                // check valid player
                Player* challengee = ObjectAccessor::GetPlayer(*me, challengeeGUID);
                if (!challengee)
                    return;

                // remove gossip flag
                me->RemoveFlag(UNIT_NPC_FLAGS, UNIT_NPC_FLAG_GOSSIP);

                // remove pose aura, otherwise no walking animation
                me->RemoveAura(SPELL_READYJOUST_POSE_EFFECT);

                uint8 stackAmount;
                if (GetCustomType() == TYPE_CHAMPION)
                    stackAmount = 3;
                else
                    stackAmount = 2;

                for (uint8 i = 0; i < stackAmount; ++i)
                    DoCast(me, SPELL_DEFEND, true);

                me->RemoveFlag(UNIT_FIELD_FLAGS, UNIT_FLAG_IMMUNE_TO_PC);
                me->setFaction(14);
                Talk(SAY_AGGRO);
                uiMusicTimer = 50;

                // move towards arena center
                float angle = me->GetAngle(&arenaCenter);
                float x = me->GetPositionX() + 22.0f * cos(angle);
                float y = me->GetPositionY() + 22.0f * sin(angle);
                me->GetMotionMaster()->MovePoint(0, x, y, me->GetPositionZ());
            }

        }

        uint32 GetCustomType()
        {
            switch (me->GetEntry())
            {
                case NPC_EXODAR_CHAMPION:
                case NPC_DARNASSUS_CHAMPION:
                case NPC_STORMWIND_CHAMPION:
                case NPC_IRONFORGE_CHAMPION:
                case NPC_GNOMEREGAN_CHAMPION:
                case NPC_SILVERMOON_CHAMPION:
                case NPC_THUNDER_BLUFF_CHAMPION:
                case NPC_ORGRIMMAR_CHAMPION:
                case NPC_SENJIN_CHAMPION:
                case NPC_UNDERCITY_CHAMPION:
                    return TYPE_CHAMPION;
                case NPC_EXODAR_VALIANT:
                case NPC_DARNASSUS_VALIANT:
                case NPC_GNOMEREGAN_VALIANT:
                case NPC_IRONFORGE_VALIANT:
                case NPC_STORMWIND_VALIANT:
                    return TYPE_VALIANT_ALLIANCE;
                case NPC_SILVERMOON_VALIANT:
                case NPC_THUNDER_BLUFF_VALIANT:
                case NPC_UNDERCITY_VALIANT:
                case NPC_ORGRIMMAR_VALIANT:
                case NPC_SENJIN_VALIANT:
                    return TYPE_VALIANT_HORDE;
                default:
                    return TYPE_OTHER;
            }
        }

        void EnterCombat(Unit* /*who*/)
        {
        }

        void MovementInform(uint32 uiType, uint32 /*uiId*/)
        {
            if (uiType != POINT_MOTION_TYPE)
                return;

            // charge after moving away from the victim
            if (me->isInCombat() && me->getVictim() && bCharge)
            {
                me->GetMotionMaster()->Clear();
                // but only after rangecheck
                if (me->GetDistance(me->getVictim()) > 5.0f && me->GetDistance(me->getVictim()) <= 30.0f)
                    DoCastVictim(SPELL_CHARGE_COMBAT);
                me->GetMotionMaster()->MoveChase(me->getVictim());
                uiChargeTimer = GetCustomType() == TYPE_CHAMPION ? 6500 : 7500;
                bCharge = false;
            }
            else
            {
                if (Player* player = ObjectAccessor::GetPlayer(*me, challengeeGUID))
                {
                   if (Vehicle* vehicle = player->GetVehicle())
                   {
                      if (Unit* vehicleCreature = vehicle->GetBase())
                        {
                            me->SetInCombatWith(vehicleCreature);
                            vehicleCreature->SetInCombatWith(me);
                            me->AddThreat(vehicleCreature, 0.0f);
                            AttackStart(vehicleCreature);
                        }
                    }
                    else
                        AttackStart(player);
                }
            }
        }

        void DamageTaken(Unit* who, uint32& damage)
        {
            if (damage >= me->GetHealth() && who->GetTypeId() == TYPEID_PLAYER && !bDefeated)
            {
                me->DeleteThreatList();
                me->CombatStop(false);
                bDefeated = true;
                me->SetFullHealth();
                damage = 0;
                GrantCredit(who);
                Talk(SAY_DEFEATED);
                me->setFaction(35);
                me->DespawnOrUnsummon(5000);
            }
        }

        void GrantCredit(Unit* who)
        {
            Player* player;
            if (!(player = who->ToPlayer()))
                return;

            switch (GetCustomType())
            {
                case TYPE_CHAMPION:
                {
                    who->CastSpell(who, SPELL_MOUNTED_MELEE_VICTORY_C, true);
                    who->CastSpell(who, SPELL_NO_MUSIC, true);
                    uint32 creditSpell;
                    switch (me->GetEntry())
                    {
                        case NPC_EXODAR_CHAMPION:
                            creditSpell = SPELL_BESTED_EXODAR;
                            break;
                        case NPC_DARNASSUS_CHAMPION:
                            creditSpell = SPELL_BESTED_DARNASSUS;
                            break;
                        case NPC_STORMWIND_CHAMPION:
                            creditSpell = SPELL_BESTED_STORMWIND;
                            break;
                        case NPC_IRONFORGE_CHAMPION:
                            creditSpell = SPELL_BESTED_IRONFORGE;
                            break;
                        case NPC_GNOMEREGAN_CHAMPION:
                            creditSpell = SPELL_BESTED_GNOMEREGAN;
                            break;
                        case NPC_SILVERMOON_CHAMPION:
                            creditSpell = SPELL_BESTED_SILVERMOON;
                            break;
                        case NPC_THUNDER_BLUFF_CHAMPION:
                            creditSpell = SPELL_BESTED_THUNDER_BLUFF;
                            break;
                        case NPC_ORGRIMMAR_CHAMPION:
                            creditSpell = SPELL_BESTED_ORGRIMMAR;
                            break;
                        case NPC_SENJIN_CHAMPION:
                            creditSpell = SPELL_BESTED_SENJIN;
                            break;
                        case NPC_UNDERCITY_CHAMPION:
                            creditSpell = SPELL_BESTED_UNDERCITY;
                            break;
                    }
                    who->CastSpell(who, creditSpell, false);
                    who->CastSpell(who, creditSpell, false); // second cast for criteria check...which is checked before aura is applied...HILARIOUS!
                    break;
                }
                case TYPE_VALIANT_ALLIANCE:
                {
                    who->CastSpell(who, SPELL_MOUNTED_MELEE_VICTORY_V, true);
                    who->CastSpell(who, SPELL_NO_MUSIC, true);
                    uint32 creditSpell;
                    switch (me->GetEntry())
                    {
                        case NPC_EXODAR_VALIANT:
                            creditSpell = SPELL_BESTED_EXODAR;
                            break;
                        case NPC_DARNASSUS_VALIANT:
                            creditSpell = SPELL_BESTED_DARNASSUS;
                            break;
                        case NPC_STORMWIND_VALIANT:
                            creditSpell = SPELL_BESTED_STORMWIND;
                            break;
                        case NPC_IRONFORGE_VALIANT:
                            creditSpell = SPELL_BESTED_IRONFORGE;
                            break;
                        case NPC_GNOMEREGAN_VALIANT:
                            creditSpell = SPELL_BESTED_GNOMEREGAN;
                            break;
                    }
                    who->CastSpell(who, creditSpell, false);
                    who->CastSpell(who, creditSpell, false);
                    break;
                }
                case TYPE_VALIANT_HORDE:
                {
                    who->CastSpell(who, SPELL_MOUNTED_MELEE_VICTORY_V, true);
                    who->CastSpell(who, SPELL_NO_MUSIC, true);
                    uint32 creditSpell;
                    switch (me->GetEntry())
                    {
                        case NPC_SILVERMOON_VALIANT:
                            creditSpell = SPELL_BESTED_SILVERMOON;
                            break;
                        case NPC_THUNDER_BLUFF_VALIANT:
                            creditSpell = SPELL_BESTED_THUNDER_BLUFF;
                            break;
                        case NPC_ORGRIMMAR_VALIANT:
                            creditSpell = SPELL_BESTED_ORGRIMMAR;
                            break;
                        case NPC_SENJIN_VALIANT:
                            creditSpell = SPELL_BESTED_SENJIN;
                            break;
                        case NPC_UNDERCITY_VALIANT:
                            creditSpell = SPELL_BESTED_UNDERCITY;
                            break;
                    }
                    who->CastSpell(who, creditSpell, false);
                    who->CastSpell(who, creditSpell, false);
                    break;
                }
            }

        }

        void UpdateAI(const uint32 uiDiff)
        {
            if (!UpdateVictim())
                return;

            if (Player* challengee = ObjectAccessor::GetPlayer(*me, challengeeGUID))
            {
                if (!challengee->GetVehicle() && me->isInCombat())
                {
                    me->DeleteThreatList();
                    me->CombatStop(false);
                    challengee->CastSpell(challengee, SPELL_NO_MUSIC, false);
                    Talk(SAY_VICTORY);
                    me->setFaction(35);
                    me->DespawnOrUnsummon(2000);
                }
            }

            if (uiShieldTimer <= uiDiff)
            {
                me->CastSpell(me, SPELL_DEFEND);
                uiShieldTimer = GetCustomType() == TYPE_CHAMPION ? 8000 : 6000;
            } else uiShieldTimer -= uiDiff;

            if (uiMusicTimer <= uiDiff)
            {
                if (Player* challengee = ObjectAccessor::GetPlayer(*me, challengeeGUID))
                    challengee->CastSpell(challengee, SPELL_JOUST_MUSIC, false);

                uiMusicTimer = 60000;
            }

            if (uiChargeTimer <= uiDiff && !bCharge)
            {
                // directly charge if range is ok
                if (me->GetDistance(me->getVictim()) > 10.0f && me->GetDistance(me->getVictim()) <= 25.0f)
                {
                    DoCastVictim(SPELL_CHARGE_COMBAT);
                    uiChargeTimer = GetCustomType() == TYPE_CHAMPION ? 6500 : 7500;
                }
                else
                {
                    // move away for charge...
                    float angle = me->GetAngle(me->getVictim());
                    float x = me->GetPositionX() + 20.0f * cos(angle);
                    float y = me->GetPositionY() + 20.0f * sin(angle);
                    me->GetMotionMaster()->MovePoint(0, x, y, me->GetPositionZ());
                    bCharge = true;
                }
            } else uiChargeTimer -= uiDiff;

            if (uiShieldBreakerTimer <= uiDiff)
            {
                DoCastVictim(SPELL_SHIELD_BREAKER_COMBAT);
                uiShieldBreakerTimer = GetCustomType() == TYPE_CHAMPION ? 9000 : 10000;
            } else uiShieldBreakerTimer -= uiDiff;

            if (me->IsWithinMeleeRange(me->getVictim()))
            {
                if (uiThrustTimer <= uiDiff)
                {
                    DoCastVictim(SPELL_THRUST);
                    uiThrustTimer = GetCustomType() == TYPE_CHAMPION ? 1800 : 2000;
                }
                else uiThrustTimer -= uiDiff;
            }
        }
    };

    CreatureAI* GetAI(Creature* creature) const
    {
        return new npc_argent_faction_riderAI(creature);
    }
};


/*######
## npc_argent_valiant
######*/

enum eArgentValiant
{
    SPELL_CHARGE                = 63010,
    SPELL_SHIELD_BREAKER        = 65147,
    SPELL_KILL_CREDIT           = 63049
};

class npc_argent_valiant : public CreatureScript
{
public:
    npc_argent_valiant() : CreatureScript("npc_argent_valiant") { }

    struct npc_argent_valiantAI : public ScriptedAI
    {
        npc_argent_valiantAI(Creature* creature) : ScriptedAI(creature)
        {
            creature->GetMotionMaster()->MovePoint(0, 8599.258f, 963.951f, 547.553f);
            creature->setFaction(35); //wrong faction in db?
        }

        uint32 uiChargeTimer;
        uint32 uiShieldBreakerTimer;

        void Reset()
        {
            uiChargeTimer = 7000;
            uiShieldBreakerTimer = 10000;
        }

        void MovementInform(uint32 uiType, uint32 /*uiId*/)
        {
            if (uiType != POINT_MOTION_TYPE)
                return;

            me->setFaction(14);
        }

        void DamageTaken(Unit* pDoneBy, uint32& uiDamage)
        {
            if (uiDamage > me->GetHealth() && pDoneBy->GetTypeId() == TYPEID_PLAYER)
            {
                uiDamage = 0;
                pDoneBy->CastSpell(pDoneBy, SPELL_KILL_CREDIT, true);
                me->setFaction(35);
                me->DespawnOrUnsummon(5000);
                me->SetHomePosition(me->GetPositionX(), me->GetPositionY(), me->GetPositionZ(), me->GetOrientation());
                EnterEvadeMode();
            }
        }

        void UpdateAI(uint32 uiDiff)
        {
            if (!UpdateVictim())
                return;

            if (uiChargeTimer <= uiDiff)
            {
                DoCastVictim(SPELL_CHARGE);
                uiChargeTimer = 7000;
            } else uiChargeTimer -= uiDiff;

            if (uiShieldBreakerTimer <= uiDiff)
            {
                DoCastVictim(SPELL_SHIELD_BREAKER);
                uiShieldBreakerTimer = 10000;
            } else uiShieldBreakerTimer -= uiDiff;

            DoMeleeAttackIfReady();
        }
    };

    CreatureAI* GetAI(Creature* creature) const
    {
        return new npc_argent_valiantAI(creature);
    }
};

/*######
## npc_guardian_pavilion
######*/

enum eGuardianPavilion
{
    SPELL_TRESPASSER_H                            = 63987,
    AREA_SUNREAVER_PAVILION                       = 4676,

    AREA_SILVER_COVENANT_PAVILION                 = 4677,
    SPELL_TRESPASSER_A                            = 63986,
};

class npc_guardian_pavilion : public CreatureScript
{
public:
    npc_guardian_pavilion() : CreatureScript("npc_guardian_pavilion") { }

    struct npc_guardian_pavilionAI : public ScriptedAI
    {
        npc_guardian_pavilionAI(Creature* creature) : ScriptedAI(creature)
        {
            SetCombatMovement(false);
        }

        void MoveInLineOfSight(Unit* who)
        {
            if (me->GetAreaId() != AREA_SUNREAVER_PAVILION && me->GetAreaId() != AREA_SILVER_COVENANT_PAVILION)
                return;

            if (!who || who->GetTypeId() != TYPEID_PLAYER || !me->IsHostileTo(who) || !me->isInBackInMap(who, 5.0f))
                return;

            if (who->HasAura(SPELL_TRESPASSER_H) || who->HasAura(SPELL_TRESPASSER_A))
                return;

            if (who->ToPlayer()->GetTeamId() == TEAM_ALLIANCE)
                who->CastSpell(who, SPELL_TRESPASSER_H, true);
            else
                who->CastSpell(who, SPELL_TRESPASSER_A, true);

        }
    };

    CreatureAI* GetAI(Creature* creature) const
    {
        return new npc_guardian_pavilionAI(creature);
    }
};

/*######
## npc_vereth_the_cunning
######*/

enum eVerethTheCunning
{
    NPC_GEIST_RETURN_BUNNY_KC   = 31049,
    NPC_LITHE_STALKER           = 30894,
    SPELL_SUBDUED_LITHE_STALKER = 58151,
};

class npc_vereth_the_cunning : public CreatureScript
{
public:
    npc_vereth_the_cunning() : CreatureScript("npc_vereth_the_cunning") { }

    struct npc_vereth_the_cunningAI : public ScriptedAI
    {
        npc_vereth_the_cunningAI(Creature* creature) : ScriptedAI(creature) {}

        void MoveInLineOfSight(Unit* who)
        {
            ScriptedAI::MoveInLineOfSight(who);

            if (who->GetEntry() == NPC_LITHE_STALKER && me->IsWithinDistInMap(who, 10.0f))
            {
                if (Unit* owner = who->GetCharmer())
                {
                    if (who->HasAura(SPELL_SUBDUED_LITHE_STALKER))
                        {
                            owner->ToPlayer()->KilledMonsterCredit(NPC_GEIST_RETURN_BUNNY_KC, 0);
                            who->ToCreature()->DisappearAndDie();

                    }
                }
            }
        }
    };

    CreatureAI* GetAI(Creature* creature) const
    {
        return new npc_vereth_the_cunningAI(creature);
    }
};

/*######
* npc_tournament_training_dummy
######*/
enum TournamentDummy
{
    NPC_CHARGE_TARGET         = 33272,
    NPC_MELEE_TARGET          = 33229,
    NPC_RANGED_TARGET         = 33243,

    SPELL_CHARGE_CREDIT       = 62658,
    SPELL_MELEE_CREDIT        = 62672,
    SPELL_RANGED_CREDIT       = 62673,

    SPELL_PLAYER_THRUST       = 62544,
    SPELL_PLAYER_BREAK_SHIELD = 62626,
    SPELL_PLAYER_CHARGE       = 62874,

    SPELL_RANGED_DEFEND       = 62719,
    SPELL_CHARGE_DEFEND       = 64100,
    SPELL_VULNERABLE          = 62665,

    SPELL_COUNTERATTACK       = 62709,

    EVENT_DUMMY_RECAST_DEFEND = 1,
    EVENT_DUMMY_RESET         = 2,
};

class npc_tournament_training_dummy : public CreatureScript
{
    public:
        npc_tournament_training_dummy(): CreatureScript("npc_tournament_training_dummy"){}

        struct npc_tournament_training_dummyAI : ScriptedAI
        {
            npc_tournament_training_dummyAI(Creature* creature) : ScriptedAI(creature)
            {
                SetCombatMovement(false);
            }

            EventMap events;
            bool isVulnerable;

            void Reset()
            {
                me->SetControlled(true, UNIT_STATE_STUNNED);
                me->ApplySpellImmune(0, IMMUNITY_EFFECT, SPELL_EFFECT_KNOCK_BACK, true);
                isVulnerable = false;

                // Cast Defend spells to max stack size
                switch (me->GetEntry())
                {
                    case NPC_CHARGE_TARGET:
                        DoCast(SPELL_CHARGE_DEFEND);
                        break;
                    case NPC_RANGED_TARGET:
                        me->CastCustomSpell(SPELL_RANGED_DEFEND, SPELLVALUE_AURA_STACK, 3, me);
                        break;
                }

                events.Reset();
                events.ScheduleEvent(EVENT_DUMMY_RECAST_DEFEND, 5000);
            }

            void EnterEvadeMode()
            {
                if (!_EnterEvadeMode())
                    return;

                Reset();
            }

            void DamageTaken(Unit* /*attacker*/, uint32& damage)
            {
                damage = 0;
                events.RescheduleEvent(EVENT_DUMMY_RESET, 10000);
            }

            void SpellHit(Unit* caster, SpellInfo const* spell)
            {
                switch (me->GetEntry())
                {
                    case NPC_CHARGE_TARGET:
                        if (spell->Id == SPELL_PLAYER_CHARGE)
                            if (isVulnerable)
                                DoCast(caster, SPELL_CHARGE_CREDIT, true);
                        break;
                    case NPC_MELEE_TARGET:
                        if (spell->Id == SPELL_PLAYER_THRUST)
                        {
                            DoCast(caster, SPELL_MELEE_CREDIT, true);

                            if (Unit* target = caster->GetVehicleBase())
                                DoCast(target, SPELL_COUNTERATTACK, true);
                        }
                        break;
                    case NPC_RANGED_TARGET:
                        if (spell->Id == SPELL_PLAYER_BREAK_SHIELD)
                            if (isVulnerable)
                                DoCast(caster, SPELL_RANGED_CREDIT, true);
                        break;
                }

                if (spell->Id == SPELL_PLAYER_BREAK_SHIELD)
                    if (!me->HasAura(SPELL_CHARGE_DEFEND) && !me->HasAura(SPELL_RANGED_DEFEND))
                        isVulnerable = true;
            }

            void UpdateAI(uint32 diff)
            {
                events.Update(diff);

                switch (events.ExecuteEvent())
                {
                    case EVENT_DUMMY_RECAST_DEFEND:
                        switch (me->GetEntry())
                        {
                            case NPC_CHARGE_TARGET:
                            {
                                if (!me->HasAura(SPELL_CHARGE_DEFEND))
                                    DoCast(SPELL_CHARGE_DEFEND);
                                break;
                            }
                            case NPC_RANGED_TARGET:
                            {
                                Aura* defend = me->GetAura(SPELL_RANGED_DEFEND);
                                if (!defend || defend->GetStackAmount() < 3 || defend->GetDuration() <= 8000)
                                    DoCast(SPELL_RANGED_DEFEND);
                                break;
                            }
                        }
                        isVulnerable = false;
                        events.ScheduleEvent(EVENT_DUMMY_RECAST_DEFEND, 5000);
                        break;
                    case EVENT_DUMMY_RESET:
                        if (UpdateVictim())
                        {
                            EnterEvadeMode();
                            events.ScheduleEvent(EVENT_DUMMY_RESET, 10000);
                        }
                        break;
                }

                if (!UpdateVictim())
                    return;

                if (!me->HasUnitState(UNIT_STATE_STUNNED))
                    me->SetControlled(true, UNIT_STATE_STUNNED);
            }

            void MoveInLineOfSight(Unit* /*who*/){}
        };

        CreatureAI* GetAI(Creature* creature) const
        {
            return new npc_tournament_training_dummyAI(creature);
        }

};

enum BlackKnightsGrave
{
	NPC_CULT_SABOTEUR			= 35116,
	NPC_CULT_ASSASSIN			= 35127,
	QUEST_THEBLACKKNIGHTSCURSE	= 14016
};

const Position CultistSpawnPos[] =
{
 {8451.91f, 459.163f, 596.072f, 0.80f}, // NPC_CULT_SABOTEUR
 {8456.2f, 458.904f, 596.072f, 1.55f},  // NPC_CULT_ASSASSIN
};

class npc_black_knights_grave : public CreatureScript
{
public:
    npc_black_knights_grave() : CreatureScript("npc_black_knights_grave") { }

    struct npc_black_knights_graveAI : public ScriptedAI
    {
        npc_black_knights_graveAI(Creature* creature) : ScriptedAI(creature){}

		void MoveInLineOfSight(Unit* who)
        {
            ScriptedAI::MoveInLineOfSight(who);

            if (!me->FindNearestCreature(NPC_CULT_ASSASSIN, 50.0f, true) && who->ToPlayer() && me->IsWithinDist(who, 0.8f) && who->ToPlayer()->GetQuestStatus(QUEST_THEBLACKKNIGHTSCURSE) == QUEST_STATUS_INCOMPLETE) 
	        {
			    me->SummonCreature(NPC_CULT_SABOTEUR, CultistSpawnPos[0], TEMPSUMMON_TIMED_DESPAWN_OUT_OF_COMBAT, 60000);
			    me->SummonCreature(NPC_CULT_ASSASSIN, CultistSpawnPos[1], TEMPSUMMON_TIMED_DESPAWN_OUT_OF_COMBAT, 60000);
	        }
        }

        void Reset(){}

		void JustDied(Unit* Player /*victim*/){}

		void UpdateAI(const uint32 /*diff*/){}
    };

    CreatureAI* GetAI(Creature* creature) const
    {
        return new npc_black_knights_graveAI(creature);
    }
};

// Boneguard Commander and Lieutenant
enum BoneguardMounted
{
    // NPCs
    NPC_BONEGUARD_COMMANDER         = 34127,
    NPC_BONEGUARD_LIEUTENANT        = 33429,

    // Spells
    SPELL_BANNER_BEARER             = 59942,
    
    // Events
    EVENT_BONEGUARD_SHIELD                    = 1,
    EVENT_BONEGUARD_SHIELD_OOC                = 2,
    EVENT_BONEGUARD_CHARGE                    = 3,
    EVENT_BONEGUARD_SHIELD_BREAKER            = 4,

};

class npc_boneguard_mounted : public CreatureScript
{
public:
    npc_boneguard_mounted() : CreatureScript("npc_boneguard_mounted") { }

    struct npc_boneguard_mountedAI : public ScriptedAI
    {
        npc_boneguard_mountedAI(Creature* creature) : ScriptedAI(creature) { }

        EventMap events;
        bool bCharge;


        void Reset()
        {
            DoCast(me, SPELL_BANNER_BEARER, false);

            bCharge = false;
            
            events.Reset();
            events.ScheduleEvent(EVENT_BONEGUARD_SHIELD_OOC, 50000);
			
            uint8 stackAmount;
            if (me->GetEntry() == NPC_BONEGUARD_COMMANDER)
                stackAmount = 3;
            else
                stackAmount = 1;

            for (uint8 i = 0; i < stackAmount; ++i)
            {
                me->RemoveAurasDueToSpell(SPELL_DEFEND + i);
                DoCast(me, SPELL_DEFEND, true);
            }
        }

        void EnterCombat(Unit* /*who*/)
        {
            events.Reset();
            events.ScheduleEvent(EVENT_BONEGUARD_SHIELD, 7000);
            events.ScheduleEvent(EVENT_BONEGUARD_CHARGE, 10000);
            events.ScheduleEvent(EVENT_BONEGUARD_SHIELD_BREAKER, 10000);
        }
        
        void MovementInform(uint32 uiType, uint32 /*uiId*/)
        {
            if (uiType != POINT_MOTION_TYPE)
                return;

            // charge after moving away from the victim
            if (me->isInCombat() && me->getVictim() && bCharge)
            {
                me->GetMotionMaster()->Clear();
                // but only after rangecheck
                if (me->GetDistance(me->getVictim()) > 10.0f && me->GetDistance(me->getVictim()) <= 25.0f)
                    DoCastVictim(SPELL_CHARGE_COMBAT);
                me->GetMotionMaster()->MoveChase(me->getVictim());
                events.ScheduleEvent(EVENT_CHARGE, 10000);
                bCharge = false;
            }
        }
        
        void UpdateAI(const uint32 diff)
        {
            events.Update(diff);

            switch (events.ExecuteEvent())
            {

                case EVENT_BONEGUARD_SHIELD:
                    me->CastSpell(me, SPELL_DEFEND);
                    events.ScheduleEvent(EVENT_BONEGUARD_SHIELD, 7000);
                    break;
                case EVENT_BONEGUARD_SHIELD_OOC:
                    uint8 stackAmount;
                    if (me->GetEntry() == NPC_BONEGUARD_COMMANDER)
                        stackAmount = 3;
                    else
                        stackAmount = 1;
        
                    for (uint8 i = 0; i < stackAmount; ++i)
                    {
                        me->RemoveAurasDueToSpell(SPELL_DEFEND + i);
                        DoCast(me, SPELL_DEFEND, true);
                    }
                    events.ScheduleEvent(EVENT_BONEGUARD_SHIELD_OOC, 50000);
                    break;
                case EVENT_BONEGUARD_CHARGE:
                    if (UpdateVictim())
                    {
                        if (me->GetDistance(me->getVictim()) > 10.0f && me->GetDistance(me->getVictim()) <= 25.0f)
                        {
                            DoCastVictim(SPELL_CHARGE_COMBAT);
                            events.ScheduleEvent(EVENT_BONEGUARD_CHARGE, 10000);
                        }
                        else
                        {
                            // move away for charge...
                            float angle = me->GetAngle(me->getVictim());
                            float x = me->GetPositionX() + 20.0f * cos(angle);
                            float y = me->GetPositionY() + 20.0f * sin(angle);
                            me->GetMotionMaster()->MovePoint(0, x, y, me->GetPositionZ());
                            bCharge = true;
                        }
                    }
                    break;
                case EVENT_BONEGUARD_SHIELD_BREAKER:
                    DoCastVictim(SPELL_SHIELD_BREAKER_COMBAT);
                    events.ScheduleEvent(EVENT_BONEGUARD_SHIELD_BREAKER, 10000);
                    break;
            }
            
            if (!UpdateVictim())
                return;

            DoMeleeAttackIfReady();
        }
    };

    CreatureAI* GetAI(Creature* creature) const
    {
        return new npc_boneguard_mountedAI(creature);
    }
};

// Battle for Crusaders' Pinnacle
enum BlessedBanner
{
    SPELL_BLESSING_OF_THE_CRUSADE       = 58026,
    SPELL_THREAT_PULSE                  = 58113,
    SPELL_CRUSADERS_SPIRE_VICTORY       = 58084,
    SPELL_TORCH                         = 58121,

    NPC_BLESSED_BANNER                  = 30891,
    NPC_CRUSADER_LORD_DALFORS           = 31003,
    NPC_ARGENT_BATTLE_PRIEST            = 30919,
    NPC_ARGENT_MASON                    = 30900,
    NPC_REANIMATED_CAPTAIN              = 30986,
    NPC_SCOURGE_DRUDGE                  = 30984,
    NPC_HIDEOUS_PLAGEBRINGER            = 30987,
    NPC_HALOF_THE_DEATHBRINGER          = 30989,
    NPC_LK                              = 31013,

    BANNER_SAY                          = 0, // "The Blessed Banner of the Crusade has been planted.\n Defend the banner from all attackers!"
    DALFORS_SAY_PRE_1                   = 0, // "BY THE LIGHT! Those damned monsters! Look at what they've done to our people!"
    DALFORS_SAY_PRE_2                   = 1, // "Burn it down, boys. Burn it all down."
    DALFORS_SAY_START                   = 2, // "Let 'em come. They'll pay for what they've done!"
    DALFORS_YELL_FINISHED               = 3, // "We've done it, lads! We've taken the pinnacle from the Scourge! Report to Father Gustav at once and tell him the good news! We're gonna get to buildin' and settin' up! Go!"
    LK_TALK_1                           = 0, // "Leave no survivors!"
    LK_TALK_2                           = 1, // "Cower before my terrible creations!"
    LK_TALK_3                           = 2, // "Feast my children! Feast upon the flesh of the living!"
    LK_TALK_4                           = 3, // "Lay down your arms and surrender your souls!"

    EVENT_SPAWN                         = 1,
    EVENT_INTRO_1                       = 2,
    EVENT_INTRO_2                       = 3,
    EVENT_INTRO_3                       = 4,
    EVENT_MASON_ACTION                  = 5,
    EVENT_START_FIGHT                   = 6,
    EVENT_WAVE_SPAWN                    = 7,
    EVENT_HALOF                         = 8,
    EVENT_ENDED                         = 9,
};

Position const DalforsPos[3] =
{
    {6458.703f, 403.858f, 490.498f, 3.1205f}, // Dalfors spawn point
    {6422.950f, 423.335f, 510.451f, 0.0f}, // Dalfors intro pos
    {6426.343f, 420.515f, 508.650f, 0.0f}, // Dalfors fight pos
};

Position const Priest1Pos[2] =
{
    {6462.025f, 403.681f, 489.721f, 3.1007f}, // priest1 spawn point
    {6421.480f, 423.576f, 510.781f, 5.7421f}, // priest1 intro pos
};

Position const Priest2Pos[2] =
{
    {6463.969f, 407.198f, 489.240f, 2.2689f}, // priest2 spawn point
    {6419.778f, 421.404f, 510.972f, 5.7421f}, // priest2 intro pos
};

Position const Priest3Pos[2] =
{
    {6464.371f, 400.944f, 489.186f, 6.1610f}, // priest3 spawn point
    {6423.516f, 425.782f, 510.774f, 5.7421f}, // priest3 intro pos
};

Position const Mason1Pos[3] =
{
    {6462.929f, 409.826f, 489.392f, 3.0968f}, // mason1 spawn point
    {6428.163f, 421.960f, 508.297f, 0.0f}, // mason1 intro pos
    {6414.335f, 454.904f, 511.395f, 2.8972f}, // mason1 action pos
};

Position const Mason2Pos[3] =
{
    {6462.650f, 405.670f, 489.576f, 2.9414f}, // mason2 spawn point
    {6426.250f, 419.194f, 508.219f, 0.0f}, // mason2 intro pos
    {6415.014f, 446.849f, 511.395f, 3.1241f}, // mason2 action pos
};

Position const Mason3Pos[3] =
{
    {6462.646f, 401.218f, 489.601f, 2.7864f}, // mason3 spawn point
    {6423.855f, 416.598f, 508.305f, 0.0f}, // mason3 intro pos
    {6417.070f, 438.824f, 511.395f, 3.6651f}, // mason3 action pos
};

class npc_blessed_banner : public CreatureScript
{
public:
    npc_blessed_banner() : CreatureScript("npc_blessed_banner") { }

    struct npc_blessed_bannerAI : public ScriptedAI
    {
        npc_blessed_bannerAI(Creature* creature) : ScriptedAI(creature), Summons(me)
        {
            HalofSpawned = false;
            PhaseCount = 0;
            Summons.DespawnAll();

            SetCombatMovement(false);
        }

        EventMap events;

        bool HalofSpawned;

        uint32 PhaseCount;

        SummonList Summons;

        uint64 guidDalfors;
        uint64 guidPriest[3];
        uint64 guidMason[3];
        uint64 guidHalof;

        void Reset()
        {
            me->setRegeneratingHealth(false);
            DoCast(SPELL_THREAT_PULSE);
            me->AI()->Talk(BANNER_SAY);
            events.ScheduleEvent(EVENT_SPAWN, 3000);
        }

        void EnterCombat(Unit* /*who*/) {}

        void MoveInLineOfSight(Unit* /*who*/) {}

        void JustSummoned(Creature* Summoned)
        {
            Summons.Summon(Summoned);
        }

        void JustDied(Unit* /*killer*/)
        {
            Summons.DespawnAll();
            me->DespawnOrUnsummon();
        }

<<<<<<< HEAD
        void UpdateAI(uint32 const diff)

=======
        void UpdateAI(uint32 diff)
>>>>>>> 51438040
        {
            events.Update(diff);

            switch (events.ExecuteEvent())
            {
                case EVENT_SPAWN:
                    {
                        if (Creature* Dalfors = DoSummon(NPC_CRUSADER_LORD_DALFORS, DalforsPos[0]))
                        {
                            guidDalfors = Dalfors->GetGUID();
                            Dalfors->GetMotionMaster()->MovePoint(0, DalforsPos[1]);
                        }
                        if (Creature* Priest1 = DoSummon(NPC_ARGENT_BATTLE_PRIEST, Priest1Pos[0]))
                        {
                            guidPriest[0] = Priest1->GetGUID();
                            Priest1->GetMotionMaster()->MovePoint(0, Priest1Pos[1]);
                        }
                        if (Creature* Priest2 = DoSummon(NPC_ARGENT_BATTLE_PRIEST, Priest2Pos[0]))
                        {
                            guidPriest[1] = Priest2->GetGUID();
                            Priest2->GetMotionMaster()->MovePoint(0, Priest2Pos[1]);
                        }
                        if (Creature* Priest3 = DoSummon(NPC_ARGENT_BATTLE_PRIEST, Priest3Pos[0]))
                        {
                            guidPriest[2] = Priest3->GetGUID();
                            Priest3->GetMotionMaster()->MovePoint(0, Priest3Pos[1]);
                        }
                        if (Creature* Mason1 = DoSummon(NPC_ARGENT_MASON, Mason1Pos[0]))
                        {
                            guidMason[0] = Mason1->GetGUID();
                            Mason1->GetMotionMaster()->MovePoint(0, Mason1Pos[1]);
                        }
                        if (Creature* Mason2 = DoSummon(NPC_ARGENT_MASON, Mason2Pos[0]))
                        {
                            guidMason[1] = Mason2->GetGUID();
                            Mason2->GetMotionMaster()->MovePoint(0, Mason2Pos[1]);
                        }
                        if (Creature* Mason3 = DoSummon(NPC_ARGENT_MASON, Mason3Pos[0]))
                        {
                            guidMason[2] = Mason3->GetGUID();
                            Mason3->GetMotionMaster()->MovePoint(0, Mason3Pos[1]);
                        }
                        events.ScheduleEvent(EVENT_INTRO_1, 15000);
                    }
                    break;
                case EVENT_INTRO_1:
                    {
                        if (Creature* Dalfors = me->GetCreature(*me, guidDalfors))
                            Dalfors->AI()->Talk(DALFORS_SAY_PRE_1);
                        events.ScheduleEvent(EVENT_INTRO_2, 5000);
                    }
                    break;
                case EVENT_INTRO_2:
                    {
                        if (Creature* Dalfors = me->GetCreature(*me, guidDalfors))
                        {
                            Dalfors->SetFacingTo(6.215f);
                            Dalfors->AI()->Talk(DALFORS_SAY_PRE_2);
                        }
                    events.ScheduleEvent(EVENT_INTRO_3, 5000);
                    }
                    break;
                case EVENT_INTRO_3:
                    {
                        if (Creature* Dalfors = me->GetCreature(*me, guidDalfors))
                        {
                            Dalfors->GetMotionMaster()->MovePoint(0, DalforsPos[2]);
                            Dalfors->SetHomePosition(DalforsPos[2]);
                        }
                        if (Creature* Priest1 = me->GetCreature(*me, guidPriest[0]))
                        {
                            Priest1->SetFacingTo(5.7421f);
                            Priest1->SetHomePosition(Priest1Pos[1]);
                        }
                        if (Creature* Priest2 = me->GetCreature(*me, guidPriest[1]))
                        {
                            Priest2->SetFacingTo(5.7421f);
                            Priest2->SetHomePosition(Priest2Pos[1]);
                        }
                        if (Creature* Priest3 = me->GetCreature(*me, guidPriest[2]))
                        {
                            Priest3->SetFacingTo(5.7421f);
                            Priest3->SetHomePosition(Priest3Pos[1]);
                        }
                        if (Creature* Mason1 = me->GetCreature(*me, guidMason[0]))
                        {
                            Mason1->GetMotionMaster()->MovePoint(0, Mason1Pos[2]);
                            Mason1->SetHomePosition(Mason1Pos[2]);
                        }
                        if (Creature* Mason2 = me->GetCreature(*me, guidMason[1]))
                        {
                            Mason2->GetMotionMaster()->MovePoint(0, Mason2Pos[2]);
                            Mason2->SetHomePosition(Mason2Pos[2]);
                        }
                        if (Creature* Mason3 = me->GetCreature(*me, guidMason[2]))
                        {
                            Mason3->GetMotionMaster()->MovePoint(0, Mason3Pos[2]);
                            Mason3->SetHomePosition(Mason3Pos[2]);
                        }
                        events.ScheduleEvent(EVENT_START_FIGHT, 5000);
                        events.ScheduleEvent(EVENT_MASON_ACTION, 15000);
                    }
                    break;
                case EVENT_MASON_ACTION:
                    {
                        if (Creature* Mason1 = me->GetCreature(*me, guidMason[0]))
                        {
                            Mason1->SetFacingTo(2.8972f);
                            Mason1->AI()->SetData(1, 1); // triggers SAI actions on npc
                        }
                        if (Creature* Mason2 = me->GetCreature(*me, guidMason[1]))
                        {
                            Mason2->SetFacingTo(3.1241f);
                            Mason2->AI()->SetData(1, 1); // triggers SAI actions on npc
                        }
                        if (Creature* Mason3 = me->GetCreature(*me, guidMason[2]))
                        {
                            Mason3->SetFacingTo(3.6651f);
                            Mason3->AI()->SetData(1, 1); // triggers SAI actions on npc
                        }
                    }
                    break;
                case EVENT_START_FIGHT:
                    {
                        if (Creature* LK = GetClosestCreatureWithEntry(me, NPC_LK, 100))
                            LK->AI()->Talk(LK_TALK_1);
                        if (Creature* Dalfors = me->GetCreature(*me, guidDalfors))
                            Dalfors->AI()->Talk(DALFORS_SAY_START);
                        events.ScheduleEvent(EVENT_WAVE_SPAWN, 1000);
                    }
                    break;
                case EVENT_WAVE_SPAWN:
                    {
                        if (PhaseCount == 3)
                        {
                            if (Creature* LK = GetClosestCreatureWithEntry(me, NPC_LK, 100))
                                LK->AI()->Talk(LK_TALK_2);
                        }
                        else if (PhaseCount == 6)
                        {
                            if (Creature* LK = GetClosestCreatureWithEntry(me, NPC_LK, 100))
                                LK->AI()->Talk(LK_TALK_3);
                        }
                        if (Creature* tempsum = DoSummon(NPC_SCOURGE_DRUDGE, Mason3Pos[0]))
                            {
                                tempsum->SetHomePosition(DalforsPos[2]);
                                tempsum->AI()->AttackStart(GetClosestCreatureWithEntry(me, NPC_BLESSED_BANNER, 100));
                            }
                        if (urand(0, 1) == 0)
                        {
                            if (Creature* tempsum = DoSummon(NPC_HIDEOUS_PLAGEBRINGER, Mason1Pos[0]))
                            {
                                tempsum->SetHomePosition(DalforsPos[2]);
                                tempsum->AI()->AttackStart(GetClosestCreatureWithEntry(me, NPC_BLESSED_BANNER, 100));
                            }
                            if (Creature* tempsum = DoSummon(NPC_HIDEOUS_PLAGEBRINGER, Mason2Pos[0]))
                            {
                                tempsum->SetHomePosition(DalforsPos[2]);
                                tempsum->AI()->AttackStart(GetClosestCreatureWithEntry(me, NPC_BLESSED_BANNER, 100));
                            }
                        }
                        else
                        {
                            if (Creature* tempsum = DoSummon(NPC_REANIMATED_CAPTAIN, Mason1Pos[0]))
                            {
                                tempsum->SetHomePosition(DalforsPos[2]);
                                tempsum->AI()->AttackStart(GetClosestCreatureWithEntry(me, NPC_BLESSED_BANNER, 100));
                            }
                            if (Creature* tempsum = DoSummon(NPC_REANIMATED_CAPTAIN, Mason2Pos[0]))
                            {
                                tempsum->SetHomePosition(DalforsPos[2]);
                                tempsum->AI()->AttackStart(GetClosestCreatureWithEntry(me, NPC_BLESSED_BANNER, 100));
                            }
                        }

                        PhaseCount++;

                        if (PhaseCount < 8)
                            events.ScheduleEvent(EVENT_WAVE_SPAWN, urand(10000, 20000));
                        else
                            events.ScheduleEvent(EVENT_HALOF, urand(10000, 20000));
                    }
                    break;
                case EVENT_HALOF:
                    {
                        if (Creature* LK = GetClosestCreatureWithEntry(me, NPC_LK, 100))
                            LK->AI()->Talk(LK_TALK_4);
                        if (Creature* tempsum = DoSummon(NPC_SCOURGE_DRUDGE, Mason1Pos[0]))
                        {
                            tempsum->SetHomePosition(DalforsPos[2]);
                            tempsum->AI()->AttackStart(GetClosestCreatureWithEntry(me, NPC_BLESSED_BANNER, 100));
                        }
                        if (Creature* tempsum = DoSummon(NPC_SCOURGE_DRUDGE, Mason2Pos[0]))
                        {
                            tempsum->SetHomePosition(DalforsPos[2]);
                            tempsum->AI()->AttackStart(GetClosestCreatureWithEntry(me, NPC_BLESSED_BANNER, 100));
                        }
                        if (Creature* tempsum = DoSummon(NPC_HALOF_THE_DEATHBRINGER, DalforsPos[0]))
                        {
                            HalofSpawned = true;
                            guidHalof = tempsum->GetGUID();
                            tempsum->SetHomePosition(DalforsPos[2]);
                            tempsum->AI()->AttackStart(GetClosestCreatureWithEntry(me, NPC_BLESSED_BANNER, 100));
                        }
                    }
                    break;
                case EVENT_ENDED:
                    {
                        Summons.DespawnAll();
                        me->DespawnOrUnsummon();
                    }
                    break;
            }

            if (PhaseCount == 8)
                if (Creature* Halof = me->GetCreature(*me, guidHalof))
                    if (Halof->isDead())
                    {
                        DoCast(me, SPELL_CRUSADERS_SPIRE_VICTORY, true);
                        Summons.DespawnEntry(NPC_HIDEOUS_PLAGEBRINGER);
                        Summons.DespawnEntry(NPC_REANIMATED_CAPTAIN);
                        Summons.DespawnEntry(NPC_SCOURGE_DRUDGE);
                        Summons.DespawnEntry(NPC_HALOF_THE_DEATHBRINGER);
                        if (Creature* Dalfors = me->GetCreature(*me, guidDalfors))
                            Dalfors->AI()->Talk(DALFORS_YELL_FINISHED);
                        events.ScheduleEvent(EVENT_ENDED, 10000);
                    }
        }
    };

    CreatureAI* GetAI(Creature* creature) const
    {
        return new npc_blessed_bannerAI(creature);
    }
};

enum TrampleScourge
{
    SPELL_TRAMPLE_TRIGGERED = 63001,
    NPC_BONEGUARD_FOOTMAN   = 33438,
};

class spell_gen_trample_scourge : public SpellScriptLoader
{
    public:
        spell_gen_trample_scourge() : SpellScriptLoader("spell_gen_trample_scourge") { }

        class spell_gen_trample_scourge_AuraScript : public AuraScript
        {
            PrepareAuraScript(spell_gen_trample_scourge_AuraScript);

            void HandlePeriodicTick(AuraEffect const* /*aurEff*/)
            {
                PreventDefaultAction();
                Unit* caster = GetCaster();
                std::list<Creature*> footmen;
                GetCaster()->GetCreatureListWithEntryInGrid(footmen, NPC_BONEGUARD_FOOTMAN, 5.0f);
                footmen.sort(Trinity::ObjectDistanceOrderPred(caster));
                for (std::list<Creature*>::iterator itr = footmen.begin(); itr != footmen.end(); ++itr)
                {
                    Player* caster = GetCaster()->ToPlayer();
                    Unit* bfootmen = (*itr);
                    caster->CastSpell(bfootmen, SPELL_TRAMPLE_TRIGGERED, true);
                }
            }


            void Register()
            {
                OnEffectPeriodic += AuraEffectPeriodicFn(spell_gen_trample_scourge_AuraScript::HandlePeriodicTick, EFFECT_0, SPELL_AURA_PERIODIC_DUMMY);
            }
        };

        AuraScript* GetAuraScript() const
        {
            return new spell_gen_trample_scourge_AuraScript();
        }
};


void AddSC_icecrown()
{
    new npc_arete;
    new npc_argent_squire;
    new npc_argent_combatant;
    new npc_argent_faction_rider;
    new npc_argent_valiant;
    new npc_guardian_pavilion;
    new npc_vereth_the_cunning;
    new npc_tournament_training_dummy;
    new npc_black_knights_grave;
    new npc_boneguard_mounted;
    new spell_gen_trample_scourge;
    new npc_blessed_banner();
}<|MERGE_RESOLUTION|>--- conflicted
+++ resolved
@@ -1655,12 +1655,7 @@
             me->DespawnOrUnsummon();
         }
 
-<<<<<<< HEAD
-        void UpdateAI(uint32 const diff)
-
-=======
         void UpdateAI(uint32 diff)
->>>>>>> 51438040
         {
             events.Update(diff);
 
