--- conflicted
+++ resolved
@@ -175,7 +175,6 @@
             player->ADD_GOSSIP_ITEM(GOSSIP_ICON_CHAT, GOSSIP_SQUIRE_ITEM_2, GOSSIP_SENDER_MAIN, GOSSIP_ACTION_INFO_DEF+2);
         }
     }
-<<<<<<< HEAD
 
     // Squire Danny handles Valiant Stuff
     if (creature->GetEntry() == NPC_SQUIRE_DANNY)
@@ -610,40 +609,6 @@
             }
         }
         return true;
-=======
-
-    // Squire Danny handles Valiant Stuff
-    if (creature->GetEntry() == NPC_SQUIRE_DANNY)
-    {
-        if (player->GetQuestStatus(QUEST_THE_VALIANT_S_CHALLENGE_SM) == QUEST_STATUS_INCOMPLETE ||
-            player->GetQuestStatus(QUEST_THE_VALIANT_S_CHALLENGE_UC) == QUEST_STATUS_INCOMPLETE ||
-            player->GetQuestStatus(QUEST_THE_VALIANT_S_CHALLENGE_TB) == QUEST_STATUS_INCOMPLETE ||
-            player->GetQuestStatus(QUEST_THE_VALIANT_S_CHALLENGE_SJ) == QUEST_STATUS_INCOMPLETE ||
-            player->GetQuestStatus(QUEST_THE_VALIANT_S_CHALLENGE_OG) == QUEST_STATUS_INCOMPLETE ||
-            player->GetQuestStatus(QUEST_THE_VALIANT_S_CHALLENGE_DA) == QUEST_STATUS_INCOMPLETE ||
-            player->GetQuestStatus(QUEST_THE_VALIANT_S_CHALLENGE_EX) == QUEST_STATUS_INCOMPLETE ||
-            player->GetQuestStatus(QUEST_THE_VALIANT_S_CHALLENGE_GN) == QUEST_STATUS_INCOMPLETE ||
-            player->GetQuestStatus(QUEST_THE_VALIANT_S_CHALLENGE_IF) == QUEST_STATUS_INCOMPLETE ||
-            player->GetQuestStatus(QUEST_THE_VALIANT_S_CHALLENGE_SW) == QUEST_STATUS_INCOMPLETE)
-        {
-            player->ADD_GOSSIP_ITEM(GOSSIP_ICON_CHAT, GOSSIP_SQUIRE_ITEM_1, GOSSIP_SENDER_MAIN, GOSSIP_ACTION_INFO_DEF+1);
-        }
-            
-    }
-    
-    // Squire Cavin handles the Black Knight
-    if (creature->GetEntry() == NPC_SQUIRE_CAVIN)
-    {
-        if (player->GetQuestStatus(QUEST_THE_BLACK_KNGIHT_S_FALL) == QUEST_STATUS_INCOMPLETE)
-        {
-            player->ADD_GOSSIP_ITEM(GOSSIP_ICON_CHAT, GOSSIP_SQUIRE_ITEM_1, GOSSIP_SENDER_MAIN, GOSSIP_ACTION_INFO_DEF+1);
-        }    
-    }
-    
-    player->SEND_GOSSIP_MENU(GOSSIP_TEXTID_SQUIRE, creature->GetGUID());
-    return true;
-
->>>>>>> 2d179ffa
     }
 
     bool OnGossipSelect(Player* player, Creature* creature, uint32 /*uiSender*/, uint32 uiAction)
@@ -652,22 +617,12 @@
         if (uiAction == GOSSIP_ACTION_INFO_DEF+1)
         {
             player->CLOSE_GOSSIP_MENU();
-<<<<<<< HEAD
 
             if (!player->GetVehicle())
                 return false;
 
             creature->GetAI()->SetData(DATA_PLAYER, player->GetGUID());
             creature->GetAI()->DoAction(EVENT_START);
-=======
-            if (creature->GetEntry() == NPC_SQUIRE_DAVID)
-                creature->SummonCreature(NPC_ARGENT_VALIANT, 8575.451f, 952.472f, 547.554f, 0.38f);
-            else if (creature->GetEntry() == NPC_SQUIRE_DANNY)
-                creature->SummonCreature(NPC_ARGENT_CHAMPION, 8534.675781f, 1069.993042f, 552.022827f, 1.274804f);
-            else if (creature->GetEntry() == NPC_SQUIRE_CAVIN)
-                creature->SummonCreature(NPC_BLACK_KNIGHT, 8430.522681f, 968.674318f, 545.674f, 0.001545f);
-            
->>>>>>> 2d179ffa
         }
         return true;
     }
@@ -1041,61 +996,36 @@
 
 
 /*######
-## npc_argent_combatant
+## npc_argent_valiant
 ######*/
 
-enum eArgentCombatant
-{
-    SPELL_CHARGE_COMBAT         = 63010,
-    SPELL_SHIELD_BREAKER_COMBAT = 65147,
-    SPELL_DEFEND                = 62719,
-    SPELL_THRUST                = 62544,
-
-    NPC_ARGENT_VALIANT_CREDIT   = 63049,
-    NPC_ARGENT_CHAMPION_CREDIT  = 33708,
-};
-
-class npc_argent_combatant : public CreatureScript
+enum eArgentValiant
+{
+    SPELL_CHARGE                = 63010,
+    SPELL_SHIELD_BREAKER        = 65147,
+    SPELL_KILL_CREDIT           = 63049
+};
+
+class npc_argent_valiant : public CreatureScript
 {
 public:
-    npc_argent_combatant() : CreatureScript("npc_argent_combatant") { }
-
-    struct npc_argent_combatantAI : public ScriptedAI
-    {
-        npc_argent_combatantAI(Creature* creature) : ScriptedAI(creature)
-        {
-            if (creature->GetEntry() == NPC_ARGENT_VALIANT)
-            {
-                creature->GetMotionMaster()->MovePoint(0, 8599.258f, 963.951f, 547.553f);
-                creature->SetHomePosition(8599.258f, 963.951f, 547.553f, 0.18f);
-            }
-            if (creature->GetEntry() == NPC_ARGENT_CHAMPION)
-            {
-                creature->GetMotionMaster()->MovePoint(0, 8557.131836f, 1109.635742f, 556.787476f);
-                creature->SetHomePosition(8557.131836f, 1109.635742f, 556.787476f, 1.27f);
-            }
+    npc_argent_valiant() : CreatureScript("npc_argent_valiant") { }
+
+    struct npc_argent_valiantAI : public ScriptedAI
+    {
+        npc_argent_valiantAI(Creature* creature) : ScriptedAI(creature)
+        {
+            creature->GetMotionMaster()->MovePoint(0, 8599.258f, 963.951f, 547.553f);
             creature->setFaction(35); //wrong faction in db?
         }
 
         uint32 uiChargeTimer;
         uint32 uiShieldBreakerTimer;
-        uint32 uiShieldTimer;
-        uint32 uiThrustTimer;
-        bool bCharge;
 
         void Reset()
         {
-            uiChargeTimer = 12000;
+            uiChargeTimer = 7000;
             uiShieldBreakerTimer = 10000;
-            uiShieldTimer = 4000;
-            uiThrustTimer = 2000;
-            bCharge = false;
-        }
-
-        void EnterCombat(Unit* /*who*/)
-        {
-            for (uint8 i = 0; i < 3; ++i)
-                DoCast(me, SPELL_DEFEND, true);
         }
 
         void MovementInform(uint32 uiType, uint32 /*uiId*/)
@@ -1103,30 +1033,15 @@
             if (uiType != POINT_MOTION_TYPE)
                 return;
 
-            // charge after moving away from the victim
-            if (me->isInCombat() && me->getVictim() && bCharge)
-            {
-                me->GetMotionMaster()->Clear();
-                // but only after rangecheck
-                if (me->GetDistance(me->getVictim()) > 5.0f && me->GetDistance(me->getVictim()) <= 30.0f)
-                    DoCastVictim(SPELL_CHARGE_COMBAT);
-                me->GetMotionMaster()->MoveChase(me->getVictim());
-                uiChargeTimer = 7000;
-                bCharge = false;
-            }
-            else
-                me->setFaction(14);
+            me->setFaction(14);
         }
 
         void DamageTaken(Unit* pDoneBy, uint32& uiDamage)
         {
-            if (uiDamage >= me->GetHealth() && pDoneBy->GetTypeId() == TYPEID_PLAYER)
+            if (uiDamage > me->GetHealth() && pDoneBy->GetTypeId() == TYPEID_PLAYER)
             {
                 uiDamage = 0;
-                if (me->GetEntry() == NPC_ARGENT_VALIANT)
-                    pDoneBy->CastSpell(pDoneBy, NPC_ARGENT_VALIANT_CREDIT, true);
-                if (me->GetEntry() == NPC_ARGENT_CHAMPION)
-                    CAST_PLR(pDoneBy)->KilledMonsterCredit(NPC_ARGENT_CHAMPION_CREDIT, 0);
+                pDoneBy->CastSpell(pDoneBy, SPELL_KILL_CREDIT, true);
                 me->setFaction(35);
                 me->DespawnOrUnsummon(5000);
                 me->SetHomePosition(me->GetPositionX(), me->GetPositionY(), me->GetPositionZ(), me->GetOrientation());
@@ -1139,53 +1054,25 @@
             if (!UpdateVictim())
                 return;
 
-            if (uiShieldTimer <= uiDiff)
-            {
-                me->CastSpell(me, SPELL_DEFEND);
-                uiShieldTimer = 4000;
-            } else uiShieldTimer -= uiDiff;
-
-            if (uiChargeTimer <= uiDiff && !bCharge)
-            {
-                // directly charge if range is ok
-                if (me->GetDistance(me->getVictim()) > 5.0f && me->GetDistance(me->getVictim()) <= 30.0f)
-                    DoCastVictim(SPELL_CHARGE_COMBAT);
-                else
-                {
-                    // move away for charge...
-                    float angle = me->GetAngle(me->getVictim());
-                    float x = me->GetPositionX() + 20.0f * cos(angle);
-                    float y = me->GetPositionY() + 20.0f * sin(angle);
-                    me->GetMotionMaster()->MovePoint(0, x, y, me->GetPositionZ());
-                    bCharge = true;
-                }
+            if (uiChargeTimer <= uiDiff)
+            {
+                DoCastVictim(SPELL_CHARGE);
+                uiChargeTimer = 7000;
             } else uiChargeTimer -= uiDiff;
 
-            // prevent shieldbreaker while moving away, npc is not facing player at that time
-            if (bCharge)
-                return;
-
             if (uiShieldBreakerTimer <= uiDiff)
             {
-                DoCastVictim(SPELL_SHIELD_BREAKER_COMBAT);
+                DoCastVictim(SPELL_SHIELD_BREAKER);
                 uiShieldBreakerTimer = 10000;
             } else uiShieldBreakerTimer -= uiDiff;
 
-            if (me->IsWithinMeleeRange(me->getVictim()))
-            {
-                if (uiThrustTimer <= uiDiff)
-                {
-                    DoCastVictim(SPELL_THRUST);
-                    uiThrustTimer = 2000;
-                }
-                else uiThrustTimer -= uiDiff;
-            }
+            DoMeleeAttackIfReady();
         }
     };
 
     CreatureAI* GetAI(Creature* creature) const
     {
-        return new npc_argent_combatantAI(creature);
+        return new npc_argent_valiantAI(creature);
     }
 };
 
@@ -2047,11 +1934,8 @@
     new npc_arete;
     new npc_argent_squire;
     new npc_argent_combatant;
-<<<<<<< HEAD
     new npc_argent_faction_rider;
     new npc_argent_valiant;
-=======
->>>>>>> 2d179ffa
     new npc_guardian_pavilion;
     new npc_vereth_the_cunning;
     new npc_tournament_training_dummy;
