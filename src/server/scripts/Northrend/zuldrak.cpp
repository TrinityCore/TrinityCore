--- conflicted
+++ resolved
@@ -40,7 +40,7 @@
 
     struct npc_drakuru_shacklesAI : public ScriptedAI
     {
-        npc_drakuru_shacklesAI(Creature* creature) : ScriptedAI(creature) {}
+        npc_drakuru_shacklesAI(Creature* pCreature) : ScriptedAI(pCreature) {}
 
         uint64 RageclawGUID;
 
@@ -82,8 +82,8 @@
 
             me->setDeathState(DEAD);
 
-        if(pWho->GetTypeId() == TYPEID_PLAYER)
-            pWho->ToPlayer()->KilledMonsterCredit(NPC_RAGECLAW,RageclawGUID);
+        if(who->GetTypeId() == TYPEID_PLAYER)
+            who->ToPlayer()->KilledMonsterCredit(NPC_RAGECLAW,RageclawGUID);
         }
 
         void SpellHit(Unit* pCaster, const SpellEntry* pSpell)
@@ -134,7 +134,7 @@
 
     struct npc_captured_rageclawAI : public ScriptedAI
     {
-        npc_captured_rageclawAI(Creature* creature) : ScriptedAI(creature) {}
+        npc_captured_rageclawAI(Creature* pCreature) : ScriptedAI(pCreature) {}
 
         uint32 DespawnTimer;
         bool Despawn;
@@ -210,23 +210,23 @@
 public:
     npc_gymer() : CreatureScript("npc_gymer") { }
 
-    bool OnGossipHello(Player* player, Creature* creature)
-    {
-        if (creature->isQuestGiver())
-            player->PrepareQuestMenu(creature->GetGUID());
-
-        player->SEND_GOSSIP_MENU(player->GetGossipTextId(creature), creature->GetGUID());
+    bool OnGossipHello(Player* player, Creature* pCreature)
+    {
+        if (pCreature->isQuestGiver())
+            player->PrepareQuestMenu(pCreature->GetGUID());
+
+        player->SEND_GOSSIP_MENU(player->GetGossipTextId(pCreature), pCreature->GetGUID());
 
         if (player->GetQuestStatus(QUEST_STORM_KING_VENGEANCE) == QUEST_STATUS_INCOMPLETE)
         {
             player->ADD_GOSSIP_ITEM(GOSSIP_ICON_CHAT, GOSSIP_ITEM_G, GOSSIP_SENDER_MAIN, GOSSIP_ACTION_INFO_DEF+1);
-            player->SEND_GOSSIP_MENU(13640, creature->GetGUID());
+            player->SEND_GOSSIP_MENU(13640, pCreature->GetGUID());
         }
 
         return true;
     }
 
-    bool OnGossipSelect(Player* player, Creature* /*creature*/, uint32 /*uiSender*/, uint32 uiAction)
+    bool OnGossipSelect(Player* player, Creature* /*pCreature*/, uint32 /*uiSender*/, uint32 uiAction)
     {
         player->PlayerTalkClass->ClearMenus();
         if (uiAction == GOSSIP_ACTION_INFO_DEF+1)
@@ -335,7 +335,7 @@
 
     struct npc_gurgthockAI : public ScriptedAI
     {
-        npc_gurgthockAI(Creature* creature) : ScriptedAI(creature) {}
+        npc_gurgthockAI(Creature* pCreature) : ScriptedAI(pCreature) {}
 
         uint64 SummonGUID;
         uint64 uiPlayerGUID;
@@ -498,8 +498,8 @@
                             uiPhase = 0;
                             break;
                         case 11:
-                            if (Creature* creature = me->SummonCreature(NPC_STINKBEARD, SpawnPosition[0], TEMPSUMMON_CORPSE_DESPAWN, 1000))
-                                DoScriptText(SAY_STINKBEARD_SPAWN, creature);
+                            if (Creature* pCreature = me->SummonCreature(NPC_STINKBEARD, SpawnPosition[0], TEMPSUMMON_CORPSE_DESPAWN, 1000))
+                                DoScriptText(SAY_STINKBEARD_SPAWN, pCreature);
                             uiPhase = 0;
                             break;
                         case 12:
@@ -520,8 +520,8 @@
                             break;
                         case 14:
                             uiBossRandom = urand(0, 3);
-                            if (Creature* creature = me->SummonCreature(Boss[uiBossRandom].uiBoss, SpawnPosition[2], TEMPSUMMON_CORPSE_DESPAWN, 1000))
-                                creature->AI()->SetData(1, uiBossRandom);
+                            if (Creature* pCreature = me->SummonCreature(Boss[uiBossRandom].uiBoss, SpawnPosition[2], TEMPSUMMON_CORPSE_DESPAWN, 1000))
+                                pCreature->AI()->SetData(1, uiBossRandom);
                             uiPhase = 0;
                             break;
                     }
@@ -530,29 +530,29 @@
         }
     };
 
-    bool OnQuestAccept(Player* player, Creature* creature, Quest const* pQuest)
+    bool OnQuestAccept(Player* player, Creature* pCreature, Quest const* pQuest)
     {
         switch (pQuest->GetQuestId())
         {
             case QUEST_AMPHITHEATER_ANGUISH_TUSKARRMAGEDDON:
-                creature->AI()->SetData(1, pQuest->GetQuestId());
+                pCreature->AI()->SetData(1, pQuest->GetQuestId());
                 break;
             case QUEST_AMPHITHEATER_ANGUISH_KORRAK_BLOODRAGER:
-                creature->AI()->SetData(1, pQuest->GetQuestId());
+                pCreature->AI()->SetData(1, pQuest->GetQuestId());
                 break;
             case QUEST_AMPHITHEATER_ANGUISH_YGGDRAS_2:
             case QUEST_AMPHITHEATER_ANGUISH_YGGDRAS_1:
-                creature->AI()->SetData(1, pQuest->GetQuestId());
+                pCreature->AI()->SetData(1, pQuest->GetQuestId());
                 break;
             case QUEST_AMPHITHEATER_ANGUISH_MAGNATAUR:
-                creature->AI()->SetData(1, pQuest->GetQuestId());
+                pCreature->AI()->SetData(1, pQuest->GetQuestId());
                 break;
             case QUEST_AMPHITHEATER_ANGUISH_FROM_BEYOND:
-                creature->AI()->SetData(1, pQuest->GetQuestId());
+                pCreature->AI()->SetData(1, pQuest->GetQuestId());
                 break;
         }
 
-        creature->AI()->SetGUID(player->GetGUID());
+        pCreature->AI()->SetGUID(player->GetGUID());
 
         return false;
     }
@@ -587,7 +587,7 @@
 
     struct npc_orinoko_tuskbreakerAI : public ScriptedAI
     {
-        npc_orinoko_tuskbreakerAI(Creature* creature) : ScriptedAI(creature)
+        npc_orinoko_tuskbreakerAI(Creature* pCreature) : ScriptedAI(pCreature)
         {
             me->SetFlag(UNIT_FIELD_FLAGS, UNIT_FLAG_OOC_NOT_ATTACKABLE);
             me->SetReactState(REACT_PASSIVE);
@@ -724,7 +724,7 @@
 
     struct npc_korrak_bloodragerAI : public npc_escortAI
     {
-        npc_korrak_bloodragerAI(Creature* creature) : npc_escortAI(creature)
+        npc_korrak_bloodragerAI(Creature* pCreature) : npc_escortAI(pCreature)
         {
             Start(true, true, 0, NULL);
             SetDespawnAtEnd(false);
@@ -821,7 +821,7 @@
 
     struct npc_yggdrasAI : public ScriptedAI
     {
-        npc_yggdrasAI(Creature* creature) : ScriptedAI(creature) {}
+        npc_yggdrasAI(Creature* pCreature) : ScriptedAI(pCreature) {}
 
         uint32 uiCleaveTimer;
         uint32 uiCorrodeFleshTimer;
@@ -915,7 +915,7 @@
 
     struct npc_stinkbeardAI : public npc_escortAI
     {
-        npc_stinkbeardAI(Creature* creature) : npc_escortAI(creature)
+        npc_stinkbeardAI(Creature* pCreature) : npc_escortAI(pCreature)
         {
             me->SetFlag(UNIT_FIELD_FLAGS, UNIT_FLAG_OOC_NOT_ATTACKABLE);
             me->SetReactState(REACT_PASSIVE);
@@ -1039,7 +1039,7 @@
 
     struct npc_elemental_lordAI : public ScriptedAI
     {
-        npc_elemental_lordAI(Creature* creature) : ScriptedAI(creature) {}
+        npc_elemental_lordAI(Creature* pCreature) : ScriptedAI(pCreature) {}
 
         std::list<uint64> SummonList;
 
@@ -1184,7 +1184,7 @@
 
     struct npc_fiend_elementalAI : public ScriptedAI
     {
-        npc_fiend_elementalAI(Creature* creature) : ScriptedAI(creature) {}
+        npc_fiend_elementalAI(Creature* pCreature) : ScriptedAI(pCreature) {}
 
         uint32 uiMissleTimer;
         uint32 uiSpell;
@@ -1249,7 +1249,7 @@
 
     struct npc_released_offspring_harkoaAI : public ScriptedAI
     {
-        npc_released_offspring_harkoaAI(Creature* creature) : ScriptedAI(creature) {}
+        npc_released_offspring_harkoaAI(Creature* pCreature) : ScriptedAI(pCreature) {}
 
         void Reset()
         {
@@ -1298,7 +1298,7 @@
 
     struct npc_crusade_recruitAI : public ScriptedAI
     {
-        npc_crusade_recruitAI(Creature* creature) : ScriptedAI(creature) {}
+        npc_crusade_recruitAI(Creature* pCreature) : ScriptedAI(pCreature) {}
 
         uint8 m_uiPhase;                  //The current phase we are in
         uint32 m_uiTimer;                 //Timer until phase transition
@@ -1354,34 +1354,25 @@
         }
     };
 
-<<<<<<< HEAD
-    bool OnGossipHello(Player* pPlayer, Creature* pCreature)
-=======
-    CreatureAI *GetAI(Creature* creature) const
-    {
-        return new npc_crusade_recruitAI(creature);
-    }
-
-    bool OnGossipHello(Player* player, Creature* creature)
->>>>>>> 7ee3a99a
+    bool OnGossipHello(Player* player, Creature* pCreature)
     {
         if (player->GetQuestStatus(QUEST_TROLL_PATROL_INTESTINAL_FORTITUDE) == QUEST_STATUS_INCOMPLETE)
             player->ADD_GOSSIP_ITEM(GOSSIP_ICON_CHAT, GOSSIP_ITEM_1, GOSSIP_SENDER_MAIN, GOSSIP_ACTION_INFO_DEF + 1);
 
-        player->SEND_GOSSIP_MENU(GOSSIP_CRUSADE_TEXT, creature->GetGUID());
+        player->SEND_GOSSIP_MENU(GOSSIP_CRUSADE_TEXT, pCreature->GetGUID());
         return true;
     }
 
-    bool OnGossipSelect(Player* player, Creature* creature, uint32 /*uiSender*/, uint32 uiAction)
+    bool OnGossipSelect(Player* player, Creature* pCreature, uint32 /*uiSender*/, uint32 uiAction)
     {
         player->PlayerTalkClass->ClearMenus();
         if (uiAction == GOSSIP_ACTION_INFO_DEF +1)
         {
             player->CLOSE_GOSSIP_MENU();
-            creature->CastSpell(player, SPELL_QUEST_CREDIT, true);
-            CAST_AI(npc_crusade_recruit::npc_crusade_recruitAI, (creature->AI()))->m_uiPhase = 1;
-            creature->SetInFront(player);
-            creature->SendMovementFlagUpdate();
+            pCreature->CastSpell(player, SPELL_QUEST_CREDIT, true);
+            CAST_AI(npc_crusade_recruit::npc_crusade_recruitAI, (pCreature->AI()))->m_uiPhase = 1;
+            pCreature->SetInFront(player);
+            pCreature->SendMovementFlagUpdate();
         }
 
         return true;
@@ -1553,10 +1544,10 @@
         {
             if(!hasFound)
             {
-                if(Player *pPlayer = Unit::GetPlayer(*me,StarterGUID))
+                if(Player *player = Unit::GetPlayer(*me,StarterGUID))
                 {
-                    //pPlayer->CastSpell(me,SPELL_THROW_INGREDIENT,false);
-                    pPlayer->RemoveAurasDueToSpell(Ingredients_Spells[Next_Incedient][0]);
+                    //player->CastSpell(me,SPELL_THROW_INGREDIENT,false);
+                    player->RemoveAurasDueToSpell(Ingredients_Spells[Next_Incedient][0]);
                     hasFound = true;
                     m_uiTimer = 2000;
                     shortbreak = true;
@@ -1564,8 +1555,8 @@
 
                     if(m_uiPhase > 6)
                     {
-                        pPlayer->KilledMonsterCredit(ENTRY_ALCHEMIST_CREDIT,me->GetGUID());
-                        pPlayer->CompleteQuest(QUEST_TROLL_PATROL_ALCHEMIST_APPRENTICE);
+                        player->KilledMonsterCredit(ENTRY_ALCHEMIST_CREDIT,me->GetGUID());
+                        player->CompleteQuest(QUEST_TROLL_PATROL_ALCHEMIST_APPRENTICE);
                         EnterEvadeMode();
                         return;
                     }
@@ -1591,9 +1582,9 @@
         {
             if (m_uiPhase)
             {
-                if(Player* pPlayer = Unit::GetPlayer(*me,StarterGUID))
+                if(Player* player = Unit::GetPlayer(*me,StarterGUID))
                 {
-                    if(pPlayer->isDead() || pPlayer->GetDistance2d(me) > 200)
+                    if(player->isDead() || player->GetDistance2d(me) > 200)
                     {
                         EnterEvadeMode();
                         return;
@@ -1604,7 +1595,7 @@
                         {
                             if(!hasFound)
                             {
-                                pPlayer->FailQuest(QUEST_TROLL_PATROL_ALCHEMIST_APPRENTICE);
+                                player->FailQuest(QUEST_TROLL_PATROL_ALCHEMIST_APPRENTICE);
                                 EnterEvadeMode();
                                 return;
                             }else
@@ -1640,8 +1631,8 @@
                                     break;
                             }
                             me->MonsterTextEmote(Ingredients[Next_Incedient],StarterGUID,true);
-                            if(Player* pPlayer = Unit::GetPlayer(*me,StarterGUID))
-                                me->CastSpell(pPlayer,Ingredients_Spells[Next_Incedient][0],true);
+                            if(Player* player = Unit::GetPlayer(*me,StarterGUID))
+                                me->CastSpell(player,Ingredients_Spells[Next_Incedient][0],true);
 
                             shortbreak = true;
                             hasFound = false;
@@ -1662,27 +1653,27 @@
         }
     };
 
-    bool OnGossipSelect(Player* pPlayer, Creature* pCreature, uint32 /*uiSender*/, uint32 uiAction)
+    bool OnGossipSelect(Player* player, Creature* pCreature, uint32 /*uiSender*/, uint32 uiAction)
     {
         if (uiAction == GOSSIP_ACTION_INFO_DEF +1)
         {
-            pPlayer->CLOSE_GOSSIP_MENU();
-            CAST_AI(npc_alchemist_finklesteinAI, (pCreature->AI()))->StartTruthSerum(pPlayer);
+            player->CLOSE_GOSSIP_MENU();
+            CAST_AI(npc_alchemist_finklesteinAI, (pCreature->AI()))->StartTruthSerum(player);
         }
 
         return true;
     }
 
-    bool OnGossipHello(Player* pPlayer, Creature* pCreature)
+    bool OnGossipHello(Player* player, Creature* pCreature)
     {
         if (pCreature->isQuestGiver())
-            pPlayer->PrepareQuestMenu(pCreature->GetGUID());
-
-
-        if (CAST_AI(npc_alchemist_finklesteinAI, (pCreature->AI()))->m_uiPhase == 0 && pPlayer->GetQuestStatus(QUEST_TROLL_PATROL_ALCHEMIST_APPRENTICE) == QUEST_STATUS_INCOMPLETE)
-            pPlayer->ADD_GOSSIP_ITEM(GOSSIP_ICON_CHAT, GOSSIP_START, GOSSIP_SENDER_MAIN, GOSSIP_ACTION_INFO_DEF + 1);
-
-        pPlayer->SEND_GOSSIP_MENU(pPlayer->GetGossipTextId(pCreature), pCreature->GetGUID());
+            player->PrepareQuestMenu(pCreature->GetGUID());
+
+
+        if (CAST_AI(npc_alchemist_finklesteinAI, (pCreature->AI()))->m_uiPhase == 0 && player->GetQuestStatus(QUEST_TROLL_PATROL_ALCHEMIST_APPRENTICE) == QUEST_STATUS_INCOMPLETE)
+            player->ADD_GOSSIP_ITEM(GOSSIP_ICON_CHAT, GOSSIP_START, GOSSIP_SENDER_MAIN, GOSSIP_ACTION_INFO_DEF + 1);
+
+        player->SEND_GOSSIP_MENU(player->GetGossipTextId(pCreature), pCreature->GetGUID());
         return true;
     }
 
@@ -1745,23 +1736,23 @@
         }
     };
 
-    bool OnGossipSelect(Player* pPlayer, Creature* pCreature, uint32 /*uiSender*/, uint32 uiAction)
+    bool OnGossipSelect(Player* player, Creature* pCreature, uint32 /*uiSender*/, uint32 uiAction)
     {
         if (uiAction == GOSSIP_ACTION_INFO_DEF +1)
         {
-            pPlayer->KilledMonsterCredit(ENTRY_ARGENT_SOLDIER_CREDIT,pCreature->GetGUID());
+            player->KilledMonsterCredit(ENTRY_ARGENT_SOLDIER_CREDIT,pCreature->GetGUID());
             pCreature->RemoveFlag(UNIT_NPC_FLAGS, UNIT_NPC_FLAG_GOSSIP);
         }
-        pPlayer->CLOSE_GOSSIP_MENU();
+        player->CLOSE_GOSSIP_MENU();
         return true;
     }
 
-    bool OnGossipHello(Player* pPlayer, Creature* pCreature)
-    {
-        if (pPlayer->GetQuestStatus(QUEST_WE_ARE_LEAVING) == QUEST_STATUS_INCOMPLETE && !pCreature->isInCombat())
-            pPlayer->ADD_GOSSIP_ITEM(GOSSIP_ICON_CHAT, GOSSIP_LEAVING, GOSSIP_SENDER_MAIN, GOSSIP_ACTION_INFO_DEF + 1);
-
-        pPlayer->SEND_GOSSIP_MENU(pPlayer->GetGossipTextId(pCreature), pCreature->GetGUID());
+    bool OnGossipHello(Player* player, Creature* pCreature)
+    {
+        if (player->GetQuestStatus(QUEST_WE_ARE_LEAVING) == QUEST_STATUS_INCOMPLETE && !pCreature->isInCombat())
+            player->ADD_GOSSIP_ITEM(GOSSIP_ICON_CHAT, GOSSIP_LEAVING, GOSSIP_SENDER_MAIN, GOSSIP_ACTION_INFO_DEF + 1);
+
+        player->SEND_GOSSIP_MENU(player->GetGossipTextId(pCreature), pCreature->GetGUID());
         return true;
     }
 
@@ -1882,22 +1873,22 @@
         }
     };
 
-    bool OnGossipHello(Player* pPlayer, Creature* pCreature)
+    bool OnGossipHello(Player* player, Creature* pCreature)
     {
         if (pCreature->isQuestGiver())
-            pPlayer->PrepareQuestMenu(pCreature->GetGUID());
-
-        if ((pPlayer->GetQuestStatus(QUEST_NEAR_MISS) == QUEST_STATUS_INCOMPLETE) || (pPlayer->GetQuestStatus(QUEST_CLOSE_CALL) == QUEST_STATUS_INCOMPLETE))
-        {
-            pPlayer->ADD_GOSSIP_ITEM(GOSSIP_ICON_CHAT, GOSSIP_BLOODROSE, GOSSIP_SENDER_MAIN, GOSSIP_ACTION_INFO_DEF + 1);
-            pPlayer->SEND_GOSSIP_MENU(pPlayer->GetGossipTextId(pCreature), pCreature->GetGUID());
+            player->PrepareQuestMenu(pCreature->GetGUID());
+
+        if ((player->GetQuestStatus(QUEST_NEAR_MISS) == QUEST_STATUS_INCOMPLETE) || (player->GetQuestStatus(QUEST_CLOSE_CALL) == QUEST_STATUS_INCOMPLETE))
+        {
+            player->ADD_GOSSIP_ITEM(GOSSIP_ICON_CHAT, GOSSIP_BLOODROSE, GOSSIP_SENDER_MAIN, GOSSIP_ACTION_INFO_DEF + 1);
+            player->SEND_GOSSIP_MENU(player->GetGossipTextId(pCreature), pCreature->GetGUID());
         }
         else
-            pPlayer->SEND_GOSSIP_MENU(13289, pCreature->GetGUID());
+            player->SEND_GOSSIP_MENU(13289, pCreature->GetGUID());
         return true;
     }
 
-    bool OnGossipSelect(Player* pPlayer, Creature* pCreature, uint32 /*uiSender*/, uint32 uiAction)
+    bool OnGossipSelect(Player* player, Creature* pCreature, uint32 /*uiSender*/, uint32 uiAction)
     {
         npc_bloodrose_daturaAI* pAI = CAST_AI(npc_bloodrose_datura::npc_bloodrose_daturaAI, pCreature->AI());
 
@@ -1906,8 +1897,8 @@
 
         if (uiAction == GOSSIP_ACTION_INFO_DEF +1)
         {
-            pPlayer->CLOSE_GOSSIP_MENU();
-            pPlayer->KilledMonsterCredit(ENTRY_BLOODROSE_CREDIT, pCreature->GetGUID());
+            player->CLOSE_GOSSIP_MENU();
+            player->KilledMonsterCredit(ENTRY_BLOODROSE_CREDIT, pCreature->GetGUID());
          
             pAI->stepping = true;
             pAI->uiStep = 1;
