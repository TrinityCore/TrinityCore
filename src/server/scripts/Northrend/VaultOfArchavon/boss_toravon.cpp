--- conflicted
+++ resolved
@@ -34,44 +34,24 @@
     SPELL_FROZEN_ORB_AURA   = 72067,
     SPELL_RANDOM_AGGRO      = 72084,
 
-<<<<<<< HEAD
-    // Frozen Orb Stalker
-    FROZEN_ORB_STALKER_AURA = 72094
-=======
     // Frost Warder
     SPELL_FROST_BLAST       = 72123,    // don't know cd... using 20 secs.
     SPELL_FROZEN_MALLET_2   = 72122
->>>>>>> 28d470c5
 };
 
 enum Events
 {
     EVENT_FREEZING_GROUND   = 1,
     EVENT_FROZEN_ORB        = 2,
-<<<<<<< HEAD
-    EVENT_WHITEOUT          = 3
-=======
     EVENT_WHITEOUT          = 3,
 
     EVENT_FROST_BLAST       = 4
->>>>>>> 28d470c5
 };
 
 struct boss_toravon : public BossAI
 {
     boss_toravon(Creature* creature) : BossAI(creature, DATA_TORAVON) { }
 
-<<<<<<< HEAD
-    void JustEngagedWith(Unit* who) override
-    {
-        DoCastSelf(SPELL_FROZEN_MALLET);
-
-        events.ScheduleEvent(EVENT_FROZEN_ORB, 12s);
-        events.ScheduleEvent(EVENT_WHITEOUT, 25s);
-        events.ScheduleEvent(EVENT_FREEZING_GROUND, 7s);
-
-        BossAI::JustEngagedWith(who);
-=======
     void EnterCombat(Unit* /*who*/) override
     {
         DoCastSelf(SPELL_FROZEN_MALLET);
@@ -81,7 +61,6 @@
         events.ScheduleEvent(EVENT_FREEZING_GROUND, Seconds(7));
 
         _EnterCombat();
->>>>>>> 28d470c5
     }
 
     void UpdateAI(uint32 diff) override
@@ -99,21 +78,6 @@
             switch (eventId)
             {
                 case EVENT_FROZEN_ORB:
-<<<<<<< HEAD
-                {
-                    me->CastSpell(me, SPELL_FROZEN_ORB, CastSpellExtraArgs().AddSpellMod(SPELLVALUE_MAX_TARGETS, RAID_MODE(1, 3)));
-                    events.Repeat(32s);
-                    break;
-                }
-                case EVENT_WHITEOUT:
-                    DoCastSelf(SPELL_WHITEOUT);
-                    events.Repeat(38s);
-                    break;
-                case EVENT_FREEZING_GROUND:
-                    if (Unit* target = SelectTarget(SelectTargetMethod::Random, 1))
-                        DoCast(target, SPELL_FREEZING_GROUND);
-                    events.Repeat(38s);
-=======
                     me->CastCustomSpell(SPELL_FROZEN_ORB, SPELLVALUE_MAX_TARGETS, RAID_MODE(1, 3), me);
                     events.Repeat(Seconds(32));
                     break;
@@ -125,7 +89,6 @@
                     if (Unit* target = SelectTarget(SELECT_TARGET_RANDOM, 1))
                         DoCast(target, SPELL_FREEZING_GROUND);
                     events.Repeat(Seconds(38));
->>>>>>> 28d470c5
                     break;
                 default:
                     break;
@@ -139,16 +102,6 @@
     }
 };
 
-<<<<<<< HEAD
-struct npc_frozen_orb_stalker : public ScriptedAI
-{
-    npc_frozen_orb_stalker(Creature* creature) : ScriptedAI(creature) { }
-
-    void Reset() override
-    {
-        DoCastSelf(FROZEN_ORB_STALKER_AURA);
-    }
-=======
 struct npc_frost_warder : public ScriptedAI
 {
     npc_frost_warder(Creature* creature) : ScriptedAI(creature) { }
@@ -188,18 +141,13 @@
 
 private:
     EventMap _events;
->>>>>>> 28d470c5
 };
 
 struct npc_frozen_orb : public ScriptedAI
 {
     npc_frozen_orb(Creature* creature) : ScriptedAI(creature) { }
 
-<<<<<<< HEAD
-    void IsSummonedBy(WorldObject* /*summoner*/) override
-=======
     void IsSummonedBy(Unit* /*summoner*/) override
->>>>>>> 28d470c5
     {
         DoCastSelf(SPELL_FROZEN_ORB_AURA, true);
         DoCastSelf(SPELL_FROZEN_ORB_DMG, true);
@@ -210,11 +158,7 @@
             if (toravon->IsInCombat())
             {
                 toravon->AI()->JustSummoned(me);
-<<<<<<< HEAD
-                DoZoneInCombat();
-=======
                 me->SetInCombatWithZone();
->>>>>>> 28d470c5
             }
             else
                 me->DespawnOrUnsummon();
@@ -235,14 +179,6 @@
     void HandleScript(SpellEffIndex /*effIndex*/)
     {
         Creature* caster = GetCaster()->ToCreature();
-<<<<<<< HEAD
-
-        caster->GetThreatManager().ResetAllThreat();
-
-        if (CreatureAI* ai = caster->AI())
-            if (Unit* target = ai->SelectTarget(SelectTargetMethod::Random, 1))
-                caster->GetThreatManager().AddThreat(target, 1000000);
-=======
         if (!caster->IsAIEnabled)
             return;
 
@@ -250,7 +186,6 @@
 
         if (Unit* target = caster->AI()->SelectTarget(SELECT_TARGET_RANDOM, 1))
             caster->GetThreatManager().AddThreat(target, 1000000);
->>>>>>> 28d470c5
     }
 
     void Register() override
@@ -262,11 +197,7 @@
 void AddSC_boss_toravon()
 {
     RegisterVaultOfArchavonCreatureAI(boss_toravon);
-<<<<<<< HEAD
-    RegisterVaultOfArchavonCreatureAI(npc_frozen_orb_stalker);
-=======
     RegisterVaultOfArchavonCreatureAI(npc_frost_warder);
->>>>>>> 28d470c5
     RegisterVaultOfArchavonCreatureAI(npc_frozen_orb);
     RegisterSpellScript(spell_toravon_random_aggro);
 }