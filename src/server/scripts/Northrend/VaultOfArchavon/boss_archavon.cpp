--- conflicted
+++ resolved
@@ -23,7 +23,7 @@
 enum Emotes
 {
     EMOTE_BERSERK           = 0,
-    EMOTE_LEAP              = 1
+    EMOTE_LEAP              = 1 // Not in use
 };
 
 enum Spells
@@ -37,7 +37,12 @@
     SPELL_CRUSHING_LEAP         = 58960,
     SPELL_STOMP                 = 58663,
     SPELL_IMPALE                = 58666,
-    SPELL_BERSERK               = 47008
+    SPELL_BERSERK               = 47008,
+
+    // Archavon Warders
+    SPELL_ROCK_SHOWER           = 60919,
+    SPELL_SHIELD_CRUSH          = 60897,
+    SPELL_WHIRL                 = 60902
 };
 
 enum Creatures
@@ -53,6 +58,11 @@
     EVENT_STOMP             = 3,    // 45s cd
     EVENT_IMPALE            = 4,
     EVENT_BERSERK           = 5,    // 300s cd
+
+    //mob
+    EVENT_ROCK_SHOWER       = 6,    // set = 20s cd, unkown cd
+    EVENT_SHIELD_CRUSH      = 7,    // set = 30s cd
+    EVENT_WHIRL             = 8,    // set= 10s cd
 };
 
 class boss_archavon : public CreatureScript
@@ -66,14 +76,14 @@
             {
             }
 
-            void JustEngagedWith(Unit* who) override
-            {
-                events.ScheduleEvent(EVENT_ROCK_SHARDS, 15s);
-                events.ScheduleEvent(EVENT_CHOKING_CLOUD, 30s);
-                events.ScheduleEvent(EVENT_STOMP, 45s);
-                events.ScheduleEvent(EVENT_BERSERK, 5min);
-
-                BossAI::JustEngagedWith(who);
+            void EnterCombat(Unit* /*who*/) override
+            {
+                events.ScheduleEvent(EVENT_ROCK_SHARDS, 15000);
+                events.ScheduleEvent(EVENT_CHOKING_CLOUD, 30000);
+                events.ScheduleEvent(EVENT_STOMP, 45000);
+                events.ScheduleEvent(EVENT_BERSERK, 300000);
+
+                _EnterCombat();
             }
 
             // Below UpdateAI may need review/debug.
@@ -92,28 +102,20 @@
                     switch (eventId)
                     {
                         case EVENT_ROCK_SHARDS:
-                            if (Unit* target = SelectTarget(SelectTargetMethod::Random, 0))
+                            if (Unit* target = SelectTarget(SELECT_TARGET_RANDOM, 0))
                                 DoCast(target, SPELL_ROCK_SHARDS);
-                            events.ScheduleEvent(EVENT_ROCK_SHARDS, 15s);
+                            events.ScheduleEvent(EVENT_ROCK_SHARDS, 15000);
                             break;
                         case EVENT_CHOKING_CLOUD:
-                            if (Unit* target = SelectTarget(SelectTargetMethod::Random, 0, -10.0f, true))
-                            {
+                            if (Unit* target = SelectTarget(SELECT_TARGET_RANDOM, 0))
                                 DoCast(target, SPELL_CRUSHING_LEAP, true); //10y~80y, ignore range
-                                Talk(EMOTE_LEAP, target);
-                            }
-                            events.ScheduleEvent(EVENT_CHOKING_CLOUD, 30s);
+                            events.ScheduleEvent(EVENT_CHOKING_CLOUD, 30000);
                             break;
                         case EVENT_STOMP:
                             DoCastVictim(SPELL_STOMP);
-<<<<<<< HEAD
-                            events.ScheduleEvent(EVENT_IMPALE, 3s);
-                            events.ScheduleEvent(EVENT_STOMP, 45s);
-=======
                             events.ScheduleEvent(EVENT_IMPALE, 3000);
                             events.ScheduleEvent(EVENT_STOMP, 45000);
                             Talk(EMOTE_LEAP, me->GetVictim());
->>>>>>> 28d470c5
                             break;
                         case EVENT_IMPALE:
                             DoCastVictim(SPELL_IMPALE);
@@ -125,9 +127,6 @@
                         default:
                             break;
                     }
-<<<<<<< HEAD
-
-=======
 
                     if (me->HasUnitState(UNIT_STATE_CASTING))
                         return;
@@ -203,7 +202,6 @@
                             break;
                     }
 
->>>>>>> 28d470c5
                     if (me->HasUnitState(UNIT_STATE_CASTING))
                         return;
                 }
@@ -214,11 +212,7 @@
 
         CreatureAI* GetAI(Creature* creature) const override
         {
-<<<<<<< HEAD
-            return GetVaultOfArchavonAI<boss_archavonAI>(creature);
-=======
             return GetVaultOfArchavonAI<npc_archavon_warderAI>(creature);
->>>>>>> 28d470c5
         }
 };
 
@@ -272,5 +266,6 @@
 void AddSC_boss_archavon()
 {
     new boss_archavon();
+    new npc_archavon_warder();
     new spell_archavon_rock_shards();
 }