--- conflicted
+++ resolved
@@ -37,18 +37,6 @@
 //Yell
 #define SAY_LEAP "Archavon the Stone Watcher lunges for $N!" //$N should be the target
 
-<<<<<<< HEAD
-#define EVENT_ROCK_SHARDS        1  //15s cd
-#define EVENT_CHOKING_CLOUD      2  //30s cd
-#define EVENT_STOMP              3  //45s cd
-#define EVENT_IMPALE             4
-#define EVENT_BERSERK            5  //300s cd
-#define EVENT_TW_CHECK           6
-//mob
-#define EVENT_ROCK_SHOWER        7  //set = 20s cd,unkown cd
-#define EVENT_SHIELD_CRUSH       8  //set = 30s cd
-#define EVENT_WHIRL              9  //set= 10s cd
-=======
 enum Events
 {
     // Archavon
@@ -58,12 +46,13 @@
     EVENT_IMPALE            = 4,
     EVENT_BERSERK           = 5,    // 300s cd
 
+    EVENT_TW_CHECK          = 6,
+
     //mob
-    EVENT_ROCK_SHOWER       = 6,    // set = 20s cd, unkown cd
-    EVENT_SHIELD_CRUSH      = 7,    // set = 30s cd
-    EVENT_WHIRL             = 8,    // set= 10s cd
+    EVENT_ROCK_SHOWER       = 7,    // set = 20s cd, unkown cd
+    EVENT_SHIELD_CRUSH      = 8,    // set = 30s cd
+    EVENT_WHIRL             = 9,    // set= 10s cd
 };
->>>>>>> 6fffcb68
 
 class boss_archavon : public CreatureScript
 {
@@ -144,30 +133,6 @@
             {
                 switch(eventId)
                 {
-<<<<<<< HEAD
-                    case EVENT_ROCK_SHARDS:
-                        if (Unit *pTarget = SelectUnit(SELECT_TARGET_RANDOM, 0))
-                            DoCast(pTarget, SPELL_ROCK_SHARDS);
-                        events.ScheduleEvent(EVENT_ROCK_SHARDS, 15000);
-                        return;
-                    case EVENT_CHOKING_CLOUD:
-                        if (Unit *pTarget = SelectUnit(SELECT_TARGET_RANDOM, 0))
-                            DoCast(pTarget, SPELL_CRUSHING_LEAP, true); //10y~80y, ignore range
-                        events.ScheduleEvent(EVENT_CHOKING_CLOUD, 30000);
-                        return;
-                    case EVENT_STOMP:
-                        DoCast(me->getVictim(), SPELL_STOMP);
-                        events.ScheduleEvent(EVENT_IMPALE, 3000);
-                        events.ScheduleEvent(EVENT_STOMP, 45000);
-                        return;
-                    case EVENT_IMPALE:
-                        DoCast(me->getVictim(), SPELL_IMPALE);
-                        return;
-                    case EVENT_BERSERK:
-                        DoCast(me, SPELL_BERSERK);
-                        DoScriptText(EMOTE_BERSERK, me);
-                        return;
-=======
                     switch (eventId)
                     {
                         case EVENT_ROCK_SHARDS:
@@ -195,7 +160,6 @@
                         default:
                             break;
                     }
->>>>>>> 6fffcb68
                 }
             }
 
@@ -266,12 +230,6 @@
                 {
                     case EVENT_ROCK_SHOWER:
                     {
-<<<<<<< HEAD
-                        if (Unit *pTarget = SelectUnit(SELECT_TARGET_RANDOM, 0))
-                            DoCast(pTarget, SPELL_ROCK_SHOWER);
-                        events.ScheduleEvent(EVENT_ROCK_SHARDS, 6000);
-                        return;
-=======
                         case EVENT_ROCK_SHOWER:
                             if (Unit* target = SelectTarget(SELECT_TARGET_RANDOM, 0))
                                 DoCast(target, SPELL_ROCK_SHOWER);
@@ -287,7 +245,6 @@
                             break;
                         default:
                             break;
->>>>>>> 6fffcb68
                     }
                     case EVENT_SHIELD_CRUSH:
                         DoCast(me->getVictim(), SPELL_SHIELD_CRUSH);
