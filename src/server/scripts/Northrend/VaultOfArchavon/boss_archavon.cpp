/*
 * Copyright (C) 2008-2011 TrinityCore <http://www.trinitycore.org/>
 *
 * This program is free software; you can redistribute it and/or modify it
 * under the terms of the GNU General Public License as published by the
 * Free Software Foundation; either version 2 of the License, or (at your
 * option) any later version.
 *
 * This program is distributed in the hope that it will be useful, but WITHOUT
 * ANY WARRANTY; without even the implied warranty of MERCHANTABILITY or
 * FITNESS FOR A PARTICULAR PURPOSE. See the GNU General Public License for
 * more details.
 *
 * You should have received a copy of the GNU General Public License along
 * with this program. If not, see <http://www.gnu.org/licenses/>.
 */

#include "ScriptPCH.h"
#include "vault_of_archavon.h"

#define EMOTE_BERSERK           -1590002

//Spells Archavon
#define SPELL_ROCK_SHARDS        58678
#define SPELL_CRUSHING_LEAP      RAID_MODE(58960, 60894)//Instant (10-80yr range) -- Leaps at an enemy, inflicting 8000 Physical damage, knocking all nearby enemies away, and creating a cloud of choking debris.
#define SPELL_STOMP              RAID_MODE(58663, 60880)
#define SPELL_IMPALE             RAID_MODE(58666, 60882) //Lifts an enemy off the ground with a spiked fist, inflicting 47125 to 52875 Physical damage and 9425 to 10575 additional damage each second for 8 sec.
#define SPELL_BERSERK            47008
//Spells Archavon Warders
#define SPELL_ROCK_SHOWER        RAID_MODE(60919, 60923)
#define SPELL_SHIELD_CRUSH       RAID_MODE(60897, 60899)
#define SPELL_WHIRL              RAID_MODE(60902, 60916)

//4 Warders spawned
#define ARCHAVON_WARDER          32353 //npc 32353

//Yell
#define SAY_LEAP "Archavon the Stone Watcher lunges for $N!" //$N should be the target

enum Events
{
    // Archavon
    EVENT_ROCK_SHARDS       = 1,    // 15s cd
    EVENT_CHOKING_CLOUD     = 2,    // 30s cd
    EVENT_STOMP             = 3,    // 45s cd
    EVENT_IMPALE            = 4,
    EVENT_BERSERK           = 5,    // 300s cd

    //mob
    EVENT_ROCK_SHOWER       = 6,    // set = 20s cd, unkown cd
    EVENT_SHIELD_CRUSH      = 7,    // set = 30s cd
    EVENT_WHIRL             = 8,    // set= 10s cd
};

class boss_archavon : public CreatureScript
{
    public:
        boss_archavon() : CreatureScript("boss_archavon") { }

        struct boss_archavonAI : public BossAI
        {
            boss_archavonAI(Creature* creature) : BossAI(creature, DATA_ARCHAVON)
            {
            }

<<<<<<< HEAD
            void Reset()
            {
                events.Reset();
                if (instance)
                    instance->SetData(DATA_ARCHAVON, NOT_STARTED);
            }

            void JustDied(Unit* killer)
            {
                if (instance)
                    instance->SetData(DATA_ARCHAVON, DONE);

                _JustDied();
            }

            void EnterCombat(Unit * /*who*/)
=======
            void EnterCombat(Unit* /*who*/)
>>>>>>> e1f7f9e5
            {
                if (instance)
                    instance->SetData(DATA_ARCHAVON, IN_PROGRESS);

                events.ScheduleEvent(EVENT_ROCK_SHARDS, 15000);
                events.ScheduleEvent(EVENT_CHOKING_CLOUD, 30000);
                events.ScheduleEvent(EVENT_STOMP, 45000);
                events.ScheduleEvent(EVENT_BERSERK, 300000);

                _EnterCombat();
            }

            // Below UpdateAI may need review/debug.
            void UpdateAI(const uint32 diff)
            {
                if (!UpdateVictim())
                    return;

                events.Update(diff);

                if (me->HasUnitState(UNIT_STAT_CASTING))
                    return;

                while (uint32 eventId = events.ExecuteEvent())
                {
                    switch (eventId)
                    {
                        case EVENT_ROCK_SHARDS:
                            if (Unit* target = SelectTarget(SELECT_TARGET_RANDOM, 0))
                                DoCast(target, SPELL_ROCK_SHARDS);
                            events.ScheduleEvent(EVENT_ROCK_SHARDS, 15000);
                            break;
                        case EVENT_CHOKING_CLOUD:
                            if (Unit* target = SelectTarget(SELECT_TARGET_RANDOM, 0))
                                DoCast(target, SPELL_CRUSHING_LEAP, true); //10y~80y, ignore range
                            events.ScheduleEvent(EVENT_CHOKING_CLOUD, 30000);
                            break;
                        case EVENT_STOMP:
                            DoCastVictim(SPELL_STOMP);
                            events.ScheduleEvent(EVENT_IMPALE, 3000);
                            events.ScheduleEvent(EVENT_STOMP, 45000);
                            break;
                        case EVENT_IMPALE:
                            DoCastVictim(SPELL_IMPALE);
                            break;
                        case EVENT_BERSERK:
                            DoCast(me, SPELL_BERSERK);
                            DoScriptText(EMOTE_BERSERK, me);
                            break;
                        default:
                            break;
                    }
                }

                DoMeleeAttackIfReady();
            }
        };

        CreatureAI* GetAI(Creature* creature) const
        {
            return new boss_archavonAI(creature);
        }
};

/*######
##  Mob Archavon Warder
######*/
class mob_archavon_warder : public CreatureScript
{
    public:
        mob_archavon_warder() : CreatureScript("mob_archavon_warder") { }

        struct mob_archavon_warderAI : public ScriptedAI //npc 32353
        {
            mob_archavon_warderAI(Creature* creature) : ScriptedAI(creature)
            {
            }

            EventMap events;

            void Reset()
            {
                events.Reset();
                events.ScheduleEvent(EVENT_ROCK_SHOWER, 2000);
                events.ScheduleEvent(EVENT_SHIELD_CRUSH, 20000);
                events.ScheduleEvent(EVENT_WHIRL, 7500);
            }

            void EnterCombat(Unit* /*who*/)
            {
                DoZoneInCombat();
            }

            void UpdateAI(const uint32 diff)
            {
                if (!UpdateVictim())
                    return;

                events.Update(diff);

                if (me->HasUnitState(UNIT_STAT_CASTING))
                    return;

                while (uint32 eventId = events.ExecuteEvent())
                {
                    switch (eventId)
                    {
                        case EVENT_ROCK_SHOWER:
                            if (Unit* target = SelectTarget(SELECT_TARGET_RANDOM, 0))
                                DoCast(target, SPELL_ROCK_SHOWER);
                            events.ScheduleEvent(EVENT_ROCK_SHARDS, 6000);
                            break;
                        case EVENT_SHIELD_CRUSH:
                            DoCastVictim(SPELL_SHIELD_CRUSH);
                            events.ScheduleEvent(EVENT_SHIELD_CRUSH, 20000);
                            break;
                        case EVENT_WHIRL:
                            DoCastVictim(SPELL_WHIRL);
                            events.ScheduleEvent(EVENT_WHIRL, 8000);
                            break;
                        default:
                            break;
                    }
                }

                DoMeleeAttackIfReady();
            }
        };

        CreatureAI* GetAI(Creature* creature) const
        {
            return new mob_archavon_warderAI(creature);
        }
};

void AddSC_boss_archavon()
{
    new boss_archavon();
    new mob_archavon_warder();
}<|MERGE_RESOLUTION|>--- conflicted
+++ resolved
@@ -63,7 +63,6 @@
             {
             }
 
-<<<<<<< HEAD
             void Reset()
             {
                 events.Reset();
@@ -79,10 +78,7 @@
                 _JustDied();
             }
 
-            void EnterCombat(Unit * /*who*/)
-=======
             void EnterCombat(Unit* /*who*/)
->>>>>>> e1f7f9e5
             {
                 if (instance)
                     instance->SetData(DATA_ARCHAVON, IN_PROGRESS);
