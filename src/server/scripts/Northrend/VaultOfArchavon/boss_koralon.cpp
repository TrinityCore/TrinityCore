/*
 * This file is part of the TrinityCore Project. See AUTHORS file for Copyright information
 *
 * This program is free software; you can redistribute it and/or modify it
 * under the terms of the GNU General Public License as published by the
 * Free Software Foundation; either version 2 of the License, or (at your
 * option) any later version.
 *
 * This program is distributed in the hope that it will be useful, but WITHOUT
 * ANY WARRANTY; without even the implied warranty of MERCHANTABILITY or
 * FITNESS FOR A PARTICULAR PURPOSE. See the GNU General Public License for
 * more details.
 *
 * You should have received a copy of the GNU General Public License along
 * with this program. If not, see <http://www.gnu.org/licenses/>.
 */

#include "ScriptMgr.h"
#include "ScriptedCreature.h"
#include "SpellScript.h"
#include "vault_of_archavon.h"

enum Events
{
    // Koralon
    EVENT_BURNING_BREATH    = 1,
    EVENT_BURNING_FURY      = 2,
    EVENT_FLAME_CINDER      = 3,
    EVENT_METEOR_FISTS      = 4
};

enum Spells
{
    // Spells Koralon
    SPELL_BURNING_BREATH                        = 66665,
    SPELL_BURNING_FURY                          = 66721,
    SPELL_FLAME_CINDER_A                        = 66684,
    SPELL_FLAME_CINDER_B                        = 66681, // don't know the real relation to SPELL_FLAME_CINDER_A atm.
    SPELL_METEOR_FISTS                          = 66725,
    SPELL_METEOR_FISTS_DAMAGE                   = 66765,

    // Spells Flame Warder
    SPELL_FW_METEOR_FISTS_DAMAGE                = 66809
};

class boss_koralon : public CreatureScript
{
    public:
        boss_koralon() : CreatureScript("boss_koralon") { }

        struct boss_koralonAI : public BossAI
        {
            boss_koralonAI(Creature* creature) : BossAI(creature, DATA_KORALON)
            {
            }

            void JustEngagedWith(Unit* who) override
            {
                DoCast(me, SPELL_BURNING_FURY);

                events.ScheduleEvent(EVENT_BURNING_FURY, 20s);    /// @todo check timer
                events.ScheduleEvent(EVENT_BURNING_BREATH, 15s);  // 1st after 15sec, then every 45sec
                events.ScheduleEvent(EVENT_METEOR_FISTS, 75s);    // 1st after 75sec, then every 45sec
                events.ScheduleEvent(EVENT_FLAME_CINDER, 30s);    /// @todo check timer

                BossAI::JustEngagedWith(who);
            }

            void UpdateAI(uint32 diff) override
            {
                if (!UpdateVictim())
                    return;

                events.Update(diff);

                if (me->HasUnitState(UNIT_STATE_CASTING))
                    return;

                while (uint32 eventId = events.ExecuteEvent())
                {
                    switch (eventId)
                    {
                        case EVENT_BURNING_FURY:
                            DoCast(me, SPELL_BURNING_FURY);
                            events.ScheduleEvent(EVENT_BURNING_FURY, 20s);
                            break;
                        case EVENT_BURNING_BREATH:
                            DoCast(me, SPELL_BURNING_BREATH);
                            events.ScheduleEvent(EVENT_BURNING_BREATH, 45s);
                            break;
                        case EVENT_METEOR_FISTS:
                            DoCast(me, SPELL_METEOR_FISTS);
                            events.ScheduleEvent(EVENT_METEOR_FISTS, 45s);
                            break;
                        case EVENT_FLAME_CINDER:
                            DoCast(me, SPELL_FLAME_CINDER_A);
                            events.ScheduleEvent(EVENT_FLAME_CINDER, 30s);
                            break;
                        default:
                            break;
                    }
<<<<<<< HEAD
=======

                    if (me->HasUnitState(UNIT_STATE_CASTING))
                        return;
                }

                DoMeleeAttackIfReady();
            }
        };

        CreatureAI* GetAI(Creature* creature) const override
        {
            return GetVaultOfArchavonAI<boss_koralonAI>(creature);
        }
};
>>>>>>> 28d470c5

                    if (me->HasUnitState(UNIT_STATE_CASTING))
                        return;
                }

                DoMeleeAttackIfReady();
            }
        };

        CreatureAI* GetAI(Creature* creature) const override
        {
<<<<<<< HEAD
            return GetVaultOfArchavonAI<boss_koralonAI>(creature);
=======
            return GetVaultOfArchavonAI<npc_flame_warderAI>(creature);
>>>>>>> 28d470c5
        }
};

class spell_koralon_meteor_fists : public SpellScriptLoader
{
    public:
        spell_koralon_meteor_fists() : SpellScriptLoader("spell_koralon_meteor_fists") { }

        class spell_koralon_meteor_fists_AuraScript : public AuraScript
        {
            PrepareAuraScript(spell_koralon_meteor_fists_AuraScript);

            bool Validate(SpellInfo const* /*spellInfo*/) override
            {
                return ValidateSpellInfo({ SPELL_METEOR_FISTS_DAMAGE });
            }

            void TriggerFists(AuraEffect const* aurEff, ProcEventInfo& eventInfo)
            {
                PreventDefaultAction();
<<<<<<< HEAD
                GetTarget()->CastSpell(eventInfo.GetProcTarget(), SPELL_METEOR_FISTS_DAMAGE, aurEff);
=======
                GetTarget()->CastSpell(eventInfo.GetProcTarget(), SPELL_METEOR_FISTS_DAMAGE, true, nullptr, aurEff);
>>>>>>> 28d470c5
            }

            void Register() override
            {
                OnEffectProc += AuraEffectProcFn(spell_koralon_meteor_fists_AuraScript::TriggerFists, EFFECT_0, SPELL_AURA_DUMMY);
            }
        };

        AuraScript* GetAuraScript() const override
        {
            return new spell_koralon_meteor_fists_AuraScript();
        }
};

class spell_koralon_meteor_fists_damage : public SpellScriptLoader
{
    public:
        spell_koralon_meteor_fists_damage() : SpellScriptLoader("spell_koralon_meteor_fists_damage") { }

        class spell_koralon_meteor_fists_damage_SpellScript : public SpellScript
        {
            PrepareSpellScript(spell_koralon_meteor_fists_damage_SpellScript);

        public:
            spell_koralon_meteor_fists_damage_SpellScript()
            {
                _chainTargets = 0;
            }

        private:
            void FilterTargets(std::list<WorldObject*>& targets)
            {
                _chainTargets = uint8(targets.size());
            }

            void CalculateSplitDamage()
            {
                if (_chainTargets)
                    SetHitDamage(GetHitDamage() / (_chainTargets + 1));
            }

            void Register() override
            {
                OnObjectAreaTargetSelect += SpellObjectAreaTargetSelectFn(spell_koralon_meteor_fists_damage_SpellScript::FilterTargets, EFFECT_0, TARGET_UNIT_TARGET_ENEMY);
                OnHit += SpellHitFn(spell_koralon_meteor_fists_damage_SpellScript::CalculateSplitDamage);
            }

        private:
            uint8 _chainTargets;
        };

        SpellScript* GetSpellScript() const override
        {
            return new spell_koralon_meteor_fists_damage_SpellScript();
        }
};

class spell_flame_warder_meteor_fists : public SpellScriptLoader
{
    public:
        spell_flame_warder_meteor_fists() : SpellScriptLoader("spell_flame_warder_meteor_fists") { }

        class spell_flame_warder_meteor_fists_AuraScript : public AuraScript
        {
            PrepareAuraScript(spell_flame_warder_meteor_fists_AuraScript);

            bool Validate(SpellInfo const* /*spellInfo*/) override
            {
                return ValidateSpellInfo({ SPELL_FW_METEOR_FISTS_DAMAGE });
            }

            void TriggerFists(AuraEffect const* aurEff, ProcEventInfo& eventInfo)
            {
                PreventDefaultAction();
<<<<<<< HEAD
                GetTarget()->CastSpell(eventInfo.GetProcTarget(), SPELL_FW_METEOR_FISTS_DAMAGE, aurEff);
=======
                GetTarget()->CastSpell(eventInfo.GetProcTarget(), SPELL_FW_METEOR_FISTS_DAMAGE, true, nullptr, aurEff);
>>>>>>> 28d470c5
            }

            void Register() override
            {
                OnEffectProc += AuraEffectProcFn(spell_flame_warder_meteor_fists_AuraScript::TriggerFists, EFFECT_0, SPELL_AURA_DUMMY);
            }
        };

        AuraScript* GetAuraScript() const override
        {
            return new spell_flame_warder_meteor_fists_AuraScript();
        }
};

void AddSC_boss_koralon()
{
    new boss_koralon();
    new spell_koralon_meteor_fists();
    new spell_koralon_meteor_fists_damage();
    new spell_flame_warder_meteor_fists();
}<|MERGE_RESOLUTION|>--- conflicted
+++ resolved
@@ -26,7 +26,11 @@
     EVENT_BURNING_BREATH    = 1,
     EVENT_BURNING_FURY      = 2,
     EVENT_FLAME_CINDER      = 3,
-    EVENT_METEOR_FISTS      = 4
+    EVENT_METEOR_FISTS      = 4,
+
+    // Flame Warder
+    EVENT_FW_LAVA_BIRST     = 5,
+    EVENT_FW_METEOR_FISTS   = 6
 };
 
 enum Spells
@@ -40,6 +44,8 @@
     SPELL_METEOR_FISTS_DAMAGE                   = 66765,
 
     // Spells Flame Warder
+    SPELL_FW_LAVA_BIRST                         = 66813,
+    SPELL_FW_METEOR_FISTS                       = 66808,
     SPELL_FW_METEOR_FISTS_DAMAGE                = 66809
 };
 
@@ -54,16 +60,16 @@
             {
             }
 
-            void JustEngagedWith(Unit* who) override
+            void EnterCombat(Unit* /*who*/) override
             {
                 DoCast(me, SPELL_BURNING_FURY);
 
-                events.ScheduleEvent(EVENT_BURNING_FURY, 20s);    /// @todo check timer
-                events.ScheduleEvent(EVENT_BURNING_BREATH, 15s);  // 1st after 15sec, then every 45sec
-                events.ScheduleEvent(EVENT_METEOR_FISTS, 75s);    // 1st after 75sec, then every 45sec
-                events.ScheduleEvent(EVENT_FLAME_CINDER, 30s);    /// @todo check timer
-
-                BossAI::JustEngagedWith(who);
+                events.ScheduleEvent(EVENT_BURNING_FURY, 20000);    /// @todo check timer
+                events.ScheduleEvent(EVENT_BURNING_BREATH, 15000);  // 1st after 15sec, then every 45sec
+                events.ScheduleEvent(EVENT_METEOR_FISTS, 75000);    // 1st after 75sec, then every 45sec
+                events.ScheduleEvent(EVENT_FLAME_CINDER, 30000);    /// @todo check timer
+
+                _EnterCombat();
             }
 
             void UpdateAI(uint32 diff) override
@@ -82,25 +88,23 @@
                     {
                         case EVENT_BURNING_FURY:
                             DoCast(me, SPELL_BURNING_FURY);
-                            events.ScheduleEvent(EVENT_BURNING_FURY, 20s);
+                            events.ScheduleEvent(EVENT_BURNING_FURY, 20000);
                             break;
                         case EVENT_BURNING_BREATH:
                             DoCast(me, SPELL_BURNING_BREATH);
-                            events.ScheduleEvent(EVENT_BURNING_BREATH, 45s);
+                            events.ScheduleEvent(EVENT_BURNING_BREATH, 45000);
                             break;
                         case EVENT_METEOR_FISTS:
                             DoCast(me, SPELL_METEOR_FISTS);
-                            events.ScheduleEvent(EVENT_METEOR_FISTS, 45s);
+                            events.ScheduleEvent(EVENT_METEOR_FISTS, 45000);
                             break;
                         case EVENT_FLAME_CINDER:
                             DoCast(me, SPELL_FLAME_CINDER_A);
-                            events.ScheduleEvent(EVENT_FLAME_CINDER, 30s);
+                            events.ScheduleEvent(EVENT_FLAME_CINDER, 30000);
                             break;
                         default:
                             break;
                     }
-<<<<<<< HEAD
-=======
 
                     if (me->HasUnitState(UNIT_STATE_CASTING))
                         return;
@@ -115,23 +119,68 @@
             return GetVaultOfArchavonAI<boss_koralonAI>(creature);
         }
 };
->>>>>>> 28d470c5
-
-                    if (me->HasUnitState(UNIT_STATE_CASTING))
-                        return;
+
+/*######
+##  Npc Flame Warder
+######*/
+class npc_flame_warder : public CreatureScript
+{
+    public:
+        npc_flame_warder() : CreatureScript("npc_flame_warder") { }
+
+        struct npc_flame_warderAI : public ScriptedAI
+        {
+            npc_flame_warderAI(Creature* creature) : ScriptedAI(creature)
+            {
+            }
+
+            void Reset() override
+            {
+                events.Reset();
+            }
+
+            void EnterCombat(Unit* /*who*/) override
+            {
+                DoZoneInCombat();
+
+                events.ScheduleEvent(EVENT_FW_LAVA_BIRST, 5000);
+                events.ScheduleEvent(EVENT_FW_METEOR_FISTS, 10000);
+            }
+
+            void UpdateAI(uint32 diff) override
+            {
+                if (!UpdateVictim())
+                    return;
+
+                events.Update(diff);
+
+                while (uint32 eventId = events.ExecuteEvent())
+                {
+                    switch (eventId)
+                    {
+                        case EVENT_FW_LAVA_BIRST:
+                            DoCastVictim(SPELL_FW_LAVA_BIRST);
+                            events.ScheduleEvent(EVENT_FW_LAVA_BIRST, 15000);
+                            break;
+                        case EVENT_FW_METEOR_FISTS:
+                            DoCast(me, SPELL_FW_METEOR_FISTS);
+                            events.ScheduleEvent(EVENT_FW_METEOR_FISTS, 20000);
+                            break;
+                        default:
+                            break;
+                    }
                 }
 
                 DoMeleeAttackIfReady();
             }
+
+        private:
+            EventMap events;
         };
 
         CreatureAI* GetAI(Creature* creature) const override
         {
-<<<<<<< HEAD
-            return GetVaultOfArchavonAI<boss_koralonAI>(creature);
-=======
             return GetVaultOfArchavonAI<npc_flame_warderAI>(creature);
->>>>>>> 28d470c5
         }
 };
 
@@ -152,11 +201,7 @@
             void TriggerFists(AuraEffect const* aurEff, ProcEventInfo& eventInfo)
             {
                 PreventDefaultAction();
-<<<<<<< HEAD
-                GetTarget()->CastSpell(eventInfo.GetProcTarget(), SPELL_METEOR_FISTS_DAMAGE, aurEff);
-=======
                 GetTarget()->CastSpell(eventInfo.GetProcTarget(), SPELL_METEOR_FISTS_DAMAGE, true, nullptr, aurEff);
->>>>>>> 28d470c5
             }
 
             void Register() override
@@ -189,7 +234,7 @@
         private:
             void FilterTargets(std::list<WorldObject*>& targets)
             {
-                _chainTargets = uint8(targets.size());
+                _chainTargets = targets.size();
             }
 
             void CalculateSplitDamage()
@@ -231,11 +276,7 @@
             void TriggerFists(AuraEffect const* aurEff, ProcEventInfo& eventInfo)
             {
                 PreventDefaultAction();
-<<<<<<< HEAD
-                GetTarget()->CastSpell(eventInfo.GetProcTarget(), SPELL_FW_METEOR_FISTS_DAMAGE, aurEff);
-=======
                 GetTarget()->CastSpell(eventInfo.GetProcTarget(), SPELL_FW_METEOR_FISTS_DAMAGE, true, nullptr, aurEff);
->>>>>>> 28d470c5
             }
 
             void Register() override
@@ -253,6 +294,7 @@
 void AddSC_boss_koralon()
 {
     new boss_koralon();
+    new npc_flame_warder();
     new spell_koralon_meteor_fists();
     new spell_koralon_meteor_fists_damage();
     new spell_flame_warder_meteor_fists();
