--- conflicted
+++ resolved
@@ -18,7 +18,6 @@
  * Foundation, Inc., 59 Temple Place, Suite 330, Boston, MA  02111-1307  USA
  */
 
-<<<<<<< HEAD
  /* ScriptData
  SDName: boss_Marwyn
  SD%Complete: 0%
@@ -26,11 +25,8 @@
  SDCategory: Halls of Reflection
  EndScriptData */
 
-#include "ScriptPCH.h"
-=======
 #include "ScriptMgr.h"
 #include "ScriptedCreature.h"
->>>>>>> 5a99dfad
 #include "halls_of_reflection.h"
 
 enum
