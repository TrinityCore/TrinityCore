--- conflicted
+++ resolved
@@ -19,25 +19,21 @@
 #define HALLS_OF_REFLECTION_H_
 
 #include "CreatureAIImpl.h"
-<<<<<<< HEAD
-=======
 #include "EventProcessor.h"
 #include "ObjectGuid.h"
 
 class Unit;
->>>>>>> 28d470c5
 
 #define HoRScriptName "instance_halls_of_reflection"
-#define DataHeader "HOR"
+#define DataHeader    "HOR"
 
 uint32 const EncounterCount = 3;
 
-/*
- *  Halls of Reflection encounters:
- *  0 - Falric
- *  1 - Marwyn
- *  2 - The Lich King
- */
+/* Halls of Reflection encounters:
+ 0 - Falric
+ 1 - Marwyn
+ 2 - The Lich King
+*/
 
 enum HORDataTypes
 {
@@ -178,7 +174,6 @@
     SPELL_GUNSHIP_CANNON_FIRE                   = 70017,
     SPELL_GUNSHIP_CANNON_FIRE_MISSILE_ALLIANCE  = 70021,
     SPELL_GUNSHIP_CANNON_FIRE_MISSILE_HORDE     = 70246,
-<<<<<<< HEAD
 
     // Halls of Reflection quest
     SPELL_QUEL_DELAR_COMPULSION                 = 70013,
@@ -186,14 +181,6 @@
 };
 
 enum HORInstanceQuests
-=======
-
-    // Halls of Reflection quest
-    SPELL_QUEL_DELAR_COMPULSION                 = 70013,
-    SPELL_ESSENCE_OF_CAPTURED                   = 70720
-};
-
-enum HORInstanceQuests
 {
     QUEST_HALLS_OF_REFLECTION_ALLIANCE          = 24480,
     QUEST_HALLS_OF_REFLECTION_HORDE             = 24561
@@ -206,24 +193,11 @@
 };
 
 enum HORInstanceYells
->>>>>>> 28d470c5
-{
-    QUEST_HALLS_OF_REFLECTION_ALLIANCE          = 24480,
-    QUEST_HALLS_OF_REFLECTION_HORDE             = 24561
-};
-
-<<<<<<< HEAD
-enum HORInstanceWorldStates
-{
-    WORLD_STATE_HOR_WAVES_ENABLED               = 4884,
-    WORLD_STATE_HOR_WAVE_COUNT                  = 4882
-};
-
-enum HORInstanceYells
 {
     SAY_CAPTAIN_FIRE                            = 0,
     SAY_CAPTAIN_FINAL                           = 1
-=======
+};
+
 class GameObjectDeleteDelayEvent : public BasicEvent
 {
     public:
@@ -245,7 +219,6 @@
     private:
         Unit* _owner;
         ObjectGuid _gameObjectGUID;
->>>>>>> 28d470c5
 };
 
 template <class AI, class T>
