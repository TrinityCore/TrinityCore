/*
 * Copyright (C) 2008 - 2010 Trinity <http://www.trinitycore.org/>
 *
 * Copyright (C) 2006 - 2010 ScriptDev2 <https://scriptdev2.svn.sourceforge.net/>
 *
* This program is free software; you can redistribute it and/or modify
* it under the terms of the GNU General Public License as published by
* the Free Software Foundation; either version 2 of the License, or
* (at your option) any later version.
*
* This program is distributed in the hope that it will be useful,
* but WITHOUT ANY WARRANTY; without even the implied warranty of
* MERCHANTABILITY or FITNESS FOR A PARTICULAR PURPOSE.  See the
* GNU General Public License for more details.
*
* You should have received a copy of the GNU General Public License
* along with this program; if not, write to the Free Software
* Foundation, Inc., 59 Temple Place, Suite 330, Boston, MA  02111-1307  USA
*/

#include "ScriptPCH.h"
#include "ScriptedEscortAI.h"
#include "halls_of_reflection.h"

enum
{
	//Intro
	SAY_JAINA_INTRO_01                 = -1668001,
	SAY_JAINA_INTRO_02                 = -1668002,
	SAY_JAINA_INTRO_03                 = -1668003,
	SAY_JAINA_INTRO_04                 = -1668004,

	SAY_SYLVANA_INTRO_01               = -1668021,
	SAY_SYLVANA_INTRO_02               = -1668022,
	SAY_SYLVANA_INTRO_03               = -1668023,

	//Dialog with Uter
	SAY_UTHER_A_01                     = -1668005,
	SAY_JAINA_02                       = -1668006,
	SAY_UTHER_A_03                     = -1668007,
	SAY_JAINA_04                       = -1668008,
	SAY_UTHER_A_05                     = -1668009,
	SAY_JAINA_06                       = -1668010,
	SAY_UTHER_A_07                     = -1668011,
	SAY_JAINA_08                       = -1668012,
	SAY_UTHER_A_09                     = -1668013,
	SAY_JAINA_10                       = -1668014,
	SAY_UTHER_A_11                     = -1668015,
	SAY_JAINA_12                       = -1668017,
	SAY_UTHER_A_13                     = -1668016,
	SAY_UTHER_A_14                     = -1668018,
	SAY_JAINA_15                       = -1668019,

	SAY_UTHER_H_01                     = -1668024,
	SAY_SYLVANA_02                     = -1668025,
	SAY_UTHER_H_03                     = -1668026,
	SAY_SYLVANA_04                     = -1668027,
	SAY_UTHER_H_05                     = -1668028,
	SAY_SYLVANA_06                     = -1668029,
	SAY_UTHER_H_07                     = -1668030,
	SAY_SYLVANA_08                     = -1668031,
	SAY_UTHER_H_09                     = -1668032,
	SAY_UTHER_H_11                     = -1668033,
	SAY_SYLVANA_12                     = -1668034,

	//Lich King dialog
	SAY_UTHER_A_16                     = -1668020,
	SAY_JAINA_20                       = -1668042,


	SAY_UTHER_H_16                     = -1668035,
	SAY_SYLVANA_20                     = -1668043,

	SAY_LICH_KING_17                   = -1668036,
	SAY_LICH_KING_18                   = -1668037,
	SAY_LICH_KING_19                   = -1668038,
	SAY_LICH_KING_A_21                 = -1594473,
	SAY_LICH_KING_H_21                 = -1594474,

	SAY_FALRIC_INTRO                   = -1668039,
	SAY_MARWYN_INTRO                   = -1668040,
	SAY_FALRIC_INTRO2                  = -1668041,

	/*INTRO - Pre Escape*/
	SAY_LICH_KING_AGGRO_A              = -1594477,
	SAY_LICH_KING_AGGRO_H              = -1594478,
	SAY_JAINA_AGGRO                    = -1594479,
	SAY_SYLVANA_AGGRO                  = -1594480,

	/*ESCAPE*/
	SAY_JAINA_WALL_01                  = -1594487,
	SAY_SYLVANA_WALL_01                = -1594488,
	SAY_JAINA_WALL_02                  = -1594489,
	SAY_SYLVANA_WALL_02                = -1594490,
	SAY_LICH_KING_WALL_02              = -1594491,
	SAY_LICH_KING_WALL_03              = -1594492,
	SAY_LICH_KING_WALL_04              = -1594493,
	SAY_JAINA_WALL_03                  = -1594494,
	SAY_JAINA_WALL_04                  = -1594495,
	SAY_SYLVANA_WALL_03                = -1594496,
	SAY_SYLVANA_WALL_04                = -1594497,
	SAY_JAINA_ESCAPE_01                = -1594498,
	SAY_JAINA_ESCAPE_02                = -1594499,
	SAY_SYLVANA_ESCAPE_01              = -1594500,
	SAY_SYLVANA_ESCAPE_02              = -1594501,
	SAY_JAINA_TRAP                     = -1594502,
	SAY_SYLVANA_TRAP                   = -1594503,
	SAY_MATHEAS_JAINA                  = -1594505,
	SAY_LICH_KING_END_01               = -1594506,
	SAY_LICH_KING_END_02               = -1594507,
	SAY_LICH_KING_END_03               = -1594508,

	/*SPELLS AND VISUAL EFFECTS*/
	SPELL_TAKE_FROSTMOURNE             = 72729,
	SPELL_FROSTMOURNE_DESPAWN          = 72726,
	SPELL_FROSTMOURNE_SOUNDS           = 70667,
	SPELL_CAST_VISUAL                  = 65633,  //Jaina And Sylavana cast this when summon uther.
	SPELL_BOSS_SPAWN_AURA              = 72712,  //Falric and Marwyn
	SPELL_UTHER_DESPAWN                = 70693,
	SPELL_WINTER                       = 69780,
	SPELL_FURY_OF_FROSTMOURNE          = 70063,
	SPELL_SOUL_REAPER                  = 73797,
	SPELL_RAISE_DEAD                   = 69818,
	SPELL_ICE_PRISON                   = 71321,
	SPELL_ICE_PRISON_VISUAL            = 69708,
	SPELL_DARK_ARROW                   = 70194,
	SPELL_ICE_BARRIER                  = 69787,
	SPELL_DESTROY_ICE_WALL_01          = 69784, //Jaina
	SPELL_DESTROY_ICE_WALL_02          = 70224,
	SPELL_DESTROY_ICE_WALL_03          = 70225, //Sylvana
	SPELL_SUMMON_ICE_WALL              = 69784,
	SPELL_SYLVANA_JUMP                 = 68339,
	SPELL_SYLVANA_STEP                 = 69087,
	SPELL_SILENCE                      = 69413,
	SPELL_LICH_KING_CAST               = 57561,
	SPELL_FROSTMOURNE_VISUAL           = 73220,
	SPELL_SHIELD_DISRUPTION            = 58291,

	FACTION                            = 2076,
};

class npc_jaina_and_sylvana_HRintro : public CreatureScript
{
public:
    npc_jaina_and_sylvana_HRintro() : CreatureScript("npc_jaina_and_sylvana_HRintro") { }

    bool OnGossipSelect(Player* pPlayer, Creature* pCreature, uint32 uiSender, uint32 uiAction)
    {
        InstanceScript* m_pInstance = (InstanceScript*)pCreature->GetInstanceScript();

        if (!m_pInstance)
            return false;

        switch (uiAction)
        {
            case GOSSIP_ACTION_INFO_DEF+1:
                pPlayer->CLOSE_GOSSIP_MENU();
                m_pInstance->SetData(TYPE_EVENT, 1);
                break;
        }

        if(pPlayer->GetTeam() == ALLIANCE)
            m_pInstance->SetData(DATA_LIDER, 1);
        else
            m_pInstance->SetData(DATA_LIDER, 2);

        m_pInstance->SetData64(DATA_ESCAPE_LIDER,pCreature->GetGUID());

        return true;
    }

    bool OnGossipHello(Player* pPlayer, Creature* pCreature)
    {
        InstanceScript* m_pInstance = (InstanceScript*)pCreature->GetInstanceScript();

        if(pCreature->isQuestGiver())
            pPlayer->PrepareQuestMenu( pCreature->GetGUID());

        switch(pCreature->GetEntry())
        {
            case NPC_JAINA:
                pPlayer->ADD_GOSSIP_ITEM(GOSSIP_ICON_CHAT, "Леди Джайна, мы готовы к следующей миссии!", GOSSIP_SENDER_MAIN, GOSSIP_ACTION_INFO_DEF+1);
                break;
            case NPC_SYLVANA:
                pPlayer->ADD_GOSSIP_ITEM(GOSSIP_ICON_CHAT, "Леди Сильвана, мы готовы к следующей миссии!", GOSSIP_SENDER_MAIN, GOSSIP_ACTION_INFO_DEF+1);
                break;
        }

        pPlayer->PlayerTalkClass->SendGossipMenu(907,pCreature->GetGUID());
        return true;
    }

    struct npc_jaina_and_sylvana_HRintroAI : public ScriptedAI
    {
        npc_jaina_and_sylvana_HRintroAI(Creature *pCreature) : ScriptedAI(pCreature)
        {
            m_pInstance = (InstanceScript*)pCreature->GetInstanceScript();
            Reset();
        }

        InstanceScript* m_pInstance;

        uint32 StepTimer;
        uint32 Step;
        uint64 m_uiFrostmourneGUID;
        uint64 m_uiMainGateGUID;
        uint64 m_uiFalricGUID;
        uint64 m_uiMarwynGUID;
        Creature* pUther;
        Creature* pLichKing;
        bool Small;

        void Reset()
        {
            me->SetFlag(UNIT_NPC_FLAGS, UNIT_NPC_FLAG_QUESTGIVER);
            me->SetFlag(UNIT_NPC_FLAGS, UNIT_NPC_FLAG_GOSSIP);
            Small = false;
        }

        void StartEvent()
        {
            if(!m_pInstance)
                return
            sLog->outDebug(LOG_FILTER_TSCR, "EventMGR: creature %u received signal %u ",me->GetEntry(),m_pInstance->GetData(TYPE_EVENT));
            m_pInstance->SetData(TYPE_PHASE, 1);
            m_pInstance->SetData(TYPE_EVENT, 0);
            Step = 1;
            StepTimer = 100;
        }

        void JumpNextStep(uint32 Time)
        {
            StepTimer = Time;
            Step++;
        }

        void Event()
        {
            switch(Step)
            {
                case 1:
                    me->RemoveFlag(UNIT_NPC_FLAGS, UNIT_NPC_FLAG_QUESTGIVER);
                    me->RemoveFlag(UNIT_NPC_FLAGS, UNIT_NPC_FLAG_GOSSIP);
                    JumpNextStep(2000);
                    break;
                case 2:
                    if(me->GetEntry() == NPC_JAINA)
                    {
                        DoScriptText(SAY_JAINA_INTRO_01, me);
                        JumpNextStep(5000);
                    }
                    if(me->GetEntry() == NPC_SYLVANA)
                    {
                        DoScriptText(SAY_SYLVANA_INTRO_01, me);
                        JumpNextStep(8000);
                    }
                    break;
                case 3:
                    if(me->GetEntry() == NPC_JAINA)
                    {
                        DoScriptText(SAY_JAINA_INTRO_02, me);
                        JumpNextStep(5000);
                    }
                    if(me->GetEntry() == NPC_SYLVANA)
                        JumpNextStep(500);
                    break;
                case 4:
                    me->RemoveUnitMovementFlag(MOVEMENTFLAG_WALKING);
                    me->GetMotionMaster()->MovePoint(0, 5307.031f, 1997.920f, 709.341f);
                    JumpNextStep(10000);
                    break;
                case 5:
                    if(Creature* pTarget = me->SummonCreature(NPC_ALTAR_TARGET,5309.374f,2006.788f,711.615f,1.37f,TEMPSUMMON_TIMED_OR_DEAD_DESPAWN,360000))
                    {
                        me->SetUInt64Value(UNIT_FIELD_TARGET, pTarget->GetGUID());
                        pTarget->SetFlag(UNIT_FIELD_FLAGS, UNIT_FLAG_NON_ATTACKABLE | UNIT_FLAG_NOT_SELECTABLE);
                    }
                    JumpNextStep(1000);
                    break;
                case 6:
                    if(me->GetEntry() == NPC_JAINA)
                    {
                        DoScriptText(SAY_JAINA_INTRO_03, me);
                        JumpNextStep(5000);
                    }
                    if(me->GetEntry() == NPC_SYLVANA)
                    {
                        DoScriptText(SAY_SYLVANA_INTRO_03, me);
                        //DoScriptText(SAY_SYLVANA_INTRO_02, me);
                        JumpNextStep(6000);
                    }
                    break;
                case 7:
                    DoCast(me, SPELL_CAST_VISUAL);
                    if(me->GetEntry() == NPC_JAINA)
                        DoScriptText(SAY_JAINA_INTRO_04, me);
                    if(me->GetEntry() == NPC_SYLVANA)
                        DoScriptText(SAY_SYLVANA_INTRO_03, me);
                    JumpNextStep(3000);
                    break;
                case 8:
                    DoCast(me, SPELL_FROSTMOURNE_SOUNDS);
                    m_uiFrostmourneGUID = m_pInstance->GetData64(GO_FROSTMOURNE);
                    if(GameObject* pFrostmourne = m_pInstance->instance->GetGameObject(m_uiFrostmourneGUID))
                    {
                        pFrostmourne->SetGoState(GO_STATE_ACTIVE);
                    }
                    if(me->GetEntry() == NPC_JAINA)
                        JumpNextStep(12000);
                    if(me->GetEntry() == NPC_SYLVANA)
                        JumpNextStep(8000);
                    break;
                case 9:
                    if(Creature* Uther = me->SummonCreature(NPC_UTHER,5308.228f,2003.641f,709.341f,4.17f,TEMPSUMMON_TIMED_OR_DEAD_DESPAWN,360000))
                    {
                        pUther = Uther;
                        Uther->SetUInt64Value(UNIT_FIELD_TARGET, me->GetGUID());
                        me->SetUInt64Value(UNIT_FIELD_TARGET, Uther->GetGUID());
                        if(me->GetEntry() == NPC_JAINA)
                        {
                            DoScriptText(SAY_UTHER_A_01, Uther);
                            JumpNextStep(3000);
                        }
                        if(me->GetEntry() == NPC_SYLVANA)
                        {
                            DoScriptText(SAY_UTHER_H_01, Uther);
                            JumpNextStep(10000);
                        }
                    }
                    break;
                case 10:
                    if(me->GetEntry() == NPC_JAINA)
                    {
                        DoScriptText(SAY_JAINA_02, me);
                        JumpNextStep(5000);
                    }
                    if(me->GetEntry() == NPC_SYLVANA)
                    {
                        DoScriptText(SAY_SYLVANA_02, me);
                        JumpNextStep(3000);
                    }
                    break;
                case 11:
                    if(me->GetEntry() == NPC_JAINA && pUther)
                    {
                        DoScriptText(SAY_UTHER_A_03, pUther);
                        JumpNextStep(7000);
                    }
                    if(me->GetEntry() == NPC_SYLVANA && pUther)
                    {
                        DoScriptText(SAY_UTHER_H_03, pUther);
                        JumpNextStep(6000);
                    }
                    if(Small)
                        Step = 24;
                    break;
                case 12:
                    if(me->GetEntry() == NPC_JAINA)
                    {
                        DoScriptText(SAY_JAINA_04, me);
                        JumpNextStep(2000);
                    }
                    if(me->GetEntry() == NPC_SYLVANA)
                    {
                        DoScriptText(SAY_SYLVANA_04, me);
                        JumpNextStep(5000);
                    }
                    break;
                case 13:
                    if(me->GetEntry() == NPC_JAINA && pUther)
                    {
                        DoScriptText(SAY_UTHER_A_05, pUther);
                        JumpNextStep(10000);
                    }
                    if(me->GetEntry() == NPC_SYLVANA && pUther)
                    {
                        DoScriptText(SAY_UTHER_H_05, pUther);
                        JumpNextStep(19000);
                    }
                    break;
                case 14:
                    if(me->GetEntry() == NPC_JAINA)
                    {
                        DoScriptText(SAY_JAINA_06, me);
                        JumpNextStep(6000);
                    }
                    if(me->GetEntry() == NPC_SYLVANA)
                    {
                        DoScriptText(SAY_SYLVANA_06, me);
                        JumpNextStep(2000);
                    }
                    break;
                case 15:
                    if(me->GetEntry() == NPC_JAINA && pUther)
                    {
                        DoScriptText(SAY_UTHER_A_07, pUther);
                        JumpNextStep(12000);
                    }
                    if(me->GetEntry() == NPC_SYLVANA && pUther)
                    {
                        DoScriptText(SAY_UTHER_H_07, pUther);
                        JumpNextStep(20000);
                    }
                    break;
                case 16:
                    if(me->GetEntry() == NPC_JAINA)
                    {
                        DoScriptText(SAY_JAINA_08, me);
                        JumpNextStep(6000);
                    }
                    if(me->GetEntry() == NPC_SYLVANA)
                    {
                        DoScriptText(SAY_SYLVANA_08, me);
                        JumpNextStep(3000);
                    }
                    break;
                case 17:
                    if(me->GetEntry() == NPC_JAINA && pUther)
                    {
                        DoScriptText(SAY_UTHER_A_09, pUther);
                        JumpNextStep(12000);
                    }
                    if(me->GetEntry() == NPC_SYLVANA && pUther)
                    {
                        DoScriptText(SAY_UTHER_H_09, pUther);
                        JumpNextStep(11000);
                    }
                    break;
                case 18:
                    if(me->GetEntry() == NPC_JAINA)
                    {
                        DoScriptText(SAY_JAINA_10, me);
                        JumpNextStep(11000);
                    }
                    if(me->GetEntry() == NPC_SYLVANA)
                    {
                        JumpNextStep(100);
                    }
                    break;
                case 19:
                    if(me->GetEntry() == NPC_JAINA && pUther)
                    {
                        DoScriptText(SAY_UTHER_A_11, pUther);
                        JumpNextStep(24000);
                    }
                    if(me->GetEntry() == NPC_SYLVANA && pUther)
                    {
                        DoScriptText(SAY_UTHER_H_11, pUther);
                        JumpNextStep(9000);
                    }
                    break;
                case 20:
                    if(me->GetEntry() == NPC_JAINA)
                    {
                        DoScriptText(SAY_JAINA_12, me);
                        JumpNextStep(2000);
                    }
                    if(me->GetEntry() == NPC_SYLVANA)
                    {
                        DoScriptText(SAY_SYLVANA_12, me);
                        JumpNextStep(2100);
                    }
                    break;
                case 21:
                    if(me->GetEntry() == NPC_JAINA && pUther)
                    {
                        DoScriptText(SAY_UTHER_A_13, pUther);
                        JumpNextStep(5000);
                    }
                    if(me->GetEntry() == NPC_SYLVANA)
                    {
                        JumpNextStep(100);
                    }
                    break;
                case 22:
                    if(me->GetEntry() == NPC_JAINA && pUther)
                    {
                        DoScriptText(SAY_UTHER_A_14, pUther);
                        JumpNextStep(12000);
                    }
                    if(me->GetEntry() == NPC_SYLVANA)
                    {
                        JumpNextStep(100);
                    }
                    break;
                case 23:
                    if(me->GetEntry() == NPC_JAINA)
                    {
                        DoScriptText(SAY_JAINA_15, me);
                        JumpNextStep(2000);
                    }
                    if(me->GetEntry() == NPC_SYLVANA)
                    {
                        JumpNextStep(100);
                    }
                    break;
                case 24:
                    if(me->GetEntry() == NPC_JAINA && pUther)
                        DoScriptText(SAY_UTHER_A_16, pUther);
                    if(me->GetEntry() == NPC_SYLVANA && pUther)
                        DoScriptText(SAY_UTHER_H_16, pUther);
                    m_uiMainGateGUID = m_pInstance->GetData64(GO_IMPENETRABLE_DOOR);
                    if(GameObject* pGate = m_pInstance->instance->GetGameObject(m_uiMainGateGUID))
                    {
                        pGate->SetGoState(GO_STATE_ACTIVE);
                    }
                    if(Creature* LichKing = me->SummonCreature(NPC_LICH_KING,5362.469f,2062.342f,707.695f,3.97f,TEMPSUMMON_TIMED_OR_DEAD_DESPAWN,360000))
                    {
                        pLichKing = LichKing;
                        LichKing->setActive(true);
                    }
                    JumpNextStep(1000);
                    break;
                case 25:
                    if(pUther)
                        pUther->SetUInt32Value(UNIT_NPC_EMOTESTATE, EMOTE_STATE_COWER);
                    if(pLichKing)
                    {
                        pLichKing->SetFlag(UNIT_FIELD_FLAGS, UNIT_FLAG_NON_ATTACKABLE);
                        pLichKing->AddUnitMovementFlag(MOVEMENTFLAG_WALKING);
                        pLichKing->GetMotionMaster()->MovePoint(0, 5314.881f, 2012.496f, 709.341f);
                    }
                    JumpNextStep(3000);
                    break;
                case 26:
                    if(GameObject* pGate = m_pInstance->instance->GetGameObject(m_uiMainGateGUID))
                        pGate->SetGoState(GO_STATE_READY);
                    JumpNextStep(7000);
                    break;
                case 27:
                    if(pUther)
                        pUther->CastSpell(pUther, SPELL_UTHER_DESPAWN, false);
                    JumpNextStep(500);
                    break;
                case 28:
                    if(pLichKing)
                        DoScriptText(SAY_LICH_KING_17, pLichKing);
                    JumpNextStep(10000);
                    break;
                case 29:
                    if(pLichKing)
                        DoScriptText(SAY_LICH_KING_18, pLichKing);
                    JumpNextStep(5000);
                    break;
                case 30:
                    if(pLichKing)
                        pLichKing->CastSpell(pLichKing, SPELL_TAKE_FROSTMOURNE, false);
                    if(GameObject* pFrostmourne = m_pInstance->instance->GetGameObject(m_uiFrostmourneGUID))
                        pFrostmourne->SetGoState(GO_STATE_READY);
                    JumpNextStep(1500);
                    break;
                case 31:
                    if(GameObject* pFrostmourne = m_pInstance->instance->GetGameObject(m_uiFrostmourneGUID))
                        pFrostmourne->SetPhaseMask(0, true);
                    if(pLichKing)
                        pLichKing->CastSpell(pLichKing, SPELL_FROSTMOURNE_VISUAL, false);
                    me->RemoveAurasDueToSpell(SPELL_FROSTMOURNE_SOUNDS);
                    JumpNextStep(5000);
                    break;
                case 32:
                    if(pLichKing)
                        DoScriptText(SAY_LICH_KING_19, pLichKing);
                    JumpNextStep(9000);
                    break;
                case 33:
                    m_uiFalricGUID = m_pInstance->GetData64(NPC_FALRIC);
                    m_uiMarwynGUID = m_pInstance->GetData64(NPC_MARWYN);
                    if(Creature* Falric = m_pInstance->instance->GetCreature(m_uiFalricGUID))
                    {
                        Falric->RemoveAllAuras();
                        Falric->SetVisible(true);
                        Falric->CastSpell(Falric, SPELL_BOSS_SPAWN_AURA, false);
                        Falric->GetMotionMaster()->MovePoint(0, 5283.309f, 2031.173f, 709.319f);
                    }
                    if(Creature* Marwyn = m_pInstance->instance->GetCreature(m_uiMarwynGUID))
                    {
                        Marwyn->RemoveAllAuras();
                        Marwyn->SetVisible(true);
                        Marwyn->CastSpell(Marwyn, SPELL_BOSS_SPAWN_AURA, false);
                        Marwyn->GetMotionMaster()->MovePoint(0, 5335.585f, 1981.439f, 709.319f);
                    }
                    if(pLichKing)
                        pLichKing->GetMotionMaster()->MovePoint(0, 5402.286f, 2104.496f, 707.695f);
                    JumpNextStep(600);
                    break;
                case 34:
                    if(Creature* Falric = ((Creature*)Unit::GetUnit(*me, m_uiFalricGUID)))
                        DoScriptText(SAY_FALRIC_INTRO, Falric);
                    if(Creature* Marwyn = ((Creature*)Unit::GetUnit(*me, m_uiMarwynGUID)))
                        DoScriptText(SAY_MARWYN_INTRO, Marwyn);
                    JumpNextStep(3000);
                    break;
                case 35:
                    if(GameObject* pGate = m_pInstance->instance->GetGameObject(m_uiMainGateGUID))
                        pGate->SetGoState(GO_STATE_ACTIVE);
                    if(Creature* Falric = ((Creature*)Unit::GetUnit(*me, m_uiFalricGUID)))
                        DoScriptText(SAY_FALRIC_INTRO2, Falric);
                    m_pInstance->SetData(TYPE_FALRIC, SPECIAL);
                    JumpNextStep(4000);
                    break;
                case 36:
                    if(me->GetEntry() == NPC_JAINA)
                        DoScriptText(SAY_JAINA_20, me);
                    if(me->GetEntry() == NPC_SYLVANA)
                        DoScriptText(SAY_SYLVANA_20, me);
                    me->GetMotionMaster()->MovePoint(0, 5443.880f, 2147.095f, 707.695f);
                    JumpNextStep(4000);
                    break;
                case 37:
                    if(pLichKing)
                    {
                        pLichKing->GetMotionMaster()->MovementExpired(false);
                        pLichKing->RemoveUnitMovementFlag(MOVEMENTFLAG_WALKING);
                        pLichKing->GetMotionMaster()->MovePoint(0, 5443.880f, 2147.095f, 707.695f);
                    }
                    if(me->GetEntry() == NPC_JAINA && pLichKing)
                        DoScriptText(SAY_LICH_KING_A_21, pLichKing);
                    if(me->GetEntry() == NPC_SYLVANA && pLichKing)
                        DoScriptText(SAY_LICH_KING_H_21, pLichKing);
                    JumpNextStep(8000);
                    break;
                case 38:
                    if(GameObject* pGate = m_pInstance->instance->GetGameObject(m_uiMainGateGUID))
                        pGate->SetGoState(GO_STATE_READY);
                    JumpNextStep(5000);
                    break;
                case 39:
                    me->SetVisible(false);
                    if(pLichKing)
                        pLichKing->SetVisible(false);
                    m_pInstance->SetData(TYPE_PHASE, 2);
                    JumpNextStep(1000);
                    break;
            }
        }

        void UpdateAI(const uint32 diff)
        {
            if(!m_pInstance)
                return;

            if(m_pInstance->GetData(TYPE_EVENT) == 1
                &&  m_pInstance->GetData64(DATA_ESCAPE_LIDER) == me->GetGUID())
                StartEvent();

            if(m_pInstance->GetData(TYPE_EVENT) == 2
                &&  m_pInstance->GetData64(DATA_ESCAPE_LIDER) == me->GetGUID())
            {
                Small = true;
                StartEvent();
            }

            if(StepTimer < diff && m_pInstance->GetData(TYPE_PHASE) == 1)
                Event();
            else StepTimer -= diff;

            return;
        }
    };

    CreatureAI* GetAI(Creature* pCreature) const
    {
        return new npc_jaina_and_sylvana_HRintroAI(pCreature);
    }

};

class npc_jaina_and_sylvana_HRextro : public CreatureScript
{
public:
    npc_jaina_and_sylvana_HRextro() : CreatureScript("npc_jaina_and_sylvana_HRextro") { }

    bool OnGossipSelect(Player* pPlayer, Creature* pCreature, uint32 uiSender, uint32 uiAction)
    {
        InstanceScript* m_pInstance = (InstanceScript*)pCreature->GetInstanceScript();
        switch (uiAction)
        {
            case GOSSIP_ACTION_INFO_DEF+1:
                pPlayer->CLOSE_GOSSIP_MENU();
                ((npc_jaina_and_sylvana_HRextroAI*)pCreature->AI())->Start(false,true);
                pCreature->RemoveFlag(UNIT_NPC_FLAGS, UNIT_NPC_FLAG_QUESTGIVER);
                pCreature->RemoveFlag(UNIT_NPC_FLAGS, UNIT_NPC_FLAG_GOSSIP);
                pCreature->SetUInt64Value(UNIT_FIELD_TARGET, 0);
                pCreature->setActive(true);

                if(m_pInstance)
                {
                    m_pInstance->SetData64(DATA_ESCAPE_LIDER, pCreature->GetGUID());
                    m_pInstance->SetData(TYPE_LICH_KING, IN_PROGRESS);
                    m_pInstance->SetData(TYPE_PHASE, 5);
                }
                return true;
            default:
                return false;
        }
    }

    bool OnGossipHello(Player* pPlayer, Creature* pCreature)
    {
        InstanceScript*   m_pInstance = (InstanceScript*)pCreature->GetInstanceScript();

        if(!m_pInstance)
            return false;

        if(m_pInstance->GetData(TYPE_LICH_KING) == DONE)
            return false;

        if(pCreature->isQuestGiver())
           pPlayer->PrepareQuestMenu( pCreature->GetGUID());

        pPlayer->ADD_GOSSIP_ITEM(GOSSIP_ICON_CHAT, "Побежали!", GOSSIP_SENDER_MAIN, GOSSIP_ACTION_INFO_DEF+1);

        pPlayer->SEND_GOSSIP_MENU(pPlayer->GetGossipTextId(pCreature), pCreature->GetGUID());

        return true;
    }

    struct npc_jaina_and_sylvana_HRextroAI : public npc_escortAI
    {
        npc_jaina_and_sylvana_HRextroAI(Creature *pCreature) : npc_escortAI(pCreature)
        {
            m_pInstance = (InstanceScript*)pCreature->GetInstanceScript();
            Reset();
        }

        InstanceScript* m_pInstance;

        uint32 CastTimer;
        uint32 StepTimer;
        uint32 Step;
        int32 HoldTimer;
        uint32 Count;
        bool Fight;
        bool Event;
        bool PreFight;
        bool WallCast;
        uint64 m_uiLichKingGUID;
        uint64 m_uiLiderGUID;
        uint64 m_uiIceWallGUID;
        uint64 m_uipWallTargetGUID;
        Creature* pLichKing;
        uint32 m_chestID;

        void Reset()
        {
            if(!m_pInstance)
                return;

            if(m_pInstance->GetData(TYPE_LICH_KING) == IN_PROGRESS)
                return;

            Step = 0;
            StepTimer = 500;
            Fight = true;
            me->RemoveFlag(UNIT_NPC_FLAGS, UNIT_NPC_FLAG_QUESTGIVER);
            me->RemoveFlag(UNIT_NPC_FLAGS, UNIT_NPC_FLAG_GOSSIP);
            m_uipWallTargetGUID = 0;

            if(me->GetEntry() == NPC_JAINA_OUTRO)
            {
                me->CastSpell(me, SPELL_ICE_BARRIER, false);
                me->SetUInt32Value(UNIT_NPC_EMOTESTATE, EMOTE_STATE_READY2HL);
            }
            if(m_pInstance->GetData(TYPE_LICH_KING) == DONE)
                me->SetVisible(false);

        }

        void AttackStart(Unit* who)
        {
            if(!who)
                return;

            if(me->GetEntry() != NPC_SYLVANA_OUTRO)
                return;

            if(m_pInstance->GetData(TYPE_LICH_KING) == IN_PROGRESS || Fight != true)
                return;

            npc_escortAI::AttackStart(who);

        }

        void JustDied(Unit* pKiller)
        {
            if(!m_pInstance)
                return;
            m_pInstance->SetData(TYPE_LICH_KING, FAIL);
        }

        void WaypointReached(uint32 i)
        {
            switch(i)
            {
                case 3:
                    m_pInstance->SetData(TYPE_ICE_WALL_01, IN_PROGRESS);
                    if(GameObject* pGate = m_pInstance->instance->GetGameObject(m_pInstance->GetData64(GO_ICE_WALL_1)))
                    {
                        pGate->SetGoState(GO_STATE_READY);
                        m_uiIceWallGUID = pGate->GetGUID();
                    }
                    break;
                case 4:
                    if(me->GetEntry() == NPC_JAINA_OUTRO)
                        DoScriptText(SAY_JAINA_WALL_01, me);
                    if(me->GetEntry() == NPC_SYLVANA_OUTRO)
                        DoScriptText(SAY_SYLVANA_WALL_01, me);
                    CastTimer = 1000;
                    HoldTimer = 30000;
                    SetEscortPaused(true);
                    if (Creature *pWallTarget = me->SummonCreature(NPC_ICE_WALL,me->GetPositionX(),me->GetPositionY(),me->GetPositionZ(),me->GetOrientation(),TEMPSUMMON_MANUAL_DESPAWN,720000))
                    {
                        m_uipWallTargetGUID = pWallTarget->GetGUID();
                        pWallTarget->SetFlag(UNIT_FIELD_FLAGS, UNIT_FLAG_NON_ATTACKABLE | UNIT_FLAG_NOT_SELECTABLE);
                        if(me->GetEntry() == NPC_JAINA_OUTRO)
                            me->CastSpell(pWallTarget, SPELL_DESTROY_ICE_WALL_01, false);
                    }
                    WallCast = true;
                    break;
                case 6:
                    m_pInstance->SetData(TYPE_ICE_WALL_02, IN_PROGRESS);
                    if (Creature* pWallTarget = m_pInstance->instance->GetCreature(m_uipWallTargetGUID))
                    {
                        if(pWallTarget->isAlive())
                        {
                            pWallTarget->ForcedDespawn();
                            m_uipWallTargetGUID = 0;
                        }
                    }
                    break;
                case 8:
                    if(me->GetEntry() == NPC_JAINA_OUTRO)
                        DoScriptText(SAY_JAINA_WALL_02, me);
                    if(me->GetEntry() == NPC_SYLVANA_OUTRO)
                        DoScriptText(SAY_SYLVANA_WALL_02, me);
                    CastTimer = 1000;
                    HoldTimer = 30000;
                    SetEscortPaused(true);
                    if (Creature *pWallTarget = me->SummonCreature(NPC_ICE_WALL,me->GetPositionX(),me->GetPositionY(),me->GetPositionZ(),me->GetOrientation(),TEMPSUMMON_MANUAL_DESPAWN,720000))
                    {
                        m_uipWallTargetGUID = pWallTarget->GetGUID();
                        pWallTarget->SetFlag(UNIT_FIELD_FLAGS, UNIT_FLAG_NON_ATTACKABLE | UNIT_FLAG_NOT_SELECTABLE);
                        if(me->GetEntry() == NPC_JAINA_OUTRO)
                            me->CastSpell(pWallTarget, SPELL_DESTROY_ICE_WALL_01, false);
                    }
                    WallCast = true;
                    break;
                case 9:
                    if(me->GetEntry() == NPC_JAINA_OUTRO)
                        DoScriptText(SAY_JAINA_ESCAPE_01, me);
                    if(me->GetEntry() == NPC_SYLVANA_OUTRO)
                        DoScriptText(SAY_SYLVANA_ESCAPE_01, me);
                    break;
                case 11:
                    m_pInstance->SetData(TYPE_ICE_WALL_03, IN_PROGRESS);
                    if (Creature* pWallTarget = m_pInstance->instance->GetCreature(m_uipWallTargetGUID))
                    {
                        if(pWallTarget->isAlive())
                        {
                            pWallTarget->ForcedDespawn();
                            m_uipWallTargetGUID = 0;
                        }
                    }
                    break;
                case 12:
                    if(me->GetEntry() == NPC_JAINA_OUTRO)
                        DoScriptText(SAY_JAINA_WALL_03, me);
                    if(me->GetEntry() == NPC_SYLVANA_OUTRO)
                        DoScriptText(SAY_SYLVANA_WALL_03, me);
                    CastTimer = 1000;
                    HoldTimer = 30000;
                    SetEscortPaused(true);
                    if (Creature *pWallTarget = me->SummonCreature(NPC_ICE_WALL,me->GetPositionX(),me->GetPositionY(),me->GetPositionZ(),me->GetOrientation(),TEMPSUMMON_MANUAL_DESPAWN,720000))
                    {
                        m_uipWallTargetGUID = pWallTarget->GetGUID();
                        pWallTarget->SetFlag(UNIT_FIELD_FLAGS, UNIT_FLAG_NON_ATTACKABLE | UNIT_FLAG_NOT_SELECTABLE);
                        if(me->GetEntry() == NPC_JAINA_OUTRO)
                            me->CastSpell(pWallTarget, SPELL_DESTROY_ICE_WALL_01, false);
                    }
                    WallCast = true;
                    break;
                case 13:
                    if(me->GetEntry() == NPC_JAINA_OUTRO)
                        DoScriptText(SAY_JAINA_ESCAPE_02, me);
                    if(me->GetEntry() == NPC_SYLVANA_OUTRO)
                        DoScriptText(SAY_SYLVANA_ESCAPE_02, me);
                    break;
                case 15:
                    m_pInstance->SetData(TYPE_ICE_WALL_04, IN_PROGRESS);
                    if (Creature* pWallTarget = m_pInstance->instance->GetCreature(m_uipWallTargetGUID))
                    {
                        if(pWallTarget->isAlive())
                        {
                            pWallTarget->ForcedDespawn();
                            m_uipWallTargetGUID = 0;
                        }
                    }
                    break;
                case 16:
                    if(me->GetEntry() == NPC_JAINA_OUTRO)
                        DoScriptText(SAY_JAINA_WALL_04, me);
                    if(me->GetEntry() == NPC_SYLVANA_OUTRO)
                        DoScriptText(SAY_SYLVANA_WALL_04, me);
                    CastTimer = 1000;
                    HoldTimer = 30000;
                    SetEscortPaused(true);
                    if (Creature *pWallTarget = me->SummonCreature(NPC_ICE_WALL,me->GetPositionX(),me->GetPositionY(),me->GetPositionZ(),me->GetOrientation(),TEMPSUMMON_MANUAL_DESPAWN,720000))
                    {
                        m_uipWallTargetGUID = pWallTarget->GetGUID();
                        pWallTarget->SetFlag(UNIT_FIELD_FLAGS, UNIT_FLAG_NON_ATTACKABLE | UNIT_FLAG_NOT_SELECTABLE);
                        if(me->GetEntry() == NPC_JAINA_OUTRO)
                            me->CastSpell(pWallTarget, SPELL_DESTROY_ICE_WALL_01, false);
                    }
                    WallCast = true;
                    break;
                case 19:
                    if(me->GetEntry() == NPC_JAINA_OUTRO)
                        DoScriptText(SAY_JAINA_TRAP, me);
                    if(me->GetEntry() == NPC_SYLVANA_OUTRO)
                        DoScriptText(SAY_SYLVANA_TRAP, me);
                    break;
                case 20:
                    if (Creature* pWallTarget = m_pInstance->instance->GetCreature(m_uipWallTargetGUID))
                    {
                        if(pWallTarget->isAlive())
                        {
                            pWallTarget->ForcedDespawn();
                            m_uipWallTargetGUID = 0;
                        }
                    }
                    SetEscortPaused(true);
                    if(me->GetEntry() == NPC_JAINA_OUTRO)
                        me->SetUInt32Value(UNIT_NPC_EMOTESTATE, EMOTE_STATE_READY2HL);
                    if(me->GetEntry() == NPC_SYLVANA_OUTRO)
                        me->SetUInt32Value(UNIT_NPC_EMOTESTATE, EMOTE_STATE_READY1H);
                    break;
            }
        }

        void MoveInLineOfSight(Unit* who)
        {
            if(!who || !m_pInstance)
                return;

            if(who->GetTypeId() != TYPEID_PLAYER)
                return;

            Player* pPlayer = (Player *)who;

            if(pPlayer->GetTeam() == ALLIANCE && me->GetEntry() == NPC_SYLVANA_OUTRO)
                return;

            if(pPlayer->GetTeam() == HORDE && me->GetEntry() == NPC_JAINA_OUTRO)
                return;

            if(me->IsWithinDistInMap(who, 50.0f)
                && m_pInstance->GetData(TYPE_FROST_GENERAL) == DONE
                && m_pInstance->GetData(TYPE_PHASE) == 3)
            {
                pPlayer = (Player *)who;
                Event = true;
                me->setFaction(FACTION);
                m_pInstance->SetData(TYPE_PHASE, 4);
            }
        }

        void DamageTaken(Unit* pDoneBy, uint32 &uiDamage)
        {
            if(!m_pInstance)
                return;

            if(m_pInstance->GetData(TYPE_LICH_KING) != IN_PROGRESS)
            {
                uiDamage = 0;
                return;
            }

            if(m_pInstance->GetData(TYPE_LICH_KING) == IN_PROGRESS && WallCast == true)
            {
                HoldTimer = HoldTimer + 100;
                return;
            }
        }

        void JumpNextStep(uint32 Time)
        {
            StepTimer = Time;
            Step++;
        }

        void Intro()
        {
            switch(Step)
            {
                case 0:
                    me->RemoveUnitMovementFlag(MOVEMENTFLAG_WALKING);
                    m_uiLichKingGUID = m_pInstance->GetData64(BOSS_LICH_KING);
                    pLichKing = m_pInstance->instance->GetCreature(m_uiLichKingGUID);
                    JumpNextStep(100);
                    break;
                case 1:
                    if(pLichKing)
                    {
                        pLichKing->SetPhaseMask(65535, true);
                        if(me->GetEntry() == NPC_JAINA_OUTRO)
                            DoScriptText(SAY_LICH_KING_AGGRO_A, pLichKing);
                        if(me->GetEntry() == NPC_SYLVANA_OUTRO)
                            DoScriptText(SAY_LICH_KING_AGGRO_H, pLichKing);
                        pLichKing->AI()->AttackStart(me);
                        me->AI()->AttackStart(pLichKing);
                    }
                    JumpNextStep(3000);
                    break;
                case 2:
                    if(me->GetEntry() == NPC_SYLVANA_OUTRO)
                    {
                        Fight = false;
                        if(pLichKing)
                            me->GetMotionMaster()->MovePoint(0, (me->GetPositionX()-5)+rand()%10, (me->GetPositionY()-5)+rand()%10, me->GetPositionZ());
                        JumpNextStep(3000);
                    }
                    else
                        JumpNextStep(100);
                    break;
                case 3:
                    if(me->GetEntry() == NPC_SYLVANA_OUTRO)
                        Fight = true;
                    JumpNextStep(100);
                    break;
                case 4:
                    if(me->GetEntry() == NPC_SYLVANA_OUTRO)
                    {
                        if(pLichKing)
                            me->CastSpell(pLichKing, SPELL_SYLVANA_STEP, false);
                        JumpNextStep(3000);
                    }
                    else
                        JumpNextStep(100);
                    break;
                case 5:
                    if(me->GetEntry() == NPC_SYLVANA_OUTRO)
                    {
                        Fight = false;
                        if(pLichKing)
                            me->GetMotionMaster()->MovePoint(0, (me->GetPositionX()-5)+rand()%10, (me->GetPositionY()-5)+rand()%10, me->GetPositionZ());
                        JumpNextStep(3000);
                    }
                    else
                        JumpNextStep(12000);
                    break;
                case 6:
                    Fight = true;

                    if(pLichKing)
					{
                        me->CastSpell(pLichKing, me->GetEntry() == NPC_JAINA_OUTRO ? SPELL_ICE_PRISON_VISUAL : SPELL_DARK_ARROW,true);
						pLichKing->AttackStop();
					}
                    JumpNextStep(2500);
                    break;
                case 7:
                    if(pLichKing && !pLichKing->HasAura(SPELL_ICE_PRISON))
                        pLichKing->CastSpell(pLichKing,me->GetEntry() == NPC_JAINA_OUTRO ? SPELL_ICE_PRISON : SPELL_DARK_ARROW,true);

                    me->SetUInt32Value(UNIT_NPC_EMOTESTATE, EMOTE_STATE_STAND);
                    me->AttackStop();

                    if(me->GetEntry() == NPC_JAINA_OUTRO)
                    {
                        me->RemoveAurasDueToSpell(SPELL_ICE_BARRIER);
                        DoScriptText(SAY_JAINA_AGGRO, me);
                    }

                    if(me->GetEntry() == NPC_SYLVANA_OUTRO)
                        DoScriptText(SAY_SYLVANA_AGGRO, me);

                    JumpNextStep(3000);
                    break;
                case 8:
                    me->GetMotionMaster()->MovePoint(0, 5577.187f, 2236.003f, 733.012f);
                    if(pLichKing)
                        me->SetUInt64Value(UNIT_FIELD_TARGET, pLichKing->GetGUID());
                    JumpNextStep(10000);
                    break;
                case 9:
                    me->SetFlag(UNIT_NPC_FLAGS, UNIT_NPC_FLAG_GOSSIP);
                    Count = 1;
                    JumpNextStep(100);
                    break;
            }
        }

        void Outro()
        {
            switch(Step)
            {
                case 10:
                    me->CastSpell(me, SPELL_SHIELD_DISRUPTION,false);
                    me->RemoveAurasDueToSpell(SPELL_SILENCE);
                    JumpNextStep(6000);
                    break;
                case 11:
                    if(GameObject* pCave = m_pInstance->instance->GetGameObject(m_pInstance->GetData64(GO_CAVE)))
                        pCave->SetGoState(GO_STATE_READY);
                    me->CastSpell(me, SPELL_SHIELD_DISRUPTION,false);
                    me->GetMotionMaster()->MovePoint(0, 5258.911328f,1652.112f,784.295166f);
                    JumpNextStep(10000);
                    break;
                case 12:
                    m_pInstance->SetData(TYPE_LICH_KING, DONE);
                    JumpNextStep(10000);
                    break;
                case 13:
                    JumpNextStep(20000);
                    break;
                case 14:
                    me->GetMotionMaster()->MovePoint(0, 5240.66f, 1646.93f, 784.302f);
                    JumpNextStep(5000);
                    break;
                case 15:
                    me->SetOrientation(0.68f);
                    me->SetFlag(UNIT_NPC_FLAGS, UNIT_NPC_FLAG_QUESTGIVER);
                    me->SetFlag(UNIT_NPC_FLAGS, UNIT_NPC_FLAG_GOSSIP);
                    QuestCompleate();
                    JumpNextStep(5000);
                    break;
            }
        }

        void QuestCompleate()
        {
            if(m_pInstance)
            {
                Map::PlayerList const &PlayerList = m_pInstance->instance->GetPlayers();
                for (Map::PlayerList::const_iterator i = PlayerList.begin(); i != PlayerList.end(); ++i)
                {
                    i->getSource()->KilledMonsterCredit(36955, 0);
                    i->getSource()->KilledMonsterCredit(37554, 0);
                }
            }
        }

        void UpdateEscortAI(const uint32 diff)
        {
            if(!m_pInstance || !Event)
                return;

            DoMeleeAttackIfReady();

            if(m_pInstance->GetData(TYPE_PHASE) == 4)
            {
                if(StepTimer < diff)
                    Intro();
                else
                    StepTimer -= diff;
            }

            if(m_pInstance->GetData(TYPE_LICH_KING) == SPECIAL
                && m_pInstance->GetData(TYPE_PHASE) != 6)       //End Cinematic
            {
                m_pInstance->SetData(TYPE_PHASE, 6);
                Step = 10;
            }

            if (m_pInstance->GetData(TYPE_PHASE) == 6)
            {
                if(StepTimer < diff)
                    Outro();
                else
                    StepTimer -= diff;
                return;
            }

            if(WallCast == true && CastTimer < diff)
            {
                if(me->GetEntry() == NPC_SYLVANA_OUTRO)
                {
                   if (Creature* pWallTarget = m_pInstance->instance->GetCreature(m_uipWallTargetGUID))
                        me->CastSpell(pWallTarget, SPELL_DESTROY_ICE_WALL_03, false);
                    CastTimer = 1000;
                }
            }
            else
                CastTimer -= diff;

            if (WallCast == true && HoldTimer < 10000 && ( m_pInstance->GetData(DATA_SUMMONS) == 0 || !me->isInCombat()))
            {
                WallCast = false;
                me->InterruptNonMeleeSpells(false);
                SetEscortPaused(false);
                if(GameObject* pGate = m_pInstance->instance->GetGameObject(m_uiIceWallGUID))
                    pGate->SetGoState(GO_STATE_ACTIVE);
                ++Count;
                switch(Count)
                {
                    case 2:
                        if(GameObject* pGate = m_pInstance->instance->GetGameObject(m_pInstance->GetData64(GO_ICE_WALL_2)))
                        {
                            pGate->SetGoState(GO_STATE_READY);
                            if(pLichKing && pLichKing->isAlive())
                                DoScriptText(SAY_LICH_KING_WALL_02, pLichKing);
                            m_uiIceWallGUID = pGate->GetGUID();
                        }
                        break;
                    case 3:
                        if(GameObject* pGate = m_pInstance->instance->GetGameObject(m_pInstance->GetData64(GO_ICE_WALL_3)))
                        {
                            pGate->SetGoState(GO_STATE_READY);
                            if(pLichKing && pLichKing->isAlive())
                                DoScriptText(SAY_LICH_KING_WALL_03, pLichKing);
                            m_uiIceWallGUID = pGate->GetGUID();
                        }
                        break;
                    case 4:
                        if(GameObject* pGate = m_pInstance->instance->GetGameObject(m_pInstance->GetData64(GO_ICE_WALL_4)))
                        {
                            pGate->SetGoState(GO_STATE_READY);
                            if(pLichKing && pLichKing->isAlive())
                                DoScriptText(SAY_LICH_KING_WALL_04, pLichKing);
                            m_uiIceWallGUID = pGate->GetGUID();
                        }
                        break;
                    case 5:
                        if(pLichKing && pLichKing->isAlive())
                        {
                            pLichKing->RemoveAurasDueToSpell(SPELL_WINTER);
                            pLichKing->SetSpeed(MOVE_WALK, 2.5f, true);
                            Step = 0;
                        }
                        break;
                }
            }
            else
            {
                HoldTimer -= diff;
                if (HoldTimer <= 0)
                    HoldTimer = 0;
            }

            return;
        }
    };

    CreatureAI* GetAI(Creature* pCreature) const
    {
        return new npc_jaina_and_sylvana_HRextroAI(pCreature);
    }
};

class npc_lich_king_hr : public CreatureScript
{
public:
    npc_lich_king_hr() : CreatureScript("npc_lich_king_hr") { }

    struct npc_lich_king_hrAI : public ScriptedAI
    {
        npc_lich_king_hrAI(Creature *pCreature) : ScriptedAI(pCreature)
        {
            Reset();
        }

        void Reset()
        {
        }

        void JustDied(Unit* pKiller)
        {
        }

        void AttackStart(Unit* who)
        {
            return;
        }

        void UpdateAI(const uint32 diff)
        {
        }
    };

    CreatureAI* GetAI(Creature* pCreature) const
    {
        return new npc_lich_king_hrAI(pCreature);
    }
};

enum GENERAL_EVENT
{
    SAY_AGGRO                    = -1594519,
    SAY_DEATH                    = -1594520,

    SPELL_SHIELD_THROWN          = 69222,
    SPELL_SPIKE                  = 59446   // this is not right spell!
};

class npc_frostworn_general : public CreatureScript
{
public:
    npc_frostworn_general() : CreatureScript("npc_frostworn_general") { }

    struct npc_frostworn_generalAI : public ScriptedAI
    {
        npc_frostworn_generalAI(Creature *pCreature) : ScriptedAI(pCreature)
        {
            m_pInstance = (InstanceScript*)pCreature->GetInstanceScript();
            Reset();
        }

        InstanceScript* m_pInstance;

        uint32 m_uiShieldTimer;
        uint32 m_uiSpikeTimer;

        void Reset()
        {
            if (!m_pInstance)
                return;
            m_uiShieldTimer = 5000;
            m_uiSpikeTimer = 14000;
            m_pInstance->SetData(TYPE_FROST_GENERAL, NOT_STARTED);
            me->SetFlag(UNIT_FIELD_FLAGS, UNIT_FLAG_NON_ATTACKABLE);
        }

        void JustDied(Unit* pKiller)
        {
            if (!m_pInstance)
                return;
            DoScriptText(SAY_DEATH, me);
            m_pInstance->SetData(TYPE_FROST_GENERAL, DONE);
            
            me->SummonCreature(BOSS_LICH_KING, 5564.25f, 2274.69f, 733.01f, 3.93f, TEMPSUMMON_DEAD_DESPAWN);
            
            if(m_pInstance->GetData(DATA_TEAM_IN_INSTANCE)==ALLIANCE)
                me->SummonCreature(NPC_JAINA_OUTRO, 5556.27f, 2266.28f, 733.01f, 0.8f, TEMPSUMMON_DEAD_DESPAWN);
            else
                me->SummonCreature(NPC_SYLVANA_OUTRO, 5556.27f, 2266.28f, 733.01f, 0.8f, TEMPSUMMON_DEAD_DESPAWN);
        }

        void MoveInLineOfSight(Unit* pWho)
        {
            if (!m_pInstance)
                return;

            if (me->getVictim())
                return;

            if (pWho->GetTypeId() != TYPEID_PLAYER
                || m_pInstance->GetData(TYPE_MARWYN) != DONE
                || !me->IsWithinDistInMap(pWho, 20.0f)
                ) return;

            if (Player* pPlayer = (Player*)pWho)
                if (pPlayer->isGameMaster())
                    return;

            me->RemoveFlag(UNIT_FIELD_FLAGS, UNIT_FLAG_NON_ATTACKABLE);

            AttackStart(pWho);
        }

        void EnterCombat(Unit* pVictim)
        {
            if (!m_pInstance)
                return;
            DoScriptText(SAY_AGGRO, me);
            m_pInstance->SetData(TYPE_FROST_GENERAL, IN_PROGRESS);
        }

        void UpdateAI(const uint32 uiDiff)
        {
            if(!UpdateVictim())
                return;

            if(m_uiShieldTimer < uiDiff)
            {
                if(Unit *pTarget = SelectTarget(SELECT_TARGET_RANDOM, 0))
                   DoCast(pTarget,SPELL_SHIELD_THROWN);
                m_uiShieldTimer = urand(8000, 12000);
            }
            else
                m_uiShieldTimer -= uiDiff;

            if (m_uiSpikeTimer < uiDiff)
            {
                if(Unit *pTarget = SelectTarget(SELECT_TARGET_RANDOM, 0))
                    DoCast(pTarget, SPELL_SPIKE);
                m_uiSpikeTimer = urand(15000, 20000);
            }
            else
                m_uiSpikeTimer -= uiDiff;

            DoMeleeAttackIfReady();
        }
    };
    CreatureAI* GetAI(Creature* pCreature) const
    {
        return new npc_frostworn_generalAI(pCreature);
    }
};

enum TrashSpells
{
    // Ghostly Priest
    SPELL_SHADOW_WORD_PAIN                        = 72318,
    SPELL_CIRCLE_OF_DESTRUCTION                   = 72320,
    SPELL_COWER_IN_FEAR                           = 72321,
    SPELL_DARK_MENDING                            = 72322,

    // Phantom Mage
    SPELL_FIREBALL                                = 72163,
    SPELL_FLAMESTRIKE                             = 72169,
    SPELL_FROSTBOLT                               = 72166,
    SPELL_CHAINS_OF_ICE                           = 72121,
    SPELL_HALLUCINATION                           = 72342,

    // Phantom Hallucination (same as phantom mage + HALLUCINATION_2 when dies)
    SPELL_HALLUCINATION_2                         = 72344,

    // Shadowy Mercenary
    SPELL_SHADOW_STEP                             = 72326,
    SPELL_DEADLY_POISON                           = 72329,
    SPELL_ENVENOMED_DAGGER_THROW                  = 72333,
    SPELL_KIDNEY_SHOT                             = 72335,

    // Spectral Footman
    SPELL_SPECTRAL_STRIKE                         = 72198,
    SPELL_SHIELD_BASH                             = 72194,
    SPELL_TORTURED_ENRAGE                         = 72203,

    // Tortured Rifleman
    SPELL_SHOOT                                   = 72208,
    SPELL_CURSED_ARROW                            = 72222,
    SPELL_FROST_TRAP                              = 72215,
    SPELL_ICE_SHOT                                = 72268,
};

enum TrashEvents
{
    EVENT_TRASH_NONE,

    // Ghostly Priest
    EVENT_SHADOW_WORD_PAIN,
    EVENT_CIRCLE_OF_DESTRUCTION,
    EVENT_COWER_IN_FEAR,
    EVENT_DARK_MENDING,

    // Phantom Mage
    EVENT_FIREBALL,
    EVENT_FLAMESTRIKE,
    EVENT_FROSTBOLT,
    EVENT_CHAINS_OF_ICE,
    EVENT_HALLUCINATION,

    // Shadowy Mercenary
    EVENT_SHADOW_STEP,
    EVENT_DEADLY_POISON,
    EVENT_ENVENOMED_DAGGER_THROW,
    EVENT_KIDNEY_SHOT,

    // Spectral Footman
    EVENT_SPECTRAL_STRIKE,
    EVENT_SHIELD_BASH,
    EVENT_TORTURED_ENRAGE,

    // Tortured Rifleman
    EVENT_SHOOT,
    EVENT_CURSED_ARROW,
    EVENT_FROST_TRAP,
    EVENT_ICE_SHOT,
};

class npc_ghostly_priest : public CreatureScript
{
public:
    npc_ghostly_priest() : CreatureScript("npc_ghostly_priest") { }

    CreatureAI* GetAI(Creature* pCreature) const
    {
        return new npc_ghostly_priestAI(pCreature);
    }

    struct npc_ghostly_priestAI: public ScriptedAI
    {
<<<<<<< HEAD
        npc_ghostly_priestAI(Creature *c) : ScriptedAI(c)
=======
        npc_ghostly_priestAI(Creature* creature) : ScriptedAI(creature)
>>>>>>> 69c3612c
        {
        }

        EventMap events;

        void Reset()
        {
            events.Reset();
        }

        void EnterCombat(Unit* /*who*/)
        {
            events.ScheduleEvent(EVENT_SHADOW_WORD_PAIN, 8000); // TODO: adjust timers
            events.ScheduleEvent(EVENT_CIRCLE_OF_DESTRUCTION, 12000);
            events.ScheduleEvent(EVENT_COWER_IN_FEAR, 10000);
            events.ScheduleEvent(EVENT_DARK_MENDING, 20000);
        }

        void UpdateAI(const uint32 diff)
        {
            if (!UpdateVictim())
                return;

            events.Update(diff);

            if (me->HasUnitState(UNIT_STATE_CASTING))
                return;

            while (uint32 eventId = events.ExecuteEvent())
            {
                switch(eventId)
                {
                    case EVENT_SHADOW_WORD_PAIN:
                        if (Unit *pTarget = SelectTarget(SELECT_TARGET_RANDOM))
                            DoCast(pTarget, SPELL_SHADOW_WORD_PAIN);
                        events.ScheduleEvent(EVENT_SHADOW_WORD_PAIN, 8000);
                        return;
                    case EVENT_CIRCLE_OF_DESTRUCTION:
                        if (Unit *pTarget = SelectTarget(SELECT_TARGET_RANDOM))
                            DoCast(pTarget, SPELL_CIRCLE_OF_DESTRUCTION);
                        events.ScheduleEvent(EVENT_CIRCLE_OF_DESTRUCTION, 12000);
                        return;
                    case EVENT_COWER_IN_FEAR:
                        if (Unit *pTarget = SelectTarget(SELECT_TARGET_RANDOM))
                            DoCast(pTarget, SPELL_COWER_IN_FEAR);
                        events.ScheduleEvent(EVENT_COWER_IN_FEAR, 10000);
                        return;
                    case EVENT_DARK_MENDING:
                        // find an ally with missing HP
                        if (Unit *pTarget = DoSelectLowestHpFriendly(40, DUNGEON_MODE(30000, 50000)))
                        {
                            DoCast(pTarget, SPELL_DARK_MENDING);
                            events.ScheduleEvent(EVENT_DARK_MENDING, 20000);
                        }
                        else
                        {
                            // no friendly unit with missing hp. re-check in just 5 sec.
                            events.ScheduleEvent(EVENT_DARK_MENDING, 5000);
                        }
                        return;
                }
            }

            DoMeleeAttackIfReady();
        }
    };

};

class npc_phantom_mage : public CreatureScript
{
public:
    npc_phantom_mage() : CreatureScript("npc_phantom_mage") { }

    CreatureAI* GetAI(Creature* pCreature) const
    {
        return new npc_phantom_mageAI(pCreature);
    }

    struct npc_phantom_mageAI: public ScriptedAI
    {
<<<<<<< HEAD
        npc_phantom_mageAI(Creature *c) : ScriptedAI(c)
=======
        npc_phantom_mageAI(Creature* creature) : ScriptedAI(creature)
>>>>>>> 69c3612c
        {
        }

        EventMap events;

        void Reset()
        {
            events.Reset();
        }

        void EnterCombat(Unit* /*who*/)
        {
            events.ScheduleEvent(EVENT_FIREBALL, 3000); // TODO: adjust timers
            events.ScheduleEvent(EVENT_FLAMESTRIKE, 6000);
            events.ScheduleEvent(EVENT_FROSTBOLT, 9000);
            events.ScheduleEvent(EVENT_CHAINS_OF_ICE, 12000);
            events.ScheduleEvent(EVENT_HALLUCINATION, 40000);
        }

        void UpdateAI(const uint32 diff)
        {
            if (!UpdateVictim())
                return;

            events.Update(diff);

            if (me->HasUnitState(UNIT_STATE_CASTING))
                return;

            while (uint32 eventId = events.ExecuteEvent())
            {
                switch(eventId)
                {
                    case EVENT_FIREBALL:
                        if (Unit *pTarget = SelectTarget(SELECT_TARGET_RANDOM))
                            DoCast(pTarget, SPELL_FIREBALL);
                        events.ScheduleEvent(EVENT_FIREBALL, 15000);
                        return;
                    case EVENT_FLAMESTRIKE:
                        DoCast(SPELL_FLAMESTRIKE);
                        events.ScheduleEvent(EVENT_FLAMESTRIKE, 15000);
                        return;
                    case EVENT_FROSTBOLT:
                        if (Unit *pTarget = SelectTarget(SELECT_TARGET_RANDOM))
                            DoCast(pTarget, SPELL_FROSTBOLT);
                        events.ScheduleEvent(EVENT_FROSTBOLT, 15000);
                        return;
                    case EVENT_CHAINS_OF_ICE:
                        if (Unit *pTarget = SelectTarget(SELECT_TARGET_RANDOM))
                            DoCast(pTarget, SPELL_CHAINS_OF_ICE);
                        events.ScheduleEvent(EVENT_CHAINS_OF_ICE, 15000);
                        return;
                    case EVENT_HALLUCINATION:
                        DoCast(SPELL_HALLUCINATION);
                        return;
                }
            }

            DoMeleeAttackIfReady();
        }
    };

};

class npc_phantom_hallucination : public CreatureScript
{
public:
    npc_phantom_hallucination() : CreatureScript("npc_phantom_hallucination") { }

    CreatureAI* GetAI(Creature* pCreature) const
    {
        return new npc_phantom_hallucinationAI(pCreature);
    }

    struct npc_phantom_hallucinationAI : public npc_phantom_mage::npc_phantom_mageAI
    {
        npc_phantom_hallucinationAI(Creature *c) : npc_phantom_mage::npc_phantom_mageAI(c)
        {
        }

        void JustDied(Unit * /*pWho*/)
        {
            DoCast(SPELL_HALLUCINATION_2);
        }
    };

};

class npc_shadowy_mercenary : public CreatureScript
{
public:
    npc_shadowy_mercenary() : CreatureScript("npc_shadowy_mercenary") { }

    CreatureAI* GetAI(Creature* pCreature) const
    {
        return new npc_shadowy_mercenaryAI(pCreature);
    }

    struct npc_shadowy_mercenaryAI: public ScriptedAI
    {
<<<<<<< HEAD
        npc_shadowy_mercenaryAI(Creature *c) : ScriptedAI(c)
=======
        npc_shadowy_mercenaryAI(Creature* creature) : ScriptedAI(creature)
>>>>>>> 69c3612c
        {
        }

        EventMap events;

        void Reset()
        {
            events.Reset();
        }

        void EnterCombat(Unit* /*who*/)
        {
            events.ScheduleEvent(EVENT_SHADOW_STEP, 8000); // TODO: adjust timers
            events.ScheduleEvent(EVENT_DEADLY_POISON, 5000);
            events.ScheduleEvent(EVENT_ENVENOMED_DAGGER_THROW, 10000);
            events.ScheduleEvent(EVENT_KIDNEY_SHOT, 12000);
        }

        void UpdateAI(const uint32 diff)
        {
            if (!UpdateVictim())
                return;

            events.Update(diff);

            if (me->HasUnitState(UNIT_STATE_CASTING))
                return;

            while (uint32 eventId = events.ExecuteEvent())
            {
                switch(eventId)
                {
                    case EVENT_SHADOW_STEP:
                        DoCast(SPELL_SHADOW_STEP);
                        events.ScheduleEvent(EVENT_SHADOW_STEP, 8000);
                        return;
                    case EVENT_DEADLY_POISON:
                        DoCast(me->getVictim(), SPELL_DEADLY_POISON);
                        events.ScheduleEvent(EVENT_DEADLY_POISON, 10000);
                        return;
                    case EVENT_ENVENOMED_DAGGER_THROW:
                        if (Unit *pTarget = SelectTarget(SELECT_TARGET_RANDOM))
                            DoCast(pTarget, SPELL_ENVENOMED_DAGGER_THROW);
                        events.ScheduleEvent(EVENT_ENVENOMED_DAGGER_THROW, 10000);
                        return;
                    case EVENT_KIDNEY_SHOT:
                        DoCast(me->getVictim(), SPELL_KIDNEY_SHOT);
                        events.ScheduleEvent(EVENT_KIDNEY_SHOT, 10000);
                        return;
                }
            }

            DoMeleeAttackIfReady();
        }
    };

};

class npc_spectral_footman : public CreatureScript
{
public:
    npc_spectral_footman() : CreatureScript("npc_spectral_footman") { }

    CreatureAI* GetAI(Creature* pCreature) const
    {
        return new npc_spectral_footmanAI(pCreature);
    }

    struct npc_spectral_footmanAI: public ScriptedAI
    {
<<<<<<< HEAD
        npc_spectral_footmanAI(Creature *c) : ScriptedAI(c)
=======
        npc_spectral_footmanAI(Creature* creature) : ScriptedAI(creature)
>>>>>>> 69c3612c
        {
        }

        EventMap events;

        void Reset()
        {
            events.Reset();
        }

        void EnterCombat(Unit* /*who*/)
        {
            events.ScheduleEvent(EVENT_SPECTRAL_STRIKE, 5000); // TODO: adjust timers
            events.ScheduleEvent(EVENT_SHIELD_BASH, 10000);
            events.ScheduleEvent(EVENT_TORTURED_ENRAGE, 15000);
        }

        void UpdateAI(const uint32 diff)
        {
            if (!UpdateVictim())
                return;

            events.Update(diff);

            if (me->HasUnitState(UNIT_STATE_CASTING))
                return;

            while (uint32 eventId = events.ExecuteEvent())
            {
                switch(eventId)
                {
                    case EVENT_SPECTRAL_STRIKE:
                        DoCast(me->getVictim(), SPELL_SPECTRAL_STRIKE);
                        events.ScheduleEvent(EVENT_SPECTRAL_STRIKE, 5000);
                        return;
                    case EVENT_SHIELD_BASH:
                        DoCast(me->getVictim(), SPELL_SHIELD_BASH);
                        events.ScheduleEvent(EVENT_SHIELD_BASH, 5000);
                        return;
                    case EVENT_TORTURED_ENRAGE:
                        DoCast(SPELL_TORTURED_ENRAGE);
                        events.ScheduleEvent(EVENT_TORTURED_ENRAGE, 15000);
                        return;
                }
            }

            DoMeleeAttackIfReady();
        }
    };

};

class npc_tortured_rifleman : public CreatureScript
{
public:
    npc_tortured_rifleman() : CreatureScript("npc_tortured_rifleman") { }

    CreatureAI* GetAI(Creature* pCreature) const
    {
        return new npc_tortured_riflemanAI(pCreature);
    }

    struct npc_tortured_riflemanAI  : public ScriptedAI
    {
<<<<<<< HEAD
        npc_tortured_riflemanAI(Creature *c) : ScriptedAI(c)
=======
        npc_tortured_riflemanAI(Creature* creature) : ScriptedAI(creature)
>>>>>>> 69c3612c
        {
        }

        EventMap events;

        void Reset()
        {
            events.Reset();
        }

        void EnterCombat(Unit* /*who*/)
        {
            events.ScheduleEvent(EVENT_SHOOT, 2000); // TODO: adjust timers
            events.ScheduleEvent(EVENT_CURSED_ARROW, 10000);
            events.ScheduleEvent(EVENT_FROST_TRAP, 1000);
            events.ScheduleEvent(EVENT_ICE_SHOT, 15000);
        }

        void UpdateAI(const uint32 diff)
        {
            if (!UpdateVictim())
                return;

            events.Update(diff);

            if (me->HasUnitState(UNIT_STATE_CASTING))
                return;

            while (uint32 eventId = events.ExecuteEvent())
            {
                switch(eventId)
                {
                    case EVENT_SHOOT:
                        if (Unit *pTarget = SelectTarget(SELECT_TARGET_RANDOM))
                            DoCast(pTarget, SPELL_SHOOT);
                        events.ScheduleEvent(EVENT_SHOOT, 2000);
                        return;
                    case EVENT_CURSED_ARROW:
                        if (Unit *pTarget = SelectTarget(SELECT_TARGET_RANDOM))
                            DoCast(pTarget, SPELL_CURSED_ARROW);
                        events.ScheduleEvent(EVENT_CURSED_ARROW, 10000);
                        return;
                    case EVENT_FROST_TRAP:
                        DoCast(SPELL_FROST_TRAP);
                        events.ScheduleEvent(EVENT_FROST_TRAP, 30000);
                        return;
                    case EVENT_ICE_SHOT:
                        if (Unit *pTarget = SelectTarget(SELECT_TARGET_RANDOM))
                            DoCast(pTarget, SPELL_ICE_SHOT);
                        events.ScheduleEvent(EVENT_ICE_SHOT, 15000);
                        return;
                }
            }

            DoMeleeAttackIfReady();
        }
    };

};

void AddSC_halls_of_reflection()
{
    new npc_jaina_and_sylvana_HRintro();
    new npc_jaina_and_sylvana_HRextro();
    new npc_lich_king_hr();
    new npc_frostworn_general();
    new npc_ghostly_priest();
    new npc_phantom_mage();
    new npc_phantom_hallucination();
    new npc_shadowy_mercenary();
    new npc_spectral_footman();
    new npc_tortured_rifleman();
}<|MERGE_RESOLUTION|>--- conflicted
+++ resolved
@@ -1357,7 +1357,7 @@
             AttackStart(pWho);
         }
 
-        void EnterCombat(Unit* pVictim)
+        void EnterCombat(Unit* victim)
         {
             if (!m_pInstance)
                 return;
@@ -1480,11 +1480,7 @@
 
     struct npc_ghostly_priestAI: public ScriptedAI
     {
-<<<<<<< HEAD
         npc_ghostly_priestAI(Creature *c) : ScriptedAI(c)
-=======
-        npc_ghostly_priestAI(Creature* creature) : ScriptedAI(creature)
->>>>>>> 69c3612c
         {
         }
 
@@ -1566,11 +1562,7 @@
 
     struct npc_phantom_mageAI: public ScriptedAI
     {
-<<<<<<< HEAD
         npc_phantom_mageAI(Creature *c) : ScriptedAI(c)
-=======
-        npc_phantom_mageAI(Creature* creature) : ScriptedAI(creature)
->>>>>>> 69c3612c
         {
         }
 
@@ -1671,11 +1663,7 @@
 
     struct npc_shadowy_mercenaryAI: public ScriptedAI
     {
-<<<<<<< HEAD
         npc_shadowy_mercenaryAI(Creature *c) : ScriptedAI(c)
-=======
-        npc_shadowy_mercenaryAI(Creature* creature) : ScriptedAI(creature)
->>>>>>> 69c3612c
         {
         }
 
@@ -1746,11 +1734,7 @@
 
     struct npc_spectral_footmanAI: public ScriptedAI
     {
-<<<<<<< HEAD
         npc_spectral_footmanAI(Creature *c) : ScriptedAI(c)
-=======
-        npc_spectral_footmanAI(Creature* creature) : ScriptedAI(creature)
->>>>>>> 69c3612c
         {
         }
 
@@ -1815,11 +1799,7 @@
 
     struct npc_tortured_riflemanAI  : public ScriptedAI
     {
-<<<<<<< HEAD
         npc_tortured_riflemanAI(Creature *c) : ScriptedAI(c)
-=======
-        npc_tortured_riflemanAI(Creature* creature) : ScriptedAI(creature)
->>>>>>> 69c3612c
         {
         }
 
