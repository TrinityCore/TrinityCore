--- conflicted
+++ resolved
@@ -1643,11 +1643,7 @@
         {
         }
 
-<<<<<<< HEAD
-        void JustDied(Unit * /*pWho*/)
-=======
         void JustDied(Unit* /*killer*/)
->>>>>>> d4cc9078
         {
             DoCast(SPELL_HALLUCINATION_2);
         }
