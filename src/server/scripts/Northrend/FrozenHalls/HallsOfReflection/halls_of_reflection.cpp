--- conflicted
+++ resolved
@@ -18,14 +18,10 @@
 * Foundation, Inc., 59 Temple Place, Suite 330, Boston, MA  02111-1307  USA
 */
 
-<<<<<<< HEAD
-#include "ScriptPCH.h"
 #include "ScriptedEscortAI.h"
-=======
 #include "ScriptMgr.h"
 #include "ScriptedCreature.h"
 #include "ScriptedGossip.h"
->>>>>>> 5a99dfad
 #include "halls_of_reflection.h"
 
 enum
