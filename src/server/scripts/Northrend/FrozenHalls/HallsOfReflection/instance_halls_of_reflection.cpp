/*
 * Copyright (C) 2008 - 2010 Trinity <http://www.trinitycore.org/>
 *
 * Copyright (C) 2006 - 2010 ScriptDev2 <https://scriptdev2.svn.sourceforge.net/>
 *
 * This program is free software; you can redistribute it and/or modify
 * it under the terms of the GNU General Public License as published by
 * the Free Software Foundation; either version 2 of the License, or
 * (at your option) any later version.
 *
 * This program is distributed in the hope that it will be useful,
 * but WITHOUT ANY WARRANTY; without even the implied warranty of
 * MERCHANTABILITY or FITNESS FOR A PARTICULAR PURPOSE.  See the
 * GNU General Public License for more details.
 *
 * You should have received a copy of the GNU General Public License
 * along with this program; if not, write to the Free Software
 * Foundation, Inc., 59 Temple Place, Suite 330, Boston, MA  02111-1307  USA
 */

<<<<<<< HEAD
/* ScriptData
SDName: instance_halls_of_reflection
SD%Complete: 70%
SDComment:
SDErrors:
SDCategory: instance script
SDAuthor: /dev/rsa, modified by MaxXx2021 aka Mioka
EndScriptData */

#include "ScriptPCH.h"
=======
#include "ScriptMgr.h"
#include "ScriptedCreature.h"
#include "InstanceScript.h"
>>>>>>> 5a99dfad
#include "halls_of_reflection.h"
#include "World.h"

class instance_halls_of_reflection : public InstanceMapScript
{
public:
    instance_halls_of_reflection() : InstanceMapScript("instance_halls_of_reflection", 668) { }

    struct instance_halls_of_reflection_InstanceMapScript : public InstanceScript
    {
        instance_halls_of_reflection_InstanceMapScript(Map* pMap) : InstanceScript(pMap) 
        {
            Difficulty = pMap->GetDifficulty();
            Initialize();
        }

        uint32 m_auiEncounter[MAX_ENCOUNTERS+1];
        uint32 m_auiLider;
        std::string strSaveData;

        uint8 Difficulty;
        uint8 m_uiSummons;

        uint64 m_uiFalricGUID;
        uint64 m_uiMarwynGUID;  
        uint64 m_uiLichKingGUID;
        uint64 m_uiLiderGUID;

        uint64 m_uiMainGateGUID;
        uint64 m_uiExitGateGUID;
        uint64 m_uiDoor2GUID;
        uint64 m_uiDoor3GUID;

        uint64 m_uiFrostGeneralGUID;
        uint64 m_uiCaptainsChestHordeGUID;
        uint64 m_uiCaptainsChestAllianceGUID;
        uint64 m_uiFrostmourneGUID;
        uint64 m_uiFrostmourneAltarGUID;
        uint64 m_uiPortalGUID;
        uint64 m_uiIceWall1GUID;
        uint64 m_uiIceWall2GUID;
        uint64 m_uiIceWall3GUID;
        uint64 m_uiIceWall4GUID;
        uint64 m_uiGoCaveGUID;
        uint32 m_uiTeamInInstance;

        void Initialize()
        {
            for (uint8 i = 0; i < MAX_ENCOUNTERS; ++i)
                m_auiEncounter[i] = NOT_STARTED;
            m_uiMainGateGUID = 0;
            m_uiFrostmourneGUID = 0;
            m_uiFalricGUID = 0;
            m_uiLiderGUID = 0;
            m_uiLichKingGUID = 0;
            m_uiExitGateGUID = 0;
            m_uiSummons = 0;
            m_uiIceWall1GUID = 0;
            m_uiIceWall2GUID = 0;
            m_uiIceWall3GUID = 0;
            m_uiIceWall4GUID = 0;
            m_uiGoCaveGUID = 0;
            m_uiTeamInInstance = 0;
        }

        void OpenDoor(uint64 guid)
        {
            if(!guid) return;
            GameObject* go = instance->GetGameObject(guid);
            if(go) go->SetGoState(GO_STATE_ACTIVE);
        }

        void CloseDoor(uint64 guid)
        {
            if(!guid) return;
            GameObject* go = instance->GetGameObject(guid);
            if(go) go->SetGoState(GO_STATE_READY);
        }

        void OnCreatureCreate(Creature* creature)
        {
            Map::PlayerList const &players = instance->GetPlayers();
            if (!players.isEmpty())
                if (Player* pPlayer = players.begin()->getSource())
                    m_uiTeamInInstance = pPlayer->GetTeam();

            switch(creature->GetEntry())
            {
                case NPC_FALRIC: 
                       m_uiFalricGUID = creature->GetGUID(); 
                       break;
                case NPC_MARWYN: 
                       m_uiMarwynGUID = creature->GetGUID();  
                       break;
                case BOSS_LICH_KING: 
                       m_uiLichKingGUID = creature->GetGUID();
                       break;
                case NPC_FROST_GENERAL:
                       m_uiFrostGeneralGUID = creature->GetGUID();
                       break;
            }
        }

        void OnPlayerEnter(Player *pPlayer)
        {

        enum PhaseControl
        {
            HORDE_CONTROL_PHASE_SHIFT_1    = 55773,
            HORDE_CONTROL_PHASE_SHIFT_2    = 60028,
            ALLIANCE_CONTROL_PHASE_SHIFT_1 = 55774,
            ALLIANCE_CONTROL_PHASE_SHIFT_2 = 60027,
        };
        
         if (!sWorld->getBoolConfig(CONFIG_ALLOW_TWO_SIDE_INTERACTION_GROUP)) return;

            switch (pPlayer->GetTeam())
            {
                case ALLIANCE:
                      if (pPlayer && pPlayer->IsInWorld() && pPlayer->HasAura(HORDE_CONTROL_PHASE_SHIFT_1))
                          pPlayer->RemoveAurasDueToSpell(HORDE_CONTROL_PHASE_SHIFT_1);
                      pPlayer->CastSpell(pPlayer, HORDE_CONTROL_PHASE_SHIFT_2, false);
                      break;
                case HORDE:
                      if (pPlayer && pPlayer->IsInWorld() && pPlayer->HasAura(ALLIANCE_CONTROL_PHASE_SHIFT_1)) 
                          pPlayer->RemoveAurasDueToSpell(ALLIANCE_CONTROL_PHASE_SHIFT_1);
                      pPlayer->CastSpell(pPlayer, ALLIANCE_CONTROL_PHASE_SHIFT_2, false);
                      break;
            };

        };

        void OnGameObjectCreate(GameObject* go)
        {
            switch(go->GetEntry())
            {
                case GO_IMPENETRABLE_DOOR: m_uiMainGateGUID = go->GetGUID(); break;
                case GO_FROSTMOURNE: m_uiFrostmourneGUID = go->GetGUID(); break;
                case GO_ICECROWN_DOOR:     m_uiExitGateGUID = go->GetGUID(); break;
                case GO_ICECROWN_DOOR_2:   m_uiDoor2GUID = go->GetGUID(); break;
                case GO_ICECROWN_DOOR_3:   m_uiDoor3GUID = go->GetGUID(); break;
                case GO_PORTAL:            m_uiPortalGUID = go->GetGUID(); break;
                case GO_CAPTAIN_CHEST_1:
                                      if (Difficulty == RAID_DIFFICULTY_10MAN_NORMAL)
                                      m_uiCaptainsChestHordeGUID = go->GetGUID(); 
                                      break;
                case GO_CAPTAIN_CHEST_3:
                                      if (Difficulty == RAID_DIFFICULTY_25MAN_NORMAL)
                                      m_uiCaptainsChestHordeGUID = go->GetGUID(); 
                                      break;
                case GO_CAPTAIN_CHEST_2:
                                      if (Difficulty == RAID_DIFFICULTY_10MAN_NORMAL)
                                      m_uiCaptainsChestAllianceGUID = go->GetGUID(); 
                                      break;
                case GO_CAPTAIN_CHEST_4:
                                      if (Difficulty == RAID_DIFFICULTY_25MAN_NORMAL)
                                      m_uiCaptainsChestAllianceGUID = go->GetGUID(); 
                                      break;
                case GO_ICE_WALL_1:
                    m_uiIceWall1GUID = go->GetGUID();
                    go->SetGoState(GO_STATE_READY);
                    break;
                case GO_ICE_WALL_2:
                    m_uiIceWall2GUID = go->GetGUID();
                    go->SetGoState(GO_STATE_READY);
                    break;
                case GO_ICE_WALL_3:
                    m_uiIceWall3GUID = go->GetGUID();
                    go->SetGoState(GO_STATE_READY);
                    break;
                case GO_ICE_WALL_4:
                    m_uiIceWall4GUID = go->GetGUID();
                    go->SetGoState(GO_STATE_READY);
                    break;
                case GO_CAVE:
                    m_uiGoCaveGUID = go->GetGUID();
                    go->SetGoState(GO_STATE_ACTIVE);
                    break;
            }
        }

        void SetData(uint32 uiType, uint32 uiData)
        {
            switch(uiType)
            {
                case TYPE_PHASE:                m_auiEncounter[uiType] = uiData; break;
                case TYPE_EVENT:                m_auiEncounter[uiType] = uiData;
                                                uiData = NOT_STARTED;
                    break;
                case TYPE_FALRIC:               m_auiEncounter[uiType] = uiData;
                    if(uiData == SPECIAL)
                                                    CloseDoor(m_uiExitGateGUID);
                    break;
                case TYPE_MARWYN:               m_auiEncounter[uiType] = uiData;
                    if(uiData == DONE)
                    {
                                                   OpenDoor(m_uiMainGateGUID);
                                                   OpenDoor(m_uiExitGateGUID);
                    }
                    break;
                case TYPE_FROST_GENERAL:        m_auiEncounter[uiType] = uiData; 
                                                if(uiData == DONE)
                                                   OpenDoor(m_uiDoor2GUID);
                    break;
                case TYPE_LICH_KING:            m_auiEncounter[uiType] = uiData;
                                                if(uiData == IN_PROGRESS)
                                                   OpenDoor(m_uiDoor3GUID);
                                                if(uiData == DONE)
                                                {
                                                if (m_auiLider == 1)
                                                {
                                                if (GameObject* pChest = instance->GetGameObject(m_uiCaptainsChestAllianceGUID))
                                                    if (pChest && !pChest->isSpawned()) {
                                                        pChest->SetRespawnTime(DAY);
                                                    };
                                                } else
                                                if (GameObject* pChest = instance->GetGameObject(m_uiCaptainsChestHordeGUID))
                                                    if (pChest && !pChest->isSpawned()) {
                                                        pChest->SetRespawnTime(DAY);
                                                    };
                                                if (GameObject* pPortal = instance->GetGameObject(m_uiPortalGUID))
                                                    if (pPortal && !pPortal->isSpawned()) {
                                                        pPortal->SetRespawnTime(DAY);
                                                    };
                                                }
                    break;
                case TYPE_ICE_WALL_01:          m_auiEncounter[uiType] = uiData; break;
                case TYPE_ICE_WALL_02:          m_auiEncounter[uiType] = uiData; break;
                case TYPE_ICE_WALL_03:          m_auiEncounter[uiType] = uiData; break;
                case TYPE_ICE_WALL_04:          m_auiEncounter[uiType] = uiData; break;
                case TYPE_HALLS:                m_auiEncounter[uiType] = uiData; break;
                case DATA_LIDER:                m_auiLider = uiData;
                                                uiData = NOT_STARTED;
                    break;
                case DATA_SUMMONS:              if (uiData == 3) m_uiSummons = 0;
                                                else if (uiData == 1) ++m_uiSummons;
                                                else if (uiData == 0) --m_uiSummons;
                                                uiData = NOT_STARTED;
                    break;
            }

            if (uiData == DONE)
            {
                OUT_SAVE_INST_DATA;

                std::ostringstream saveStream;

                for(uint8 i = 0; i < MAX_ENCOUNTERS; ++i)
                    saveStream << m_auiEncounter[i] << " ";

                strSaveData = saveStream.str();

                SaveToDB();
                OUT_SAVE_INST_DATA_COMPLETE;
            }
        }

        const char* Save()
        {
            return strSaveData.c_str();
        }

        uint32 GetData(uint32 uiType)
        {
            switch(uiType)
            {
                case TYPE_PHASE:                return m_auiEncounter[uiType];
                case TYPE_EVENT:                return m_auiEncounter[uiType];
                case TYPE_FALRIC:               return m_auiEncounter[uiType];
                case TYPE_MARWYN:               return m_auiEncounter[uiType];
                case TYPE_LICH_KING:            return m_auiEncounter[uiType];
                case TYPE_FROST_GENERAL:        return m_auiEncounter[uiType];
                case TYPE_ICE_WALL_01:          return m_auiEncounter[uiType];
                case TYPE_ICE_WALL_02:          return m_auiEncounter[uiType];
                case TYPE_ICE_WALL_03:          return m_auiEncounter[uiType];
                case TYPE_ICE_WALL_04:          return m_auiEncounter[uiType];
                case TYPE_HALLS:                return m_auiEncounter[uiType];
                case DATA_LIDER:                return m_auiLider;
                case DATA_SUMMONS:              return m_uiSummons;
                case DATA_TEAM_IN_INSTANCE:     return m_uiTeamInInstance;
                default:                        return 0;
            }
            return 0;
        }

        void SetData64(uint32 uiData, uint64 uiGuid)
        {
            switch(uiData)
            {
                case DATA_ESCAPE_LIDER:
                       m_uiLiderGUID = uiGuid;
                       break;
            }
        }

        uint64 GetData64(uint32 uiData)
        {
            switch(uiData)
            {
                case GO_IMPENETRABLE_DOOR: return m_uiMainGateGUID;
                case GO_FROSTMOURNE:       return m_uiFrostmourneGUID;
                case NPC_FALRIC:           return m_uiFalricGUID;
                case NPC_MARWYN:           return m_uiMarwynGUID;
                case BOSS_LICH_KING:       return m_uiLichKingGUID;
                case DATA_ESCAPE_LIDER:    return m_uiLiderGUID;
                case NPC_FROST_GENERAL:    return m_uiFrostGeneralGUID;
                case GO_ICECROWN_DOOR:     return m_uiExitGateGUID;
                case GO_ICECROWN_DOOR_2:   return m_uiDoor2GUID;
                case GO_ICECROWN_DOOR_3:   return m_uiDoor3GUID;
                case GO_ICE_WALL_1:        return m_uiIceWall1GUID;
                case GO_ICE_WALL_2:        return m_uiIceWall2GUID;
                case GO_ICE_WALL_3:        return m_uiIceWall3GUID;
                case GO_ICE_WALL_4:        return m_uiIceWall4GUID;
                case GO_CAVE:              return m_uiGoCaveGUID;
            }
            return 0;
        }

        void Load(const char* chrIn)
        {
            if (!chrIn)
            {
                OUT_LOAD_INST_DATA_FAIL;
                return;
            }

            OUT_LOAD_INST_DATA(chrIn);

            std::istringstream loadStream(chrIn);

            for(uint8 i = 0; i < MAX_ENCOUNTERS; ++i)
            {
                loadStream >> m_auiEncounter[i];

                if (m_auiEncounter[i] == IN_PROGRESS)
                    m_auiEncounter[i] = NOT_STARTED;
            }

            OUT_LOAD_INST_DATA_COMPLETE;
        }

    };

    InstanceScript* GetInstanceScript (InstanceMap* pMap) const
    {
        return new instance_halls_of_reflection_InstanceMapScript(pMap);
    }
};


void AddSC_instance_halls_of_reflection()
{
    new instance_halls_of_reflection();
}<|MERGE_RESOLUTION|>--- conflicted
+++ resolved
@@ -18,7 +18,6 @@
  * Foundation, Inc., 59 Temple Place, Suite 330, Boston, MA  02111-1307  USA
  */
 
-<<<<<<< HEAD
 /* ScriptData
 SDName: instance_halls_of_reflection
 SD%Complete: 70%
@@ -28,12 +27,9 @@
 SDAuthor: /dev/rsa, modified by MaxXx2021 aka Mioka
 EndScriptData */
 
-#include "ScriptPCH.h"
-=======
 #include "ScriptMgr.h"
 #include "ScriptedCreature.h"
 #include "InstanceScript.h"
->>>>>>> 5a99dfad
 #include "halls_of_reflection.h"
 #include "World.h"
 
