--- conflicted
+++ resolved
@@ -85,8 +85,8 @@
     NPC_RESCUED_SLAVE_HORDE                     = 36889,
     NPC_MARTIN_VICTUS_1                         = 37591,
     NPC_MARTIN_VICTUS_2                         = 37580,
-    NPC_GORKUN_IRONSKULL_1                      = 37592,
-    NPC_GORKUN_IRONSKULL_2                      = 37581,
+    NPC_GORKUN_IRONSKULL_1                      = 37581,
+    NPC_GORKUN_IRONSKULL_2                      = 37592,
 
     NPC_FORGEMASTER_STALKER                     = 36495,
     NPC_EXPLODING_ORB                           = 36610,
@@ -102,20 +102,13 @@
     GO_HALLS_OF_REFLECTION_PORTCULLIS           = 201848
 };
 
-<<<<<<< HEAD
-enum POSSpellsIcicle
-=======
 enum SpellsIcicle
->>>>>>> 28d470c5
 {
     SPELL_ICICLE_SUMMON                 = 69424,
     SPELL_ICICLE_FALL_TRIGGER           = 69426,
     SPELL_ICICLE_FALL_VISUAL            = 69428,
     SPELL_DONT_LOOK_UP_ACHIEV_CREDIT    = 72845
 };
-
-<<<<<<< HEAD
-class Creature;
 
 class ScheduledIcicleSummons : public BasicEvent
 {
@@ -131,25 +124,7 @@
 template <class AI, class T>
 inline AI* GetPitOfSaronAI(T* obj)
 {
-=======
-class ScheduledIcicleSummons : public BasicEvent
-{
-    public:
-        ScheduledIcicleSummons(Creature* trigger) : _trigger(trigger) { }
-
-        bool Execute(uint64 /*time*/, uint32 /*diff*/) override;
-
-    private:
-        Creature* _trigger;
-};
-
-template <class AI, class T>
-inline AI* GetPitOfSaronAI(T* obj)
-{
->>>>>>> 28d470c5
     return GetInstanceAI<AI>(obj, PoSScriptName);
 }
 
-#define RegisterPitOfSaronCreatureAI(ai_name) RegisterCreatureAIWithFactory(ai_name, GetPitOfSaronAI)
-
 #endif // PIT_OF_SARON_H_