/*
 * This file is part of the TrinityCore Project. See AUTHORS file for Copyright information
 *
 * This program is free software; you can redistribute it and/or modify it
 * under the terms of the GNU General Public License as published by the
 * Free Software Foundation; either version 2 of the License, or (at your
 * option) any later version.
 *
 * This program is distributed in the hope that it will be useful, but WITHOUT
 * ANY WARRANTY; without even the implied warranty of MERCHANTABILITY or
 * FITNESS FOR A PARTICULAR PURPOSE. See the GNU General Public License for
 * more details.
 *
 * You should have received a copy of the GNU General Public License along
 * with this program. If not, see <http://www.gnu.org/licenses/>.
 */

#include "ScriptMgr.h"
#include "GameObject.h"
#include "InstanceScript.h"
#include "MotionMaster.h"
#include "ObjectAccessor.h"
#include "pit_of_saron.h"
#include "ScriptedCreature.h"
#include "SpellAuras.h"
#include "SpellScript.h"

enum Yells
{
    SAY_AGGRO                   = 0,
    SAY_PHASE2                  = 1,
    SAY_PHASE3                  = 2,
    SAY_DEATH                   = 3,
    SAY_SLAY                    = 4,
    SAY_THROW_SARONITE          = 5,
    SAY_CAST_DEEP_FREEZE        = 6,

    SAY_TYRANNUS_DEATH          = 0
};

enum Spells
{
    SPELL_PERMAFROST            = 70326,
    SPELL_THROW_SARONITE        = 68788,
    SPELL_THUNDERING_STOMP      = 68771,
    SPELL_CHILLING_WAVE         = 68778,
    SPELL_DEEP_FREEZE           = 70381,
    SPELL_FORGE_MACE            = 68785,
    SPELL_FORGE_BLADE           = 68774
};

#define SPELL_PERMAFROST_HELPER RAID_MODE<uint32>(68786, 70336)
#define SPELL_FORGE_BLADE_HELPER RAID_MODE<uint32>(68774, 70334)

enum Phases
{
    PHASE_ONE                   = 1,
    PHASE_TWO                   = 2,
    PHASE_THREE                 = 3
};

enum MiscData
{
    EQUIP_ID_SWORD              = 49345,
    EQUIP_ID_MACE               = 49344,
    ACHIEV_DOESNT_GO_TO_ELEVEN  = 0,
    POINT_FORGE                 = 0
};

enum Events
{
    EVENT_THROW_SARONITE        = 1,
    EVENT_CHILLING_WAVE         = 2,
    EVENT_DEEP_FREEZE           = 3,
    EVENT_FORGE_JUMP            = 4,
    EVENT_RESUME_ATTACK         = 5
};

Position const northForgePos = { 722.5643f, -234.1615f, 527.182f, 2.16421f };
Position const southForgePos = { 639.257f, -210.1198f, 529.015f, 0.523599f };

class boss_garfrost : public CreatureScript
{
    public:
        boss_garfrost() : CreatureScript("boss_garfrost") { }

        struct boss_garfrostAI : public BossAI
        {
            boss_garfrostAI(Creature* creature) : BossAI(creature, DATA_GARFROST)
            {
                Initialize();
            }

            void Initialize()
            {
                _permafrostStack = 0;
            }

            void Reset() override
            {
                _Reset();
                events.SetPhase(PHASE_ONE);
                SetEquipmentSlots(true);
                Initialize();
            }

            void JustEngagedWith(Unit* who) override
            {
                BossAI::JustEngagedWith(who);
                Talk(SAY_AGGRO);
                DoCast(me, SPELL_PERMAFROST);
                me->CallForHelp(70.0f);
                events.ScheduleEvent(EVENT_THROW_SARONITE, 7s);
            }

            void KilledUnit(Unit* victim) override
            {
                if (victim->GetTypeId() == TYPEID_PLAYER)
                    Talk(SAY_SLAY);
            }

            void JustDied(Unit* /*killer*/) override
            {
                _JustDied();
                Talk(SAY_DEATH);
                me->RemoveAllGameObjects();

                if (Creature* tyrannus = ObjectAccessor::GetCreature(*me, instance->GetGuidData(DATA_TYRANNUS)))
                    tyrannus->AI()->Talk(SAY_TYRANNUS_DEATH);
            }

            void DamageTaken(Unit* /*attacker*/, uint32& /*damage*/) override
            {
                if (events.IsInPhase(PHASE_ONE) && !HealthAbovePct(66))
                {
                    events.SetPhase(PHASE_TWO);
                    Talk(SAY_PHASE2);
                    events.DelayEvents(8s);
                    DoCast(me, SPELL_THUNDERING_STOMP);
                    events.ScheduleEvent(EVENT_FORGE_JUMP, 1500ms);
                    return;
                }

                if (events.IsInPhase(PHASE_TWO) && !HealthAbovePct(33))
                {
                    events.SetPhase(PHASE_THREE);
                    Talk(SAY_PHASE3);
                    events.DelayEvents(8s);
                    DoCast(me, SPELL_THUNDERING_STOMP);
                    events.ScheduleEvent(EVENT_FORGE_JUMP, 1500ms);
                    return;
                }
            }

            void MovementInform(uint32 type, uint32 id) override
            {
                if (type != EFFECT_MOTION_TYPE || id != POINT_FORGE)
                    return;

                if (events.IsInPhase(PHASE_TWO))
                {
                    DoCast(me, SPELL_FORGE_BLADE);
                    SetEquipmentSlots(false, EQUIP_ID_SWORD);
                }
                if (events.IsInPhase(PHASE_THREE))
                {
                    me->RemoveAurasDueToSpell(SPELL_FORGE_BLADE_HELPER);
                    DoCast(me, SPELL_FORGE_MACE);
                    SetEquipmentSlots(false, EQUIP_ID_MACE);
                }
                events.ScheduleEvent(EVENT_RESUME_ATTACK, 5s);
            }

<<<<<<< HEAD
            void SpellHitTarget(WorldObject* target, SpellInfo const* spellInfo) override
=======
            void SpellHitTarget(Unit* target, SpellInfo const* spell) override
>>>>>>> 28d470c5
            {
                Unit* unitTarget = target->ToUnit();
                if (!unitTarget)
                    return;

                if (spellInfo->Id == SPELL_PERMAFROST_HELPER)
                {
                    if (Aura* aura = unitTarget->GetAura(SPELL_PERMAFROST_HELPER))
                        _permafrostStack = std::max<uint32>(_permafrostStack, aura->GetStackAmount());
                }
            }

            uint32 GetData(uint32 /*type*/) const override
            {
                return _permafrostStack;
            }

            void UpdateAI(uint32 diff) override
            {
                if (!UpdateVictim())
                    return;

                events.Update(diff);

                if (me->HasUnitState(UNIT_STATE_CASTING))
                    return;

                while (uint32 eventId = events.ExecuteEvent())
                {
                    switch (eventId)
                    {
                        case EVENT_THROW_SARONITE:
                            if (Unit* target = SelectTarget(SelectTargetMethod::Random, 0, 0.0f, true))
                            {
                                Talk(SAY_THROW_SARONITE, target);
                                DoCast(target, SPELL_THROW_SARONITE);
                            }
                            events.ScheduleEvent(EVENT_THROW_SARONITE, 12500ms, 20s);
                            break;
                        case EVENT_CHILLING_WAVE:
                            DoCast(me, SPELL_CHILLING_WAVE);
                            events.ScheduleEvent(EVENT_CHILLING_WAVE, 4s, 0, PHASE_TWO);
                            break;
                        case EVENT_DEEP_FREEZE:
                            if (Unit* target = SelectTarget(SelectTargetMethod::Random, 0, 0.0f, true))
                            {
                                Talk(SAY_CAST_DEEP_FREEZE, target);
                                DoCast(target, SPELL_DEEP_FREEZE);
                            }
                            events.ScheduleEvent(EVENT_DEEP_FREEZE, 35s, 0, PHASE_THREE);
                            break;
                        case EVENT_FORGE_JUMP:
                            me->AttackStop();
                            if (events.IsInPhase(PHASE_TWO))
                                me->GetMotionMaster()->MoveJump(northForgePos, 25.0f, 15.0f, POINT_FORGE);
                            else if (events.IsInPhase(PHASE_THREE))
                                me->GetMotionMaster()->MoveJump(southForgePos, 25.0f, 15.0f, POINT_FORGE);
                            break;
                        case EVENT_RESUME_ATTACK:
                            if (events.IsInPhase(PHASE_TWO))
                                events.ScheduleEvent(EVENT_CHILLING_WAVE, 5s, 0, PHASE_TWO);
                            else if (events.IsInPhase(PHASE_THREE))
                                events.ScheduleEvent(EVENT_DEEP_FREEZE, 10s, 0, PHASE_THREE);
                            AttackStart(me->GetVictim());
                            break;
                        default:
                            break;
                    }

                    if (me->HasUnitState(UNIT_STATE_CASTING))
                        return;
                }

                DoMeleeAttackIfReady();
            }

        private:
            uint32 _permafrostStack;
        };

        CreatureAI* GetAI(Creature* creature) const override
        {
            return GetPitOfSaronAI<boss_garfrostAI>(creature);
        }
};

class spell_garfrost_permafrost : public SpellScriptLoader
{
    public:
        spell_garfrost_permafrost() : SpellScriptLoader("spell_garfrost_permafrost") { }

        class spell_garfrost_permafrost_SpellScript : public SpellScript
        {
            PrepareSpellScript(spell_garfrost_permafrost_SpellScript);

        public:
            spell_garfrost_permafrost_SpellScript()
            {
                prevented = false;
            }

        private:
            void PreventHitByLoS(SpellMissInfo missInfo)
            {
                if (missInfo != SPELL_MISS_NONE)
                    return;

                if (Unit* target = GetHitUnit())
                {
                    Unit* caster = GetCaster();
                    //Temporary Line of Sight Check
                    std::list<GameObject*> blockList;
                    caster->GetGameObjectListWithEntryInGrid(blockList, GO_SARONITE_ROCK, 100.0f);
                    if (!blockList.empty())
                    {
                        for (std::list<GameObject*>::const_iterator itr = blockList.begin(); itr != blockList.end(); ++itr)
                        {
                            if (!(*itr)->IsInvisibleDueToDespawn())
                            {
                                if ((*itr)->IsInBetween(caster, target, 4.0f))
                                {
                                    prevented = true;
                                    target->ApplySpellImmune(GetSpellInfo()->Id, IMMUNITY_ID, GetSpellInfo()->Id, true);
                                    PreventHitDefaultEffect(EFFECT_0);
                                    PreventHitDefaultEffect(EFFECT_1);
                                    PreventHitDefaultEffect(EFFECT_2);
                                    PreventHitDamage();
                                    break;
                                }
                            }
                        }
                    }
                }
            }

            void RestoreImmunity()
            {
                if (Unit* target = GetHitUnit())
                {
                    target->ApplySpellImmune(GetSpellInfo()->Id, IMMUNITY_ID, GetSpellInfo()->Id, false);
                    if (prevented)
                        PreventHitAura();
                }
            }

            void Register() override
            {
                BeforeHit += BeforeSpellHitFn(spell_garfrost_permafrost_SpellScript::PreventHitByLoS);
                AfterHit += SpellHitFn(spell_garfrost_permafrost_SpellScript::RestoreImmunity);
            }

            bool prevented;
        };

        SpellScript* GetSpellScript() const override
        {
            return new spell_garfrost_permafrost_SpellScript();
        }
};

class achievement_doesnt_go_to_eleven : public AchievementCriteriaScript
{
    public:
        achievement_doesnt_go_to_eleven() : AchievementCriteriaScript("achievement_doesnt_go_to_eleven") { }

        bool OnCheck(Player* /*source*/, Unit* target) override
        {
            if (target)
                if (Creature* garfrost = target->ToCreature())
                    if (garfrost->AI()->GetData(ACHIEV_DOESNT_GO_TO_ELEVEN) <= 10)
                        return true;

            return false;
        }
};

void AddSC_boss_garfrost()
{
    new boss_garfrost();
    new spell_garfrost_permafrost();
    new achievement_doesnt_go_to_eleven();
}<|MERGE_RESOLUTION|>--- conflicted
+++ resolved
@@ -104,13 +104,13 @@
                 Initialize();
             }
 
-            void JustEngagedWith(Unit* who) override
-            {
-                BossAI::JustEngagedWith(who);
+            void EnterCombat(Unit* /*who*/) override
+            {
+                _EnterCombat();
                 Talk(SAY_AGGRO);
                 DoCast(me, SPELL_PERMAFROST);
                 me->CallForHelp(70.0f);
-                events.ScheduleEvent(EVENT_THROW_SARONITE, 7s);
+                events.ScheduleEvent(EVENT_THROW_SARONITE, 7000);
             }
 
             void KilledUnit(Unit* victim) override
@@ -135,9 +135,9 @@
                 {
                     events.SetPhase(PHASE_TWO);
                     Talk(SAY_PHASE2);
-                    events.DelayEvents(8s);
+                    events.DelayEvents(8000);
                     DoCast(me, SPELL_THUNDERING_STOMP);
-                    events.ScheduleEvent(EVENT_FORGE_JUMP, 1500ms);
+                    events.ScheduleEvent(EVENT_FORGE_JUMP, 1500);
                     return;
                 }
 
@@ -145,9 +145,9 @@
                 {
                     events.SetPhase(PHASE_THREE);
                     Talk(SAY_PHASE3);
-                    events.DelayEvents(8s);
+                    events.DelayEvents(8000);
                     DoCast(me, SPELL_THUNDERING_STOMP);
-                    events.ScheduleEvent(EVENT_FORGE_JUMP, 1500ms);
+                    events.ScheduleEvent(EVENT_FORGE_JUMP, 1500);
                     return;
                 }
             }
@@ -168,22 +168,14 @@
                     DoCast(me, SPELL_FORGE_MACE);
                     SetEquipmentSlots(false, EQUIP_ID_MACE);
                 }
-                events.ScheduleEvent(EVENT_RESUME_ATTACK, 5s);
-            }
-
-<<<<<<< HEAD
-            void SpellHitTarget(WorldObject* target, SpellInfo const* spellInfo) override
-=======
+                events.ScheduleEvent(EVENT_RESUME_ATTACK, 5000);
+            }
+
             void SpellHitTarget(Unit* target, SpellInfo const* spell) override
->>>>>>> 28d470c5
-            {
-                Unit* unitTarget = target->ToUnit();
-                if (!unitTarget)
-                    return;
-
-                if (spellInfo->Id == SPELL_PERMAFROST_HELPER)
-                {
-                    if (Aura* aura = unitTarget->GetAura(SPELL_PERMAFROST_HELPER))
+            {
+                if (spell->Id == SPELL_PERMAFROST_HELPER)
+                {
+                    if (Aura* aura = target->GetAura(SPELL_PERMAFROST_HELPER))
                         _permafrostStack = std::max<uint32>(_permafrostStack, aura->GetStackAmount());
                 }
             }
@@ -208,24 +200,24 @@
                     switch (eventId)
                     {
                         case EVENT_THROW_SARONITE:
-                            if (Unit* target = SelectTarget(SelectTargetMethod::Random, 0, 0.0f, true))
+                            if (Unit* target = SelectTarget(SELECT_TARGET_RANDOM, 0, 0.0f, true))
                             {
                                 Talk(SAY_THROW_SARONITE, target);
                                 DoCast(target, SPELL_THROW_SARONITE);
                             }
-                            events.ScheduleEvent(EVENT_THROW_SARONITE, 12500ms, 20s);
+                            events.ScheduleEvent(EVENT_THROW_SARONITE, urand(12500, 20000));
                             break;
                         case EVENT_CHILLING_WAVE:
                             DoCast(me, SPELL_CHILLING_WAVE);
-                            events.ScheduleEvent(EVENT_CHILLING_WAVE, 4s, 0, PHASE_TWO);
+                            events.ScheduleEvent(EVENT_CHILLING_WAVE, 40000, 0, PHASE_TWO);
                             break;
                         case EVENT_DEEP_FREEZE:
-                            if (Unit* target = SelectTarget(SelectTargetMethod::Random, 0, 0.0f, true))
+                            if (Unit* target = SelectTarget(SELECT_TARGET_RANDOM, 0, 0.0f, true))
                             {
                                 Talk(SAY_CAST_DEEP_FREEZE, target);
                                 DoCast(target, SPELL_DEEP_FREEZE);
                             }
-                            events.ScheduleEvent(EVENT_DEEP_FREEZE, 35s, 0, PHASE_THREE);
+                            events.ScheduleEvent(EVENT_DEEP_FREEZE, 35000, 0, PHASE_THREE);
                             break;
                         case EVENT_FORGE_JUMP:
                             me->AttackStop();
@@ -236,9 +228,9 @@
                             break;
                         case EVENT_RESUME_ATTACK:
                             if (events.IsInPhase(PHASE_TWO))
-                                events.ScheduleEvent(EVENT_CHILLING_WAVE, 5s, 0, PHASE_TWO);
+                                events.ScheduleEvent(EVENT_CHILLING_WAVE, 5000, 0, PHASE_TWO);
                             else if (events.IsInPhase(PHASE_THREE))
-                                events.ScheduleEvent(EVENT_DEEP_FREEZE, 10s, 0, PHASE_THREE);
+                                events.ScheduleEvent(EVENT_DEEP_FREEZE, 10000, 0, PHASE_THREE);
                             AttackStart(me->GetVictim());
                             break;
                         default:
