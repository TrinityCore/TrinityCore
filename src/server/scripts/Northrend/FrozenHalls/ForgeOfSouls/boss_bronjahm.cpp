--- conflicted
+++ resolved
@@ -24,17 +24,10 @@
 enum Yells
 {
     SAY_AGGRO           = 0,
-<<<<<<< HEAD
-    SAY_CORRUPT_SOUL    = 1,
-    SAY_SOUL_STORM      = 2,
-    SAY_SLAY            = 3,
-    SAY_DEATH           = 4
-=======
     SAY_SLAY            = 1,
     SAY_DEATH           = 2,
     SAY_SOUL_STORM      = 3,
-    SAY_CORRUPT_SOUL    = 4,
->>>>>>> c90ec469
+    SAY_CORRUPT_SOUL    = 4
 };
 
 enum Spells
@@ -54,10 +47,10 @@
 enum Events
 {
     EVENT_MAGIC_BANE    = 1,
-    EVENT_SHADOW_BOLT,
-    EVENT_CORRUPT_SOUL,
-    EVENT_SOULSTORM,
-    EVENT_FEAR
+    EVENT_SHADOW_BOLT   = 2,
+    EVENT_CORRUPT_SOUL  = 3,
+    EVENT_SOULSTORM     = 4,
+    EVENT_FEAR          = 5,
 };
 
 enum CombatPhases
@@ -102,24 +95,15 @@
 
             void EnterCombat(Unit* /*who*/)
             {
-<<<<<<< HEAD
                 _EnterCombat();
-=======
->>>>>>> c90ec469
                 Talk(SAY_AGGRO);
                 me->RemoveAurasDueToSpell(SPELL_SOULSTORM_CHANNEL);
             }
 
             void JustDied(Unit* /*killer*/)
             {
-<<<<<<< HEAD
                 _JustDied();
                 Talk(SAY_DEATH);
-=======
-                Talk(SAY_DEATH);
-
-                instance->SetBossState(DATA_BRONJAHM, DONE);
->>>>>>> c90ec469
             }
 
             void KilledUnit(Unit* who)
@@ -422,7 +406,6 @@
 {
     new boss_bronjahm();
     new mob_corrupted_soul_fragment();
-
     new spell_bronjahm_magic_bane();
     new spell_bronjahm_consume_soul();
     new spell_bronjahm_soulstorm_channel();
