--- conflicted
+++ resolved
@@ -84,15 +84,9 @@
             {
                 _Reset();
                 events.SetPhase(PHASE_1);
-<<<<<<< HEAD
-                events.ScheduleEvent(EVENT_SHADOW_BOLT, 2s);
-                events.ScheduleEvent(EVENT_MAGIC_BANE, 8s, 20s);
-                events.ScheduleEvent(EVENT_CORRUPT_SOUL, 25s, 35s, 0, PHASE_1);
-=======
                 events.ScheduleEvent(EVENT_SHADOW_BOLT, 2000);
                 events.ScheduleEvent(EVENT_MAGIC_BANE, urand(8000, 20000));
                 events.ScheduleEvent(EVENT_CORRUPT_SOUL, urand(25000, 35000), 0, PHASE_1);
->>>>>>> 28d470c5
             }
 
             void JustReachedHome() override
@@ -101,13 +95,9 @@
                 DoCast(me, SPELL_SOULSTORM_CHANNEL, true);
             }
 
-            void JustEngagedWith(Unit* who) override
-            {
-<<<<<<< HEAD
-                BossAI::JustEngagedWith(who);
-=======
+            void EnterCombat(Unit* /*who*/) override
+            {
                 _EnterCombat();
->>>>>>> 28d470c5
                 Talk(SAY_AGGRO);
                 me->RemoveAurasDueToSpell(SPELL_SOULSTORM_CHANNEL);
             }
@@ -130,8 +120,8 @@
                 {
                     events.SetPhase(PHASE_2);
                     DoCast(me, SPELL_TELEPORT);
-                    events.ScheduleEvent(EVENT_FEAR, 12s, 16s, 0, PHASE_2);
-                    events.ScheduleEvent(EVENT_SOULSTORM, 100ms, 0, PHASE_2);
+                    events.ScheduleEvent(EVENT_FEAR, urand(12000, 16000), 0, PHASE_2);
+                    events.ScheduleEvent(EVENT_SOULSTORM, 100, 0, PHASE_2);
                 }
             }
 
@@ -152,18 +142,10 @@
                 {
                     uint32 count = 0;
                     for (ObjectGuid const& guid : summons)
-<<<<<<< HEAD
-                    {
                         if (Creature* summon = ObjectAccessor::GetCreature(*me, guid))
                             if (summon->GetEntry() == NPC_CORRUPTED_SOUL_FRAGMENT && summon->IsAlive())
                                 ++count;
-                    }
-=======
-                        if (Creature* summon = ObjectAccessor::GetCreature(*me, guid))
-                            if (summon->GetEntry() == NPC_CORRUPTED_SOUL_FRAGMENT && summon->IsAlive())
-                                ++count;
-
->>>>>>> 28d470c5
+
                     return count;
                 }
 
@@ -186,40 +168,28 @@
                     {
                         case EVENT_MAGIC_BANE:
                             DoCastAOE(SPELL_MAGIC_S_BANE);
-<<<<<<< HEAD
-                            events.ScheduleEvent(EVENT_MAGIC_BANE, 8s, 20s);
-=======
                             events.ScheduleEvent(EVENT_MAGIC_BANE, urand(8000, 20000));
->>>>>>> 28d470c5
                             break;
                         case EVENT_SHADOW_BOLT:
                             if (events.IsInPhase(PHASE_2))
                             {
                                 DoCastVictim(SPELL_SHADOW_BOLT);
-<<<<<<< HEAD
-                                events.ScheduleEvent(EVENT_SHADOW_BOLT, 1s, 2s);
-=======
                                 events.ScheduleEvent(EVENT_SHADOW_BOLT, urand(1, 2) * IN_MILLISECONDS);
->>>>>>> 28d470c5
                             }
                             else
                             {
                                 if (!me->IsWithinMeleeRange(me->GetVictim()))
                                     DoCastVictim(SPELL_SHADOW_BOLT);
-<<<<<<< HEAD
-                                events.ScheduleEvent(EVENT_SHADOW_BOLT, 2s);
-=======
                                 events.ScheduleEvent(EVENT_SHADOW_BOLT, 2 * IN_MILLISECONDS);
->>>>>>> 28d470c5
                             }
                             break;
                         case EVENT_CORRUPT_SOUL:
-                            if (Unit* target = SelectTarget(SelectTargetMethod::Random, 1, 0.0f, true))
+                            if (Unit* target = SelectTarget(SELECT_TARGET_RANDOM, 1, 0.0f, true))
                             {
                                 Talk(SAY_CORRUPT_SOUL);
                                 DoCast(target, SPELL_CORRUPT_SOUL);
                             }
-                            events.ScheduleEvent(EVENT_CORRUPT_SOUL, 25s, 35s, 0, PHASE_1);
+                            events.ScheduleEvent(EVENT_CORRUPT_SOUL, urand(25000, 35000), 0, PHASE_1);
                             break;
                         case EVENT_SOULSTORM:
                             Talk(SAY_SOUL_STORM);
@@ -227,13 +197,8 @@
                             me->CastSpell(me, SPELL_SOULSTORM, false);
                             break;
                         case EVENT_FEAR:
-<<<<<<< HEAD
-                            me->CastSpell(nullptr, SPELL_FEAR, { SPELLVALUE_MAX_TARGETS, 1 });
-                            events.ScheduleEvent(EVENT_FEAR, 8s, 12s, 0, PHASE_2);
-=======
                             me->CastCustomSpell(SPELL_FEAR, SPELLVALUE_MAX_TARGETS, 1, nullptr, false);
                             events.ScheduleEvent(EVENT_FEAR, urand(8000, 12000), 0, PHASE_2);
->>>>>>> 28d470c5
                             break;
                         default:
                             break;
@@ -266,11 +231,7 @@
                 instance = me->GetInstanceScript();
             }
 
-<<<<<<< HEAD
-            void IsSummonedBy(WorldObject* /*summoner*/) override
-=======
             void IsSummonedBy(Unit* /*summoner*/) override
->>>>>>> 28d470c5
             {
                 if (Creature* bronjahm = ObjectAccessor::GetCreature(*me, instance->GetGuidData(DATA_BRONJAHM)))
                     bronjahm->AI()->JustSummoned(me);
@@ -307,25 +268,20 @@
         {
             PrepareSpellScript(spell_bronjahm_magic_bane_SpellScript);
 
-            void RecalculateDamage(SpellEffIndex /*effIndex*/)
+            void RecalculateDamage()
             {
                 if (GetHitUnit()->GetPowerType() != POWER_MANA)
                     return;
 
                 int32 const maxDamage = GetCaster()->GetMap()->IsHeroic() ? 15000 : 10000;
-<<<<<<< HEAD
-                int32 newDamage = GetEffectValue() + (GetHitUnit()->GetMaxPower(POWER_MANA) / 2);
-                SetEffectValue(std::min<int32>(maxDamage, newDamage));
-=======
                 int32 newDamage = GetHitDamage() + (GetHitUnit()->GetMaxPower(POWER_MANA) / 2);
 
                 SetHitDamage(std::min<int32>(maxDamage, newDamage));
->>>>>>> 28d470c5
             }
 
             void Register() override
             {
-                OnEffectLaunchTarget += SpellEffectFn(spell_bronjahm_magic_bane_SpellScript::RecalculateDamage, EFFECT_0, SPELL_EFFECT_SCHOOL_DAMAGE);
+                OnHit += SpellHitFn(spell_bronjahm_magic_bane_SpellScript::RecalculateDamage);
             }
         };
 
