--- conflicted
+++ resolved
@@ -300,11 +300,7 @@
                             DoCast(me, SPELL_WAILING_SOULS_STARTING);
                             if (Unit* target = SelectTarget(SELECT_TARGET_RANDOM, 0))
                             {
-<<<<<<< HEAD
-                                me->SetFacingTo(me->GetAngle(target));
-=======
                                 me->SetFacingToObject(target);
->>>>>>> b4d4e04f
                                 DoCast(me, SPELL_WAILING_SOULS_BEAM);
                             }
 
