/*
 * Copyright (C) 2008-2011 TrinityCore <http://www.trinitycore.org/>
 *
 * This program is free software; you can redistribute it and/or modify it
 * under the terms of the GNU General Public License as published by the
 * Free Software Foundation; either version 2 of the License, or (at your
 * option) any later version.
 *
 * This program is distributed in the hope that it will be useful, but WITHOUT
 * ANY WARRANTY; without even the implied warranty of MERCHANTABILITY or
 * FITNESS FOR A PARTICULAR PURPOSE. See the GNU General Public License for
 * more details.
 *
 * You should have received a copy of the GNU General Public License along
 * with this program. If not, see <http://www.gnu.org/licenses/>.
 */

#include "ScriptPCH.h"
#include "forge_of_souls.h"

/*
 * TODO:
 * - Fix model id during unleash soul -> seems DB issue 36503 is missing (likewise 36504 is also missing).
 * - Fix outro npc movement
 */

enum Yells
{
    SAY_FACE_ANGER_AGGRO                          = -1632010,
    SAY_FACE_DESIRE_AGGRO                         = -1632011,
    SAY_FACE_ANGER_SLAY_1                         = -1632012,
    SAY_FACE_SORROW_SLAY_1                        = -1632013,
    SAY_FACE_DESIRE_SLAY_1                        = -1632014,
    SAY_FACE_ANGER_SLAY_2                         = -1632015,
    SAY_FACE_SORROW_SLAY_2                        = -1632016,
    SAY_FACE_DESIRE_SLAY_2                        = -1632017,
    SAY_FACE_SORROW_DEATH                         = -1632019,
    SAY_FACE_DESIRE_DEATH                         = -1632020,
    EMOTE_MIRRORED_SOUL                           = -1632021,
    EMOTE_UNLEASH_SOUL                            = -1632022,
    SAY_FACE_ANGER_UNLEASH_SOUL                   = -1632023,
    SAY_FACE_SORROW_UNLEASH_SOUL                  = -1632024,
    SAY_FACE_DESIRE_UNLEASH_SOUL                  = -1632025,
    EMOTE_WAILING_SOUL                            = -1632026,
    SAY_FACE_ANGER_WAILING_SOUL                   = -1632027,
    SAY_FACE_DESIRE_WAILING_SOUL                  = -1632028,

    SAY_JAINA_OUTRO                               = -1632029,
    SAY_SYLVANAS_OUTRO                            = -1632030,
};

enum Spells
{
    SPELL_PHANTOM_BLAST                           = 68982,
    H_SPELL_PHANTOM_BLAST                         = 70322,
    SPELL_MIRRORED_SOUL                           = 69051,
    SPELL_WELL_OF_SOULS                           = 68820,
    SPELL_UNLEASHED_SOULS                         = 68939,
    SPELL_WAILING_SOULS_STARTING                  = 68912,  // Initial spell cast at begining of wailing souls phase
    SPELL_WAILING_SOULS_BEAM                      = 68875,  // the beam visual
    SPELL_WAILING_SOULS                           = 68873,  // the actual spell
    H_SPELL_WAILING_SOULS                         = 70324,
//    68871, 68873, 68875, 68876, 68899, 68912, 70324,
// 68899 trigger 68871
};

enum Events
{
    EVENT_NONE,
    EVENT_PHANTOM_BLAST,
    EVENT_MIRRORED_SOUL,
    EVENT_WELL_OF_SOULS,
    EVENT_UNLEASHED_SOULS,
    EVENT_WAILING_SOULS,
    EVENT_WAILING_SOULS_TICK,
    EVENT_FACE_ANGER,
};

enum eEnum
{
<<<<<<< HEAD
    ACHIEV_THREE_FACED                            = 4523,
    DISPLAY_ANGER                                 = 30148,
    DISPLAY_SORROW                                = 30149,
    DISPLAY_DESIRE                                = 30150,
=======
    DISPLAY_ANGER               = 30148,
    DISPLAY_SORROW              = 30149,
    DISPLAY_DESIRE              = 30150,
>>>>>>> aa0e279b
};

struct outroPosition
{
    uint32 entry[2];
    Position movePosition;
} outroPositions[] =
{
    { { NPC_CHAMPION_1_ALLIANCE, NPC_CHAMPION_1_HORDE }, { 5590.47f, 2427.79f, 705.935f, 0.802851f } },
    { { NPC_CHAMPION_1_ALLIANCE, NPC_CHAMPION_1_HORDE }, { 5593.59f, 2428.34f, 705.935f, 0.977384f } },
    { { NPC_CHAMPION_1_ALLIANCE, NPC_CHAMPION_1_HORDE }, { 5600.81f, 2429.31f, 705.935f, 0.890118f } },
    { { NPC_CHAMPION_1_ALLIANCE, NPC_CHAMPION_1_HORDE }, { 5600.81f, 2421.12f, 705.935f, 0.890118f } },
    { { NPC_CHAMPION_1_ALLIANCE, NPC_CHAMPION_1_HORDE }, { 5601.43f, 2426.53f, 705.935f, 0.890118f } },
    { { NPC_CHAMPION_1_ALLIANCE, NPC_CHAMPION_1_HORDE }, { 5601.55f, 2418.36f, 705.935f, 1.15192f } },
    { { NPC_CHAMPION_1_ALLIANCE, NPC_CHAMPION_1_HORDE }, { 5598, 2429.14f, 705.935f, 1.0472f } },
    { { NPC_CHAMPION_1_ALLIANCE, NPC_CHAMPION_1_HORDE }, { 5594.04f, 2424.87f, 705.935f, 1.15192f } },
    { { NPC_CHAMPION_1_ALLIANCE, NPC_CHAMPION_1_HORDE }, { 5597.89f, 2421.54f, 705.935f, 0.610865f } },
    { { NPC_CHAMPION_2_ALLIANCE, NPC_CHAMPION_2_HORDE }, { 5598.57f, 2434.62f, 705.935f, 1.13446f } },
    { { NPC_CHAMPION_2_ALLIANCE, NPC_CHAMPION_2_HORDE }, { 5585.46f, 2417.99f, 705.935f, 1.06465f } },
    { { NPC_CHAMPION_2_ALLIANCE, NPC_CHAMPION_2_HORDE }, { 5605.81f, 2428.42f, 705.935f, 0.820305f } },
    { { NPC_CHAMPION_2_ALLIANCE, NPC_CHAMPION_2_HORDE }, { 5591.61f, 2412.66f, 705.935f, 0.925025f } },
    { { NPC_CHAMPION_2_ALLIANCE, NPC_CHAMPION_2_HORDE }, { 5593.9f, 2410.64f, 705.935f, 0.872665f } },
    { { NPC_CHAMPION_2_ALLIANCE, NPC_CHAMPION_2_HORDE }, { 5586.76f, 2416.73f, 705.935f, 0.942478f } },
    { { NPC_CHAMPION_2_ALLIANCE, NPC_CHAMPION_3_HORDE }, { 5592.23f, 2419.14f, 705.935f, 0.855211f } },
    { { NPC_CHAMPION_2_ALLIANCE, NPC_CHAMPION_3_HORDE }, { 5594.61f, 2416.87f, 705.935f, 0.907571f } },
    { { NPC_CHAMPION_2_ALLIANCE, NPC_CHAMPION_3_HORDE }, { 5589.77f, 2421.03f, 705.935f, 0.855211f } },

    { { NPC_KORELN, NPC_LORALEN }, { 5602.58f, 2435.95f, 705.935f, 0.959931f } },
    { { NPC_ELANDRA, NPC_KALIRA }, { 5606.13f, 2433.16f, 705.935f, 0.785398f } },
    { { NPC_JAINA_PART2, NPC_SYLVANAS_PART2 }, { 5606.12f, 2436.6f, 705.935f, 0.890118f } },

    { { 0, 0 }, { 0.0f, 0.0f, 0.0f, 0.0f } }
};

#define DATA_THREE_FACED        1

class boss_devourer_of_souls : public CreatureScript
{
    public:
        boss_devourer_of_souls() : CreatureScript("boss_devourer_of_souls") { }

        struct boss_devourer_of_soulsAI : public BossAI
        {
            boss_devourer_of_soulsAI(Creature *creature) : BossAI(creature, DATA_DEVOURER_EVENT)
            {
            }

            void InitializeAI()
            {
                if (!instance || static_cast<InstanceMap*>(me->GetMap())->GetScriptId() != GetScriptId(FoSScriptName))
                    me->IsAIEnabled = false;
                else if (!me->isDead())
                    Reset();
            }

            void Reset()
            {
                me->RemoveFlag(UNIT_FIELD_FLAGS, UNIT_FLAG_DISABLE_MOVE);
                me->SetDisplayId(DISPLAY_ANGER);
                me->SetReactState(REACT_AGGRESSIVE);

                events.Reset();
                summons.DespawnAll();

                threeFaced = true;
                mirroredSoulTarget = 0;

                instance->SetData(DATA_DEVOURER_EVENT, NOT_STARTED);
            }

            void EnterCombat(Unit* /*who*/)
            {
                DoScriptText(RAND(SAY_FACE_ANGER_AGGRO, SAY_FACE_DESIRE_AGGRO), me);

                events.ScheduleEvent(EVENT_PHANTOM_BLAST, 5000);
                events.ScheduleEvent(EVENT_MIRRORED_SOUL, 8000);
                events.ScheduleEvent(EVENT_WELL_OF_SOULS, 30000);
                events.ScheduleEvent(EVENT_UNLEASHED_SOULS, 20000);
                events.ScheduleEvent(EVENT_WAILING_SOULS, urand(60000, 70000));

                instance->SetData(DATA_DEVOURER_EVENT, IN_PROGRESS);
            }

            void DamageTaken(Unit* /*pDoneBy*/, uint32 &uiDamage)
            {
                if (mirroredSoulTarget && me->HasAura(SPELL_MIRRORED_SOUL))
                {
                    if (Player* player = Unit::GetPlayer(*me, mirroredSoulTarget))
                    {
                        if (player->GetAura(SPELL_MIRRORED_SOUL))
                        {
                            int32 mirrorDamage = (uiDamage * 45)/100;
                            me->CastCustomSpell(player, 69034, &mirrorDamage, 0, 0, true);
                        }
                        else
                            mirroredSoulTarget = 0;
                    }
                }
            }

            void KilledUnit(Unit* victim)
            {
                if (victim->GetTypeId() != TYPEID_PLAYER)
                    return;

                int32 textId = 0;
                switch (me->GetDisplayId())
                {
                    case DISPLAY_ANGER:
                        textId = RAND(SAY_FACE_ANGER_SLAY_1, SAY_FACE_ANGER_SLAY_2);
                        break;
                    case DISPLAY_SORROW:
                        textId = RAND(SAY_FACE_SORROW_SLAY_1, SAY_FACE_SORROW_SLAY_2);
                        break;
                    case DISPLAY_DESIRE:
                        textId = RAND(SAY_FACE_DESIRE_SLAY_1, SAY_FACE_DESIRE_SLAY_2);
                        break;
                    default:
                        break;
                }

                if (textId)
                    DoScriptText(textId, me);
            }

            void JustDied(Unit* /*killer*/)
            {
                summons.DespawnAll();

                Position spawnPoint = {5618.139f, 2451.873f, 705.854f, 0};

                DoScriptText(RAND(SAY_FACE_SORROW_DEATH, SAY_FACE_DESIRE_DEATH), me);

                instance->SetData(DATA_DEVOURER_EVENT, DONE);

                int32 entryIndex;
                if (instance->GetData(DATA_TEAM_IN_INSTANCE) == ALLIANCE)
                    entryIndex = 0;
                else
                    entryIndex = 1;

                for (int8 i = 0; outroPositions[i].entry[entryIndex] != 0; ++i)
                {
                    if (Creature *summon = me->SummonCreature(outroPositions[i].entry[entryIndex], spawnPoint, TEMPSUMMON_DEAD_DESPAWN))
                    {
                        summon->GetMotionMaster()->MovePoint(0, outroPositions[i].movePosition);
                        if (summon->GetEntry() == NPC_JAINA_PART2)
                            DoScriptText(SAY_JAINA_OUTRO, summon);
                        else if (summon->GetEntry() == NPC_SYLVANAS_PART2)
                            DoScriptText(SAY_SYLVANAS_OUTRO, summon);
                    }
                }
            }

            void SpellHitTarget(Unit* /*target*/, const SpellEntry *spell)
            {
                if (spell->Id == H_SPELL_PHANTOM_BLAST)
                    threeFaced = false;
            }

            uint32 GetData(uint32 type)
            {
                if (type == DATA_THREE_FACED)
                    return threeFaced;

                return 0;
            }

            void UpdateAI(const uint32 diff)
            {
                // Return since we have no target
                if (!UpdateVictim())
                    return;

                events.Update(diff);

                if (me->HasUnitState(UNIT_STAT_CASTING))
                    return;

                while (uint32 eventId = events.ExecuteEvent())
                {
                    me->ApplySpellImmune(0, IMMUNITY_MECHANIC, MECHANIC_INTERRUPT, true);
                    me->ApplySpellImmune(0, IMMUNITY_EFFECT, SPELL_EFFECT_INTERRUPT_CAST, true);

                    switch(eventId)
                    {
                        case EVENT_PHANTOM_BLAST:
                            me->ApplySpellImmune(0, IMMUNITY_MECHANIC, MECHANIC_INTERRUPT, false);
                            me->ApplySpellImmune(0, IMMUNITY_EFFECT, SPELL_EFFECT_INTERRUPT_CAST, false);
                            DoCastVictim(SPELL_PHANTOM_BLAST);
                            events.ScheduleEvent(EVENT_PHANTOM_BLAST, 5000);
                            break;
                        case EVENT_MIRRORED_SOUL:
                            if (Unit* target = SelectTarget(SELECT_TARGET_RANDOM, 0, 0, true))
                            {
                                mirroredSoulTarget = target->GetGUID();
                                DoCast(target, SPELL_MIRRORED_SOUL);
                                DoScriptText(EMOTE_MIRRORED_SOUL, me);
                            }
                            events.ScheduleEvent(EVENT_MIRRORED_SOUL, urand(15000, 30000));
                            break;
                        case EVENT_WELL_OF_SOULS:
                            if (Unit* target = SelectTarget(SELECT_TARGET_RANDOM, 0))
                                DoCast(target, SPELL_WELL_OF_SOULS);
                            events.ScheduleEvent(EVENT_WELL_OF_SOULS, 20000);
                            break;
                        case EVENT_UNLEASHED_SOULS:
                            if (Unit* target = SelectTarget(SELECT_TARGET_RANDOM, 0))
                                DoCast(target, SPELL_UNLEASHED_SOULS);
                            me->SetDisplayId(DISPLAY_SORROW);
                            DoScriptText(RAND(SAY_FACE_ANGER_UNLEASH_SOUL, SAY_FACE_SORROW_UNLEASH_SOUL, SAY_FACE_DESIRE_UNLEASH_SOUL), me);
                            DoScriptText(EMOTE_UNLEASH_SOUL, me);
                            events.ScheduleEvent(EVENT_UNLEASHED_SOULS, 30000);
                            events.ScheduleEvent(EVENT_FACE_ANGER, 5000);
                            break;
                        case EVENT_FACE_ANGER:
                            me->SetDisplayId(DISPLAY_ANGER);
                            break;

                        case EVENT_WAILING_SOULS:
                            me->SetDisplayId(DISPLAY_DESIRE);
                            DoScriptText(RAND(SAY_FACE_ANGER_WAILING_SOUL, SAY_FACE_DESIRE_WAILING_SOUL), me);
                            DoScriptText(EMOTE_WAILING_SOUL, me);
                            DoCast(me, SPELL_WAILING_SOULS_STARTING);
                            if (Unit* target = SelectTarget(SELECT_TARGET_RANDOM, 0))
                            {
                                me->SetOrientation(me->GetAngle(target));
                                DoCast(me, SPELL_WAILING_SOULS_BEAM);
                            }

                            beamAngle = me->GetOrientation();

                            beamAngleDiff = M_PI/30.0f; // PI/2 in 15 sec = PI/30 per tick
                            if (RAND(true, false))
                                beamAngleDiff = -beamAngleDiff;

                            me->InterruptNonMeleeSpells(false);
                            me->SetReactState(REACT_PASSIVE);

                            //Remove any target
                            me->SetUInt64Value(UNIT_FIELD_TARGET, 0);

                            me->GetMotionMaster()->Clear();
                            me->SetFlag(UNIT_FIELD_FLAGS, UNIT_FLAG_DISABLE_MOVE);

                            wailingSoulTick = 15;
                            events.DelayEvents(18000); // no other events during wailing souls
                            events.ScheduleEvent(EVENT_WAILING_SOULS_TICK, 3000); // first one after 3 secs.
                            break;

                        case EVENT_WAILING_SOULS_TICK:
                            beamAngle += beamAngleDiff;
                            me->SetOrientation(beamAngle);
                            me->StopMoving();

                            DoCast(me, SPELL_WAILING_SOULS);

                            if (--wailingSoulTick)
                                events.ScheduleEvent(EVENT_WAILING_SOULS_TICK, 1000);
                            else
                            {
                                me->SetReactState(REACT_AGGRESSIVE);
                                me->SetDisplayId(DISPLAY_ANGER);
                                me->RemoveFlag(UNIT_FIELD_FLAGS, UNIT_FLAG_DISABLE_MOVE);
                                me->GetMotionMaster()->MoveChase(me->getVictim());
                                events.ScheduleEvent(EVENT_WAILING_SOULS, urand(60000, 70000));
                            }
                            break;
                    }
                }

                DoMeleeAttackIfReady();
            }

        private:
            bool threeFaced;

            // wailing soul event
            float beamAngle;
            float beamAngleDiff;
            int8 wailingSoulTick;

            uint64 mirroredSoulTarget;
        };

        CreatureAI *GetAI(Creature* creature) const
        {
            return new boss_devourer_of_soulsAI(creature);
        }
};

class achievement_three_faced : public AchievementCriteriaScript
{
    public:
        achievement_three_faced() : AchievementCriteriaScript("achievement_three_faced")
        {
        }

        bool OnCheck(Player* /*player*/, Unit* target)
        {
            if (!target)
                return false;

            if (Creature* Devourer = target->ToCreature())
                if (Devourer->AI()->GetData(DATA_THREE_FACED))
                    return true;

            return false;
        }
};

void AddSC_boss_devourer_of_souls()
{
<<<<<<< HEAD
    new boss_devourer_of_souls;
=======
    new boss_devourer_of_souls();
    new achievement_three_faced();
>>>>>>> aa0e279b
}<|MERGE_RESOLUTION|>--- conflicted
+++ resolved
@@ -78,16 +78,9 @@
 
 enum eEnum
 {
-<<<<<<< HEAD
-    ACHIEV_THREE_FACED                            = 4523,
-    DISPLAY_ANGER                                 = 30148,
-    DISPLAY_SORROW                                = 30149,
-    DISPLAY_DESIRE                                = 30150,
-=======
     DISPLAY_ANGER               = 30148,
     DISPLAY_SORROW              = 30149,
     DISPLAY_DESIRE              = 30150,
->>>>>>> aa0e279b
 };
 
 struct outroPosition
@@ -401,10 +394,6 @@
 
 void AddSC_boss_devourer_of_souls()
 {
-<<<<<<< HEAD
-    new boss_devourer_of_souls;
-=======
     new boss_devourer_of_souls();
     new achievement_three_faced();
->>>>>>> aa0e279b
 }