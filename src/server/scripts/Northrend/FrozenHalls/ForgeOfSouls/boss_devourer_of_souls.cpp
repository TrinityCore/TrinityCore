--- conflicted
+++ resolved
@@ -29,18 +29,6 @@
 
 enum Yells
 {
-<<<<<<< HEAD
-    SAY_AGGRO                                   = 0,
-    SAY_FACE_ANGER_SLAY                         = 1,
-    SAY_FACE_SORROW_SLAY                        = 2,
-    SAY_FACE_DESIRE_SLAY                        = 3,
-    SAY_DEATH                                   = 4,
-    EMOTE_MIRRORED_SOUL                         = 5,
-    EMOTE_UNLEASH_SOUL                          = 6,
-    SAY_UNLEASH_SOUL                            = 7,
-    EMOTE_WAILING_SOUL                          = 8,
-    SAY_WAILING_SOUL                            = 9,
-=======
     SAY_FACE_AGGRO                              = 0,
     SAY_FACE_ANGER_SLAY                         = 1,
     SAY_FACE_SORROW_SLAY                        = 2,
@@ -51,7 +39,6 @@
     SAY_FACE_UNLEASH_SOUL                       = 7,
     EMOTE_WAILING_SOUL                          = 8,
     SAY_FACE_WAILING_SOUL                       = 9,
->>>>>>> c90ec469
 
     SAY_JAINA_OUTRO                             = 0,
     SAY_SYLVANAS_OUTRO                          = 0
@@ -59,17 +46,6 @@
 
 enum Spells
 {
-<<<<<<< HEAD
-    SPELL_PHANTOM_BLAST                           = 68982,
-    H_SPELL_PHANTOM_BLAST                         = 70322,
-    SPELL_MIRRORED_SOUL                           = 69051,
-    SPELL_WELL_OF_SOULS                           = 68820,
-    SPELL_UNLEASHED_SOULS                         = 68939,
-    SPELL_WAILING_SOULS_STARTING                  = 68912,  // Initial spell cast at begining of wailing souls phase
-    SPELL_WAILING_SOULS_BEAM                      = 68875,  // the beam visual
-    SPELL_WAILING_SOULS                           = 68873,  // the actual spell
-    H_SPELL_WAILING_SOULS                         = 70324
-=======
     SPELL_PHANTOM_BLAST                         = 68982,
     H_SPELL_PHANTOM_BLAST                       = 70322,
     SPELL_MIRRORED_SOUL                         = 69051,
@@ -78,8 +54,7 @@
     SPELL_WAILING_SOULS_STARTING                = 68912,  // Initial spell cast at begining of wailing souls phase
     SPELL_WAILING_SOULS_BEAM                    = 68875,  // the beam visual
     SPELL_WAILING_SOULS                         = 68873,  // the actual spell
-    H_SPELL_WAILING_SOULS                       = 70324,
->>>>>>> c90ec469
+    H_SPELL_WAILING_SOULS                       = 70324
 //    68871, 68873, 68875, 68876, 68899, 68912, 70324,
 // 68899 trigger 68871
 };
@@ -87,12 +62,12 @@
 enum Events
 {
     EVENT_PHANTOM_BLAST         = 1,
-    EVENT_MIRRORED_SOUL,
-    EVENT_WELL_OF_SOULS,
-    EVENT_UNLEASHED_SOULS,
-    EVENT_WAILING_SOULS,
-    EVENT_WAILING_SOULS_TICK,
-    EVENT_FACE_ANGER
+    EVENT_MIRRORED_SOUL         = 2,
+    EVENT_WELL_OF_SOULS         = 3,
+    EVENT_UNLEASHED_SOULS       = 4,
+    EVENT_WAILING_SOULS         = 5,
+    EVENT_WAILING_SOULS_TICK    = 6,
+    EVENT_FACE_ANGER            = 7,
 };
 
 enum eEnum
@@ -170,12 +145,8 @@
 
             void EnterCombat(Unit* /*who*/)
             {
-<<<<<<< HEAD
                 _EnterCombat();
-                Talk(SAY_AGGRO);
-=======
                 Talk(SAY_FACE_AGGRO);
->>>>>>> c90ec469
 
                 if (!me->FindNearestCreature(NPC_CRUCIBLE_OF_SOULS, 60)) // Prevent double spawn
                     instance->instance->SummonCreature(NPC_CRUCIBLE_OF_SOULS, CrucibleSummonPos);
@@ -234,13 +205,7 @@
 
                 Position spawnPoint = {5618.139f, 2451.873f, 705.854f, 0};
 
-<<<<<<< HEAD
-                Talk(SAY_DEATH);
-=======
                 Talk(SAY_FACE_DEATH);
-
-                instance->SetData(DATA_DEVOURER_EVENT, DONE);
->>>>>>> c90ec469
 
                 int32 entryIndex;
                 if (instance->GetData(DATA_TEAM_IN_INSTANCE) == ALLIANCE)
@@ -312,29 +277,17 @@
                             if (Unit* target = SelectTarget(SELECT_TARGET_RANDOM, 0))
                                 DoCast(target, SPELL_UNLEASHED_SOULS);
                             me->SetDisplayId(DISPLAY_SORROW);
-<<<<<<< HEAD
-                            Talk(SAY_UNLEASH_SOUL);
+                            Talk(SAY_FACE_UNLEASH_SOUL);
                             Talk(EMOTE_UNLEASH_SOUL);
                             events.ScheduleEvent(EVENT_UNLEASHED_SOULS, 30*IN_MILLISECONDS);
                             events.ScheduleEvent(EVENT_FACE_ANGER, 5*IN_MILLISECONDS);
                             return;
-=======
-                            Talk(SAY_FACE_UNLEASH_SOUL);
-                            Talk(EMOTE_UNLEASH_SOUL);
-                            events.ScheduleEvent(EVENT_UNLEASHED_SOULS, 30000);
-                            events.ScheduleEvent(EVENT_FACE_ANGER, 5000);
-                            break;
->>>>>>> c90ec469
                         case EVENT_FACE_ANGER:
                             me->SetDisplayId(DISPLAY_ANGER);
                             return;
                         case EVENT_WAILING_SOULS:
                             me->SetDisplayId(DISPLAY_DESIRE);
-<<<<<<< HEAD
-                            Talk(SAY_WAILING_SOUL);
-=======
                             Talk(SAY_FACE_WAILING_SOUL);
->>>>>>> c90ec469
                             Talk(EMOTE_WAILING_SOUL);
                             DoCast(me, SPELL_WAILING_SOULS_STARTING);
                             if (Unit* target = SelectTarget(SELECT_TARGET_RANDOM, 0))
@@ -430,6 +383,5 @@
 void AddSC_boss_devourer_of_souls()
 {
     new boss_devourer_of_souls();
-
     new achievement_three_faced();
 }