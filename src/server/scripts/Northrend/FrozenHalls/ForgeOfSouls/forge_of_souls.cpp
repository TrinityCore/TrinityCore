--- conflicted
+++ resolved
@@ -17,16 +17,8 @@
 
 #include "ScriptMgr.h"
 #include "forge_of_souls.h"
-<<<<<<< HEAD
-#include "Player.h"
 #include "ScriptedCreature.h"
 #include "ScriptedGossip.h"
-#include "SpellAuras.h"
-#include "SpellScript.h"
-=======
-#include "ScriptedCreature.h"
-#include "ScriptedGossip.h"
->>>>>>> 28d470c5
 
 enum Events
 {
@@ -76,11 +68,6 @@
     PHASE_INTRO,
 };
 
-enum ForgeSpells
-{
-    SPELL_LETHARGY = 69133
-};
-
 class npc_sylvanas_fos : public CreatureScript
 {
 public:
@@ -108,25 +95,15 @@
             Initialize();
         }
 
-<<<<<<< HEAD
-        bool OnGossipSelect(Player* player, uint32 menuId, uint32 gossipListId) override
-=======
         bool GossipSelect(Player* player, uint32 menuId, uint32 gossipListId) override
->>>>>>> 28d470c5
         {
             if (menuId == MENU_ID_SYLVANAS && gossipListId == GOSSIP_OPTION_ID)
             {
                 CloseGossipMenuFor(player);
                 phase = PHASE_INTRO;
-<<<<<<< HEAD
-                me->RemoveFlag(UNIT_NPC_FLAGS, UNIT_NPC_FLAG_GOSSIP);
-                events.Reset();
-                events.ScheduleEvent(EVENT_INTRO_1, 1s);
-=======
                 me->RemoveNpcFlag(UNIT_NPC_FLAG_GOSSIP);
                 events.Reset();
                 events.ScheduleEvent(EVENT_INTRO_1, 1000);
->>>>>>> 28d470c5
             }
             return false;
         }
@@ -140,27 +117,27 @@
                 {
                     case EVENT_INTRO_1:
                         Talk(SAY_SYLVANAS_INTRO_1);
-                        events.ScheduleEvent(EVENT_INTRO_2, 11500ms);
+                        events.ScheduleEvent(EVENT_INTRO_2, 11500);
                         break;
 
                     case EVENT_INTRO_2:
                         Talk(SAY_SYLVANAS_INTRO_2);
-                        events.ScheduleEvent(EVENT_INTRO_3, 10500ms);
+                        events.ScheduleEvent(EVENT_INTRO_3, 10500);
                         break;
 
                     case EVENT_INTRO_3:
                         Talk(SAY_SYLVANAS_INTRO_3);
-                        events.ScheduleEvent(EVENT_INTRO_4, 9500ms);
+                        events.ScheduleEvent(EVENT_INTRO_4, 9500);
                         break;
 
                     case EVENT_INTRO_4:
                         Talk(SAY_SYLVANAS_INTRO_4);
-                        events.ScheduleEvent(EVENT_INTRO_5, 10500ms);
+                        events.ScheduleEvent(EVENT_INTRO_5, 10500);
                         break;
 
                     case EVENT_INTRO_5:
                         Talk(SAY_SYLVANAS_INTRO_5);
-                        events.ScheduleEvent(EVENT_INTRO_6, 9500ms);
+                        events.ScheduleEvent(EVENT_INTRO_6, 9500);
                         break;
 
                     case EVENT_INTRO_6:
@@ -213,25 +190,15 @@
             Initialize();
         }
 
-<<<<<<< HEAD
-        bool OnGossipSelect(Player* player, uint32 menuId, uint32 gossipListId) override
-=======
         bool GossipSelect(Player* player, uint32 menuId, uint32 gossipListId) override
->>>>>>> 28d470c5
         {
             if (menuId == MENU_ID_JAINA && gossipListId == GOSSIP_OPTION_ID)
             {
                 CloseGossipMenuFor(player);
                 phase = PHASE_INTRO;
-<<<<<<< HEAD
-                me->RemoveFlag(UNIT_NPC_FLAGS, UNIT_NPC_FLAG_GOSSIP);
-                events.Reset();
-                events.ScheduleEvent(EVENT_INTRO_1, 1s);
-=======
                 me->RemoveNpcFlag(UNIT_NPC_FLAG_GOSSIP);
                 events.Reset();
                 events.ScheduleEvent(EVENT_INTRO_1, 1000);
->>>>>>> 28d470c5
             }
             return false;
         }
@@ -245,37 +212,37 @@
                 {
                     case EVENT_INTRO_1:
                         Talk(SAY_JAINA_INTRO_1);
-                        events.ScheduleEvent(EVENT_INTRO_2, 8s);
+                        events.ScheduleEvent(EVENT_INTRO_2, 8000);
                         break;
 
                     case EVENT_INTRO_2:
                         Talk(SAY_JAINA_INTRO_2);
-                        events.ScheduleEvent(EVENT_INTRO_3, 8500ms);
+                        events.ScheduleEvent(EVENT_INTRO_3, 8500);
                         break;
 
                     case EVENT_INTRO_3:
                         Talk(SAY_JAINA_INTRO_3);
-                        events.ScheduleEvent(EVENT_INTRO_4, 8s);
+                        events.ScheduleEvent(EVENT_INTRO_4, 8000);
                         break;
 
                     case EVENT_INTRO_4:
                         Talk(SAY_JAINA_INTRO_4);
-                        events.ScheduleEvent(EVENT_INTRO_5, 10s);
+                        events.ScheduleEvent(EVENT_INTRO_5, 10000);
                         break;
 
                     case EVENT_INTRO_5:
                         Talk(SAY_JAINA_INTRO_5);
-                        events.ScheduleEvent(EVENT_INTRO_6, 8s);
+                        events.ScheduleEvent(EVENT_INTRO_6, 8000);
                         break;
 
                     case EVENT_INTRO_6:
                         Talk(SAY_JAINA_INTRO_6);
-                        events.ScheduleEvent(EVENT_INTRO_7, 12s);
+                        events.ScheduleEvent(EVENT_INTRO_7, 12000);
                         break;
 
                     case EVENT_INTRO_7:
                         Talk(SAY_JAINA_INTRO_7);
-                        events.ScheduleEvent(EVENT_INTRO_8, 8s);
+                        events.ScheduleEvent(EVENT_INTRO_8, 8000);
                         break;
 
                     case EVENT_INTRO_8:
@@ -297,44 +264,13 @@
     };
 
     CreatureAI* GetAI(Creature* creature) const override
-<<<<<<< HEAD
     {
         return GetForgeOfSoulsAI<npc_jaina_fosAI>(creature);
     }
 };
 
-// 69131 - Soul Sickness
-class spell_forge_of_souls_soul_sickness : public AuraScript
-{
-    PrepareAuraScript(spell_forge_of_souls_soul_sickness);
-
-    bool Validate(SpellInfo const* /*spellInfo*/) override
-    {
-        return ValidateSpellInfo({ SPELL_LETHARGY });
-    }
-
-    void HandleStun(AuraEffect const* aurEff, AuraEffectHandleModes /*mode*/)
-    {
-        if (GetTargetApplication()->GetRemoveMode() == AURA_REMOVE_BY_EXPIRE)
-        {
-            Unit* target = GetTarget();
-            target->CastSpell(target, SPELL_LETHARGY, aurEff);
-        }
-    }
-
-    void Register() override
-    {
-        AfterEffectRemove += AuraEffectRemoveFn(spell_forge_of_souls_soul_sickness::HandleStun, EFFECT_0, SPELL_AURA_DUMMY, AURA_EFFECT_HANDLE_REAL);
-=======
-    {
-        return GetForgeOfSoulsAI<npc_jaina_fosAI>(creature);
->>>>>>> 28d470c5
-    }
-};
-
 void AddSC_forge_of_souls()
 {
     new npc_sylvanas_fos();
     new npc_jaina_fos();
-    RegisterSpellScript(spell_forge_of_souls_soul_sickness);
 }