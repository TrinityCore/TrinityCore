/*
 * This file is part of the TrinityCore Project. See AUTHORS file for Copyright information
 *
 * This program is free software; you can redistribute it and/or modify it
 * under the terms of the GNU General Public License as published by the
 * Free Software Foundation; either version 2 of the License, or (at your
 * option) any later version.
 *
 * This program is distributed in the hope that it will be useful, but WITHOUT
 * ANY WARRANTY; without even the implied warranty of MERCHANTABILITY or
 * FITNESS FOR A PARTICULAR PURPOSE. See the GNU General Public License for
 * more details.
 *
 * You should have received a copy of the GNU General Public License along
 * with this program. If not, see <http://www.gnu.org/licenses/>.
 */

#include "ScriptMgr.h"
#include "AreaBoundary.h"
#include "Creature.h"
#include "forge_of_souls.h"
#include "InstanceScript.h"
#include "Map.h"
#include "Player.h"

BossBoundaryData const boundaries =
{
    { DATA_BRONJAHM,          new CircleBoundary(Position(5297.3f, 2506.45f), 100.96)                                                             },
    { DATA_DEVOURER_OF_SOULS, new ParallelogramBoundary(Position(5663.56f, 2570.53f), Position(5724.39f, 2520.45f), Position(5570.36f, 2461.42f)) }
};

class instance_forge_of_souls : public InstanceMapScript
{
    public:
        instance_forge_of_souls() : InstanceMapScript(FoSScriptName, 632) { }

        struct instance_forge_of_souls_InstanceScript : public InstanceScript
        {
            instance_forge_of_souls_InstanceScript(InstanceMap* map) : InstanceScript(map)
            {
                SetHeaders(DataHeader);
                SetBossNumber(EncounterCount);
                LoadBossBoundaries(boundaries);

                teamInInstance = 0;
            }

            void OnPlayerEnter(Player* player) override
            {
                if (!teamInInstance)
                    teamInInstance = player->GetTeam();
            }

            void OnCreatureCreate(Creature* creature) override
            {
                switch (creature->GetEntry())
                {
                    case NPC_BRONJAHM:
                        bronjahm = creature->GetGUID();
                        break;
                    case NPC_DEVOURER:
                        devourerOfSouls = creature->GetGUID();
                        break;
                }
            }

            uint32 GetCreatureEntry(ObjectGuid::LowType /*guidLow*/, CreatureData const* data) override
            {
                if (!teamInInstance)
                {
                    Map::PlayerList const& players = instance->GetPlayers();
                    if (!players.isEmpty())
                        if (Player* player = players.begin()->GetSource())
                            teamInInstance = player->GetTeam();
                }

                uint32 entry = data->id;
                switch (entry)
                {
<<<<<<< HEAD
=======
                    case NPC_BRONJAHM:
                        bronjahm = creature->GetGUID();
                        break;
                    case NPC_DEVOURER:
                        devourerOfSouls = creature->GetGUID();
                        break;
>>>>>>> 28d470c5
                    case NPC_SYLVANAS_PART1:
                        return teamInInstance == ALLIANCE ? NPC_JAINA_PART1 : NPC_SYLVANAS_PART1;
                    case NPC_LORALEN:
                        return teamInInstance == ALLIANCE ? NPC_ELANDRA : NPC_LORALEN;
                    case NPC_KALIRA:
                        return teamInInstance == ALLIANCE ? NPC_KORELN : NPC_KALIRA;
                    default:
                        return entry;
                }
            }

            uint32 GetData(uint32 type) const override
            {
                switch (type)
                {
                    case DATA_TEAM_IN_INSTANCE:
                        return teamInInstance;
                    default:
                        break;
                }

                return 0;
            }

            ObjectGuid GetGuidData(uint32 type) const override
            {
                switch (type)
                {
                    case DATA_BRONJAHM:
                        return bronjahm;
                    case DATA_DEVOURER_OF_SOULS:
                        return devourerOfSouls;
                    default:
                        break;
                }

                return ObjectGuid::Empty;
            }

        private:
            ObjectGuid bronjahm;
            ObjectGuid devourerOfSouls;

            uint32 teamInInstance;
        };

        InstanceScript* GetInstanceScript(InstanceMap* map) const override
        {
            return new instance_forge_of_souls_InstanceScript(map);
        }
};

void AddSC_instance_forge_of_souls()
{
    new instance_forge_of_souls();
}<|MERGE_RESOLUTION|>--- conflicted
+++ resolved
@@ -53,6 +53,14 @@
 
             void OnCreatureCreate(Creature* creature) override
             {
+                if (!teamInInstance)
+                {
+                    Map::PlayerList const& players = instance->GetPlayers();
+                    if (!players.isEmpty())
+                        if (Player* player = players.begin()->GetSource())
+                            teamInInstance = player->GetTeam();
+                }
+
                 switch (creature->GetEntry())
                 {
                     case NPC_BRONJAHM:
@@ -61,39 +69,18 @@
                     case NPC_DEVOURER:
                         devourerOfSouls = creature->GetGUID();
                         break;
-                }
-            }
-
-            uint32 GetCreatureEntry(ObjectGuid::LowType /*guidLow*/, CreatureData const* data) override
-            {
-                if (!teamInInstance)
-                {
-                    Map::PlayerList const& players = instance->GetPlayers();
-                    if (!players.isEmpty())
-                        if (Player* player = players.begin()->GetSource())
-                            teamInInstance = player->GetTeam();
-                }
-
-                uint32 entry = data->id;
-                switch (entry)
-                {
-<<<<<<< HEAD
-=======
-                    case NPC_BRONJAHM:
-                        bronjahm = creature->GetGUID();
+                    case NPC_SYLVANAS_PART1:
+                        if (teamInInstance == ALLIANCE)
+                            creature->UpdateEntry(NPC_JAINA_PART1);
                         break;
-                    case NPC_DEVOURER:
-                        devourerOfSouls = creature->GetGUID();
+                    case NPC_LORALEN:
+                        if (teamInInstance == ALLIANCE)
+                            creature->UpdateEntry(NPC_ELANDRA);
                         break;
->>>>>>> 28d470c5
-                    case NPC_SYLVANAS_PART1:
-                        return teamInInstance == ALLIANCE ? NPC_JAINA_PART1 : NPC_SYLVANAS_PART1;
-                    case NPC_LORALEN:
-                        return teamInInstance == ALLIANCE ? NPC_ELANDRA : NPC_LORALEN;
                     case NPC_KALIRA:
-                        return teamInInstance == ALLIANCE ? NPC_KORELN : NPC_KALIRA;
-                    default:
-                        return entry;
+                        if (teamInInstance == ALLIANCE)
+                            creature->UpdateEntry(NPC_KORELN);
+                        break;
                 }
             }
 
