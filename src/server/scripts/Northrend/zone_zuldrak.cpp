/*
 * Copyright (C) 2008-2013 TrinityCore <http://www.trinitycore.org/>
 *
 * This program is free software; you can redistribute it and/or modify it
 * under the terms of the GNU General Public License as published by the
 * Free Software Foundation; either version 2 of the License, or (at your
 * option) any later version.
 *
 * This program is distributed in the hope that it will be useful, but WITHOUT
 * ANY WARRANTY; without even the implied warranty of MERCHANTABILITY or
 * FITNESS FOR A PARTICULAR PURPOSE. See the GNU General Public License for
 * more details.
 *
 * You should have received a copy of the GNU General Public License along
 * with this program. If not, see <http://www.gnu.org/licenses/>.
 */

#include "ScriptMgr.h"
#include "ScriptedCreature.h"
#include "ScriptedGossip.h"
#include "ScriptedEscortAI.h"
#include "Player.h"
#include "SpellInfo.h"
#include "SpellScript.h"
#include "SpellAuras.h"
#include "SpellAuraEffects.h"

/*####
## npc_drakuru_shackles
####*/

enum DrakuruShackles
{
    NPC_RAGECLAW                             = 29686,
    QUEST_TROLLS_IS_GONE_CRAZY               = 12861,
    SPELL_LEFT_CHAIN                         = 59951,
    SPELL_RIGHT_CHAIN                        = 59952,
    SPELL_UNLOCK_SHACKLE                     = 55083,
    SPELL_FREE_RAGECLAW                      = 55223
};

class npc_drakuru_shackles : public CreatureScript
{
public:
    npc_drakuru_shackles() : CreatureScript("npc_drakuru_shackles") { }

    struct npc_drakuru_shacklesAI : public ScriptedAI
    {
        npc_drakuru_shacklesAI(Creature* creature) : ScriptedAI(creature) {}

        void Reset()
        {
            _rageclawGUID = 0;
            me->SetFlag(UNIT_FIELD_FLAGS, UNIT_FLAG_NOT_SELECTABLE);

            float x, y, z;
            me->GetClosePoint(x, y, z, me->GetObjectSize() / 3, 0.1f);

            if (Unit* summon = me->SummonCreature(NPC_RAGECLAW, x, y, z, 0, TEMPSUMMON_DEAD_DESPAWN, 1000))
            {
                _rageclawGUID = summon->GetGUID();
                LockRageclaw();
            }
        }

        void LockRageclaw()
        {
            Unit* rageclaw = Unit::GetCreature(*me, _rageclawGUID);
            // pointer check not needed
            me->SetInFront(rageclaw);
            rageclaw->SetInFront(me);

            DoCast(rageclaw, SPELL_LEFT_CHAIN, true);
            DoCast(rageclaw, SPELL_RIGHT_CHAIN, true);
        }

        void UnlockRageclaw(Unit* who)
        {
            if (!who)
                return;

            Creature* rageclaw = Unit::GetCreature(*me, _rageclawGUID);
            // pointer check not needed
            DoCast(rageclaw, SPELL_FREE_RAGECLAW, true);

            me->setDeathState(DEAD);
        }

        void SpellHit(Unit* caster, const SpellInfo* spell)
        {
            if (spell->Id == SPELL_UNLOCK_SHACKLE)
            {
                if (caster->ToPlayer()->GetQuestStatus(QUEST_TROLLS_IS_GONE_CRAZY) == QUEST_STATUS_INCOMPLETE)
                {
                    if (Creature* rageclaw = Unit::GetCreature(*me, _rageclawGUID))
                    {
                        UnlockRageclaw(caster);
                        caster->ToPlayer()->KilledMonster(rageclaw->GetCreatureTemplate(), _rageclawGUID);
                        me->DespawnOrUnsummon();
                    }
                    else
                        me->setDeathState(JUST_DIED);
                }
            }
        }

        private:
            uint64 _rageclawGUID;
    };

    CreatureAI* GetAI(Creature* creature) const
    {
        return new npc_drakuru_shacklesAI(creature);
    }
};

/*####
## npc_captured_rageclaw
####*/

enum Rageclaw
{
    SPELL_UNSHACKLED                         = 55085,
    SPELL_KNEEL                              = 39656,
    SAY_RAGECLAW                             = 0
};

class npc_captured_rageclaw : public CreatureScript
{
public:
    npc_captured_rageclaw() : CreatureScript("npc_captured_rageclaw") { }

    struct npc_captured_rageclawAI : public ScriptedAI
    {
        npc_captured_rageclawAI(Creature* creature) : ScriptedAI(creature) {}

        void Reset()
        {
            me->setFaction(35);
            DoCast(me, SPELL_KNEEL, true); // Little Hack for kneel - Thanks Illy :P
        }

        void MoveInLineOfSight(Unit* /*who*/){}

        void SpellHit(Unit* /*caster*/, const SpellInfo* spell)
        {
            if (spell->Id == SPELL_FREE_RAGECLAW)
            {
                me->RemoveAurasDueToSpell(SPELL_LEFT_CHAIN);
                me->RemoveAurasDueToSpell(SPELL_RIGHT_CHAIN);
                me->RemoveAurasDueToSpell(SPELL_KNEEL);
                me->setFaction(me->GetCreatureTemplate()->faction_H);
                DoCast(me, SPELL_UNSHACKLED, true);
                Talk(SAY_RAGECLAW);
                me->GetMotionMaster()->MoveRandom(10);
                me->DespawnOrUnsummon(10000);
            }
        }
    };

    CreatureAI* GetAI(Creature* creature) const
    {
        return new npc_captured_rageclawAI(creature);
    }
};

/*####
## npc_gurgthock
####*/

enum Gurgthock
{
    QUEST_AMPHITHEATER_ANGUISH_TUSKARRMAGEDDON    = 12935,
    QUEST_AMPHITHEATER_ANGUISH_KORRAK_BLOODRAGER  = 12936,
    QUEST_AMPHITHEATER_ANGUISH_YGGDRAS_2          = 12954,
    QUEST_AMPHITHEATER_ANGUISH_YGGDRAS_1          = 12932,
    QUEST_AMPHITHEATER_ANGUISH_MAGNATAUR          = 12933,
    QUEST_AMPHITHEATER_ANGUISH_FROM_BEYOND        = 12934,

    NPC_ORINOKO_TUSKBREAKER                       = 30020,
    NPC_KORRAK_BLOODRAGER                         = 30023,
    NPC_YGGDRAS                                   = 30014,
    NPC_STINKBEARD                                = 30017,
    NPC_AZ_BARIN                                  = 30026, // air
    NPC_DUKE_SINGEN                               = 30019, // fire
    NPC_ERATHIUS                                  = 30025, // earth
    NPC_GARGORAL                                  = 30024, // water
    NPC_FIEND_WATER                               = 30044,
    NPC_FIEND_AIR                                 = 30045,
    NPC_FIEND_FIRE                                = 30042,
    NPC_FIEND_EARTH                               = 30043,

    SAY_QUEST_ACCEPT_TUSKARRMAGEDON               = 0,
    SAY_QUEST_ACCEPT_KORRAK_1                     = 1,
    SAY_QUEST_ACCEPT_KORRAK_2                     = 2,
    SAY_QUEST_ACCEPT_MAGNATAUR                    = 3,
    EMOTE_YGGDRAS_SPAWN                           = 4,
    SAY_STINKBEARD_SPAWN                          = 5,
    SAY_GURGTHOCK_ELEMENTAL_SPAWN                 = 6,

    SAY_CALL_FOR_HELP                             = 0,
    SAY_RECRUIT                                   = 0,

    SPELL_CRASHING_WAVE                           = 55909, // water
    SPELL_SHOCKWAVE                               = 55918, // earth
    SPELL_BLAST_OF_AIR                            = 55912, // air
    SPELL_MAGMA_WAVE                              = 55916, // fire

    SPELL_ORB_OF_WATER                            = 55888, // fiend of water spell
    SPELL_ORB_OF_STORMS                           = 55882, // fiend of air spell
    SPELL_BOULDER                                 = 55886, // fiend of earth spell
    SPELL_ORB_OF_FLAME                            = 55872, // fiend of fire spell
};

struct BossAndAdd
{
    uint32 uiBoss;
    uint32 uiAdd;
    uint32 uiSpell;
    uint32 uiAddSpell;
};

static BossAndAdd Boss[]=
{
    {NPC_GARGORAL, NPC_FIEND_WATER, SPELL_CRASHING_WAVE, SPELL_ORB_OF_WATER},
    {NPC_AZ_BARIN, NPC_FIEND_AIR, SPELL_BLAST_OF_AIR, SPELL_ORB_OF_STORMS},
    {NPC_DUKE_SINGEN, NPC_FIEND_FIRE, SPELL_MAGMA_WAVE, SPELL_ORB_OF_FLAME},
    {NPC_ERATHIUS, NPC_FIEND_EARTH, SPELL_SHOCKWAVE, SPELL_BOULDER},
};

const Position SpawnPosition[] =
{
    {5754.692f, -2939.46f, 286.276123f, 5.156380f}, // stinkbeard || orinoko || korrak
    {5762.054199f, -2954.385010f, 273.826955f, 5.108289f},  //yggdras
    {5776.855f, -2989.77979f, 272.96814f, 5.194f} // elementals
};

const Position AddSpawnPosition[] =
{
    {5722.487f, -3010.75f, 312.751648f, 0.478f}, // caster location
    {5724.983f, -2969.89551f, 286.359619f, 0.478f},
    {5733.76025f, -3000.34644f, 286.359619f, 0.478f},
    {5739.8125f, -2981.524f, 290.7671f, 0.478f}, // caster location
    {5742.101f, -2950.75586f, 286.2643f, 5.21f},
    {5743.305f, -3011.29736f, 290.7671f, 0.478f}, // caster location
    {5744.417f, -3025.528f, 286.35965f, 0.478f},
    {5763.189f, -3029.67529f, 290.7671f, 0.478f},
    {5769.401f, -2935.121f, 286.335754f, 5.21f},
    {5793.061f, -2934.593f, 286.359619f, 3.53f},
    {5797.32129f, -2955.26855f, 290.7671f, 3.53f}, // caster location
    {5813.94531f, -2956.74683f, 286.359619f, 3.53f},
    {5816.85547f, -2974.476f, 290.7671f, 3.53f}, // caster location
    {5820.30859f, -3002.83716f, 290.7671f, 3.53f}, // caster location
    {5828.50244f, -2981.737f, 286.359619f, 3.53f},
    {5828.899f, -2960.15479f, 312.751648f, 3.53f}, // caster location
};

class npc_gurgthock : public CreatureScript
{
public:
    npc_gurgthock() : CreatureScript("npc_gurgthock") { }

    struct npc_gurgthockAI : public ScriptedAI
    {
        npc_gurgthockAI(Creature* creature) : ScriptedAI(creature) {}

        void Reset()
        {
            _summonGUID = 0;
            _playerGUID = 0;

            me->SetFlag(UNIT_NPC_FLAGS, UNIT_NPC_FLAG_QUESTGIVER);
            uiTimer = 0;
            uiPhase = 0;
            uiQuest = 0;
            uiRemoveFlagTimer = 5000;

            _bossRandom = 0;

            _removeFlag = false;
        }

        void SetGUID(uint64 guid, int32 /*id*/)
        {
            _playerGUID = guid;
        }

        void SetData(uint32 type, uint32 data)
        {
            _removeFlag = true;
            me->RemoveFlag(UNIT_NPC_FLAGS, UNIT_NPC_FLAG_QUESTGIVER);

            switch (type)
            {
                case 1:
                    switch (data)
                    {
                        case QUEST_AMPHITHEATER_ANGUISH_TUSKARRMAGEDDON:
                            Talk(SAY_QUEST_ACCEPT_TUSKARRMAGEDON);
                            uiPhase = 1;
                            uiTimer = 4000;
                            break;
                        case QUEST_AMPHITHEATER_ANGUISH_KORRAK_BLOODRAGER:
                            Talk(SAY_QUEST_ACCEPT_KORRAK_1);
                            uiPhase = 3;
                            uiTimer = 3000;
                            break;
                        case QUEST_AMPHITHEATER_ANGUISH_YGGDRAS_2:
                        case QUEST_AMPHITHEATER_ANGUISH_YGGDRAS_1:
                            uiPhase = 6;
                            uiTimer = 3000;
                            break;
                        case QUEST_AMPHITHEATER_ANGUISH_MAGNATAUR:
                            uiTimer = 5000;
                            uiPhase = 7;
                            break;
                        case QUEST_AMPHITHEATER_ANGUISH_FROM_BEYOND:
                            uiTimer = 2000;
                            uiPhase = 12;
                            break;
                   }
                        break;
                }
        }

        void UpdateAI(uint32 diff)
        {
            ScriptedAI::UpdateAI(diff);

            if (_removeFlag)
            {
                if (uiRemoveFlagTimer <= diff)
                {
                    me->SetFlag(UNIT_NPC_FLAGS, UNIT_NPC_FLAG_QUESTGIVER);
                    _removeFlag = false;

                    uiRemoveFlagTimer = 10000;
                } else uiRemoveFlagTimer -= diff;
            }

            if (uiPhase)
            {
                Player* player = me->GetPlayer(*me, _playerGUID);

                if (uiTimer <= diff)
                {
                    switch (uiPhase)
                    {
                        case 1:
                            if (Creature* summon = me->SummonCreature(NPC_ORINOKO_TUSKBREAKER, SpawnPosition[0], TEMPSUMMON_CORPSE_DESPAWN, 1000))
                                _summonGUID = summon->GetGUID();
                            uiPhase = 2;
                            uiTimer = 4000;
                            break;
                         case 2:
                            if (Creature* summon = Unit::GetCreature(*me, _summonGUID))
                                summon->GetMotionMaster()->MoveJump(5776.319824f, -2981.005371f, 273.100037f, 10.0f, 20.0f);
                            uiPhase = 0;
                            _summonGUID = 0;
                            break;
                        case 3:
                            Talk(SAY_QUEST_ACCEPT_KORRAK_2);
                            uiTimer = 3000;
                            uiPhase = 4;
                            break;
                        case 4:
                            if (Creature* summon = me->SummonCreature(NPC_KORRAK_BLOODRAGER, SpawnPosition[0], TEMPSUMMON_CORPSE_DESPAWN, 1000))
                                _summonGUID = summon->GetGUID();
                            uiTimer = 3000;
                            uiPhase = 0;
                            break;
                        case 6:
                            {
                                if (!player)
                                    return;

                                std::string sText = ("The grand Amphitheater of Anguish awaits, " + std::string(player->GetName()) + ". Remember, once a battle starts you have to stay in the area. WIN OR DIE!");

                                me->MonsterSay(sText.c_str(), LANG_UNIVERSAL, 0);
                                uiTimer = 5000;
                                uiPhase = 9;
                            }
                            break;
                        case 7:
                            {
                               if (!player)
                                   return;

                                std::string sText = ("Prepare to make you stand, " + std::string(player->GetName()) + "! Get in the Amphitheater and stand ready! Remember, you and your opponent must stay in the arena at all times or you will be disqualified!");
                                me->MonsterSay(sText.c_str(), LANG_UNIVERSAL, 0);
                                uiTimer = 3000;
                                uiPhase = 8;
                            }
                            break;
                        case 8:
                            Talk(SAY_QUEST_ACCEPT_MAGNATAUR);
                            uiTimer = 5000;
                            uiPhase = 11;
                            break;
                        case 9:
                            {
                                if (!player)
                                    return;

                                std::string sText = ("Here we are once again, ladies and gentlemen. The epic struggle between life and death in the Amphitheater of Anguish! For this round we have " + std::string(player->GetName()) + " versus the hulking jormungar, Yg... Yggd? Yggdoze? Who comes up with these names?! " + std::string(player->GetName()) + " versus big worm!");
                                me->MonsterYell(sText.c_str(), LANG_UNIVERSAL, 0);
                                uiTimer = 10000;
                                uiPhase = 10;
                            }
                            break;
                        case 10:
                            me->SummonCreature(NPC_YGGDRAS, SpawnPosition[1], TEMPSUMMON_CORPSE_DESPAWN, 1000);
                            Talk(EMOTE_YGGDRAS_SPAWN);
                            uiPhase = 0;
                            break;
                        case 11:
                            if (Creature* creature = me->SummonCreature(NPC_STINKBEARD, SpawnPosition[0], TEMPSUMMON_CORPSE_DESPAWN, 1000))
                                creature->AI()->Talk(SAY_STINKBEARD_SPAWN);
                            uiPhase = 0;
                            break;
                        case 12:
                        {
                            if (!player)
                                return;

                            std::string sText = ("Prepare to make you stand, " + std::string(player->GetName()) + "! Get in the Amphitheater and stand ready! Remember, you and your opponent must stay in the arena at all times or you will be disqualified!");
                            me->MonsterSay(sText.c_str(), LANG_UNIVERSAL, 0);
                            uiTimer = 5000;
                            uiPhase = 13;
                        }
                        break;
                        case 13:
                            Talk(SAY_GURGTHOCK_ELEMENTAL_SPAWN);
                            uiTimer = 3000;
                            uiPhase = 14;
                            break;
                        case 14:
                            _bossRandom = urand(0, 3);
                            if (Creature* creature = me->SummonCreature(Boss[_bossRandom].uiBoss, SpawnPosition[2], TEMPSUMMON_CORPSE_DESPAWN, 1000))
                                creature->AI()->SetData(1, _bossRandom);
                            uiPhase = 0;
                            break;
                    }
                }
                else uiTimer -= diff;
            }
        }

        private:
            bool   _removeFlag;
            uint8  _bossRandom;
            uint64 _summonGUID;
            uint64 _playerGUID;

            uint32 uiTimer;
            uint32 uiPhase;
            uint32 uiRemoveFlagTimer;
            uint32 uiQuest;

    };

    bool OnQuestAccept(Player* player, Creature* creature, Quest const* quest)
    {
        switch (quest->GetQuestId())
        {
            case QUEST_AMPHITHEATER_ANGUISH_TUSKARRMAGEDDON:
                creature->AI()->SetData(1, quest->GetQuestId());
                break;
            case QUEST_AMPHITHEATER_ANGUISH_KORRAK_BLOODRAGER:
                creature->AI()->SetData(1, quest->GetQuestId());
                break;
            case QUEST_AMPHITHEATER_ANGUISH_YGGDRAS_2:
            case QUEST_AMPHITHEATER_ANGUISH_YGGDRAS_1:
                creature->AI()->SetData(1, quest->GetQuestId());
                break;
            case QUEST_AMPHITHEATER_ANGUISH_MAGNATAUR:
                creature->AI()->SetData(1, quest->GetQuestId());
                break;
            case QUEST_AMPHITHEATER_ANGUISH_FROM_BEYOND:
                creature->AI()->SetData(1, quest->GetQuestId());
                break;
        }

        creature->AI()->SetGUID(player->GetGUID());

        return false;
    }

    CreatureAI* GetAI(Creature* creature) const
    {
        return new npc_gurgthockAI(creature);
    }
};

/*####
## npc_orinoko_tuskbreaker
####*/

enum OrinokoTuskbreaker
{
    NPC_WHISKER                              = 30113,
    NPC_HUNGRY_PENGUIN                       = 30110,

    SPELL_BATTLE_SHOUT                       = 32064,
    SPELL_FISHY_SCENT                        = 55937,
    SPELL_IMPALE                             = 55929,
    SPELL_SUMMON_WHISKER                     = 55946
};

class npc_orinoko_tuskbreaker : public CreatureScript
{
public:
    npc_orinoko_tuskbreaker() : CreatureScript("npc_orinoko_tuskbreaker") { }

    struct npc_orinoko_tuskbreakerAI : public ScriptedAI
    {
        npc_orinoko_tuskbreakerAI(Creature* creature) : ScriptedAI(creature)
        {
            me->SetFlag(UNIT_FIELD_FLAGS, UNIT_FLAG_IMMUNE_TO_PC);
            me->SetReactState(REACT_PASSIVE);
        }

        void Reset()
        {
            _summoned           = false;
            _battleShout        = false;
            _fishyScent         = false;
            uiBattleShoutTimer  = 0;
            uiFishyScentTimer   = 20000;
            _whiskerGUID        = 0;
            _affectedGUID       = 0;
        }

        void EnterEvadeMode()
        {
            if (Creature* whisker = me->GetCreature(*me, _whiskerGUID))
                whisker->RemoveFromWorld();
        }

        void MovementInform(uint32 type, uint32 /*pointId*/)
        {
            if (type != EFFECT_MOTION_TYPE)
                return;

            me->RemoveFlag(UNIT_FIELD_FLAGS, UNIT_FLAG_IMMUNE_TO_PC);
            me->SetReactState(REACT_AGGRESSIVE);
            me->SetHomePosition(me->GetPositionX(), me->GetPositionY(), me->GetPositionZ(), me->GetOrientation());
            uiBattleShoutTimer  = 7000;
        }

        void EnterCombat(Unit* who)
        {
            DoCast(who, SPELL_IMPALE);
        }

        void UpdateAI(uint32 diff)
        {
            if (!UpdateVictim())
                return;

            if (!_battleShout && uiBattleShoutTimer <= diff)
            {
                DoCast(me, SPELL_BATTLE_SHOUT);
                _battleShout = true;
            } else uiBattleShoutTimer -= diff;

            if (uiFishyScentTimer <= diff)
            {
                if (Unit* affected = SelectTarget(SELECT_TARGET_RANDOM, 0))
                {
                    DoCast(affected, SPELL_FISHY_SCENT);
                    _affectedGUID = affected->GetGUID();
                }
                uiFishyScentTimer = 20000;
            } else uiFishyScentTimer -= diff;

            if (!_summoned && !HealthAbovePct(50))
            {
                Talk(SAY_CALL_FOR_HELP);
                //DoCast(me->GetVictim(), SPELL_SUMMON_WHISKER); petai is not working correctly???

                if (Creature* whisker = me->SummonCreature(NPC_WHISKER, me->GetPositionX(), me->GetPositionY(), me->GetPositionZ(), 0, TEMPSUMMON_TIMED_DESPAWN_OUT_OF_COMBAT, 0))
                    _whiskerGUID = whisker->GetGUID();
                _summoned = true;
            }

            DoMeleeAttackIfReady();
        }

        void JustSummoned(Creature* summon)
        {
            switch (summon->GetEntry())
            {
                case NPC_WHISKER:
                    summon->AI()->AttackStart(me->GetVictim());
                    break;
                case NPC_HUNGRY_PENGUIN:
                    if (Unit* affected = Unit::GetUnit(*me, _affectedGUID))
                    {
                        if (affected->IsAlive())
                            summon->AI()->AttackStart(affected);
                    }
                    break;
            }
        }

        void JustDied(Unit* killer)
        {
            if (_whiskerGUID)
                if (Creature* whisker = me->GetCreature(*me, _whiskerGUID))
                    whisker->RemoveFromWorld();

            if (killer->GetTypeId() == TYPEID_PLAYER)
                killer->GetCharmerOrOwnerPlayerOrPlayerItself()->GroupEventHappens(QUEST_AMPHITHEATER_ANGUISH_TUSKARRMAGEDDON, killer);

        }

        private:
            bool   _summoned;
            bool   _battleShout;
            bool   _fishyScent;
            uint32 uiBattleShoutTimer;
            uint32 uiFishyScentTimer;
            uint64 _affectedGUID;
            uint64 _whiskerGUID;
    };

    CreatureAI* GetAI(Creature* creature) const
    {
        return new npc_orinoko_tuskbreakerAI(creature);
    }
};

/*####
## npc_korrak_bloodrager
####*/

enum KorrakBloodrager
{
    SPELL_GROW                               = 55948,
    SPELL_CHARGE                             = 24193,
    SPELL_UPPERCUT                           = 30471,
    SPELL_ENRAGE                             = 42745
};

class npc_korrak_bloodrager : public CreatureScript
{
public:
    npc_korrak_bloodrager() : CreatureScript("npc_korrak_bloodrager") { }

    struct npc_korrak_bloodragerAI : public npc_escortAI
    {
        npc_korrak_bloodragerAI(Creature* creature) : npc_escortAI(creature)
        {
            Start(true, true, 0, NULL);
            SetDespawnAtEnd(false);
        }

        void Reset()
        {
            me->SetFlag(UNIT_FIELD_FLAGS, UNIT_FLAG_IMMUNE_TO_PC);
            me->SetReactState(REACT_PASSIVE);
            _enrage        = false;
            _chargeTimer   = 15000;
            _uppercutTimer = 12000;

        }

        void WaypointReached(uint32 waypointId)
        {
            switch (waypointId)
            {
                case 6:
                    me->SetHomePosition(me->GetPositionX(), me->GetPositionY(), me->GetPositionZ(), 0);
                    me->RemoveFlag(UNIT_FIELD_FLAGS, UNIT_FLAG_IMMUNE_TO_PC);
                    me->SetReactState(REACT_AGGRESSIVE);
                    break;
            }
        }

        void EnterCombat(Unit* /*who*/)
        {
            DoCast(me, SPELL_GROW);
        }

        void UpdateAI(uint32 diff)
        {
            npc_escortAI::UpdateAI(diff);

            if (!UpdateVictim())
                return;

            if (_uppercutTimer <= diff)
            {
                if (Unit* target = SelectTarget(SELECT_TARGET_NEAREST, 0))
                    DoCast(target, SPELL_UPPERCUT);
                _uppercutTimer = 12000;
            } else _uppercutTimer -= diff;

            if (_chargeTimer <= diff)
            {
                if (Unit* target = SelectTarget(SELECT_TARGET_FARTHEST, 0))
                    DoCast(target, SPELL_CHARGE);
                _chargeTimer = 15000;
            } else _chargeTimer -= diff;

            if (!_enrage && !HealthAbovePct(20))
            {
                DoCast(me, SPELL_ENRAGE);
                _enrage = true;
            }
            DoMeleeAttackIfReady();
        }

        void JustDied(Unit* killer)
        {
            if (Player* player = killer->GetCharmerOrOwnerPlayerOrPlayerItself())
                player->GroupEventHappens(QUEST_AMPHITHEATER_ANGUISH_KORRAK_BLOODRAGER, killer);
        }
        private:
            bool   _enrage;
            uint32 _chargeTimer;
            uint32 _uppercutTimer;
    };

    CreatureAI* GetAI(Creature* creature) const
    {
        return new npc_korrak_bloodragerAI(creature);
    }
};

/*####
## npc_yggdras
####*/

enum Yggdras
{
    SPELL_CLEAVE                             = 40504,
    SPELL_CORRODE_FLESH                      = 57076,
    SPELL_JORMUNGAR_SPAWN                    = 55859
};

class npc_yggdras : public CreatureScript
{
public:
    npc_yggdras() : CreatureScript("npc_yggdras") { }

    struct npc_yggdrasAI : public ScriptedAI
    {
        npc_yggdrasAI(Creature* creature) : ScriptedAI(creature) {}

        void Reset()
        {
            _cleaveTimer       = 9000;
            _corrodeFleshTimer = 6000;
        }

        void UpdateAI(uint32 diff)
        {
            if (!UpdateVictim())
                return;

            if (me->GetVictim()->GetPositionZ() >= 286.276f)
            {
                std::list<HostileReference*> t_list = me->getThreatManager().getThreatList();
                for (std::list<HostileReference*>::const_iterator itr = t_list.begin(); itr!= t_list.end(); ++itr)
                {
                    if (Unit* unit = Unit::GetUnit(*me, (*itr)->getUnitGuid()))
                    {
                        if (unit->GetPositionZ() <= 286.276f)
                        {
                            me->getThreatManager().resetAllAggro();
                            me->AddThreat(unit, 5.0f);
                            break;
                        }
                        EnterEvadeMode();
                    }
                }
            }

            if (_cleaveTimer <= diff)
            {
                DoCast(me->GetVictim(), SPELL_CLEAVE);
                _cleaveTimer = 9000;
            } else _cleaveTimer -= diff;

            if (_corrodeFleshTimer <= diff)
            {
                DoCast(me->GetVictim(), SPELL_CORRODE_FLESH);
                _corrodeFleshTimer = 6000;
            } else _corrodeFleshTimer -= diff;

            DoMeleeAttackIfReady();
        }

        void JustDied(Unit* killer)
        {
            if (Unit* summoner = me->ToTempSummon()->GetSummoner())
            {
                std::string sText = (std::string(killer->GetName()) + " has defeated Yg.. Yggg-really big worm!");
                summoner->MonsterYell(sText.c_str(), LANG_UNIVERSAL, 0);
            }

            if (Player* player = killer->GetCharmerOrOwnerPlayerOrPlayerItself())
            {
                player->GroupEventHappens(QUEST_AMPHITHEATER_ANGUISH_YGGDRAS_1, killer);
                player->GroupEventHappens(QUEST_AMPHITHEATER_ANGUISH_YGGDRAS_2, killer);
            }

            for (uint8 i = 0; i < 3; ++i)
                DoCast(killer, SPELL_JORMUNGAR_SPAWN, true);
        }
        private:
            uint32 _cleaveTimer;
            uint32 _corrodeFleshTimer;
    };

    CreatureAI* GetAI(Creature* creature) const
    {
        return new npc_yggdrasAI(creature);
    }
};

/*####
## npc_stinkbeard
####*/

enum Stinkbeard
{
    SPELL_ENRAGE_STINKBEARD                  = 50420,
    SPELL_KNOCK_AWAY                         = 31389,
    SPELL_STINKY_BEARD                       = 55867,
    SPELL_THUNDERBLADE                       = 55866,
    SPELL_THUNDERCLAP                        = 15588
};

class npc_stinkbeard : public CreatureScript
{
public:
    npc_stinkbeard() : CreatureScript("npc_stinkbeard") { }

    struct npc_stinkbeardAI : public npc_escortAI
    {
        npc_stinkbeardAI(Creature* creature) : npc_escortAI(creature)
        {
            me->SetFlag(UNIT_FIELD_FLAGS, UNIT_FLAG_IMMUNE_TO_PC);
            me->SetReactState(REACT_PASSIVE);
            Start(true, true, 0, NULL);
            SetDespawnAtEnd(false);
        }

        void Reset()
        {
            me->AddAura(SPELL_THUNDERBLADE, me);
            uiKnockAwayTimer   = 10000;
            uiStinkyBeardTimer = 15000;
            _enrage            = false;
            _thunderClap       = false;
        }

        void WaypointReached(uint32 waypointId)
        {
            switch (waypointId)
            {
                case 7:
                    me->RemoveFlag(UNIT_FIELD_FLAGS, UNIT_FLAG_IMMUNE_TO_PC);
                    me->SetReactState(REACT_AGGRESSIVE);
                    me->SetHomePosition(me->GetPositionX(), me->GetPositionY(), me->GetPositionZ(), me->GetOrientation());
                    break;
            }
        }

        void UpdateAI(uint32 uiDiff)
        {
            npc_escortAI::UpdateAI(uiDiff);

            if (!UpdateVictim())
                return;

            if (Unit* victim = me->GetVictim())
            {
                if (victim->GetPositionZ() >= 286.276f)
                {
                    std::list<HostileReference*> t_list = me->getThreatManager().getThreatList();
                    for (std::list<HostileReference*>::const_iterator itr = t_list.begin(); itr!= t_list.end(); ++itr)
                    {
                        if (Unit* unit = Unit::GetUnit(*me, (*itr)->getUnitGuid()))
                        {
                            if (unit->GetPositionZ() <= 286.276f)
                            {
                                me->getThreatManager().resetAllAggro();
                                me->AddThreat(unit, 5.0f);
                                break;
                            }
                            EnterEvadeMode();
                        }
                    }
                }
            }

            if (_thunderClap && !HealthAbovePct(10))
            {
                DoCastAOE(SPELL_THUNDERCLAP);
                _thunderClap = true;
            }

            if (uiKnockAwayTimer <= uiDiff)
            {
                if (Unit* target = SelectTarget(SELECT_TARGET_RANDOM, 0))
                {
                    if (target && target->IsAlive())
                        DoCast(target, SPELL_KNOCK_AWAY);
                }
                uiKnockAwayTimer = 10000;
            } else uiKnockAwayTimer -= uiDiff;

            if (uiStinkyBeardTimer <= uiDiff)
            {
                if (Unit* target = SelectTarget(SELECT_TARGET_RANDOM, 0))
                {
                    if (target && target->IsAlive())
                        DoCast(target, SPELL_STINKY_BEARD);
                }
                uiStinkyBeardTimer = 15000;
            } else uiStinkyBeardTimer -= uiDiff;

            if (!_enrage && !HealthAbovePct(20))
            {
                DoCast(me, SPELL_ENRAGE_STINKBEARD);
                _enrage = true;
            }
            DoMeleeAttackIfReady();
        }

        void JustDied(Unit* killer)
        {
            if (Player* player = killer->GetCharmerOrOwnerPlayerOrPlayerItself())
                player->GetCharmerOrOwnerPlayerOrPlayerItself()->GroupEventHappens(QUEST_AMPHITHEATER_ANGUISH_MAGNATAUR, killer);

            std::string sText = ("And with AUTHORITY, " + std::string(killer->GetName()) + " dominates the magnataur lord! Stinkbeard's clan is gonna miss him back home in the Dragonblight!");
            me->MonsterYell(sText.c_str(), LANG_UNIVERSAL, 0);
        }
        private:
            bool   _enrage;
            bool   _thunderClap;
            uint32 uiKnockAwayTimer;
            uint32 uiStinkyBeardTimer;
    };

    CreatureAI* GetAI(Creature* creature) const
    {
        return new npc_stinkbeardAI(creature);
    }
};

/*####
## npc_elemental_lord
####*/

class npc_elemental_lord : public CreatureScript
{
public:
    npc_elemental_lord() : CreatureScript("npc_elemental_lord") { }

    struct npc_elemental_lordAI : public ScriptedAI
    {
        npc_elemental_lordAI(Creature* creature) : ScriptedAI(creature) {}

        std::list<uint64> SummonList;

        uint32 uiElementalSpellTimer;

        uint8 uiBossRandom;
        uint32 uiSpellInfo;

        bool bAddAttack;

        void Reset()
        {
            uiBossRandom = 0;
            uiSpellInfo = 0;
            uiElementalSpellTimer = urand(5000, 8000);

            bAddAttack = false;
        }

        void SetData(uint32 uiData, uint32 uiValue)
        {
            if (uiData == 1)
            {
                uiBossRandom = uiValue;
                SummonAdds();
            }
        }

        void SummonAdds()
        {
            if (!Boss[uiBossRandom].uiAdd)
                return;

            SummonList.clear();

            for (uint8 uiI = 0; uiI < 16; uiI++)
            {
                if (Creature* summon = me->SummonCreature(Boss[uiBossRandom].uiAdd, AddSpawnPosition[uiI]))
                {
                    summon->AI()->SetData(1, uiBossRandom);
                    SummonList.push_back(summon->GetGUID());
                }
            }

        }

        void EnterCombat(Unit* unit)
        {
            if (!SummonList.empty())
                for (std::list<uint64>::const_iterator itr = SummonList.begin(); itr != SummonList.end(); ++itr)
                {
                    if (Creature* temp = Unit::GetCreature(*me, *itr))
                    {
                        temp->m_CombatDistance = 100.0f; // ugly hack? we are not in a instance sorry. :(
                        temp->AI()->AttackStart(unit);
                    }
                }
        }

        void UpdateAI(uint32 uiDiff)
        {
            if (!UpdateVictim())
                return;

            if (me->GetVictim()->GetPositionZ() >= 286.276f)
            {
                std::list<HostileReference*> t_list = me->getThreatManager().getThreatList();
                for (std::list<HostileReference*>::const_iterator itr = t_list.begin(); itr!= t_list.end(); ++itr)
                {
                    if (Unit* unit = Unit::GetUnit(*me, (*itr)->getUnitGuid()))
                    {
                        if (unit->GetPositionZ() <= 286.276f)
                        {
                            me->getThreatManager().resetAllAggro();
                            me->AddThreat(unit, 5.0f);
                            break;
                        }
                        EnterEvadeMode();
                    }
                }
            }

            if (uiElementalSpellTimer <= uiDiff)
            {
                DoCastVictim(Boss[uiBossRandom].uiSpell);

                uiElementalSpellTimer = urand(5000, 8000);
            } else uiElementalSpellTimer -= uiDiff;

            if (!bAddAttack && !HealthAbovePct(20))
            {
                if (!SummonList.empty())
                    for (std::list<uint64>::const_iterator itr = SummonList.begin(); itr != SummonList.end(); ++itr)
                    {
                        if (Creature* temp = Unit::GetCreature(*me, *itr))
                        {
                            if (temp->GetPositionZ() >= 287.00f)
                                continue;

                            if (temp->GetVictim())
                                temp->GetMotionMaster()->MoveChase(temp->GetVictim());
                        }
                    }

                bAddAttack = true;
            }

            DoMeleeAttackIfReady();
        }

        void JustDied(Unit* killer)
        {
            if (!SummonList.empty())
                for (std::list<uint64>::const_iterator itr = SummonList.begin(); itr != SummonList.end(); ++itr)
                    if (Creature* temp = Unit::GetCreature(*me, *itr))
                        temp->DespawnOrUnsummon();

            if (Player* player = killer->GetCharmerOrOwnerPlayerOrPlayerItself())
                player->GetCharmerOrOwnerPlayerOrPlayerItself()->GroupEventHappens(QUEST_AMPHITHEATER_ANGUISH_FROM_BEYOND, killer);

            std::string sText = (std::string(killer->GetName()) + " is victorious once more!");

            if (Unit* summoner = me->ToTempSummon()->GetSummoner())
                summoner->MonsterYell(sText.c_str(), LANG_UNIVERSAL, 0);
        }
    };

    CreatureAI* GetAI(Creature* creature) const
    {
        return new npc_elemental_lordAI(creature);
    }
};

/*####
## npc_fiend_elemental
####*/

class npc_fiend_elemental : public CreatureScript
{
public:
    npc_fiend_elemental() : CreatureScript("npc_fiend_elemental") { }

    struct npc_fiend_elementalAI : public ScriptedAI
    {
        npc_fiend_elementalAI(Creature* creature) : ScriptedAI(creature) {}

        void Reset()
        {
            if (me->GetPositionZ() >= 287.0f)
                me->GetMotionMaster()->MoveIdle();

            _spell = 0;
            _missleTimer = urand(2000, 7000);
        }

        void AttackStart(Unit* who)
        {
            if (!who)
                return;

            AttackStartNoMove(who);
        }

        void SetData(uint32 Data, uint32 Value)
        {
            if (Data == 1)
                _spell = Boss[Value].uiAddSpell;

        }

        void UpdateAI(uint32 diff)
        {
            if (!UpdateVictim())
                return;

            if (me->GetPositionZ() >= 287.0f)
            {
                if (_missleTimer <= diff)
                {
                    if (_spell) // Sometimes it is 0, why?
                        DoCast(me, _spell); // this spell (what spell) is not supported ... YET!
                    _missleTimer = urand(2000, 7000);
                } else _missleTimer -= diff;
            }

            DoMeleeAttackIfReady();
        }

        private:
            uint32 _missleTimer;
            uint32 _spell;
    };

    CreatureAI* GetAI(Creature* creature) const
    {
        return new npc_fiend_elementalAI(creature);
    }
};

/*####
## npc_released_offspring_harkoa
####*/

class npc_released_offspring_harkoa : public CreatureScript
{
public:
    npc_released_offspring_harkoa() : CreatureScript("npc_released_offspring_harkoa") { }

    struct npc_released_offspring_harkoaAI : public ScriptedAI
    {
        npc_released_offspring_harkoaAI(Creature* creature) : ScriptedAI(creature) {}

        void Reset()
        {
            float x, y, z;
            me->GetClosePoint(x, y, z, me->GetObjectSize() / 3, 25.0f);
            me->GetMotionMaster()->MovePoint(0, x, y, z);
        }

        void MovementInform(uint32 Type, uint32 /*uiId*/)
        {
            if (Type != POINT_MOTION_TYPE)
                return;
            me->DespawnOrUnsummon();
        }
    };

    CreatureAI* GetAI(Creature* creature) const
    {
        return new npc_released_offspring_harkoaAI(creature);
    }
};

/*######
## npc_crusade_recruit
######*/

enum CrusadeRecruit
{
    SPELL_QUEST_CREDIT                       = 50633,
    QUEST_TROLL_PATROL_INTESTINAL_FORTITUDE  = 12509
};

enum CrusadeRecruitEvents
{
    EVENT_RECRUIT_1                          = 1,
    EVENT_RECRUIT_2                          = 2
};

class npc_crusade_recruit : public CreatureScript
{
public:
    npc_crusade_recruit() : CreatureScript("npc_crusade_recruit") { }

    struct npc_crusade_recruitAI : public ScriptedAI
    {
        npc_crusade_recruitAI(Creature* creature) : ScriptedAI(creature) {}

        void Reset()
        {
            me->SetFlag(UNIT_NPC_FLAGS, UNIT_NPC_FLAG_GOSSIP);
            me->SetUInt32Value(UNIT_NPC_EMOTESTATE, EMOTE_STATE_COWER);
            _heading = me->GetOrientation();
        }

        void UpdateAI(uint32 diff)
        {
            _events.Update(diff);

            while (uint32 eventId = _events.ExecuteEvent())
            {
                switch (eventId)
                {
                    case EVENT_RECRUIT_1:
                        me->RemoveFlag(UNIT_NPC_FLAGS, UNIT_NPC_FLAG_GOSSIP);
                        me->SetUInt32Value(UNIT_NPC_EMOTESTATE, EMOTE_ONESHOT_NONE);
                        Talk(SAY_RECRUIT);
                        _events.ScheduleEvent(EVENT_RECRUIT_2, 3000);
                        break;
                    case EVENT_RECRUIT_2:
                        me->SetWalk(true);
                        me->GetMotionMaster()->MovePoint(0, me->GetPositionX() + (cos(_heading) * 10), me->GetPositionY() + (sin(_heading) * 10), me->GetPositionZ());
                        me->DespawnOrUnsummon(5000);
                        break;
                    default:
                        break;
                }
            }

            if (!UpdateVictim())
                return;
        }

        void sGossipSelect(Player* player, uint32 /*sender*/, uint32 /*action*/)
        {
            _events.ScheduleEvent(EVENT_RECRUIT_1, 100);
            player->CLOSE_GOSSIP_MENU();
<<<<<<< HEAD
            creature->CastSpell(player, SPELL_QUEST_CREDIT, true);
            CAST_AI(npc_crusade_recruit::npc_crusade_recruitAI, (creature->AI()))->m_uiPhase = 1;
            creature->SetFacingToObject(player);
=======
            me->CastSpell(player, SPELL_QUEST_CREDIT, true);
            me->SetInFront(player);
            me->SendMovementFlagUpdate();
>>>>>>> 4a8e92e8
        }

        private:
        EventMap _events;
        float    _heading; // Store creature heading
    };

    CreatureAI* GetAI(Creature* creature) const
    {
        return new npc_crusade_recruitAI(creature);
    }
};

/*######
## Quest 12916: Our Only Hope!
## go_scourge_enclosure
######*/

enum ScourgeEnclosure
{
    QUEST_OUR_ONLY_HOPE                      = 12916,
    NPC_GYMER_DUMMY                          = 29928, // From quest template
    SPELL_GYMER_LOCK_EXPLOSION               = 55529
};

class go_scourge_enclosure : public GameObjectScript
{
public:
    go_scourge_enclosure() : GameObjectScript("go_scourge_enclosure") { }

    bool OnGossipHello(Player* player, GameObject* go)
    {
        go->UseDoorOrButton();
        if (player->GetQuestStatus(QUEST_OUR_ONLY_HOPE) == QUEST_STATUS_INCOMPLETE)
        {
            Creature* gymerDummy = go->FindNearestCreature(NPC_GYMER_DUMMY, 20.0f);
            if (gymerDummy)
            {
                player->KilledMonsterCredit(gymerDummy->GetEntry(), gymerDummy->GetGUID());
                gymerDummy->CastSpell(gymerDummy, SPELL_GYMER_LOCK_EXPLOSION, true);
                gymerDummy->DespawnOrUnsummon();
            }
        }
        return true;
    }
};

/*######
## Quest: Troll Patrol: The Alchemist's Apprentice
######*/

enum Finklestein
{
    // Creature
    NPC_FINKLESTEIN                          = 28205,
    // Item
    ITEM_KNOTROOT                            = 38338,
    ITEM_PICKLED_EAGLE_EGG                   = 38341,
    ITEM_SPECKLED_GUANO                      = 38337,
    ITEM_WITHERED_BATWING                    = 38339,
    ITEM_SEASONED_SLIDER_CIDER               = 38381,
    ITEM_PULVERIZED_GARGOYLE_TEETH           = 38384,
    ITEM_MUDDY_MIRE_MAGGOT                   = 38386,
    ITEM_SPIKY_SPIDER_EGG                    = 38393,
    ITEM_HAIRY_HERRING_HEAD                  = 38396,
    ITEM_PUTRID_PIRATE_PERSPIRATION          = 38397,
    ITEM_ICECROWN_BOTTLED_WATER              = 38398,
    ITEM_WASPS_WINGS                         = 38369,
    ITEM_PRISMATIC_MOJO                      = 38343,
    ITEM_RAPTOR_CLAW                         = 38370,
    ITEM_AMBERSEED                           = 38340,
    ITEM_SHRUNKEN_DRAGONS_CLAW               = 38344,
    ITEM_CHILLED_SERPENT_MUCUS               = 38346,
    ITEM_CRYSTALLIZED_HOGSNOT                = 38336,
    ITEM_CRUSHED_BASILISK_CRYSTALS           = 38379,
    ITEM_TROLLBANE                           = 38342,
    ITEM_FROZEN_SPIDER_ICHOR                 = 38345,
    // Quest
    QUEST_THE_ALCHEMIST_APPRENTICE_DAILY     = 12541,
    // Spells
    SPELL_ALCHEMIST_APPRENTICE_INVISBUFF     = 51216,
    SPELL_RANDOM_INGREDIENT_EASY_AURA        = 51015,
    SPELL_RANDOM_INGREDIENT_MEDIUM_AURA      = 51154,
    SPELL_RANDOM_INGREDIENT_HARD_AURA        = 51157,
    SPELL_RANDOM_INGREDIENT_EASY             = 51134,
    SPELL_RANDOM_INGREDIENT_MEDIUM           = 51105,
    SPELL_RANDOM_INGREDIENT_HARD             = 51107,
    SPELL_NEXT_INGREDIENT                    = 51049,
    SPELL_POT_CHECK                          = 51046,
    SPELL_THROW_INGREDIENT                   = 51025,
    SPELL_KILL_CREDIT                        = 51111,
    // Spell Fetch Easy
    SPELL_FETCH_KNOTROOT                     = 51018,
    SPELL_FETCH_PICKLED_EAGLE_EGG            = 51055,
    SPELL_FETCH_SPECKLED_GUANO               = 51057,
    SPELL_FETCH_WITHERED_BATWING             = 51059,
    SPELL_FETCH_SEASONED_SLIDER_CIDER        = 51062,
    SPELL_FETCH_PULVERIZED_GARGOYLE_TEETH    = 51064,
    SPELL_FETCH_MUDDY_MIRE_MAGGOT            = 51067,
    SPELL_FETCH_SPIKY_SPIDER_EGG             = 51069,
    SPELL_FETCH_HAIRY_HERRING_HEAD           = 51072,
    SPELL_FETCH_PUTRID_PIRATE_PERSPIRATION   = 51077,
    SPELL_FETCH_ICECROWN_BOTTLED_WATER       = 51079,
    // Spell Have Easy
    SPELL_HAVE_KNOTROOT                      = 51047,
    SPELL_HAVE_PICKLED_EAGLE_EGG             = 51056,
    SPELL_HAVE_SPECKLED_GUANO                = 51058,
    SPELL_HAVE_WITHERED_BATWING              = 51060,
    SPELL_HAVE_SEASONED_SLIDER_CIDER         = 51063,
    SPELL_HAVE_PULVERIZED_GARGOYLE_TEETH     = 51065,
    SPELL_HAVE_MUDDY_MIRE_MAGGOT             = 51068,
    SPELL_HAVE_SPIKY_SPIDER_EGG              = 51070,
    SPELL_HAVE_HAIRY_HERRING_HEAD            = 51075,
    SPELL_HAVE_PUTRID_PIRATE_PERSPIRATION    = 51078,
    SPELL_HAVE_ICECROWN_BOTTLED_WATER        = 51080,
    // Spell Fetch Medium
    SPELL_FETCH_WASPS_WINGS                  = 51081,
    SPELL_FETCH_PRISMATIC_MOJO               = 51083,
    SPELL_FETCH_RAPTOR_CLAW                  = 51085,
    SPELL_FETCH_AMBERSEED                    = 51087,
    SPELL_FETCH_SHRUNKEN_DRAGONS_CLAW        = 51091,
    // Spell Have Medium
    SPELL_HAVE_WASPS_WINGS                   = 51082,
    SPELL_HAVE_PRISMATIC_MOJO                = 51084,
    SPELL_HAVE_RAPTOR_CLAW                   = 51086,
    SPELL_HAVE_AMBERSEED                     = 51088,
    SPELL_HAVE_SHRUNKEN_DRAGONS_CLAW         = 51092,
    // Spell Fetch Hard
    SPELL_FETCH_CHILLED_SERPENT_MUCUS        = 51093,
    SPELL_FETCH_CRYSTALLIZED_HOGSNOT         = 51095,
    SPELL_FETCH_CRUSHED_BASILISK_CRYSTALS    = 51097,
    SPELL_FETCH_TROLLBANE                    = 51100,
    SPELL_FETCH_FROZEN_SPIDER_ICHOR          = 51102,
    // Spell Have Hard
    SPELL_HAVE_CHILLED_SERPENT_MUCUS         = 51094,
    SPELL_HAVE_CRYSTALLIZED_HOGSNOT          = 51096,
    SPELL_HAVE_CRUSHED_BASILISK_CRYSTALS     = 51098,
    SPELL_HAVE_TROLLBANE                     = 51101,
    SPELL_HAVE_FROZEN_SPIDER_ICHOR           = 51104,
    // Text
    SAY_EASY_123                             = 0,
    SAY_MEDIUM_4                             = 1,
    SAY_MEDIUM_5                             = 2,
    SAY_HARD_6                               = 3,
    SAY_RUINED                               = 4,
    // Text Easy
    SAY_KNOTROOT                             = 5,
    SAY_PICKLED_EAGLE_EGG                    = 6,
    SAY_SPECKLED_GUANO                       = 7,
    SAY_WITHERED_BATWING                     = 8,
    SAY_SEASONED_SLIDER_CIDER                = 9,
    SAY_PULVERIZED_GARGOYLE_TEETH            = 10,
    SAY_MUDDY_MIRE_MAGGOT                    = 11,
    SAY_SPIKY_SPIDER_EGG                     = 12,
    SAY_HAIRY_HERRING_HEAD                   = 13,
    SAY_PUTRID_PIRATE_PERSPIRATION           = 14,
    SAY_ICECROWN_BOTTLED_WATER               = 15,
    // Text Medium
    SAY_WASPS_WINGS                          = 16,
    SAY_PRISMATIC_MOJO                       = 17,
    SAY_RAPTOR_CLAW                          = 18,
    SAY_AMBERSEED                            = 19,
    SAY_SHRUNKEN_DRAGONS_CLAW                = 20,
    // Text Hard
    SAY_CHILLED_SERPENT_MUCUS                = 21,
    SAY_CRYSTALLIZED_HOGSNOT                 = 22,
    SAY_CRUSHED_BASILISK_CRYSTALS            = 23,
    SAY_TROLLBANE                            = 24,
    SAY_FROZEN_SPIDER_ICHOR                  = 25
};

enum FinklesteinEvents
{
    EVENT_TURN_TO_POT                      = 1,
    EVENT_TURN_BACK                        = 2,
    EVENT_EASY_123                         = 3,
    EVENT_MEDIUM_4                         = 4,
    EVENT_MEDIUM_5                         = 5,
    EVENT_HARD_6                           = 6
};

class npc_alchemist_finklestein : public CreatureScript
{
public:
    npc_alchemist_finklestein() : CreatureScript("npc_alchemist_finklestein") { }

        struct npc_alchemist_finklesteinAI : public ScriptedAI
        {
            npc_alchemist_finklesteinAI(Creature* creature) : ScriptedAI(creature) { }

            void Reset()
            {
                _events.ScheduleEvent(EVENT_TURN_TO_POT, urand(15000, 26000));
            }

            void SetData(uint32 Type, uint32 Data)
            {
                if (Type == 1 && Data == 1)
                    switch (_getingredienttry)
                   {
                        case 2:
                        case 3:
                            _events.ScheduleEvent(EVENT_EASY_123, 100);
                            break;
                        case 4:
                            _events.ScheduleEvent(EVENT_MEDIUM_4, 100);
                            break;
                        case 5:
                            _events.ScheduleEvent(EVENT_MEDIUM_5, 100);
                            break;
                        case 6:
                            _events.ScheduleEvent(EVENT_HARD_6, 100);
                            break;
                        default:
                            break;
                    }
            }

            void UpdateAI(uint32 diff)
            {
                _events.Update(diff);

                while (uint32 eventId = _events.ExecuteEvent())
                {
                    switch (eventId)
                    {
                        case EVENT_TURN_TO_POT:
                            me->SetFacingTo(6.230825f);
                            me->SetUInt32Value(UNIT_NPC_EMOTESTATE, EMOTE_STATE_USE_STANDING_NO_SHEATHE);
                            _events.ScheduleEvent(EVENT_TURN_BACK, 11000);
                            break;
                        case EVENT_TURN_BACK:
                            me->SetFacingTo(4.886922f);
                            me->SetUInt32Value(UNIT_NPC_EMOTESTATE, EMOTE_STATE_NONE);
                            _events.ScheduleEvent(EVENT_TURN_TO_POT, urand(25000, 41000));
                            break;
                        case EVENT_EASY_123:
                            if (Player* player = Unit::GetPlayer(*me, _playerGUID))
                            {
                                Talk(SAY_EASY_123, _playerGUID);
                                DoCast(player, SPELL_RANDOM_INGREDIENT_EASY_AURA);
                                ++_getingredienttry;
                            }
                            break;
                        case EVENT_MEDIUM_4:
                            if (Player* player = Unit::GetPlayer(*me, _playerGUID))
                            {
                                Talk(SAY_MEDIUM_4, _playerGUID);
                                DoCast(player, SPELL_RANDOM_INGREDIENT_MEDIUM_AURA);
                                ++_getingredienttry;
                            }
                            break;
                        case EVENT_MEDIUM_5:
                            if (Player* player = Unit::GetPlayer(*me, _playerGUID))
                            {
                                Talk(SAY_MEDIUM_5, _playerGUID);
                                DoCast(player, SPELL_RANDOM_INGREDIENT_MEDIUM_AURA);
                                ++_getingredienttry;
                            }
                            break;
                        case EVENT_HARD_6:
                            if (Player* player = Unit::GetPlayer(*me, _playerGUID))
                            {
                                Talk(SAY_HARD_6, _playerGUID);
                                DoCast(player, SPELL_RANDOM_INGREDIENT_HARD_AURA);
                                ++_getingredienttry;
                            }
                            break;
                        default:
                            break;
                    }
                }
            }

            void sGossipSelect(Player* player, uint32 /*sender*/, uint32 /*action*/)
            {
                player->CLOSE_GOSSIP_MENU();
                DoCast(player, SPELL_ALCHEMIST_APPRENTICE_INVISBUFF);
                _playerGUID = player->GetGUID();
                _getingredienttry = 1;
                _events.ScheduleEvent(EVENT_EASY_123, 100);
            }

        private:
            EventMap _events;
            uint64   _playerGUID;
            uint8    _getingredienttry;
        };

        CreatureAI* GetAI(Creature* creature) const
        {
            return new npc_alchemist_finklesteinAI(creature);
        }
};

class go_finklesteins_cauldron : public GameObjectScript
{
public:
    go_finklesteins_cauldron() : GameObjectScript("go_finklesteins_cauldron") { }

    bool OnGossipHello(Player* player, GameObject* /*go*/)
    {
        player->CastSpell(player, SPELL_POT_CHECK);
        return true;
    }
};

uint32 const FetchIngredients[21][4] =
{
    { SPELL_FETCH_KNOTROOT,                   SPELL_HAVE_KNOTROOT,                   ITEM_KNOTROOT,                   SAY_KNOTROOT                   },
    { SPELL_FETCH_PICKLED_EAGLE_EGG,          SPELL_HAVE_PICKLED_EAGLE_EGG,          ITEM_PICKLED_EAGLE_EGG,          SAY_PICKLED_EAGLE_EGG          },
    { SPELL_FETCH_SPECKLED_GUANO,             SPELL_HAVE_SPECKLED_GUANO,             ITEM_SPECKLED_GUANO,             SAY_SPECKLED_GUANO             },
    { SPELL_FETCH_WITHERED_BATWING,           SPELL_HAVE_WITHERED_BATWING,           ITEM_WITHERED_BATWING,           SAY_WITHERED_BATWING           },
    { SPELL_FETCH_SEASONED_SLIDER_CIDER,      SPELL_HAVE_SEASONED_SLIDER_CIDER,      ITEM_SEASONED_SLIDER_CIDER,      SAY_SEASONED_SLIDER_CIDER      },
    { SPELL_FETCH_PULVERIZED_GARGOYLE_TEETH,  SPELL_HAVE_PULVERIZED_GARGOYLE_TEETH,  ITEM_PULVERIZED_GARGOYLE_TEETH,  SAY_PULVERIZED_GARGOYLE_TEETH  },
    { SPELL_FETCH_MUDDY_MIRE_MAGGOT,          SPELL_HAVE_MUDDY_MIRE_MAGGOT,          ITEM_MUDDY_MIRE_MAGGOT,          SAY_MUDDY_MIRE_MAGGOT          },
    { SPELL_FETCH_SPIKY_SPIDER_EGG,           SPELL_HAVE_SPIKY_SPIDER_EGG,           ITEM_SPIKY_SPIDER_EGG,           SAY_SPIKY_SPIDER_EGG           },
    { SPELL_FETCH_HAIRY_HERRING_HEAD,         SPELL_HAVE_HAIRY_HERRING_HEAD,         ITEM_HAIRY_HERRING_HEAD,         SAY_HAIRY_HERRING_HEAD         },
    { SPELL_FETCH_PUTRID_PIRATE_PERSPIRATION, SPELL_HAVE_PUTRID_PIRATE_PERSPIRATION, ITEM_PUTRID_PIRATE_PERSPIRATION, SAY_PUTRID_PIRATE_PERSPIRATION },
    { SPELL_FETCH_ICECROWN_BOTTLED_WATER,     SPELL_HAVE_ICECROWN_BOTTLED_WATER,     ITEM_ICECROWN_BOTTLED_WATER,     SAY_ICECROWN_BOTTLED_WATER     },
    { SPELL_FETCH_WASPS_WINGS,                SPELL_HAVE_WASPS_WINGS,                ITEM_WASPS_WINGS,                SAY_WASPS_WINGS                },
    { SPELL_FETCH_PRISMATIC_MOJO,             SPELL_HAVE_PRISMATIC_MOJO,             ITEM_PRISMATIC_MOJO,             SAY_PRISMATIC_MOJO             },
    { SPELL_FETCH_RAPTOR_CLAW,                SPELL_HAVE_RAPTOR_CLAW,                ITEM_RAPTOR_CLAW,                SAY_RAPTOR_CLAW                },
    { SPELL_FETCH_AMBERSEED,                  SPELL_HAVE_AMBERSEED,                  ITEM_AMBERSEED,                  SAY_AMBERSEED                  },
    { SPELL_FETCH_SHRUNKEN_DRAGONS_CLAW,      SPELL_HAVE_SHRUNKEN_DRAGONS_CLAW,      ITEM_SHRUNKEN_DRAGONS_CLAW,      SAY_SHRUNKEN_DRAGONS_CLAW      },
    { SPELL_FETCH_CHILLED_SERPENT_MUCUS,      SPELL_HAVE_CHILLED_SERPENT_MUCUS,      ITEM_CHILLED_SERPENT_MUCUS,      SAY_CHILLED_SERPENT_MUCUS      },
    { SPELL_FETCH_CRYSTALLIZED_HOGSNOT,       SPELL_HAVE_CRYSTALLIZED_HOGSNOT,       ITEM_CRYSTALLIZED_HOGSNOT,       SAY_CRYSTALLIZED_HOGSNOT       },
    { SPELL_FETCH_CRUSHED_BASILISK_CRYSTALS,  SPELL_HAVE_CRUSHED_BASILISK_CRYSTALS,  ITEM_CRUSHED_BASILISK_CRYSTALS,  SAY_CRUSHED_BASILISK_CRYSTALS  },
    { SPELL_FETCH_TROLLBANE,                  SPELL_HAVE_TROLLBANE,                  ITEM_TROLLBANE,                  SAY_TROLLBANE                  },
    { SPELL_FETCH_FROZEN_SPIDER_ICHOR,        SPELL_HAVE_FROZEN_SPIDER_ICHOR,        ITEM_FROZEN_SPIDER_ICHOR,        SAY_FROZEN_SPIDER_ICHOR        }
};

/*#####
# spell_random_ingredient_aura
#####*/

class spell_random_ingredient_aura : public SpellScriptLoader
{
    public: spell_random_ingredient_aura() : SpellScriptLoader("spell_random_ingredient_aura") { }

        class spell_random_ingredient_aura_AuraScript : public AuraScript
        {
            PrepareAuraScript(spell_random_ingredient_aura_AuraScript);

            bool Validate(SpellInfo const* /*spellEntry*/)
            {
                if (!sSpellMgr->GetSpellInfo(SPELL_RANDOM_INGREDIENT_EASY) || !sSpellMgr->GetSpellInfo(SPELL_RANDOM_INGREDIENT_MEDIUM) || !sSpellMgr->GetSpellInfo(SPELL_RANDOM_INGREDIENT_HARD))
                    return false;
                return true;
            }

            void PeriodicTick(AuraEffect const* /*aurEff*/)
            {
                switch (GetSpellInfo()->Id)
                {
                    case SPELL_RANDOM_INGREDIENT_EASY_AURA:
                        GetTarget()->CastSpell(GetTarget(), SPELL_RANDOM_INGREDIENT_EASY);
                        break;
                    case SPELL_RANDOM_INGREDIENT_MEDIUM_AURA:
                        GetTarget()->CastSpell(GetTarget(), SPELL_RANDOM_INGREDIENT_MEDIUM);
                        break;
                    case SPELL_RANDOM_INGREDIENT_HARD_AURA:
                        GetTarget()->CastSpell(GetTarget(), SPELL_RANDOM_INGREDIENT_HARD);
                        break;
                }
            }

            void Register()
            {
                OnEffectPeriodic += AuraEffectPeriodicFn(spell_random_ingredient_aura_AuraScript::PeriodicTick, EFFECT_0, SPELL_AURA_PERIODIC_DUMMY);
            }
        };

        AuraScript* GetAuraScript() const
        {
            return new spell_random_ingredient_aura_AuraScript();
        }
};

/*#####
# spell_random_ingredient
#####*/

class spell_random_ingredient : public SpellScriptLoader
{
    public: spell_random_ingredient() : SpellScriptLoader("spell_random_ingredient") { }

        class spell_random_ingredient_SpellScript : public SpellScript
        {
            PrepareSpellScript(spell_random_ingredient_SpellScript);

            bool Validate(SpellInfo const* /*spellEntry*/)
            {
                if (!sSpellMgr->GetSpellInfo(SPELL_FETCH_KNOTROOT) || !sSpellMgr->GetSpellInfo(SPELL_FETCH_PICKLED_EAGLE_EGG) || !sSpellMgr->GetSpellInfo(SPELL_FETCH_SPECKLED_GUANO) ||
                    !sSpellMgr->GetSpellInfo(SPELL_FETCH_WITHERED_BATWING) || !sSpellMgr->GetSpellInfo(SPELL_FETCH_SEASONED_SLIDER_CIDER) || !sSpellMgr->GetSpellInfo(SPELL_FETCH_PULVERIZED_GARGOYLE_TEETH) ||
                    !sSpellMgr->GetSpellInfo(SPELL_FETCH_MUDDY_MIRE_MAGGOT) || !sSpellMgr->GetSpellInfo(SPELL_FETCH_SPIKY_SPIDER_EGG) || !sSpellMgr->GetSpellInfo(SPELL_FETCH_HAIRY_HERRING_HEAD) ||
                    !sSpellMgr->GetSpellInfo(SPELL_FETCH_PUTRID_PIRATE_PERSPIRATION) || !sSpellMgr->GetSpellInfo(SPELL_FETCH_ICECROWN_BOTTLED_WATER) || !sSpellMgr->GetSpellInfo(SPELL_FETCH_WASPS_WINGS) ||
                    !sSpellMgr->GetSpellInfo(SPELL_FETCH_PRISMATIC_MOJO) || !sSpellMgr->GetSpellInfo(SPELL_FETCH_RAPTOR_CLAW) || !sSpellMgr->GetSpellInfo(SPELL_FETCH_AMBERSEED) ||
                    !sSpellMgr->GetSpellInfo(SPELL_FETCH_SHRUNKEN_DRAGONS_CLAW) || !sSpellMgr->GetSpellInfo(SPELL_FETCH_CHILLED_SERPENT_MUCUS) || !sSpellMgr->GetSpellInfo(SPELL_FETCH_CRYSTALLIZED_HOGSNOT) ||
                    !sSpellMgr->GetSpellInfo(SPELL_FETCH_CRUSHED_BASILISK_CRYSTALS) || !sSpellMgr->GetSpellInfo(SPELL_FETCH_TROLLBANE) || !sSpellMgr->GetSpellInfo(SPELL_FETCH_FROZEN_SPIDER_ICHOR))
                    return false;
                return true;
            }

            void HandleScriptEffect(SpellEffIndex /* effIndex */)
            {
                if (Player* player = GetHitPlayer())
                {
                    uint8 ingredient = 0;

                    switch (GetSpellInfo()->Id)
                    {
                        case SPELL_RANDOM_INGREDIENT_EASY:
                            ingredient = urand(0, 10);
                            break;
                        case SPELL_RANDOM_INGREDIENT_MEDIUM:
                            ingredient = urand(11, 15);
                            break;
                        case SPELL_RANDOM_INGREDIENT_HARD:
                            ingredient = urand(16, 20);
                            break;
                    }

                    if (Creature* finklestein = GetClosestCreatureWithEntry(player, NPC_FINKLESTEIN, 25.0f))
                    {
                        finklestein->CastSpell(player, FetchIngredients[ingredient][0], true, NULL);
                        finklestein->AI()->Talk(FetchIngredients[ingredient][3], player->GetGUID());
                    }
                }
            }

            void Register()
            {
                OnEffectHitTarget += SpellEffectFn(spell_random_ingredient_SpellScript::HandleScriptEffect, EFFECT_0, SPELL_EFFECT_SCRIPT_EFFECT);
            }
    };

        SpellScript* GetSpellScript() const
        {
            return new spell_random_ingredient_SpellScript();
        }
};

/*#####
# spell_pot_check
#####*/

class spell_pot_check : public SpellScriptLoader
{
    public: spell_pot_check() : SpellScriptLoader("spell_pot_check") { }

        class spell_pot_check_SpellScript : public SpellScript
        {
            PrepareSpellScript(spell_pot_check_SpellScript);

            bool Validate(SpellInfo const* /*spellEntry*/)
            {
                if (!sSpellMgr->GetSpellInfo(SPELL_FETCH_KNOTROOT) || !sSpellMgr->GetSpellInfo(SPELL_FETCH_PICKLED_EAGLE_EGG) || !sSpellMgr->GetSpellInfo(SPELL_FETCH_SPECKLED_GUANO) ||
                    !sSpellMgr->GetSpellInfo(SPELL_FETCH_WITHERED_BATWING) || !sSpellMgr->GetSpellInfo(SPELL_FETCH_SEASONED_SLIDER_CIDER) || !sSpellMgr->GetSpellInfo(SPELL_FETCH_PULVERIZED_GARGOYLE_TEETH) ||
                    !sSpellMgr->GetSpellInfo(SPELL_FETCH_MUDDY_MIRE_MAGGOT) || !sSpellMgr->GetSpellInfo(SPELL_FETCH_SPIKY_SPIDER_EGG) || !sSpellMgr->GetSpellInfo(SPELL_FETCH_HAIRY_HERRING_HEAD) ||
                    !sSpellMgr->GetSpellInfo(SPELL_FETCH_PUTRID_PIRATE_PERSPIRATION) || !sSpellMgr->GetSpellInfo(SPELL_FETCH_ICECROWN_BOTTLED_WATER) || !sSpellMgr->GetSpellInfo(SPELL_FETCH_WASPS_WINGS) ||
                    !sSpellMgr->GetSpellInfo(SPELL_FETCH_PRISMATIC_MOJO) || !sSpellMgr->GetSpellInfo(SPELL_FETCH_RAPTOR_CLAW) || !sSpellMgr->GetSpellInfo(SPELL_FETCH_AMBERSEED) ||
                    !sSpellMgr->GetSpellInfo(SPELL_FETCH_SHRUNKEN_DRAGONS_CLAW) || !sSpellMgr->GetSpellInfo(SPELL_FETCH_CHILLED_SERPENT_MUCUS) || !sSpellMgr->GetSpellInfo(SPELL_FETCH_CRYSTALLIZED_HOGSNOT) ||
                    !sSpellMgr->GetSpellInfo(SPELL_FETCH_CRUSHED_BASILISK_CRYSTALS) || !sSpellMgr->GetSpellInfo(SPELL_FETCH_TROLLBANE) || !sSpellMgr->GetSpellInfo(SPELL_FETCH_FROZEN_SPIDER_ICHOR) ||
                    !sSpellMgr->GetSpellInfo(SPELL_HAVE_KNOTROOT) || !sSpellMgr->GetSpellInfo(SPELL_HAVE_PICKLED_EAGLE_EGG) || !sSpellMgr->GetSpellInfo(SPELL_HAVE_SPECKLED_GUANO) ||
                    !sSpellMgr->GetSpellInfo(SPELL_HAVE_WITHERED_BATWING) || !sSpellMgr->GetSpellInfo(SPELL_HAVE_SEASONED_SLIDER_CIDER) || !sSpellMgr->GetSpellInfo(SPELL_HAVE_PULVERIZED_GARGOYLE_TEETH) ||
                    !sSpellMgr->GetSpellInfo(SPELL_HAVE_MUDDY_MIRE_MAGGOT) || !sSpellMgr->GetSpellInfo(SPELL_HAVE_SPIKY_SPIDER_EGG) || !sSpellMgr->GetSpellInfo(SPELL_HAVE_HAIRY_HERRING_HEAD) ||
                    !sSpellMgr->GetSpellInfo(SPELL_HAVE_PUTRID_PIRATE_PERSPIRATION) || !sSpellMgr->GetSpellInfo(SPELL_HAVE_ICECROWN_BOTTLED_WATER) || !sSpellMgr->GetSpellInfo(SPELL_HAVE_WASPS_WINGS) ||
                    !sSpellMgr->GetSpellInfo(SPELL_HAVE_PRISMATIC_MOJO) || !sSpellMgr->GetSpellInfo(SPELL_HAVE_RAPTOR_CLAW) || !sSpellMgr->GetSpellInfo(SPELL_HAVE_AMBERSEED) ||
                    !sSpellMgr->GetSpellInfo(SPELL_HAVE_SHRUNKEN_DRAGONS_CLAW) || !sSpellMgr->GetSpellInfo(SPELL_HAVE_CHILLED_SERPENT_MUCUS) || !sSpellMgr->GetSpellInfo(SPELL_HAVE_CRYSTALLIZED_HOGSNOT) ||
                    !sSpellMgr->GetSpellInfo(SPELL_HAVE_CRUSHED_BASILISK_CRYSTALS) || !sSpellMgr->GetSpellInfo(SPELL_HAVE_TROLLBANE) || !sSpellMgr->GetSpellInfo(SPELL_HAVE_FROZEN_SPIDER_ICHOR))
                    return false;
                return true;
            }

        void HandleScriptEffect(SpellEffIndex /* effIndex */)
        {
            if (Player* player = GetHitPlayer())
            {
                for (uint8 i = 0; i < 21; ++i)
                {
                    if (player->HasAura(FetchIngredients[i][0]))
                    {
                        player->CastSpell(player, SPELL_THROW_INGREDIENT);
                        player->RemoveAura(FetchIngredients[i][0]);
                        if (player->HasAura(FetchIngredients[i][1]))
                        {
                            player->RemoveAura(FetchIngredients[i][1]);
                            player->DestroyItemCount(FetchIngredients[i][2], 1, true);
                            if (i < 15)
                            {
                                if (Creature* finklestein = GetClosestCreatureWithEntry(player, NPC_FINKLESTEIN, 25.0f))
                                    finklestein->AI()->SetData(1, 1);
                                return;
                            }
                            else
                            {
                                if (player->GetQuestStatus(QUEST_THE_ALCHEMIST_APPRENTICE_DAILY) == QUEST_STATUS_INCOMPLETE)
                                {
                                    player->RemoveAura(SPELL_ALCHEMIST_APPRENTICE_INVISBUFF);
                                    player->CastSpell(player, SPELL_KILL_CREDIT);
                                }
                            }
                        }
                        else
                        {
                            RemoveItems(player);
                            player->RemoveAura(SPELL_ALCHEMIST_APPRENTICE_INVISBUFF);
                            if (Creature* finklestein = GetClosestCreatureWithEntry(player, NPC_FINKLESTEIN, 25.0f))
                                finklestein->AI()->Talk(SAY_RUINED, player->GetGUID());
                            return;
                        }
                    }
                 }
             }
         }

        void RemoveItems(Player* player)
        {
            for (uint8 i = 0; i < 21; ++i)
                if (player->HasItemCount(FetchIngredients[i][2], 1, true))
                    player->DestroyItemCount(FetchIngredients[i][2], 1, true);
        }

        void Register()
        {
            OnEffectHitTarget += SpellEffectFn(spell_pot_check_SpellScript::HandleScriptEffect, EFFECT_0, SPELL_EFFECT_SCRIPT_EFFECT);
        }
    };

        SpellScript* GetSpellScript() const
        {
            return new spell_pot_check_SpellScript();
        }
};

/*#####
# spell_fetch_ingredient_aura
#####*/

class spell_fetch_ingredient_aura : public SpellScriptLoader
{
    public: spell_fetch_ingredient_aura() : SpellScriptLoader("spell_fetch_ingredient_aura") { }

        class spell_fetch_ingredient_aura_AuraScript : public AuraScript
        {
            PrepareAuraScript(spell_fetch_ingredient_aura_AuraScript);

            void OnRemove(AuraEffect const* /*aurEff*/, AuraEffectHandleModes /*mode*/)
            {
                Unit* target = GetTarget();
                if (GetTargetApplication()->GetRemoveMode() == AURA_REMOVE_BY_EXPIRE)
                    if (target->HasAura(SPELL_ALCHEMIST_APPRENTICE_INVISBUFF))
                        if (Creature* finklestein = GetClosestCreatureWithEntry(target, NPC_FINKLESTEIN, 100.0f))
                        {
                            target->RemoveAura(SPELL_ALCHEMIST_APPRENTICE_INVISBUFF);
                            finklestein->AI()->Talk(SAY_RUINED, target->GetGUID());
                        }
            }

            void Register()
            {
                OnEffectRemove += AuraEffectRemoveFn(spell_fetch_ingredient_aura_AuraScript::OnRemove, EFFECT_0, SPELL_AURA_DUMMY, AURA_EFFECT_HANDLE_REAL);
            }
        };

        AuraScript* GetAuraScript() const
        {
            return new spell_fetch_ingredient_aura_AuraScript();
        }
};

void AddSC_zuldrak()
{
    new npc_drakuru_shackles();
    new npc_captured_rageclaw();
    new npc_gurgthock();
    new npc_orinoko_tuskbreaker();
    new npc_korrak_bloodrager();
    new npc_yggdras();
    new npc_stinkbeard();
    new npc_released_offspring_harkoa();
    new npc_crusade_recruit();
    new npc_elemental_lord();
    new npc_fiend_elemental();
    new go_scourge_enclosure();
    new npc_alchemist_finklestein();
    new go_finklesteins_cauldron();
    new spell_random_ingredient_aura();
    new spell_random_ingredient();
    new spell_pot_check();
    new spell_fetch_ingredient_aura();
}<|MERGE_RESOLUTION|>--- conflicted
+++ resolved
@@ -1262,15 +1262,8 @@
         {
             _events.ScheduleEvent(EVENT_RECRUIT_1, 100);
             player->CLOSE_GOSSIP_MENU();
-<<<<<<< HEAD
             creature->CastSpell(player, SPELL_QUEST_CREDIT, true);
-            CAST_AI(npc_crusade_recruit::npc_crusade_recruitAI, (creature->AI()))->m_uiPhase = 1;
             creature->SetFacingToObject(player);
-=======
-            me->CastSpell(player, SPELL_QUEST_CREDIT, true);
-            me->SetInFront(player);
-            me->SendMovementFlagUpdate();
->>>>>>> 4a8e92e8
         }
 
         private:
