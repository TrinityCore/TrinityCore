--- conflicted
+++ resolved
@@ -21,11 +21,7 @@
 #include "MotionMaster.h"
 #include "ObjectAccessor.h"
 #include "Player.h"
-<<<<<<< HEAD
-#include "ScriptedCreature.h"
-=======
 #include "ScriptedEscortAI.h"
->>>>>>> 28d470c5
 #include "ScriptedGossip.h"
 #include "SpellAuraEffects.h"
 #include "SpellAuras.h"
@@ -42,8 +38,8 @@
 {
     NPC_RAGECLAW                             = 29686,
     QUEST_TROLLS_IS_GONE_CRAZY               = 12861,
-    SPELL_CHAIN_OF_THE_SCURGE_RIGHT          = 54990,
-    SPELL_CHAIN_OF_THE_SCURGE_LEFT           = 55009,
+    SPELL_LEFT_CHAIN                         = 59951,
+    SPELL_RIGHT_CHAIN                        = 59952,
     SPELL_UNLOCK_SHACKLE                     = 55083,
     SPELL_FREE_RAGECLAW                      = 55223
 };
@@ -65,7 +61,7 @@
             float x, y, z;
             me->GetClosePoint(x, y, z, me->GetCombatReach() / 3, 0.1f);
 
-            if (Creature* summon = me->SummonCreature(NPC_RAGECLAW, x, y, z, 0, TEMPSUMMON_DEAD_DESPAWN, 1s))
+            if (Creature* summon = me->SummonCreature(NPC_RAGECLAW, x, y, z, 0, TEMPSUMMON_DEAD_DESPAWN, 1000))
             {
                 _rageclawGUID = summon->GetGUID();
                 LockRageclaw(summon);
@@ -77,41 +73,32 @@
             // pointer check not needed
             me->SetFacingToObject(rageclaw);
             rageclaw->SetFacingToObject(me);
-<<<<<<< HEAD
-=======
 
             DoCast(rageclaw, SPELL_LEFT_CHAIN, true);
             DoCast(rageclaw, SPELL_RIGHT_CHAIN, true);
->>>>>>> 28d470c5
-        }
-
-        void UnlockRageclaw(Creature* rageclaw)
-        {
+        }
+
+        void UnlockRageclaw(Unit* who, Creature* rageclaw)
+        {
+            if (!who)
+                return;
+
             // pointer check not needed
             DoCast(rageclaw, SPELL_FREE_RAGECLAW, true);
 
             me->setDeathState(DEAD);
         }
 
-<<<<<<< HEAD
-        void SpellHit(WorldObject* caster, SpellInfo const* spellInfo) override
-=======
         void SpellHit(Unit* caster, SpellInfo const* spell) override
->>>>>>> 28d470c5
-        {
-            Player* playerCaster = caster->ToPlayer();
-            if (!playerCaster)
-                return;
-
-            if (spellInfo->Id == SPELL_UNLOCK_SHACKLE)
-            {
-                if (playerCaster->GetQuestStatus(QUEST_TROLLS_IS_GONE_CRAZY) == QUEST_STATUS_INCOMPLETE)
+        {
+            if (spell->Id == SPELL_UNLOCK_SHACKLE)
+            {
+                if (caster->ToPlayer()->GetQuestStatus(QUEST_TROLLS_IS_GONE_CRAZY) == QUEST_STATUS_INCOMPLETE)
                 {
                     if (Creature* rageclaw = ObjectAccessor::GetCreature(*me, _rageclawGUID))
                     {
-                        UnlockRageclaw(rageclaw);
-                        playerCaster->KilledMonster(rageclaw->GetCreatureTemplate(), _rageclawGUID);
-                        me->RemoveAurasDueToSpell(SPELL_CHAIN_OF_THE_SCURGE_RIGHT);
+                        UnlockRageclaw(caster, rageclaw);
+                        caster->ToPlayer()->KilledMonster(rageclaw->GetCreatureTemplate(), _rageclawGUID);
                         me->DespawnOrUnsummon();
                     }
                     else
@@ -137,6 +124,7 @@
 enum Rageclaw
 {
     SPELL_UNSHACKLED                         = 55085,
+    SPELL_KNEEL                              = 39656,
     SAY_RAGECLAW                             = 0
 };
 
@@ -152,36 +140,23 @@
         void Reset() override
         {
             me->SetFaction(FACTION_FRIENDLY);
-<<<<<<< HEAD
-            DoCast(me, SPELL_CHAIN_OF_THE_SCURGE_RIGHT, true);
-=======
             DoCast(me, SPELL_KNEEL, true); // Little Hack for kneel - Thanks Illy :P
->>>>>>> 28d470c5
         }
 
         void MoveInLineOfSight(Unit* /*who*/) override { }
 
-<<<<<<< HEAD
-        void SpellHit(WorldObject* /*caster*/, SpellInfo const* spellInfo) override
-=======
         void SpellHit(Unit* /*caster*/, SpellInfo const* spell) override
->>>>>>> 28d470c5
-        {
-            if (spellInfo->Id == SPELL_FREE_RAGECLAW)
-            {
-<<<<<<< HEAD
-                me->RemoveAurasDueToSpell(SPELL_CHAIN_OF_THE_SCURGE_LEFT);
-                me->SetStandState(UNIT_STAND_STATE_STAND);
-=======
+        {
+            if (spell->Id == SPELL_FREE_RAGECLAW)
+            {
                 me->RemoveAurasDueToSpell(SPELL_LEFT_CHAIN);
                 me->RemoveAurasDueToSpell(SPELL_RIGHT_CHAIN);
                 me->RemoveAurasDueToSpell(SPELL_KNEEL);
->>>>>>> 28d470c5
                 me->SetFaction(me->GetCreatureTemplate()->faction);
                 DoCast(me, SPELL_UNSHACKLED, true);
                 Talk(SAY_RAGECLAW);
                 me->GetMotionMaster()->MoveRandom(10);
-                me->DespawnOrUnsummon(10s);
+                me->DespawnOrUnsummon(10000);
             }
         }
     };
@@ -280,12 +255,12 @@
                         me->RemoveNpcFlag(UNIT_NPC_FLAG_GOSSIP);
                         me->SetEmoteState(EMOTE_ONESHOT_NONE);
                         Talk(SAY_RECRUIT);
-                        _events.ScheduleEvent(EVENT_RECRUIT_2, 3s);
+                        _events.ScheduleEvent(EVENT_RECRUIT_2, 3000);
                         break;
                     case EVENT_RECRUIT_2:
                         me->SetWalk(true);
                         me->GetMotionMaster()->MovePoint(0, me->GetPositionX() + (std::cos(_heading) * 10), me->GetPositionY() + (std::sin(_heading) * 10), me->GetPositionZ());
-                        me->DespawnOrUnsummon(5s);
+                        me->DespawnOrUnsummon(5000);
                         break;
                     default:
                         break;
@@ -296,15 +271,9 @@
                 return;
         }
 
-<<<<<<< HEAD
-        bool OnGossipSelect(Player* player, uint32 /*menuId*/, uint32 /*gossipListId*/) override
-        {
-            _events.ScheduleEvent(EVENT_RECRUIT_1, 100ms);
-=======
         bool GossipSelect(Player* player, uint32 /*menuId*/, uint32 /*gossipListId*/) override
         {
             _events.ScheduleEvent(EVENT_RECRUIT_1, 100);
->>>>>>> 28d470c5
             CloseGossipMenuFor(player);
             me->CastSpell(player, SPELL_QUEST_CREDIT, true);
             me->SetFacingToObject(player);
@@ -343,11 +312,7 @@
     {
         go_scourge_enclosureAI(GameObject* go) : GameObjectAI(go) { }
 
-<<<<<<< HEAD
-        bool OnGossipHello(Player* player) override
-=======
         bool GossipHello(Player* player) override
->>>>>>> 28d470c5
         {
             me->UseDoorOrButton();
             if (player->GetQuestStatus(QUEST_OUR_ONLY_HOPE) == QUEST_STATUS_INCOMPLETE)
@@ -356,11 +321,7 @@
                 {
                     player->KilledMonsterCredit(gymerDummy->GetEntry(), gymerDummy->GetGUID());
                     gymerDummy->CastSpell(gymerDummy, SPELL_GYMER_LOCK_EXPLOSION, true);
-<<<<<<< HEAD
-                    gymerDummy->DespawnOrUnsummon(4s);
-=======
                     gymerDummy->DespawnOrUnsummon(4 * IN_MILLISECONDS);
->>>>>>> 28d470c5
                 }
             }
             return true;
@@ -523,7 +484,7 @@
             {
                 _playerGUID.Clear();
                 _getingredienttry = 0;
-                _events.ScheduleEvent(EVENT_TURN_TO_POT, 15s, 26s);
+                _events.ScheduleEvent(EVENT_TURN_TO_POT, urand(15000, 26000));
             }
 
             void SetData(uint32 type, uint32 data) override
@@ -533,16 +494,16 @@
                    {
                         case 2:
                         case 3:
-                            _events.ScheduleEvent(EVENT_EASY_123, 100ms);
+                            _events.ScheduleEvent(EVENT_EASY_123, 100);
                             break;
                         case 4:
-                            _events.ScheduleEvent(EVENT_MEDIUM_4, 100ms);
+                            _events.ScheduleEvent(EVENT_MEDIUM_4, 100);
                             break;
                         case 5:
-                            _events.ScheduleEvent(EVENT_MEDIUM_5, 100ms);
+                            _events.ScheduleEvent(EVENT_MEDIUM_5, 100);
                             break;
                         case 6:
-                            _events.ScheduleEvent(EVENT_HARD_6, 100ms);
+                            _events.ScheduleEvent(EVENT_HARD_6, 100);
                             break;
                         default:
                             break;
@@ -559,15 +520,6 @@
                     {
                         case EVENT_TURN_TO_POT:
                             me->SetFacingTo(6.230825f);
-<<<<<<< HEAD
-                            me->SetUInt32Value(UNIT_NPC_EMOTESTATE, EMOTE_STATE_USE_STANDING_NO_SHEATHE);
-                            _events.ScheduleEvent(EVENT_TURN_BACK, 11s);
-                            break;
-                        case EVENT_TURN_BACK:
-                            me->SetFacingTo(4.886922f);
-                            me->SetUInt32Value(UNIT_NPC_EMOTESTATE, EMOTE_STATE_NONE);
-                            _events.ScheduleEvent(EVENT_TURN_TO_POT, 25s, 41s);
-=======
                             me->SetEmoteState(EMOTE_STATE_USE_STANDING_NO_SHEATHE);
                             _events.ScheduleEvent(EVENT_TURN_BACK, 11000);
                             break;
@@ -575,7 +527,6 @@
                             me->SetFacingTo(4.886922f);
                             me->SetEmoteState(EMOTE_STATE_NONE);
                             _events.ScheduleEvent(EVENT_TURN_TO_POT, urand(25000, 41000));
->>>>>>> 28d470c5
                             break;
                         case EVENT_EASY_123:
                             if (Player* player = ObjectAccessor::GetPlayer(*me, _playerGUID))
@@ -615,21 +566,13 @@
                 }
             }
 
-<<<<<<< HEAD
-            bool OnGossipSelect(Player* player, uint32 /*menuId*/, uint32 /*gossipListId*/) override
-=======
             bool GossipSelect(Player* player, uint32 /*menuId*/, uint32 /*gossipListId*/) override
->>>>>>> 28d470c5
             {
                 CloseGossipMenuFor(player);
                 DoCast(player, SPELL_ALCHEMIST_APPRENTICE_INVISBUFF);
                 _playerGUID = player->GetGUID();
                 _getingredienttry = 1;
-<<<<<<< HEAD
-                _events.ScheduleEvent(EVENT_EASY_123, 100ms);
-=======
                 _events.ScheduleEvent(EVENT_EASY_123, 100);
->>>>>>> 28d470c5
                 return false;
             }
 
@@ -651,11 +594,10 @@
     go_finklesteins_cauldron() : GameObjectScript("go_finklesteins_cauldron") { }
 
     struct go_finklesteins_cauldronAI : public GameObjectAI
-<<<<<<< HEAD
     {
         go_finklesteins_cauldronAI(GameObject* go) : GameObjectAI(go) { }
 
-        bool OnGossipHello(Player* player) override
+        bool GossipHello(Player* player) override
         {
             player->CastSpell(player, SPELL_POT_CHECK);
             return true;
@@ -664,20 +606,6 @@
 
     GameObjectAI* GetAI(GameObject* go) const override
     {
-=======
-    {
-        go_finklesteins_cauldronAI(GameObject* go) : GameObjectAI(go) { }
-
-        bool GossipHello(Player* player) override
-        {
-            player->CastSpell(player, SPELL_POT_CHECK);
-            return true;
-        }
-    };
-
-    GameObjectAI* GetAI(GameObject* go) const override
-    {
->>>>>>> 28d470c5
         return new go_finklesteins_cauldronAI(go);
     }
 };
@@ -793,11 +721,7 @@
                     SPELL_FETCH_CRYSTALLIZED_HOGSNOT,       SPELL_HAVE_CRYSTALLIZED_HOGSNOT,
                     SPELL_FETCH_CRUSHED_BASILISK_CRYSTALS,  SPELL_HAVE_CRUSHED_BASILISK_CRYSTALS,
                     SPELL_FETCH_TROLLBANE,                  SPELL_HAVE_TROLLBANE,
-<<<<<<< HEAD
-                    SPELL_FETCH_FROZEN_SPIDER_ICHOR,        SPELL_HAVE_FROZEN_SPIDER_ICHOR,
-=======
                     SPELL_FETCH_FROZEN_SPIDER_ICHOR,        SPELL_HAVE_FROZEN_SPIDER_ICHOR
->>>>>>> 28d470c5
                 });
             }
 
@@ -822,11 +746,7 @@
 
                     if (Creature* finklestein = GetClosestCreatureWithEntry(player, NPC_FINKLESTEIN, 25.0f))
                     {
-<<<<<<< HEAD
-                        finklestein->CastSpell(player, FetchIngredients[ingredient][0], true);
-=======
                         finklestein->CastSpell(player, FetchIngredients[ingredient][0], true, nullptr);
->>>>>>> 28d470c5
                         finklestein->AI()->Talk(FetchIngredients[ingredient][3], player);
                     }
                 }
@@ -880,11 +800,7 @@
                     SPELL_FETCH_CRYSTALLIZED_HOGSNOT,       SPELL_HAVE_CRYSTALLIZED_HOGSNOT,
                     SPELL_FETCH_CRUSHED_BASILISK_CRYSTALS,  SPELL_HAVE_CRUSHED_BASILISK_CRYSTALS,
                     SPELL_FETCH_TROLLBANE,                  SPELL_HAVE_TROLLBANE,
-<<<<<<< HEAD
-                    SPELL_FETCH_FROZEN_SPIDER_ICHOR,        SPELL_HAVE_FROZEN_SPIDER_ICHOR,
-=======
                     SPELL_FETCH_FROZEN_SPIDER_ICHOR,        SPELL_HAVE_FROZEN_SPIDER_ICHOR
->>>>>>> 28d470c5
                 });
             }
 
@@ -1013,26 +929,16 @@
             Reset();
         }
 
-<<<<<<< HEAD
-        void SpellHit(WorldObject* caster, SpellInfo const* spellInfo) override
-=======
         void SpellHit(Unit* caster, SpellInfo const* spell) override
->>>>>>> 28d470c5
-        {
-            Unit* unitCaster = caster->ToUnit();
-            if (!unitCaster)
+        {
+            if (spell->Id != GYMERS_GRAB)
                 return;
 
-            if (spellInfo->Id != GYMERS_GRAB)
-                return;
-
-            if (Vehicle* veh = unitCaster->GetVehicleKit())
-            {
+            if (Vehicle* veh = caster->GetVehicleKit())
                 if (veh->GetAvailableSeatCount() != 0)
-                {
-                    me->CastSpell(caster, RIDE_VEHICLE, true);
-                    me->CastSpell(caster, HEALING_WINDS, true);
-                }
+            {
+                me->CastSpell(caster, RIDE_VEHICLE, true);
+                me->CastSpell(caster, HEALING_WINDS, true);
             }
         }
     };
@@ -1040,100 +946,6 @@
     CreatureAI* GetAI(Creature* creature) const override
     {
         return new npc_storm_cloudAI(creature);
-    }
-};
-
-enum ScourgeDisguise
-{
-    SPELL_SCOURGE_DISGUISE             = 51966,
-    SPELL_SCOURGE_DISGUISE_INSTABILITY = 51971,
-    SPELL_SCOURGE_DISGUISE_EXPIRING    = 52010,
-    SPELL_DROP_DISGUISE                = 54089,
-    TEXT_DISGUISE_WARNING              = 28891
-};
-
-class spell_scourge_disguise : public AuraScript
-{
-    PrepareAuraScript(spell_scourge_disguise);
-
-    void ApplyEffect(AuraEffect const* /*aurEff*/, AuraEffectHandleModes /*mode*/)
-    {
-        Unit* target = GetTarget();
-        target->CastSpell(target, SPELL_SCOURGE_DISGUISE_INSTABILITY, true);
-    }
-
-    void RemoveEffect(AuraEffect const* /*aurEff*/, AuraEffectHandleModes /*mode*/)
-    {
-        Unit* target = GetTarget();
-        target->RemoveAura(SPELL_SCOURGE_DISGUISE_INSTABILITY);
-    }
-
-    void Register() override
-    {
-        OnEffectRemove += AuraEffectRemoveFn(spell_scourge_disguise::RemoveEffect, EFFECT_0, SPELL_AURA_TRANSFORM, AURA_EFFECT_HANDLE_REAL);
-        OnEffectApply += AuraEffectApplyFn(spell_scourge_disguise::ApplyEffect, EFFECT_0, SPELL_AURA_TRANSFORM, AURA_EFFECT_HANDLE_REAL);
-    }
-};
-
-class spell_scourge_disguise_instability : public AuraScript
-{
-    PrepareAuraScript(spell_scourge_disguise_instability);
-
-    void CalcPeriodic(AuraEffect const* /*aurEff*/, bool& isPeriodic, int32& amplitude)
-    {
-        isPeriodic = true;
-        amplitude = irand(30, 240) * IN_MILLISECONDS;
-    }
-
-    void HandleDummyTick(AuraEffect const* /*aurEff*/)
-    {
-        GetTarget()->CastSpell(GetTarget(), SPELL_SCOURGE_DISGUISE_EXPIRING, true);
-    }
-
-    void HandleUpdatePeriodic(AuraEffect* aurEff)
-    {
-        aurEff->CalculatePeriodic(GetCaster());
-    }
-
-    void Register() override
-    {
-        DoEffectCalcPeriodic += AuraEffectCalcPeriodicFn(spell_scourge_disguise_instability::CalcPeriodic, EFFECT_0, SPELL_AURA_DUMMY);
-        OnEffectPeriodic += AuraEffectPeriodicFn(spell_scourge_disguise_instability::HandleDummyTick, EFFECT_0, SPELL_AURA_DUMMY);
-        OnEffectUpdatePeriodic += AuraEffectUpdatePeriodicFn(spell_scourge_disguise_instability::HandleUpdatePeriodic, EFFECT_0, SPELL_AURA_DUMMY);
-    }
-};
-
-class spell_scourge_disguise_expiring : public AuraScript
-{
-    PrepareAuraScript(spell_scourge_disguise_expiring);
-
-    void OnApply(AuraEffect const* /*aurEff*/, AuraEffectHandleModes /*mode*/)
-    {
-        if (Player* player = GetTarget()->ToPlayer())
-            if (player->HasAura(SPELL_SCOURGE_DISGUISE))
-                player->Unit::Whisper(TEXT_DISGUISE_WARNING, player, true);
-    }
-
-    void Register() override
-    {
-        OnEffectApply += AuraEffectApplyFn(spell_scourge_disguise_expiring::OnApply, EFFECT_0, SPELL_AURA_DUMMY, AURA_EFFECT_HANDLE_REAL);
-    }
-};
-
-class spell_drop_disguise : public SpellScript
-{
-    PrepareSpellScript(spell_drop_disguise);
-
-    void HandleHit()
-    {
-        if (Unit* target = GetHitUnit())
-            if (target->HasAura(SPELL_SCOURGE_DISGUISE))
-                target->CastSpell(target, SPELL_SCOURGE_DISGUISE_EXPIRING, true);
-    }
-
-    void Register() override
-    {
-        AfterHit += SpellHitFn(spell_drop_disguise::HandleHit);
     }
 };
 
@@ -1151,8 +963,4 @@
     new spell_pot_check();
     new spell_fetch_ingredient_aura();
     new npc_storm_cloud();
-    RegisterSpellScript(spell_scourge_disguise);
-    RegisterSpellScript(spell_scourge_disguise_instability);
-    RegisterSpellScript(spell_scourge_disguise_expiring);
-    RegisterSpellScript(spell_drop_disguise);
 }