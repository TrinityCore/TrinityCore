/*
 * This file is part of the TrinityCore Project. See AUTHORS file for Copyright information
 *
 * This program is free software; you can redistribute it and/or modify it
 * under the terms of the GNU General Public License as published by the
 * Free Software Foundation; either version 2 of the License, or (at your
 * option) any later version.
 *
 * This program is distributed in the hope that it will be useful, but WITHOUT
 * ANY WARRANTY; without even the implied warranty of MERCHANTABILITY or
 * FITNESS FOR A PARTICULAR PURPOSE. See the GNU General Public License for
 * more details.
 *
 * You should have received a copy of the GNU General Public License along
 * with this program. If not, see <http://www.gnu.org/licenses/>.
 */

<<<<<<< HEAD
#include "ScriptMgr.h"
#include "CreatureAIImpl.h"
=======
/* ScriptData
SDName: Borean_Tundra
SD%Complete: 100
SDComment: Quest support: 11708. Taxi vendors.
SDCategory: Borean Tundra
EndScriptData */

/* ContentData
npc_iruk
npc_corastrasza
npc_sinkhole_kill_credit
npc_khunok_the_behemoth
npc_nerubar_victim
npc_nesingwary_trapper
npc_lurgglbr
EndContentData */

#include "ScriptMgr.h"
>>>>>>> 28d470c5
#include "GameObject.h"
#include "MotionMaster.h"
#include "ObjectAccessor.h"
#include "ObjectMgr.h"
<<<<<<< HEAD
#include "Player.h"
#include "QuestDef.h"
=======
#include "PhasingHandler.h"
#include "Player.h"
>>>>>>> 28d470c5
#include "ScriptedEscortAI.h"
#include "ScriptedFollowerAI.h"
#include "ScriptedGossip.h"
#include "SpellAuraEffects.h"
#include "SpellInfo.h"
#include "SpellScript.h"
#include "TemporarySummon.h"
#include "WorldSession.h"

/*######
## npc_corastrasza
######*/

enum Corastrasza
{
    GOSSIP_MENU_ID_CORASTRASZA            = 10204,
    GOSSIP_MENU_ITEM_ID_I_I_THINK_SO      = 0,
    GOSSIP_MENU_ITEM_ID_I_AM_READY        = 1,

    NPC_TEXT_MOST_DRAGONS_WOULD_FEAR_TO   = 14168,
    NPC_TEXT_DO_YOU_POSSESS_THE_COURAGE   = 14169,
    NPC_TEXT_EAGERLY_AWAITING_YOUR_RETURN = 14170,

    QUEST_ACES_HIGH                       = 13413,
    QUEST_ACES_HIGH_DAILY                 = 13414,

    SPELL_SUMMON_WYRMREST_SKYTALON        = 61240,
    SPELL_WYRMREST_SKYTALON_RIDE_PERIODIC = 61244
};

class npc_corastrasza : public CreatureScript
{
public:
    npc_corastrasza() : CreatureScript("npc_corastrasza") { }

    struct npc_corastraszaAI : public ScriptedAI
    {
        npc_corastraszaAI(Creature* creature) : ScriptedAI(creature) { }

        bool OnGossipHello(Player* player) override
        {
            if (me->IsQuestGiver())
                player->PrepareQuestMenu(me->GetGUID());

<<<<<<< HEAD
            if (player->GetQuestStatus(QUEST_ACES_HIGH) == QUEST_STATUS_INCOMPLETE)
=======
        void SpellHit(Unit* caster, SpellInfo const* spell) override
        {
            if (phase || spell->Id != SPELL_SET_CART)
                return;

            Player* player = caster->ToPlayer();
            if (player && player->GetQuestStatus(QUEST_PLUG_THE_SINKHOLES) == QUEST_STATUS_INCOMPLETE)
>>>>>>> 28d470c5
            {
                AddGossipItemFor(player, GOSSIP_MENU_ID_CORASTRASZA, GOSSIP_MENU_ITEM_ID_I_I_THINK_SO, GOSSIP_SENDER_MAIN, GOSSIP_ACTION_INFO_DEF + 1);
                SendGossipMenuFor(player, NPC_TEXT_DO_YOU_POSSESS_THE_COURAGE, me->GetGUID());
            }
            else if (player->GetQuestStatus(QUEST_ACES_HIGH_DAILY) == QUEST_STATUS_INCOMPLETE)
            {
<<<<<<< HEAD
                AddGossipItemFor(player, GOSSIP_MENU_ID_CORASTRASZA, GOSSIP_MENU_ITEM_ID_I_AM_READY, GOSSIP_SENDER_MAIN, GOSSIP_ACTION_INFO_DEF + 1);
                SendGossipMenuFor(player, NPC_TEXT_EAGERLY_AWAITING_YOUR_RETURN, me->GetGUID());
            }
            SendGossipMenuFor(player, NPC_TEXT_MOST_DRAGONS_WOULD_FEAR_TO, me->GetGUID());
=======
                switch (phase)
                {
                    case 1:
                        DoCast(me, SPELL_EXPLODE_CART, true);
                        DoCast(me, SPELL_SUMMON_CART, true);
                        if (GameObject* cart = me->FindNearestGameObject(GO_EXPLOSIVES_CART, 3.0f))
                            cart->SetFaction(FACTION_MONSTER);
                        phaseTimer = 3000;
                        phase = 2;
                        break;
                    case 2:
                        if (GameObject* cart = me->FindNearestGameObject(GO_EXPLOSIVES_CART, 3.0f))
                            cart->UseDoorOrButton();
                        DoCast(me, SPELL_EXPLODE_CART, true);
                        phaseTimer = 3000;
                        phase = 3;
                        break;
                    case 3:
                        DoCast(me, SPELL_EXPLODE_CART, true);
                        phaseTimer = 2000;
                        phase = 5; // @fixme: phase 4 is missing...
                        break;
                    case 5:
                        DoCast(me, SPELL_SUMMON_WORM, true);
                        if (Unit* worm = me->FindNearestCreature(NPC_SCOURGED_BURROWER, 3.0f))
                        {
                            worm->AddUnitFlag(UNIT_FLAG_NOT_SELECTABLE);
                            worm->HandleEmoteCommand(EMOTE_ONESHOT_EMERGE);
                        }
                        phaseTimer = 1000;
                        phase = 6;
                        break;
                    case 6:
                        DoCast(me, SPELL_EXPLODE_CART, true);
                        if (Unit* worm = me->FindNearestCreature(NPC_SCOURGED_BURROWER, 3.0f))
                        {
                            me->Kill(worm);
                            worm->RemoveDynamicFlag(UNIT_DYNFLAG_LOOTABLE);
                        }
                        phaseTimer = 2000;
                        phase = 7;
                        break;
                    case 7:
                        DoCast(me, SPELL_EXPLODE_CART, true);
                        if (Player* caster = ObjectAccessor::GetPlayer(*me, casterGuid))
                            caster->KilledMonster(me->GetCreatureTemplate(), me->GetGUID());
                        phaseTimer = 5000;
                        phase = 8;
                        break;
                    case 8:
                        EnterEvadeMode();
                        break;
                }
            } else phaseTimer -= diff;
>>>>>>> 28d470c5

            return true;
        }

        bool OnGossipSelect(Player* player, uint32 /*menuId*/, uint32 gossipListId) override
        {
            uint32 const action = player->PlayerTalkClass->GetGossipOptionAction(gossipListId);
            ClearGossipMenuFor(player);
            if (action == GOSSIP_ACTION_INFO_DEF + 1)
            {
                CloseGossipMenuFor(player);
                player->CastSpell(player, SPELL_SUMMON_WYRMREST_SKYTALON, true);
                player->CastSpell(player, SPELL_WYRMREST_SKYTALON_RIDE_PERIODIC, true);
            }

            return true;
        }
    };

    CreatureAI* GetAI(Creature* creature) const override
    {
<<<<<<< HEAD
        return new npc_corastraszaAI(creature);
=======
        return new npc_khunok_the_behemothAI(creature);
    }
};

/*######
## npc_corastrasza
######*/

#define GOSSIP_ITEM_C_1 "I... I think so..."

enum Corastrasza
{
    SPELL_SUMMON_WYRMREST_SKYTALON               = 61240,
    SPELL_WYRMREST_SKYTALON_RIDE_PERIODIC        = 61244,

    QUEST_ACES_HIGH_DAILY                        = 13414,
    QUEST_ACES_HIGH                              = 13413
};

class npc_corastrasza : public CreatureScript
{
public:
    npc_corastrasza() : CreatureScript("npc_corastrasza") { }

    struct npc_corastraszaAI : public ScriptedAI
    {
        npc_corastraszaAI(Creature* creature) : ScriptedAI(creature) { }

        bool GossipHello(Player* player) override
        {
            if (me->IsQuestGiver())
                player->PrepareQuestMenu(me->GetGUID());

            if (player->GetQuestStatus(QUEST_ACES_HIGH) == QUEST_STATUS_INCOMPLETE || player->GetQuestStatus(QUEST_ACES_HIGH_DAILY) == QUEST_STATUS_INCOMPLETE) //It's the same dragon for both quests.
                AddGossipItemFor(player, GOSSIP_ICON_CHAT, GOSSIP_ITEM_C_1, GOSSIP_SENDER_MAIN, GOSSIP_ACTION_INFO_DEF + 1);

            SendGossipMenuFor(player, player->GetGossipTextId(me), me->GetGUID());
            return true;
        }

        bool GossipSelect(Player* player, uint32 /*menuId*/, uint32 gossipListId) override
        {
            uint32 const action = player->PlayerTalkClass->GetGossipOptionAction(gossipListId);
            ClearGossipMenuFor(player);
            if (action == GOSSIP_ACTION_INFO_DEF + 1)
            {
                CloseGossipMenuFor(player);

                player->CastSpell(player, SPELL_SUMMON_WYRMREST_SKYTALON, true);
                player->CastSpell(player, SPELL_WYRMREST_SKYTALON_RIDE_PERIODIC, true);
            }
            return true;
        }
    };

    CreatureAI* GetAI(Creature* creature) const override
    {
        return new npc_corastraszaAI(creature);
    }
};

/*######
## npc_iruk
######*/

#define GOSSIP_ITEM_I  "<Search corpse for Issliruk's Totem.>"

enum Iruk
{
    QUEST_SPIRITS_WATCH_OVER_US             = 11961,
    SPELL_CREATURE_TOTEM_OF_ISSLIRUK        = 46816,
    GOSSIP_TEXT_I                           = 12585
};

class npc_iruk : public CreatureScript
{
public:
    npc_iruk() : CreatureScript("npc_iruk") { }

    struct npc_irukAI : public ScriptedAI
    {
        npc_irukAI(Creature* creature) : ScriptedAI(creature) { }

        bool GossipHello(Player* player) override
        {
            if (player->GetQuestStatus(QUEST_SPIRITS_WATCH_OVER_US) == QUEST_STATUS_INCOMPLETE)
                AddGossipItemFor(player, GOSSIP_ICON_CHAT, GOSSIP_ITEM_I, GOSSIP_SENDER_MAIN, GOSSIP_ACTION_INFO_DEF + 1);

            player->PlayerTalkClass->SendGossipMenu(GOSSIP_TEXT_I, me->GetGUID());
            return true;
        }

        bool GossipSelect(Player* player, uint32 /*menuId*/, uint32 gossipListId) override
        {
            uint32 const action = player->PlayerTalkClass->GetGossipOptionAction(gossipListId);
            ClearGossipMenuFor(player);
            switch (action)
            {
                case GOSSIP_ACTION_INFO_DEF + 1:
                    player->CastSpell(player, SPELL_CREATURE_TOTEM_OF_ISSLIRUK, true);
                    CloseGossipMenuFor(player);
                    break;

            }
            return true;
        }
    };

    CreatureAI* GetAI(Creature* creature) const override
    {
        return new npc_irukAI(creature);
>>>>>>> 28d470c5
    }
};

/*######
## npc_nerubar_victim
######*/

enum Nerubar
{
    NPC_WARSONG_PEON                        = 25270,
    QUEST_TAKEN_BY_THE_SCOURGE              = 11611,
    SPELL_FREED_WARSONG_MAGE                = 45526,
    SPELL_FREED_WARSONG_SHAMAN              = 45527,
    SPELL_FREED_WARSONG_WARRIOR             = 45514,
    SPELL_FREED_WARSONG_PEON                = 45532
};

const uint32 nerubarVictims[3] =
{
    SPELL_FREED_WARSONG_MAGE, SPELL_FREED_WARSONG_SHAMAN, SPELL_FREED_WARSONG_WARRIOR
};

class npc_nerubar_victim : public CreatureScript
{
public:
    npc_nerubar_victim() : CreatureScript("npc_nerubar_victim") { }

    struct npc_nerubar_victimAI : public ScriptedAI
    {
        npc_nerubar_victimAI(Creature* creature) : ScriptedAI(creature) { }

        void Reset() override { }
        void JustEngagedWith(Unit* /*who*/) override { }
        void MoveInLineOfSight(Unit* /*who*/) override { }


        void JustDied(Unit* killer) override
        {
            if (!killer || killer->GetTypeId() != TYPEID_PLAYER)
                return;

            Player* player = killer->ToPlayer();

            if (player->GetQuestStatus(QUEST_TAKEN_BY_THE_SCOURGE) == QUEST_STATUS_INCOMPLETE)
            {
                uint8 uiRand = urand(0, 99);
                if (uiRand < 25)
                {
                    player->CastSpell(me, SPELL_FREED_WARSONG_PEON, true);
                    player->KilledMonsterCredit(NPC_WARSONG_PEON);
                }
                else if (uiRand < 75)
                    player->CastSpell(me, nerubarVictims[urand(0, 2)], true);
            }
        }
    };

    CreatureAI* GetAI(Creature* creature) const override
    {
        return new npc_nerubar_victimAI(creature);
    }
};

enum NesingwaryTrapper
{
    NPC_NESINGWARY_TRAPPER = 25835,

    GO_HIGH_QUALITY_FUR = 187983,

    GO_CARIBOU_TRAP_1   = 187982,
    GO_CARIBOU_TRAP_2   = 187995,
    GO_CARIBOU_TRAP_3   = 187996,
    GO_CARIBOU_TRAP_4   = 187997,
    GO_CARIBOU_TRAP_5   = 187998,
    GO_CARIBOU_TRAP_6   = 187999,
    GO_CARIBOU_TRAP_7   = 188000,
    GO_CARIBOU_TRAP_8   = 188001,
    GO_CARIBOU_TRAP_9   = 188002,
    GO_CARIBOU_TRAP_10  = 188003,
    GO_CARIBOU_TRAP_11  = 188004,
    GO_CARIBOU_TRAP_12  = 188005,
    GO_CARIBOU_TRAP_13  = 188006,
    GO_CARIBOU_TRAP_14  = 188007,
    GO_CARIBOU_TRAP_15  = 188008,

    SPELL_TRAPPED       = 46104,

    // Texts
    SAY_NESINGWARY_1    = 0
};

#define CaribouTrapsNum 15
const uint32 CaribouTraps[CaribouTrapsNum] =
{
    GO_CARIBOU_TRAP_1, GO_CARIBOU_TRAP_2, GO_CARIBOU_TRAP_3, GO_CARIBOU_TRAP_4, GO_CARIBOU_TRAP_5,
    GO_CARIBOU_TRAP_6, GO_CARIBOU_TRAP_7, GO_CARIBOU_TRAP_8, GO_CARIBOU_TRAP_9, GO_CARIBOU_TRAP_10,
    GO_CARIBOU_TRAP_11, GO_CARIBOU_TRAP_12, GO_CARIBOU_TRAP_13, GO_CARIBOU_TRAP_14, GO_CARIBOU_TRAP_15,
};

class spell_q11865_place_fake_fur : public SpellScript
{
    PrepareSpellScript(spell_q11865_place_fake_fur);

    bool Load() override
    {
        return GetCaster()->GetTypeId() == TYPEID_PLAYER;
    }

    void ActivateGameObject(SpellEffIndex effIndex)
    {
        PreventHitDefaultEffect(effIndex);
        GameObject* go = GetHitGObj();
        Player* player = GetCaster()->ToPlayer();

        if (go->FindNearestCreature(NPC_NESINGWARY_TRAPPER, 10.0f, true) || go->FindNearestCreature(NPC_NESINGWARY_TRAPPER, 10.0f, false) || go->FindNearestGameObject(GO_HIGH_QUALITY_FUR, 2.0f))
            return;

        float x, y, z;
        go->GetClosePoint(x, y, z, go->GetCombatReach() / 3, 7.0f);

        go->SummonGameObject(GO_HIGH_QUALITY_FUR, go->GetPosition(), QuaternionData(), 20s);
        if (TempSummon* summon = player->SummonCreature(NPC_NESINGWARY_TRAPPER, x, y, z, go->GetOrientation(), TEMPSUMMON_DEAD_DESPAWN, 1s))
        {
            summon->SetVisible(false);
            summon->SetReactState(REACT_PASSIVE);
            summon->SetImmuneToPC(true);
        }
    }

    void Register() override
    {
        OnEffectHitTarget += SpellEffectFn(spell_q11865_place_fake_fur::ActivateGameObject, EFFECT_0, SPELL_EFFECT_ACTIVATE_OBJECT);
    }
};

class npc_nesingwary_trapper : public CreatureScript
{
public:
    npc_nesingwary_trapper() : CreatureScript("npc_nesingwary_trapper") { }

    struct npc_nesingwary_trapperAI : public ScriptedAI
    {
        npc_nesingwary_trapperAI(Creature* creature) : ScriptedAI(creature)
        {
            Initialize();
        }

        void Initialize()
        {
            me->SetVisible(false);
            phaseTimer = 2500;
            phase = 1;
            go_caribouGUID.Clear();
        }

        ObjectGuid go_caribouGUID;
        uint8  phase;
        uint32 phaseTimer;

        void Reset() override
        {
            Initialize();
        }

        void JustEngagedWith(Unit* /*who*/) override { }
        void MoveInLineOfSight(Unit* /*who*/) override { }


        void JustDied(Unit* /*killer*/) override
        {
            if (GameObject* go_caribou = ObjectAccessor::GetGameObject(*me, go_caribouGUID))
                go_caribou->SetLootState(GO_JUST_DEACTIVATED);

            if (TempSummon* summon = me->ToTempSummon())
                if (summon->IsSummon())
                    if (Unit* temp = summon->GetSummonerUnit())
                        if (Player* player = temp->ToPlayer())
                            player->KilledMonsterCredit(me->GetEntry());

            if (GameObject* go_caribou = ObjectAccessor::GetGameObject(*me, go_caribouGUID))
                go_caribou->SetGoState(GO_STATE_READY);
        }

        void UpdateAI(uint32 diff) override
        {
            if (phaseTimer <= diff)
            {
                switch (phase)
                {
                    case 1:
                        me->SetVisible(true);
                        phaseTimer = 2000;
                        phase = 2;
                        break;
                    case 2:
                        if (GameObject* go_fur = me->FindNearestGameObject(GO_HIGH_QUALITY_FUR, 11.0f))
                            me->GetMotionMaster()->MovePoint(0, go_fur->GetPositionX(), go_fur->GetPositionY(), go_fur->GetPositionZ());
                        phaseTimer = 1500;
                        phase = 3;
                        break;
                    case 3:
                        Talk(SAY_NESINGWARY_1);
                        phaseTimer = 2000;
                        phase = 4;
                        break;
                    case 4:
                        me->HandleEmoteCommand(EMOTE_ONESHOT_LOOT);
                        phaseTimer = 1000;
                        phase = 5;
                        break;
                    case 5:
                        me->HandleEmoteCommand(EMOTE_ONESHOT_NONE);
                        phaseTimer = 500;
                        phase = 6;
                        break;
                    case 6:
                        if (GameObject* go_fur = me->FindNearestGameObject(GO_HIGH_QUALITY_FUR, 11.0f))
                            go_fur->Delete();
                        phaseTimer = 500;
                        phase = 7;
                        break;
                    case 7:
                    {
                        GameObject* go_caribou = nullptr;
                        for (uint8 i = 0; i < CaribouTrapsNum; ++i)
                        {
                            go_caribou = me->FindNearestGameObject(CaribouTraps[i], 5.0f);
                            if (go_caribou)
                            {
                                go_caribou->SetGoState(GO_STATE_ACTIVE);
                                go_caribouGUID = go_caribou->GetGUID();
                                break;
                            }
                        }
                        phase = 8;
                        phaseTimer = 1000;
                    }
                    break;
                    case 8:
                        DoCast(me, SPELL_TRAPPED, true);
                        phase = 0;
                        break;
                }
            } else phaseTimer -= diff;
        }
    };

    CreatureAI* GetAI(Creature* creature) const override
    {
        return new npc_nesingwary_trapperAI(creature);
    }
};

<<<<<<< HEAD
=======
/*######
## npc_lurgglbr
######*/

enum Lurgglbr
{
    QUEST_ESCAPE_WINTERFIN_CAVERNS      = 11570,

    GO_CAGE                             = 187369,

    SAY_START_1                         = 0,
    SAY_START_2                         = 1,
    SAY_END_1                           = 2,
    SAY_END_2                           = 3
};

class npc_lurgglbr : public CreatureScript
{
public:
    npc_lurgglbr() : CreatureScript("npc_lurgglbr") { }

    struct npc_lurgglbrAI : public EscortAI
    {
        npc_lurgglbrAI(Creature* creature) : EscortAI(creature)
        {
            Initialize();
        }

        void Initialize()
        {
            IntroTimer = 0;
            IntroPhase = 0;
        }

        uint32 IntroTimer;
        uint32 IntroPhase;

        void Reset() override
        {
            if (!HasEscortState(STATE_ESCORT_ESCORTING))
                Initialize();
        }

        void WaypointReached(uint32 waypointId, uint32 /*pathId*/) override
        {
            switch (waypointId)
            {
                case 0:
                    IntroPhase = 1;
                    IntroTimer = 2000;
                    break;
                case 41:
                    IntroPhase = 4;
                    IntroTimer = 2000;
                    break;
            }
        }

        void UpdateAI(uint32 diff) override
        {
            if (IntroPhase)
            {
                if (IntroTimer <= diff)
                {
                    switch (IntroPhase)
                    {
                        case 1:
                            if (Player* player = GetPlayerForEscort())
                                Talk(SAY_START_1, player);
                            IntroPhase = 2;
                            IntroTimer = 7500;
                            break;
                        case 2:
                            Talk(SAY_START_2);
                            IntroPhase = 3;
                            IntroTimer = 7500;
                            break;
                        case 3:
                            me->SetReactState(REACT_AGGRESSIVE);
                            IntroPhase = 0;
                            IntroTimer = 0;
                            break;
                        case 4:
                            Talk(SAY_END_1);
                            IntroPhase = 5;
                            IntroTimer = 8000;
                            break;
                        case 5:
                            if (Player* player = GetPlayerForEscort())
                                Talk(SAY_END_2, player);
                            IntroPhase = 6;
                            IntroTimer = 2500;
                            break;

                        case 6:
                            if (Player* player = GetPlayerForEscort())
                                player->AreaExploredOrEventHappens(QUEST_ESCAPE_WINTERFIN_CAVERNS);
                            IntroPhase = 7;
                            IntroTimer = 2500;
                            break;

                        case 7:
                            me->DespawnOrUnsummon();
                            IntroPhase = 0;
                            IntroTimer = 0;
                            break;
                    }
                } else IntroTimer -= diff;
            }
            EscortAI::UpdateAI(diff);

            if (!UpdateVictim())
                return;
        }

        void QuestAccept(Player* player, Quest const* quest) override
        {
            if (quest->GetQuestId() == QUEST_ESCAPE_WINTERFIN_CAVERNS)
            {
                if (GameObject* go = me->FindNearestGameObject(GO_CAGE, 5.0f))
                {
                    go->SetRespawnTime(0);
                    go->SetGoType(GAMEOBJECT_TYPE_BUTTON);
                    go->UseDoorOrButton(20);
                }

                Start(true, false, player->GetGUID());

                switch (player->GetTeam())
                {
                    case ALLIANCE:
                        me->SetFaction(FACTION_ESCORTEE_A_PASSIVE);
                        break;
                    default:
                    case HORDE:
                        me->SetFaction(FACTION_ESCORTEE_H_PASSIVE);
                        break;
                }
            }
        }
    };

    CreatureAI* GetAI(Creature* creature) const override
    {
        return new npc_lurgglbrAI(creature);
    }
};

>>>>>>> 28d470c5
enum red_dragonblood
{
    SPELL_DRAKE_HATCHLING_SUBDUED = 46691,
    SPELL_SUBDUED = 46675
};

class spell_red_dragonblood : public SpellScriptLoader
{
public:
    spell_red_dragonblood() : SpellScriptLoader("spell_red_dragonblood") { }

    class spell_red_dragonblood_AuraScript : public AuraScript
    {
        PrepareAuraScript(spell_red_dragonblood_AuraScript);

        void HandleEffectRemove(AuraEffect const* /*aurEff*/, AuraEffectHandleModes /*mode*/)
        {
            if (GetTargetApplication()->GetRemoveMode() != AURA_REMOVE_BY_EXPIRE || !GetCaster())
                return;

            Creature* owner = GetOwner()->ToCreature();
            owner->RemoveAllAurasExceptType(SPELL_AURA_DUMMY);
            owner->CombatStop(true);
<<<<<<< HEAD
            owner->GetMotionMaster()->Clear();
            owner->GetMotionMaster()->MoveFollow(GetCaster(), 4.0f, 0.0f);
            owner->CastSpell(owner, SPELL_SUBDUED, true);
            GetCaster()->CastSpell(GetCaster(), SPELL_DRAKE_HATCHLING_SUBDUED, true);
            owner->SetFaction(FACTION_FRIENDLY);
            owner->SetImmuneToAll(true);
            owner->DespawnOrUnsummon(3min);
=======
            owner->GetThreatManager().ClearAllThreat();
            owner->GetMotionMaster()->Clear(false);
            owner->GetMotionMaster()->MoveFollow(GetCaster(), 4.0f, 0.0f);
            owner->CastSpell(owner, SPELL_SUBDUED, true);
            GetCaster()->CastSpell(GetCaster(), SPELL_DRAKE_HATCHLING_SUBDUED, true);
            owner->SetFaction(35);
            owner->SetImmuneToAll(true);
            owner->DespawnOrUnsummon(3 * MINUTE*IN_MILLISECONDS);
>>>>>>> 28d470c5
        }

        void Register()
        {
            AfterEffectRemove += AuraEffectRemoveFn(spell_red_dragonblood_AuraScript::HandleEffectRemove, EFFECT_0, SPELL_AURA_DUMMY, AURA_EFFECT_HANDLE_REAL);
        }
    };

    AuraScript* GetAuraScript() const
    {
        return new spell_red_dragonblood_AuraScript();
    }
};

/*######
## npc_thassarian
######*/

enum Thassarian
{
    QUEST_LAST_RITES        = 12019,

    SPELL_TRANSFORM_VALANAR = 46753,
    SPELL_STUN              = 46957,
    SPELL_SHADOW_BOLT       = 15537,

    NPC_IMAGE_LICH_KING     = 26203,
    NPC_COUNSELOR_TALBOT    = 25301,
    NPC_PRINCE_VALANAR      = 28189,
    NPC_GENERAL_ARLOS       = 25250,
    NPC_LERYSSA             = 25251,

    SAY_THASSARIAN_1        = 0,
    SAY_THASSARIAN_2        = 1,
    SAY_THASSARIAN_3        = 2,
    SAY_THASSARIAN_4        = 3,
    SAY_THASSARIAN_5        = 4,
    SAY_THASSARIAN_6        = 5,
    SAY_THASSARIAN_7        = 6,

    SAY_TALBOT_1            = 0,
    SAY_TALBOT_2            = 1,
    SAY_TALBOT_3            = 2,
    SAY_TALBOT_4            = 3,

    SAY_LICH_1              = 0,
    SAY_LICH_2              = 1,
    SAY_LICH_3              = 2,

    SAY_ARLOS_1             = 0,
    SAY_ARLOS_2             = 1,

    SAY_LERYSSA_1           = 0,
    SAY_LERYSSA_2           = 1,
    SAY_LERYSSA_3           = 2,
    SAY_LERYSSA_4           = 3
};

#define GOSSIP_ITEM_T   "Let's do this, Thassarian. It's now or never."

class npc_thassarian : public CreatureScript
{
public:
    npc_thassarian() : CreatureScript("npc_thassarian") { }

    struct npc_thassarianAI : public EscortAI
    {
        npc_thassarianAI(Creature* creature) : EscortAI(creature)
        {
            Initialize();
        }

        void Initialize()
        {
            arthasGUID.Clear();
            talbotGUID.Clear();
            leryssaGUID.Clear();
            arlosGUID.Clear();

            arthasInPosition = false;
            arlosInPosition = false;
            leryssaInPosition = false;
            talbotInPosition = false;

            phase = 0;
            phaseTimer = 0;
        }

        ObjectGuid arthasGUID;
        ObjectGuid talbotGUID;
        ObjectGuid leryssaGUID;
        ObjectGuid arlosGUID;

        bool arthasInPosition;
        bool arlosInPosition;
        bool leryssaInPosition;
        bool talbotInPosition;

        uint32 phase;
        uint32 phaseTimer;

        void Reset() override
        {
            me->RestoreFaction();
            me->SetStandState(UNIT_STAND_STATE_STAND);

            Initialize();
        }

        void WaypointReached(uint32 waypointId, uint32 /*pathId*/) override
        {
            Player* player = GetPlayerForEscort();
            if (!player)
                return;

            switch (waypointId)
            {
                case 3:
                    SetEscortPaused(true);
                    if (Creature* arthas = me->SummonCreature(NPC_IMAGE_LICH_KING, 3730.313f, 3518.689f, 473.324f, 1.562f, TEMPSUMMON_CORPSE_TIMED_DESPAWN, 2min))
                    {
                        arthasGUID = arthas->GetGUID();
                        arthas->AddUnitFlag(UNIT_FLAG_NON_ATTACKABLE);
                        arthas->SetReactState(REACT_PASSIVE);
                        arthas->SetWalk(true);
                        arthas->GetMotionMaster()->MovePoint(0, 3737.374756f, 3564.841309f, 477.433014f);
                    }
                    if (Creature* talbot = me->SummonCreature(NPC_COUNSELOR_TALBOT, 3747.23f, 3614.936f, 473.321f, 4.462012f, TEMPSUMMON_CORPSE_TIMED_DESPAWN, 2min))
                    {
                        talbotGUID = talbot->GetGUID();
                        talbot->SetWalk(true);
                        talbot->GetMotionMaster()->MovePoint(0, 3738.000977f, 3568.882080f, 477.433014f);
                    }
                    me->SetWalk(false);
                    break;
                case 4:
                    SetEscortPaused(true);
                    phase = 7;
                    break;
            }
        }

        void UpdateAI(uint32 diff) override
        {
            EscortAI::UpdateAI(diff);

            if (arthasInPosition && talbotInPosition)
            {
                phase = 1;
                arthasInPosition = false;
                talbotInPosition = false;
            }

            if (arlosInPosition && leryssaInPosition)
            {
                arlosInPosition   = false;
                leryssaInPosition = false;
                Talk(SAY_THASSARIAN_1);
                SetEscortPaused(false);
            }

            if (phaseTimer <= diff)
            {
                Creature* talbot = ObjectAccessor::GetCreature(*me, talbotGUID);
                Creature* arthas = ObjectAccessor::GetCreature(*me, arthasGUID);
                switch (phase)
                {
                    case 1:
                        if (talbot)
                            talbot->SetStandState(UNIT_STAND_STATE_KNEEL);
                        phaseTimer = 3000;
                        ++phase;
                        break;

                    case 2:
                        if (talbot)
                        {
                            talbot->UpdateEntry(NPC_PRINCE_VALANAR);
<<<<<<< HEAD
                            talbot->SetFaction(FACTION_MONSTER);
                            talbot->SetFlag(UNIT_FIELD_FLAGS, UNIT_FLAG_NON_ATTACKABLE);
=======
                            talbot->SetFaction(14);
                            talbot->AddUnitFlag(UNIT_FLAG_NON_ATTACKABLE);
>>>>>>> 28d470c5
                            talbot->SetReactState(REACT_PASSIVE);
                        }
                        phaseTimer = 5000;
                        ++phase;
                        break;

                    case 3:
                        if (talbot)
                            talbot->AI()->Talk(SAY_TALBOT_1);
                        phaseTimer = 5000;
                        ++phase;
                        break;

                    case 4:
                        if (arthas)
                            arthas->AI()->Talk(SAY_LICH_1);
                        phaseTimer = 5000;
                        ++phase;
                        break;

                    case 5:
                        if (talbot)
                            talbot->AI()->Talk(SAY_TALBOT_2);
                        phaseTimer = 5000;
                        ++phase;
                        break;

                    case 6:
                        if (Creature* arlos = me->SummonCreature(NPC_GENERAL_ARLOS, 3745.527100f, 3615.655029f, 473.321533f, 4.447805f, TEMPSUMMON_CORPSE_TIMED_DESPAWN, 2min))
                        {
                            arlosGUID = arlos->GetGUID();
                            arlos->SetWalk(true);
                            arlos->GetMotionMaster()->MovePoint(0, 3735.570068f, 3572.419922f, 477.441010f);
                        }
                        if (Creature* leryssa = me->SummonCreature(NPC_LERYSSA, 3749.654541f, 3614.959717f, 473.323486f, 4.524959f, TEMPSUMMON_CORPSE_TIMED_DESPAWN, 2min))
                        {
                            leryssaGUID = leryssa->GetGUID();
                            leryssa->SetWalk(false);
                            leryssa->SetReactState(REACT_PASSIVE);
                            leryssa->AddUnitFlag(UNIT_FLAG_NON_ATTACKABLE);
                            leryssa->GetMotionMaster()->MovePoint(0, 3741.969971f, 3571.439941f, 477.441010f);
                        }
                        phaseTimer = 2000;
                        phase = 0;
                        break;

                    case 7:
                        Talk(SAY_THASSARIAN_2);
                        phaseTimer = 5000;
                        ++phase;
                        break;

                    case 8:
                        if (arthas && talbot)
                        {
                            arthas->SetInFront(me); //The client doesen't update with the new orientation :l
                            talbot->SetStandState(UNIT_STAND_STATE_STAND);
                            arthas->AI()->Talk(SAY_LICH_2);
                        }
                        phaseTimer = 5000;
                        phase = 9;
                        break;

                   case 9:
                        Talk(SAY_THASSARIAN_3);
                        phaseTimer = 5000;
                        phase = 10;
                        break;

                   case 10:
                        if (talbot)
                            talbot->AI()->Talk(SAY_TALBOT_3);
                        phaseTimer = 5000;
                        phase = 11;
                        break;

                   case 11:
                        if (arthas)
                            arthas->AI()->Talk(SAY_LICH_3);
                        phaseTimer = 5000;
                        phase = 12;
                        break;

                    case 12:
                        if (talbot)
                            talbot->AI()->Talk(SAY_TALBOT_4);
                        phaseTimer = 2000;
                        phase = 13;
                        break;

                    case 13:
                        if (arthas)
                            arthas->RemoveFromWorld();
                        ++phase;
                        break;

                    case 14:
                        me->RemoveUnitFlag(UNIT_FLAG_NON_ATTACKABLE);
                        if (talbot)
                        {
                            talbot->RemoveUnitFlag(UNIT_FLAG_NON_ATTACKABLE);
                            talbot->SetReactState(REACT_AGGRESSIVE);
                            talbot->CastSpell(me, SPELL_SHADOW_BOLT, false);
                        }
                        phaseTimer = 1500;
                        ++phase;
                        break;

                    case 15:
                        me->SetReactState(REACT_AGGRESSIVE);
                        AttackStart(talbot);
                        phase = 0;
                        break;

                    case 16:
                        me->AddNpcFlag(UNIT_NPC_FLAG_QUESTGIVER);
                        phaseTimer = 20000;
                        ++phase;
                        break;

                   case 17:
                        if (Creature* leryssa = ObjectAccessor::GetCreature(*me, leryssaGUID))
                            leryssa->RemoveFromWorld();
                        if (Creature* arlos= ObjectAccessor::GetCreature(*me, arlosGUID))
                            arlos->RemoveFromWorld();
                        if (talbot)
                            talbot->RemoveFromWorld();
                        me->SetStandState(UNIT_STAND_STATE_STAND);
                        SetEscortPaused(false);
                        phaseTimer = 0;
                        phase = 0;
                }
            } else phaseTimer -= diff;

            if (!UpdateVictim())
                return;

            DoMeleeAttackIfReady();
        }

        void JustDied(Unit* /*killer*/) override
        {
            if (Creature* talbot = ObjectAccessor::GetCreature(*me, talbotGUID))
                talbot->RemoveFromWorld();

            if (Creature* leryssa = ObjectAccessor::GetCreature(*me, leryssaGUID))
                leryssa->RemoveFromWorld();

            if (Creature* arlos = ObjectAccessor::GetCreature(*me, arlosGUID))
                arlos->RemoveFromWorld();

            if (Creature* arthas = ObjectAccessor::GetCreature(*me, arthasGUID))
                arthas->RemoveFromWorld();
        }

<<<<<<< HEAD
        bool OnGossipHello(Player* player) override
=======
        bool GossipHello(Player* player) override
>>>>>>> 28d470c5
        {
            if (me->IsQuestGiver())
                player->PrepareQuestMenu(me->GetGUID());

            if (player->GetQuestStatus(QUEST_LAST_RITES) == QUEST_STATUS_INCOMPLETE && me->GetAreaId() == 4128)
                AddGossipItemFor(player, GOSSIP_ICON_CHAT, GOSSIP_ITEM_T, GOSSIP_SENDER_MAIN, GOSSIP_ACTION_INFO_DEF + 1);

            SendGossipMenuFor(player, player->GetGossipTextId(me), me->GetGUID());
            return true;
        }

<<<<<<< HEAD
        bool OnGossipSelect(Player* player, uint32 /*menuId*/, uint32 gossipListId) override
=======
        bool GossipSelect(Player* player, uint32 /*menuId*/, uint32 gossipListId) override
>>>>>>> 28d470c5
        {
            uint32 const action = player->PlayerTalkClass->GetGossipOptionAction(gossipListId);
            ClearGossipMenuFor(player);
            switch (action)
            {
                case GOSSIP_ACTION_INFO_DEF + 1:
                    Start(true, false, player->GetGUID());
                    SetMaxPlayerDistance(200.0f);
                    break;
            }
            return true;
        }
    };

    CreatureAI* GetAI(Creature* creature) const override
    {
        return new npc_thassarianAI(creature);
    }
};

/*######
## npc_image_lich_king
######*/

class npc_image_lich_king : public CreatureScript
{
public:
    npc_image_lich_king() : CreatureScript("npc_image_lich_king") { }

    struct npc_image_lich_kingAI : public ScriptedAI
    {
        npc_image_lich_kingAI(Creature* creature) : ScriptedAI(creature) { }

        void Reset() override
        {
            me->RestoreFaction();
        }

        void MovementInform(uint32 uiType, uint32 /*uiId*/) override
        {
            if (uiType != POINT_MOTION_TYPE)
                return;

            if (me->IsSummon())
                if (Unit* summoner = me->ToTempSummon()->GetSummonerUnit())
                    ENSURE_AI(npc_thassarian::npc_thassarianAI, summoner->ToCreature()->AI())->arthasInPosition = true;
        }
    };

    CreatureAI* GetAI(Creature* creature) const override
    {
        return new npc_image_lich_kingAI(creature);
    }
};

/*######
## npc_general_arlos
######*/

class npc_general_arlos : public CreatureScript
{
public:
    npc_general_arlos() : CreatureScript("npc_general_arlos") { }

    struct npc_general_arlosAI : public ScriptedAI
    {
        npc_general_arlosAI(Creature* creature) : ScriptedAI(creature) { }

        void MovementInform(uint32 uiType, uint32 /*uiId*/) override
        {
            if (uiType != POINT_MOTION_TYPE)
                return;

            me->AddUnitState(UNIT_STATE_STUNNED);
            me->CastSpell(me, SPELL_STUN, true);
            if (me->IsSummon())
                if (Unit* summoner = me->ToTempSummon()->GetSummonerUnit())
                    ENSURE_AI(npc_thassarian::npc_thassarianAI, summoner->ToCreature()->AI())->arlosInPosition = true;
        }
    };

    CreatureAI* GetAI(Creature* creature) const override
    {
        return new npc_general_arlosAI(creature);
    }
};

/*######
## npc_counselor_talbot
######*/

enum CounselorTalbot
{
    SPELL_DEFLECTION    = 51009,
    SPELL_SOUL_BLAST    = 50992,
};

class npc_counselor_talbot : public CreatureScript
{
public:
    npc_counselor_talbot() : CreatureScript("npc_counselor_talbot") { }

    struct npc_counselor_talbotAI : public ScriptedAI
    {
        npc_counselor_talbotAI(Creature* creature) : ScriptedAI(creature)
        {
            Initialize();
        }

        void Initialize()
        {
            leryssaGUID.Clear();
            arlosGUID.Clear();
            bCheck = false;
            shadowBoltTimer = urand(5000, 12000);
            deflectionTimer = urand(20000, 25000);
            soulBlastTimer = urand(12000, 18000);
        }

        ObjectGuid leryssaGUID;
        ObjectGuid arlosGUID;

        bool bCheck;

        uint32 shadowBoltTimer;
        uint32 deflectionTimer;
        uint32 soulBlastTimer;

        void Reset() override
        {
            Initialize();
        }
        void MovementInform(uint32 uiType, uint32 /*uiId*/) override
        {
            if (uiType != POINT_MOTION_TYPE)
                return;

            if (me->IsSummon())
                if (Unit* summoner = me->ToTempSummon()->GetSummonerUnit())
                    ENSURE_AI(npc_thassarian::npc_thassarianAI, summoner->ToCreature()->AI())->talbotInPosition = true;
        }

        void UpdateAI(uint32 diff) override
        {
            if (bCheck)
            {
                if (Creature* leryssa = me->FindNearestCreature(NPC_LERYSSA, 50.0f, true))
                    leryssaGUID = leryssa->GetGUID();
                if (Creature* arlos = me->FindNearestCreature(NPC_GENERAL_ARLOS, 50.0f, true))
                    arlosGUID = arlos->GetGUID();
                bCheck = false;
            }

            if (!UpdateVictim())
                return;

            if (me->GetAreaId() == 4125)
            {
                if (shadowBoltTimer <= diff)
                {
                    DoCastVictim(SPELL_SHADOW_BOLT);
                    shadowBoltTimer = urand(5000, 12000);
                }
                else
                    shadowBoltTimer -= diff;

                if (deflectionTimer <= diff)
                {
                    DoCastVictim(SPELL_DEFLECTION);
                    deflectionTimer = urand(20000, 25000);
                }
                else
                    deflectionTimer -= diff;

                if (soulBlastTimer <= diff)
                {
                    DoCastVictim(SPELL_SOUL_BLAST);
                    soulBlastTimer = urand(12000, 18000);
                }
                else
                    soulBlastTimer -= diff;
            }

            DoMeleeAttackIfReady();
        }

        void JustDied(Unit* killer) override
        {
            if (!leryssaGUID || !arlosGUID)
                return;

            Creature* leryssa = ObjectAccessor::GetCreature(*me, leryssaGUID);
            Creature* arlos = ObjectAccessor::GetCreature(*me, arlosGUID);
            if (!leryssa || !arlos)
                return;

            arlos->AI()->Talk(SAY_ARLOS_1);
            arlos->AI()->Talk(SAY_ARLOS_2);
            leryssa->AI()->Talk(SAY_LERYSSA_1);
            arlos->KillSelf(false);
            leryssa->RemoveAura(SPELL_STUN);
            leryssa->ClearUnitState(UNIT_STATE_STUNNED);
            leryssa->SetWalk(false);
            leryssa->GetMotionMaster()->MovePoint(0, 3722.114502f, 3564.201660f, 477.441437f);

<<<<<<< HEAD
            if (killer && killer->GetTypeId() == TYPEID_PLAYER)
                killer->ToPlayer()->RewardPlayerAndGroupAtEvent(NPC_PRINCE_VALANAR, 0);
=======
            if (Player* player = killer->ToPlayer())
                player->RewardPlayerAndGroupAtEvent(NPC_PRINCE_VALANAR, nullptr);
>>>>>>> 28d470c5
        }
    };

    CreatureAI* GetAI(Creature* creature) const override
    {
        return new npc_counselor_talbotAI(creature);
    }
};

/*######
## npc_leryssa
######*/

class npc_leryssa : public CreatureScript
{
public:
    npc_leryssa() : CreatureScript("npc_leryssa") { }

    struct npc_leryssaAI : public ScriptedAI
    {
        npc_leryssaAI(Creature* creature) : ScriptedAI(creature)
        {
            bDone = false;
            phase = 0;
            phaseTimer = 0;

            creature->SetStandState(UNIT_STAND_STATE_STAND);
        }

        bool bDone;

        uint32 phase;
        uint32 phaseTimer;

        void MovementInform(uint32 type, uint32 /*uiId*/) override
        {
            if (type != POINT_MOTION_TYPE)
                return;

            if (!bDone)
            {
                if (Creature* talbot = me->FindNearestCreature(NPC_PRINCE_VALANAR, 50.0f, true))
                    ENSURE_AI(npc_counselor_talbot::npc_counselor_talbotAI, talbot->GetAI())->bCheck = true;

                me->AddUnitState(UNIT_STATE_STUNNED);
                me->CastSpell(me, SPELL_STUN, true);

                if (me->IsSummon())
                    if (Unit* summoner = me->ToTempSummon()->GetSummonerUnit())
                        ENSURE_AI(npc_thassarian::npc_thassarianAI, summoner->GetAI())->leryssaInPosition = true;
                bDone = true;
            }
            else
            {
                me->SetStandState(UNIT_STAND_STATE_SIT);
                if (me->IsSummon())
                    if (Unit* summoner = me->ToTempSummon()->GetSummonerUnit())
                    summoner->SetStandState(UNIT_STAND_STATE_SIT);
                phaseTimer = 1500;
                phase = 1;
            }
        }

        void UpdateAI(uint32 diff) override
        {
            ScriptedAI::UpdateAI(diff);

            if (phaseTimer <= diff)
            {
                switch (phase)
                {
                    case 1:
                        if (me->IsSummon())
                            if (Unit* summoner = me->ToTempSummon()->GetSummonerUnit())
                                if (Creature* thassarian = summoner->ToCreature())
                                    thassarian->AI()->Talk(SAY_THASSARIAN_4);
                        phaseTimer = 5000;
                        ++phase;
                        break;
                    case 2:
                        Talk(SAY_LERYSSA_2);
                        phaseTimer = 5000;
                        ++phase;
                        break;
                    case 3:
                        if (me->IsSummon())
                            if (Unit* summoner = me->ToTempSummon()->GetSummonerUnit())
                                if (Creature* thassarian = summoner->ToCreature())
                                    thassarian->AI()->Talk(SAY_THASSARIAN_5);
                        phaseTimer = 5000;
                        ++phase;
                        break;
                    case 4:
                        Talk(SAY_LERYSSA_3);
                        phaseTimer = 5000;
                        ++phase;
                        break;
                    case 5:
                        if (me->IsSummon())
                            if (Unit* summoner = me->ToTempSummon()->GetSummonerUnit())
                                if (Creature* thassarian = summoner->ToCreature())
                                    thassarian->AI()->Talk(SAY_THASSARIAN_6);
                        phaseTimer = 5000;
                        ++phase;
                        break;

                    case 6:
                        Talk(SAY_LERYSSA_4);
                        phaseTimer = 5000;
                        ++phase;
                        break;
                    case 7:
                        if (me->IsSummon())
                            if (Unit* summoner = me->ToTempSummon()->GetSummonerUnit())
                                if (Creature* thassarian = summoner->ToCreature())
                                {
                                    thassarian->AI()->Talk(SAY_THASSARIAN_7);
                                    ENSURE_AI(npc_thassarian::npc_thassarianAI, thassarian->GetAI())->phase = 16;
                                }
                        phaseTimer = 5000;
                        phase = 0;
                        break;
                }
            } else phaseTimer -= diff;

            if (!UpdateVictim())
                return;

            DoMeleeAttackIfReady();
        }
    };

    CreatureAI* GetAI(Creature* creature) const override
    {
        return new npc_leryssaAI(creature);
    }
};

/*######
## npc_beryl_sorcerer
######*/

enum BerylSorcerer
{
    NPC_CAPTURED_BERLY_SORCERER         = 25474,
    NPC_LIBRARIAN_DONATHAN              = 25262,

    SPELL_ARCANE_CHAINS                 = 45611,
    SPELL_COSMETIC_CHAINS               = 54324,
    SPELL_COSMETIC_ENSLAVE_CHAINS_SELF  = 45631
};

class npc_beryl_sorcerer : public CreatureScript
{
public:
    npc_beryl_sorcerer() : CreatureScript("npc_beryl_sorcerer") { }

    struct npc_beryl_sorcererAI : public FollowerAI
    {
        npc_beryl_sorcererAI(Creature* creature) : FollowerAI(creature)
        {
            Initialize();
        }

        void Initialize()
        {
            bEnslaved = false;
        }

        bool bEnslaved;

        void Reset() override
        {
            me->SetReactState(REACT_AGGRESSIVE);
            Initialize();
        }

        void JustEngagedWith(Unit* who) override
        {
            if (me->IsValidAttackTarget(who))
                AttackStart(who);
        }

<<<<<<< HEAD
        void SpellHit(WorldObject* caster, SpellInfo const* spellInfo) override
=======
        void SpellHit(Unit* pCaster, SpellInfo const* pSpell) override
>>>>>>> 28d470c5
        {
            Player* playerCaster = caster->ToPlayer();
            if (!playerCaster)
                return;

            if (spellInfo->Id == SPELL_ARCANE_CHAINS && !HealthAbovePct(50) && !bEnslaved)
            {
                EnterEvadeMode(); //We make sure that the npc is not attacking the player!
                me->SetReactState(REACT_PASSIVE);
                StartFollow(playerCaster);
                me->UpdateEntry(NPC_CAPTURED_BERLY_SORCERER);
                DoCast(me, SPELL_COSMETIC_ENSLAVE_CHAINS_SELF, true);

                playerCaster->KilledMonsterCredit(NPC_CAPTURED_BERLY_SORCERER);

                bEnslaved = true;
            }
        }

        void MoveInLineOfSight(Unit* who) override
        {
            FollowerAI::MoveInLineOfSight(who);

            if (who->GetEntry() == NPC_LIBRARIAN_DONATHAN && me->IsWithinDistInMap(who, INTERACTION_DISTANCE))
            {
                SetFollowComplete();
                me->DisappearAndDie();
            }
        }

        void UpdateAI(uint32 /*diff*/) override
        {
            if (!UpdateVictim())
                return;

            DoMeleeAttackIfReady();
        }
    };

    CreatureAI* GetAI(Creature* creature) const override
    {
        return new npc_beryl_sorcererAI(creature);
    }
};

/*######
## npc_imprisoned_beryl_sorcerer
######*/
enum ImprisionedBerylSorcerer
{
    SPELL_NEURAL_NEEDLE                  = 45634,
    SPELL_PROTOTYPE_NEURAL_NEEDLE        = 48252,
    SPELL_NEURAL_NEEDLE_IMPACT           = 45702,
    SPELL_PROTOTYPE_NEURAL_NEEDLE_IMPACT = 48254,

    NPC_IMPRISONED_BERYL_SORCERER = 25478,

    QUEST_THE_ART_OF_PERSUASION   = 11648
};

class npc_imprisoned_beryl_sorcerer : public CreatureScript
{
public:
    npc_imprisoned_beryl_sorcerer() : CreatureScript("npc_imprisoned_beryl_sorcerer") { }

    struct npc_imprisoned_beryl_sorcererAI : public ScriptedAI
    {
        npc_imprisoned_beryl_sorcererAI(Creature* creature) : ScriptedAI(creature)
        {
            Initialize();
        }

        void Initialize()
        {
            rebuff = 0;
        }

        uint32 rebuff;

        void Reset() override
        {
            if (me->GetReactState() != REACT_PASSIVE)
                me->SetReactState(REACT_PASSIVE);

            Initialize();
        }

        void UpdateAI(uint32 diff) override
        {
            UpdateVictim();

            if (rebuff <= diff)
            {
                if (!me->HasAura(SPELL_COSMETIC_ENSLAVE_CHAINS_SELF))
                    DoCast(me, SPELL_COSMETIC_ENSLAVE_CHAINS_SELF);
                rebuff = 180000;
            }
            else
                rebuff -= diff;

            DoMeleeAttackIfReady();
<<<<<<< HEAD
=======
        }

        void EnterCombat(Unit* /*who*/) override
        {
        }

        void SpellHit(Unit* unit, SpellInfo const* spell) override
        {
            if (spell->Id == SPELL_NEURAL_NEEDLE && unit->GetTypeId() == TYPEID_PLAYER)
                if (Player* player = unit->ToPlayer())
                    GotStinged(player->GetGUID());
        }

        void GotStinged(ObjectGuid casterGUID)
        {
            if (Player* caster = ObjectAccessor::GetPlayer(*me, casterGUID))
            {
                uint32 step = caster->GetAuraCount(SPELL_NEURAL_NEEDLE) + 1;
                switch (step)
                {
                    case 1:
                        Talk(SAY_IMPRISIONED_BERYL_1);
                        break;
                    case 2:
                        Talk(SAY_IMPRISIONED_BERYL_2, caster);
                        break;
                    case 3:
                        Talk(SAY_IMPRISIONED_BERYL_3);
                        break;
                    case 4:
                        Talk(SAY_IMPRISIONED_BERYL_4);
                        break;
                    case 5:
                        Talk(SAY_IMPRISIONED_BERYL_5);
                        caster->KilledMonsterCredit(NPC_IMPRISONED_BERYL_SORCERER);
                        break;
                    case 6:
                        Talk(SAY_IMPRISIONED_BERYL_6, caster);
                        break;
                    case 7:
                        Talk(SAY_IMPRISIONED_BERYL_7);
                        break;
                }
            }
        }
    };

    CreatureAI* GetAI(Creature* creature) const override
    {
        return new npc_imprisoned_beryl_sorcererAI(creature);
    }
};

/*######
## npc_mootoo_the_younger
######*/
enum MootooTheYounger
{
    SAY_1                       = 0,
    SAY_2                       = 1,
    SAY_3                       = 2,
    SAY_4                       = 3,
    SAY_5                       = 4,

    NPC_MOOTOO_THE_YOUNGER      = 25504,
    QUEST_ESCAPING_THE_MIST     = 11664
};

class npc_mootoo_the_younger : public CreatureScript
{
public:
    npc_mootoo_the_younger() : CreatureScript("npc_mootoo_the_younger") { }

    struct npc_mootoo_the_youngerAI : public EscortAI
    {
        npc_mootoo_the_youngerAI(Creature* creature) : EscortAI(creature) { }

        void Reset() override
        {
            SetDespawnAtFar(false);
        }

        void JustDied(Unit* /*killer*/) override
        {
            if (Player* player = GetPlayerForEscort())
                player->FailQuest(QUEST_ESCAPING_THE_MIST);
        }

        void WaypointReached(uint32 waypointId, uint32 /*pathId*/) override
        {
            Player* player = GetPlayerForEscort();
            if (!player)
                return;

            switch (waypointId)
            {
                case 10:
                    me->HandleEmoteCommand(EMOTE_ONESHOT_EXCLAMATION);
                    Talk(SAY_2);
                    break;
                case 12:
                    Talk(SAY_3);
                    me->HandleEmoteCommand(EMOTE_ONESHOT_LOOT);
                    break;
                case 16:
                    Talk(SAY_4);
                    me->HandleEmoteCommand(EMOTE_ONESHOT_EXCLAMATION);
                    break;
                case 20:
                    PhasingHandler::RemovePhase(me, 170, true);
                    Talk(SAY_5);
                    me->HandleEmoteCommand(EMOTE_ONESHOT_EXCLAMATION);
                    player->GroupEventHappens(QUEST_ESCAPING_THE_MIST, me);
                    SetRun(true);
                    break;
            }
        }

        void QuestAccept(Player* player, Quest const* quest) override
        {
            if (quest->GetQuestId() == QUEST_ESCAPING_THE_MIST)
            {
                switch (player->GetTeam())
                {
                    case ALLIANCE:
                        me->SetFaction(FACTION_ESCORTEE_A_PASSIVE);
                        break;
                    case HORDE:
                        me->SetFaction(FACTION_ESCORTEE_H_PASSIVE);
                        break;
                }
                me->SetStandState(UNIT_STAND_STATE_STAND);
                Talk(SAY_1, player);
                Start(true, false, player->GetGUID());
            }
        }
    };

    CreatureAI* GetAI(Creature* creature) const override
    {
        return new npc_mootoo_the_youngerAI(creature);
    }
};

/*######
## npc_bonker_togglevolt
######*/

enum BonkerTogglevolt
{
    NPC_BONKER_TOGGLEVOLT   = 25589,
    QUEST_GET_ME_OUTA_HERE  = 11673,

    SAY_BONKER_1            = 0,
    SAY_BONKER_2            = 1
};

class npc_bonker_togglevolt : public CreatureScript
{
public:
    npc_bonker_togglevolt() : CreatureScript("npc_bonker_togglevolt") { }

    struct npc_bonker_togglevoltAI : public EscortAI
    {
        npc_bonker_togglevoltAI(Creature* creature) : EscortAI(creature)
        {
            Initialize();
>>>>>>> 28d470c5
        }

        void JustEngagedWith(Unit* /*who*/) override
        {
        }

        void SpellHit(WorldObject* caster, SpellInfo const* spellInfo) override
        {
            Player* playerCaster = caster->ToPlayer();
            if (!playerCaster)
                return;

            if (spellInfo->Id == SPELL_NEURAL_NEEDLE || spellInfo->Id == SPELL_PROTOTYPE_NEURAL_NEEDLE)
                GotStinged(playerCaster, spellInfo->Id);
        }

<<<<<<< HEAD
        void GotStinged(Player* caster, uint32 spellId)
=======
        void UpdateEscortAI(uint32 /*diff*/) override
>>>>>>> 28d470c5
        {
            DoCastSelf(spellId == SPELL_NEURAL_NEEDLE ? SPELL_NEURAL_NEEDLE_IMPACT : SPELL_PROTOTYPE_NEURAL_NEEDLE_IMPACT);

<<<<<<< HEAD
            // Event cannot happen if quest is not accepted/completed/rewarded
            if (caster->GetQuestStatus(QUEST_THE_ART_OF_PERSUASION) == QUEST_STATUS_NONE)
=======
        void WaypointReached(uint32 waypointId, uint32 /*pathId*/) override
        {
            Player* player = GetPlayerForEscort();
            if (!player)
>>>>>>> 28d470c5
                return;

            uint32 step = 0;

            if (spellId == SPELL_NEURAL_NEEDLE)
                step = caster->GetAuraCount(SPELL_NEURAL_NEEDLE); // Text IDs 0-6
            else
                step = caster->GetAuraCount(SPELL_PROTOTYPE_NEURAL_NEEDLE) + 7; // Text IDs 7-18

            if (spellId == SPELL_NEURAL_NEEDLE && step == 4)
                caster->KilledMonsterCredit(NPC_IMPRISONED_BERYL_SORCERER);

            Talk(step, caster);
        }

        void QuestAccept(Player* player, Quest const* quest) override
        {
            if (quest->GetQuestId() == QUEST_GET_ME_OUTA_HERE)
            {
                me->SetStandState(UNIT_STAND_STATE_STAND);
                Talk(SAY_BONKER_2, player);
                Start(true, true, player->GetGUID());
            }
        }
    };

    CreatureAI* GetAI(Creature* creature) const override
    {
        return new npc_imprisoned_beryl_sorcererAI(creature);
    }
};

/*######
## Help Those That Cannot Help Themselves, Quest 11876
######*/

enum HelpThemselves
{
    QUEST_CANNOT_HELP_THEMSELVES                  =  11876,
    GO_MAMMOTH_TRAP_1                             = 188022,
    GO_MAMMOTH_TRAP_2                             = 188024,
    GO_MAMMOTH_TRAP_3                             = 188025,
    GO_MAMMOTH_TRAP_4                             = 188026,
    GO_MAMMOTH_TRAP_5                             = 188027,
    GO_MAMMOTH_TRAP_6                             = 188028,
    GO_MAMMOTH_TRAP_7                             = 188029,
    GO_MAMMOTH_TRAP_8                             = 188030,
    GO_MAMMOTH_TRAP_9                             = 188031,
    GO_MAMMOTH_TRAP_10                            = 188032,
    GO_MAMMOTH_TRAP_11                            = 188033,
    GO_MAMMOTH_TRAP_12                            = 188034,
    GO_MAMMOTH_TRAP_13                            = 188035,
    GO_MAMMOTH_TRAP_14                            = 188036,
    GO_MAMMOTH_TRAP_15                            = 188037,
    GO_MAMMOTH_TRAP_16                            = 188038,
    GO_MAMMOTH_TRAP_17                            = 188039,
    GO_MAMMOTH_TRAP_18                            = 188040,
    GO_MAMMOTH_TRAP_19                            = 188041,
    GO_MAMMOTH_TRAP_20                            = 188042,
    GO_MAMMOTH_TRAP_21                            = 188043,
    GO_MAMMOTH_TRAP_22                            = 188044,
};

#define MammothTrapsNum 22
const uint32 MammothTraps[MammothTrapsNum] =
{
    GO_MAMMOTH_TRAP_1, GO_MAMMOTH_TRAP_2, GO_MAMMOTH_TRAP_3, GO_MAMMOTH_TRAP_4, GO_MAMMOTH_TRAP_5,
    GO_MAMMOTH_TRAP_6, GO_MAMMOTH_TRAP_7, GO_MAMMOTH_TRAP_8, GO_MAMMOTH_TRAP_9, GO_MAMMOTH_TRAP_10,
    GO_MAMMOTH_TRAP_11, GO_MAMMOTH_TRAP_12, GO_MAMMOTH_TRAP_13, GO_MAMMOTH_TRAP_14, GO_MAMMOTH_TRAP_15,
    GO_MAMMOTH_TRAP_16, GO_MAMMOTH_TRAP_17, GO_MAMMOTH_TRAP_18, GO_MAMMOTH_TRAP_19, GO_MAMMOTH_TRAP_20,
    GO_MAMMOTH_TRAP_21, GO_MAMMOTH_TRAP_22
};

class npc_trapped_mammoth_calf : public CreatureScript
{
public:
    npc_trapped_mammoth_calf() : CreatureScript("npc_trapped_mammoth_calf") { }

    struct npc_trapped_mammoth_calfAI : public ScriptedAI
    {
        npc_trapped_mammoth_calfAI(Creature* creature) : ScriptedAI(creature)
        {
            Initialize();
        }

        void Initialize()
        {
            uiTimer = 1500;
            bStarted = false;
        }

        uint32 uiTimer;
        bool bStarted;

        void Reset() override
        {
            Initialize();

            GameObject* pTrap = nullptr;
            for (uint8 i = 0; i < MammothTrapsNum; ++i)
            {
                pTrap = me->FindNearestGameObject(MammothTraps[i], 11.0f);
                if (pTrap)
                {
                    pTrap->SetGoState(GO_STATE_ACTIVE);
                    return;
                }
            }
        }

        void UpdateAI(uint32 diff) override
        {
            if (bStarted)
            {
                if (uiTimer <= diff)
                {
                    Position pos = me->GetRandomNearPosition(10.0f);
                    me->GetMotionMaster()->MovePoint(0, pos);
                    bStarted = false;
                }
                else uiTimer -= diff;
            }
        }

        void DoAction(int32 param) override
        {
            if (param == 1)
                bStarted = true;
        }

        void MovementInform(uint32 uiType, uint32 /*uiId*/) override
        {
            if (uiType != POINT_MOTION_TYPE)
                return;

            me->DisappearAndDie();

            GameObject* pTrap = nullptr;
            for (uint8 i = 0; i < MammothTrapsNum; ++i)
            {
                pTrap = me->FindNearestGameObject(MammothTraps[i], 11.0f);
                if (pTrap)
                {
                    pTrap->SetLootState(GO_JUST_DEACTIVATED);
                    return;
                }
            }
        }
    };

    CreatureAI* GetAI(Creature* creature) const override
    {
        return new npc_trapped_mammoth_calfAI(creature);
    }
};

/*######
<<<<<<< HEAD
## Valiance Keep Cannoneer script to activate cannons
=======
## Quest 11653: Hah... You're Not So Big Now!
######*/

enum NotSoBig
{
    QUEST_YOU_RE_NOT_SO_BIG_NOW                   = 11653,
    SPELL_AURA_NOTSOBIG_1                         = 45672,
    SPELL_AURA_NOTSOBIG_2                         = 45673,
    SPELL_AURA_NOTSOBIG_3                         = 45677,
    SPELL_AURA_NOTSOBIG_4                         = 45681
};

class npc_magmoth_crusher : public CreatureScript
{
public:
    npc_magmoth_crusher() : CreatureScript("npc_magmoth_crusher") { }

    struct npc_magmoth_crusherAI : public ScriptedAI
    {
        npc_magmoth_crusherAI(Creature* creature) : ScriptedAI(creature) { }

        void JustDied(Unit* killer) override
        {
            Player* player = killer->ToPlayer();
            if (!player)
                return;

            if (player->GetQuestStatus(QUEST_YOU_RE_NOT_SO_BIG_NOW) == QUEST_STATUS_INCOMPLETE &&
                (me->HasAura(SPELL_AURA_NOTSOBIG_1) || me->HasAura(SPELL_AURA_NOTSOBIG_2) ||
                me->HasAura(SPELL_AURA_NOTSOBIG_3) || me->HasAura(SPELL_AURA_NOTSOBIG_4)))
            {
                Quest const* qInfo = sObjectMgr->GetQuestTemplate(QUEST_YOU_RE_NOT_SO_BIG_NOW);
                if (qInfo)
                    player->KilledMonsterCredit(qInfo->Objectives[0].ObjectID);
            }
        }
    };

    CreatureAI* GetAI(Creature* creature) const override
    {
        return new npc_magmoth_crusherAI(creature);
    }
};

/*######
## Help Those That Cannot Help Themselves, Quest 11876
>>>>>>> 28d470c5
######*/

enum Valiancekeepcannons
{
    GO_VALIANCE_KEEP_CANNON_1                     = 187560,
    GO_VALIANCE_KEEP_CANNON_2                     = 188692
};

class npc_valiance_keep_cannoneer : public CreatureScript
{
public:
    npc_valiance_keep_cannoneer() : CreatureScript("npc_valiance_keep_cannoneer") { }

    struct npc_valiance_keep_cannoneerAI : public ScriptedAI
    {
        npc_valiance_keep_cannoneerAI(Creature* creature) : ScriptedAI(creature)
        {
            Initialize();
        }

        void Initialize()
        {
            uiTimer = urand(13000, 18000);
        }

        uint32 uiTimer;

        void Reset() override
        {
            Initialize();
        }

        void UpdateAI(uint32 diff) override
        {
            if (uiTimer <= diff)
            {
                me->HandleEmoteCommand(EMOTE_ONESHOT_KNEEL);
                GameObject* pCannon = me->FindNearestGameObject(GO_VALIANCE_KEEP_CANNON_1, 10);
                if (!pCannon)
                    pCannon = me->FindNearestGameObject(GO_VALIANCE_KEEP_CANNON_2, 10);
                if (pCannon)
                    pCannon->Use(me);
                uiTimer = urand(13000, 18000);
            }
            else uiTimer -= diff;

            if (!UpdateVictim())
                return;
        }
    };

    CreatureAI* GetAI(Creature* creature) const override
    {
        return new npc_valiance_keep_cannoneerAI(creature);
    }
};

/*######
## npc_hidden_cultist
######*/

enum HiddenCultist
{
    SPELL_SHROUD_OF_THE_DEATH_CULTIST           = 46077, //not working
    SPELL_RIGHTEOUS_VISION                      = 46078, //player aura

    QUEST_THE_HUNT_IS_ON                        = 11794,

    GOSSIP_TEXT_SALTY_JOHN_THORPE               = 12529,
    GOSSIP_TEXT_GUARD_MITCHELSS                 = 12530,
    GOSSIP_TEXT_TOM_HEGGER                      = 12528,

    NPC_TOM_HEGGER                              = 25827,
    NPC_SALTY_JOHN_THORPE                       = 25248,
    NPC_GUARD_MITCHELLS                         = 25828,

    SAY_HIDDEN_CULTIST_1                        = 0,
    SAY_HIDDEN_CULTIST_2                        = 1,
    SAY_HIDDEN_CULTIST_3                        = 2,
    SAY_HIDDEN_CULTIST_4                        = 3
};

char const* GOSSIP_ITEM_TOM_HEGGER = "What do you know about the Cult of the Damned?";
char const* GOSSIP_ITEM_GUARD_MITCHELLS = "How long have you worked for the Cult of the Damned?";
char const* GOSSIP_ITEM_SALTY_JOHN_THORPE = "I have a reason to believe you're involved in the cultist activity";

class npc_hidden_cultist : public CreatureScript
{
public:
    npc_hidden_cultist() : CreatureScript("npc_hidden_cultist") { }

    struct npc_hidden_cultistAI : public ScriptedAI
    {
        npc_hidden_cultistAI(Creature* creature) : ScriptedAI(creature)
        {
            Initialize();
            uiEmoteState = creature->GetEmoteState();
            uiNpcFlags = NPCFlags(creature->m_unitData->NpcFlags[0]);
        }

        void Initialize()
        {
            uiEventTimer = 0;
            uiEventPhase = 0;

            uiPlayerGUID.Clear();
        }

        Emote uiEmoteState;
        NPCFlags uiNpcFlags;

        uint32 uiEventTimer;
        uint8 uiEventPhase;

        ObjectGuid uiPlayerGUID;

        void Reset() override
        {
            if (uiEmoteState)
                me->SetEmoteState(uiEmoteState);

            if (uiNpcFlags)
                me->SetNpcFlags(uiNpcFlags);

            Initialize();

            DoCast(SPELL_SHROUD_OF_THE_DEATH_CULTIST);

            me->RestoreFaction();
        }

        void DoAction(int32 /*iParam*/) override
        {
            me->StopMoving();
<<<<<<< HEAD
            me->SetUInt32Value(UNIT_NPC_FLAGS, UNIT_NPC_FLAG_NONE);
            me->SetUInt32Value(UNIT_NPC_EMOTESTATE, EMOTE_ONESHOT_NONE);
=======
            me->SetNpcFlags(UNIT_NPC_FLAG_NONE);
            me->SetEmoteState(EMOTE_ONESHOT_NONE);
>>>>>>> 28d470c5
            if (Player* player = ObjectAccessor::GetPlayer(*me, uiPlayerGUID))
                me->SetFacingToObject(player);
            uiEventTimer = 3000;
            uiEventPhase = 1;
        }

        void AttackPlayer()
        {
<<<<<<< HEAD
            me->SetFaction(FACTION_MONSTER);
=======
            me->SetFaction(14);
>>>>>>> 28d470c5
            if (Player* player = ObjectAccessor::GetPlayer(*me, uiPlayerGUID))
                AttackStart(player);
        }

        void UpdateAI(uint32 uiDiff) override
        {
            if (uiEventTimer && uiEventTimer <= uiDiff)
            {
                switch (uiEventPhase)
                {
                    case 1:
                        switch (me->GetEntry())
                        {
                            case NPC_SALTY_JOHN_THORPE:
                                Talk(SAY_HIDDEN_CULTIST_1);
                                uiEventTimer = 5000;
                                uiEventPhase = 2;
                                break;
                            case NPC_GUARD_MITCHELLS:
                                Talk(SAY_HIDDEN_CULTIST_2);
                                uiEventTimer = 5000;
                                uiEventPhase = 2;
                                break;
                            case NPC_TOM_HEGGER:
                                if (Player* player = ObjectAccessor::GetPlayer(*me, uiPlayerGUID))
                                    Talk(SAY_HIDDEN_CULTIST_3, player);
                                uiEventTimer = 5000;
                                uiEventPhase = 2;
                                break;
                        }
                        break;
                    case 2:
                        switch (me->GetEntry())
                        {
                            case NPC_SALTY_JOHN_THORPE:
                                Talk(SAY_HIDDEN_CULTIST_4);
                                if (Player* player = ObjectAccessor::GetPlayer(*me, uiPlayerGUID))
                                    me->SetFacingToObject(player);
                                uiEventTimer = 3000;
                                uiEventPhase = 3;
                                break;
                            case NPC_GUARD_MITCHELLS:
                            case NPC_TOM_HEGGER:
                                AttackPlayer();
                                uiEventPhase = 0;
                                break;
                        }
                        break;
                    case 3:
                        if (me->GetEntry() == NPC_SALTY_JOHN_THORPE)
                        {
                            AttackPlayer();
                            uiEventPhase = 0;
                        }
                        break;
                }
            }else uiEventTimer -= uiDiff;

            if (!UpdateVictim())
                return;

            DoMeleeAttackIfReady();
        }

<<<<<<< HEAD
        bool OnGossipHello(Player* player) override
=======
        bool GossipHello(Player* player) override
>>>>>>> 28d470c5
        {
            uint32 uiGossipText = 0;
            char const* charGossipItem;

            switch (me->GetEntry())
            {
                case NPC_TOM_HEGGER:
                    uiGossipText = GOSSIP_TEXT_TOM_HEGGER;
                    charGossipItem = GOSSIP_ITEM_TOM_HEGGER;
                    break;
                case NPC_SALTY_JOHN_THORPE:
                    uiGossipText = GOSSIP_TEXT_SALTY_JOHN_THORPE;
                    charGossipItem = GOSSIP_ITEM_SALTY_JOHN_THORPE;
                    break;
                case NPC_GUARD_MITCHELLS:
                    uiGossipText = GOSSIP_TEXT_GUARD_MITCHELSS;
                    charGossipItem = GOSSIP_ITEM_GUARD_MITCHELLS;
                    break;
                default:
<<<<<<< HEAD
=======
                    charGossipItem = "";
>>>>>>> 28d470c5
                    return false;
            }

            if (player->HasAura(SPELL_RIGHTEOUS_VISION) && player->GetQuestStatus(QUEST_THE_HUNT_IS_ON) == QUEST_STATUS_INCOMPLETE)
                AddGossipItemFor(player, GOSSIP_ICON_CHAT, charGossipItem, GOSSIP_SENDER_MAIN, GOSSIP_ACTION_INFO_DEF + 1);

            if (me->IsVendor())
                AddGossipItemFor(player, GOSSIP_ICON_VENDOR, GOSSIP_TEXT_BROWSE_GOODS, GOSSIP_SENDER_MAIN, GOSSIP_ACTION_TRADE);

            SendGossipMenuFor(player, uiGossipText, me->GetGUID());

            return true;
        }

<<<<<<< HEAD
        bool OnGossipSelect(Player* player, uint32 /*menuId*/, uint32 gossipListId) override
=======
        bool GossipSelect(Player* player, uint32 /*menuId*/, uint32 gossipListId) override
>>>>>>> 28d470c5
        {
            uint32 const action = player->PlayerTalkClass->GetGossipOptionAction(gossipListId);
            ClearGossipMenuFor(player);

            if (action == GOSSIP_ACTION_INFO_DEF + 1)
            {
                CloseGossipMenuFor(player);
                uiPlayerGUID = player->GetGUID();
                DoAction(1);
            }

            if (action == GOSSIP_ACTION_TRADE)
                player->GetSession()->SendListInventory(me->GetGUID());

            return true;
        }
    };

    CreatureAI* GetAI(Creature* creature) const override
    {
        return new npc_hidden_cultistAI(creature);
    }
};

enum WindsoulTotemAura
{
    SPELL_WINDSOUL_CREDT = 46378
};

class spell_windsoul_totem_aura : public SpellScriptLoader
{
public:
    spell_windsoul_totem_aura() : SpellScriptLoader("spell_windsoul_totem_aura") { }

    class spell_windsoul_totem_aura_AuraScript : public AuraScript
    {
        PrepareAuraScript(spell_windsoul_totem_aura_AuraScript);

        void OnRemove(AuraEffect const*, AuraEffectHandleModes)
        {
            if (GetTarget()->isDead())
                if (Unit* caster = GetCaster())
                    caster->CastSpell(nullptr, SPELL_WINDSOUL_CREDT);
        }

        void Register() override
        {
            OnEffectRemove += AuraEffectRemoveFn(spell_windsoul_totem_aura_AuraScript::OnRemove, EFFECT_0, SPELL_AURA_DUMMY, AURA_EFFECT_HANDLE_REAL);
        }
    };

    AuraScript* GetAuraScript() const override
    {
        return new spell_windsoul_totem_aura_AuraScript();
    }
};

enum BloodsporeRuination
{
    NPC_BLOODMAGE_LAURITH   = 25381,
    SAY_BLOODMAGE_LAURITH   = 0,
    EVENT_TALK              = 1,
    EVENT_RESET_ORIENTATION
};

class spell_q11719_bloodspore_ruination_45997 : public SpellScriptLoader
{
public:
    spell_q11719_bloodspore_ruination_45997() : SpellScriptLoader("spell_q11719_bloodspore_ruination_45997") { }

    class spell_q11719_bloodspore_ruination_45997_SpellScript : public SpellScript
    {
        PrepareSpellScript(spell_q11719_bloodspore_ruination_45997_SpellScript);

        void HandleEffect(SpellEffIndex /*effIndex*/)
        {
            if (Unit* caster = GetCaster())
                if (Creature* laurith = caster->FindNearestCreature(NPC_BLOODMAGE_LAURITH, 100.0f))
                    laurith->AI()->SetGUID(caster->GetGUID());
        }

        void Register() override
        {
            OnEffectHit += SpellEffectFn(spell_q11719_bloodspore_ruination_45997_SpellScript::HandleEffect, EFFECT_1, SPELL_EFFECT_SEND_EVENT);
        }
    };

    SpellScript* GetSpellScript() const override
    {
        return new spell_q11719_bloodspore_ruination_45997_SpellScript();
    }
};

class npc_bloodmage_laurith : public CreatureScript
{
public:
    npc_bloodmage_laurith() : CreatureScript("npc_bloodmage_laurith") { }

    struct npc_bloodmage_laurithAI : public ScriptedAI
    {
        npc_bloodmage_laurithAI(Creature* creature) : ScriptedAI(creature) { }

        void Reset() override
        {
            _events.Reset();
            _playerGUID.Clear();
        }

        void SetGUID(ObjectGuid const& guid, int32 /*id*/) override
        {
            if (!_playerGUID.IsEmpty())
                return;

            _playerGUID = guid;

            if (Player* player = ObjectAccessor::GetPlayer(*me, _playerGUID))
                me->SetFacingToObject(player);

            _events.ScheduleEvent(EVENT_TALK, 1s);
        }

        void UpdateAI(uint32 diff) override
        {
            if (UpdateVictim())
            {
                DoMeleeAttackIfReady();
                return;
            }

            _events.Update(diff);

            if (uint32 eventId = _events.ExecuteEvent())
            {
                switch (eventId)
                {
                    case EVENT_TALK:
                        if (Player* player = ObjectAccessor::GetPlayer(*me, _playerGUID))
                            Talk(SAY_BLOODMAGE_LAURITH, player);
                        _playerGUID.Clear();
                        _events.ScheduleEvent(EVENT_RESET_ORIENTATION, 5s);
                        break;
                    case EVENT_RESET_ORIENTATION:
                        me->SetFacingTo(me->GetHomePosition().GetOrientation());
                        break;
                }
            }
        }

        private:
            EventMap _events;
            ObjectGuid _playerGUID;
    };

    CreatureAI* GetAI(Creature* creature) const override
    {
        return new npc_bloodmage_laurithAI(creature);
    }
};

enum OrabusTheHelmsman
{
    NPC_ORABUS            = 32576,
    NPC_KVALDIR_CREWMAN_1 = 32577,
    NPC_KVALDIR_CREWMAN_2 = 32578,
    NPC_KVALDIR_CREWMAN_3 = 32579,
    NPC_KVALDIR_CREWMAN_4 = 32580
};

class npc_orabus_the_helmsman_ship_exit_pos : public UnitScript
{
public:
    npc_orabus_the_helmsman_ship_exit_pos() : UnitScript("npc_orabus_the_helmsman_ship_exit_pos") { }

    void ModifyVehiclePassengerExitPos(Unit* passenger, Vehicle* /*vehicle*/, Position& pos)
    {
        if (passenger->GetTypeId() == TYPEID_UNIT)
        {
            switch (passenger->GetEntry())
            {
                case NPC_ORABUS:
                    pos.Relocate(2807.858f, 7038.571f, 7.075813f, 4.73481f);
                    break;
                case NPC_KVALDIR_CREWMAN_1:
                    pos.Relocate(2801.168f, 7046.468f, 5.362013f, 4.73481f);
                    break;
                case NPC_KVALDIR_CREWMAN_2:
                    pos.Relocate(2803.729f, 7046.516f, 5.362013f, 4.73481f);
                    break;
                case NPC_KVALDIR_CREWMAN_3:
                    pos.Relocate(2801.48f, 7051.379f, 5.362913f, 4.73481f);
                    break;
                case NPC_KVALDIR_CREWMAN_4:
                    pos.Relocate(2803.319f, 7051.411f, 5.362913f, 4.73481f);
                    break;
            }
        }
    }
};

// 45668 - Ultra-Advanced Proto-Typical Shortening Blaster
enum ShorteningBlaster
{
    SPELL_SHORTENING_BLASTER_BIGGER1    = 45674,
    SPELL_SHORTENING_BLASTER_SHRUNK1    = 45675,
    SPELL_SHORTENING_BLASTER_YELLOW1    = 45678,
    SPELL_SHORTENING_BLASTER_GHOST1     = 45682,
    SPELL_SHORTENING_BLASTER_POLYMORPH1 = 45684,

    SPELL_SHORTENING_BLASTER_BIGGER2    = 45673,
    SPELL_SHORTENING_BLASTER_SHRUNK2    = 45672,
    SPELL_SHORTENING_BLASTER_YELLOW2    = 45677,
    SPELL_SHORTENING_BLASTER_GHOST2     = 45682,
    SPELL_SHORTENING_BLASTER_POLYMORPH2 = 45683
};

class spell_q11653_shortening_blaster : public SpellScript
{
    PrepareSpellScript(spell_q11653_shortening_blaster);

    void HandleScript(SpellEffIndex /* effIndex */)
    {
        Unit* caster = GetCaster();
        Unit* target = GetHitUnit();

        uint32 spellId = RAND(SPELL_SHORTENING_BLASTER_BIGGER1, SPELL_SHORTENING_BLASTER_SHRUNK1, SPELL_SHORTENING_BLASTER_YELLOW1,
            SPELL_SHORTENING_BLASTER_GHOST1, SPELL_SHORTENING_BLASTER_POLYMORPH1);
        uint32 spellId2 = RAND(SPELL_SHORTENING_BLASTER_BIGGER2, SPELL_SHORTENING_BLASTER_SHRUNK2, SPELL_SHORTENING_BLASTER_YELLOW2,
            SPELL_SHORTENING_BLASTER_GHOST2, SPELL_SHORTENING_BLASTER_POLYMORPH2);

        caster->CastSpell(caster, spellId, true);
        target->CastSpell(target, spellId2, true);
    }

    void Register() override
    {
        OnEffectHitTarget += SpellEffectFn(spell_q11653_shortening_blaster::HandleScript, EFFECT_0, SPELL_EFFECT_SCRIPT_EFFECT);
    }
};

void AddSC_borean_tundra()
{
<<<<<<< HEAD
=======
    new npc_sinkhole_kill_credit();
    new npc_khunok_the_behemoth();
>>>>>>> 28d470c5
    new npc_corastrasza();
    new npc_nerubar_victim();
    RegisterSpellScript(spell_q11865_place_fake_fur);
    new npc_nesingwary_trapper();
<<<<<<< HEAD
=======
    new npc_lurgglbr();
>>>>>>> 28d470c5
    new spell_red_dragonblood();
    new npc_thassarian();
    new npc_image_lich_king();
    new npc_counselor_talbot();
    new npc_leryssa();
    new npc_general_arlos();
    new npc_beryl_sorcerer();
    new npc_imprisoned_beryl_sorcerer();
    new npc_trapped_mammoth_calf();
    new npc_valiance_keep_cannoneer();
    new npc_hidden_cultist();
    new spell_windsoul_totem_aura();
    new spell_q11719_bloodspore_ruination_45997();
    new npc_bloodmage_laurith();
    new npc_orabus_the_helmsman_ship_exit_pos();
    RegisterSpellScript(spell_q11653_shortening_blaster);
}<|MERGE_RESOLUTION|>--- conflicted
+++ resolved
@@ -15,10 +15,6 @@
  * with this program. If not, see <http://www.gnu.org/licenses/>.
  */
 
-<<<<<<< HEAD
-#include "ScriptMgr.h"
-#include "CreatureAIImpl.h"
-=======
 /* ScriptData
 SDName: Borean_Tundra
 SD%Complete: 100
@@ -37,18 +33,12 @@
 EndContentData */
 
 #include "ScriptMgr.h"
->>>>>>> 28d470c5
 #include "GameObject.h"
 #include "MotionMaster.h"
 #include "ObjectAccessor.h"
 #include "ObjectMgr.h"
-<<<<<<< HEAD
-#include "Player.h"
-#include "QuestDef.h"
-=======
 #include "PhasingHandler.h"
 #include "Player.h"
->>>>>>> 28d470c5
 #include "ScriptedEscortAI.h"
 #include "ScriptedFollowerAI.h"
 #include "ScriptedGossip.h"
@@ -59,43 +49,48 @@
 #include "WorldSession.h"
 
 /*######
-## npc_corastrasza
+## npc_sinkhole_kill_credit
 ######*/
 
-enum Corastrasza
-{
-    GOSSIP_MENU_ID_CORASTRASZA            = 10204,
-    GOSSIP_MENU_ITEM_ID_I_I_THINK_SO      = 0,
-    GOSSIP_MENU_ITEM_ID_I_AM_READY        = 1,
-
-    NPC_TEXT_MOST_DRAGONS_WOULD_FEAR_TO   = 14168,
-    NPC_TEXT_DO_YOU_POSSESS_THE_COURAGE   = 14169,
-    NPC_TEXT_EAGERLY_AWAITING_YOUR_RETURN = 14170,
-
-    QUEST_ACES_HIGH                       = 13413,
-    QUEST_ACES_HIGH_DAILY                 = 13414,
-
-    SPELL_SUMMON_WYRMREST_SKYTALON        = 61240,
-    SPELL_WYRMREST_SKYTALON_RIDE_PERIODIC = 61244
-};
-
-class npc_corastrasza : public CreatureScript
+enum Sinkhole
+{
+    GO_EXPLOSIVES_CART            = 188160,
+    NPC_SCOURGED_BURROWER         = 26250,
+    QUEST_PLUG_THE_SINKHOLES      = 11897,
+    SPELL_SET_CART                = 46797,
+    SPELL_EXPLODE_CART            = 46799,
+    SPELL_SUMMON_CART             = 46798,
+    SPELL_SUMMON_WORM             = 46800,
+};
+
+class npc_sinkhole_kill_credit : public CreatureScript
 {
 public:
-    npc_corastrasza() : CreatureScript("npc_corastrasza") { }
-
-    struct npc_corastraszaAI : public ScriptedAI
-    {
-        npc_corastraszaAI(Creature* creature) : ScriptedAI(creature) { }
-
-        bool OnGossipHello(Player* player) override
-        {
-            if (me->IsQuestGiver())
-                player->PrepareQuestMenu(me->GetGUID());
-
-<<<<<<< HEAD
-            if (player->GetQuestStatus(QUEST_ACES_HIGH) == QUEST_STATUS_INCOMPLETE)
-=======
+    npc_sinkhole_kill_credit() : CreatureScript("npc_sinkhole_kill_credit") { }
+
+    struct npc_sinkhole_kill_creditAI : public ScriptedAI
+    {
+        npc_sinkhole_kill_creditAI(Creature* creature) : ScriptedAI(creature)
+        {
+            Initialize();
+        }
+
+        void Initialize()
+        {
+            phaseTimer = 500;
+            phase = 0;
+            casterGuid.Clear();
+        }
+
+        uint32 phaseTimer;
+        uint8  phase;
+        ObjectGuid casterGuid;
+
+        void Reset() override
+        {
+            Initialize();
+        }
+
         void SpellHit(Unit* caster, SpellInfo const* spell) override
         {
             if (phase || spell->Id != SPELL_SET_CART)
@@ -103,19 +98,21 @@
 
             Player* player = caster->ToPlayer();
             if (player && player->GetQuestStatus(QUEST_PLUG_THE_SINKHOLES) == QUEST_STATUS_INCOMPLETE)
->>>>>>> 28d470c5
-            {
-                AddGossipItemFor(player, GOSSIP_MENU_ID_CORASTRASZA, GOSSIP_MENU_ITEM_ID_I_I_THINK_SO, GOSSIP_SENDER_MAIN, GOSSIP_ACTION_INFO_DEF + 1);
-                SendGossipMenuFor(player, NPC_TEXT_DO_YOU_POSSESS_THE_COURAGE, me->GetGUID());
-            }
-            else if (player->GetQuestStatus(QUEST_ACES_HIGH_DAILY) == QUEST_STATUS_INCOMPLETE)
-            {
-<<<<<<< HEAD
-                AddGossipItemFor(player, GOSSIP_MENU_ID_CORASTRASZA, GOSSIP_MENU_ITEM_ID_I_AM_READY, GOSSIP_SENDER_MAIN, GOSSIP_ACTION_INFO_DEF + 1);
-                SendGossipMenuFor(player, NPC_TEXT_EAGERLY_AWAITING_YOUR_RETURN, me->GetGUID());
-            }
-            SendGossipMenuFor(player, NPC_TEXT_MOST_DRAGONS_WOULD_FEAR_TO, me->GetGUID());
-=======
+            {
+                phase = 1;
+                casterGuid = caster->GetGUID();
+            }
+        }
+
+        void EnterCombat(Unit* /*who*/) override { }
+
+        void UpdateAI(uint32 diff) override
+        {
+            if (!phase)
+                return;
+
+            if (phaseTimer <= diff)
+            {
                 switch (phase)
                 {
                     case 1:
@@ -170,31 +167,60 @@
                         break;
                 }
             } else phaseTimer -= diff;
->>>>>>> 28d470c5
-
-            return true;
-        }
-
-        bool OnGossipSelect(Player* player, uint32 /*menuId*/, uint32 gossipListId) override
-        {
-            uint32 const action = player->PlayerTalkClass->GetGossipOptionAction(gossipListId);
-            ClearGossipMenuFor(player);
-            if (action == GOSSIP_ACTION_INFO_DEF + 1)
-            {
-                CloseGossipMenuFor(player);
-                player->CastSpell(player, SPELL_SUMMON_WYRMREST_SKYTALON, true);
-                player->CastSpell(player, SPELL_WYRMREST_SKYTALON_RIDE_PERIODIC, true);
-            }
-
-            return true;
-        }
+
+        }
+
     };
 
     CreatureAI* GetAI(Creature* creature) const override
     {
-<<<<<<< HEAD
-        return new npc_corastraszaAI(creature);
-=======
+        return new npc_sinkhole_kill_creditAI(creature);
+    }
+};
+
+/*######
+## npc_khunok_the_behemoth
+######*/
+
+enum Khunok
+{
+    NPC_ORPHANED_MAMMOTH_CALF        = 25861,
+    SPELL_MAMMOTH_CALF_ESCORT_CREDIT = 46231
+};
+
+class npc_khunok_the_behemoth : public CreatureScript
+{
+public:
+    npc_khunok_the_behemoth() : CreatureScript("npc_khunok_the_behemoth") { }
+
+    struct npc_khunok_the_behemothAI : public ScriptedAI
+    {
+        npc_khunok_the_behemothAI(Creature* creature) : ScriptedAI(creature) { }
+
+        void MoveInLineOfSight(Unit* who) override
+
+        {
+            ScriptedAI::MoveInLineOfSight(who);
+
+            if (who->GetTypeId() != TYPEID_UNIT)
+                return;
+
+            if (who->GetEntry() == NPC_ORPHANED_MAMMOTH_CALF && me->IsWithinDistInMap(who, 10.0f))
+            {
+                if (Unit* owner = who->GetOwner())
+                {
+                    if (owner->GetTypeId() == TYPEID_PLAYER)
+                    {
+                        owner->CastSpell(owner, SPELL_MAMMOTH_CALF_ESCORT_CREDIT, true);
+                        who->ToCreature()->DespawnOrUnsummon();
+                    }
+                }
+            }
+        }
+    };
+
+    CreatureAI* GetAI(Creature* creature) const override
+    {
         return new npc_khunok_the_behemothAI(creature);
     }
 };
@@ -306,7 +332,6 @@
     CreatureAI* GetAI(Creature* creature) const override
     {
         return new npc_irukAI(creature);
->>>>>>> 28d470c5
     }
 };
 
@@ -339,16 +364,15 @@
         npc_nerubar_victimAI(Creature* creature) : ScriptedAI(creature) { }
 
         void Reset() override { }
-        void JustEngagedWith(Unit* /*who*/) override { }
+        void EnterCombat(Unit* /*who*/) override { }
         void MoveInLineOfSight(Unit* /*who*/) override { }
 
 
         void JustDied(Unit* killer) override
         {
-            if (!killer || killer->GetTypeId() != TYPEID_PLAYER)
+            Player* player = killer->ToPlayer();
+            if (!player)
                 return;
-
-            Player* player = killer->ToPlayer();
 
             if (player->GetQuestStatus(QUEST_TAKEN_BY_THE_SCOURGE) == QUEST_STATUS_INCOMPLETE)
             {
@@ -370,10 +394,12 @@
     }
 };
 
+/*######
+## npc_nesingwary_trapper
+######*/
+
 enum NesingwaryTrapper
 {
-    NPC_NESINGWARY_TRAPPER = 25835,
-
     GO_HIGH_QUALITY_FUR = 187983,
 
     GO_CARIBOU_TRAP_1   = 187982,
@@ -393,9 +419,6 @@
     GO_CARIBOU_TRAP_15  = 188008,
 
     SPELL_TRAPPED       = 46104,
-
-    // Texts
-    SAY_NESINGWARY_1    = 0
 };
 
 #define CaribouTrapsNum 15
@@ -404,42 +427,6 @@
     GO_CARIBOU_TRAP_1, GO_CARIBOU_TRAP_2, GO_CARIBOU_TRAP_3, GO_CARIBOU_TRAP_4, GO_CARIBOU_TRAP_5,
     GO_CARIBOU_TRAP_6, GO_CARIBOU_TRAP_7, GO_CARIBOU_TRAP_8, GO_CARIBOU_TRAP_9, GO_CARIBOU_TRAP_10,
     GO_CARIBOU_TRAP_11, GO_CARIBOU_TRAP_12, GO_CARIBOU_TRAP_13, GO_CARIBOU_TRAP_14, GO_CARIBOU_TRAP_15,
-};
-
-class spell_q11865_place_fake_fur : public SpellScript
-{
-    PrepareSpellScript(spell_q11865_place_fake_fur);
-
-    bool Load() override
-    {
-        return GetCaster()->GetTypeId() == TYPEID_PLAYER;
-    }
-
-    void ActivateGameObject(SpellEffIndex effIndex)
-    {
-        PreventHitDefaultEffect(effIndex);
-        GameObject* go = GetHitGObj();
-        Player* player = GetCaster()->ToPlayer();
-
-        if (go->FindNearestCreature(NPC_NESINGWARY_TRAPPER, 10.0f, true) || go->FindNearestCreature(NPC_NESINGWARY_TRAPPER, 10.0f, false) || go->FindNearestGameObject(GO_HIGH_QUALITY_FUR, 2.0f))
-            return;
-
-        float x, y, z;
-        go->GetClosePoint(x, y, z, go->GetCombatReach() / 3, 7.0f);
-
-        go->SummonGameObject(GO_HIGH_QUALITY_FUR, go->GetPosition(), QuaternionData(), 20s);
-        if (TempSummon* summon = player->SummonCreature(NPC_NESINGWARY_TRAPPER, x, y, z, go->GetOrientation(), TEMPSUMMON_DEAD_DESPAWN, 1s))
-        {
-            summon->SetVisible(false);
-            summon->SetReactState(REACT_PASSIVE);
-            summon->SetImmuneToPC(true);
-        }
-    }
-
-    void Register() override
-    {
-        OnEffectHitTarget += SpellEffectFn(spell_q11865_place_fake_fur::ActivateGameObject, EFFECT_0, SPELL_EFFECT_ACTIVATE_OBJECT);
-    }
 };
 
 class npc_nesingwary_trapper : public CreatureScript
@@ -471,7 +458,7 @@
             Initialize();
         }
 
-        void JustEngagedWith(Unit* /*who*/) override { }
+        void EnterCombat(Unit* /*who*/) override { }
         void MoveInLineOfSight(Unit* /*who*/) override { }
 
 
@@ -482,7 +469,7 @@
 
             if (TempSummon* summon = me->ToTempSummon())
                 if (summon->IsSummon())
-                    if (Unit* temp = summon->GetSummonerUnit())
+                    if (Unit* temp = summon->GetSummoner())
                         if (Player* player = temp->ToPlayer())
                             player->KilledMonsterCredit(me->GetEntry());
 
@@ -508,7 +495,7 @@
                         phase = 3;
                         break;
                     case 3:
-                        Talk(SAY_NESINGWARY_1);
+                        //Talk(SAY_NESINGWARY_1);
                         phaseTimer = 2000;
                         phase = 4;
                         break;
@@ -560,8 +547,6 @@
     }
 };
 
-<<<<<<< HEAD
-=======
 /*######
 ## npc_lurgglbr
 ######*/
@@ -710,7 +695,6 @@
     }
 };
 
->>>>>>> 28d470c5
 enum red_dragonblood
 {
     SPELL_DRAKE_HATCHLING_SUBDUED = 46691,
@@ -734,15 +718,6 @@
             Creature* owner = GetOwner()->ToCreature();
             owner->RemoveAllAurasExceptType(SPELL_AURA_DUMMY);
             owner->CombatStop(true);
-<<<<<<< HEAD
-            owner->GetMotionMaster()->Clear();
-            owner->GetMotionMaster()->MoveFollow(GetCaster(), 4.0f, 0.0f);
-            owner->CastSpell(owner, SPELL_SUBDUED, true);
-            GetCaster()->CastSpell(GetCaster(), SPELL_DRAKE_HATCHLING_SUBDUED, true);
-            owner->SetFaction(FACTION_FRIENDLY);
-            owner->SetImmuneToAll(true);
-            owner->DespawnOrUnsummon(3min);
-=======
             owner->GetThreatManager().ClearAllThreat();
             owner->GetMotionMaster()->Clear(false);
             owner->GetMotionMaster()->MoveFollow(GetCaster(), 4.0f, 0.0f);
@@ -751,7 +726,6 @@
             owner->SetFaction(35);
             owner->SetImmuneToAll(true);
             owner->DespawnOrUnsummon(3 * MINUTE*IN_MILLISECONDS);
->>>>>>> 28d470c5
         }
 
         void Register()
@@ -871,7 +845,7 @@
             {
                 case 3:
                     SetEscortPaused(true);
-                    if (Creature* arthas = me->SummonCreature(NPC_IMAGE_LICH_KING, 3730.313f, 3518.689f, 473.324f, 1.562f, TEMPSUMMON_CORPSE_TIMED_DESPAWN, 2min))
+                    if (Creature* arthas = me->SummonCreature(NPC_IMAGE_LICH_KING, 3730.313f, 3518.689f, 473.324f, 1.562f, TEMPSUMMON_CORPSE_TIMED_DESPAWN, 120000))
                     {
                         arthasGUID = arthas->GetGUID();
                         arthas->AddUnitFlag(UNIT_FLAG_NON_ATTACKABLE);
@@ -879,7 +853,7 @@
                         arthas->SetWalk(true);
                         arthas->GetMotionMaster()->MovePoint(0, 3737.374756f, 3564.841309f, 477.433014f);
                     }
-                    if (Creature* talbot = me->SummonCreature(NPC_COUNSELOR_TALBOT, 3747.23f, 3614.936f, 473.321f, 4.462012f, TEMPSUMMON_CORPSE_TIMED_DESPAWN, 2min))
+                    if (Creature* talbot = me->SummonCreature(NPC_COUNSELOR_TALBOT, 3747.23f, 3614.936f, 473.321f, 4.462012f, TEMPSUMMON_CORPSE_TIMED_DESPAWN, 120000))
                     {
                         talbotGUID = talbot->GetGUID();
                         talbot->SetWalk(true);
@@ -930,13 +904,8 @@
                         if (talbot)
                         {
                             talbot->UpdateEntry(NPC_PRINCE_VALANAR);
-<<<<<<< HEAD
-                            talbot->SetFaction(FACTION_MONSTER);
-                            talbot->SetFlag(UNIT_FIELD_FLAGS, UNIT_FLAG_NON_ATTACKABLE);
-=======
                             talbot->SetFaction(14);
                             talbot->AddUnitFlag(UNIT_FLAG_NON_ATTACKABLE);
->>>>>>> 28d470c5
                             talbot->SetReactState(REACT_PASSIVE);
                         }
                         phaseTimer = 5000;
@@ -965,13 +934,13 @@
                         break;
 
                     case 6:
-                        if (Creature* arlos = me->SummonCreature(NPC_GENERAL_ARLOS, 3745.527100f, 3615.655029f, 473.321533f, 4.447805f, TEMPSUMMON_CORPSE_TIMED_DESPAWN, 2min))
+                        if (Creature* arlos = me->SummonCreature(NPC_GENERAL_ARLOS, 3745.527100f, 3615.655029f, 473.321533f, 4.447805f, TEMPSUMMON_CORPSE_TIMED_DESPAWN, 120000))
                         {
                             arlosGUID = arlos->GetGUID();
                             arlos->SetWalk(true);
                             arlos->GetMotionMaster()->MovePoint(0, 3735.570068f, 3572.419922f, 477.441010f);
                         }
-                        if (Creature* leryssa = me->SummonCreature(NPC_LERYSSA, 3749.654541f, 3614.959717f, 473.323486f, 4.524959f, TEMPSUMMON_CORPSE_TIMED_DESPAWN, 2min))
+                        if (Creature* leryssa = me->SummonCreature(NPC_LERYSSA, 3749.654541f, 3614.959717f, 473.323486f, 4.524959f, TEMPSUMMON_CORPSE_TIMED_DESPAWN, 120000))
                         {
                             leryssaGUID = leryssa->GetGUID();
                             leryssa->SetWalk(false);
@@ -1092,11 +1061,7 @@
                 arthas->RemoveFromWorld();
         }
 
-<<<<<<< HEAD
-        bool OnGossipHello(Player* player) override
-=======
         bool GossipHello(Player* player) override
->>>>>>> 28d470c5
         {
             if (me->IsQuestGiver())
                 player->PrepareQuestMenu(me->GetGUID());
@@ -1108,11 +1073,7 @@
             return true;
         }
 
-<<<<<<< HEAD
-        bool OnGossipSelect(Player* player, uint32 /*menuId*/, uint32 gossipListId) override
-=======
         bool GossipSelect(Player* player, uint32 /*menuId*/, uint32 gossipListId) override
->>>>>>> 28d470c5
         {
             uint32 const action = player->PlayerTalkClass->GetGossipOptionAction(gossipListId);
             ClearGossipMenuFor(player);
@@ -1157,7 +1118,7 @@
                 return;
 
             if (me->IsSummon())
-                if (Unit* summoner = me->ToTempSummon()->GetSummonerUnit())
+                if (Unit* summoner = me->ToTempSummon()->GetSummoner())
                     ENSURE_AI(npc_thassarian::npc_thassarianAI, summoner->ToCreature()->AI())->arthasInPosition = true;
         }
     };
@@ -1189,7 +1150,7 @@
             me->AddUnitState(UNIT_STATE_STUNNED);
             me->CastSpell(me, SPELL_STUN, true);
             if (me->IsSummon())
-                if (Unit* summoner = me->ToTempSummon()->GetSummonerUnit())
+                if (Unit* summoner = me->ToTempSummon()->GetSummoner())
                     ENSURE_AI(npc_thassarian::npc_thassarianAI, summoner->ToCreature()->AI())->arlosInPosition = true;
         }
     };
@@ -1251,7 +1212,7 @@
                 return;
 
             if (me->IsSummon())
-                if (Unit* summoner = me->ToTempSummon()->GetSummonerUnit())
+                if (Unit* summoner = me->ToTempSummon()->GetSummoner())
                     ENSURE_AI(npc_thassarian::npc_thassarianAI, summoner->ToCreature()->AI())->talbotInPosition = true;
         }
 
@@ -1275,32 +1236,26 @@
                 {
                     DoCastVictim(SPELL_SHADOW_BOLT);
                     shadowBoltTimer = urand(5000, 12000);
-                }
-                else
-                    shadowBoltTimer -= diff;
+                } else shadowBoltTimer -= diff;
 
                 if (deflectionTimer <= diff)
                 {
                     DoCastVictim(SPELL_DEFLECTION);
                     deflectionTimer = urand(20000, 25000);
-                }
-                else
-                    deflectionTimer -= diff;
+                } else deflectionTimer -= diff;
 
                 if (soulBlastTimer <= diff)
                 {
                     DoCastVictim(SPELL_SOUL_BLAST);
-                    soulBlastTimer = urand(12000, 18000);
-                }
-                else
-                    soulBlastTimer -= diff;
+                    soulBlastTimer  = urand(12000, 18000);
+                } else soulBlastTimer -= diff;
             }
 
             DoMeleeAttackIfReady();
-        }
-
-        void JustDied(Unit* killer) override
-        {
+       }
+
+       void JustDied(Unit* killer) override
+       {
             if (!leryssaGUID || !arlosGUID)
                 return;
 
@@ -1318,13 +1273,8 @@
             leryssa->SetWalk(false);
             leryssa->GetMotionMaster()->MovePoint(0, 3722.114502f, 3564.201660f, 477.441437f);
 
-<<<<<<< HEAD
-            if (killer && killer->GetTypeId() == TYPEID_PLAYER)
-                killer->ToPlayer()->RewardPlayerAndGroupAtEvent(NPC_PRINCE_VALANAR, 0);
-=======
             if (Player* player = killer->ToPlayer())
                 player->RewardPlayerAndGroupAtEvent(NPC_PRINCE_VALANAR, nullptr);
->>>>>>> 28d470c5
         }
     };
 
@@ -1373,7 +1323,7 @@
                 me->CastSpell(me, SPELL_STUN, true);
 
                 if (me->IsSummon())
-                    if (Unit* summoner = me->ToTempSummon()->GetSummonerUnit())
+                    if (Unit* summoner = me->ToTempSummon()->GetSummoner())
                         ENSURE_AI(npc_thassarian::npc_thassarianAI, summoner->GetAI())->leryssaInPosition = true;
                 bDone = true;
             }
@@ -1381,7 +1331,7 @@
             {
                 me->SetStandState(UNIT_STAND_STATE_SIT);
                 if (me->IsSummon())
-                    if (Unit* summoner = me->ToTempSummon()->GetSummonerUnit())
+                    if (Unit* summoner = me->ToTempSummon()->GetSummoner())
                     summoner->SetStandState(UNIT_STAND_STATE_SIT);
                 phaseTimer = 1500;
                 phase = 1;
@@ -1398,7 +1348,7 @@
                 {
                     case 1:
                         if (me->IsSummon())
-                            if (Unit* summoner = me->ToTempSummon()->GetSummonerUnit())
+                            if (Unit* summoner = me->ToTempSummon()->GetSummoner())
                                 if (Creature* thassarian = summoner->ToCreature())
                                     thassarian->AI()->Talk(SAY_THASSARIAN_4);
                         phaseTimer = 5000;
@@ -1411,7 +1361,7 @@
                         break;
                     case 3:
                         if (me->IsSummon())
-                            if (Unit* summoner = me->ToTempSummon()->GetSummonerUnit())
+                            if (Unit* summoner = me->ToTempSummon()->GetSummoner())
                                 if (Creature* thassarian = summoner->ToCreature())
                                     thassarian->AI()->Talk(SAY_THASSARIAN_5);
                         phaseTimer = 5000;
@@ -1424,7 +1374,7 @@
                         break;
                     case 5:
                         if (me->IsSummon())
-                            if (Unit* summoner = me->ToTempSummon()->GetSummonerUnit())
+                            if (Unit* summoner = me->ToTempSummon()->GetSummoner())
                                 if (Creature* thassarian = summoner->ToCreature())
                                     thassarian->AI()->Talk(SAY_THASSARIAN_6);
                         phaseTimer = 5000;
@@ -1438,7 +1388,7 @@
                         break;
                     case 7:
                         if (me->IsSummon())
-                            if (Unit* summoner = me->ToTempSummon()->GetSummonerUnit())
+                            if (Unit* summoner = me->ToTempSummon()->GetSummoner())
                                 if (Creature* thassarian = summoner->ToCreature())
                                 {
                                     thassarian->AI()->Talk(SAY_THASSARIAN_7);
@@ -1502,31 +1452,24 @@
             Initialize();
         }
 
-        void JustEngagedWith(Unit* who) override
+        void EnterCombat(Unit* who) override
         {
             if (me->IsValidAttackTarget(who))
                 AttackStart(who);
         }
 
-<<<<<<< HEAD
-        void SpellHit(WorldObject* caster, SpellInfo const* spellInfo) override
-=======
         void SpellHit(Unit* pCaster, SpellInfo const* pSpell) override
->>>>>>> 28d470c5
-        {
-            Player* playerCaster = caster->ToPlayer();
-            if (!playerCaster)
-                return;
-
-            if (spellInfo->Id == SPELL_ARCANE_CHAINS && !HealthAbovePct(50) && !bEnslaved)
+        {
+            if (pSpell->Id == SPELL_ARCANE_CHAINS && pCaster->GetTypeId() == TYPEID_PLAYER && !HealthAbovePct(50) && !bEnslaved)
             {
                 EnterEvadeMode(); //We make sure that the npc is not attacking the player!
                 me->SetReactState(REACT_PASSIVE);
-                StartFollow(playerCaster);
+                StartFollow(pCaster->ToPlayer());
                 me->UpdateEntry(NPC_CAPTURED_BERLY_SORCERER);
                 DoCast(me, SPELL_COSMETIC_ENSLAVE_CHAINS_SELF, true);
 
-                playerCaster->KilledMonsterCredit(NPC_CAPTURED_BERLY_SORCERER);
+                if (Player* player = pCaster->ToPlayer())
+                    player->KilledMonsterCredit(NPC_CAPTURED_BERLY_SORCERER);
 
                 bEnslaved = true;
             }
@@ -1563,14 +1506,17 @@
 ######*/
 enum ImprisionedBerylSorcerer
 {
-    SPELL_NEURAL_NEEDLE                  = 45634,
-    SPELL_PROTOTYPE_NEURAL_NEEDLE        = 48252,
-    SPELL_NEURAL_NEEDLE_IMPACT           = 45702,
-    SPELL_PROTOTYPE_NEURAL_NEEDLE_IMPACT = 48254,
-
-    NPC_IMPRISONED_BERYL_SORCERER = 25478,
-
-    QUEST_THE_ART_OF_PERSUASION   = 11648
+    SPELL_NEURAL_NEEDLE             = 45634,
+
+    NPC_IMPRISONED_BERYL_SORCERER   = 25478,
+
+    SAY_IMPRISIONED_BERYL_1         = 0,
+    SAY_IMPRISIONED_BERYL_2         = 1,
+    SAY_IMPRISIONED_BERYL_3         = 2,
+    SAY_IMPRISIONED_BERYL_4         = 3,
+    SAY_IMPRISIONED_BERYL_5         = 4,
+    SAY_IMPRISIONED_BERYL_6         = 5,
+    SAY_IMPRISIONED_BERYL_7         = 6
 };
 
 class npc_imprisoned_beryl_sorcerer : public CreatureScript
@@ -1607,15 +1553,15 @@
             if (rebuff <= diff)
             {
                 if (!me->HasAura(SPELL_COSMETIC_ENSLAVE_CHAINS_SELF))
+                {
                     DoCast(me, SPELL_COSMETIC_ENSLAVE_CHAINS_SELF);
+                }
                 rebuff = 180000;
             }
             else
                 rebuff -= diff;
 
             DoMeleeAttackIfReady();
-<<<<<<< HEAD
-=======
         }
 
         void EnterCombat(Unit* /*who*/) override
@@ -1783,53 +1729,53 @@
         npc_bonker_togglevoltAI(Creature* creature) : EscortAI(creature)
         {
             Initialize();
->>>>>>> 28d470c5
-        }
-
-        void JustEngagedWith(Unit* /*who*/) override
-        {
-        }
-
-        void SpellHit(WorldObject* caster, SpellInfo const* spellInfo) override
-        {
-            Player* playerCaster = caster->ToPlayer();
-            if (!playerCaster)
-                return;
-
-            if (spellInfo->Id == SPELL_NEURAL_NEEDLE || spellInfo->Id == SPELL_PROTOTYPE_NEURAL_NEEDLE)
-                GotStinged(playerCaster, spellInfo->Id);
-        }
-
-<<<<<<< HEAD
-        void GotStinged(Player* caster, uint32 spellId)
-=======
+        }
+
+        void Initialize()
+        {
+            Bonker_agro = 0;
+        }
+
+        uint32 Bonker_agro;
+
+        void Reset() override
+        {
+            Initialize();
+            SetDespawnAtFar(false);
+        }
+
+        void JustDied(Unit* /*killer*/) override
+        {
+            if (Player* player = GetPlayerForEscort())
+                player->FailQuest(QUEST_GET_ME_OUTA_HERE);
+        }
+
         void UpdateEscortAI(uint32 /*diff*/) override
->>>>>>> 28d470c5
-        {
-            DoCastSelf(spellId == SPELL_NEURAL_NEEDLE ? SPELL_NEURAL_NEEDLE_IMPACT : SPELL_PROTOTYPE_NEURAL_NEEDLE_IMPACT);
-
-<<<<<<< HEAD
-            // Event cannot happen if quest is not accepted/completed/rewarded
-            if (caster->GetQuestStatus(QUEST_THE_ART_OF_PERSUASION) == QUEST_STATUS_NONE)
-=======
+        {
+            if (GetAttack() && UpdateVictim())
+            {
+                if (Bonker_agro == 0)
+                {
+                    Talk(SAY_BONKER_1);
+                    Bonker_agro++;
+                }
+                DoMeleeAttackIfReady();
+            }
+            else Bonker_agro=0;
+        }
+
         void WaypointReached(uint32 waypointId, uint32 /*pathId*/) override
         {
             Player* player = GetPlayerForEscort();
             if (!player)
->>>>>>> 28d470c5
                 return;
 
-            uint32 step = 0;
-
-            if (spellId == SPELL_NEURAL_NEEDLE)
-                step = caster->GetAuraCount(SPELL_NEURAL_NEEDLE); // Text IDs 0-6
-            else
-                step = caster->GetAuraCount(SPELL_PROTOTYPE_NEURAL_NEEDLE) + 7; // Text IDs 7-18
-
-            if (spellId == SPELL_NEURAL_NEEDLE && step == 4)
-                caster->KilledMonsterCredit(NPC_IMPRISONED_BERYL_SORCERER);
-
-            Talk(step, caster);
+            switch (waypointId)
+            {
+                case 29:
+                    player->GroupEventHappens(QUEST_GET_ME_OUTA_HERE, me);
+                    break;
+            }
         }
 
         void QuestAccept(Player* player, Quest const* quest) override
@@ -1845,7 +1791,7 @@
 
     CreatureAI* GetAI(Creature* creature) const override
     {
-        return new npc_imprisoned_beryl_sorcererAI(creature);
+        return new npc_bonker_togglevoltAI(creature);
     }
 };
 
@@ -1974,9 +1920,6 @@
 };
 
 /*######
-<<<<<<< HEAD
-## Valiance Keep Cannoneer script to activate cannons
-=======
 ## Quest 11653: Hah... You're Not So Big Now!
 ######*/
 
@@ -2023,7 +1966,6 @@
 
 /*######
 ## Help Those That Cannot Help Themselves, Quest 11876
->>>>>>> 28d470c5
 ######*/
 
 enum Valiancekeepcannons
@@ -2081,6 +2023,119 @@
     }
 };
 
+/*******************************************************
+ * npc_warmage_coldarra
+ *******************************************************/
+
+enum Spells
+{
+    SPELL_TRANSITUS_SHIELD_BEAM = 48310
+};
+
+enum NPCs
+{
+    NPC_TRANSITUS_SHIELD_DUMMY   = 27306,
+    NPC_WARMAGE_HOLLISTER        = 27906,
+    NPC_WARMAGE_CALANDRA         = 27173,
+    NPC_WARMAGE_WATKINS          = 27904
+};
+
+class npc_warmage_coldarra : public CreatureScript
+{
+public:
+    npc_warmage_coldarra() : CreatureScript("npc_warmage_coldarra") { }
+
+    struct npc_warmage_coldarraAI : public ScriptedAI
+    {
+        npc_warmage_coldarraAI(Creature* creature) : ScriptedAI(creature)
+        {
+            Initialize();
+        }
+
+        void Initialize()
+        {
+            m_uiTimer = 0;
+        }
+
+        uint32 m_uiTimer;                 //Timer until recast
+
+        void Reset() override
+        {
+            Initialize();
+        }
+
+        void EnterCombat(Unit* /*who*/) override { }
+
+        void AttackStart(Unit* /*who*/) override { }
+
+        void UpdateAI(uint32 uiDiff) override
+        {
+            if (m_uiTimer <= uiDiff)
+            {
+                std::list<Creature*> orbList;
+                GetCreatureListWithEntryInGrid(orbList, me, NPC_TRANSITUS_SHIELD_DUMMY, 32.0f);
+
+                switch (me->GetEntry())
+                {
+                    case NPC_WARMAGE_HOLLISTER:
+                    {
+                        if (!orbList.empty())
+                        {
+                            for (std::list<Creature*>::const_iterator itr = orbList.begin(); itr != orbList.end(); ++itr)
+                            {
+                                if (Creature* pOrb = *itr)
+                                    if (pOrb->GetPositionY() > 6680)
+                                        DoCast(pOrb, SPELL_TRANSITUS_SHIELD_BEAM);
+                            }
+                        }
+                        m_uiTimer = urand(90000, 120000);
+                    }
+                        break;
+                    case NPC_WARMAGE_CALANDRA:
+                    {
+                        if (!orbList.empty())
+                        {
+                            for (std::list<Creature*>::const_iterator itr = orbList.begin(); itr != orbList.end(); ++itr)
+                            {
+                                if (Creature* pOrb = *itr)
+                                    if ((pOrb->GetPositionY() < 6680) && (pOrb->GetPositionY() > 6630))
+                                        DoCast(pOrb, SPELL_TRANSITUS_SHIELD_BEAM);
+                            }
+                        }
+                        m_uiTimer = urand(90000, 120000);
+                    }
+                        break;
+                    case NPC_WARMAGE_WATKINS:
+                    {
+                        if (!orbList.empty())
+                        {
+                            for (std::list<Creature*>::const_iterator itr = orbList.begin(); itr != orbList.end(); ++itr)
+                            {
+                                if (Creature* pOrb = *itr)
+                                    if (pOrb->GetPositionY() < 6630)
+                                        DoCast(pOrb, SPELL_TRANSITUS_SHIELD_BEAM);
+                            }
+                        }
+                        m_uiTimer = urand(90000, 120000);
+                    }
+                        break;
+                }
+            }
+            else m_uiTimer -= uiDiff;
+
+            ScriptedAI::UpdateAI(uiDiff);
+
+            if (!UpdateVictim())
+                return;
+        }
+    };
+
+    CreatureAI* GetAI(Creature* creature) const override
+    {
+        return new npc_warmage_coldarraAI(creature);
+    }
+};
+
 /*######
 ## npc_hidden_cultist
 ######*/
@@ -2158,13 +2213,8 @@
         void DoAction(int32 /*iParam*/) override
         {
             me->StopMoving();
-<<<<<<< HEAD
-            me->SetUInt32Value(UNIT_NPC_FLAGS, UNIT_NPC_FLAG_NONE);
-            me->SetUInt32Value(UNIT_NPC_EMOTESTATE, EMOTE_ONESHOT_NONE);
-=======
             me->SetNpcFlags(UNIT_NPC_FLAG_NONE);
             me->SetEmoteState(EMOTE_ONESHOT_NONE);
->>>>>>> 28d470c5
             if (Player* player = ObjectAccessor::GetPlayer(*me, uiPlayerGUID))
                 me->SetFacingToObject(player);
             uiEventTimer = 3000;
@@ -2173,11 +2223,7 @@
 
         void AttackPlayer()
         {
-<<<<<<< HEAD
-            me->SetFaction(FACTION_MONSTER);
-=======
             me->SetFaction(14);
->>>>>>> 28d470c5
             if (Player* player = ObjectAccessor::GetPlayer(*me, uiPlayerGUID))
                 AttackStart(player);
         }
@@ -2242,11 +2288,7 @@
             DoMeleeAttackIfReady();
         }
 
-<<<<<<< HEAD
-        bool OnGossipHello(Player* player) override
-=======
         bool GossipHello(Player* player) override
->>>>>>> 28d470c5
         {
             uint32 uiGossipText = 0;
             char const* charGossipItem;
@@ -2266,10 +2308,7 @@
                     charGossipItem = GOSSIP_ITEM_GUARD_MITCHELLS;
                     break;
                 default:
-<<<<<<< HEAD
-=======
                     charGossipItem = "";
->>>>>>> 28d470c5
                     return false;
             }
 
@@ -2284,11 +2323,7 @@
             return true;
         }
 
-<<<<<<< HEAD
-        bool OnGossipSelect(Player* player, uint32 /*menuId*/, uint32 gossipListId) override
-=======
         bool GossipSelect(Player* player, uint32 /*menuId*/, uint32 gossipListId) override
->>>>>>> 28d470c5
         {
             uint32 const action = player->PlayerTalkClass->GetGossipOptionAction(gossipListId);
             ClearGossipMenuFor(player);
@@ -2346,203 +2381,15 @@
     }
 };
 
-enum BloodsporeRuination
-{
-    NPC_BLOODMAGE_LAURITH   = 25381,
-    SAY_BLOODMAGE_LAURITH   = 0,
-    EVENT_TALK              = 1,
-    EVENT_RESET_ORIENTATION
-};
-
-class spell_q11719_bloodspore_ruination_45997 : public SpellScriptLoader
-{
-public:
-    spell_q11719_bloodspore_ruination_45997() : SpellScriptLoader("spell_q11719_bloodspore_ruination_45997") { }
-
-    class spell_q11719_bloodspore_ruination_45997_SpellScript : public SpellScript
-    {
-        PrepareSpellScript(spell_q11719_bloodspore_ruination_45997_SpellScript);
-
-        void HandleEffect(SpellEffIndex /*effIndex*/)
-        {
-            if (Unit* caster = GetCaster())
-                if (Creature* laurith = caster->FindNearestCreature(NPC_BLOODMAGE_LAURITH, 100.0f))
-                    laurith->AI()->SetGUID(caster->GetGUID());
-        }
-
-        void Register() override
-        {
-            OnEffectHit += SpellEffectFn(spell_q11719_bloodspore_ruination_45997_SpellScript::HandleEffect, EFFECT_1, SPELL_EFFECT_SEND_EVENT);
-        }
-    };
-
-    SpellScript* GetSpellScript() const override
-    {
-        return new spell_q11719_bloodspore_ruination_45997_SpellScript();
-    }
-};
-
-class npc_bloodmage_laurith : public CreatureScript
-{
-public:
-    npc_bloodmage_laurith() : CreatureScript("npc_bloodmage_laurith") { }
-
-    struct npc_bloodmage_laurithAI : public ScriptedAI
-    {
-        npc_bloodmage_laurithAI(Creature* creature) : ScriptedAI(creature) { }
-
-        void Reset() override
-        {
-            _events.Reset();
-            _playerGUID.Clear();
-        }
-
-        void SetGUID(ObjectGuid const& guid, int32 /*id*/) override
-        {
-            if (!_playerGUID.IsEmpty())
-                return;
-
-            _playerGUID = guid;
-
-            if (Player* player = ObjectAccessor::GetPlayer(*me, _playerGUID))
-                me->SetFacingToObject(player);
-
-            _events.ScheduleEvent(EVENT_TALK, 1s);
-        }
-
-        void UpdateAI(uint32 diff) override
-        {
-            if (UpdateVictim())
-            {
-                DoMeleeAttackIfReady();
-                return;
-            }
-
-            _events.Update(diff);
-
-            if (uint32 eventId = _events.ExecuteEvent())
-            {
-                switch (eventId)
-                {
-                    case EVENT_TALK:
-                        if (Player* player = ObjectAccessor::GetPlayer(*me, _playerGUID))
-                            Talk(SAY_BLOODMAGE_LAURITH, player);
-                        _playerGUID.Clear();
-                        _events.ScheduleEvent(EVENT_RESET_ORIENTATION, 5s);
-                        break;
-                    case EVENT_RESET_ORIENTATION:
-                        me->SetFacingTo(me->GetHomePosition().GetOrientation());
-                        break;
-                }
-            }
-        }
-
-        private:
-            EventMap _events;
-            ObjectGuid _playerGUID;
-    };
-
-    CreatureAI* GetAI(Creature* creature) const override
-    {
-        return new npc_bloodmage_laurithAI(creature);
-    }
-};
-
-enum OrabusTheHelmsman
-{
-    NPC_ORABUS            = 32576,
-    NPC_KVALDIR_CREWMAN_1 = 32577,
-    NPC_KVALDIR_CREWMAN_2 = 32578,
-    NPC_KVALDIR_CREWMAN_3 = 32579,
-    NPC_KVALDIR_CREWMAN_4 = 32580
-};
-
-class npc_orabus_the_helmsman_ship_exit_pos : public UnitScript
-{
-public:
-    npc_orabus_the_helmsman_ship_exit_pos() : UnitScript("npc_orabus_the_helmsman_ship_exit_pos") { }
-
-    void ModifyVehiclePassengerExitPos(Unit* passenger, Vehicle* /*vehicle*/, Position& pos)
-    {
-        if (passenger->GetTypeId() == TYPEID_UNIT)
-        {
-            switch (passenger->GetEntry())
-            {
-                case NPC_ORABUS:
-                    pos.Relocate(2807.858f, 7038.571f, 7.075813f, 4.73481f);
-                    break;
-                case NPC_KVALDIR_CREWMAN_1:
-                    pos.Relocate(2801.168f, 7046.468f, 5.362013f, 4.73481f);
-                    break;
-                case NPC_KVALDIR_CREWMAN_2:
-                    pos.Relocate(2803.729f, 7046.516f, 5.362013f, 4.73481f);
-                    break;
-                case NPC_KVALDIR_CREWMAN_3:
-                    pos.Relocate(2801.48f, 7051.379f, 5.362913f, 4.73481f);
-                    break;
-                case NPC_KVALDIR_CREWMAN_4:
-                    pos.Relocate(2803.319f, 7051.411f, 5.362913f, 4.73481f);
-                    break;
-            }
-        }
-    }
-};
-
-// 45668 - Ultra-Advanced Proto-Typical Shortening Blaster
-enum ShorteningBlaster
-{
-    SPELL_SHORTENING_BLASTER_BIGGER1    = 45674,
-    SPELL_SHORTENING_BLASTER_SHRUNK1    = 45675,
-    SPELL_SHORTENING_BLASTER_YELLOW1    = 45678,
-    SPELL_SHORTENING_BLASTER_GHOST1     = 45682,
-    SPELL_SHORTENING_BLASTER_POLYMORPH1 = 45684,
-
-    SPELL_SHORTENING_BLASTER_BIGGER2    = 45673,
-    SPELL_SHORTENING_BLASTER_SHRUNK2    = 45672,
-    SPELL_SHORTENING_BLASTER_YELLOW2    = 45677,
-    SPELL_SHORTENING_BLASTER_GHOST2     = 45682,
-    SPELL_SHORTENING_BLASTER_POLYMORPH2 = 45683
-};
-
-class spell_q11653_shortening_blaster : public SpellScript
-{
-    PrepareSpellScript(spell_q11653_shortening_blaster);
-
-    void HandleScript(SpellEffIndex /* effIndex */)
-    {
-        Unit* caster = GetCaster();
-        Unit* target = GetHitUnit();
-
-        uint32 spellId = RAND(SPELL_SHORTENING_BLASTER_BIGGER1, SPELL_SHORTENING_BLASTER_SHRUNK1, SPELL_SHORTENING_BLASTER_YELLOW1,
-            SPELL_SHORTENING_BLASTER_GHOST1, SPELL_SHORTENING_BLASTER_POLYMORPH1);
-        uint32 spellId2 = RAND(SPELL_SHORTENING_BLASTER_BIGGER2, SPELL_SHORTENING_BLASTER_SHRUNK2, SPELL_SHORTENING_BLASTER_YELLOW2,
-            SPELL_SHORTENING_BLASTER_GHOST2, SPELL_SHORTENING_BLASTER_POLYMORPH2);
-
-        caster->CastSpell(caster, spellId, true);
-        target->CastSpell(target, spellId2, true);
-    }
-
-    void Register() override
-    {
-        OnEffectHitTarget += SpellEffectFn(spell_q11653_shortening_blaster::HandleScript, EFFECT_0, SPELL_EFFECT_SCRIPT_EFFECT);
-    }
-};
-
 void AddSC_borean_tundra()
 {
-<<<<<<< HEAD
-=======
     new npc_sinkhole_kill_credit();
     new npc_khunok_the_behemoth();
->>>>>>> 28d470c5
     new npc_corastrasza();
+    new npc_iruk();
     new npc_nerubar_victim();
-    RegisterSpellScript(spell_q11865_place_fake_fur);
     new npc_nesingwary_trapper();
-<<<<<<< HEAD
-=======
     new npc_lurgglbr();
->>>>>>> 28d470c5
     new spell_red_dragonblood();
     new npc_thassarian();
     new npc_image_lich_king();
@@ -2551,12 +2398,12 @@
     new npc_general_arlos();
     new npc_beryl_sorcerer();
     new npc_imprisoned_beryl_sorcerer();
+    new npc_mootoo_the_younger();
+    new npc_bonker_togglevolt();
     new npc_trapped_mammoth_calf();
+    new npc_magmoth_crusher();
     new npc_valiance_keep_cannoneer();
+    new npc_warmage_coldarra();
     new npc_hidden_cultist();
     new spell_windsoul_totem_aura();
-    new spell_q11719_bloodspore_ruination_45997();
-    new npc_bloodmage_laurith();
-    new npc_orabus_the_helmsman_ship_exit_pos();
-    RegisterSpellScript(spell_q11653_shortening_blaster);
 }