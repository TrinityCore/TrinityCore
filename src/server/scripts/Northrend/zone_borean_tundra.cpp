/*
 * This file is part of the TrinityCore Project. See AUTHORS file for Copyright information
 *
 * This program is free software; you can redistribute it and/or modify it
 * under the terms of the GNU General Public License as published by the
 * Free Software Foundation; either version 2 of the License, or (at your
 * option) any later version.
 *
 * This program is distributed in the hope that it will be useful, but WITHOUT
 * ANY WARRANTY; without even the implied warranty of MERCHANTABILITY or
 * FITNESS FOR A PARTICULAR PURPOSE. See the GNU General Public License for
 * more details.
 *
 * You should have received a copy of the GNU General Public License along
 * with this program. If not, see <http://www.gnu.org/licenses/>.
 */

#include "ScriptMgr.h"
#include "CreatureAIImpl.h"
#include "GameObject.h"
#include "MotionMaster.h"
#include "ObjectAccessor.h"
#include "ObjectMgr.h"
#include "Player.h"
#include "QuestDef.h"
#include "ScriptedEscortAI.h"
#include "ScriptedFollowerAI.h"
#include "ScriptedGossip.h"
#include "SpellAuraEffects.h"
#include "SpellInfo.h"
#include "SpellScript.h"
#include "TemporarySummon.h"
#include "WorldSession.h"

/*######
## npc_corastrasza
######*/

enum Corastrasza
{
    GOSSIP_MENU_ID_CORASTRASZA            = 10204,
    GOSSIP_MENU_ITEM_ID_I_I_THINK_SO      = 0,
    GOSSIP_MENU_ITEM_ID_I_AM_READY        = 1,

    NPC_TEXT_MOST_DRAGONS_WOULD_FEAR_TO   = 14168,
    NPC_TEXT_DO_YOU_POSSESS_THE_COURAGE   = 14169,
    NPC_TEXT_EAGERLY_AWAITING_YOUR_RETURN = 14170,

    QUEST_ACES_HIGH                       = 13413,
    QUEST_ACES_HIGH_DAILY                 = 13414,

    SPELL_SUMMON_WYRMREST_SKYTALON        = 61240,
    SPELL_WYRMREST_SKYTALON_RIDE_PERIODIC = 61244
};

class npc_corastrasza : public CreatureScript
{
public:
    npc_corastrasza() : CreatureScript("npc_corastrasza") { }

    struct npc_corastraszaAI : public ScriptedAI
    {
        npc_corastraszaAI(Creature* creature) : ScriptedAI(creature) { }

        bool OnGossipHello(Player* player) override
        {
            if (me->IsQuestGiver())
                player->PrepareQuestMenu(me->GetGUID());

            if (player->GetQuestStatus(QUEST_ACES_HIGH) == QUEST_STATUS_INCOMPLETE)
            {
                AddGossipItemFor(player, GOSSIP_MENU_ID_CORASTRASZA, GOSSIP_MENU_ITEM_ID_I_I_THINK_SO, GOSSIP_SENDER_MAIN, GOSSIP_ACTION_INFO_DEF + 1);
                SendGossipMenuFor(player, NPC_TEXT_DO_YOU_POSSESS_THE_COURAGE, me->GetGUID());
            }
            else if (player->GetQuestStatus(QUEST_ACES_HIGH_DAILY) == QUEST_STATUS_INCOMPLETE)
            {
                AddGossipItemFor(player, GOSSIP_MENU_ID_CORASTRASZA, GOSSIP_MENU_ITEM_ID_I_AM_READY, GOSSIP_SENDER_MAIN, GOSSIP_ACTION_INFO_DEF + 1);
                SendGossipMenuFor(player, NPC_TEXT_EAGERLY_AWAITING_YOUR_RETURN, me->GetGUID());
            }
            SendGossipMenuFor(player, NPC_TEXT_MOST_DRAGONS_WOULD_FEAR_TO, me->GetGUID());

            return true;
        }

        bool OnGossipSelect(Player* player, uint32 /*menuId*/, uint32 gossipListId) override
        {
            uint32 const action = player->PlayerTalkClass->GetGossipOptionAction(gossipListId);
            ClearGossipMenuFor(player);
            if (action == GOSSIP_ACTION_INFO_DEF + 1)
            {
                CloseGossipMenuFor(player);
                player->CastSpell(player, SPELL_SUMMON_WYRMREST_SKYTALON, true);
                player->CastSpell(player, SPELL_WYRMREST_SKYTALON_RIDE_PERIODIC, true);
            }

            return true;
        }
    };

    CreatureAI* GetAI(Creature* creature) const override
    {
        return new npc_corastraszaAI(creature);
    }
};

/*######
## npc_nerubar_victim
######*/

enum Nerubar
{
    NPC_WARSONG_PEON                        = 25270,
    QUEST_TAKEN_BY_THE_SCOURGE              = 11611,
    SPELL_FREED_WARSONG_MAGE                = 45526,
    SPELL_FREED_WARSONG_SHAMAN              = 45527,
    SPELL_FREED_WARSONG_WARRIOR             = 45514,
    SPELL_FREED_WARSONG_PEON                = 45532
};

const uint32 nerubarVictims[3] =
{
    SPELL_FREED_WARSONG_MAGE, SPELL_FREED_WARSONG_SHAMAN, SPELL_FREED_WARSONG_WARRIOR
};

class npc_nerubar_victim : public CreatureScript
{
public:
    npc_nerubar_victim() : CreatureScript("npc_nerubar_victim") { }

    struct npc_nerubar_victimAI : public ScriptedAI
    {
        npc_nerubar_victimAI(Creature* creature) : ScriptedAI(creature) { }

        void Reset() override { }
        void JustEngagedWith(Unit* /*who*/) override { }
        void MoveInLineOfSight(Unit* /*who*/) override { }


        void JustDied(Unit* killer) override
        {
            if (!killer || killer->GetTypeId() != TYPEID_PLAYER)
                return;

            Player* player = killer->ToPlayer();

            if (player->GetQuestStatus(QUEST_TAKEN_BY_THE_SCOURGE) == QUEST_STATUS_INCOMPLETE)
            {
                uint8 uiRand = urand(0, 99);
                if (uiRand < 25)
                {
                    player->CastSpell(me, SPELL_FREED_WARSONG_PEON, true);
                    player->KilledMonsterCredit(NPC_WARSONG_PEON);
                }
                else if (uiRand < 75)
                    player->CastSpell(me, nerubarVictims[urand(0, 2)], true);
            }
        }
    };

    CreatureAI* GetAI(Creature* creature) const override
    {
        return new npc_nerubar_victimAI(creature);
    }
};

enum NesingwaryTrapper
{
    NPC_NESINGWARY_TRAPPER = 25835,

    GO_HIGH_QUALITY_FUR = 187983,

    GO_CARIBOU_TRAP_1   = 187982,
    GO_CARIBOU_TRAP_2   = 187995,
    GO_CARIBOU_TRAP_3   = 187996,
    GO_CARIBOU_TRAP_4   = 187997,
    GO_CARIBOU_TRAP_5   = 187998,
    GO_CARIBOU_TRAP_6   = 187999,
    GO_CARIBOU_TRAP_7   = 188000,
    GO_CARIBOU_TRAP_8   = 188001,
    GO_CARIBOU_TRAP_9   = 188002,
    GO_CARIBOU_TRAP_10  = 188003,
    GO_CARIBOU_TRAP_11  = 188004,
    GO_CARIBOU_TRAP_12  = 188005,
    GO_CARIBOU_TRAP_13  = 188006,
    GO_CARIBOU_TRAP_14  = 188007,
    GO_CARIBOU_TRAP_15  = 188008,

    SPELL_TRAPPED       = 46104,

    // Texts
    SAY_NESINGWARY_1    = 0
};

#define CaribouTrapsNum 15
const uint32 CaribouTraps[CaribouTrapsNum] =
{
    GO_CARIBOU_TRAP_1, GO_CARIBOU_TRAP_2, GO_CARIBOU_TRAP_3, GO_CARIBOU_TRAP_4, GO_CARIBOU_TRAP_5,
    GO_CARIBOU_TRAP_6, GO_CARIBOU_TRAP_7, GO_CARIBOU_TRAP_8, GO_CARIBOU_TRAP_9, GO_CARIBOU_TRAP_10,
    GO_CARIBOU_TRAP_11, GO_CARIBOU_TRAP_12, GO_CARIBOU_TRAP_13, GO_CARIBOU_TRAP_14, GO_CARIBOU_TRAP_15,
};

class spell_q11865_place_fake_fur : public SpellScript
{
    PrepareSpellScript(spell_q11865_place_fake_fur);

    bool Load() override
    {
        return GetCaster()->GetTypeId() == TYPEID_PLAYER;
    }

    void ActivateGameObject(SpellEffIndex effIndex)
    {
        PreventHitDefaultEffect(effIndex);
        GameObject* go = GetHitGObj();
        Player* player = GetCaster()->ToPlayer();

        if (go->FindNearestCreature(NPC_NESINGWARY_TRAPPER, 10.0f, true) || go->FindNearestCreature(NPC_NESINGWARY_TRAPPER, 10.0f, false) || go->FindNearestGameObject(GO_HIGH_QUALITY_FUR, 2.0f))
            return;

        float x, y, z;
        go->GetClosePoint(x, y, z, go->GetCombatReach() / 3, 7.0f);

        go->SummonGameObject(GO_HIGH_QUALITY_FUR, go->GetPosition(), QuaternionData(), 20s);
        if (TempSummon* summon = player->SummonCreature(NPC_NESINGWARY_TRAPPER, x, y, z, go->GetOrientation(), TEMPSUMMON_DEAD_DESPAWN, 1s))
        {
            summon->SetVisible(false);
            summon->SetReactState(REACT_PASSIVE);
            summon->SetImmuneToPC(true);
        }
    }

    void Register() override
    {
        OnEffectHitTarget += SpellEffectFn(spell_q11865_place_fake_fur::ActivateGameObject, EFFECT_0, SPELL_EFFECT_ACTIVATE_OBJECT);
    }
};

class npc_nesingwary_trapper : public CreatureScript
{
public:
    npc_nesingwary_trapper() : CreatureScript("npc_nesingwary_trapper") { }

    struct npc_nesingwary_trapperAI : public ScriptedAI
    {
        npc_nesingwary_trapperAI(Creature* creature) : ScriptedAI(creature)
        {
            Initialize();
        }

        void Initialize()
        {
            me->SetVisible(false);
            phaseTimer = 2500;
            phase = 1;
            go_caribouGUID.Clear();
        }

        ObjectGuid go_caribouGUID;
        uint8  phase;
        uint32 phaseTimer;

        void Reset() override
        {
            Initialize();
        }

        void JustEngagedWith(Unit* /*who*/) override { }
        void MoveInLineOfSight(Unit* /*who*/) override { }


        void JustDied(Unit* /*killer*/) override
        {
            if (GameObject* go_caribou = ObjectAccessor::GetGameObject(*me, go_caribouGUID))
                go_caribou->SetLootState(GO_JUST_DEACTIVATED);

            if (TempSummon* summon = me->ToTempSummon())
                if (summon->IsSummon())
                    if (Unit* temp = summon->GetSummonerUnit())
                        if (Player* player = temp->ToPlayer())
                            player->KilledMonsterCredit(me->GetEntry());

            if (GameObject* go_caribou = ObjectAccessor::GetGameObject(*me, go_caribouGUID))
                go_caribou->SetGoState(GO_STATE_READY);
        }

        void UpdateAI(uint32 diff) override
        {
            if (phaseTimer <= diff)
            {
                switch (phase)
                {
                    case 1:
                        me->SetVisible(true);
                        phaseTimer = 2000;
                        phase = 2;
                        break;
                    case 2:
                        if (GameObject* go_fur = me->FindNearestGameObject(GO_HIGH_QUALITY_FUR, 11.0f))
                            me->GetMotionMaster()->MovePoint(0, go_fur->GetPositionX(), go_fur->GetPositionY(), go_fur->GetPositionZ());
                        phaseTimer = 1500;
                        phase = 3;
                        break;
                    case 3:
                        Talk(SAY_NESINGWARY_1);
                        phaseTimer = 2000;
                        phase = 4;
                        break;
                    case 4:
                        me->HandleEmoteCommand(EMOTE_ONESHOT_LOOT);
                        phaseTimer = 1000;
                        phase = 5;
                        break;
                    case 5:
                        me->HandleEmoteCommand(EMOTE_ONESHOT_NONE);
                        phaseTimer = 500;
                        phase = 6;
                        break;
                    case 6:
                        if (GameObject* go_fur = me->FindNearestGameObject(GO_HIGH_QUALITY_FUR, 11.0f))
                            go_fur->Delete();
                        phaseTimer = 500;
                        phase = 7;
                        break;
                    case 7:
                    {
                        GameObject* go_caribou = nullptr;
                        for (uint8 i = 0; i < CaribouTrapsNum; ++i)
                        {
                            go_caribou = me->FindNearestGameObject(CaribouTraps[i], 5.0f);
                            if (go_caribou)
                            {
                                go_caribou->SetGoState(GO_STATE_ACTIVE);
                                go_caribouGUID = go_caribou->GetGUID();
                                break;
                            }
                        }
                        phase = 8;
                        phaseTimer = 1000;
                    }
                    break;
                    case 8:
                        DoCast(me, SPELL_TRAPPED, true);
                        phase = 0;
                        break;
                }
            } else phaseTimer -= diff;
        }
    };

    CreatureAI* GetAI(Creature* creature) const override
    {
        return new npc_nesingwary_trapperAI(creature);
    }
};

<<<<<<< HEAD
/*######
## npc_lurgglbr
######*/

enum Lurgglbr
{
    QUEST_ESCAPE_WINTERFIN_CAVERNS      = 11570,

    GO_CAGE                             = 187369,

    SAY_START_1                         = 0,
    SAY_START_2                         = 1,
    SAY_END_1                           = 2,
    SAY_END_2                           = 3
};

class npc_lurgglbr : public CreatureScript
{
public:
    npc_lurgglbr() : CreatureScript("npc_lurgglbr") { }

    struct npc_lurgglbrAI : public EscortAI
    {
        npc_lurgglbrAI(Creature* creature) : EscortAI(creature)
        {
            Initialize();
        }

        void Initialize()
        {
            IntroTimer = 0;
            IntroPhase = 0;
        }

        uint32 IntroTimer;
        uint32 IntroPhase;

        void Reset() override
        {
            if (!HasEscortState(STATE_ESCORT_ESCORTING))
                Initialize();
        }

        void WaypointReached(uint32 waypointId, uint32 /*pathId*/) override
        {
            switch (waypointId)
            {
                case 0:
                    IntroPhase = 1;
                    IntroTimer = 2000;
                    break;
                case 41:
                    SetEscortPaused(true);
                    IntroPhase = 4;
                    IntroTimer = 2000;
                    break;
            }
        }

        void UpdateAI(uint32 diff) override
        {
            if (IntroPhase)
            {
                if (IntroTimer <= diff)
                {
                    switch (IntroPhase)
                    {
                        case 1:
                            if (Player* player = GetPlayerForEscort())
                                Talk(SAY_START_1, player);
                            IntroPhase = 2;
                            IntroTimer = 7500;
                            break;
                        case 2:
                            Talk(SAY_START_2);
                            IntroPhase = 3;
                            IntroTimer = 7500;
                            break;
                        case 3:
                            me->SetReactState(REACT_DEFENSIVE);
                            IntroPhase = 0;
                            IntroTimer = 0;
                            break;
                        case 4:
                            Talk(SAY_END_1);
                            IntroPhase = 5;
                            IntroTimer = 8000;
                            break;
                        case 5:
                            if (Player* player = GetPlayerForEscort())
                                Talk(SAY_END_2, player);
                            IntroPhase = 6;
                            IntroTimer = 2500;
                            break;
                        case 6:
                            if (Player* player = GetPlayerForEscort())
                                player->AreaExploredOrEventHappens(QUEST_ESCAPE_WINTERFIN_CAVERNS);
                            IntroPhase = 7;
                            IntroTimer = 2500;
                            break;
                        case 7:
                            me->DespawnOrUnsummon();
                            IntroPhase = 0;
                            IntroTimer = 0;
                            break;
                    }
                } else IntroTimer -= diff;
            }
            EscortAI::UpdateAI(diff);

            if (!UpdateVictim())
                return;
        }

        void OnQuestAccept(Player* player, Quest const* quest) override
        {
            if (quest->GetQuestId() == QUEST_ESCAPE_WINTERFIN_CAVERNS)
            {
                if (GameObject* go = me->FindNearestGameObject(GO_CAGE, 5.0f))
                {
                    go->SetRespawnTime(0);
                    go->UseDoorOrButton(20000);
                }

                Start(true, false, player->GetGUID());

                switch (player->GetTeam())
                {
                    case ALLIANCE:
                        me->SetFaction(FACTION_ESCORTEE_A_PASSIVE);
                        break;
                    default:
                    case HORDE:
                        me->SetFaction(FACTION_ESCORTEE_H_PASSIVE);
                        break;
                }
            }
        }
    };

    CreatureAI* GetAI(Creature* creature) const override
    {
        return new npc_lurgglbrAI(creature);
    }
};

=======
>>>>>>> 68a40854
enum red_dragonblood
{
    SPELL_DRAKE_HATCHLING_SUBDUED = 46691,
    SPELL_SUBDUED = 46675
};

class spell_red_dragonblood : public SpellScriptLoader
{
public:
    spell_red_dragonblood() : SpellScriptLoader("spell_red_dragonblood") { }

    class spell_red_dragonblood_AuraScript : public AuraScript
    {
        PrepareAuraScript(spell_red_dragonblood_AuraScript);

        void HandleEffectRemove(AuraEffect const* /*aurEff*/, AuraEffectHandleModes /*mode*/)
        {
            if (GetTargetApplication()->GetRemoveMode() != AURA_REMOVE_BY_EXPIRE || !GetCaster())
                return;

            Creature* owner = GetOwner()->ToCreature();
            owner->RemoveAllAurasExceptType(SPELL_AURA_DUMMY);
            owner->CombatStop(true);
            owner->GetMotionMaster()->Clear();
            owner->GetMotionMaster()->MoveFollow(GetCaster(), 4.0f, 0.0f);
            owner->CastSpell(owner, SPELL_SUBDUED, true);
            GetCaster()->CastSpell(GetCaster(), SPELL_DRAKE_HATCHLING_SUBDUED, true);
            owner->SetFaction(FACTION_FRIENDLY);
            owner->SetImmuneToAll(true);
            owner->DespawnOrUnsummon(3min);
        }

        void Register()
        {
            AfterEffectRemove += AuraEffectRemoveFn(spell_red_dragonblood_AuraScript::HandleEffectRemove, EFFECT_0, SPELL_AURA_DUMMY, AURA_EFFECT_HANDLE_REAL);
        }
    };

    AuraScript* GetAuraScript() const
    {
        return new spell_red_dragonblood_AuraScript();
    }
};

/*######
## npc_thassarian
######*/

enum Thassarian
{
    QUEST_LAST_RITES        = 12019,

    SPELL_TRANSFORM_VALANAR = 46753,
    SPELL_STUN              = 46957,
    SPELL_SHADOW_BOLT       = 15537,

    NPC_IMAGE_LICH_KING     = 26203,
    NPC_COUNSELOR_TALBOT    = 25301,
    NPC_PRINCE_VALANAR      = 28189,
    NPC_GENERAL_ARLOS       = 25250,
    NPC_LERYSSA             = 25251,

    SAY_THASSARIAN_1        = 0,
    SAY_THASSARIAN_2        = 1,
    SAY_THASSARIAN_3        = 2,
    SAY_THASSARIAN_4        = 3,
    SAY_THASSARIAN_5        = 4,
    SAY_THASSARIAN_6        = 5,
    SAY_THASSARIAN_7        = 6,

    SAY_TALBOT_1            = 0,
    SAY_TALBOT_2            = 1,
    SAY_TALBOT_3            = 2,
    SAY_TALBOT_4            = 3,

    SAY_LICH_1              = 0,
    SAY_LICH_2              = 1,
    SAY_LICH_3              = 2,

    SAY_ARLOS_1             = 0,
    SAY_ARLOS_2             = 1,

    SAY_LERYSSA_1           = 0,
    SAY_LERYSSA_2           = 1,
    SAY_LERYSSA_3           = 2,
    SAY_LERYSSA_4           = 3
};

#define GOSSIP_ITEM_T   "Let's do this, Thassarian. It's now or never."

class npc_thassarian : public CreatureScript
{
public:
    npc_thassarian() : CreatureScript("npc_thassarian") { }

    struct npc_thassarianAI : public EscortAI
    {
        npc_thassarianAI(Creature* creature) : EscortAI(creature)
        {
            Initialize();
        }

        void Initialize()
        {
            arthasGUID.Clear();
            talbotGUID.Clear();
            leryssaGUID.Clear();
            arlosGUID.Clear();

            arthasInPosition = false;
            arlosInPosition = false;
            leryssaInPosition = false;
            talbotInPosition = false;

            phase = 0;
            phaseTimer = 0;
        }

        ObjectGuid arthasGUID;
        ObjectGuid talbotGUID;
        ObjectGuid leryssaGUID;
        ObjectGuid arlosGUID;

        bool arthasInPosition;
        bool arlosInPosition;
        bool leryssaInPosition;
        bool talbotInPosition;

        uint32 phase;
        uint32 phaseTimer;

        void Reset() override
        {
            me->RestoreFaction();
            me->RemoveStandFlags(UNIT_STAND_STATE_SIT);

            Initialize();
        }

        void WaypointReached(uint32 waypointId, uint32 /*pathId*/) override
        {
            Player* player = GetPlayerForEscort();
            if (!player)
                return;

            switch (waypointId)
            {
                case 3:
                    SetEscortPaused(true);
                    if (Creature* arthas = me->SummonCreature(NPC_IMAGE_LICH_KING, 3730.313f, 3518.689f, 473.324f, 1.562f, TEMPSUMMON_CORPSE_TIMED_DESPAWN, 2min))
                    {
                        arthasGUID = arthas->GetGUID();
                        arthas->SetFlag(UNIT_FIELD_FLAGS, UNIT_FLAG_NON_ATTACKABLE);
                        arthas->SetReactState(REACT_PASSIVE);
                        arthas->SetWalk(true);
                        arthas->GetMotionMaster()->MovePoint(0, 3737.374756f, 3564.841309f, 477.433014f);
                    }
                    if (Creature* talbot = me->SummonCreature(NPC_COUNSELOR_TALBOT, 3747.23f, 3614.936f, 473.321f, 4.462012f, TEMPSUMMON_CORPSE_TIMED_DESPAWN, 2min))
                    {
                        talbotGUID = talbot->GetGUID();
                        talbot->SetWalk(true);
                        talbot->GetMotionMaster()->MovePoint(0, 3738.000977f, 3568.882080f, 477.433014f);
                    }
                    me->SetWalk(false);
                    break;
                case 4:
                    SetEscortPaused(true);
                    phase = 7;
                    break;
            }
        }

        void UpdateAI(uint32 diff) override
        {
            EscortAI::UpdateAI(diff);

            if (arthasInPosition && talbotInPosition)
            {
                phase = 1;
                arthasInPosition = false;
                talbotInPosition = false;
            }

            if (arlosInPosition && leryssaInPosition)
            {
                arlosInPosition   = false;
                leryssaInPosition = false;
                Talk(SAY_THASSARIAN_1);
                SetEscortPaused(false);
            }

            if (phaseTimer <= diff)
            {
                Creature* talbot = ObjectAccessor::GetCreature(*me, talbotGUID);
                Creature* arthas = ObjectAccessor::GetCreature(*me, arthasGUID);
                switch (phase)
                {
                    case 1:
                        if (talbot)
                            talbot->SetStandState(UNIT_STAND_STATE_KNEEL);
                        phaseTimer = 3000;
                        ++phase;
                        break;

                    case 2:
                        if (talbot)
                        {
                            talbot->UpdateEntry(NPC_PRINCE_VALANAR);
                            talbot->SetFaction(FACTION_MONSTER);
                            talbot->SetFlag(UNIT_FIELD_FLAGS, UNIT_FLAG_NON_ATTACKABLE);
                            talbot->SetReactState(REACT_PASSIVE);
                        }
                        phaseTimer = 5000;
                        ++phase;
                        break;

                    case 3:
                        if (talbot)
                            talbot->AI()->Talk(SAY_TALBOT_1);
                        phaseTimer = 5000;
                        ++phase;
                        break;

                    case 4:
                        if (arthas)
                            arthas->AI()->Talk(SAY_LICH_1);
                        phaseTimer = 5000;
                        ++phase;
                        break;

                    case 5:
                        if (talbot)
                            talbot->AI()->Talk(SAY_TALBOT_2);
                        phaseTimer = 5000;
                        ++phase;
                        break;

                    case 6:
                        if (Creature* arlos = me->SummonCreature(NPC_GENERAL_ARLOS, 3745.527100f, 3615.655029f, 473.321533f, 4.447805f, TEMPSUMMON_CORPSE_TIMED_DESPAWN, 2min))
                        {
                            arlosGUID = arlos->GetGUID();
                            arlos->SetWalk(true);
                            arlos->GetMotionMaster()->MovePoint(0, 3735.570068f, 3572.419922f, 477.441010f);
                        }
                        if (Creature* leryssa = me->SummonCreature(NPC_LERYSSA, 3749.654541f, 3614.959717f, 473.323486f, 4.524959f, TEMPSUMMON_CORPSE_TIMED_DESPAWN, 2min))
                        {
                            leryssaGUID = leryssa->GetGUID();
                            leryssa->SetWalk(false);
                            leryssa->SetReactState(REACT_PASSIVE);
                            leryssa->SetFlag(UNIT_FIELD_FLAGS, UNIT_FLAG_NON_ATTACKABLE);
                            leryssa->GetMotionMaster()->MovePoint(0, 3741.969971f, 3571.439941f, 477.441010f);
                        }
                        phaseTimer = 2000;
                        phase = 0;
                        break;

                    case 7:
                        Talk(SAY_THASSARIAN_2);
                        phaseTimer = 5000;
                        ++phase;
                        break;

                    case 8:
                        if (arthas && talbot)
                        {
                            arthas->SetInFront(me); //The client doesen't update with the new orientation :l
                            talbot->SetStandState(UNIT_STAND_STATE_STAND);
                            arthas->AI()->Talk(SAY_LICH_2);
                        }
                        phaseTimer = 5000;
                        phase = 9;
                        break;

                   case 9:
                        Talk(SAY_THASSARIAN_3);
                        phaseTimer = 5000;
                        phase = 10;
                        break;

                   case 10:
                        if (talbot)
                            talbot->AI()->Talk(SAY_TALBOT_3);
                        phaseTimer = 5000;
                        phase = 11;
                        break;

                   case 11:
                        if (arthas)
                            arthas->AI()->Talk(SAY_LICH_3);
                        phaseTimer = 5000;
                        phase = 12;
                        break;

                    case 12:
                        if (talbot)
                            talbot->AI()->Talk(SAY_TALBOT_4);
                        phaseTimer = 2000;
                        phase = 13;
                        break;

                    case 13:
                        if (arthas)
                            arthas->RemoveFromWorld();
                        ++phase;
                        break;

                    case 14:
                        me->RemoveFlag(UNIT_FIELD_FLAGS, UNIT_FLAG_NON_ATTACKABLE);
                        if (talbot)
                        {
                            talbot->RemoveFlag(UNIT_FIELD_FLAGS, UNIT_FLAG_NON_ATTACKABLE);
                            talbot->SetReactState(REACT_AGGRESSIVE);
                            talbot->CastSpell(me, SPELL_SHADOW_BOLT, false);
                        }
                        phaseTimer = 1500;
                        ++phase;
                        break;

                    case 15:
                        me->SetReactState(REACT_AGGRESSIVE);
                        AttackStart(talbot);
                        phase = 0;
                        break;

                    case 16:
                        me->SetFlag(UNIT_NPC_FLAGS, UNIT_NPC_FLAG_QUESTGIVER);
                        phaseTimer = 20000;
                        ++phase;
                        break;

                   case 17:
                        if (Creature* leryssa = ObjectAccessor::GetCreature(*me, leryssaGUID))
                            leryssa->RemoveFromWorld();
                        if (Creature* arlos= ObjectAccessor::GetCreature(*me, arlosGUID))
                            arlos->RemoveFromWorld();
                        if (talbot)
                            talbot->RemoveFromWorld();
                        me->RemoveStandFlags(UNIT_STAND_STATE_SIT);
                        SetEscortPaused(false);
                        phaseTimer = 0;
                        phase = 0;
                }
            } else phaseTimer -= diff;

            if (!UpdateVictim())
                return;

            DoMeleeAttackIfReady();
        }

        void JustDied(Unit* /*killer*/) override
        {
            if (Creature* talbot = ObjectAccessor::GetCreature(*me, talbotGUID))
                talbot->RemoveFromWorld();

            if (Creature* leryssa = ObjectAccessor::GetCreature(*me, leryssaGUID))
                leryssa->RemoveFromWorld();

            if (Creature* arlos = ObjectAccessor::GetCreature(*me, arlosGUID))
                arlos->RemoveFromWorld();

            if (Creature* arthas = ObjectAccessor::GetCreature(*me, arthasGUID))
                arthas->RemoveFromWorld();
        }

        bool OnGossipHello(Player* player) override
        {
            if (me->IsQuestGiver())
                player->PrepareQuestMenu(me->GetGUID());

            if (player->GetQuestStatus(QUEST_LAST_RITES) == QUEST_STATUS_INCOMPLETE && me->GetAreaId() == 4128)
                AddGossipItemFor(player, GOSSIP_ICON_CHAT, GOSSIP_ITEM_T, GOSSIP_SENDER_MAIN, GOSSIP_ACTION_INFO_DEF + 1);

            SendGossipMenuFor(player, player->GetGossipTextId(me), me->GetGUID());
            return true;
        }

        bool OnGossipSelect(Player* player, uint32 /*menuId*/, uint32 gossipListId) override
        {
            uint32 const action = player->PlayerTalkClass->GetGossipOptionAction(gossipListId);
            ClearGossipMenuFor(player);
            switch (action)
            {
                case GOSSIP_ACTION_INFO_DEF + 1:
                    Start(true, false, player->GetGUID());
                    SetMaxPlayerDistance(200.0f);
                    break;
            }
            return true;
        }
    };

    CreatureAI* GetAI(Creature* creature) const override
    {
        return new npc_thassarianAI(creature);
    }
};

/*######
## npc_image_lich_king
######*/

class npc_image_lich_king : public CreatureScript
{
public:
    npc_image_lich_king() : CreatureScript("npc_image_lich_king") { }

    struct npc_image_lich_kingAI : public ScriptedAI
    {
        npc_image_lich_kingAI(Creature* creature) : ScriptedAI(creature) { }

        void Reset() override
        {
            me->RestoreFaction();
        }

        void MovementInform(uint32 uiType, uint32 /*uiId*/) override
        {
            if (uiType != POINT_MOTION_TYPE)
                return;

            if (me->IsSummon())
                if (Unit* summoner = me->ToTempSummon()->GetSummonerUnit())
                    ENSURE_AI(npc_thassarian::npc_thassarianAI, summoner->ToCreature()->AI())->arthasInPosition = true;
        }
    };

    CreatureAI* GetAI(Creature* creature) const override
    {
        return new npc_image_lich_kingAI(creature);
    }
};

/*######
## npc_general_arlos
######*/

class npc_general_arlos : public CreatureScript
{
public:
    npc_general_arlos() : CreatureScript("npc_general_arlos") { }

    struct npc_general_arlosAI : public ScriptedAI
    {
        npc_general_arlosAI(Creature* creature) : ScriptedAI(creature) { }

        void MovementInform(uint32 uiType, uint32 /*uiId*/) override
        {
            if (uiType != POINT_MOTION_TYPE)
                return;

            me->AddUnitState(UNIT_STATE_STUNNED);
            me->CastSpell(me, SPELL_STUN, true);
            if (me->IsSummon())
                if (Unit* summoner = me->ToTempSummon()->GetSummonerUnit())
                    ENSURE_AI(npc_thassarian::npc_thassarianAI, summoner->ToCreature()->AI())->arlosInPosition = true;
        }
    };

    CreatureAI* GetAI(Creature* creature) const override
    {
        return new npc_general_arlosAI(creature);
    }
};

/*######
## npc_counselor_talbot
######*/

enum CounselorTalbot
{
    SPELL_DEFLECTION    = 51009,
    SPELL_SOUL_BLAST    = 50992,
};

class npc_counselor_talbot : public CreatureScript
{
public:
    npc_counselor_talbot() : CreatureScript("npc_counselor_talbot") { }

    struct npc_counselor_talbotAI : public ScriptedAI
    {
        npc_counselor_talbotAI(Creature* creature) : ScriptedAI(creature)
        {
            Initialize();
        }

        void Initialize()
        {
            leryssaGUID.Clear();
            arlosGUID.Clear();
            bCheck = false;
            shadowBoltTimer = urand(5000, 12000);
            deflectionTimer = urand(20000, 25000);
            soulBlastTimer = urand(12000, 18000);
        }

        ObjectGuid leryssaGUID;
        ObjectGuid arlosGUID;

        bool bCheck;

        uint32 shadowBoltTimer;
        uint32 deflectionTimer;
        uint32 soulBlastTimer;

        void Reset() override
        {
            Initialize();
        }
        void MovementInform(uint32 uiType, uint32 /*uiId*/) override
        {
            if (uiType != POINT_MOTION_TYPE)
                return;

            if (me->IsSummon())
                if (Unit* summoner = me->ToTempSummon()->GetSummonerUnit())
                    ENSURE_AI(npc_thassarian::npc_thassarianAI, summoner->ToCreature()->AI())->talbotInPosition = true;
        }

        void UpdateAI(uint32 diff) override
        {
            if (bCheck)
            {
                if (Creature* leryssa = me->FindNearestCreature(NPC_LERYSSA, 50.0f, true))
                    leryssaGUID = leryssa->GetGUID();
                if (Creature* arlos = me->FindNearestCreature(NPC_GENERAL_ARLOS, 50.0f, true))
                    arlosGUID = arlos->GetGUID();
                bCheck = false;
            }

            if (!UpdateVictim())
                return;

            if (me->GetAreaId() == 4125)
            {
                if (shadowBoltTimer <= diff)
                {
                    DoCastVictim(SPELL_SHADOW_BOLT);
                    shadowBoltTimer = urand(5000, 12000);
                }
                else
                    shadowBoltTimer -= diff;

                if (deflectionTimer <= diff)
                {
                    DoCastVictim(SPELL_DEFLECTION);
                    deflectionTimer = urand(20000, 25000);
                }
                else
                    deflectionTimer -= diff;

                if (soulBlastTimer <= diff)
                {
                    DoCastVictim(SPELL_SOUL_BLAST);
                    soulBlastTimer = urand(12000, 18000);
                }
                else
                    soulBlastTimer -= diff;
            }

            DoMeleeAttackIfReady();
        }

        void JustDied(Unit* killer) override
        {
            if (!leryssaGUID || !arlosGUID)
                return;

            Creature* leryssa = ObjectAccessor::GetCreature(*me, leryssaGUID);
            Creature* arlos = ObjectAccessor::GetCreature(*me, arlosGUID);
            if (!leryssa || !arlos)
                return;

            arlos->AI()->Talk(SAY_ARLOS_1);
            arlos->AI()->Talk(SAY_ARLOS_2);
            leryssa->AI()->Talk(SAY_LERYSSA_1);
            arlos->KillSelf(false);
            leryssa->RemoveAura(SPELL_STUN);
            leryssa->ClearUnitState(UNIT_STATE_STUNNED);
            leryssa->SetWalk(false);
            leryssa->GetMotionMaster()->MovePoint(0, 3722.114502f, 3564.201660f, 477.441437f);

            if (killer && killer->GetTypeId() == TYPEID_PLAYER)
                killer->ToPlayer()->RewardPlayerAndGroupAtEvent(NPC_PRINCE_VALANAR, 0);
        }
    };

    CreatureAI* GetAI(Creature* creature) const override
    {
        return new npc_counselor_talbotAI(creature);
    }
};

/*######
## npc_leryssa
######*/

class npc_leryssa : public CreatureScript
{
public:
    npc_leryssa() : CreatureScript("npc_leryssa") { }

    struct npc_leryssaAI : public ScriptedAI
    {
        npc_leryssaAI(Creature* creature) : ScriptedAI(creature)
        {
            bDone = false;
            phase = 0;
            phaseTimer = 0;

            creature->RemoveStandFlags(UNIT_STAND_STATE_SIT);
        }

        bool bDone;

        uint32 phase;
        uint32 phaseTimer;

        void MovementInform(uint32 type, uint32 /*uiId*/) override
        {
            if (type != POINT_MOTION_TYPE)
                return;

            if (!bDone)
            {
                if (Creature* talbot = me->FindNearestCreature(NPC_PRINCE_VALANAR, 50.0f, true))
                    ENSURE_AI(npc_counselor_talbot::npc_counselor_talbotAI, talbot->GetAI())->bCheck = true;

                me->AddUnitState(UNIT_STATE_STUNNED);
                me->CastSpell(me, SPELL_STUN, true);

                if (me->IsSummon())
                    if (Unit* summoner = me->ToTempSummon()->GetSummonerUnit())
                        ENSURE_AI(npc_thassarian::npc_thassarianAI, summoner->GetAI())->leryssaInPosition = true;
                bDone = true;
            }
            else
            {
                me->SetStandState(UNIT_STAND_STATE_SIT);
                if (me->IsSummon())
                    if (Unit* summoner = me->ToTempSummon()->GetSummonerUnit())
                    summoner->SetStandState(UNIT_STAND_STATE_SIT);
                phaseTimer = 1500;
                phase = 1;
            }
        }

        void UpdateAI(uint32 diff) override
        {
            ScriptedAI::UpdateAI(diff);

            if (phaseTimer <= diff)
            {
                switch (phase)
                {
                    case 1:
                        if (me->IsSummon())
                            if (Unit* summoner = me->ToTempSummon()->GetSummonerUnit())
                                if (Creature* thassarian = summoner->ToCreature())
                                    thassarian->AI()->Talk(SAY_THASSARIAN_4);
                        phaseTimer = 5000;
                        ++phase;
                        break;
                    case 2:
                        Talk(SAY_LERYSSA_2);
                        phaseTimer = 5000;
                        ++phase;
                        break;
                    case 3:
                        if (me->IsSummon())
                            if (Unit* summoner = me->ToTempSummon()->GetSummonerUnit())
                                if (Creature* thassarian = summoner->ToCreature())
                                    thassarian->AI()->Talk(SAY_THASSARIAN_5);
                        phaseTimer = 5000;
                        ++phase;
                        break;
                    case 4:
                        Talk(SAY_LERYSSA_3);
                        phaseTimer = 5000;
                        ++phase;
                        break;
                    case 5:
                        if (me->IsSummon())
                            if (Unit* summoner = me->ToTempSummon()->GetSummonerUnit())
                                if (Creature* thassarian = summoner->ToCreature())
                                    thassarian->AI()->Talk(SAY_THASSARIAN_6);
                        phaseTimer = 5000;
                        ++phase;
                        break;

                    case 6:
                        Talk(SAY_LERYSSA_4);
                        phaseTimer = 5000;
                        ++phase;
                        break;
                    case 7:
                        if (me->IsSummon())
                            if (Unit* summoner = me->ToTempSummon()->GetSummonerUnit())
                                if (Creature* thassarian = summoner->ToCreature())
                                {
                                    thassarian->AI()->Talk(SAY_THASSARIAN_7);
                                    ENSURE_AI(npc_thassarian::npc_thassarianAI, thassarian->GetAI())->phase = 16;
                                }
                        phaseTimer = 5000;
                        phase = 0;
                        break;
                }
            } else phaseTimer -= diff;

            if (!UpdateVictim())
                return;

            DoMeleeAttackIfReady();
        }
    };

    CreatureAI* GetAI(Creature* creature) const override
    {
        return new npc_leryssaAI(creature);
    }
};

/*######
## npc_beryl_sorcerer
######*/

enum BerylSorcerer
{
    NPC_CAPTURED_BERLY_SORCERER         = 25474,
    NPC_LIBRARIAN_DONATHAN              = 25262,

    SPELL_ARCANE_CHAINS                 = 45611,
    SPELL_COSMETIC_CHAINS               = 54324,
    SPELL_COSMETIC_ENSLAVE_CHAINS_SELF  = 45631
};

class npc_beryl_sorcerer : public CreatureScript
{
public:
    npc_beryl_sorcerer() : CreatureScript("npc_beryl_sorcerer") { }

    struct npc_beryl_sorcererAI : public FollowerAI
    {
        npc_beryl_sorcererAI(Creature* creature) : FollowerAI(creature)
        {
            Initialize();
        }

        void Initialize()
        {
            bEnslaved = false;
        }

        bool bEnslaved;

        void Reset() override
        {
            me->SetReactState(REACT_AGGRESSIVE);
            Initialize();
        }

        void JustEngagedWith(Unit* who) override
        {
            if (me->IsValidAttackTarget(who))
                AttackStart(who);
        }

        void SpellHit(WorldObject* caster, SpellInfo const* spellInfo) override
        {
            Player* playerCaster = caster->ToPlayer();
            if (!playerCaster)
                return;

            if (spellInfo->Id == SPELL_ARCANE_CHAINS && !HealthAbovePct(50) && !bEnslaved)
            {
                EnterEvadeMode(); //We make sure that the npc is not attacking the player!
                me->SetReactState(REACT_PASSIVE);
                StartFollow(playerCaster);
                me->UpdateEntry(NPC_CAPTURED_BERLY_SORCERER);
                DoCast(me, SPELL_COSMETIC_ENSLAVE_CHAINS_SELF, true);

                playerCaster->KilledMonsterCredit(NPC_CAPTURED_BERLY_SORCERER);

                bEnslaved = true;
            }
        }

        void MoveInLineOfSight(Unit* who) override
        {
            FollowerAI::MoveInLineOfSight(who);

            if (who->GetEntry() == NPC_LIBRARIAN_DONATHAN && me->IsWithinDistInMap(who, INTERACTION_DISTANCE))
            {
                SetFollowComplete();
                me->DisappearAndDie();
            }
        }

        void UpdateAI(uint32 /*diff*/) override
        {
            if (!UpdateVictim())
                return;

            DoMeleeAttackIfReady();
        }
    };

    CreatureAI* GetAI(Creature* creature) const override
    {
        return new npc_beryl_sorcererAI(creature);
    }
};

/*######
## npc_imprisoned_beryl_sorcerer
######*/
enum ImprisionedBerylSorcerer
{
    SPELL_NEURAL_NEEDLE                  = 45634,
    SPELL_PROTOTYPE_NEURAL_NEEDLE        = 48252,
    SPELL_NEURAL_NEEDLE_IMPACT           = 45702,
    SPELL_PROTOTYPE_NEURAL_NEEDLE_IMPACT = 48254,

    NPC_IMPRISONED_BERYL_SORCERER = 25478,

    QUEST_THE_ART_OF_PERSUASION   = 11648
};

class npc_imprisoned_beryl_sorcerer : public CreatureScript
{
public:
    npc_imprisoned_beryl_sorcerer() : CreatureScript("npc_imprisoned_beryl_sorcerer") { }

    struct npc_imprisoned_beryl_sorcererAI : public ScriptedAI
    {
        npc_imprisoned_beryl_sorcererAI(Creature* creature) : ScriptedAI(creature)
        {
            Initialize();
        }

        void Initialize()
        {
            rebuff = 0;
        }

        uint32 rebuff;

        void Reset() override
        {
            if (me->GetReactState() != REACT_PASSIVE)
                me->SetReactState(REACT_PASSIVE);

            Initialize();
        }

        void UpdateAI(uint32 diff) override
        {
            UpdateVictim();

            if (rebuff <= diff)
            {
                if (!me->HasAura(SPELL_COSMETIC_ENSLAVE_CHAINS_SELF))
                    DoCast(me, SPELL_COSMETIC_ENSLAVE_CHAINS_SELF);
                rebuff = 180000;
            }
            else
                rebuff -= diff;

            DoMeleeAttackIfReady();
        }

        void JustEngagedWith(Unit* /*who*/) override
        {
        }

        void SpellHit(WorldObject* caster, SpellInfo const* spellInfo) override
        {
            Player* playerCaster = caster->ToPlayer();
            if (!playerCaster)
                return;

            if (spellInfo->Id == SPELL_NEURAL_NEEDLE || spellInfo->Id == SPELL_PROTOTYPE_NEURAL_NEEDLE)
                GotStinged(playerCaster, spellInfo->Id);
        }

        void GotStinged(Player* caster, uint32 spellId)
        {
            DoCastSelf(spellId == SPELL_NEURAL_NEEDLE ? SPELL_NEURAL_NEEDLE_IMPACT : SPELL_PROTOTYPE_NEURAL_NEEDLE_IMPACT);

            // Event cannot happen if quest is not accepted/completed/rewarded
            if (caster->GetQuestStatus(QUEST_THE_ART_OF_PERSUASION) == QUEST_STATUS_NONE)
                return;

            uint32 step = 0;

            if (spellId == SPELL_NEURAL_NEEDLE)
                step = caster->GetAuraCount(SPELL_NEURAL_NEEDLE); // Text IDs 0-6
            else
                step = caster->GetAuraCount(SPELL_PROTOTYPE_NEURAL_NEEDLE) + 7; // Text IDs 7-18

            if (spellId == SPELL_NEURAL_NEEDLE && step == 4)
                caster->KilledMonsterCredit(NPC_IMPRISONED_BERYL_SORCERER);

            Talk(step, caster);
        }
    };

    CreatureAI* GetAI(Creature* creature) const override
    {
        return new npc_imprisoned_beryl_sorcererAI(creature);
    }
};

/*######
<<<<<<< HEAD
## npc_mootoo_the_younger
######*/
enum MootooTheYounger
{
    SAY_1                       = 0,
    SAY_2                       = 1,
    SAY_3                       = 2,
    SAY_4                       = 3,
    SAY_5                       = 4,

    NPC_MOOTOO_THE_YOUNGER      = 25504,
    QUEST_ESCAPING_THE_MIST     = 11664
};

class npc_mootoo_the_younger : public CreatureScript
{
public:
    npc_mootoo_the_younger() : CreatureScript("npc_mootoo_the_younger") { }

    struct npc_mootoo_the_youngerAI : public EscortAI
    {
        npc_mootoo_the_youngerAI(Creature* creature) : EscortAI(creature) { }

        void Reset() override
        {
            SetDespawnAtFar(false);
        }

        void JustDied(Unit* /*killer*/) override
        {
            if (Player* player = GetPlayerForEscort())
                player->FailQuest(QUEST_ESCAPING_THE_MIST);
        }

        void WaypointReached(uint32 waypointId, uint32 /*pathId*/) override
        {
            Player* player = GetPlayerForEscort();
            if (!player)
                return;

            switch (waypointId)
            {
                case 10:
                    me->HandleEmoteCommand(EMOTE_ONESHOT_EXCLAMATION);
                    Talk(SAY_2);
                    break;
                case 12:
                    Talk(SAY_3);
                    me->HandleEmoteCommand(EMOTE_ONESHOT_LOOT);
                    break;
                case 16:
                    Talk(SAY_4);
                    me->HandleEmoteCommand(EMOTE_ONESHOT_EXCLAMATION);
                    break;
                case 20:
                    me->SetPhaseMask(1, true);
                    Talk(SAY_5);
                    me->HandleEmoteCommand(EMOTE_ONESHOT_EXCLAMATION);
                    player->GroupEventHappens(QUEST_ESCAPING_THE_MIST, me);
                    SetRun(true);
                    break;
            }
        }

        void OnQuestAccept(Player* player, Quest const* quest) override
        {
            if (quest->GetQuestId() == QUEST_ESCAPING_THE_MIST)
            {
                switch (player->GetTeam())
                {
                    case ALLIANCE:
                        me->SetFaction(FACTION_ESCORTEE_A_PASSIVE);
                        break;
                    case HORDE:
                        me->SetFaction(FACTION_ESCORTEE_H_PASSIVE);
                        break;
                }
                me->SetStandState(UNIT_STAND_STATE_STAND);
                Talk(SAY_1, player);
                Start(true, false, player->GetGUID());
            }
        }
    };

    CreatureAI* GetAI(Creature* creature) const override
    {
        return new npc_mootoo_the_youngerAI(creature);
    }
};

/*######
## npc_bonker_togglevolt
######*/

enum BonkerTogglevolt
{
    NPC_BONKER_TOGGLEVOLT  = 25589,
    GO_BALL_AND_CHAIN      = 182531,
    QUEST_GET_ME_OUTA_HERE = 11673,

    EVENT_OOC_TALK         = 1,
    EVENT_TALK_1           = 2,
    EVENT_TALK_2           = 3,

    SAY_BONKER_0           = 0,
    SAY_BONKER_1           = 1,
    SAY_BONKER_2           = 2,
    SAY_BONKER_3           = 3,
    SAY_BONKER_4           = 4,
    SAY_BONKER_5           = 5
};

class npc_bonker_togglevolt : public CreatureScript
{
public:
    npc_bonker_togglevolt() : CreatureScript("npc_bonker_togglevolt") { }

    struct npc_bonker_togglevoltAI : public EscortAI
    {
        npc_bonker_togglevoltAI(Creature* creature) : EscortAI(creature)
        {
            Initialize();
        }

        void Initialize()
        {
            _events.ScheduleEvent(EVENT_OOC_TALK, 10s, 20s);
        }

        void Reset() override
        {
            SetDespawnAtFar(false);
        }

        void JustDied(Unit* /*killer*/) override
        {
            if (Player* player = GetPlayerForEscort())
                player->FailQuest(QUEST_GET_ME_OUTA_HERE);
        }

        void JustEngagedWith(Unit* who) override
        {
            if (who->GetTypeId() != TYPEID_PLAYER)
            {
                if (roll_chance_i(20))
                    Talk(SAY_BONKER_5);
            }
        }

        void UpdateEscortAI(uint32 diff) override
        {
            _events.Update(diff);

            if (uint32 eventId = _events.ExecuteEvent())
            {
                switch (eventId)
                {
                    case EVENT_OOC_TALK:
                        Talk(SAY_BONKER_0);
                        _events.ScheduleEvent(EVENT_OOC_TALK, 5min, 10min);
                        break;
                    case EVENT_TALK_1:
                        if (Player* player = ObjectAccessor::GetPlayer(*me, _player))
                            Talk(SAY_BONKER_1, player);
                        if (GameObject* go = me->FindNearestGameObject(GO_BALL_AND_CHAIN, 20.0f))
                            go->SetLootState(GO_JUST_DEACTIVATED);
                        _events.ScheduleEvent(EVENT_TALK_2, 11s);
                        break;
                    case EVENT_TALK_2:
                        Talk(SAY_BONKER_2);
                        me->SetReactState(REACT_AGGRESSIVE);
                        break;
                }
            }

            if (!UpdateVictim())
                return;

            DoMeleeAttackIfReady();
        }

        void WaypointReached(uint32 waypointId, uint32 /*pathId*/) override
        {
            Player* player = GetPlayerForEscort();
            if (!player)
                return;

            switch (waypointId)
            {
                case 1:
                    Talk(SAY_BONKER_3);
                    break;
                case 29:
                    player->GroupEventHappens(QUEST_GET_ME_OUTA_HERE, me);
                    Talk(SAY_BONKER_4, player);
                    break;
            }
        }

        void OnQuestAccept(Player* player, Quest const* quest) override
        {
            if (quest->GetQuestId() == QUEST_GET_ME_OUTA_HERE)
            {
                _player = player->GetGUID();
                me->SetStandState(UNIT_STAND_STATE_STAND);
                _events.ScheduleEvent(EVENT_TALK_1, Seconds(2));
                _events.CancelEvent(EVENT_OOC_TALK);
                Start(true, true, player->GetGUID());
                SetPauseTimer(12s);
            }
        }

    private:
        EventMap _events;
        ObjectGuid _player;
    };

    CreatureAI* GetAI(Creature* creature) const override
    {
        return new npc_bonker_togglevoltAI(creature);
    }
};

/*######
=======
>>>>>>> 68a40854
## Help Those That Cannot Help Themselves, Quest 11876
######*/

enum HelpThemselves
{
    QUEST_CANNOT_HELP_THEMSELVES                  =  11876,
    GO_MAMMOTH_TRAP_1                             = 188022,
    GO_MAMMOTH_TRAP_2                             = 188024,
    GO_MAMMOTH_TRAP_3                             = 188025,
    GO_MAMMOTH_TRAP_4                             = 188026,
    GO_MAMMOTH_TRAP_5                             = 188027,
    GO_MAMMOTH_TRAP_6                             = 188028,
    GO_MAMMOTH_TRAP_7                             = 188029,
    GO_MAMMOTH_TRAP_8                             = 188030,
    GO_MAMMOTH_TRAP_9                             = 188031,
    GO_MAMMOTH_TRAP_10                            = 188032,
    GO_MAMMOTH_TRAP_11                            = 188033,
    GO_MAMMOTH_TRAP_12                            = 188034,
    GO_MAMMOTH_TRAP_13                            = 188035,
    GO_MAMMOTH_TRAP_14                            = 188036,
    GO_MAMMOTH_TRAP_15                            = 188037,
    GO_MAMMOTH_TRAP_16                            = 188038,
    GO_MAMMOTH_TRAP_17                            = 188039,
    GO_MAMMOTH_TRAP_18                            = 188040,
    GO_MAMMOTH_TRAP_19                            = 188041,
    GO_MAMMOTH_TRAP_20                            = 188042,
    GO_MAMMOTH_TRAP_21                            = 188043,
    GO_MAMMOTH_TRAP_22                            = 188044,
};

#define MammothTrapsNum 22
const uint32 MammothTraps[MammothTrapsNum] =
{
    GO_MAMMOTH_TRAP_1, GO_MAMMOTH_TRAP_2, GO_MAMMOTH_TRAP_3, GO_MAMMOTH_TRAP_4, GO_MAMMOTH_TRAP_5,
    GO_MAMMOTH_TRAP_6, GO_MAMMOTH_TRAP_7, GO_MAMMOTH_TRAP_8, GO_MAMMOTH_TRAP_9, GO_MAMMOTH_TRAP_10,
    GO_MAMMOTH_TRAP_11, GO_MAMMOTH_TRAP_12, GO_MAMMOTH_TRAP_13, GO_MAMMOTH_TRAP_14, GO_MAMMOTH_TRAP_15,
    GO_MAMMOTH_TRAP_16, GO_MAMMOTH_TRAP_17, GO_MAMMOTH_TRAP_18, GO_MAMMOTH_TRAP_19, GO_MAMMOTH_TRAP_20,
    GO_MAMMOTH_TRAP_21, GO_MAMMOTH_TRAP_22
};

class npc_trapped_mammoth_calf : public CreatureScript
{
public:
    npc_trapped_mammoth_calf() : CreatureScript("npc_trapped_mammoth_calf") { }

    struct npc_trapped_mammoth_calfAI : public ScriptedAI
    {
        npc_trapped_mammoth_calfAI(Creature* creature) : ScriptedAI(creature)
        {
            Initialize();
        }

        void Initialize()
        {
            uiTimer = 1500;
            bStarted = false;
        }

        uint32 uiTimer;
        bool bStarted;

        void Reset() override
        {
            Initialize();

            GameObject* pTrap = nullptr;
            for (uint8 i = 0; i < MammothTrapsNum; ++i)
            {
                pTrap = me->FindNearestGameObject(MammothTraps[i], 11.0f);
                if (pTrap)
                {
                    pTrap->SetGoState(GO_STATE_ACTIVE);
                    return;
                }
            }
        }

        void UpdateAI(uint32 diff) override
        {
            if (bStarted)
            {
                if (uiTimer <= diff)
                {
                    Position pos = me->GetRandomNearPosition(10.0f);
                    me->GetMotionMaster()->MovePoint(0, pos);
                    bStarted = false;
                }
                else uiTimer -= diff;
            }
        }

        void DoAction(int32 param) override
        {
            if (param == 1)
                bStarted = true;
        }

        void MovementInform(uint32 uiType, uint32 /*uiId*/) override
        {
            if (uiType != POINT_MOTION_TYPE)
                return;

            me->DisappearAndDie();

            GameObject* pTrap = nullptr;
            for (uint8 i = 0; i < MammothTrapsNum; ++i)
            {
                pTrap = me->FindNearestGameObject(MammothTraps[i], 11.0f);
                if (pTrap)
                {
                    pTrap->SetLootState(GO_JUST_DEACTIVATED);
                    return;
                }
            }
        }
    };

    CreatureAI* GetAI(Creature* creature) const override
    {
        return new npc_trapped_mammoth_calfAI(creature);
    }
};

/*######
## Valiance Keep Cannoneer script to activate cannons
######*/

enum Valiancekeepcannons
{
    GO_VALIANCE_KEEP_CANNON_1                     = 187560,
    GO_VALIANCE_KEEP_CANNON_2                     = 188692
};

class npc_valiance_keep_cannoneer : public CreatureScript
{
public:
    npc_valiance_keep_cannoneer() : CreatureScript("npc_valiance_keep_cannoneer") { }

    struct npc_valiance_keep_cannoneerAI : public ScriptedAI
    {
        npc_valiance_keep_cannoneerAI(Creature* creature) : ScriptedAI(creature)
        {
            Initialize();
        }

        void Initialize()
        {
            uiTimer = urand(13000, 18000);
        }

        uint32 uiTimer;

        void Reset() override
        {
            Initialize();
        }

        void UpdateAI(uint32 diff) override
        {
            if (uiTimer <= diff)
            {
                me->HandleEmoteCommand(EMOTE_ONESHOT_KNEEL);
                GameObject* pCannon = me->FindNearestGameObject(GO_VALIANCE_KEEP_CANNON_1, 10);
                if (!pCannon)
                    pCannon = me->FindNearestGameObject(GO_VALIANCE_KEEP_CANNON_2, 10);
                if (pCannon)
                    pCannon->Use(me);
                uiTimer = urand(13000, 18000);
            }
            else uiTimer -= diff;

            if (!UpdateVictim())
                return;
        }
    };

    CreatureAI* GetAI(Creature* creature) const override
    {
        return new npc_valiance_keep_cannoneerAI(creature);
    }
};

/*######
## npc_hidden_cultist
######*/

enum HiddenCultist
{
    SPELL_SHROUD_OF_THE_DEATH_CULTIST           = 46077, //not working
    SPELL_RIGHTEOUS_VISION                      = 46078, //player aura

    QUEST_THE_HUNT_IS_ON                        = 11794,

    GOSSIP_TEXT_SALTY_JOHN_THORPE               = 12529,
    GOSSIP_TEXT_GUARD_MITCHELSS                 = 12530,
    GOSSIP_TEXT_TOM_HEGGER                      = 12528,

    NPC_TOM_HEGGER                              = 25827,
    NPC_SALTY_JOHN_THORPE                       = 25248,
    NPC_GUARD_MITCHELLS                         = 25828,

    SAY_HIDDEN_CULTIST_1                        = 0,
    SAY_HIDDEN_CULTIST_2                        = 1,
    SAY_HIDDEN_CULTIST_3                        = 2,
    SAY_HIDDEN_CULTIST_4                        = 3
};

char const* GOSSIP_ITEM_TOM_HEGGER = "What do you know about the Cult of the Damned?";
char const* GOSSIP_ITEM_GUARD_MITCHELLS = "How long have you worked for the Cult of the Damned?";
char const* GOSSIP_ITEM_SALTY_JOHN_THORPE = "I have a reason to believe you're involved in the cultist activity";

class npc_hidden_cultist : public CreatureScript
{
public:
    npc_hidden_cultist() : CreatureScript("npc_hidden_cultist") { }

    struct npc_hidden_cultistAI : public ScriptedAI
    {
        npc_hidden_cultistAI(Creature* creature) : ScriptedAI(creature)
        {
            Initialize();
            uiEmoteState = creature->GetUInt32Value(UNIT_NPC_EMOTESTATE);
            uiNpcFlags = creature->GetUInt32Value(UNIT_NPC_FLAGS);
        }

        void Initialize()
        {
            uiEventTimer = 0;
            uiEventPhase = 0;

            uiPlayerGUID.Clear();
        }

        uint32 uiEmoteState;
        uint32 uiNpcFlags;

        uint32 uiEventTimer;
        uint8 uiEventPhase;

        ObjectGuid uiPlayerGUID;

        void Reset() override
        {
            if (uiEmoteState)
                me->SetUInt32Value(UNIT_NPC_EMOTESTATE, uiEmoteState);

            if (uiNpcFlags)
                me->SetUInt32Value(UNIT_NPC_FLAGS, uiNpcFlags);

            Initialize();

            DoCast(SPELL_SHROUD_OF_THE_DEATH_CULTIST);

            me->RestoreFaction();
        }

        void DoAction(int32 /*iParam*/) override
        {
            me->StopMoving();
            me->SetUInt32Value(UNIT_NPC_FLAGS, UNIT_NPC_FLAG_NONE);
            me->SetUInt32Value(UNIT_NPC_EMOTESTATE, EMOTE_ONESHOT_NONE);
            if (Player* player = ObjectAccessor::GetPlayer(*me, uiPlayerGUID))
                me->SetFacingToObject(player);
            uiEventTimer = 3000;
            uiEventPhase = 1;
        }

        void AttackPlayer()
        {
            me->SetFaction(FACTION_MONSTER);
            if (Player* player = ObjectAccessor::GetPlayer(*me, uiPlayerGUID))
                AttackStart(player);
        }

        void UpdateAI(uint32 uiDiff) override
        {
            if (uiEventTimer && uiEventTimer <= uiDiff)
            {
                switch (uiEventPhase)
                {
                    case 1:
                        switch (me->GetEntry())
                        {
                            case NPC_SALTY_JOHN_THORPE:
                                Talk(SAY_HIDDEN_CULTIST_1);
                                uiEventTimer = 5000;
                                uiEventPhase = 2;
                                break;
                            case NPC_GUARD_MITCHELLS:
                                Talk(SAY_HIDDEN_CULTIST_2);
                                uiEventTimer = 5000;
                                uiEventPhase = 2;
                                break;
                            case NPC_TOM_HEGGER:
                                if (Player* player = ObjectAccessor::GetPlayer(*me, uiPlayerGUID))
                                    Talk(SAY_HIDDEN_CULTIST_3, player);
                                uiEventTimer = 5000;
                                uiEventPhase = 2;
                                break;
                        }
                        break;
                    case 2:
                        switch (me->GetEntry())
                        {
                            case NPC_SALTY_JOHN_THORPE:
                                Talk(SAY_HIDDEN_CULTIST_4);
                                if (Player* player = ObjectAccessor::GetPlayer(*me, uiPlayerGUID))
                                    me->SetFacingToObject(player);
                                uiEventTimer = 3000;
                                uiEventPhase = 3;
                                break;
                            case NPC_GUARD_MITCHELLS:
                            case NPC_TOM_HEGGER:
                                AttackPlayer();
                                uiEventPhase = 0;
                                break;
                        }
                        break;
                    case 3:
                        if (me->GetEntry() == NPC_SALTY_JOHN_THORPE)
                        {
                            AttackPlayer();
                            uiEventPhase = 0;
                        }
                        break;
                }
            }else uiEventTimer -= uiDiff;

            if (!UpdateVictim())
                return;

            DoMeleeAttackIfReady();
        }

        bool OnGossipHello(Player* player) override
        {
            uint32 uiGossipText = 0;
            char const* charGossipItem;

            switch (me->GetEntry())
            {
                case NPC_TOM_HEGGER:
                    uiGossipText = GOSSIP_TEXT_TOM_HEGGER;
                    charGossipItem = GOSSIP_ITEM_TOM_HEGGER;
                    break;
                case NPC_SALTY_JOHN_THORPE:
                    uiGossipText = GOSSIP_TEXT_SALTY_JOHN_THORPE;
                    charGossipItem = GOSSIP_ITEM_SALTY_JOHN_THORPE;
                    break;
                case NPC_GUARD_MITCHELLS:
                    uiGossipText = GOSSIP_TEXT_GUARD_MITCHELSS;
                    charGossipItem = GOSSIP_ITEM_GUARD_MITCHELLS;
                    break;
                default:
                    return false;
            }

            if (player->HasAura(SPELL_RIGHTEOUS_VISION) && player->GetQuestStatus(QUEST_THE_HUNT_IS_ON) == QUEST_STATUS_INCOMPLETE)
                AddGossipItemFor(player, GOSSIP_ICON_CHAT, charGossipItem, GOSSIP_SENDER_MAIN, GOSSIP_ACTION_INFO_DEF + 1);

            if (me->IsVendor())
                AddGossipItemFor(player, GOSSIP_ICON_VENDOR, GOSSIP_TEXT_BROWSE_GOODS, GOSSIP_SENDER_MAIN, GOSSIP_ACTION_TRADE);

            SendGossipMenuFor(player, uiGossipText, me->GetGUID());

            return true;
        }

        bool OnGossipSelect(Player* player, uint32 /*menuId*/, uint32 gossipListId) override
        {
            uint32 const action = player->PlayerTalkClass->GetGossipOptionAction(gossipListId);
            ClearGossipMenuFor(player);

            if (action == GOSSIP_ACTION_INFO_DEF + 1)
            {
                CloseGossipMenuFor(player);
                uiPlayerGUID = player->GetGUID();
                DoAction(1);
            }

            if (action == GOSSIP_ACTION_TRADE)
                player->GetSession()->SendListInventory(me->GetGUID());

            return true;
        }
    };

    CreatureAI* GetAI(Creature* creature) const override
    {
        return new npc_hidden_cultistAI(creature);
    }
};

enum WindsoulTotemAura
{
    SPELL_WINDSOUL_CREDT = 46378
};

class spell_windsoul_totem_aura : public SpellScriptLoader
{
public:
    spell_windsoul_totem_aura() : SpellScriptLoader("spell_windsoul_totem_aura") { }

    class spell_windsoul_totem_aura_AuraScript : public AuraScript
    {
        PrepareAuraScript(spell_windsoul_totem_aura_AuraScript);

        void OnRemove(AuraEffect const*, AuraEffectHandleModes)
        {
            if (GetTarget()->isDead())
                if (Unit* caster = GetCaster())
                    caster->CastSpell(nullptr, SPELL_WINDSOUL_CREDT);
        }

        void Register() override
        {
            OnEffectRemove += AuraEffectRemoveFn(spell_windsoul_totem_aura_AuraScript::OnRemove, EFFECT_0, SPELL_AURA_DUMMY, AURA_EFFECT_HANDLE_REAL);
        }
    };

    AuraScript* GetAuraScript() const override
    {
        return new spell_windsoul_totem_aura_AuraScript();
    }
};

enum BloodsporeRuination
{
    NPC_BLOODMAGE_LAURITH   = 25381,
    SAY_BLOODMAGE_LAURITH   = 0,
    EVENT_TALK              = 1,
    EVENT_RESET_ORIENTATION
};

class spell_q11719_bloodspore_ruination_45997 : public SpellScriptLoader
{
public:
    spell_q11719_bloodspore_ruination_45997() : SpellScriptLoader("spell_q11719_bloodspore_ruination_45997") { }

    class spell_q11719_bloodspore_ruination_45997_SpellScript : public SpellScript
    {
        PrepareSpellScript(spell_q11719_bloodspore_ruination_45997_SpellScript);

        void HandleEffect(SpellEffIndex /*effIndex*/)
        {
            if (Unit* caster = GetCaster())
                if (Creature* laurith = caster->FindNearestCreature(NPC_BLOODMAGE_LAURITH, 100.0f))
                    laurith->AI()->SetGUID(caster->GetGUID());
        }

        void Register() override
        {
            OnEffectHit += SpellEffectFn(spell_q11719_bloodspore_ruination_45997_SpellScript::HandleEffect, EFFECT_1, SPELL_EFFECT_SEND_EVENT);
        }
    };

    SpellScript* GetSpellScript() const override
    {
        return new spell_q11719_bloodspore_ruination_45997_SpellScript();
    }
};

class npc_bloodmage_laurith : public CreatureScript
{
public:
    npc_bloodmage_laurith() : CreatureScript("npc_bloodmage_laurith") { }

    struct npc_bloodmage_laurithAI : public ScriptedAI
    {
        npc_bloodmage_laurithAI(Creature* creature) : ScriptedAI(creature) { }

        void Reset() override
        {
            _events.Reset();
            _playerGUID.Clear();
        }

        void SetGUID(ObjectGuid const& guid, int32 /*id*/) override
        {
            if (!_playerGUID.IsEmpty())
                return;

            _playerGUID = guid;

            if (Player* player = ObjectAccessor::GetPlayer(*me, _playerGUID))
                me->SetFacingToObject(player);

            _events.ScheduleEvent(EVENT_TALK, 1s);
        }

        void UpdateAI(uint32 diff) override
        {
            if (UpdateVictim())
            {
                DoMeleeAttackIfReady();
                return;
            }

            _events.Update(diff);

            if (uint32 eventId = _events.ExecuteEvent())
            {
                switch (eventId)
                {
                    case EVENT_TALK:
                        if (Player* player = ObjectAccessor::GetPlayer(*me, _playerGUID))
                            Talk(SAY_BLOODMAGE_LAURITH, player);
                        _playerGUID.Clear();
                        _events.ScheduleEvent(EVENT_RESET_ORIENTATION, 5s);
                        break;
                    case EVENT_RESET_ORIENTATION:
                        me->SetFacingTo(me->GetHomePosition().GetOrientation());
                        break;
                }
            }
        }

        private:
            EventMap _events;
            ObjectGuid _playerGUID;
    };

    CreatureAI* GetAI(Creature* creature) const override
    {
        return new npc_bloodmage_laurithAI(creature);
    }
};

enum OrabusTheHelmsman
{
    NPC_ORABUS            = 32576,
    NPC_KVALDIR_CREWMAN_1 = 32577,
    NPC_KVALDIR_CREWMAN_2 = 32578,
    NPC_KVALDIR_CREWMAN_3 = 32579,
    NPC_KVALDIR_CREWMAN_4 = 32580
};

class npc_orabus_the_helmsman_ship_exit_pos : public UnitScript
{
public:
    npc_orabus_the_helmsman_ship_exit_pos() : UnitScript("npc_orabus_the_helmsman_ship_exit_pos") { }

    void ModifyVehiclePassengerExitPos(Unit* passenger, Vehicle* /*vehicle*/, Position& pos)
    {
        if (passenger->GetTypeId() == TYPEID_UNIT)
        {
            switch (passenger->GetEntry())
            {
                case NPC_ORABUS:
                    pos.Relocate(2807.858f, 7038.571f, 7.075813f, 4.73481f);
                    break;
                case NPC_KVALDIR_CREWMAN_1:
                    pos.Relocate(2801.168f, 7046.468f, 5.362013f, 4.73481f);
                    break;
                case NPC_KVALDIR_CREWMAN_2:
                    pos.Relocate(2803.729f, 7046.516f, 5.362013f, 4.73481f);
                    break;
                case NPC_KVALDIR_CREWMAN_3:
                    pos.Relocate(2801.48f, 7051.379f, 5.362913f, 4.73481f);
                    break;
                case NPC_KVALDIR_CREWMAN_4:
                    pos.Relocate(2803.319f, 7051.411f, 5.362913f, 4.73481f);
                    break;
            }
        }
    }
};

// 45668 - Ultra-Advanced Proto-Typical Shortening Blaster
enum ShorteningBlaster
{
    SPELL_SHORTENING_BLASTER_BIGGER1    = 45674,
    SPELL_SHORTENING_BLASTER_SHRUNK1    = 45675,
    SPELL_SHORTENING_BLASTER_YELLOW1    = 45678,
    SPELL_SHORTENING_BLASTER_GHOST1     = 45682,
    SPELL_SHORTENING_BLASTER_POLYMORPH1 = 45684,

    SPELL_SHORTENING_BLASTER_BIGGER2    = 45673,
    SPELL_SHORTENING_BLASTER_SHRUNK2    = 45672,
    SPELL_SHORTENING_BLASTER_YELLOW2    = 45677,
    SPELL_SHORTENING_BLASTER_GHOST2     = 45682,
    SPELL_SHORTENING_BLASTER_POLYMORPH2 = 45683
};

class spell_q11653_shortening_blaster : public SpellScript
{
    PrepareSpellScript(spell_q11653_shortening_blaster);

    void HandleScript(SpellEffIndex /* effIndex */)
    {
        Unit* caster = GetCaster();
        Unit* target = GetHitUnit();

        uint32 spellId = RAND(SPELL_SHORTENING_BLASTER_BIGGER1, SPELL_SHORTENING_BLASTER_SHRUNK1, SPELL_SHORTENING_BLASTER_YELLOW1,
            SPELL_SHORTENING_BLASTER_GHOST1, SPELL_SHORTENING_BLASTER_POLYMORPH1);
        uint32 spellId2 = RAND(SPELL_SHORTENING_BLASTER_BIGGER2, SPELL_SHORTENING_BLASTER_SHRUNK2, SPELL_SHORTENING_BLASTER_YELLOW2,
            SPELL_SHORTENING_BLASTER_GHOST2, SPELL_SHORTENING_BLASTER_POLYMORPH2);

        caster->CastSpell(caster, spellId, true);
        target->CastSpell(target, spellId2, true);
    }

    void Register() override
    {
        OnEffectHitTarget += SpellEffectFn(spell_q11653_shortening_blaster::HandleScript, EFFECT_0, SPELL_EFFECT_SCRIPT_EFFECT);
    }
};

void AddSC_borean_tundra()
{
    new npc_corastrasza();
    new npc_nerubar_victim();
    RegisterSpellScript(spell_q11865_place_fake_fur);
    new npc_nesingwary_trapper();
    new spell_red_dragonblood();
    new npc_thassarian();
    new npc_image_lich_king();
    new npc_counselor_talbot();
    new npc_leryssa();
    new npc_general_arlos();
    new npc_beryl_sorcerer();
    new npc_imprisoned_beryl_sorcerer();
    new npc_trapped_mammoth_calf();
    new npc_valiance_keep_cannoneer();
    new npc_hidden_cultist();
    new spell_windsoul_totem_aura();
    new spell_q11719_bloodspore_ruination_45997();
    new npc_bloodmage_laurith();
    new npc_orabus_the_helmsman_ship_exit_pos();
    RegisterSpellScript(spell_q11653_shortening_blaster);
}<|MERGE_RESOLUTION|>--- conflicted
+++ resolved
@@ -353,155 +353,6 @@
     }
 };
 
-<<<<<<< HEAD
-/*######
-## npc_lurgglbr
-######*/
-
-enum Lurgglbr
-{
-    QUEST_ESCAPE_WINTERFIN_CAVERNS      = 11570,
-
-    GO_CAGE                             = 187369,
-
-    SAY_START_1                         = 0,
-    SAY_START_2                         = 1,
-    SAY_END_1                           = 2,
-    SAY_END_2                           = 3
-};
-
-class npc_lurgglbr : public CreatureScript
-{
-public:
-    npc_lurgglbr() : CreatureScript("npc_lurgglbr") { }
-
-    struct npc_lurgglbrAI : public EscortAI
-    {
-        npc_lurgglbrAI(Creature* creature) : EscortAI(creature)
-        {
-            Initialize();
-        }
-
-        void Initialize()
-        {
-            IntroTimer = 0;
-            IntroPhase = 0;
-        }
-
-        uint32 IntroTimer;
-        uint32 IntroPhase;
-
-        void Reset() override
-        {
-            if (!HasEscortState(STATE_ESCORT_ESCORTING))
-                Initialize();
-        }
-
-        void WaypointReached(uint32 waypointId, uint32 /*pathId*/) override
-        {
-            switch (waypointId)
-            {
-                case 0:
-                    IntroPhase = 1;
-                    IntroTimer = 2000;
-                    break;
-                case 41:
-                    SetEscortPaused(true);
-                    IntroPhase = 4;
-                    IntroTimer = 2000;
-                    break;
-            }
-        }
-
-        void UpdateAI(uint32 diff) override
-        {
-            if (IntroPhase)
-            {
-                if (IntroTimer <= diff)
-                {
-                    switch (IntroPhase)
-                    {
-                        case 1:
-                            if (Player* player = GetPlayerForEscort())
-                                Talk(SAY_START_1, player);
-                            IntroPhase = 2;
-                            IntroTimer = 7500;
-                            break;
-                        case 2:
-                            Talk(SAY_START_2);
-                            IntroPhase = 3;
-                            IntroTimer = 7500;
-                            break;
-                        case 3:
-                            me->SetReactState(REACT_DEFENSIVE);
-                            IntroPhase = 0;
-                            IntroTimer = 0;
-                            break;
-                        case 4:
-                            Talk(SAY_END_1);
-                            IntroPhase = 5;
-                            IntroTimer = 8000;
-                            break;
-                        case 5:
-                            if (Player* player = GetPlayerForEscort())
-                                Talk(SAY_END_2, player);
-                            IntroPhase = 6;
-                            IntroTimer = 2500;
-                            break;
-                        case 6:
-                            if (Player* player = GetPlayerForEscort())
-                                player->AreaExploredOrEventHappens(QUEST_ESCAPE_WINTERFIN_CAVERNS);
-                            IntroPhase = 7;
-                            IntroTimer = 2500;
-                            break;
-                        case 7:
-                            me->DespawnOrUnsummon();
-                            IntroPhase = 0;
-                            IntroTimer = 0;
-                            break;
-                    }
-                } else IntroTimer -= diff;
-            }
-            EscortAI::UpdateAI(diff);
-
-            if (!UpdateVictim())
-                return;
-        }
-
-        void OnQuestAccept(Player* player, Quest const* quest) override
-        {
-            if (quest->GetQuestId() == QUEST_ESCAPE_WINTERFIN_CAVERNS)
-            {
-                if (GameObject* go = me->FindNearestGameObject(GO_CAGE, 5.0f))
-                {
-                    go->SetRespawnTime(0);
-                    go->UseDoorOrButton(20000);
-                }
-
-                Start(true, false, player->GetGUID());
-
-                switch (player->GetTeam())
-                {
-                    case ALLIANCE:
-                        me->SetFaction(FACTION_ESCORTEE_A_PASSIVE);
-                        break;
-                    default:
-                    case HORDE:
-                        me->SetFaction(FACTION_ESCORTEE_H_PASSIVE);
-                        break;
-                }
-            }
-        }
-    };
-
-    CreatureAI* GetAI(Creature* creature) const override
-    {
-        return new npc_lurgglbrAI(creature);
-    }
-};
-
-=======
->>>>>>> 68a40854
 enum red_dragonblood
 {
     SPELL_DRAKE_HATCHLING_SUBDUED = 46691,
@@ -1417,233 +1268,6 @@
 };
 
 /*######
-<<<<<<< HEAD
-## npc_mootoo_the_younger
-######*/
-enum MootooTheYounger
-{
-    SAY_1                       = 0,
-    SAY_2                       = 1,
-    SAY_3                       = 2,
-    SAY_4                       = 3,
-    SAY_5                       = 4,
-
-    NPC_MOOTOO_THE_YOUNGER      = 25504,
-    QUEST_ESCAPING_THE_MIST     = 11664
-};
-
-class npc_mootoo_the_younger : public CreatureScript
-{
-public:
-    npc_mootoo_the_younger() : CreatureScript("npc_mootoo_the_younger") { }
-
-    struct npc_mootoo_the_youngerAI : public EscortAI
-    {
-        npc_mootoo_the_youngerAI(Creature* creature) : EscortAI(creature) { }
-
-        void Reset() override
-        {
-            SetDespawnAtFar(false);
-        }
-
-        void JustDied(Unit* /*killer*/) override
-        {
-            if (Player* player = GetPlayerForEscort())
-                player->FailQuest(QUEST_ESCAPING_THE_MIST);
-        }
-
-        void WaypointReached(uint32 waypointId, uint32 /*pathId*/) override
-        {
-            Player* player = GetPlayerForEscort();
-            if (!player)
-                return;
-
-            switch (waypointId)
-            {
-                case 10:
-                    me->HandleEmoteCommand(EMOTE_ONESHOT_EXCLAMATION);
-                    Talk(SAY_2);
-                    break;
-                case 12:
-                    Talk(SAY_3);
-                    me->HandleEmoteCommand(EMOTE_ONESHOT_LOOT);
-                    break;
-                case 16:
-                    Talk(SAY_4);
-                    me->HandleEmoteCommand(EMOTE_ONESHOT_EXCLAMATION);
-                    break;
-                case 20:
-                    me->SetPhaseMask(1, true);
-                    Talk(SAY_5);
-                    me->HandleEmoteCommand(EMOTE_ONESHOT_EXCLAMATION);
-                    player->GroupEventHappens(QUEST_ESCAPING_THE_MIST, me);
-                    SetRun(true);
-                    break;
-            }
-        }
-
-        void OnQuestAccept(Player* player, Quest const* quest) override
-        {
-            if (quest->GetQuestId() == QUEST_ESCAPING_THE_MIST)
-            {
-                switch (player->GetTeam())
-                {
-                    case ALLIANCE:
-                        me->SetFaction(FACTION_ESCORTEE_A_PASSIVE);
-                        break;
-                    case HORDE:
-                        me->SetFaction(FACTION_ESCORTEE_H_PASSIVE);
-                        break;
-                }
-                me->SetStandState(UNIT_STAND_STATE_STAND);
-                Talk(SAY_1, player);
-                Start(true, false, player->GetGUID());
-            }
-        }
-    };
-
-    CreatureAI* GetAI(Creature* creature) const override
-    {
-        return new npc_mootoo_the_youngerAI(creature);
-    }
-};
-
-/*######
-## npc_bonker_togglevolt
-######*/
-
-enum BonkerTogglevolt
-{
-    NPC_BONKER_TOGGLEVOLT  = 25589,
-    GO_BALL_AND_CHAIN      = 182531,
-    QUEST_GET_ME_OUTA_HERE = 11673,
-
-    EVENT_OOC_TALK         = 1,
-    EVENT_TALK_1           = 2,
-    EVENT_TALK_2           = 3,
-
-    SAY_BONKER_0           = 0,
-    SAY_BONKER_1           = 1,
-    SAY_BONKER_2           = 2,
-    SAY_BONKER_3           = 3,
-    SAY_BONKER_4           = 4,
-    SAY_BONKER_5           = 5
-};
-
-class npc_bonker_togglevolt : public CreatureScript
-{
-public:
-    npc_bonker_togglevolt() : CreatureScript("npc_bonker_togglevolt") { }
-
-    struct npc_bonker_togglevoltAI : public EscortAI
-    {
-        npc_bonker_togglevoltAI(Creature* creature) : EscortAI(creature)
-        {
-            Initialize();
-        }
-
-        void Initialize()
-        {
-            _events.ScheduleEvent(EVENT_OOC_TALK, 10s, 20s);
-        }
-
-        void Reset() override
-        {
-            SetDespawnAtFar(false);
-        }
-
-        void JustDied(Unit* /*killer*/) override
-        {
-            if (Player* player = GetPlayerForEscort())
-                player->FailQuest(QUEST_GET_ME_OUTA_HERE);
-        }
-
-        void JustEngagedWith(Unit* who) override
-        {
-            if (who->GetTypeId() != TYPEID_PLAYER)
-            {
-                if (roll_chance_i(20))
-                    Talk(SAY_BONKER_5);
-            }
-        }
-
-        void UpdateEscortAI(uint32 diff) override
-        {
-            _events.Update(diff);
-
-            if (uint32 eventId = _events.ExecuteEvent())
-            {
-                switch (eventId)
-                {
-                    case EVENT_OOC_TALK:
-                        Talk(SAY_BONKER_0);
-                        _events.ScheduleEvent(EVENT_OOC_TALK, 5min, 10min);
-                        break;
-                    case EVENT_TALK_1:
-                        if (Player* player = ObjectAccessor::GetPlayer(*me, _player))
-                            Talk(SAY_BONKER_1, player);
-                        if (GameObject* go = me->FindNearestGameObject(GO_BALL_AND_CHAIN, 20.0f))
-                            go->SetLootState(GO_JUST_DEACTIVATED);
-                        _events.ScheduleEvent(EVENT_TALK_2, 11s);
-                        break;
-                    case EVENT_TALK_2:
-                        Talk(SAY_BONKER_2);
-                        me->SetReactState(REACT_AGGRESSIVE);
-                        break;
-                }
-            }
-
-            if (!UpdateVictim())
-                return;
-
-            DoMeleeAttackIfReady();
-        }
-
-        void WaypointReached(uint32 waypointId, uint32 /*pathId*/) override
-        {
-            Player* player = GetPlayerForEscort();
-            if (!player)
-                return;
-
-            switch (waypointId)
-            {
-                case 1:
-                    Talk(SAY_BONKER_3);
-                    break;
-                case 29:
-                    player->GroupEventHappens(QUEST_GET_ME_OUTA_HERE, me);
-                    Talk(SAY_BONKER_4, player);
-                    break;
-            }
-        }
-
-        void OnQuestAccept(Player* player, Quest const* quest) override
-        {
-            if (quest->GetQuestId() == QUEST_GET_ME_OUTA_HERE)
-            {
-                _player = player->GetGUID();
-                me->SetStandState(UNIT_STAND_STATE_STAND);
-                _events.ScheduleEvent(EVENT_TALK_1, Seconds(2));
-                _events.CancelEvent(EVENT_OOC_TALK);
-                Start(true, true, player->GetGUID());
-                SetPauseTimer(12s);
-            }
-        }
-
-    private:
-        EventMap _events;
-        ObjectGuid _player;
-    };
-
-    CreatureAI* GetAI(Creature* creature) const override
-    {
-        return new npc_bonker_togglevoltAI(creature);
-    }
-};
-
-/*######
-=======
->>>>>>> 68a40854
 ## Help Those That Cannot Help Themselves, Quest 11876
 ######*/
 
@@ -2012,7 +1636,7 @@
             return true;
         }
 
-        bool OnGossipSelect(Player* player, uint32 /*menuId*/, uint32 gossipListId) override
+        bool GossipSelect(Player* player, uint32 /*menuId*/, uint32 gossipListId) override
         {
             uint32 const action = player->PlayerTalkClass->GetGossipOptionAction(gossipListId);
             ClearGossipMenuFor(player);
