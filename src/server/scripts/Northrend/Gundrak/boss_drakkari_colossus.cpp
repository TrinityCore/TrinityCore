--- conflicted
+++ resolved
@@ -82,74 +82,52 @@
     EVENT_SURGE = 1
 };
 
-struct boss_drakkari_colossus : public BossAI
-{
-    boss_drakkari_colossus(Creature* creature) : BossAI(creature, DATA_DRAKKARI_COLOSSUS)
-    {
-        Initialize();
-        me->SetReactState(REACT_PASSIVE);
-        introDone = false;
-    }
-
-    void Initialize()
-    {
-        phase = COLOSSUS_PHASE_NORMAL;
-    }
-
-    void Reset() override
-    {
-        _Reset();
-
-<<<<<<< HEAD
-        if (GetData(DATA_INTRO_DONE))
-        {
-            me->SetReactState(REACT_AGGRESSIVE);
-            me->SetImmuneToPC(false);
-            me->RemoveAura(SPELL_FREEZE_ANIM);
-        }
-=======
+class boss_drakkari_colossus : public CreatureScript
+{
+    public:
+        boss_drakkari_colossus() : CreatureScript("boss_drakkari_colossus") { }
+
+        struct boss_drakkari_colossusAI : public BossAI
+        {
+            boss_drakkari_colossusAI(Creature* creature) : BossAI(creature, DATA_DRAKKARI_COLOSSUS)
+            {
+                Initialize();
+                me->SetReactState(REACT_PASSIVE);
+                introDone = false;
+            }
+
+            void Initialize()
+            {
+                phase = COLOSSUS_PHASE_NORMAL;
+            }
+
+            void Reset() override
+            {
+                _Reset();
+
                 if (GetData(DATA_INTRO_DONE))
                 {
                     me->SetReactState(REACT_AGGRESSIVE);
                     me->SetImmuneToPC(false);
                     me->RemoveAura(SPELL_FREEZE_ANIM);
                 }
->>>>>>> 28d470c5
-
-        events.ScheduleEvent(EVENT_MIGHTY_BLOW, 10s, 30s);
-
-        Initialize();
-    }
-
-    void JustEngagedWith(Unit* who) override
-    {
-        BossAI::JustEngagedWith(who);
-        me->RemoveAura(SPELL_FREEZE_ANIM);
-    }
-
-    void JustDied(Unit* /*killer*/) override
-    {
-        _JustDied();
-    }
-
-<<<<<<< HEAD
-    void DoAction(int32 action) override
-    {
-        switch (action)
-        {
-            case ACTION_SUMMON_ELEMENTAL:
-                DoCast(SPELL_EMERGE);
-                break;
-            case ACTION_FREEZE_COLOSSUS:
-                me->GetMotionMaster()->Clear();
-                me->GetMotionMaster()->MoveIdle();
-
-                me->SetReactState(REACT_PASSIVE);
-                me->SetImmuneToPC(true);
-                DoCast(me, SPELL_FREEZE_ANIM);
-                break;
-            case ACTION_UNFREEZE_COLOSSUS:
-=======
+
+                events.ScheduleEvent(EVENT_MIGHTY_BLOW, urand(10000, 30000));
+
+                Initialize();
+            }
+
+            void EnterCombat(Unit* /*who*/) override
+            {
+                _EnterCombat();
+                me->RemoveAura(SPELL_FREEZE_ANIM);
+            }
+
+            void JustDied(Unit* /*killer*/) override
+            {
+                _JustDied();
+            }
+
             void DoAction(int32 action) override
             {
                 switch (action)
@@ -173,70 +151,60 @@
                         me->SetReactState(REACT_AGGRESSIVE);
                         me->SetImmuneToPC(false);
                         me->RemoveAura(SPELL_FREEZE_ANIM);
->>>>>>> 28d470c5
-
-                if (me->GetReactState() == REACT_AGGRESSIVE)
-                    return;
-
-                me->SetImmuneToPC(false);
-                me->SetReactState(REACT_AGGRESSIVE);
-                me->RemoveAura(SPELL_FREEZE_ANIM);
-
-                DoZoneInCombat();
-
-<<<<<<< HEAD
-                break;
-        }
-    }
-=======
+
+                        me->SetInCombatWithZone();
+
+                        if (me->GetVictim())
+                            me->GetMotionMaster()->MoveChase(me->GetVictim(), 0, 0);
+
+                        break;
+                }
+            }
+
             void DamageTaken(Unit* /*attacker*/, uint32& damage) override
             {
                 if (me->IsImmuneToPC())
                     damage = 0;
->>>>>>> 28d470c5
-
-    void DamageTaken(Unit* /*attacker*/, uint32& damage) override
-    {
-        if (me->IsImmuneToPC())
-            damage = 0;
-
-        if (phase == COLOSSUS_PHASE_NORMAL ||
-            phase == COLOSSUS_PHASE_FIRST_ELEMENTAL_SUMMON)
-        {
-            if (HealthBelowPct(phase == COLOSSUS_PHASE_NORMAL ? 50 : 5))
-            {
-                damage = 0;
-                phase = (phase == COLOSSUS_PHASE_NORMAL ? COLOSSUS_PHASE_FIRST_ELEMENTAL_SUMMON : COLOSSUS_PHASE_SECOND_ELEMENTAL_SUMMON);
-                DoAction(ACTION_FREEZE_COLOSSUS);
-                DoAction(ACTION_SUMMON_ELEMENTAL);
-            }
-        }
-    }
-
-    uint32 GetData(uint32 data) const override
-    {
-       if (data == DATA_COLOSSUS_PHASE)
-           return phase;
-       else if (data == DATA_INTRO_DONE)
-           return introDone;
-
-       return 0;
-    }
-
-    void SetData(uint32 type, uint32 data) override
-    {
-        if (type == DATA_INTRO_DONE)
-            introDone = data != 0;
-    }
-
-    void UpdateAI(uint32 diff) override
-    {
-        if (!UpdateVictim())
-            return;
-
-<<<<<<< HEAD
-        events.Update(diff);
-=======
+
+                if (phase == COLOSSUS_PHASE_NORMAL ||
+                    phase == COLOSSUS_PHASE_FIRST_ELEMENTAL_SUMMON)
+                {
+                    if (HealthBelowPct(phase == COLOSSUS_PHASE_NORMAL ? 50 : 5))
+                    {
+                        damage = 0;
+                        phase = (phase == COLOSSUS_PHASE_NORMAL ? COLOSSUS_PHASE_FIRST_ELEMENTAL_SUMMON : COLOSSUS_PHASE_SECOND_ELEMENTAL_SUMMON);
+                        DoAction(ACTION_FREEZE_COLOSSUS);
+                        DoAction(ACTION_SUMMON_ELEMENTAL);
+                    }
+                }
+            }
+
+            uint32 GetData(uint32 data) const override
+            {
+               if (data == DATA_COLOSSUS_PHASE)
+                   return phase;
+               else if (data == DATA_INTRO_DONE)
+                   return introDone;
+
+               return 0;
+            }
+
+            void SetData(uint32 type, uint32 data) override
+            {
+                if (type == DATA_INTRO_DONE)
+                    introDone = data != 0;
+            }
+
+            void UpdateAI(uint32 diff) override
+            {
+                if (!UpdateVictim())
+                    return;
+
+                events.Update(diff);
+
+                if (me->HasUnitState(UNIT_STATE_CASTING))
+                    return;
+
                 while (uint32 eventId = events.ExecuteEvent())
                 {
                     switch (eventId)
@@ -250,72 +218,69 @@
                     if (me->HasUnitState(UNIT_STATE_CASTING))
                         return;
                 }
->>>>>>> 28d470c5
-
-        if (me->HasUnitState(UNIT_STATE_CASTING))
-            return;
-
-        while (uint32 eventId = events.ExecuteEvent())
-        {
-            switch (eventId)
-            {
-                case EVENT_MIGHTY_BLOW:
-                    DoCastVictim(SPELL_MIGHTY_BLOW);
-                    events.ScheduleEvent(EVENT_MIGHTY_BLOW, 5s, 15s);
-                    break;
-            }
-
-            if (me->HasUnitState(UNIT_STATE_CASTING))
-                return;
-        }
-
-        if (me->GetReactState() == REACT_AGGRESSIVE)
-            DoMeleeAttackIfReady();
-    }
-
-    void JustSummoned(Creature* summon) override
-    {
-        DoZoneInCombat(summon);
-
-        if (phase == COLOSSUS_PHASE_SECOND_ELEMENTAL_SUMMON)
-            summon->SetHealth(summon->GetMaxHealth() / 2);
-    }
-
-private:
-    uint8 phase;
-    bool introDone;
-};
-
-struct boss_drakkari_elemental : public ScriptedAI
-{
-    boss_drakkari_elemental(Creature* creature) : ScriptedAI(creature)
-    {
-        DoCast(me, SPELL_ELEMENTAL_SPAWN_EFFECT);
-        instance = creature->GetInstanceScript();
-    }
-
-    void Reset() override
-    {
-        events.Reset();
-        events.ScheduleEvent(EVENT_SURGE, 5s, 15s);
-
-        me->AddAura(SPELL_MOJO_VOLLEY, me);
-    }
-
-    void JustDied(Unit* killer) override
-    {
-        Talk(EMOTE_ACTIVATE_ALTAR);
-
-        if (Creature* colossus = instance->GetCreature(DATA_DRAKKARI_COLOSSUS))
-            Unit::Kill(killer, colossus);
-    }
-
-<<<<<<< HEAD
-    void UpdateAI(uint32 diff) override
-    {
-        if (!UpdateVictim())
-            return;
-=======
+
+                if (me->GetReactState() == REACT_AGGRESSIVE)
+                    DoMeleeAttackIfReady();
+            }
+
+            void JustSummoned(Creature* summon) override
+            {
+               summon->SetInCombatWithZone();
+
+               if (phase == COLOSSUS_PHASE_SECOND_ELEMENTAL_SUMMON)
+                   summon->SetHealth(summon->GetMaxHealth() / 2);
+            }
+
+        private:
+            uint8 phase;
+            bool introDone;
+        };
+
+        CreatureAI* GetAI(Creature* creature) const override
+        {
+            return GetGundrakAI<boss_drakkari_colossusAI>(creature);
+        }
+};
+
+class boss_drakkari_elemental : public CreatureScript
+{
+    public:
+        boss_drakkari_elemental() : CreatureScript("boss_drakkari_elemental") { }
+
+        struct boss_drakkari_elementalAI : public ScriptedAI
+        {
+            boss_drakkari_elementalAI(Creature* creature) : ScriptedAI(creature)
+            {
+                DoCast(me, SPELL_ELEMENTAL_SPAWN_EFFECT);
+                instance = creature->GetInstanceScript();
+            }
+
+            void Reset() override
+            {
+                events.Reset();
+                events.ScheduleEvent(EVENT_SURGE, urand(5000, 15000));
+
+                me->AddAura(SPELL_MOJO_VOLLEY, me);
+            }
+
+            void JustDied(Unit* killer) override
+            {
+                Talk(EMOTE_ACTIVATE_ALTAR);
+
+                if (Creature* colossus = instance->GetCreature(DATA_DRAKKARI_COLOSSUS))
+                    killer->Kill(colossus);
+            }
+
+            void UpdateAI(uint32 diff) override
+            {
+                if (!UpdateVictim())
+                    return;
+
+                events.Update(diff);
+
+                if (me->HasUnitState(UNIT_STATE_CASTING))
+                    return;
+
                 while (uint32 eventId = events.ExecuteEvent())
                 {
                     switch (eventId)
@@ -331,205 +296,196 @@
                     if (me->HasUnitState(UNIT_STATE_CASTING))
                         return;
                 }
->>>>>>> 28d470c5
-
-        events.Update(diff);
-
-        if (me->HasUnitState(UNIT_STATE_CASTING))
-            return;
-
-        while (uint32 eventId = events.ExecuteEvent())
-        {
-            switch (eventId)
-            {
-                case EVENT_SURGE:
-                    DoCast(SPELL_SURGE_VISUAL);
-                    if (Unit* target = SelectTarget(SelectTargetMethod::Random, 1, 0.0f, true))
-                        DoCast(target, SPELL_SURGE);
-                    events.ScheduleEvent(EVENT_SURGE, 5s, 15s);
-                    break;
-            }
-
-<<<<<<< HEAD
-            if (me->HasUnitState(UNIT_STATE_CASTING))
+
+                DoMeleeAttackIfReady();
+            }
+
+           void DoAction(int32 action) override
+            {
+                switch (action)
+                {
+                    case ACTION_RETURN_TO_COLOSSUS:
+                        Talk(EMOTE_MOJO);
+                        DoCast(SPELL_SURGE_VISUAL);
+                        if (Creature* colossus = instance->GetCreature(DATA_DRAKKARI_COLOSSUS))
+                            // what if the elemental is more than 80 yards from drakkari colossus ?
+                            DoCast(colossus, SPELL_MERGE, true);
+                        break;
+                }
+           }
+
+            void DamageTaken(Unit* /*attacker*/, uint32& damage) override
+            {
+                if (HealthBelowPct(50))
+                {
+                    if (Creature* colossus = instance->GetCreature(DATA_DRAKKARI_COLOSSUS))
+                    {
+                        if (colossus->AI()->GetData(DATA_COLOSSUS_PHASE) == COLOSSUS_PHASE_FIRST_ELEMENTAL_SUMMON)
+                        {
+                            damage = 0;
+
+                            // to prevent spell spaming
+                            if (me->HasUnitState(UNIT_STATE_CHARGING))
+                                return;
+
+                            // not sure about this, the idea of this code is to prevent bug the elemental
+                            // if it is not in a acceptable distance to cast the charge spell.
+                            /*if (me->GetDistance(colossus) > 80.0f)
+                            {
+                                if (me->GetMotionMaster()->GetCurrentMovementGeneratorType() == POINT_MOTION_TYPE)
+                                    return;
+
+                                me->GetMotionMaster()->MovePoint(0, colossus->GetPositionX(), colossus->GetPositionY(), colossus->GetPositionZ());
+                                return;
+                            }*/
+                            DoAction(ACTION_RETURN_TO_COLOSSUS);
+                        }
+                    }
+                }
+            }
+
+            void EnterEvadeMode(EvadeReason /*why*/) override
+            {
+                me->DespawnOrUnsummon();
+            }
+
+            void SpellHitTarget(Unit* target, SpellInfo const* spell) override
+            {
+                if (spell->Id == SPELL_MERGE)
+                {
+                    if (Creature* colossus = target->ToCreature())
+                    {
+                        colossus->AI()->DoAction(ACTION_UNFREEZE_COLOSSUS);
+                        me->DespawnOrUnsummon();
+                    }
+                }
+            }
+
+        private:
+            EventMap events;
+            InstanceScript* instance;
+        };
+
+        CreatureAI* GetAI(Creature* creature) const override
+        {
+            return GetGundrakAI<boss_drakkari_elementalAI>(creature);
+        }
+};
+
+class npc_living_mojo : public CreatureScript
+{
+public:
+    npc_living_mojo() : CreatureScript("npc_living_mojo") { }
+
+    CreatureAI* GetAI(Creature* creature) const override
+    {
+        return GetGundrakAI<npc_living_mojoAI>(creature);
+    }
+
+    struct npc_living_mojoAI : public ScriptedAI
+    {
+        npc_living_mojoAI(Creature* creature) : ScriptedAI(creature)
+        {
+            Initialize();
+            instance = creature->GetInstanceScript();
+        }
+
+        void Initialize()
+        {
+            mojoWaveTimer = 2 * IN_MILLISECONDS;
+            mojoPuddleTimer = 7 * IN_MILLISECONDS;
+        }
+
+        void Reset() override
+        {
+            Initialize();
+        }
+
+        void MoveMojos(Creature* boss)
+        {
+            std::list<Creature*> mojosList;
+            boss->GetCreatureListWithEntryInGrid(mojosList, me->GetEntry(), 12.0f);
+            if (!mojosList.empty())
+            {
+                for (std::list<Creature*>::const_iterator itr = mojosList.begin(); itr != mojosList.end(); ++itr)
+                {
+                    if (Creature* mojo = *itr)
+                        mojo->GetMotionMaster()->MovePoint(1, boss->GetHomePosition().GetPositionX(), boss->GetHomePosition().GetPositionY(), boss->GetHomePosition().GetPositionZ());
+                }
+            }
+        }
+
+        void MovementInform(uint32 type, uint32 id) override
+        {
+            if (type != POINT_MOTION_TYPE)
                 return;
-        }
-=======
-            void EnterEvadeMode(EvadeReason /*why*/) override
-            {
-                me->DespawnOrUnsummon();
-            }
->>>>>>> 28d470c5
-
-        DoMeleeAttackIfReady();
-    }
-
-   void DoAction(int32 action) override
-    {
-        switch (action)
-        {
-            case ACTION_RETURN_TO_COLOSSUS:
-                Talk(EMOTE_MOJO);
-                DoCast(SPELL_SURGE_VISUAL);
+
+            if (id == 1)
+            {
                 if (Creature* colossus = instance->GetCreature(DATA_DRAKKARI_COLOSSUS))
-                    // what if the elemental is more than 80 yards from drakkari colossus ?
-                    DoCast(colossus, SPELL_MERGE, true);
-                break;
-        }
-   }
-
-    void DamageTaken(Unit* /*attacker*/, uint32& damage) override
-    {
-        if (HealthBelowPct(50))
-        {
+                {
+                    colossus->AI()->DoAction(ACTION_UNFREEZE_COLOSSUS);
+                    if (!colossus->AI()->GetData(DATA_INTRO_DONE))
+                        colossus->AI()->SetData(DATA_INTRO_DONE, true);
+                    colossus->SetInCombatWithZone();
+                    me->DespawnOrUnsummon();
+                }
+            }
+        }
+
+        void AttackStart(Unit* attacker) override
+        {
+            if (me->GetMotionMaster()->GetCurrentMovementGeneratorType() == POINT_MOTION_TYPE)
+                return;
+
+            // we do this checks to see if the creature is one of the creatures that sorround the boss
             if (Creature* colossus = instance->GetCreature(DATA_DRAKKARI_COLOSSUS))
             {
-                if (colossus->AI()->GetData(DATA_COLOSSUS_PHASE) == COLOSSUS_PHASE_FIRST_ELEMENTAL_SUMMON)
-                {
-                    damage = 0;
-
-                    // to prevent spell spaming
-                    if (me->HasUnitState(UNIT_STATE_CHARGING))
-                        return;
-
-                    // not sure about this, the idea of this code is to prevent bug the elemental
-                    // if it is not in a acceptable distance to cast the charge spell.
-                    /*if (me->GetDistance(colossus) > 80.0f)
-                    {
-                        if (me->GetMotionMaster()->GetCurrentMovementGeneratorType() == POINT_MOTION_TYPE)
-                            return;
-
-                        me->GetMotionMaster()->MovePoint(0, colossus->GetPositionX(), colossus->GetPositionY(), colossus->GetPositionZ());
-                        return;
-                    }*/
-                    DoAction(ACTION_RETURN_TO_COLOSSUS);
-                }
-            }
-        }
-    }
-
-    void EnterEvadeMode(EvadeReason /*why*/) override
-    {
-        me->DespawnOrUnsummon();
-    }
-
-    void SpellHitTarget(WorldObject* target, SpellInfo const* spellInfo) override
-    {
-        if (spellInfo->Id == SPELL_MERGE)
-        {
-            if (Creature* colossus = target->ToCreature())
-            {
-                colossus->AI()->DoAction(ACTION_UNFREEZE_COLOSSUS);
-                me->DespawnOrUnsummon();
-            }
-        }
-    }
-
-private:
-    EventMap events;
-    InstanceScript* instance;
-};
-
-struct npc_living_mojo : public ScriptedAI
-{
-    npc_living_mojo(Creature* creature) : ScriptedAI(creature)
-    {
-        instance = creature->GetInstanceScript();
-    }
-
-    void Reset() override
-    {
-        _scheduler.CancelAll();
-    }
-
-    void JustEngagedWith(Unit* /*who*/) override
-    {
-        _scheduler.Schedule(2s, [this](TaskContext task)
-        {
-            DoCastVictim(SPELL_MOJO_WAVE);
-            task.Repeat(15s);
-        })
-        .Schedule(7s, [this](TaskContext task)
-        {
-            DoCastVictim(SPELL_MOJO_PUDDLE);
-            task.Repeat(18s);
-        });
-    }
-
-    void MoveMojos(Creature* boss)
-    {
-        std::list<Creature*> mojosList;
-        boss->GetCreatureListWithEntryInGrid(mojosList, me->GetEntry(), 12.0f);
-        if (!mojosList.empty())
-        {
-            for (std::list<Creature*>::const_iterator itr = mojosList.begin(); itr != mojosList.end(); ++itr)
-            {
-                if (Creature* mojo = *itr)
-                    mojo->GetMotionMaster()->MovePoint(1, boss->GetHomePosition().GetPositionX(), boss->GetHomePosition().GetPositionY(), boss->GetHomePosition().GetPositionZ());
-            }
-        }
-    }
-
-    void MovementInform(uint32 type, uint32 id) override
-    {
-        if (type != POINT_MOTION_TYPE)
-            return;
-
-        if (id == 1)
-        {
-            if (Creature* colossus = instance->GetCreature(DATA_DRAKKARI_COLOSSUS))
-            {
-                colossus->AI()->DoAction(ACTION_UNFREEZE_COLOSSUS);
-                if (!colossus->AI()->GetData(DATA_INTRO_DONE))
-                    colossus->AI()->SetData(DATA_INTRO_DONE, true);
-                DoZoneInCombat(colossus);
-                me->DespawnOrUnsummon();
-            }
-        }
-    }
-
-    void AttackStart(Unit* attacker) override
-    {
-        if (me->GetMotionMaster()->GetCurrentMovementGeneratorType() == POINT_MOTION_TYPE)
-            return;
-
-        // we do this checks to see if the creature is one of the creatures that sorround the boss
-        if (Creature* colossus = instance->GetCreature(DATA_DRAKKARI_COLOSSUS))
-        {
-            Position homePosition = me->GetHomePosition();
-
-            float distance = homePosition.GetExactDist(&colossus->GetHomePosition());
-
-            if (distance < 12.0f)
-            {
-                MoveMojos(colossus);
-                me->SetReactState(REACT_PASSIVE);
-            }
-            else
-                ScriptedAI::AttackStart(attacker);
-        }
-    }
-
-    void UpdateAI(uint32 diff) override
-    {
-        //Return since we have no target
-        if (!UpdateVictim())
-            return;
-
-        _scheduler.Update(diff, [this]
-        {
+                Position homePosition = me->GetHomePosition();
+
+                float distance = homePosition.GetExactDist(&colossus->GetHomePosition());
+
+                if (distance < 12.0f)
+                {
+                    MoveMojos(colossus);
+                    me->SetReactState(REACT_PASSIVE);
+                }
+                else
+                    ScriptedAI::AttackStart(attacker);
+            }
+        }
+
+        void UpdateAI(uint32 diff) override
+        {
+            //Return since we have no target
+            if (!UpdateVictim())
+                return;
+
+            if (mojoWaveTimer <= diff)
+            {
+                DoCastVictim(SPELL_MOJO_WAVE);
+                mojoWaveTimer = 15*IN_MILLISECONDS;
+            } else mojoWaveTimer -= diff;
+
+            if (mojoPuddleTimer <= diff)
+            {
+                DoCastVictim(SPELL_MOJO_PUDDLE);
+                mojoPuddleTimer = 18*IN_MILLISECONDS;
+            } else mojoPuddleTimer -= diff;
+
             DoMeleeAttackIfReady();
-        });
-    }
-
-private:
-    InstanceScript* instance;
-    TaskScheduler _scheduler;
+        }
+
+    private:
+        InstanceScript* instance;
+        uint32 mojoWaveTimer;
+        uint32 mojoPuddleTimer;
+    };
 };
 
 void AddSC_boss_drakkari_colossus()
 {
-    RegisterCreatureAIWithFactory(boss_drakkari_colossus, GetGundrakAI);
-    RegisterCreatureAIWithFactory(boss_drakkari_elemental, GetGundrakAI);
-    RegisterCreatureAIWithFactory(npc_living_mojo, GetGundrakAI);
+    new boss_drakkari_colossus();
+    new boss_drakkari_elemental();
+    new npc_living_mojo();
 }