--- conflicted
+++ resolved
@@ -22,13 +22,8 @@
 #include "GameObjectAI.h"
 #include "gundrak.h"
 #include "Map.h"
-<<<<<<< HEAD
-#include "Player.h"
-#include "ScriptMgr.h"
-=======
 #include "ScriptMgr.h"
 #include <sstream>
->>>>>>> 28d470c5
 
 DoorData const doorData[] =
 {
@@ -134,7 +129,7 @@
                         go->SetGoState(MoorabiStatueState);
                         break;
                     case GO_GAL_DARAH_STATUE:
-                        go->SetGoState(CheckRequiredBosses(DATA_GAL_DARAH) ? GO_STATE_DESTROYED : GO_STATE_READY);
+                        go->SetGoState(CheckRequiredBosses(DATA_GAL_DARAH) ? GO_STATE_ACTIVE_ALTERNATIVE : GO_STATE_READY);
                         break;
                     case GO_DRAKKARI_COLOSSUS_STATUE:
                         go->SetGoState(DrakkariColossusStatueState);
@@ -164,7 +159,7 @@
                     DwellerGUIDs.erase(unit->GetGUID());
 
                     if (DwellerGUIDs.empty())
-                        unit->SummonCreature(NPC_ECK_THE_FEROCIOUS, EckSpawnPoint, TEMPSUMMON_CORPSE_TIMED_DESPAWN, 300s);
+                        unit->SummonCreature(NPC_ECK_THE_FEROCIOUS, EckSpawnPoint, TEMPSUMMON_CORPSE_TIMED_DESPAWN, 300 * IN_MILLISECONDS);
                 }
             }
 
@@ -209,9 +204,9 @@
                             return false;
                         break;
                     case DATA_GAL_DARAH:
-                        if (SladRanStatueState != GO_STATE_DESTROYED
-                            || DrakkariColossusStatueState != GO_STATE_DESTROYED
-                            || MoorabiStatueState != GO_STATE_DESTROYED)
+                        if (SladRanStatueState != GO_STATE_ACTIVE_ALTERNATIVE
+                            || DrakkariColossusStatueState != GO_STATE_ACTIVE_ALTERNATIVE
+                            || MoorabiStatueState != GO_STATE_ACTIVE_ALTERNATIVE)
                             return false;
                         break;
                     default:
@@ -316,7 +311,7 @@
                             break;
                         case DATA_BRIDGE:
                             for (uint32 type = DATA_SLAD_RAN_STATUE; type <= DATA_GAL_DARAH_STATUE; ++type)
-                                ToggleGameObject(type, GO_STATE_DESTROYED);
+                                ToggleGameObject(type, GO_STATE_ACTIVE_ALTERNATIVE);
                             ToggleGameObject(DATA_TRAPDOOR, GO_STATE_READY);
                             ToggleGameObject(DATA_COLLISION, GO_STATE_ACTIVE);
                             SaveToDB();
@@ -365,15 +360,9 @@
 
             InstanceScript* instance;
 
-<<<<<<< HEAD
-            bool OnGossipHello(Player* /*player*/) override
-            {
-                me->SetFlag(GAMEOBJECT_FLAGS, GO_FLAG_NOT_SELECTABLE);
-=======
             bool GossipHello(Player* /*player*/) override
             {
                 me->AddFlag(GO_FLAG_NOT_SELECTABLE);
->>>>>>> 28d470c5
                 me->SetGoState(GO_STATE_ACTIVE);
 
                 instance->SetData(DATA_STATUE_ACTIVATE, me->GetEntry());
