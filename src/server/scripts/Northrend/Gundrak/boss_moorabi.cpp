/*
 * This file is part of the TrinityCore Project. See AUTHORS file for Copyright information
 *
 * This program is free software; you can redistribute it and/or modify it
 * under the terms of the GNU General Public License as published by the
 * Free Software Foundation; either version 2 of the License, or (at your
 * option) any later version.
 *
 * This program is distributed in the hope that it will be useful, but WITHOUT
 * ANY WARRANTY; without even the implied warranty of MERCHANTABILITY or
 * FITNESS FOR A PARTICULAR PURPOSE. See the GNU General Public License for
 * more details.
 *
 * You should have received a copy of the GNU General Public License along
 * with this program. If not, see <http://www.gnu.org/licenses/>.
 */

#include "ScriptMgr.h"
#include "gundrak.h"
#include "ScriptedCreature.h"
#include "SpellInfo.h"
#include "SpellScript.h"
#include "gundrak.h"

enum Spells
{
    SPELL_SUMMON_PHANTOM           = 55205,
    SPELL_SUMMON_PHANTOM_TRANSFORM = 55097,
    SPELL_DETERMINED_GORE          = 55102,
    SPELL_DETERMINED_STAB          = 55104,
    SPELL_GROUND_TREMOR            = 55142,
    SPELL_NUMBING_SHOUT            = 55106,
    SPELL_QUAKE                    = 55101,
    SPELL_NUMBING_ROAR             = 55100,
    SPELL_MOJO_FRENZY              = 55163,
    SPELL_MOJO_FRENZY_CAST_SPEED   = 55096,
    SPELL_TRANSFORMATION           = 55098 // Periodic, The caster transforms into a powerful mammoth, increasing Physical damage done by 25% and granting immunity to Stun effects.
};

enum Says
{
    SAY_AGGRO                      = 0,
    SAY_SLAY                       = 1,
    SAY_DEATH                      = 2,
    SAY_TRANSFORM                  = 3,
    SAY_QUAKE                      = 4,
    EMOTE_BEGIN_TRANSFORM          = 5,
    EMOTE_TRANSFORMED              = 6,
    EMOTE_ACTIVATE_ALTAR           = 7
};

enum Events
{
    EVENT_GROUND_TREMOR            = 1,
    EVENT_NUMBLING_SHOUT,
    EVENT_DETERMINED_STAB,
    EVENT_TRANFORMATION,
    EVENT_PHANTOM
};

enum Misc
{
    DATA_LESS_RABI                 = 1
};

enum Phases
{
    PHASE_INTRO                    = 1,
    PHASE_COMBAT
};

class boss_moorabi : public CreatureScript
{
    public:
        boss_moorabi() : CreatureScript("boss_moorabi") { }

        struct boss_moorabiAI : public BossAI
        {
            boss_moorabiAI(Creature* creature) : BossAI(creature, DATA_MOORABI), _transformed(false) { }

            void Reset() override
            {
                _Reset();
                _transformed = false;
                events.SetPhase(PHASE_INTRO);
                events.ScheduleEvent(EVENT_PHANTOM, Seconds(21), 0, PHASE_INTRO);
            }

            void JustEngagedWith(Unit* who) override
            {
                BossAI::JustEngagedWith(who);
                Talk(SAY_AGGRO);
                DoCastSelf(SPELL_MOJO_FRENZY, true);

                events.SetPhase(PHASE_COMBAT);
<<<<<<< HEAD
                events.ScheduleEvent(EVENT_GROUND_TREMOR, 18s);
                events.ScheduleEvent(EVENT_NUMBLING_SHOUT, 10s);
                events.ScheduleEvent(EVENT_DETERMINED_STAB, 20s);
                events.ScheduleEvent(EVENT_TRANFORMATION, 12s);
            }

            void EnterEvadeMode(EvadeReason /*why*/) override
            {
                _DespawnAtEvade();
            }

=======
                events.ScheduleEvent(EVENT_GROUND_TREMOR, Seconds(18));
                events.ScheduleEvent(EVENT_NUMBLING_SHOUT, Seconds(10));
                events.ScheduleEvent(EVENT_DETERMINED_STAB, Seconds(20));
                events.ScheduleEvent(EVENT_TRANFORMATION, Seconds(12));
            }

            void EnterEvadeMode(EvadeReason /*why*/) override
            {
                _DespawnAtEvade();
            }

>>>>>>> 28d470c5
            void JustSummoned(Creature* /*summon*/) override {}

            uint32 GetData(uint32 type) const override
            {
                if (type == DATA_LESS_RABI)
                    return _transformed ? 0 : 1;
                return 0;
            }

            void KilledUnit(Unit* victim) override
            {
                if (victim->GetTypeId() == TYPEID_PLAYER)
                    Talk(SAY_SLAY);
            }

            void JustDied(Unit* /*killer*/) override
            {
                _JustDied();
                Talk(EMOTE_ACTIVATE_ALTAR);
                Talk(SAY_DEATH);
            }

            void SpellHit(WorldObject* /*caster*/, SpellInfo const* spellInfo) override
            {
                if (spellInfo->Id == SPELL_TRANSFORMATION)
                {
                    _transformed = true;
                    Talk(EMOTE_TRANSFORMED);
                    events.CancelEvent(EVENT_TRANFORMATION);
                    me->RemoveAurasDueToSpell(SPELL_MOJO_FRENZY);
                }
            }

            void UpdateAI(uint32 diff) override
            {
                if (!UpdateVictim() && !events.IsInPhase(PHASE_INTRO))
                    return;

                events.Update(diff);
                if (me->HasUnitState(UNIT_STATE_CASTING))
                    return;

                while (uint32 eventId = events.ExecuteEvent())
                {
                    switch (eventId)
                    {
                        case EVENT_GROUND_TREMOR:
                            if (roll_chance_i(50))
                                Talk(SAY_QUAKE);
                            DoCastAOE(_transformed ? SPELL_QUAKE : SPELL_GROUND_TREMOR);
                            events.Repeat(Seconds(10));
                            break;
                        case EVENT_NUMBLING_SHOUT:
                            DoCastAOE(_transformed ? SPELL_NUMBING_ROAR : SPELL_NUMBING_SHOUT);
                            events.Repeat(Seconds(10));
                            break;
                        case EVENT_DETERMINED_STAB:
                            DoCastAOE(_transformed ? SPELL_DETERMINED_GORE : SPELL_DETERMINED_STAB);
                            events.Repeat(Seconds(8));
                            break;
                        case EVENT_TRANFORMATION:
                            Talk(EMOTE_BEGIN_TRANSFORM);
                            Talk(SAY_TRANSFORM);
                            DoCastSelf(SPELL_TRANSFORMATION);
                            DoCastSelf(SPELL_SUMMON_PHANTOM_TRANSFORM, true);
                            events.Repeat(Seconds(10));
                            break;
                        case EVENT_PHANTOM:
                            DoCastSelf(SPELL_SUMMON_PHANTOM, true);
                            events.Repeat(Seconds(20), Seconds(25));
                            break;
                        default:
                            break;
                    }

                    if(me->HasUnitState(UNIT_STATE_CASTING))
                        return;
                }

                DoMeleeAttackIfReady();
            }

        private:
            bool _transformed;
        };

        CreatureAI* GetAI(Creature* creature) const override
        {
            return GetGundrakAI<boss_moorabiAI>(creature);
        }
};

class achievement_less_rabi : public AchievementCriteriaScript
{
    public:
        achievement_less_rabi() : AchievementCriteriaScript("achievement_less_rabi") { }

        bool OnCheck(Player* /*player*/, Unit* target) override
        {
            if (!target)
                return false;

            if (Creature* Moorabi = target->ToCreature())
                if (Moorabi->AI()->GetData(DATA_LESS_RABI))
                    return true;

            return false;
        }
};

// 55163 - Mojo Frenzy
class spell_moorabi_mojo_frenzy : public SpellScriptLoader
{
    public:
        spell_moorabi_mojo_frenzy() : SpellScriptLoader("spell_moorabi_mojo_frenzy") { }

        class spell_moorabi_mojo_frenzy_AuraScript : public AuraScript
        {
            PrepareAuraScript(spell_moorabi_mojo_frenzy_AuraScript);

            bool Validate(SpellInfo const* /*spell*/) override
            {
                return ValidateSpellInfo({ SPELL_MOJO_FRENZY_CAST_SPEED });
            }

            void HandlePeriodic(AuraEffect const* /*aurEff*/)
            {
                PreventDefaultAction();

                Unit* owner = GetUnitOwner();
                int32 castSpeedBonus = (100.0f - owner->GetHealthPct()) * 4; // between 0% and 400% cast speed bonus
<<<<<<< HEAD
                CastSpellExtraArgs args(TRIGGERED_FULL_MASK);
                args.AddSpellBP0(castSpeedBonus);
                owner->CastSpell(owner, SPELL_MOJO_FRENZY_CAST_SPEED, args);
=======
                owner->CastCustomSpell(SPELL_MOJO_FRENZY_CAST_SPEED, SPELLVALUE_BASE_POINT0, castSpeedBonus, owner, true);
>>>>>>> 28d470c5
            }

            void Register() override
            {
                OnEffectPeriodic += AuraEffectPeriodicFn(spell_moorabi_mojo_frenzy_AuraScript::HandlePeriodic, EFFECT_0, SPELL_AURA_PERIODIC_DUMMY);
            }
        };

        AuraScript* GetAuraScript() const override
        {
            return new spell_moorabi_mojo_frenzy_AuraScript();
        }
};

void AddSC_boss_moorabi()
{
    new boss_moorabi();
    new achievement_less_rabi();
    new spell_moorabi_mojo_frenzy();
}<|MERGE_RESOLUTION|>--- conflicted
+++ resolved
@@ -86,26 +86,13 @@
                 events.ScheduleEvent(EVENT_PHANTOM, Seconds(21), 0, PHASE_INTRO);
             }
 
-            void JustEngagedWith(Unit* who) override
-            {
-                BossAI::JustEngagedWith(who);
+            void EnterCombat(Unit* /*who*/) override
+            {
+                _EnterCombat();
                 Talk(SAY_AGGRO);
                 DoCastSelf(SPELL_MOJO_FRENZY, true);
 
                 events.SetPhase(PHASE_COMBAT);
-<<<<<<< HEAD
-                events.ScheduleEvent(EVENT_GROUND_TREMOR, 18s);
-                events.ScheduleEvent(EVENT_NUMBLING_SHOUT, 10s);
-                events.ScheduleEvent(EVENT_DETERMINED_STAB, 20s);
-                events.ScheduleEvent(EVENT_TRANFORMATION, 12s);
-            }
-
-            void EnterEvadeMode(EvadeReason /*why*/) override
-            {
-                _DespawnAtEvade();
-            }
-
-=======
                 events.ScheduleEvent(EVENT_GROUND_TREMOR, Seconds(18));
                 events.ScheduleEvent(EVENT_NUMBLING_SHOUT, Seconds(10));
                 events.ScheduleEvent(EVENT_DETERMINED_STAB, Seconds(20));
@@ -117,7 +104,6 @@
                 _DespawnAtEvade();
             }
 
->>>>>>> 28d470c5
             void JustSummoned(Creature* /*summon*/) override {}
 
             uint32 GetData(uint32 type) const override
@@ -136,11 +122,11 @@
             void JustDied(Unit* /*killer*/) override
             {
                 _JustDied();
+                Talk(SAY_DEATH);
                 Talk(EMOTE_ACTIVATE_ALTAR);
-                Talk(SAY_DEATH);
-            }
-
-            void SpellHit(WorldObject* /*caster*/, SpellInfo const* spellInfo) override
+            }
+
+            void SpellHit(Unit* /*caster*/, SpellInfo const* spellInfo) override
             {
                 if (spellInfo->Id == SPELL_TRANSFORMATION)
                 {
@@ -249,13 +235,7 @@
 
                 Unit* owner = GetUnitOwner();
                 int32 castSpeedBonus = (100.0f - owner->GetHealthPct()) * 4; // between 0% and 400% cast speed bonus
-<<<<<<< HEAD
-                CastSpellExtraArgs args(TRIGGERED_FULL_MASK);
-                args.AddSpellBP0(castSpeedBonus);
-                owner->CastSpell(owner, SPELL_MOJO_FRENZY_CAST_SPEED, args);
-=======
                 owner->CastCustomSpell(SPELL_MOJO_FRENZY_CAST_SPEED, SPELLVALUE_BASE_POINT0, castSpeedBonus, owner, true);
->>>>>>> 28d470c5
             }
 
             void Register() override
