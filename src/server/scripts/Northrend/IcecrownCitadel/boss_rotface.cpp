--- conflicted
+++ resolved
@@ -15,14 +15,8 @@
  * with this program. If not, see <http://www.gnu.org/licenses/>.
  */
 
-<<<<<<< HEAD
-#include "ScriptMgr.h"
-#include "GridNotifiers.h"
-#include "icecrown_citadel.h"
-=======
 #include "icecrown_citadel.h"
 #include "GridNotifiers.h"
->>>>>>> 28d470c5
 #include "InstanceScript.h"
 #include "Map.h"
 #include "ObjectAccessor.h"
@@ -40,16 +34,12 @@
     SAY_AGGRO                   = 1,
     EMOTE_SLIME_SPRAY           = 2,
     SAY_SLIME_SPRAY             = 3,
+    EMOTE_UNSTABLE_EXPLOSION    = 4,
     SAY_UNSTABLE_EXPLOSION      = 5,
     SAY_KILL                    = 6,
     SAY_BERSERK                 = 7,
     SAY_DEATH                   = 8,
     EMOTE_MUTATED_INFECTION     = 9,
-
-    EMOTE_UNSTABLE_2            = 0,
-    EMOTE_UNSTABLE_3            = 1,
-    EMOTE_UNSTABLE_4            = 2,
-    EMOTE_UNSTABLE_EXPLOSION    = 3,
 
     EMOTE_PRECIOUS_ZOMBIES      = 0,
 };
@@ -73,9 +63,6 @@
     SPELL_UNSTABLE_OOZE_EXPLOSION           = 69839,
     SPELL_STICKY_OOZE                       = 69774,
     SPELL_UNSTABLE_OOZE_EXPLOSION_TRIGGER   = 69832,
-    SPELL_VERTEX_COLOR_PINK                 = 53213,
-    SPELL_VERTEX_COLOR_BRIGHT_RED           = 69844,
-    SPELL_VERTEX_COLOR_DARK_RED             = 44773,
 
     // Precious
     SPELL_MORTAL_WOUND                      = 71127,
@@ -105,37 +92,13 @@
     EVENT_STICKY_OOZE       = 8,
 };
 
-struct boss_rotface : public BossAI
-{
-    boss_rotface(Creature* creature) : BossAI(creature, DATA_ROTFACE)
-    {
-        infectionStage = 0;
-        infectionCooldown = 14s;
-    }
-
-    void Reset() override
-    {
-        _Reset();
-        events.ScheduleEvent(EVENT_SLIME_SPRAY, 20s);
-        events.ScheduleEvent(EVENT_HASTEN_INFECTIONS, 90s);
-        events.ScheduleEvent(EVENT_MUTATED_INFECTION, 14s);
-        if (IsHeroic())
-            events.ScheduleEvent(EVENT_VILE_GAS, 22s, 27s);
-
-        infectionStage = 0;
-        infectionCooldown = 14s;
-    }
-
-    void JustEngagedWith(Unit* who) override
-    {
-        if (!instance->CheckRequiredBosses(DATA_ROTFACE, who->ToPlayer()))
-        {
-<<<<<<< HEAD
-            EnterEvadeMode(EVADE_REASON_OTHER);
-            instance->DoCastSpellOnPlayers(LIGHT_S_HAMMER_TELEPORT);
-            return;
-        }
-=======
+class boss_rotface : public CreatureScript
+{
+    public:
+        boss_rotface() : CreatureScript("boss_rotface") { }
+
+        struct boss_rotfaceAI : public BossAI
+        {
             boss_rotfaceAI(Creature* creature) : BossAI(creature, DATA_ROTFACE)
             {
                 infectionStage = 0;
@@ -216,108 +179,9 @@
 
                 summons.Summon(summon);
             }
->>>>>>> 28d470c5
-
-        me->setActive(true);
-        Talk(SAY_AGGRO);
-        if (Creature* professor = ObjectAccessor::GetCreature(*me, instance->GetGuidData(DATA_PROFESSOR_PUTRICIDE)))
-            professor->AI()->DoAction(ACTION_ROTFACE_COMBAT);
-
-        DoZoneInCombat();
-        DoCastSelf(SPELL_GREEN_ABOMINATION_HITTIN__YA_PROC, true);
-    }
-
-    void JustDied(Unit* /*killer*/) override
-    {
-        instance->DoRemoveAurasDueToSpellOnPlayers(MUTATED_INFECTION);
-        _JustDied();
-        Talk(SAY_DEATH);
-        if (Creature* professor = ObjectAccessor::GetCreature(*me, instance->GetGuidData(DATA_PROFESSOR_PUTRICIDE)))
-            professor->AI()->DoAction(ACTION_ROTFACE_DEATH);
-    }
-
-    void JustReachedHome() override
-    {
-        _JustReachedHome();
-        instance->SetBossState(DATA_ROTFACE, FAIL);
-        instance->SetData(DATA_OOZE_DANCE_ACHIEVEMENT, uint32(true));   // reset
-    }
-
-    void KilledUnit(Unit* victim) override
-    {
-        if (victim->GetTypeId() == TYPEID_PLAYER)
-            Talk(SAY_KILL);
-    }
-
-    void EnterEvadeMode(EvadeReason why) override
-    {
-        ScriptedAI::EnterEvadeMode(why);
-        if (Creature* professor = ObjectAccessor::GetCreature(*me, instance->GetGuidData(DATA_PROFESSOR_PUTRICIDE)))
-            professor->AI()->EnterEvadeMode();
-    }
-
-    void SpellHitTarget(WorldObject* /*target*/, SpellInfo const* spellInfo) override
-    {
-        if (spellInfo->Id == SPELL_SLIME_SPRAY)
-            Talk(SAY_SLIME_SPRAY);
-    }
-
-    void JustSummoned(Creature* summon) override
-    {
-        if (summon->GetEntry() == NPC_VILE_GAS_STALKER)
-            if (Creature* professor = ObjectAccessor::GetCreature(*me, instance->GetGuidData(DATA_PROFESSOR_PUTRICIDE)))
-                professor->CastSpell(summon, SPELL_VILE_GAS_H, true);
-
-        summons.Summon(summon);
-    }
-
-    void UpdateAI(uint32 diff) override
-    {
-        if (!UpdateVictim())
-            return;
-
-        events.Update(diff);
-
-        if (me->HasUnitState(UNIT_STATE_CASTING))
-            return;
-
-        while (uint32 eventId = events.ExecuteEvent())
-        {
-            switch (eventId)
-            {
-<<<<<<< HEAD
-                case EVENT_SLIME_SPRAY:
-                    if (Unit* target = SelectTarget(SelectTargetMethod::Random, 1, 0.0f, true))
-                    {
-                        DoSummon(NPC_OOZE_SPRAY_STALKER, *target, 8s, TEMPSUMMON_TIMED_DESPAWN);
-                        Talk(EMOTE_SLIME_SPRAY);
-                        DoCastSelf(SPELL_SLIME_SPRAY);
-                    }
-                    events.ScheduleEvent(EVENT_SLIME_SPRAY, 20s);
-                    break;
-                case EVENT_HASTEN_INFECTIONS:
-                    if (infectionStage++ < 4)
-                    {
-                        infectionCooldown -= 2s;
-                        events.ScheduleEvent(EVENT_HASTEN_INFECTIONS, 90s);
-                    }
-                    break;
-                case EVENT_MUTATED_INFECTION:
-                    DoCastAOE(SPELL_MUTATED_INFECTION);
-                    events.ScheduleEvent(EVENT_MUTATED_INFECTION, infectionCooldown);
-                    break;
-                case EVENT_VILE_GAS:
-                    DoCastAOE(SPELL_VILE_GAS_TRIGGER);
-                    events.ScheduleEvent(EVENT_VILE_GAS, 30s, 35s);
-                    break;
-                default:
-                    break;
-            }
-
-            if (me->HasUnitState(UNIT_STATE_CASTING))
-                return;
-        }
-=======
+
+            void UpdateAI(uint32 diff) override
+            {
                 if (!UpdateVictim())
                     return;
 
@@ -364,51 +228,25 @@
 
                 DoMeleeAttackIfReady();
             }
->>>>>>> 28d470c5
-
-        DoMeleeAttackIfReady();
-    }
-
-private:
-    Milliseconds infectionCooldown;
-    uint32 infectionStage;
-};
-
-struct npc_little_ooze : public ScriptedAI
-{
-    npc_little_ooze(Creature* creature) : ScriptedAI(creature) { }
-
-    void IsSummonedBy(WorldObject* summonerWO) override
-    {
-        Unit* summoner = summonerWO->ToUnit();
-        if (!summoner)
-            return;
-        DoCastSelf(SPELL_LITTLE_OOZE_COMBINE, true);
-        DoCastSelf(SPELL_WEAK_RADIATING_OOZE, true);
-        DoCastSelf(SPELL_GREEN_ABOMINATION_HITTIN__YA_PROC, true);
-        events.ScheduleEvent(EVENT_STICKY_OOZE, 5s);
-        AddThreat(summoner, 500000.0f);
-    }
-
-    void JustDied(Unit* /*killer*/) override
-    {
-        me->DespawnOrUnsummon();
-    }
-
-    void UpdateAI(uint32 diff) override
-    {
-        if (!UpdateVictim())
-            return;
-
-        events.Update(diff);
-
-        if (events.ExecuteEvent() == EVENT_STICKY_OOZE)
-        {
-<<<<<<< HEAD
-            DoCastVictim(SPELL_STICKY_OOZE);
-            events.ScheduleEvent(EVENT_STICKY_OOZE, 15s);
-        }
-=======
+
+        private:
+            uint32 infectionCooldown;
+            uint32 infectionStage;
+        };
+
+        CreatureAI* GetAI(Creature* creature) const override
+        {
+            return GetIcecrownCitadelAI<boss_rotfaceAI>(creature);
+        }
+};
+
+class npc_little_ooze : public CreatureScript
+{
+    public:
+        npc_little_ooze() : CreatureScript("npc_little_ooze") { }
+
+        struct npc_little_oozeAI : public ScriptedAI
+        {
             npc_little_oozeAI(Creature* creature) : ScriptedAI(creature)
             {
             }
@@ -442,225 +280,229 @@
 
                 DoMeleeAttackIfReady();
             }
->>>>>>> 28d470c5
-
-        DoMeleeAttackIfReady();
-    }
-
-private:
-    EventMap events;
-};
-
-struct npc_big_ooze : public ScriptedAI
-{
-    npc_big_ooze(Creature* creature) : ScriptedAI(creature), instance(creature->GetInstanceScript()) { }
-
-    void IsSummonedBy(WorldObject* /*summoner*/) override
-    {
-        DoCastSelf(SPELL_LARGE_OOZE_COMBINE, true);
-        DoCastSelf(SPELL_LARGE_OOZE_BUFF_COMBINE, true);
-        DoCastSelf(SPELL_RADIATING_OOZE, true);
-        DoCastSelf(SPELL_UNSTABLE_OOZE, true);
-        DoCastSelf(SPELL_GREEN_ABOMINATION_HITTIN__YA_PROC, true);
-        events.ScheduleEvent(EVENT_STICKY_OOZE, 5s);
-        // register in Rotface's summons - not summoned with Rotface as owner
-        if (Creature* rotface = ObjectAccessor::GetCreature(*me, instance->GetGuidData(DATA_ROTFACE)))
-            rotface->AI()->JustSummoned(me);
-    }
-
-    void JustDied(Unit* /*killer*/) override
-    {
-        if (Creature* rotface = ObjectAccessor::GetCreature(*me, instance->GetGuidData(DATA_ROTFACE)))
-            rotface->AI()->SummonedCreatureDespawn(me);
-        me->DespawnOrUnsummon();
-    }
-
-    void DoAction(int32 action) override
-    {
-        if (action == EVENT_STICKY_OOZE)
-            events.CancelEvent(EVENT_STICKY_OOZE);
-    }
-
-    void UpdateAI(uint32 diff) override
-    {
-        if (!UpdateVictim())
-            return;
-
-        events.Update(diff);
-
-        while (uint32 eventId = events.ExecuteEvent())
-        {
-            switch (eventId)
-            {
-                case EVENT_STICKY_OOZE:
-                    DoCastVictim(SPELL_STICKY_OOZE);
-                    events.ScheduleEvent(EVENT_STICKY_OOZE, 15s);
-                    break;
-                default:
-                    break;
-            }
-        }
-
-        if (me->IsVisible())
-            DoMeleeAttackIfReady();
-    }
-
-private:
-    EventMap events;
-    InstanceScript* instance;
-};
-
-struct npc_precious_icc : public ScriptedAI
-{
-    npc_precious_icc(Creature* creature) : ScriptedAI(creature), _summons(me), _instance(creature->GetInstanceScript()) { }
-
-    void Reset() override
-    {
-        _events.Reset();
-        _events.ScheduleEvent(EVENT_DECIMATE, 20s, 25s);
-        _events.ScheduleEvent(EVENT_MORTAL_WOUND, 3s, 7s);
-        _events.ScheduleEvent(EVENT_SUMMON_ZOMBIES, 20s, 22s);
-        _summons.DespawnAll();
-    }
-
-    void JustSummoned(Creature* summon) override
-    {
-        _summons.Summon(summon);
-        if (Unit* target = SelectTarget(SelectTargetMethod::Random, 0))
-            summon->AI()->AttackStart(target);
-    }
-
-    void SummonedCreatureDespawn(Creature* summon) override
-    {
-        _summons.Despawn(summon);
-    }
-
-    void JustDied(Unit* /*killer*/) override
-    {
-        _summons.DespawnAll();
-        if (Creature* rotface = ObjectAccessor::GetCreature(*me, _instance->GetGuidData(DATA_ROTFACE)))
-            if (rotface->IsAlive())
-                rotface->AI()->Talk(SAY_PRECIOUS_DIES);
-    }
-
-    void UpdateAI(uint32 diff) override
-    {
-        if (!UpdateVictim())
-            return;
-
-        _events.Update(diff);
-
-        if (me->HasUnitState(UNIT_STATE_CASTING))
-            return;
-
-        while (uint32 eventId = _events.ExecuteEvent())
-        {
-            switch (eventId)
-            {
-                case EVENT_DECIMATE:
-                    DoCastVictim(SPELL_DECIMATE);
-                    _events.ScheduleEvent(EVENT_DECIMATE, 20s, 25s);
-                    break;
-                case EVENT_MORTAL_WOUND:
-                    DoCastVictim(SPELL_MORTAL_WOUND);
-                    _events.ScheduleEvent(EVENT_MORTAL_WOUND, 10s, 12500ms);
-                    break;
-                case EVENT_SUMMON_ZOMBIES:
-                    Talk(EMOTE_PRECIOUS_ZOMBIES);
-                    for (uint32 i = 0; i < 11; ++i)
-                        DoCastSelf(SPELL_AWAKEN_PLAGUED_ZOMBIES, false);
-                    _events.ScheduleEvent(EVENT_SUMMON_ZOMBIES, 20s, 22s);
-                    break;
-                default:
-                    break;
-            }
-        }
-
-        DoMeleeAttackIfReady();
-    }
-
-private:
-    EventMap _events;
-    SummonList _summons;
-    InstanceScript* _instance;
-};
-
-class spell_rotface_ooze_flood : public SpellScript
-{
-    PrepareSpellScript(spell_rotface_ooze_flood);
-
-    void HandleScript(SpellEffIndex /*effIndex*/)
-    {
-        if (!GetHitUnit())
-            return;
-
-        std::list<Creature*> triggers;
-        GetHitUnit()->GetCreatureListWithEntryInGrid(triggers, GetHitUnit()->GetEntry(), 12.5f);
-
-<<<<<<< HEAD
-        if (triggers.empty())
-            return;
-=======
+
+        private:
+            EventMap events;
+        };
+
+        CreatureAI* GetAI(Creature* creature) const override
+        {
+            return GetIcecrownCitadelAI<npc_little_oozeAI>(creature);
+        }
+};
+
+class npc_big_ooze : public CreatureScript
+{
+    public:
+        npc_big_ooze() : CreatureScript("npc_big_ooze") { }
+
+        struct npc_big_oozeAI : public ScriptedAI
+        {
+            npc_big_oozeAI(Creature* creature) : ScriptedAI(creature), instance(creature->GetInstanceScript())
+            {
+            }
+
+            void IsSummonedBy(Unit* /*summoner*/) override
+            {
+                DoCast(me, SPELL_LARGE_OOZE_COMBINE, true);
+                DoCast(me, SPELL_LARGE_OOZE_BUFF_COMBINE, true);
+                DoCast(me, SPELL_RADIATING_OOZE, true);
+                DoCast(me, SPELL_UNSTABLE_OOZE, true);
+                DoCast(me, SPELL_GREEN_ABOMINATION_HITTIN__YA_PROC, true);
+                events.ScheduleEvent(EVENT_STICKY_OOZE, 5000);
+                // register in Rotface's summons - not summoned with Rotface as owner
+                if (Creature* rotface = ObjectAccessor::GetCreature(*me, instance->GetGuidData(DATA_ROTFACE)))
+                    rotface->AI()->JustSummoned(me);
+            }
+
+            void JustDied(Unit* /*killer*/) override
+            {
+                if (Creature* rotface = ObjectAccessor::GetCreature(*me, instance->GetGuidData(DATA_ROTFACE)))
+                    rotface->AI()->SummonedCreatureDespawn(me);
+                me->DespawnOrUnsummon();
+            }
+
+            void DoAction(int32 action) override
+            {
+                if (action == EVENT_STICKY_OOZE)
+                    events.CancelEvent(EVENT_STICKY_OOZE);
+            }
+
+            void UpdateAI(uint32 diff) override
+            {
+                if (!UpdateVictim())
+                    return;
+
+                events.Update(diff);
+
+                while (uint32 eventId = events.ExecuteEvent())
+                {
+                    switch (eventId)
+                    {
+                        case EVENT_STICKY_OOZE:
+                            DoCastVictim(SPELL_STICKY_OOZE);
+                            events.ScheduleEvent(EVENT_STICKY_OOZE, 15000);
+                        default:
+                            break;
+                    }
+                }
+
+                if (me->IsVisible())
+                    DoMeleeAttackIfReady();
+            }
+
+        private:
+            EventMap events;
+            InstanceScript* instance;
+        };
+
+        CreatureAI* GetAI(Creature* creature) const override
+        {
+            return GetIcecrownCitadelAI<npc_big_oozeAI>(creature);
+        }
+};
+
+class npc_precious_icc : public CreatureScript
+{
+    public:
+        npc_precious_icc() : CreatureScript("npc_precious_icc") { }
+
+        struct npc_precious_iccAI : public ScriptedAI
+        {
+            npc_precious_iccAI(Creature* creature) : ScriptedAI(creature), _summons(me)
+            {
+                _instance = creature->GetInstanceScript();
+            }
+
+            void Reset() override
+            {
+                _events.Reset();
+                _events.ScheduleEvent(EVENT_DECIMATE, urand(20000, 25000));
+                _events.ScheduleEvent(EVENT_MORTAL_WOUND, urand(3000, 7000));
+                _events.ScheduleEvent(EVENT_SUMMON_ZOMBIES, urand(20000, 22000));
+                _summons.DespawnAll();
+            }
+
+            void JustSummoned(Creature* summon) override
+            {
+                _summons.Summon(summon);
+                if (Unit* target = SelectTarget(SELECT_TARGET_RANDOM, 0))
+                    summon->AI()->AttackStart(target);
+            }
+
+            void SummonedCreatureDespawn(Creature* summon) override
+            {
+                _summons.Despawn(summon);
+            }
+
+            void JustDied(Unit* /*killer*/) override
+            {
+                _summons.DespawnAll();
+                if (Creature* rotface = ObjectAccessor::GetCreature(*me, _instance->GetGuidData(DATA_ROTFACE)))
+                    if (rotface->IsAlive())
+                        rotface->AI()->Talk(SAY_PRECIOUS_DIES);
+            }
+
+            void UpdateAI(uint32 diff) override
+            {
+                if (!UpdateVictim())
+                    return;
+
+                _events.Update(diff);
+
+                if (me->HasUnitState(UNIT_STATE_CASTING))
+                    return;
+
+                while (uint32 eventId = _events.ExecuteEvent())
+                {
+                    switch (eventId)
+                    {
+                        case EVENT_DECIMATE:
+                            DoCastVictim(SPELL_DECIMATE);
+                            _events.ScheduleEvent(EVENT_DECIMATE, urand(20000, 25000));
+                            break;
+                        case EVENT_MORTAL_WOUND:
+                            DoCastVictim(SPELL_MORTAL_WOUND);
+                            _events.ScheduleEvent(EVENT_MORTAL_WOUND, urand(10000, 12500));
+                            break;
+                        case EVENT_SUMMON_ZOMBIES:
+                            Talk(EMOTE_PRECIOUS_ZOMBIES);
+                            for (uint32 i = 0; i < 11; ++i)
+                                DoCast(me, SPELL_AWAKEN_PLAGUED_ZOMBIES, false);
+                            _events.ScheduleEvent(EVENT_SUMMON_ZOMBIES, urand(20000, 22000));
+                            break;
+                        default:
+                            break;
+                    }
+                }
+
+                DoMeleeAttackIfReady();
+            }
+
+        private:
+            EventMap _events;
+            SummonList _summons;
+            InstanceScript* _instance;
+        };
+
+        CreatureAI* GetAI(Creature* creature) const override
+        {
+            return GetIcecrownCitadelAI<npc_precious_iccAI>(creature);
+        }
+};
+
+class spell_rotface_ooze_flood : public SpellScriptLoader
+{
+    public:
+        spell_rotface_ooze_flood() : SpellScriptLoader("spell_rotface_ooze_flood") { }
+
+        class spell_rotface_ooze_flood_SpellScript : public SpellScript
+        {
+            PrepareSpellScript(spell_rotface_ooze_flood_SpellScript);
+
+            void HandleScript(SpellEffIndex /*effIndex*/)
+            {
+                if (!GetHitUnit())
+                    return;
+
+                std::list<Creature*> triggers;
+                GetHitUnit()->GetCreatureListWithEntryInGrid(triggers, GetHitUnit()->GetEntry(), 12.5f);
+
+                if (triggers.empty())
+                    return;
+
                 triggers.sort(Trinity::ObjectDistanceOrderPred(GetHitUnit()));
                 GetHitUnit()->CastSpell(triggers.back(), uint32(GetEffectValue()), false, nullptr, nullptr, GetOriginalCaster() ? GetOriginalCaster()->GetGUID() : ObjectGuid::Empty);
             }
->>>>>>> 28d470c5
-
-        triggers.sort(Trinity::ObjectDistanceOrderPred(GetHitUnit()));
-        GetHitUnit()->CastSpell(triggers.back(), uint32(GetEffectValue()), GetOriginalCaster() ? GetOriginalCaster()->GetGUID() : ObjectGuid::Empty);
-    }
-
-    void FilterTargets(std::list<WorldObject*>& targets)
-    {
-        // get 2 targets except 2 nearest
-        targets.sort(Trinity::ObjectDistanceOrderPred(GetCaster()));
-
-        // .resize() runs pop_back();
-        if (targets.size() > 5)
-            targets.resize(5);
-
-        while (targets.size() > 2)
-            targets.pop_front();
-    }
-
-    void Register() override
-    {
-        OnEffectHitTarget += SpellEffectFn(spell_rotface_ooze_flood::HandleScript, EFFECT_0, SPELL_EFFECT_SCRIPT_EFFECT);
-        OnObjectAreaTargetSelect += SpellObjectAreaTargetSelectFn(spell_rotface_ooze_flood::FilterTargets, EFFECT_0, TARGET_UNIT_SRC_AREA_ENTRY);
-    }
-};
-
-class spell_rotface_mutated_infection : public SpellScript
-{
-<<<<<<< HEAD
-    PrepareSpellScript(spell_rotface_mutated_infection);
-
-    void FilterTargets(std::list<WorldObject*>& targets)
-    {
-        // remove targets with this aura already
-        // tank is not on this list
-        targets.remove_if(Trinity::UnitAuraCheck(true, GetSpellInfo()->Id));
-        if (targets.empty())
-            return;
-
-        WorldObject* target = Trinity::Containers::SelectRandomContainerElement(targets);
-        targets.clear();
-        targets.push_back(target);
-    }
-
-    void NotifyTargets()
-    {
-        if (Creature* caster = GetCaster()->ToCreature())
-            if (Unit* target = GetHitUnit())
-                caster->AI()->Talk(EMOTE_MUTATED_INFECTION, target);
-    }
-
-    void Register() override
-    {
-        OnObjectAreaTargetSelect += SpellObjectAreaTargetSelectFn(spell_rotface_mutated_infection::FilterTargets, EFFECT_ALL, TARGET_UNIT_SRC_AREA_ENEMY);
-        AfterHit += SpellHitFn(spell_rotface_mutated_infection::NotifyTargets);
-    }
-=======
+
+            void FilterTargets(std::list<WorldObject*>& targets)
+            {
+                // get 2 targets except 2 nearest
+                targets.sort(Trinity::ObjectDistanceOrderPred(GetCaster()));
+
+                // .resize() runs pop_back();
+                if (targets.size() > 4)
+                    targets.resize(4);
+
+                while (targets.size() > 2)
+                    targets.pop_front();
+            }
+
+            void Register() override
+            {
+                OnEffectHitTarget += SpellEffectFn(spell_rotface_ooze_flood_SpellScript::HandleScript, EFFECT_0, SPELL_EFFECT_SCRIPT_EFFECT);
+                OnObjectAreaTargetSelect += SpellObjectAreaTargetSelectFn(spell_rotface_ooze_flood_SpellScript::FilterTargets, EFFECT_0, TARGET_UNIT_SRC_AREA_ENTRY);
+            }
+        };
+
+        SpellScript* GetSpellScript() const override
+        {
+            return new spell_rotface_ooze_flood_SpellScript();
+        }
+};
+
+class spell_rotface_mutated_infection : public SpellScriptLoader
+{
     public:
         spell_rotface_mutated_infection() : SpellScriptLoader("spell_rotface_mutated_infection") { }
 
@@ -726,145 +568,104 @@
         {
             return new spell_rotface_mutated_infection_AuraScript();
         }
->>>>>>> 28d470c5
-};
-
-class spell_rotface_mutated_infection_aura : public AuraScript
-{
-    PrepareAuraScript(spell_rotface_mutated_infection_aura);
-
-    bool Validate(SpellInfo const* spellInfo) override
-    {
-        return ValidateSpellInfo({ static_cast<uint32>(spellInfo->Effects[EFFECT_2].CalcValue()) });
-    }
-
-    void HandleEffectRemove(AuraEffect const* aurEff, AuraEffectHandleModes /*mode*/)
-    {
-        Unit* target = GetTarget();
-        target->CastSpell(target, uint32(GetSpellInfo()->Effects[EFFECT_2].CalcValue()), { aurEff, GetCasterGUID() });
-    }
-
-    void Register() override
-    {
-        AfterEffectRemove += AuraEffectRemoveFn(spell_rotface_mutated_infection_aura::HandleEffectRemove, EFFECT_0, SPELL_AURA_PERIODIC_DAMAGE, AURA_EFFECT_HANDLE_REAL);
-    }
-};
-
-class spell_rotface_little_ooze_combine : public SpellScript
-{
-    PrepareSpellScript(spell_rotface_little_ooze_combine);
-
-    void HandleScript(SpellEffIndex /*effIndex*/)
-    {
-        Creature* caster = GetCaster()->ToCreature();
-        if (!(GetHitCreature() && GetHitUnit()->IsAlive()) || !caster)
-            return;
-
-        caster->RemoveAurasDueToSpell(SPELL_LITTLE_OOZE_COMBINE);
-        GetHitCreature()->RemoveAurasDueToSpell(SPELL_LITTLE_OOZE_COMBINE);
-        GetHitCreature()->CastSpell(caster, SPELL_OOZE_MERGE, true);
-        GetHitCreature()->DespawnOrUnsummon();
-        caster->DespawnOrUnsummon();
-    }
-
-    void Register() override
-    {
-        OnEffectHitTarget += SpellEffectFn(spell_rotface_little_ooze_combine::HandleScript, EFFECT_0, SPELL_EFFECT_SCRIPT_EFFECT);
-    }
-};
-
-class spell_rotface_large_ooze_combine : public SpellScript
-{
-    PrepareSpellScript(spell_rotface_large_ooze_combine);
-
-    void HandleScript(SpellEffIndex /*effIndex*/)
-    {
-        Creature* caster = GetCaster()->ToCreature();
-        Creature* target = GetHitCreature();
-        if (!(target && target->IsAlive()) || !caster)
-            return;
-
-        if (Aura* unstable = caster->GetAura(SPELL_UNSTABLE_OOZE))
-        {
-            if (Aura* targetAura = target->GetAura(SPELL_UNSTABLE_OOZE))
-                unstable->ModStackAmount(targetAura->GetStackAmount());
-            else
-                unstable->ModStackAmount(1);
-
-            if (unstable->GetStackAmount() >= 5)
-            {
-                caster->RemoveAurasDueToSpell(SPELL_LARGE_OOZE_BUFF_COMBINE);
-                caster->RemoveAurasDueToSpell(SPELL_LARGE_OOZE_COMBINE);
-                if (InstanceScript* instance = caster->GetInstanceScript())
+};
+
+class spell_rotface_little_ooze_combine : public SpellScriptLoader
+{
+    public:
+        spell_rotface_little_ooze_combine() : SpellScriptLoader("spell_rotface_little_ooze_combine") { }
+
+        class spell_rotface_little_ooze_combine_SpellScript : public SpellScript
+        {
+            PrepareSpellScript(spell_rotface_little_ooze_combine_SpellScript);
+
+            void HandleScript(SpellEffIndex /*effIndex*/)
+            {
+                if (!(GetHitCreature() && GetHitUnit()->IsAlive()))
+                    return;
+
+                GetCaster()->RemoveAurasDueToSpell(SPELL_LITTLE_OOZE_COMBINE);
+                GetHitCreature()->RemoveAurasDueToSpell(SPELL_LITTLE_OOZE_COMBINE);
+                GetHitCreature()->CastSpell(GetCaster(), SPELL_OOZE_MERGE, true);
+                GetHitCreature()->DespawnOrUnsummon();
+            }
+
+            void Register() override
+            {
+                OnEffectHitTarget += SpellEffectFn(spell_rotface_little_ooze_combine_SpellScript::HandleScript, EFFECT_0, SPELL_EFFECT_SCRIPT_EFFECT);
+            }
+        };
+
+        SpellScript* GetSpellScript() const override
+        {
+            return new spell_rotface_little_ooze_combine_SpellScript();
+        }
+};
+
+class spell_rotface_large_ooze_combine : public SpellScriptLoader
+{
+    public:
+        spell_rotface_large_ooze_combine() : SpellScriptLoader("spell_rotface_large_ooze_combine") { }
+
+        class spell_rotface_large_ooze_combine_SpellScript : public SpellScript
+        {
+            PrepareSpellScript(spell_rotface_large_ooze_combine_SpellScript);
+
+            void HandleScript(SpellEffIndex /*effIndex*/)
+            {
+                if (!(GetHitCreature() && GetHitCreature()->IsAlive()))
+                    return;
+
+                if (Aura* unstable = GetCaster()->GetAura(SPELL_UNSTABLE_OOZE))
                 {
-                    if (Creature* rotface = ObjectAccessor::GetCreature(*caster, instance->GetGuidData(DATA_ROTFACE)))
+                    if (Aura* targetAura = GetHitCreature()->GetAura(SPELL_UNSTABLE_OOZE))
+                        unstable->ModStackAmount(targetAura->GetStackAmount());
+                    else
+                        unstable->ModStackAmount(1);
+
+                    // no idea why, but this does not trigger explosion on retail (only small+large do)
+                }
+
+                // just for safety
+                GetHitCreature()->RemoveAurasDueToSpell(SPELL_LARGE_OOZE_BUFF_COMBINE);
+                GetHitCreature()->RemoveAurasDueToSpell(SPELL_LARGE_OOZE_COMBINE);
+                GetHitCreature()->DespawnOrUnsummon();
+            }
+
+            void Register() override
+            {
+                OnEffectHitTarget += SpellEffectFn(spell_rotface_large_ooze_combine_SpellScript::HandleScript, EFFECT_0, SPELL_EFFECT_SCRIPT_EFFECT);
+            }
+        };
+
+        SpellScript* GetSpellScript() const override
+        {
+            return new spell_rotface_large_ooze_combine_SpellScript();
+        }
+};
+
+class spell_rotface_large_ooze_buff_combine : public SpellScriptLoader
+{
+    public:
+        spell_rotface_large_ooze_buff_combine() : SpellScriptLoader("spell_rotface_large_ooze_buff_combine") { }
+
+        class spell_rotface_large_ooze_buff_combine_SpellScript : public SpellScript
+        {
+            PrepareSpellScript(spell_rotface_large_ooze_buff_combine_SpellScript);
+
+            void HandleScript(SpellEffIndex /*effIndex*/)
+            {
+                if (!(GetHitCreature() && GetHitCreature()->IsAlive()))
+                    return;
+
+                if (Aura* unstable = GetCaster()->GetAura(SPELL_UNSTABLE_OOZE))
+                {
+                    uint8 newStack = uint8(unstable->GetStackAmount()+1);
+                    unstable->SetStackAmount(newStack);
+
+                    // explode!
+                    if (newStack >= 5)
                     {
-                        instance->SetData(DATA_OOZE_DANCE_ACHIEVEMENT, uint32(false));
-                        if (rotface->IsAlive())
-                            rotface->AI()->Talk(SAY_UNSTABLE_EXPLOSION);
-                    }
-                }
-
-                caster->AI()->DoAction(EVENT_STICKY_OOZE);
-                caster->CastSpell(caster, SPELL_UNSTABLE_OOZE_EXPLOSION, CastSpellExtraArgs().SetOriginalCaster(caster->GetGUID()));
-            }
-        }
-        target->DespawnOrUnsummon();
-    }
-
-    void Register() override
-    {
-        OnEffectHitTarget += SpellEffectFn(spell_rotface_large_ooze_combine::HandleScript, EFFECT_0, SPELL_EFFECT_SCRIPT_EFFECT);
-    }
-};
-
-class spell_rotface_large_ooze_buff_combine : public SpellScript
-{
-    PrepareSpellScript(spell_rotface_large_ooze_buff_combine);
-
-    bool Load() override
-    {
-        return GetCaster()->GetTypeId() == TYPEID_UNIT;
-    }
-
-    void HandleScript(SpellEffIndex /*effIndex*/)
-    {
-        if (!(GetHitCreature() && GetHitCreature()->IsAlive()))
-            return;
-
-        Creature* caster = GetCaster()->ToCreature();
-        if (Aura* unstable = caster->GetAura(SPELL_UNSTABLE_OOZE))
-        {
-            uint8 newStack = uint8(unstable->GetStackAmount()+1);
-            unstable->SetStackAmount(newStack);
-
-            switch (newStack)
-            {
-                case 2:
-                    caster->AI()->Talk(EMOTE_UNSTABLE_2, caster);
-                    caster->CastSpell(caster, SPELL_VERTEX_COLOR_PINK, true);
-                    break;
-                case 3:
-                    caster->AI()->Talk(EMOTE_UNSTABLE_3, caster);
-                    caster->CastSpell(caster, SPELL_VERTEX_COLOR_BRIGHT_RED, true);
-                    break;
-                case 4:
-                    caster->AI()->Talk(EMOTE_UNSTABLE_4, caster);
-                    caster->CastSpell(caster, SPELL_VERTEX_COLOR_DARK_RED, true);
-                    break;
-                case 5:
-                {
-                    caster->AI()->Talk(EMOTE_UNSTABLE_EXPLOSION);
-                    caster->RemoveAurasDueToSpell(SPELL_LARGE_OOZE_BUFF_COMBINE);
-                    caster->RemoveAurasDueToSpell(SPELL_LARGE_OOZE_COMBINE);
-                    if (InstanceScript* instance = caster->GetInstanceScript())
-                    {
-<<<<<<< HEAD
-                        instance->SetData(DATA_OOZE_DANCE_ACHIEVEMENT, uint32(false));
-                        if (Creature* rotface = ObjectAccessor::GetCreature(*caster, instance->GetGuidData(DATA_ROTFACE)))
-                            if (rotface->IsAlive())
-                                rotface->AI()->Talk(SAY_UNSTABLE_EXPLOSION);
-=======
                         GetCaster()->RemoveAurasDueToSpell(SPELL_LARGE_OOZE_BUFF_COMBINE);
                         GetCaster()->RemoveAurasDueToSpell(SPELL_LARGE_OOZE_COMBINE);
                         if (InstanceScript* instance = GetCaster()->GetInstanceScript())
@@ -880,54 +681,26 @@
                         GetCaster()->CastSpell(GetCaster(), SPELL_UNSTABLE_OOZE_EXPLOSION, false, nullptr, nullptr, GetCaster()->GetGUID());
                         if (InstanceScript* instance = GetCaster()->GetInstanceScript())
                             instance->SetData(DATA_OOZE_DANCE_ACHIEVEMENT, uint32(false));
->>>>>>> 28d470c5
                     }
-
-                    caster->AI()->DoAction(EVENT_STICKY_OOZE);
-                    caster->CastSpell(caster, SPELL_UNSTABLE_OOZE_EXPLOSION, CastSpellExtraArgs().SetOriginalCaster(caster->GetGUID()));
-                    break;
                 }
-                default:
-                    break;
-            }
-        }
-
-        GetHitCreature()->DespawnOrUnsummon();
-    }
-
-    void Register() override
-    {
-        OnEffectHitTarget += SpellEffectFn(spell_rotface_large_ooze_buff_combine::HandleScript, EFFECT_0, SPELL_EFFECT_SCRIPT_EFFECT);
-    }
-};
-
-class spell_rotface_unstable_ooze_explosion_init : public SpellScript
-{
-<<<<<<< HEAD
-    PrepareSpellScript(spell_rotface_unstable_ooze_explosion_init);
-
-    bool Validate(SpellInfo const* /*spell*/) override
-    {
-        return ValidateSpellInfo({ SPELL_UNSTABLE_OOZE_EXPLOSION_TRIGGER });
-    }
-
-    void HandleCast(SpellEffIndex effIndex)
-    {
-        PreventHitEffect(effIndex);
-        if (!GetHitUnit())
-            return;
-
-        float x, y, z;
-        GetHitUnit()->GetPosition(x, y, z);
-        Creature* dummy = GetCaster()->SummonCreature(NPC_UNSTABLE_EXPLOSION_STALKER, x, y, z, 0.0f, TEMPSUMMON_TIMED_DESPAWN, 1min);
-        GetCaster()->CastSpell(dummy, SPELL_UNSTABLE_OOZE_EXPLOSION_TRIGGER, true);
-    }
-
-    void Register() override
-    {
-        OnEffectHitTarget += SpellEffectFn(spell_rotface_unstable_ooze_explosion_init::HandleCast, EFFECT_0, SPELL_EFFECT_FORCE_CAST);
-    }
-=======
+
+                GetHitCreature()->DespawnOrUnsummon();
+            }
+
+            void Register() override
+            {
+                OnEffectHitTarget += SpellEffectFn(spell_rotface_large_ooze_buff_combine_SpellScript::HandleScript, EFFECT_0, SPELL_EFFECT_SCRIPT_EFFECT);
+            }
+        };
+
+        SpellScript* GetSpellScript() const override
+        {
+            return new spell_rotface_large_ooze_buff_combine_SpellScript();
+        }
+};
+
+class spell_rotface_unstable_ooze_explosion_init : public SpellScriptLoader
+{
     public:
         spell_rotface_unstable_ooze_explosion_init() : SpellScriptLoader("spell_rotface_unstable_ooze_explosion_init") { }
 
@@ -962,35 +735,10 @@
         {
             return new spell_rotface_unstable_ooze_explosion_init_SpellScript();
         }
->>>>>>> 28d470c5
-};
-
-class spell_rotface_unstable_ooze_explosion : public SpellScript
-{
-<<<<<<< HEAD
-    PrepareSpellScript(spell_rotface_unstable_ooze_explosion);
-
-    void CheckTarget(SpellEffIndex effIndex)
-    {
-        PreventHitDefaultEffect(EFFECT_0);
-        if (!GetExplTargetDest())
-            return;
-
-        uint32 triggered_spell_id = GetSpellInfo()->Effects[effIndex].TriggerSpell;
-
-        float x, y, z;
-        GetExplTargetDest()->GetPosition(x, y, z);
-        // let Rotface handle the cast - caster dies before this executes
-        if (InstanceScript* script = GetCaster()->GetInstanceScript())
-            if (Creature* rotface = script->instance->GetCreature(script->GetGuidData(DATA_ROTFACE)))
-                rotface->CastSpell({x, y, z}, triggered_spell_id, GetCaster()->GetGUID());
-    }
-
-    void Register() override
-    {
-        OnEffectHit += SpellEffectFn(spell_rotface_unstable_ooze_explosion::CheckTarget, EFFECT_0, SPELL_EFFECT_TRIGGER_MISSILE);
-    }
-=======
+};
+
+class spell_rotface_unstable_ooze_explosion : public SpellScriptLoader
+{
     public:
         spell_rotface_unstable_ooze_explosion() : SpellScriptLoader("spell_rotface_unstable_ooze_explosion") { }
 
@@ -1024,90 +772,93 @@
         {
             return new spell_rotface_unstable_ooze_explosion_SpellScript();
         }
->>>>>>> 28d470c5
-};
-
-class spell_rotface_unstable_ooze_explosion_suicide : public AuraScript
-{
-    PrepareAuraScript(spell_rotface_unstable_ooze_explosion_suicide);
-
-    void DespawnSelf(AuraEffect const* /*aurEff*/)
-    {
-        PreventDefaultAction();
-        Unit* target = GetTarget();
-        if (target->GetTypeId() != TYPEID_UNIT)
-            return;
-
-        target->RemoveAllAuras();
-        target->SetVisible(false);
-        target->ToCreature()->DespawnOrUnsummon(60s);
-    }
-
-    void Register() override
-    {
-        OnEffectPeriodic += AuraEffectPeriodicFn(spell_rotface_unstable_ooze_explosion_suicide::DespawnSelf, EFFECT_2, SPELL_AURA_PERIODIC_TRIGGER_SPELL);
-    }
-};
-
-class spell_rotface_vile_gas_trigger : public SpellScript
-{
-    PrepareSpellScript(spell_rotface_vile_gas_trigger);
-
-    void FilterTargets(std::list<WorldObject*>& targets)
-    {
-        targets.sort(Trinity::ObjectDistanceOrderPred(GetCaster()));
-        if (targets.empty())
-            return;
-
-        std::list<WorldObject*> ranged, melee;
-        std::list<WorldObject*>::iterator itr = targets.begin();
-        while (itr != targets.end() && (*itr)->GetDistance(GetCaster()) < 5.0f)
-        {
-            melee.push_back((*itr)->ToUnit());
-            ++itr;
-        }
-
-        while (itr != targets.end())
-        {
-            ranged.push_back((*itr)->ToUnit());
-            ++itr;
-        }
-
-        uint32 minTargets = GetCaster()->GetMap()->Is25ManRaid() ? 8 : 3;
-        while (ranged.size() < minTargets)
-        {
-            if (melee.empty())
-                break;
-
-<<<<<<< HEAD
-            WorldObject* target = Trinity::Containers::SelectRandomContainerElement(melee);
-            ranged.push_back(target);
-            melee.remove(target);
-        }
-=======
+};
+
+class spell_rotface_unstable_ooze_explosion_suicide : public SpellScriptLoader
+{
+    public:
+        spell_rotface_unstable_ooze_explosion_suicide() : SpellScriptLoader("spell_rotface_unstable_ooze_explosion_suicide") { }
+
+        class spell_rotface_unstable_ooze_explosion_suicide_AuraScript : public AuraScript
+        {
+            PrepareAuraScript(spell_rotface_unstable_ooze_explosion_suicide_AuraScript);
+
+            void DespawnSelf(AuraEffect const* /*aurEff*/)
+            {
+                PreventDefaultAction();
+                Unit* target = GetTarget();
+                if (target->GetTypeId() != TYPEID_UNIT)
+                    return;
+
+                target->RemoveAllAuras();
+                target->SetVisible(false);
+                target->ToCreature()->DespawnOrUnsummon(60000);
+            }
+
+            void Register() override
+            {
+                OnEffectPeriodic += AuraEffectPeriodicFn(spell_rotface_unstable_ooze_explosion_suicide_AuraScript::DespawnSelf, EFFECT_2, SPELL_AURA_PERIODIC_TRIGGER_SPELL);
+            }
+        };
+
+        AuraScript* GetAuraScript() const override
+        {
+            return new spell_rotface_unstable_ooze_explosion_suicide_AuraScript();
+        }
+};
+
+class spell_rotface_vile_gas_trigger : public SpellScriptLoader
+{
+    public:
+        spell_rotface_vile_gas_trigger() : SpellScriptLoader("spell_rotface_vile_gas_trigger") { }
+
+        class spell_rotface_vile_gas_trigger_SpellScript : public SpellScript
+        {
+            PrepareSpellScript(spell_rotface_vile_gas_trigger_SpellScript);
+
+            void FilterTargets(std::list<WorldObject*>& targets)
+            {
+                targets.sort(Trinity::ObjectDistanceOrderPred(GetCaster()));
+                if (targets.empty())
+                    return;
+
+                std::list<WorldObject*> ranged, melee;
+                std::list<WorldObject*>::iterator itr = targets.begin();
+                while (itr != targets.end() && (*itr)->GetDistance(GetCaster()) < 5.0f)
+                {
+                    melee.push_back((*itr)->ToUnit());
+                    ++itr;
+                }
+
+                while (itr != targets.end())
+                {
+                    ranged.push_back((*itr)->ToUnit());
+                    ++itr;
+                }
+
+                uint32 minTargets = GetCaster()->GetMap()->Is25ManRaid() ? 8 : 3;
+                while (ranged.size() < minTargets)
+                {
+                    if (melee.empty())
+                        break;
+
+                    WorldObject* target = Trinity::Containers::SelectRandomContainerElement(melee);
+                    ranged.push_back(target);
+                    melee.remove(target);
+                }
+
                 if (!ranged.empty())
                     Trinity::Containers::RandomResize(ranged, GetCaster()->GetMap()->Is25ManRaid() ? 3 : 1);
->>>>>>> 28d470c5
-
-        if (!ranged.empty())
-            Trinity::Containers::RandomResize(ranged, GetCaster()->GetMap()->Is25ManRaid() ? 3 : 1);
-
-        targets.swap(ranged);
-    }
-
-<<<<<<< HEAD
-    void HandleDummy(SpellEffIndex effIndex)
-    {
-        PreventHitDefaultEffect(effIndex);
-        GetCaster()->CastSpell(GetHitUnit(), SPELL_VILE_GAS_TRIGGER_SUMMON);
-    }
-
-    void Register() override
-    {
-        OnObjectAreaTargetSelect += SpellObjectAreaTargetSelectFn(spell_rotface_vile_gas_trigger::FilterTargets, EFFECT_0, TARGET_UNIT_SRC_AREA_ENEMY);
-        OnEffectHitTarget += SpellEffectFn(spell_rotface_vile_gas_trigger::HandleDummy, EFFECT_0, SPELL_EFFECT_DUMMY);
-    }
-=======
+
+                targets.swap(ranged);
+            }
+
+            void HandleDummy(SpellEffIndex effIndex)
+            {
+                PreventHitDefaultEffect(effIndex);
+                GetCaster()->CastSpell(GetHitUnit(), SPELL_VILE_GAS_TRIGGER_SUMMON);
+            }
+
             void Register() override
             {
                 OnObjectAreaTargetSelect += SpellObjectAreaTargetSelectFn(spell_rotface_vile_gas_trigger_SpellScript::FilterTargets, EFFECT_0, TARGET_UNIT_SRC_AREA_ENEMY);
@@ -1119,27 +870,10 @@
         {
             return new spell_rotface_vile_gas_trigger_SpellScript();
         }
->>>>>>> 28d470c5
-};
-
-class spell_rotface_slime_spray : public SpellScript
-{
-<<<<<<< HEAD
-    PrepareSpellScript(spell_rotface_slime_spray);
-
-    void HandleResidue()
-    {
-        Player* target = GetHitPlayer();
-        if (!target)
-            return;
-
-        if (target->HasAura(SPELL_GREEN_BLIGHT_RESIDUE))
-            return;
-
-        uint32 questId = target->GetMap()->Is25ManRaid() ? QUEST_RESIDUE_RENDEZVOUS_25 : QUEST_RESIDUE_RENDEZVOUS_10;
-        if (target->GetQuestStatus(questId) != QUEST_STATUS_INCOMPLETE)
-            return;
-=======
+};
+
+class spell_rotface_slime_spray : public SpellScriptLoader
+{
     public:
         spell_rotface_slime_spray() : SpellScriptLoader("spell_rotface_slime_spray") { }
 
@@ -1162,34 +896,33 @@
 
                 target->CastSpell(target, SPELL_GREEN_BLIGHT_RESIDUE, TRIGGERED_FULL_MASK);
             }
->>>>>>> 28d470c5
-
-        target->CastSpell(target, SPELL_GREEN_BLIGHT_RESIDUE, TRIGGERED_FULL_MASK);
-    }
-
-    void Register() override
-    {
-        OnHit += SpellHitFn(spell_rotface_slime_spray::HandleResidue);
-    }
+
+            void Register() override
+            {
+                OnHit += SpellHitFn(spell_rotface_slime_spray_SpellScript::HandleResidue);
+            }
+        };
+
+        SpellScript* GetSpellScript() const override
+        {
+            return new spell_rotface_slime_spray_SpellScript();
+        }
 };
 
 void AddSC_boss_rotface()
 {
-    // Creatures
-    RegisterIcecrownCitadelCreatureAI(boss_rotface);
-    RegisterIcecrownCitadelCreatureAI(npc_little_ooze);
-    RegisterIcecrownCitadelCreatureAI(npc_big_ooze);
-    RegisterIcecrownCitadelCreatureAI(npc_precious_icc);
-
-    // Spells
-    RegisterSpellScript(spell_rotface_ooze_flood);
-    RegisterSpellAndAuraScriptPair(spell_rotface_mutated_infection, spell_rotface_mutated_infection_aura);
-    RegisterSpellScript(spell_rotface_little_ooze_combine);
-    RegisterSpellScript(spell_rotface_large_ooze_combine);
-    RegisterSpellScript(spell_rotface_large_ooze_buff_combine);
-    RegisterSpellScript(spell_rotface_unstable_ooze_explosion_init);
-    RegisterSpellScript(spell_rotface_unstable_ooze_explosion);
-    RegisterSpellScript(spell_rotface_unstable_ooze_explosion_suicide);
-    RegisterSpellScript(spell_rotface_vile_gas_trigger);
-    RegisterSpellScript(spell_rotface_slime_spray);
+    new boss_rotface();
+    new npc_little_ooze();
+    new npc_big_ooze();
+    new npc_precious_icc();
+    new spell_rotface_ooze_flood();
+    new spell_rotface_mutated_infection();
+    new spell_rotface_little_ooze_combine();
+    new spell_rotface_large_ooze_combine();
+    new spell_rotface_large_ooze_buff_combine();
+    new spell_rotface_unstable_ooze_explosion_init();
+    new spell_rotface_unstable_ooze_explosion();
+    new spell_rotface_unstable_ooze_explosion_suicide();
+    new spell_rotface_vile_gas_trigger();
+    new spell_rotface_slime_spray();
 }