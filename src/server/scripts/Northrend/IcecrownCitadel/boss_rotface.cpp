/*
 * Copyright (C) 2008-2012 TrinityCore <http://www.trinitycore.org/>
 *
 * This program is free software; you can redistribute it and/or modify it
 * under the terms of the GNU General Public License as published by the
 * Free Software Foundation; either version 2 of the License, or (at your
 * option) any later version.
 *
 * This program is distributed in the hope that it will be useful, but WITHOUT
 * ANY WARRANTY; without even the implied warranty of MERCHANTABILITY or
 * FITNESS FOR A PARTICULAR PURPOSE. See the GNU General Public License for
 * more details.
 *
 * You should have received a copy of the GNU General Public License along
 * with this program. If not, see <http://www.gnu.org/licenses/>.
 */

#include "ObjectMgr.h"
#include "ScriptMgr.h"
#include "ScriptedCreature.h"
#include "SpellAuras.h"
#include "GridNotifiers.h"
#include "icecrown_citadel.h"

// KNOWN BUGS:
// ~ No Slime Spray animation directly at target spot

enum Texts
{
    SAY_PRECIOUS_DIES           = 0,
    SAY_AGGRO                   = 1,
    EMOTE_SLIME_SPRAY           = 2,
    SAY_SLIME_SPRAY             = 3,
    EMOTE_UNSTABLE_EXPLOSION    = 4,
    SAY_UNSTABLE_EXPLOSION      = 5,
    SAY_KILL                    = 6,
    SAY_BERSERK                 = 7,
    SAY_DEATH                   = 8,
    EMOTE_MUTATED_INFECTION     = 9,

    EMOTE_PRECIOUS_ZOMBIES      = 0,
};

enum Spells
{
    // Rotface
    SPELL_SLIME_SPRAY                       = 69508,    // every 20 seconds
    SPELL_MUTATED_INFECTION                 = 69674,    // hastens every 1:30

    // Oozes
    SPELL_LITTLE_OOZE_COMBINE               = 69537,    // combine 2 Small Oozes
    SPELL_LARGE_OOZE_COMBINE                = 69552,    // combine 2 Large Oozes
    SPELL_LARGE_OOZE_BUFF_COMBINE           = 69611,    // combine Large and Small Ooze
    SPELL_OOZE_MERGE                        = 69889,    // 2 Small Oozes summon a Large Ooze
    SPELL_WEAK_RADIATING_OOZE               = 69750,    // passive damage aura - small
    SPELL_RADIATING_OOZE                    = 69760,    // passive damage aura - large
    SPELL_UNSTABLE_OOZE                     = 69558,    // damage boost and counter for explosion
    SPELL_GREEN_ABOMINATION_HITTIN__YA_PROC = 70001,    // prevents getting hit by infection
    SPELL_UNSTABLE_OOZE_EXPLOSION           = 69839,
    SPELL_STICKY_OOZE                       = 69774,
    SPELL_UNSTABLE_OOZE_EXPLOSION_TRIGGER   = 69832,

    // Precious
    SPELL_MORTAL_WOUND                      = 71127,
    SPELL_DECIMATE                          = 71123,
    SPELL_AWAKEN_PLAGUED_ZOMBIES            = 71159,
};

#define MUTATED_INFECTION RAID_MODE<int32>(69674, 71224, 73022, 73023)

enum Events
{
    // Rotface
    EVENT_SLIME_SPRAY       = 1,
    EVENT_HASTEN_INFECTIONS = 2,
    EVENT_MUTATED_INFECTION = 3,

    // Precious
    EVENT_DECIMATE          = 4,
    EVENT_MORTAL_WOUND      = 5,
    EVENT_SUMMON_ZOMBIES    = 6,

    EVENT_STICKY_OOZE       = 7,
};

class boss_rotface : public CreatureScript
{
    public:
        boss_rotface() : CreatureScript("boss_rotface") { }

        struct boss_rotfaceAI : public BossAI
        {
            boss_rotfaceAI(Creature* creature) : BossAI(creature, DATA_ROTFACE)
            {
                infectionStage = 0;
                infectionCooldown = 14000;
            }

            void Reset()
            {
                _Reset();
                events.ScheduleEvent(EVENT_SLIME_SPRAY, 20000);
                events.ScheduleEvent(EVENT_HASTEN_INFECTIONS, 90000);
                events.ScheduleEvent(EVENT_MUTATED_INFECTION, 14000);
                infectionStage = 0;
                infectionCooldown = 14000;
            }

            void EnterCombat(Unit* who)
            {
                if (!instance->CheckRequiredBosses(DATA_ROTFACE, who->ToPlayer()))
                {
                    EnterEvadeMode();
                    instance->DoCastSpellOnPlayers(LIGHT_S_HAMMER_TELEPORT);
                    return;
                }

                me->setActive(true);
                Talk(SAY_AGGRO);
                if (Creature* professor = Unit::GetCreature(*me, instance->GetData64(DATA_PROFESSOR_PUTRICIDE)))
                    professor->AI()->DoAction(ACTION_ROTFACE_COMBAT);
                DoZoneInCombat();
            }

            void JustDied(Unit* /*killer*/)
            {
                _JustDied();
                Talk(SAY_DEATH);
                instance->DoRemoveAurasDueToSpellOnPlayers(MUTATED_INFECTION);
                if (Creature* professor = Unit::GetCreature(*me, instance->GetData64(DATA_PROFESSOR_PUTRICIDE)))
                    professor->AI()->DoAction(ACTION_ROTFACE_DEATH);
            }

            void JustReachedHome()
            {
                _JustReachedHome();
                instance->SetBossState(DATA_ROTFACE, FAIL);
                instance->SetData(DATA_OOZE_DANCE_ACHIEVEMENT, uint32(true));   // reset
            }

            void KilledUnit(Unit* victim)
            {
                if (victim->GetTypeId() == TYPEID_PLAYER)
                    Talk(SAY_KILL);
            }

            void EnterEvadeMode()
            {
                ScriptedAI::EnterEvadeMode();
                if (Creature* professor = Unit::GetCreature(*me, instance->GetData64(DATA_PROFESSOR_PUTRICIDE)))
                    professor->AI()->EnterEvadeMode();
            }

            void SpellHitTarget(Unit* /*target*/, SpellInfo const* spell)
            {
                if (spell->Id == SPELL_SLIME_SPRAY)
                    Talk(SAY_SLIME_SPRAY);
            }

            void MoveInLineOfSight(Unit* /*who*/)
            {
                // don't enter combat
            }

            void UpdateAI(const uint32 diff)
            {
                if (!UpdateVictim() || !CheckInRoom())
                    return;

                events.Update(diff);

                if (me->HasUnitState(UNIT_STATE_CASTING))
                    return;

                while (uint32 eventId = events.ExecuteEvent())
                {
                    switch (eventId)
                    {
                        case EVENT_SLIME_SPRAY:
                            if (Unit* target = SelectTarget(SELECT_TARGET_RANDOM, 1, 0.0f, true))
                            {
                                DoSummon(NPC_OOZE_SPRAY_STALKER, *target, 8000, TEMPSUMMON_TIMED_DESPAWN);
                                Talk(EMOTE_SLIME_SPRAY);
                                DoCast(me, SPELL_SLIME_SPRAY);
                            }
                            events.ScheduleEvent(EVENT_SLIME_SPRAY, 20000);
                            break;
                        case EVENT_HASTEN_INFECTIONS:
                            if (infectionStage++ < 4)
                            {
                                infectionCooldown -= 2000;
                                events.ScheduleEvent(EVENT_HASTEN_INFECTIONS, 90000);
                            }
                            break;
                        case EVENT_MUTATED_INFECTION:
                            me->CastCustomSpell(SPELL_MUTATED_INFECTION, SPELLVALUE_MAX_TARGETS, 1, NULL, false);
                            events.ScheduleEvent(EVENT_MUTATED_INFECTION, infectionCooldown);
                            break;
                        default:
                            break;
                    }
                }

                DoMeleeAttackIfReady();
            }

        private:
            uint32 infectionCooldown;
            uint32 infectionStage;
        };

        CreatureAI* GetAI(Creature* creature) const
        {
            return GetIcecrownCitadelAI<boss_rotfaceAI>(creature);
        }
};

class npc_little_ooze : public CreatureScript
{
    public:
        npc_little_ooze() : CreatureScript("npc_little_ooze") { }

        struct npc_little_oozeAI : public ScriptedAI
        {
            npc_little_oozeAI(Creature* creature) : ScriptedAI(creature)
            {
            }

            void IsSummonedBy(Unit* summoner)
            {
                DoCast(me, SPELL_LITTLE_OOZE_COMBINE, true);
                DoCast(me, SPELL_WEAK_RADIATING_OOZE, true);
                events.ScheduleEvent(EVENT_STICKY_OOZE, 5000);
                me->AddThreat(summoner, 500000.0f);
            }

            void JustDied(Unit* /*killer*/)
            {
                me->DespawnOrUnsummon();
            }

            void UpdateAI(const uint32 diff)
            {
                if (!UpdateVictim())
                    return;

                events.Update(diff);

                if (events.ExecuteEvent() == EVENT_STICKY_OOZE)
                {
                    DoCastVictim(SPELL_STICKY_OOZE);
                    events.ScheduleEvent(EVENT_STICKY_OOZE, 15000);
                }

                DoMeleeAttackIfReady();
            }

        private:
            EventMap events;
        };

        CreatureAI* GetAI(Creature* creature) const
        {
            return GetIcecrownCitadelAI<npc_little_oozeAI>(creature);
        }
};

class npc_big_ooze : public CreatureScript
{
    public:
        npc_big_ooze() : CreatureScript("npc_big_ooze") { }

        struct npc_big_oozeAI : public ScriptedAI
        {
            npc_big_oozeAI(Creature* creature) : ScriptedAI(creature), instance(creature->GetInstanceScript())
            {
            }

            void IsSummonedBy(Unit* /*summoner*/)
            {
                DoCast(me, SPELL_LARGE_OOZE_COMBINE, true);
                DoCast(me, SPELL_LARGE_OOZE_BUFF_COMBINE, true);
                DoCast(me, SPELL_RADIATING_OOZE, true);
                DoCast(me, SPELL_UNSTABLE_OOZE, true);
                DoCast(me, SPELL_GREEN_ABOMINATION_HITTIN__YA_PROC, true);
                events.ScheduleEvent(EVENT_STICKY_OOZE, 5000);
                // register in Rotface's summons - not summoned with Rotface as owner
                if (Creature* rotface = Unit::GetCreature(*me, instance->GetData64(DATA_ROTFACE)))
                    rotface->AI()->JustSummoned(me);
            }

            void JustDied(Unit* /*killer*/)
            {
                if (Creature* rotface = Unit::GetCreature(*me, instance->GetData64(DATA_ROTFACE)))
                    rotface->AI()->SummonedCreatureDespawn(me);
                me->DespawnOrUnsummon();
            }

            void DoAction(const int32 action)
            {
                if (action == EVENT_STICKY_OOZE)
                    events.CancelEvent(EVENT_STICKY_OOZE);
            }

            void UpdateAI(const uint32 diff)
            {
                if (!UpdateVictim())
                    return;

                events.Update(diff);

                while (uint32 eventId = events.ExecuteEvent())
                {
                    switch (eventId)
                    {
                        case EVENT_STICKY_OOZE:
                            DoCastVictim(SPELL_STICKY_OOZE);
                            events.ScheduleEvent(EVENT_STICKY_OOZE, 15000);
                        default:
                            break;
                    }
                }

                if (me->IsVisible())
                    DoMeleeAttackIfReady();
            }

        private:
            EventMap events;
            InstanceScript* instance;
        };

        CreatureAI* GetAI(Creature* creature) const
        {
            return GetIcecrownCitadelAI<npc_big_oozeAI>(creature);
        }
};

class npc_precious_icc : public CreatureScript
{
    public:
        npc_precious_icc() : CreatureScript("npc_precious_icc") { }

        struct npc_precious_iccAI : public ScriptedAI
        {
            npc_precious_iccAI(Creature* creature) : ScriptedAI(creature), _summons(me)
            {
                _instance = creature->GetInstanceScript();
            }

            void Reset()
            {
                _events.Reset();
                _events.ScheduleEvent(EVENT_DECIMATE, urand(20000, 25000));
                _events.ScheduleEvent(EVENT_MORTAL_WOUND, urand(3000, 7000));
                _events.ScheduleEvent(EVENT_SUMMON_ZOMBIES, urand(20000, 22000));
                _summons.DespawnAll();
            }

            void JustSummoned(Creature* summon)
            {
                _summons.Summon(summon);
                if (Unit* target = SelectTarget(SELECT_TARGET_RANDOM, 0))
                    summon->AI()->AttackStart(target);
            }

            void SummonedCreatureDespawn(Creature* summon)
            {
                _summons.Despawn(summon);
            }

            void JustDied(Unit* /*killer*/)
            {
                _summons.DespawnAll();
                if (Creature* rotface = Unit::GetCreature(*me, _instance->GetData64(DATA_ROTFACE)))
                    if (rotface->isAlive())
                        rotface->AI()->Talk(SAY_PRECIOUS_DIES);
            }

            void UpdateAI(const uint32 diff)
            {
                if (!UpdateVictim())
                    return;

                _events.Update(diff);

                if (me->HasUnitState(UNIT_STATE_CASTING))
                    return;

                while (uint32 eventId = _events.ExecuteEvent())
                {
                    switch (eventId)
                    {
                        case EVENT_DECIMATE:
                            DoCastVictim(SPELL_DECIMATE);
                            _events.ScheduleEvent(EVENT_DECIMATE, urand(20000, 25000));
                            break;
                        case EVENT_MORTAL_WOUND:
                            DoCastVictim(SPELL_MORTAL_WOUND);
                            _events.ScheduleEvent(EVENT_MORTAL_WOUND, urand(10000, 12500));
                            break;
                        case EVENT_SUMMON_ZOMBIES:
                            Talk(EMOTE_PRECIOUS_ZOMBIES);
                            for (uint32 i = 0; i < 11; ++i)
                                DoCast(me, SPELL_AWAKEN_PLAGUED_ZOMBIES, false);
                            _events.ScheduleEvent(EVENT_SUMMON_ZOMBIES, urand(20000, 22000));
                            break;
                        default:
                            break;
                    }
                }

                DoMeleeAttackIfReady();
            }

        private:
            EventMap _events;
            SummonList _summons;
            InstanceScript* _instance;
        };

        CreatureAI* GetAI(Creature* creature) const
        {
            return GetIcecrownCitadelAI<npc_precious_iccAI>(creature);
        }
};

class spell_rotface_ooze_flood : public SpellScriptLoader
{
    public:
        spell_rotface_ooze_flood() : SpellScriptLoader("spell_rotface_ooze_flood") { }

        class spell_rotface_ooze_flood_SpellScript : public SpellScript
        {
            PrepareSpellScript(spell_rotface_ooze_flood_SpellScript);

            void HandleScript(SpellEffIndex /*effIndex*/)
            {
                if (!GetHitUnit())
                    return;

                std::list<Creature*> triggers;
                GetHitUnit()->GetCreatureListWithEntryInGrid(triggers, GetHitUnit()->GetEntry(), 12.5f);

                if (triggers.empty())
                    return;

                triggers.sort(Trinity::ObjectDistanceOrderPred(GetHitUnit()));
                GetHitUnit()->CastSpell(triggers.back(), uint32(GetEffectValue()), false, NULL, NULL, GetOriginalCaster() ? GetOriginalCaster()->GetGUID() : 0);
            }

            void FilterTargets(std::list<WorldObject*>& targets)
            {
                // get 2 targets except 2 nearest
                targets.sort(Trinity::ObjectDistanceOrderPred(GetCaster()));

                // .resize() runs pop_back();
                if (targets.size() > 4)
                    targets.resize(4);

                while (targets.size() > 2)
                    targets.pop_front();
            }

            void Register()
            {
                OnEffectHitTarget += SpellEffectFn(spell_rotface_ooze_flood_SpellScript::HandleScript, EFFECT_0, SPELL_EFFECT_SCRIPT_EFFECT);
                OnObjectAreaTargetSelect += SpellObjectAreaTargetSelectFn(spell_rotface_ooze_flood_SpellScript::FilterTargets, EFFECT_0, TARGET_UNIT_SRC_AREA_ENTRY);
            }
        };

        SpellScript* GetSpellScript() const
        {
            return new spell_rotface_ooze_flood_SpellScript();
        }
};

class spell_rotface_mutated_infection : public SpellScriptLoader
{
    public:
        spell_rotface_mutated_infection() : SpellScriptLoader("spell_rotface_mutated_infection") { }

        class spell_rotface_mutated_infection_SpellScript : public SpellScript
        {
            PrepareSpellScript(spell_rotface_mutated_infection_SpellScript);

            bool Load()
            {
                _target = NULL;
                return true;
            }

            void FilterTargets(std::list<WorldObject*>& targets)
            {
                // remove targets with this aura already
                // tank is not on this list
                targets.remove_if(Trinity::UnitAuraCheck(true, GetSpellInfo()->Id));
                if (targets.empty())
                    return;

<<<<<<< HEAD
                Unit* target = Trinity::Containers::SelectRandomContainerElement(targets);
=======
                WorldObject* target = Trinity::Containers::SelectRandomContainerElement(targets);
>>>>>>> c3cb82b9
                targets.clear();
                targets.push_back(target);
                _target = target;
            }

            void ReplaceTargets(std::list<WorldObject*>& targets)
            {
                targets.clear();
                if (_target)
                    targets.push_back(_target);
            }

            void NotifyTargets()
            {
                if (Creature* caster = GetCaster()->ToCreature())
                    if (Unit* target = GetHitUnit())
                        caster->AI()->Talk(EMOTE_MUTATED_INFECTION, target->GetGUID());
            }

            void Register()
            {
                OnObjectAreaTargetSelect += SpellObjectAreaTargetSelectFn(spell_rotface_mutated_infection_SpellScript::FilterTargets, EFFECT_0, TARGET_UNIT_SRC_AREA_ENEMY);
                OnObjectAreaTargetSelect += SpellObjectAreaTargetSelectFn(spell_rotface_mutated_infection_SpellScript::ReplaceTargets, EFFECT_1, TARGET_UNIT_SRC_AREA_ENEMY);
                OnObjectAreaTargetSelect += SpellObjectAreaTargetSelectFn(spell_rotface_mutated_infection_SpellScript::ReplaceTargets, EFFECT_2, TARGET_UNIT_SRC_AREA_ENEMY);
                AfterHit += SpellHitFn(spell_rotface_mutated_infection_SpellScript::NotifyTargets);
            }

            WorldObject* _target;
        };

        SpellScript* GetSpellScript() const
        {
            return new spell_rotface_mutated_infection_SpellScript();
        }
};

class spell_rotface_little_ooze_combine : public SpellScriptLoader
{
    public:
        spell_rotface_little_ooze_combine() : SpellScriptLoader("spell_rotface_little_ooze_combine") { }

        class spell_rotface_little_ooze_combine_SpellScript : public SpellScript
        {
            PrepareSpellScript(spell_rotface_little_ooze_combine_SpellScript);

            void HandleScript(SpellEffIndex /*effIndex*/)
            {
                if (!(GetHitCreature() && GetHitUnit()->isAlive()))
                    return;

                GetCaster()->RemoveAurasDueToSpell(SPELL_LITTLE_OOZE_COMBINE);
                GetHitCreature()->RemoveAurasDueToSpell(SPELL_LITTLE_OOZE_COMBINE);
                GetHitCreature()->CastSpell(GetCaster(), SPELL_OOZE_MERGE, true);
                GetHitCreature()->DespawnOrUnsummon();
            }

            void Register()
            {
                OnEffectHitTarget += SpellEffectFn(spell_rotface_little_ooze_combine_SpellScript::HandleScript, EFFECT_0, SPELL_EFFECT_SCRIPT_EFFECT);
            }
        };

        SpellScript* GetSpellScript() const
        {
            return new spell_rotface_little_ooze_combine_SpellScript();
        }
};

class spell_rotface_large_ooze_combine : public SpellScriptLoader
{
    public:
        spell_rotface_large_ooze_combine() : SpellScriptLoader("spell_rotface_large_ooze_combine") { }

        class spell_rotface_large_ooze_combine_SpellScript : public SpellScript
        {
            PrepareSpellScript(spell_rotface_large_ooze_combine_SpellScript);

            void HandleScript(SpellEffIndex /*effIndex*/)
            {
                if (!(GetHitCreature() && GetHitCreature()->isAlive()))
                    return;

                if (Aura* unstable = GetCaster()->GetAura(SPELL_UNSTABLE_OOZE))
                {
                    if (Aura* targetAura = GetHitCreature()->GetAura(SPELL_UNSTABLE_OOZE))
                        unstable->ModStackAmount(targetAura->GetStackAmount());
                    else
                        unstable->ModStackAmount(1);

                    // no idea why, but this does not trigger explosion on retail (only small+large do)
                }

                // just for safety
                GetHitCreature()->RemoveAurasDueToSpell(SPELL_LARGE_OOZE_BUFF_COMBINE);
                GetHitCreature()->RemoveAurasDueToSpell(SPELL_LARGE_OOZE_COMBINE);
                GetHitCreature()->DespawnOrUnsummon();
            }

            void Register()
            {
                OnEffectHitTarget += SpellEffectFn(spell_rotface_large_ooze_combine_SpellScript::HandleScript, EFFECT_0, SPELL_EFFECT_SCRIPT_EFFECT);
            }
        };

        SpellScript* GetSpellScript() const
        {
            return new spell_rotface_large_ooze_combine_SpellScript();
        }
};

class spell_rotface_large_ooze_buff_combine : public SpellScriptLoader
{
    public:
        spell_rotface_large_ooze_buff_combine() : SpellScriptLoader("spell_rotface_large_ooze_buff_combine") { }

        class spell_rotface_large_ooze_buff_combine_SpellScript : public SpellScript
        {
            PrepareSpellScript(spell_rotface_large_ooze_buff_combine_SpellScript);

            void HandleScript(SpellEffIndex /*effIndex*/)
            {
                if (!(GetHitCreature() && GetHitCreature()->isAlive()))
                    return;

                if (Aura* unstable = GetCaster()->GetAura(SPELL_UNSTABLE_OOZE))
                {
                    uint8 newStack = uint8(unstable->GetStackAmount()+1);
                    unstable->SetStackAmount(newStack);

                    // explode!
                    if (newStack >= 5)
                    {
                        GetCaster()->RemoveAurasDueToSpell(SPELL_LARGE_OOZE_BUFF_COMBINE);
                        GetCaster()->RemoveAurasDueToSpell(SPELL_LARGE_OOZE_COMBINE);
                        if (InstanceScript* instance = GetCaster()->GetInstanceScript())
                            if (Creature* rotface = Unit::GetCreature(*GetCaster(), instance->GetData64(DATA_ROTFACE)))
                                if (rotface->isAlive())
                                {
                                    rotface->AI()->Talk(EMOTE_UNSTABLE_EXPLOSION);
                                    rotface->AI()->Talk(SAY_UNSTABLE_EXPLOSION);
                                }

                        if (Creature* cre = GetCaster()->ToCreature())
                            cre->AI()->DoAction(EVENT_STICKY_OOZE);
                        GetCaster()->CastSpell(GetCaster(), SPELL_UNSTABLE_OOZE_EXPLOSION, false, NULL, NULL, GetCaster()->GetGUID());
                        if (InstanceScript* instance = GetCaster()->GetInstanceScript())
                            instance->SetData(DATA_OOZE_DANCE_ACHIEVEMENT, uint32(false));
                    }
                }

                GetHitCreature()->DespawnOrUnsummon();
            }

            void Register()
            {
                OnEffectHitTarget += SpellEffectFn(spell_rotface_large_ooze_buff_combine_SpellScript::HandleScript, EFFECT_0, SPELL_EFFECT_SCRIPT_EFFECT);
            }
        };

        SpellScript* GetSpellScript() const
        {
            return new spell_rotface_large_ooze_buff_combine_SpellScript();
        }
};

class spell_rotface_unstable_ooze_explosion_init : public SpellScriptLoader
{
    public:
        spell_rotface_unstable_ooze_explosion_init() : SpellScriptLoader("spell_rotface_unstable_ooze_explosion_init") { }

        class spell_rotface_unstable_ooze_explosion_init_SpellScript : public SpellScript
        {
            PrepareSpellScript(spell_rotface_unstable_ooze_explosion_init_SpellScript);

            bool Validate(SpellInfo const* /*spell*/)
            {
                if (!sSpellMgr->GetSpellInfo(SPELL_UNSTABLE_OOZE_EXPLOSION_TRIGGER))
                    return false;
                return true;
            }

            void HandleCast(SpellEffIndex effIndex)
            {
                PreventHitEffect(effIndex);
                if (!GetHitUnit())
                    return;

                float x, y, z;
                GetHitUnit()->GetPosition(x, y, z);
                Creature* dummy = GetCaster()->SummonCreature(NPC_UNSTABLE_EXPLOSION_STALKER, x, y, z, 0.0f, TEMPSUMMON_TIMED_DESPAWN, 60000);
                GetCaster()->CastSpell(dummy, SPELL_UNSTABLE_OOZE_EXPLOSION_TRIGGER, true);
            }

            void Register()
            {
                OnEffectHitTarget += SpellEffectFn(spell_rotface_unstable_ooze_explosion_init_SpellScript::HandleCast, EFFECT_0, SPELL_EFFECT_FORCE_CAST);
            }
        };

        SpellScript* GetSpellScript() const
        {
            return new spell_rotface_unstable_ooze_explosion_init_SpellScript();
        }
};

class spell_rotface_unstable_ooze_explosion : public SpellScriptLoader
{
    public:
        spell_rotface_unstable_ooze_explosion() : SpellScriptLoader("spell_rotface_unstable_ooze_explosion") { }

        class spell_rotface_unstable_ooze_explosion_SpellScript : public SpellScript
        {
            PrepareSpellScript(spell_rotface_unstable_ooze_explosion_SpellScript);

            void CheckTarget(SpellEffIndex effIndex)
            {
                PreventHitDefaultEffect(EFFECT_0);
                if (!GetExplTargetDest())
                    return;

                uint32 triggered_spell_id = GetSpellInfo()->Effects[effIndex].TriggerSpell;

                float x, y, z;
                GetExplTargetDest()->GetPosition(x, y, z);
                // let Rotface handle the cast - caster dies before this executes
                if (InstanceScript* script = GetCaster()->GetInstanceScript())
                    if (Creature* rotface = script->instance->GetCreature(script->GetData64(DATA_ROTFACE)))
                        rotface->CastSpell(x, y, z, triggered_spell_id, true, NULL, NULL, GetCaster()->GetGUID());
            }

            void Register()
            {
                OnEffectHit += SpellEffectFn(spell_rotface_unstable_ooze_explosion_SpellScript::CheckTarget, EFFECT_0, SPELL_EFFECT_TRIGGER_MISSILE);
            }
        };

        SpellScript* GetSpellScript() const
        {
            return new spell_rotface_unstable_ooze_explosion_SpellScript();
        }
};

class spell_rotface_unstable_ooze_explosion_suicide : public SpellScriptLoader
{
    public:
        spell_rotface_unstable_ooze_explosion_suicide() : SpellScriptLoader("spell_rotface_unstable_ooze_explosion_suicide") { }

        class spell_rotface_unstable_ooze_explosion_suicide_AuraScript : public AuraScript
        {
            PrepareAuraScript(spell_rotface_unstable_ooze_explosion_suicide_AuraScript);

            void DespawnSelf(AuraEffect const* /*aurEff*/)
            {
                PreventDefaultAction();
                Unit* target = GetTarget();
                if (target->GetTypeId() != TYPEID_UNIT)
                    return;

                target->RemoveAllAuras();
                target->SetVisible(false);
                target->ToCreature()->DespawnOrUnsummon(60000);
            }

            void Register()
            {
                OnEffectPeriodic += AuraEffectPeriodicFn(spell_rotface_unstable_ooze_explosion_suicide_AuraScript::DespawnSelf, EFFECT_2, SPELL_AURA_PERIODIC_TRIGGER_SPELL);
            }
        };

        AuraScript* GetAuraScript() const
        {
            return new spell_rotface_unstable_ooze_explosion_suicide_AuraScript();
        }
};

void AddSC_boss_rotface()
{
    new boss_rotface();
    new npc_little_ooze();
    new npc_big_ooze();
    new npc_precious_icc();
    new spell_rotface_ooze_flood();
    new spell_rotface_mutated_infection();
    new spell_rotface_little_ooze_combine();
    new spell_rotface_large_ooze_combine();
    new spell_rotface_large_ooze_buff_combine();
    new spell_rotface_unstable_ooze_explosion_init();
    new spell_rotface_unstable_ooze_explosion();
    new spell_rotface_unstable_ooze_explosion_suicide();
}<|MERGE_RESOLUTION|>--- conflicted
+++ resolved
@@ -498,11 +498,7 @@
                 if (targets.empty())
                     return;
 
-<<<<<<< HEAD
-                Unit* target = Trinity::Containers::SelectRandomContainerElement(targets);
-=======
                 WorldObject* target = Trinity::Containers::SelectRandomContainerElement(targets);
->>>>>>> c3cb82b9
                 targets.clear();
                 targets.push_back(target);
                 _target = target;
