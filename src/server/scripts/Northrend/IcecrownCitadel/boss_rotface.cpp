/*
 * Copyright (C) 2008-2011 TrinityCore <http://www.trinitycore.org/>
 *
 * This program is free software; you can redistribute it and/or modify it
 * under the terms of the GNU General Public License as published by the
 * Free Software Foundation; either version 2 of the License, or (at your
 * option) any later version.
 *
 * This program is distributed in the hope that it will be useful, but WITHOUT
 * ANY WARRANTY; without even the implied warranty of MERCHANTABILITY or
 * FITNESS FOR A PARTICULAR PURPOSE. See the GNU General Public License for
 * more details.
 *
 * You should have received a copy of the GNU General Public License along
 * with this program. If not, see <http://www.gnu.org/licenses/>.
 */
#include "ScriptPCH.h"
#include "ObjectMgr.h"
#include "ScriptMgr.h"
#include "ScriptedCreature.h"
#include "SpellScript.h"
#include "SpellAuras.h"
#include "icecrown_citadel.h"

// KNOWN BUGS:
// ~ No Slime Spray animation directly at target spot

enum eTexts
{
    SAY_PRECIOUS_DIES           = 0,
    SAY_AGGRO                   = 1,
    EMOTE_SLIME_SPRAY           = 2,
    SAY_SLIME_SPRAY             = 3,
    EMOTE_UNSTABLE_EXPLOSION    = 4,
    SAY_UNSTABLE_EXPLOSION      = 5,
    SAY_KILL                    = 6,
    SAY_BERSERK                 = 7,
    SAY_DEATH                   = 8,

    SAY_PUTRI_SLIME            = -1631091,
    SAY_PUTRI_SLIME_2          = -1631092,
    SOUND_PUTRI_SLIME          = 17126,
    SOUND_PUTRI_SLIME_2        = 17123
};
#define NPC_UNSTABLE_EXPLOSION_STALKER              38107
#define NPC_PLAGUED_ZOMBIE                          38104
#define EMOTE_DECIMATE "Precious cries out with a loud, baying howl!"
enum eSpells
{
    // Rotface
    SPELL_SLIME_SPRAY                       = 69508,    // every 20 seconds
    SPELL_SLIME_SPRAY_1                     = 70881,
    //SPELL_MUTATED_INFECTION                 = 69674,    // hastens every 1:30

    SPELL_OOZE_FLOOD                        = 69783,
    SPELL_OOZE_FLOOD_1                      = 69785,
    SPELL_UNSTABLE_OOZE_EXPLOSION           = 69839,
    SPELL_UNSTABLE_OOZE_EXPLOSION_TRIGGER   = 69832,
    // Oozes
    SPELL_LITTLE_OOZE_COMBINE               = 69537,    // combine 2 Small Oozes
    SPELL_LARGE_OOZE_COMBINE                = 69552,    // combine 2 Large Oozes
    SPELL_LARGE_OOZE_BUFF_COMBINE           = 69611,    // combine Large and Small Ooze
    SPELL_OOZE_MERGE                        = 69889,    // 2 Small Oozes summon a Large Ooze
    SPELL_WEAK_RADIATING_OOZE               = 69750,    // passive damage aura - small
    SPELL_UNSTABLE_OOZE                     = 69558,    // damage boost and counter for explosion
    SPELL_GREEN_ABOMINATION_HITTIN__YA_PROC = 70001,    // prevents getting hit by infection
    SPELL_STICKY_OOZE                       = 69774,

    // Precious
    SPELL_MORTAL_WOUND                      = 71127,
    SPELL_DECIMATE                          = 71123,
    SPELL_AWAKEN_PLAGUED_ZOMBIES            = 71159,
    SPELL_INFECTED_WOUND                    = 71158
};
#define SPELL_OOZE_FLOOD_EFFECT  RAID_MODE<int32>(69789, 71215, 71587, 71588)
static const uint32 oozeFloodSpells[4] = {69782, 69796, 69798, 69801};
#define SPELL_MUTATED_INFECTION RAID_MODE<int32>(69674,71224,73022,73023)
#define SPELL_RADIATING_OOZE RAID_MODE<int32>(69760, 73026, 71212, 73027)   // passive damage aura - large

<<<<<<< HEAD
enum eEvents
=======
#define MUTATED_INFECTION RAID_MODE<int32>(69674, 71224, 73022, 73023)

enum Events
>>>>>>> d64c6ad5
{
    //Rotface
    EVENT_SLIME_SPRAY       = 1,
    EVENT_HASTEN_INFECTIONS = 2,
    EVENT_MUTATED_INFECTION = 3,

    //Precious
    EVENT_DECIMATE          = 4,
    EVENT_MORTAL_WOUND      = 5,
    EVENT_AWAKEN_PLAGUED_ZOMBIES = 6,

    //Ooze
    EVENT_STICKY_OOZE       = 7,
    EVENT_UNSTABLE_DESPAWN  = 8,

    //Slime pipes flood
    EVENT_FLOOD_EFFECT      = 9,
    EVENT_FLOOD_START       = 10
};
const Position SpawnLocOozeStream[]=
{
    {4468.825f, 3094.986f, 372.385f, 0.0f},
    {4487.825f, 3114.452f, 372.385f, 0.0f},
    {4489.825f, 3159.452f, 372.385f, 0.0f},
    {4467.825f, 3178.986f, 372.385f, 0.0f},
    {4424.421f, 3178.986f, 372.385f, 0.0f},
    {4404.821f, 3158.452f, 372.385f, 0.0f},
    {4404.825f, 3116.452f, 372.385f, 0.0f},
    {4424.825f, 3095.986f, 372.385f, 0.0f}
};

const Position SpawnLocPuddle[]=
{
    {4468.825f, 3094.986f, 360.385f, 0.0f},
    {4487.825f, 3114.452f, 360.385f, 0.0f},
    {4489.825f, 3159.452f, 360.385f, 0.0f},
    {4467.825f, 3178.986f, 360.385f, 0.0f},
    {4424.421f, 3178.986f, 360.385f, 0.0f},
    {4404.821f, 3158.452f, 360.385f, 0.0f},
    {4404.825f, 3116.452f, 360.385f, 0.0f},
    {4424.825f, 3095.986f, 360.385f, 0.0f}
};
class boss_rotface : public CreatureScript
{
    public:
        boss_rotface() : CreatureScript("boss_rotface") { }

        struct boss_rotfaceAI : public BossAI
        {
            //For debug reasons only - remove it after you find out good parameters
            uint8 bSprayVariant;
            uint32 sprayCooldown;
            boss_rotfaceAI(Creature* creature) : BossAI(creature, DATA_ROTFACE_EVENT)
            {
                bSprayVariant = true;
                sprayCooldown = 20000;
            }

            void InitializeAI()
            {
                if (!instance || static_cast<InstanceMap*>(me->GetMap())->GetScriptId() != GetScriptId(ICCScriptName))
                    me->IsAIEnabled = false;
                else if (!me->isDead())
                    Reset();
            }

            void Reset()
            {
                events.Reset();
                events.ScheduleEvent(EVENT_SLIME_SPRAY, 20000);
                events.ScheduleEvent(EVENT_HASTEN_INFECTIONS, 90000);
                events.ScheduleEvent(EVENT_MUTATED_INFECTION, 14000);
                events.ScheduleEvent(EVENT_FLOOD_START, 5000);
                infectionStage = 0;
                infectionCooldown = 14000;
                DespawnOozes();
                bFlood = false;
                uiStage = 0;
                uiFloodStage = 1;
                infectionStage = 0;
                uiOoozeStream1 = 0;
                uiOoozeStream2 = 0;
                uiPuddleStalker1 = 0;
                uiPuddleStalker2 = 0;
                infectionCooldown = 14000;
                //initialize random flood sequence
                for (uint8 i = 0; i < 4; ++i)
                    floodOrder[i] = i;
                for (uint8 i = 0; i < 4; ++i)
                {
                    uint8 j = urand(0, 3);
                    uint8 temp = floodOrder[0];
                    floodOrder[0] = floodOrder[j];
                    floodOrder[j] = temp;
                }
                //Prevent dummies to attack players or keep them in combat
                if (Creature* dummy = me->FindNearestCreature(NPC_OOZE_SPRAY_STALKER, 100.0f, true))
                    dummy->SetReactState(REACT_PASSIVE);
                if (Creature* dummy = me->FindNearestCreature(NPC_PUDDLE_STALKER, 100.0f, true))
                    dummy->SetReactState(REACT_PASSIVE);
                if (Creature* dummy = me->FindNearestCreature(NPC_GREEN_GAS_STALKER, 100.0f, true))
                    dummy->SetReactState(REACT_PASSIVE);
            }

            void EnterCombat(Unit* /*who*/)
            {
                Talk(SAY_AGGRO);
                if (Creature* professor = Unit::GetCreature(*me, instance->GetData64(GUID_PROFESSOR_PUTRICIDE)))
                    professor->AI()->DoAction(ACTION_ROTFACE_COMBAT);

                DoZoneInCombat(me);
                //instance->SetData(DATA_ROTFACE_EVENT, IN_PROGRESS);
            }

            void JustDied(Unit* /*killer*/)
            {
                Talk(SAY_DEATH);
                instance->SetBossState(GUID_ROTFACE, DONE);
                instance->SetData(DATA_ROTFACE_EVENT, DONE);
                if (Creature* professor = Unit::GetCreature(*me, instance->GetData64(GUID_PROFESSOR_PUTRICIDE)))
                    professor->AI()->DoAction(ACTION_ROTFACE_DEATH);
                instance->DoRemoveAurasDueToSpellOnPlayers(SPELL_MUTATED_INFECTION);
                DespawnOozes();
            }
            void DespawnOozes()
            {
                summons.DespawnAll();
                //Sometimes it's not enough - despawn all oozes forcefully
                while (Creature *littleOoze = me->FindNearestCreature(NPC_LITTLE_OOZE, 200.0f, true))
                    littleOoze->DespawnOrUnsummon(); 
                while (Creature *bigOoze = me->FindNearestCreature(NPC_BIG_OOZE, 200.0f, true))
                    bigOoze->DespawnOrUnsummon(); 
            }
            void JustReachedHome()
            {
                instance->SetBossState(GUID_ROTFACE, FAIL);
                instance->SetData(DATA_OOZE_DANCE_ACHIEVEMENT, uint32(true));   // reset
                instance->SetData(DATA_ROTFACE_EVENT, FAIL);
                instance->DoRemoveAurasDueToSpellOnPlayers(SPELL_MUTATED_INFECTION);

                DespawnOozes();
            }

            void KilledUnit(Unit* victim)
            {
                if (victim->GetTypeId() == TYPEID_PLAYER)
                    Talk(SAY_KILL);
            }

            void EnterEvadeMode()
            {
                ScriptedAI::EnterEvadeMode();
                if (Creature* professor = Unit::GetCreature(*me, instance->GetData64(GUID_PROFESSOR_PUTRICIDE)))
                    professor->AI()->EnterEvadeMode();
            }

            void SpellHitTarget(Unit* /*target*/, SpellEntry const* spell)
            {
                if (spell->Id == SPELL_SLIME_SPRAY)
                    Talk(SAY_SLIME_SPRAY);
            }

            void MoveInLineOfSight(Unit* /*who*/)
            {
                // don't enter combat
            }

            Unit* GetAuraEffectTriggerTarget(uint32 spellId, uint8 /*effIndex*/)
            {
                if (spellId == SPELL_SLIME_SPRAY)
                {
                    for (std::list<uint64>::iterator itr = summons.begin(); itr != summons.end();)
                    {
                        Creature *summon = Unit::GetCreature(*me, *itr);
                        if (!summon)
                            summons.erase(itr++);
                        else if (summon->GetEntry() == NPC_OOZE_SPRAY_STALKER)
                            return summon;
                        else
                            ++itr;
                    }
                }

                return NULL;
            }

            void UpdateAI(const uint32 diff)
            {
                if (!CheckInRoom())
                    EnterEvadeMode();
                if (!UpdateVictim())
                    return;

                events.Update(diff);

                if (me->HasUnitState(UNIT_STAT_CASTING))
                    return;

                while (uint32 eventId = events.ExecuteEvent())
                {
                    switch (eventId)
                    {
                        case EVENT_FLOOD_EFFECT:
                        {
                            if(bFlood)
                            {
                                switch(uiFloodStage)
                                {
                                    case 1:
                                    {
                                        Creature *pOoozeStream1 = me->GetCreature(*me, uiOoozeStream1);
                                        Creature *pOoozeStream2 = me->GetCreature(*me, uiOoozeStream2);
                                        if (pOoozeStream1 && pOoozeStream2)
                                        {
                                            pOoozeStream1->CastSpell(pOoozeStream1, SPELL_OOZE_FLOOD, true);
                                            pOoozeStream2->CastSpell(pOoozeStream2, SPELL_OOZE_FLOOD, true); 
                                        }
                                        ++uiFloodStage;
                                        events.ScheduleEvent(EVENT_FLOOD_EFFECT, 4000);
                                    }
                                    break;
                                    case 2:
                                    {
                                        Creature *pPuddleStalker1 = me->GetCreature(*me, uiPuddleStalker1);
                                        Creature *pPuddleStalker2 = me->GetCreature(*me, uiPuddleStalker2);
                                        if (pPuddleStalker1 && pPuddleStalker2)
                                        {
                                            pPuddleStalker1->CastSpell(pPuddleStalker1, SPELL_OOZE_FLOOD_1, true);
                                            pPuddleStalker2->CastSpell(pPuddleStalker2, SPELL_OOZE_FLOOD_1, true);
                                            pPuddleStalker1->CastSpell(pPuddleStalker1, SPELL_OOZE_FLOOD_EFFECT, true);
                                            pPuddleStalker2->CastSpell(pPuddleStalker2, SPELL_OOZE_FLOOD_EFFECT, true);
                                            events.ScheduleEvent(EVENT_FLOOD_EFFECT, 1000);
                                        }
                                        ++uiFloodStage;
                                    }
                                    case 3:
                                    {
                                        Creature *pPuddleStalker1 = me->GetCreature(*me, uiPuddleStalker1);
                                        Creature *pPuddleStalker2 = me->GetCreature(*me, uiPuddleStalker2);
                                        if (pPuddleStalker1 && pPuddleStalker2)
                                        {
                                            pPuddleStalker1->CastSpell(pPuddleStalker1, SPELL_OOZE_FLOOD_EFFECT, true);
                                            pPuddleStalker2->CastSpell(pPuddleStalker2, SPELL_OOZE_FLOOD_EFFECT, true);
                                            events.ScheduleEvent(EVENT_FLOOD_EFFECT, 1000);
                                        }
                                        break;
                                    }
                                }
                            }
                            break;
                        }
                        case EVENT_FLOOD_START:
                        {
                            if(uiStage > 3)
                                uiStage = 0;

                            uint64 uiPutricide = (instance ? instance->GetData64(GUID_PROFESSOR_PUTRICIDE) : 0);
                            if (uiStage & 1)
                            {
                                if (Creature *pPutricide = me->GetCreature(*me, uiPutricide))
                                    DoScriptText(SAY_PUTRI_SLIME, pPutricide);
                            }
                            else
                            {
                                if (Creature *pPutricide = me->GetCreature(*me, uiPutricide))
                                    DoScriptText(SAY_PUTRI_SLIME_2, pPutricide);
                            }
                            
                            uiOoozeStream1 = me->SummonCreature(NPC_GREEN_GAS_STALKER, SpawnLocOozeStream[floodOrder[uiStage]*2], TEMPSUMMON_TIMED_DESPAWN, 4000)->GetGUID();
                            uiOoozeStream2 = me->SummonCreature(NPC_GREEN_GAS_STALKER, SpawnLocOozeStream[floodOrder[uiStage]*2 + 1], TEMPSUMMON_TIMED_DESPAWN, 4000)->GetGUID();
                            
                            uiPuddleStalker1 = me->SummonCreature(NPC_PUDDLE_STALKER, SpawnLocPuddle[floodOrder[uiStage]*2], TEMPSUMMON_TIMED_DESPAWN, 24000)->GetGUID();
                            uiPuddleStalker2 = me->SummonCreature(NPC_PUDDLE_STALKER, SpawnLocPuddle[floodOrder[uiStage]*2 + 1], TEMPSUMMON_TIMED_DESPAWN, 24000)->GetGUID();
                            ++uiStage;
                            uiFloodStage = 1;
                            bFlood = true;
                            events.ScheduleEvent(EVENT_FLOOD_START, 25000);
                            events.ScheduleEvent(EVENT_FLOOD_EFFECT, 1000);

                            break;
                        }
                        case EVENT_SLIME_SPRAY:
                            if (Unit* target = SelectTarget(SELECT_TARGET_RANDOM, 1, 0.0f, true))
                            {
                                Position pos;
                                target->GetPosition(&pos);
                                Creature *pSprayStalker = DoSummon(NPC_OOZE_SPRAY_STALKER, pos, 8000, TEMPSUMMON_TIMED_DESPAWN);
                                Talk(EMOTE_SLIME_SPRAY);
                                me->SetFacingToObject(pSprayStalker);
                                me->CastSpell(pSprayStalker, SPELL_SLIME_SPRAY_1, true);
                                me->CastSpell(pSprayStalker, SPELL_SLIME_SPRAY, true); 
                            }
                            events.ScheduleEvent(EVENT_SLIME_SPRAY, 20000);
                            break;
                        case EVENT_HASTEN_INFECTIONS:
                            if (infectionStage < 4)
                            {
                                infectionCooldown -= 2000;
                                events.ScheduleEvent(EVENT_HASTEN_INFECTIONS, 90000);
                                ++infectionStage;
                            }
                            break;
                        case EVENT_MUTATED_INFECTION:
                        {
                            Unit* target = SelectTarget(SELECT_TARGET_RANDOM, 1, 0.0f, true, -SPELL_MUTATED_INFECTION);
                            if (!target)
                                target = SelectTarget(SELECT_TARGET_RANDOM, 0, 0.0f, true, -SPELL_MUTATED_INFECTION);
                            if (target)
                                me->AddAura(SPELL_MUTATED_INFECTION, target); 
                            events.ScheduleEvent(EVENT_MUTATED_INFECTION, infectionCooldown);
                            break;
                        }
                        default:
                            break;
                    }
                }

                DoMeleeAttackIfReady();
            }

        private:
            uint32 infectionCooldown;
            uint8 infectionStage;
            uint8 uiStage;
            uint8 uiFloodStage;
            bool bFlood;
            uint64 uiPuddleStalker1;
            uint64 uiPuddleStalker2;
            uint64 uiOoozeStream1;
            uint64 uiOoozeStream2;
            uint8 floodOrder[4];
        };

        CreatureAI* GetAI(Creature* creature) const
        {
            return new boss_rotfaceAI(creature);
        }
};

class npc_little_ooze : public CreatureScript
{
    public:
        npc_little_ooze() : CreatureScript("npc_ooze_little") { }

        struct npc_little_oozeAI : public ScriptedAI
        {
            npc_little_oozeAI(Creature* creature) : ScriptedAI(creature)
            {
            }

            void IsSummonedBy(Unit* summoner)
            {
                DoCast(me, SPELL_LITTLE_OOZE_COMBINE, true);
                DoCast(me, SPELL_WEAK_RADIATING_OOZE, true);
                events.ScheduleEvent(EVENT_STICKY_OOZE, 5000);
                me->AddThreat(summoner, 500000.0f);
                // register in Rotface's summons - not summoned with Rotface as owner
                if (InstanceScript* instance = me->GetInstanceScript())
                    if (Creature* rotface = Unit::GetCreature(*me, instance->GetData64(GUID_ROTFACE)))
                        rotface->AI()->JustSummoned(me);
                //Slow Little Oozes a bit
                me->SetSpeed(MOVE_WALK, me->GetSpeedRate(MOVE_RUN) * 0.9f);
                me->SetSpeed(MOVE_RUN, me->GetSpeedRate(MOVE_RUN) * 0.9f);
            }
            //Little ooze will always switch to target that dealed damage last time
            void DamageTaken(Unit *who, uint32 &)
            {
                me->getThreatManager().clearReferences();
                me->AddThreat(who, 1.0f);
            }
            void JustDied(Unit* /*killer*/)
            {
                me->DespawnOrUnsummon();
                if (InstanceScript* instance = me->GetInstanceScript())
                    if (Creature* rotface = Unit::GetCreature(*me, instance->GetData64(GUID_ROTFACE)))
                        rotface->AI()->SummonedCreatureDespawn(me);
            }

            void UpdateAI(const uint32 diff)
            {
                if (!UpdateVictim())
                    return;

                events.Update(diff);

                if (events.ExecuteEvent() == EVENT_STICKY_OOZE)
                {
                    DoCastVictim(SPELL_STICKY_OOZE);
                    events.ScheduleEvent(EVENT_STICKY_OOZE, 15000);
                }

                DoMeleeAttackIfReady();
            }

        private:
            EventMap events;
        };

        CreatureAI* GetAI(Creature* creature) const
        {
            return new npc_little_oozeAI(creature);
        }
};

class npc_big_ooze : public CreatureScript
{
    public:
        npc_big_ooze() : CreatureScript("npc_ooze_big") { }

        struct npc_big_oozeAI : public ScriptedAI
        {
            npc_big_oozeAI(Creature* creature) : ScriptedAI(creature)
            {
            }

            void IsSummonedBy(Unit* /*summoner*/)
            {
                DoCast(me, SPELL_LARGE_OOZE_COMBINE, true);
                DoCast(me, SPELL_LARGE_OOZE_BUFF_COMBINE, true);
                DoCast(me, SPELL_RADIATING_OOZE, true);
                DoCast(me, SPELL_UNSTABLE_OOZE, true);
                DoCast(me, SPELL_GREEN_ABOMINATION_HITTIN__YA_PROC, true);
                events.ScheduleEvent(EVENT_STICKY_OOZE, 5000);
                // register in Rotface's summons - not summoned with Rotface as owner
                if (InstanceScript* instance = me->GetInstanceScript())
                    if (Creature* rotface = Unit::GetCreature(*me, instance->GetData64(GUID_ROTFACE)))
                        rotface->AI()->JustSummoned(me);
                //Big Oozes deal high melee damage, move at HALF speed and have a normal aggro table -- thus they can be kited.
                //Source: wowwiki.com
                me->SetSpeed(MOVE_WALK, me->GetSpeedRate(MOVE_RUN) * 0.5f);
                me->SetSpeed(MOVE_RUN, me->GetSpeedRate(MOVE_RUN) * 0.5f); 
            }

            void JustDied(Unit* /*killer*/)
            {
                me->DespawnOrUnsummon();
                if (InstanceScript* instance = me->GetInstanceScript())
                    if (Creature* rotface = Unit::GetCreature(*me, instance->GetData64(GUID_ROTFACE)))
                        rotface->AI()->SummonedCreatureDespawn(me);
            }

            void DoAction(const int32 action)
            {
                if (action == EVENT_STICKY_OOZE)
                    events.CancelEvent(EVENT_STICKY_OOZE);
                else if (action == EVENT_UNSTABLE_DESPAWN)
                {
                    me->RemoveAllAuras();
                    me->SetVisible(false);
                    events.Reset();
                    events.ScheduleEvent(EVENT_UNSTABLE_DESPAWN, 60000);
                }
            }

            void UpdateAI(const uint32 diff)
            {
                if (!UpdateVictim())
                    return;

                events.Update(diff);

                while (uint32 eventId = events.ExecuteEvent())
                {
                    switch (eventId)
                    {
                        case EVENT_STICKY_OOZE:
                            DoCastVictim(SPELL_STICKY_OOZE);
                            events.ScheduleEvent(EVENT_STICKY_OOZE, 15000);
                            break;
                        case EVENT_UNSTABLE_DESPAWN:
                            me->Kill(me);
                            break;
                        default:
                            break;
                    }
                }

                if (me->IsVisible())
                    DoMeleeAttackIfReady();
            }

        private:
            EventMap events;
        };

        CreatureAI* GetAI(Creature* creature) const
        {
            return new npc_big_oozeAI(creature);
        }
};

class npc_precious_icc : public CreatureScript
{
    public:
        npc_precious_icc() : CreatureScript("npc_precious_icc") { }

        struct npc_precious_iccAI : public ScriptedAI
        {
            npc_precious_iccAI(Creature* creature) : ScriptedAI(creature), summons(me)
            {
                instance = creature->GetInstanceScript();
                me->ApplySpellImmune(0, IMMUNITY_ID, SPELL_INFECTED_WOUND, true); 
            }

            void Reset()
            {
                uiZombieSummonCooldown = 20000;
                events.Reset();
                events.ScheduleEvent(EVENT_DECIMATE, 35000);
                events.ScheduleEvent(EVENT_MORTAL_WOUND, urand(3000, 7000));
                events.ScheduleEvent(EVENT_AWAKEN_PLAGUED_ZOMBIES, uiZombieSummonCooldown);
                summons.DespawnAll();
            }
            void JustSummoned(Creature* summon)
            {
                if (summon->GetEntry() == NPC_PLAGUED_ZOMBIE)
                {
                    summon->AI()->AttackStart(SelectTarget(SELECT_TARGET_RANDOM, 0, 200.0f, true));
                    summon->CastSpell(summon,SPELL_INFECTED_WOUND,true);
                }
                summons.Summon(summon);
            }
            void UpdateAI(const uint32 diff)
            {
                if (!UpdateVictim())
                    return;

                events.Update(diff);

                if (me->HasUnitState(UNIT_STAT_CASTING))
                    return;

                while (uint32 eventId = events.ExecuteEvent())
                {
                    switch (eventId)
                    {
                        case EVENT_DECIMATE:
                            me->MonsterTextEmote(EMOTE_DECIMATE, 0, true);
                            DoCastVictim(SPELL_DECIMATE);
                            events.ScheduleEvent(EVENT_DECIMATE, 30000);
                            break;
                        case EVENT_MORTAL_WOUND:
                            DoCastVictim(SPELL_MORTAL_WOUND);
                            events.ScheduleEvent(EVENT_MORTAL_WOUND, urand(10000, 12500));
                            break;
                        case EVENT_AWAKEN_PLAGUED_ZOMBIES:
                            uiZombieSummonCooldown -= 2000;
                            if (uiZombieSummonCooldown < 8000)
                                uiZombieSummonCooldown = 8000;
                            for (uint8 i = 0; i < RAID_MODE(5, 10, 5, 10); ++i)
                                DoCast(me, SPELL_AWAKEN_PLAGUED_ZOMBIES, true); 
                            events.ScheduleEvent(EVENT_AWAKEN_PLAGUED_ZOMBIES, uiZombieSummonCooldown);
                            break;
                        default:
                            break;
                    }
                }

                DoMeleeAttackIfReady();
            }

            void JustDied(Unit* /*who*/)
            {
                uint64 rotfaceGUID = instance ? instance->GetData64(GUID_ROTFACE) : 0;
                if (Creature* rotface = Unit::GetCreature(*me, rotfaceGUID))
                    if (rotface->isAlive())
                        rotface->AI()->Talk(SAY_PRECIOUS_DIES);
            }
            void JustReachedHome()
            {
                summons.DespawnAll();
            }
        private:
            EventMap events;
            InstanceScript* instance;
            uint32 uiZombieSummonCooldown;
            SummonList summons;
        };

        CreatureAI* GetAI(Creature* creature) const
        {
            return new npc_precious_iccAI(creature);
        }
};

class spell_rotface_ooze_flood : public SpellScriptLoader
{
    public:
        spell_rotface_ooze_flood() : SpellScriptLoader("spell_rotface_ooze_flood") { }

        class spell_rotface_ooze_flood_SpellScript : public SpellScript
        {
            PrepareSpellScript(spell_rotface_ooze_flood_SpellScript);

            void HandleScript(SpellEffIndex /*effIndex*/)
            {
                if (!GetHitUnit())
                    return;

                std::list<Creature*> list;
                GetHitUnit()->GetCreatureListWithEntryInGrid(list, GetHitUnit()->GetEntry(), 12.5f);
                list.sort(Trinity::ObjectDistanceOrderPred(GetHitUnit()));
                GetHitUnit()->CastSpell(list.back(), uint32(GetEffectValue()), false, NULL, NULL, GetOriginalCaster() ? GetOriginalCaster()->GetGUID() : 0);
            }

            void FilterTargets(std::list<Unit*>& targetList)
            {
                // get 2 targets except 2 nearest
                targetList.sort(Trinity::ObjectDistanceOrderPred(GetCaster()));

                // .resize() runs pop_back();
                if (targetList.size() > 4)
                    targetList.resize(4);

                while (targetList.size() > 2)
                    targetList.pop_front();
            }

            void Register()
            {
                OnEffect += SpellEffectFn(spell_rotface_ooze_flood_SpellScript::HandleScript, EFFECT_0, SPELL_EFFECT_SCRIPT_EFFECT);
                OnUnitTargetSelect += SpellUnitTargetFn(spell_rotface_ooze_flood_SpellScript::FilterTargets, EFFECT_0, TARGET_UNIT_AREA_ENTRY_SRC);
            }
        };

        SpellScript* GetSpellScript() const
        {
            return new spell_rotface_ooze_flood_SpellScript();
        }
};

class spell_rotface_little_ooze_combine : public SpellScriptLoader
{
    public:
        spell_rotface_little_ooze_combine() : SpellScriptLoader("spell_rotface_little_ooze_combine") { }

        class spell_rotface_little_ooze_combine_SpellScript : public SpellScript
        {
            PrepareSpellScript(spell_rotface_little_ooze_combine_SpellScript);

            void HandleScript(SpellEffIndex /*effIndex*/)
            {
                if (!(GetHitUnit() && GetHitUnit()->isAlive()))
                    return;
                if (GetHitUnit()->GetGUID() == GetCaster()->GetGUID())
                    return;

                GetCaster()->RemoveAurasDueToSpell(SPELL_LITTLE_OOZE_COMBINE);
                GetHitUnit()->RemoveAurasDueToSpell(SPELL_LITTLE_OOZE_COMBINE);
                GetHitUnit()->CastSpell(GetCaster(), SPELL_OOZE_MERGE, true);
                Creature *rotface = 0;
                if (InstanceScript* instance = GetCaster()->GetInstanceScript())
                    rotface = Unit::GetCreature(*GetCaster(), instance->GetData64(GUID_ROTFACE));
                        
                if (TempSummon* summ = GetHitUnit()->ToTempSummon())
                {
                    if (rotface)
                        rotface->AI()->SummonedCreatureDespawn(summ);
                    if (GetHitUnit() && summ == GetHitUnit()->ToTempSummon())
                        summ->UnSummon();
                }
                else if (GetHitCreature())
                {
                    if (rotface)
                        rotface->AI()->SummonedCreatureDespawn(GetHitCreature());
                    if (GetHitCreature())
                        GetHitCreature()->DespawnOrUnsummon();
                }
            }

            void Register()
            {
                OnEffect += SpellEffectFn(spell_rotface_little_ooze_combine_SpellScript::HandleScript, EFFECT_0, SPELL_EFFECT_SCRIPT_EFFECT);
            }
        };

        SpellScript* GetSpellScript() const
        {
            return new spell_rotface_little_ooze_combine_SpellScript();
        }
};

class spell_rotface_large_ooze_combine : public SpellScriptLoader
{
    public:
        spell_rotface_large_ooze_combine() : SpellScriptLoader("spell_rotface_large_ooze_combine") { }

        class spell_rotface_large_ooze_combine_SpellScript : public SpellScript
        {
            PrepareSpellScript(spell_rotface_large_ooze_combine_SpellScript);

            void HandleScript(SpellEffIndex /*effIndex*/)
            {
                if (!(GetHitCreature() && GetHitCreature()->isAlive()))
                    return;
                if (GetHitUnit()->GetGUID() == GetCaster()->GetGUID())
                    return;

                if (Aura* unstable = GetCaster()->GetAura(SPELL_UNSTABLE_OOZE))
                {
                    //Two Big Oozes merge into a Big Ooze with size one larger than the smaller of the two initial ones. Source: wowwiki.com/Rotface
                    uint8 targetAuraStack = 1;
                    if (Aura* targetAura = GetHitUnit()->GetAura(SPELL_UNSTABLE_OOZE))
                        targetAuraStack = targetAura->GetStackAmount();
                    uint8 myStack = unstable->GetStackAmount();
                    if (targetAuraStack > myStack)
                        unstable->SetStackAmount(myStack + 1);
                    else
                        unstable->SetStackAmount(targetAuraStack + 1);
                    // no idea why, but this does not trigger explosion on retail (only small+large do)
                }

                // just for safety
                GetHitUnit()->RemoveAurasDueToSpell(SPELL_LARGE_OOZE_BUFF_COMBINE);
                GetHitUnit()->RemoveAurasDueToSpell(SPELL_LARGE_OOZE_COMBINE);

                Creature *rotface = 0;
                if (InstanceScript* instance = GetCaster()->GetInstanceScript())
                    rotface = Unit::GetCreature(*GetCaster(), instance->GetData64(GUID_ROTFACE));
                        
                if (TempSummon* summ = GetHitUnit()->ToTempSummon())
                {
                    if (rotface)
                        rotface->AI()->SummonedCreatureDespawn(summ);
                    if (GetHitUnit() && summ == GetHitUnit()->ToTempSummon())
                        summ->UnSummon();
                }
                else if (GetHitCreature())
                {
                    if (rotface)
                        rotface->AI()->SummonedCreatureDespawn(GetHitCreature());
                    if (GetHitCreature())
                        GetHitCreature()->DespawnOrUnsummon();
                }
            }

            void Register()
            {
                OnEffect += SpellEffectFn(spell_rotface_large_ooze_combine_SpellScript::HandleScript, EFFECT_0, SPELL_EFFECT_SCRIPT_EFFECT);
            }
        };

        SpellScript* GetSpellScript() const
        {
            return new spell_rotface_large_ooze_combine_SpellScript();
        }
};

class spell_rotface_large_ooze_buff_combine : public SpellScriptLoader
{
    public:
        spell_rotface_large_ooze_buff_combine() : SpellScriptLoader("spell_rotface_large_ooze_buff_combine") { }

        class spell_rotface_large_ooze_buff_combine_SpellScript : public SpellScript
        {
            PrepareSpellScript(spell_rotface_large_ooze_buff_combine_SpellScript);

            void HandleScript(SpellEffIndex /*effIndex*/)
            {
                if (!(GetHitUnit() && GetHitUnit()->isAlive()))
                    return;
                if (GetHitUnit()->GetGUID() == GetCaster()->GetGUID())
                    return;
                if (Aura* unstable = GetCaster()->GetAura(SPELL_UNSTABLE_OOZE))
                {
                    uint8 newStack = uint8(unstable->GetStackAmount()+1);
                    unstable->SetStackAmount(newStack);

                    // explode!
                    if (newStack >= 5)
                    {
                        GetCaster()->RemoveAurasDueToSpell(SPELL_LARGE_OOZE_BUFF_COMBINE);
                        GetCaster()->RemoveAurasDueToSpell(SPELL_LARGE_OOZE_COMBINE);
                        if (InstanceScript* instance = GetCaster()->GetInstanceScript())
                            if (Creature* rotface = Unit::GetCreature(*GetCaster(), instance->GetData64(GUID_ROTFACE)))
                                if (rotface->isAlive())
                                {
                                    rotface->AI()->Talk(EMOTE_UNSTABLE_EXPLOSION);
                                    rotface->AI()->Talk(SAY_UNSTABLE_EXPLOSION);
                                }

                        GetCaster()->CastSpell(GetCaster(), SPELL_UNSTABLE_OOZE_EXPLOSION, true);
                        if (InstanceScript* instance = GetCaster()->GetInstanceScript())
                            instance->SetData(DATA_OOZE_DANCE_ACHIEVEMENT, uint32(false));
                        return;
                    }
                }

                Creature *rotface = 0;
                if (InstanceScript* instance = GetCaster()->GetInstanceScript())
                    rotface = Unit::GetCreature(*GetCaster(), instance->GetData64(GUID_ROTFACE));

                if (TempSummon* summ = GetHitUnit()->ToTempSummon())
                {
                    if (rotface)
                        rotface->AI()->SummonedCreatureDespawn(summ);
                    if (GetHitUnit() && summ == GetHitUnit()->ToTempSummon())
                        summ->UnSummon();
                }
                else if (GetHitCreature())
                {
                    if (rotface)
                        rotface->AI()->SummonedCreatureDespawn(GetHitCreature());
                    if (GetHitCreature())
                        GetHitCreature()->DespawnOrUnsummon();
                }
            }

            void Register()
            {
                OnEffect += SpellEffectFn(spell_rotface_large_ooze_buff_combine_SpellScript::HandleScript, EFFECT_0, SPELL_EFFECT_SCRIPT_EFFECT);
            }
        };

        SpellScript* GetSpellScript() const
        {
            return new spell_rotface_large_ooze_buff_combine_SpellScript();
        }
};

class spell_rotface_unstable_ooze_explosion_init : public SpellScriptLoader
{
    public:
        spell_rotface_unstable_ooze_explosion_init() : SpellScriptLoader("spell_rotface_unstable_ooze_explosion_init") { }

        class spell_rotface_unstable_ooze_explosion_init_SpellScript : public SpellScript
        {
            PrepareSpellScript(spell_rotface_unstable_ooze_explosion_init_SpellScript);

            bool Validate(SpellEntry const* /*spell*/)
            {
                if (!sSpellStore.LookupEntry(SPELL_UNSTABLE_OOZE_EXPLOSION_TRIGGER))
                    return false;
                return true;
            }

            void HandleCast(SpellEffIndex effIndex)
            {
                PreventHitEffect(effIndex);
                if (!GetHitUnit())
                    return;

                float x, y, z;
                GetHitUnit()->GetPosition(x, y, z);
                Creature* dummy = GetCaster()->SummonCreature(NPC_UNSTABLE_EXPLOSION_STALKER, x, y, z, 0.0f, TEMPSUMMON_TIMED_DESPAWN, 60000);
                GetCaster()->CastSpell(dummy, SPELL_UNSTABLE_OOZE_EXPLOSION_TRIGGER, true);
            }

            void Register()
            {
                OnEffect += SpellEffectFn(spell_rotface_unstable_ooze_explosion_init_SpellScript::HandleCast, EFFECT_0, SPELL_EFFECT_FORCE_CAST);
            }
        };

        SpellScript* GetSpellScript() const
        {
            return new spell_rotface_unstable_ooze_explosion_init_SpellScript();
        }
};

class spell_rotface_unstable_ooze_explosion : public SpellScriptLoader
{
    public:
        spell_rotface_unstable_ooze_explosion() : SpellScriptLoader("spell_rotface_unstable_ooze_explosion") { }

        class spell_rotface_unstable_ooze_explosion_SpellScript : public SpellScript
        {
            PrepareSpellScript(spell_rotface_unstable_ooze_explosion_SpellScript);

            void CheckTarget(SpellEffIndex effIndex)
            {
                PreventHitDefaultEffect(EFFECT_0);
                if (!GetTargetUnit())
                    return;

                uint32 triggered_spell_id = GetSpellInfo()->EffectTriggerSpell[effIndex];

                float x, y, z;
                GetTargetUnit()->GetPosition(x, y, z);
                // let Rotface handle the cast - caster dies before this executes
                if (InstanceScript* script = GetTargetUnit()->GetInstanceScript())
                    if (Creature* rotface = script->instance->GetCreature(script->GetData64(GUID_ROTFACE)))
                        rotface->CastSpell(x, y, z, triggered_spell_id, true, NULL, NULL, GetCaster()->GetGUID(), GetTargetUnit());
            }

            void Register()
            {
                OnEffect += SpellEffectFn(spell_rotface_unstable_ooze_explosion_SpellScript::CheckTarget, EFFECT_0, SPELL_EFFECT_TRIGGER_MISSILE);
            }
        };

        SpellScript* GetSpellScript() const
        {
            return new spell_rotface_unstable_ooze_explosion_SpellScript();
        }
};

class spell_rotface_unstable_ooze_explosion_suicide : public SpellScriptLoader
{
    public:
        spell_rotface_unstable_ooze_explosion_suicide() : SpellScriptLoader("spell_rotface_unstable_ooze_explosion_suicide") { }

        class spell_rotface_unstable_ooze_explosion_suicide_AuraScript : public AuraScript
        {
            PrepareAuraScript(spell_rotface_unstable_ooze_explosion_suicide_AuraScript);

            void DespawnSelf(AuraEffect const* /*aurEff*/)
            {
                PreventDefaultAction();
                Unit* target = GetTarget();
                if (target->GetTypeId() != TYPEID_UNIT)
                    return;

                target->ToCreature()->AI()->DoAction(EVENT_UNSTABLE_DESPAWN);
            }

            void Register()
            {
                OnEffectPeriodic += AuraEffectPeriodicFn(spell_rotface_unstable_ooze_explosion_suicide_AuraScript::DespawnSelf, EFFECT_2, SPELL_AURA_PERIODIC_TRIGGER_SPELL);
            }
        };

        AuraScript* GetAuraScript() const
        {
            return new spell_rotface_unstable_ooze_explosion_suicide_AuraScript();
        }
};

class spell_rotface_plagued_zombie_infected_wound : public SpellScriptLoader
{
    public:
        spell_rotface_plagued_zombie_infected_wound() : SpellScriptLoader("spell_rotface_plagued_zombie_infected_wound") { }

        class spell_rotface_plagued_zombie_infected_wound_SpellScript : public SpellScript
        {
            PrepareSpellScript(spell_rotface_plagued_zombie_infected_wound_SpellScript);

            bool Load()
            {
                prevented = false;
                return true;
            }

            void EnsureAuraStack()
            {
                if (!(GetHitUnit() && GetHitUnit()->isAlive()))
                    return;
                if (GetHitUnit()->GetGUID() == GetCaster()->GetGUID())
                    return;

                if (Unit *who = GetHitUnit())
                {
                    uint32 curSpellId = GetSpellInfo()->Id;
                    if (Aura* oldAura = who->GetAura(curSpellId))
                    {
                        prevented = true;
                        prevStackAmount = oldAura->GetStackAmount();
                    }
                }
            }

            void RemoveImmunity()
            {
                if (Unit* target = GetHitUnit())
                {
                    if (prevented)
                    {
                        if (Aura* oldAura = GetHitUnit()->GetAura(GetSpellInfo()->Id))
                        {
                            oldAura->SetStackAmount(prevStackAmount+1);
                            oldAura->RefreshDuration();
                        }
                    }
                }
            }

            void Register()
            {
                BeforeHit += SpellHitFn(spell_rotface_plagued_zombie_infected_wound_SpellScript::EnsureAuraStack);
                AfterHit += SpellHitFn(spell_rotface_plagued_zombie_infected_wound_SpellScript::RemoveImmunity);
            }
        private:
            bool prevented;
            uint8 prevStackAmount;
        };

        SpellScript* GetSpellScript() const
        {
            return new spell_rotface_plagued_zombie_infected_wound_SpellScript();
        }
};

void AddSC_boss_rotface()
{
    new boss_rotface();
    new npc_little_ooze();
    new npc_big_ooze();
    new npc_precious_icc();
    new spell_rotface_ooze_flood();
    new spell_rotface_little_ooze_combine();
    new spell_rotface_large_ooze_combine();
    new spell_rotface_large_ooze_buff_combine();
    new spell_rotface_unstable_ooze_explosion_init();
    new spell_rotface_unstable_ooze_explosion();
    new spell_rotface_unstable_ooze_explosion_suicide();
    new spell_rotface_plagued_zombie_infected_wound();
} <|MERGE_RESOLUTION|>--- conflicted
+++ resolved
@@ -74,16 +74,10 @@
 };
 #define SPELL_OOZE_FLOOD_EFFECT  RAID_MODE<int32>(69789, 71215, 71587, 71588)
 static const uint32 oozeFloodSpells[4] = {69782, 69796, 69798, 69801};
-#define SPELL_MUTATED_INFECTION RAID_MODE<int32>(69674,71224,73022,73023)
+#define SPELL_MUTATED_INFECTION RAID_MODE<int32>(69674, 71224, 73022, 73023)
 #define SPELL_RADIATING_OOZE RAID_MODE<int32>(69760, 73026, 71212, 73027)   // passive damage aura - large
 
-<<<<<<< HEAD
 enum eEvents
-=======
-#define MUTATED_INFECTION RAID_MODE<int32>(69674, 71224, 73022, 73023)
-
-enum Events
->>>>>>> d64c6ad5
 {
     //Rotface
     EVENT_SLIME_SPRAY       = 1,
