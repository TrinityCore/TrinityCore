--- conflicted
+++ resolved
@@ -683,8 +683,6 @@
                 GetHitUnit()->CastSpell(list.back(), uint32(GetEffectValue()), false, NULL, NULL, GetOriginalCaster() ? GetOriginalCaster()->GetGUID() : 0);
             }
 
-<<<<<<< HEAD
-=======
             void FilterTargets(std::list<Unit*>& targetList)
             {
                 // get 2 targets except 2 nearest
@@ -698,10 +696,10 @@
                     targetList.pop_front();
             }
 
->>>>>>> 8898db8b
             void Register()
             {
                 OnEffect += SpellEffectFn(spell_rotface_ooze_flood_SpellScript::HandleScript, EFFECT_0, SPELL_EFFECT_SCRIPT_EFFECT);
+                OnUnitTargetSelect += SpellUnitTargetFn(spell_rotface_ooze_flood_SpellScript::FilterTargets, EFFECT_0, TARGET_UNIT_AREA_ENTRY_SRC);
             }
         };
 
