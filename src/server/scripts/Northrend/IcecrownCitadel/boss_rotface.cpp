--- conflicted
+++ resolved
@@ -1,1863 +1,950 @@
-<<<<<<< HEAD
-/*
- * Copyright (C) 2008-2014 TrinityCore <http://www.trinitycore.org/>
- *
- * This program is free software; you can redistribute it and/or modify it
- * under the terms of the GNU General Public License as published by the
- * Free Software Foundation; either version 2 of the License, or (at your
- * option) any later version.
- *
- * This program is distributed in the hope that it will be useful, but WITHOUT
- * ANY WARRANTY; without even the implied warranty of MERCHANTABILITY or
- * FITNESS FOR A PARTICULAR PURPOSE. See the GNU General Public License for
- * more details.
- *
- * You should have received a copy of the GNU General Public License along
- * with this program. If not, see <http://www.gnu.org/licenses/>.
- */
-
-#include "ObjectMgr.h"
-#include "ScriptMgr.h"
-#include "ScriptedCreature.h"
-#include "SpellAuras.h"
-#include "GridNotifiers.h"
-#include "icecrown_citadel.h"
-
-// KNOWN BUGS:
-// ~ No Slime Spray animation directly at target spot
-
-enum Texts
-{
-    SAY_PRECIOUS_DIES           = 0,
-    SAY_AGGRO                   = 1,
-    EMOTE_SLIME_SPRAY           = 2,
-    SAY_SLIME_SPRAY             = 3,
-    EMOTE_UNSTABLE_EXPLOSION    = 4,
-    SAY_UNSTABLE_EXPLOSION      = 5,
-    SAY_KILL                    = 6,
-    SAY_BERSERK                 = 7,
-    SAY_DEATH                   = 8,
-    EMOTE_MUTATED_INFECTION     = 9,
-
-    EMOTE_PRECIOUS_ZOMBIES      = 0,
-};
-
-enum Spells
-{
-    // Rotface
-    SPELL_SLIME_SPRAY                       = 69508,    // every 20 seconds
-    SPELL_MUTATED_INFECTION                 = 69674,    // hastens every 1:30
-    SPELL_VILE_GAS_TRIGGER_SUMMON           = 72287,
-
-    // Oozes
-    SPELL_LITTLE_OOZE_COMBINE               = 69537,    // combine 2 Small Oozes
-    SPELL_LARGE_OOZE_COMBINE                = 69552,    // combine 2 Large Oozes
-    SPELL_LARGE_OOZE_BUFF_COMBINE           = 69611,    // combine Large and Small Ooze
-    SPELL_OOZE_MERGE                        = 69889,    // 2 Small Oozes summon a Large Ooze
-    SPELL_WEAK_RADIATING_OOZE               = 69750,    // passive damage aura - small
-    SPELL_RADIATING_OOZE                    = 69760,    // passive damage aura - large
-    SPELL_UNSTABLE_OOZE                     = 69558,    // damage boost and counter for explosion
-    SPELL_GREEN_ABOMINATION_HITTIN__YA_PROC = 70001,    // prevents getting hit by infection
-    SPELL_UNSTABLE_OOZE_EXPLOSION           = 69839,
-    SPELL_STICKY_OOZE                       = 69774,
-    SPELL_UNSTABLE_OOZE_EXPLOSION_TRIGGER   = 69832,
-
-    // Precious
-    SPELL_MORTAL_WOUND                      = 71127,
-    SPELL_DECIMATE                          = 71123,
-    SPELL_AWAKEN_PLAGUED_ZOMBIES            = 71159,
-
-    // Professor Putricide
-    SPELL_VILE_GAS_H                        = 72272,
-    SPELL_VILE_GAS_TRIGGER                  = 72285,
-};
-
-#define MUTATED_INFECTION RAID_MODE<int32>(69674, 71224, 73022, 73023)
-
-enum Events
-{
-    // Rotface
-    EVENT_SLIME_SPRAY       = 1,
-    EVENT_HASTEN_INFECTIONS = 2,
-    EVENT_MUTATED_INFECTION = 3,
-    EVENT_VILE_GAS          = 4,
-
-    // Precious
-    EVENT_DECIMATE          = 5,
-    EVENT_MORTAL_WOUND      = 6,
-    EVENT_SUMMON_ZOMBIES    = 7,
-
-    EVENT_STICKY_OOZE       = 8,
-};
-
-static const uint32 OozeEntries[4] =
-{ 
-    36897, // Little Ooze 10
-    38138, // Little Ooze 25 
-    36899, // Big Ooze 10
-    38123 // Big Ooze 25
-};
-
-class boss_rotface : public CreatureScript
-{
-    public:
-        boss_rotface() : CreatureScript("boss_rotface") { }
-
-        struct boss_rotfaceAI : public BossAI
-        {
-            boss_rotfaceAI(Creature* creature) : BossAI(creature, DATA_ROTFACE)
-            {
-                infectionStage = 0;
-                infectionCooldown = 14000;
-            }
-
-            void Reset() override
-            {
-                _Reset();
-                events.ScheduleEvent(EVENT_SLIME_SPRAY, 20000);
-                events.ScheduleEvent(EVENT_HASTEN_INFECTIONS, 90000);
-                events.ScheduleEvent(EVENT_MUTATED_INFECTION, 14000);
-                if (IsHeroic())
-                    events.ScheduleEvent(EVENT_VILE_GAS, urand(22000, 27000));
-
-                infectionStage = 0;
-                infectionCooldown = 14000;
-                DespawnOozes();
-            }
-
-            void EnterCombat(Unit* who) override
-            {
-                if (!instance->CheckRequiredBosses(DATA_ROTFACE, who->ToPlayer()))
-                {
-                    EnterEvadeMode();
-                    instance->DoCastSpellOnPlayers(LIGHT_S_HAMMER_TELEPORT);
-                    return;
-                }
-
-                me->setActive(true);
-                Talk(SAY_AGGRO);
-                if (Creature* professor = ObjectAccessor::GetCreature(*me, instance->GetData64(DATA_PROFESSOR_PUTRICIDE)))
-                    professor->AI()->DoAction(ACTION_ROTFACE_COMBAT);
-
-                DoZoneInCombat();
-                DoCast(me, SPELL_GREEN_ABOMINATION_HITTIN__YA_PROC, true);
-            }
-
-            void JustDied(Unit* /*killer*/) override
-            {
-                instance->DoRemoveAurasDueToSpellOnPlayers(MUTATED_INFECTION);
-                _JustDied();
-                Talk(SAY_DEATH);
-                if (Creature* professor = ObjectAccessor::GetCreature(*me, instance->GetData64(DATA_PROFESSOR_PUTRICIDE)))
-                    professor->AI()->DoAction(ACTION_ROTFACE_DEATH);
-                DespawnOozes();
-            }
-
-            void JustReachedHome() override
-            {
-                _JustReachedHome();
-                instance->SetBossState(DATA_ROTFACE, FAIL);
-                instance->SetData(DATA_OOZE_DANCE_ACHIEVEMENT, uint32(true));   // reset
-            }
-
-            void KilledUnit(Unit* victim) override
-            {
-                if (victim->GetTypeId() == TYPEID_PLAYER)
-                    Talk(SAY_KILL);
-            }
-
-            void EnterEvadeMode() override
-            {
-                ScriptedAI::EnterEvadeMode();
-                if (Creature* professor = ObjectAccessor::GetCreature(*me, instance->GetData64(DATA_PROFESSOR_PUTRICIDE)))
-                    professor->AI()->EnterEvadeMode();
-            }
-
-            void SpellHitTarget(Unit* /*target*/, SpellInfo const* spell) override
-            {
-                if (spell->Id == SPELL_SLIME_SPRAY)
-                    Talk(SAY_SLIME_SPRAY);
-            }
-
-            void MoveInLineOfSight(Unit* /*who*/) override
-            {
-                // don't enter combat
-            }
-
-            void JustSummoned(Creature* summon) override
-            {
-                if (summon->GetEntry() == NPC_VILE_GAS_STALKER)
-                    if (Creature* professor = ObjectAccessor::GetCreature(*me, instance->GetData64(DATA_PROFESSOR_PUTRICIDE)))
-                        professor->CastSpell(summon, SPELL_VILE_GAS_H, true);
-            }
-
-            void UpdateAI(uint32 diff) override
-            {
-                if (!UpdateVictim() || !CheckInRoom())
-                    return;
-
-                events.Update(diff);
-
-                if (me->HasUnitState(UNIT_STATE_CASTING))
-                    return;
-
-                while (uint32 eventId = events.ExecuteEvent())
-                {
-                    switch (eventId)
-                    {
-                        case EVENT_SLIME_SPRAY:
-                            if (Unit* target = SelectTarget(SELECT_TARGET_RANDOM, 1, 0.0f, true))
-                            {
-                                DoSummon(NPC_OOZE_SPRAY_STALKER, *target, 8000, TEMPSUMMON_TIMED_DESPAWN);
-                                Talk(EMOTE_SLIME_SPRAY);
-                                DoCast(me, SPELL_SLIME_SPRAY);
-                            }
-                            events.ScheduleEvent(EVENT_SLIME_SPRAY, 20000);
-                            break;
-                        case EVENT_HASTEN_INFECTIONS:
-                            if (infectionStage++ < 4)
-                            {
-                                infectionCooldown -= 2000;
-                                events.ScheduleEvent(EVENT_HASTEN_INFECTIONS, 90000);
-                            }
-                            break;
-                        case EVENT_MUTATED_INFECTION:
-                            me->CastCustomSpell(SPELL_MUTATED_INFECTION, SPELLVALUE_MAX_TARGETS, 1, NULL, false);
-                            events.ScheduleEvent(EVENT_MUTATED_INFECTION, infectionCooldown);
-                            break;
-                        case EVENT_VILE_GAS:
-                            DoCastAOE(SPELL_VILE_GAS_TRIGGER);
-                            events.ScheduleEvent(EVENT_VILE_GAS, urand(30000, 35000));
-                            break;
-                        default:
-                            break;
-                    }
-                }
-
-                DoMeleeAttackIfReady();
-            }
-
-            void DespawnOozes()
-            {
-                std::list<Creature*> Type[4];
-                for (int i = 0; i < 4; ++i)
-                    GetCreatureListWithEntryInGrid(Type[i], me, OozeEntries[i], 200);
-                for (int x = 0; x < 4; ++x)
-                    for (std::list<Creature*>::const_iterator itr = Type[x].begin(); itr != Type[x].end(); ++itr)
-                        (*itr)->DespawnOrUnsummon();
-            }
-
-        private:
-            uint32 infectionCooldown;
-            uint32 infectionStage;
-        };
-
-        CreatureAI* GetAI(Creature* creature) const override
-        {
-            return GetIcecrownCitadelAI<boss_rotfaceAI>(creature);
-        }
-};
-
-class npc_little_ooze : public CreatureScript
-{
-    public:
-        npc_little_ooze() : CreatureScript("npc_little_ooze") { }
-
-        struct npc_little_oozeAI : public ScriptedAI
-        {
-            npc_little_oozeAI(Creature* creature) : ScriptedAI(creature)
-            {
-            }
-
-            void IsSummonedBy(Unit* summoner) override
-            {
-                DoCast(me, SPELL_LITTLE_OOZE_COMBINE, true);
-                DoCast(me, SPELL_WEAK_RADIATING_OOZE, true);
-                DoCast(me, SPELL_GREEN_ABOMINATION_HITTIN__YA_PROC, true);
-                events.ScheduleEvent(EVENT_STICKY_OOZE, 5000);
-                me->AddThreat(summoner, 500000.0f);
-            }
-
-            void JustDied(Unit* /*killer*/) override
-            {
-                me->DespawnOrUnsummon();
-            }
-
-            void UpdateAI(uint32 diff) override
-            {
-                if (!UpdateVictim())
-                    return;
-
-                events.Update(diff);
-
-                if (events.ExecuteEvent() == EVENT_STICKY_OOZE)
-                {
-                    DoCastVictim(SPELL_STICKY_OOZE);
-                    events.ScheduleEvent(EVENT_STICKY_OOZE, 15000);
-                }
-
-                DoMeleeAttackIfReady();
-            }
-
-        private:
-            EventMap events;
-        };
-
-        CreatureAI* GetAI(Creature* creature) const override
-        {
-            return GetIcecrownCitadelAI<npc_little_oozeAI>(creature);
-        }
-};
-
-class npc_big_ooze : public CreatureScript
-{
-    public:
-        npc_big_ooze() : CreatureScript("npc_big_ooze") { }
-
-        struct npc_big_oozeAI : public ScriptedAI
-        {
-            npc_big_oozeAI(Creature* creature) : ScriptedAI(creature), instance(creature->GetInstanceScript())
-            {
-            }
-
-            void IsSummonedBy(Unit* /*summoner*/) override
-            {
-                DoCast(me, SPELL_LARGE_OOZE_COMBINE, true);
-                DoCast(me, SPELL_LARGE_OOZE_BUFF_COMBINE, true);
-                DoCast(me, SPELL_RADIATING_OOZE, true);
-                DoCast(me, SPELL_UNSTABLE_OOZE, true);
-                DoCast(me, SPELL_GREEN_ABOMINATION_HITTIN__YA_PROC, true);
-                events.ScheduleEvent(EVENT_STICKY_OOZE, 5000);
-                // register in Rotface's summons - not summoned with Rotface as owner
-                if (Creature* rotface = ObjectAccessor::GetCreature(*me, instance->GetData64(DATA_ROTFACE)))
-                    rotface->AI()->JustSummoned(me);
-            }
-
-            void JustDied(Unit* /*killer*/) override
-            {
-                if (Creature* rotface = ObjectAccessor::GetCreature(*me, instance->GetData64(DATA_ROTFACE)))
-                    rotface->AI()->SummonedCreatureDespawn(me);
-                me->DespawnOrUnsummon();
-            }
-
-            void DoAction(int32 action) override
-            {
-                if (action == EVENT_STICKY_OOZE)
-                    events.CancelEvent(EVENT_STICKY_OOZE);
-            }
-
-            void UpdateAI(uint32 diff) override
-            {
-                if (!UpdateVictim())
-                    return;
-
-                events.Update(diff);
-
-                while (uint32 eventId = events.ExecuteEvent())
-                {
-                    switch (eventId)
-                    {
-                        case EVENT_STICKY_OOZE:
-                            DoCastVictim(SPELL_STICKY_OOZE);
-                            events.ScheduleEvent(EVENT_STICKY_OOZE, 15000);
-                        default:
-                            break;
-                    }
-                }
-
-                if (me->IsVisible())
-                    DoMeleeAttackIfReady();
-            }
-
-        private:
-            EventMap events;
-            InstanceScript* instance;
-        };
-
-        CreatureAI* GetAI(Creature* creature) const override
-        {
-            return GetIcecrownCitadelAI<npc_big_oozeAI>(creature);
-        }
-};
-
-class npc_precious_icc : public CreatureScript
-{
-    public:
-        npc_precious_icc() : CreatureScript("npc_precious_icc") { }
-
-        struct npc_precious_iccAI : public ScriptedAI
-        {
-            npc_precious_iccAI(Creature* creature) : ScriptedAI(creature), _summons(me)
-            {
-                me->ApplySpellImmune(0, IMMUNITY_EFFECT, SPELL_EFFECT_KNOCK_BACK, true);
-                _instance = creature->GetInstanceScript();
-            }
-
-            void Reset() override
-            {
-                _events.Reset();
-                _events.ScheduleEvent(EVENT_DECIMATE, urand(20000, 25000));
-                _events.ScheduleEvent(EVENT_MORTAL_WOUND, urand(3000, 7000));
-                _events.ScheduleEvent(EVENT_SUMMON_ZOMBIES, urand(20000, 22000));
-                _summons.DespawnAll();
-            }
-
-            void JustSummoned(Creature* summon) override
-            {
-                _summons.Summon(summon);
-                if (Unit* target = SelectTarget(SELECT_TARGET_RANDOM, 0))
-                    summon->AI()->AttackStart(target);
-            }
-
-            void SummonedCreatureDespawn(Creature* summon) override
-            {
-                _summons.Despawn(summon);
-            }
-
-            void JustDied(Unit* /*killer*/) override
-            {
-                _summons.DespawnAll();
-                if (Creature* rotface = ObjectAccessor::GetCreature(*me, _instance->GetData64(DATA_ROTFACE)))
-                    if (rotface->IsAlive())
-                        rotface->AI()->Talk(SAY_PRECIOUS_DIES);
-            }
-
-            void UpdateAI(uint32 diff) override
-            {
-                if (!UpdateVictim())
-                    return;
-
-                _events.Update(diff);
-
-                if (me->HasUnitState(UNIT_STATE_CASTING))
-                    return;
-
-                while (uint32 eventId = _events.ExecuteEvent())
-                {
-                    switch (eventId)
-                    {
-                        case EVENT_DECIMATE:
-                            DoCastVictim(SPELL_DECIMATE);
-                            _events.ScheduleEvent(EVENT_DECIMATE, urand(20000, 25000));
-                            break;
-                        case EVENT_MORTAL_WOUND:
-                            DoCastVictim(SPELL_MORTAL_WOUND);
-                            _events.ScheduleEvent(EVENT_MORTAL_WOUND, urand(10000, 12500));
-                            break;
-                        case EVENT_SUMMON_ZOMBIES:
-                            Talk(EMOTE_PRECIOUS_ZOMBIES);
-                            for (uint32 i = 0; i < 11; ++i)
-                                DoCast(me, SPELL_AWAKEN_PLAGUED_ZOMBIES, false);
-                            _events.ScheduleEvent(EVENT_SUMMON_ZOMBIES, urand(20000, 22000));
-                            break;
-                        default:
-                            break;
-                    }
-                }
-
-                DoMeleeAttackIfReady();
-            }
-
-        private:
-            EventMap _events;
-            SummonList _summons;
-            InstanceScript* _instance;
-        };
-
-        CreatureAI* GetAI(Creature* creature) const override
-        {
-            return GetIcecrownCitadelAI<npc_precious_iccAI>(creature);
-        }
-};
-
-class spell_rotface_ooze_flood : public SpellScriptLoader
-{
-    public:
-        spell_rotface_ooze_flood() : SpellScriptLoader("spell_rotface_ooze_flood") { }
-
-        class spell_rotface_ooze_flood_SpellScript : public SpellScript
-        {
-            PrepareSpellScript(spell_rotface_ooze_flood_SpellScript);
-
-            void HandleScript(SpellEffIndex /*effIndex*/)
-            {
-                if (!GetHitUnit())
-                    return;
-
-                std::list<Creature*> triggers;
-                GetHitUnit()->GetCreatureListWithEntryInGrid(triggers, GetHitUnit()->GetEntry(), 12.5f);
-
-                if (triggers.empty())
-                    return;
-
-                triggers.sort(Trinity::ObjectDistanceOrderPred(GetHitUnit()));
-                GetHitUnit()->CastSpell(triggers.back(), uint32(GetEffectValue()), false, NULL, NULL, GetOriginalCaster() ? GetOriginalCaster()->GetGUID() : 0);
-            }
-
-            void FilterTargets(std::list<WorldObject*>& targets)
-            {
-                targets.sort(Trinity::ObjectDistanceOrderPred(GetCaster()));
-                
-                // Selects 5 nearest dummies, including the caster
-                // .resize() runs pop_back();
-                if (targets.size() > 5)
-                    targets.resize(5);
-
-                // Selects 2 farthest ones to cast a spell
-                while (targets.size() > 2)
-                    targets.pop_front();
-            }
-
-            void Register() override
-            {
-                OnEffectHitTarget += SpellEffectFn(spell_rotface_ooze_flood_SpellScript::HandleScript, EFFECT_0, SPELL_EFFECT_SCRIPT_EFFECT);
-                OnObjectAreaTargetSelect += SpellObjectAreaTargetSelectFn(spell_rotface_ooze_flood_SpellScript::FilterTargets, EFFECT_0, TARGET_UNIT_SRC_AREA_ENTRY);
-            }
-        };
-
-        SpellScript* GetSpellScript() const override
-        {
-            return new spell_rotface_ooze_flood_SpellScript();
-        }
-};
-
-class spell_rotface_mutated_infection : public SpellScriptLoader
-{
-    public:
-        spell_rotface_mutated_infection() : SpellScriptLoader("spell_rotface_mutated_infection") { }
-
-        class spell_rotface_mutated_infection_SpellScript : public SpellScript
-        {
-            PrepareSpellScript(spell_rotface_mutated_infection_SpellScript);
-
-            bool Load() override
-            {
-                _target = NULL;
-                return true;
-            }
-
-            void FilterTargets(std::list<WorldObject*>& targets)
-            {
-                // remove targets with this aura already
-                // tank is not on this list
-                targets.remove_if(Trinity::UnitAuraCheck(true, GetSpellInfo()->Id));
-                if (targets.empty())
-                    return;
-
-                WorldObject* target = Trinity::Containers::SelectRandomContainerElement(targets);
-                targets.clear();
-                targets.push_back(target);
-                _target = target;
-            }
-
-            void ReplaceTargets(std::list<WorldObject*>& targets)
-            {
-                targets.clear();
-                if (_target)
-                    targets.push_back(_target);
-            }
-
-            void NotifyTargets()
-            {
-                if (Creature* caster = GetCaster()->ToCreature())
-                    if (Unit* target = GetHitUnit())
-                        caster->AI()->Talk(EMOTE_MUTATED_INFECTION, target);
-            }
-
-            void Register() override
-            {
-                OnObjectAreaTargetSelect += SpellObjectAreaTargetSelectFn(spell_rotface_mutated_infection_SpellScript::FilterTargets, EFFECT_0, TARGET_UNIT_SRC_AREA_ENEMY);
-                OnObjectAreaTargetSelect += SpellObjectAreaTargetSelectFn(spell_rotface_mutated_infection_SpellScript::ReplaceTargets, EFFECT_1, TARGET_UNIT_SRC_AREA_ENEMY);
-                OnObjectAreaTargetSelect += SpellObjectAreaTargetSelectFn(spell_rotface_mutated_infection_SpellScript::ReplaceTargets, EFFECT_2, TARGET_UNIT_SRC_AREA_ENEMY);
-                AfterHit += SpellHitFn(spell_rotface_mutated_infection_SpellScript::NotifyTargets);
-            }
-
-            WorldObject* _target;
-        };
-
-        SpellScript* GetSpellScript() const override
-        {
-            return new spell_rotface_mutated_infection_SpellScript();
-        }
-};
-
-class spell_rotface_little_ooze_combine : public SpellScriptLoader
-{
-    public:
-        spell_rotface_little_ooze_combine() : SpellScriptLoader("spell_rotface_little_ooze_combine") { }
-
-        class spell_rotface_little_ooze_combine_SpellScript : public SpellScript
-        {
-            PrepareSpellScript(spell_rotface_little_ooze_combine_SpellScript);
-
-            void HandleScript(SpellEffIndex /*effIndex*/)
-            {
-                if (!(GetHitCreature() && GetHitUnit()->IsAlive()))
-                    return;
-
-                GetCaster()->RemoveAurasDueToSpell(SPELL_LITTLE_OOZE_COMBINE);
-                GetHitCreature()->RemoveAurasDueToSpell(SPELL_LITTLE_OOZE_COMBINE);
-                GetHitCreature()->CastSpell(GetCaster(), SPELL_OOZE_MERGE, true);
-                GetHitCreature()->DespawnOrUnsummon();
-            }
-
-            void Register() override
-            {
-                OnEffectHitTarget += SpellEffectFn(spell_rotface_little_ooze_combine_SpellScript::HandleScript, EFFECT_0, SPELL_EFFECT_SCRIPT_EFFECT);
-            }
-        };
-
-        SpellScript* GetSpellScript() const override
-        {
-            return new spell_rotface_little_ooze_combine_SpellScript();
-        }
-};
-
-class spell_rotface_large_ooze_combine : public SpellScriptLoader
-{
-    public:
-        spell_rotface_large_ooze_combine() : SpellScriptLoader("spell_rotface_large_ooze_combine") { }
-
-        class spell_rotface_large_ooze_combine_SpellScript : public SpellScript
-        {
-            PrepareSpellScript(spell_rotface_large_ooze_combine_SpellScript);
-
-            void HandleScript(SpellEffIndex /*effIndex*/)
-            {
-                if (!(GetHitCreature() && GetHitCreature()->IsAlive()))
-                    return;
-
-                if (Aura* unstable = GetCaster()->GetAura(SPELL_UNSTABLE_OOZE))
-                {
-                    if (Aura* targetAura = GetHitCreature()->GetAura(SPELL_UNSTABLE_OOZE))
-                        unstable->ModStackAmount(targetAura->GetStackAmount());
-                    else
-                        unstable->ModStackAmount(1);
-
-                    // no idea why, but this does not trigger explosion on retail (only small+large do)
-                }
-
-                // just for safety
-                GetHitCreature()->RemoveAurasDueToSpell(SPELL_LARGE_OOZE_BUFF_COMBINE);
-                GetHitCreature()->RemoveAurasDueToSpell(SPELL_LARGE_OOZE_COMBINE);
-                GetHitCreature()->DespawnOrUnsummon();
-            }
-
-            void Register() override
-            {
-                OnEffectHitTarget += SpellEffectFn(spell_rotface_large_ooze_combine_SpellScript::HandleScript, EFFECT_0, SPELL_EFFECT_SCRIPT_EFFECT);
-            }
-        };
-
-        SpellScript* GetSpellScript() const override
-        {
-            return new spell_rotface_large_ooze_combine_SpellScript();
-        }
-};
-
-class spell_rotface_large_ooze_buff_combine : public SpellScriptLoader
-{
-    public:
-        spell_rotface_large_ooze_buff_combine() : SpellScriptLoader("spell_rotface_large_ooze_buff_combine") { }
-
-        class spell_rotface_large_ooze_buff_combine_SpellScript : public SpellScript
-        {
-            PrepareSpellScript(spell_rotface_large_ooze_buff_combine_SpellScript);
-
-            void HandleScript(SpellEffIndex /*effIndex*/)
-            {
-                if (!(GetHitCreature() && GetHitCreature()->IsAlive()))
-                    return;
-
-                if (Aura* unstable = GetCaster()->GetAura(SPELL_UNSTABLE_OOZE))
-                {
-                    uint8 newStack = uint8(unstable->GetStackAmount()+1);
-                    unstable->SetStackAmount(newStack);
-
-                    // explode!
-                    if (newStack >= 5)
-                    {
-                        GetCaster()->RemoveAurasDueToSpell(SPELL_LARGE_OOZE_BUFF_COMBINE);
-                        GetCaster()->RemoveAurasDueToSpell(SPELL_LARGE_OOZE_COMBINE);
-                        if (InstanceScript* instance = GetCaster()->GetInstanceScript())
-                            if (Creature* rotface = ObjectAccessor::GetCreature(*GetCaster(), instance->GetData64(DATA_ROTFACE)))
-                                if (rotface->IsAlive())
-                                {
-                                    rotface->AI()->Talk(EMOTE_UNSTABLE_EXPLOSION);
-                                    rotface->AI()->Talk(SAY_UNSTABLE_EXPLOSION);
-                                }
-
-                        if (Creature* cre = GetCaster()->ToCreature())
-                            cre->AI()->DoAction(EVENT_STICKY_OOZE);
-                        GetCaster()->CastSpell(GetCaster(), SPELL_UNSTABLE_OOZE_EXPLOSION, false, NULL, NULL, GetCaster()->GetGUID());
-                        if (InstanceScript* instance = GetCaster()->GetInstanceScript())
-                            instance->SetData(DATA_OOZE_DANCE_ACHIEVEMENT, uint32(false));
-                    }
-                }
-
-                GetHitCreature()->DespawnOrUnsummon();
-            }
-
-            void Register() override
-            {
-                OnEffectHitTarget += SpellEffectFn(spell_rotface_large_ooze_buff_combine_SpellScript::HandleScript, EFFECT_0, SPELL_EFFECT_SCRIPT_EFFECT);
-            }
-        };
-
-        SpellScript* GetSpellScript() const override
-        {
-            return new spell_rotface_large_ooze_buff_combine_SpellScript();
-        }
-};
-
-class spell_rotface_unstable_ooze_explosion_init : public SpellScriptLoader
-{
-    public:
-        spell_rotface_unstable_ooze_explosion_init() : SpellScriptLoader("spell_rotface_unstable_ooze_explosion_init") { }
-
-        class spell_rotface_unstable_ooze_explosion_init_SpellScript : public SpellScript
-        {
-            PrepareSpellScript(spell_rotface_unstable_ooze_explosion_init_SpellScript);
-
-            bool Validate(SpellInfo const* /*spell*/) override
-            {
-                if (!sSpellMgr->GetSpellInfo(SPELL_UNSTABLE_OOZE_EXPLOSION_TRIGGER))
-                    return false;
-                return true;
-            }
-
-            void HandleCast(SpellEffIndex effIndex)
-            {
-                PreventHitEffect(effIndex);
-                if (!GetHitUnit())
-                    return;
-
-                float x, y, z;
-                GetHitUnit()->GetPosition(x, y, z);
-                Creature* dummy = GetCaster()->SummonCreature(NPC_UNSTABLE_EXPLOSION_STALKER, x, y, z, 0.0f, TEMPSUMMON_TIMED_DESPAWN, 60000);
-                GetCaster()->CastSpell(dummy, SPELL_UNSTABLE_OOZE_EXPLOSION_TRIGGER, true);
-            }
-
-            void Register() override
-            {
-                OnEffectHitTarget += SpellEffectFn(spell_rotface_unstable_ooze_explosion_init_SpellScript::HandleCast, EFFECT_0, SPELL_EFFECT_FORCE_CAST);
-            }
-        };
-
-        SpellScript* GetSpellScript() const override
-        {
-            return new spell_rotface_unstable_ooze_explosion_init_SpellScript();
-        }
-};
-
-class spell_rotface_unstable_ooze_explosion : public SpellScriptLoader
-{
-    public:
-        spell_rotface_unstable_ooze_explosion() : SpellScriptLoader("spell_rotface_unstable_ooze_explosion") { }
-
-        class spell_rotface_unstable_ooze_explosion_SpellScript : public SpellScript
-        {
-            PrepareSpellScript(spell_rotface_unstable_ooze_explosion_SpellScript);
-
-            void CheckTarget(SpellEffIndex effIndex)
-            {
-                PreventHitDefaultEffect(EFFECT_0);
-                if (!GetExplTargetDest())
-                    return;
-
-                uint32 triggered_spell_id = GetSpellInfo()->Effects[effIndex].TriggerSpell;
-
-                float x, y, z;
-                GetExplTargetDest()->GetPosition(x, y, z);
-                // let Rotface handle the cast - caster dies before this executes
-                if (InstanceScript* script = GetCaster()->GetInstanceScript())
-                    if (Creature* rotface = script->instance->GetCreature(script->GetData64(DATA_ROTFACE)))
-                        rotface->CastSpell(x, y, z, triggered_spell_id, true, NULL, NULL, GetCaster()->GetGUID());
-            }
-
-            void Register() override
-            {
-                OnEffectHit += SpellEffectFn(spell_rotface_unstable_ooze_explosion_SpellScript::CheckTarget, EFFECT_0, SPELL_EFFECT_TRIGGER_MISSILE);
-            }
-        };
-
-        SpellScript* GetSpellScript() const override
-        {
-            return new spell_rotface_unstable_ooze_explosion_SpellScript();
-        }
-};
-
-class spell_rotface_unstable_ooze_explosion_suicide : public SpellScriptLoader
-{
-    public:
-        spell_rotface_unstable_ooze_explosion_suicide() : SpellScriptLoader("spell_rotface_unstable_ooze_explosion_suicide") { }
-
-        class spell_rotface_unstable_ooze_explosion_suicide_AuraScript : public AuraScript
-        {
-            PrepareAuraScript(spell_rotface_unstable_ooze_explosion_suicide_AuraScript);
-
-            void DespawnSelf(AuraEffect const* /*aurEff*/)
-            {
-                PreventDefaultAction();
-                Unit* target = GetTarget();
-                if (target->GetTypeId() != TYPEID_UNIT)
-                    return;
-
-                target->RemoveAllAuras();
-                target->SetVisible(false);
-                target->ToCreature()->DespawnOrUnsummon(60000);
-            }
-
-            void Register() override
-            {
-                OnEffectPeriodic += AuraEffectPeriodicFn(spell_rotface_unstable_ooze_explosion_suicide_AuraScript::DespawnSelf, EFFECT_2, SPELL_AURA_PERIODIC_TRIGGER_SPELL);
-            }
-        };
-
-        AuraScript* GetAuraScript() const override
-        {
-            return new spell_rotface_unstable_ooze_explosion_suicide_AuraScript();
-        }
-};
-
-class spell_rotface_vile_gas_trigger : public SpellScriptLoader
-{
-    public:
-        spell_rotface_vile_gas_trigger() : SpellScriptLoader("spell_rotface_vile_gas_trigger") { }
-
-        class spell_rotface_vile_gas_trigger_SpellScript : public SpellScript
-        {
-            PrepareSpellScript(spell_rotface_vile_gas_trigger_SpellScript);
-
-            void FilterTargets(std::list<WorldObject*>& targets)
-            {
-                targets.sort(Trinity::ObjectDistanceOrderPred(GetCaster()));
-                if (targets.empty())
-                    return;
-
-                std::list<WorldObject*> ranged, melee;
-                std::list<WorldObject*>::iterator itr = targets.begin();
-                while (itr != targets.end() && (*itr)->GetDistance(GetCaster()) < 5.0f)
-                {
-                    melee.push_back((*itr)->ToUnit());
-                    ++itr;
-                }
-
-                while (itr != targets.end())
-                {
-                    ranged.push_back((*itr)->ToUnit());
-                    ++itr;
-                }
-
-                uint32 minTargets = GetCaster()->GetMap()->Is25ManRaid() ? 8 : 3;
-                while (ranged.size() < minTargets)
-                {
-                    if (melee.empty())
-                        break;
-
-                    WorldObject* target = Trinity::Containers::SelectRandomContainerElement(melee);
-                    ranged.push_back(target);
-                    melee.remove(target);
-                }
-
-                if (!ranged.empty())
-                    Trinity::Containers::RandomResizeList(ranged, GetCaster()->GetMap()->Is25ManRaid() ? 3 : 1);
-
-                targets.swap(ranged);
-            }
-
-            void HandleDummy(SpellEffIndex effIndex)
-            {
-                PreventHitDefaultEffect(effIndex);
-                GetCaster()->CastSpell(GetHitUnit(), SPELL_VILE_GAS_TRIGGER_SUMMON);
-            }
-
-            void Register()
-            {
-                OnObjectAreaTargetSelect += SpellObjectAreaTargetSelectFn(spell_rotface_vile_gas_trigger_SpellScript::FilterTargets, EFFECT_0, TARGET_UNIT_SRC_AREA_ENEMY);
-                OnEffectHitTarget += SpellEffectFn(spell_rotface_vile_gas_trigger_SpellScript::HandleDummy, EFFECT_0, SPELL_EFFECT_DUMMY);
-            }
-        };
-
-        SpellScript* GetSpellScript() const
-        {
-            return new spell_rotface_vile_gas_trigger_SpellScript();
-        }
-};
-
-class spell_rotface_slime_spray : public SpellScriptLoader
-{
-    public:
-        spell_rotface_slime_spray() : SpellScriptLoader("spell_rotface_slime_spray") { }
-
-        class spell_rotface_slime_spray_SpellScript : public SpellScript
-        {
-            PrepareSpellScript(spell_rotface_slime_spray_SpellScript);
-
-            void ChangeOrientation()
-            {
-                Unit* caster = GetCaster();
-                // find stalker and set caster orientation to face it
-                if (Creature* target = caster->FindNearestCreature(NPC_OOZE_SPRAY_STALKER, 200.0f))
-                    caster->SetOrientation(caster->GetAngle(target));
-            }
-
-            void Register()
-            {
-                BeforeCast += SpellCastFn(spell_rotface_slime_spray_SpellScript::ChangeOrientation);
-            }
-        };
-
-        SpellScript* GetSpellScript() const
-        {
-            return new spell_rotface_slime_spray_SpellScript();
-        }
-};
-
-void AddSC_boss_rotface()
-{
-    new boss_rotface();
-    new npc_little_ooze();
-    new npc_big_ooze();
-    new npc_precious_icc();
-    new spell_rotface_ooze_flood();
-    new spell_rotface_mutated_infection();
-    new spell_rotface_little_ooze_combine();
-    new spell_rotface_large_ooze_combine();
-    new spell_rotface_large_ooze_buff_combine();
-    new spell_rotface_unstable_ooze_explosion_init();
-    new spell_rotface_unstable_ooze_explosion();
-    new spell_rotface_unstable_ooze_explosion_suicide();
-    new spell_rotface_vile_gas_trigger();
-    new spell_rotface_slime_spray();
-}
-=======
-/*
- * Copyright (C) 2008-2014 TrinityCore <http://www.trinitycore.org/>
- *
- * This program is free software; you can redistribute it and/or modify it
- * under the terms of the GNU General Public License as published by the
- * Free Software Foundation; either version 2 of the License, or (at your
- * option) any later version.
- *
- * This program is distributed in the hope that it will be useful, but WITHOUT
- * ANY WARRANTY; without even the implied warranty of MERCHANTABILITY or
- * FITNESS FOR A PARTICULAR PURPOSE. See the GNU General Public License for
- * more details.
- *
- * You should have received a copy of the GNU General Public License along
- * with this program. If not, see <http://www.gnu.org/licenses/>.
- */
-
-#include "ObjectMgr.h"
-#include "ScriptMgr.h"
-#include "ScriptedCreature.h"
-#include "SpellAuras.h"
-#include "GridNotifiers.h"
-#include "icecrown_citadel.h"
-
-// KNOWN BUGS:
-// ~ No Slime Spray animation directly at target spot
-
-enum Texts
-{
-    SAY_PRECIOUS_DIES           = 0,
-    SAY_AGGRO                   = 1,
-    EMOTE_SLIME_SPRAY           = 2,
-    SAY_SLIME_SPRAY             = 3,
-    EMOTE_UNSTABLE_EXPLOSION    = 4,
-    SAY_UNSTABLE_EXPLOSION      = 5,
-    SAY_KILL                    = 6,
-    SAY_BERSERK                 = 7,
-    SAY_DEATH                   = 8,
-    EMOTE_MUTATED_INFECTION     = 9,
-
-    EMOTE_PRECIOUS_ZOMBIES      = 0,
-};
-
-enum Spells
-{
-    // Rotface
-    SPELL_SLIME_SPRAY                       = 69508,    // every 20 seconds
-    SPELL_MUTATED_INFECTION                 = 69674,    // hastens every 1:30
-    SPELL_VILE_GAS_TRIGGER_SUMMON           = 72287,
-
-    // Oozes
-    SPELL_LITTLE_OOZE_COMBINE               = 69537,    // combine 2 Small Oozes
-    SPELL_LARGE_OOZE_COMBINE                = 69552,    // combine 2 Large Oozes
-    SPELL_LARGE_OOZE_BUFF_COMBINE           = 69611,    // combine Large and Small Ooze
-    SPELL_OOZE_MERGE                        = 69889,    // 2 Small Oozes summon a Large Ooze
-    SPELL_WEAK_RADIATING_OOZE               = 69750,    // passive damage aura - small
-    SPELL_RADIATING_OOZE                    = 69760,    // passive damage aura - large
-    SPELL_UNSTABLE_OOZE                     = 69558,    // damage boost and counter for explosion
-    SPELL_GREEN_ABOMINATION_HITTIN__YA_PROC = 70001,    // prevents getting hit by infection
-    SPELL_UNSTABLE_OOZE_EXPLOSION           = 69839,
-    SPELL_STICKY_OOZE                       = 69774,
-    SPELL_UNSTABLE_OOZE_EXPLOSION_TRIGGER   = 69832,
-
-    // Precious
-    SPELL_MORTAL_WOUND                      = 71127,
-    SPELL_DECIMATE                          = 71123,
-    SPELL_AWAKEN_PLAGUED_ZOMBIES            = 71159,
-
-    // Professor Putricide
-    SPELL_VILE_GAS_H                        = 72272,
-    SPELL_VILE_GAS_TRIGGER                  = 72285,
-};
-
-#define MUTATED_INFECTION RAID_MODE<int32>(69674, 71224, 73022, 73023)
-
-enum Events
-{
-    // Rotface
-    EVENT_SLIME_SPRAY       = 1,
-    EVENT_HASTEN_INFECTIONS = 2,
-    EVENT_MUTATED_INFECTION = 3,
-    EVENT_VILE_GAS          = 4,
-
-    // Precious
-    EVENT_DECIMATE          = 5,
-    EVENT_MORTAL_WOUND      = 6,
-    EVENT_SUMMON_ZOMBIES    = 7,
-
-    EVENT_STICKY_OOZE       = 8,
-};
-
-class boss_rotface : public CreatureScript
-{
-    public:
-        boss_rotface() : CreatureScript("boss_rotface") { }
-
-        struct boss_rotfaceAI : public BossAI
-        {
-            boss_rotfaceAI(Creature* creature) : BossAI(creature, DATA_ROTFACE)
-            {
-                infectionStage = 0;
-                infectionCooldown = 14000;
-            }
-
-            void Reset() override
-            {
-                _Reset();
-                events.ScheduleEvent(EVENT_SLIME_SPRAY, 20000);
-                events.ScheduleEvent(EVENT_HASTEN_INFECTIONS, 90000);
-                events.ScheduleEvent(EVENT_MUTATED_INFECTION, 14000);
-                if (IsHeroic())
-                    events.ScheduleEvent(EVENT_VILE_GAS, urand(22000, 27000));
-
-                infectionStage = 0;
-                infectionCooldown = 14000;
-            }
-
-            void EnterCombat(Unit* who) override
-            {
-                if (!instance->CheckRequiredBosses(DATA_ROTFACE, who->ToPlayer()))
-                {
-                    EnterEvadeMode();
-                    instance->DoCastSpellOnPlayers(LIGHT_S_HAMMER_TELEPORT);
-                    return;
-                }
-
-                me->setActive(true);
-                Talk(SAY_AGGRO);
-                if (Creature* professor = ObjectAccessor::GetCreature(*me, instance->GetData64(DATA_PROFESSOR_PUTRICIDE)))
-                    professor->AI()->DoAction(ACTION_ROTFACE_COMBAT);
-
-                DoZoneInCombat();
-                DoCast(me, SPELL_GREEN_ABOMINATION_HITTIN__YA_PROC, true);
-            }
-
-            void JustDied(Unit* /*killer*/) override
-            {
-                instance->DoRemoveAurasDueToSpellOnPlayers(MUTATED_INFECTION);
-                _JustDied();
-                Talk(SAY_DEATH);
-                if (Creature* professor = ObjectAccessor::GetCreature(*me, instance->GetData64(DATA_PROFESSOR_PUTRICIDE)))
-                    professor->AI()->DoAction(ACTION_ROTFACE_DEATH);
-            }
-
-            void JustReachedHome() override
-            {
-                _JustReachedHome();
-                instance->SetBossState(DATA_ROTFACE, FAIL);
-                instance->SetData(DATA_OOZE_DANCE_ACHIEVEMENT, uint32(true));   // reset
-            }
-
-            void KilledUnit(Unit* victim) override
-            {
-                if (victim->GetTypeId() == TYPEID_PLAYER)
-                    Talk(SAY_KILL);
-            }
-
-            void EnterEvadeMode() override
-            {
-                ScriptedAI::EnterEvadeMode();
-                if (Creature* professor = ObjectAccessor::GetCreature(*me, instance->GetData64(DATA_PROFESSOR_PUTRICIDE)))
-                    professor->AI()->EnterEvadeMode();
-            }
-
-            void SpellHitTarget(Unit* /*target*/, SpellInfo const* spell) override
-            {
-                if (spell->Id == SPELL_SLIME_SPRAY)
-                    Talk(SAY_SLIME_SPRAY);
-            }
-
-            void MoveInLineOfSight(Unit* /*who*/) override
-            {
-                // don't enter combat
-            }
-
-            void JustSummoned(Creature* summon) override
-            {
-                if (summon->GetEntry() == NPC_VILE_GAS_STALKER)
-                    if (Creature* professor = ObjectAccessor::GetCreature(*me, instance->GetData64(DATA_PROFESSOR_PUTRICIDE)))
-                        professor->CastSpell(summon, SPELL_VILE_GAS_H, true);
-            }
-
-            void UpdateAI(uint32 diff) override
-            {
-                if (!UpdateVictim() || !CheckInRoom())
-                    return;
-
-                events.Update(diff);
-
-                if (me->HasUnitState(UNIT_STATE_CASTING))
-                    return;
-
-                while (uint32 eventId = events.ExecuteEvent())
-                {
-                    switch (eventId)
-                    {
-                        case EVENT_SLIME_SPRAY:
-                            if (Unit* target = SelectTarget(SELECT_TARGET_RANDOM, 1, 0.0f, true))
-                            {
-                                DoSummon(NPC_OOZE_SPRAY_STALKER, *target, 8000, TEMPSUMMON_TIMED_DESPAWN);
-                                Talk(EMOTE_SLIME_SPRAY);
-                                DoCast(me, SPELL_SLIME_SPRAY);
-                            }
-                            events.ScheduleEvent(EVENT_SLIME_SPRAY, 20000);
-                            break;
-                        case EVENT_HASTEN_INFECTIONS:
-                            if (infectionStage++ < 4)
-                            {
-                                infectionCooldown -= 2000;
-                                events.ScheduleEvent(EVENT_HASTEN_INFECTIONS, 90000);
-                            }
-                            break;
-                        case EVENT_MUTATED_INFECTION:
-                            me->CastCustomSpell(SPELL_MUTATED_INFECTION, SPELLVALUE_MAX_TARGETS, 1, NULL, false);
-                            events.ScheduleEvent(EVENT_MUTATED_INFECTION, infectionCooldown);
-                            break;
-                        case EVENT_VILE_GAS:
-                            DoCastAOE(SPELL_VILE_GAS_TRIGGER);
-                            events.ScheduleEvent(EVENT_VILE_GAS, urand(30000, 35000));
-                            break;
-                        default:
-                            break;
-                    }
-                }
-
-                DoMeleeAttackIfReady();
-            }
-
-        private:
-            uint32 infectionCooldown;
-            uint32 infectionStage;
-        };
-
-        CreatureAI* GetAI(Creature* creature) const override
-        {
-            return GetIcecrownCitadelAI<boss_rotfaceAI>(creature);
-        }
-};
-
-class npc_little_ooze : public CreatureScript
-{
-    public:
-        npc_little_ooze() : CreatureScript("npc_little_ooze") { }
-
-        struct npc_little_oozeAI : public ScriptedAI
-        {
-            npc_little_oozeAI(Creature* creature) : ScriptedAI(creature)
-            {
-            }
-
-            void IsSummonedBy(Unit* summoner) override
-            {
-                DoCast(me, SPELL_LITTLE_OOZE_COMBINE, true);
-                DoCast(me, SPELL_WEAK_RADIATING_OOZE, true);
-                DoCast(me, SPELL_GREEN_ABOMINATION_HITTIN__YA_PROC, true);
-                events.ScheduleEvent(EVENT_STICKY_OOZE, 5000);
-                me->AddThreat(summoner, 500000.0f);
-            }
-
-            void JustDied(Unit* /*killer*/) override
-            {
-                me->DespawnOrUnsummon();
-            }
-
-            void UpdateAI(uint32 diff) override
-            {
-                if (!UpdateVictim())
-                    return;
-
-                events.Update(diff);
-
-                if (events.ExecuteEvent() == EVENT_STICKY_OOZE)
-                {
-                    DoCastVictim(SPELL_STICKY_OOZE);
-                    events.ScheduleEvent(EVENT_STICKY_OOZE, 15000);
-                }
-
-                DoMeleeAttackIfReady();
-            }
-
-        private:
-            EventMap events;
-        };
-
-        CreatureAI* GetAI(Creature* creature) const override
-        {
-            return GetIcecrownCitadelAI<npc_little_oozeAI>(creature);
-        }
-};
-
-class npc_big_ooze : public CreatureScript
-{
-    public:
-        npc_big_ooze() : CreatureScript("npc_big_ooze") { }
-
-        struct npc_big_oozeAI : public ScriptedAI
-        {
-            npc_big_oozeAI(Creature* creature) : ScriptedAI(creature), instance(creature->GetInstanceScript())
-            {
-            }
-
-            void IsSummonedBy(Unit* /*summoner*/) override
-            {
-                DoCast(me, SPELL_LARGE_OOZE_COMBINE, true);
-                DoCast(me, SPELL_LARGE_OOZE_BUFF_COMBINE, true);
-                DoCast(me, SPELL_RADIATING_OOZE, true);
-                DoCast(me, SPELL_UNSTABLE_OOZE, true);
-                DoCast(me, SPELL_GREEN_ABOMINATION_HITTIN__YA_PROC, true);
-                events.ScheduleEvent(EVENT_STICKY_OOZE, 5000);
-                // register in Rotface's summons - not summoned with Rotface as owner
-                if (Creature* rotface = ObjectAccessor::GetCreature(*me, instance->GetData64(DATA_ROTFACE)))
-                    rotface->AI()->JustSummoned(me);
-            }
-
-            void JustDied(Unit* /*killer*/) override
-            {
-                if (Creature* rotface = ObjectAccessor::GetCreature(*me, instance->GetData64(DATA_ROTFACE)))
-                    rotface->AI()->SummonedCreatureDespawn(me);
-                me->DespawnOrUnsummon();
-            }
-
-            void DoAction(int32 action) override
-            {
-                if (action == EVENT_STICKY_OOZE)
-                    events.CancelEvent(EVENT_STICKY_OOZE);
-            }
-
-            void UpdateAI(uint32 diff) override
-            {
-                if (!UpdateVictim())
-                    return;
-
-                events.Update(diff);
-
-                while (uint32 eventId = events.ExecuteEvent())
-                {
-                    switch (eventId)
-                    {
-                        case EVENT_STICKY_OOZE:
-                            DoCastVictim(SPELL_STICKY_OOZE);
-                            events.ScheduleEvent(EVENT_STICKY_OOZE, 15000);
-                        default:
-                            break;
-                    }
-                }
-
-                if (me->IsVisible())
-                    DoMeleeAttackIfReady();
-            }
-
-        private:
-            EventMap events;
-            InstanceScript* instance;
-        };
-
-        CreatureAI* GetAI(Creature* creature) const override
-        {
-            return GetIcecrownCitadelAI<npc_big_oozeAI>(creature);
-        }
-};
-
-class npc_precious_icc : public CreatureScript
-{
-    public:
-        npc_precious_icc() : CreatureScript("npc_precious_icc") { }
-
-        struct npc_precious_iccAI : public ScriptedAI
-        {
-            npc_precious_iccAI(Creature* creature) : ScriptedAI(creature), _summons(me)
-            {
-                _instance = creature->GetInstanceScript();
-            }
-
-            void Reset() override
-            {
-                _events.Reset();
-                _events.ScheduleEvent(EVENT_DECIMATE, urand(20000, 25000));
-                _events.ScheduleEvent(EVENT_MORTAL_WOUND, urand(3000, 7000));
-                _events.ScheduleEvent(EVENT_SUMMON_ZOMBIES, urand(20000, 22000));
-                _summons.DespawnAll();
-            }
-
-            void JustSummoned(Creature* summon) override
-            {
-                _summons.Summon(summon);
-                if (Unit* target = SelectTarget(SELECT_TARGET_RANDOM, 0))
-                    summon->AI()->AttackStart(target);
-            }
-
-            void SummonedCreatureDespawn(Creature* summon) override
-            {
-                _summons.Despawn(summon);
-            }
-
-            void JustDied(Unit* /*killer*/) override
-            {
-                _summons.DespawnAll();
-                if (Creature* rotface = ObjectAccessor::GetCreature(*me, _instance->GetData64(DATA_ROTFACE)))
-                    if (rotface->IsAlive())
-                        rotface->AI()->Talk(SAY_PRECIOUS_DIES);
-            }
-
-            void UpdateAI(uint32 diff) override
-            {
-                if (!UpdateVictim())
-                    return;
-
-                _events.Update(diff);
-
-                if (me->HasUnitState(UNIT_STATE_CASTING))
-                    return;
-
-                while (uint32 eventId = _events.ExecuteEvent())
-                {
-                    switch (eventId)
-                    {
-                        case EVENT_DECIMATE:
-                            DoCastVictim(SPELL_DECIMATE);
-                            _events.ScheduleEvent(EVENT_DECIMATE, urand(20000, 25000));
-                            break;
-                        case EVENT_MORTAL_WOUND:
-                            DoCastVictim(SPELL_MORTAL_WOUND);
-                            _events.ScheduleEvent(EVENT_MORTAL_WOUND, urand(10000, 12500));
-                            break;
-                        case EVENT_SUMMON_ZOMBIES:
-                            Talk(EMOTE_PRECIOUS_ZOMBIES);
-                            for (uint32 i = 0; i < 11; ++i)
-                                DoCast(me, SPELL_AWAKEN_PLAGUED_ZOMBIES, false);
-                            _events.ScheduleEvent(EVENT_SUMMON_ZOMBIES, urand(20000, 22000));
-                            break;
-                        default:
-                            break;
-                    }
-                }
-
-                DoMeleeAttackIfReady();
-            }
-
-        private:
-            EventMap _events;
-            SummonList _summons;
-            InstanceScript* _instance;
-        };
-
-        CreatureAI* GetAI(Creature* creature) const override
-        {
-            return GetIcecrownCitadelAI<npc_precious_iccAI>(creature);
-        }
-};
-
-class spell_rotface_ooze_flood : public SpellScriptLoader
-{
-    public:
-        spell_rotface_ooze_flood() : SpellScriptLoader("spell_rotface_ooze_flood") { }
-
-        class spell_rotface_ooze_flood_SpellScript : public SpellScript
-        {
-            PrepareSpellScript(spell_rotface_ooze_flood_SpellScript);
-
-            void HandleScript(SpellEffIndex /*effIndex*/)
-            {
-                if (!GetHitUnit())
-                    return;
-
-                std::list<Creature*> triggers;
-                GetHitUnit()->GetCreatureListWithEntryInGrid(triggers, GetHitUnit()->GetEntry(), 12.5f);
-
-                if (triggers.empty())
-                    return;
-
-                triggers.sort(Trinity::ObjectDistanceOrderPred(GetHitUnit()));
-                GetHitUnit()->CastSpell(triggers.back(), uint32(GetEffectValue()), false, NULL, NULL, GetOriginalCaster() ? GetOriginalCaster()->GetGUID() : 0);
-            }
-
-            void FilterTargets(std::list<WorldObject*>& targets)
-            {
-                // get 2 targets except 2 nearest
-                targets.sort(Trinity::ObjectDistanceOrderPred(GetCaster()));
-
-                // .resize() runs pop_back();
-                if (targets.size() > 4)
-                    targets.resize(4);
-
-                while (targets.size() > 2)
-                    targets.pop_front();
-            }
-
-            void Register() override
-            {
-                OnEffectHitTarget += SpellEffectFn(spell_rotface_ooze_flood_SpellScript::HandleScript, EFFECT_0, SPELL_EFFECT_SCRIPT_EFFECT);
-                OnObjectAreaTargetSelect += SpellObjectAreaTargetSelectFn(spell_rotface_ooze_flood_SpellScript::FilterTargets, EFFECT_0, TARGET_UNIT_SRC_AREA_ENTRY);
-            }
-        };
-
-        SpellScript* GetSpellScript() const override
-        {
-            return new spell_rotface_ooze_flood_SpellScript();
-        }
-};
-
-class spell_rotface_mutated_infection : public SpellScriptLoader
-{
-    public:
-        spell_rotface_mutated_infection() : SpellScriptLoader("spell_rotface_mutated_infection") { }
-
-        class spell_rotface_mutated_infection_SpellScript : public SpellScript
-        {
-            PrepareSpellScript(spell_rotface_mutated_infection_SpellScript);
-
-            bool Load() override
-            {
-                _target = NULL;
-                return true;
-            }
-
-            void FilterTargets(std::list<WorldObject*>& targets)
-            {
-                // remove targets with this aura already
-                // tank is not on this list
-                targets.remove_if(Trinity::UnitAuraCheck(true, GetSpellInfo()->Id));
-                if (targets.empty())
-                    return;
-
-                WorldObject* target = Trinity::Containers::SelectRandomContainerElement(targets);
-                targets.clear();
-                targets.push_back(target);
-                _target = target;
-            }
-
-            void ReplaceTargets(std::list<WorldObject*>& targets)
-            {
-                targets.clear();
-                if (_target)
-                    targets.push_back(_target);
-            }
-
-            void NotifyTargets()
-            {
-                if (Creature* caster = GetCaster()->ToCreature())
-                    if (Unit* target = GetHitUnit())
-                        caster->AI()->Talk(EMOTE_MUTATED_INFECTION, target);
-            }
-
-            void Register() override
-            {
-                OnObjectAreaTargetSelect += SpellObjectAreaTargetSelectFn(spell_rotface_mutated_infection_SpellScript::FilterTargets, EFFECT_0, TARGET_UNIT_SRC_AREA_ENEMY);
-                OnObjectAreaTargetSelect += SpellObjectAreaTargetSelectFn(spell_rotface_mutated_infection_SpellScript::ReplaceTargets, EFFECT_1, TARGET_UNIT_SRC_AREA_ENEMY);
-                OnObjectAreaTargetSelect += SpellObjectAreaTargetSelectFn(spell_rotface_mutated_infection_SpellScript::ReplaceTargets, EFFECT_2, TARGET_UNIT_SRC_AREA_ENEMY);
-                AfterHit += SpellHitFn(spell_rotface_mutated_infection_SpellScript::NotifyTargets);
-            }
-
-            WorldObject* _target;
-        };
-
-        SpellScript* GetSpellScript() const override
-        {
-            return new spell_rotface_mutated_infection_SpellScript();
-        }
-};
-
-class spell_rotface_little_ooze_combine : public SpellScriptLoader
-{
-    public:
-        spell_rotface_little_ooze_combine() : SpellScriptLoader("spell_rotface_little_ooze_combine") { }
-
-        class spell_rotface_little_ooze_combine_SpellScript : public SpellScript
-        {
-            PrepareSpellScript(spell_rotface_little_ooze_combine_SpellScript);
-
-            void HandleScript(SpellEffIndex /*effIndex*/)
-            {
-                if (!(GetHitCreature() && GetHitUnit()->IsAlive()))
-                    return;
-
-                GetCaster()->RemoveAurasDueToSpell(SPELL_LITTLE_OOZE_COMBINE);
-                GetHitCreature()->RemoveAurasDueToSpell(SPELL_LITTLE_OOZE_COMBINE);
-                GetHitCreature()->CastSpell(GetCaster(), SPELL_OOZE_MERGE, true);
-                GetHitCreature()->DespawnOrUnsummon();
-            }
-
-            void Register() override
-            {
-                OnEffectHitTarget += SpellEffectFn(spell_rotface_little_ooze_combine_SpellScript::HandleScript, EFFECT_0, SPELL_EFFECT_SCRIPT_EFFECT);
-            }
-        };
-
-        SpellScript* GetSpellScript() const override
-        {
-            return new spell_rotface_little_ooze_combine_SpellScript();
-        }
-};
-
-class spell_rotface_large_ooze_combine : public SpellScriptLoader
-{
-    public:
-        spell_rotface_large_ooze_combine() : SpellScriptLoader("spell_rotface_large_ooze_combine") { }
-
-        class spell_rotface_large_ooze_combine_SpellScript : public SpellScript
-        {
-            PrepareSpellScript(spell_rotface_large_ooze_combine_SpellScript);
-
-            void HandleScript(SpellEffIndex /*effIndex*/)
-            {
-                if (!(GetHitCreature() && GetHitCreature()->IsAlive()))
-                    return;
-
-                if (Aura* unstable = GetCaster()->GetAura(SPELL_UNSTABLE_OOZE))
-                {
-                    if (Aura* targetAura = GetHitCreature()->GetAura(SPELL_UNSTABLE_OOZE))
-                        unstable->ModStackAmount(targetAura->GetStackAmount());
-                    else
-                        unstable->ModStackAmount(1);
-
-                    // no idea why, but this does not trigger explosion on retail (only small+large do)
-                }
-
-                // just for safety
-                GetHitCreature()->RemoveAurasDueToSpell(SPELL_LARGE_OOZE_BUFF_COMBINE);
-                GetHitCreature()->RemoveAurasDueToSpell(SPELL_LARGE_OOZE_COMBINE);
-                GetHitCreature()->DespawnOrUnsummon();
-            }
-
-            void Register() override
-            {
-                OnEffectHitTarget += SpellEffectFn(spell_rotface_large_ooze_combine_SpellScript::HandleScript, EFFECT_0, SPELL_EFFECT_SCRIPT_EFFECT);
-            }
-        };
-
-        SpellScript* GetSpellScript() const override
-        {
-            return new spell_rotface_large_ooze_combine_SpellScript();
-        }
-};
-
-class spell_rotface_large_ooze_buff_combine : public SpellScriptLoader
-{
-    public:
-        spell_rotface_large_ooze_buff_combine() : SpellScriptLoader("spell_rotface_large_ooze_buff_combine") { }
-
-        class spell_rotface_large_ooze_buff_combine_SpellScript : public SpellScript
-        {
-            PrepareSpellScript(spell_rotface_large_ooze_buff_combine_SpellScript);
-
-            void HandleScript(SpellEffIndex /*effIndex*/)
-            {
-                if (!(GetHitCreature() && GetHitCreature()->IsAlive()))
-                    return;
-
-                if (Aura* unstable = GetCaster()->GetAura(SPELL_UNSTABLE_OOZE))
-                {
-                    uint8 newStack = uint8(unstable->GetStackAmount()+1);
-                    unstable->SetStackAmount(newStack);
-
-                    // explode!
-                    if (newStack >= 5)
-                    {
-                        GetCaster()->RemoveAurasDueToSpell(SPELL_LARGE_OOZE_BUFF_COMBINE);
-                        GetCaster()->RemoveAurasDueToSpell(SPELL_LARGE_OOZE_COMBINE);
-                        if (InstanceScript* instance = GetCaster()->GetInstanceScript())
-                            if (Creature* rotface = ObjectAccessor::GetCreature(*GetCaster(), instance->GetData64(DATA_ROTFACE)))
-                                if (rotface->IsAlive())
-                                {
-                                    rotface->AI()->Talk(EMOTE_UNSTABLE_EXPLOSION);
-                                    rotface->AI()->Talk(SAY_UNSTABLE_EXPLOSION);
-                                }
-
-                        if (Creature* cre = GetCaster()->ToCreature())
-                            cre->AI()->DoAction(EVENT_STICKY_OOZE);
-                        GetCaster()->CastSpell(GetCaster(), SPELL_UNSTABLE_OOZE_EXPLOSION, false, NULL, NULL, GetCaster()->GetGUID());
-                        if (InstanceScript* instance = GetCaster()->GetInstanceScript())
-                            instance->SetData(DATA_OOZE_DANCE_ACHIEVEMENT, uint32(false));
-                    }
-                }
-
-                GetHitCreature()->DespawnOrUnsummon();
-            }
-
-            void Register() override
-            {
-                OnEffectHitTarget += SpellEffectFn(spell_rotface_large_ooze_buff_combine_SpellScript::HandleScript, EFFECT_0, SPELL_EFFECT_SCRIPT_EFFECT);
-            }
-        };
-
-        SpellScript* GetSpellScript() const override
-        {
-            return new spell_rotface_large_ooze_buff_combine_SpellScript();
-        }
-};
-
-class spell_rotface_unstable_ooze_explosion_init : public SpellScriptLoader
-{
-    public:
-        spell_rotface_unstable_ooze_explosion_init() : SpellScriptLoader("spell_rotface_unstable_ooze_explosion_init") { }
-
-        class spell_rotface_unstable_ooze_explosion_init_SpellScript : public SpellScript
-        {
-            PrepareSpellScript(spell_rotface_unstable_ooze_explosion_init_SpellScript);
-
-            bool Validate(SpellInfo const* /*spell*/) override
-            {
-                if (!sSpellMgr->GetSpellInfo(SPELL_UNSTABLE_OOZE_EXPLOSION_TRIGGER))
-                    return false;
-                return true;
-            }
-
-            void HandleCast(SpellEffIndex effIndex)
-            {
-                PreventHitEffect(effIndex);
-                if (!GetHitUnit())
-                    return;
-
-                float x, y, z;
-                GetHitUnit()->GetPosition(x, y, z);
-                Creature* dummy = GetCaster()->SummonCreature(NPC_UNSTABLE_EXPLOSION_STALKER, x, y, z, 0.0f, TEMPSUMMON_TIMED_DESPAWN, 60000);
-                GetCaster()->CastSpell(dummy, SPELL_UNSTABLE_OOZE_EXPLOSION_TRIGGER, true);
-            }
-
-            void Register() override
-            {
-                OnEffectHitTarget += SpellEffectFn(spell_rotface_unstable_ooze_explosion_init_SpellScript::HandleCast, EFFECT_0, SPELL_EFFECT_FORCE_CAST);
-            }
-        };
-
-        SpellScript* GetSpellScript() const override
-        {
-            return new spell_rotface_unstable_ooze_explosion_init_SpellScript();
-        }
-};
-
-class spell_rotface_unstable_ooze_explosion : public SpellScriptLoader
-{
-    public:
-        spell_rotface_unstable_ooze_explosion() : SpellScriptLoader("spell_rotface_unstable_ooze_explosion") { }
-
-        class spell_rotface_unstable_ooze_explosion_SpellScript : public SpellScript
-        {
-            PrepareSpellScript(spell_rotface_unstable_ooze_explosion_SpellScript);
-
-            void CheckTarget(SpellEffIndex effIndex)
-            {
-                PreventHitDefaultEffect(EFFECT_0);
-                if (!GetExplTargetDest())
-                    return;
-
-                uint32 triggered_spell_id = GetSpellInfo()->Effects[effIndex].TriggerSpell;
-
-                float x, y, z;
-                GetExplTargetDest()->GetPosition(x, y, z);
-                // let Rotface handle the cast - caster dies before this executes
-                if (InstanceScript* script = GetCaster()->GetInstanceScript())
-                    if (Creature* rotface = script->instance->GetCreature(script->GetData64(DATA_ROTFACE)))
-                        rotface->CastSpell(x, y, z, triggered_spell_id, true, NULL, NULL, GetCaster()->GetGUID());
-            }
-
-            void Register() override
-            {
-                OnEffectHit += SpellEffectFn(spell_rotface_unstable_ooze_explosion_SpellScript::CheckTarget, EFFECT_0, SPELL_EFFECT_TRIGGER_MISSILE);
-            }
-        };
-
-        SpellScript* GetSpellScript() const override
-        {
-            return new spell_rotface_unstable_ooze_explosion_SpellScript();
-        }
-};
-
-class spell_rotface_unstable_ooze_explosion_suicide : public SpellScriptLoader
-{
-    public:
-        spell_rotface_unstable_ooze_explosion_suicide() : SpellScriptLoader("spell_rotface_unstable_ooze_explosion_suicide") { }
-
-        class spell_rotface_unstable_ooze_explosion_suicide_AuraScript : public AuraScript
-        {
-            PrepareAuraScript(spell_rotface_unstable_ooze_explosion_suicide_AuraScript);
-
-            void DespawnSelf(AuraEffect const* /*aurEff*/)
-            {
-                PreventDefaultAction();
-                Unit* target = GetTarget();
-                if (target->GetTypeId() != TYPEID_UNIT)
-                    return;
-
-                target->RemoveAllAuras();
-                target->SetVisible(false);
-                target->ToCreature()->DespawnOrUnsummon(60000);
-            }
-
-            void Register() override
-            {
-                OnEffectPeriodic += AuraEffectPeriodicFn(spell_rotface_unstable_ooze_explosion_suicide_AuraScript::DespawnSelf, EFFECT_2, SPELL_AURA_PERIODIC_TRIGGER_SPELL);
-            }
-        };
-
-        AuraScript* GetAuraScript() const override
-        {
-            return new spell_rotface_unstable_ooze_explosion_suicide_AuraScript();
-        }
-};
-
-class spell_rotface_vile_gas_trigger : public SpellScriptLoader
-{
-    public:
-        spell_rotface_vile_gas_trigger() : SpellScriptLoader("spell_rotface_vile_gas_trigger") { }
-
-        class spell_rotface_vile_gas_trigger_SpellScript : public SpellScript
-        {
-            PrepareSpellScript(spell_rotface_vile_gas_trigger_SpellScript);
-
-            void FilterTargets(std::list<WorldObject*>& targets)
-            {
-                targets.sort(Trinity::ObjectDistanceOrderPred(GetCaster()));
-                if (targets.empty())
-                    return;
-
-                std::list<WorldObject*> ranged, melee;
-                std::list<WorldObject*>::iterator itr = targets.begin();
-                while (itr != targets.end() && (*itr)->GetDistance(GetCaster()) < 5.0f)
-                {
-                    melee.push_back((*itr)->ToUnit());
-                    ++itr;
-                }
-
-                while (itr != targets.end())
-                {
-                    ranged.push_back((*itr)->ToUnit());
-                    ++itr;
-                }
-
-                uint32 minTargets = GetCaster()->GetMap()->Is25ManRaid() ? 8 : 3;
-                while (ranged.size() < minTargets)
-                {
-                    if (melee.empty())
-                        break;
-
-                    WorldObject* target = Trinity::Containers::SelectRandomContainerElement(melee);
-                    ranged.push_back(target);
-                    melee.remove(target);
-                }
-
-                if (!ranged.empty())
-                    Trinity::Containers::RandomResizeList(ranged, GetCaster()->GetMap()->Is25ManRaid() ? 3 : 1);
-
-                targets.swap(ranged);
-            }
-
-            void HandleDummy(SpellEffIndex effIndex)
-            {
-                PreventHitDefaultEffect(effIndex);
-                GetCaster()->CastSpell(GetHitUnit(), SPELL_VILE_GAS_TRIGGER_SUMMON);
-            }
-
-            void Register()
-            {
-                OnObjectAreaTargetSelect += SpellObjectAreaTargetSelectFn(spell_rotface_vile_gas_trigger_SpellScript::FilterTargets, EFFECT_0, TARGET_UNIT_SRC_AREA_ENEMY);
-                OnEffectHitTarget += SpellEffectFn(spell_rotface_vile_gas_trigger_SpellScript::HandleDummy, EFFECT_0, SPELL_EFFECT_DUMMY);
-            }
-        };
-
-        SpellScript* GetSpellScript() const
-        {
-            return new spell_rotface_vile_gas_trigger_SpellScript();
-        }
-};
-
-class spell_rotface_slime_spray : public SpellScriptLoader
-{
-    public:
-        spell_rotface_slime_spray() : SpellScriptLoader("spell_rotface_slime_spray") { }
-
-        class spell_rotface_slime_spray_SpellScript : public SpellScript
-        {
-            PrepareSpellScript(spell_rotface_slime_spray_SpellScript);
-
-            void HandleResidue()
-            {
-                Player* target = GetHitPlayer();
-                if (!target)
-                    return;
-
-                if (target->HasAura(SPELL_GREEN_BLIGHT_RESIDUE))
-                    return;
-
-                if (target->GetMap() && !target->GetMap()->Is25ManRaid())
-                {
-                    if (target->GetQuestStatus(QUEST_RESIDUE_RENDEZVOUS_10) != QUEST_STATUS_INCOMPLETE)
-                        return;
-
-                    target->CastSpell(target, SPELL_GREEN_BLIGHT_RESIDUE, TRIGGERED_FULL_MASK);
-                }
-
-                if (target->GetMap() && target->GetMap()->Is25ManRaid())
-                {
-                    if (target->GetQuestStatus(QUEST_RESIDUE_RENDEZVOUS_25) != QUEST_STATUS_INCOMPLETE)
-                        return;
-
-                    target->CastSpell(target, SPELL_GREEN_BLIGHT_RESIDUE, TRIGGERED_FULL_MASK);
-                }
-            }
-
-            void Register() override
-            {
-                OnHit += SpellHitFn(spell_rotface_slime_spray_SpellScript::HandleResidue);
-            }
-        };
-
-        SpellScript* GetSpellScript() const override
-        {
-            return new spell_rotface_slime_spray_SpellScript();
-        }
-};
-
-void AddSC_boss_rotface()
-{
-    new boss_rotface();
-    new npc_little_ooze();
-    new npc_big_ooze();
-    new npc_precious_icc();
-    new spell_rotface_ooze_flood();
-    new spell_rotface_mutated_infection();
-    new spell_rotface_little_ooze_combine();
-    new spell_rotface_large_ooze_combine();
-    new spell_rotface_large_ooze_buff_combine();
-    new spell_rotface_unstable_ooze_explosion_init();
-    new spell_rotface_unstable_ooze_explosion();
-    new spell_rotface_unstable_ooze_explosion_suicide();
-    new spell_rotface_vile_gas_trigger();
-    new spell_rotface_slime_spray();
-}
->>>>>>> d94e1d54
+/*
+ * Copyright (C) 2008-2014 TrinityCore <http://www.trinitycore.org/>
+ *
+ * This program is free software; you can redistribute it and/or modify it
+ * under the terms of the GNU General Public License as published by the
+ * Free Software Foundation; either version 2 of the License, or (at your
+ * option) any later version.
+ *
+ * This program is distributed in the hope that it will be useful, but WITHOUT
+ * ANY WARRANTY; without even the implied warranty of MERCHANTABILITY or
+ * FITNESS FOR A PARTICULAR PURPOSE. See the GNU General Public License for
+ * more details.
+ *
+ * You should have received a copy of the GNU General Public License along
+ * with this program. If not, see <http://www.gnu.org/licenses/>.
+ */
+
+#include "ObjectMgr.h"
+#include "ScriptMgr.h"
+#include "ScriptedCreature.h"
+#include "SpellAuras.h"
+#include "GridNotifiers.h"
+#include "icecrown_citadel.h"
+
+// KNOWN BUGS:
+// ~ No Slime Spray animation directly at target spot
+
+enum Texts
+{
+    SAY_PRECIOUS_DIES           = 0,
+    SAY_AGGRO                   = 1,
+    EMOTE_SLIME_SPRAY           = 2,
+    SAY_SLIME_SPRAY             = 3,
+    EMOTE_UNSTABLE_EXPLOSION    = 4,
+    SAY_UNSTABLE_EXPLOSION      = 5,
+    SAY_KILL                    = 6,
+    SAY_BERSERK                 = 7,
+    SAY_DEATH                   = 8,
+    EMOTE_MUTATED_INFECTION     = 9,
+
+    EMOTE_PRECIOUS_ZOMBIES      = 0,
+};
+
+enum Spells
+{
+    // Rotface
+    SPELL_SLIME_SPRAY                       = 69508,    // every 20 seconds
+    SPELL_MUTATED_INFECTION                 = 69674,    // hastens every 1:30
+    SPELL_VILE_GAS_TRIGGER_SUMMON           = 72287,
+
+    // Oozes
+    SPELL_LITTLE_OOZE_COMBINE               = 69537,    // combine 2 Small Oozes
+    SPELL_LARGE_OOZE_COMBINE                = 69552,    // combine 2 Large Oozes
+    SPELL_LARGE_OOZE_BUFF_COMBINE           = 69611,    // combine Large and Small Ooze
+    SPELL_OOZE_MERGE                        = 69889,    // 2 Small Oozes summon a Large Ooze
+    SPELL_WEAK_RADIATING_OOZE               = 69750,    // passive damage aura - small
+    SPELL_RADIATING_OOZE                    = 69760,    // passive damage aura - large
+    SPELL_UNSTABLE_OOZE                     = 69558,    // damage boost and counter for explosion
+    SPELL_GREEN_ABOMINATION_HITTIN__YA_PROC = 70001,    // prevents getting hit by infection
+    SPELL_UNSTABLE_OOZE_EXPLOSION           = 69839,
+    SPELL_STICKY_OOZE                       = 69774,
+    SPELL_UNSTABLE_OOZE_EXPLOSION_TRIGGER   = 69832,
+
+    // Precious
+    SPELL_MORTAL_WOUND                      = 71127,
+    SPELL_DECIMATE                          = 71123,
+    SPELL_AWAKEN_PLAGUED_ZOMBIES            = 71159,
+
+    // Professor Putricide
+    SPELL_VILE_GAS_H                        = 72272,
+    SPELL_VILE_GAS_TRIGGER                  = 72285,
+};
+
+#define MUTATED_INFECTION RAID_MODE<int32>(69674, 71224, 73022, 73023)
+
+enum Events
+{
+    // Rotface
+    EVENT_SLIME_SPRAY       = 1,
+    EVENT_HASTEN_INFECTIONS = 2,
+    EVENT_MUTATED_INFECTION = 3,
+    EVENT_VILE_GAS          = 4,
+
+    // Precious
+    EVENT_DECIMATE          = 5,
+    EVENT_MORTAL_WOUND      = 6,
+    EVENT_SUMMON_ZOMBIES    = 7,
+
+    EVENT_STICKY_OOZE       = 8,
+};
+
+static const uint32 OozeEntries[4] =
+{ 
+    36897, // Little Ooze 10
+    38138, // Little Ooze 25 
+    36899, // Big Ooze 10
+    38123 // Big Ooze 25
+};
+
+class boss_rotface : public CreatureScript
+{
+    public:
+        boss_rotface() : CreatureScript("boss_rotface") { }
+
+        struct boss_rotfaceAI : public BossAI
+        {
+            boss_rotfaceAI(Creature* creature) : BossAI(creature, DATA_ROTFACE)
+            {
+                infectionStage = 0;
+                infectionCooldown = 14000;
+            }
+
+            void Reset() override
+            {
+                _Reset();
+                events.ScheduleEvent(EVENT_SLIME_SPRAY, 20000);
+                events.ScheduleEvent(EVENT_HASTEN_INFECTIONS, 90000);
+                events.ScheduleEvent(EVENT_MUTATED_INFECTION, 14000);
+                if (IsHeroic())
+                    events.ScheduleEvent(EVENT_VILE_GAS, urand(22000, 27000));
+
+                infectionStage = 0;
+                infectionCooldown = 14000;
+                DespawnOozes();
+            }
+
+            void EnterCombat(Unit* who) override
+            {
+                if (!instance->CheckRequiredBosses(DATA_ROTFACE, who->ToPlayer()))
+                {
+                    EnterEvadeMode();
+                    instance->DoCastSpellOnPlayers(LIGHT_S_HAMMER_TELEPORT);
+                    return;
+                }
+
+                me->setActive(true);
+                Talk(SAY_AGGRO);
+                if (Creature* professor = ObjectAccessor::GetCreature(*me, instance->GetData64(DATA_PROFESSOR_PUTRICIDE)))
+                    professor->AI()->DoAction(ACTION_ROTFACE_COMBAT);
+
+                DoZoneInCombat();
+                DoCast(me, SPELL_GREEN_ABOMINATION_HITTIN__YA_PROC, true);
+            }
+
+            void JustDied(Unit* /*killer*/) override
+            {
+                instance->DoRemoveAurasDueToSpellOnPlayers(MUTATED_INFECTION);
+                _JustDied();
+                Talk(SAY_DEATH);
+                if (Creature* professor = ObjectAccessor::GetCreature(*me, instance->GetData64(DATA_PROFESSOR_PUTRICIDE)))
+                    professor->AI()->DoAction(ACTION_ROTFACE_DEATH);
+                DespawnOozes();
+            }
+
+            void JustReachedHome() override
+            {
+                _JustReachedHome();
+                instance->SetBossState(DATA_ROTFACE, FAIL);
+                instance->SetData(DATA_OOZE_DANCE_ACHIEVEMENT, uint32(true));   // reset
+            }
+
+            void KilledUnit(Unit* victim) override
+            {
+                if (victim->GetTypeId() == TYPEID_PLAYER)
+                    Talk(SAY_KILL);
+            }
+
+            void EnterEvadeMode() override
+            {
+                ScriptedAI::EnterEvadeMode();
+                if (Creature* professor = ObjectAccessor::GetCreature(*me, instance->GetData64(DATA_PROFESSOR_PUTRICIDE)))
+                    professor->AI()->EnterEvadeMode();
+            }
+
+            void SpellHitTarget(Unit* /*target*/, SpellInfo const* spell) override
+            {
+                if (spell->Id == SPELL_SLIME_SPRAY)
+                    Talk(SAY_SLIME_SPRAY);
+            }
+
+            void MoveInLineOfSight(Unit* /*who*/) override
+            {
+                // don't enter combat
+            }
+
+            void JustSummoned(Creature* summon) override
+            {
+                if (summon->GetEntry() == NPC_VILE_GAS_STALKER)
+                    if (Creature* professor = ObjectAccessor::GetCreature(*me, instance->GetData64(DATA_PROFESSOR_PUTRICIDE)))
+                        professor->CastSpell(summon, SPELL_VILE_GAS_H, true);
+            }
+
+            void UpdateAI(uint32 diff) override
+            {
+                if (!UpdateVictim() || !CheckInRoom())
+                    return;
+
+                events.Update(diff);
+
+                if (me->HasUnitState(UNIT_STATE_CASTING))
+                    return;
+
+                while (uint32 eventId = events.ExecuteEvent())
+                {
+                    switch (eventId)
+                    {
+                        case EVENT_SLIME_SPRAY:
+                            if (Unit* target = SelectTarget(SELECT_TARGET_RANDOM, 1, 0.0f, true))
+                            {
+                                DoSummon(NPC_OOZE_SPRAY_STALKER, *target, 8000, TEMPSUMMON_TIMED_DESPAWN);
+                                Talk(EMOTE_SLIME_SPRAY);
+                                DoCast(me, SPELL_SLIME_SPRAY);
+                            }
+                            events.ScheduleEvent(EVENT_SLIME_SPRAY, 20000);
+                            break;
+                        case EVENT_HASTEN_INFECTIONS:
+                            if (infectionStage++ < 4)
+                            {
+                                infectionCooldown -= 2000;
+                                events.ScheduleEvent(EVENT_HASTEN_INFECTIONS, 90000);
+                            }
+                            break;
+                        case EVENT_MUTATED_INFECTION:
+                            me->CastCustomSpell(SPELL_MUTATED_INFECTION, SPELLVALUE_MAX_TARGETS, 1, NULL, false);
+                            events.ScheduleEvent(EVENT_MUTATED_INFECTION, infectionCooldown);
+                            break;
+                        case EVENT_VILE_GAS:
+                            DoCastAOE(SPELL_VILE_GAS_TRIGGER);
+                            events.ScheduleEvent(EVENT_VILE_GAS, urand(30000, 35000));
+                            break;
+                        default:
+                            break;
+                    }
+                }
+
+                DoMeleeAttackIfReady();
+            }
+
+            void DespawnOozes()
+            {
+                std::list<Creature*> Type[4];
+                for (int i = 0; i < 4; ++i)
+                    GetCreatureListWithEntryInGrid(Type[i], me, OozeEntries[i], 200);
+                for (int x = 0; x < 4; ++x)
+                    for (std::list<Creature*>::const_iterator itr = Type[x].begin(); itr != Type[x].end(); ++itr)
+                        (*itr)->DespawnOrUnsummon();
+            }
+
+        private:
+            uint32 infectionCooldown;
+            uint32 infectionStage;
+        };
+
+        CreatureAI* GetAI(Creature* creature) const override
+        {
+            return GetIcecrownCitadelAI<boss_rotfaceAI>(creature);
+        }
+};
+
+class npc_little_ooze : public CreatureScript
+{
+    public:
+        npc_little_ooze() : CreatureScript("npc_little_ooze") { }
+
+        struct npc_little_oozeAI : public ScriptedAI
+        {
+            npc_little_oozeAI(Creature* creature) : ScriptedAI(creature)
+            {
+            }
+
+            void IsSummonedBy(Unit* summoner) override
+            {
+                DoCast(me, SPELL_LITTLE_OOZE_COMBINE, true);
+                DoCast(me, SPELL_WEAK_RADIATING_OOZE, true);
+                DoCast(me, SPELL_GREEN_ABOMINATION_HITTIN__YA_PROC, true);
+                events.ScheduleEvent(EVENT_STICKY_OOZE, 5000);
+                me->AddThreat(summoner, 500000.0f);
+            }
+
+            void JustDied(Unit* /*killer*/) override
+            {
+                me->DespawnOrUnsummon();
+            }
+
+            void UpdateAI(uint32 diff) override
+            {
+                if (!UpdateVictim())
+                    return;
+
+                events.Update(diff);
+
+                if (events.ExecuteEvent() == EVENT_STICKY_OOZE)
+                {
+                    DoCastVictim(SPELL_STICKY_OOZE);
+                    events.ScheduleEvent(EVENT_STICKY_OOZE, 15000);
+                }
+
+                DoMeleeAttackIfReady();
+            }
+
+        private:
+            EventMap events;
+        };
+
+        CreatureAI* GetAI(Creature* creature) const override
+        {
+            return GetIcecrownCitadelAI<npc_little_oozeAI>(creature);
+        }
+};
+
+class npc_big_ooze : public CreatureScript
+{
+    public:
+        npc_big_ooze() : CreatureScript("npc_big_ooze") { }
+
+        struct npc_big_oozeAI : public ScriptedAI
+        {
+            npc_big_oozeAI(Creature* creature) : ScriptedAI(creature), instance(creature->GetInstanceScript())
+            {
+            }
+
+            void IsSummonedBy(Unit* /*summoner*/) override
+            {
+                DoCast(me, SPELL_LARGE_OOZE_COMBINE, true);
+                DoCast(me, SPELL_LARGE_OOZE_BUFF_COMBINE, true);
+                DoCast(me, SPELL_RADIATING_OOZE, true);
+                DoCast(me, SPELL_UNSTABLE_OOZE, true);
+                DoCast(me, SPELL_GREEN_ABOMINATION_HITTIN__YA_PROC, true);
+                events.ScheduleEvent(EVENT_STICKY_OOZE, 5000);
+                // register in Rotface's summons - not summoned with Rotface as owner
+                if (Creature* rotface = ObjectAccessor::GetCreature(*me, instance->GetData64(DATA_ROTFACE)))
+                    rotface->AI()->JustSummoned(me);
+            }
+
+            void JustDied(Unit* /*killer*/) override
+            {
+                if (Creature* rotface = ObjectAccessor::GetCreature(*me, instance->GetData64(DATA_ROTFACE)))
+                    rotface->AI()->SummonedCreatureDespawn(me);
+                me->DespawnOrUnsummon();
+            }
+
+            void DoAction(int32 action) override
+            {
+                if (action == EVENT_STICKY_OOZE)
+                    events.CancelEvent(EVENT_STICKY_OOZE);
+            }
+
+            void UpdateAI(uint32 diff) override
+            {
+                if (!UpdateVictim())
+                    return;
+
+                events.Update(diff);
+
+                while (uint32 eventId = events.ExecuteEvent())
+                {
+                    switch (eventId)
+                    {
+                        case EVENT_STICKY_OOZE:
+                            DoCastVictim(SPELL_STICKY_OOZE);
+                            events.ScheduleEvent(EVENT_STICKY_OOZE, 15000);
+                        default:
+                            break;
+                    }
+                }
+
+                if (me->IsVisible())
+                    DoMeleeAttackIfReady();
+            }
+
+        private:
+            EventMap events;
+            InstanceScript* instance;
+        };
+
+        CreatureAI* GetAI(Creature* creature) const override
+        {
+            return GetIcecrownCitadelAI<npc_big_oozeAI>(creature);
+        }
+};
+
+class npc_precious_icc : public CreatureScript
+{
+    public:
+        npc_precious_icc() : CreatureScript("npc_precious_icc") { }
+
+        struct npc_precious_iccAI : public ScriptedAI
+        {
+            npc_precious_iccAI(Creature* creature) : ScriptedAI(creature), _summons(me)
+            {
+                me->ApplySpellImmune(0, IMMUNITY_EFFECT, SPELL_EFFECT_KNOCK_BACK, true);
+                _instance = creature->GetInstanceScript();
+            }
+
+            void Reset() override
+            {
+                _events.Reset();
+                _events.ScheduleEvent(EVENT_DECIMATE, urand(20000, 25000));
+                _events.ScheduleEvent(EVENT_MORTAL_WOUND, urand(3000, 7000));
+                _events.ScheduleEvent(EVENT_SUMMON_ZOMBIES, urand(20000, 22000));
+                _summons.DespawnAll();
+            }
+
+            void JustSummoned(Creature* summon) override
+            {
+                _summons.Summon(summon);
+                if (Unit* target = SelectTarget(SELECT_TARGET_RANDOM, 0))
+                    summon->AI()->AttackStart(target);
+            }
+
+            void SummonedCreatureDespawn(Creature* summon) override
+            {
+                _summons.Despawn(summon);
+            }
+
+            void JustDied(Unit* /*killer*/) override
+            {
+                _summons.DespawnAll();
+                if (Creature* rotface = ObjectAccessor::GetCreature(*me, _instance->GetData64(DATA_ROTFACE)))
+                    if (rotface->IsAlive())
+                        rotface->AI()->Talk(SAY_PRECIOUS_DIES);
+            }
+
+            void UpdateAI(uint32 diff) override
+            {
+                if (!UpdateVictim())
+                    return;
+
+                _events.Update(diff);
+
+                if (me->HasUnitState(UNIT_STATE_CASTING))
+                    return;
+
+                while (uint32 eventId = _events.ExecuteEvent())
+                {
+                    switch (eventId)
+                    {
+                        case EVENT_DECIMATE:
+                            DoCastVictim(SPELL_DECIMATE);
+                            _events.ScheduleEvent(EVENT_DECIMATE, urand(20000, 25000));
+                            break;
+                        case EVENT_MORTAL_WOUND:
+                            DoCastVictim(SPELL_MORTAL_WOUND);
+                            _events.ScheduleEvent(EVENT_MORTAL_WOUND, urand(10000, 12500));
+                            break;
+                        case EVENT_SUMMON_ZOMBIES:
+                            Talk(EMOTE_PRECIOUS_ZOMBIES);
+                            for (uint32 i = 0; i < 11; ++i)
+                                DoCast(me, SPELL_AWAKEN_PLAGUED_ZOMBIES, false);
+                            _events.ScheduleEvent(EVENT_SUMMON_ZOMBIES, urand(20000, 22000));
+                            break;
+                        default:
+                            break;
+                    }
+                }
+
+                DoMeleeAttackIfReady();
+            }
+
+        private:
+            EventMap _events;
+            SummonList _summons;
+            InstanceScript* _instance;
+        };
+
+        CreatureAI* GetAI(Creature* creature) const override
+        {
+            return GetIcecrownCitadelAI<npc_precious_iccAI>(creature);
+        }
+};
+
+class spell_rotface_ooze_flood : public SpellScriptLoader
+{
+    public:
+        spell_rotface_ooze_flood() : SpellScriptLoader("spell_rotface_ooze_flood") { }
+
+        class spell_rotface_ooze_flood_SpellScript : public SpellScript
+        {
+            PrepareSpellScript(spell_rotface_ooze_flood_SpellScript);
+
+            void HandleScript(SpellEffIndex /*effIndex*/)
+            {
+                if (!GetHitUnit())
+                    return;
+
+                std::list<Creature*> triggers;
+                GetHitUnit()->GetCreatureListWithEntryInGrid(triggers, GetHitUnit()->GetEntry(), 12.5f);
+
+                if (triggers.empty())
+                    return;
+
+                triggers.sort(Trinity::ObjectDistanceOrderPred(GetHitUnit()));
+                GetHitUnit()->CastSpell(triggers.back(), uint32(GetEffectValue()), false, NULL, NULL, GetOriginalCaster() ? GetOriginalCaster()->GetGUID() : 0);
+            }
+
+            void FilterTargets(std::list<WorldObject*>& targets)
+            {
+                targets.sort(Trinity::ObjectDistanceOrderPred(GetCaster()));
+                
+                // Selects 5 nearest dummies, including the caster
+                // .resize() runs pop_back();
+                if (targets.size() > 5)
+                    targets.resize(5);
+
+                // Selects 2 farthest ones to cast a spell
+                while (targets.size() > 2)
+                    targets.pop_front();
+            }
+
+            void Register() override
+            {
+                OnEffectHitTarget += SpellEffectFn(spell_rotface_ooze_flood_SpellScript::HandleScript, EFFECT_0, SPELL_EFFECT_SCRIPT_EFFECT);
+                OnObjectAreaTargetSelect += SpellObjectAreaTargetSelectFn(spell_rotface_ooze_flood_SpellScript::FilterTargets, EFFECT_0, TARGET_UNIT_SRC_AREA_ENTRY);
+            }
+        };
+
+        SpellScript* GetSpellScript() const override
+        {
+            return new spell_rotface_ooze_flood_SpellScript();
+        }
+};
+
+class spell_rotface_mutated_infection : public SpellScriptLoader
+{
+    public:
+        spell_rotface_mutated_infection() : SpellScriptLoader("spell_rotface_mutated_infection") { }
+
+        class spell_rotface_mutated_infection_SpellScript : public SpellScript
+        {
+            PrepareSpellScript(spell_rotface_mutated_infection_SpellScript);
+
+            bool Load() override
+            {
+                _target = NULL;
+                return true;
+            }
+
+            void FilterTargets(std::list<WorldObject*>& targets)
+            {
+                // remove targets with this aura already
+                // tank is not on this list
+                targets.remove_if(Trinity::UnitAuraCheck(true, GetSpellInfo()->Id));
+                if (targets.empty())
+                    return;
+
+                WorldObject* target = Trinity::Containers::SelectRandomContainerElement(targets);
+                targets.clear();
+                targets.push_back(target);
+                _target = target;
+            }
+
+            void ReplaceTargets(std::list<WorldObject*>& targets)
+            {
+                targets.clear();
+                if (_target)
+                    targets.push_back(_target);
+            }
+
+            void NotifyTargets()
+            {
+                if (Creature* caster = GetCaster()->ToCreature())
+                    if (Unit* target = GetHitUnit())
+                        caster->AI()->Talk(EMOTE_MUTATED_INFECTION, target);
+            }
+
+            void Register() override
+            {
+                OnObjectAreaTargetSelect += SpellObjectAreaTargetSelectFn(spell_rotface_mutated_infection_SpellScript::FilterTargets, EFFECT_0, TARGET_UNIT_SRC_AREA_ENEMY);
+                OnObjectAreaTargetSelect += SpellObjectAreaTargetSelectFn(spell_rotface_mutated_infection_SpellScript::ReplaceTargets, EFFECT_1, TARGET_UNIT_SRC_AREA_ENEMY);
+                OnObjectAreaTargetSelect += SpellObjectAreaTargetSelectFn(spell_rotface_mutated_infection_SpellScript::ReplaceTargets, EFFECT_2, TARGET_UNIT_SRC_AREA_ENEMY);
+                AfterHit += SpellHitFn(spell_rotface_mutated_infection_SpellScript::NotifyTargets);
+            }
+
+            WorldObject* _target;
+        };
+
+        SpellScript* GetSpellScript() const override
+        {
+            return new spell_rotface_mutated_infection_SpellScript();
+        }
+};
+
+class spell_rotface_little_ooze_combine : public SpellScriptLoader
+{
+    public:
+        spell_rotface_little_ooze_combine() : SpellScriptLoader("spell_rotface_little_ooze_combine") { }
+
+        class spell_rotface_little_ooze_combine_SpellScript : public SpellScript
+        {
+            PrepareSpellScript(spell_rotface_little_ooze_combine_SpellScript);
+
+            void HandleScript(SpellEffIndex /*effIndex*/)
+            {
+                if (!(GetHitCreature() && GetHitUnit()->IsAlive()))
+                    return;
+
+                GetCaster()->RemoveAurasDueToSpell(SPELL_LITTLE_OOZE_COMBINE);
+                GetHitCreature()->RemoveAurasDueToSpell(SPELL_LITTLE_OOZE_COMBINE);
+                GetHitCreature()->CastSpell(GetCaster(), SPELL_OOZE_MERGE, true);
+                GetHitCreature()->DespawnOrUnsummon();
+            }
+
+            void Register() override
+            {
+                OnEffectHitTarget += SpellEffectFn(spell_rotface_little_ooze_combine_SpellScript::HandleScript, EFFECT_0, SPELL_EFFECT_SCRIPT_EFFECT);
+            }
+        };
+
+        SpellScript* GetSpellScript() const override
+        {
+            return new spell_rotface_little_ooze_combine_SpellScript();
+        }
+};
+
+class spell_rotface_large_ooze_combine : public SpellScriptLoader
+{
+    public:
+        spell_rotface_large_ooze_combine() : SpellScriptLoader("spell_rotface_large_ooze_combine") { }
+
+        class spell_rotface_large_ooze_combine_SpellScript : public SpellScript
+        {
+            PrepareSpellScript(spell_rotface_large_ooze_combine_SpellScript);
+
+            void HandleScript(SpellEffIndex /*effIndex*/)
+            {
+                if (!(GetHitCreature() && GetHitCreature()->IsAlive()))
+                    return;
+
+                if (Aura* unstable = GetCaster()->GetAura(SPELL_UNSTABLE_OOZE))
+                {
+                    if (Aura* targetAura = GetHitCreature()->GetAura(SPELL_UNSTABLE_OOZE))
+                        unstable->ModStackAmount(targetAura->GetStackAmount());
+                    else
+                        unstable->ModStackAmount(1);
+
+                    // no idea why, but this does not trigger explosion on retail (only small+large do)
+                }
+
+                // just for safety
+                GetHitCreature()->RemoveAurasDueToSpell(SPELL_LARGE_OOZE_BUFF_COMBINE);
+                GetHitCreature()->RemoveAurasDueToSpell(SPELL_LARGE_OOZE_COMBINE);
+                GetHitCreature()->DespawnOrUnsummon();
+            }
+
+            void Register() override
+            {
+                OnEffectHitTarget += SpellEffectFn(spell_rotface_large_ooze_combine_SpellScript::HandleScript, EFFECT_0, SPELL_EFFECT_SCRIPT_EFFECT);
+            }
+        };
+
+        SpellScript* GetSpellScript() const override
+        {
+            return new spell_rotface_large_ooze_combine_SpellScript();
+        }
+};
+
+class spell_rotface_large_ooze_buff_combine : public SpellScriptLoader
+{
+    public:
+        spell_rotface_large_ooze_buff_combine() : SpellScriptLoader("spell_rotface_large_ooze_buff_combine") { }
+
+        class spell_rotface_large_ooze_buff_combine_SpellScript : public SpellScript
+        {
+            PrepareSpellScript(spell_rotface_large_ooze_buff_combine_SpellScript);
+
+            void HandleScript(SpellEffIndex /*effIndex*/)
+            {
+                if (!(GetHitCreature() && GetHitCreature()->IsAlive()))
+                    return;
+
+                if (Aura* unstable = GetCaster()->GetAura(SPELL_UNSTABLE_OOZE))
+                {
+                    uint8 newStack = uint8(unstable->GetStackAmount()+1);
+                    unstable->SetStackAmount(newStack);
+
+                    // explode!
+                    if (newStack >= 5)
+                    {
+                        GetCaster()->RemoveAurasDueToSpell(SPELL_LARGE_OOZE_BUFF_COMBINE);
+                        GetCaster()->RemoveAurasDueToSpell(SPELL_LARGE_OOZE_COMBINE);
+                        if (InstanceScript* instance = GetCaster()->GetInstanceScript())
+                            if (Creature* rotface = ObjectAccessor::GetCreature(*GetCaster(), instance->GetData64(DATA_ROTFACE)))
+                                if (rotface->IsAlive())
+                                {
+                                    rotface->AI()->Talk(EMOTE_UNSTABLE_EXPLOSION);
+                                    rotface->AI()->Talk(SAY_UNSTABLE_EXPLOSION);
+                                }
+
+                        if (Creature* cre = GetCaster()->ToCreature())
+                            cre->AI()->DoAction(EVENT_STICKY_OOZE);
+                        GetCaster()->CastSpell(GetCaster(), SPELL_UNSTABLE_OOZE_EXPLOSION, false, NULL, NULL, GetCaster()->GetGUID());
+                        if (InstanceScript* instance = GetCaster()->GetInstanceScript())
+                            instance->SetData(DATA_OOZE_DANCE_ACHIEVEMENT, uint32(false));
+                    }
+                }
+
+                GetHitCreature()->DespawnOrUnsummon();
+            }
+
+            void Register() override
+            {
+                OnEffectHitTarget += SpellEffectFn(spell_rotface_large_ooze_buff_combine_SpellScript::HandleScript, EFFECT_0, SPELL_EFFECT_SCRIPT_EFFECT);
+            }
+        };
+
+        SpellScript* GetSpellScript() const override
+        {
+            return new spell_rotface_large_ooze_buff_combine_SpellScript();
+        }
+};
+
+class spell_rotface_unstable_ooze_explosion_init : public SpellScriptLoader
+{
+    public:
+        spell_rotface_unstable_ooze_explosion_init() : SpellScriptLoader("spell_rotface_unstable_ooze_explosion_init") { }
+
+        class spell_rotface_unstable_ooze_explosion_init_SpellScript : public SpellScript
+        {
+            PrepareSpellScript(spell_rotface_unstable_ooze_explosion_init_SpellScript);
+
+            bool Validate(SpellInfo const* /*spell*/) override
+            {
+                if (!sSpellMgr->GetSpellInfo(SPELL_UNSTABLE_OOZE_EXPLOSION_TRIGGER))
+                    return false;
+                return true;
+            }
+
+            void HandleCast(SpellEffIndex effIndex)
+            {
+                PreventHitEffect(effIndex);
+                if (!GetHitUnit())
+                    return;
+
+                float x, y, z;
+                GetHitUnit()->GetPosition(x, y, z);
+                Creature* dummy = GetCaster()->SummonCreature(NPC_UNSTABLE_EXPLOSION_STALKER, x, y, z, 0.0f, TEMPSUMMON_TIMED_DESPAWN, 60000);
+                GetCaster()->CastSpell(dummy, SPELL_UNSTABLE_OOZE_EXPLOSION_TRIGGER, true);
+            }
+
+            void Register() override
+            {
+                OnEffectHitTarget += SpellEffectFn(spell_rotface_unstable_ooze_explosion_init_SpellScript::HandleCast, EFFECT_0, SPELL_EFFECT_FORCE_CAST);
+            }
+        };
+
+        SpellScript* GetSpellScript() const override
+        {
+            return new spell_rotface_unstable_ooze_explosion_init_SpellScript();
+        }
+};
+
+class spell_rotface_unstable_ooze_explosion : public SpellScriptLoader
+{
+    public:
+        spell_rotface_unstable_ooze_explosion() : SpellScriptLoader("spell_rotface_unstable_ooze_explosion") { }
+
+        class spell_rotface_unstable_ooze_explosion_SpellScript : public SpellScript
+        {
+            PrepareSpellScript(spell_rotface_unstable_ooze_explosion_SpellScript);
+
+            void CheckTarget(SpellEffIndex effIndex)
+            {
+                PreventHitDefaultEffect(EFFECT_0);
+                if (!GetExplTargetDest())
+                    return;
+
+                uint32 triggered_spell_id = GetSpellInfo()->Effects[effIndex].TriggerSpell;
+
+                float x, y, z;
+                GetExplTargetDest()->GetPosition(x, y, z);
+                // let Rotface handle the cast - caster dies before this executes
+                if (InstanceScript* script = GetCaster()->GetInstanceScript())
+                    if (Creature* rotface = script->instance->GetCreature(script->GetData64(DATA_ROTFACE)))
+                        rotface->CastSpell(x, y, z, triggered_spell_id, true, NULL, NULL, GetCaster()->GetGUID());
+            }
+
+            void Register() override
+            {
+                OnEffectHit += SpellEffectFn(spell_rotface_unstable_ooze_explosion_SpellScript::CheckTarget, EFFECT_0, SPELL_EFFECT_TRIGGER_MISSILE);
+            }
+        };
+
+        SpellScript* GetSpellScript() const override
+        {
+            return new spell_rotface_unstable_ooze_explosion_SpellScript();
+        }
+};
+
+class spell_rotface_unstable_ooze_explosion_suicide : public SpellScriptLoader
+{
+    public:
+        spell_rotface_unstable_ooze_explosion_suicide() : SpellScriptLoader("spell_rotface_unstable_ooze_explosion_suicide") { }
+
+        class spell_rotface_unstable_ooze_explosion_suicide_AuraScript : public AuraScript
+        {
+            PrepareAuraScript(spell_rotface_unstable_ooze_explosion_suicide_AuraScript);
+
+            void DespawnSelf(AuraEffect const* /*aurEff*/)
+            {
+                PreventDefaultAction();
+                Unit* target = GetTarget();
+                if (target->GetTypeId() != TYPEID_UNIT)
+                    return;
+
+                target->RemoveAllAuras();
+                target->SetVisible(false);
+                target->ToCreature()->DespawnOrUnsummon(60000);
+            }
+
+            void Register() override
+            {
+                OnEffectPeriodic += AuraEffectPeriodicFn(spell_rotface_unstable_ooze_explosion_suicide_AuraScript::DespawnSelf, EFFECT_2, SPELL_AURA_PERIODIC_TRIGGER_SPELL);
+            }
+        };
+
+        AuraScript* GetAuraScript() const override
+        {
+            return new spell_rotface_unstable_ooze_explosion_suicide_AuraScript();
+        }
+};
+
+class spell_rotface_vile_gas_trigger : public SpellScriptLoader
+{
+    public:
+        spell_rotface_vile_gas_trigger() : SpellScriptLoader("spell_rotface_vile_gas_trigger") { }
+
+        class spell_rotface_vile_gas_trigger_SpellScript : public SpellScript
+        {
+            PrepareSpellScript(spell_rotface_vile_gas_trigger_SpellScript);
+
+            void FilterTargets(std::list<WorldObject*>& targets)
+            {
+                targets.sort(Trinity::ObjectDistanceOrderPred(GetCaster()));
+                if (targets.empty())
+                    return;
+
+                std::list<WorldObject*> ranged, melee;
+                std::list<WorldObject*>::iterator itr = targets.begin();
+                while (itr != targets.end() && (*itr)->GetDistance(GetCaster()) < 5.0f)
+                {
+                    melee.push_back((*itr)->ToUnit());
+                    ++itr;
+                }
+
+                while (itr != targets.end())
+                {
+                    ranged.push_back((*itr)->ToUnit());
+                    ++itr;
+                }
+
+                uint32 minTargets = GetCaster()->GetMap()->Is25ManRaid() ? 8 : 3;
+                while (ranged.size() < minTargets)
+                {
+                    if (melee.empty())
+                        break;
+
+                    WorldObject* target = Trinity::Containers::SelectRandomContainerElement(melee);
+                    ranged.push_back(target);
+                    melee.remove(target);
+                }
+
+                if (!ranged.empty())
+                    Trinity::Containers::RandomResizeList(ranged, GetCaster()->GetMap()->Is25ManRaid() ? 3 : 1);
+
+                targets.swap(ranged);
+            }
+
+            void HandleDummy(SpellEffIndex effIndex)
+            {
+                PreventHitDefaultEffect(effIndex);
+                GetCaster()->CastSpell(GetHitUnit(), SPELL_VILE_GAS_TRIGGER_SUMMON);
+            }
+
+            void Register()
+            {
+                OnObjectAreaTargetSelect += SpellObjectAreaTargetSelectFn(spell_rotface_vile_gas_trigger_SpellScript::FilterTargets, EFFECT_0, TARGET_UNIT_SRC_AREA_ENEMY);
+                OnEffectHitTarget += SpellEffectFn(spell_rotface_vile_gas_trigger_SpellScript::HandleDummy, EFFECT_0, SPELL_EFFECT_DUMMY);
+            }
+        };
+
+        SpellScript* GetSpellScript() const
+        {
+            return new spell_rotface_vile_gas_trigger_SpellScript();
+        }
+};
+
+class spell_rotface_slime_spray : public SpellScriptLoader
+{
+    public:
+        spell_rotface_slime_spray() : SpellScriptLoader("spell_rotface_slime_spray") { }
+
+        class spell_rotface_slime_spray_SpellScript : public SpellScript
+        {
+            PrepareSpellScript(spell_rotface_slime_spray_SpellScript);
+
+            void HandleResidue()
+            {
+                Player* target = GetHitPlayer();
+                if (!target)
+                    return;
+
+                if (target->HasAura(SPELL_GREEN_BLIGHT_RESIDUE))
+                    return;
+
+                if (target->GetMap() && !target->GetMap()->Is25ManRaid())
+                {
+                    if (target->GetQuestStatus(QUEST_RESIDUE_RENDEZVOUS_10) != QUEST_STATUS_INCOMPLETE)
+                        return;
+
+                    target->CastSpell(target, SPELL_GREEN_BLIGHT_RESIDUE, TRIGGERED_FULL_MASK);
+                }
+
+                if (target->GetMap() && target->GetMap()->Is25ManRaid())
+                {
+                    if (target->GetQuestStatus(QUEST_RESIDUE_RENDEZVOUS_25) != QUEST_STATUS_INCOMPLETE)
+                        return;
+
+                    target->CastSpell(target, SPELL_GREEN_BLIGHT_RESIDUE, TRIGGERED_FULL_MASK);
+                }
+            }
+
+            void Register() override
+            {
+                OnHit += SpellHitFn(spell_rotface_slime_spray_SpellScript::HandleResidue);
+            }
+        };
+
+        SpellScript* GetSpellScript() const override
+        {
+            return new spell_rotface_slime_spray_SpellScript();
+        }
+};
+
+void AddSC_boss_rotface()
+{
+    new boss_rotface();
+    new npc_little_ooze();
+    new npc_big_ooze();
+    new npc_precious_icc();
+    new spell_rotface_ooze_flood();
+    new spell_rotface_mutated_infection();
+    new spell_rotface_little_ooze_combine();
+    new spell_rotface_large_ooze_combine();
+    new spell_rotface_large_ooze_buff_combine();
+    new spell_rotface_unstable_ooze_explosion_init();
+    new spell_rotface_unstable_ooze_explosion();
+    new spell_rotface_unstable_ooze_explosion_suicide();
+    new spell_rotface_vile_gas_trigger();
+    new spell_rotface_slime_spray();
+}