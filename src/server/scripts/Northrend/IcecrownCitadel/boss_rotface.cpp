/*
 * Copyright (C) 2008-2011 TrinityCore <http://www.trinitycore.org/>
 *
 * This program is free software; you can redistribute it and/or modify it
 * under the terms of the GNU General Public License as published by the
 * Free Software Foundation; either version 2 of the License, or (at your
 * option) any later version.
 *
 * This program is distributed in the hope that it will be useful, but WITHOUT
 * ANY WARRANTY; without even the implied warranty of MERCHANTABILITY or
 * FITNESS FOR A PARTICULAR PURPOSE. See the GNU General Public License for
 * more details.
 *
 * You should have received a copy of the GNU General Public License along
 * with this program. If not, see <http://www.gnu.org/licenses/>.
 */
#include "ScriptPCH.h"
#include "ObjectMgr.h"
#include "ScriptMgr.h"
#include "ScriptedCreature.h"
#include "SpellScript.h"
#include "SpellAuras.h"
#include "icecrown_citadel.h"

// KNOWN BUGS:
// ~ No Slime Spray animation directly at target spot

enum eTexts
{
    SAY_PRECIOUS_DIES           = 0,
    SAY_AGGRO                   = 1,
    EMOTE_SLIME_SPRAY           = 2,
    SAY_SLIME_SPRAY             = 3,
    EMOTE_UNSTABLE_EXPLOSION    = 4,
    SAY_UNSTABLE_EXPLOSION      = 5,
    SAY_KILL                    = 6,
    SAY_BERSERK                 = 7,
    SAY_DEATH                   = 8,
<<<<<<< HEAD
=======

    EMOTE_PRECIOUS_ZOMBIES      = 0,
};
>>>>>>> 9be224ce

    SAY_PUTRI_SLIME            = -1631091,
    SAY_PUTRI_SLIME_2          = -1631092,
    SOUND_PUTRI_SLIME          = 17126,
    SOUND_PUTRI_SLIME_2        = 17123
};
#define NPC_UNSTABLE_EXPLOSION_STALKER              38107
#define NPC_PLAGUED_ZOMBIE                          38104
#define EMOTE_DECIMATE "Precious cries out with a loud, baying howl!"
enum eSpells
{
    // Rotface
    SPELL_SLIME_SPRAY                       = 69508,    // every 20 seconds
    SPELL_SLIME_SPRAY_1                     = 70881,
    //SPELL_MUTATED_INFECTION                 = 69674,    // hastens every 1:30

    SPELL_OOZE_FLOOD                        = 69783,
    SPELL_OOZE_FLOOD_1                      = 69785,
    SPELL_UNSTABLE_OOZE_EXPLOSION           = 69839,
    SPELL_UNSTABLE_OOZE_EXPLOSION_TRIGGER   = 69832,
    // Oozes
    SPELL_LITTLE_OOZE_COMBINE               = 69537,    // combine 2 Small Oozes
    SPELL_LARGE_OOZE_COMBINE                = 69552,    // combine 2 Large Oozes
    SPELL_LARGE_OOZE_BUFF_COMBINE           = 69611,    // combine Large and Small Ooze
    SPELL_OOZE_MERGE                        = 69889,    // 2 Small Oozes summon a Large Ooze
    SPELL_WEAK_RADIATING_OOZE               = 69750,    // passive damage aura - small
    SPELL_UNSTABLE_OOZE                     = 69558,    // damage boost and counter for explosion
    SPELL_GREEN_ABOMINATION_HITTIN__YA_PROC = 70001,    // prevents getting hit by infection
    SPELL_STICKY_OOZE                       = 69774,

    // Precious
    SPELL_MORTAL_WOUND                      = 71127,
    SPELL_DECIMATE                          = 71123,
    SPELL_AWAKEN_PLAGUED_ZOMBIES            = 71159,
<<<<<<< HEAD
    SPELL_INFECTED_WOUND                    = 71158
=======
>>>>>>> 9be224ce
};
#define SPELL_OOZE_FLOOD_EFFECT  RAID_MODE<int32>(69789, 71215, 71587, 71588)
static const uint32 oozeFloodSpells[4] = {69782, 69796, 69798, 69801};
#define SPELL_MUTATED_INFECTION RAID_MODE<int32>(69674,71224,73022,73023)
#define SPELL_RADIATING_OOZE RAID_MODE<int32>(69760, 73026, 71212, 73027)   // passive damage aura - large

enum eEvents
{
<<<<<<< HEAD
    //Rotface
=======
    // Rotface
>>>>>>> 9be224ce
    EVENT_SLIME_SPRAY       = 1,
    EVENT_HASTEN_INFECTIONS = 2,
    EVENT_MUTATED_INFECTION = 3,

<<<<<<< HEAD
    //Precious
    EVENT_DECIMATE          = 4,
    EVENT_MORTAL_WOUND      = 5,
    EVENT_AWAKEN_PLAGUED_ZOMBIES = 6,

    //Ooze
    EVENT_STICKY_OOZE       = 7,
    EVENT_UNSTABLE_DESPAWN  = 8,

    //Slime pipes flood
    EVENT_FLOOD_EFFECT      = 9,
    EVENT_FLOOD_START       = 10
};
const Position SpawnLocOozeStream[]=
{
    {4468.825f, 3094.986f, 372.385f, 0.0f},
    {4487.825f, 3114.452f, 372.385f, 0.0f},
    {4489.825f, 3159.452f, 372.385f, 0.0f},
    {4467.825f, 3178.986f, 372.385f, 0.0f},
    {4424.421f, 3178.986f, 372.385f, 0.0f},
    {4404.821f, 3158.452f, 372.385f, 0.0f},
    {4404.825f, 3116.452f, 372.385f, 0.0f},
    {4424.825f, 3095.986f, 372.385f, 0.0f}
=======
    // Precious
    EVENT_DECIMATE          = 4,
    EVENT_MORTAL_WOUND      = 5,
    EVENT_SUMMON_ZOMBIES    = 6,

    EVENT_STICKY_OOZE       = 7,
>>>>>>> 9be224ce
};

const Position SpawnLocPuddle[]=
{
    {4468.825f, 3094.986f, 360.385f, 0.0f},
    {4487.825f, 3114.452f, 360.385f, 0.0f},
    {4489.825f, 3159.452f, 360.385f, 0.0f},
    {4467.825f, 3178.986f, 360.385f, 0.0f},
    {4424.421f, 3178.986f, 360.385f, 0.0f},
    {4404.821f, 3158.452f, 360.385f, 0.0f},
    {4404.825f, 3116.452f, 360.385f, 0.0f},
    {4424.825f, 3095.986f, 360.385f, 0.0f}
};
class boss_rotface : public CreatureScript
{
    public:
        boss_rotface() : CreatureScript("boss_rotface") { }

        struct boss_rotfaceAI : public BossAI
        {
            //For debug reasons only - remove it after you find out good parameters
            uint8 bSprayVariant;
            uint32 sprayCooldown;
            boss_rotfaceAI(Creature* creature) : BossAI(creature, DATA_ROTFACE_EVENT)
            {
                bSprayVariant = true;
                sprayCooldown = 20000;
            }

            void InitializeAI()
            {
                if (!instance || static_cast<InstanceMap*>(me->GetMap())->GetScriptId() != GetScriptId(ICCScriptName))
                    me->IsAIEnabled = false;
                else if (!me->isDead())
                    Reset();
            }

            void Reset()
            {
                events.Reset();
                events.ScheduleEvent(EVENT_SLIME_SPRAY, 20000);
                events.ScheduleEvent(EVENT_HASTEN_INFECTIONS, 90000);
                events.ScheduleEvent(EVENT_MUTATED_INFECTION, 14000);
                events.ScheduleEvent(EVENT_FLOOD_START, 5000);
                infectionStage = 0;
                infectionCooldown = 14000;
                DespawnOozes();
                bFlood = false;
                uiStage = 0;
                uiFloodStage = 1;
                infectionStage = 0;
                uiOoozeStream1 = 0;
                uiOoozeStream2 = 0;
                uiPuddleStalker1 = 0;
                uiPuddleStalker2 = 0;
                infectionCooldown = 14000;
                //initialize random flood sequence
                for (uint8 i = 0; i < 4; ++i)
                    floodOrder[i] = i;
                for (uint8 i = 0; i < 4; ++i)
                {
                    uint8 j = urand(0, 3);
                    uint8 temp = floodOrder[0];
                    floodOrder[0] = floodOrder[j];
                    floodOrder[j] = temp;
                }
                //Prevent dummies to attack players or keep them in combat
                if (Creature* dummy = me->FindNearestCreature(NPC_OOZE_SPRAY_STALKER, 100.0f, true))
                    dummy->SetReactState(REACT_PASSIVE);
                if (Creature* dummy = me->FindNearestCreature(NPC_PUDDLE_STALKER, 100.0f, true))
                    dummy->SetReactState(REACT_PASSIVE);
                if (Creature* dummy = me->FindNearestCreature(NPC_GREEN_GAS_STALKER, 100.0f, true))
                    dummy->SetReactState(REACT_PASSIVE);
            }

            void EnterCombat(Unit* /*who*/)
            {
                Talk(SAY_AGGRO);
                if (Creature* professor = Unit::GetCreature(*me, instance->GetData64(GUID_PROFESSOR_PUTRICIDE)))
                    professor->AI()->DoAction(ACTION_ROTFACE_COMBAT);

                DoZoneInCombat(me);
                //instance->SetData(DATA_ROTFACE_EVENT, IN_PROGRESS);
            }

            void JustDied(Unit* /*killer*/)
            {
                Talk(SAY_DEATH);
                instance->SetBossState(GUID_ROTFACE, DONE);
                instance->SetData(DATA_ROTFACE_EVENT, DONE);
                if (Creature* professor = Unit::GetCreature(*me, instance->GetData64(GUID_PROFESSOR_PUTRICIDE)))
                    professor->AI()->DoAction(ACTION_ROTFACE_DEATH);
                instance->DoRemoveAurasDueToSpellOnPlayers(SPELL_MUTATED_INFECTION);
                DespawnOozes();
            }
            void DespawnOozes()
            {
                summons.DespawnAll();
                //Sometimes it's not enough - despawn all oozes forcefully
                while (Creature *littleOoze = me->FindNearestCreature(NPC_LITTLE_OOZE, 200.0f, true))
                    littleOoze->DespawnOrUnsummon(); 
                while (Creature *bigOoze = me->FindNearestCreature(NPC_BIG_OOZE, 200.0f, true))
                    bigOoze->DespawnOrUnsummon(); 
            }
            void JustReachedHome()
            {
                instance->SetBossState(GUID_ROTFACE, FAIL);
                instance->SetData(DATA_OOZE_DANCE_ACHIEVEMENT, uint32(true));   // reset
                instance->SetData(DATA_ROTFACE_EVENT, FAIL);
                instance->DoRemoveAurasDueToSpellOnPlayers(SPELL_MUTATED_INFECTION);

                DespawnOozes();
            }

            void KilledUnit(Unit* victim)
            {
                if (victim->GetTypeId() == TYPEID_PLAYER)
                    Talk(SAY_KILL);
            }

            void EnterEvadeMode()
            {
                ScriptedAI::EnterEvadeMode();
                if (Creature* professor = Unit::GetCreature(*me, instance->GetData64(GUID_PROFESSOR_PUTRICIDE)))
                    professor->AI()->EnterEvadeMode();
            }

            void SpellHitTarget(Unit* /*target*/, SpellEntry const* spell)
            {
                if (spell->Id == SPELL_SLIME_SPRAY)
                    Talk(SAY_SLIME_SPRAY);
            }

            void MoveInLineOfSight(Unit* /*who*/)
            {
                // don't enter combat
            }

            Unit* GetAuraEffectTriggerTarget(uint32 spellId, uint8 /*effIndex*/)
            {
                if (spellId == SPELL_SLIME_SPRAY)
                {
                    for (std::list<uint64>::iterator itr = summons.begin(); itr != summons.end();)
                    {
                        Creature *summon = Unit::GetCreature(*me, *itr);
                        if (!summon)
                            summons.erase(itr++);
                        else if (summon->GetEntry() == NPC_OOZE_SPRAY_STALKER)
                            return summon;
                        else
                            ++itr;
                    }
                }

                return NULL;
            }

            void UpdateAI(const uint32 diff)
            {
                if (!CheckInRoom())
                    EnterEvadeMode();
                if (!UpdateVictim())
                    return;

                events.Update(diff);

                if (me->HasUnitState(UNIT_STAT_CASTING))
                    return;

                while (uint32 eventId = events.ExecuteEvent())
                {
                    switch (eventId)
                    {
                        case EVENT_FLOOD_EFFECT:
                        {
                            if(bFlood)
                            {
                                switch(uiFloodStage)
                                {
                                    case 1:
                                    {
                                        Creature *pOoozeStream1 = me->GetCreature(*me, uiOoozeStream1);
                                        Creature *pOoozeStream2 = me->GetCreature(*me, uiOoozeStream2);
                                        if (pOoozeStream1 && pOoozeStream2)
                                        {
                                            pOoozeStream1->CastSpell(pOoozeStream1, SPELL_OOZE_FLOOD, true);
                                            pOoozeStream2->CastSpell(pOoozeStream2, SPELL_OOZE_FLOOD, true); 
                                        }
                                        ++uiFloodStage;
                                        events.ScheduleEvent(EVENT_FLOOD_EFFECT, 4000);
                                    }
                                    break;
                                    case 2:
                                    {
                                        Creature *pPuddleStalker1 = me->GetCreature(*me, uiPuddleStalker1);
                                        Creature *pPuddleStalker2 = me->GetCreature(*me, uiPuddleStalker2);
                                        if (pPuddleStalker1 && pPuddleStalker2)
                                        {
                                            pPuddleStalker1->CastSpell(pPuddleStalker1, SPELL_OOZE_FLOOD_1, true);
                                            pPuddleStalker2->CastSpell(pPuddleStalker2, SPELL_OOZE_FLOOD_1, true);
                                            pPuddleStalker1->CastSpell(pPuddleStalker1, SPELL_OOZE_FLOOD_EFFECT, true);
                                            pPuddleStalker2->CastSpell(pPuddleStalker2, SPELL_OOZE_FLOOD_EFFECT, true);
                                            events.ScheduleEvent(EVENT_FLOOD_EFFECT, 1000);
                                        }
                                        ++uiFloodStage;
                                    }
                                    case 3:
                                    {
                                        Creature *pPuddleStalker1 = me->GetCreature(*me, uiPuddleStalker1);
                                        Creature *pPuddleStalker2 = me->GetCreature(*me, uiPuddleStalker2);
                                        if (pPuddleStalker1 && pPuddleStalker2)
                                        {
                                            pPuddleStalker1->CastSpell(pPuddleStalker1, SPELL_OOZE_FLOOD_EFFECT, true);
                                            pPuddleStalker2->CastSpell(pPuddleStalker2, SPELL_OOZE_FLOOD_EFFECT, true);
                                            events.ScheduleEvent(EVENT_FLOOD_EFFECT, 1000);
                                        }
                                        break;
                                    }
                                }
                            }
                            break;
                        }
                        case EVENT_FLOOD_START:
                        {
                            if(uiStage > 3)
                                uiStage = 0;

                            uint64 uiPutricide = (instance ? instance->GetData64(GUID_PROFESSOR_PUTRICIDE) : 0);
                            if (uiStage & 1)
                            {
                                if (Creature *pPutricide = me->GetCreature(*me, uiPutricide))
                                    DoScriptText(SAY_PUTRI_SLIME, pPutricide);
                            }
                            else
                            {
                                if (Creature *pPutricide = me->GetCreature(*me, uiPutricide))
                                    DoScriptText(SAY_PUTRI_SLIME_2, pPutricide);
                            }
                            
                            uiOoozeStream1 = me->SummonCreature(NPC_GREEN_GAS_STALKER, SpawnLocOozeStream[floodOrder[uiStage]*2], TEMPSUMMON_TIMED_DESPAWN, 4000)->GetGUID();
                            uiOoozeStream2 = me->SummonCreature(NPC_GREEN_GAS_STALKER, SpawnLocOozeStream[floodOrder[uiStage]*2 + 1], TEMPSUMMON_TIMED_DESPAWN, 4000)->GetGUID();
                            
                            uiPuddleStalker1 = me->SummonCreature(NPC_PUDDLE_STALKER, SpawnLocPuddle[floodOrder[uiStage]*2], TEMPSUMMON_TIMED_DESPAWN, 24000)->GetGUID();
                            uiPuddleStalker2 = me->SummonCreature(NPC_PUDDLE_STALKER, SpawnLocPuddle[floodOrder[uiStage]*2 + 1], TEMPSUMMON_TIMED_DESPAWN, 24000)->GetGUID();
                            ++uiStage;
                            uiFloodStage = 1;
                            bFlood = true;
                            events.ScheduleEvent(EVENT_FLOOD_START, 25000);
                            events.ScheduleEvent(EVENT_FLOOD_EFFECT, 1000);

                            break;
                        }
                        case EVENT_SLIME_SPRAY:
                            if (Unit* target = SelectTarget(SELECT_TARGET_RANDOM, 1, 0.0f, true))
                            {
                                Position pos;
                                target->GetPosition(&pos);
                                Creature *pSprayStalker = DoSummon(NPC_OOZE_SPRAY_STALKER, pos, 8000, TEMPSUMMON_TIMED_DESPAWN);
                                Talk(EMOTE_SLIME_SPRAY);
                                me->SetFacingToObject(pSprayStalker);
                                me->CastSpell(pSprayStalker, SPELL_SLIME_SPRAY_1, true);
                                me->CastSpell(pSprayStalker, SPELL_SLIME_SPRAY, true); 
                            }
                            events.ScheduleEvent(EVENT_SLIME_SPRAY, 20000);
                            break;
                        case EVENT_HASTEN_INFECTIONS:
                            if (infectionStage < 4)
                            {
                                infectionCooldown -= 2000;
                                events.ScheduleEvent(EVENT_HASTEN_INFECTIONS, 90000);
                                ++infectionStage;
                            }
                            break;
                        case EVENT_MUTATED_INFECTION:
                        {
                            Unit* target = SelectTarget(SELECT_TARGET_RANDOM, 1, 0.0f, true, -SPELL_MUTATED_INFECTION);
                            if (!target)
                                target = SelectTarget(SELECT_TARGET_RANDOM, 0, 0.0f, true, -SPELL_MUTATED_INFECTION);
                            if (target)
                                me->AddAura(SPELL_MUTATED_INFECTION, target); 
                            events.ScheduleEvent(EVENT_MUTATED_INFECTION, infectionCooldown);
                            break;
                        }
                        default:
                            break;
                    }
                }

                DoMeleeAttackIfReady();
            }

        private:
            uint32 infectionCooldown;
            uint8 infectionStage;
            uint8 uiStage;
            uint8 uiFloodStage;
            bool bFlood;
            uint64 uiPuddleStalker1;
            uint64 uiPuddleStalker2;
            uint64 uiOoozeStream1;
            uint64 uiOoozeStream2;
            uint8 floodOrder[4];
        };

        CreatureAI* GetAI(Creature* creature) const
        {
            return new boss_rotfaceAI(creature);
        }
};

class npc_little_ooze : public CreatureScript
{
    public:
        npc_little_ooze() : CreatureScript("npc_ooze_little") { }

        struct npc_little_oozeAI : public ScriptedAI
        {
            npc_little_oozeAI(Creature* creature) : ScriptedAI(creature)
            {
            }

            void IsSummonedBy(Unit* summoner)
            {
                DoCast(me, SPELL_LITTLE_OOZE_COMBINE, true);
                DoCast(me, SPELL_WEAK_RADIATING_OOZE, true);
                events.ScheduleEvent(EVENT_STICKY_OOZE, 5000);
                me->AddThreat(summoner, 500000.0f);
                // register in Rotface's summons - not summoned with Rotface as owner
                if (InstanceScript* instance = me->GetInstanceScript())
                    if (Creature* rotface = Unit::GetCreature(*me, instance->GetData64(GUID_ROTFACE)))
                        rotface->AI()->JustSummoned(me);
                //Slow Little Oozes a bit
                me->SetSpeed(MOVE_WALK, me->GetSpeedRate(MOVE_RUN) * 0.9f);
                me->SetSpeed(MOVE_RUN, me->GetSpeedRate(MOVE_RUN) * 0.9f);
            }
            //Little ooze will always switch to target that dealed damage last time
            void DamageTaken(Unit *who, uint32 &)
            {
                me->getThreatManager().clearReferences();
                me->AddThreat(who, 1.0f);
            }
            void JustDied(Unit* /*killer*/)
            {
                me->DespawnOrUnsummon();
                if (InstanceScript* instance = me->GetInstanceScript())
                    if (Creature* rotface = Unit::GetCreature(*me, instance->GetData64(GUID_ROTFACE)))
                        rotface->AI()->SummonedCreatureDespawn(me);
            }

            void UpdateAI(const uint32 diff)
            {
                if (!UpdateVictim())
                    return;

                events.Update(diff);

                if (events.ExecuteEvent() == EVENT_STICKY_OOZE)
                {
                    DoCastVictim(SPELL_STICKY_OOZE);
                    events.ScheduleEvent(EVENT_STICKY_OOZE, 15000);
                }

                DoMeleeAttackIfReady();
            }

        private:
            EventMap events;
        };

        CreatureAI* GetAI(Creature* creature) const
        {
            return new npc_little_oozeAI(creature);
        }
};

class npc_big_ooze : public CreatureScript
{
    public:
        npc_big_ooze() : CreatureScript("npc_ooze_big") { }

        struct npc_big_oozeAI : public ScriptedAI
        {
            npc_big_oozeAI(Creature* creature) : ScriptedAI(creature)
            {
            }

            void IsSummonedBy(Unit* /*summoner*/)
            {
                DoCast(me, SPELL_LARGE_OOZE_COMBINE, true);
                DoCast(me, SPELL_LARGE_OOZE_BUFF_COMBINE, true);
                DoCast(me, SPELL_RADIATING_OOZE, true);
                DoCast(me, SPELL_UNSTABLE_OOZE, true);
                DoCast(me, SPELL_GREEN_ABOMINATION_HITTIN__YA_PROC, true);
                events.ScheduleEvent(EVENT_STICKY_OOZE, 5000);
                // register in Rotface's summons - not summoned with Rotface as owner
                if (InstanceScript* instance = me->GetInstanceScript())
                    if (Creature* rotface = Unit::GetCreature(*me, instance->GetData64(GUID_ROTFACE)))
                        rotface->AI()->JustSummoned(me);
                //Big Oozes deal high melee damage, move at HALF speed and have a normal aggro table -- thus they can be kited.
                //Source: wowwiki.com
                me->SetSpeed(MOVE_WALK, me->GetSpeedRate(MOVE_RUN) * 0.5f);
                me->SetSpeed(MOVE_RUN, me->GetSpeedRate(MOVE_RUN) * 0.5f); 
            }

            void JustDied(Unit* /*killer*/)
            {
                me->DespawnOrUnsummon();
                if (InstanceScript* instance = me->GetInstanceScript())
                    if (Creature* rotface = Unit::GetCreature(*me, instance->GetData64(GUID_ROTFACE)))
                        rotface->AI()->SummonedCreatureDespawn(me);
            }

            void DoAction(const int32 action)
            {
                if (action == EVENT_STICKY_OOZE)
                    events.CancelEvent(EVENT_STICKY_OOZE);
                else if (action == EVENT_UNSTABLE_DESPAWN)
                {
                    me->RemoveAllAuras();
                    me->SetVisible(false);
                    events.Reset();
                    events.ScheduleEvent(EVENT_UNSTABLE_DESPAWN, 60000);
                }
            }

            void UpdateAI(const uint32 diff)
            {
                if (!UpdateVictim())
                    return;

                events.Update(diff);

                while (uint32 eventId = events.ExecuteEvent())
                {
                    switch (eventId)
                    {
                        case EVENT_STICKY_OOZE:
                            DoCastVictim(SPELL_STICKY_OOZE);
                            events.ScheduleEvent(EVENT_STICKY_OOZE, 15000);
                            break;
                        case EVENT_UNSTABLE_DESPAWN:
                            me->Kill(me);
                            break;
                        default:
                            break;
                    }
                }

                if (me->IsVisible())
                    DoMeleeAttackIfReady();
            }

        private:
            EventMap events;
        };

        CreatureAI* GetAI(Creature* creature) const
        {
            return new npc_big_oozeAI(creature);
        }
};

class npc_precious_icc : public CreatureScript
{
    public:
        npc_precious_icc() : CreatureScript("npc_precious_icc") { }

        struct npc_precious_iccAI : public ScriptedAI
        {
            npc_precious_iccAI(Creature* creature) : ScriptedAI(creature), summons(me)
            {
<<<<<<< HEAD
                instance = creature->GetInstanceScript();
                me->ApplySpellImmune(0, IMMUNITY_ID, SPELL_INFECTED_WOUND, true); 
=======
                _instance = creature->GetInstanceScript();
>>>>>>> 9be224ce
            }

            void Reset()
            {
<<<<<<< HEAD
                uiZombieSummonCooldown = 20000;
                events.Reset();
                events.ScheduleEvent(EVENT_DECIMATE, 35000);
                events.ScheduleEvent(EVENT_MORTAL_WOUND, urand(3000, 7000));
                events.ScheduleEvent(EVENT_AWAKEN_PLAGUED_ZOMBIES, uiZombieSummonCooldown);
                summons.DespawnAll();
            }
            void JustSummoned(Creature* summon)
            {
                if (summon->GetEntry() == NPC_PLAGUED_ZOMBIE)
                {
                    summon->AI()->AttackStart(SelectTarget(SELECT_TARGET_RANDOM, 0, 200.0f, true));
                    summon->CastSpell(summon,SPELL_INFECTED_WOUND,true);
                }
                summons.Summon(summon);
=======
                _events.Reset();
                _events.ScheduleEvent(EVENT_DECIMATE, urand(20000, 25000));
                _events.ScheduleEvent(EVENT_MORTAL_WOUND, urand(3000, 7000));
                _events.ScheduleEvent(EVENT_SUMMON_ZOMBIES, urand(20000, 22000));
>>>>>>> 9be224ce
            }
            void UpdateAI(const uint32 diff)
            {
                if (!UpdateVictim())
                    return;

                _events.Update(diff);

                if (me->HasUnitState(UNIT_STAT_CASTING))
                    return;

                while (uint32 eventId = _events.ExecuteEvent())
                {
                    switch (eventId)
                    {
                        case EVENT_DECIMATE:
                            me->MonsterTextEmote(EMOTE_DECIMATE, 0, true);
                            DoCastVictim(SPELL_DECIMATE);
<<<<<<< HEAD
                            events.ScheduleEvent(EVENT_DECIMATE, 30000);
=======
                            _events.ScheduleEvent(EVENT_DECIMATE, urand(20000, 25000));
>>>>>>> 9be224ce
                            break;
                        case EVENT_MORTAL_WOUND:
                            DoCastVictim(SPELL_MORTAL_WOUND);
                            _events.ScheduleEvent(EVENT_MORTAL_WOUND, urand(10000, 12500));
                            break;
                        case EVENT_SUMMON_ZOMBIES:
                            Talk(EMOTE_PRECIOUS_ZOMBIES);
                            for (uint32 i = 0; i < 11; ++i)
                                DoCast(me, SPELL_AWAKEN_PLAGUED_ZOMBIES, false);
                            _events.ScheduleEvent(EVENT_SUMMON_ZOMBIES, urand(20000, 22000));
                            break;
                        case EVENT_AWAKEN_PLAGUED_ZOMBIES:
                            uiZombieSummonCooldown -= 2000;
                            if (uiZombieSummonCooldown < 8000)
                                uiZombieSummonCooldown = 8000;
                            for (uint8 i = 0; i < RAID_MODE(5, 10, 5, 10); ++i)
                                DoCast(me, SPELL_AWAKEN_PLAGUED_ZOMBIES, true); 
                            events.ScheduleEvent(EVENT_AWAKEN_PLAGUED_ZOMBIES, uiZombieSummonCooldown);
                            break;
                        default:
                            break;
                    }
                }

                DoMeleeAttackIfReady();
            }

            void JustDied(Unit* /*who*/)
            {
<<<<<<< HEAD
                uint64 rotfaceGUID = instance ? instance->GetData64(GUID_ROTFACE) : 0;
                if (Creature* rotface = Unit::GetCreature(*me, rotfaceGUID))
=======
                if (Creature* rotface = Unit::GetCreature(*me, _instance->GetData64(DATA_ROTFACE)))
>>>>>>> 9be224ce
                    if (rotface->isAlive())
                        rotface->AI()->Talk(SAY_PRECIOUS_DIES);
            }
            void JustReachedHome()
            {
                summons.DespawnAll();
            }
        private:
<<<<<<< HEAD
            EventMap events;
            InstanceScript* instance;
            uint32 uiZombieSummonCooldown;
            SummonList summons;
=======
            EventMap _events;
            InstanceScript* _instance;
>>>>>>> 9be224ce
        };

        CreatureAI* GetAI(Creature* creature) const
        {
            return new npc_precious_iccAI(creature);
        }
};

class spell_rotface_ooze_flood : public SpellScriptLoader
{
    public:
        spell_rotface_ooze_flood() : SpellScriptLoader("spell_rotface_ooze_flood") { }

        class spell_rotface_ooze_flood_SpellScript : public SpellScript
        {
            PrepareSpellScript(spell_rotface_ooze_flood_SpellScript);

            void HandleScript(SpellEffIndex /*effIndex*/)
            {
                if (!GetHitUnit())
                    return;
<<<<<<< HEAD
                std::list<Creature*> list;
                GetHitUnit()->GetCreatureListWithEntryInGrid(list, GetHitUnit()->GetEntry(), 12.5f);
                list.sort(Trinity::ObjectDistanceOrderPred(GetHitUnit()));
                GetHitUnit()->CastSpell(list.back(), uint32(GetEffectValue()), false, NULL, NULL, GetOriginalCaster() ? GetOriginalCaster()->GetGUID() : 0);
=======

                std::list<Creature*> triggers;
                GetHitUnit()->GetCreatureListWithEntryInGrid(triggers, GetHitUnit()->GetEntry(), 12.5f);
                triggers.sort(Trinity::ObjectDistanceOrderPred(GetHitUnit()));
                GetHitUnit()->CastSpell(triggers.back(), uint32(GetEffectValue()), false, NULL, NULL, GetOriginalCaster() ? GetOriginalCaster()->GetGUID() : 0);
>>>>>>> 9be224ce
            }

            void Register()
            {
                OnEffect += SpellEffectFn(spell_rotface_ooze_flood_SpellScript::HandleScript, EFFECT_0, SPELL_EFFECT_SCRIPT_EFFECT);
            }
        };

        SpellScript* GetSpellScript() const
        {
            return new spell_rotface_ooze_flood_SpellScript();
        }
};

class spell_rotface_little_ooze_combine : public SpellScriptLoader
{
    public:
        spell_rotface_little_ooze_combine() : SpellScriptLoader("spell_rotface_little_ooze_combine") { }

        class spell_rotface_little_ooze_combine_SpellScript : public SpellScript
        {
            PrepareSpellScript(spell_rotface_little_ooze_combine_SpellScript);

            void HandleScript(SpellEffIndex /*effIndex*/)
            {
                if (!(GetHitUnit() && GetHitUnit()->isAlive()))
                    return;
                if (GetHitUnit()->GetGUID() == GetCaster()->GetGUID())
                    return;

                GetCaster()->RemoveAurasDueToSpell(SPELL_LITTLE_OOZE_COMBINE);
                GetHitUnit()->RemoveAurasDueToSpell(SPELL_LITTLE_OOZE_COMBINE);
                GetHitUnit()->CastSpell(GetCaster(), SPELL_OOZE_MERGE, true);
                Creature *rotface = 0;
                if (InstanceScript* instance = GetCaster()->GetInstanceScript())
                    rotface = Unit::GetCreature(*GetCaster(), instance->GetData64(GUID_ROTFACE));
                        
                if (TempSummon* summ = GetHitUnit()->ToTempSummon())
                {
                    if (rotface)
                        rotface->AI()->SummonedCreatureDespawn(summ);
                    if (GetHitUnit() && summ == GetHitUnit()->ToTempSummon())
                        summ->UnSummon();
                }
                else if (GetHitCreature())
                {
                    if (rotface)
                        rotface->AI()->SummonedCreatureDespawn(GetHitCreature());
                    if (GetHitCreature())
                        GetHitCreature()->DespawnOrUnsummon();
                }
            }

            void Register()
            {
                OnEffect += SpellEffectFn(spell_rotface_little_ooze_combine_SpellScript::HandleScript, EFFECT_0, SPELL_EFFECT_SCRIPT_EFFECT);
            }
        };

        SpellScript* GetSpellScript() const
        {
            return new spell_rotface_little_ooze_combine_SpellScript();
        }
};

class spell_rotface_large_ooze_combine : public SpellScriptLoader
{
    public:
        spell_rotface_large_ooze_combine() : SpellScriptLoader("spell_rotface_large_ooze_combine") { }

        class spell_rotface_large_ooze_combine_SpellScript : public SpellScript
        {
            PrepareSpellScript(spell_rotface_large_ooze_combine_SpellScript);

            void HandleScript(SpellEffIndex /*effIndex*/)
            {
                if (!(GetHitCreature() && GetHitCreature()->isAlive()))
                    return;
                if (GetHitUnit()->GetGUID() == GetCaster()->GetGUID())
                    return;

                if (Aura* unstable = GetCaster()->GetAura(SPELL_UNSTABLE_OOZE))
                {
                    //Two Big Oozes merge into a Big Ooze with size one larger than the smaller of the two initial ones. Source: wowwiki.com/Rotface
                    uint8 targetAuraStack = 1;
                    if (Aura* targetAura = GetHitUnit()->GetAura(SPELL_UNSTABLE_OOZE))
                        targetAuraStack = targetAura->GetStackAmount();
                    uint8 myStack = unstable->GetStackAmount();
                    if (targetAuraStack > myStack)
                        unstable->SetStackAmount(myStack + 1);
                    else
                        unstable->SetStackAmount(targetAuraStack + 1);
                    // no idea why, but this does not trigger explosion on retail (only small+large do)
                }

                // just for safety
                GetHitUnit()->RemoveAurasDueToSpell(SPELL_LARGE_OOZE_BUFF_COMBINE);
                GetHitUnit()->RemoveAurasDueToSpell(SPELL_LARGE_OOZE_COMBINE);

                Creature *rotface = 0;
                if (InstanceScript* instance = GetCaster()->GetInstanceScript())
                    rotface = Unit::GetCreature(*GetCaster(), instance->GetData64(GUID_ROTFACE));
                        
                if (TempSummon* summ = GetHitUnit()->ToTempSummon())
                {
                    if (rotface)
                        rotface->AI()->SummonedCreatureDespawn(summ);
                    if (GetHitUnit() && summ == GetHitUnit()->ToTempSummon())
                        summ->UnSummon();
                }
                else if (GetHitCreature())
                {
                    if (rotface)
                        rotface->AI()->SummonedCreatureDespawn(GetHitCreature());
                    if (GetHitCreature())
                        GetHitCreature()->DespawnOrUnsummon();
                }
            }

            void Register()
            {
                OnEffect += SpellEffectFn(spell_rotface_large_ooze_combine_SpellScript::HandleScript, EFFECT_0, SPELL_EFFECT_SCRIPT_EFFECT);
            }
        };

        SpellScript* GetSpellScript() const
        {
            return new spell_rotface_large_ooze_combine_SpellScript();
        }
};

class spell_rotface_large_ooze_buff_combine : public SpellScriptLoader
{
    public:
        spell_rotface_large_ooze_buff_combine() : SpellScriptLoader("spell_rotface_large_ooze_buff_combine") { }

        class spell_rotface_large_ooze_buff_combine_SpellScript : public SpellScript
        {
            PrepareSpellScript(spell_rotface_large_ooze_buff_combine_SpellScript);

            void HandleScript(SpellEffIndex /*effIndex*/)
            {
                if (!(GetHitUnit() && GetHitUnit()->isAlive()))
                    return;
                if (GetHitUnit()->GetGUID() == GetCaster()->GetGUID())
                    return;
                if (Aura* unstable = GetCaster()->GetAura(SPELL_UNSTABLE_OOZE))
                {
                    uint8 newStack = uint8(unstable->GetStackAmount()+1);
                    unstable->SetStackAmount(newStack);

                    // explode!
                    if (newStack >= 5)
                    {
                        GetCaster()->RemoveAurasDueToSpell(SPELL_LARGE_OOZE_BUFF_COMBINE);
                        GetCaster()->RemoveAurasDueToSpell(SPELL_LARGE_OOZE_COMBINE);
                        if (InstanceScript* instance = GetCaster()->GetInstanceScript())
                            if (Creature* rotface = Unit::GetCreature(*GetCaster(), instance->GetData64(GUID_ROTFACE)))
                                if (rotface->isAlive())
                                {
                                    rotface->AI()->Talk(EMOTE_UNSTABLE_EXPLOSION);
                                    rotface->AI()->Talk(SAY_UNSTABLE_EXPLOSION);
                                }

                        GetCaster()->CastSpell(GetCaster(), SPELL_UNSTABLE_OOZE_EXPLOSION, true);
                        if (InstanceScript* instance = GetCaster()->GetInstanceScript())
                            instance->SetData(DATA_OOZE_DANCE_ACHIEVEMENT, uint32(false));
                        return;
                    }
                }

                Creature *rotface = 0;
                if (InstanceScript* instance = GetCaster()->GetInstanceScript())
                    rotface = Unit::GetCreature(*GetCaster(), instance->GetData64(GUID_ROTFACE));

                if (TempSummon* summ = GetHitUnit()->ToTempSummon())
                {
                    if (rotface)
                        rotface->AI()->SummonedCreatureDespawn(summ);
                    if (GetHitUnit() && summ == GetHitUnit()->ToTempSummon())
                        summ->UnSummon();
                }
                else if (GetHitCreature())
                {
                    if (rotface)
                        rotface->AI()->SummonedCreatureDespawn(GetHitCreature());
                    if (GetHitCreature())
                        GetHitCreature()->DespawnOrUnsummon();
                }
            }

            void Register()
            {
                OnEffect += SpellEffectFn(spell_rotface_large_ooze_buff_combine_SpellScript::HandleScript, EFFECT_0, SPELL_EFFECT_SCRIPT_EFFECT);
            }
        };

        SpellScript* GetSpellScript() const
        {
            return new spell_rotface_large_ooze_buff_combine_SpellScript();
        }
};

class spell_rotface_unstable_ooze_explosion_init : public SpellScriptLoader
{
    public:
        spell_rotface_unstable_ooze_explosion_init() : SpellScriptLoader("spell_rotface_unstable_ooze_explosion_init") { }

        class spell_rotface_unstable_ooze_explosion_init_SpellScript : public SpellScript
        {
            PrepareSpellScript(spell_rotface_unstable_ooze_explosion_init_SpellScript);

            bool Validate(SpellEntry const* /*spell*/)
            {
                if (!sSpellStore.LookupEntry(SPELL_UNSTABLE_OOZE_EXPLOSION_TRIGGER))
                    return false;
                return true;
            }

            void HandleCast(SpellEffIndex effIndex)
            {
                PreventHitEffect(effIndex);
                if (!GetHitUnit())
                    return;

                float x, y, z;
                GetHitUnit()->GetPosition(x, y, z);
                Creature* dummy = GetCaster()->SummonCreature(NPC_UNSTABLE_EXPLOSION_STALKER, x, y, z, 0.0f, TEMPSUMMON_TIMED_DESPAWN, 60000);
                GetCaster()->CastSpell(dummy, SPELL_UNSTABLE_OOZE_EXPLOSION_TRIGGER, true);
            }

            void Register()
            {
                OnEffect += SpellEffectFn(spell_rotface_unstable_ooze_explosion_init_SpellScript::HandleCast, EFFECT_0, SPELL_EFFECT_FORCE_CAST);
            }
        };

        SpellScript* GetSpellScript() const
        {
            return new spell_rotface_unstable_ooze_explosion_init_SpellScript();
        }
};

class spell_rotface_unstable_ooze_explosion : public SpellScriptLoader
{
    public:
        spell_rotface_unstable_ooze_explosion() : SpellScriptLoader("spell_rotface_unstable_ooze_explosion") { }

        class spell_rotface_unstable_ooze_explosion_SpellScript : public SpellScript
        {
            PrepareSpellScript(spell_rotface_unstable_ooze_explosion_SpellScript);

            void CheckTarget(SpellEffIndex effIndex)
            {
                PreventHitDefaultEffect(EFFECT_0);
                if (!GetTargetUnit())
                    return;

                uint32 triggered_spell_id = GetSpellInfo()->EffectTriggerSpell[effIndex];

                float x, y, z;
                GetTargetUnit()->GetPosition(x, y, z);
                // let Rotface handle the cast - caster dies before this executes
                if (InstanceScript* script = GetTargetUnit()->GetInstanceScript())
                    if (Creature* rotface = script->instance->GetCreature(script->GetData64(GUID_ROTFACE)))
                        rotface->CastSpell(x, y, z, triggered_spell_id, true, NULL, NULL, GetCaster()->GetGUID(), GetTargetUnit());
            }

            void Register()
            {
                OnEffect += SpellEffectFn(spell_rotface_unstable_ooze_explosion_SpellScript::CheckTarget, EFFECT_0, SPELL_EFFECT_TRIGGER_MISSILE);
            }
        };

        SpellScript* GetSpellScript() const
        {
            return new spell_rotface_unstable_ooze_explosion_SpellScript();
        }
};

class spell_rotface_unstable_ooze_explosion_suicide : public SpellScriptLoader
{
    public:
        spell_rotface_unstable_ooze_explosion_suicide() : SpellScriptLoader("spell_rotface_unstable_ooze_explosion_suicide") { }

        class spell_rotface_unstable_ooze_explosion_suicide_AuraScript : public AuraScript
        {
            PrepareAuraScript(spell_rotface_unstable_ooze_explosion_suicide_AuraScript);

            void DespawnSelf(AuraEffect const* /*aurEff*/)
            {
                PreventDefaultAction();
                Unit* target = GetTarget();
                if (target->GetTypeId() != TYPEID_UNIT)
                    return;

                target->ToCreature()->AI()->DoAction(EVENT_UNSTABLE_DESPAWN);
            }

            void Register()
            {
                OnEffectPeriodic += AuraEffectPeriodicFn(spell_rotface_unstable_ooze_explosion_suicide_AuraScript::DespawnSelf, EFFECT_2, SPELL_AURA_PERIODIC_TRIGGER_SPELL);
            }
        };

        AuraScript* GetAuraScript() const
        {
            return new spell_rotface_unstable_ooze_explosion_suicide_AuraScript();
        }
};

class spell_rotface_plagued_zombie_infected_wound : public SpellScriptLoader
{
    public:
        spell_rotface_plagued_zombie_infected_wound() : SpellScriptLoader("spell_rotface_plagued_zombie_infected_wound") { }

        class spell_rotface_plagued_zombie_infected_wound_SpellScript : public SpellScript
        {
            PrepareSpellScript(spell_rotface_plagued_zombie_infected_wound_SpellScript);

            bool Load()
            {
                prevented = false;
                return true;
            }

            void EnsureAuraStack()
            {
                if (!(GetHitUnit() && GetHitUnit()->isAlive()))
                    return;
                if (GetHitUnit()->GetGUID() == GetCaster()->GetGUID())
                    return;

                if (Unit *who = GetHitUnit())
                {
                    uint32 curSpellId = GetSpellInfo()->Id;
                    if (Aura* oldAura = who->GetAura(curSpellId))
                    {
                        prevented = true;
                        prevStackAmount = oldAura->GetStackAmount();
                    }
                }
            }

            void RemoveImmunity()
            {
                if (Unit* target = GetHitUnit())
                {
                    if (prevented)
                    {
                        if (Aura* oldAura = GetHitUnit()->GetAura(GetSpellInfo()->Id))
                        {
                            oldAura->SetStackAmount(prevStackAmount+1);
                            oldAura->RefreshDuration();
                        }
                    }
                }
            }

            void Register()
            {
                BeforeHit += SpellHitFn(spell_rotface_plagued_zombie_infected_wound_SpellScript::EnsureAuraStack);
                AfterHit += SpellHitFn(spell_rotface_plagued_zombie_infected_wound_SpellScript::RemoveImmunity);
            }
        private:
            bool prevented;
            uint8 prevStackAmount;
        };

        SpellScript* GetSpellScript() const
        {
            return new spell_rotface_plagued_zombie_infected_wound_SpellScript();
        }
};

void AddSC_boss_rotface()
{
    new boss_rotface();
    new npc_little_ooze();
    new npc_big_ooze();
    new npc_precious_icc();
    new spell_rotface_ooze_flood();
    new spell_rotface_little_ooze_combine();
    new spell_rotface_large_ooze_combine();
    new spell_rotface_large_ooze_buff_combine();
    new spell_rotface_unstable_ooze_explosion_init();
    new spell_rotface_unstable_ooze_explosion();
    new spell_rotface_unstable_ooze_explosion_suicide();
    new spell_rotface_plagued_zombie_infected_wound();
} <|MERGE_RESOLUTION|>--- conflicted
+++ resolved
@@ -36,12 +36,8 @@
     SAY_KILL                    = 6,
     SAY_BERSERK                 = 7,
     SAY_DEATH                   = 8,
-<<<<<<< HEAD
-=======
 
     EMOTE_PRECIOUS_ZOMBIES      = 0,
-};
->>>>>>> 9be224ce
 
     SAY_PUTRI_SLIME            = -1631091,
     SAY_PUTRI_SLIME_2          = -1631092,
@@ -76,10 +72,7 @@
     SPELL_MORTAL_WOUND                      = 71127,
     SPELL_DECIMATE                          = 71123,
     SPELL_AWAKEN_PLAGUED_ZOMBIES            = 71159,
-<<<<<<< HEAD
     SPELL_INFECTED_WOUND                    = 71158
-=======
->>>>>>> 9be224ce
 };
 #define SPELL_OOZE_FLOOD_EFFECT  RAID_MODE<int32>(69789, 71215, 71587, 71588)
 static const uint32 oozeFloodSpells[4] = {69782, 69796, 69798, 69801};
@@ -88,20 +81,15 @@
 
 enum eEvents
 {
-<<<<<<< HEAD
     //Rotface
-=======
-    // Rotface
->>>>>>> 9be224ce
     EVENT_SLIME_SPRAY       = 1,
     EVENT_HASTEN_INFECTIONS = 2,
     EVENT_MUTATED_INFECTION = 3,
 
-<<<<<<< HEAD
     //Precious
     EVENT_DECIMATE          = 4,
     EVENT_MORTAL_WOUND      = 5,
-    EVENT_AWAKEN_PLAGUED_ZOMBIES = 6,
+    EVENT_SUMMON_ZOMBIES    = 6,
 
     //Ooze
     EVENT_STICKY_OOZE       = 7,
@@ -121,14 +109,6 @@
     {4404.821f, 3158.452f, 372.385f, 0.0f},
     {4404.825f, 3116.452f, 372.385f, 0.0f},
     {4424.825f, 3095.986f, 372.385f, 0.0f}
-=======
-    // Precious
-    EVENT_DECIMATE          = 4,
-    EVENT_MORTAL_WOUND      = 5,
-    EVENT_SUMMON_ZOMBIES    = 6,
-
-    EVENT_STICKY_OOZE       = 7,
->>>>>>> 9be224ce
 };
 
 const Position SpawnLocPuddle[]=
@@ -600,22 +580,17 @@
         {
             npc_precious_iccAI(Creature* creature) : ScriptedAI(creature), summons(me)
             {
-<<<<<<< HEAD
                 instance = creature->GetInstanceScript();
                 me->ApplySpellImmune(0, IMMUNITY_ID, SPELL_INFECTED_WOUND, true); 
-=======
-                _instance = creature->GetInstanceScript();
->>>>>>> 9be224ce
             }
 
             void Reset()
             {
-<<<<<<< HEAD
                 uiZombieSummonCooldown = 20000;
                 events.Reset();
                 events.ScheduleEvent(EVENT_DECIMATE, 35000);
                 events.ScheduleEvent(EVENT_MORTAL_WOUND, urand(3000, 7000));
-                events.ScheduleEvent(EVENT_AWAKEN_PLAGUED_ZOMBIES, uiZombieSummonCooldown);
+                events.ScheduleEvent(EVENT_SUMMON_ZOMBIES, uiZombieSummonCooldown);
                 summons.DespawnAll();
             }
             void JustSummoned(Creature* summon)
@@ -626,53 +601,35 @@
                     summon->CastSpell(summon,SPELL_INFECTED_WOUND,true);
                 }
                 summons.Summon(summon);
-=======
-                _events.Reset();
-                _events.ScheduleEvent(EVENT_DECIMATE, urand(20000, 25000));
-                _events.ScheduleEvent(EVENT_MORTAL_WOUND, urand(3000, 7000));
-                _events.ScheduleEvent(EVENT_SUMMON_ZOMBIES, urand(20000, 22000));
->>>>>>> 9be224ce
             }
             void UpdateAI(const uint32 diff)
             {
                 if (!UpdateVictim())
                     return;
 
-                _events.Update(diff);
+                events.Update(diff);
 
                 if (me->HasUnitState(UNIT_STAT_CASTING))
                     return;
 
-                while (uint32 eventId = _events.ExecuteEvent())
+                while (uint32 eventId = events.ExecuteEvent())
                 {
                     switch (eventId)
                     {
                         case EVENT_DECIMATE:
                             me->MonsterTextEmote(EMOTE_DECIMATE, 0, true);
                             DoCastVictim(SPELL_DECIMATE);
-<<<<<<< HEAD
                             events.ScheduleEvent(EVENT_DECIMATE, 30000);
-=======
-                            _events.ScheduleEvent(EVENT_DECIMATE, urand(20000, 25000));
->>>>>>> 9be224ce
                             break;
                         case EVENT_MORTAL_WOUND:
                             DoCastVictim(SPELL_MORTAL_WOUND);
-                            _events.ScheduleEvent(EVENT_MORTAL_WOUND, urand(10000, 12500));
+                            events.ScheduleEvent(EVENT_MORTAL_WOUND, urand(10000, 12500));
                             break;
                         case EVENT_SUMMON_ZOMBIES:
                             Talk(EMOTE_PRECIOUS_ZOMBIES);
                             for (uint32 i = 0; i < 11; ++i)
                                 DoCast(me, SPELL_AWAKEN_PLAGUED_ZOMBIES, false);
-                            _events.ScheduleEvent(EVENT_SUMMON_ZOMBIES, urand(20000, 22000));
-                            break;
-                        case EVENT_AWAKEN_PLAGUED_ZOMBIES:
-                            uiZombieSummonCooldown -= 2000;
-                            if (uiZombieSummonCooldown < 8000)
-                                uiZombieSummonCooldown = 8000;
-                            for (uint8 i = 0; i < RAID_MODE(5, 10, 5, 10); ++i)
-                                DoCast(me, SPELL_AWAKEN_PLAGUED_ZOMBIES, true); 
-                            events.ScheduleEvent(EVENT_AWAKEN_PLAGUED_ZOMBIES, uiZombieSummonCooldown);
+                            events.ScheduleEvent(EVENT_SUMMON_ZOMBIES, urand(20000, 22000));
                             break;
                         default:
                             break;
@@ -684,12 +641,8 @@
 
             void JustDied(Unit* /*who*/)
             {
-<<<<<<< HEAD
                 uint64 rotfaceGUID = instance ? instance->GetData64(GUID_ROTFACE) : 0;
                 if (Creature* rotface = Unit::GetCreature(*me, rotfaceGUID))
-=======
-                if (Creature* rotface = Unit::GetCreature(*me, _instance->GetData64(DATA_ROTFACE)))
->>>>>>> 9be224ce
                     if (rotface->isAlive())
                         rotface->AI()->Talk(SAY_PRECIOUS_DIES);
             }
@@ -698,15 +651,10 @@
                 summons.DespawnAll();
             }
         private:
-<<<<<<< HEAD
             EventMap events;
             InstanceScript* instance;
             uint32 uiZombieSummonCooldown;
             SummonList summons;
-=======
-            EventMap _events;
-            InstanceScript* _instance;
->>>>>>> 9be224ce
         };
 
         CreatureAI* GetAI(Creature* creature) const
@@ -728,18 +676,10 @@
             {
                 if (!GetHitUnit())
                     return;
-<<<<<<< HEAD
                 std::list<Creature*> list;
                 GetHitUnit()->GetCreatureListWithEntryInGrid(list, GetHitUnit()->GetEntry(), 12.5f);
                 list.sort(Trinity::ObjectDistanceOrderPred(GetHitUnit()));
                 GetHitUnit()->CastSpell(list.back(), uint32(GetEffectValue()), false, NULL, NULL, GetOriginalCaster() ? GetOriginalCaster()->GetGUID() : 0);
-=======
-
-                std::list<Creature*> triggers;
-                GetHitUnit()->GetCreatureListWithEntryInGrid(triggers, GetHitUnit()->GetEntry(), 12.5f);
-                triggers.sort(Trinity::ObjectDistanceOrderPred(GetHitUnit()));
-                GetHitUnit()->CastSpell(triggers.back(), uint32(GetEffectValue()), false, NULL, NULL, GetOriginalCaster() ? GetOriginalCaster()->GetGUID() : 0);
->>>>>>> 9be224ce
             }
 
             void Register()
