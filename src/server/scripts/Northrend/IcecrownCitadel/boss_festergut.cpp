--- conflicted
+++ resolved
@@ -18,12 +18,10 @@
 #include "ObjectMgr.h"
 #include "ScriptMgr.h"
 #include "ScriptedCreature.h"
-#include "SpellScript.h"
 #include "SpellAuras.h"
 #include "icecrown_citadel.h"
-#include "Group.h"
-
-enum eScriptTexts
+
+enum ScriptTexts
 {
     SAY_STINKY_DEAD             = 0,
     SAY_AGGRO                   = 1,
@@ -34,45 +32,34 @@
     EMOTE_PUNGENT_BLIGHT        = 6,
     SAY_KILL                    = 7,
     SAY_BERSERK                 = 8,
-    SAY_DEATH                   = 9
-};
-
-enum eSpells
+    SAY_DEATH                   = 9,
+};
+
+enum Spells
 {
     // Festergut
     SPELL_INHALE_BLIGHT         = 69165,
-    SPELL_INHALED_BLIGHT_1      = 69166,
-    SPELL_INHALED_BLIGHT_2      = 71912,
     SPELL_PUNGENT_BLIGHT        = 69195,
-    //SPELL_GASTRIC_BLOAT         = 72219, // 72214 is the proper way (with proc) but atm procs can't have cooldown for creatures
+    SPELL_GASTRIC_BLOAT         = 72219, // 72214 is the proper way (with proc) but atm procs can't have cooldown for creatures
     SPELL_GASTRIC_EXPLOSION     = 72227,
     SPELL_GAS_SPORE             = 69278,
-    SPELL_GAS_SPORE1            = 69279,
-    SPELL_GAS_SPORE2            = 71221,
-
-    //SPELL_VILE_GAS              = 69240,
+    SPELL_VILE_GAS              = 69240,
     SPELL_INOCULATED            = 69291,
-    SPELL_INOCULATED1           = 72101,
-    SPELL_INOCULATED2           = 72102,
-    SPELL_INOCULATED3           = 72103,
+
     // Stinky
     SPELL_MORTAL_WOUND          = 71127,
     SPELL_DECIMATE              = 71123,
     SPELL_PLAGUE_STENCH         = 71805,
 };
-//#define SPELL_PUNGENT_BLIGHT RAID_MODE<uint32>(69195, 73031, 71219, 73032)
-#define SPELL_GASTRIC_BLOAT RAID_MODE<uint32>(72219, 72551, 72551, 72553)
-#define SPELL_VILE_GAS RAID_MODE<uint32>(72272, 72273, 72273, 73020)
-//#define SPELL_GASTRIC_EXPLOSION RAID_MODE<uint32>(72227, 72227, 72229, 72230)
+
 // Used for HasAura checks
 #define PUNGENT_BLIGHT_HELPER RAID_MODE<uint32>(69195, 71219, 73031, 73032)
 #define INOCULATED_HELPER     RAID_MODE<uint32>(69291, 72101, 72102, 72103)
 
-static const uint32 gaseousBlight[3]        = {69157, 69162, 69164};
-static const uint32 gaseousBlightAura[3]    = {69159, 69161, 69163};
-static const uint32 gaseousBlightVisual[3]  = {69126, 69152, 69154};
-static const uint32 allGaseousBlight[17]    = {69125, 70469, 70468, 70140, 70139, 70138, 70137, 70136, 70135, 69162, 69161, 69159, 69157, 69154, 69152, 69126, 70470};
-enum eEvents
+uint32 const gaseousBlight[3]        = {69157, 69162, 69164};
+uint32 const gaseousBlightVisual[3]  = {69126, 69152, 69154};
+
+enum Events
 {
     EVENT_BERSERK       = 1,
     EVENT_INHALE_BLIGHT = 2,
@@ -82,7 +69,6 @@
 
     EVENT_DECIMATE      = 6,
     EVENT_MORTAL_WOUND  = 7,
-    EVENT_GASEOUS_BLIGHT= 8
 };
 
 #define DATA_INOCULATED_STACK 69291
@@ -94,123 +80,80 @@
 
         struct boss_festergutAI : public BossAI
         {
-            boss_festergutAI(Creature* creature) : BossAI(creature, DATA_FESTERGUT_EVENT)
-            {
-                maxInoculatedStack = 0;
-                inhaleCounter = 0;
-                gasDummyGUID = 0;
-                //Prevent dummies to attack players or keep them in combat
-                if (Creature* gasDummy = me->FindNearestCreature(NPC_ORANGE_GAS_STALKER, 100.0f, true))
+            boss_festergutAI(Creature* creature) : BossAI(creature, DATA_FESTERGUT)
+            {
+                _maxInoculatedStack = 0;
+                _inhaleCounter = 0;
+                _gasDummyGUID = 0;
+            }
+
+            void Reset()
+            {
+                _Reset();
+                me->SetReactState(REACT_DEFENSIVE);
+                events.ScheduleEvent(EVENT_BERSERK, 300000);
+                events.ScheduleEvent(EVENT_INHALE_BLIGHT, urand(25000, 30000));
+                events.ScheduleEvent(EVENT_GAS_SPORE, urand(20000, 25000));
+                events.ScheduleEvent(EVENT_GASTRIC_BLOAT, urand(12500, 15000));
+                _maxInoculatedStack = 0;
+                _inhaleCounter = 0;
+                me->RemoveAurasDueToSpell(SPELL_BERSERK2);
+                if (Creature* gasDummy = me->FindNearestCreature(NPC_GAS_DUMMY, 100.0f, true))
                 {
-                    gasDummy->SetReactState(REACT_PASSIVE);
-                    gasDummyGUID = gasDummy->GetGUID();
-                    _RemoveBlight();
+                    _gasDummyGUID = gasDummy->GetGUID();
+                    for (uint8 i = 0; i < 3; ++i)
+                    {
+                        me->RemoveAurasDueToSpell(gaseousBlight[i]);
+                        gasDummy->RemoveAurasDueToSpell(gaseousBlightVisual[i]);
+                    }
                 }
             }
 
-            void InitializeAI()
-            {
-                if (!instance || static_cast<InstanceMap*>(me->GetMap())->GetScriptId() != GetScriptId(ICCScriptName))
-                    me->IsAIEnabled = false;
-                else if (!me->isDead())
-                    Reset();
-            }
-
-            void Reset()
-            {
-                events.Reset();
-                events.ScheduleEvent(EVENT_BERSERK, 300000);
-                events.ScheduleEvent(EVENT_INHALE_BLIGHT, 35000);
-                //-- Every 40 seconds except after 3rd and 6th cast, then it's 50sec CD
-                events.ScheduleEvent(EVENT_GAS_SPORE, 40000);
-                //-- 10 to 14 seconds according to DBM
-                events.ScheduleEvent(EVENT_GASTRIC_BLOAT, urand(10000, 14000));
-                events.ScheduleEvent(EVENT_GASEOUS_BLIGHT, 8000);
-                events.ScheduleEvent(EVENT_VILE_GAS, urand(28000, 35000));
-                maxInoculatedStack = 0;
-                inhaleCounter = 0;
-                me->RemoveAurasDueToSpell(SPELL_BERSERK2);
-                //Prevent dummies to attack players or keep them in combat
-                if (Creature* gasDummy = me->FindNearestCreature(NPC_ORANGE_GAS_STALKER, 100.0f, true))
+            void EnterCombat(Unit* who)
+            {
+                if (!instance->CheckRequiredBosses(DATA_FESTERGUT, who->ToPlayer()))
                 {
-                    gasDummy->SetReactState(REACT_PASSIVE);
-                    gasDummyGUID = gasDummy->GetGUID();
-                    _RemoveBlight();
+                    EnterEvadeMode();
+                    instance->DoCastSpellOnPlayers(LIGHT_S_HAMMER_TELEPORT);
+                    return;
                 }
-            }
-
-            void EnterCombat(Unit* who)
-            {
-                if (Creature* gasDummy = me->FindNearestCreature(NPC_ORANGE_GAS_STALKER, 100.0f, true))
-                    gasDummy->Attack(who, false);
-                _RemoveDebuffsFromRaid();
+
+                me->setActive(true);
                 Talk(SAY_AGGRO);
-                if (Creature* gasDummy = me->FindNearestCreature(NPC_ORANGE_GAS_STALKER, 100.0f, true))
-                    gasDummyGUID = gasDummy->GetGUID();
-                if (Creature* professor = ObjectAccessor::GetCreature(*me, instance->GetData64(GUID_PROFESSOR_PUTRICIDE)))
+                if (Creature* gasDummy = me->FindNearestCreature(NPC_GAS_DUMMY, 100.0f, true))
+                    _gasDummyGUID = gasDummy->GetGUID();
+                if (Creature* professor = ObjectAccessor::GetCreature(*me, instance->GetData64(DATA_PROFESSOR_PUTRICIDE)))
                     professor->AI()->DoAction(ACTION_FESTERGUT_COMBAT);
-                //instance->SetData(DATA_FESTERGUT_EVENT, IN_PROGRESS);
-                //instance->SetBossState(DATA_FESTERGUT_EVENT, IN_PROGRESS);
-                DoZoneInCombat(me);
-            }
-
-            void JustDied(Unit* killer)
-            {
+                DoZoneInCombat();
+            }
+
+            void JustDied(Unit* /*killer*/)
+            {
+                _JustDied();
                 Talk(SAY_DEATH);
-                instance->SetBossState(DATA_FESTERGUT_EVENT, DONE);
-                instance->SetData(DATA_FESTERGUT_EVENT, DONE);
-                if (Creature* professor = ObjectAccessor::GetCreature(*me, instance->GetData64(GUID_PROFESSOR_PUTRICIDE)))
+                if (Creature* professor = ObjectAccessor::GetCreature(*me, instance->GetData64(DATA_PROFESSOR_PUTRICIDE)))
                     professor->AI()->DoAction(ACTION_FESTERGUT_DEATH);
-                //Prevent dummies to attack players or keep them in combat
-                if (Creature* gasDummy = me->FindNearestCreature(NPC_ORANGE_GAS_STALKER, 100.0f, true))
-                {
-                    gasDummy->AI()->EnterEvadeMode();
-                    gasDummy->SetReactState(REACT_PASSIVE);
-                    gasDummy->Kill(gasDummy);
-                }
-                _RemoveBlight();
-                _RemoveDebuffsFromRaid();
-            }
-            void _RemoveDebuffsFromRaid()
-            {
-                instance->DoRemoveAurasDueToSpellOnPlayers(SPELL_GAS_SPORE);
-                instance->DoRemoveAurasDueToSpellOnPlayers(SPELL_GAS_SPORE1);
-                instance->DoRemoveAurasDueToSpellOnPlayers(SPELL_GAS_SPORE2);
-                instance->DoRemoveAurasDueToSpellOnPlayers(SPELL_GASTRIC_BLOAT);
-                instance->DoRemoveAurasDueToSpellOnPlayers(INOCULATED_HELPER);
-                instance->DoRemoveAurasDueToSpellOnPlayers(SPELL_VILE_GAS);
-            }
+
+                RemoveBlight();
+            }
+
             void JustReachedHome()
             {
-                instance->SetBossState(DATA_FESTERGUT_EVENT, FAIL);
-                instance->SetData(DATA_FESTERGUT_EVENT, FAIL);
-                if (Creature* professor = ObjectAccessor::GetCreature(*me, instance->GetData64(GUID_PROFESSOR_PUTRICIDE)))
+                _JustReachedHome();
+                instance->SetBossState(DATA_FESTERGUT, FAIL);
+            }
+
+            void EnterEvadeMode()
+            {
+                ScriptedAI::EnterEvadeMode();
+                if (Creature* professor = ObjectAccessor::GetCreature(*me, instance->GetData64(DATA_PROFESSOR_PUTRICIDE)))
                     professor->AI()->EnterEvadeMode();
-                _RemoveDebuffsFromRaid();
-            }
-
-            void EnterEvadeMode()
-            {
-                ScriptedAI::EnterEvadeMode();
-                if (Creature* professor = ObjectAccessor::GetCreature(*me, instance->GetData64(GUID_PROFESSOR_PUTRICIDE)))
-                    professor->AI()->EnterEvadeMode();
-                _RemoveDebuffsFromRaid();
             }
 
             void KilledUnit(Unit* victim)
             {
                 if (victim->GetTypeId() == TYPEID_PLAYER)
-                {
                     Talk(SAY_KILL);
-                    victim->RemoveAurasDueToSpell(INOCULATED_HELPER);
-                    victim->RemoveAurasDueToSpell(SPELL_VILE_GAS);
-                    victim->RemoveAurasDueToSpell(SPELL_GAS_SPORE);
-                }
-            }
-
-            void MoveInLineOfSight(Unit* /*who*/)
-            {
-                // don't enter combat
             }
 
             void SpellHitTarget(Unit* target, SpellEntry const* spell)
@@ -219,11 +162,9 @@
                     target->RemoveAurasDueToSpell(INOCULATED_HELPER);
             }
 
-            void UpdateAI(const uint32 diff)
-            {
-                if (!CheckInRoom())
-                    EnterEvadeMode();
-                if (!UpdateVictim())
+            void UpdateAI(uint32 const diff)
+            {
+                if (!UpdateVictim() || !CheckInRoom())
                     return;
 
                 events.Update(diff);
@@ -235,48 +176,28 @@
                 {
                     switch (eventId)
                     {
-                        case EVENT_GASEOUS_BLIGHT:
-                        {
-                            _RemoveBlight();
-                            if (Creature* professor = ObjectAccessor::GetCreature(*me, instance->GetData64(GUID_PROFESSOR_PUTRICIDE)))
-                                professor->AI()->DoAction(ACTION_FESTERGUT_GAS);
-                            if (Creature* gasDummy = ObjectAccessor::GetCreature(*me, gasDummyGUID))
-                                gasDummy->CastSpell(gasDummy, gaseousBlight[0], true, NULL, NULL, me->GetGUID());
-                            break;
-                        }
                         case EVENT_INHALE_BLIGHT:
                         {
-                            _RemoveBlight();
-                            if (inhaleCounter == 3)
+                            RemoveBlight();
+                            if (_inhaleCounter == 3)
                             {
                                 Talk(EMOTE_WARN_PUNGENT_BLIGHT);
                                 Talk(SAY_PUNGENT_BLIGHT);
-                                me->RemoveAurasDueToSpell(SPELL_INHALE_BLIGHT);
-                                me->RemoveAurasDueToSpell(SPELL_INHALED_BLIGHT_1);
-                                me->RemoveAurasDueToSpell(SPELL_INHALED_BLIGHT_2);
-                                DoCast(me, PUNGENT_BLIGHT_HELPER, false);
-                                instance->DoRemoveAurasDueToSpellOnPlayers(INOCULATED_HELPER);
-                                inhaleCounter = 0;
-                                //Refill the room with gaseous blight at maximum power
-                                if (Creature* gasDummy = ObjectAccessor::GetCreature(*me, gasDummyGUID))
-                                    gasDummy->CastSpell(gasDummy, gaseousBlight[inhaleCounter], true, NULL, NULL, me->GetGUID());
+                                DoCast(me, SPELL_PUNGENT_BLIGHT);
+                                _inhaleCounter = 0;
+                                if (Creature* professor = ObjectAccessor::GetCreature(*me, instance->GetData64(DATA_PROFESSOR_PUTRICIDE)))
+                                    professor->AI()->DoAction(ACTION_FESTERGUT_GAS);
+                                events.RescheduleEvent(EVENT_GAS_SPORE, urand(20000, 25000));
                             }
                             else
                             {
                                 DoCast(me, SPELL_INHALE_BLIGHT);
                                 // just cast and dont bother with target, conditions will handle it
-                                ++inhaleCounter;
-                                if (inhaleCounter < 3)
-                                {
-                                    if (Creature* gasDummy = ObjectAccessor::GetCreature(*me, gasDummyGUID))
-                                        gasDummy->CastSpell(gasDummy, gaseousBlight[inhaleCounter], true, NULL, NULL, me->GetGUID());
-                                }
-                                else
-                                {
-                                    //-- Every 40 seconds except after 3rd and 6th cast, then it's 50sec CD
-                                    events.RescheduleEvent(EVENT_GAS_SPORE, 50000);
-                                }
+                                ++_inhaleCounter;
+                                if (_inhaleCounter < 3)
+                                    me->CastSpell(me, gaseousBlight[_inhaleCounter], true, NULL, NULL, me->GetGUID());
                             }
+
                             events.ScheduleEvent(EVENT_INHALE_BLIGHT, urand(33500, 35000));
                             break;
                         }
@@ -299,12 +220,11 @@
                             Talk(EMOTE_GAS_SPORE);
                             me->CastCustomSpell(SPELL_GAS_SPORE, SPELLVALUE_MAX_TARGETS, RAID_MODE<int32>(2, 3, 2, 3), me);
                             events.ScheduleEvent(EVENT_GAS_SPORE, urand(40000, 45000));
-                            //events.RescheduleEvent(EVENT_VILE_GAS, urand(28000, 35000));
+                            events.RescheduleEvent(EVENT_VILE_GAS, urand(28000, 35000));
                             break;
                         case EVENT_GASTRIC_BLOAT:
                             DoCastVictim(SPELL_GASTRIC_BLOAT);
-                            //-- 10 to 14 seconds according to DeadlyBossMods
-                            events.ScheduleEvent(EVENT_GASTRIC_BLOAT, urand(10000, 14000));
+                            events.ScheduleEvent(EVENT_GASTRIC_BLOAT, urand(15000, 17500));
                             break;
                         case EVENT_BERSERK:
                             DoCast(me, SPELL_BERSERK2);
@@ -320,42 +240,37 @@
 
             void SetData(uint32 type, uint32 data)
             {
-                if (type == DATA_INOCULATED_STACK && data > maxInoculatedStack)
-                    maxInoculatedStack = data;
+                if (type == DATA_INOCULATED_STACK && data > _maxInoculatedStack)
+                    _maxInoculatedStack = data;
             }
 
             uint32 GetData(uint32 type)
             {
                 if (type == DATA_INOCULATED_STACK)
-                    return uint32(maxInoculatedStack);
+                    return uint32(_maxInoculatedStack);
 
                 return 0;
             }
 
-            void _RemoveBlight()
-            {
-                if (Creature* gasDummy = ObjectAccessor::GetCreature(*me, gasDummyGUID))
-                {
+            void RemoveBlight()
+            {
+                if (Creature* gasDummy = ObjectAccessor::GetCreature(*me, _gasDummyGUID))
                     for (uint8 i = 0; i < 3; ++i)
                     {
-                        gasDummy->RemoveAurasDueToSpell(gaseousBlight[i]);
-                        gasDummy->RemoveAurasDueToSpell(gaseousBlightAura[i]);
+                        me->RemoveAurasDueToSpell(gaseousBlight[i]);
                         gasDummy->RemoveAurasDueToSpell(gaseousBlightVisual[i]);
                     }
-                    for (uint8 i = 0; i < 17; ++i)
-                        gasDummy->RemoveAurasDueToSpell(allGaseousBlight[i]);
-                }
             }
 
         private:
-            uint64 gasDummyGUID;
-            uint32 maxInoculatedStack;
-            uint8 inhaleCounter;
+            uint64 _gasDummyGUID;
+            uint32 _maxInoculatedStack;
+            uint32 _inhaleCounter;
         };
 
         CreatureAI* GetAI(Creature* creature) const
         {
-            return new boss_festergutAI(creature);
+            return GetIcecrownCitadelAI<boss_festergutAI>(creature);
         }
 };
 
@@ -368,67 +283,61 @@
         {
             npc_stinky_iccAI(Creature* creature) : ScriptedAI(creature)
             {
-                instance = creature->GetInstanceScript();
+                _instance = creature->GetInstanceScript();
             }
 
             void Reset()
             {
-                events.Reset();
-                events.ScheduleEvent(EVENT_DECIMATE, urand(20000, 25000));
-                events.ScheduleEvent(EVENT_MORTAL_WOUND, urand(3000, 7000));
-                me->RemoveAllAuras();
-            }
-            void EnterCombat(Unit *who)
-            {
-                //Non-triggered to avoid breaking Line of Sight
+                _events.Reset();
+                _events.ScheduleEvent(EVENT_DECIMATE, urand(20000, 25000));
+                _events.ScheduleEvent(EVENT_MORTAL_WOUND, urand(3000, 7000));
                 DoCast(me, SPELL_PLAGUE_STENCH);
             }
-            void UpdateAI(const uint32 diff)
+
+            void UpdateAI(uint32 const diff)
             {
                 if (!UpdateVictim())
                     return;
 
-                events.Update(diff);
+                _events.Update(diff);
 
                 if (me->HasUnitState(UNIT_STAT_CASTING))
                     return;
 
-                while (uint32 eventId = events.ExecuteEvent())
+                while (uint32 eventId = _events.ExecuteEvent())
                 {
                     switch (eventId)
                     {
                         case EVENT_DECIMATE:
                             DoCastVictim(SPELL_DECIMATE);
-                            events.ScheduleEvent(EVENT_DECIMATE, urand(20000, 25000));
+                            _events.ScheduleEvent(EVENT_DECIMATE, urand(20000, 25000));
                             break;
                         case EVENT_MORTAL_WOUND:
                             DoCastVictim(SPELL_MORTAL_WOUND);
-                            events.ScheduleEvent(EVENT_MORTAL_WOUND, urand(10000, 12500));
+                            _events.ScheduleEvent(EVENT_MORTAL_WOUND, urand(10000, 12500));
                             break;
                         default:
                             break;
                     }
                 }
+
                 DoMeleeAttackIfReady();
             }
 
             void JustDied(Unit* /*who*/)
             {
-                if (Creature* festergut = me->GetCreature(*me, instance->GetData64(GUID_FESTERGUT)))
+                if (Creature* festergut = me->GetCreature(*me, _instance->GetData64(DATA_FESTERGUT)))
                     if (festergut->isAlive())
                         festergut->AI()->Talk(SAY_STINKY_DEAD);
             }
 
         private:
-            EventMap events;
-            InstanceScript* instance;
+            EventMap _events;
+            InstanceScript* _instance;
         };
 
         CreatureAI* GetAI(Creature* creature) const
         {
-<<<<<<< HEAD
-            return new npc_stinky_iccAI(creature);
-=======
             return GetIcecrownCitadelAI<npc_stinky_iccAI>(creature);
         }
 };
@@ -466,7 +375,6 @@
         SpellScript* GetSpellScript() const
         {
             return new spell_festergut_pungent_blight_SpellScript();
->>>>>>> ed334aff
         }
 };
 
@@ -553,6 +461,42 @@
         }
 };
 
+class spell_festergut_gaseous_blight : public SpellScriptLoader
+{
+    public:
+        spell_festergut_gaseous_blight() : SpellScriptLoader("spell_festergut_gaseous_blight") { }
+
+        class spell_festergut_gaseous_blight_SpellScript : public SpellScript
+        {
+            PrepareSpellScript(spell_festergut_gaseous_blight_SpellScript);
+
+            bool Validate(SpellEntry const* /*spell*/)
+            {
+                if (!sSpellStore.LookupEntry(SPELL_ORANGE_BLIGHT_RESIDUE))
+                    return false;
+                return true;
+            }
+
+            void ExtraEffect()
+            {
+                if (GetHitUnit()->HasAura(SPELL_ORANGE_BLIGHT_RESIDUE))
+                    return;
+
+                GetHitUnit()->CastSpell(GetHitUnit(), SPELL_ORANGE_BLIGHT_RESIDUE, true);
+            }
+
+            void Register()
+            {
+                AfterHit += SpellHitFn(spell_festergut_gaseous_blight_SpellScript::ExtraEffect);
+            }
+        };
+
+        SpellScript* GetSpellScript() const
+        {
+            return new spell_festergut_gaseous_blight_SpellScript();
+        }
+};
+
 class achievement_flu_shot_shortage : public AchievementCriteriaScript
 {
     public:
@@ -571,8 +515,9 @@
 {
     new boss_festergut();
     new npc_stinky_icc();
-    //new spell_festergut_pungent_blight();
+    new spell_festergut_pungent_blight();
     new spell_festergut_gastric_bloat();
     new spell_festergut_blighted_spores();
+    new spell_festergut_gaseous_blight();
     new achievement_flu_shot_shortage();
-} +}