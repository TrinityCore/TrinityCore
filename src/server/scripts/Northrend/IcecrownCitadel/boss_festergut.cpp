--- conflicted
+++ resolved
@@ -1,996 +1,497 @@
-<<<<<<< HEAD
-/*
- * Copyright (C) 2008-2014 TrinityCore <http://www.trinitycore.org/>
- *
- * This program is free software; you can redistribute it and/or modify it
- * under the terms of the GNU General Public License as published by the
- * Free Software Foundation; either version 2 of the License, or (at your
- * option) any later version.
- *
- * This program is distributed in the hope that it will be useful, but WITHOUT
- * ANY WARRANTY; without even the implied warranty of MERCHANTABILITY or
- * FITNESS FOR A PARTICULAR PURPOSE. See the GNU General Public License for
- * more details.
- *
- * You should have received a copy of the GNU General Public License along
- * with this program. If not, see <http://www.gnu.org/licenses/>.
- */
-
-#include "ObjectMgr.h"
-#include "ScriptMgr.h"
-#include "ScriptedCreature.h"
-#include "SpellAuras.h"
-#include "icecrown_citadel.h"
-
-enum ScriptTexts
-{
-    SAY_STINKY_DEAD             = 0,
-    SAY_AGGRO                   = 1,
-    EMOTE_GAS_SPORE             = 2,
-    EMOTE_WARN_GAS_SPORE        = 3,
-    SAY_PUNGENT_BLIGHT          = 4,
-    EMOTE_WARN_PUNGENT_BLIGHT   = 5,
-    EMOTE_PUNGENT_BLIGHT        = 6,
-    SAY_KILL                    = 7,
-    SAY_BERSERK                 = 8,
-    SAY_DEATH                   = 9,
-};
-
-enum Spells
-{
-    // Festergut
-    SPELL_INHALE_BLIGHT         = 69165,
-    SPELL_PUNGENT_BLIGHT        = 69195,
-    SPELL_GASTRIC_BLOAT         = 72219, // 72214 is the proper way (with proc) but atm procs can't have cooldown for creatures
-    SPELL_GASTRIC_EXPLOSION     = 72227,
-    SPELL_GAS_SPORE             = 69278,
-    SPELL_VILE_GAS              = 69240,
-    SPELL_INOCULATED            = 69291,
-
-    // Stinky
-    SPELL_MORTAL_WOUND          = 71127,
-    SPELL_DECIMATE              = 71123,
-    SPELL_PLAGUE_STENCH         = 71805,
-};
-
-// Used for HasAura checks
-#define PUNGENT_BLIGHT_HELPER RAID_MODE<uint32>(69195, 71219, 73031, 73032)
-#define INOCULATED_HELPER     RAID_MODE<uint32>(69291, 72101, 72102, 72103)
-
-uint32 const gaseousBlight[3]        = {69157, 69162, 69164};
-uint32 const gaseousBlightVisual[3]  = {69126, 69152, 69154};
-
-enum Events
-{
-    EVENT_BERSERK       = 1,
-    EVENT_INHALE_BLIGHT = 2,
-    EVENT_VILE_GAS      = 3,
-    EVENT_GAS_SPORE     = 4,
-    EVENT_GASTRIC_BLOAT = 5,
-
-    EVENT_DECIMATE      = 6,
-    EVENT_MORTAL_WOUND  = 7,
-};
-
-enum Misc
-{
-    DATA_INOCULATED_STACK       = 69291
-};
-
-class boss_festergut : public CreatureScript
-{
-    public:
-        boss_festergut() : CreatureScript("boss_festergut") { }
-
-        struct boss_festergutAI : public BossAI
-        {
-            boss_festergutAI(Creature* creature) : BossAI(creature, DATA_FESTERGUT)
-            {
-                _maxInoculatedStack = 0;
-                _inhaleCounter = 0;
-                _gasDummyGUID = 0;
-            }
-
-            void Reset() OVERRIDE
-            {
-                _Reset();
-                me->SetReactState(REACT_DEFENSIVE);
-                events.ScheduleEvent(EVENT_BERSERK, 300000);
-                events.ScheduleEvent(EVENT_INHALE_BLIGHT, urand(25000, 30000));
-                events.ScheduleEvent(EVENT_GAS_SPORE, urand(20000, 25000));
-                events.ScheduleEvent(EVENT_GASTRIC_BLOAT, urand(12500, 15000));
-                _maxInoculatedStack = 0;
-                _inhaleCounter = 0;
-                me->RemoveAurasDueToSpell(SPELL_BERSERK2);
-                if (Creature* gasDummy = me->FindNearestCreature(NPC_GAS_DUMMY, 100.0f, true))
-                {
-                    _gasDummyGUID = gasDummy->GetGUID();
-                    for (uint8 i = 0; i < 3; ++i)
-                    {
-                        me->RemoveAurasDueToSpell(gaseousBlight[i]);
-                        gasDummy->RemoveAurasDueToSpell(gaseousBlightVisual[i]);
-                    }
-                }
-            }
-
-            void EnterCombat(Unit* who) OVERRIDE
-            {
-                if (!instance->CheckRequiredBosses(DATA_FESTERGUT, who->ToPlayer()))
-                {
-                    EnterEvadeMode();
-                    instance->DoCastSpellOnPlayers(LIGHT_S_HAMMER_TELEPORT);
-                    return;
-                }
-
-                me->setActive(true);
-                Talk(SAY_AGGRO);
-                if (Creature* gasDummy = me->FindNearestCreature(NPC_GAS_DUMMY, 100.0f, true))
-                    _gasDummyGUID = gasDummy->GetGUID();
-                if (Creature* professor = ObjectAccessor::GetCreature(*me, instance->GetData64(DATA_PROFESSOR_PUTRICIDE)))
-                    professor->AI()->DoAction(ACTION_FESTERGUT_COMBAT);
-                DoZoneInCombat();
-            }
-
-            void JustDied(Unit* /*killer*/) OVERRIDE
-            {
-                _JustDied();
-                Talk(SAY_DEATH);
-                if (Creature* professor = ObjectAccessor::GetCreature(*me, instance->GetData64(DATA_PROFESSOR_PUTRICIDE)))
-                    professor->AI()->DoAction(ACTION_FESTERGUT_DEATH);
-
-                RemoveBlight();
-            }
-
-            void JustReachedHome() OVERRIDE
-            {
-                _JustReachedHome();
-                instance->SetBossState(DATA_FESTERGUT, FAIL);
-            }
-
-            void EnterEvadeMode() OVERRIDE
-            {
-                ScriptedAI::EnterEvadeMode();
-                if (Creature* professor = ObjectAccessor::GetCreature(*me, instance->GetData64(DATA_PROFESSOR_PUTRICIDE)))
-                    professor->AI()->EnterEvadeMode();
-            }
-
-            void KilledUnit(Unit* victim) OVERRIDE
-            {
-                if (victim->GetTypeId() == TYPEID_PLAYER)
-                    Talk(SAY_KILL);
-            }
-
-            void SpellHitTarget(Unit* target, SpellInfo const* spell) OVERRIDE
-            {
-                if (spell->Id == PUNGENT_BLIGHT_HELPER)
-                    target->RemoveAurasDueToSpell(INOCULATED_HELPER);
-            }
-
-            void UpdateAI(uint32 diff) OVERRIDE
-            {
-                if (!UpdateVictim() || !CheckInRoom())
-                    return;
-
-                events.Update(diff);
-
-                if (me->HasUnitState(UNIT_STATE_CASTING))
-                    return;
-
-                while (uint32 eventId = events.ExecuteEvent())
-                {
-                    switch (eventId)
-                    {
-                        case EVENT_INHALE_BLIGHT:
-                        {
-                            RemoveBlight();
-                            if (_inhaleCounter == 3)
-                            {
-                                Talk(EMOTE_WARN_PUNGENT_BLIGHT);
-                                Talk(SAY_PUNGENT_BLIGHT);
-                                DoCast(me, SPELL_PUNGENT_BLIGHT);
-                                _inhaleCounter = 0;
-                                if (Creature* professor = ObjectAccessor::GetCreature(*me, instance->GetData64(DATA_PROFESSOR_PUTRICIDE)))
-                                    professor->AI()->DoAction(ACTION_FESTERGUT_GAS);
-                                events.RescheduleEvent(EVENT_GAS_SPORE, urand(20000, 25000));
-                            }
-                            else
-                            {
-                                DoCast(me, SPELL_INHALE_BLIGHT);
-                                // just cast and dont bother with target, conditions will handle it
-                                ++_inhaleCounter;
-                                if (_inhaleCounter < 3)
-                                    me->CastSpell(me, gaseousBlight[_inhaleCounter], true, NULL, NULL, me->GetGUID());
-                            }
-
-                            events.ScheduleEvent(EVENT_INHALE_BLIGHT, urand(33500, 35000));
-                            break;
-                        }
-                        case EVENT_VILE_GAS:
-                        {
-                            std::list<Unit*> ranged, melee;
-                            uint32 minTargets = RAID_MODE<uint32>(3, 8, 3, 8);
-                            SelectTargetList(ranged, 25, SELECT_TARGET_RANDOM, -5.0f, true);
-                            SelectTargetList(melee, 25, SELECT_TARGET_RANDOM, 5.0f, true);
-                            while (ranged.size() < minTargets)
-                            {
-                                if (melee.empty())
-                                    break;
-
-                                Unit* target = Trinity::Containers::SelectRandomContainerElement(melee);
-                                ranged.push_back(target);
-                                melee.remove(target);
-                            }
-
-                            if (!ranged.empty())
-                            {
-                                Trinity::Containers::RandomResizeList(ranged, RAID_MODE<uint32>(1, 3, 1, 3));
-                                for (std::list<Unit*>::iterator itr = ranged.begin(); itr != ranged.end(); ++itr)
-                                    DoCast(*itr, SPELL_VILE_GAS);
-                            }
-
-                            events.ScheduleEvent(EVENT_VILE_GAS, urand(28000, 35000));
-                            break;
-                        }
-                        case EVENT_GAS_SPORE:
-                            Talk(EMOTE_WARN_GAS_SPORE);
-                            Talk(EMOTE_GAS_SPORE);
-                            me->CastCustomSpell(SPELL_GAS_SPORE, SPELLVALUE_MAX_TARGETS, RAID_MODE<int32>(2, 3, 2, 3), me);
-                            events.ScheduleEvent(EVENT_GAS_SPORE, urand(40000, 45000));
-                            events.RescheduleEvent(EVENT_VILE_GAS, urand(28000, 35000));
-                            break;
-                        case EVENT_GASTRIC_BLOAT:
-                            DoCastVictim(SPELL_GASTRIC_BLOAT);
-                            events.ScheduleEvent(EVENT_GASTRIC_BLOAT, urand(15000, 17500));
-                            break;
-                        case EVENT_BERSERK:
-                            DoCast(me, SPELL_BERSERK2);
-                            Talk(SAY_BERSERK);
-                            break;
-                        default:
-                            break;
-                    }
-                }
-
-                DoMeleeAttackIfReady();
-            }
-
-            void SetData(uint32 type, uint32 data) OVERRIDE
-            {
-                if (type == DATA_INOCULATED_STACK && data > _maxInoculatedStack)
-                    _maxInoculatedStack = data;
-            }
-
-            uint32 GetData(uint32 type) const OVERRIDE
-            {
-                if (type == DATA_INOCULATED_STACK)
-                    return uint32(_maxInoculatedStack);
-
-                return 0;
-            }
-
-            void RemoveBlight()
-            {
-                if (Creature* gasDummy = ObjectAccessor::GetCreature(*me, _gasDummyGUID))
-                    for (uint8 i = 0; i < 3; ++i)
-                    {
-                        me->RemoveAurasDueToSpell(gaseousBlight[i]);
-                        gasDummy->RemoveAurasDueToSpell(gaseousBlightVisual[i]);
-                    }
-            }
-
-        private:
-            uint64 _gasDummyGUID;
-            uint32 _maxInoculatedStack;
-            uint32 _inhaleCounter;
-        };
-
-        CreatureAI* GetAI(Creature* creature) const OVERRIDE
-        {
-            return GetIcecrownCitadelAI<boss_festergutAI>(creature);
-        }
-};
-
-class npc_stinky_icc : public CreatureScript
-{
-    public:
-        npc_stinky_icc() : CreatureScript("npc_stinky_icc") { }
-
-        struct npc_stinky_iccAI : public ScriptedAI
-        {
-            npc_stinky_iccAI(Creature* creature) : ScriptedAI(creature)
-            {
-                me->ApplySpellImmune(0, IMMUNITY_EFFECT, SPELL_EFFECT_KNOCK_BACK, true);
-                _instance = creature->GetInstanceScript();
-            }
-
-            void Reset() OVERRIDE
-            {
-                _events.Reset();
-                _events.ScheduleEvent(EVENT_DECIMATE, urand(20000, 25000));
-                _events.ScheduleEvent(EVENT_MORTAL_WOUND, urand(3000, 7000));
-            }
-
-            void EnterCombat(Unit* /*target*/) OVERRIDE
-            {
-                DoCast(me, SPELL_PLAGUE_STENCH);
-            }
-
-            void UpdateAI(uint32 diff) OVERRIDE
-            {
-                if (!UpdateVictim())
-                    return;
-
-                _events.Update(diff);
-
-                if (me->HasUnitState(UNIT_STATE_CASTING))
-                    return;
-
-                while (uint32 eventId = _events.ExecuteEvent())
-                {
-                    switch (eventId)
-                    {
-                        case EVENT_DECIMATE:
-                            DoCastVictim(SPELL_DECIMATE);
-                            _events.ScheduleEvent(EVENT_DECIMATE, urand(20000, 25000));
-                            break;
-                        case EVENT_MORTAL_WOUND:
-                            DoCastVictim(SPELL_MORTAL_WOUND);
-                            _events.ScheduleEvent(EVENT_MORTAL_WOUND, urand(10000, 12500));
-                            break;
-                        default:
-                            break;
-                    }
-                }
-
-                DoMeleeAttackIfReady();
-            }
-
-            void JustDied(Unit* /*killer*/) OVERRIDE
-            {
-                if (Creature* festergut = me->GetCreature(*me, _instance->GetData64(DATA_FESTERGUT)))
-                    if (festergut->IsAlive())
-                        festergut->AI()->Talk(SAY_STINKY_DEAD);
-            }
-
-        private:
-            EventMap _events;
-            InstanceScript* _instance;
-        };
-
-        CreatureAI* GetAI(Creature* creature) const OVERRIDE
-        {
-            return GetIcecrownCitadelAI<npc_stinky_iccAI>(creature);
-        }
-};
-
-class spell_festergut_pungent_blight : public SpellScriptLoader
-{
-    public:
-        spell_festergut_pungent_blight() : SpellScriptLoader("spell_festergut_pungent_blight") { }
-
-        class spell_festergut_pungent_blight_SpellScript : public SpellScript
-        {
-            PrepareSpellScript(spell_festergut_pungent_blight_SpellScript);
-
-            bool Load() OVERRIDE
-            {
-                return GetCaster()->GetTypeId() == TYPEID_UNIT;
-            }
-
-            void HandleScript(SpellEffIndex /*effIndex*/)
-            {
-                // Get Inhaled Blight id for our difficulty
-                uint32 blightId = sSpellMgr->GetSpellIdForDifficulty(uint32(GetEffectValue()), GetCaster());
-
-                // ...and remove it
-                GetCaster()->RemoveAurasDueToSpell(blightId);
-                GetCaster()->ToCreature()->AI()->Talk(EMOTE_PUNGENT_BLIGHT);
-            }
-
-            void Register() OVERRIDE
-            {
-                OnEffectHitTarget += SpellEffectFn(spell_festergut_pungent_blight_SpellScript::HandleScript, EFFECT_1, SPELL_EFFECT_SCRIPT_EFFECT);
-            }
-        };
-
-        SpellScript* GetSpellScript() const OVERRIDE
-        {
-            return new spell_festergut_pungent_blight_SpellScript();
-        }
-};
-
-class spell_festergut_gastric_bloat : public SpellScriptLoader
-{
-    public:
-        spell_festergut_gastric_bloat() : SpellScriptLoader("spell_festergut_gastric_bloat") { }
-
-        class spell_festergut_gastric_bloat_SpellScript : public SpellScript
-        {
-            PrepareSpellScript(spell_festergut_gastric_bloat_SpellScript);
-
-            bool Validate(SpellInfo const* /*spell*/) OVERRIDE
-            {
-                if (!sSpellMgr->GetSpellInfo(SPELL_GASTRIC_EXPLOSION))
-                    return false;
-                return true;
-            }
-
-            void HandleScript(SpellEffIndex /*effIndex*/)
-            {
-                Aura const* aura = GetHitUnit()->GetAura(GetSpellInfo()->Id);
-                if (!(aura && aura->GetStackAmount() == 10))
-                    return;
-
-                GetHitUnit()->RemoveAurasDueToSpell(GetSpellInfo()->Id);
-                GetHitUnit()->CastSpell(GetHitUnit(), SPELL_GASTRIC_EXPLOSION, true);
-            }
-
-            void Register() OVERRIDE
-            {
-                OnEffectHitTarget += SpellEffectFn(spell_festergut_gastric_bloat_SpellScript::HandleScript, EFFECT_2, SPELL_EFFECT_SCRIPT_EFFECT);
-            }
-        };
-
-        SpellScript* GetSpellScript() const OVERRIDE
-        {
-            return new spell_festergut_gastric_bloat_SpellScript();
-        }
-};
-
-class spell_festergut_blighted_spores : public SpellScriptLoader
-{
-    public:
-        spell_festergut_blighted_spores() : SpellScriptLoader("spell_festergut_blighted_spores") { }
-
-        class spell_festergut_blighted_spores_AuraScript : public AuraScript
-        {
-            PrepareAuraScript(spell_festergut_blighted_spores_AuraScript);
-
-            bool Validate(SpellInfo const* /*spell*/) OVERRIDE
-            {
-                if (!sSpellMgr->GetSpellInfo(SPELL_INOCULATED))
-                    return false;
-                return true;
-            }
-
-            void ExtraEffect(AuraEffect const* /*aurEff*/, AuraEffectHandleModes /*mode*/)
-            {
-                GetTarget()->CastSpell(GetTarget(), SPELL_INOCULATED, true);
-                if (InstanceScript* instance = GetTarget()->GetInstanceScript())
-                    if (Creature* festergut = ObjectAccessor::GetCreature(*GetTarget(), instance->GetData64(DATA_FESTERGUT)))
-                        festergut->AI()->SetData(DATA_INOCULATED_STACK, GetStackAmount());
-            }
-
-            void Register() OVERRIDE
-            {
-                AfterEffectApply += AuraEffectApplyFn(spell_festergut_blighted_spores_AuraScript::ExtraEffect, EFFECT_0, SPELL_AURA_PERIODIC_DAMAGE, AURA_EFFECT_HANDLE_REAL_OR_REAPPLY_MASK);
-            }
-        };
-
-        AuraScript* GetAuraScript() const OVERRIDE
-        {
-            return new spell_festergut_blighted_spores_AuraScript();
-        }
-};
-
-class achievement_flu_shot_shortage : public AchievementCriteriaScript
-{
-    public:
-        achievement_flu_shot_shortage() : AchievementCriteriaScript("achievement_flu_shot_shortage") { }
-
-        bool OnCheck(Player* /*source*/, Unit* target) OVERRIDE
-        {
-            if (target && target->GetTypeId() == TYPEID_UNIT)
-                return target->ToCreature()->AI()->GetData(DATA_INOCULATED_STACK) < 3;
-
-            return false;
-        }
-};
-
-void AddSC_boss_festergut()
-{
-    new boss_festergut();
-    new npc_stinky_icc();
-    new spell_festergut_pungent_blight();
-    new spell_festergut_gastric_bloat();
-    new spell_festergut_blighted_spores();
-    new achievement_flu_shot_shortage();
-}
-=======
-/*
- * Copyright (C) 2008-2014 TrinityCore <http://www.trinitycore.org/>
- *
- * This program is free software; you can redistribute it and/or modify it
- * under the terms of the GNU General Public License as published by the
- * Free Software Foundation; either version 2 of the License, or (at your
- * option) any later version.
- *
- * This program is distributed in the hope that it will be useful, but WITHOUT
- * ANY WARRANTY; without even the implied warranty of MERCHANTABILITY or
- * FITNESS FOR A PARTICULAR PURPOSE. See the GNU General Public License for
- * more details.
- *
- * You should have received a copy of the GNU General Public License along
- * with this program. If not, see <http://www.gnu.org/licenses/>.
- */
-
-#include "ObjectMgr.h"
-#include "ScriptMgr.h"
-#include "ScriptedCreature.h"
-#include "SpellAuras.h"
-#include "icecrown_citadel.h"
-
-enum ScriptTexts
-{
-    SAY_STINKY_DEAD             = 0,
-    SAY_AGGRO                   = 1,
-    EMOTE_GAS_SPORE             = 2,
-    EMOTE_WARN_GAS_SPORE        = 3,
-    SAY_PUNGENT_BLIGHT          = 4,
-    EMOTE_WARN_PUNGENT_BLIGHT   = 5,
-    EMOTE_PUNGENT_BLIGHT        = 6,
-    SAY_KILL                    = 7,
-    SAY_BERSERK                 = 8,
-    SAY_DEATH                   = 9,
-};
-
-enum Spells
-{
-    // Festergut
-    SPELL_INHALE_BLIGHT         = 69165,
-    SPELL_PUNGENT_BLIGHT        = 69195,
-    SPELL_GASTRIC_BLOAT         = 72219, // 72214 is the proper way (with proc) but atm procs can't have cooldown for creatures
-    SPELL_GASTRIC_EXPLOSION     = 72227,
-    SPELL_GAS_SPORE             = 69278,
-    SPELL_VILE_GAS              = 69240,
-    SPELL_INOCULATED            = 69291,
-
-    // Stinky
-    SPELL_MORTAL_WOUND          = 71127,
-    SPELL_DECIMATE              = 71123,
-    SPELL_PLAGUE_STENCH         = 71805,
-};
-
-// Used for HasAura checks
-#define PUNGENT_BLIGHT_HELPER RAID_MODE<uint32>(69195, 71219, 73031, 73032)
-#define INOCULATED_HELPER     RAID_MODE<uint32>(69291, 72101, 72102, 72103)
-
-uint32 const gaseousBlight[3]        = {69157, 69162, 69164};
-uint32 const gaseousBlightVisual[3]  = {69126, 69152, 69154};
-
-enum Events
-{
-    EVENT_BERSERK       = 1,
-    EVENT_INHALE_BLIGHT = 2,
-    EVENT_VILE_GAS      = 3,
-    EVENT_GAS_SPORE     = 4,
-    EVENT_GASTRIC_BLOAT = 5,
-
-    EVENT_DECIMATE      = 6,
-    EVENT_MORTAL_WOUND  = 7,
-};
-
-enum Misc
-{
-    DATA_INOCULATED_STACK       = 69291
-};
-
-class boss_festergut : public CreatureScript
-{
-    public:
-        boss_festergut() : CreatureScript("boss_festergut") { }
-
-        struct boss_festergutAI : public BossAI
-        {
-            boss_festergutAI(Creature* creature) : BossAI(creature, DATA_FESTERGUT)
-            {
-                _maxInoculatedStack = 0;
-                _inhaleCounter = 0;
-                _gasDummyGUID = 0;
-            }
-
-            void Reset() override
-            {
-                _Reset();
-                me->SetReactState(REACT_DEFENSIVE);
-                events.ScheduleEvent(EVENT_BERSERK, 300000);
-                events.ScheduleEvent(EVENT_INHALE_BLIGHT, urand(25000, 30000));
-                events.ScheduleEvent(EVENT_GAS_SPORE, urand(20000, 25000));
-                events.ScheduleEvent(EVENT_GASTRIC_BLOAT, urand(12500, 15000));
-                _maxInoculatedStack = 0;
-                _inhaleCounter = 0;
-                me->RemoveAurasDueToSpell(SPELL_BERSERK2);
-                if (Creature* gasDummy = me->FindNearestCreature(NPC_GAS_DUMMY, 100.0f, true))
-                {
-                    _gasDummyGUID = gasDummy->GetGUID();
-                    for (uint8 i = 0; i < 3; ++i)
-                    {
-                        me->RemoveAurasDueToSpell(gaseousBlight[i]);
-                        gasDummy->RemoveAurasDueToSpell(gaseousBlightVisual[i]);
-                    }
-                }
-            }
-
-            void EnterCombat(Unit* who) override
-            {
-                if (!instance->CheckRequiredBosses(DATA_FESTERGUT, who->ToPlayer()))
-                {
-                    EnterEvadeMode();
-                    instance->DoCastSpellOnPlayers(LIGHT_S_HAMMER_TELEPORT);
-                    return;
-                }
-
-                me->setActive(true);
-                Talk(SAY_AGGRO);
-                if (Creature* gasDummy = me->FindNearestCreature(NPC_GAS_DUMMY, 100.0f, true))
-                    _gasDummyGUID = gasDummy->GetGUID();
-                if (Creature* professor = ObjectAccessor::GetCreature(*me, instance->GetData64(DATA_PROFESSOR_PUTRICIDE)))
-                    professor->AI()->DoAction(ACTION_FESTERGUT_COMBAT);
-                DoZoneInCombat();
-            }
-
-            void JustDied(Unit* /*killer*/) override
-            {
-                _JustDied();
-                Talk(SAY_DEATH);
-                if (Creature* professor = ObjectAccessor::GetCreature(*me, instance->GetData64(DATA_PROFESSOR_PUTRICIDE)))
-                    professor->AI()->DoAction(ACTION_FESTERGUT_DEATH);
-
-                RemoveBlight();
-            }
-
-            void JustReachedHome() override
-            {
-                _JustReachedHome();
-                instance->SetBossState(DATA_FESTERGUT, FAIL);
-            }
-
-            void EnterEvadeMode() override
-            {
-                ScriptedAI::EnterEvadeMode();
-                if (Creature* professor = ObjectAccessor::GetCreature(*me, instance->GetData64(DATA_PROFESSOR_PUTRICIDE)))
-                    professor->AI()->EnterEvadeMode();
-            }
-
-            void KilledUnit(Unit* victim) override
-            {
-                if (victim->GetTypeId() == TYPEID_PLAYER)
-                    Talk(SAY_KILL);
-            }
-
-            void SpellHitTarget(Unit* target, SpellInfo const* spell) override
-            {
-                if (spell->Id == PUNGENT_BLIGHT_HELPER)
-                    target->RemoveAurasDueToSpell(INOCULATED_HELPER);
-            }
-
-            void UpdateAI(uint32 diff) override
-            {
-                if (!UpdateVictim() || !CheckInRoom())
-                    return;
-
-                events.Update(diff);
-
-                if (me->HasUnitState(UNIT_STATE_CASTING))
-                    return;
-
-                while (uint32 eventId = events.ExecuteEvent())
-                {
-                    switch (eventId)
-                    {
-                        case EVENT_INHALE_BLIGHT:
-                        {
-                            RemoveBlight();
-                            if (_inhaleCounter == 3)
-                            {
-                                Talk(EMOTE_WARN_PUNGENT_BLIGHT);
-                                Talk(SAY_PUNGENT_BLIGHT);
-                                DoCast(me, SPELL_PUNGENT_BLIGHT);
-                                _inhaleCounter = 0;
-                                if (Creature* professor = ObjectAccessor::GetCreature(*me, instance->GetData64(DATA_PROFESSOR_PUTRICIDE)))
-                                    professor->AI()->DoAction(ACTION_FESTERGUT_GAS);
-                                events.RescheduleEvent(EVENT_GAS_SPORE, urand(20000, 25000));
-                            }
-                            else
-                            {
-                                DoCast(me, SPELL_INHALE_BLIGHT);
-                                // just cast and dont bother with target, conditions will handle it
-                                ++_inhaleCounter;
-                                if (_inhaleCounter < 3)
-                                    me->CastSpell(me, gaseousBlight[_inhaleCounter], true, NULL, NULL, me->GetGUID());
-                            }
-
-                            events.ScheduleEvent(EVENT_INHALE_BLIGHT, urand(33500, 35000));
-                            break;
-                        }
-                        case EVENT_VILE_GAS:
-                        {
-                            std::list<Unit*> ranged, melee;
-                            uint32 minTargets = RAID_MODE<uint32>(3, 8, 3, 8);
-                            SelectTargetList(ranged, 25, SELECT_TARGET_RANDOM, -5.0f, true);
-                            SelectTargetList(melee, 25, SELECT_TARGET_RANDOM, 5.0f, true);
-                            while (ranged.size() < minTargets)
-                            {
-                                if (melee.empty())
-                                    break;
-
-                                Unit* target = Trinity::Containers::SelectRandomContainerElement(melee);
-                                ranged.push_back(target);
-                                melee.remove(target);
-                            }
-
-                            if (!ranged.empty())
-                            {
-                                Trinity::Containers::RandomResizeList(ranged, RAID_MODE<uint32>(1, 3, 1, 3));
-                                for (std::list<Unit*>::iterator itr = ranged.begin(); itr != ranged.end(); ++itr)
-                                    DoCast(*itr, SPELL_VILE_GAS);
-                            }
-
-                            events.ScheduleEvent(EVENT_VILE_GAS, urand(28000, 35000));
-                            break;
-                        }
-                        case EVENT_GAS_SPORE:
-                            Talk(EMOTE_WARN_GAS_SPORE);
-                            Talk(EMOTE_GAS_SPORE);
-                            me->CastCustomSpell(SPELL_GAS_SPORE, SPELLVALUE_MAX_TARGETS, RAID_MODE<int32>(2, 3, 2, 3), me);
-                            events.ScheduleEvent(EVENT_GAS_SPORE, urand(40000, 45000));
-                            events.RescheduleEvent(EVENT_VILE_GAS, urand(28000, 35000));
-                            break;
-                        case EVENT_GASTRIC_BLOAT:
-                            DoCastVictim(SPELL_GASTRIC_BLOAT);
-                            events.ScheduleEvent(EVENT_GASTRIC_BLOAT, urand(15000, 17500));
-                            break;
-                        case EVENT_BERSERK:
-                            DoCast(me, SPELL_BERSERK2);
-                            Talk(SAY_BERSERK);
-                            break;
-                        default:
-                            break;
-                    }
-                }
-
-                DoMeleeAttackIfReady();
-            }
-
-            void SetData(uint32 type, uint32 data) override
-            {
-                if (type == DATA_INOCULATED_STACK && data > _maxInoculatedStack)
-                    _maxInoculatedStack = data;
-            }
-
-            uint32 GetData(uint32 type) const override
-            {
-                if (type == DATA_INOCULATED_STACK)
-                    return uint32(_maxInoculatedStack);
-
-                return 0;
-            }
-
-            void RemoveBlight()
-            {
-                if (Creature* gasDummy = ObjectAccessor::GetCreature(*me, _gasDummyGUID))
-                    for (uint8 i = 0; i < 3; ++i)
-                    {
-                        me->RemoveAurasDueToSpell(gaseousBlight[i]);
-                        gasDummy->RemoveAurasDueToSpell(gaseousBlightVisual[i]);
-                    }
-            }
-
-        private:
-            uint64 _gasDummyGUID;
-            uint32 _maxInoculatedStack;
-            uint32 _inhaleCounter;
-        };
-
-        CreatureAI* GetAI(Creature* creature) const override
-        {
-            return GetIcecrownCitadelAI<boss_festergutAI>(creature);
-        }
-};
-
-class npc_stinky_icc : public CreatureScript
-{
-    public:
-        npc_stinky_icc() : CreatureScript("npc_stinky_icc") { }
-
-        struct npc_stinky_iccAI : public ScriptedAI
-        {
-            npc_stinky_iccAI(Creature* creature) : ScriptedAI(creature)
-            {
-                _instance = creature->GetInstanceScript();
-            }
-
-            void Reset() override
-            {
-                _events.Reset();
-                _events.ScheduleEvent(EVENT_DECIMATE, urand(20000, 25000));
-                _events.ScheduleEvent(EVENT_MORTAL_WOUND, urand(3000, 7000));
-            }
-
-            void EnterCombat(Unit* /*target*/) override
-            {
-                DoCast(me, SPELL_PLAGUE_STENCH);
-            }
-
-            void UpdateAI(uint32 diff) override
-            {
-                if (!UpdateVictim())
-                    return;
-
-                _events.Update(diff);
-
-                if (me->HasUnitState(UNIT_STATE_CASTING))
-                    return;
-
-                while (uint32 eventId = _events.ExecuteEvent())
-                {
-                    switch (eventId)
-                    {
-                        case EVENT_DECIMATE:
-                            DoCastVictim(SPELL_DECIMATE);
-                            _events.ScheduleEvent(EVENT_DECIMATE, urand(20000, 25000));
-                            break;
-                        case EVENT_MORTAL_WOUND:
-                            DoCastVictim(SPELL_MORTAL_WOUND);
-                            _events.ScheduleEvent(EVENT_MORTAL_WOUND, urand(10000, 12500));
-                            break;
-                        default:
-                            break;
-                    }
-                }
-
-                DoMeleeAttackIfReady();
-            }
-
-            void JustDied(Unit* /*killer*/) override
-            {
-                if (Creature* festergut = me->GetCreature(*me, _instance->GetData64(DATA_FESTERGUT)))
-                    if (festergut->IsAlive())
-                        festergut->AI()->Talk(SAY_STINKY_DEAD);
-            }
-
-        private:
-            EventMap _events;
-            InstanceScript* _instance;
-        };
-
-        CreatureAI* GetAI(Creature* creature) const override
-        {
-            return GetIcecrownCitadelAI<npc_stinky_iccAI>(creature);
-        }
-};
-
-class spell_festergut_pungent_blight : public SpellScriptLoader
-{
-    public:
-        spell_festergut_pungent_blight() : SpellScriptLoader("spell_festergut_pungent_blight") { }
-
-        class spell_festergut_pungent_blight_SpellScript : public SpellScript
-        {
-            PrepareSpellScript(spell_festergut_pungent_blight_SpellScript);
-
-            bool Load() override
-            {
-                return GetCaster()->GetTypeId() == TYPEID_UNIT;
-            }
-
-            void HandleScript(SpellEffIndex /*effIndex*/)
-            {
-                // Get Inhaled Blight id for our difficulty
-                uint32 blightId = sSpellMgr->GetSpellIdForDifficulty(uint32(GetEffectValue()), GetCaster());
-
-                // ...and remove it
-                GetCaster()->RemoveAurasDueToSpell(blightId);
-                GetCaster()->ToCreature()->AI()->Talk(EMOTE_PUNGENT_BLIGHT);
-            }
-
-            void Register() override
-            {
-                OnEffectHitTarget += SpellEffectFn(spell_festergut_pungent_blight_SpellScript::HandleScript, EFFECT_1, SPELL_EFFECT_SCRIPT_EFFECT);
-            }
-        };
-
-        SpellScript* GetSpellScript() const override
-        {
-            return new spell_festergut_pungent_blight_SpellScript();
-        }
-};
-
-class spell_festergut_gastric_bloat : public SpellScriptLoader
-{
-    public:
-        spell_festergut_gastric_bloat() : SpellScriptLoader("spell_festergut_gastric_bloat") { }
-
-        class spell_festergut_gastric_bloat_SpellScript : public SpellScript
-        {
-            PrepareSpellScript(spell_festergut_gastric_bloat_SpellScript);
-
-            bool Validate(SpellInfo const* /*spell*/) override
-            {
-                if (!sSpellMgr->GetSpellInfo(SPELL_GASTRIC_EXPLOSION))
-                    return false;
-                return true;
-            }
-
-            void HandleScript(SpellEffIndex /*effIndex*/)
-            {
-                Aura const* aura = GetHitUnit()->GetAura(GetSpellInfo()->Id);
-                if (!(aura && aura->GetStackAmount() == 10))
-                    return;
-
-                GetHitUnit()->RemoveAurasDueToSpell(GetSpellInfo()->Id);
-                GetHitUnit()->CastSpell(GetHitUnit(), SPELL_GASTRIC_EXPLOSION, true);
-            }
-
-            void Register() override
-            {
-                OnEffectHitTarget += SpellEffectFn(spell_festergut_gastric_bloat_SpellScript::HandleScript, EFFECT_2, SPELL_EFFECT_SCRIPT_EFFECT);
-            }
-        };
-
-        SpellScript* GetSpellScript() const override
-        {
-            return new spell_festergut_gastric_bloat_SpellScript();
-        }
-};
-
-class spell_festergut_blighted_spores : public SpellScriptLoader
-{
-    public:
-        spell_festergut_blighted_spores() : SpellScriptLoader("spell_festergut_blighted_spores") { }
-
-        class spell_festergut_blighted_spores_AuraScript : public AuraScript
-        {
-            PrepareAuraScript(spell_festergut_blighted_spores_AuraScript);
-
-            bool Validate(SpellInfo const* /*spell*/) override
-            {
-                if (!sSpellMgr->GetSpellInfo(SPELL_INOCULATED))
-                    return false;
-                return true;
-            }
-
-            void ExtraEffect(AuraEffect const* /*aurEff*/, AuraEffectHandleModes /*mode*/)
-            {
-                GetTarget()->CastSpell(GetTarget(), SPELL_INOCULATED, true);
-                if (InstanceScript* instance = GetTarget()->GetInstanceScript())
-                    if (Creature* festergut = ObjectAccessor::GetCreature(*GetTarget(), instance->GetData64(DATA_FESTERGUT)))
-                        festergut->AI()->SetData(DATA_INOCULATED_STACK, GetStackAmount());
-            }
-
-            void Register() override
-            {
-                AfterEffectApply += AuraEffectApplyFn(spell_festergut_blighted_spores_AuraScript::ExtraEffect, EFFECT_0, SPELL_AURA_PERIODIC_DAMAGE, AURA_EFFECT_HANDLE_REAL_OR_REAPPLY_MASK);
-            }
-        };
-
-        AuraScript* GetAuraScript() const override
-        {
-            return new spell_festergut_blighted_spores_AuraScript();
-        }
-};
-
-class achievement_flu_shot_shortage : public AchievementCriteriaScript
-{
-    public:
-        achievement_flu_shot_shortage() : AchievementCriteriaScript("achievement_flu_shot_shortage") { }
-
-        bool OnCheck(Player* /*source*/, Unit* target) override
-        {
-            if (target && target->GetTypeId() == TYPEID_UNIT)
-                return target->ToCreature()->AI()->GetData(DATA_INOCULATED_STACK) < 3;
-
-            return false;
-        }
-};
-
-void AddSC_boss_festergut()
-{
-    new boss_festergut();
-    new npc_stinky_icc();
-    new spell_festergut_pungent_blight();
-    new spell_festergut_gastric_bloat();
-    new spell_festergut_blighted_spores();
-    new achievement_flu_shot_shortage();
-}
->>>>>>> 1be3a2bd
+/*
+ * Copyright (C) 2008-2014 TrinityCore <http://www.trinitycore.org/>
+ *
+ * This program is free software; you can redistribute it and/or modify it
+ * under the terms of the GNU General Public License as published by the
+ * Free Software Foundation; either version 2 of the License, or (at your
+ * option) any later version.
+ *
+ * This program is distributed in the hope that it will be useful, but WITHOUT
+ * ANY WARRANTY; without even the implied warranty of MERCHANTABILITY or
+ * FITNESS FOR A PARTICULAR PURPOSE. See the GNU General Public License for
+ * more details.
+ *
+ * You should have received a copy of the GNU General Public License along
+ * with this program. If not, see <http://www.gnu.org/licenses/>.
+ */
+
+#include "ObjectMgr.h"
+#include "ScriptMgr.h"
+#include "ScriptedCreature.h"
+#include "SpellAuras.h"
+#include "icecrown_citadel.h"
+
+enum ScriptTexts
+{
+    SAY_STINKY_DEAD             = 0,
+    SAY_AGGRO                   = 1,
+    EMOTE_GAS_SPORE             = 2,
+    EMOTE_WARN_GAS_SPORE        = 3,
+    SAY_PUNGENT_BLIGHT          = 4,
+    EMOTE_WARN_PUNGENT_BLIGHT   = 5,
+    EMOTE_PUNGENT_BLIGHT        = 6,
+    SAY_KILL                    = 7,
+    SAY_BERSERK                 = 8,
+    SAY_DEATH                   = 9,
+};
+
+enum Spells
+{
+    // Festergut
+    SPELL_INHALE_BLIGHT         = 69165,
+    SPELL_PUNGENT_BLIGHT        = 69195,
+    SPELL_GASTRIC_BLOAT         = 72219, // 72214 is the proper way (with proc) but atm procs can't have cooldown for creatures
+    SPELL_GASTRIC_EXPLOSION     = 72227,
+    SPELL_GAS_SPORE             = 69278,
+    SPELL_VILE_GAS              = 69240,
+    SPELL_INOCULATED            = 69291,
+
+    // Stinky
+    SPELL_MORTAL_WOUND          = 71127,
+    SPELL_DECIMATE              = 71123,
+    SPELL_PLAGUE_STENCH         = 71805,
+};
+
+// Used for HasAura checks
+#define PUNGENT_BLIGHT_HELPER RAID_MODE<uint32>(69195, 71219, 73031, 73032)
+#define INOCULATED_HELPER     RAID_MODE<uint32>(69291, 72101, 72102, 72103)
+
+uint32 const gaseousBlight[3]        = {69157, 69162, 69164};
+uint32 const gaseousBlightVisual[3]  = {69126, 69152, 69154};
+
+enum Events
+{
+    EVENT_BERSERK       = 1,
+    EVENT_INHALE_BLIGHT = 2,
+    EVENT_VILE_GAS      = 3,
+    EVENT_GAS_SPORE     = 4,
+    EVENT_GASTRIC_BLOAT = 5,
+
+    EVENT_DECIMATE      = 6,
+    EVENT_MORTAL_WOUND  = 7,
+};
+
+enum Misc
+{
+    DATA_INOCULATED_STACK       = 69291
+};
+
+class boss_festergut : public CreatureScript
+{
+    public:
+        boss_festergut() : CreatureScript("boss_festergut") { }
+
+        struct boss_festergutAI : public BossAI
+        {
+            boss_festergutAI(Creature* creature) : BossAI(creature, DATA_FESTERGUT)
+            {
+                _maxInoculatedStack = 0;
+                _inhaleCounter = 0;
+                _gasDummyGUID = 0;
+            }
+
+            void Reset() override
+            {
+                _Reset();
+                me->SetReactState(REACT_DEFENSIVE);
+                events.ScheduleEvent(EVENT_BERSERK, 300000);
+                events.ScheduleEvent(EVENT_INHALE_BLIGHT, urand(25000, 30000));
+                events.ScheduleEvent(EVENT_GAS_SPORE, urand(20000, 25000));
+                events.ScheduleEvent(EVENT_GASTRIC_BLOAT, urand(12500, 15000));
+                _maxInoculatedStack = 0;
+                _inhaleCounter = 0;
+                me->RemoveAurasDueToSpell(SPELL_BERSERK2);
+                if (Creature* gasDummy = me->FindNearestCreature(NPC_GAS_DUMMY, 100.0f, true))
+                {
+                    _gasDummyGUID = gasDummy->GetGUID();
+                    for (uint8 i = 0; i < 3; ++i)
+                    {
+                        me->RemoveAurasDueToSpell(gaseousBlight[i]);
+                        gasDummy->RemoveAurasDueToSpell(gaseousBlightVisual[i]);
+                    }
+                }
+            }
+
+            void EnterCombat(Unit* who) override
+            {
+                if (!instance->CheckRequiredBosses(DATA_FESTERGUT, who->ToPlayer()))
+                {
+                    EnterEvadeMode();
+                    instance->DoCastSpellOnPlayers(LIGHT_S_HAMMER_TELEPORT);
+                    return;
+                }
+
+                me->setActive(true);
+                Talk(SAY_AGGRO);
+                if (Creature* gasDummy = me->FindNearestCreature(NPC_GAS_DUMMY, 100.0f, true))
+                    _gasDummyGUID = gasDummy->GetGUID();
+                if (Creature* professor = ObjectAccessor::GetCreature(*me, instance->GetData64(DATA_PROFESSOR_PUTRICIDE)))
+                    professor->AI()->DoAction(ACTION_FESTERGUT_COMBAT);
+                DoZoneInCombat();
+            }
+
+            void JustDied(Unit* /*killer*/) override
+            {
+                _JustDied();
+                Talk(SAY_DEATH);
+                if (Creature* professor = ObjectAccessor::GetCreature(*me, instance->GetData64(DATA_PROFESSOR_PUTRICIDE)))
+                    professor->AI()->DoAction(ACTION_FESTERGUT_DEATH);
+
+                RemoveBlight();
+            }
+
+            void JustReachedHome() override
+            {
+                _JustReachedHome();
+                instance->SetBossState(DATA_FESTERGUT, FAIL);
+            }
+
+            void EnterEvadeMode() override
+            {
+                ScriptedAI::EnterEvadeMode();
+                if (Creature* professor = ObjectAccessor::GetCreature(*me, instance->GetData64(DATA_PROFESSOR_PUTRICIDE)))
+                    professor->AI()->EnterEvadeMode();
+            }
+
+            void KilledUnit(Unit* victim) override
+            {
+                if (victim->GetTypeId() == TYPEID_PLAYER)
+                    Talk(SAY_KILL);
+            }
+
+            void SpellHitTarget(Unit* target, SpellInfo const* spell) override
+            {
+                if (spell->Id == PUNGENT_BLIGHT_HELPER)
+                    target->RemoveAurasDueToSpell(INOCULATED_HELPER);
+            }
+
+            void UpdateAI(uint32 diff) override
+            {
+                if (!UpdateVictim() || !CheckInRoom())
+                    return;
+
+                events.Update(diff);
+
+                if (me->HasUnitState(UNIT_STATE_CASTING))
+                    return;
+
+                while (uint32 eventId = events.ExecuteEvent())
+                {
+                    switch (eventId)
+                    {
+                        case EVENT_INHALE_BLIGHT:
+                        {
+                            RemoveBlight();
+                            if (_inhaleCounter == 3)
+                            {
+                                Talk(EMOTE_WARN_PUNGENT_BLIGHT);
+                                Talk(SAY_PUNGENT_BLIGHT);
+                                DoCast(me, SPELL_PUNGENT_BLIGHT);
+                                _inhaleCounter = 0;
+                                if (Creature* professor = ObjectAccessor::GetCreature(*me, instance->GetData64(DATA_PROFESSOR_PUTRICIDE)))
+                                    professor->AI()->DoAction(ACTION_FESTERGUT_GAS);
+                                events.RescheduleEvent(EVENT_GAS_SPORE, urand(20000, 25000));
+                            }
+                            else
+                            {
+                                DoCast(me, SPELL_INHALE_BLIGHT);
+                                // just cast and dont bother with target, conditions will handle it
+                                ++_inhaleCounter;
+                                if (_inhaleCounter < 3)
+                                    me->CastSpell(me, gaseousBlight[_inhaleCounter], true, NULL, NULL, me->GetGUID());
+                            }
+
+                            events.ScheduleEvent(EVENT_INHALE_BLIGHT, urand(33500, 35000));
+                            break;
+                        }
+                        case EVENT_VILE_GAS:
+                        {
+                            std::list<Unit*> ranged, melee;
+                            uint32 minTargets = RAID_MODE<uint32>(3, 8, 3, 8);
+                            SelectTargetList(ranged, 25, SELECT_TARGET_RANDOM, -5.0f, true);
+                            SelectTargetList(melee, 25, SELECT_TARGET_RANDOM, 5.0f, true);
+                            while (ranged.size() < minTargets)
+                            {
+                                if (melee.empty())
+                                    break;
+
+                                Unit* target = Trinity::Containers::SelectRandomContainerElement(melee);
+                                ranged.push_back(target);
+                                melee.remove(target);
+                            }
+
+                            if (!ranged.empty())
+                            {
+                                Trinity::Containers::RandomResizeList(ranged, RAID_MODE<uint32>(1, 3, 1, 3));
+                                for (std::list<Unit*>::iterator itr = ranged.begin(); itr != ranged.end(); ++itr)
+                                    DoCast(*itr, SPELL_VILE_GAS);
+                            }
+
+                            events.ScheduleEvent(EVENT_VILE_GAS, urand(28000, 35000));
+                            break;
+                        }
+                        case EVENT_GAS_SPORE:
+                            Talk(EMOTE_WARN_GAS_SPORE);
+                            Talk(EMOTE_GAS_SPORE);
+                            me->CastCustomSpell(SPELL_GAS_SPORE, SPELLVALUE_MAX_TARGETS, RAID_MODE<int32>(2, 3, 2, 3), me);
+                            events.ScheduleEvent(EVENT_GAS_SPORE, urand(40000, 45000));
+                            events.RescheduleEvent(EVENT_VILE_GAS, urand(28000, 35000));
+                            break;
+                        case EVENT_GASTRIC_BLOAT:
+                            DoCastVictim(SPELL_GASTRIC_BLOAT);
+                            events.ScheduleEvent(EVENT_GASTRIC_BLOAT, urand(15000, 17500));
+                            break;
+                        case EVENT_BERSERK:
+                            DoCast(me, SPELL_BERSERK2);
+                            Talk(SAY_BERSERK);
+                            break;
+                        default:
+                            break;
+                    }
+                }
+
+                DoMeleeAttackIfReady();
+            }
+
+            void SetData(uint32 type, uint32 data) override
+            {
+                if (type == DATA_INOCULATED_STACK && data > _maxInoculatedStack)
+                    _maxInoculatedStack = data;
+            }
+
+            uint32 GetData(uint32 type) const override
+            {
+                if (type == DATA_INOCULATED_STACK)
+                    return uint32(_maxInoculatedStack);
+
+                return 0;
+            }
+
+            void RemoveBlight()
+            {
+                if (Creature* gasDummy = ObjectAccessor::GetCreature(*me, _gasDummyGUID))
+                    for (uint8 i = 0; i < 3; ++i)
+                    {
+                        me->RemoveAurasDueToSpell(gaseousBlight[i]);
+                        gasDummy->RemoveAurasDueToSpell(gaseousBlightVisual[i]);
+                    }
+            }
+
+        private:
+            uint64 _gasDummyGUID;
+            uint32 _maxInoculatedStack;
+            uint32 _inhaleCounter;
+        };
+
+        CreatureAI* GetAI(Creature* creature) const override
+        {
+            return GetIcecrownCitadelAI<boss_festergutAI>(creature);
+        }
+};
+
+class npc_stinky_icc : public CreatureScript
+{
+    public:
+        npc_stinky_icc() : CreatureScript("npc_stinky_icc") { }
+
+        struct npc_stinky_iccAI : public ScriptedAI
+        {
+            npc_stinky_iccAI(Creature* creature) : ScriptedAI(creature)
+            {
+                me->ApplySpellImmune(0, IMMUNITY_EFFECT, SPELL_EFFECT_KNOCK_BACK, true);
+                _instance = creature->GetInstanceScript();
+            }
+
+            void Reset() override
+            {
+                _events.Reset();
+                _events.ScheduleEvent(EVENT_DECIMATE, urand(20000, 25000));
+                _events.ScheduleEvent(EVENT_MORTAL_WOUND, urand(3000, 7000));
+            }
+
+            void EnterCombat(Unit* /*target*/) override
+            {
+                DoCast(me, SPELL_PLAGUE_STENCH);
+            }
+
+            void UpdateAI(uint32 diff) override
+            {
+                if (!UpdateVictim())
+                    return;
+
+                _events.Update(diff);
+
+                if (me->HasUnitState(UNIT_STATE_CASTING))
+                    return;
+
+                while (uint32 eventId = _events.ExecuteEvent())
+                {
+                    switch (eventId)
+                    {
+                        case EVENT_DECIMATE:
+                            DoCastVictim(SPELL_DECIMATE);
+                            _events.ScheduleEvent(EVENT_DECIMATE, urand(20000, 25000));
+                            break;
+                        case EVENT_MORTAL_WOUND:
+                            DoCastVictim(SPELL_MORTAL_WOUND);
+                            _events.ScheduleEvent(EVENT_MORTAL_WOUND, urand(10000, 12500));
+                            break;
+                        default:
+                            break;
+                    }
+                }
+
+                DoMeleeAttackIfReady();
+            }
+
+            void JustDied(Unit* /*killer*/) override
+            {
+                if (Creature* festergut = me->GetCreature(*me, _instance->GetData64(DATA_FESTERGUT)))
+                    if (festergut->IsAlive())
+                        festergut->AI()->Talk(SAY_STINKY_DEAD);
+            }
+
+        private:
+            EventMap _events;
+            InstanceScript* _instance;
+        };
+
+        CreatureAI* GetAI(Creature* creature) const override
+        {
+            return GetIcecrownCitadelAI<npc_stinky_iccAI>(creature);
+        }
+};
+
+class spell_festergut_pungent_blight : public SpellScriptLoader
+{
+    public:
+        spell_festergut_pungent_blight() : SpellScriptLoader("spell_festergut_pungent_blight") { }
+
+        class spell_festergut_pungent_blight_SpellScript : public SpellScript
+        {
+            PrepareSpellScript(spell_festergut_pungent_blight_SpellScript);
+
+            bool Load() override
+            {
+                return GetCaster()->GetTypeId() == TYPEID_UNIT;
+            }
+
+            void HandleScript(SpellEffIndex /*effIndex*/)
+            {
+                // Get Inhaled Blight id for our difficulty
+                uint32 blightId = sSpellMgr->GetSpellIdForDifficulty(uint32(GetEffectValue()), GetCaster());
+
+                // ...and remove it
+                GetCaster()->RemoveAurasDueToSpell(blightId);
+                GetCaster()->ToCreature()->AI()->Talk(EMOTE_PUNGENT_BLIGHT);
+            }
+
+            void Register() override
+            {
+                OnEffectHitTarget += SpellEffectFn(spell_festergut_pungent_blight_SpellScript::HandleScript, EFFECT_1, SPELL_EFFECT_SCRIPT_EFFECT);
+            }
+        };
+
+        SpellScript* GetSpellScript() const override
+        {
+            return new spell_festergut_pungent_blight_SpellScript();
+        }
+};
+
+class spell_festergut_gastric_bloat : public SpellScriptLoader
+{
+    public:
+        spell_festergut_gastric_bloat() : SpellScriptLoader("spell_festergut_gastric_bloat") { }
+
+        class spell_festergut_gastric_bloat_SpellScript : public SpellScript
+        {
+            PrepareSpellScript(spell_festergut_gastric_bloat_SpellScript);
+
+            bool Validate(SpellInfo const* /*spell*/) override
+            {
+                if (!sSpellMgr->GetSpellInfo(SPELL_GASTRIC_EXPLOSION))
+                    return false;
+                return true;
+            }
+
+            void HandleScript(SpellEffIndex /*effIndex*/)
+            {
+                Aura const* aura = GetHitUnit()->GetAura(GetSpellInfo()->Id);
+                if (!(aura && aura->GetStackAmount() == 10))
+                    return;
+
+                GetHitUnit()->RemoveAurasDueToSpell(GetSpellInfo()->Id);
+                GetHitUnit()->CastSpell(GetHitUnit(), SPELL_GASTRIC_EXPLOSION, true);
+            }
+
+            void Register() override
+            {
+                OnEffectHitTarget += SpellEffectFn(spell_festergut_gastric_bloat_SpellScript::HandleScript, EFFECT_2, SPELL_EFFECT_SCRIPT_EFFECT);
+            }
+        };
+
+        SpellScript* GetSpellScript() const override
+        {
+            return new spell_festergut_gastric_bloat_SpellScript();
+        }
+};
+
+class spell_festergut_blighted_spores : public SpellScriptLoader
+{
+    public:
+        spell_festergut_blighted_spores() : SpellScriptLoader("spell_festergut_blighted_spores") { }
+
+        class spell_festergut_blighted_spores_AuraScript : public AuraScript
+        {
+            PrepareAuraScript(spell_festergut_blighted_spores_AuraScript);
+
+            bool Validate(SpellInfo const* /*spell*/) override
+            {
+                if (!sSpellMgr->GetSpellInfo(SPELL_INOCULATED))
+                    return false;
+                return true;
+            }
+
+            void ExtraEffect(AuraEffect const* /*aurEff*/, AuraEffectHandleModes /*mode*/)
+            {
+                GetTarget()->CastSpell(GetTarget(), SPELL_INOCULATED, true);
+                if (InstanceScript* instance = GetTarget()->GetInstanceScript())
+                    if (Creature* festergut = ObjectAccessor::GetCreature(*GetTarget(), instance->GetData64(DATA_FESTERGUT)))
+                        festergut->AI()->SetData(DATA_INOCULATED_STACK, GetStackAmount());
+            }
+
+            void Register() override
+            {
+                AfterEffectApply += AuraEffectApplyFn(spell_festergut_blighted_spores_AuraScript::ExtraEffect, EFFECT_0, SPELL_AURA_PERIODIC_DAMAGE, AURA_EFFECT_HANDLE_REAL_OR_REAPPLY_MASK);
+            }
+        };
+
+        AuraScript* GetAuraScript() const override
+        {
+            return new spell_festergut_blighted_spores_AuraScript();
+        }
+};
+
+class achievement_flu_shot_shortage : public AchievementCriteriaScript
+{
+    public:
+        achievement_flu_shot_shortage() : AchievementCriteriaScript("achievement_flu_shot_shortage") { }
+
+        bool OnCheck(Player* /*source*/, Unit* target) override
+        {
+            if (target && target->GetTypeId() == TYPEID_UNIT)
+                return target->ToCreature()->AI()->GetData(DATA_INOCULATED_STACK) < 3;
+
+            return false;
+        }
+};
+
+void AddSC_boss_festergut()
+{
+    new boss_festergut();
+    new npc_stinky_icc();
+    new spell_festergut_pungent_blight();
+    new spell_festergut_gastric_bloat();
+    new spell_festergut_blighted_spores();
+    new achievement_flu_shot_shortage();
+}