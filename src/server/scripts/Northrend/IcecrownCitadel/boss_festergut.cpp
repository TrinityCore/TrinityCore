/*
 * This file is part of the TrinityCore Project. See AUTHORS file for Copyright information
 *
 * This program is free software; you can redistribute it and/or modify it
 * under the terms of the GNU General Public License as published by the
 * Free Software Foundation; either version 2 of the License, or (at your
 * option) any later version.
 *
 * This program is distributed in the hope that it will be useful, but WITHOUT
 * ANY WARRANTY; without even the implied warranty of MERCHANTABILITY or
 * FITNESS FOR A PARTICULAR PURPOSE. See the GNU General Public License for
 * more details.
 *
 * You should have received a copy of the GNU General Public License along
 * with this program. If not, see <http://www.gnu.org/licenses/>.
 */

<<<<<<< HEAD
#include "ScriptMgr.h"
=======
>>>>>>> 28d470c5
#include "icecrown_citadel.h"
#include "InstanceScript.h"
#include "Map.h"
#include "ObjectAccessor.h"
#include "Player.h"
#include "ScriptedCreature.h"
#include "SpellAuras.h"
<<<<<<< HEAD
#include "SpellMgr.h"
=======
>>>>>>> 28d470c5
#include "SpellScript.h"

enum ScriptTexts
{
    SAY_STINKY_DEAD             = 0,
    SAY_AGGRO                   = 1,
    EMOTE_GAS_SPORE             = 2,
    EMOTE_WARN_GAS_SPORE        = 3,
    SAY_PUNGENT_BLIGHT          = 4,
    EMOTE_WARN_PUNGENT_BLIGHT   = 5,
    EMOTE_PUNGENT_BLIGHT        = 6,
    SAY_KILL                    = 7,
    SAY_BERSERK                 = 8,
    SAY_DEATH                   = 9,
};

enum Spells
{
    // Festergut
    SPELL_INHALE_BLIGHT         = 69165,
    SPELL_PUNGENT_BLIGHT        = 69195,
    SPELL_GASTRIC_BLOAT         = 72219, // 72214 is the proper way (with proc) but atm procs can't have cooldown for creatures
    SPELL_GASTRIC_EXPLOSION     = 72227,
    SPELL_GAS_SPORE             = 69278,
    SPELL_VILE_GAS              = 69240,
    SPELL_INOCULATED            = 69291,

    // Stinky
    SPELL_MORTAL_WOUND          = 71127,
    SPELL_DECIMATE              = 71123,
    SPELL_PLAGUE_STENCH         = 71805,
};

// Used for HasAura checks
#define PUNGENT_BLIGHT_HELPER RAID_MODE<uint32>(69195, 71219, 73031, 73032)
#define INOCULATED_HELPER     RAID_MODE<uint32>(69291, 72101, 72102, 72103)

uint32 const gaseousBlight[3]        = {69157, 69162, 69164};
uint32 const gaseousBlightVisual[3]  = {69126, 69152, 69154};

enum Events
{
    EVENT_BERSERK       = 1,
    EVENT_INHALE_BLIGHT = 2,
    EVENT_VILE_GAS      = 3,
    EVENT_GAS_SPORE     = 4,
    EVENT_GASTRIC_BLOAT = 5,

    EVENT_DECIMATE      = 6,
    EVENT_MORTAL_WOUND  = 7,
};

enum Misc
{
    DATA_INOCULATED_STACK       = 69291
};

struct boss_festergut : public BossAI
{
    boss_festergut(Creature* creature) : BossAI(creature, DATA_FESTERGUT)
    {
        _maxInoculatedStack = 0;
        _inhaleCounter = 0;
    }

    void Reset() override
    {
        _Reset();
        events.ScheduleEvent(EVENT_BERSERK, 5min);
        events.ScheduleEvent(EVENT_INHALE_BLIGHT, 25s, 30s);
        events.ScheduleEvent(EVENT_GAS_SPORE, 20s, 25s);
        events.ScheduleEvent(EVENT_GASTRIC_BLOAT, 12500ms, 15s);
        _maxInoculatedStack = 0;
        _inhaleCounter = 0;
        me->RemoveAurasDueToSpell(SPELL_BERSERK2);
        if (Creature* gasDummy = me->FindNearestCreature(NPC_GAS_DUMMY, 100.0f, true))
        {
            _gasDummyGUID = gasDummy->GetGUID();
            for (uint8 i = 0; i < 3; ++i)
            {
                me->RemoveAurasDueToSpell(gaseousBlight[i]);
                gasDummy->RemoveAurasDueToSpell(gaseousBlightVisual[i]);
            }
        }
    }

    void JustEngagedWith(Unit* who) override
    {
        if (!instance->CheckRequiredBosses(DATA_FESTERGUT, who->ToPlayer()))
        {
            EnterEvadeMode(EVADE_REASON_OTHER);
            instance->DoCastSpellOnPlayers(LIGHT_S_HAMMER_TELEPORT);
            return;
        }

        me->setActive(true);
        Talk(SAY_AGGRO);
        if (Creature* gasDummy = me->FindNearestCreature(NPC_GAS_DUMMY, 100.0f, true))
            _gasDummyGUID = gasDummy->GetGUID();
        if (Creature* professor = ObjectAccessor::GetCreature(*me, instance->GetGuidData(DATA_PROFESSOR_PUTRICIDE)))
            professor->AI()->DoAction(ACTION_FESTERGUT_COMBAT);
        DoZoneInCombat();
    }

    void JustDied(Unit* /*killer*/) override
    {
        _JustDied();
        Talk(SAY_DEATH);
        if (Creature* professor = ObjectAccessor::GetCreature(*me, instance->GetGuidData(DATA_PROFESSOR_PUTRICIDE)))
            professor->AI()->DoAction(ACTION_FESTERGUT_DEATH);

        RemoveBlight();
    }

    void JustReachedHome() override
    {
        _JustReachedHome();
        instance->SetBossState(DATA_FESTERGUT, FAIL);
    }

    void EnterEvadeMode(EvadeReason why) override
    {
        ScriptedAI::EnterEvadeMode(why);
        if (Creature* professor = ObjectAccessor::GetCreature(*me, instance->GetGuidData(DATA_PROFESSOR_PUTRICIDE)))
            professor->AI()->EnterEvadeMode();
    }

    void KilledUnit(Unit* victim) override
    {
        if (victim->GetTypeId() == TYPEID_PLAYER)
            Talk(SAY_KILL);
    }

    void SpellHitTarget(WorldObject* target, SpellInfo const* spellInfo) override
    {
        Unit* unitTarget = target->ToUnit();
        if (!unitTarget)
            return;

        if (spellInfo->Id == PUNGENT_BLIGHT_HELPER)
            unitTarget->RemoveAurasDueToSpell(INOCULATED_HELPER);
    }

    void UpdateAI(uint32 diff) override
    {
        if (!UpdateVictim())
            return;

        events.Update(diff);

        if (me->HasUnitState(UNIT_STATE_CASTING))
            return;

        while (uint32 eventId = events.ExecuteEvent())
        {
            switch (eventId)
            {
<<<<<<< HEAD
                case EVENT_INHALE_BLIGHT:
=======
                _Reset();
                events.ScheduleEvent(EVENT_BERSERK, 300000);
                events.ScheduleEvent(EVENT_INHALE_BLIGHT, urand(25000, 30000));
                events.ScheduleEvent(EVENT_GAS_SPORE, urand(20000, 25000));
                events.ScheduleEvent(EVENT_GASTRIC_BLOAT, urand(12500, 15000));
                _maxInoculatedStack = 0;
                _inhaleCounter = 0;
                me->RemoveAurasDueToSpell(SPELL_BERSERK2);
                if (Creature* gasDummy = me->FindNearestCreature(NPC_GAS_DUMMY, 100.0f, true))
>>>>>>> 28d470c5
                {
                    RemoveBlight();
                    if (_inhaleCounter == 3)
                    {
                        Talk(EMOTE_WARN_PUNGENT_BLIGHT);
                        Talk(SAY_PUNGENT_BLIGHT);
                        DoCastSelf(SPELL_PUNGENT_BLIGHT);
                        _inhaleCounter = 0;
                        if (Creature* professor = ObjectAccessor::GetCreature(*me, instance->GetGuidData(DATA_PROFESSOR_PUTRICIDE)))
                            professor->AI()->DoAction(ACTION_FESTERGUT_GAS);
                        events.RescheduleEvent(EVENT_GAS_SPORE, 20s, 25s);
                    }
                    else
                    {
                        DoCastSelf(SPELL_INHALE_BLIGHT);
                        // just cast and dont bother with target, conditions will handle it
                        ++_inhaleCounter;
                        if (_inhaleCounter < 3)
                            me->CastSpell(me, gaseousBlight[_inhaleCounter], me->GetGUID());
                    }

<<<<<<< HEAD
                    events.ScheduleEvent(EVENT_INHALE_BLIGHT, 33500ms, 35s);
                    break;
                }
                case EVENT_VILE_GAS:
=======
            void EnterCombat(Unit* who) override
            {
                if (!instance->CheckRequiredBosses(DATA_FESTERGUT, who->ToPlayer()))
                {
                    EnterEvadeMode(EVADE_REASON_OTHER);
                    instance->DoCastSpellOnPlayers(LIGHT_S_HAMMER_TELEPORT);
                    return;
                }

                me->setActive(true);
                Talk(SAY_AGGRO);
                if (Creature* gasDummy = me->FindNearestCreature(NPC_GAS_DUMMY, 100.0f, true))
                    _gasDummyGUID = gasDummy->GetGUID();
                if (Creature* professor = ObjectAccessor::GetCreature(*me, instance->GetGuidData(DATA_PROFESSOR_PUTRICIDE)))
                    professor->AI()->DoAction(ACTION_FESTERGUT_COMBAT);
                DoZoneInCombat();
            }

            void JustDied(Unit* /*killer*/) override
            {
                _JustDied();
                Talk(SAY_DEATH);
                if (Creature* professor = ObjectAccessor::GetCreature(*me, instance->GetGuidData(DATA_PROFESSOR_PUTRICIDE)))
                    professor->AI()->DoAction(ACTION_FESTERGUT_DEATH);

                RemoveBlight();
            }

            void JustReachedHome() override
            {
                _JustReachedHome();
                instance->SetBossState(DATA_FESTERGUT, FAIL);
            }

            void EnterEvadeMode(EvadeReason why) override
            {
                ScriptedAI::EnterEvadeMode(why);
                if (Creature* professor = ObjectAccessor::GetCreature(*me, instance->GetGuidData(DATA_PROFESSOR_PUTRICIDE)))
                    professor->AI()->EnterEvadeMode();
            }

            void KilledUnit(Unit* victim) override
            {
                if (victim->GetTypeId() == TYPEID_PLAYER)
                    Talk(SAY_KILL);
            }

            void SpellHitTarget(Unit* target, SpellInfo const* spell) override
            {
                if (spell->Id == PUNGENT_BLIGHT_HELPER)
                    target->RemoveAurasDueToSpell(INOCULATED_HELPER);
            }

            void UpdateAI(uint32 diff) override
            {
                if (!UpdateVictim())
                    return;

                events.Update(diff);

                if (me->HasUnitState(UNIT_STATE_CASTING))
                    return;

                while (uint32 eventId = events.ExecuteEvent())
>>>>>>> 28d470c5
                {
                    std::list<Unit*> ranged, melee;
                    uint32 minTargets = RAID_MODE<uint32>(3, 8, 3, 8);
                    SelectTargetList(ranged, 25, SelectTargetMethod::Random, 0, -5.0f, true);
                    SelectTargetList(melee, 25, SelectTargetMethod::Random, 0, 5.0f, true);
                    while (ranged.size() < minTargets)
                    {
<<<<<<< HEAD
                        if (melee.empty())
                            break;
=======
                        case EVENT_INHALE_BLIGHT:
                        {
                            RemoveBlight();
                            if (_inhaleCounter == 3)
                            {
                                Talk(EMOTE_WARN_PUNGENT_BLIGHT);
                                Talk(SAY_PUNGENT_BLIGHT);
                                DoCast(me, SPELL_PUNGENT_BLIGHT);
                                _inhaleCounter = 0;
                                if (Creature* professor = ObjectAccessor::GetCreature(*me, instance->GetGuidData(DATA_PROFESSOR_PUTRICIDE)))
                                    professor->AI()->DoAction(ACTION_FESTERGUT_GAS);
                                events.RescheduleEvent(EVENT_GAS_SPORE, urand(20000, 25000));
                            }
                            else
                            {
                                DoCast(me, SPELL_INHALE_BLIGHT);
                                // just cast and dont bother with target, conditions will handle it
                                ++_inhaleCounter;
                                if (_inhaleCounter < 3)
                                    me->CastSpell(me, gaseousBlight[_inhaleCounter], true, nullptr, nullptr, me->GetGUID());
                            }

                            events.ScheduleEvent(EVENT_INHALE_BLIGHT, urand(33500, 35000));
                            break;
                        }
                        case EVENT_VILE_GAS:
                        {
                            std::list<Unit*> ranged, melee;
                            uint32 minTargets = RAID_MODE<uint32>(3, 8, 3, 8);
                            SelectTargetList(ranged, 25, SELECT_TARGET_RANDOM, 0, -5.0f, true);
                            SelectTargetList(melee, 25, SELECT_TARGET_RANDOM, 0, 5.0f, true);
                            while (ranged.size() < minTargets)
                            {
                                if (melee.empty())
                                    break;

                                Unit* target = Trinity::Containers::SelectRandomContainerElement(melee);
                                ranged.push_back(target);
                                melee.remove(target);
                            }

                            if (!ranged.empty())
                            {
                                Trinity::Containers::RandomResize(ranged, RAID_MODE<uint32>(1, 3, 1, 3));
                                for (std::list<Unit*>::iterator itr = ranged.begin(); itr != ranged.end(); ++itr)
                                    DoCast(*itr, SPELL_VILE_GAS);
                            }

                            events.ScheduleEvent(EVENT_VILE_GAS, urand(28000, 35000));
                            break;
                        }
                        case EVENT_GAS_SPORE:
                            Talk(EMOTE_WARN_GAS_SPORE);
                            Talk(EMOTE_GAS_SPORE);
                            me->CastCustomSpell(SPELL_GAS_SPORE, SPELLVALUE_MAX_TARGETS, RAID_MODE<int32>(2, 3, 2, 3), me);
                            events.ScheduleEvent(EVENT_GAS_SPORE, urand(40000, 45000));
                            events.RescheduleEvent(EVENT_VILE_GAS, urand(28000, 35000));
                            break;
                        case EVENT_GASTRIC_BLOAT:
                            DoCastVictim(SPELL_GASTRIC_BLOAT);
                            events.ScheduleEvent(EVENT_GASTRIC_BLOAT, urand(15000, 17500));
                            break;
                        case EVENT_BERSERK:
                            DoCast(me, SPELL_BERSERK2);
                            Talk(SAY_BERSERK);
                            break;
                        default:
                            break;
                    }

                    if (me->HasUnitState(UNIT_STATE_CASTING))
                        return;
                }

                DoMeleeAttackIfReady();
            }

            void SetData(uint32 type, uint32 data) override
            {
                if (type == DATA_INOCULATED_STACK && data > _maxInoculatedStack)
                    _maxInoculatedStack = data;
            }

            uint32 GetData(uint32 type) const override
            {
                if (type == DATA_INOCULATED_STACK)
                    return uint32(_maxInoculatedStack);
>>>>>>> 28d470c5

                        Unit* target = Trinity::Containers::SelectRandomContainerElement(melee);
                        ranged.push_back(target);
                        melee.remove(target);
                    }

                    if (!ranged.empty())
                    {
                        Trinity::Containers::RandomResize(ranged, RAID_MODE<uint32>(1, 3, 1, 3));
                        for (std::list<Unit*>::iterator itr = ranged.begin(); itr != ranged.end(); ++itr)
                            DoCast(*itr, SPELL_VILE_GAS);
                    }

                    events.ScheduleEvent(EVENT_VILE_GAS, 28s, 35s);
                    break;
                }
                case EVENT_GAS_SPORE:
                    Talk(EMOTE_WARN_GAS_SPORE);
                    Talk(EMOTE_GAS_SPORE);
                    me->CastSpell(me, SPELL_GAS_SPORE, CastSpellExtraArgs().AddSpellMod(SPELLVALUE_MAX_TARGETS, RAID_MODE<int32>(2, 3, 2, 3)));
                    events.ScheduleEvent(EVENT_GAS_SPORE, 40s, 45s);
                    events.RescheduleEvent(EVENT_VILE_GAS, 28s, 35s);
                    break;
                case EVENT_GASTRIC_BLOAT:
                    DoCastVictim(SPELL_GASTRIC_BLOAT);
                    events.ScheduleEvent(EVENT_GASTRIC_BLOAT, 15s, 17500ms);
                    break;
                case EVENT_BERSERK:
                    DoCastSelf(SPELL_BERSERK2);
                    Talk(SAY_BERSERK);
                    break;
                default:
                    break;
            }

            if (me->HasUnitState(UNIT_STATE_CASTING))
                return;
        }

        DoMeleeAttackIfReady();
    }

    void SetData(uint32 type, uint32 data) override
    {
        if (type == DATA_INOCULATED_STACK && data > _maxInoculatedStack)
            _maxInoculatedStack = data;
    }

<<<<<<< HEAD
    uint32 GetData(uint32 type) const override
    {
        if (type == DATA_INOCULATED_STACK)
            return uint32(_maxInoculatedStack);

        return 0;
    }
=======
            void HandleScript(SpellEffIndex /*effIndex*/)
            {
                GetCaster()->RemoveAurasDueToSpell(uint32(GetEffectValue()));
                GetCaster()->ToCreature()->AI()->Talk(EMOTE_PUNGENT_BLIGHT);
            }
>>>>>>> 28d470c5

    void RemoveBlight()
    {
        if (Creature* gasDummy = ObjectAccessor::GetCreature(*me, _gasDummyGUID))
            for (uint8 i = 0; i < 3; ++i)
            {
                me->RemoveAurasDueToSpell(gaseousBlight[i]);
                gasDummy->RemoveAurasDueToSpell(gaseousBlightVisual[i]);
            }
    }

private:
    ObjectGuid _gasDummyGUID;
    uint32 _maxInoculatedStack;
    uint32 _inhaleCounter;
};

struct npc_stinky_icc : public ScriptedAI
{
<<<<<<< HEAD
    npc_stinky_icc(Creature* creature) : ScriptedAI(creature), _instance(creature->GetInstanceScript()) { }
=======
    public:
        spell_festergut_gastric_bloat() : SpellScriptLoader("spell_festergut_gastric_bloat") { }

        class spell_festergut_gastric_bloat_SpellScript : public SpellScript
        {
            PrepareSpellScript(spell_festergut_gastric_bloat_SpellScript);

            bool Validate(SpellInfo const* /*spell*/) override
            {
                return ValidateSpellInfo({ SPELL_GASTRIC_EXPLOSION });
            }
>>>>>>> 28d470c5

    void Reset() override
    {
        _events.Reset();
        _events.ScheduleEvent(EVENT_DECIMATE, 20s, 25s);
        _events.ScheduleEvent(EVENT_MORTAL_WOUND, 3s, 7s);
    }

    void JustEngagedWith(Unit* /*target*/) override
    {
        DoCastSelf(SPELL_PLAGUE_STENCH);
    }

    void UpdateAI(uint32 diff) override
    {
        if (!UpdateVictim())
            return;

        _events.Update(diff);

        if (me->HasUnitState(UNIT_STATE_CASTING))
            return;

        while (uint32 eventId = _events.ExecuteEvent())
        {
            switch (eventId)
            {
<<<<<<< HEAD
                case EVENT_DECIMATE:
                    DoCastVictim(SPELL_DECIMATE);
                    _events.ScheduleEvent(EVENT_DECIMATE, 20s, 25s);
                    break;
                case EVENT_MORTAL_WOUND:
                    DoCastVictim(SPELL_MORTAL_WOUND);
                    _events.ScheduleEvent(EVENT_MORTAL_WOUND, 10s, 12500ms);
                    break;
                default:
                    break;
=======
                return ValidateSpellInfo({ SPELL_INOCULATED });
>>>>>>> 28d470c5
            }
        }

<<<<<<< HEAD
        DoMeleeAttackIfReady();
    }

    void JustDied(Unit* /*killer*/) override
    {
        if (Creature* festergut = ObjectAccessor::GetCreature(*me, _instance->GetGuidData(DATA_FESTERGUT)))
            if (festergut->IsAlive())
                festergut->AI()->Talk(SAY_STINKY_DEAD);
    }

private:
    EventMap _events;
    InstanceScript* _instance;
};

class spell_festergut_pungent_blight : public SpellScript
{
    PrepareSpellScript(spell_festergut_pungent_blight);

    bool Load() override
    {
        return GetCaster()->GetTypeId() == TYPEID_UNIT;
    }

    void HandleScript(SpellEffIndex /*effIndex*/)
    {
        // Get Inhaled Blight id for our difficulty
        uint32 blightId = sSpellMgr->GetSpellIdForDifficulty(uint32(GetEffectValue()), GetCaster());

        // ...and remove it
        GetCaster()->RemoveAurasDueToSpell(blightId);
        GetCaster()->ToCreature()->AI()->Talk(EMOTE_PUNGENT_BLIGHT);
    }

    void Register() override
    {
        OnEffectHitTarget += SpellEffectFn(spell_festergut_pungent_blight::HandleScript, EFFECT_1, SPELL_EFFECT_SCRIPT_EFFECT);
    }
};
=======
            void ExtraEffect(AuraEffect const* /*aurEff*/, AuraEffectHandleModes /*mode*/)
            {
                GetTarget()->CastSpell(GetTarget(), SPELL_INOCULATED, true);
                if (InstanceScript* instance = GetTarget()->GetInstanceScript())
                    if (Creature* festergut = ObjectAccessor::GetCreature(*GetTarget(), instance->GetGuidData(DATA_FESTERGUT)))
                        festergut->AI()->SetData(DATA_INOCULATED_STACK, GetStackAmount());

                HandleResidue();
            }

            void HandleResidue()
            {
                Player* target = GetUnitOwner()->ToPlayer();
                if (!target)
                    return;

                if (target->HasAura(SPELL_ORANGE_BLIGHT_RESIDUE))
                    return;

                uint32 questId = target->GetMap()->Is25ManRaid() ? QUEST_RESIDUE_RENDEZVOUS_25 : QUEST_RESIDUE_RENDEZVOUS_10;
                if (target->GetQuestStatus(questId) != QUEST_STATUS_INCOMPLETE)
                    return;

                target->CastSpell(target, SPELL_ORANGE_BLIGHT_RESIDUE, TRIGGERED_FULL_MASK);
            }
>>>>>>> 28d470c5

class spell_festergut_gastric_bloat : public SpellScript
{
    PrepareSpellScript(spell_festergut_gastric_bloat);

    bool Validate(SpellInfo const* /*spell*/) override
    {
        return ValidateSpellInfo({ SPELL_GASTRIC_EXPLOSION });
    }

    void HandleScript(SpellEffIndex /*effIndex*/)
    {
        Aura const* aura = GetHitUnit()->GetAura(GetSpellInfo()->Id);
        if (!(aura && aura->GetStackAmount() == 10))
            return;

        GetHitUnit()->RemoveAurasDueToSpell(GetSpellInfo()->Id);
        GetHitUnit()->CastSpell(GetHitUnit(), SPELL_GASTRIC_EXPLOSION, true);
    }

    void Register() override
    {
        OnEffectHitTarget += SpellEffectFn(spell_festergut_gastric_bloat::HandleScript, EFFECT_2, SPELL_EFFECT_SCRIPT_EFFECT);
    }
};

class spell_festergut_blighted_spores : public AuraScript
{
    PrepareAuraScript(spell_festergut_blighted_spores);

    bool Validate(SpellInfo const* /*spell*/) override
    {
        return ValidateSpellInfo({ SPELL_INOCULATED, SPELL_ORANGE_BLIGHT_RESIDUE });
    }

    void ExtraEffect(AuraEffect const* /*aurEff*/, AuraEffectHandleModes /*mode*/)
    {
        GetTarget()->CastSpell(GetTarget(), SPELL_INOCULATED, true);
        if (InstanceScript* instance = GetTarget()->GetInstanceScript())
            if (Creature* festergut = ObjectAccessor::GetCreature(*GetTarget(), instance->GetGuidData(DATA_FESTERGUT)))
                festergut->AI()->SetData(DATA_INOCULATED_STACK, GetStackAmount());

        HandleResidue();
    }

    void HandleResidue()
    {
        Player* target = GetUnitOwner()->ToPlayer();
        if (!target)
            return;

        if (target->HasAura(SPELL_ORANGE_BLIGHT_RESIDUE))
            return;

        uint32 questId = target->GetMap()->Is25ManRaid() ? QUEST_RESIDUE_RENDEZVOUS_25 : QUEST_RESIDUE_RENDEZVOUS_10;
        if (target->GetQuestStatus(questId) != QUEST_STATUS_INCOMPLETE)
            return;

        target->CastSpell(target, SPELL_ORANGE_BLIGHT_RESIDUE, TRIGGERED_FULL_MASK);
    }

    void Register() override
    {
        OnEffectRemove += AuraEffectRemoveFn(spell_festergut_blighted_spores::ExtraEffect, EFFECT_0, SPELL_AURA_PERIODIC_DAMAGE, AURA_EFFECT_HANDLE_REAL);
    }
};

class achievement_flu_shot_shortage : public AchievementCriteriaScript
{
    public:
        achievement_flu_shot_shortage() : AchievementCriteriaScript("achievement_flu_shot_shortage") { }

        bool OnCheck(Player* /*source*/, Unit* target) override
        {
            if (target && target->GetTypeId() == TYPEID_UNIT)
                return target->ToCreature()->AI()->GetData(DATA_INOCULATED_STACK) < 3;

            return false;
        }
};

void AddSC_boss_festergut()
{
    // Creatures
    RegisterIcecrownCitadelCreatureAI(boss_festergut);
    RegisterIcecrownCitadelCreatureAI(npc_stinky_icc);

    // Spells
    RegisterSpellScript(spell_festergut_pungent_blight);
    RegisterSpellScript(spell_festergut_gastric_bloat);
    RegisterSpellScript(spell_festergut_blighted_spores);

    // Achievements
    new achievement_flu_shot_shortage();
}<|MERGE_RESOLUTION|>--- conflicted
+++ resolved
@@ -15,10 +15,6 @@
  * with this program. If not, see <http://www.gnu.org/licenses/>.
  */
 
-<<<<<<< HEAD
-#include "ScriptMgr.h"
-=======
->>>>>>> 28d470c5
 #include "icecrown_citadel.h"
 #include "InstanceScript.h"
 #include "Map.h"
@@ -26,10 +22,6 @@
 #include "Player.h"
 #include "ScriptedCreature.h"
 #include "SpellAuras.h"
-<<<<<<< HEAD
-#include "SpellMgr.h"
-=======
->>>>>>> 28d470c5
 #include "SpellScript.h"
 
 enum ScriptTexts
@@ -87,109 +79,21 @@
     DATA_INOCULATED_STACK       = 69291
 };
 
-struct boss_festergut : public BossAI
-{
-    boss_festergut(Creature* creature) : BossAI(creature, DATA_FESTERGUT)
-    {
-        _maxInoculatedStack = 0;
-        _inhaleCounter = 0;
-    }
-
-    void Reset() override
-    {
-        _Reset();
-        events.ScheduleEvent(EVENT_BERSERK, 5min);
-        events.ScheduleEvent(EVENT_INHALE_BLIGHT, 25s, 30s);
-        events.ScheduleEvent(EVENT_GAS_SPORE, 20s, 25s);
-        events.ScheduleEvent(EVENT_GASTRIC_BLOAT, 12500ms, 15s);
-        _maxInoculatedStack = 0;
-        _inhaleCounter = 0;
-        me->RemoveAurasDueToSpell(SPELL_BERSERK2);
-        if (Creature* gasDummy = me->FindNearestCreature(NPC_GAS_DUMMY, 100.0f, true))
-        {
-            _gasDummyGUID = gasDummy->GetGUID();
-            for (uint8 i = 0; i < 3; ++i)
-            {
-                me->RemoveAurasDueToSpell(gaseousBlight[i]);
-                gasDummy->RemoveAurasDueToSpell(gaseousBlightVisual[i]);
-            }
-        }
-    }
-
-    void JustEngagedWith(Unit* who) override
-    {
-        if (!instance->CheckRequiredBosses(DATA_FESTERGUT, who->ToPlayer()))
-        {
-            EnterEvadeMode(EVADE_REASON_OTHER);
-            instance->DoCastSpellOnPlayers(LIGHT_S_HAMMER_TELEPORT);
-            return;
-        }
-
-        me->setActive(true);
-        Talk(SAY_AGGRO);
-        if (Creature* gasDummy = me->FindNearestCreature(NPC_GAS_DUMMY, 100.0f, true))
-            _gasDummyGUID = gasDummy->GetGUID();
-        if (Creature* professor = ObjectAccessor::GetCreature(*me, instance->GetGuidData(DATA_PROFESSOR_PUTRICIDE)))
-            professor->AI()->DoAction(ACTION_FESTERGUT_COMBAT);
-        DoZoneInCombat();
-    }
-
-    void JustDied(Unit* /*killer*/) override
-    {
-        _JustDied();
-        Talk(SAY_DEATH);
-        if (Creature* professor = ObjectAccessor::GetCreature(*me, instance->GetGuidData(DATA_PROFESSOR_PUTRICIDE)))
-            professor->AI()->DoAction(ACTION_FESTERGUT_DEATH);
-
-        RemoveBlight();
-    }
-
-    void JustReachedHome() override
-    {
-        _JustReachedHome();
-        instance->SetBossState(DATA_FESTERGUT, FAIL);
-    }
-
-    void EnterEvadeMode(EvadeReason why) override
-    {
-        ScriptedAI::EnterEvadeMode(why);
-        if (Creature* professor = ObjectAccessor::GetCreature(*me, instance->GetGuidData(DATA_PROFESSOR_PUTRICIDE)))
-            professor->AI()->EnterEvadeMode();
-    }
-
-    void KilledUnit(Unit* victim) override
-    {
-        if (victim->GetTypeId() == TYPEID_PLAYER)
-            Talk(SAY_KILL);
-    }
-
-    void SpellHitTarget(WorldObject* target, SpellInfo const* spellInfo) override
-    {
-        Unit* unitTarget = target->ToUnit();
-        if (!unitTarget)
-            return;
-
-        if (spellInfo->Id == PUNGENT_BLIGHT_HELPER)
-            unitTarget->RemoveAurasDueToSpell(INOCULATED_HELPER);
-    }
-
-    void UpdateAI(uint32 diff) override
-    {
-        if (!UpdateVictim())
-            return;
-
-        events.Update(diff);
-
-        if (me->HasUnitState(UNIT_STATE_CASTING))
-            return;
-
-        while (uint32 eventId = events.ExecuteEvent())
-        {
-            switch (eventId)
-            {
-<<<<<<< HEAD
-                case EVENT_INHALE_BLIGHT:
-=======
+class boss_festergut : public CreatureScript
+{
+    public:
+        boss_festergut() : CreatureScript("boss_festergut") { }
+
+        struct boss_festergutAI : public BossAI
+        {
+            boss_festergutAI(Creature* creature) : BossAI(creature, DATA_FESTERGUT)
+            {
+                _maxInoculatedStack = 0;
+                _inhaleCounter = 0;
+            }
+
+            void Reset() override
+            {
                 _Reset();
                 events.ScheduleEvent(EVENT_BERSERK, 300000);
                 events.ScheduleEvent(EVENT_INHALE_BLIGHT, urand(25000, 30000));
@@ -199,34 +103,16 @@
                 _inhaleCounter = 0;
                 me->RemoveAurasDueToSpell(SPELL_BERSERK2);
                 if (Creature* gasDummy = me->FindNearestCreature(NPC_GAS_DUMMY, 100.0f, true))
->>>>>>> 28d470c5
                 {
-                    RemoveBlight();
-                    if (_inhaleCounter == 3)
+                    _gasDummyGUID = gasDummy->GetGUID();
+                    for (uint8 i = 0; i < 3; ++i)
                     {
-                        Talk(EMOTE_WARN_PUNGENT_BLIGHT);
-                        Talk(SAY_PUNGENT_BLIGHT);
-                        DoCastSelf(SPELL_PUNGENT_BLIGHT);
-                        _inhaleCounter = 0;
-                        if (Creature* professor = ObjectAccessor::GetCreature(*me, instance->GetGuidData(DATA_PROFESSOR_PUTRICIDE)))
-                            professor->AI()->DoAction(ACTION_FESTERGUT_GAS);
-                        events.RescheduleEvent(EVENT_GAS_SPORE, 20s, 25s);
+                        me->RemoveAurasDueToSpell(gaseousBlight[i]);
+                        gasDummy->RemoveAurasDueToSpell(gaseousBlightVisual[i]);
                     }
-                    else
-                    {
-                        DoCastSelf(SPELL_INHALE_BLIGHT);
-                        // just cast and dont bother with target, conditions will handle it
-                        ++_inhaleCounter;
-                        if (_inhaleCounter < 3)
-                            me->CastSpell(me, gaseousBlight[_inhaleCounter], me->GetGUID());
-                    }
-
-<<<<<<< HEAD
-                    events.ScheduleEvent(EVENT_INHALE_BLIGHT, 33500ms, 35s);
-                    break;
                 }
-                case EVENT_VILE_GAS:
-=======
+            }
+
             void EnterCombat(Unit* who) override
             {
                 if (!instance->CheckRequiredBosses(DATA_FESTERGUT, who->ToPlayer()))
@@ -291,18 +177,9 @@
                     return;
 
                 while (uint32 eventId = events.ExecuteEvent())
->>>>>>> 28d470c5
                 {
-                    std::list<Unit*> ranged, melee;
-                    uint32 minTargets = RAID_MODE<uint32>(3, 8, 3, 8);
-                    SelectTargetList(ranged, 25, SelectTargetMethod::Random, 0, -5.0f, true);
-                    SelectTargetList(melee, 25, SelectTargetMethod::Random, 0, 5.0f, true);
-                    while (ranged.size() < minTargets)
+                    switch (eventId)
                     {
-<<<<<<< HEAD
-                        if (melee.empty())
-                            break;
-=======
                         case EVENT_INHALE_BLIGHT:
                         {
                             RemoveBlight();
@@ -390,92 +267,138 @@
             {
                 if (type == DATA_INOCULATED_STACK)
                     return uint32(_maxInoculatedStack);
->>>>>>> 28d470c5
-
-                        Unit* target = Trinity::Containers::SelectRandomContainerElement(melee);
-                        ranged.push_back(target);
-                        melee.remove(target);
+
+                return 0;
+            }
+
+            void RemoveBlight()
+            {
+                if (Creature* gasDummy = ObjectAccessor::GetCreature(*me, _gasDummyGUID))
+                    for (uint8 i = 0; i < 3; ++i)
+                    {
+                        me->RemoveAurasDueToSpell(gaseousBlight[i]);
+                        gasDummy->RemoveAurasDueToSpell(gaseousBlightVisual[i]);
                     }
-
-                    if (!ranged.empty())
+            }
+
+        private:
+            ObjectGuid _gasDummyGUID;
+            uint32 _maxInoculatedStack;
+            uint32 _inhaleCounter;
+        };
+
+        CreatureAI* GetAI(Creature* creature) const override
+        {
+            return GetIcecrownCitadelAI<boss_festergutAI>(creature);
+        }
+};
+
+class npc_stinky_icc : public CreatureScript
+{
+    public:
+        npc_stinky_icc() : CreatureScript("npc_stinky_icc") { }
+
+        struct npc_stinky_iccAI : public ScriptedAI
+        {
+            npc_stinky_iccAI(Creature* creature) : ScriptedAI(creature)
+            {
+                _instance = creature->GetInstanceScript();
+            }
+
+            void Reset() override
+            {
+                _events.Reset();
+                _events.ScheduleEvent(EVENT_DECIMATE, urand(20000, 25000));
+                _events.ScheduleEvent(EVENT_MORTAL_WOUND, urand(3000, 7000));
+            }
+
+            void EnterCombat(Unit* /*target*/) override
+            {
+                DoCast(me, SPELL_PLAGUE_STENCH);
+            }
+
+            void UpdateAI(uint32 diff) override
+            {
+                if (!UpdateVictim())
+                    return;
+
+                _events.Update(diff);
+
+                if (me->HasUnitState(UNIT_STATE_CASTING))
+                    return;
+
+                while (uint32 eventId = _events.ExecuteEvent())
+                {
+                    switch (eventId)
                     {
-                        Trinity::Containers::RandomResize(ranged, RAID_MODE<uint32>(1, 3, 1, 3));
-                        for (std::list<Unit*>::iterator itr = ranged.begin(); itr != ranged.end(); ++itr)
-                            DoCast(*itr, SPELL_VILE_GAS);
+                        case EVENT_DECIMATE:
+                            DoCastVictim(SPELL_DECIMATE);
+                            _events.ScheduleEvent(EVENT_DECIMATE, urand(20000, 25000));
+                            break;
+                        case EVENT_MORTAL_WOUND:
+                            DoCastVictim(SPELL_MORTAL_WOUND);
+                            _events.ScheduleEvent(EVENT_MORTAL_WOUND, urand(10000, 12500));
+                            break;
+                        default:
+                            break;
                     }
-
-                    events.ScheduleEvent(EVENT_VILE_GAS, 28s, 35s);
-                    break;
                 }
-                case EVENT_GAS_SPORE:
-                    Talk(EMOTE_WARN_GAS_SPORE);
-                    Talk(EMOTE_GAS_SPORE);
-                    me->CastSpell(me, SPELL_GAS_SPORE, CastSpellExtraArgs().AddSpellMod(SPELLVALUE_MAX_TARGETS, RAID_MODE<int32>(2, 3, 2, 3)));
-                    events.ScheduleEvent(EVENT_GAS_SPORE, 40s, 45s);
-                    events.RescheduleEvent(EVENT_VILE_GAS, 28s, 35s);
-                    break;
-                case EVENT_GASTRIC_BLOAT:
-                    DoCastVictim(SPELL_GASTRIC_BLOAT);
-                    events.ScheduleEvent(EVENT_GASTRIC_BLOAT, 15s, 17500ms);
-                    break;
-                case EVENT_BERSERK:
-                    DoCastSelf(SPELL_BERSERK2);
-                    Talk(SAY_BERSERK);
-                    break;
-                default:
-                    break;
-            }
-
-            if (me->HasUnitState(UNIT_STATE_CASTING))
-                return;
+
+                DoMeleeAttackIfReady();
+            }
+
+            void JustDied(Unit* /*killer*/) override
+            {
+                if (Creature* festergut = ObjectAccessor::GetCreature(*me, _instance->GetGuidData(DATA_FESTERGUT)))
+                    if (festergut->IsAlive())
+                        festergut->AI()->Talk(SAY_STINKY_DEAD);
+            }
+
+        private:
+            EventMap _events;
+            InstanceScript* _instance;
+        };
+
+        CreatureAI* GetAI(Creature* creature) const override
+        {
+            return GetIcecrownCitadelAI<npc_stinky_iccAI>(creature);
         }
-
-        DoMeleeAttackIfReady();
-    }
-
-    void SetData(uint32 type, uint32 data) override
-    {
-        if (type == DATA_INOCULATED_STACK && data > _maxInoculatedStack)
-            _maxInoculatedStack = data;
-    }
-
-<<<<<<< HEAD
-    uint32 GetData(uint32 type) const override
-    {
-        if (type == DATA_INOCULATED_STACK)
-            return uint32(_maxInoculatedStack);
-
-        return 0;
-    }
-=======
+};
+
+class spell_festergut_pungent_blight : public SpellScriptLoader
+{
+    public:
+        spell_festergut_pungent_blight() : SpellScriptLoader("spell_festergut_pungent_blight") { }
+
+        class spell_festergut_pungent_blight_SpellScript : public SpellScript
+        {
+            PrepareSpellScript(spell_festergut_pungent_blight_SpellScript);
+
+            bool Load() override
+            {
+                return GetCaster()->GetTypeId() == TYPEID_UNIT;
+            }
+
             void HandleScript(SpellEffIndex /*effIndex*/)
             {
                 GetCaster()->RemoveAurasDueToSpell(uint32(GetEffectValue()));
                 GetCaster()->ToCreature()->AI()->Talk(EMOTE_PUNGENT_BLIGHT);
             }
->>>>>>> 28d470c5
-
-    void RemoveBlight()
-    {
-        if (Creature* gasDummy = ObjectAccessor::GetCreature(*me, _gasDummyGUID))
-            for (uint8 i = 0; i < 3; ++i)
-            {
-                me->RemoveAurasDueToSpell(gaseousBlight[i]);
-                gasDummy->RemoveAurasDueToSpell(gaseousBlightVisual[i]);
-            }
-    }
-
-private:
-    ObjectGuid _gasDummyGUID;
-    uint32 _maxInoculatedStack;
-    uint32 _inhaleCounter;
-};
-
-struct npc_stinky_icc : public ScriptedAI
-{
-<<<<<<< HEAD
-    npc_stinky_icc(Creature* creature) : ScriptedAI(creature), _instance(creature->GetInstanceScript()) { }
-=======
+
+            void Register() override
+            {
+                OnEffectHitTarget += SpellEffectFn(spell_festergut_pungent_blight_SpellScript::HandleScript, EFFECT_1, SPELL_EFFECT_SCRIPT_EFFECT);
+            }
+        };
+
+        SpellScript* GetSpellScript() const override
+        {
+            return new spell_festergut_pungent_blight_SpellScript();
+        }
+};
+
+class spell_festergut_gastric_bloat : public SpellScriptLoader
+{
     public:
         spell_festergut_gastric_bloat() : SpellScriptLoader("spell_festergut_gastric_bloat") { }
 
@@ -487,92 +410,43 @@
             {
                 return ValidateSpellInfo({ SPELL_GASTRIC_EXPLOSION });
             }
->>>>>>> 28d470c5
-
-    void Reset() override
-    {
-        _events.Reset();
-        _events.ScheduleEvent(EVENT_DECIMATE, 20s, 25s);
-        _events.ScheduleEvent(EVENT_MORTAL_WOUND, 3s, 7s);
-    }
-
-    void JustEngagedWith(Unit* /*target*/) override
-    {
-        DoCastSelf(SPELL_PLAGUE_STENCH);
-    }
-
-    void UpdateAI(uint32 diff) override
-    {
-        if (!UpdateVictim())
-            return;
-
-        _events.Update(diff);
-
-        if (me->HasUnitState(UNIT_STATE_CASTING))
-            return;
-
-        while (uint32 eventId = _events.ExecuteEvent())
-        {
-            switch (eventId)
-            {
-<<<<<<< HEAD
-                case EVENT_DECIMATE:
-                    DoCastVictim(SPELL_DECIMATE);
-                    _events.ScheduleEvent(EVENT_DECIMATE, 20s, 25s);
-                    break;
-                case EVENT_MORTAL_WOUND:
-                    DoCastVictim(SPELL_MORTAL_WOUND);
-                    _events.ScheduleEvent(EVENT_MORTAL_WOUND, 10s, 12500ms);
-                    break;
-                default:
-                    break;
-=======
+
+            void HandleScript(SpellEffIndex /*effIndex*/)
+            {
+                Aura const* aura = GetHitUnit()->GetAura(GetSpellInfo()->Id);
+                if (!(aura && aura->GetStackAmount() == 10))
+                    return;
+
+                GetHitUnit()->RemoveAurasDueToSpell(GetSpellInfo()->Id);
+                GetHitUnit()->CastSpell(GetHitUnit(), SPELL_GASTRIC_EXPLOSION, true);
+            }
+
+            void Register() override
+            {
+                OnEffectHitTarget += SpellEffectFn(spell_festergut_gastric_bloat_SpellScript::HandleScript, EFFECT_2, SPELL_EFFECT_SCRIPT_EFFECT);
+            }
+        };
+
+        SpellScript* GetSpellScript() const override
+        {
+            return new spell_festergut_gastric_bloat_SpellScript();
+        }
+};
+
+class spell_festergut_blighted_spores : public SpellScriptLoader
+{
+    public:
+        spell_festergut_blighted_spores() : SpellScriptLoader("spell_festergut_blighted_spores") { }
+
+        class spell_festergut_blighted_spores_AuraScript : public AuraScript
+        {
+            PrepareAuraScript(spell_festergut_blighted_spores_AuraScript);
+
+            bool Validate(SpellInfo const* /*spell*/) override
+            {
                 return ValidateSpellInfo({ SPELL_INOCULATED });
->>>>>>> 28d470c5
-            }
-        }
-
-<<<<<<< HEAD
-        DoMeleeAttackIfReady();
-    }
-
-    void JustDied(Unit* /*killer*/) override
-    {
-        if (Creature* festergut = ObjectAccessor::GetCreature(*me, _instance->GetGuidData(DATA_FESTERGUT)))
-            if (festergut->IsAlive())
-                festergut->AI()->Talk(SAY_STINKY_DEAD);
-    }
-
-private:
-    EventMap _events;
-    InstanceScript* _instance;
-};
-
-class spell_festergut_pungent_blight : public SpellScript
-{
-    PrepareSpellScript(spell_festergut_pungent_blight);
-
-    bool Load() override
-    {
-        return GetCaster()->GetTypeId() == TYPEID_UNIT;
-    }
-
-    void HandleScript(SpellEffIndex /*effIndex*/)
-    {
-        // Get Inhaled Blight id for our difficulty
-        uint32 blightId = sSpellMgr->GetSpellIdForDifficulty(uint32(GetEffectValue()), GetCaster());
-
-        // ...and remove it
-        GetCaster()->RemoveAurasDueToSpell(blightId);
-        GetCaster()->ToCreature()->AI()->Talk(EMOTE_PUNGENT_BLIGHT);
-    }
-
-    void Register() override
-    {
-        OnEffectHitTarget += SpellEffectFn(spell_festergut_pungent_blight::HandleScript, EFFECT_1, SPELL_EFFECT_SCRIPT_EFFECT);
-    }
-};
-=======
+            }
+
             void ExtraEffect(AuraEffect const* /*aurEff*/, AuraEffectHandleModes /*mode*/)
             {
                 GetTarget()->CastSpell(GetTarget(), SPELL_INOCULATED, true);
@@ -598,72 +472,17 @@
 
                 target->CastSpell(target, SPELL_ORANGE_BLIGHT_RESIDUE, TRIGGERED_FULL_MASK);
             }
->>>>>>> 28d470c5
-
-class spell_festergut_gastric_bloat : public SpellScript
-{
-    PrepareSpellScript(spell_festergut_gastric_bloat);
-
-    bool Validate(SpellInfo const* /*spell*/) override
-    {
-        return ValidateSpellInfo({ SPELL_GASTRIC_EXPLOSION });
-    }
-
-    void HandleScript(SpellEffIndex /*effIndex*/)
-    {
-        Aura const* aura = GetHitUnit()->GetAura(GetSpellInfo()->Id);
-        if (!(aura && aura->GetStackAmount() == 10))
-            return;
-
-        GetHitUnit()->RemoveAurasDueToSpell(GetSpellInfo()->Id);
-        GetHitUnit()->CastSpell(GetHitUnit(), SPELL_GASTRIC_EXPLOSION, true);
-    }
-
-    void Register() override
-    {
-        OnEffectHitTarget += SpellEffectFn(spell_festergut_gastric_bloat::HandleScript, EFFECT_2, SPELL_EFFECT_SCRIPT_EFFECT);
-    }
-};
-
-class spell_festergut_blighted_spores : public AuraScript
-{
-    PrepareAuraScript(spell_festergut_blighted_spores);
-
-    bool Validate(SpellInfo const* /*spell*/) override
-    {
-        return ValidateSpellInfo({ SPELL_INOCULATED, SPELL_ORANGE_BLIGHT_RESIDUE });
-    }
-
-    void ExtraEffect(AuraEffect const* /*aurEff*/, AuraEffectHandleModes /*mode*/)
-    {
-        GetTarget()->CastSpell(GetTarget(), SPELL_INOCULATED, true);
-        if (InstanceScript* instance = GetTarget()->GetInstanceScript())
-            if (Creature* festergut = ObjectAccessor::GetCreature(*GetTarget(), instance->GetGuidData(DATA_FESTERGUT)))
-                festergut->AI()->SetData(DATA_INOCULATED_STACK, GetStackAmount());
-
-        HandleResidue();
-    }
-
-    void HandleResidue()
-    {
-        Player* target = GetUnitOwner()->ToPlayer();
-        if (!target)
-            return;
-
-        if (target->HasAura(SPELL_ORANGE_BLIGHT_RESIDUE))
-            return;
-
-        uint32 questId = target->GetMap()->Is25ManRaid() ? QUEST_RESIDUE_RENDEZVOUS_25 : QUEST_RESIDUE_RENDEZVOUS_10;
-        if (target->GetQuestStatus(questId) != QUEST_STATUS_INCOMPLETE)
-            return;
-
-        target->CastSpell(target, SPELL_ORANGE_BLIGHT_RESIDUE, TRIGGERED_FULL_MASK);
-    }
-
-    void Register() override
-    {
-        OnEffectRemove += AuraEffectRemoveFn(spell_festergut_blighted_spores::ExtraEffect, EFFECT_0, SPELL_AURA_PERIODIC_DAMAGE, AURA_EFFECT_HANDLE_REAL);
-    }
+
+            void Register() override
+            {
+                OnEffectRemove += AuraEffectApplyFn(spell_festergut_blighted_spores_AuraScript::ExtraEffect, EFFECT_0, SPELL_AURA_PERIODIC_DAMAGE, AURA_EFFECT_HANDLE_REAL_OR_REAPPLY_MASK);
+            }
+        };
+
+        AuraScript* GetAuraScript() const override
+        {
+            return new spell_festergut_blighted_spores_AuraScript();
+        }
 };
 
 class achievement_flu_shot_shortage : public AchievementCriteriaScript
@@ -682,15 +501,10 @@
 
 void AddSC_boss_festergut()
 {
-    // Creatures
-    RegisterIcecrownCitadelCreatureAI(boss_festergut);
-    RegisterIcecrownCitadelCreatureAI(npc_stinky_icc);
-
-    // Spells
-    RegisterSpellScript(spell_festergut_pungent_blight);
-    RegisterSpellScript(spell_festergut_gastric_bloat);
-    RegisterSpellScript(spell_festergut_blighted_spores);
-
-    // Achievements
+    new boss_festergut();
+    new npc_stinky_icc();
+    new spell_festergut_pungent_blight();
+    new spell_festergut_gastric_bloat();
+    new spell_festergut_blighted_spores();
     new achievement_flu_shot_shortage();
 }