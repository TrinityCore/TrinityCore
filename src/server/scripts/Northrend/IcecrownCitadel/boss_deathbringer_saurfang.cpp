--- conflicted
+++ resolved
@@ -670,13 +670,9 @@
                         case POINT_CORPSE:
                             if (Creature* deathbringer = ObjectAccessor::GetCreature(*me, _instance->GetData64(DATA_DEATHBRINGER_SAURFANG)))
                             {
-                                deathbringer->setDeathState(ALIVE);
                                 deathbringer->CastSpell(me, SPELL_RIDE_VEHICLE, true);  // for the packet logs.
                                 deathbringer->SetFlag(UNIT_FIELD_FLAGS, UNIT_FLAG_NOT_SELECTABLE);
-<<<<<<< HEAD
-=======
                                 deathbringer->SetUInt32Value(UNIT_NPC_EMOTESTATE, EMOTE_STATE_DROWNED);
->>>>>>> a91d5d0f
                             }
                             _events.ScheduleEvent(EVENT_OUTRO_HORDE_5, 1000);    // move
                             _events.ScheduleEvent(EVENT_OUTRO_HORDE_6, 4000);    // say
