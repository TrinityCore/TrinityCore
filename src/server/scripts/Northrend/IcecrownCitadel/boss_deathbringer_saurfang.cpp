--- conflicted
+++ resolved
@@ -269,14 +269,10 @@
 
             void EnterCombat(Unit* who)
             {
-<<<<<<< HEAD
-                /*if (!instance->CheckRequiredBosses(DATA_DEATHBRINGER_SAURFANG, who->ToPlayer()))
-=======
                 if (_dead)
                     return;
 
-                if (!instance->CheckRequiredBosses(DATA_DEATHBRINGER_SAURFANG, who->ToPlayer()))
->>>>>>> 9fc7fe6b
+                /*if (!instance->CheckRequiredBosses(DATA_DEATHBRINGER_SAURFANG, who->ToPlayer()))
                 {
                     EnterEvadeMode();
                     instance->DoCastSpellOnPlayers(LIGHT_S_HAMMER_TELEPORT);
