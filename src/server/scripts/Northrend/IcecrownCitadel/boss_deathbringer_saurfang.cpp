/*
 * This file is part of the TrinityCore Project. See AUTHORS file for Copyright information
 *
 * This program is free software; you can redistribute it and/or modify it
 * under the terms of the GNU General Public License as published by the
 * Free Software Foundation; either version 2 of the License, or (at your
 * option) any later version.
 *
 * This program is distributed in the hope that it will be useful, but WITHOUT
 * ANY WARRANTY; without even the implied warranty of MERCHANTABILITY or
 * FITNESS FOR A PARTICULAR PURPOSE. See the GNU General Public License for
 * more details.
 *
 * You should have received a copy of the GNU General Public License along
 * with this program. If not, see <http://www.gnu.org/licenses/>.
 */

#include "ScriptMgr.h"
#include "icecrown_citadel.h"
#include "InstanceScript.h"
#include "Map.h"
#include "MotionMaster.h"
#include "ObjectAccessor.h"
#include "ScriptedCreature.h"
#include "ScriptedGossip.h"
#include "SpellAuras.h"
#include "SpellScript.h"

enum ScriptTexts
{
    // Deathbringer Saurfang
    SAY_INTRO_ALLIANCE_2            = 0,
    SAY_INTRO_ALLIANCE_3            = 1,
    SAY_INTRO_ALLIANCE_6            = 2,
    SAY_INTRO_ALLIANCE_7            = 3,
    SAY_INTRO_HORDE_2               = 4,
    SAY_INTRO_HORDE_4               = 5,
    SAY_INTRO_HORDE_9               = 6,
    SAY_AGGRO                       = 7,
    SAY_MARK_OF_THE_FALLEN_CHAMPION = 8,
    SAY_BLOOD_BEASTS                = 9,
    SAY_KILL                        = 10,
    SAY_FRENZY                      = 11,
    SAY_BERSERK                     = 12,
    SAY_DEATH                       = 13,
    EMOTE_SCENT_OF_BLOOD            = 14,

    // High Overlord Saurfang
    SAY_INTRO_HORDE_1               = 0,
    SAY_INTRO_HORDE_3               = 1,
    SAY_INTRO_HORDE_5               = 2,
    SAY_INTRO_HORDE_6               = 3,
    SAY_INTRO_HORDE_7               = 4,
    SAY_INTRO_HORDE_8               = 5,
    SAY_OUTRO_ALLIANCE_8            = 6,
    SAY_OUTRO_ALLIANCE_12           = 7, // kneel after WP reached
    SAY_OUTRO_ALLIANCE_13           = 8,
    SAY_OUTRO_ALLIANCE_14           = 9,
    SAY_OUTRO_ALLIANCE_15           = 10,
    SAY_OUTRO_HORDE_1               = 11,
    SAY_OUTRO_HORDE_2               = 12,
    SAY_OUTRO_HORDE_3               = 13,
    SAY_OUTRO_HORDE_4               = 14,

    // Muradin Bronzebeard
    SAY_INTRO_ALLIANCE_1            = 0,
    SAY_INTRO_ALLIANCE_4            = 1,
    SAY_INTRO_ALLIANCE_5            = 2,
    SAY_OUTRO_ALLIANCE_1            = 3, /// @todo ALLIANCE OUTRO
    SAY_OUTRO_ALLIANCE_2            = 4,
    SAY_OUTRO_ALLIANCE_3            = 5,
    SAY_OUTRO_ALLIANCE_4            = 6,
    SAY_OUTRO_ALLIANCE_5            = 7,
    SAY_OUTRO_ALLIANCE_6            = 8,
    SAY_OUTRO_ALLIANCE_7            = 9,
    SAY_OUTRO_ALLIANCE_9            = 10,
    SAY_OUTRO_ALLIANCE_10           = 11,
    SAY_OUTRO_ALLIANCE_21           = 12,

    // Lady Jaina Proudmoore
    SAY_OUTRO_ALLIANCE_17           = 0,
    SAY_OUTRO_ALLIANCE_19           = 1,

    // King Varian Wrynn
    SAY_OUTRO_ALLIANCE_11           = 0,
    SAY_OUTRO_ALLIANCE_16           = 1,
    SAY_OUTRO_ALLIANCE_18           = 2,
    SAY_OUTRO_ALLIANCE_20           = 3,
};

enum Spells
{
    // Deathbringer Saurfang
    SPELL_ZERO_POWER                          = 72242,
    SPELL_GRIP_OF_AGONY                       = 70572, // Intro
    SPELL_BLOOD_LINK                          = 72178,
    SPELL_MARK_OF_THE_FALLEN_CHAMPION_S       = 72256,
    SPELL_RUNE_OF_BLOOD_S                     = 72408,

    SPELL_SUMMON_BLOOD_BEAST                  = 72172,
    SPELL_SUMMON_BLOOD_BEAST_25_MAN           = 72356, // Additional cast, does not replace
    SPELL_FRENZY                              = 72737,
    SPELL_BLOOD_NOVA_TRIGGER                  = 72378,
    SPELL_BLOOD_NOVA                          = 72380,
    SPELL_BLOOD_POWER                         = 72371,
    SPELL_BLOOD_LINK_POWER                    = 72195,
    SPELL_BLOOD_LINK_DUMMY                    = 72202,
    SPELL_MARK_OF_THE_FALLEN_CHAMPION         = 72293,
    SPELL_BOILING_BLOOD                       = 72385,
    SPELL_RUNE_OF_BLOOD                       = 72410,

    // Blood Beast
    SPELL_BLOOD_LINK_BEAST                    = 72176,
    SPELL_RESISTANT_SKIN                      = 72723,
    SPELL_SCENT_OF_BLOOD                      = 72769, // Heroic only

    SPELL_RIDE_VEHICLE                        = 70640, // Outro
    SPELL_ACHIEVEMENT                         = 72928,
    SPELL_REMOVE_MARKS_OF_THE_FALLEN_CHAMPION = 72257,
    SPELL_PERMANENT_FEIGN_DEATH               = 70628
};

// Helper to get id of the aura on different modes (HasAura(baseId) wont work)
#define BOILING_BLOOD_HELPER RAID_MODE<int32>(72385, 72441, 72442, 72443)

enum EventTypes
{
    EVENT_INTRO_ALLIANCE_1      = 1,
    EVENT_INTRO_ALLIANCE_2      = 2,
    EVENT_INTRO_ALLIANCE_3      = 3,
    EVENT_INTRO_ALLIANCE_4      = 4,
    EVENT_INTRO_ALLIANCE_5      = 5,
    EVENT_INTRO_ALLIANCE_6      = 6,
    EVENT_INTRO_ALLIANCE_7      = 7,

    EVENT_INTRO_HORDE_1         = 8,
    EVENT_INTRO_HORDE_2         = 9,
    EVENT_INTRO_HORDE_3         = 10,
    EVENT_INTRO_HORDE_4         = 11,
    EVENT_INTRO_HORDE_5         = 12,
    EVENT_INTRO_HORDE_6         = 13,
    EVENT_INTRO_HORDE_7         = 14,
    EVENT_INTRO_HORDE_8         = 15,
    EVENT_INTRO_HORDE_9         = 16,

    EVENT_INTRO_FINISH          = 17,

    EVENT_BERSERK               = 18,
    EVENT_SUMMON_BLOOD_BEAST    = 19,
    EVENT_BOILING_BLOOD         = 20,
    EVENT_BLOOD_NOVA            = 21,
    EVENT_RUNE_OF_BLOOD         = 22,
    EVENT_SCENT_OF_BLOOD        = 52,

    EVENT_OUTRO_ALLIANCE_1      = 23,
    EVENT_OUTRO_ALLIANCE_2      = 24,
    EVENT_OUTRO_ALLIANCE_3      = 25,
    EVENT_OUTRO_ALLIANCE_4      = 26,
    EVENT_OUTRO_ALLIANCE_5      = 27,
    EVENT_OUTRO_ALLIANCE_6      = 28,
    EVENT_OUTRO_ALLIANCE_7      = 29,
    EVENT_OUTRO_ALLIANCE_8      = 30,
    EVENT_OUTRO_ALLIANCE_9      = 31,
    EVENT_OUTRO_ALLIANCE_10     = 32,
    EVENT_OUTRO_ALLIANCE_11     = 33,
    EVENT_OUTRO_ALLIANCE_12     = 34,
    EVENT_OUTRO_ALLIANCE_13     = 35,
    EVENT_OUTRO_ALLIANCE_14     = 36,
    EVENT_OUTRO_ALLIANCE_15     = 37,
    EVENT_OUTRO_ALLIANCE_16     = 38,
    EVENT_OUTRO_ALLIANCE_17     = 39,
    EVENT_OUTRO_ALLIANCE_18     = 40,
    EVENT_OUTRO_ALLIANCE_19     = 41,
    EVENT_OUTRO_ALLIANCE_20     = 42,
    EVENT_OUTRO_ALLIANCE_21     = 43,

    EVENT_OUTRO_HORDE_1         = 44,
    EVENT_OUTRO_HORDE_2         = 45,
    EVENT_OUTRO_HORDE_3         = 46,
    EVENT_OUTRO_HORDE_4         = 47,
    EVENT_OUTRO_HORDE_5         = 48,
    EVENT_OUTRO_HORDE_6         = 49,
    EVENT_OUTRO_HORDE_7         = 50,
    EVENT_OUTRO_HORDE_8         = 51,
};

enum Phases
{
    PHASE_INTRO_A       = 1,
    PHASE_INTRO_H       = 2,
    PHASE_COMBAT        = 3
};

enum Actions
{
    ACTION_START_EVENT                  = -3781300,
    ACTION_CONTINUE_INTRO               = -3781301,
    ACTION_CHARGE                       = -3781302,
    ACTION_START_OUTRO                  = -3781303,
    ACTION_DESPAWN                      = -3781304,
    ACTION_INTERRUPT_INTRO              = -3781305,
    ACTION_MARK_OF_THE_FALLEN_CHAMPION  = -72293,
};

enum Misc
{
    DATA_MADE_A_MESS                    = 45374613, // 4537, 4613 are achievement IDs

    GOSSIP_MENU_MURADIN_BRONZEBEARD     = 10934,
    GOSSIP_MENU_HIGH_OVERLORD_SAURFANG  = 10952
};

enum MovePoints
{
    POINT_SAURFANG          = 3781300,
    POINT_FIRST_STEP        = 3781301,
    POINT_CHARGE            = 3781302,
    POINT_CHOKE             = 3781303,
    POINT_CORPSE            = 3781304,
    POINT_FINAL             = 3781305,
    POINT_EXIT              = 5,        // waypoint id
};

Position const deathbringerPos = {-496.3542f, 2211.33f, 541.1138f, 0.0f};
Position const firstStepPos = {-541.3177f, 2211.365f, 539.2921f, 0.0f};

Position const chargePos[6] =
{
    {-509.6505f, 2211.377f, 539.2872f, 0.0f}, // High Overlord Saurfang/Muradin Bronzebeard
    {-508.7480f, 2211.897f, 539.2870f, 0.0f}, // front left
    {-509.2929f, 2211.411f, 539.2870f, 0.0f}, // front right
    {-506.6607f, 2211.367f, 539.2870f, 0.0f}, // back middle
    {-506.1137f, 2213.306f, 539.2870f, 0.0f}, // back left
    {-509.0040f, 2211.743f, 539.2870f, 0.0f}  // back right
};

Position const chokePos[6] =
{
    {-514.4834f, 2211.334f, 549.2887f, 0.0f}, // High Overlord Saurfang/Muradin Bronzebeard
    {-510.1081f, 2211.592f, 546.3773f, 0.0f}, // front left
    {-513.3210f, 2211.396f, 551.2882f, 0.0f}, // front right
    {-507.3684f, 2210.353f, 545.7497f, 0.0f}, // back middle
    {-507.0486f, 2212.999f, 545.5512f, 0.0f}, // back left
    {-510.7041f, 2211.069f, 546.5298f, 0.0f}  // back right
};

Position const finalPos = {-563.7552f, 2211.328f, 538.7848f, 0.0f};

struct boss_deathbringer_saurfang : public BossAI
{
    boss_deathbringer_saurfang(Creature* creature) : BossAI(creature, DATA_DEATHBRINGER_SAURFANG), _introDone(false), _frenzied(false), _dead(false)
    {
        ASSERT(creature->GetVehicleKit()); // we dont actually use it, just check if exists
        _fallenChampionCastCount = 0;
    }

    void Reset() override
    {
        if (_dead)
            return;
        _Reset();
        events.SetPhase(PHASE_COMBAT);
        _frenzied = false;
        _dead = false;
        me->SetPower(POWER_ENERGY, 0);
        DoCastSelf(SPELL_ZERO_POWER, true);
        DoCastSelf(SPELL_BLOOD_LINK, true);
        DoCastSelf(SPELL_BLOOD_POWER, true);
        DoCastSelf(SPELL_MARK_OF_THE_FALLEN_CHAMPION_S, true);
        DoCastSelf(SPELL_RUNE_OF_BLOOD_S, true);
        me->RemoveAurasDueToSpell(SPELL_BERSERK);
        me->RemoveAurasDueToSpell(SPELL_FRENZY);
    }

    void JustEngagedWith(Unit* who) override
    {
        if (_dead)
            return;

        if (!instance->CheckRequiredBosses(DATA_DEATHBRINGER_SAURFANG, who->ToPlayer()))
        {
            EnterEvadeMode(EVADE_REASON_OTHER);
            instance->DoCastSpellOnPlayers(LIGHT_S_HAMMER_TELEPORT);
            return;
        }

        // oh just screw intro, enter combat - no exploits please
        me->setActive(true);
        DoZoneInCombat();

        events.Reset();
        events.SetPhase(PHASE_COMBAT);
        me->SetImmuneToPC(false);
        if (!_introDone)
        {
            DoCastSelf(SPELL_GRIP_OF_AGONY);
            if (Creature* creature = ObjectAccessor::GetCreature(*me, instance->GetGuidData(DATA_SAURFANG_EVENT_NPC)))
                creature->AI()->DoAction(ACTION_INTERRUPT_INTRO);
        }

        _introDone = true;

        Talk(SAY_AGGRO);
        events.ScheduleEvent(EVENT_SUMMON_BLOOD_BEAST, 30s, 0, PHASE_COMBAT);
        events.ScheduleEvent(EVENT_BERSERK, IsHeroic() ? 360s : 480s, 0, PHASE_COMBAT);
        events.ScheduleEvent(EVENT_BOILING_BLOOD, 15500ms, 0, PHASE_COMBAT);
        events.ScheduleEvent(EVENT_BLOOD_NOVA, 17s, 0, PHASE_COMBAT);
        events.ScheduleEvent(EVENT_RUNE_OF_BLOOD, 20s, 0, PHASE_COMBAT);

        _fallenChampionCastCount = 0;
        instance->DoRemoveAurasDueToSpellOnPlayers(SPELL_MARK_OF_THE_FALLEN_CHAMPION);
        instance->SetBossState(DATA_DEATHBRINGER_SAURFANG, IN_PROGRESS);
    }

    void JustDied(Unit* /*killer*/) override
    {
    }

    void AttackStart(Unit* victim) override
    {
        if (me->IsImmuneToPC())
            return;

        ScriptedAI::AttackStart(victim);
    }

    void EnterEvadeMode(EvadeReason why) override
    {
        ScriptedAI::EnterEvadeMode(why);
        if (_introDone)
            me->SetImmuneToPC(false);
    }

    void JustReachedHome() override
    {
        if (_dead)
            return;
        _JustReachedHome();
        Reset();
        instance->SetBossState(DATA_DEATHBRINGER_SAURFANG, FAIL);
        instance->DoRemoveAurasDueToSpellOnPlayers(SPELL_MARK_OF_THE_FALLEN_CHAMPION);
    }

    void KilledUnit(Unit* victim) override
    {
        if (victim->GetTypeId() == TYPEID_PLAYER)
            Talk(SAY_KILL);
    }

    void DamageTaken(Unit* /*attacker*/, uint32& damage) override
    {
        if (damage >= me->GetHealth())
            damage = me->GetHealth() - 1;

        if (!_frenzied && HealthBelowPct(31)) // AT 30%, not below
        {
            _frenzied = true;
            DoCastSelf(SPELL_FRENZY, true);
            Talk(SAY_FRENZY);
        }

        if (!_dead && me->GetHealth()-damage < FightWonValue)
        {
            _dead = true;
            _JustDied();
            _EnterEvadeMode();
            me->SetFlag(UNIT_FIELD_FLAGS, UNIT_FLAG_NOT_SELECTABLE);
            me->SetImmuneToPC(true);
            me->RemoveAurasOnEvade();
            DoCastAOE(SPELL_REMOVE_MARKS_OF_THE_FALLEN_CHAMPION);
            DoCastSelf(SPELL_ACHIEVEMENT, true);
            Talk(SAY_DEATH);
            DoCastSelf(SPELL_REPUTATION_BOSS_KILL, true);
            DoCastSelf(SPELL_PERMANENT_FEIGN_DEATH);
            if (Creature* creature = ObjectAccessor::GetCreature(*me, instance->GetGuidData(DATA_SAURFANG_EVENT_NPC)))
                creature->AI()->DoAction(ACTION_START_OUTRO);
        }
    }

    void JustSummoned(Creature* summon) override
    {
        if (Unit* target = SelectTarget(SelectTargetMethod::Random, 1, 0.0f, true))
        {
            if (target->GetTransport())
            {
                summon->DespawnOrUnsummon(1ms);
                EnterEvadeMode(EVADE_REASON_OTHER);
                return;
            }

            summon->AI()->AttackStart(target);
        }

        summon->CastSpell(summon, SPELL_BLOOD_LINK_BEAST, true);
        summon->CastSpell(summon, SPELL_RESISTANT_SKIN, true);
        summons.Summon(summon);
        DoZoneInCombat(summon);
    }

    void SummonedCreatureDies(Creature* summon, Unit* /*killer*/) override
    {
        summons.Despawn(summon);
    }

    void MovementInform(uint32 type, uint32 id) override
    {
        if (type != POINT_MOTION_TYPE && id != POINT_SAURFANG)
            return;

        instance->HandleGameObject(instance->GetGuidData(GO_SAURFANG_S_DOOR), false);
    }

    void SpellHitTarget(WorldObject* target, SpellInfo const* spellInfo) override
    {
        if (target->GetTransport())
        {
            EnterEvadeMode(EVADE_REASON_OTHER);
            return;
        }

        switch (spellInfo->Id)
        {
            case SPELL_MARK_OF_THE_FALLEN_CHAMPION:
                Talk(SAY_MARK_OF_THE_FALLEN_CHAMPION);
                break;
            case 72255: // Mark of the Fallen Champion, triggered id
            case 72444:
            case 72445:
            case 72446:
                if (me->GetPower(POWER_ENERGY) != me->GetMaxPower(POWER_ENERGY))
                {
                    CastSpellExtraArgs args(TRIGGERED_FULL_MASK);
                    args.AddSpellBP0(1);
                    target->CastSpell(nullptr, SPELL_BLOOD_LINK_DUMMY, args);
                }
                break;
            default:
                break;
        }
    }

    void SpellHit(WorldObject* /*caster*/, SpellInfo const* spellInfo) override
    {
        if (spellInfo->Id == SPELL_BLOOD_LINK_POWER)
            if (Aura* bloodPower = me->GetAura(SPELL_BLOOD_POWER))
                bloodPower->RecalculateAmountOfEffects();
    }

    void UpdateAI(uint32 diff) override
    {
        if (!UpdateVictim() && !(events.IsInPhase(PHASE_INTRO_A) || events.IsInPhase(PHASE_INTRO_H)))
            return;

        events.Update(diff);

        if (me->HasUnitState(UNIT_STATE_CASTING))
            return;

        while (uint32 eventId = events.ExecuteEvent())
        {
            switch (eventId)
            {
                case EVENT_INTRO_ALLIANCE_2:
                    me->RemoveFlag(UNIT_FIELD_FLAGS, UNIT_FLAG_NOT_SELECTABLE);
                    me->SetFaction(FACTION_UNDEAD_SCOURGE);
                    Talk(SAY_INTRO_ALLIANCE_2);
                    break;
                case EVENT_INTRO_ALLIANCE_3:
                    Talk(SAY_INTRO_ALLIANCE_3);
                    break;
                case EVENT_INTRO_ALLIANCE_6:
                    Talk(SAY_INTRO_ALLIANCE_6);
                    Talk(SAY_INTRO_ALLIANCE_7);
                    DoCastSelf(SPELL_GRIP_OF_AGONY);
                    break;
                case EVENT_INTRO_HORDE_2:
                    me->RemoveFlag(UNIT_FIELD_FLAGS, UNIT_FLAG_NOT_SELECTABLE);
                    me->SetFaction(FACTION_UNDEAD_SCOURGE);
                    Talk(SAY_INTRO_HORDE_2);
                    break;
                case EVENT_INTRO_HORDE_4:
                    Talk(SAY_INTRO_HORDE_4);
                    break;
                case EVENT_INTRO_HORDE_9:
                    DoCastSelf(SPELL_GRIP_OF_AGONY);
                    Talk(SAY_INTRO_HORDE_9);
                    break;
                case EVENT_INTRO_FINISH:
                    events.SetPhase(PHASE_COMBAT);
                    _introDone = true;
                    me->SetImmuneToPC(false);
                    break;
                case EVENT_SUMMON_BLOOD_BEAST:
                    for (uint32 i10 = 0; i10 < 2; ++i10)
                        DoCastSelf(SPELL_SUMMON_BLOOD_BEAST+i10);
                    if (Is25ManRaid())
                        for (uint32 i25 = 0; i25 < 3; ++i25)
                            DoCastSelf(SPELL_SUMMON_BLOOD_BEAST_25_MAN+i25);
                    Talk(SAY_BLOOD_BEASTS);
                    events.ScheduleEvent(EVENT_SUMMON_BLOOD_BEAST, 40s, 0, PHASE_COMBAT);
                    if (IsHeroic())
                        events.ScheduleEvent(EVENT_SCENT_OF_BLOOD, 10s, 0, PHASE_COMBAT);
                    break;
                case EVENT_BLOOD_NOVA:
                    DoCastAOE(SPELL_BLOOD_NOVA_TRIGGER);
                    events.ScheduleEvent(EVENT_BLOOD_NOVA, 20s, 25s, 0, PHASE_COMBAT);
                    break;
                case EVENT_RUNE_OF_BLOOD:
                    DoCastVictim(SPELL_RUNE_OF_BLOOD);
                    events.ScheduleEvent(EVENT_RUNE_OF_BLOOD, 20s, 25s, 0, PHASE_COMBAT);
                    break;
                case EVENT_BOILING_BLOOD:
                    DoCastSelf(SPELL_BOILING_BLOOD);
                    events.ScheduleEvent(EVENT_BOILING_BLOOD, 15s, 20s, 0, PHASE_COMBAT);
                    break;
                case EVENT_BERSERK:
                    DoCastSelf(SPELL_BERSERK);
                    Talk(SAY_BERSERK);
                    break;
                case EVENT_SCENT_OF_BLOOD:
                    if (!summons.empty())
                    {
                        Talk(EMOTE_SCENT_OF_BLOOD);
                        DoCastAOE(SPELL_SCENT_OF_BLOOD);
                    }
                    break;
                default:
                    break;
            }

            if (me->HasUnitState(UNIT_STATE_CASTING))
                return;
        }

        DoMeleeAttackIfReady();
    }

    uint32 GetData(uint32 type) const override
    {
        if (type == DATA_MADE_A_MESS)
            if (_fallenChampionCastCount < RAID_MODE<uint32>(3, 5, 3, 5))
                return 1;

        return 0;
    }

    // intro setup
    void DoAction(int32 action) override
    {
        switch (action)
        {
            case PHASE_INTRO_A:
            case PHASE_INTRO_H:
            {
                // controls what events will execute
                events.SetPhase(uint32(action));

                me->SetHomePosition(deathbringerPos.GetPositionX(), deathbringerPos.GetPositionY(), deathbringerPos.GetPositionZ(), me->GetOrientation());
                me->GetMotionMaster()->MovePoint(POINT_SAURFANG, deathbringerPos.GetPositionX(), deathbringerPos.GetPositionY(), deathbringerPos.GetPositionZ());

                events.ScheduleEvent(EVENT_INTRO_ALLIANCE_2, 2500ms, 0, PHASE_INTRO_A);
                events.ScheduleEvent(EVENT_INTRO_ALLIANCE_3, 20s, 0, PHASE_INTRO_A);

                events.ScheduleEvent(EVENT_INTRO_HORDE_2, 5s, 0, PHASE_INTRO_H);
                break;
            }
            case ACTION_CONTINUE_INTRO:
            {
                if (_introDone)
                    return;

                events.ScheduleEvent(EVENT_INTRO_ALLIANCE_6, 7s, 0, PHASE_INTRO_A);
                events.ScheduleEvent(EVENT_INTRO_FINISH, 8s, 0, PHASE_INTRO_A);

                events.ScheduleEvent(EVENT_INTRO_HORDE_4, 6500ms, 0, PHASE_INTRO_H);
                events.ScheduleEvent(EVENT_INTRO_HORDE_9, 48200ms, 0, PHASE_INTRO_H);
                events.ScheduleEvent(EVENT_INTRO_FINISH,  55700ms, 0, PHASE_INTRO_H);
                break;
            }
            case ACTION_MARK_OF_THE_FALLEN_CHAMPION:
            {
                if (Unit* target = SelectTarget(SelectTargetMethod::Random, 1, 0.0f, true, true, -SPELL_MARK_OF_THE_FALLEN_CHAMPION))
                {
                    ++_fallenChampionCastCount;
                    DoCast(target, SPELL_MARK_OF_THE_FALLEN_CHAMPION);
                    me->SetPower(POWER_ENERGY, 0);
                    if (Aura* bloodPower = me->GetAura(SPELL_BLOOD_POWER))
                        bloodPower->RecalculateAmountOfEffects();
                }
                break;
            }
            default:
                break;
        }
    }

    bool CanAIAttack(Unit const* target) const override
    {
        if (target->GetTransport())
            return false;

        return BossAI::CanAIAttack(target);
    }

    static uint32 const FightWonValue;

private:
    uint32 _fallenChampionCastCount;
    bool _introDone;
    bool _frenzied;   // faster than iterating all auras to find Frenzy
    bool _dead;
};

uint32 const boss_deathbringer_saurfang::FightWonValue = 100000;

struct npc_high_overlord_saurfang_icc : public ScriptedAI
{
    npc_high_overlord_saurfang_icc(Creature* creature) : ScriptedAI(creature)
    {
        ASSERT(creature->GetVehicleKit());
        _instance = me->GetInstanceScript();
    }

    void Reset() override
    {
        _events.Reset();
    }

    bool GossipSelect(Player* player, uint32 menuId, uint32 /*gossipListId*/) override
    {
        if (menuId == GOSSIP_MENU_HIGH_OVERLORD_SAURFANG)
        {
            CloseGossipMenuFor(player);
            DoAction(ACTION_START_EVENT);
        }
        return false;
    }

    void GuardBroadcast(std::function<void(Creature*)>&& action) const
    {
        std::vector<Creature*> guardList;
        GetCreatureListWithEntryInGrid(guardList, me, NPC_SE_KOR_KRON_REAVER, 100.0f);
        for (Creature* guard : guardList)
            action(guard);
    }

    void DoAction(int32 action) override
    {
        switch (action)
        {
            case ACTION_START_EVENT:
            {
                // Prevent crashes
                if (_events.IsInPhase(PHASE_INTRO_A) || _events.IsInPhase(PHASE_INTRO_H))
                    return;

<<<<<<< HEAD
                std::list<Creature*> guardList;
                GetCreatureListWithEntryInGrid(guardList, me, NPC_SE_KOR_KRON_REAVER, 20.0f);
                guardList.sort(Trinity::ObjectDistanceOrderPred(me));
                uint32 x = 1;
                for (auto itr = guardList.begin(); itr != guardList.end(); ++x, ++itr)
                    (*itr)->AI()->SetData(0, x);

                me->RemoveFlag(UNIT_NPC_FLAGS, UNIT_NPC_FLAG_GOSSIP);
                Talk(SAY_INTRO_HORDE_1);
                _events.SetPhase(PHASE_INTRO_H);
                _events.ScheduleEvent(EVENT_INTRO_HORDE_3, 18500ms, 0, PHASE_INTRO_H);
                _instance->HandleGameObject(_instance->GetGuidData(GO_SAURFANG_S_DOOR), true);
                if (Creature* deathbringer = ObjectAccessor::GetCreature(*me, _instance->GetGuidData(DATA_DEATHBRINGER_SAURFANG)))
                    deathbringer->AI()->DoAction(PHASE_INTRO_H);
                break;
            }
            case ACTION_START_OUTRO:
            {
                me->RemoveAurasDueToSpell(SPELL_GRIP_OF_AGONY);
                Talk(SAY_OUTRO_HORDE_1);
                _events.ScheduleEvent(EVENT_OUTRO_HORDE_2, 10s);   // say
                _events.ScheduleEvent(EVENT_OUTRO_HORDE_3, 18s);   // say
                _events.ScheduleEvent(EVENT_OUTRO_HORDE_4, 24s);   // cast
                _events.ScheduleEvent(EVENT_OUTRO_HORDE_5, 30s);   // move
                me->SetDisableGravity(false);
                me->GetMotionMaster()->MoveFall();
                GuardBroadcast([](Creature* guard)
=======
            bool OnGossipSelect(Player* player, uint32 menuId, uint32 /*gossipListId*/) override
            {
                if (menuId == GOSSIP_MENU_HIGH_OVERLORD_SAURFANG)
>>>>>>> cd1858b0
                {
                    guard->AI()->DoAction(ACTION_DESPAWN);
                });
                break;
            }
            case ACTION_INTERRUPT_INTRO:
            {
                _events.Reset();
                GuardBroadcast([](Creature* guard)
                {
                    guard->AI()->DoAction(ACTION_DESPAWN);
                });
                break;
            }
            default:
                break;
        }
    }

    void SpellHit(WorldObject* /*caster*/, SpellInfo const* spellInfo) override
    {
        if (spellInfo->Id == SPELL_GRIP_OF_AGONY)
        {
            me->SetDisableGravity(true);
            me->GetMotionMaster()->MovePoint(POINT_CHOKE, chokePos[0]);
        }
    }

    void MovementInform(uint32 type, uint32 id) override
    {
        if (type == POINT_MOTION_TYPE)
        {
            switch (id)
            {
                case POINT_FIRST_STEP:
                    me->SetWalk(false);
                    Talk(SAY_INTRO_HORDE_3);
                    _events.ScheduleEvent(EVENT_INTRO_HORDE_5, 15500ms, 0, PHASE_INTRO_H);
                    _events.ScheduleEvent(EVENT_INTRO_HORDE_6, 29500ms, 0, PHASE_INTRO_H);
                    _events.ScheduleEvent(EVENT_INTRO_HORDE_7, 43800ms, 0, PHASE_INTRO_H);
                    _events.ScheduleEvent(EVENT_INTRO_HORDE_8, 47000ms, 0, PHASE_INTRO_H);
                    if (Creature* deathbringer = ObjectAccessor::GetCreature(*me, _instance->GetGuidData(DATA_DEATHBRINGER_SAURFANG)))
                        deathbringer->AI()->DoAction(ACTION_CONTINUE_INTRO);
                    break;
                case POINT_CORPSE:
                    if (Creature* deathbringer = ObjectAccessor::GetCreature(*me, _instance->GetGuidData(DATA_DEATHBRINGER_SAURFANG)))
                    {
                        deathbringer->CastSpell(me, SPELL_RIDE_VEHICLE, true);  // for the packet logs.
                        deathbringer->SetFlag(UNIT_FIELD_FLAGS, UNIT_FLAG_NOT_SELECTABLE);
                        deathbringer->SetUInt32Value(UNIT_NPC_EMOTESTATE, EMOTE_STATE_DROWNED);
                    }
                    _events.ScheduleEvent(EVENT_OUTRO_HORDE_5, 1s);    // move
                    _events.ScheduleEvent(EVENT_OUTRO_HORDE_6, 4s);    // say
                    break;
                case POINT_FINAL:
                    if (Creature* deathbringer = ObjectAccessor::GetCreature(*me, _instance->GetGuidData(DATA_DEATHBRINGER_SAURFANG)))
                        deathbringer->DespawnOrUnsummon();
                    me->DespawnOrUnsummon();
                    break;
                default:
                    break;
            }
        }
        else if (type == WAYPOINT_MOTION_TYPE && id == POINT_EXIT)
        {
            std::list<Creature*> guards;
            GetCreatureListWithEntryInGrid(guards, me, NPC_KOR_KRON_GENERAL, 50.0f);
            for (std::list<Creature*>::iterator itr = guards.begin(); itr != guards.end(); ++itr)
                (*itr)->DespawnOrUnsummon();
            me->DespawnOrUnsummon();
        }
    }

    void UpdateAI(uint32 diff) override
    {
        _events.Update(diff);
        while (uint32 eventId = _events.ExecuteEvent())
        {
<<<<<<< HEAD
            switch (eventId)
            {
                case EVENT_INTRO_HORDE_3:
                    me->SetWalk(true);
                    me->GetMotionMaster()->MovePoint(POINT_FIRST_STEP, firstStepPos.GetPositionX(), firstStepPos.GetPositionY(), firstStepPos.GetPositionZ());
                    break;
                case EVENT_INTRO_HORDE_5:
                    Talk(SAY_INTRO_HORDE_5);
                    break;
                case EVENT_INTRO_HORDE_6:
                    Talk(SAY_INTRO_HORDE_6);
                    break;
                case EVENT_INTRO_HORDE_7:
                    Talk(SAY_INTRO_HORDE_7);
                    break;
                case EVENT_INTRO_HORDE_8:
                    Talk(SAY_INTRO_HORDE_8);
                    GuardBroadcast([](Creature* guard)
=======
            npc_muradin_bronzebeard_iccAI(Creature* creature) : ScriptedAI(creature)
            {
                _instance = me->GetInstanceScript();
            }

            void Reset() override
            {
                _events.Reset();
            }

            bool OnGossipSelect(Player* player, uint32 menuId, uint32 /*gossipListId*/) override
            {
                if (menuId == GOSSIP_MENU_MURADIN_BRONZEBEARD)
                {
                    CloseGossipMenuFor(player);
                    DoAction(ACTION_START_EVENT);
                }
                return false;
            }

            void GuardBroadcast(std::function<void(Creature*)>&& action) const
            {
                std::vector<Creature*> guardList;
                GetCreatureListWithEntryInGrid(guardList, me, NPC_SE_SKYBREAKER_MARINE, 100.0f);
                for (Creature* guard : guardList)
                    action(guard);
            }

            void DoAction(int32 action) override
            {
                switch (action)
                {
                    case ACTION_START_EVENT:
>>>>>>> cd1858b0
                    {
                        guard->AI()->DoAction(ACTION_CHARGE);
                    });
                    me->GetMotionMaster()->MoveCharge(chargePos[0].GetPositionX(), chargePos[0].GetPositionY(), chargePos[0].GetPositionZ(), 8.5f, POINT_CHARGE);
                    break;
                case EVENT_OUTRO_HORDE_2:   // say
                    if (Creature* deathbringer = ObjectAccessor::GetCreature(*me, _instance->GetGuidData(DATA_DEATHBRINGER_SAURFANG)))
                        me->SetFacingToObject(deathbringer);
                    Talk(SAY_OUTRO_HORDE_2);
                    break;
                case EVENT_OUTRO_HORDE_3:   // say
                    Talk(SAY_OUTRO_HORDE_3);
                    break;
                case EVENT_OUTRO_HORDE_4:   // move
                    if (Creature* deathbringer = ObjectAccessor::GetCreature(*me, _instance->GetGuidData(DATA_DEATHBRINGER_SAURFANG)))
                    {
                        float x, y, z;
                        deathbringer->GetClosePoint(x, y, z, deathbringer->GetCombatReach());
                        me->SetWalk(true);
                        me->GetMotionMaster()->MovePoint(POINT_CORPSE, x, y, z);
                    }
                    break;
                case EVENT_OUTRO_HORDE_5:   // move
                    me->GetMotionMaster()->MovePoint(POINT_FINAL, finalPos);
                    break;
                case EVENT_OUTRO_HORDE_6:   // say
                    Talk(SAY_OUTRO_HORDE_4);
                    break;
            }
        }
    }

private:
    EventMap _events;
    InstanceScript* _instance;
};

struct npc_muradin_bronzebeard_icc : public ScriptedAI
{
    npc_muradin_bronzebeard_icc(Creature* creature) : ScriptedAI(creature)
    {
        _instance = me->GetInstanceScript();
    }

    void Reset() override
    {
        _events.Reset();
    }

    bool GossipSelect(Player* player, uint32 menuId, uint32 /*gossipListId*/) override
    {
        if (menuId == GOSSIP_MENU_MURADIN_BRONZEBEARD)
        {
            CloseGossipMenuFor(player);
            DoAction(ACTION_START_EVENT);
        }
        return false;
    }

    void GuardBroadcast(std::function<void(Creature*)>&& action) const
    {
        std::vector<Creature*> guardList;
        GetCreatureListWithEntryInGrid(guardList, me, NPC_SE_SKYBREAKER_MARINE, 100.0f);
        for (Creature* guard : guardList)
            action(guard);
    }

    void DoAction(int32 action) override
    {
        switch (action)
        {
            case ACTION_START_EVENT:
            {
                // Prevent crashes
                if (_events.IsInPhase(PHASE_INTRO_A) || _events.IsInPhase(PHASE_INTRO_H))
                    return;

                _events.SetPhase(PHASE_INTRO_A);
                std::list<Creature*> guardList;
                GetCreatureListWithEntryInGrid(guardList, me, NPC_SE_SKYBREAKER_MARINE, 20.0f);
                guardList.sort(Trinity::ObjectDistanceOrderPred(me));
                uint32 x = 1;
                for (auto itr = guardList.begin(); itr != guardList.end(); ++x, ++itr)
                    (*itr)->AI()->SetData(0, x);

                me->RemoveFlag(UNIT_NPC_FLAGS, UNIT_NPC_FLAG_GOSSIP);
                Talk(SAY_INTRO_ALLIANCE_1);
                _events.ScheduleEvent(EVENT_INTRO_ALLIANCE_4, 29500ms, 0, PHASE_INTRO_A);
                _instance->HandleGameObject(_instance->GetGuidData(GO_SAURFANG_S_DOOR), true);
                if (Creature* deathbringer = ObjectAccessor::GetCreature(*me, _instance->GetGuidData(DATA_DEATHBRINGER_SAURFANG)))
                    deathbringer->AI()->DoAction(PHASE_INTRO_A);
                break;
            }
            case ACTION_START_OUTRO:
            {
                me->RemoveAurasDueToSpell(SPELL_GRIP_OF_AGONY);
                Talk(SAY_OUTRO_ALLIANCE_1);
                me->SetDisableGravity(false);
                me->GetMotionMaster()->MoveFall();
                GuardBroadcast([](Creature* guard)
                {
                    guard->AI()->DoAction(ACTION_DESPAWN);
                });

                // temp until outro fully done - to put deathbringer on respawn timer (until next reset)
                if (Creature* deathbringer = ObjectAccessor::GetCreature(*me, _instance->GetGuidData(DATA_DEATHBRINGER_SAURFANG)))
                    deathbringer->DespawnOrUnsummon(5s);
                break;
            }
            case ACTION_INTERRUPT_INTRO:
                _events.Reset();
                GuardBroadcast([](Creature* guard)
                {
                    guard->AI()->DoAction(ACTION_DESPAWN);
                });
                break;
        }
    }

    void SpellHit(WorldObject* /*caster*/, SpellInfo const* spellInfo) override
    {
        if (spellInfo->Id == SPELL_GRIP_OF_AGONY)
        {
            me->SetDisableGravity(true);
            me->GetMotionMaster()->MovePoint(POINT_CHOKE, chokePos[0]);
        }
    }

    void MovementInform(uint32 type, uint32 id) override
    {
        if (type == POINT_MOTION_TYPE && id == POINT_FIRST_STEP)
        {
            me->SetWalk(false);
            Talk(SAY_INTRO_ALLIANCE_4);
            _events.ScheduleEvent(EVENT_INTRO_ALLIANCE_5, 5s, 0, PHASE_INTRO_A);
            if (Creature* deathbringer = ObjectAccessor::GetCreature(*me, _instance->GetGuidData(DATA_DEATHBRINGER_SAURFANG)))
                deathbringer->AI()->DoAction(ACTION_CONTINUE_INTRO);
        }
        else if (type == WAYPOINT_MOTION_TYPE && id == POINT_EXIT)
        {
            std::list<Creature*> guards;
            GetCreatureListWithEntryInGrid(guards, me, NPC_ALLIANCE_COMMANDER, 50.0f);
            for (std::list<Creature*>::iterator itr = guards.begin(); itr != guards.end(); ++itr)
                (*itr)->DespawnOrUnsummon();
            me->DespawnOrUnsummon();
        }
    }

    void UpdateAI(uint32 diff) override
    {
        _events.Update(diff);
        while (uint32 eventId = _events.ExecuteEvent())
        {
            switch (eventId)
            {
                case EVENT_INTRO_ALLIANCE_4:
                    me->SetWalk(true);
                    me->GetMotionMaster()->MovePoint(POINT_FIRST_STEP, firstStepPos.GetPositionX(), firstStepPos.GetPositionY(), firstStepPos.GetPositionZ());
                    break;
                case EVENT_INTRO_ALLIANCE_5:
                    Talk(SAY_INTRO_ALLIANCE_5);
                    GuardBroadcast([](Creature* guard)
                    {
                        guard->AI()->DoAction(ACTION_CHARGE);
                    });
                    me->GetMotionMaster()->MoveCharge(chargePos[0].GetPositionX(), chargePos[0].GetPositionY(), chargePos[0].GetPositionZ(), 8.5f, POINT_CHARGE);
                    break;
            }
        }
    }

private:
    EventMap _events;
    InstanceScript* _instance;
};

struct npc_saurfang_event : public ScriptedAI
{
    npc_saurfang_event(Creature* creature) : ScriptedAI(creature)
    {
        _index = 0;
    }

    void SetData(uint32 type, uint32 data) override
    {
        if (!(!type && data && data < 6))
            return;
        _index = data;
    }

    void SpellHit(WorldObject* /*caster*/, SpellInfo const* spellInfo) override
    {
        if (spellInfo->Id == SPELL_GRIP_OF_AGONY)
        {
            me->SetDisableGravity(true);
            me->GetMotionMaster()->MovePoint(POINT_CHOKE, chokePos[_index]);
        }
    }

    void DoAction(int32 action) override
    {
        if (action == ACTION_CHARGE && _index)
            me->GetMotionMaster()->MoveCharge(chargePos[_index].GetPositionX(), chargePos[_index].GetPositionY(), chargePos[_index].GetPositionZ(), 13.0f, POINT_CHARGE);
        else if (action == ACTION_DESPAWN)
            me->DespawnOrUnsummon();
    }

private:
    uint32 _index;
};

class spell_deathbringer_blood_link : public SpellScript
{
    PrepareSpellScript(spell_deathbringer_blood_link);

    bool Validate(SpellInfo const* /*spellInfo*/) override
    {
        return ValidateSpellInfo({ SPELL_BLOOD_LINK_POWER, SPELL_BLOOD_POWER });
    }

    void HandleDummy(SpellEffIndex /*effIndex*/)
    {
        CastSpellExtraArgs args(TRIGGERED_FULL_MASK);
        args.AddSpellBP0(GetEffectValue());
        GetHitUnit()->CastSpell(GetHitUnit(), SPELL_BLOOD_LINK_POWER, args);
        PreventHitDefaultEffect(EFFECT_0);
    }

    void Register() override
    {
        OnEffectHitTarget += SpellEffectFn(spell_deathbringer_blood_link::HandleDummy, EFFECT_0, SPELL_EFFECT_DUMMY);
    }
};

class spell_deathbringer_blood_link_aura : public AuraScript
{
    PrepareAuraScript(spell_deathbringer_blood_link_aura);

    bool Validate(SpellInfo const* /*spellInfo*/) override
    {
        return ValidateSpellInfo({ SPELL_MARK_OF_THE_FALLEN_CHAMPION });
    }

    void HandlePeriodicTick(AuraEffect const* /*aurEff*/)
    {
        PreventDefaultAction();
        if (GetUnitOwner()->GetPowerType() == POWER_ENERGY && GetUnitOwner()->GetPower(POWER_ENERGY) == GetUnitOwner()->GetMaxPower(POWER_ENERGY))
            if (Creature* saurfang = GetUnitOwner()->ToCreature())
                saurfang->AI()->DoAction(ACTION_MARK_OF_THE_FALLEN_CHAMPION);
    }

    void Register() override
    {
        OnEffectPeriodic += AuraEffectPeriodicFn(spell_deathbringer_blood_link_aura::HandlePeriodicTick, EFFECT_1, SPELL_AURA_PERIODIC_DUMMY);
    }
};

class spell_deathbringer_blood_power : public SpellScript
{
    PrepareSpellScript(spell_deathbringer_blood_power);

    void ModAuraValue()
    {
        if (Aura* aura = GetHitAura())
            aura->RecalculateAmountOfEffects();
    }

    void Register() override
    {
        AfterHit += SpellHitFn(spell_deathbringer_blood_power::ModAuraValue);
    }
};

class spell_deathbringer_blood_power_aura : public AuraScript
{
    PrepareAuraScript(spell_deathbringer_blood_power_aura);

    void RecalculateHook(AuraEffect const* /*aurEffect*/, int32& amount, bool& canBeRecalculated)
    {
        amount = int32(GetUnitOwner()->GetPower(POWER_ENERGY));
        canBeRecalculated = true;
    }

    void Register() override
    {
        DoEffectCalcAmount += AuraEffectCalcAmountFn(spell_deathbringer_blood_power_aura::RecalculateHook, EFFECT_0, SPELL_AURA_MOD_SCALE);
        DoEffectCalcAmount += AuraEffectCalcAmountFn(spell_deathbringer_blood_power_aura::RecalculateHook, EFFECT_1, SPELL_AURA_MOD_DAMAGE_PERCENT_DONE);
    }
};

class spell_deathbringer_rune_of_blood : public SpellScript
{
    PrepareSpellScript(spell_deathbringer_rune_of_blood);

    bool Validate(SpellInfo const* /*spellInfo*/) override
    {
        return ValidateSpellInfo({ SPELL_BLOOD_LINK_DUMMY });
    }

    void HandleScript(SpellEffIndex effIndex)
    {
        PreventHitDefaultEffect(effIndex);  // make this the default handler
        GetHitUnit()->CastSpell(nullptr, SPELL_BLOOD_LINK_DUMMY, CastSpellExtraArgs(TRIGGERED_FULL_MASK).AddSpellBP0(1));
    }

    void Register() override
    {
        OnEffectHitTarget += SpellEffectFn(spell_deathbringer_rune_of_blood::HandleScript, EFFECT_1, SPELL_EFFECT_SCRIPT_EFFECT);
    }
};

// 72176 - Blood Beast's Blood Link
class spell_deathbringer_blood_beast_blood_link : public AuraScript
{
    PrepareAuraScript(spell_deathbringer_blood_beast_blood_link);

    bool Validate(SpellInfo const* /*spellInfo*/) override
    {
        return ValidateSpellInfo({ SPELL_BLOOD_LINK_DUMMY });
    }

    void HandleProc(AuraEffect const* aurEff, ProcEventInfo& eventInfo)
    {
        PreventDefaultAction();
        eventInfo.GetProcTarget()->CastSpell(nullptr, SPELL_BLOOD_LINK_DUMMY, CastSpellExtraArgs(aurEff).AddSpellBP0(3));
    }

    void Register() override
    {
        OnEffectProc += AuraEffectProcFn(spell_deathbringer_blood_beast_blood_link::HandleProc, EFFECT_0, SPELL_AURA_PROC_TRIGGER_SPELL);
    }
};

class spell_deathbringer_blood_nova : public SpellScript
{
    PrepareSpellScript(spell_deathbringer_blood_nova);

    bool Validate(SpellInfo const* /*spellInfo*/) override
    {
        return ValidateSpellInfo({ SPELL_BLOOD_LINK_DUMMY });
    }

    void HandleScript(SpellEffIndex effIndex)
    {
        PreventHitDefaultEffect(effIndex);  // make this the default handler
        GetHitUnit()->CastSpell(nullptr, SPELL_BLOOD_LINK_DUMMY, CastSpellExtraArgs(TRIGGERED_FULL_MASK).AddSpellBP0(2));
    }

    void Register() override
    {
        OnEffectHitTarget += SpellEffectFn(spell_deathbringer_blood_nova::HandleScript, EFFECT_1, SPELL_EFFECT_SCRIPT_EFFECT);
    }
};

class spell_deathbringer_blood_nova_targeting : public SpellScript
{
    PrepareSpellScript(spell_deathbringer_blood_nova_targeting);

public:
    spell_deathbringer_blood_nova_targeting()
    {
        target = nullptr;
    }

private:
    void FilterTargetsInitial(std::list<WorldObject*>& targets)
    {
        if (targets.empty())
            return;

        // select one random target, preferring ranged targets
        uint32 targetsAtRange = 0;
        uint32 const minTargets = uint32(GetCaster()->GetMap()->Is25ManRaid() ? 10 : 4);
        targets.sort(Trinity::ObjectDistanceOrderPred(GetCaster(), false));

        // get target count at range
        for (std::list<WorldObject*>::iterator itr = targets.begin(); itr != targets.end(); ++itr, ++targetsAtRange)
            if ((*itr)->GetDistance(GetCaster()) < 12.0f)
                break;

        // If not enough ranged targets are present just select anyone
        if (targetsAtRange < minTargets)
            targetsAtRange = uint32(targets.size());

        std::list<WorldObject*>::const_iterator itr = targets.begin();
        std::advance(itr, urand(0, targetsAtRange - 1));
        target = *itr;
        targets.clear();
        targets.push_back(target);
    }

    // use the same target for first and second effect
    void FilterTargetsSubsequent(std::list<WorldObject*>& unitList)
    {
        unitList.clear();
        if (!target)
            return;

        unitList.push_back(target);
    }

    void HandleForceCast(SpellEffIndex /*effIndex*/)
    {
        GetCaster()->CastSpell(GetHitUnit(), uint32(GetEffectValue()), TRIGGERED_FULL_MASK);
    }

    void Register() override
    {
        OnObjectAreaTargetSelect += SpellObjectAreaTargetSelectFn(spell_deathbringer_blood_nova_targeting::FilterTargetsInitial, EFFECT_0, TARGET_UNIT_SRC_AREA_ENEMY);
        OnObjectAreaTargetSelect += SpellObjectAreaTargetSelectFn(spell_deathbringer_blood_nova_targeting::FilterTargetsSubsequent, EFFECT_1, TARGET_UNIT_SRC_AREA_ENEMY);
        OnEffectHitTarget += SpellEffectFn(spell_deathbringer_blood_nova_targeting::HandleForceCast, EFFECT_0, SPELL_EFFECT_FORCE_CAST);
    }

    WorldObject* target;
};

class spell_deathbringer_boiling_blood : public SpellScript
{
    PrepareSpellScript(spell_deathbringer_boiling_blood);

    bool Load() override
    {
        return GetCaster()->GetTypeId() == TYPEID_UNIT;
    }

    void FilterTargets(std::list<WorldObject*>& targets)
    {
        targets.remove(GetCaster()->GetVictim());
        if (targets.empty())
            return;

        WorldObject* target = Trinity::Containers::SelectRandomContainerElement(targets);
        targets.clear();
        targets.push_back(target);
    }

    void Register() override
    {
        OnObjectAreaTargetSelect += SpellObjectAreaTargetSelectFn(spell_deathbringer_boiling_blood::FilterTargets, EFFECT_0, TARGET_UNIT_SRC_AREA_ENEMY);
    }
};

class spell_deathbringer_remove_marks : public SpellScript
{
    PrepareSpellScript(spell_deathbringer_remove_marks);

    void HandleScript(SpellEffIndex effIndex)
    {
        PreventHitDefaultEffect(effIndex);
        GetHitUnit()->RemoveAurasDueToSpell(uint32(GetEffectValue()));
    }

    void Register() override
    {
        OnEffectHitTarget += SpellEffectFn(spell_deathbringer_remove_marks::HandleScript, EFFECT_0, SPELL_EFFECT_SCRIPT_EFFECT);
    }
};

class achievement_ive_gone_and_made_a_mess : public AchievementCriteriaScript
{
    public:
        achievement_ive_gone_and_made_a_mess() : AchievementCriteriaScript("achievement_ive_gone_and_made_a_mess") { }

        bool OnCheck(Player* /*source*/, Unit* target) override
        {
            if (target)
                if (Creature* saurfang = target->ToCreature())
                    if (saurfang->AI()->GetData(DATA_MADE_A_MESS))
                        return true;

            return false;
        }
};

void AddSC_boss_deathbringer_saurfang()
{
    // Creatures
    RegisterIcecrownCitadelCreatureAI(boss_deathbringer_saurfang);
    RegisterIcecrownCitadelCreatureAI(npc_high_overlord_saurfang_icc);
    RegisterIcecrownCitadelCreatureAI(npc_muradin_bronzebeard_icc);
    RegisterIcecrownCitadelCreatureAI(npc_saurfang_event);

    // Spells
    RegisterSpellScript(spell_deathbringer_blood_link);
    RegisterSpellScript(spell_deathbringer_blood_link_aura);
    RegisterSpellAndAuraScriptPair(spell_deathbringer_blood_power, spell_deathbringer_blood_power_aura);
    RegisterSpellScript(spell_deathbringer_rune_of_blood);
    RegisterSpellScript(spell_deathbringer_blood_beast_blood_link);
    RegisterSpellScript(spell_deathbringer_blood_nova);
    RegisterSpellScript(spell_deathbringer_blood_nova_targeting);
    RegisterSpellScript(spell_deathbringer_boiling_blood);
    RegisterSpellScript(spell_deathbringer_remove_marks);

    // Achievements
    new achievement_ive_gone_and_made_a_mess();
}<|MERGE_RESOLUTION|>--- conflicted
+++ resolved
@@ -626,7 +626,7 @@
         _events.Reset();
     }
 
-    bool GossipSelect(Player* player, uint32 menuId, uint32 /*gossipListId*/) override
+    bool OnGossipSelect(Player* player, uint32 menuId, uint32 /*gossipListId*/) override
     {
         if (menuId == GOSSIP_MENU_HIGH_OVERLORD_SAURFANG)
         {
@@ -654,7 +654,6 @@
                 if (_events.IsInPhase(PHASE_INTRO_A) || _events.IsInPhase(PHASE_INTRO_H))
                     return;
 
-<<<<<<< HEAD
                 std::list<Creature*> guardList;
                 GetCreatureListWithEntryInGrid(guardList, me, NPC_SE_KOR_KRON_REAVER, 20.0f);
                 guardList.sort(Trinity::ObjectDistanceOrderPred(me));
@@ -682,11 +681,6 @@
                 me->SetDisableGravity(false);
                 me->GetMotionMaster()->MoveFall();
                 GuardBroadcast([](Creature* guard)
-=======
-            bool OnGossipSelect(Player* player, uint32 menuId, uint32 /*gossipListId*/) override
-            {
-                if (menuId == GOSSIP_MENU_HIGH_OVERLORD_SAURFANG)
->>>>>>> cd1858b0
                 {
                     guard->AI()->DoAction(ACTION_DESPAWN);
                 });
@@ -765,7 +759,6 @@
         _events.Update(diff);
         while (uint32 eventId = _events.ExecuteEvent())
         {
-<<<<<<< HEAD
             switch (eventId)
             {
                 case EVENT_INTRO_HORDE_3:
@@ -784,41 +777,6 @@
                 case EVENT_INTRO_HORDE_8:
                     Talk(SAY_INTRO_HORDE_8);
                     GuardBroadcast([](Creature* guard)
-=======
-            npc_muradin_bronzebeard_iccAI(Creature* creature) : ScriptedAI(creature)
-            {
-                _instance = me->GetInstanceScript();
-            }
-
-            void Reset() override
-            {
-                _events.Reset();
-            }
-
-            bool OnGossipSelect(Player* player, uint32 menuId, uint32 /*gossipListId*/) override
-            {
-                if (menuId == GOSSIP_MENU_MURADIN_BRONZEBEARD)
-                {
-                    CloseGossipMenuFor(player);
-                    DoAction(ACTION_START_EVENT);
-                }
-                return false;
-            }
-
-            void GuardBroadcast(std::function<void(Creature*)>&& action) const
-            {
-                std::vector<Creature*> guardList;
-                GetCreatureListWithEntryInGrid(guardList, me, NPC_SE_SKYBREAKER_MARINE, 100.0f);
-                for (Creature* guard : guardList)
-                    action(guard);
-            }
-
-            void DoAction(int32 action) override
-            {
-                switch (action)
-                {
-                    case ACTION_START_EVENT:
->>>>>>> cd1858b0
                     {
                         guard->AI()->DoAction(ACTION_CHARGE);
                     });
@@ -868,7 +826,7 @@
         _events.Reset();
     }
 
-    bool GossipSelect(Player* player, uint32 menuId, uint32 /*gossipListId*/) override
+    bool OnGossipSelect(Player* player, uint32 menuId, uint32 /*gossipListId*/) override
     {
         if (menuId == GOSSIP_MENU_MURADIN_BRONZEBEARD)
         {
