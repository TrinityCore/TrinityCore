/*
 * Copyright (C) 2008-2011 TrinityCore <http://www.trinitycore.org/>
 *
 * This program is free software; you can redistribute it and/or modify it
 * under the terms of the GNU General Public License as published by the
 * Free Software Foundation; either version 2 of the License, or (at your
 * option) any later version.
 *
 * This program is distributed in the hope that it will be useful, but WITHOUT
 * ANY WARRANTY; without even the implied warranty of MERCHANTABILITY or
 * FITNESS FOR A PARTICULAR PURPOSE. See the GNU General Public License for
 * more details.
 *
 * You should have received a copy of the GNU General Public License along
 * with this program. If not, see <http://www.gnu.org/licenses/>.
 */

#include "ObjectMgr.h"
#include "ScriptMgr.h"
#include "ScriptedCreature.h"
#include "ScriptedGossip.h"
#include "SpellScript.h"
#include "SpellAuras.h"
#include "icecrown_citadel.h"

enum ScriptTexts
{
    // Deathbringer Saurfang
    SAY_INTRO_ALLIANCE_2            = 0,
    SAY_INTRO_ALLIANCE_3            = 1,
    SAY_INTRO_ALLIANCE_6            = 2,
    SAY_INTRO_ALLIANCE_7            = 3,
    SAY_INTRO_HORDE_2               = 4,
    SAY_INTRO_HORDE_4               = 5,
    SAY_INTRO_HORDE_9               = 6,
    SAY_AGGRO                       = 7,
    SAY_MARK_OF_THE_FALLEN_CHAMPION = 8,
    SAY_BLOOD_BEASTS                = 9,
    SAY_KILL                        = 10,
    SAY_FRENZY                      = 11,
    SAY_BERSERK                     = 12,
    SAY_DEATH                       = 13,

    // High Overlord Saurfang
    SAY_INTRO_HORDE_1               = 0,
    SAY_INTRO_HORDE_3               = 1,
    SAY_INTRO_HORDE_5               = 2,
    SAY_INTRO_HORDE_6               = 3,
    SAY_INTRO_HORDE_7               = 4,
    SAY_INTRO_HORDE_8               = 5,
    SAY_OUTRO_ALLIANCE_8            = 6,
    SAY_OUTRO_ALLIANCE_12           = 7, // kneel after WP reached
    SAY_OUTRO_ALLIANCE_13           = 8,
    SAY_OUTRO_ALLIANCE_14           = 9,
    SAY_OUTRO_ALLIANCE_15           = 10,
    SAY_OUTRO_HORDE_1               = 11,
    SAY_OUTRO_HORDE_2               = 12,
    SAY_OUTRO_HORDE_3               = 13,
    SAY_OUTRO_HORDE_4               = 14,

    // Muradin Bronzebeard
    SAY_INTRO_ALLIANCE_1            = 0,
    SAY_INTRO_ALLIANCE_4            = 1,
    SAY_INTRO_ALLIANCE_5            = 2,
    SAY_OUTRO_ALLIANCE_1            = 3, // TODO ALLIANCE OUTRO
    SAY_OUTRO_ALLIANCE_2            = 4,
    SAY_OUTRO_ALLIANCE_3            = 5,
    SAY_OUTRO_ALLIANCE_4            = 6,
    SAY_OUTRO_ALLIANCE_5            = 7,
    SAY_OUTRO_ALLIANCE_6            = 8,
    SAY_OUTRO_ALLIANCE_7            = 9,
    SAY_OUTRO_ALLIANCE_9            = 10,
    SAY_OUTRO_ALLIANCE_10           = 11,
    SAY_OUTRO_ALLIANCE_21           = 12,

    // Lady Jaina Proudmoore
    SAY_OUTRO_ALLIANCE_17           = 0,
    SAY_OUTRO_ALLIANCE_19           = 1,

    // King Varian Wrynn
    SAY_OUTRO_ALLIANCE_11           = 0,
    SAY_OUTRO_ALLIANCE_16           = 1,
    SAY_OUTRO_ALLIANCE_18           = 2,
    SAY_OUTRO_ALLIANCE_20           = 3,
};

enum Spells
{
    // Deathbringer Saurfang
    SPELL_ZERO_POWER                    = 72242,
    SPELL_GRIP_OF_AGONY                 = 70572, // Intro
    SPELL_BLOOD_LINK                    = 72178,
    SPELL_MARK_OF_THE_FALLEN_CHAMPION_S = 72256,
    SPELL_RUNE_OF_BLOOD_S               = 72408,

    SPELL_SUMMON_BLOOD_BEAST            = 72172,
    SPELL_SUMMON_BLOOD_BEAST_25_MAN     = 72356, // Additional cast, does not replace
    SPELL_FRENZY                        = 72737,
    SPELL_BLOOD_NOVA_TRIGGER            = 72378,
    SPELL_BLOOD_NOVA                    = 72380,
    SPELL_BLOOD_POWER                   = 72371,
    SPELL_BLOOD_LINK_POWER              = 72195,
    SPELL_BLOOD_LINK_DUMMY              = 72202,
    SPELL_MARK_OF_THE_FALLEN_CHAMPION   = 72293,
    SPELL_BOILING_BLOOD                 = 72385,
    SPELL_RUNE_OF_BLOOD                 = 72410,

    // Blood Beast
    SPELL_BLOOD_LINK_BEAST              = 72176,
    SPELL_RESISTANT_SKIN                = 72723,
    SPELL_SCENT_OF_BLOOD                = 72769, // Heroic only

    SPELL_RIDE_VEHICLE                  = 70640, // Outro
    SPELL_ACHIEVEMENT                   = 72928,
};

// Helper to get id of the aura on different modes (HasAura(baseId) wont work)
#define BOILING_BLOOD_HELPER RAID_MODE<int32>(72385,72441,72442,72443)

enum EventTypes
{
    EVENT_INTRO_ALLIANCE_1      = 1,
    EVENT_INTRO_ALLIANCE_2      = 2,
    EVENT_INTRO_ALLIANCE_3      = 3,
    EVENT_INTRO_ALLIANCE_4      = 4,
    EVENT_INTRO_ALLIANCE_5      = 5,
    EVENT_INTRO_ALLIANCE_6      = 6,
    EVENT_INTRO_ALLIANCE_7      = 7,

    EVENT_INTRO_HORDE_1         = 8,
    EVENT_INTRO_HORDE_2         = 9,
    EVENT_INTRO_HORDE_3         = 10,
    EVENT_INTRO_HORDE_4         = 11,
    EVENT_INTRO_HORDE_5         = 12,
    EVENT_INTRO_HORDE_6         = 13,
    EVENT_INTRO_HORDE_7         = 14,
    EVENT_INTRO_HORDE_8         = 15,
    EVENT_INTRO_HORDE_9         = 16,

    EVENT_INTRO_FINISH          = 17,

    EVENT_BERSERK               = 18,
    EVENT_SUMMON_BLOOD_BEAST    = 19,
    EVENT_BOILING_BLOOD         = 20,
    EVENT_BLOOD_NOVA            = 21,
    EVENT_RUNE_OF_BLOOD         = 22,

    EVENT_OUTRO_ALLIANCE_1      = 23,
    EVENT_OUTRO_ALLIANCE_2      = 24,
    EVENT_OUTRO_ALLIANCE_3      = 25,
    EVENT_OUTRO_ALLIANCE_4      = 26,
    EVENT_OUTRO_ALLIANCE_5      = 27,
    EVENT_OUTRO_ALLIANCE_6      = 28,
    EVENT_OUTRO_ALLIANCE_7      = 29,
    EVENT_OUTRO_ALLIANCE_8      = 30,
    EVENT_OUTRO_ALLIANCE_9      = 31,
    EVENT_OUTRO_ALLIANCE_10     = 32,
    EVENT_OUTRO_ALLIANCE_11     = 33,
    EVENT_OUTRO_ALLIANCE_12     = 34,
    EVENT_OUTRO_ALLIANCE_13     = 35,
    EVENT_OUTRO_ALLIANCE_14     = 36,
    EVENT_OUTRO_ALLIANCE_15     = 37,
    EVENT_OUTRO_ALLIANCE_16     = 38,
    EVENT_OUTRO_ALLIANCE_17     = 39,
    EVENT_OUTRO_ALLIANCE_18     = 40,
    EVENT_OUTRO_ALLIANCE_19     = 41,
    EVENT_OUTRO_ALLIANCE_20     = 42,
    EVENT_OUTRO_ALLIANCE_21     = 43,

    EVENT_OUTRO_HORDE_1         = 44,
    EVENT_OUTRO_HORDE_2         = 45,
    EVENT_OUTRO_HORDE_3         = 46,
    EVENT_OUTRO_HORDE_4         = 47,
    EVENT_OUTRO_HORDE_5         = 48,
    EVENT_OUTRO_HORDE_6         = 49,
    EVENT_OUTRO_HORDE_7         = 50,
    EVENT_OUTRO_HORDE_8         = 51,
};

enum Phases
{
    PHASE_INTRO_A       = 1,
    PHASE_INTRO_H       = 2,
    PHASE_COMBAT        = 3,

    PHASE_INTRO_MASK    = (1 << PHASE_INTRO_A) | (1 << PHASE_INTRO_H),
};

enum Actions
{
    ACTION_START_EVENT                  = -3781300,
    ACTION_CONTINUE_INTRO               = -3781301,
    ACTION_CHARGE                       = -3781302,
    ACTION_START_OUTRO                  = -3781303,
    ACTION_DESPAWN                      = -3781304,
    ACTION_INTERRUPT_INTRO              = -3781305,
    ACTION_MARK_OF_THE_FALLEN_CHAMPION  = -72293,
};

#define DATA_MADE_A_MESS 45374613 // 4537, 4613 are achievement IDs

enum MovePoints
{
    POINT_SAURFANG          = 3781300,
    POINT_FIRST_STEP        = 3781301,
    POINT_CHARGE            = 3781302,
    POINT_CHOKE             = 3781303,
    POINT_CORPSE            = 3781304,
    POINT_FINAL             = 3781305,
    POINT_EXIT              = 5,        // waypoint id
};

Position const deathbringerPos = {-496.3542f, 2211.33f, 541.1138f, 0.0f};
Position const firstStepPos = {-541.3177f, 2211.365f, 539.2921f, 0.0f};

Position const chargePos[6] =
{
    {-509.6505f, 2211.377f, 539.2872f, 0.0f}, // High Overlord Saurfang/Muradin Bronzebeard
    {-508.7480f, 2211.897f, 539.2870f, 0.0f}, // front left
    {-509.2929f, 2211.411f, 539.2870f, 0.0f}, // front right
    {-506.6607f, 2211.367f, 539.2870f, 0.0f}, // back middle
    {-506.1137f, 2213.306f, 539.2870f, 0.0f}, // back left
    {-509.0040f, 2211.743f, 539.2870f, 0.0f}  // back right
};

Position const chokePos[6] =
{
    {-514.4834f, 2211.334f, 549.2887f, 0.0f}, // High Overlord Saurfang/Muradin Bronzebeard
    {-510.1081f, 2211.592f, 546.3773f, 0.0f}, // front left
    {-513.3210f, 2211.396f, 551.2882f, 0.0f}, // front right
    {-507.3684f, 2210.353f, 545.7497f, 0.0f}, // back middle
    {-507.0486f, 2212.999f, 545.5512f, 0.0f}, // back left
    {-510.7041f, 2211.069f, 546.5298f, 0.0f}  // back right
};

Position const finalPos = {-563.7552f, 2211.328f, 538.7848f, 0.0f};

class boss_deathbringer_saurfang : public CreatureScript
{
    public:
        boss_deathbringer_saurfang() : CreatureScript("boss_deathbringer_saurfang") { }

        struct boss_deathbringer_saurfangAI : public BossAI
        {
            boss_deathbringer_saurfangAI(Creature* creature) : BossAI(creature, DATA_SAURFANG_EVENT)
            {
                ASSERT(creature->GetVehicleKit()); // we dont actually use it, just check if exists
                _introDone = false;
                _fallenChampionCastCount = 0;
            }

            void InitializeAI()
            {
                if (!instance || static_cast<InstanceMap*>(me->GetMap())->GetScriptId() != GetScriptId(ICCScriptName))
                    me->IsAIEnabled = false;
                else if (!me->isDead())
                    Reset();
            }

            void Reset()
            {
                _Reset();
                me->SetReactState(REACT_DEFENSIVE);
                events.SetPhase(PHASE_COMBAT);
                _frenzied = false;
                me->SetPower(POWER_ENERGY, 0);
                DoCast(me, SPELL_ZERO_POWER, true);
                DoCast(me, SPELL_BLOOD_LINK, true);
                DoCast(me, SPELL_BLOOD_POWER, true);
                DoCast(me, SPELL_MARK_OF_THE_FALLEN_CHAMPION_S, true);
                DoCast(me, SPELL_RUNE_OF_BLOOD_S, true);
                me->RemoveAurasDueToSpell(SPELL_BERSERK);
                me->RemoveAurasDueToSpell(SPELL_FRENZY);
            }

            void EnterCombat(Unit* who)
            {
                if (!instance->CheckRequiredBosses(DATA_SAURFANG_EVENT, who->ToPlayer()))
                {
                    EnterEvadeMode();
                    instance->DoCastSpellOnPlayers(SPELL_TELEPORT_ICC_LIGHT_S_HAMMER);
                    return;
                }

                // oh just screw intro, enter combat - no exploits please
                me->setActive(true);
                DoZoneInCombat();

                events.Reset();
                events.SetPhase(PHASE_COMBAT);
                me->RemoveFlag(UNIT_FIELD_FLAGS, UNIT_FLAG_OOC_NOT_ATTACKABLE);
                if (!_introDone)
                {
                    DoCast(me, SPELL_GRIP_OF_AGONY);
                    if (Creature* creature = ObjectAccessor::GetCreature(*me, instance->GetData64(GUID_SAURFANG_EVENT_NPC)))
                        creature->AI()->DoAction(ACTION_INTERRUPT_INTRO);
                }

                _introDone = true;

                Talk(SAY_AGGRO);
                events.ScheduleEvent(EVENT_SUMMON_BLOOD_BEAST, 30000, 0, PHASE_COMBAT);
                events.ScheduleEvent(EVENT_BERSERK, 480000, 0, PHASE_COMBAT);
                events.ScheduleEvent(EVENT_BOILING_BLOOD, 15500, 0, PHASE_COMBAT);
                events.ScheduleEvent(EVENT_BLOOD_NOVA, 17000, 0, PHASE_COMBAT);
                events.ScheduleEvent(EVENT_RUNE_OF_BLOOD, 20000, 0, PHASE_COMBAT);

                _fallenChampionCastCount = 0;
                instance->DoRemoveAurasDueToSpellOnPlayers(SPELL_MARK_OF_THE_FALLEN_CHAMPION);
                instance->SetBossState(DATA_SAURFANG_EVENT, IN_PROGRESS);
                instance->SetData(DATA_SAURFANG_EVENT, IN_PROGRESS);
            }

            void JustDied(Unit* /*killer*/)
            {
                _JustDied();
                DoCast(me, SPELL_ACHIEVEMENT, true);
                Talk(SAY_DEATH);
                me->RemoveAurasDueToSpell(SPELL_GRIP_OF_AGONY);

                instance->DoRemoveAurasDueToSpellOnPlayers(SPELL_MARK_OF_THE_FALLEN_CHAMPION);
                if (Creature* creature = ObjectAccessor::GetCreature(*me, instance->GetData64(GUID_SAURFANG_EVENT_NPC)))
                    creature->AI()->DoAction(ACTION_START_OUTRO);
                instance->SetData(DATA_SAURFANG_EVENT, DONE);
            }

            void AttackStart(Unit* victim)
            {
                if (me->HasFlag(UNIT_FIELD_FLAGS, UNIT_FLAG_OOC_NOT_ATTACKABLE))
                    return;

                ScriptedAI::AttackStart(victim);
            }

            void EnterEvadeMode()
            {
                ScriptedAI::EnterEvadeMode();
                if (_introDone)
                    me->RemoveFlag(UNIT_FIELD_FLAGS, UNIT_FLAG_OOC_NOT_ATTACKABLE);
            }

            void JustReachedHome()
            {
                _JustReachedHome();
                instance->SetBossState(DATA_SAURFANG_EVENT, FAIL);
                instance->SetData(DATA_SAURFANG_EVENT, FAIL);
                instance->DoRemoveAurasDueToSpellOnPlayers(SPELL_MARK_OF_THE_FALLEN_CHAMPION);
            }

            void KilledUnit(Unit* victim)
            {
                if (victim->GetTypeId() == TYPEID_PLAYER)
                    Talk(SAY_KILL);
            }

            void DamageTaken(Unit* /*attacker*/, uint32& /*damage*/)
            {
                if (!_frenzied && HealthBelowPct(31)) // AT 30%, not below
                {
                    _frenzied = true;
                    DoCast(me, SPELL_FRENZY);
                    Talk(SAY_FRENZY);
                }
            }

            void JustSummoned(Creature* summon)
            {
                if (Unit* target = SelectTarget(SELECT_TARGET_RANDOM, 1, 0.0f, true))
                    summon->AI()->AttackStart(target);

                if (IsHeroic())
                    DoCast(summon, SPELL_SCENT_OF_BLOOD);

                summon->AI()->DoCast(summon, SPELL_BLOOD_LINK_BEAST, true);
                summon->AI()->DoCast(summon, SPELL_RESISTANT_SKIN, true);
                summons.Summon(summon);
                DoZoneInCombat(summon);
            }

            void SummonedCreatureDespawn(Creature* summon)
            {
                summons.Despawn(summon);
            }

            void MovementInform(uint32 type, uint32 id)
            {
                if (type != POINT_MOTION_TYPE && id != POINT_SAURFANG)
                    return;

                instance->HandleGameObject(instance->GetData64(GUID_DEATHBRINGER_S_DOOR), false);
            }

            void SpellHitTarget(Unit* target, SpellEntry const* spell)
            {
                switch (spell->Id)
                {
                    case SPELL_MARK_OF_THE_FALLEN_CHAMPION:
                        Talk(SAY_MARK_OF_THE_FALLEN_CHAMPION);
                        break;
                    case 72255: // Mark of the Fallen Champion, triggered id
                    case 72444:
                    case 72445:
                    case 72446:
                        if (me->GetPower(POWER_ENERGY) != me->GetMaxPower(POWER_ENERGY))
                            target->CastCustomSpell(SPELL_BLOOD_LINK_DUMMY, SPELLVALUE_BASE_POINT0, 1, me, true);
                        break;
                    default:
                        break;
                }
            }

            void UpdateAI(uint32 const diff)
            {
                if (!UpdateVictim() && !(events.GetPhaseMask() & PHASE_INTRO_MASK))
                    return;

                events.Update(diff);

                if (me->HasUnitState(UNIT_STAT_CASTING))
                    return;

                while (uint32 eventId = events.ExecuteEvent())
                {
                    switch (eventId)
                    {
                        case EVENT_INTRO_ALLIANCE_2:
                            Talk(SAY_INTRO_ALLIANCE_2);
                            break;
                        case EVENT_INTRO_ALLIANCE_3:
                            Talk(SAY_INTRO_ALLIANCE_3);
                            break;
                        case EVENT_INTRO_ALLIANCE_6:
                            Talk(SAY_INTRO_ALLIANCE_6);
                            Talk(SAY_INTRO_ALLIANCE_7);
                            DoCast(me, SPELL_GRIP_OF_AGONY);
                            break;
                        case EVENT_INTRO_HORDE_2:
                            Talk(SAY_INTRO_HORDE_2);
                            break;
                        case EVENT_INTRO_HORDE_4:
                            Talk(SAY_INTRO_HORDE_4);
                            break;
                        case EVENT_INTRO_HORDE_9:
                            DoCast(me, SPELL_GRIP_OF_AGONY);
                            Talk(SAY_INTRO_HORDE_9);
                            break;
                        case EVENT_INTRO_FINISH:
                            events.SetPhase(PHASE_COMBAT);
                            _introDone = true;
                            me->RemoveFlag(UNIT_FIELD_FLAGS, UNIT_FLAG_OOC_NOT_ATTACKABLE);
                            break;
                        case EVENT_SUMMON_BLOOD_BEAST:
                            for (uint32 i10 = 0; i10 < 2; ++i10)
                                DoCast(me, SPELL_SUMMON_BLOOD_BEAST+i10);
                            if (Is25ManRaid())
                                for (uint32 i25 = 0; i25 < 3; ++i25)
                                    DoCast(me, SPELL_SUMMON_BLOOD_BEAST_25_MAN+i25);
                            Talk(SAY_BLOOD_BEASTS);
                            events.ScheduleEvent(EVENT_SUMMON_BLOOD_BEAST, 40000, 0, PHASE_COMBAT);
                            break;
                        case EVENT_BLOOD_NOVA:
                        {
                            // select at range only
                            Unit* target = SelectTarget(SELECT_TARGET_RANDOM, 1, -10.0f, true);
                            if (!target)
                                target = SelectTarget(SELECT_TARGET_RANDOM, 1, 10.0f, true);    // noone? select melee
                            if (target)
                                DoCast(target, SPELL_BLOOD_NOVA_TRIGGER);
                            events.ScheduleEvent(EVENT_BLOOD_NOVA, urand(20000, 25000), 0, PHASE_COMBAT);
                            break;
                        }
                        case EVENT_RUNE_OF_BLOOD:
                            DoCastVictim(SPELL_RUNE_OF_BLOOD);
                            events.ScheduleEvent(EVENT_RUNE_OF_BLOOD, urand(20000, 25000), 0, PHASE_COMBAT);
                            break;
                        case EVENT_BOILING_BLOOD:
                            if (Unit* target = SelectTarget(SELECT_TARGET_RANDOM, 1, 0.0f, true, -BOILING_BLOOD_HELPER))
                                DoCast(target, SPELL_BOILING_BLOOD);
                            events.ScheduleEvent(EVENT_BOILING_BLOOD, urand(15000, 20000), 0, PHASE_COMBAT);
                            break;
                        case EVENT_BERSERK:
                            DoCast(me, SPELL_BERSERK);
                            Talk(SAY_BERSERK);
                            break;
                        default:
                            break;
                    }
                }

                DoMeleeAttackIfReady();
            }

            uint32 GetData(uint32 type)
            {
                if (type == DATA_MADE_A_MESS)
                    if (_fallenChampionCastCount < RAID_MODE<uint32>(3, 5, 3, 5))
                        return 1;

                return 0;
            }

            // intro setup
            void DoAction(int32 const action)
            {
                switch (action)
                {
                    case PHASE_INTRO_A:
                    case PHASE_INTRO_H:
<<<<<<< HEAD
                        //if (GameObject* teleporter = GameObject::GetGameObject(*me, instance->GetData64(GUID_TELEPORT_DEATHBRINGERS_RISE)))
                        //{
                        //    instance->HandleGameObject(0, false, teleporter);
                        //    teleporter->SetFlag(GAMEOBJECT_FLAGS, GO_FLAG_IN_USE);
                        //}
=======
                    {
                        if (GameObject* teleporter = GameObject::GetGameObject(*me, instance->GetData64(GO_SCOURGE_TRANSPORTER_SAURFANG)))
                        {
                            instance->HandleGameObject(0, false, teleporter);
                            teleporter->SetFlag(GAMEOBJECT_FLAGS, GO_FLAG_IN_USE);
                        }
>>>>>>> 9be224ce

                        instance->SetData(DATA_SAURFANG_EVENT, IN_PROGRESS);
                        me->RemoveFlag(UNIT_FIELD_FLAGS, UNIT_FLAG_NOT_SELECTABLE);
                        // controls what events will execute
                        events.SetPhase(uint32(action));

                        me->SetHomePosition(deathbringerPos.GetPositionX(), deathbringerPos.GetPositionY(), deathbringerPos.GetPositionZ(), me->GetOrientation());
                        me->GetMotionMaster()->MovePoint(POINT_SAURFANG, deathbringerPos.GetPositionX(), deathbringerPos.GetPositionY(), deathbringerPos.GetPositionZ());

                        events.ScheduleEvent(EVENT_INTRO_ALLIANCE_2, 2500, 0, PHASE_INTRO_A);
                        events.ScheduleEvent(EVENT_INTRO_ALLIANCE_3, 20000, 0, PHASE_INTRO_A);

                        events.ScheduleEvent(EVENT_INTRO_HORDE_2, 5000, 0, PHASE_INTRO_H);
                        break;
                    }
                    case ACTION_CONTINUE_INTRO:
                    {
                        if (_introDone)
                            return;

                        events.ScheduleEvent(EVENT_INTRO_ALLIANCE_6, 6500+500, 0, PHASE_INTRO_A);
                        events.ScheduleEvent(EVENT_INTRO_FINISH, 8000, 0, PHASE_INTRO_A);

                        events.ScheduleEvent(EVENT_INTRO_HORDE_4, 6500, 0, PHASE_INTRO_H);
                        events.ScheduleEvent(EVENT_INTRO_HORDE_9, 46700+1000+500, 0, PHASE_INTRO_H);
                        events.ScheduleEvent(EVENT_INTRO_FINISH,  46700+1000+8000, 0, PHASE_INTRO_H);
                        break;
                    }
                    case ACTION_MARK_OF_THE_FALLEN_CHAMPION:
                    {
                        if (Unit* target = SelectTarget(SELECT_TARGET_RANDOM, 1, 0.0f, true, -SPELL_MARK_OF_THE_FALLEN_CHAMPION))
                        {
                            ++_fallenChampionCastCount;
                            DoCast(target, SPELL_MARK_OF_THE_FALLEN_CHAMPION);
                            me->SetPower(POWER_ENERGY, 0);
                            if (Aura* bloodPower = me->GetAura(SPELL_BLOOD_POWER))
                                bloodPower->RecalculateAmountOfEffects();
                        }
                        break;
                    }
                    default:
                        break;
                }
            }

        private:
            uint32 _fallenChampionCastCount;
            bool _introDone;
            bool _frenzied;   // faster than iterating all auras to find Frenzy
        };

        CreatureAI* GetAI(Creature* creature) const
        {
            return new boss_deathbringer_saurfangAI(creature);
        }
};

class npc_high_overlord_saurfang_icc : public CreatureScript
{
    public:
        npc_high_overlord_saurfang_icc() : CreatureScript("npc_high_overlord_saurfang_icc") { }

        struct npc_high_overlord_saurfangAI : public ScriptedAI
        {
            npc_high_overlord_saurfangAI(Creature* creature) : ScriptedAI(creature)
            {
                ASSERT(creature->GetVehicleKit());
                _instance = me->GetInstanceScript();
            }

            void Reset()
            {
                _events.Reset();
            }

            void DoAction(int32 const action)
            {
                switch (action)
                {
                    case ACTION_START_EVENT:
                    {
                        // Prevent crashes
                        if (_events.GetPhaseMask() & PHASE_INTRO_MASK)
                            return;

                        GetCreatureListWithEntryInGrid(_guardList, me, NPC_SE_KOR_KRON_REAVER, 20.0f);
                        _guardList.sort(Trinity::ObjectDistanceOrderPred(me));
                        uint32 x = 1;
                        for (std::list<Creature*>::iterator itr = _guardList.begin(); itr != _guardList.end(); ++x, ++itr)
                            (*itr)->AI()->SetData(0, x);

                        me->RemoveFlag(UNIT_NPC_FLAGS, UNIT_NPC_FLAG_GOSSIP);
                        Talk(SAY_INTRO_HORDE_1);
<<<<<<< HEAD
                        events.SetPhase(PHASE_INTRO_H);
                        events.ScheduleEvent(EVENT_INTRO_HORDE_3, 18500, 0, PHASE_INTRO_H);
                        if (instance)
                        {
                            deathbringerSaurfangGUID = instance->GetData64(GUID_SAURFANG);
                            instance->HandleGameObject(instance->GetData64(GUID_DEATHBRINGER_S_DOOR), true);
                        }
                        if (Creature* deathbringer = ObjectAccessor::GetCreature(*me, deathbringerSaurfangGUID))
=======
                        _events.SetPhase(PHASE_INTRO_H);
                        _events.ScheduleEvent(EVENT_INTRO_HORDE_3, 18500, 0, PHASE_INTRO_H);
                        _instance->HandleGameObject(_instance->GetData64(GO_SAURFANG_S_DOOR), true);
                        if (Creature* deathbringer = ObjectAccessor::GetCreature(*me, _instance->GetData64(DATA_DEATHBRINGER_SAURFANG)))
>>>>>>> 9be224ce
                            deathbringer->AI()->DoAction(PHASE_INTRO_H);
                        break;
                    }
                    case ACTION_START_OUTRO:
                    {
                        me->RemoveAurasDueToSpell(SPELL_GRIP_OF_AGONY);
                        Talk(SAY_OUTRO_HORDE_1);
                        _events.ScheduleEvent(EVENT_OUTRO_HORDE_2, 10000);   // say
                        _events.ScheduleEvent(EVENT_OUTRO_HORDE_3, 18000);   // say
                        _events.ScheduleEvent(EVENT_OUTRO_HORDE_4, 24000);   // cast
                        _events.ScheduleEvent(EVENT_OUTRO_HORDE_5, 30000);   // move
                        me->RemoveUnitMovementFlag(MOVEMENTFLAG_LEVITATING);
                        me->SetFlying(false);
                        me->SendMovementFlagUpdate();
                        me->Relocate(me->GetPositionX(), me->GetPositionY(), 539.2917f);
                        me->SendMonsterMove(me->GetPositionX(), me->GetPositionY(), 539.2917f, SPLINEFLAG_FALLING, 0, 0.0f);
                        for (std::list<Creature*>::iterator itr = _guardList.begin(); itr != _guardList.end(); ++itr)
                            (*itr)->AI()->DoAction(ACTION_DESPAWN);
                        break;
                    }
                    case ACTION_INTERRUPT_INTRO:
                    {
                        _events.Reset();
                        for (std::list<Creature*>::iterator itr = _guardList.begin(); itr != _guardList.end(); ++itr)
                            (*itr)->AI()->DoAction(ACTION_DESPAWN);
                        break;
                    }
                    default:
                        break;
                }
            }

            void SpellHit(Unit* /*caster*/, SpellEntry const* spell)
            {
                if (spell->Id == SPELL_GRIP_OF_AGONY)
                {
                    me->AddUnitMovementFlag(MOVEMENTFLAG_LEVITATING);
                    me->SetFlying(true);
                    me->GetMotionMaster()->MovePoint(POINT_CHOKE, chokePos[0]);
                }
            }

            void MovementInform(uint32 type, uint32 id)
            {
                if (type == POINT_MOTION_TYPE)
                {
                    switch (id)
                    {
                        case POINT_FIRST_STEP:
                            me->RemoveUnitMovementFlag(MOVEMENTFLAG_WALKING);
                            Talk(SAY_INTRO_HORDE_3);
                            _events.ScheduleEvent(EVENT_INTRO_HORDE_5, 15500, 0, PHASE_INTRO_H);
                            _events.ScheduleEvent(EVENT_INTRO_HORDE_6, 29500, 0, PHASE_INTRO_H);
                            _events.ScheduleEvent(EVENT_INTRO_HORDE_7, 43800, 0, PHASE_INTRO_H);
                            _events.ScheduleEvent(EVENT_INTRO_HORDE_8, 47000, 0, PHASE_INTRO_H);
                            if (Creature* deathbringer = ObjectAccessor::GetCreature(*me, _instance->GetData64(DATA_DEATHBRINGER_SAURFANG)))
                                deathbringer->AI()->DoAction(ACTION_CONTINUE_INTRO);
                            break;
                        case POINT_CORPSE:
                            if (Creature* deathbringer = ObjectAccessor::GetCreature(*me, _instance->GetData64(DATA_DEATHBRINGER_SAURFANG)))
                            {
                                deathbringer->CastSpell(me, SPELL_RIDE_VEHICLE, true);  // for the packet logs.
                                deathbringer->SetFlag(UNIT_FIELD_FLAGS, UNIT_FLAG_NOT_SELECTABLE);
                                deathbringer->setDeathState(ALIVE);
                            }
                            _events.ScheduleEvent(EVENT_OUTRO_HORDE_5, 1000);    // move
                            _events.ScheduleEvent(EVENT_OUTRO_HORDE_6, 4000);    // say
                            break;
                        case POINT_FINAL:
                            if (Creature* deathbringer = ObjectAccessor::GetCreature(*me, _instance->GetData64(DATA_DEATHBRINGER_SAURFANG)))
                                deathbringer->DespawnOrUnsummon();
                            me->DespawnOrUnsummon();
                            break;
                        default:
                            break;
                    }
                }
                else if (type == WAYPOINT_MOTION_TYPE && id == POINT_EXIT)
                {
                    std::list<Creature*> guards;
                    GetCreatureListWithEntryInGrid(guards, me, NPC_KOR_KRON_GENERAL, 50.0f);
                    for (std::list<Creature*>::iterator itr = guards.begin(); itr != guards.end(); ++itr)
                        (*itr)->DespawnOrUnsummon();
                    me->DespawnOrUnsummon();
                }
            }

            void UpdateAI(uint32 const diff)
            {
                _events.Update(diff);
                while (uint32 eventId = _events.ExecuteEvent())
                {
                    switch (eventId)
                    {
                        case EVENT_INTRO_HORDE_3:
                            me->AddUnitMovementFlag(MOVEMENTFLAG_WALKING);
                            me->GetMotionMaster()->MovePoint(POINT_FIRST_STEP, firstStepPos.GetPositionX(), firstStepPos.GetPositionY(), firstStepPos.GetPositionZ());
                            break;
                        case EVENT_INTRO_HORDE_5:
                            Talk(SAY_INTRO_HORDE_5);
                            break;
                        case EVENT_INTRO_HORDE_6:
                            Talk(SAY_INTRO_HORDE_6);
                            break;
                        case EVENT_INTRO_HORDE_7:
                            Talk(SAY_INTRO_HORDE_7);
                            break;
                        case EVENT_INTRO_HORDE_8:
                            Talk(SAY_INTRO_HORDE_8);
                            for (std::list<Creature*>::iterator itr = _guardList.begin(); itr != _guardList.end(); ++itr)
                                (*itr)->AI()->DoAction(ACTION_CHARGE);
                            me->GetMotionMaster()->MoveCharge(chargePos[0].GetPositionX(), chargePos[0].GetPositionY(), chargePos[0].GetPositionZ(), 8.5f, POINT_CHARGE);
                            break;
                        case EVENT_OUTRO_HORDE_2:   // say
                            if (Creature* deathbringer = ObjectAccessor::GetCreature(*me, _instance->GetData64(DATA_DEATHBRINGER_SAURFANG)))
                                me->SetFacingToObject(deathbringer);
                            Talk(SAY_OUTRO_HORDE_2);
                            break;
                        case EVENT_OUTRO_HORDE_3:   // say
                            Talk(SAY_OUTRO_HORDE_3);
                            break;
                        case EVENT_OUTRO_HORDE_4:   // move
                            if (Creature* deathbringer = ObjectAccessor::GetCreature(*me, _instance->GetData64(DATA_DEATHBRINGER_SAURFANG)))
                            {
                                float x, y, z;
                                deathbringer->GetClosePoint(x, y, z, deathbringer->GetObjectSize());
                                me->AddUnitMovementFlag(MOVEMENTFLAG_WALKING);
                                me->GetMotionMaster()->MovePoint(POINT_CORPSE ,x, y, z);
                            }
                            break;
                        case EVENT_OUTRO_HORDE_5:   // move
                            me->GetMotionMaster()->MovePoint(POINT_FINAL, finalPos);
                            break;
                        case EVENT_OUTRO_HORDE_6:   // say
                            Talk(SAY_OUTRO_HORDE_4);
                            break;
                    }
                }
            }

        private:
            EventMap _events;
            InstanceScript* _instance;
            std::list<Creature*> _guardList;
        };

        bool OnGossipHello(Player* player, Creature* creature)
        {
            InstanceScript* instance = creature->GetInstanceScript();
            if (instance && instance->GetBossState(DATA_SAURFANG_EVENT) != DONE)
            {
                player->ADD_GOSSIP_ITEM(GOSSIP_ICON_CHAT, "Let it begin...", 631, -ACTION_START_EVENT);
                player->SEND_GOSSIP_MENU(DEFAULT_GOSSIP_MESSAGE, creature->GetGUID());
            }

            return true;
        }

        bool OnGossipSelect(Player* player, Creature* creature, uint32 /*sender*/, uint32 action)
        {
            player->PlayerTalkClass->ClearMenus();
            player->CLOSE_GOSSIP_MENU();
            if (action == -ACTION_START_EVENT)
                creature->AI()->DoAction(ACTION_START_EVENT);

            return true;
        }

        CreatureAI* GetAI(Creature* creature) const
        {
            return new npc_high_overlord_saurfangAI(creature);
        }
};

class npc_muradin_bronzebeard_icc : public CreatureScript
{
    public:
        npc_muradin_bronzebeard_icc() : CreatureScript("npc_muradin_bronzebeard_icc") { }

        struct npc_muradin_bronzebeard_iccAI : public ScriptedAI
        {
            npc_muradin_bronzebeard_iccAI(Creature* creature) : ScriptedAI(creature)
            {
                _instance = me->GetInstanceScript();
            }

            void Reset()
            {
                _events.Reset();
            }

            void DoAction(int32 const action)
            {
                switch (action)
                {
                    case ACTION_START_EVENT:
                    {
                        // Prevent crashes
                        if (_events.GetPhaseMask() & PHASE_INTRO_MASK)
                            return;

                        _events.SetPhase(PHASE_INTRO_A);
                        GetCreatureListWithEntryInGrid(_guardList, me, NPC_SE_SKYBREAKER_MARINE, 20.0f);
                        _guardList.sort(Trinity::ObjectDistanceOrderPred(me));
                        uint32 x = 1;
                        for (std::list<Creature*>::iterator itr = _guardList.begin(); itr != _guardList.end(); ++x, ++itr)
                            (*itr)->AI()->SetData(0, x);

                        me->RemoveFlag(UNIT_NPC_FLAGS, UNIT_NPC_FLAG_GOSSIP);
                        Talk(SAY_INTRO_ALLIANCE_1);
<<<<<<< HEAD
                        events.ScheduleEvent(EVENT_INTRO_ALLIANCE_4, 2500+17500+9500, 0, PHASE_INTRO_A);
                        if (instance)
                        {
                            deathbringerSaurfangGUID = instance->GetData64(GUID_SAURFANG);
                            instance->HandleGameObject(instance->GetData64(GUID_DEATHBRINGER_S_DOOR), true);
                        }
                        if (Creature* deathbringer = ObjectAccessor::GetCreature(*me, deathbringerSaurfangGUID))
=======
                        _events.ScheduleEvent(EVENT_INTRO_ALLIANCE_4, 2500+17500+9500, 0, PHASE_INTRO_A);
                        _instance->HandleGameObject(_instance->GetData64(GO_SAURFANG_S_DOOR), true);
                        if (Creature* deathbringer = ObjectAccessor::GetCreature(*me, _instance->GetData64(DATA_DEATHBRINGER_SAURFANG)))
>>>>>>> 9be224ce
                            deathbringer->AI()->DoAction(PHASE_INTRO_A);
                        break;
                    }
                    case ACTION_START_OUTRO:
                    {
                        me->RemoveAurasDueToSpell(SPELL_GRIP_OF_AGONY);
                        Talk(SAY_OUTRO_ALLIANCE_1);
                        me->RemoveUnitMovementFlag(MOVEMENTFLAG_LEVITATING);
                        me->SetFlying(false);
                        me->SendMovementFlagUpdate();
                        me->Relocate(me->GetPositionX(), me->GetPositionY(), 539.2917f);
                        me->SendMonsterMove(me->GetPositionX(), me->GetPositionY(), 539.2917f, SPLINEFLAG_FALLING, 0, 0.0f);
                        for (std::list<Creature*>::iterator itr = _guardList.begin(); itr != _guardList.end(); ++itr)
                            (*itr)->AI()->DoAction(ACTION_DESPAWN);
                        break;
                    }
                    case ACTION_INTERRUPT_INTRO:
                        _events.Reset();
                        for (std::list<Creature*>::iterator itr = _guardList.begin(); itr != _guardList.end(); ++itr)
                            (*itr)->AI()->DoAction(ACTION_DESPAWN);
                        break;
                }
            }

            void SpellHit(Unit* /*caster*/, SpellEntry const* spell)
            {
                if (spell->Id == SPELL_GRIP_OF_AGONY)
                {
                    me->AddUnitMovementFlag(MOVEMENTFLAG_LEVITATING);
                    me->SetFlying(true);
                    me->GetMotionMaster()->MovePoint(POINT_CHOKE, chokePos[0]);
                }
            }

            void MovementInform(uint32 type, uint32 id)
            {
                if (type == POINT_MOTION_TYPE && id == POINT_FIRST_STEP)
                {
                    me->RemoveUnitMovementFlag(MOVEMENTFLAG_WALKING);
                    Talk(SAY_INTRO_ALLIANCE_4);
                    _events.ScheduleEvent(EVENT_INTRO_ALLIANCE_5, 5000, 0, PHASE_INTRO_A);
                    if (Creature* deathbringer = ObjectAccessor::GetCreature(*me, _instance->GetData64(DATA_DEATHBRINGER_SAURFANG)))
                        deathbringer->AI()->DoAction(ACTION_CONTINUE_INTRO);
                }
                else if (type == WAYPOINT_MOTION_TYPE && id == POINT_EXIT)
                {
                    std::list<Creature*> guards;
                    GetCreatureListWithEntryInGrid(guards, me, NPC_ALLIANCE_COMMANDER, 50.0f);
                    for (std::list<Creature*>::iterator itr = guards.begin(); itr != guards.end(); ++itr)
                        (*itr)->DespawnOrUnsummon();
                    me->DespawnOrUnsummon();
                }
            }

            void UpdateAI(uint32 const diff)
            {
                _events.Update(diff);
                while (uint32 eventId = _events.ExecuteEvent())
                {
                    switch (eventId)
                    {
                        case EVENT_INTRO_ALLIANCE_4:
                            me->AddUnitMovementFlag(MOVEMENTFLAG_WALKING);
                            me->GetMotionMaster()->MovePoint(POINT_FIRST_STEP, firstStepPos.GetPositionX(), firstStepPos.GetPositionY(), firstStepPos.GetPositionZ());
                            break;
                        case EVENT_INTRO_ALLIANCE_5:
                            Talk(SAY_INTRO_ALLIANCE_5);
                            for (std::list<Creature*>::iterator itr = _guardList.begin(); itr != _guardList.end(); ++itr)
                                (*itr)->AI()->DoAction(ACTION_CHARGE);
                            me->GetMotionMaster()->MoveCharge(chargePos[0].GetPositionX(), chargePos[0].GetPositionY(), chargePos[0].GetPositionZ(), 8.5f, POINT_CHARGE);
                            break;
                    }
                }
            }

        private:
            EventMap _events;
            InstanceScript* _instance;
            std::list<Creature*> _guardList;
        };

        bool OnGossipHello(Player* player, Creature* creature)
        {
            InstanceScript* instance = creature->GetInstanceScript();
            if (instance && instance->GetBossState(DATA_SAURFANG_EVENT) != DONE)
            {
                player->ADD_GOSSIP_ITEM(0, "Let it begin...", 631, -ACTION_START_EVENT + 1);
                player->SEND_GOSSIP_MENU(DEFAULT_GOSSIP_MESSAGE, creature->GetGUID());
            }

            return true;
        }

        bool OnGossipSelect(Player* player, Creature* creature, uint32 /*sender*/, uint32 action)
        {
            player->PlayerTalkClass->ClearMenus();
            player->CLOSE_GOSSIP_MENU();
            if (action == -ACTION_START_EVENT + 1)
                creature->AI()->DoAction(ACTION_START_EVENT);

            return true;
        }

        CreatureAI* GetAI(Creature* creature) const
        {
            return new npc_muradin_bronzebeard_iccAI(creature);
        }
};

class npc_saurfang_event : public CreatureScript
{
    public:
        npc_saurfang_event() : CreatureScript("npc_saurfang_event") { }

        struct npc_saurfang_eventAI : public ScriptedAI
        {
            npc_saurfang_eventAI(Creature* creature) : ScriptedAI(creature)
            {
                _index = 0;
            }

            void SetData(uint32 type, uint32 data)
            {
                ASSERT(!type && data && data < 6);
                _index = data;
            }

            void SpellHit(Unit* /*caster*/, SpellEntry const* spell)
            {
                if (spell->Id == SPELL_GRIP_OF_AGONY)
                {
                    me->AddUnitMovementFlag(MOVEMENTFLAG_LEVITATING);
<<<<<<< HEAD
                    me->SetFlying(true);
                    me->GetMotionMaster()->MovePoint(POINT_CHOKE, chokePos[npcIndex]);
=======
                    me->GetMotionMaster()->MovePoint(POINT_CHOKE, chokePos[_index]);
>>>>>>> 9be224ce
                }
            }

            void DoAction(int32 const action)
            {
                if (action == ACTION_CHARGE && _index)
                    me->GetMotionMaster()->MoveCharge(chargePos[_index].GetPositionX(), chargePos[_index].GetPositionY(), chargePos[_index].GetPositionZ(), 13.0f, POINT_CHARGE);
                else if (action == ACTION_DESPAWN)
                    me->DespawnOrUnsummon();
            }

        private:
            uint32 _index;
        };

        CreatureAI* GetAI(Creature* creature) const
        {
            return new npc_saurfang_eventAI(creature);
        }
};

class spell_deathbringer_blood_link : public SpellScriptLoader
{
    public:
        spell_deathbringer_blood_link() : SpellScriptLoader("spell_deathbringer_blood_link") { }

        class spell_deathbringer_blood_link_SpellScript : public SpellScript
        {
            PrepareSpellScript(spell_deathbringer_blood_link_SpellScript);

            bool Validate(SpellEntry const* /*spellInfo*/)
            {
                if (!sSpellStore.LookupEntry(SPELL_BLOOD_LINK_POWER))
                    return false;
                if (!sSpellStore.LookupEntry(SPELL_BLOOD_POWER))
                    return false;
                return true;
            }

            void HandleDummy(SpellEffIndex /*effIndex*/)
            {
                GetHitUnit()->CastCustomSpell(SPELL_BLOOD_LINK_POWER, SPELLVALUE_BASE_POINT0, GetEffectValue(), GetHitUnit(), true);
                if (Aura* bloodPower = GetHitUnit()->GetAura(SPELL_BLOOD_POWER))
                    bloodPower->RecalculateAmountOfEffects();
                PreventHitDefaultEffect(EFFECT_0);
            }

            void Register()
            {
                OnEffect += SpellEffectFn(spell_deathbringer_blood_link_SpellScript::HandleDummy, EFFECT_0, SPELL_EFFECT_DUMMY);
            }
        };

        SpellScript* GetSpellScript() const
        {
            return new spell_deathbringer_blood_link_SpellScript();
        }
};

class spell_deathbringer_blood_link_aura : public SpellScriptLoader
{
    public:
        spell_deathbringer_blood_link_aura() : SpellScriptLoader("spell_deathbringer_blood_link_aura") { }

        class spell_deathbringer_blood_link_AuraScript : public AuraScript
        {
            PrepareAuraScript(spell_deathbringer_blood_link_AuraScript);

            bool Validate(SpellEntry const* /*spellInfo*/)
            {
                if (!sSpellStore.LookupEntry(SPELL_MARK_OF_THE_FALLEN_CHAMPION))
                    return false;
                return true;
            }

            void HandlePeriodicTick(AuraEffect const* /*aurEff*/)
            {
                PreventDefaultAction();
                if (GetUnitOwner()->getPowerType() == POWER_ENERGY && GetUnitOwner()->GetPower(POWER_ENERGY) == GetUnitOwner()->GetMaxPower(POWER_ENERGY))
                    if (Creature* saurfang = GetUnitOwner()->ToCreature())
                        saurfang->AI()->DoAction(ACTION_MARK_OF_THE_FALLEN_CHAMPION);
            }

            void Register()
            {
                OnEffectPeriodic += AuraEffectPeriodicFn(spell_deathbringer_blood_link_AuraScript::HandlePeriodicTick, EFFECT_1, SPELL_AURA_PERIODIC_DUMMY);
            }
        };

        AuraScript* GetAuraScript() const
        {
            return new spell_deathbringer_blood_link_AuraScript();
        }
};

class spell_deathbringer_blood_power : public SpellScriptLoader
{
    public:
        spell_deathbringer_blood_power() : SpellScriptLoader("spell_deathbringer_blood_power") { }

        class spell_deathbringer_blood_power_SpellScript : public SpellScript
        {
            PrepareSpellScript(spell_deathbringer_blood_power_SpellScript);

            void ModAuraValue()
            {
                if (Aura* aura = GetHitAura())
                    aura->RecalculateAmountOfEffects();
            }

            void Register()
            {
                AfterHit += SpellHitFn(spell_deathbringer_blood_power_SpellScript::ModAuraValue);
            }
        };

        class spell_deathbringer_blood_power_AuraScript : public AuraScript
        {
            PrepareAuraScript(spell_deathbringer_blood_power_AuraScript);

            void RecalculateHook(AuraEffect const* /*aurEffect*/, int32& amount, bool& canBeRecalculated)
            {
                amount = int32(GetUnitOwner()->GetPower(POWER_ENERGY));
                canBeRecalculated = true;
            }

            void Register()
            {
                DoEffectCalcAmount += AuraEffectCalcAmountFn(spell_deathbringer_blood_power_AuraScript::RecalculateHook, EFFECT_0, SPELL_AURA_MOD_SCALE);
                DoEffectCalcAmount += AuraEffectCalcAmountFn(spell_deathbringer_blood_power_AuraScript::RecalculateHook, EFFECT_1, SPELL_AURA_MOD_DAMAGE_PERCENT_DONE);
            }

            bool Load()
            {
                if (GetUnitOwner()->getPowerType() != POWER_ENERGY)
                    return false;
                return true;
            }
        };

        SpellScript* GetSpellScript() const
        {
            return new spell_deathbringer_blood_power_SpellScript();
        }

        AuraScript* GetAuraScript() const
        {
            return new spell_deathbringer_blood_power_AuraScript();
        }
};

class spell_deathbringer_rune_of_blood : public SpellScriptLoader
{
    public:
        spell_deathbringer_rune_of_blood() : SpellScriptLoader("spell_deathbringer_rune_of_blood") { }

        class spell_deathbringer_rune_of_blood_SpellScript : public SpellScript
        {
            PrepareSpellScript(spell_deathbringer_rune_of_blood_SpellScript);

            bool Validate(SpellEntry const* /*spellInfo*/)
            {
                if (!sSpellStore.LookupEntry(SPELL_BLOOD_LINK_DUMMY))
                    return false;
                return true;
            }

            void HandleScript(SpellEffIndex effIndex)
            {
                PreventHitDefaultEffect(effIndex);  // make this the default handler
                if (GetCaster()->GetPower(POWER_ENERGY) != GetCaster()->GetMaxPower(POWER_ENERGY))
                    GetHitUnit()->CastCustomSpell(SPELL_BLOOD_LINK_DUMMY, SPELLVALUE_BASE_POINT0, 1, GetCaster(), true);
            }

            void Register()
            {
                OnEffect += SpellEffectFn(spell_deathbringer_rune_of_blood_SpellScript::HandleScript, EFFECT_1, SPELL_EFFECT_SCRIPT_EFFECT);
            }
        };

        SpellScript* GetSpellScript() const
        {
            return new spell_deathbringer_rune_of_blood_SpellScript();
        }
};

class spell_deathbringer_blood_nova : public SpellScriptLoader
{
    public:
        spell_deathbringer_blood_nova() : SpellScriptLoader("spell_deathbringer_blood_nova") { }

        class spell_deathbringer_blood_nova_SpellScript : public SpellScript
        {
            PrepareSpellScript(spell_deathbringer_blood_nova_SpellScript);

            bool Validate(SpellEntry const* /*spellInfo*/)
            {
                if (!sSpellStore.LookupEntry(SPELL_BLOOD_LINK_DUMMY))
                    return false;
                return true;
            }

            void HandleScript(SpellEffIndex /*effIndex*/)
            {
                PreventHitDefaultEffect(EFFECT_1);  // make this the default handler
                if (GetCaster()->GetPower(POWER_ENERGY) != GetCaster()->GetMaxPower(POWER_ENERGY))
                    GetHitUnit()->CastCustomSpell(SPELL_BLOOD_LINK_DUMMY, SPELLVALUE_BASE_POINT0, 2, GetCaster(), true);
            }

            void Register()
            {
                OnEffect += SpellEffectFn(spell_deathbringer_blood_nova_SpellScript::HandleScript, EFFECT_1, SPELL_EFFECT_SCRIPT_EFFECT);
            }
        };

        SpellScript* GetSpellScript() const
        {
            return new spell_deathbringer_blood_nova_SpellScript();
        }
};

class spell_deathbringer_blood_nova_targeting : public SpellScriptLoader
{
    public:
        spell_deathbringer_blood_nova_targeting() : SpellScriptLoader("spell_deathbringer_blood_nova_targeting") { }

        class spell_deathbringer_blood_nova_targeting_SpellScript : public SpellScript
        {
            PrepareSpellScript(spell_deathbringer_blood_nova_targeting_SpellScript);

            bool Load()
            {
                // initialize variable
                target = NULL;
                return true;
            }

            void FilterTargetsInitial(std::list<Unit*>& unitList)
            {
                // select one random target, with preference of ranged targets
                uint32 targetsAtRange = 0;
                uint32 const minTargets = uint32(GetCaster()->GetMap()->GetSpawnMode() & 1 ? 10 : 4);
                unitList.sort(Trinity::ObjectDistanceOrderPred(GetCaster(), false));

                // get target count at range
                for (std::list<Unit*>::iterator itr = unitList.begin(); itr != unitList.end(); ++itr, ++targetsAtRange)
                    if ((*itr)->GetDistance(GetCaster()) < 12.0f)
                        break;

                // set the upper cap
                if (targetsAtRange < minTargets)
                    targetsAtRange = std::min<uint32>(unitList.size()-1, minTargets);

                std::list<Unit*>::iterator itr = unitList.begin();
                std::advance(itr, urand(0, targetsAtRange));
                target = *itr;
                unitList.clear();
                unitList.push_back(target);
            }

            // use the same target for first and second effect
            void FilterTargetsSubsequent(std::list<Unit*>& unitList)
            {
                if (!target)
                    return;

                unitList.clear();
                unitList.push_back(target);
            }

            void Register()
            {
                OnUnitTargetSelect += SpellUnitTargetFn(spell_deathbringer_blood_nova_targeting_SpellScript::FilterTargetsInitial, EFFECT_0, TARGET_UNIT_AREA_ENEMY_SRC);
                OnUnitTargetSelect += SpellUnitTargetFn(spell_deathbringer_blood_nova_targeting_SpellScript::FilterTargetsSubsequent, EFFECT_1, TARGET_UNIT_AREA_ENEMY_SRC);
            }

            Unit* target;
        };

        SpellScript* GetSpellScript() const
        {
            return new spell_deathbringer_blood_nova_targeting_SpellScript();
        }
};

class MarkOfTheFallenChampionCheck
{
    public:
        bool operator() (Unit* unit)
        {
            return !unit->HasAura(SPELL_MARK_OF_THE_FALLEN_CHAMPION);
        }
};

class spell_deathbringer_mark_of_the_fallen_champion : public SpellScriptLoader
{
    public:
        spell_deathbringer_mark_of_the_fallen_champion() : SpellScriptLoader("spell_deathbringer_mark_of_the_fallen_champion") { }

        class spell_deathbringer_mark_of_the_fallen_champion_SpellScript : public SpellScript
        {
            PrepareSpellScript(spell_deathbringer_mark_of_the_fallen_champion_SpellScript);

            void FilterTargets(std::list<Unit*>& unitList)
            {
                unitList.remove_if(MarkOfTheFallenChampionCheck());
            }

            void Register()
            {
                OnUnitTargetSelect += SpellUnitTargetFn(spell_deathbringer_mark_of_the_fallen_champion_SpellScript::FilterTargets, EFFECT_0, TARGET_UNIT_AREA_ENEMY_SRC);
            }
        };

        SpellScript* GetSpellScript() const
        {
            return new spell_deathbringer_mark_of_the_fallen_champion_SpellScript();
        }
};

class achievement_ive_gone_and_made_a_mess : public AchievementCriteriaScript
{
    public:
        achievement_ive_gone_and_made_a_mess() : AchievementCriteriaScript("achievement_ive_gone_and_made_a_mess") { }

        bool OnCheck(Player* /*source*/, Unit* target)
        {
            if (target)
                if (Creature* saurfang = target->ToCreature())
                    if (saurfang->AI()->GetData(DATA_MADE_A_MESS))
                        return true;

            return false;
        }
};

void AddSC_boss_deathbringer_saurfang()
{
    new boss_deathbringer_saurfang();
    new npc_high_overlord_saurfang_icc();
    new npc_muradin_bronzebeard_icc();
    new npc_saurfang_event();
    new spell_deathbringer_blood_link();
    new spell_deathbringer_blood_link_aura();
    new spell_deathbringer_blood_power();
    new spell_deathbringer_rune_of_blood();
    new spell_deathbringer_blood_nova();
    new spell_deathbringer_blood_nova_targeting();
    new spell_deathbringer_mark_of_the_fallen_champion();
    new achievement_ive_gone_and_made_a_mess();
}<|MERGE_RESOLUTION|>--- conflicted
+++ resolved
@@ -117,7 +117,7 @@
 // Helper to get id of the aura on different modes (HasAura(baseId) wont work)
 #define BOILING_BLOOD_HELPER RAID_MODE<int32>(72385,72441,72442,72443)
 
-enum EventTypes
+enum Events
 {
     EVENT_INTRO_ALLIANCE_1      = 1,
     EVENT_INTRO_ALLIANCE_2      = 2,
@@ -210,10 +210,10 @@
     POINT_EXIT              = 5,        // waypoint id
 };
 
-Position const deathbringerPos = {-496.3542f, 2211.33f, 541.1138f, 0.0f};
-Position const firstStepPos = {-541.3177f, 2211.365f, 539.2921f, 0.0f};
-
-Position const chargePos[6] =
+static const Position deathbringerPos = {-496.3542f, 2211.33f, 541.1138f, 0.0f};
+static const Position firstStepPos = {-541.3177f, 2211.365f, 539.2921f, 0.0f};
+
+static const Position chargePos[6] =
 {
     {-509.6505f, 2211.377f, 539.2872f, 0.0f}, // High Overlord Saurfang/Muradin Bronzebeard
     {-508.7480f, 2211.897f, 539.2870f, 0.0f}, // front left
@@ -223,7 +223,7 @@
     {-509.0040f, 2211.743f, 539.2870f, 0.0f}  // back right
 };
 
-Position const chokePos[6] =
+static const Position chokePos[6] =
 {
     {-514.4834f, 2211.334f, 549.2887f, 0.0f}, // High Overlord Saurfang/Muradin Bronzebeard
     {-510.1081f, 2211.592f, 546.3773f, 0.0f}, // front left
@@ -233,7 +233,7 @@
     {-510.7041f, 2211.069f, 546.5298f, 0.0f}  // back right
 };
 
-Position const finalPos = {-563.7552f, 2211.328f, 538.7848f, 0.0f};
+static const Position finalPos = {-563.7552f, 2211.328f, 538.7848f, 0.0f};
 
 class boss_deathbringer_saurfang : public CreatureScript
 {
@@ -245,8 +245,8 @@
             boss_deathbringer_saurfangAI(Creature* creature) : BossAI(creature, DATA_SAURFANG_EVENT)
             {
                 ASSERT(creature->GetVehicleKit()); // we dont actually use it, just check if exists
-                _introDone = false;
-                _fallenChampionCastCount = 0;
+                introDone = false;
+                fallenChampionCount = 0;
             }
 
             void InitializeAI()
@@ -262,7 +262,7 @@
                 _Reset();
                 me->SetReactState(REACT_DEFENSIVE);
                 events.SetPhase(PHASE_COMBAT);
-                _frenzied = false;
+                frenzy = false;
                 me->SetPower(POWER_ENERGY, 0);
                 DoCast(me, SPELL_ZERO_POWER, true);
                 DoCast(me, SPELL_BLOOD_LINK, true);
@@ -289,14 +289,13 @@
                 events.Reset();
                 events.SetPhase(PHASE_COMBAT);
                 me->RemoveFlag(UNIT_FIELD_FLAGS, UNIT_FLAG_OOC_NOT_ATTACKABLE);
-                if (!_introDone)
+                if (!introDone)
                 {
                     DoCast(me, SPELL_GRIP_OF_AGONY);
                     if (Creature* creature = ObjectAccessor::GetCreature(*me, instance->GetData64(GUID_SAURFANG_EVENT_NPC)))
                         creature->AI()->DoAction(ACTION_INTERRUPT_INTRO);
                 }
-
-                _introDone = true;
+                introDone = true;
 
                 Talk(SAY_AGGRO);
                 events.ScheduleEvent(EVENT_SUMMON_BLOOD_BEAST, 30000, 0, PHASE_COMBAT);
@@ -305,7 +304,7 @@
                 events.ScheduleEvent(EVENT_BLOOD_NOVA, 17000, 0, PHASE_COMBAT);
                 events.ScheduleEvent(EVENT_RUNE_OF_BLOOD, 20000, 0, PHASE_COMBAT);
 
-                _fallenChampionCastCount = 0;
+                fallenChampionCount = 0;
                 instance->DoRemoveAurasDueToSpellOnPlayers(SPELL_MARK_OF_THE_FALLEN_CHAMPION);
                 instance->SetBossState(DATA_SAURFANG_EVENT, IN_PROGRESS);
                 instance->SetData(DATA_SAURFANG_EVENT, IN_PROGRESS);
@@ -314,7 +313,7 @@
             void JustDied(Unit* /*killer*/)
             {
                 _JustDied();
-                DoCast(me, SPELL_ACHIEVEMENT, true);
+                DoCastAOE(SPELL_ACHIEVEMENT, true);
                 Talk(SAY_DEATH);
                 me->RemoveAurasDueToSpell(SPELL_GRIP_OF_AGONY);
 
@@ -335,7 +334,7 @@
             void EnterEvadeMode()
             {
                 ScriptedAI::EnterEvadeMode();
-                if (_introDone)
+                if (introDone)
                     me->RemoveFlag(UNIT_FIELD_FLAGS, UNIT_FLAG_OOC_NOT_ATTACKABLE);
             }
 
@@ -355,9 +354,9 @@
 
             void DamageTaken(Unit* /*attacker*/, uint32& /*damage*/)
             {
-                if (!_frenzied && HealthBelowPct(31)) // AT 30%, not below
-                {
-                    _frenzied = true;
+                if (!frenzy && HealthBelowPct(31)) // AT 30%, not below
+                {
+                    frenzy = true;
                     DoCast(me, SPELL_FRENZY);
                     Talk(SAY_FRENZY);
                 }
@@ -374,7 +373,6 @@
                 summon->AI()->DoCast(summon, SPELL_BLOOD_LINK_BEAST, true);
                 summon->AI()->DoCast(summon, SPELL_RESISTANT_SKIN, true);
                 summons.Summon(summon);
-                DoZoneInCombat(summon);
             }
 
             void SummonedCreatureDespawn(Creature* summon)
@@ -409,7 +407,7 @@
                 }
             }
 
-            void UpdateAI(uint32 const diff)
+            void UpdateAI(const uint32 diff)
             {
                 if (!UpdateVictim() && !(events.GetPhaseMask() & PHASE_INTRO_MASK))
                     return;
@@ -446,7 +444,7 @@
                             break;
                         case EVENT_INTRO_FINISH:
                             events.SetPhase(PHASE_COMBAT);
-                            _introDone = true;
+                            introDone = true;
                             me->RemoveFlag(UNIT_FIELD_FLAGS, UNIT_FLAG_OOC_NOT_ATTACKABLE);
                             break;
                         case EVENT_SUMMON_BLOOD_BEAST:
@@ -493,33 +491,24 @@
             uint32 GetData(uint32 type)
             {
                 if (type == DATA_MADE_A_MESS)
-                    if (_fallenChampionCastCount < RAID_MODE<uint32>(3, 5, 3, 5))
+                    if (fallenChampionCount < RAID_MODE<uint32>(3, 5, 3, 5))
                         return 1;
 
                 return 0;
             }
 
             // intro setup
-            void DoAction(int32 const action)
+            void DoAction(const int32 action)
             {
                 switch (action)
                 {
                     case PHASE_INTRO_A:
                     case PHASE_INTRO_H:
-<<<<<<< HEAD
                         //if (GameObject* teleporter = GameObject::GetGameObject(*me, instance->GetData64(GUID_TELEPORT_DEATHBRINGERS_RISE)))
                         //{
                         //    instance->HandleGameObject(0, false, teleporter);
                         //    teleporter->SetFlag(GAMEOBJECT_FLAGS, GO_FLAG_IN_USE);
                         //}
-=======
-                    {
-                        if (GameObject* teleporter = GameObject::GetGameObject(*me, instance->GetData64(GO_SCOURGE_TRANSPORTER_SAURFANG)))
-                        {
-                            instance->HandleGameObject(0, false, teleporter);
-                            teleporter->SetFlag(GAMEOBJECT_FLAGS, GO_FLAG_IN_USE);
-                        }
->>>>>>> 9be224ce
 
                         instance->SetData(DATA_SAURFANG_EVENT, IN_PROGRESS);
                         me->RemoveFlag(UNIT_FIELD_FLAGS, UNIT_FLAG_NOT_SELECTABLE);
@@ -534,10 +523,9 @@
 
                         events.ScheduleEvent(EVENT_INTRO_HORDE_2, 5000, 0, PHASE_INTRO_H);
                         break;
-                    }
                     case ACTION_CONTINUE_INTRO:
                     {
-                        if (_introDone)
+                        if (introDone)
                             return;
 
                         events.ScheduleEvent(EVENT_INTRO_ALLIANCE_6, 6500+500, 0, PHASE_INTRO_A);
@@ -549,26 +537,24 @@
                         break;
                     }
                     case ACTION_MARK_OF_THE_FALLEN_CHAMPION:
-                    {
-                        if (Unit* target = SelectTarget(SELECT_TARGET_RANDOM, 1, 0.0f, true, -SPELL_MARK_OF_THE_FALLEN_CHAMPION))
+                        if (Unit* target = SelectTarget(SELECT_TARGET_RANDOM, 0, 0.0f, true, -SPELL_MARK_OF_THE_FALLEN_CHAMPION))
                         {
-                            ++_fallenChampionCastCount;
+                            ++fallenChampionCount;
                             DoCast(target, SPELL_MARK_OF_THE_FALLEN_CHAMPION);
                             me->SetPower(POWER_ENERGY, 0);
                             if (Aura* bloodPower = me->GetAura(SPELL_BLOOD_POWER))
                                 bloodPower->RecalculateAmountOfEffects();
                         }
                         break;
-                    }
                     default:
                         break;
                 }
             }
 
         private:
-            uint32 _fallenChampionCastCount;
-            bool _introDone;
-            bool _frenzied;   // faster than iterating all auras to find Frenzy
+            uint32 fallenChampionCount;
+            bool introDone;
+            bool frenzy;   // faster than iterating all auras to find Frenzy
         };
 
         CreatureAI* GetAI(Creature* creature) const
@@ -584,36 +570,35 @@
 
         struct npc_high_overlord_saurfangAI : public ScriptedAI
         {
-            npc_high_overlord_saurfangAI(Creature* creature) : ScriptedAI(creature)
+            npc_high_overlord_saurfangAI(Creature* creature) : ScriptedAI(creature), vehicle(creature->GetVehicleKit())
             {
                 ASSERT(creature->GetVehicleKit());
-                _instance = me->GetInstanceScript();
+                instance = me->GetInstanceScript();
             }
 
             void Reset()
             {
-                _events.Reset();
-            }
-
-            void DoAction(int32 const action)
+                events.Reset();
+            }
+
+            void DoAction(const int32 action)
             {
                 switch (action)
                 {
                     case ACTION_START_EVENT:
                     {
                         // Prevent crashes
-                        if (_events.GetPhaseMask() & PHASE_INTRO_MASK)
+                        if (events.GetPhaseMask() & PHASE_INTRO_MASK)
                             return;
 
-                        GetCreatureListWithEntryInGrid(_guardList, me, NPC_SE_KOR_KRON_REAVER, 20.0f);
-                        _guardList.sort(Trinity::ObjectDistanceOrderPred(me));
+                        GetCreatureListWithEntryInGrid(guardList, me, NPC_SE_KOR_KRON_REAVER, 20.0f);
+                        guardList.sort(Trinity::ObjectDistanceOrderPred(me));
                         uint32 x = 1;
-                        for (std::list<Creature*>::iterator itr = _guardList.begin(); itr != _guardList.end(); ++x, ++itr)
+                        for (std::list<Creature*>::iterator itr = guardList.begin(); itr != guardList.end(); ++x, ++itr)
                             (*itr)->AI()->SetData(0, x);
 
                         me->RemoveFlag(UNIT_NPC_FLAGS, UNIT_NPC_FLAG_GOSSIP);
                         Talk(SAY_INTRO_HORDE_1);
-<<<<<<< HEAD
                         events.SetPhase(PHASE_INTRO_H);
                         events.ScheduleEvent(EVENT_INTRO_HORDE_3, 18500, 0, PHASE_INTRO_H);
                         if (instance)
@@ -622,12 +607,6 @@
                             instance->HandleGameObject(instance->GetData64(GUID_DEATHBRINGER_S_DOOR), true);
                         }
                         if (Creature* deathbringer = ObjectAccessor::GetCreature(*me, deathbringerSaurfangGUID))
-=======
-                        _events.SetPhase(PHASE_INTRO_H);
-                        _events.ScheduleEvent(EVENT_INTRO_HORDE_3, 18500, 0, PHASE_INTRO_H);
-                        _instance->HandleGameObject(_instance->GetData64(GO_SAURFANG_S_DOOR), true);
-                        if (Creature* deathbringer = ObjectAccessor::GetCreature(*me, _instance->GetData64(DATA_DEATHBRINGER_SAURFANG)))
->>>>>>> 9be224ce
                             deathbringer->AI()->DoAction(PHASE_INTRO_H);
                         break;
                     }
@@ -635,26 +614,24 @@
                     {
                         me->RemoveAurasDueToSpell(SPELL_GRIP_OF_AGONY);
                         Talk(SAY_OUTRO_HORDE_1);
-                        _events.ScheduleEvent(EVENT_OUTRO_HORDE_2, 10000);   // say
-                        _events.ScheduleEvent(EVENT_OUTRO_HORDE_3, 18000);   // say
-                        _events.ScheduleEvent(EVENT_OUTRO_HORDE_4, 24000);   // cast
-                        _events.ScheduleEvent(EVENT_OUTRO_HORDE_5, 30000);   // move
+                        events.ScheduleEvent(EVENT_OUTRO_HORDE_2, 10000);   // say
+                        events.ScheduleEvent(EVENT_OUTRO_HORDE_3, 18000);   // say
+                        events.ScheduleEvent(EVENT_OUTRO_HORDE_4, 24000);   // cast
+                        events.ScheduleEvent(EVENT_OUTRO_HORDE_5, 30000);   // move
                         me->RemoveUnitMovementFlag(MOVEMENTFLAG_LEVITATING);
                         me->SetFlying(false);
                         me->SendMovementFlagUpdate();
                         me->Relocate(me->GetPositionX(), me->GetPositionY(), 539.2917f);
                         me->SendMonsterMove(me->GetPositionX(), me->GetPositionY(), 539.2917f, SPLINEFLAG_FALLING, 0, 0.0f);
-                        for (std::list<Creature*>::iterator itr = _guardList.begin(); itr != _guardList.end(); ++itr)
+                        for (std::list<Creature*>::iterator itr = guardList.begin(); itr != guardList.end(); ++itr)
                             (*itr)->AI()->DoAction(ACTION_DESPAWN);
                         break;
                     }
                     case ACTION_INTERRUPT_INTRO:
-                    {
-                        _events.Reset();
-                        for (std::list<Creature*>::iterator itr = _guardList.begin(); itr != _guardList.end(); ++itr)
+                        events.Reset();
+                        for (std::list<Creature*>::iterator itr = guardList.begin(); itr != guardList.end(); ++itr)
                             (*itr)->AI()->DoAction(ACTION_DESPAWN);
                         break;
-                    }
                     default:
                         break;
                 }
@@ -679,25 +656,25 @@
                         case POINT_FIRST_STEP:
                             me->RemoveUnitMovementFlag(MOVEMENTFLAG_WALKING);
                             Talk(SAY_INTRO_HORDE_3);
-                            _events.ScheduleEvent(EVENT_INTRO_HORDE_5, 15500, 0, PHASE_INTRO_H);
-                            _events.ScheduleEvent(EVENT_INTRO_HORDE_6, 29500, 0, PHASE_INTRO_H);
-                            _events.ScheduleEvent(EVENT_INTRO_HORDE_7, 43800, 0, PHASE_INTRO_H);
-                            _events.ScheduleEvent(EVENT_INTRO_HORDE_8, 47000, 0, PHASE_INTRO_H);
-                            if (Creature* deathbringer = ObjectAccessor::GetCreature(*me, _instance->GetData64(DATA_DEATHBRINGER_SAURFANG)))
+                            events.ScheduleEvent(EVENT_INTRO_HORDE_5, 15500, 0, PHASE_INTRO_H);
+                            events.ScheduleEvent(EVENT_INTRO_HORDE_6, 29500, 0, PHASE_INTRO_H);
+                            events.ScheduleEvent(EVENT_INTRO_HORDE_7, 43800, 0, PHASE_INTRO_H);
+                            events.ScheduleEvent(EVENT_INTRO_HORDE_8, 47000, 0, PHASE_INTRO_H);
+                            if (Creature* deathbringer = ObjectAccessor::GetCreature(*me, deathbringerSaurfangGUID))
                                 deathbringer->AI()->DoAction(ACTION_CONTINUE_INTRO);
                             break;
                         case POINT_CORPSE:
-                            if (Creature* deathbringer = ObjectAccessor::GetCreature(*me, _instance->GetData64(DATA_DEATHBRINGER_SAURFANG)))
+                            if (Creature* deathbringer = ObjectAccessor::GetCreature(*me, deathbringerSaurfangGUID))
                             {
                                 deathbringer->CastSpell(me, SPELL_RIDE_VEHICLE, true);  // for the packet logs.
                                 deathbringer->SetFlag(UNIT_FIELD_FLAGS, UNIT_FLAG_NOT_SELECTABLE);
                                 deathbringer->setDeathState(ALIVE);
                             }
-                            _events.ScheduleEvent(EVENT_OUTRO_HORDE_5, 1000);    // move
-                            _events.ScheduleEvent(EVENT_OUTRO_HORDE_6, 4000);    // say
+                            events.ScheduleEvent(EVENT_OUTRO_HORDE_5, 1000);    // move
+                            events.ScheduleEvent(EVENT_OUTRO_HORDE_6, 4000);    // say
                             break;
                         case POINT_FINAL:
-                            if (Creature* deathbringer = ObjectAccessor::GetCreature(*me, _instance->GetData64(DATA_DEATHBRINGER_SAURFANG)))
+                            if (Creature* deathbringer = ObjectAccessor::GetCreature(*me, deathbringerSaurfangGUID))
                                 deathbringer->DespawnOrUnsummon();
                             me->DespawnOrUnsummon();
                             break;
@@ -715,10 +692,10 @@
                 }
             }
 
-            void UpdateAI(uint32 const diff)
-            {
-                _events.Update(diff);
-                while (uint32 eventId = _events.ExecuteEvent())
+            void UpdateAI(const uint32 diff)
+            {
+                events.Update(diff);
+                while (uint32 eventId = events.ExecuteEvent())
                 {
                     switch (eventId)
                     {
@@ -737,12 +714,12 @@
                             break;
                         case EVENT_INTRO_HORDE_8:
                             Talk(SAY_INTRO_HORDE_8);
-                            for (std::list<Creature*>::iterator itr = _guardList.begin(); itr != _guardList.end(); ++itr)
+                            for (std::list<Creature*>::iterator itr = guardList.begin(); itr != guardList.end(); ++itr)
                                 (*itr)->AI()->DoAction(ACTION_CHARGE);
                             me->GetMotionMaster()->MoveCharge(chargePos[0].GetPositionX(), chargePos[0].GetPositionY(), chargePos[0].GetPositionZ(), 8.5f, POINT_CHARGE);
                             break;
                         case EVENT_OUTRO_HORDE_2:   // say
-                            if (Creature* deathbringer = ObjectAccessor::GetCreature(*me, _instance->GetData64(DATA_DEATHBRINGER_SAURFANG)))
+                            if (Creature* deathbringer = ObjectAccessor::GetCreature(*me, deathbringerSaurfangGUID))
                                 me->SetFacingToObject(deathbringer);
                             Talk(SAY_OUTRO_HORDE_2);
                             break;
@@ -750,7 +727,7 @@
                             Talk(SAY_OUTRO_HORDE_3);
                             break;
                         case EVENT_OUTRO_HORDE_4:   // move
-                            if (Creature* deathbringer = ObjectAccessor::GetCreature(*me, _instance->GetData64(DATA_DEATHBRINGER_SAURFANG)))
+                            if (Creature* deathbringer = ObjectAccessor::GetCreature(*me, deathbringerSaurfangGUID))
                             {
                                 float x, y, z;
                                 deathbringer->GetClosePoint(x, y, z, deathbringer->GetObjectSize());
@@ -769,13 +746,18 @@
             }
 
         private:
-            EventMap _events;
-            InstanceScript* _instance;
-            std::list<Creature*> _guardList;
+            EventMap events;
+            Vehicle* vehicle;
+            InstanceScript* instance;
+            uint64 deathbringerSaurfangGUID;
+            std::list<Creature*> guardList;
         };
 
         bool OnGossipHello(Player* player, Creature* creature)
         {
+            if (creature->GetPositionZ() < 530.0f)
+                return false;
+
             InstanceScript* instance = creature->GetInstanceScript();
             if (instance && instance->GetBossState(DATA_SAURFANG_EVENT) != DONE)
             {
@@ -811,34 +793,33 @@
         {
             npc_muradin_bronzebeard_iccAI(Creature* creature) : ScriptedAI(creature)
             {
-                _instance = me->GetInstanceScript();
+                instance = me->GetInstanceScript();
             }
 
             void Reset()
             {
-                _events.Reset();
-            }
-
-            void DoAction(int32 const action)
+                events.Reset();
+            }
+
+            void DoAction(const int32 action)
             {
                 switch (action)
                 {
                     case ACTION_START_EVENT:
                     {
                         // Prevent crashes
-                        if (_events.GetPhaseMask() & PHASE_INTRO_MASK)
+                        if (events.GetPhaseMask() & PHASE_INTRO_MASK)
                             return;
 
-                        _events.SetPhase(PHASE_INTRO_A);
-                        GetCreatureListWithEntryInGrid(_guardList, me, NPC_SE_SKYBREAKER_MARINE, 20.0f);
-                        _guardList.sort(Trinity::ObjectDistanceOrderPred(me));
+                        events.SetPhase(PHASE_INTRO_A);
+                        GetCreatureListWithEntryInGrid(guardList, me, NPC_SE_SKYBREAKER_MARINE, 20.0f);
+                        guardList.sort(Trinity::ObjectDistanceOrderPred(me));
                         uint32 x = 1;
-                        for (std::list<Creature*>::iterator itr = _guardList.begin(); itr != _guardList.end(); ++x, ++itr)
+                        for (std::list<Creature*>::iterator itr = guardList.begin(); itr != guardList.end(); ++x, ++itr)
                             (*itr)->AI()->SetData(0, x);
 
                         me->RemoveFlag(UNIT_NPC_FLAGS, UNIT_NPC_FLAG_GOSSIP);
                         Talk(SAY_INTRO_ALLIANCE_1);
-<<<<<<< HEAD
                         events.ScheduleEvent(EVENT_INTRO_ALLIANCE_4, 2500+17500+9500, 0, PHASE_INTRO_A);
                         if (instance)
                         {
@@ -846,11 +827,6 @@
                             instance->HandleGameObject(instance->GetData64(GUID_DEATHBRINGER_S_DOOR), true);
                         }
                         if (Creature* deathbringer = ObjectAccessor::GetCreature(*me, deathbringerSaurfangGUID))
-=======
-                        _events.ScheduleEvent(EVENT_INTRO_ALLIANCE_4, 2500+17500+9500, 0, PHASE_INTRO_A);
-                        _instance->HandleGameObject(_instance->GetData64(GO_SAURFANG_S_DOOR), true);
-                        if (Creature* deathbringer = ObjectAccessor::GetCreature(*me, _instance->GetData64(DATA_DEATHBRINGER_SAURFANG)))
->>>>>>> 9be224ce
                             deathbringer->AI()->DoAction(PHASE_INTRO_A);
                         break;
                     }
@@ -863,13 +839,13 @@
                         me->SendMovementFlagUpdate();
                         me->Relocate(me->GetPositionX(), me->GetPositionY(), 539.2917f);
                         me->SendMonsterMove(me->GetPositionX(), me->GetPositionY(), 539.2917f, SPLINEFLAG_FALLING, 0, 0.0f);
-                        for (std::list<Creature*>::iterator itr = _guardList.begin(); itr != _guardList.end(); ++itr)
+                        for (std::list<Creature*>::iterator itr = guardList.begin(); itr != guardList.end(); ++itr)
                             (*itr)->AI()->DoAction(ACTION_DESPAWN);
                         break;
                     }
                     case ACTION_INTERRUPT_INTRO:
-                        _events.Reset();
-                        for (std::list<Creature*>::iterator itr = _guardList.begin(); itr != _guardList.end(); ++itr)
+                        events.Reset();
+                        for (std::list<Creature*>::iterator itr = guardList.begin(); itr != guardList.end(); ++itr)
                             (*itr)->AI()->DoAction(ACTION_DESPAWN);
                         break;
                 }
@@ -891,8 +867,8 @@
                 {
                     me->RemoveUnitMovementFlag(MOVEMENTFLAG_WALKING);
                     Talk(SAY_INTRO_ALLIANCE_4);
-                    _events.ScheduleEvent(EVENT_INTRO_ALLIANCE_5, 5000, 0, PHASE_INTRO_A);
-                    if (Creature* deathbringer = ObjectAccessor::GetCreature(*me, _instance->GetData64(DATA_DEATHBRINGER_SAURFANG)))
+                    events.ScheduleEvent(EVENT_INTRO_ALLIANCE_5, 5000, 0, PHASE_INTRO_A);
+                    if (Creature* deathbringer = ObjectAccessor::GetCreature(*me, deathbringerSaurfangGUID))
                         deathbringer->AI()->DoAction(ACTION_CONTINUE_INTRO);
                 }
                 else if (type == WAYPOINT_MOTION_TYPE && id == POINT_EXIT)
@@ -905,10 +881,10 @@
                 }
             }
 
-            void UpdateAI(uint32 const diff)
-            {
-                _events.Update(diff);
-                while (uint32 eventId = _events.ExecuteEvent())
+            void UpdateAI(const uint32 diff)
+            {
+                events.Update(diff);
+                while (uint32 eventId = events.ExecuteEvent())
                 {
                     switch (eventId)
                     {
@@ -918,7 +894,7 @@
                             break;
                         case EVENT_INTRO_ALLIANCE_5:
                             Talk(SAY_INTRO_ALLIANCE_5);
-                            for (std::list<Creature*>::iterator itr = _guardList.begin(); itr != _guardList.end(); ++itr)
+                            for (std::list<Creature*>::iterator itr = guardList.begin(); itr != guardList.end(); ++itr)
                                 (*itr)->AI()->DoAction(ACTION_CHARGE);
                             me->GetMotionMaster()->MoveCharge(chargePos[0].GetPositionX(), chargePos[0].GetPositionY(), chargePos[0].GetPositionZ(), 8.5f, POINT_CHARGE);
                             break;
@@ -927,17 +903,21 @@
             }
 
         private:
-            EventMap _events;
-            InstanceScript* _instance;
-            std::list<Creature*> _guardList;
+            EventMap events;
+            InstanceScript* instance;
+            uint64 deathbringerSaurfangGUID;
+            std::list<Creature*> guardList;
         };
 
         bool OnGossipHello(Player* player, Creature* creature)
         {
+            if (creature->GetPositionZ() < 530.0f)
+                return false;
+
             InstanceScript* instance = creature->GetInstanceScript();
             if (instance && instance->GetBossState(DATA_SAURFANG_EVENT) != DONE)
             {
-                player->ADD_GOSSIP_ITEM(0, "Let it begin...", 631, -ACTION_START_EVENT + 1);
+                player->ADD_GOSSIP_ITEM(0, "Let it begin...", 631, -ACTION_START_EVENT+1);
                 player->SEND_GOSSIP_MENU(DEFAULT_GOSSIP_MESSAGE, creature->GetGUID());
             }
 
@@ -948,7 +928,7 @@
         {
             player->PlayerTalkClass->ClearMenus();
             player->CLOSE_GOSSIP_MENU();
-            if (action == -ACTION_START_EVENT + 1)
+            if (action == -ACTION_START_EVENT+1)
                 creature->AI()->DoAction(ACTION_START_EVENT);
 
             return true;
@@ -969,13 +949,13 @@
         {
             npc_saurfang_eventAI(Creature* creature) : ScriptedAI(creature)
             {
-                _index = 0;
+                npcIndex = 0;
             }
 
             void SetData(uint32 type, uint32 data)
             {
                 ASSERT(!type && data && data < 6);
-                _index = data;
+                npcIndex = data;
             }
 
             void SpellHit(Unit* /*caster*/, SpellEntry const* spell)
@@ -983,25 +963,21 @@
                 if (spell->Id == SPELL_GRIP_OF_AGONY)
                 {
                     me->AddUnitMovementFlag(MOVEMENTFLAG_LEVITATING);
-<<<<<<< HEAD
                     me->SetFlying(true);
                     me->GetMotionMaster()->MovePoint(POINT_CHOKE, chokePos[npcIndex]);
-=======
-                    me->GetMotionMaster()->MovePoint(POINT_CHOKE, chokePos[_index]);
->>>>>>> 9be224ce
-                }
-            }
-
-            void DoAction(int32 const action)
-            {
-                if (action == ACTION_CHARGE && _index)
-                    me->GetMotionMaster()->MoveCharge(chargePos[_index].GetPositionX(), chargePos[_index].GetPositionY(), chargePos[_index].GetPositionZ(), 13.0f, POINT_CHARGE);
+                }
+            }
+
+            void DoAction(const int32 action)
+            {
+                if (action == ACTION_CHARGE && npcIndex)
+                    me->GetMotionMaster()->MoveCharge(chargePos[npcIndex].GetPositionX(), chargePos[npcIndex].GetPositionY(), chargePos[npcIndex].GetPositionZ(), 13.0f, POINT_CHARGE);
                 else if (action == ACTION_DESPAWN)
                     me->DespawnOrUnsummon();
             }
 
         private:
-            uint32 _index;
+            uint32 npcIndex;
         };
 
         CreatureAI* GetAI(Creature* creature) const
@@ -1230,7 +1206,7 @@
             {
                 // select one random target, with preference of ranged targets
                 uint32 targetsAtRange = 0;
-                uint32 const minTargets = uint32(GetCaster()->GetMap()->GetSpawnMode() & 1 ? 10 : 4);
+                uint32 const minTargets = GetCaster()->GetMap()->GetSpawnMode() & 1 ? 10 : 4;
                 unitList.sort(Trinity::ObjectDistanceOrderPred(GetCaster(), false));
 
                 // get target count at range
