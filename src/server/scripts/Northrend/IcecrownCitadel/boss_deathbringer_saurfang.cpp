/*
 * This file is part of the TrinityCore Project. See AUTHORS file for Copyright information
 *
 * This program is free software; you can redistribute it and/or modify it
 * under the terms of the GNU General Public License as published by the
 * Free Software Foundation; either version 2 of the License, or (at your
 * option) any later version.
 *
 * This program is distributed in the hope that it will be useful, but WITHOUT
 * ANY WARRANTY; without even the implied warranty of MERCHANTABILITY or
 * FITNESS FOR A PARTICULAR PURPOSE. See the GNU General Public License for
 * more details.
 *
 * You should have received a copy of the GNU General Public License along
 * with this program. If not, see <http://www.gnu.org/licenses/>.
 */

<<<<<<< HEAD
#include "ScriptMgr.h"
=======
>>>>>>> 28d470c5
#include "icecrown_citadel.h"
#include "InstanceScript.h"
#include "Map.h"
#include "MotionMaster.h"
#include "ObjectAccessor.h"
#include "ScriptedCreature.h"
#include "ScriptedGossip.h"
#include "SpellAuras.h"
#include "SpellScript.h"

enum ScriptTexts
{
    // Deathbringer Saurfang
    SAY_INTRO_ALLIANCE_2            = 0,
    SAY_INTRO_ALLIANCE_3            = 1,
    SAY_INTRO_ALLIANCE_6            = 2,
    SAY_INTRO_ALLIANCE_7            = 3,
    SAY_INTRO_HORDE_2               = 4,
    SAY_INTRO_HORDE_4               = 5,
    SAY_INTRO_HORDE_9               = 6,
    SAY_AGGRO                       = 7,
    SAY_MARK_OF_THE_FALLEN_CHAMPION = 8,
    SAY_BLOOD_BEASTS                = 9,
    SAY_KILL                        = 10,
    SAY_FRENZY                      = 11,
    SAY_BERSERK                     = 12,
    SAY_DEATH                       = 13,
    EMOTE_SCENT_OF_BLOOD            = 14,

    // High Overlord Saurfang
    SAY_INTRO_HORDE_1               = 0,
    SAY_INTRO_HORDE_3               = 1,
    SAY_INTRO_HORDE_5               = 2,
    SAY_INTRO_HORDE_6               = 3,
    SAY_INTRO_HORDE_7               = 4,
    SAY_INTRO_HORDE_8               = 5,
    SAY_OUTRO_ALLIANCE_8            = 6,
    SAY_OUTRO_ALLIANCE_12           = 7, // kneel after WP reached
    SAY_OUTRO_ALLIANCE_13           = 8,
    SAY_OUTRO_ALLIANCE_14           = 9,
    SAY_OUTRO_ALLIANCE_15           = 10,
    SAY_OUTRO_HORDE_1               = 11,
    SAY_OUTRO_HORDE_2               = 12,
    SAY_OUTRO_HORDE_3               = 13,
    SAY_OUTRO_HORDE_4               = 14,

    // Muradin Bronzebeard
    SAY_INTRO_ALLIANCE_1            = 0,
    SAY_INTRO_ALLIANCE_4            = 1,
    SAY_INTRO_ALLIANCE_5            = 2,
    SAY_OUTRO_ALLIANCE_1            = 3, /// @todo ALLIANCE OUTRO
    SAY_OUTRO_ALLIANCE_2            = 4,
    SAY_OUTRO_ALLIANCE_3            = 5,
    SAY_OUTRO_ALLIANCE_4            = 6,
    SAY_OUTRO_ALLIANCE_5            = 7,
    SAY_OUTRO_ALLIANCE_6            = 8,
    SAY_OUTRO_ALLIANCE_7            = 9,
    SAY_OUTRO_ALLIANCE_9            = 10,
    SAY_OUTRO_ALLIANCE_10           = 11,
    SAY_OUTRO_ALLIANCE_21           = 12,

    // Lady Jaina Proudmoore
    SAY_OUTRO_ALLIANCE_17           = 0,
    SAY_OUTRO_ALLIANCE_19           = 1,

    // King Varian Wrynn
    SAY_OUTRO_ALLIANCE_11           = 0,
    SAY_OUTRO_ALLIANCE_16           = 1,
    SAY_OUTRO_ALLIANCE_18           = 2,
    SAY_OUTRO_ALLIANCE_20           = 3,
};

enum Spells
{
    // Deathbringer Saurfang
    SPELL_ZERO_POWER                          = 72242,
    SPELL_GRIP_OF_AGONY                       = 70572, // Intro
    SPELL_BLOOD_LINK                          = 72178,
    SPELL_MARK_OF_THE_FALLEN_CHAMPION_S       = 72256,
    SPELL_RUNE_OF_BLOOD_S                     = 72408,

    SPELL_SUMMON_BLOOD_BEAST                  = 72172,
    SPELL_SUMMON_BLOOD_BEAST_25_MAN           = 72356, // Additional cast, does not replace
    SPELL_FRENZY                              = 72737,
    SPELL_BLOOD_NOVA_TRIGGER                  = 72378,
    SPELL_BLOOD_NOVA                          = 72380,
    SPELL_BLOOD_POWER                         = 72371,
    SPELL_BLOOD_LINK_POWER                    = 72195,
    SPELL_BLOOD_LINK_DUMMY                    = 72202,
    SPELL_MARK_OF_THE_FALLEN_CHAMPION         = 72293,
    SPELL_BOILING_BLOOD                       = 72385,
    SPELL_RUNE_OF_BLOOD                       = 72410,

    // Blood Beast
    SPELL_BLOOD_LINK_BEAST                    = 72176,
    SPELL_RESISTANT_SKIN                      = 72723,
    SPELL_SCENT_OF_BLOOD                      = 72769, // Heroic only

    SPELL_RIDE_VEHICLE                        = 70640, // Outro
    SPELL_ACHIEVEMENT                         = 72928,
    SPELL_REMOVE_MARKS_OF_THE_FALLEN_CHAMPION = 72257,
    SPELL_PERMANENT_FEIGN_DEATH               = 70628
};

// Helper to get id of the aura on different modes (HasAura(baseId) wont work)
#define BOILING_BLOOD_HELPER RAID_MODE<int32>(72385, 72441, 72442, 72443)

enum EventTypes
{
    EVENT_INTRO_ALLIANCE_1      = 1,
    EVENT_INTRO_ALLIANCE_2      = 2,
    EVENT_INTRO_ALLIANCE_3      = 3,
    EVENT_INTRO_ALLIANCE_4      = 4,
    EVENT_INTRO_ALLIANCE_5      = 5,
    EVENT_INTRO_ALLIANCE_6      = 6,
    EVENT_INTRO_ALLIANCE_7      = 7,

    EVENT_INTRO_HORDE_1         = 8,
    EVENT_INTRO_HORDE_2         = 9,
    EVENT_INTRO_HORDE_3         = 10,
    EVENT_INTRO_HORDE_4         = 11,
    EVENT_INTRO_HORDE_5         = 12,
    EVENT_INTRO_HORDE_6         = 13,
    EVENT_INTRO_HORDE_7         = 14,
    EVENT_INTRO_HORDE_8         = 15,
    EVENT_INTRO_HORDE_9         = 16,

    EVENT_INTRO_FINISH          = 17,

    EVENT_BERSERK               = 18,
    EVENT_SUMMON_BLOOD_BEAST    = 19,
    EVENT_BOILING_BLOOD         = 20,
    EVENT_BLOOD_NOVA            = 21,
    EVENT_RUNE_OF_BLOOD         = 22,
    EVENT_SCENT_OF_BLOOD        = 52,

    EVENT_OUTRO_ALLIANCE_1      = 23,
    EVENT_OUTRO_ALLIANCE_2      = 24,
    EVENT_OUTRO_ALLIANCE_3      = 25,
    EVENT_OUTRO_ALLIANCE_4      = 26,
    EVENT_OUTRO_ALLIANCE_5      = 27,
    EVENT_OUTRO_ALLIANCE_6      = 28,
    EVENT_OUTRO_ALLIANCE_7      = 29,
    EVENT_OUTRO_ALLIANCE_8      = 30,
    EVENT_OUTRO_ALLIANCE_9      = 31,
    EVENT_OUTRO_ALLIANCE_10     = 32,
    EVENT_OUTRO_ALLIANCE_11     = 33,
    EVENT_OUTRO_ALLIANCE_12     = 34,
    EVENT_OUTRO_ALLIANCE_13     = 35,
    EVENT_OUTRO_ALLIANCE_14     = 36,
    EVENT_OUTRO_ALLIANCE_15     = 37,
    EVENT_OUTRO_ALLIANCE_16     = 38,
    EVENT_OUTRO_ALLIANCE_17     = 39,
    EVENT_OUTRO_ALLIANCE_18     = 40,
    EVENT_OUTRO_ALLIANCE_19     = 41,
    EVENT_OUTRO_ALLIANCE_20     = 42,
    EVENT_OUTRO_ALLIANCE_21     = 43,

    EVENT_OUTRO_HORDE_1         = 44,
    EVENT_OUTRO_HORDE_2         = 45,
    EVENT_OUTRO_HORDE_3         = 46,
    EVENT_OUTRO_HORDE_4         = 47,
    EVENT_OUTRO_HORDE_5         = 48,
    EVENT_OUTRO_HORDE_6         = 49,
    EVENT_OUTRO_HORDE_7         = 50,
    EVENT_OUTRO_HORDE_8         = 51,
};

enum Phases
{
    PHASE_INTRO_A       = 1,
    PHASE_INTRO_H       = 2,
    PHASE_COMBAT        = 3
};

enum Actions
{
    ACTION_START_EVENT                  = -3781300,
    ACTION_CONTINUE_INTRO               = -3781301,
    ACTION_CHARGE                       = -3781302,
    ACTION_START_OUTRO                  = -3781303,
    ACTION_DESPAWN                      = -3781304,
    ACTION_INTERRUPT_INTRO              = -3781305,
    ACTION_MARK_OF_THE_FALLEN_CHAMPION  = -72293,
};

enum Misc
{
    DATA_MADE_A_MESS                    = 45374613, // 4537, 4613 are achievement IDs

    GOSSIP_MENU_MURADIN_BRONZEBEARD     = 10934,
    GOSSIP_MENU_HIGH_OVERLORD_SAURFANG  = 10952
};

enum MovePoints
{
    POINT_SAURFANG          = 3781300,
    POINT_FIRST_STEP        = 3781301,
    POINT_CHARGE            = 3781302,
    POINT_CHOKE             = 3781303,
    POINT_CORPSE            = 3781304,
    POINT_FINAL             = 3781305,
    POINT_EXIT              = 5,        // waypoint id
};

Position const deathbringerPos = {-496.3542f, 2211.33f, 541.1138f, 0.0f};
Position const firstStepPos = {-541.3177f, 2211.365f, 539.2921f, 0.0f};

Position const chargePos[6] =
{
    {-509.6505f, 2211.377f, 539.2872f, 0.0f}, // High Overlord Saurfang/Muradin Bronzebeard
    {-508.7480f, 2211.897f, 539.2870f, 0.0f}, // front left
    {-509.2929f, 2211.411f, 539.2870f, 0.0f}, // front right
    {-506.6607f, 2211.367f, 539.2870f, 0.0f}, // back middle
    {-506.1137f, 2213.306f, 539.2870f, 0.0f}, // back left
    {-509.0040f, 2211.743f, 539.2870f, 0.0f}  // back right
};

Position const chokePos[6] =
{
    {-514.4834f, 2211.334f, 549.2887f, 0.0f}, // High Overlord Saurfang/Muradin Bronzebeard
    {-510.1081f, 2211.592f, 546.3773f, 0.0f}, // front left
    {-513.3210f, 2211.396f, 551.2882f, 0.0f}, // front right
    {-507.3684f, 2210.353f, 545.7497f, 0.0f}, // back middle
    {-507.0486f, 2212.999f, 545.5512f, 0.0f}, // back left
    {-510.7041f, 2211.069f, 546.5298f, 0.0f}  // back right
};

Position const finalPos = {-563.7552f, 2211.328f, 538.7848f, 0.0f};

struct boss_deathbringer_saurfang : public BossAI
{
    boss_deathbringer_saurfang(Creature* creature) : BossAI(creature, DATA_DEATHBRINGER_SAURFANG), _introDone(false), _frenzied(false), _dead(false)
    {
        ASSERT(creature->GetVehicleKit()); // we dont actually use it, just check if exists
        _fallenChampionCastCount = 0;
    }

    void Reset() override
    {
        if (_dead)
            return;
        _Reset();
        events.SetPhase(PHASE_COMBAT);
        _frenzied = false;
        _dead = false;
        me->SetPower(POWER_ENERGY, 0);
        DoCastSelf(SPELL_ZERO_POWER, true);
        DoCastSelf(SPELL_BLOOD_LINK, true);
        DoCastSelf(SPELL_BLOOD_POWER, true);
        DoCastSelf(SPELL_MARK_OF_THE_FALLEN_CHAMPION_S, true);
        DoCastSelf(SPELL_RUNE_OF_BLOOD_S, true);
        me->RemoveAurasDueToSpell(SPELL_BERSERK);
        me->RemoveAurasDueToSpell(SPELL_FRENZY);
    }

    void JustEngagedWith(Unit* who) override
    {
        if (_dead)
            return;

        if (!instance->CheckRequiredBosses(DATA_DEATHBRINGER_SAURFANG, who->ToPlayer()))
        {
<<<<<<< HEAD
            EnterEvadeMode(EVADE_REASON_OTHER);
            instance->DoCastSpellOnPlayers(LIGHT_S_HAMMER_TELEPORT);
            return;
        }

        // oh just screw intro, enter combat - no exploits please
        me->setActive(true);
        DoZoneInCombat();
=======
            boss_deathbringer_saurfangAI(Creature* creature) : BossAI(creature, DATA_DEATHBRINGER_SAURFANG), _introDone(false), _frenzied(false), _dead(false)
            {
                ASSERT(creature->GetVehicleKit()); // we dont actually use it, just check if exists
                _fallenChampionCastCount = 0;
            }

            void Reset() override
            {
                if (_dead)
                    return;
                _Reset();
                events.SetPhase(PHASE_COMBAT);
                _frenzied = false;
                _dead = false;
                me->SetPower(POWER_ENERGY, 0);
                DoCast(me, SPELL_ZERO_POWER, true);
                DoCast(me, SPELL_BLOOD_LINK, true);
                DoCast(me, SPELL_BLOOD_POWER, true);
                DoCast(me, SPELL_MARK_OF_THE_FALLEN_CHAMPION_S, true);
                DoCast(me, SPELL_RUNE_OF_BLOOD_S, true);
                me->RemoveAurasDueToSpell(SPELL_BERSERK);
                me->RemoveAurasDueToSpell(SPELL_FRENZY);
            }

            void EnterCombat(Unit* who) override
            {
                if (_dead)
                    return;

                if (!instance->CheckRequiredBosses(DATA_DEATHBRINGER_SAURFANG, who->ToPlayer()))
                {
                    EnterEvadeMode(EVADE_REASON_OTHER);
                    instance->DoCastSpellOnPlayers(LIGHT_S_HAMMER_TELEPORT);
                    return;
                }

                // oh just screw intro, enter combat - no exploits please
                me->setActive(true);
                DoZoneInCombat();

                events.Reset();
                events.SetPhase(PHASE_COMBAT);
                me->SetImmuneToPC(false);
                if (!_introDone)
                {
                    DoCast(me, SPELL_GRIP_OF_AGONY);
                    if (Creature* creature = ObjectAccessor::GetCreature(*me, instance->GetGuidData(DATA_SAURFANG_EVENT_NPC)))
                        creature->AI()->DoAction(ACTION_INTERRUPT_INTRO);
                }
>>>>>>> 28d470c5

        events.Reset();
        events.SetPhase(PHASE_COMBAT);
        me->SetImmuneToPC(false);
        if (!_introDone)
        {
            DoCastSelf(SPELL_GRIP_OF_AGONY);
            if (Creature* creature = ObjectAccessor::GetCreature(*me, instance->GetGuidData(DATA_SAURFANG_EVENT_NPC)))
                creature->AI()->DoAction(ACTION_INTERRUPT_INTRO);
        }

        _introDone = true;

        Talk(SAY_AGGRO);
        events.ScheduleEvent(EVENT_SUMMON_BLOOD_BEAST, 30s, 0, PHASE_COMBAT);
        events.ScheduleEvent(EVENT_BERSERK, IsHeroic() ? 360s : 480s, 0, PHASE_COMBAT);
        events.ScheduleEvent(EVENT_BOILING_BLOOD, 15500ms, 0, PHASE_COMBAT);
        events.ScheduleEvent(EVENT_BLOOD_NOVA, 17s, 0, PHASE_COMBAT);
        events.ScheduleEvent(EVENT_RUNE_OF_BLOOD, 20s, 0, PHASE_COMBAT);

        _fallenChampionCastCount = 0;
        instance->DoRemoveAurasDueToSpellOnPlayers(SPELL_MARK_OF_THE_FALLEN_CHAMPION);
        instance->SetBossState(DATA_DEATHBRINGER_SAURFANG, IN_PROGRESS);
    }

    void JustDied(Unit* /*killer*/) override
    {
    }

    void AttackStart(Unit* victim) override
    {
        if (me->IsImmuneToPC())
            return;

        ScriptedAI::AttackStart(victim);
    }

    void EnterEvadeMode(EvadeReason why) override
    {
        ScriptedAI::EnterEvadeMode(why);
        if (_introDone)
            me->SetImmuneToPC(false);
    }

    void JustReachedHome() override
    {
        if (_dead)
            return;
        _JustReachedHome();
        Reset();
        instance->SetBossState(DATA_DEATHBRINGER_SAURFANG, FAIL);
        instance->DoRemoveAurasDueToSpellOnPlayers(SPELL_MARK_OF_THE_FALLEN_CHAMPION);
    }

    void KilledUnit(Unit* victim) override
    {
        if (victim->GetTypeId() == TYPEID_PLAYER)
            Talk(SAY_KILL);
    }

    void DamageTaken(Unit* /*attacker*/, uint32& damage) override
    {
        if (damage >= me->GetHealth())
            damage = me->GetHealth() - 1;

        if (!_frenzied && HealthBelowPct(31)) // AT 30%, not below
        {
            _frenzied = true;
            DoCastSelf(SPELL_FRENZY, true);
            Talk(SAY_FRENZY);
        }

        if (!_dead && me->GetHealth()-damage < FightWonValue)
        {
            _dead = true;
            _JustDied();
            _EnterEvadeMode();
            me->SetFlag(UNIT_FIELD_FLAGS, UNIT_FLAG_NOT_SELECTABLE);
            me->SetImmuneToPC(true);
            me->RemoveAurasOnEvade();
            DoCastAOE(SPELL_REMOVE_MARKS_OF_THE_FALLEN_CHAMPION);
            DoCastSelf(SPELL_ACHIEVEMENT, true);
            Talk(SAY_DEATH);
            DoCastSelf(SPELL_REPUTATION_BOSS_KILL, true);
            DoCastSelf(SPELL_PERMANENT_FEIGN_DEATH);
            if (Creature* creature = ObjectAccessor::GetCreature(*me, instance->GetGuidData(DATA_SAURFANG_EVENT_NPC)))
                creature->AI()->DoAction(ACTION_START_OUTRO);
        }
    }

    void JustSummoned(Creature* summon) override
    {
        if (Unit* target = SelectTarget(SelectTargetMethod::Random, 1, 0.0f, true))
        {
            if (target->GetTransport())
            {
                summon->DespawnOrUnsummon(1ms);
                EnterEvadeMode(EVADE_REASON_OTHER);
                return;
            }

<<<<<<< HEAD
            summon->AI()->AttackStart(target);
        }
=======
            void AttackStart(Unit* victim) override
            {
                if (me->IsImmuneToPC())
                    return;
>>>>>>> 28d470c5

        summon->CastSpell(summon, SPELL_BLOOD_LINK_BEAST, true);
        summon->CastSpell(summon, SPELL_RESISTANT_SKIN, true);
        summons.Summon(summon);
        DoZoneInCombat(summon);
    }

<<<<<<< HEAD
    void SummonedCreatureDies(Creature* summon, Unit* /*killer*/) override
    {
        summons.Despawn(summon);
    }

    void MovementInform(uint32 type, uint32 id) override
    {
        if (type != POINT_MOTION_TYPE && id != POINT_SAURFANG)
            return;
=======
            void EnterEvadeMode(EvadeReason why) override
            {
                ScriptedAI::EnterEvadeMode(why);
                if (_introDone)
                    me->SetImmuneToPC(false);
            }

            void JustReachedHome() override
            {
                if (_dead)
                    return;
                _JustReachedHome();
                Reset();
                instance->SetBossState(DATA_DEATHBRINGER_SAURFANG, FAIL);
                instance->DoRemoveAurasDueToSpellOnPlayers(SPELL_MARK_OF_THE_FALLEN_CHAMPION);
            }
>>>>>>> 28d470c5

        instance->HandleGameObject(instance->GetGuidData(GO_SAURFANG_S_DOOR), false);
    }

    void SpellHitTarget(WorldObject* target, SpellInfo const* spellInfo) override
    {
        if (target->GetTransport())
        {
            EnterEvadeMode(EVADE_REASON_OTHER);
            return;
        }

        switch (spellInfo->Id)
        {
            case SPELL_MARK_OF_THE_FALLEN_CHAMPION:
                Talk(SAY_MARK_OF_THE_FALLEN_CHAMPION);
                break;
            case 72255: // Mark of the Fallen Champion, triggered id
            case 72444:
            case 72445:
            case 72446:
                if (me->GetPower(POWER_ENERGY) != me->GetMaxPower(POWER_ENERGY))
                {
                    CastSpellExtraArgs args(TRIGGERED_FULL_MASK);
                    args.AddSpellBP0(1);
                    target->CastSpell(nullptr, SPELL_BLOOD_LINK_DUMMY, args);
                }
                break;
            default:
                break;
        }
    }

<<<<<<< HEAD
    void SpellHit(WorldObject* /*caster*/, SpellInfo const* spellInfo) override
    {
        if (spellInfo->Id == SPELL_BLOOD_LINK_POWER)
            if (Aura* bloodPower = me->GetAura(SPELL_BLOOD_POWER))
                bloodPower->RecalculateAmountOfEffects();
    }

    void UpdateAI(uint32 diff) override
    {
        if (!UpdateVictim() && !(events.IsInPhase(PHASE_INTRO_A) || events.IsInPhase(PHASE_INTRO_H)))
            return;
=======
                if (!_dead && me->GetHealth()-damage < FightWonValue)
                {
                    _dead = true;
                    _JustDied();
                    _EnterEvadeMode();
                    me->AddUnitFlag(UNIT_FLAG_NOT_SELECTABLE);
                    me->SetImmuneToPC(true);

                    DoCastAOE(SPELL_REMOVE_MARKS_OF_THE_FALLEN_CHAMPION);
                    DoCast(me, SPELL_ACHIEVEMENT, true);
                    Talk(SAY_DEATH);

                    //instance->DoRemoveAurasDueToSpellOnPlayers(SPELL_MARK_OF_THE_FALLEN_CHAMPION);
                    DoCast(me, SPELL_PERMANENT_FEIGN_DEATH);
                    if (Creature* creature = ObjectAccessor::GetCreature(*me, instance->GetGuidData(DATA_SAURFANG_EVENT_NPC)))
                        creature->AI()->DoAction(ACTION_START_OUTRO);
                }
            }

            void JustSummoned(Creature* summon) override
            {
                if (Unit* target = SelectTarget(SELECT_TARGET_RANDOM, 1, 0.0f, true))
                {
                    if (target->GetTransport())
                    {
                        summon->DespawnOrUnsummon(1);
                        EnterEvadeMode(EVADE_REASON_OTHER);
                        return;
                    }
>>>>>>> 28d470c5

        events.Update(diff);

        if (me->HasUnitState(UNIT_STATE_CASTING))
            return;

        while (uint32 eventId = events.ExecuteEvent())
        {
            switch (eventId)
            {
                case EVENT_INTRO_ALLIANCE_2:
                    me->RemoveFlag(UNIT_FIELD_FLAGS, UNIT_FLAG_NOT_SELECTABLE);
                    me->SetFaction(FACTION_UNDEAD_SCOURGE);
                    Talk(SAY_INTRO_ALLIANCE_2);
                    break;
                case EVENT_INTRO_ALLIANCE_3:
                    Talk(SAY_INTRO_ALLIANCE_3);
                    break;
                case EVENT_INTRO_ALLIANCE_6:
                    Talk(SAY_INTRO_ALLIANCE_6);
                    Talk(SAY_INTRO_ALLIANCE_7);
                    DoCastSelf(SPELL_GRIP_OF_AGONY);
                    break;
                case EVENT_INTRO_HORDE_2:
                    me->RemoveFlag(UNIT_FIELD_FLAGS, UNIT_FLAG_NOT_SELECTABLE);
                    me->SetFaction(FACTION_UNDEAD_SCOURGE);
                    Talk(SAY_INTRO_HORDE_2);
                    break;
                case EVENT_INTRO_HORDE_4:
                    Talk(SAY_INTRO_HORDE_4);
                    break;
                case EVENT_INTRO_HORDE_9:
                    DoCastSelf(SPELL_GRIP_OF_AGONY);
                    Talk(SAY_INTRO_HORDE_9);
                    break;
                case EVENT_INTRO_FINISH:
                    events.SetPhase(PHASE_COMBAT);
                    _introDone = true;
                    me->SetImmuneToPC(false);
                    break;
                case EVENT_SUMMON_BLOOD_BEAST:
                    for (uint32 i10 = 0; i10 < 2; ++i10)
                        DoCastSelf(SPELL_SUMMON_BLOOD_BEAST+i10);
                    if (Is25ManRaid())
                        for (uint32 i25 = 0; i25 < 3; ++i25)
                            DoCastSelf(SPELL_SUMMON_BLOOD_BEAST_25_MAN+i25);
                    Talk(SAY_BLOOD_BEASTS);
                    events.ScheduleEvent(EVENT_SUMMON_BLOOD_BEAST, 40s, 0, PHASE_COMBAT);
                    if (IsHeroic())
                        events.ScheduleEvent(EVENT_SCENT_OF_BLOOD, 10s, 0, PHASE_COMBAT);
                    break;
                case EVENT_BLOOD_NOVA:
                    DoCastAOE(SPELL_BLOOD_NOVA_TRIGGER);
                    events.ScheduleEvent(EVENT_BLOOD_NOVA, 20s, 25s, 0, PHASE_COMBAT);
                    break;
                case EVENT_RUNE_OF_BLOOD:
                    DoCastVictim(SPELL_RUNE_OF_BLOOD);
                    events.ScheduleEvent(EVENT_RUNE_OF_BLOOD, 20s, 25s, 0, PHASE_COMBAT);
                    break;
                case EVENT_BOILING_BLOOD:
                    DoCastSelf(SPELL_BOILING_BLOOD);
                    events.ScheduleEvent(EVENT_BOILING_BLOOD, 15s, 20s, 0, PHASE_COMBAT);
                    break;
                case EVENT_BERSERK:
                    DoCastSelf(SPELL_BERSERK);
                    Talk(SAY_BERSERK);
                    break;
                case EVENT_SCENT_OF_BLOOD:
                    if (!summons.empty())
                    {
                        Talk(EMOTE_SCENT_OF_BLOOD);
                        DoCastAOE(SPELL_SCENT_OF_BLOOD);
                    }
                    break;
                default:
                    break;
            }

            if (me->HasUnitState(UNIT_STATE_CASTING))
                return;
        }

<<<<<<< HEAD
        DoMeleeAttackIfReady();
    }

    uint32 GetData(uint32 type) const override
    {
        if (type == DATA_MADE_A_MESS)
            if (_fallenChampionCastCount < RAID_MODE<uint32>(3, 5, 3, 5))
                return 1;
=======
            void SpellHitTarget(Unit* target, SpellInfo const* spell) override
            {
                if (target->GetTransport())
                {
                    EnterEvadeMode(EVADE_REASON_OTHER);
                    return;
                }

                switch (spell->Id)
                {
                    case SPELL_MARK_OF_THE_FALLEN_CHAMPION:
                        Talk(SAY_MARK_OF_THE_FALLEN_CHAMPION);
                        break;
                    case 72255: // Mark of the Fallen Champion, triggered id
                    case 72444:
                    case 72445:
                    case 72446:
                        if (me->GetPower(POWER_ENERGY) != me->GetMaxPower(POWER_ENERGY))
                            target->CastCustomSpell(SPELL_BLOOD_LINK_DUMMY, SPELLVALUE_BASE_POINT0, 1, nullptr, true);
                        break;
                    default:
                        break;
                }
            }
>>>>>>> 28d470c5

        return 0;
    }

    // intro setup
    void DoAction(int32 action) override
    {
        switch (action)
        {
            case PHASE_INTRO_A:
            case PHASE_INTRO_H:
            {
                // controls what events will execute
                events.SetPhase(uint32(action));

                me->SetHomePosition(deathbringerPos.GetPositionX(), deathbringerPos.GetPositionY(), deathbringerPos.GetPositionZ(), me->GetOrientation());
                me->GetMotionMaster()->MovePoint(POINT_SAURFANG, deathbringerPos.GetPositionX(), deathbringerPos.GetPositionY(), deathbringerPos.GetPositionZ());

                events.ScheduleEvent(EVENT_INTRO_ALLIANCE_2, 2500ms, 0, PHASE_INTRO_A);
                events.ScheduleEvent(EVENT_INTRO_ALLIANCE_3, 20s, 0, PHASE_INTRO_A);

<<<<<<< HEAD
                events.ScheduleEvent(EVENT_INTRO_HORDE_2, 5s, 0, PHASE_INTRO_H);
                break;
=======
                while (uint32 eventId = events.ExecuteEvent())
                {
                    switch (eventId)
                    {
                        case EVENT_INTRO_ALLIANCE_2:
                            me->RemoveUnitFlag(UNIT_FLAG_NOT_SELECTABLE);
                            me->SetFaction(FACTION_UNDEAD_SCOURGE);
                            Talk(SAY_INTRO_ALLIANCE_2);
                            break;
                        case EVENT_INTRO_ALLIANCE_3:
                            Talk(SAY_INTRO_ALLIANCE_3);
                            break;
                        case EVENT_INTRO_ALLIANCE_6:
                            Talk(SAY_INTRO_ALLIANCE_6);
                            Talk(SAY_INTRO_ALLIANCE_7);
                            DoCast(me, SPELL_GRIP_OF_AGONY);
                            break;
                        case EVENT_INTRO_HORDE_2:
                            me->RemoveUnitFlag(UNIT_FLAG_NOT_SELECTABLE);
                            me->SetFaction(FACTION_UNDEAD_SCOURGE);
                            Talk(SAY_INTRO_HORDE_2);
                            break;
                        case EVENT_INTRO_HORDE_4:
                            Talk(SAY_INTRO_HORDE_4);
                            break;
                        case EVENT_INTRO_HORDE_9:
                            DoCast(me, SPELL_GRIP_OF_AGONY);
                            Talk(SAY_INTRO_HORDE_9);
                            break;
                        case EVENT_INTRO_FINISH:
                            events.SetPhase(PHASE_COMBAT);
                            _introDone = true;
                            me->SetImmuneToPC(false);
                            break;
                        case EVENT_SUMMON_BLOOD_BEAST:
                            for (uint32 i10 = 0; i10 < 2; ++i10)
                                DoCast(me, SPELL_SUMMON_BLOOD_BEAST+i10);
                            if (Is25ManRaid())
                                for (uint32 i25 = 0; i25 < 3; ++i25)
                                    DoCast(me, SPELL_SUMMON_BLOOD_BEAST_25_MAN+i25);
                            Talk(SAY_BLOOD_BEASTS);
                            events.ScheduleEvent(EVENT_SUMMON_BLOOD_BEAST, 40000, 0, PHASE_COMBAT);
                            if (IsHeroic())
                                events.ScheduleEvent(EVENT_SCENT_OF_BLOOD, 10000, 0, PHASE_COMBAT);
                            break;
                        case EVENT_BLOOD_NOVA:
                            DoCastAOE(SPELL_BLOOD_NOVA_TRIGGER);
                            events.ScheduleEvent(EVENT_BLOOD_NOVA, urand(20000, 25000), 0, PHASE_COMBAT);
                            break;
                        case EVENT_RUNE_OF_BLOOD:
                            DoCastVictim(SPELL_RUNE_OF_BLOOD);
                            events.ScheduleEvent(EVENT_RUNE_OF_BLOOD, urand(20000, 25000), 0, PHASE_COMBAT);
                            break;
                        case EVENT_BOILING_BLOOD:
                            DoCast(me, SPELL_BOILING_BLOOD);
                            events.ScheduleEvent(EVENT_BOILING_BLOOD, urand(15000, 20000), 0, PHASE_COMBAT);
                            break;
                        case EVENT_BERSERK:
                            DoCast(me, SPELL_BERSERK);
                            Talk(SAY_BERSERK);
                            break;
                        case EVENT_SCENT_OF_BLOOD:
                            if (!summons.empty())
                            {
                                Talk(EMOTE_SCENT_OF_BLOOD);
                                DoCastAOE(SPELL_SCENT_OF_BLOOD);
                            }
                            break;
                        default:
                            break;
                    }

                    if (me->HasUnitState(UNIT_STATE_CASTING))
                        return;
                }

                DoMeleeAttackIfReady();
>>>>>>> 28d470c5
            }
            case ACTION_CONTINUE_INTRO:
            {
                if (_introDone)
                    return;

                events.ScheduleEvent(EVENT_INTRO_ALLIANCE_6, 7s, 0, PHASE_INTRO_A);
                events.ScheduleEvent(EVENT_INTRO_FINISH, 8s, 0, PHASE_INTRO_A);

                events.ScheduleEvent(EVENT_INTRO_HORDE_4, 6500ms, 0, PHASE_INTRO_H);
                events.ScheduleEvent(EVENT_INTRO_HORDE_9, 48200ms, 0, PHASE_INTRO_H);
                events.ScheduleEvent(EVENT_INTRO_FINISH,  55700ms, 0, PHASE_INTRO_H);
                break;
            }
            case ACTION_MARK_OF_THE_FALLEN_CHAMPION:
            {
                if (Unit* target = SelectTarget(SelectTargetMethod::Random, 1, 0.0f, true, true, -SPELL_MARK_OF_THE_FALLEN_CHAMPION))
                {
<<<<<<< HEAD
                    ++_fallenChampionCastCount;
                    DoCast(target, SPELL_MARK_OF_THE_FALLEN_CHAMPION);
                    me->SetPower(POWER_ENERGY, 0);
                    if (Aura* bloodPower = me->GetAura(SPELL_BLOOD_POWER))
                        bloodPower->RecalculateAmountOfEffects();
=======
                    case PHASE_INTRO_A:
                    case PHASE_INTRO_H:
                    {
                        // controls what events will execute
                        events.SetPhase(uint32(action));

                        me->SetHomePosition(deathbringerPos.GetPositionX(), deathbringerPos.GetPositionY(), deathbringerPos.GetPositionZ(), me->GetOrientation());
                        me->GetMotionMaster()->MovePoint(POINT_SAURFANG, deathbringerPos.GetPositionX(), deathbringerPos.GetPositionY(), deathbringerPos.GetPositionZ());

                        events.ScheduleEvent(EVENT_INTRO_ALLIANCE_2, 2500, 0, PHASE_INTRO_A);
                        events.ScheduleEvent(EVENT_INTRO_ALLIANCE_3, 20000, 0, PHASE_INTRO_A);

                        events.ScheduleEvent(EVENT_INTRO_HORDE_2, 5000, 0, PHASE_INTRO_H);
                        break;
                    }
                    case ACTION_CONTINUE_INTRO:
                    {
                        if (_introDone)
                            return;

                        events.ScheduleEvent(EVENT_INTRO_ALLIANCE_6, 6500+500, 0, PHASE_INTRO_A);
                        events.ScheduleEvent(EVENT_INTRO_FINISH, 8000, 0, PHASE_INTRO_A);

                        events.ScheduleEvent(EVENT_INTRO_HORDE_4, 6500, 0, PHASE_INTRO_H);
                        events.ScheduleEvent(EVENT_INTRO_HORDE_9, 46700+1000+500, 0, PHASE_INTRO_H);
                        events.ScheduleEvent(EVENT_INTRO_FINISH,  46700+1000+8000, 0, PHASE_INTRO_H);
                        break;
                    }
                    case ACTION_MARK_OF_THE_FALLEN_CHAMPION:
                    {
                        if (Unit* target = SelectTarget(SELECT_TARGET_RANDOM, 1, 0.0f, true, true, -SPELL_MARK_OF_THE_FALLEN_CHAMPION))
                        {
                            ++_fallenChampionCastCount;
                            DoCast(target, SPELL_MARK_OF_THE_FALLEN_CHAMPION);
                            me->SetPower(POWER_ENERGY, 0);
                            if (Aura* bloodPower = me->GetAura(SPELL_BLOOD_POWER))
                                bloodPower->RecalculateAmountOfEffects();
                        }
                        break;
                    }
                    default:
                        break;
>>>>>>> 28d470c5
                }
                break;
            }
            default:
                break;
        }
    }

<<<<<<< HEAD
    bool CanAIAttack(Unit const* target) const override
    {
        if (target->GetTransport())
            return false;
=======
            bool CanAIAttack(Unit const* target) const override
            {
                if (target->GetTransport())
                    return false;

                return BossAI::CanAIAttack(target);
            }
>>>>>>> 28d470c5

        return BossAI::CanAIAttack(target);
    }

    static uint32 const FightWonValue;

private:
    uint32 _fallenChampionCastCount;
    bool _introDone;
    bool _frenzied;   // faster than iterating all auras to find Frenzy
    bool _dead;
};

uint32 const boss_deathbringer_saurfang::FightWonValue = 100000;

struct npc_high_overlord_saurfang_icc : public ScriptedAI
{
    npc_high_overlord_saurfang_icc(Creature* creature) : ScriptedAI(creature)
    {
        ASSERT(creature->GetVehicleKit());
        _instance = me->GetInstanceScript();
    }

    void Reset() override
    {
        _events.Reset();
    }

    bool OnGossipSelect(Player* player, uint32 menuId, uint32 /*gossipListId*/) override
    {
        if (menuId == GOSSIP_MENU_HIGH_OVERLORD_SAURFANG)
        {
            CloseGossipMenuFor(player);
            DoAction(ACTION_START_EVENT);
        }
        return false;
    }

    void GuardBroadcast(std::function<void(Creature*)>&& action) const
    {
        std::vector<Creature*> guardList;
        GetCreatureListWithEntryInGrid(guardList, me, NPC_SE_KOR_KRON_REAVER, 100.0f);
        for (Creature* guard : guardList)
            action(guard);
    }

    void DoAction(int32 action) override
    {
        switch (action)
        {
            case ACTION_START_EVENT:
            {
                // Prevent crashes
                if (_events.IsInPhase(PHASE_INTRO_A) || _events.IsInPhase(PHASE_INTRO_H))
                    return;

<<<<<<< HEAD
                std::list<Creature*> guardList;
                GetCreatureListWithEntryInGrid(guardList, me, NPC_SE_KOR_KRON_REAVER, 20.0f);
                guardList.sort(Trinity::ObjectDistanceOrderPred(me));
                uint32 x = 1;
                for (auto itr = guardList.begin(); itr != guardList.end(); ++x, ++itr)
                    (*itr)->AI()->SetData(0, x);

                me->RemoveFlag(UNIT_NPC_FLAGS, UNIT_NPC_FLAG_GOSSIP);
                Talk(SAY_INTRO_HORDE_1);
                _events.SetPhase(PHASE_INTRO_H);
                _events.ScheduleEvent(EVENT_INTRO_HORDE_3, 18500ms, 0, PHASE_INTRO_H);
                _instance->HandleGameObject(_instance->GetGuidData(GO_SAURFANG_S_DOOR), true);
                if (Creature* deathbringer = ObjectAccessor::GetCreature(*me, _instance->GetGuidData(DATA_DEATHBRINGER_SAURFANG)))
                    deathbringer->AI()->DoAction(PHASE_INTRO_H);
                break;
=======
            bool GossipSelect(Player* player, uint32 menuId, uint32 /*gossipListId*/) override
            {
                if (menuId == GOSSIP_MENU_HIGH_OVERLORD_SAURFANG)
                {
                    CloseGossipMenuFor(player);
                    DoAction(ACTION_START_EVENT);
                }
                return false;
            }

            void DoAction(int32 action) override
            {
                switch (action)
                {
                    case ACTION_START_EVENT:
                    {
                        // Prevent crashes
                        if (_events.IsInPhase(PHASE_INTRO_A) || _events.IsInPhase(PHASE_INTRO_H))
                            return;

                        GetCreatureListWithEntryInGrid(_guardList, me, NPC_SE_KOR_KRON_REAVER, 20.0f);
                        _guardList.sort(Trinity::ObjectDistanceOrderPred(me));
                        uint32 x = 1;
                        for (std::list<Creature*>::iterator itr = _guardList.begin(); itr != _guardList.end(); ++x, ++itr)
                            (*itr)->AI()->SetData(0, x);

                        me->RemoveNpcFlag(UNIT_NPC_FLAG_GOSSIP);
                        Talk(SAY_INTRO_HORDE_1);
                        _events.SetPhase(PHASE_INTRO_H);
                        _events.ScheduleEvent(EVENT_INTRO_HORDE_3, 18500, 0, PHASE_INTRO_H);
                        _instance->HandleGameObject(_instance->GetGuidData(GO_SAURFANG_S_DOOR), true);
                        if (Creature* deathbringer = ObjectAccessor::GetCreature(*me, _instance->GetGuidData(DATA_DEATHBRINGER_SAURFANG)))
                            deathbringer->AI()->DoAction(PHASE_INTRO_H);
                        break;
                    }
                    case ACTION_START_OUTRO:
                    {
                        me->RemoveAurasDueToSpell(SPELL_GRIP_OF_AGONY);
                        Talk(SAY_OUTRO_HORDE_1);
                        _events.ScheduleEvent(EVENT_OUTRO_HORDE_2, 10000);   // say
                        _events.ScheduleEvent(EVENT_OUTRO_HORDE_3, 18000);   // say
                        _events.ScheduleEvent(EVENT_OUTRO_HORDE_4, 24000);   // cast
                        _events.ScheduleEvent(EVENT_OUTRO_HORDE_5, 30000);   // move
                        me->SetDisableGravity(false);
                        me->GetMotionMaster()->MoveFall();
                        for (std::list<Creature*>::iterator itr = _guardList.begin(); itr != _guardList.end(); ++itr)
                            (*itr)->AI()->DoAction(ACTION_DESPAWN);
                        break;
                    }
                    case ACTION_INTERRUPT_INTRO:
                    {
                        _events.Reset();
                        for (std::list<Creature*>::iterator itr = _guardList.begin(); itr != _guardList.end(); ++itr)
                            (*itr)->AI()->DoAction(ACTION_DESPAWN);
                        break;
                    }
                    default:
                        break;
                }
>>>>>>> 28d470c5
            }
            case ACTION_START_OUTRO:
            {
                me->RemoveAurasDueToSpell(SPELL_GRIP_OF_AGONY);
                Talk(SAY_OUTRO_HORDE_1);
                _events.ScheduleEvent(EVENT_OUTRO_HORDE_2, 10s);   // say
                _events.ScheduleEvent(EVENT_OUTRO_HORDE_3, 18s);   // say
                _events.ScheduleEvent(EVENT_OUTRO_HORDE_4, 24s);   // cast
                _events.ScheduleEvent(EVENT_OUTRO_HORDE_5, 30s);   // move
                me->SetDisableGravity(false);
                me->GetMotionMaster()->MoveFall();
                GuardBroadcast([](Creature* guard)
                {
                    guard->AI()->DoAction(ACTION_DESPAWN);
                });
                break;
            }
            case ACTION_INTERRUPT_INTRO:
            {
<<<<<<< HEAD
                _events.Reset();
                GuardBroadcast([](Creature* guard)
                {
                    guard->AI()->DoAction(ACTION_DESPAWN);
                });
                break;
            }
            default:
                break;
        }
    }

    void SpellHit(WorldObject* /*caster*/, SpellInfo const* spellInfo) override
    {
        if (spellInfo->Id == SPELL_GRIP_OF_AGONY)
        {
            me->SetDisableGravity(true);
            me->GetMotionMaster()->MovePoint(POINT_CHOKE, chokePos[0]);
        }
    }

    void MovementInform(uint32 type, uint32 id) override
    {
        if (type == POINT_MOTION_TYPE)
=======
                if (type == POINT_MOTION_TYPE)
                {
                    switch (id)
                    {
                        case POINT_FIRST_STEP:
                            me->SetWalk(false);
                            Talk(SAY_INTRO_HORDE_3);
                            _events.ScheduleEvent(EVENT_INTRO_HORDE_5, 15500, 0, PHASE_INTRO_H);
                            _events.ScheduleEvent(EVENT_INTRO_HORDE_6, 29500, 0, PHASE_INTRO_H);
                            _events.ScheduleEvent(EVENT_INTRO_HORDE_7, 43800, 0, PHASE_INTRO_H);
                            _events.ScheduleEvent(EVENT_INTRO_HORDE_8, 47000, 0, PHASE_INTRO_H);
                            if (Creature* deathbringer = ObjectAccessor::GetCreature(*me, _instance->GetGuidData(DATA_DEATHBRINGER_SAURFANG)))
                                deathbringer->AI()->DoAction(ACTION_CONTINUE_INTRO);
                            break;
                        case POINT_CORPSE:
                            if (Creature* deathbringer = ObjectAccessor::GetCreature(*me, _instance->GetGuidData(DATA_DEATHBRINGER_SAURFANG)))
                            {
                                deathbringer->CastSpell(me, SPELL_RIDE_VEHICLE, true);  // for the packet logs.
                                deathbringer->AddUnitFlag(UNIT_FLAG_NOT_SELECTABLE);
                                deathbringer->SetEmoteState(EMOTE_STATE_DROWNED);
                            }
                            _events.ScheduleEvent(EVENT_OUTRO_HORDE_5, 1000);    // move
                            _events.ScheduleEvent(EVENT_OUTRO_HORDE_6, 4000);    // say
                            break;
                        case POINT_FINAL:
                            if (Creature* deathbringer = ObjectAccessor::GetCreature(*me, _instance->GetGuidData(DATA_DEATHBRINGER_SAURFANG)))
                                deathbringer->DespawnOrUnsummon();
                            me->DespawnOrUnsummon();
                            break;
                        default:
                            break;
                    }
                }
                else if (type == WAYPOINT_MOTION_TYPE && id == POINT_EXIT)
                {
                    std::list<Creature*> guards;
                    GetCreatureListWithEntryInGrid(guards, me, NPC_KOR_KRON_GENERAL, 50.0f);
                    for (std::list<Creature*>::iterator itr = guards.begin(); itr != guards.end(); ++itr)
                        (*itr)->DespawnOrUnsummon();
                    me->DespawnOrUnsummon();
                }
            }

            void UpdateAI(uint32 diff) override
            {
                _events.Update(diff);
                while (uint32 eventId = _events.ExecuteEvent())
                {
                    switch (eventId)
                    {
                        case EVENT_INTRO_HORDE_3:
                            me->SetWalk(true);
                            me->GetMotionMaster()->MovePoint(POINT_FIRST_STEP, firstStepPos.GetPositionX(), firstStepPos.GetPositionY(), firstStepPos.GetPositionZ());
                            break;
                        case EVENT_INTRO_HORDE_5:
                            Talk(SAY_INTRO_HORDE_5);
                            break;
                        case EVENT_INTRO_HORDE_6:
                            Talk(SAY_INTRO_HORDE_6);
                            break;
                        case EVENT_INTRO_HORDE_7:
                            Talk(SAY_INTRO_HORDE_7);
                            break;
                        case EVENT_INTRO_HORDE_8:
                            Talk(SAY_INTRO_HORDE_8);
                            for (std::list<Creature*>::iterator itr = _guardList.begin(); itr != _guardList.end(); ++itr)
                                (*itr)->AI()->DoAction(ACTION_CHARGE);
                            me->GetMotionMaster()->MoveCharge(chargePos[0].GetPositionX(), chargePos[0].GetPositionY(), chargePos[0].GetPositionZ(), 8.5f, POINT_CHARGE);
                            break;
                        case EVENT_OUTRO_HORDE_2:   // say
                            if (Creature* deathbringer = ObjectAccessor::GetCreature(*me, _instance->GetGuidData(DATA_DEATHBRINGER_SAURFANG)))
                                me->SetFacingToObject(deathbringer);
                            Talk(SAY_OUTRO_HORDE_2);
                            break;
                        case EVENT_OUTRO_HORDE_3:   // say
                            Talk(SAY_OUTRO_HORDE_3);
                            break;
                        case EVENT_OUTRO_HORDE_4:   // move
                            if (Creature* deathbringer = ObjectAccessor::GetCreature(*me, _instance->GetGuidData(DATA_DEATHBRINGER_SAURFANG)))
                            {
                                float x, y, z;
                                deathbringer->GetClosePoint(x, y, z, deathbringer->GetCombatReach());
                                me->SetWalk(true);
                                me->GetMotionMaster()->MovePoint(POINT_CORPSE, x, y, z);
                            }
                            break;
                        case EVENT_OUTRO_HORDE_5:   // move
                            me->GetMotionMaster()->MovePoint(POINT_FINAL, finalPos);
                            break;
                        case EVENT_OUTRO_HORDE_6:   // say
                            Talk(SAY_OUTRO_HORDE_4);
                            break;
                    }
                }
            }

        private:
            EventMap _events;
            InstanceScript* _instance;
            std::list<Creature*> _guardList;
        };

        CreatureAI* GetAI(Creature* creature) const override
>>>>>>> 28d470c5
        {
            switch (id)
            {
<<<<<<< HEAD
                case POINT_FIRST_STEP:
=======
                _instance = me->GetInstanceScript();
            }

            void Reset() override
            {
                _events.Reset();
            }

            bool GossipSelect(Player* player, uint32 menuId, uint32 /*gossipListId*/) override
            {
                if (menuId == GOSSIP_MENU_MURADIN_BRONZEBEARD)
                {
                    CloseGossipMenuFor(player);
                    DoAction(ACTION_START_EVENT);
                }
                return false;
            }

            void DoAction(int32 action) override
            {
                switch (action)
                {
                    case ACTION_START_EVENT:
                    {
                        // Prevent crashes
                        if (_events.IsInPhase(PHASE_INTRO_A) || _events.IsInPhase(PHASE_INTRO_H))
                            return;

                        _events.SetPhase(PHASE_INTRO_A);
                        GetCreatureListWithEntryInGrid(_guardList, me, NPC_SE_SKYBREAKER_MARINE, 20.0f);
                        _guardList.sort(Trinity::ObjectDistanceOrderPred(me));
                        uint32 x = 1;
                        for (std::list<Creature*>::iterator itr = _guardList.begin(); itr != _guardList.end(); ++x, ++itr)
                            (*itr)->AI()->SetData(0, x);

                        me->RemoveNpcFlag(UNIT_NPC_FLAG_GOSSIP);
                        Talk(SAY_INTRO_ALLIANCE_1);
                        _events.ScheduleEvent(EVENT_INTRO_ALLIANCE_4, 2500+17500+9500, 0, PHASE_INTRO_A);
                        _instance->HandleGameObject(_instance->GetGuidData(GO_SAURFANG_S_DOOR), true);
                        if (Creature* deathbringer = ObjectAccessor::GetCreature(*me, _instance->GetGuidData(DATA_DEATHBRINGER_SAURFANG)))
                            deathbringer->AI()->DoAction(PHASE_INTRO_A);
                        break;
                    }
                    case ACTION_START_OUTRO:
                    {
                        me->RemoveAurasDueToSpell(SPELL_GRIP_OF_AGONY);
                        Talk(SAY_OUTRO_ALLIANCE_1);
                        me->SetDisableGravity(false);
                        me->GetMotionMaster()->MoveFall();
                        for (std::list<Creature*>::iterator itr = _guardList.begin(); itr != _guardList.end(); ++itr)
                            (*itr)->AI()->DoAction(ACTION_DESPAWN);

                        // temp until outro fully done - to put deathbringer on respawn timer (until next reset)
                        if (Creature* deathbringer = ObjectAccessor::GetCreature(*me, _instance->GetGuidData(DATA_DEATHBRINGER_SAURFANG)))
                            deathbringer->DespawnOrUnsummon(5000);
                        break;
                    }
                    case ACTION_INTERRUPT_INTRO:
                        _events.Reset();
                        for (std::list<Creature*>::iterator itr = _guardList.begin(); itr != _guardList.end(); ++itr)
                            (*itr)->AI()->DoAction(ACTION_DESPAWN);
                        break;
                }
            }

            void SpellHit(Unit* /*caster*/, SpellInfo const* spell) override
            {
                if (spell->Id == SPELL_GRIP_OF_AGONY)
                {
                    me->SetDisableGravity(true);
                    me->GetMotionMaster()->MovePoint(POINT_CHOKE, chokePos[0]);
                }
            }

            void MovementInform(uint32 type, uint32 id) override
            {
                if (type == POINT_MOTION_TYPE && id == POINT_FIRST_STEP)
                {
>>>>>>> 28d470c5
                    me->SetWalk(false);
                    Talk(SAY_INTRO_HORDE_3);
                    _events.ScheduleEvent(EVENT_INTRO_HORDE_5, 15500ms, 0, PHASE_INTRO_H);
                    _events.ScheduleEvent(EVENT_INTRO_HORDE_6, 29500ms, 0, PHASE_INTRO_H);
                    _events.ScheduleEvent(EVENT_INTRO_HORDE_7, 43800ms, 0, PHASE_INTRO_H);
                    _events.ScheduleEvent(EVENT_INTRO_HORDE_8, 47000ms, 0, PHASE_INTRO_H);
                    if (Creature* deathbringer = ObjectAccessor::GetCreature(*me, _instance->GetGuidData(DATA_DEATHBRINGER_SAURFANG)))
                        deathbringer->AI()->DoAction(ACTION_CONTINUE_INTRO);
                    break;
                case POINT_CORPSE:
                    if (Creature* deathbringer = ObjectAccessor::GetCreature(*me, _instance->GetGuidData(DATA_DEATHBRINGER_SAURFANG)))
                    {
                        deathbringer->CastSpell(me, SPELL_RIDE_VEHICLE, true);  // for the packet logs.
                        deathbringer->SetFlag(UNIT_FIELD_FLAGS, UNIT_FLAG_NOT_SELECTABLE);
                        deathbringer->SetUInt32Value(UNIT_NPC_EMOTESTATE, EMOTE_STATE_DROWNED);
                    }
<<<<<<< HEAD
                    _events.ScheduleEvent(EVENT_OUTRO_HORDE_5, 1s);    // move
                    _events.ScheduleEvent(EVENT_OUTRO_HORDE_6, 4s);    // say
                    break;
                case POINT_FINAL:
                    if (Creature* deathbringer = ObjectAccessor::GetCreature(*me, _instance->GetGuidData(DATA_DEATHBRINGER_SAURFANG)))
                        deathbringer->DespawnOrUnsummon();
                    me->DespawnOrUnsummon();
                    break;
                default:
                    break;
            }
        }
        else if (type == WAYPOINT_MOTION_TYPE && id == POINT_EXIT)
        {
            std::list<Creature*> guards;
            GetCreatureListWithEntryInGrid(guards, me, NPC_KOR_KRON_GENERAL, 50.0f);
            for (std::list<Creature*>::iterator itr = guards.begin(); itr != guards.end(); ++itr)
                (*itr)->DespawnOrUnsummon();
            me->DespawnOrUnsummon();
        }
    }

    void UpdateAI(uint32 diff) override
    {
        _events.Update(diff);
        while (uint32 eventId = _events.ExecuteEvent())
=======
                }
            }

        private:
            EventMap _events;
            InstanceScript* _instance;
            std::list<Creature*> _guardList;
        };

        CreatureAI* GetAI(Creature* creature) const override
>>>>>>> 28d470c5
        {
            switch (eventId)
            {
                case EVENT_INTRO_HORDE_3:
                    me->SetWalk(true);
                    me->GetMotionMaster()->MovePoint(POINT_FIRST_STEP, firstStepPos.GetPositionX(), firstStepPos.GetPositionY(), firstStepPos.GetPositionZ());
                    break;
                case EVENT_INTRO_HORDE_5:
                    Talk(SAY_INTRO_HORDE_5);
                    break;
                case EVENT_INTRO_HORDE_6:
                    Talk(SAY_INTRO_HORDE_6);
                    break;
                case EVENT_INTRO_HORDE_7:
                    Talk(SAY_INTRO_HORDE_7);
                    break;
                case EVENT_INTRO_HORDE_8:
                    Talk(SAY_INTRO_HORDE_8);
                    GuardBroadcast([](Creature* guard)
                    {
                        guard->AI()->DoAction(ACTION_CHARGE);
                    });
                    me->GetMotionMaster()->MoveCharge(chargePos[0].GetPositionX(), chargePos[0].GetPositionY(), chargePos[0].GetPositionZ(), 8.5f, POINT_CHARGE);
                    break;
                case EVENT_OUTRO_HORDE_2:   // say
                    if (Creature* deathbringer = ObjectAccessor::GetCreature(*me, _instance->GetGuidData(DATA_DEATHBRINGER_SAURFANG)))
                        me->SetFacingToObject(deathbringer);
                    Talk(SAY_OUTRO_HORDE_2);
                    break;
                case EVENT_OUTRO_HORDE_3:   // say
                    Talk(SAY_OUTRO_HORDE_3);
                    break;
                case EVENT_OUTRO_HORDE_4:   // move
                    if (Creature* deathbringer = ObjectAccessor::GetCreature(*me, _instance->GetGuidData(DATA_DEATHBRINGER_SAURFANG)))
                    {
                        float x, y, z;
                        deathbringer->GetClosePoint(x, y, z, deathbringer->GetCombatReach());
                        me->SetWalk(true);
                        me->GetMotionMaster()->MovePoint(POINT_CORPSE, x, y, z);
                    }
                    break;
                case EVENT_OUTRO_HORDE_5:   // move
                    me->GetMotionMaster()->MovePoint(POINT_FINAL, finalPos);
                    break;
                case EVENT_OUTRO_HORDE_6:   // say
                    Talk(SAY_OUTRO_HORDE_4);
                    break;
            }
        }
    }

private:
    EventMap _events;
    InstanceScript* _instance;
};

struct npc_muradin_bronzebeard_icc : public ScriptedAI
{
    npc_muradin_bronzebeard_icc(Creature* creature) : ScriptedAI(creature)
    {
        _instance = me->GetInstanceScript();
    }

    void Reset() override
    {
        _events.Reset();
    }

    bool OnGossipSelect(Player* player, uint32 menuId, uint32 /*gossipListId*/) override
    {
        if (menuId == GOSSIP_MENU_MURADIN_BRONZEBEARD)
        {
            CloseGossipMenuFor(player);
            DoAction(ACTION_START_EVENT);
        }
        return false;
    }

    void GuardBroadcast(std::function<void(Creature*)>&& action) const
    {
        std::vector<Creature*> guardList;
        GetCreatureListWithEntryInGrid(guardList, me, NPC_SE_SKYBREAKER_MARINE, 100.0f);
        for (Creature* guard : guardList)
            action(guard);
    }

    void DoAction(int32 action) override
    {
        switch (action)
        {
            case ACTION_START_EVENT:
            {
                // Prevent crashes
                if (_events.IsInPhase(PHASE_INTRO_A) || _events.IsInPhase(PHASE_INTRO_H))
                    return;

                _events.SetPhase(PHASE_INTRO_A);
                std::list<Creature*> guardList;
                GetCreatureListWithEntryInGrid(guardList, me, NPC_SE_SKYBREAKER_MARINE, 20.0f);
                guardList.sort(Trinity::ObjectDistanceOrderPred(me));
                uint32 x = 1;
                for (auto itr = guardList.begin(); itr != guardList.end(); ++x, ++itr)
                    (*itr)->AI()->SetData(0, x);

                me->RemoveFlag(UNIT_NPC_FLAGS, UNIT_NPC_FLAG_GOSSIP);
                Talk(SAY_INTRO_ALLIANCE_1);
                _events.ScheduleEvent(EVENT_INTRO_ALLIANCE_4, 29500ms, 0, PHASE_INTRO_A);
                _instance->HandleGameObject(_instance->GetGuidData(GO_SAURFANG_S_DOOR), true);
                if (Creature* deathbringer = ObjectAccessor::GetCreature(*me, _instance->GetGuidData(DATA_DEATHBRINGER_SAURFANG)))
                    deathbringer->AI()->DoAction(PHASE_INTRO_A);
                break;
            }
            case ACTION_START_OUTRO:
            {
                me->RemoveAurasDueToSpell(SPELL_GRIP_OF_AGONY);
                Talk(SAY_OUTRO_ALLIANCE_1);
                me->SetDisableGravity(false);
                me->GetMotionMaster()->MoveFall();
                GuardBroadcast([](Creature* guard)
                {
                    guard->AI()->DoAction(ACTION_DESPAWN);
                });

                // temp until outro fully done - to put deathbringer on respawn timer (until next reset)
                if (Creature* deathbringer = ObjectAccessor::GetCreature(*me, _instance->GetGuidData(DATA_DEATHBRINGER_SAURFANG)))
                    deathbringer->DespawnOrUnsummon(5s);
                break;
            }
            case ACTION_INTERRUPT_INTRO:
                _events.Reset();
                GuardBroadcast([](Creature* guard)
                {
                    guard->AI()->DoAction(ACTION_DESPAWN);
                });
                break;
        }
<<<<<<< HEAD
    }
=======
};

class spell_deathbringer_blood_link : public SpellScriptLoader
{
    public:
        spell_deathbringer_blood_link() : SpellScriptLoader("spell_deathbringer_blood_link") { }

        class spell_deathbringer_blood_link_SpellScript : public SpellScript
        {
            PrepareSpellScript(spell_deathbringer_blood_link_SpellScript);

            bool Validate(SpellInfo const* /*spellInfo*/) override
            {
                return ValidateSpellInfo({ SPELL_BLOOD_LINK_POWER, SPELL_BLOOD_POWER });
            }

            void HandleDummy(SpellEffIndex /*effIndex*/)
            {
                GetHitUnit()->CastCustomSpell(SPELL_BLOOD_LINK_POWER, SPELLVALUE_BASE_POINT0, GetEffectValue(), GetHitUnit(), true);
                PreventHitDefaultEffect(EFFECT_0);
            }

            void Register() override
            {
                OnEffectHitTarget += SpellEffectFn(spell_deathbringer_blood_link_SpellScript::HandleDummy, EFFECT_0, SPELL_EFFECT_DUMMY);
            }
        };
>>>>>>> 28d470c5

    void SpellHit(WorldObject* /*caster*/, SpellInfo const* spellInfo) override
    {
        if (spellInfo->Id == SPELL_GRIP_OF_AGONY)
        {
            me->SetDisableGravity(true);
            me->GetMotionMaster()->MovePoint(POINT_CHOKE, chokePos[0]);
        }
<<<<<<< HEAD
    }
=======
};

class spell_deathbringer_blood_link_aura : public SpellScriptLoader
{
    public:
        spell_deathbringer_blood_link_aura() : SpellScriptLoader("spell_deathbringer_blood_link_aura") { }

        class spell_deathbringer_blood_link_AuraScript : public AuraScript
        {
            PrepareAuraScript(spell_deathbringer_blood_link_AuraScript);

            bool Validate(SpellInfo const* /*spellInfo*/) override
            {
                return ValidateSpellInfo({ SPELL_MARK_OF_THE_FALLEN_CHAMPION });
            }

            void HandlePeriodicTick(AuraEffect const* /*aurEff*/)
            {
                PreventDefaultAction();
                if (GetUnitOwner()->GetPowerType() == POWER_ENERGY && GetUnitOwner()->GetPower(POWER_ENERGY) == GetUnitOwner()->GetMaxPower(POWER_ENERGY))
                    if (Creature* saurfang = GetUnitOwner()->ToCreature())
                        saurfang->AI()->DoAction(ACTION_MARK_OF_THE_FALLEN_CHAMPION);
            }

            void Register() override
            {
                OnEffectPeriodic += AuraEffectPeriodicFn(spell_deathbringer_blood_link_AuraScript::HandlePeriodicTick, EFFECT_1, SPELL_AURA_PERIODIC_DUMMY);
            }
        };
>>>>>>> 28d470c5

    void MovementInform(uint32 type, uint32 id) override
    {
        if (type == POINT_MOTION_TYPE && id == POINT_FIRST_STEP)
        {
            me->SetWalk(false);
            Talk(SAY_INTRO_ALLIANCE_4);
            _events.ScheduleEvent(EVENT_INTRO_ALLIANCE_5, 5s, 0, PHASE_INTRO_A);
            if (Creature* deathbringer = ObjectAccessor::GetCreature(*me, _instance->GetGuidData(DATA_DEATHBRINGER_SAURFANG)))
                deathbringer->AI()->DoAction(ACTION_CONTINUE_INTRO);
        }
        else if (type == WAYPOINT_MOTION_TYPE && id == POINT_EXIT)
        {
            std::list<Creature*> guards;
            GetCreatureListWithEntryInGrid(guards, me, NPC_ALLIANCE_COMMANDER, 50.0f);
            for (std::list<Creature*>::iterator itr = guards.begin(); itr != guards.end(); ++itr)
                (*itr)->DespawnOrUnsummon();
            me->DespawnOrUnsummon();
        }
    }

    void UpdateAI(uint32 diff) override
    {
        _events.Update(diff);
        while (uint32 eventId = _events.ExecuteEvent())
        {
            switch (eventId)
            {
                case EVENT_INTRO_ALLIANCE_4:
                    me->SetWalk(true);
                    me->GetMotionMaster()->MovePoint(POINT_FIRST_STEP, firstStepPos.GetPositionX(), firstStepPos.GetPositionY(), firstStepPos.GetPositionZ());
                    break;
                case EVENT_INTRO_ALLIANCE_5:
                    Talk(SAY_INTRO_ALLIANCE_5);
                    GuardBroadcast([](Creature* guard)
                    {
                        guard->AI()->DoAction(ACTION_CHARGE);
                    });
                    me->GetMotionMaster()->MoveCharge(chargePos[0].GetPositionX(), chargePos[0].GetPositionY(), chargePos[0].GetPositionZ(), 8.5f, POINT_CHARGE);
                    break;
            }
        }
    }

private:
    EventMap _events;
    InstanceScript* _instance;
};

struct npc_saurfang_event : public ScriptedAI
{
    npc_saurfang_event(Creature* creature) : ScriptedAI(creature)
    {
        _index = 0;
    }

    void SetData(uint32 type, uint32 data) override
    {
        if (!(!type && data && data < 6))
            return;
        _index = data;
    }

    void SpellHit(WorldObject* /*caster*/, SpellInfo const* spellInfo) override
    {
        if (spellInfo->Id == SPELL_GRIP_OF_AGONY)
        {
<<<<<<< HEAD
            me->SetDisableGravity(true);
            me->GetMotionMaster()->MovePoint(POINT_CHOKE, chokePos[_index]);
=======
            PrepareSpellScript(spell_deathbringer_rune_of_blood_SpellScript);

            bool Validate(SpellInfo const* /*spellInfo*/) override
            {
                return ValidateSpellInfo({ SPELL_BLOOD_LINK_DUMMY });
            }

            void HandleScript(SpellEffIndex effIndex)
            {
                PreventHitDefaultEffect(effIndex);  // make this the default handler
                GetHitUnit()->CastCustomSpell(SPELL_BLOOD_LINK_DUMMY, SPELLVALUE_BASE_POINT0, 1, nullptr, true);
            }

            void Register() override
            {
                OnEffectHitTarget += SpellEffectFn(spell_deathbringer_rune_of_blood_SpellScript::HandleScript, EFFECT_1, SPELL_EFFECT_SCRIPT_EFFECT);
            }
        };

        SpellScript* GetSpellScript() const override
        {
            return new spell_deathbringer_rune_of_blood_SpellScript();
>>>>>>> 28d470c5
        }
    }

    void DoAction(int32 action) override
    {
        if (action == ACTION_CHARGE && _index)
            me->GetMotionMaster()->MoveCharge(chargePos[_index].GetPositionX(), chargePos[_index].GetPositionY(), chargePos[_index].GetPositionZ(), 13.0f, POINT_CHARGE);
        else if (action == ACTION_DESPAWN)
            me->DespawnOrUnsummon();
    }

private:
    uint32 _index;
};

<<<<<<< HEAD
class spell_deathbringer_blood_link : public SpellScript
{
    PrepareSpellScript(spell_deathbringer_blood_link);

    bool Validate(SpellInfo const* /*spellInfo*/) override
    {
        return ValidateSpellInfo({ SPELL_BLOOD_LINK_POWER, SPELL_BLOOD_POWER });
    }

    void HandleDummy(SpellEffIndex /*effIndex*/)
    {
        CastSpellExtraArgs args(TRIGGERED_FULL_MASK);
        args.AddSpellBP0(GetEffectValue());
        GetHitUnit()->CastSpell(GetHitUnit(), SPELL_BLOOD_LINK_POWER, args);
        PreventHitDefaultEffect(EFFECT_0);
    }

    void Register() override
    {
        OnEffectHitTarget += SpellEffectFn(spell_deathbringer_blood_link::HandleDummy, EFFECT_0, SPELL_EFFECT_DUMMY);
    }
=======
// 72176 - Blood Beast's Blood Link
class spell_deathbringer_blood_beast_blood_link : public SpellScriptLoader
{
    public:
        spell_deathbringer_blood_beast_blood_link() : SpellScriptLoader("spell_deathbringer_blood_beast_blood_link") { }

        class spell_deathbringer_blood_beast_blood_link_AuraScript : public AuraScript
        {
            PrepareAuraScript(spell_deathbringer_blood_beast_blood_link_AuraScript);

            bool Validate(SpellInfo const* /*spellInfo*/) override
            {
                return ValidateSpellInfo({ SPELL_BLOOD_LINK_DUMMY });
            }

            void HandleProc(AuraEffect const* aurEff, ProcEventInfo& eventInfo)
            {
                PreventDefaultAction();
                eventInfo.GetProcTarget()->CastCustomSpell(SPELL_BLOOD_LINK_DUMMY, SPELLVALUE_BASE_POINT0, 3, nullptr, true, nullptr, aurEff);
            }

            void Register() override
            {
                OnEffectProc += AuraEffectProcFn(spell_deathbringer_blood_beast_blood_link_AuraScript::HandleProc, EFFECT_0, SPELL_AURA_PROC_TRIGGER_SPELL);
            }
        };

        AuraScript* GetAuraScript() const override
        {
            return new spell_deathbringer_blood_beast_blood_link_AuraScript();
        }
};

class spell_deathbringer_blood_nova : public SpellScriptLoader
{
    public:
        spell_deathbringer_blood_nova() : SpellScriptLoader("spell_deathbringer_blood_nova") { }

        class spell_deathbringer_blood_nova_SpellScript : public SpellScript
        {
            PrepareSpellScript(spell_deathbringer_blood_nova_SpellScript);

            bool Validate(SpellInfo const* /*spellInfo*/) override
            {
                return ValidateSpellInfo({ SPELL_BLOOD_LINK_DUMMY });
            }

            void HandleScript(SpellEffIndex effIndex)
            {
                PreventHitDefaultEffect(effIndex);  // make this the default handler
                GetHitUnit()->CastCustomSpell(SPELL_BLOOD_LINK_DUMMY, SPELLVALUE_BASE_POINT0, 2, nullptr, true);
            }

            void Register() override
            {
                OnEffectHitTarget += SpellEffectFn(spell_deathbringer_blood_nova_SpellScript::HandleScript, EFFECT_1, SPELL_EFFECT_SCRIPT_EFFECT);
            }
        };

        SpellScript* GetSpellScript() const override
        {
            return new spell_deathbringer_blood_nova_SpellScript();
        }
>>>>>>> 28d470c5
};

class spell_deathbringer_blood_link_aura : public AuraScript
{
    PrepareAuraScript(spell_deathbringer_blood_link_aura);

    bool Validate(SpellInfo const* /*spellInfo*/) override
    {
        return ValidateSpellInfo({ SPELL_MARK_OF_THE_FALLEN_CHAMPION });
    }

    void HandlePeriodicTick(AuraEffect const* /*aurEff*/)
    {
        PreventDefaultAction();
        if (GetUnitOwner()->GetPowerType() == POWER_ENERGY && GetUnitOwner()->GetPower(POWER_ENERGY) == GetUnitOwner()->GetMaxPower(POWER_ENERGY))
            if (Creature* saurfang = GetUnitOwner()->ToCreature())
                saurfang->AI()->DoAction(ACTION_MARK_OF_THE_FALLEN_CHAMPION);
    }

    void Register() override
    {
        OnEffectPeriodic += AuraEffectPeriodicFn(spell_deathbringer_blood_link_aura::HandlePeriodicTick, EFFECT_1, SPELL_AURA_PERIODIC_DUMMY);
    }
};

class spell_deathbringer_blood_power : public SpellScript
{
    PrepareSpellScript(spell_deathbringer_blood_power);

    void ModAuraValue()
    {
        if (Aura* aura = GetHitAura())
            aura->RecalculateAmountOfEffects();
    }

    void Register() override
    {
        AfterHit += SpellHitFn(spell_deathbringer_blood_power::ModAuraValue);
    }
};

class spell_deathbringer_blood_power_aura : public AuraScript
{
    PrepareAuraScript(spell_deathbringer_blood_power_aura);

    void RecalculateHook(AuraEffect const* /*aurEffect*/, int32& amount, bool& canBeRecalculated)
    {
        amount = int32(GetUnitOwner()->GetPower(POWER_ENERGY));
        canBeRecalculated = true;
    }

    void Register() override
    {
        DoEffectCalcAmount += AuraEffectCalcAmountFn(spell_deathbringer_blood_power_aura::RecalculateHook, EFFECT_0, SPELL_AURA_MOD_SCALE);
        DoEffectCalcAmount += AuraEffectCalcAmountFn(spell_deathbringer_blood_power_aura::RecalculateHook, EFFECT_1, SPELL_AURA_MOD_DAMAGE_PERCENT_DONE);
    }
};

class spell_deathbringer_rune_of_blood : public SpellScript
{
    PrepareSpellScript(spell_deathbringer_rune_of_blood);

    bool Validate(SpellInfo const* /*spellInfo*/) override
    {
        return ValidateSpellInfo({ SPELL_BLOOD_LINK_DUMMY });
    }

    void HandleScript(SpellEffIndex effIndex)
    {
        PreventHitDefaultEffect(effIndex);  // make this the default handler
        GetHitUnit()->CastSpell(nullptr, SPELL_BLOOD_LINK_DUMMY, CastSpellExtraArgs(TRIGGERED_FULL_MASK).AddSpellBP0(1));
    }

    void Register() override
    {
        OnEffectHitTarget += SpellEffectFn(spell_deathbringer_rune_of_blood::HandleScript, EFFECT_1, SPELL_EFFECT_SCRIPT_EFFECT);
    }
};

// 72176 - Blood Beast's Blood Link
class spell_deathbringer_blood_beast_blood_link : public AuraScript
{
    PrepareAuraScript(spell_deathbringer_blood_beast_blood_link);

    bool Validate(SpellInfo const* /*spellInfo*/) override
    {
        return ValidateSpellInfo({ SPELL_BLOOD_LINK_DUMMY });
    }

    void HandleProc(AuraEffect const* aurEff, ProcEventInfo& eventInfo)
    {
        PreventDefaultAction();
        eventInfo.GetProcTarget()->CastSpell(nullptr, SPELL_BLOOD_LINK_DUMMY, CastSpellExtraArgs(aurEff).AddSpellBP0(3));
    }

    void Register() override
    {
        OnEffectProc += AuraEffectProcFn(spell_deathbringer_blood_beast_blood_link::HandleProc, EFFECT_0, SPELL_AURA_PROC_TRIGGER_SPELL);
    }
};

class spell_deathbringer_blood_nova : public SpellScript
{
    PrepareSpellScript(spell_deathbringer_blood_nova);

    bool Validate(SpellInfo const* /*spellInfo*/) override
    {
        return ValidateSpellInfo({ SPELL_BLOOD_LINK_DUMMY });
    }

    void HandleScript(SpellEffIndex effIndex)
    {
        PreventHitDefaultEffect(effIndex);  // make this the default handler
        GetHitUnit()->CastSpell(nullptr, SPELL_BLOOD_LINK_DUMMY, CastSpellExtraArgs(TRIGGERED_FULL_MASK).AddSpellBP0(2));
    }

    void Register() override
    {
        OnEffectHitTarget += SpellEffectFn(spell_deathbringer_blood_nova::HandleScript, EFFECT_1, SPELL_EFFECT_SCRIPT_EFFECT);
    }
};

class spell_deathbringer_blood_nova_targeting : public SpellScript
{
    PrepareSpellScript(spell_deathbringer_blood_nova_targeting);

public:
    spell_deathbringer_blood_nova_targeting()
    {
        target = nullptr;
    }

private:
    void FilterTargetsInitial(std::list<WorldObject*>& targets)
    {
        if (targets.empty())
            return;

        // select one random target, preferring ranged targets
        uint32 targetsAtRange = 0;
        uint32 const minTargets = uint32(GetCaster()->GetMap()->Is25ManRaid() ? 10 : 4);
        targets.sort(Trinity::ObjectDistanceOrderPred(GetCaster(), false));

        // get target count at range
        for (std::list<WorldObject*>::iterator itr = targets.begin(); itr != targets.end(); ++itr, ++targetsAtRange)
            if ((*itr)->GetDistance(GetCaster()) < 12.0f)
                break;

        // If not enough ranged targets are present just select anyone
        if (targetsAtRange < minTargets)
            targetsAtRange = uint32(targets.size());

        std::list<WorldObject*>::const_iterator itr = targets.begin();
        std::advance(itr, urand(0, targetsAtRange - 1));
        target = *itr;
        targets.clear();
        targets.push_back(target);
    }

    // use the same target for first and second effect
    void FilterTargetsSubsequent(std::list<WorldObject*>& unitList)
    {
        unitList.clear();
        if (!target)
            return;

        unitList.push_back(target);
    }

    void HandleForceCast(SpellEffIndex /*effIndex*/)
    {
        GetCaster()->CastSpell(GetHitUnit(), uint32(GetEffectValue()), TRIGGERED_FULL_MASK);
    }

    void Register() override
    {
        OnObjectAreaTargetSelect += SpellObjectAreaTargetSelectFn(spell_deathbringer_blood_nova_targeting::FilterTargetsInitial, EFFECT_0, TARGET_UNIT_SRC_AREA_ENEMY);
        OnObjectAreaTargetSelect += SpellObjectAreaTargetSelectFn(spell_deathbringer_blood_nova_targeting::FilterTargetsSubsequent, EFFECT_1, TARGET_UNIT_SRC_AREA_ENEMY);
        OnEffectHitTarget += SpellEffectFn(spell_deathbringer_blood_nova_targeting::HandleForceCast, EFFECT_0, SPELL_EFFECT_FORCE_CAST);
    }

    WorldObject* target;
};

class spell_deathbringer_boiling_blood : public SpellScript
{
    PrepareSpellScript(spell_deathbringer_boiling_blood);

    bool Load() override
    {
        return GetCaster()->GetTypeId() == TYPEID_UNIT;
    }

    void FilterTargets(std::list<WorldObject*>& targets)
    {
        targets.remove(GetCaster()->GetVictim());
        if (targets.empty())
            return;

        WorldObject* target = Trinity::Containers::SelectRandomContainerElement(targets);
        targets.clear();
        targets.push_back(target);
    }

    void Register() override
    {
        OnObjectAreaTargetSelect += SpellObjectAreaTargetSelectFn(spell_deathbringer_boiling_blood::FilterTargets, EFFECT_0, TARGET_UNIT_SRC_AREA_ENEMY);
    }
};

class spell_deathbringer_remove_marks : public SpellScript
{
    PrepareSpellScript(spell_deathbringer_remove_marks);

    void HandleScript(SpellEffIndex effIndex)
    {
        PreventHitDefaultEffect(effIndex);
        GetHitUnit()->RemoveAurasDueToSpell(uint32(GetEffectValue()));
    }

    void Register() override
    {
        OnEffectHitTarget += SpellEffectFn(spell_deathbringer_remove_marks::HandleScript, EFFECT_0, SPELL_EFFECT_SCRIPT_EFFECT);
    }
};

class achievement_ive_gone_and_made_a_mess : public AchievementCriteriaScript
{
    public:
        achievement_ive_gone_and_made_a_mess() : AchievementCriteriaScript("achievement_ive_gone_and_made_a_mess") { }

        bool OnCheck(Player* /*source*/, Unit* target) override
        {
            if (target)
                if (Creature* saurfang = target->ToCreature())
                    if (saurfang->AI()->GetData(DATA_MADE_A_MESS))
                        return true;

            return false;
        }
};

void AddSC_boss_deathbringer_saurfang()
{
<<<<<<< HEAD
    // Creatures
    RegisterIcecrownCitadelCreatureAI(boss_deathbringer_saurfang);
    RegisterIcecrownCitadelCreatureAI(npc_high_overlord_saurfang_icc);
    RegisterIcecrownCitadelCreatureAI(npc_muradin_bronzebeard_icc);
    RegisterIcecrownCitadelCreatureAI(npc_saurfang_event);

    // Spells
    RegisterSpellScript(spell_deathbringer_blood_link);
    RegisterSpellScript(spell_deathbringer_blood_link_aura);
    RegisterSpellAndAuraScriptPair(spell_deathbringer_blood_power, spell_deathbringer_blood_power_aura);
    RegisterSpellScript(spell_deathbringer_rune_of_blood);
    RegisterSpellScript(spell_deathbringer_blood_beast_blood_link);
    RegisterSpellScript(spell_deathbringer_blood_nova);
    RegisterSpellScript(spell_deathbringer_blood_nova_targeting);
    RegisterSpellScript(spell_deathbringer_boiling_blood);
    RegisterSpellScript(spell_deathbringer_remove_marks);

    // Achievements
=======
    new boss_deathbringer_saurfang();
    new npc_high_overlord_saurfang_icc();
    new npc_muradin_bronzebeard_icc();
    new npc_saurfang_event();
    new spell_deathbringer_blood_link();
    new spell_deathbringer_blood_link_aura();
    new spell_deathbringer_blood_power();
    new spell_deathbringer_rune_of_blood();
    new spell_deathbringer_blood_beast_blood_link();
    new spell_deathbringer_blood_nova();
    new spell_deathbringer_blood_nova_targeting();
    new spell_deathbringer_boiling_blood();
    new spell_deathbringer_remove_marks();
>>>>>>> 28d470c5
    new achievement_ive_gone_and_made_a_mess();
}<|MERGE_RESOLUTION|>--- conflicted
+++ resolved
@@ -15,10 +15,6 @@
  * with this program. If not, see <http://www.gnu.org/licenses/>.
  */
 
-<<<<<<< HEAD
-#include "ScriptMgr.h"
-=======
->>>>>>> 28d470c5
 #include "icecrown_citadel.h"
 #include "InstanceScript.h"
 #include "Map.h"
@@ -94,33 +90,33 @@
 enum Spells
 {
     // Deathbringer Saurfang
-    SPELL_ZERO_POWER                          = 72242,
-    SPELL_GRIP_OF_AGONY                       = 70572, // Intro
-    SPELL_BLOOD_LINK                          = 72178,
-    SPELL_MARK_OF_THE_FALLEN_CHAMPION_S       = 72256,
-    SPELL_RUNE_OF_BLOOD_S                     = 72408,
-
-    SPELL_SUMMON_BLOOD_BEAST                  = 72172,
-    SPELL_SUMMON_BLOOD_BEAST_25_MAN           = 72356, // Additional cast, does not replace
-    SPELL_FRENZY                              = 72737,
-    SPELL_BLOOD_NOVA_TRIGGER                  = 72378,
-    SPELL_BLOOD_NOVA                          = 72380,
-    SPELL_BLOOD_POWER                         = 72371,
-    SPELL_BLOOD_LINK_POWER                    = 72195,
-    SPELL_BLOOD_LINK_DUMMY                    = 72202,
-    SPELL_MARK_OF_THE_FALLEN_CHAMPION         = 72293,
-    SPELL_BOILING_BLOOD                       = 72385,
-    SPELL_RUNE_OF_BLOOD                       = 72410,
+    SPELL_ZERO_POWER                    = 72242,
+    SPELL_GRIP_OF_AGONY                 = 70572, // Intro
+    SPELL_BLOOD_LINK                    = 72178,
+    SPELL_MARK_OF_THE_FALLEN_CHAMPION_S = 72256,
+    SPELL_RUNE_OF_BLOOD_S               = 72408,
+
+    SPELL_SUMMON_BLOOD_BEAST            = 72172,
+    SPELL_SUMMON_BLOOD_BEAST_25_MAN     = 72356, // Additional cast, does not replace
+    SPELL_FRENZY                        = 72737,
+    SPELL_BLOOD_NOVA_TRIGGER            = 72378,
+    SPELL_BLOOD_NOVA                    = 72380,
+    SPELL_BLOOD_POWER                   = 72371,
+    SPELL_BLOOD_LINK_POWER              = 72195,
+    SPELL_BLOOD_LINK_DUMMY              = 72202,
+    SPELL_MARK_OF_THE_FALLEN_CHAMPION   = 72293,
+    SPELL_BOILING_BLOOD                 = 72385,
+    SPELL_RUNE_OF_BLOOD                 = 72410,
 
     // Blood Beast
-    SPELL_BLOOD_LINK_BEAST                    = 72176,
-    SPELL_RESISTANT_SKIN                      = 72723,
-    SPELL_SCENT_OF_BLOOD                      = 72769, // Heroic only
-
-    SPELL_RIDE_VEHICLE                        = 70640, // Outro
-    SPELL_ACHIEVEMENT                         = 72928,
+    SPELL_BLOOD_LINK_BEAST              = 72176,
+    SPELL_RESISTANT_SKIN                = 72723,
+    SPELL_SCENT_OF_BLOOD                = 72769, // Heroic only
+
+    SPELL_RIDE_VEHICLE                  = 70640, // Outro
+    SPELL_ACHIEVEMENT                   = 72928,
     SPELL_REMOVE_MARKS_OF_THE_FALLEN_CHAMPION = 72257,
-    SPELL_PERMANENT_FEIGN_DEATH               = 70628
+    SPELL_PERMANENT_FEIGN_DEATH         = 70628,
 };
 
 // Helper to get id of the aura on different modes (HasAura(baseId) wont work)
@@ -249,49 +245,13 @@
 
 Position const finalPos = {-563.7552f, 2211.328f, 538.7848f, 0.0f};
 
-struct boss_deathbringer_saurfang : public BossAI
-{
-    boss_deathbringer_saurfang(Creature* creature) : BossAI(creature, DATA_DEATHBRINGER_SAURFANG), _introDone(false), _frenzied(false), _dead(false)
-    {
-        ASSERT(creature->GetVehicleKit()); // we dont actually use it, just check if exists
-        _fallenChampionCastCount = 0;
-    }
-
-    void Reset() override
-    {
-        if (_dead)
-            return;
-        _Reset();
-        events.SetPhase(PHASE_COMBAT);
-        _frenzied = false;
-        _dead = false;
-        me->SetPower(POWER_ENERGY, 0);
-        DoCastSelf(SPELL_ZERO_POWER, true);
-        DoCastSelf(SPELL_BLOOD_LINK, true);
-        DoCastSelf(SPELL_BLOOD_POWER, true);
-        DoCastSelf(SPELL_MARK_OF_THE_FALLEN_CHAMPION_S, true);
-        DoCastSelf(SPELL_RUNE_OF_BLOOD_S, true);
-        me->RemoveAurasDueToSpell(SPELL_BERSERK);
-        me->RemoveAurasDueToSpell(SPELL_FRENZY);
-    }
-
-    void JustEngagedWith(Unit* who) override
-    {
-        if (_dead)
-            return;
-
-        if (!instance->CheckRequiredBosses(DATA_DEATHBRINGER_SAURFANG, who->ToPlayer()))
-        {
-<<<<<<< HEAD
-            EnterEvadeMode(EVADE_REASON_OTHER);
-            instance->DoCastSpellOnPlayers(LIGHT_S_HAMMER_TELEPORT);
-            return;
-        }
-
-        // oh just screw intro, enter combat - no exploits please
-        me->setActive(true);
-        DoZoneInCombat();
-=======
+class boss_deathbringer_saurfang : public CreatureScript
+{
+    public:
+        boss_deathbringer_saurfang() : CreatureScript("boss_deathbringer_saurfang") { }
+
+        struct boss_deathbringer_saurfangAI : public BossAI
+        {
             boss_deathbringer_saurfangAI(Creature* creature) : BossAI(creature, DATA_DEATHBRINGER_SAURFANG), _introDone(false), _frenzied(false), _dead(false)
             {
                 ASSERT(creature->GetVehicleKit()); // we dont actually use it, just check if exists
@@ -341,135 +301,33 @@
                     if (Creature* creature = ObjectAccessor::GetCreature(*me, instance->GetGuidData(DATA_SAURFANG_EVENT_NPC)))
                         creature->AI()->DoAction(ACTION_INTERRUPT_INTRO);
                 }
->>>>>>> 28d470c5
-
-        events.Reset();
-        events.SetPhase(PHASE_COMBAT);
-        me->SetImmuneToPC(false);
-        if (!_introDone)
-        {
-            DoCastSelf(SPELL_GRIP_OF_AGONY);
-            if (Creature* creature = ObjectAccessor::GetCreature(*me, instance->GetGuidData(DATA_SAURFANG_EVENT_NPC)))
-                creature->AI()->DoAction(ACTION_INTERRUPT_INTRO);
-        }
-
-        _introDone = true;
-
-        Talk(SAY_AGGRO);
-        events.ScheduleEvent(EVENT_SUMMON_BLOOD_BEAST, 30s, 0, PHASE_COMBAT);
-        events.ScheduleEvent(EVENT_BERSERK, IsHeroic() ? 360s : 480s, 0, PHASE_COMBAT);
-        events.ScheduleEvent(EVENT_BOILING_BLOOD, 15500ms, 0, PHASE_COMBAT);
-        events.ScheduleEvent(EVENT_BLOOD_NOVA, 17s, 0, PHASE_COMBAT);
-        events.ScheduleEvent(EVENT_RUNE_OF_BLOOD, 20s, 0, PHASE_COMBAT);
-
-        _fallenChampionCastCount = 0;
-        instance->DoRemoveAurasDueToSpellOnPlayers(SPELL_MARK_OF_THE_FALLEN_CHAMPION);
-        instance->SetBossState(DATA_DEATHBRINGER_SAURFANG, IN_PROGRESS);
-    }
-
-    void JustDied(Unit* /*killer*/) override
-    {
-    }
-
-    void AttackStart(Unit* victim) override
-    {
-        if (me->IsImmuneToPC())
-            return;
-
-        ScriptedAI::AttackStart(victim);
-    }
-
-    void EnterEvadeMode(EvadeReason why) override
-    {
-        ScriptedAI::EnterEvadeMode(why);
-        if (_introDone)
-            me->SetImmuneToPC(false);
-    }
-
-    void JustReachedHome() override
-    {
-        if (_dead)
-            return;
-        _JustReachedHome();
-        Reset();
-        instance->SetBossState(DATA_DEATHBRINGER_SAURFANG, FAIL);
-        instance->DoRemoveAurasDueToSpellOnPlayers(SPELL_MARK_OF_THE_FALLEN_CHAMPION);
-    }
-
-    void KilledUnit(Unit* victim) override
-    {
-        if (victim->GetTypeId() == TYPEID_PLAYER)
-            Talk(SAY_KILL);
-    }
-
-    void DamageTaken(Unit* /*attacker*/, uint32& damage) override
-    {
-        if (damage >= me->GetHealth())
-            damage = me->GetHealth() - 1;
-
-        if (!_frenzied && HealthBelowPct(31)) // AT 30%, not below
-        {
-            _frenzied = true;
-            DoCastSelf(SPELL_FRENZY, true);
-            Talk(SAY_FRENZY);
-        }
-
-        if (!_dead && me->GetHealth()-damage < FightWonValue)
-        {
-            _dead = true;
-            _JustDied();
-            _EnterEvadeMode();
-            me->SetFlag(UNIT_FIELD_FLAGS, UNIT_FLAG_NOT_SELECTABLE);
-            me->SetImmuneToPC(true);
-            me->RemoveAurasOnEvade();
-            DoCastAOE(SPELL_REMOVE_MARKS_OF_THE_FALLEN_CHAMPION);
-            DoCastSelf(SPELL_ACHIEVEMENT, true);
-            Talk(SAY_DEATH);
-            DoCastSelf(SPELL_REPUTATION_BOSS_KILL, true);
-            DoCastSelf(SPELL_PERMANENT_FEIGN_DEATH);
-            if (Creature* creature = ObjectAccessor::GetCreature(*me, instance->GetGuidData(DATA_SAURFANG_EVENT_NPC)))
-                creature->AI()->DoAction(ACTION_START_OUTRO);
-        }
-    }
-
-    void JustSummoned(Creature* summon) override
-    {
-        if (Unit* target = SelectTarget(SelectTargetMethod::Random, 1, 0.0f, true))
-        {
-            if (target->GetTransport())
-            {
-                summon->DespawnOrUnsummon(1ms);
-                EnterEvadeMode(EVADE_REASON_OTHER);
-                return;
-            }
-
-<<<<<<< HEAD
-            summon->AI()->AttackStart(target);
-        }
-=======
+
+                _introDone = true;
+
+                Talk(SAY_AGGRO);
+                events.ScheduleEvent(EVENT_SUMMON_BLOOD_BEAST, 30000, 0, PHASE_COMBAT);
+                events.ScheduleEvent(EVENT_BERSERK, IsHeroic() ? 360000 : 480000, 0, PHASE_COMBAT);
+                events.ScheduleEvent(EVENT_BOILING_BLOOD, 15500, 0, PHASE_COMBAT);
+                events.ScheduleEvent(EVENT_BLOOD_NOVA, 17000, 0, PHASE_COMBAT);
+                events.ScheduleEvent(EVENT_RUNE_OF_BLOOD, 20000, 0, PHASE_COMBAT);
+
+                _fallenChampionCastCount = 0;
+                instance->DoRemoveAurasDueToSpellOnPlayers(SPELL_MARK_OF_THE_FALLEN_CHAMPION);
+                instance->SetBossState(DATA_DEATHBRINGER_SAURFANG, IN_PROGRESS);
+            }
+
+            void JustDied(Unit* /*killer*/) override
+            {
+            }
+
             void AttackStart(Unit* victim) override
             {
                 if (me->IsImmuneToPC())
                     return;
->>>>>>> 28d470c5
-
-        summon->CastSpell(summon, SPELL_BLOOD_LINK_BEAST, true);
-        summon->CastSpell(summon, SPELL_RESISTANT_SKIN, true);
-        summons.Summon(summon);
-        DoZoneInCombat(summon);
-    }
-
-<<<<<<< HEAD
-    void SummonedCreatureDies(Creature* summon, Unit* /*killer*/) override
-    {
-        summons.Despawn(summon);
-    }
-
-    void MovementInform(uint32 type, uint32 id) override
-    {
-        if (type != POINT_MOTION_TYPE && id != POINT_SAURFANG)
-            return;
-=======
+
+                ScriptedAI::AttackStart(victim);
+            }
+
             void EnterEvadeMode(EvadeReason why) override
             {
                 ScriptedAI::EnterEvadeMode(why);
@@ -486,53 +344,25 @@
                 instance->SetBossState(DATA_DEATHBRINGER_SAURFANG, FAIL);
                 instance->DoRemoveAurasDueToSpellOnPlayers(SPELL_MARK_OF_THE_FALLEN_CHAMPION);
             }
->>>>>>> 28d470c5
-
-        instance->HandleGameObject(instance->GetGuidData(GO_SAURFANG_S_DOOR), false);
-    }
-
-    void SpellHitTarget(WorldObject* target, SpellInfo const* spellInfo) override
-    {
-        if (target->GetTransport())
-        {
-            EnterEvadeMode(EVADE_REASON_OTHER);
-            return;
-        }
-
-        switch (spellInfo->Id)
-        {
-            case SPELL_MARK_OF_THE_FALLEN_CHAMPION:
-                Talk(SAY_MARK_OF_THE_FALLEN_CHAMPION);
-                break;
-            case 72255: // Mark of the Fallen Champion, triggered id
-            case 72444:
-            case 72445:
-            case 72446:
-                if (me->GetPower(POWER_ENERGY) != me->GetMaxPower(POWER_ENERGY))
-                {
-                    CastSpellExtraArgs args(TRIGGERED_FULL_MASK);
-                    args.AddSpellBP0(1);
-                    target->CastSpell(nullptr, SPELL_BLOOD_LINK_DUMMY, args);
-                }
-                break;
-            default:
-                break;
-        }
-    }
-
-<<<<<<< HEAD
-    void SpellHit(WorldObject* /*caster*/, SpellInfo const* spellInfo) override
-    {
-        if (spellInfo->Id == SPELL_BLOOD_LINK_POWER)
-            if (Aura* bloodPower = me->GetAura(SPELL_BLOOD_POWER))
-                bloodPower->RecalculateAmountOfEffects();
-    }
-
-    void UpdateAI(uint32 diff) override
-    {
-        if (!UpdateVictim() && !(events.IsInPhase(PHASE_INTRO_A) || events.IsInPhase(PHASE_INTRO_H)))
-            return;
-=======
+
+            void KilledUnit(Unit* victim) override
+            {
+                if (victim->GetTypeId() == TYPEID_PLAYER)
+                    Talk(SAY_KILL);
+            }
+
+            void DamageTaken(Unit* /*attacker*/, uint32& damage) override
+            {
+                if (damage >= me->GetHealth())
+                    damage = me->GetHealth() - 1;
+
+                if (!_frenzied && HealthBelowPct(31)) // AT 30%, not below
+                {
+                    _frenzied = true;
+                    DoCast(me, SPELL_FRENZY);
+                    Talk(SAY_FRENZY);
+                }
+
                 if (!_dead && me->GetHealth()-damage < FightWonValue)
                 {
                     _dead = true;
@@ -562,99 +392,29 @@
                         EnterEvadeMode(EVADE_REASON_OTHER);
                         return;
                     }
->>>>>>> 28d470c5
-
-        events.Update(diff);
-
-        if (me->HasUnitState(UNIT_STATE_CASTING))
-            return;
-
-        while (uint32 eventId = events.ExecuteEvent())
-        {
-            switch (eventId)
-            {
-                case EVENT_INTRO_ALLIANCE_2:
-                    me->RemoveFlag(UNIT_FIELD_FLAGS, UNIT_FLAG_NOT_SELECTABLE);
-                    me->SetFaction(FACTION_UNDEAD_SCOURGE);
-                    Talk(SAY_INTRO_ALLIANCE_2);
-                    break;
-                case EVENT_INTRO_ALLIANCE_3:
-                    Talk(SAY_INTRO_ALLIANCE_3);
-                    break;
-                case EVENT_INTRO_ALLIANCE_6:
-                    Talk(SAY_INTRO_ALLIANCE_6);
-                    Talk(SAY_INTRO_ALLIANCE_7);
-                    DoCastSelf(SPELL_GRIP_OF_AGONY);
-                    break;
-                case EVENT_INTRO_HORDE_2:
-                    me->RemoveFlag(UNIT_FIELD_FLAGS, UNIT_FLAG_NOT_SELECTABLE);
-                    me->SetFaction(FACTION_UNDEAD_SCOURGE);
-                    Talk(SAY_INTRO_HORDE_2);
-                    break;
-                case EVENT_INTRO_HORDE_4:
-                    Talk(SAY_INTRO_HORDE_4);
-                    break;
-                case EVENT_INTRO_HORDE_9:
-                    DoCastSelf(SPELL_GRIP_OF_AGONY);
-                    Talk(SAY_INTRO_HORDE_9);
-                    break;
-                case EVENT_INTRO_FINISH:
-                    events.SetPhase(PHASE_COMBAT);
-                    _introDone = true;
-                    me->SetImmuneToPC(false);
-                    break;
-                case EVENT_SUMMON_BLOOD_BEAST:
-                    for (uint32 i10 = 0; i10 < 2; ++i10)
-                        DoCastSelf(SPELL_SUMMON_BLOOD_BEAST+i10);
-                    if (Is25ManRaid())
-                        for (uint32 i25 = 0; i25 < 3; ++i25)
-                            DoCastSelf(SPELL_SUMMON_BLOOD_BEAST_25_MAN+i25);
-                    Talk(SAY_BLOOD_BEASTS);
-                    events.ScheduleEvent(EVENT_SUMMON_BLOOD_BEAST, 40s, 0, PHASE_COMBAT);
-                    if (IsHeroic())
-                        events.ScheduleEvent(EVENT_SCENT_OF_BLOOD, 10s, 0, PHASE_COMBAT);
-                    break;
-                case EVENT_BLOOD_NOVA:
-                    DoCastAOE(SPELL_BLOOD_NOVA_TRIGGER);
-                    events.ScheduleEvent(EVENT_BLOOD_NOVA, 20s, 25s, 0, PHASE_COMBAT);
-                    break;
-                case EVENT_RUNE_OF_BLOOD:
-                    DoCastVictim(SPELL_RUNE_OF_BLOOD);
-                    events.ScheduleEvent(EVENT_RUNE_OF_BLOOD, 20s, 25s, 0, PHASE_COMBAT);
-                    break;
-                case EVENT_BOILING_BLOOD:
-                    DoCastSelf(SPELL_BOILING_BLOOD);
-                    events.ScheduleEvent(EVENT_BOILING_BLOOD, 15s, 20s, 0, PHASE_COMBAT);
-                    break;
-                case EVENT_BERSERK:
-                    DoCastSelf(SPELL_BERSERK);
-                    Talk(SAY_BERSERK);
-                    break;
-                case EVENT_SCENT_OF_BLOOD:
-                    if (!summons.empty())
-                    {
-                        Talk(EMOTE_SCENT_OF_BLOOD);
-                        DoCastAOE(SPELL_SCENT_OF_BLOOD);
-                    }
-                    break;
-                default:
-                    break;
-            }
-
-            if (me->HasUnitState(UNIT_STATE_CASTING))
-                return;
-        }
-
-<<<<<<< HEAD
-        DoMeleeAttackIfReady();
-    }
-
-    uint32 GetData(uint32 type) const override
-    {
-        if (type == DATA_MADE_A_MESS)
-            if (_fallenChampionCastCount < RAID_MODE<uint32>(3, 5, 3, 5))
-                return 1;
-=======
+
+                    summon->AI()->AttackStart(target);
+                }
+
+                summon->CastSpell(summon, SPELL_BLOOD_LINK_BEAST, true);
+                summon->CastSpell(summon, SPELL_RESISTANT_SKIN, true);
+                summons.Summon(summon);
+                DoZoneInCombat(summon);
+            }
+
+            void SummonedCreatureDies(Creature* summon, Unit* /*killer*/) override
+            {
+                summons.Despawn(summon);
+            }
+
+            void MovementInform(uint32 type, uint32 id) override
+            {
+                if (type != POINT_MOTION_TYPE && id != POINT_SAURFANG)
+                    return;
+
+                instance->HandleGameObject(instance->GetGuidData(GO_SAURFANG_S_DOOR), false);
+            }
+
             void SpellHitTarget(Unit* target, SpellInfo const* spell) override
             {
                 if (target->GetTransport())
@@ -679,32 +439,24 @@
                         break;
                 }
             }
->>>>>>> 28d470c5
-
-        return 0;
-    }
-
-    // intro setup
-    void DoAction(int32 action) override
-    {
-        switch (action)
-        {
-            case PHASE_INTRO_A:
-            case PHASE_INTRO_H:
-            {
-                // controls what events will execute
-                events.SetPhase(uint32(action));
-
-                me->SetHomePosition(deathbringerPos.GetPositionX(), deathbringerPos.GetPositionY(), deathbringerPos.GetPositionZ(), me->GetOrientation());
-                me->GetMotionMaster()->MovePoint(POINT_SAURFANG, deathbringerPos.GetPositionX(), deathbringerPos.GetPositionY(), deathbringerPos.GetPositionZ());
-
-                events.ScheduleEvent(EVENT_INTRO_ALLIANCE_2, 2500ms, 0, PHASE_INTRO_A);
-                events.ScheduleEvent(EVENT_INTRO_ALLIANCE_3, 20s, 0, PHASE_INTRO_A);
-
-<<<<<<< HEAD
-                events.ScheduleEvent(EVENT_INTRO_HORDE_2, 5s, 0, PHASE_INTRO_H);
-                break;
-=======
+
+            void SpellHit(Unit* /*caster*/, SpellInfo const* spell) override
+            {
+                if (spell->Id == SPELL_BLOOD_LINK_POWER)
+                    if (Aura* bloodPower = me->GetAura(SPELL_BLOOD_POWER))
+                        bloodPower->RecalculateAmountOfEffects();
+            }
+
+            void UpdateAI(uint32 diff) override
+            {
+                if (!UpdateVictim() && !(events.IsInPhase(PHASE_INTRO_A) || events.IsInPhase(PHASE_INTRO_H)))
+                    return;
+
+                events.Update(diff);
+
+                if (me->HasUnitState(UNIT_STATE_CASTING))
+                    return;
+
                 while (uint32 eventId = events.ExecuteEvent())
                 {
                     switch (eventId)
@@ -782,32 +534,22 @@
                 }
 
                 DoMeleeAttackIfReady();
->>>>>>> 28d470c5
-            }
-            case ACTION_CONTINUE_INTRO:
-            {
-                if (_introDone)
-                    return;
-
-                events.ScheduleEvent(EVENT_INTRO_ALLIANCE_6, 7s, 0, PHASE_INTRO_A);
-                events.ScheduleEvent(EVENT_INTRO_FINISH, 8s, 0, PHASE_INTRO_A);
-
-                events.ScheduleEvent(EVENT_INTRO_HORDE_4, 6500ms, 0, PHASE_INTRO_H);
-                events.ScheduleEvent(EVENT_INTRO_HORDE_9, 48200ms, 0, PHASE_INTRO_H);
-                events.ScheduleEvent(EVENT_INTRO_FINISH,  55700ms, 0, PHASE_INTRO_H);
-                break;
-            }
-            case ACTION_MARK_OF_THE_FALLEN_CHAMPION:
-            {
-                if (Unit* target = SelectTarget(SelectTargetMethod::Random, 1, 0.0f, true, true, -SPELL_MARK_OF_THE_FALLEN_CHAMPION))
-                {
-<<<<<<< HEAD
-                    ++_fallenChampionCastCount;
-                    DoCast(target, SPELL_MARK_OF_THE_FALLEN_CHAMPION);
-                    me->SetPower(POWER_ENERGY, 0);
-                    if (Aura* bloodPower = me->GetAura(SPELL_BLOOD_POWER))
-                        bloodPower->RecalculateAmountOfEffects();
-=======
+            }
+
+            uint32 GetData(uint32 type) const override
+            {
+                if (type == DATA_MADE_A_MESS)
+                    if (_fallenChampionCastCount < RAID_MODE<uint32>(3, 5, 3, 5))
+                        return 1;
+
+                return 0;
+            }
+
+            // intro setup
+            void DoAction(int32 action) override
+            {
+                switch (action)
+                {
                     case PHASE_INTRO_A:
                     case PHASE_INTRO_H:
                     {
@@ -850,21 +592,9 @@
                     }
                     default:
                         break;
->>>>>>> 28d470c5
-                }
-                break;
-            }
-            default:
-                break;
-        }
-    }
-
-<<<<<<< HEAD
-    bool CanAIAttack(Unit const* target) const override
-    {
-        if (target->GetTransport())
-            return false;
-=======
+                }
+            }
+
             bool CanAIAttack(Unit const* target) const override
             {
                 if (target->GetTransport())
@@ -872,80 +602,42 @@
 
                 return BossAI::CanAIAttack(target);
             }
->>>>>>> 28d470c5
-
-        return BossAI::CanAIAttack(target);
-    }
-
-    static uint32 const FightWonValue;
-
-private:
-    uint32 _fallenChampionCastCount;
-    bool _introDone;
-    bool _frenzied;   // faster than iterating all auras to find Frenzy
-    bool _dead;
-};
-
-uint32 const boss_deathbringer_saurfang::FightWonValue = 100000;
-
-struct npc_high_overlord_saurfang_icc : public ScriptedAI
-{
-    npc_high_overlord_saurfang_icc(Creature* creature) : ScriptedAI(creature)
-    {
-        ASSERT(creature->GetVehicleKit());
-        _instance = me->GetInstanceScript();
-    }
-
-    void Reset() override
-    {
-        _events.Reset();
-    }
-
-    bool OnGossipSelect(Player* player, uint32 menuId, uint32 /*gossipListId*/) override
-    {
-        if (menuId == GOSSIP_MENU_HIGH_OVERLORD_SAURFANG)
-        {
-            CloseGossipMenuFor(player);
-            DoAction(ACTION_START_EVENT);
-        }
-        return false;
-    }
-
-    void GuardBroadcast(std::function<void(Creature*)>&& action) const
-    {
-        std::vector<Creature*> guardList;
-        GetCreatureListWithEntryInGrid(guardList, me, NPC_SE_KOR_KRON_REAVER, 100.0f);
-        for (Creature* guard : guardList)
-            action(guard);
-    }
-
-    void DoAction(int32 action) override
-    {
-        switch (action)
-        {
-            case ACTION_START_EVENT:
-            {
-                // Prevent crashes
-                if (_events.IsInPhase(PHASE_INTRO_A) || _events.IsInPhase(PHASE_INTRO_H))
-                    return;
-
-<<<<<<< HEAD
-                std::list<Creature*> guardList;
-                GetCreatureListWithEntryInGrid(guardList, me, NPC_SE_KOR_KRON_REAVER, 20.0f);
-                guardList.sort(Trinity::ObjectDistanceOrderPred(me));
-                uint32 x = 1;
-                for (auto itr = guardList.begin(); itr != guardList.end(); ++x, ++itr)
-                    (*itr)->AI()->SetData(0, x);
-
-                me->RemoveFlag(UNIT_NPC_FLAGS, UNIT_NPC_FLAG_GOSSIP);
-                Talk(SAY_INTRO_HORDE_1);
-                _events.SetPhase(PHASE_INTRO_H);
-                _events.ScheduleEvent(EVENT_INTRO_HORDE_3, 18500ms, 0, PHASE_INTRO_H);
-                _instance->HandleGameObject(_instance->GetGuidData(GO_SAURFANG_S_DOOR), true);
-                if (Creature* deathbringer = ObjectAccessor::GetCreature(*me, _instance->GetGuidData(DATA_DEATHBRINGER_SAURFANG)))
-                    deathbringer->AI()->DoAction(PHASE_INTRO_H);
-                break;
-=======
+
+            static uint32 const FightWonValue;
+
+        private:
+            uint32 _fallenChampionCastCount;
+            bool _introDone;
+            bool _frenzied;   // faster than iterating all auras to find Frenzy
+            bool _dead;
+        };
+
+        CreatureAI* GetAI(Creature* creature) const override
+        {
+            return GetIcecrownCitadelAI<boss_deathbringer_saurfangAI>(creature);
+        }
+};
+
+uint32 const boss_deathbringer_saurfang::boss_deathbringer_saurfangAI::FightWonValue = 100000;
+
+class npc_high_overlord_saurfang_icc : public CreatureScript
+{
+    public:
+        npc_high_overlord_saurfang_icc() : CreatureScript("npc_high_overlord_saurfang_icc") { }
+
+        struct npc_high_overlord_saurfangAI : public ScriptedAI
+        {
+            npc_high_overlord_saurfangAI(Creature* creature) : ScriptedAI(creature)
+            {
+                ASSERT(creature->GetVehicleKit());
+                _instance = me->GetInstanceScript();
+            }
+
+            void Reset() override
+            {
+                _events.Reset();
+            }
+
             bool GossipSelect(Player* player, uint32 menuId, uint32 /*gossipListId*/) override
             {
                 if (menuId == GOSSIP_MENU_HIGH_OVERLORD_SAURFANG)
@@ -1005,52 +697,19 @@
                     default:
                         break;
                 }
->>>>>>> 28d470c5
-            }
-            case ACTION_START_OUTRO:
-            {
-                me->RemoveAurasDueToSpell(SPELL_GRIP_OF_AGONY);
-                Talk(SAY_OUTRO_HORDE_1);
-                _events.ScheduleEvent(EVENT_OUTRO_HORDE_2, 10s);   // say
-                _events.ScheduleEvent(EVENT_OUTRO_HORDE_3, 18s);   // say
-                _events.ScheduleEvent(EVENT_OUTRO_HORDE_4, 24s);   // cast
-                _events.ScheduleEvent(EVENT_OUTRO_HORDE_5, 30s);   // move
-                me->SetDisableGravity(false);
-                me->GetMotionMaster()->MoveFall();
-                GuardBroadcast([](Creature* guard)
-                {
-                    guard->AI()->DoAction(ACTION_DESPAWN);
-                });
-                break;
-            }
-            case ACTION_INTERRUPT_INTRO:
-            {
-<<<<<<< HEAD
-                _events.Reset();
-                GuardBroadcast([](Creature* guard)
-                {
-                    guard->AI()->DoAction(ACTION_DESPAWN);
-                });
-                break;
-            }
-            default:
-                break;
-        }
-    }
-
-    void SpellHit(WorldObject* /*caster*/, SpellInfo const* spellInfo) override
-    {
-        if (spellInfo->Id == SPELL_GRIP_OF_AGONY)
-        {
-            me->SetDisableGravity(true);
-            me->GetMotionMaster()->MovePoint(POINT_CHOKE, chokePos[0]);
-        }
-    }
-
-    void MovementInform(uint32 type, uint32 id) override
-    {
-        if (type == POINT_MOTION_TYPE)
-=======
+            }
+
+            void SpellHit(Unit* /*caster*/, SpellInfo const* spell) override
+            {
+                if (spell->Id == SPELL_GRIP_OF_AGONY)
+                {
+                    me->SetDisableGravity(true);
+                    me->GetMotionMaster()->MovePoint(POINT_CHOKE, chokePos[0]);
+                }
+            }
+
+            void MovementInform(uint32 type, uint32 id) override
+            {
                 if (type == POINT_MOTION_TYPE)
                 {
                     switch (id)
@@ -1154,13 +813,20 @@
         };
 
         CreatureAI* GetAI(Creature* creature) const override
->>>>>>> 28d470c5
-        {
-            switch (id)
-            {
-<<<<<<< HEAD
-                case POINT_FIRST_STEP:
-=======
+        {
+            return GetIcecrownCitadelAI<npc_high_overlord_saurfangAI>(creature);
+        }
+};
+
+class npc_muradin_bronzebeard_icc : public CreatureScript
+{
+    public:
+        npc_muradin_bronzebeard_icc() : CreatureScript("npc_muradin_bronzebeard_icc") { }
+
+        struct npc_muradin_bronzebeard_iccAI : public ScriptedAI
+        {
+            npc_muradin_bronzebeard_iccAI(Creature* creature) : ScriptedAI(creature)
+            {
                 _instance = me->GetInstanceScript();
             }
 
@@ -1239,51 +905,40 @@
             {
                 if (type == POINT_MOTION_TYPE && id == POINT_FIRST_STEP)
                 {
->>>>>>> 28d470c5
                     me->SetWalk(false);
-                    Talk(SAY_INTRO_HORDE_3);
-                    _events.ScheduleEvent(EVENT_INTRO_HORDE_5, 15500ms, 0, PHASE_INTRO_H);
-                    _events.ScheduleEvent(EVENT_INTRO_HORDE_6, 29500ms, 0, PHASE_INTRO_H);
-                    _events.ScheduleEvent(EVENT_INTRO_HORDE_7, 43800ms, 0, PHASE_INTRO_H);
-                    _events.ScheduleEvent(EVENT_INTRO_HORDE_8, 47000ms, 0, PHASE_INTRO_H);
+                    Talk(SAY_INTRO_ALLIANCE_4);
+                    _events.ScheduleEvent(EVENT_INTRO_ALLIANCE_5, 5000, 0, PHASE_INTRO_A);
                     if (Creature* deathbringer = ObjectAccessor::GetCreature(*me, _instance->GetGuidData(DATA_DEATHBRINGER_SAURFANG)))
                         deathbringer->AI()->DoAction(ACTION_CONTINUE_INTRO);
-                    break;
-                case POINT_CORPSE:
-                    if (Creature* deathbringer = ObjectAccessor::GetCreature(*me, _instance->GetGuidData(DATA_DEATHBRINGER_SAURFANG)))
+                }
+                else if (type == WAYPOINT_MOTION_TYPE && id == POINT_EXIT)
+                {
+                    std::list<Creature*> guards;
+                    GetCreatureListWithEntryInGrid(guards, me, NPC_ALLIANCE_COMMANDER, 50.0f);
+                    for (std::list<Creature*>::iterator itr = guards.begin(); itr != guards.end(); ++itr)
+                        (*itr)->DespawnOrUnsummon();
+                    me->DespawnOrUnsummon();
+                }
+            }
+
+            void UpdateAI(uint32 diff) override
+            {
+                _events.Update(diff);
+                while (uint32 eventId = _events.ExecuteEvent())
+                {
+                    switch (eventId)
                     {
-                        deathbringer->CastSpell(me, SPELL_RIDE_VEHICLE, true);  // for the packet logs.
-                        deathbringer->SetFlag(UNIT_FIELD_FLAGS, UNIT_FLAG_NOT_SELECTABLE);
-                        deathbringer->SetUInt32Value(UNIT_NPC_EMOTESTATE, EMOTE_STATE_DROWNED);
+                        case EVENT_INTRO_ALLIANCE_4:
+                            me->SetWalk(true);
+                            me->GetMotionMaster()->MovePoint(POINT_FIRST_STEP, firstStepPos.GetPositionX(), firstStepPos.GetPositionY(), firstStepPos.GetPositionZ());
+                            break;
+                        case EVENT_INTRO_ALLIANCE_5:
+                            Talk(SAY_INTRO_ALLIANCE_5);
+                            for (std::list<Creature*>::iterator itr = _guardList.begin(); itr != _guardList.end(); ++itr)
+                                (*itr)->AI()->DoAction(ACTION_CHARGE);
+                            me->GetMotionMaster()->MoveCharge(chargePos[0].GetPositionX(), chargePos[0].GetPositionY(), chargePos[0].GetPositionZ(), 8.5f, POINT_CHARGE);
+                            break;
                     }
-<<<<<<< HEAD
-                    _events.ScheduleEvent(EVENT_OUTRO_HORDE_5, 1s);    // move
-                    _events.ScheduleEvent(EVENT_OUTRO_HORDE_6, 4s);    // say
-                    break;
-                case POINT_FINAL:
-                    if (Creature* deathbringer = ObjectAccessor::GetCreature(*me, _instance->GetGuidData(DATA_DEATHBRINGER_SAURFANG)))
-                        deathbringer->DespawnOrUnsummon();
-                    me->DespawnOrUnsummon();
-                    break;
-                default:
-                    break;
-            }
-        }
-        else if (type == WAYPOINT_MOTION_TYPE && id == POINT_EXIT)
-        {
-            std::list<Creature*> guards;
-            GetCreatureListWithEntryInGrid(guards, me, NPC_KOR_KRON_GENERAL, 50.0f);
-            for (std::list<Creature*>::iterator itr = guards.begin(); itr != guards.end(); ++itr)
-                (*itr)->DespawnOrUnsummon();
-            me->DespawnOrUnsummon();
-        }
-    }
-
-    void UpdateAI(uint32 diff) override
-    {
-        _events.Update(diff);
-        while (uint32 eventId = _events.ExecuteEvent())
-=======
                 }
             }
 
@@ -1294,146 +949,54 @@
         };
 
         CreatureAI* GetAI(Creature* creature) const override
->>>>>>> 28d470c5
-        {
-            switch (eventId)
-            {
-                case EVENT_INTRO_HORDE_3:
-                    me->SetWalk(true);
-                    me->GetMotionMaster()->MovePoint(POINT_FIRST_STEP, firstStepPos.GetPositionX(), firstStepPos.GetPositionY(), firstStepPos.GetPositionZ());
-                    break;
-                case EVENT_INTRO_HORDE_5:
-                    Talk(SAY_INTRO_HORDE_5);
-                    break;
-                case EVENT_INTRO_HORDE_6:
-                    Talk(SAY_INTRO_HORDE_6);
-                    break;
-                case EVENT_INTRO_HORDE_7:
-                    Talk(SAY_INTRO_HORDE_7);
-                    break;
-                case EVENT_INTRO_HORDE_8:
-                    Talk(SAY_INTRO_HORDE_8);
-                    GuardBroadcast([](Creature* guard)
-                    {
-                        guard->AI()->DoAction(ACTION_CHARGE);
-                    });
-                    me->GetMotionMaster()->MoveCharge(chargePos[0].GetPositionX(), chargePos[0].GetPositionY(), chargePos[0].GetPositionZ(), 8.5f, POINT_CHARGE);
-                    break;
-                case EVENT_OUTRO_HORDE_2:   // say
-                    if (Creature* deathbringer = ObjectAccessor::GetCreature(*me, _instance->GetGuidData(DATA_DEATHBRINGER_SAURFANG)))
-                        me->SetFacingToObject(deathbringer);
-                    Talk(SAY_OUTRO_HORDE_2);
-                    break;
-                case EVENT_OUTRO_HORDE_3:   // say
-                    Talk(SAY_OUTRO_HORDE_3);
-                    break;
-                case EVENT_OUTRO_HORDE_4:   // move
-                    if (Creature* deathbringer = ObjectAccessor::GetCreature(*me, _instance->GetGuidData(DATA_DEATHBRINGER_SAURFANG)))
-                    {
-                        float x, y, z;
-                        deathbringer->GetClosePoint(x, y, z, deathbringer->GetCombatReach());
-                        me->SetWalk(true);
-                        me->GetMotionMaster()->MovePoint(POINT_CORPSE, x, y, z);
-                    }
-                    break;
-                case EVENT_OUTRO_HORDE_5:   // move
-                    me->GetMotionMaster()->MovePoint(POINT_FINAL, finalPos);
-                    break;
-                case EVENT_OUTRO_HORDE_6:   // say
-                    Talk(SAY_OUTRO_HORDE_4);
-                    break;
-            }
-        }
-    }
-
-private:
-    EventMap _events;
-    InstanceScript* _instance;
-};
-
-struct npc_muradin_bronzebeard_icc : public ScriptedAI
-{
-    npc_muradin_bronzebeard_icc(Creature* creature) : ScriptedAI(creature)
-    {
-        _instance = me->GetInstanceScript();
-    }
-
-    void Reset() override
-    {
-        _events.Reset();
-    }
-
-    bool OnGossipSelect(Player* player, uint32 menuId, uint32 /*gossipListId*/) override
-    {
-        if (menuId == GOSSIP_MENU_MURADIN_BRONZEBEARD)
-        {
-            CloseGossipMenuFor(player);
-            DoAction(ACTION_START_EVENT);
-        }
-        return false;
-    }
-
-    void GuardBroadcast(std::function<void(Creature*)>&& action) const
-    {
-        std::vector<Creature*> guardList;
-        GetCreatureListWithEntryInGrid(guardList, me, NPC_SE_SKYBREAKER_MARINE, 100.0f);
-        for (Creature* guard : guardList)
-            action(guard);
-    }
-
-    void DoAction(int32 action) override
-    {
-        switch (action)
-        {
-            case ACTION_START_EVENT:
-            {
-                // Prevent crashes
-                if (_events.IsInPhase(PHASE_INTRO_A) || _events.IsInPhase(PHASE_INTRO_H))
-                    return;
-
-                _events.SetPhase(PHASE_INTRO_A);
-                std::list<Creature*> guardList;
-                GetCreatureListWithEntryInGrid(guardList, me, NPC_SE_SKYBREAKER_MARINE, 20.0f);
-                guardList.sort(Trinity::ObjectDistanceOrderPred(me));
-                uint32 x = 1;
-                for (auto itr = guardList.begin(); itr != guardList.end(); ++x, ++itr)
-                    (*itr)->AI()->SetData(0, x);
-
-                me->RemoveFlag(UNIT_NPC_FLAGS, UNIT_NPC_FLAG_GOSSIP);
-                Talk(SAY_INTRO_ALLIANCE_1);
-                _events.ScheduleEvent(EVENT_INTRO_ALLIANCE_4, 29500ms, 0, PHASE_INTRO_A);
-                _instance->HandleGameObject(_instance->GetGuidData(GO_SAURFANG_S_DOOR), true);
-                if (Creature* deathbringer = ObjectAccessor::GetCreature(*me, _instance->GetGuidData(DATA_DEATHBRINGER_SAURFANG)))
-                    deathbringer->AI()->DoAction(PHASE_INTRO_A);
-                break;
-            }
-            case ACTION_START_OUTRO:
-            {
-                me->RemoveAurasDueToSpell(SPELL_GRIP_OF_AGONY);
-                Talk(SAY_OUTRO_ALLIANCE_1);
-                me->SetDisableGravity(false);
-                me->GetMotionMaster()->MoveFall();
-                GuardBroadcast([](Creature* guard)
-                {
-                    guard->AI()->DoAction(ACTION_DESPAWN);
-                });
-
-                // temp until outro fully done - to put deathbringer on respawn timer (until next reset)
-                if (Creature* deathbringer = ObjectAccessor::GetCreature(*me, _instance->GetGuidData(DATA_DEATHBRINGER_SAURFANG)))
-                    deathbringer->DespawnOrUnsummon(5s);
-                break;
-            }
-            case ACTION_INTERRUPT_INTRO:
-                _events.Reset();
-                GuardBroadcast([](Creature* guard)
-                {
-                    guard->AI()->DoAction(ACTION_DESPAWN);
-                });
-                break;
-        }
-<<<<<<< HEAD
-    }
-=======
+        {
+            return GetIcecrownCitadelAI<npc_muradin_bronzebeard_iccAI>(creature);
+        }
+};
+
+class npc_saurfang_event : public CreatureScript
+{
+    public:
+        npc_saurfang_event() : CreatureScript("npc_saurfang_event") { }
+
+        struct npc_saurfang_eventAI : public ScriptedAI
+        {
+            npc_saurfang_eventAI(Creature* creature) : ScriptedAI(creature)
+            {
+                _index = 0;
+            }
+
+            void SetData(uint32 type, uint32 data) override
+            {
+                ASSERT(!type && data && data < 6);
+                _index = data;
+            }
+
+            void SpellHit(Unit* /*caster*/, SpellInfo const* spell) override
+            {
+                if (spell->Id == SPELL_GRIP_OF_AGONY)
+                {
+                    me->SetDisableGravity(true);
+                    me->GetMotionMaster()->MovePoint(POINT_CHOKE, chokePos[_index]);
+                }
+            }
+
+            void DoAction(int32 action) override
+            {
+                if (action == ACTION_CHARGE && _index)
+                    me->GetMotionMaster()->MoveCharge(chargePos[_index].GetPositionX(), chargePos[_index].GetPositionY(), chargePos[_index].GetPositionZ(), 13.0f, POINT_CHARGE);
+                else if (action == ACTION_DESPAWN)
+                    me->DespawnOrUnsummon();
+            }
+
+        private:
+            uint32 _index;
+        };
+
+        CreatureAI* GetAI(Creature* creature) const override
+        {
+            return GetIcecrownCitadelAI<npc_saurfang_eventAI>(creature);
+        }
 };
 
 class spell_deathbringer_blood_link : public SpellScriptLoader
@@ -1461,18 +1024,11 @@
                 OnEffectHitTarget += SpellEffectFn(spell_deathbringer_blood_link_SpellScript::HandleDummy, EFFECT_0, SPELL_EFFECT_DUMMY);
             }
         };
->>>>>>> 28d470c5
-
-    void SpellHit(WorldObject* /*caster*/, SpellInfo const* spellInfo) override
-    {
-        if (spellInfo->Id == SPELL_GRIP_OF_AGONY)
-        {
-            me->SetDisableGravity(true);
-            me->GetMotionMaster()->MovePoint(POINT_CHOKE, chokePos[0]);
-        }
-<<<<<<< HEAD
-    }
-=======
+
+        SpellScript* GetSpellScript() const override
+        {
+            return new spell_deathbringer_blood_link_SpellScript();
+        }
 };
 
 class spell_deathbringer_blood_link_aura : public SpellScriptLoader
@@ -1502,78 +1058,69 @@
                 OnEffectPeriodic += AuraEffectPeriodicFn(spell_deathbringer_blood_link_AuraScript::HandlePeriodicTick, EFFECT_1, SPELL_AURA_PERIODIC_DUMMY);
             }
         };
->>>>>>> 28d470c5
-
-    void MovementInform(uint32 type, uint32 id) override
-    {
-        if (type == POINT_MOTION_TYPE && id == POINT_FIRST_STEP)
-        {
-            me->SetWalk(false);
-            Talk(SAY_INTRO_ALLIANCE_4);
-            _events.ScheduleEvent(EVENT_INTRO_ALLIANCE_5, 5s, 0, PHASE_INTRO_A);
-            if (Creature* deathbringer = ObjectAccessor::GetCreature(*me, _instance->GetGuidData(DATA_DEATHBRINGER_SAURFANG)))
-                deathbringer->AI()->DoAction(ACTION_CONTINUE_INTRO);
-        }
-        else if (type == WAYPOINT_MOTION_TYPE && id == POINT_EXIT)
-        {
-            std::list<Creature*> guards;
-            GetCreatureListWithEntryInGrid(guards, me, NPC_ALLIANCE_COMMANDER, 50.0f);
-            for (std::list<Creature*>::iterator itr = guards.begin(); itr != guards.end(); ++itr)
-                (*itr)->DespawnOrUnsummon();
-            me->DespawnOrUnsummon();
-        }
-    }
-
-    void UpdateAI(uint32 diff) override
-    {
-        _events.Update(diff);
-        while (uint32 eventId = _events.ExecuteEvent())
-        {
-            switch (eventId)
-            {
-                case EVENT_INTRO_ALLIANCE_4:
-                    me->SetWalk(true);
-                    me->GetMotionMaster()->MovePoint(POINT_FIRST_STEP, firstStepPos.GetPositionX(), firstStepPos.GetPositionY(), firstStepPos.GetPositionZ());
-                    break;
-                case EVENT_INTRO_ALLIANCE_5:
-                    Talk(SAY_INTRO_ALLIANCE_5);
-                    GuardBroadcast([](Creature* guard)
-                    {
-                        guard->AI()->DoAction(ACTION_CHARGE);
-                    });
-                    me->GetMotionMaster()->MoveCharge(chargePos[0].GetPositionX(), chargePos[0].GetPositionY(), chargePos[0].GetPositionZ(), 8.5f, POINT_CHARGE);
-                    break;
-            }
-        }
-    }
-
-private:
-    EventMap _events;
-    InstanceScript* _instance;
-};
-
-struct npc_saurfang_event : public ScriptedAI
-{
-    npc_saurfang_event(Creature* creature) : ScriptedAI(creature)
-    {
-        _index = 0;
-    }
-
-    void SetData(uint32 type, uint32 data) override
-    {
-        if (!(!type && data && data < 6))
-            return;
-        _index = data;
-    }
-
-    void SpellHit(WorldObject* /*caster*/, SpellInfo const* spellInfo) override
-    {
-        if (spellInfo->Id == SPELL_GRIP_OF_AGONY)
-        {
-<<<<<<< HEAD
-            me->SetDisableGravity(true);
-            me->GetMotionMaster()->MovePoint(POINT_CHOKE, chokePos[_index]);
-=======
+
+        AuraScript* GetAuraScript() const override
+        {
+            return new spell_deathbringer_blood_link_AuraScript();
+        }
+};
+
+class spell_deathbringer_blood_power : public SpellScriptLoader
+{
+    public:
+        spell_deathbringer_blood_power() : SpellScriptLoader("spell_deathbringer_blood_power") { }
+
+        class spell_deathbringer_blood_power_SpellScript : public SpellScript
+        {
+            PrepareSpellScript(spell_deathbringer_blood_power_SpellScript);
+
+            void ModAuraValue()
+            {
+                if (Aura* aura = GetHitAura())
+                    aura->RecalculateAmountOfEffects();
+            }
+
+            void Register() override
+            {
+                AfterHit += SpellHitFn(spell_deathbringer_blood_power_SpellScript::ModAuraValue);
+            }
+        };
+
+        class spell_deathbringer_blood_power_AuraScript : public AuraScript
+        {
+            PrepareAuraScript(spell_deathbringer_blood_power_AuraScript);
+
+            void RecalculateHook(AuraEffect const* /*aurEffect*/, int32& amount, bool& canBeRecalculated)
+            {
+                amount = int32(GetUnitOwner()->GetPower(POWER_ENERGY));
+                canBeRecalculated = true;
+            }
+
+            void Register() override
+            {
+                DoEffectCalcAmount += AuraEffectCalcAmountFn(spell_deathbringer_blood_power_AuraScript::RecalculateHook, EFFECT_0, SPELL_AURA_MOD_SCALE);
+                DoEffectCalcAmount += AuraEffectCalcAmountFn(spell_deathbringer_blood_power_AuraScript::RecalculateHook, EFFECT_1, SPELL_AURA_MOD_DAMAGE_PERCENT_DONE);
+            }
+        };
+
+        SpellScript* GetSpellScript() const override
+        {
+            return new spell_deathbringer_blood_power_SpellScript();
+        }
+
+        AuraScript* GetAuraScript() const override
+        {
+            return new spell_deathbringer_blood_power_AuraScript();
+        }
+};
+
+class spell_deathbringer_rune_of_blood : public SpellScriptLoader
+{
+    public:
+        spell_deathbringer_rune_of_blood() : SpellScriptLoader("spell_deathbringer_rune_of_blood") { }
+
+        class spell_deathbringer_rune_of_blood_SpellScript : public SpellScript
+        {
             PrepareSpellScript(spell_deathbringer_rune_of_blood_SpellScript);
 
             bool Validate(SpellInfo const* /*spellInfo*/) override
@@ -1596,45 +1143,9 @@
         SpellScript* GetSpellScript() const override
         {
             return new spell_deathbringer_rune_of_blood_SpellScript();
->>>>>>> 28d470c5
-        }
-    }
-
-    void DoAction(int32 action) override
-    {
-        if (action == ACTION_CHARGE && _index)
-            me->GetMotionMaster()->MoveCharge(chargePos[_index].GetPositionX(), chargePos[_index].GetPositionY(), chargePos[_index].GetPositionZ(), 13.0f, POINT_CHARGE);
-        else if (action == ACTION_DESPAWN)
-            me->DespawnOrUnsummon();
-    }
-
-private:
-    uint32 _index;
-};
-
-<<<<<<< HEAD
-class spell_deathbringer_blood_link : public SpellScript
-{
-    PrepareSpellScript(spell_deathbringer_blood_link);
-
-    bool Validate(SpellInfo const* /*spellInfo*/) override
-    {
-        return ValidateSpellInfo({ SPELL_BLOOD_LINK_POWER, SPELL_BLOOD_POWER });
-    }
-
-    void HandleDummy(SpellEffIndex /*effIndex*/)
-    {
-        CastSpellExtraArgs args(TRIGGERED_FULL_MASK);
-        args.AddSpellBP0(GetEffectValue());
-        GetHitUnit()->CastSpell(GetHitUnit(), SPELL_BLOOD_LINK_POWER, args);
-        PreventHitDefaultEffect(EFFECT_0);
-    }
-
-    void Register() override
-    {
-        OnEffectHitTarget += SpellEffectFn(spell_deathbringer_blood_link::HandleDummy, EFFECT_0, SPELL_EFFECT_DUMMY);
-    }
-=======
+        }
+};
+
 // 72176 - Blood Beast's Blood Link
 class spell_deathbringer_blood_beast_blood_link : public SpellScriptLoader
 {
@@ -1698,231 +1209,143 @@
         {
             return new spell_deathbringer_blood_nova_SpellScript();
         }
->>>>>>> 28d470c5
-};
-
-class spell_deathbringer_blood_link_aura : public AuraScript
-{
-    PrepareAuraScript(spell_deathbringer_blood_link_aura);
-
-    bool Validate(SpellInfo const* /*spellInfo*/) override
-    {
-        return ValidateSpellInfo({ SPELL_MARK_OF_THE_FALLEN_CHAMPION });
-    }
-
-    void HandlePeriodicTick(AuraEffect const* /*aurEff*/)
-    {
-        PreventDefaultAction();
-        if (GetUnitOwner()->GetPowerType() == POWER_ENERGY && GetUnitOwner()->GetPower(POWER_ENERGY) == GetUnitOwner()->GetMaxPower(POWER_ENERGY))
-            if (Creature* saurfang = GetUnitOwner()->ToCreature())
-                saurfang->AI()->DoAction(ACTION_MARK_OF_THE_FALLEN_CHAMPION);
-    }
-
-    void Register() override
-    {
-        OnEffectPeriodic += AuraEffectPeriodicFn(spell_deathbringer_blood_link_aura::HandlePeriodicTick, EFFECT_1, SPELL_AURA_PERIODIC_DUMMY);
-    }
-};
-
-class spell_deathbringer_blood_power : public SpellScript
-{
-    PrepareSpellScript(spell_deathbringer_blood_power);
-
-    void ModAuraValue()
-    {
-        if (Aura* aura = GetHitAura())
-            aura->RecalculateAmountOfEffects();
-    }
-
-    void Register() override
-    {
-        AfterHit += SpellHitFn(spell_deathbringer_blood_power::ModAuraValue);
-    }
-};
-
-class spell_deathbringer_blood_power_aura : public AuraScript
-{
-    PrepareAuraScript(spell_deathbringer_blood_power_aura);
-
-    void RecalculateHook(AuraEffect const* /*aurEffect*/, int32& amount, bool& canBeRecalculated)
-    {
-        amount = int32(GetUnitOwner()->GetPower(POWER_ENERGY));
-        canBeRecalculated = true;
-    }
-
-    void Register() override
-    {
-        DoEffectCalcAmount += AuraEffectCalcAmountFn(spell_deathbringer_blood_power_aura::RecalculateHook, EFFECT_0, SPELL_AURA_MOD_SCALE);
-        DoEffectCalcAmount += AuraEffectCalcAmountFn(spell_deathbringer_blood_power_aura::RecalculateHook, EFFECT_1, SPELL_AURA_MOD_DAMAGE_PERCENT_DONE);
-    }
-};
-
-class spell_deathbringer_rune_of_blood : public SpellScript
-{
-    PrepareSpellScript(spell_deathbringer_rune_of_blood);
-
-    bool Validate(SpellInfo const* /*spellInfo*/) override
-    {
-        return ValidateSpellInfo({ SPELL_BLOOD_LINK_DUMMY });
-    }
-
-    void HandleScript(SpellEffIndex effIndex)
-    {
-        PreventHitDefaultEffect(effIndex);  // make this the default handler
-        GetHitUnit()->CastSpell(nullptr, SPELL_BLOOD_LINK_DUMMY, CastSpellExtraArgs(TRIGGERED_FULL_MASK).AddSpellBP0(1));
-    }
-
-    void Register() override
-    {
-        OnEffectHitTarget += SpellEffectFn(spell_deathbringer_rune_of_blood::HandleScript, EFFECT_1, SPELL_EFFECT_SCRIPT_EFFECT);
-    }
-};
-
-// 72176 - Blood Beast's Blood Link
-class spell_deathbringer_blood_beast_blood_link : public AuraScript
-{
-    PrepareAuraScript(spell_deathbringer_blood_beast_blood_link);
-
-    bool Validate(SpellInfo const* /*spellInfo*/) override
-    {
-        return ValidateSpellInfo({ SPELL_BLOOD_LINK_DUMMY });
-    }
-
-    void HandleProc(AuraEffect const* aurEff, ProcEventInfo& eventInfo)
-    {
-        PreventDefaultAction();
-        eventInfo.GetProcTarget()->CastSpell(nullptr, SPELL_BLOOD_LINK_DUMMY, CastSpellExtraArgs(aurEff).AddSpellBP0(3));
-    }
-
-    void Register() override
-    {
-        OnEffectProc += AuraEffectProcFn(spell_deathbringer_blood_beast_blood_link::HandleProc, EFFECT_0, SPELL_AURA_PROC_TRIGGER_SPELL);
-    }
-};
-
-class spell_deathbringer_blood_nova : public SpellScript
-{
-    PrepareSpellScript(spell_deathbringer_blood_nova);
-
-    bool Validate(SpellInfo const* /*spellInfo*/) override
-    {
-        return ValidateSpellInfo({ SPELL_BLOOD_LINK_DUMMY });
-    }
-
-    void HandleScript(SpellEffIndex effIndex)
-    {
-        PreventHitDefaultEffect(effIndex);  // make this the default handler
-        GetHitUnit()->CastSpell(nullptr, SPELL_BLOOD_LINK_DUMMY, CastSpellExtraArgs(TRIGGERED_FULL_MASK).AddSpellBP0(2));
-    }
-
-    void Register() override
-    {
-        OnEffectHitTarget += SpellEffectFn(spell_deathbringer_blood_nova::HandleScript, EFFECT_1, SPELL_EFFECT_SCRIPT_EFFECT);
-    }
-};
-
-class spell_deathbringer_blood_nova_targeting : public SpellScript
-{
-    PrepareSpellScript(spell_deathbringer_blood_nova_targeting);
-
-public:
-    spell_deathbringer_blood_nova_targeting()
-    {
-        target = nullptr;
-    }
-
-private:
-    void FilterTargetsInitial(std::list<WorldObject*>& targets)
-    {
-        if (targets.empty())
-            return;
-
-        // select one random target, preferring ranged targets
-        uint32 targetsAtRange = 0;
-        uint32 const minTargets = uint32(GetCaster()->GetMap()->Is25ManRaid() ? 10 : 4);
-        targets.sort(Trinity::ObjectDistanceOrderPred(GetCaster(), false));
-
-        // get target count at range
-        for (std::list<WorldObject*>::iterator itr = targets.begin(); itr != targets.end(); ++itr, ++targetsAtRange)
-            if ((*itr)->GetDistance(GetCaster()) < 12.0f)
-                break;
-
-        // If not enough ranged targets are present just select anyone
-        if (targetsAtRange < minTargets)
-            targetsAtRange = uint32(targets.size());
-
-        std::list<WorldObject*>::const_iterator itr = targets.begin();
-        std::advance(itr, urand(0, targetsAtRange - 1));
-        target = *itr;
-        targets.clear();
-        targets.push_back(target);
-    }
-
-    // use the same target for first and second effect
-    void FilterTargetsSubsequent(std::list<WorldObject*>& unitList)
-    {
-        unitList.clear();
-        if (!target)
-            return;
-
-        unitList.push_back(target);
-    }
-
-    void HandleForceCast(SpellEffIndex /*effIndex*/)
-    {
-        GetCaster()->CastSpell(GetHitUnit(), uint32(GetEffectValue()), TRIGGERED_FULL_MASK);
-    }
-
-    void Register() override
-    {
-        OnObjectAreaTargetSelect += SpellObjectAreaTargetSelectFn(spell_deathbringer_blood_nova_targeting::FilterTargetsInitial, EFFECT_0, TARGET_UNIT_SRC_AREA_ENEMY);
-        OnObjectAreaTargetSelect += SpellObjectAreaTargetSelectFn(spell_deathbringer_blood_nova_targeting::FilterTargetsSubsequent, EFFECT_1, TARGET_UNIT_SRC_AREA_ENEMY);
-        OnEffectHitTarget += SpellEffectFn(spell_deathbringer_blood_nova_targeting::HandleForceCast, EFFECT_0, SPELL_EFFECT_FORCE_CAST);
-    }
-
-    WorldObject* target;
-};
-
-class spell_deathbringer_boiling_blood : public SpellScript
-{
-    PrepareSpellScript(spell_deathbringer_boiling_blood);
-
-    bool Load() override
-    {
-        return GetCaster()->GetTypeId() == TYPEID_UNIT;
-    }
-
-    void FilterTargets(std::list<WorldObject*>& targets)
-    {
-        targets.remove(GetCaster()->GetVictim());
-        if (targets.empty())
-            return;
-
-        WorldObject* target = Trinity::Containers::SelectRandomContainerElement(targets);
-        targets.clear();
-        targets.push_back(target);
-    }
-
-    void Register() override
-    {
-        OnObjectAreaTargetSelect += SpellObjectAreaTargetSelectFn(spell_deathbringer_boiling_blood::FilterTargets, EFFECT_0, TARGET_UNIT_SRC_AREA_ENEMY);
-    }
-};
-
-class spell_deathbringer_remove_marks : public SpellScript
-{
-    PrepareSpellScript(spell_deathbringer_remove_marks);
-
-    void HandleScript(SpellEffIndex effIndex)
-    {
-        PreventHitDefaultEffect(effIndex);
-        GetHitUnit()->RemoveAurasDueToSpell(uint32(GetEffectValue()));
-    }
-
-    void Register() override
-    {
-        OnEffectHitTarget += SpellEffectFn(spell_deathbringer_remove_marks::HandleScript, EFFECT_0, SPELL_EFFECT_SCRIPT_EFFECT);
-    }
+};
+
+class spell_deathbringer_blood_nova_targeting : public SpellScriptLoader
+{
+    public:
+        spell_deathbringer_blood_nova_targeting() : SpellScriptLoader("spell_deathbringer_blood_nova_targeting") { }
+
+        class spell_deathbringer_blood_nova_targeting_SpellScript : public SpellScript
+        {
+            PrepareSpellScript(spell_deathbringer_blood_nova_targeting_SpellScript);
+
+        public:
+            spell_deathbringer_blood_nova_targeting_SpellScript()
+            {
+                target = nullptr;
+            }
+
+        private:
+            void FilterTargetsInitial(std::list<WorldObject*>& targets)
+            {
+                if (targets.empty())
+                    return;
+
+                // select one random target, preferring ranged targets
+                uint32 targetsAtRange = 0;
+                uint32 const minTargets = uint32(GetCaster()->GetMap()->Is25ManRaid() ? 10 : 4);
+                targets.sort(Trinity::ObjectDistanceOrderPred(GetCaster(), false));
+
+                // get target count at range
+                for (std::list<WorldObject*>::iterator itr = targets.begin(); itr != targets.end(); ++itr, ++targetsAtRange)
+                    if ((*itr)->GetDistance(GetCaster()) < 12.0f)
+                        break;
+
+                // If not enough ranged targets are present just select anyone
+                if (targetsAtRange < minTargets)
+                    targetsAtRange = uint32(targets.size());
+
+                std::list<WorldObject*>::const_iterator itr = targets.begin();
+                std::advance(itr, urand(0, targetsAtRange - 1));
+                target = *itr;
+                targets.clear();
+                targets.push_back(target);
+            }
+
+            // use the same target for first and second effect
+            void FilterTargetsSubsequent(std::list<WorldObject*>& unitList)
+            {
+                unitList.clear();
+                if (!target)
+                    return;
+
+                unitList.push_back(target);
+            }
+
+            void HandleForceCast(SpellEffIndex /*effIndex*/)
+            {
+                GetCaster()->CastSpell(GetHitUnit(), uint32(GetEffectValue()), TRIGGERED_FULL_MASK);
+            }
+
+            void Register() override
+            {
+                OnObjectAreaTargetSelect += SpellObjectAreaTargetSelectFn(spell_deathbringer_blood_nova_targeting_SpellScript::FilterTargetsInitial, EFFECT_0, TARGET_UNIT_SRC_AREA_ENEMY);
+                OnObjectAreaTargetSelect += SpellObjectAreaTargetSelectFn(spell_deathbringer_blood_nova_targeting_SpellScript::FilterTargetsSubsequent, EFFECT_1, TARGET_UNIT_SRC_AREA_ENEMY);
+                OnEffectHitTarget += SpellEffectFn(spell_deathbringer_blood_nova_targeting_SpellScript::HandleForceCast, EFFECT_0, SPELL_EFFECT_FORCE_CAST);
+            }
+
+            WorldObject* target;
+        };
+
+        SpellScript* GetSpellScript() const override
+        {
+            return new spell_deathbringer_blood_nova_targeting_SpellScript();
+        }
+};
+
+class spell_deathbringer_boiling_blood : public SpellScriptLoader
+{
+    public:
+        spell_deathbringer_boiling_blood() : SpellScriptLoader("spell_deathbringer_boiling_blood") { }
+
+        class spell_deathbringer_boiling_blood_SpellScript : public SpellScript
+        {
+            PrepareSpellScript(spell_deathbringer_boiling_blood_SpellScript);
+
+            bool Load() override
+            {
+                return GetCaster()->GetTypeId() == TYPEID_UNIT;
+            }
+
+            void FilterTargets(std::list<WorldObject*>& targets)
+            {
+                targets.remove(GetCaster()->GetVictim());
+                if (targets.empty())
+                    return;
+
+                WorldObject* target = Trinity::Containers::SelectRandomContainerElement(targets);
+                targets.clear();
+                targets.push_back(target);
+            }
+
+            void Register() override
+            {
+                OnObjectAreaTargetSelect += SpellObjectAreaTargetSelectFn(spell_deathbringer_boiling_blood_SpellScript::FilterTargets, EFFECT_0, TARGET_UNIT_SRC_AREA_ENEMY);
+            }
+        };
+
+        SpellScript* GetSpellScript() const override
+        {
+            return new spell_deathbringer_boiling_blood_SpellScript();
+        }
+};
+
+class spell_deathbringer_remove_marks : public SpellScriptLoader
+{
+    public:
+        spell_deathbringer_remove_marks() : SpellScriptLoader("spell_deathbringer_remove_marks") { }
+
+        class spell_deathbringer_remove_marks_SpellScript : public SpellScript
+        {
+            PrepareSpellScript(spell_deathbringer_remove_marks_SpellScript);
+
+            void HandleScript(SpellEffIndex effIndex)
+            {
+                PreventHitDefaultEffect(effIndex);
+                GetHitUnit()->RemoveAurasDueToSpell(uint32(GetEffectValue()));
+            }
+
+            void Register() override
+            {
+                OnEffectHitTarget += SpellEffectFn(spell_deathbringer_remove_marks_SpellScript::HandleScript, EFFECT_0, SPELL_EFFECT_SCRIPT_EFFECT);
+            }
+        };
+
+        SpellScript* GetSpellScript() const override
+        {
+            return new spell_deathbringer_remove_marks_SpellScript();
+        }
 };
 
 class achievement_ive_gone_and_made_a_mess : public AchievementCriteriaScript
@@ -1943,26 +1366,6 @@
 
 void AddSC_boss_deathbringer_saurfang()
 {
-<<<<<<< HEAD
-    // Creatures
-    RegisterIcecrownCitadelCreatureAI(boss_deathbringer_saurfang);
-    RegisterIcecrownCitadelCreatureAI(npc_high_overlord_saurfang_icc);
-    RegisterIcecrownCitadelCreatureAI(npc_muradin_bronzebeard_icc);
-    RegisterIcecrownCitadelCreatureAI(npc_saurfang_event);
-
-    // Spells
-    RegisterSpellScript(spell_deathbringer_blood_link);
-    RegisterSpellScript(spell_deathbringer_blood_link_aura);
-    RegisterSpellAndAuraScriptPair(spell_deathbringer_blood_power, spell_deathbringer_blood_power_aura);
-    RegisterSpellScript(spell_deathbringer_rune_of_blood);
-    RegisterSpellScript(spell_deathbringer_blood_beast_blood_link);
-    RegisterSpellScript(spell_deathbringer_blood_nova);
-    RegisterSpellScript(spell_deathbringer_blood_nova_targeting);
-    RegisterSpellScript(spell_deathbringer_boiling_blood);
-    RegisterSpellScript(spell_deathbringer_remove_marks);
-
-    // Achievements
-=======
     new boss_deathbringer_saurfang();
     new npc_high_overlord_saurfang_icc();
     new npc_muradin_bronzebeard_icc();
@@ -1976,6 +1379,5 @@
     new spell_deathbringer_blood_nova_targeting();
     new spell_deathbringer_boiling_blood();
     new spell_deathbringer_remove_marks();
->>>>>>> 28d470c5
     new achievement_ive_gone_and_made_a_mess();
 }