/*
 * Copyright (C) 2008-2011 TrinityCore <http://www.trinitycore.org/>
 *
 * This program is free software; you can redistribute it and/or modify it
 * under the terms of the GNU General Public License as published by the
 * Free Software Foundation; either version 2 of the License, or (at your
 * option) any later version.
 *
 * This program is distributed in the hope that it will be useful, but WITHOUT
 * ANY WARRANTY; without even the implied warranty of MERCHANTABILITY or
 * FITNESS FOR A PARTICULAR PURPOSE. See the GNU General Public License for
 * more details.
 *
 * You should have received a copy of the GNU General Public License along
 * with this program. If not, see <http://www.gnu.org/licenses/>.
 */

#include "ObjectMgr.h"
#include "ScriptMgr.h"
#include "ScriptedCreature.h"
#include "ScriptedGossip.h"
#include "SpellAuras.h"
#include "Group.h"
#include "icecrown_citadel.h"

enum ScriptTexts
{
    // Deathbringer Saurfang
    SAY_INTRO_ALLIANCE_2            = 0,
    SAY_INTRO_ALLIANCE_3            = 1,
    SAY_INTRO_ALLIANCE_6            = 2,
    SAY_INTRO_ALLIANCE_7            = 3,
    SAY_INTRO_HORDE_2               = 4,
    SAY_INTRO_HORDE_4               = 5,
    SAY_INTRO_HORDE_9               = 6,
    SAY_AGGRO                       = 7,
    SAY_MARK_OF_THE_FALLEN_CHAMPION = 8,
    SAY_BLOOD_BEASTS                = 9,
    SAY_KILL                        = 10,
    SAY_FRENZY                      = 11,
    SAY_BERSERK                     = 12,
    SAY_DEATH                       = 13,

    // High Overlord Saurfang
    SAY_INTRO_HORDE_1               = 0,
    SAY_INTRO_HORDE_3               = 1,
    SAY_INTRO_HORDE_5               = 2,
    SAY_INTRO_HORDE_6               = 3,
    SAY_INTRO_HORDE_7               = 4,
    SAY_INTRO_HORDE_8               = 5,
    SAY_OUTRO_ALLIANCE_8            = 6,
    SAY_OUTRO_ALLIANCE_12           = 7, // kneel after WP reached
    SAY_OUTRO_ALLIANCE_13           = 8,
    SAY_OUTRO_ALLIANCE_14           = 9,
    SAY_OUTRO_ALLIANCE_15           = 10,
    SAY_OUTRO_HORDE_1               = 11,
    SAY_OUTRO_HORDE_2               = 12,
    SAY_OUTRO_HORDE_3               = 13,
    SAY_OUTRO_HORDE_4               = 14,

    // Muradin Bronzebeard
    SAY_INTRO_ALLIANCE_1            = 0,
    SAY_INTRO_ALLIANCE_4            = 1,
    SAY_INTRO_ALLIANCE_5            = 2,
    SAY_OUTRO_ALLIANCE_1            = 3, // TODO ALLIANCE OUTRO
    SAY_OUTRO_ALLIANCE_2            = 4,
    SAY_OUTRO_ALLIANCE_3            = 5,
    SAY_OUTRO_ALLIANCE_4            = 6,
    SAY_OUTRO_ALLIANCE_5            = 7,
    SAY_OUTRO_ALLIANCE_6            = 8,
    SAY_OUTRO_ALLIANCE_7            = 9,
    SAY_OUTRO_ALLIANCE_9            = 10,
    SAY_OUTRO_ALLIANCE_10           = 11,
    SAY_OUTRO_ALLIANCE_21           = 12,

    // Lady Jaina Proudmoore
    SAY_OUTRO_ALLIANCE_17           = 0,
    SAY_OUTRO_ALLIANCE_19           = 1,

    // King Varian Wrynn
    SAY_OUTRO_ALLIANCE_11           = 0,
    SAY_OUTRO_ALLIANCE_16           = 1,
    SAY_OUTRO_ALLIANCE_18           = 2,
    SAY_OUTRO_ALLIANCE_20           = 3,
};

enum Spells
{
    // Deathbringer Saurfang
    SPELL_ZERO_POWER                    = 72242,
    SPELL_GRIP_OF_AGONY                 = 70572, // Intro
    SPELL_BLOOD_LINK                    = 72178,
    SPELL_MARK_OF_THE_FALLEN_CHAMPION_S = 72256,
    SPELL_RUNE_OF_BLOOD_S               = 72408,

    SPELL_SUMMON_BLOOD_BEAST            = 72172,
    SPELL_SUMMON_BLOOD_BEAST_25_MAN     = 72356, // Additional cast, does not replace
    SPELL_FRENZY                        = 72737,
    SPELL_BLOOD_NOVA_TRIGGER            = 72378,
    SPELL_BLOOD_NOVA                    = 72380,
    SPELL_BLOOD_POWER                   = 72371,
    SPELL_BLOOD_LINK_POWER              = 72195,
    SPELL_BLOOD_LINK_DUMMY              = 72202,
    SPELL_MARK_OF_THE_FALLEN_CHAMPION   = 72293,
    SPELL_BOILING_BLOOD                 = 72385,
    SPELL_RUNE_OF_BLOOD                 = 72410,

    // Blood Beast
    SPELL_BLOOD_LINK_BEAST              = 72176,
    SPELL_RESISTANT_SKIN                = 72723,
    SPELL_SCENT_OF_BLOOD                = 72769, // Heroic only

    SPELL_RIDE_VEHICLE                  = 70640, // Outro
    SPELL_ACHIEVEMENT                   = 72928,
};

// Helper to get id of the aura on different modes (HasAura(baseId) wont work)
#define BOILING_BLOOD_HELPER RAID_MODE<int32>(72385, 72441, 72442, 72443)

enum EventTypes
{
    EVENT_INTRO_ALLIANCE_1      = 1,
    EVENT_INTRO_ALLIANCE_2      = 2,
    EVENT_INTRO_ALLIANCE_3      = 3,
    EVENT_INTRO_ALLIANCE_4      = 4,
    EVENT_INTRO_ALLIANCE_5      = 5,
    EVENT_INTRO_ALLIANCE_6      = 6,
    EVENT_INTRO_ALLIANCE_7      = 7,

    EVENT_INTRO_HORDE_1         = 8,
    EVENT_INTRO_HORDE_2         = 9,
    EVENT_INTRO_HORDE_3         = 10,
    EVENT_INTRO_HORDE_4         = 11,
    EVENT_INTRO_HORDE_5         = 12,
    EVENT_INTRO_HORDE_6         = 13,
    EVENT_INTRO_HORDE_7         = 14,
    EVENT_INTRO_HORDE_8         = 15,
    EVENT_INTRO_HORDE_9         = 16,

    EVENT_INTRO_FINISH          = 17,

    EVENT_BERSERK               = 18,
    EVENT_SUMMON_BLOOD_BEAST    = 19,
    EVENT_BOILING_BLOOD         = 20,
    EVENT_BLOOD_NOVA            = 21,
    EVENT_RUNE_OF_BLOOD         = 22,

    EVENT_OUTRO_ALLIANCE_1      = 23,
    EVENT_OUTRO_ALLIANCE_2      = 24,
    EVENT_OUTRO_ALLIANCE_3      = 25,
    EVENT_OUTRO_ALLIANCE_4      = 26,
    EVENT_OUTRO_ALLIANCE_5      = 27,
    EVENT_OUTRO_ALLIANCE_6      = 28,
    EVENT_OUTRO_ALLIANCE_7      = 29,
    EVENT_OUTRO_ALLIANCE_8      = 30,
    EVENT_OUTRO_ALLIANCE_9      = 31,
    EVENT_OUTRO_ALLIANCE_10     = 32,
    EVENT_OUTRO_ALLIANCE_11     = 33,
    EVENT_OUTRO_ALLIANCE_12     = 34,
    EVENT_OUTRO_ALLIANCE_13     = 35,
    EVENT_OUTRO_ALLIANCE_14     = 36,
    EVENT_OUTRO_ALLIANCE_15     = 37,
    EVENT_OUTRO_ALLIANCE_16     = 38,
    EVENT_OUTRO_ALLIANCE_17     = 39,
    EVENT_OUTRO_ALLIANCE_18     = 40,
    EVENT_OUTRO_ALLIANCE_19     = 41,
    EVENT_OUTRO_ALLIANCE_20     = 42,
    EVENT_OUTRO_ALLIANCE_21     = 43,

    EVENT_OUTRO_HORDE_1         = 44,
    EVENT_OUTRO_HORDE_2         = 45,
    EVENT_OUTRO_HORDE_3         = 46,
    EVENT_OUTRO_HORDE_4         = 47,
    EVENT_OUTRO_HORDE_5         = 48,
    EVENT_OUTRO_HORDE_6         = 49,
    EVENT_OUTRO_HORDE_7         = 50,
    EVENT_OUTRO_HORDE_8         = 51,
};

enum Phases
{
    PHASE_INTRO_A       = 1,
    PHASE_INTRO_H       = 2,
    PHASE_COMBAT        = 3,

    PHASE_INTRO_MASK    = (1 << PHASE_INTRO_A) | (1 << PHASE_INTRO_H),
};

enum Actions
{
    ACTION_START_EVENT                  = -3781300,
    ACTION_CONTINUE_INTRO               = -3781301,
    ACTION_CHARGE                       = -3781302,
    ACTION_START_OUTRO                  = -3781303,
    ACTION_DESPAWN                      = -3781304,
    ACTION_INTERRUPT_INTRO              = -3781305,
    ACTION_MARK_OF_THE_FALLEN_CHAMPION  = -72293,
};

#define DATA_MADE_A_MESS 45374613 // 4537, 4613 are achievement IDs

enum MovePoints
{
    POINT_SAURFANG          = 3781300,
    POINT_FIRST_STEP        = 3781301,
    POINT_CHARGE            = 3781302,
    POINT_CHOKE             = 3781303,
    POINT_CORPSE            = 3781304,
    POINT_FINAL             = 3781305,
    POINT_EXIT              = 5,        // waypoint id
};

Position const deathbringerPos = {-496.3542f, 2211.33f, 541.1138f, 0.0f};
Position const firstStepPos = {-541.3177f, 2211.365f, 539.2921f, 0.0f};

Position const chargePos[6] =
{
    {-509.6505f, 2211.377f, 539.2872f, 0.0f}, // High Overlord Saurfang/Muradin Bronzebeard
    {-508.7480f, 2211.897f, 539.2870f, 0.0f}, // front left
    {-509.2929f, 2211.411f, 539.2870f, 0.0f}, // front right
    {-506.6607f, 2211.367f, 539.2870f, 0.0f}, // back middle
    {-506.1137f, 2213.306f, 539.2870f, 0.0f}, // back left
    {-509.0040f, 2211.743f, 539.2870f, 0.0f}  // back right
};

Position const chokePos[6] =
{
    {-514.4834f, 2211.334f, 549.2887f, 0.0f}, // High Overlord Saurfang/Muradin Bronzebeard
    {-510.1081f, 2211.592f, 546.3773f, 0.0f}, // front left
    {-513.3210f, 2211.396f, 551.2882f, 0.0f}, // front right
    {-507.3684f, 2210.353f, 545.7497f, 0.0f}, // back middle
    {-507.0486f, 2212.999f, 545.5512f, 0.0f}, // back left
    {-510.7041f, 2211.069f, 546.5298f, 0.0f}  // back right
};

Position const finalPos = {-563.7552f, 2211.328f, 538.7848f, 0.0f};

class boss_deathbringer_saurfang : public CreatureScript
{
    public:
        boss_deathbringer_saurfang() : CreatureScript("boss_deathbringer_saurfang") { }

        struct boss_deathbringer_saurfangAI : public BossAI
        {
            boss_deathbringer_saurfangAI(Creature* creature) : BossAI(creature, DATA_DEATHBRINGER_SAURFANG)
            {
                ASSERT(creature->GetVehicleKit()); // we dont actually use it, just check if exists
                _introDone = false;
                _fallenChampionCastCount = 0;
            }

            void Reset()
            {
                _Reset();
                me->SetReactState(REACT_DEFENSIVE);
                events.SetPhase(PHASE_COMBAT);
                _frenzied = false;
                me->SetPower(POWER_ENERGY, 0);
                DoCast(me, SPELL_ZERO_POWER, true);
                DoCast(me, SPELL_BLOOD_LINK, true);
                DoCast(me, SPELL_BLOOD_POWER, true);
                DoCast(me, SPELL_MARK_OF_THE_FALLEN_CHAMPION_S, true);
                DoCast(me, SPELL_RUNE_OF_BLOOD_S, true);
                me->RemoveAurasDueToSpell(SPELL_BERSERK);
                me->RemoveAurasDueToSpell(SPELL_FRENZY);
            }

            void EnterCombat(Unit* who)
            {
                if (!instance->CheckRequiredBosses(DATA_DEATHBRINGER_SAURFANG, who->ToPlayer()))
                {
                    EnterEvadeMode();
                    instance->DoCastSpellOnPlayers(LIGHT_S_HAMMER_TELEPORT);
                    return;
                }

                // oh just screw intro, enter combat - no exploits please
                me->setActive(true);
                DoZoneInCombat();

                events.Reset();
                events.SetPhase(PHASE_COMBAT);
                me->RemoveFlag(UNIT_FIELD_FLAGS, UNIT_FLAG_OOC_NOT_ATTACKABLE);
                if (!_introDone)
                {
                    DoCast(me, SPELL_GRIP_OF_AGONY);
                    if (Creature* creature = ObjectAccessor::GetCreature(*me, instance->GetData64(DATA_SAURFANG_EVENT_NPC)))
                        creature->AI()->DoAction(ACTION_INTERRUPT_INTRO);
                }

                _introDone = true;

                Talk(SAY_AGGRO);
                events.ScheduleEvent(EVENT_SUMMON_BLOOD_BEAST, 30000, 0, PHASE_COMBAT);
                events.ScheduleEvent(EVENT_BERSERK, 480000, 0, PHASE_COMBAT);
                events.ScheduleEvent(EVENT_BOILING_BLOOD, 15500, 0, PHASE_COMBAT);
                events.ScheduleEvent(EVENT_BLOOD_NOVA, 17000, 0, PHASE_COMBAT);
                events.ScheduleEvent(EVENT_RUNE_OF_BLOOD, 20000, 0, PHASE_COMBAT);

                _fallenChampionCastCount = 0;
                instance->DoRemoveAurasDueToSpellOnPlayers(SPELL_MARK_OF_THE_FALLEN_CHAMPION);
                instance->SetBossState(DATA_DEATHBRINGER_SAURFANG, IN_PROGRESS);
            }

            void JustDied(Unit* /*killer*/)
            {
                _JustDied();
                DoCast(me, SPELL_ACHIEVEMENT, true);
                Talk(SAY_DEATH);

                instance->DoRemoveAurasDueToSpellOnPlayers(SPELL_MARK_OF_THE_FALLEN_CHAMPION);
                if (Creature* creature = ObjectAccessor::GetCreature(*me, instance->GetData64(DATA_SAURFANG_EVENT_NPC)))
                    creature->AI()->DoAction(ACTION_START_OUTRO);
            }

            void AttackStart(Unit* victim)
            {
                if (me->HasFlag(UNIT_FIELD_FLAGS, UNIT_FLAG_OOC_NOT_ATTACKABLE))
                    return;

                ScriptedAI::AttackStart(victim);
            }

            void EnterEvadeMode()
            {
                ScriptedAI::EnterEvadeMode();
                if (_introDone)
                    me->RemoveFlag(UNIT_FIELD_FLAGS, UNIT_FLAG_OOC_NOT_ATTACKABLE);
            }

            void JustReachedHome()
            {
                _JustReachedHome();
                instance->SetBossState(DATA_DEATHBRINGER_SAURFANG, FAIL);
                instance->DoRemoveAurasDueToSpellOnPlayers(SPELL_MARK_OF_THE_FALLEN_CHAMPION);
            }

            void KilledUnit(Unit* victim)
            {
                if (victim->GetTypeId() == TYPEID_PLAYER)
                    Talk(SAY_KILL);
            }

            void DamageTaken(Unit* /*attacker*/, uint32& /*damage*/)
            {
                if (!_frenzied && HealthBelowPct(31)) // AT 30%, not below
                {
                    _frenzied = true;
                    DoCast(me, SPELL_FRENZY);
                    Talk(SAY_FRENZY);
                }
            }

            void JustSummoned(Creature* summon)
            {
                if (Unit* target = SelectTarget(SELECT_TARGET_RANDOM, 1, 0.0f, true))
                    summon->AI()->AttackStart(target);

                if (IsHeroic())
                    DoCast(summon, SPELL_SCENT_OF_BLOOD);

                summon->AI()->DoCast(summon, SPELL_BLOOD_LINK_BEAST, true);
                summon->AI()->DoCast(summon, SPELL_RESISTANT_SKIN, true);
                summons.Summon(summon);
                DoZoneInCombat(summon);
            }

            void SummonedCreatureDespawn(Creature* summon)
            {
                summons.Despawn(summon);
            }

            void MovementInform(uint32 type, uint32 id)
            {
                if (type != POINT_MOTION_TYPE && id != POINT_SAURFANG)
                    return;

                instance->HandleGameObject(instance->GetData64(GO_SAURFANG_S_DOOR), false);
            }

            void SpellHitTarget(Unit* target, SpellEntry const* spell)
            {
                switch (spell->Id)
                {
                    case SPELL_MARK_OF_THE_FALLEN_CHAMPION:
                        Talk(SAY_MARK_OF_THE_FALLEN_CHAMPION);
                        break;
                    case 72255: // Mark of the Fallen Champion, triggered id
                    case 72444:
                    case 72445:
                    case 72446:
                        if (me->GetPower(POWER_ENERGY) != me->GetMaxPower(POWER_ENERGY))
                            target->CastCustomSpell(SPELL_BLOOD_LINK_DUMMY, SPELLVALUE_BASE_POINT0, 1, me, true);
                        break;
                    default:
                        break;
                }
            }

            void UpdateAI(uint32 const diff)
            {
                if (!UpdateVictim() && !(events.GetPhaseMask() & PHASE_INTRO_MASK))
                    return;

                events.Update(diff);

                if (me->HasUnitState(UNIT_STAT_CASTING))
                    return;

                while (uint32 eventId = events.ExecuteEvent())
                {
                    switch (eventId)
                    {
                        case EVENT_INTRO_ALLIANCE_2:
                            Talk(SAY_INTRO_ALLIANCE_2);
                            break;
                        case EVENT_INTRO_ALLIANCE_3:
                            Talk(SAY_INTRO_ALLIANCE_3);
                            break;
                        case EVENT_INTRO_ALLIANCE_6:
                            Talk(SAY_INTRO_ALLIANCE_6);
                            Talk(SAY_INTRO_ALLIANCE_7);
                            DoCast(me, SPELL_GRIP_OF_AGONY);
                            break;
                        case EVENT_INTRO_HORDE_2:
                            Talk(SAY_INTRO_HORDE_2);
                            break;
                        case EVENT_INTRO_HORDE_4:
                            Talk(SAY_INTRO_HORDE_4);
                            break;
                        case EVENT_INTRO_HORDE_9:
                            DoCast(me, SPELL_GRIP_OF_AGONY);
                            Talk(SAY_INTRO_HORDE_9);
                            break;
                        case EVENT_INTRO_FINISH:
                            events.SetPhase(PHASE_COMBAT);
                            _introDone = true;
                            me->RemoveFlag(UNIT_FIELD_FLAGS, UNIT_FLAG_OOC_NOT_ATTACKABLE);
                            break;
                        case EVENT_SUMMON_BLOOD_BEAST:
                            for (uint32 i10 = 0; i10 < 2; ++i10)
                                DoCast(me, SPELL_SUMMON_BLOOD_BEAST+i10);
                            if (Is25ManRaid())
                                for (uint32 i25 = 0; i25 < 3; ++i25)
                                    DoCast(me, SPELL_SUMMON_BLOOD_BEAST_25_MAN+i25);
                            Talk(SAY_BLOOD_BEASTS);
                            events.ScheduleEvent(EVENT_SUMMON_BLOOD_BEAST, 40000, 0, PHASE_COMBAT);
                            break;
                        case EVENT_BLOOD_NOVA:
                        {
                            // select at range only
                            Unit* target = SelectTarget(SELECT_TARGET_RANDOM, 1, -10.0f, true);
                            if (!target)
                                target = SelectTarget(SELECT_TARGET_RANDOM, 1, 0.0f, true);    // noone? select melee
                            if (target)
                                DoCast(target, SPELL_BLOOD_NOVA_TRIGGER);
                            events.ScheduleEvent(EVENT_BLOOD_NOVA, urand(20000, 25000), 0, PHASE_COMBAT);
                            break;
                        }
                        case EVENT_RUNE_OF_BLOOD:
                            DoCastVictim(SPELL_RUNE_OF_BLOOD);
                            events.ScheduleEvent(EVENT_RUNE_OF_BLOOD, urand(20000, 25000), 0, PHASE_COMBAT);
                            break;
                        case EVENT_BOILING_BLOOD:
                            DoCast(me, SPELL_BOILING_BLOOD);
                            events.ScheduleEvent(EVENT_BOILING_BLOOD, urand(15000, 20000), 0, PHASE_COMBAT);
                            break;
                        case EVENT_BERSERK:
                            DoCast(me, SPELL_BERSERK);
                            Talk(SAY_BERSERK);
                            break;
                        default:
                            break;
                    }
                }

                DoMeleeAttackIfReady();
            }

            uint32 GetData(uint32 type)
            {
                if (type == DATA_MADE_A_MESS)
                    if (_fallenChampionCastCount < RAID_MODE<uint32>(3, 5, 3, 5))
                        return 1;

                return 0;
            }

            // intro setup
            void DoAction(int32 const action)
            {
                switch (action)
                {
                    case PHASE_INTRO_A:
                    case PHASE_INTRO_H:
                    {
                        if (GameObject* teleporter = GameObject::GetGameObject(*me, instance->GetData64(GO_SCOURGE_TRANSPORTER_SAURFANG)))
                        {
                            instance->HandleGameObject(0, false, teleporter);
                            teleporter->SetFlag(GAMEOBJECT_FLAGS, GO_FLAG_IN_USE);
                        }

                        me->RemoveFlag(UNIT_FIELD_FLAGS, UNIT_FLAG_NOT_SELECTABLE);
                        // controls what events will execute
                        events.SetPhase(uint32(action));

                        me->SetHomePosition(deathbringerPos.GetPositionX(), deathbringerPos.GetPositionY(), deathbringerPos.GetPositionZ(), me->GetOrientation());
                        me->GetMotionMaster()->MovePoint(POINT_SAURFANG, deathbringerPos.GetPositionX(), deathbringerPos.GetPositionY(), deathbringerPos.GetPositionZ());

                        events.ScheduleEvent(EVENT_INTRO_ALLIANCE_2, 2500, 0, PHASE_INTRO_A);
                        events.ScheduleEvent(EVENT_INTRO_ALLIANCE_3, 20000, 0, PHASE_INTRO_A);

                        events.ScheduleEvent(EVENT_INTRO_HORDE_2, 5000, 0, PHASE_INTRO_H);
                        break;
                    }
                    case ACTION_CONTINUE_INTRO:
                    {
                        if (_introDone)
                            return;

                        events.ScheduleEvent(EVENT_INTRO_ALLIANCE_6, 6500+500, 0, PHASE_INTRO_A);
                        events.ScheduleEvent(EVENT_INTRO_FINISH, 8000, 0, PHASE_INTRO_A);

                        events.ScheduleEvent(EVENT_INTRO_HORDE_4, 6500, 0, PHASE_INTRO_H);
                        events.ScheduleEvent(EVENT_INTRO_HORDE_9, 46700+1000+500, 0, PHASE_INTRO_H);
                        events.ScheduleEvent(EVENT_INTRO_FINISH,  46700+1000+8000, 0, PHASE_INTRO_H);
                        break;
                    }
                    case ACTION_MARK_OF_THE_FALLEN_CHAMPION:
                    {
                        if (Unit* target = SelectTarget(SELECT_TARGET_RANDOM, 1, 0.0f, true, -SPELL_MARK_OF_THE_FALLEN_CHAMPION))
                        {
                            ++_fallenChampionCastCount;
                            DoCast(target, SPELL_MARK_OF_THE_FALLEN_CHAMPION);
                            me->SetPower(POWER_ENERGY, 0);
                            if (Aura* bloodPower = me->GetAura(SPELL_BLOOD_POWER))
                                bloodPower->RecalculateAmountOfEffects();
                        }
                        break;
                    }
                    default:
                        break;
                }
            }

        private:
            uint32 _fallenChampionCastCount;
            bool _introDone;
            bool _frenzied;   // faster than iterating all auras to find Frenzy
        };

        CreatureAI* GetAI(Creature* creature) const
        {
            return GetIcecrownCitadelAI<boss_deathbringer_saurfangAI>(creature);
        }
};

class npc_high_overlord_saurfang_icc : public CreatureScript
{
    public:
        npc_high_overlord_saurfang_icc() : CreatureScript("npc_high_overlord_saurfang_icc") { }

        struct npc_high_overlord_saurfangAI : public ScriptedAI
        {
            npc_high_overlord_saurfangAI(Creature* creature) : ScriptedAI(creature)
            {
                ASSERT(creature->GetVehicleKit());
                _instance = me->GetInstanceScript();
            }

            void Reset()
            {
                _events.Reset();
            }

            void DoAction(int32 const action)
            {
                switch (action)
                {
                    case ACTION_START_EVENT:
                    {
                        // Prevent crashes
                        if (_events.GetPhaseMask() & PHASE_INTRO_MASK)
                            return;

                        GetCreatureListWithEntryInGrid(_guardList, me, NPC_SE_KOR_KRON_REAVER, 20.0f);
                        _guardList.sort(Trinity::ObjectDistanceOrderPred(me));
                        uint32 x = 1;
                        for (std::list<Creature*>::iterator itr = _guardList.begin(); itr != _guardList.end(); ++x, ++itr)
                            (*itr)->AI()->SetData(0, x);

                        me->RemoveFlag(UNIT_NPC_FLAGS, UNIT_NPC_FLAG_GOSSIP);
                        Talk(SAY_INTRO_HORDE_1);
                        _events.SetPhase(PHASE_INTRO_H);
                        _events.ScheduleEvent(EVENT_INTRO_HORDE_3, 18500, 0, PHASE_INTRO_H);
                        _instance->HandleGameObject(_instance->GetData64(GO_SAURFANG_S_DOOR), true);
                        if (Creature* deathbringer = ObjectAccessor::GetCreature(*me, _instance->GetData64(DATA_DEATHBRINGER_SAURFANG)))
                            deathbringer->AI()->DoAction(PHASE_INTRO_H);
                        break;
                    }
                    case ACTION_START_OUTRO:
                    {
                        me->RemoveAurasDueToSpell(SPELL_GRIP_OF_AGONY);
                        Talk(SAY_OUTRO_HORDE_1);
                        _events.ScheduleEvent(EVENT_OUTRO_HORDE_2, 10000);   // say
                        _events.ScheduleEvent(EVENT_OUTRO_HORDE_3, 18000);   // say
                        _events.ScheduleEvent(EVENT_OUTRO_HORDE_4, 24000);   // cast
                        _events.ScheduleEvent(EVENT_OUTRO_HORDE_5, 30000);   // move
                        me->RemoveUnitMovementFlag(MOVEMENTFLAG_LEVITATING);
                        me->SendMovementFlagUpdate();
                        me->Relocate(me->GetPositionX(), me->GetPositionY(), 539.2917f);
                        me->SendMonsterMove(me->GetPositionX(), me->GetPositionY(), 539.2917f, SPLINEFLAG_FALLING, 0, 0.0f);
                        for (std::list<Creature*>::iterator itr = _guardList.begin(); itr != _guardList.end(); ++itr)
                            (*itr)->AI()->DoAction(ACTION_DESPAWN);
                        break;
                    }
                    case ACTION_INTERRUPT_INTRO:
                    {
                        _events.Reset();
                        for (std::list<Creature*>::iterator itr = _guardList.begin(); itr != _guardList.end(); ++itr)
                            (*itr)->AI()->DoAction(ACTION_DESPAWN);
                        break;
                    }
                    default:
                        break;
                }
            }

            void SpellHit(Unit* /*caster*/, SpellEntry const* spell)
            {
                if (spell->Id == SPELL_GRIP_OF_AGONY)
                {
                    me->AddUnitMovementFlag(MOVEMENTFLAG_LEVITATING);
                    me->GetMotionMaster()->MovePoint(POINT_CHOKE, chokePos[0]);
                }
            }

            void MovementInform(uint32 type, uint32 id)
            {
                if (type == POINT_MOTION_TYPE)
                {
                    switch (id)
                    {
                        case POINT_FIRST_STEP:
                            me->RemoveUnitMovementFlag(MOVEMENTFLAG_WALKING);
                            Talk(SAY_INTRO_HORDE_3);
                            _events.ScheduleEvent(EVENT_INTRO_HORDE_5, 15500, 0, PHASE_INTRO_H);
                            _events.ScheduleEvent(EVENT_INTRO_HORDE_6, 29500, 0, PHASE_INTRO_H);
                            _events.ScheduleEvent(EVENT_INTRO_HORDE_7, 43800, 0, PHASE_INTRO_H);
                            _events.ScheduleEvent(EVENT_INTRO_HORDE_8, 47000, 0, PHASE_INTRO_H);
                            if (Creature* deathbringer = ObjectAccessor::GetCreature(*me, _instance->GetData64(DATA_DEATHBRINGER_SAURFANG)))
                                deathbringer->AI()->DoAction(ACTION_CONTINUE_INTRO);
                            break;
                        case POINT_CORPSE:
                            if (Creature* deathbringer = ObjectAccessor::GetCreature(*me, _instance->GetData64(DATA_DEATHBRINGER_SAURFANG)))
                            {
                                deathbringer->setDeathState(ALIVE);
                                deathbringer->CastSpell(me, SPELL_RIDE_VEHICLE, true);  // for the packet logs.
                                deathbringer->SetFlag(UNIT_FIELD_FLAGS, UNIT_FLAG_NOT_SELECTABLE);
                            }
                            _events.ScheduleEvent(EVENT_OUTRO_HORDE_5, 1000);    // move
                            _events.ScheduleEvent(EVENT_OUTRO_HORDE_6, 4000);    // say
                            break;
                        case POINT_FINAL:
                            if (Creature* deathbringer = ObjectAccessor::GetCreature(*me, _instance->GetData64(DATA_DEATHBRINGER_SAURFANG)))
                                deathbringer->DespawnOrUnsummon();
                            me->DespawnOrUnsummon();
                            break;
                        default:
                            break;
                    }
                }
                else if (type == WAYPOINT_MOTION_TYPE && id == POINT_EXIT)
                {
                    std::list<Creature*> guards;
                    GetCreatureListWithEntryInGrid(guards, me, NPC_KOR_KRON_GENERAL, 50.0f);
                    for (std::list<Creature*>::iterator itr = guards.begin(); itr != guards.end(); ++itr)
                        (*itr)->DespawnOrUnsummon();
                    me->DespawnOrUnsummon();
                }
            }

            void UpdateAI(uint32 const diff)
            {
                _events.Update(diff);
                while (uint32 eventId = _events.ExecuteEvent())
                {
                    switch (eventId)
                    {
                        case EVENT_INTRO_HORDE_3:
                            me->AddUnitMovementFlag(MOVEMENTFLAG_WALKING);
                            me->GetMotionMaster()->MovePoint(POINT_FIRST_STEP, firstStepPos.GetPositionX(), firstStepPos.GetPositionY(), firstStepPos.GetPositionZ());
                            break;
                        case EVENT_INTRO_HORDE_5:
                            Talk(SAY_INTRO_HORDE_5);
                            break;
                        case EVENT_INTRO_HORDE_6:
                            Talk(SAY_INTRO_HORDE_6);
                            break;
                        case EVENT_INTRO_HORDE_7:
                            Talk(SAY_INTRO_HORDE_7);
                            break;
                        case EVENT_INTRO_HORDE_8:
                            Talk(SAY_INTRO_HORDE_8);
                            for (std::list<Creature*>::iterator itr = _guardList.begin(); itr != _guardList.end(); ++itr)
                                (*itr)->AI()->DoAction(ACTION_CHARGE);
                            me->GetMotionMaster()->MoveCharge(chargePos[0].GetPositionX(), chargePos[0].GetPositionY(), chargePos[0].GetPositionZ(), 8.5f, POINT_CHARGE);
                            break;
                        case EVENT_OUTRO_HORDE_2:   // say
                            if (Creature* deathbringer = ObjectAccessor::GetCreature(*me, _instance->GetData64(DATA_DEATHBRINGER_SAURFANG)))
                                me->SetFacingToObject(deathbringer);
                            Talk(SAY_OUTRO_HORDE_2);
                            break;
                        case EVENT_OUTRO_HORDE_3:   // say
                            Talk(SAY_OUTRO_HORDE_3);
                            break;
                        case EVENT_OUTRO_HORDE_4:   // move
                            if (Creature* deathbringer = ObjectAccessor::GetCreature(*me, _instance->GetData64(DATA_DEATHBRINGER_SAURFANG)))
                            {
                                float x, y, z;
                                deathbringer->GetClosePoint(x, y, z, deathbringer->GetObjectSize());
                                me->AddUnitMovementFlag(MOVEMENTFLAG_WALKING);
                                me->GetMotionMaster()->MovePoint(POINT_CORPSE , x, y, z);
                            }
                            break;
                        case EVENT_OUTRO_HORDE_5:   // move
                            me->GetMotionMaster()->MovePoint(POINT_FINAL, finalPos);
                            break;
                        case EVENT_OUTRO_HORDE_6:   // say
                            Talk(SAY_OUTRO_HORDE_4);
                            break;
                    }
                }
            }

        private:
            EventMap _events;
            InstanceScript* _instance;
            std::list<Creature*> _guardList;
        };

        bool OnGossipHello(Player* player, Creature* creature)
        {
            if ((!player->GetGroup() || !player->GetGroup()->IsLeader(player->GetGUID())) && !player->isGameMaster())
            {
                player->ADD_GOSSIP_ITEM(GOSSIP_ICON_CHAT, "Я не рейд-лидер...", GOSSIP_SENDER_MAIN, GOSSIP_ACTION_INFO_DEF+2);
                player->SEND_GOSSIP_MENU(DEFAULT_GOSSIP_MESSAGE, creature->GetGUID());
                return true;
            }

            InstanceScript* instance = creature->GetInstanceScript();
            if (instance && instance->GetBossState(DATA_DEATHBRINGER_SAURFANG) != DONE)
            {
<<<<<<< HEAD
                player->ADD_GOSSIP_ITEM(GOSSIP_ICON_CHAT, "Мы готовы начать...", 631, -ACTION_START_EVENT);
=======
                player->ADD_GOSSIP_ITEM(GOSSIP_ICON_CHAT, "We are ready to go, High Overlord. The Lich King must fall!", 631, -ACTION_START_EVENT);
>>>>>>> e7778c72
                player->SEND_GOSSIP_MENU(DEFAULT_GOSSIP_MESSAGE, creature->GetGUID());
            }

            return true;
        }

        bool OnGossipSelect(Player* player, Creature* creature, uint32 /*sender*/, uint32 action)
        {
            player->PlayerTalkClass->ClearMenus();
            player->CLOSE_GOSSIP_MENU();

            if (action == GOSSIP_ACTION_INFO_DEF+2)
                creature->MonsterSay("Я буду ждать рейд-лидера.", LANG_UNIVERSAL, player->GetGUID());

            if (action == -ACTION_START_EVENT)
                creature->AI()->DoAction(ACTION_START_EVENT);

            return true;
        }

        CreatureAI* GetAI(Creature* creature) const
        {
            return GetIcecrownCitadelAI<npc_high_overlord_saurfangAI>(creature);
        }
};

class npc_muradin_bronzebeard_icc : public CreatureScript
{
    public:
        npc_muradin_bronzebeard_icc() : CreatureScript("npc_muradin_bronzebeard_icc") { }

        struct npc_muradin_bronzebeard_iccAI : public ScriptedAI
        {
            npc_muradin_bronzebeard_iccAI(Creature* creature) : ScriptedAI(creature)
            {
                _instance = me->GetInstanceScript();
            }

            void Reset()
            {
                _events.Reset();
            }

            void DoAction(int32 const action)
            {
                switch (action)
                {
                    case ACTION_START_EVENT:
                    {
                        // Prevent crashes
                        if (_events.GetPhaseMask() & PHASE_INTRO_MASK)
                            return;

                        _events.SetPhase(PHASE_INTRO_A);
                        GetCreatureListWithEntryInGrid(_guardList, me, NPC_SE_SKYBREAKER_MARINE, 20.0f);
                        _guardList.sort(Trinity::ObjectDistanceOrderPred(me));
                        uint32 x = 1;
                        for (std::list<Creature*>::iterator itr = _guardList.begin(); itr != _guardList.end(); ++x, ++itr)
                            (*itr)->AI()->SetData(0, x);

                        me->RemoveFlag(UNIT_NPC_FLAGS, UNIT_NPC_FLAG_GOSSIP);
                        Talk(SAY_INTRO_ALLIANCE_1);
                        _events.ScheduleEvent(EVENT_INTRO_ALLIANCE_4, 2500+17500+9500, 0, PHASE_INTRO_A);
                        _instance->HandleGameObject(_instance->GetData64(GO_SAURFANG_S_DOOR), true);
                        if (Creature* deathbringer = ObjectAccessor::GetCreature(*me, _instance->GetData64(DATA_DEATHBRINGER_SAURFANG)))
                            deathbringer->AI()->DoAction(PHASE_INTRO_A);
                        break;
                    }
                    case ACTION_START_OUTRO:
                    {
                        me->RemoveAurasDueToSpell(SPELL_GRIP_OF_AGONY);
                        Talk(SAY_OUTRO_ALLIANCE_1);
                        me->RemoveUnitMovementFlag(MOVEMENTFLAG_LEVITATING);
                        me->SendMovementFlagUpdate();
                        me->Relocate(me->GetPositionX(), me->GetPositionY(), 539.2917f);
                        me->SendMonsterMove(me->GetPositionX(), me->GetPositionY(), 539.2917f, SPLINEFLAG_FALLING, 0, 0.0f);
                        for (std::list<Creature*>::iterator itr = _guardList.begin(); itr != _guardList.end(); ++itr)
                            (*itr)->AI()->DoAction(ACTION_DESPAWN);
                        break;
                    }
                    case ACTION_INTERRUPT_INTRO:
                        _events.Reset();
                        for (std::list<Creature*>::iterator itr = _guardList.begin(); itr != _guardList.end(); ++itr)
                            (*itr)->AI()->DoAction(ACTION_DESPAWN);
                        break;
                }
            }

            void SpellHit(Unit* /*caster*/, SpellEntry const* spell)
            {
                if (spell->Id == SPELL_GRIP_OF_AGONY)
                {
                    me->AddUnitMovementFlag(MOVEMENTFLAG_LEVITATING);
                    me->GetMotionMaster()->MovePoint(POINT_CHOKE, chokePos[0]);
                }
            }

            void MovementInform(uint32 type, uint32 id)
            {
                if (type == POINT_MOTION_TYPE && id == POINT_FIRST_STEP)
                {
                    me->RemoveUnitMovementFlag(MOVEMENTFLAG_WALKING);
                    Talk(SAY_INTRO_ALLIANCE_4);
                    _events.ScheduleEvent(EVENT_INTRO_ALLIANCE_5, 5000, 0, PHASE_INTRO_A);
                    if (Creature* deathbringer = ObjectAccessor::GetCreature(*me, _instance->GetData64(DATA_DEATHBRINGER_SAURFANG)))
                        deathbringer->AI()->DoAction(ACTION_CONTINUE_INTRO);
                }
                else if (type == WAYPOINT_MOTION_TYPE && id == POINT_EXIT)
                {
                    std::list<Creature*> guards;
                    GetCreatureListWithEntryInGrid(guards, me, NPC_ALLIANCE_COMMANDER, 50.0f);
                    for (std::list<Creature*>::iterator itr = guards.begin(); itr != guards.end(); ++itr)
                        (*itr)->DespawnOrUnsummon();
                    me->DespawnOrUnsummon();
                }
            }

            void UpdateAI(uint32 const diff)
            {
                _events.Update(diff);
                while (uint32 eventId = _events.ExecuteEvent())
                {
                    switch (eventId)
                    {
                        case EVENT_INTRO_ALLIANCE_4:
                            me->AddUnitMovementFlag(MOVEMENTFLAG_WALKING);
                            me->GetMotionMaster()->MovePoint(POINT_FIRST_STEP, firstStepPos.GetPositionX(), firstStepPos.GetPositionY(), firstStepPos.GetPositionZ());
                            break;
                        case EVENT_INTRO_ALLIANCE_5:
                            Talk(SAY_INTRO_ALLIANCE_5);
                            for (std::list<Creature*>::iterator itr = _guardList.begin(); itr != _guardList.end(); ++itr)
                                (*itr)->AI()->DoAction(ACTION_CHARGE);
                            me->GetMotionMaster()->MoveCharge(chargePos[0].GetPositionX(), chargePos[0].GetPositionY(), chargePos[0].GetPositionZ(), 8.5f, POINT_CHARGE);
                            break;
                    }
                }
            }

        private:
            EventMap _events;
            InstanceScript* _instance;
            std::list<Creature*> _guardList;
        };

        bool OnGossipHello(Player* player, Creature* creature)
        {
            InstanceScript* instance = creature->GetInstanceScript();
            if (instance && instance->GetBossState(DATA_DEATHBRINGER_SAURFANG) != DONE)
            {
                player->ADD_GOSSIP_ITEM(0, "Let it begin...", 631, -ACTION_START_EVENT + 1);
                player->SEND_GOSSIP_MENU(DEFAULT_GOSSIP_MESSAGE, creature->GetGUID());
            }

            return true;
        }

        bool OnGossipSelect(Player* player, Creature* creature, uint32 /*sender*/, uint32 action)
        {
            player->PlayerTalkClass->ClearMenus();
            player->CLOSE_GOSSIP_MENU();
            if (action == -ACTION_START_EVENT + 1)
                creature->AI()->DoAction(ACTION_START_EVENT);

            return true;
        }

        CreatureAI* GetAI(Creature* creature) const
        {
            return GetIcecrownCitadelAI<npc_muradin_bronzebeard_iccAI>(creature);
        }
};

class npc_saurfang_event : public CreatureScript
{
    public:
        npc_saurfang_event() : CreatureScript("npc_saurfang_event") { }

        struct npc_saurfang_eventAI : public ScriptedAI
        {
            npc_saurfang_eventAI(Creature* creature) : ScriptedAI(creature)
            {
                _index = 0;
            }

            void SetData(uint32 type, uint32 data)
            {
                ASSERT(!type && data && data < 6);
                _index = data;
            }

            void SpellHit(Unit* /*caster*/, SpellEntry const* spell)
            {
                if (spell->Id == SPELL_GRIP_OF_AGONY)
                {
                    me->AddUnitMovementFlag(MOVEMENTFLAG_LEVITATING);
                    me->GetMotionMaster()->MovePoint(POINT_CHOKE, chokePos[_index]);
                }
            }

            void DoAction(int32 const action)
            {
                if (action == ACTION_CHARGE && _index)
                    me->GetMotionMaster()->MoveCharge(chargePos[_index].GetPositionX(), chargePos[_index].GetPositionY(), chargePos[_index].GetPositionZ(), 13.0f, POINT_CHARGE);
                else if (action == ACTION_DESPAWN)
                    me->DespawnOrUnsummon();
            }

        private:
            uint32 _index;
        };

        CreatureAI* GetAI(Creature* creature) const
        {
            return GetIcecrownCitadelAI<npc_saurfang_eventAI>(creature);
        }
};

class spell_deathbringer_blood_link : public SpellScriptLoader
{
    public:
        spell_deathbringer_blood_link() : SpellScriptLoader("spell_deathbringer_blood_link") { }

        class spell_deathbringer_blood_link_SpellScript : public SpellScript
        {
            PrepareSpellScript(spell_deathbringer_blood_link_SpellScript);

            bool Validate(SpellEntry const* /*spellInfo*/)
            {
                if (!sSpellStore.LookupEntry(SPELL_BLOOD_LINK_POWER))
                    return false;
                if (!sSpellStore.LookupEntry(SPELL_BLOOD_POWER))
                    return false;
                return true;
            }

            void HandleDummy(SpellEffIndex /*effIndex*/)
            {
                GetHitUnit()->CastCustomSpell(SPELL_BLOOD_LINK_POWER, SPELLVALUE_BASE_POINT0, GetEffectValue(), GetHitUnit(), true);
                if (Aura* bloodPower = GetHitUnit()->GetAura(SPELL_BLOOD_POWER))
                    bloodPower->RecalculateAmountOfEffects();
                PreventHitDefaultEffect(EFFECT_0);
            }

            void Register()
            {
                OnEffect += SpellEffectFn(spell_deathbringer_blood_link_SpellScript::HandleDummy, EFFECT_0, SPELL_EFFECT_DUMMY);
            }
        };

        SpellScript* GetSpellScript() const
        {
            return new spell_deathbringer_blood_link_SpellScript();
        }
};

class spell_deathbringer_blood_link_aura : public SpellScriptLoader
{
    public:
        spell_deathbringer_blood_link_aura() : SpellScriptLoader("spell_deathbringer_blood_link_aura") { }

        class spell_deathbringer_blood_link_AuraScript : public AuraScript
        {
            PrepareAuraScript(spell_deathbringer_blood_link_AuraScript);

            bool Validate(SpellEntry const* /*spellInfo*/)
            {
                if (!sSpellStore.LookupEntry(SPELL_MARK_OF_THE_FALLEN_CHAMPION))
                    return false;
                return true;
            }

            void HandlePeriodicTick(AuraEffect const* /*aurEff*/)
            {
                PreventDefaultAction();
                if (GetUnitOwner()->getPowerType() == POWER_ENERGY && GetUnitOwner()->GetPower(POWER_ENERGY) == GetUnitOwner()->GetMaxPower(POWER_ENERGY))
                    if (Creature* saurfang = GetUnitOwner()->ToCreature())
                        saurfang->AI()->DoAction(ACTION_MARK_OF_THE_FALLEN_CHAMPION);
            }

            void Register()
            {
                OnEffectPeriodic += AuraEffectPeriodicFn(spell_deathbringer_blood_link_AuraScript::HandlePeriodicTick, EFFECT_1, SPELL_AURA_PERIODIC_DUMMY);
            }
        };

        AuraScript* GetAuraScript() const
        {
            return new spell_deathbringer_blood_link_AuraScript();
        }
};

class spell_deathbringer_blood_power : public SpellScriptLoader
{
    public:
        spell_deathbringer_blood_power() : SpellScriptLoader("spell_deathbringer_blood_power") { }

        class spell_deathbringer_blood_power_SpellScript : public SpellScript
        {
            PrepareSpellScript(spell_deathbringer_blood_power_SpellScript);

            void ModAuraValue()
            {
                if (Aura* aura = GetHitAura())
                    aura->RecalculateAmountOfEffects();
            }

            void Register()
            {
                AfterHit += SpellHitFn(spell_deathbringer_blood_power_SpellScript::ModAuraValue);
            }
        };

        class spell_deathbringer_blood_power_AuraScript : public AuraScript
        {
            PrepareAuraScript(spell_deathbringer_blood_power_AuraScript);

            void RecalculateHook(AuraEffect const* /*aurEffect*/, int32& amount, bool& canBeRecalculated)
            {
                amount = int32(GetUnitOwner()->GetPower(POWER_ENERGY));
                canBeRecalculated = true;
            }

            void Register()
            {
                DoEffectCalcAmount += AuraEffectCalcAmountFn(spell_deathbringer_blood_power_AuraScript::RecalculateHook, EFFECT_0, SPELL_AURA_MOD_SCALE);
                DoEffectCalcAmount += AuraEffectCalcAmountFn(spell_deathbringer_blood_power_AuraScript::RecalculateHook, EFFECT_1, SPELL_AURA_MOD_DAMAGE_PERCENT_DONE);
            }

            bool Load()
            {
                if (GetUnitOwner()->getPowerType() != POWER_ENERGY)
                    return false;
                return true;
            }
        };

        SpellScript* GetSpellScript() const
        {
            return new spell_deathbringer_blood_power_SpellScript();
        }

        AuraScript* GetAuraScript() const
        {
            return new spell_deathbringer_blood_power_AuraScript();
        }
};

class spell_deathbringer_rune_of_blood : public SpellScriptLoader
{
    public:
        spell_deathbringer_rune_of_blood() : SpellScriptLoader("spell_deathbringer_rune_of_blood") { }

        class spell_deathbringer_rune_of_blood_SpellScript : public SpellScript
        {
            PrepareSpellScript(spell_deathbringer_rune_of_blood_SpellScript);

            bool Validate(SpellEntry const* /*spellInfo*/)
            {
                if (!sSpellStore.LookupEntry(SPELL_BLOOD_LINK_DUMMY))
                    return false;
                return true;
            }

            void HandleScript(SpellEffIndex effIndex)
            {
                PreventHitDefaultEffect(effIndex);  // make this the default handler
                if (GetCaster()->GetPower(POWER_ENERGY) != GetCaster()->GetMaxPower(POWER_ENERGY))
                    GetHitUnit()->CastCustomSpell(SPELL_BLOOD_LINK_DUMMY, SPELLVALUE_BASE_POINT0, 1, GetCaster(), true);
            }

            void Register()
            {
                OnEffect += SpellEffectFn(spell_deathbringer_rune_of_blood_SpellScript::HandleScript, EFFECT_1, SPELL_EFFECT_SCRIPT_EFFECT);
            }
        };

        SpellScript* GetSpellScript() const
        {
            return new spell_deathbringer_rune_of_blood_SpellScript();
        }
};

class spell_deathbringer_blood_nova : public SpellScriptLoader
{
    public:
        spell_deathbringer_blood_nova() : SpellScriptLoader("spell_deathbringer_blood_nova") { }

        class spell_deathbringer_blood_nova_SpellScript : public SpellScript
        {
            PrepareSpellScript(spell_deathbringer_blood_nova_SpellScript);

            bool Validate(SpellEntry const* /*spellInfo*/)
            {
                if (!sSpellStore.LookupEntry(SPELL_BLOOD_LINK_DUMMY))
                    return false;
                return true;
            }

            void HandleScript(SpellEffIndex /*effIndex*/)
            {
                PreventHitDefaultEffect(EFFECT_1);  // make this the default handler
                if (GetCaster()->GetPower(POWER_ENERGY) != GetCaster()->GetMaxPower(POWER_ENERGY))
                    GetHitUnit()->CastCustomSpell(SPELL_BLOOD_LINK_DUMMY, SPELLVALUE_BASE_POINT0, 2, GetCaster(), true);
            }

            void Register()
            {
                OnEffect += SpellEffectFn(spell_deathbringer_blood_nova_SpellScript::HandleScript, EFFECT_1, SPELL_EFFECT_SCRIPT_EFFECT);
            }
        };

        SpellScript* GetSpellScript() const
        {
            return new spell_deathbringer_blood_nova_SpellScript();
        }
};

class spell_deathbringer_blood_nova_targeting : public SpellScriptLoader
{
    public:
        spell_deathbringer_blood_nova_targeting() : SpellScriptLoader("spell_deathbringer_blood_nova_targeting") { }

        class spell_deathbringer_blood_nova_targeting_SpellScript : public SpellScript
        {
            PrepareSpellScript(spell_deathbringer_blood_nova_targeting_SpellScript);

            bool Load()
            {
                // initialize variable
                target = NULL;
                return true;
            }

            void FilterTargetsInitial(std::list<Unit*>& unitList)
            {
                // select one random target, with preference of ranged targets
                uint32 targetsAtRange = 0;
                uint32 const minTargets = uint32(GetCaster()->GetMap()->GetSpawnMode() & 1 ? 10 : 4);
                unitList.sort(Trinity::ObjectDistanceOrderPred(GetCaster(), false));

                // get target count at range
                for (std::list<Unit*>::iterator itr = unitList.begin(); itr != unitList.end(); ++itr, ++targetsAtRange)
                    if ((*itr)->GetDistance(GetCaster()) < 12.0f)
                        break;

                // set the upper cap
                if (targetsAtRange < minTargets)
                    targetsAtRange = std::min<uint32>(unitList.size() - 1, minTargets);

                std::list<Unit*>::iterator itr = unitList.begin();
                std::advance(itr, urand(0, targetsAtRange));
                target = *itr;
                unitList.clear();
                unitList.push_back(target);
            }

            // use the same target for first and second effect
            void FilterTargetsSubsequent(std::list<Unit*>& unitList)
            {
                if (!target)
                    return;

                unitList.clear();
                unitList.push_back(target);
            }

            void Register()
            {
                OnUnitTargetSelect += SpellUnitTargetFn(spell_deathbringer_blood_nova_targeting_SpellScript::FilterTargetsInitial, EFFECT_0, TARGET_UNIT_AREA_ENEMY_SRC);
                OnUnitTargetSelect += SpellUnitTargetFn(spell_deathbringer_blood_nova_targeting_SpellScript::FilterTargetsSubsequent, EFFECT_1, TARGET_UNIT_AREA_ENEMY_SRC);
            }

            Unit* target;
        };

        SpellScript* GetSpellScript() const
        {
            return new spell_deathbringer_blood_nova_targeting_SpellScript();
        }
};

class spell_deathbringer_boiling_blood : public SpellScriptLoader
{
    public:
        spell_deathbringer_boiling_blood() : SpellScriptLoader("spell_deathbringer_boiling_blood") { }

        class spell_deathbringer_boiling_blood_SpellScript : public SpellScript
        {
            PrepareSpellScript(spell_deathbringer_boiling_blood_SpellScript);

            bool Load()
            {
                return GetCaster()->GetTypeId() == TYPEID_UNIT;
            }

            void FilterTargets(std::list<Unit*>& unitList)
            {
                unitList.remove(GetCaster()->getVictim());
                std::list<Unit*>::iterator itr = unitList.begin();
                std::advance(itr, urand(0, unitList.size() - 1));
                Unit* target = *itr;
                unitList.clear();
                unitList.push_back(target);
            }

            void Register()
            {
                OnUnitTargetSelect += SpellUnitTargetFn(spell_deathbringer_boiling_blood_SpellScript::FilterTargets, EFFECT_0, TARGET_UNIT_AREA_ENEMY_SRC);
            }
        };

        SpellScript* GetSpellScript() const
        {
            return new spell_deathbringer_boiling_blood_SpellScript();
        }
};

class achievement_ive_gone_and_made_a_mess : public AchievementCriteriaScript
{
    public:
        achievement_ive_gone_and_made_a_mess() : AchievementCriteriaScript("achievement_ive_gone_and_made_a_mess") { }

        bool OnCheck(Player* /*source*/, Unit* target)
        {
            if (target)
                if (Creature* saurfang = target->ToCreature())
                    if (saurfang->AI()->GetData(DATA_MADE_A_MESS))
                        return true;

            return false;
        }
};

void AddSC_boss_deathbringer_saurfang()
{
    new boss_deathbringer_saurfang();
    new npc_high_overlord_saurfang_icc();
    new npc_muradin_bronzebeard_icc();
    new npc_saurfang_event();
    new spell_deathbringer_blood_link();
    new spell_deathbringer_blood_link_aura();
    new spell_deathbringer_blood_power();
    new spell_deathbringer_rune_of_blood();
    new spell_deathbringer_blood_nova();
    new spell_deathbringer_blood_nova_targeting();
    new spell_deathbringer_boiling_blood();
    new achievement_ive_gone_and_made_a_mess();
}<|MERGE_RESOLUTION|>--- conflicted
+++ resolved
@@ -751,11 +751,7 @@
             InstanceScript* instance = creature->GetInstanceScript();
             if (instance && instance->GetBossState(DATA_DEATHBRINGER_SAURFANG) != DONE)
             {
-<<<<<<< HEAD
-                player->ADD_GOSSIP_ITEM(GOSSIP_ICON_CHAT, "Мы готовы начать...", 631, -ACTION_START_EVENT);
-=======
-                player->ADD_GOSSIP_ITEM(GOSSIP_ICON_CHAT, "We are ready to go, High Overlord. The Lich King must fall!", 631, -ACTION_START_EVENT);
->>>>>>> e7778c72
+                player->ADD_GOSSIP_ITEM(GOSSIP_ICON_CHAT, "Мы готовы! Король Лич должен пасть!", 631, -ACTION_START_EVENT);
                 player->SEND_GOSSIP_MENU(DEFAULT_GOSSIP_MESSAGE, creature->GetGUID());
             }
 
