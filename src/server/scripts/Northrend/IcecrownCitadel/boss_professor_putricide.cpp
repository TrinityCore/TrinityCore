--- conflicted
+++ resolved
@@ -254,15 +254,10 @@
 
         struct boss_professor_putricideAI : public BossAI
         {
-<<<<<<< HEAD
             boss_professor_putricideAI(Creature* creature) : BossAI(creature, GUID_PROFESSOR_PUTRICIDE),
                 baseSpeed(creature->GetSpeedRate(MOVE_RUN)), experimentState(EXPERIMENT_STATE_OOZE)
-=======
-            boss_professor_putricideAI(Creature* creature) : BossAI(creature, DATA_PROFESSOR_PUTRICIDE),
-                _baseSpeed(creature->GetSpeedRate(MOVE_RUN)), _experimentState(EXPERIMENT_STATE_OOZE)
->>>>>>> 6cfe60f2
-            {
-                _phase = PHASE_NONE;
+            {
+                phase = PHASE_NONE;
             }
 
             void InitializeAI()
@@ -287,7 +282,7 @@
                 events.Reset();
                 summons.DespawnAll();
                 SetPhase(PHASE_COMBAT_1);
-                _experimentState = EXPERIMENT_STATE_OOZE;
+                experimentState = EXPERIMENT_STATE_OOZE;
                 me->SetReactState(REACT_DEFENSIVE);
                 me->RemoveUnitMovementFlag(MOVEMENTFLAG_WALKING);
                 if (me->GetMotionMaster()->GetCurrentMovementGeneratorType() == POINT_MOTION_TYPE)
@@ -402,7 +397,7 @@
 
             void DamageTaken(Unit* /*attacker*/, uint32& /*damage*/)
             {
-                switch (_phase)
+                switch (phase)
                 {
                     case PHASE_COMBAT_1:
                         if (HealthAbovePct(80))
@@ -428,7 +423,6 @@
                 switch (id)
                 {
                     case POINT_FESTERGUT:
-<<<<<<< HEAD
                         instance->SetBossState(DATA_FESTERGUT_EVENT, IN_PROGRESS); // needed here for delayed gate close
                         instance->SetData(DATA_FESTERGUT_EVENT, IN_PROGRESS);
                         me->SetSpeed(MOVE_RUN, baseSpeed, true);
@@ -440,33 +434,15 @@
                         instance->SetBossState(DATA_ROTFACE_EVENT, IN_PROGRESS);   // needed here for delayed gate close
                         instance->SetData(DATA_ROTFACE_EVENT, IN_PROGRESS);
                         me->SetSpeed(MOVE_RUN, baseSpeed, true);
-=======
-                        instance->SetBossState(DATA_FESTERGUT, IN_PROGRESS); // needed here for delayed gate close
-                        me->SetSpeed(MOVE_RUN, _baseSpeed, true);
-                        DoAction(ACTION_FESTERGUT_GAS);
-                        if (Creature* festergut = Unit::GetCreature(*me, instance->GetData64(DATA_FESTERGUT)))
-                            festergut->CastSpell(festergut, SPELL_GASEOUS_BLIGHT_LARGE, false, NULL, NULL, festergut->GetGUID());
-                        break;
-                    case POINT_ROTFACE:
-                        instance->SetBossState(DATA_ROTFACE, IN_PROGRESS);   // needed here for delayed gate close
-                        me->SetSpeed(MOVE_RUN, _baseSpeed, true);
-                        DoAction(ACTION_ROTFACE_OOZE);
-                        events.ScheduleEvent(EVENT_ROTFACE_OOZE_FLOOD, 25000, 0, PHASE_ROTFACE);
->>>>>>> 6cfe60f2
                         break;
                     case POINT_TABLE:
                         // stop attack
                         me->GetMotionMaster()->MoveIdle();
-<<<<<<< HEAD
                         me->SetSpeed(MOVE_RUN, baseSpeed, true);
                         if (GameObject* table = ObjectAccessor::GetGameObject(*me, instance->GetData64(GUID_PUTRICIDE_TABLE)))
-=======
-                        me->SetSpeed(MOVE_RUN, _baseSpeed, true);
-                        if (GameObject* table = ObjectAccessor::GetGameObject(*me, instance->GetData64(DATA_PUTRICIDE_TABLE)))
->>>>>>> 6cfe60f2
                             me->SetFacingToObject(table);
                         // operating on new phase already
-                        switch (_phase)
+                        switch (phase)
                         {
                             case PHASE_COMBAT_2:
                             {
@@ -499,7 +475,7 @@
                 {
                     case ACTION_FESTERGUT_COMBAT:
                         SetPhase(PHASE_FESTERGUT);
-                        me->SetSpeed(MOVE_RUN, _baseSpeed*2.0f, true);
+                        me->SetSpeed(MOVE_RUN, baseSpeed*2.0f, true);
                         me->GetMotionMaster()->MovePoint(POINT_FESTERGUT, festergutWatchPos);
                         me->SetReactState(REACT_PASSIVE);
                         DoZoneInCombat(me);
@@ -516,55 +492,21 @@
                     case ACTION_ROTFACE_COMBAT:
                     {
                         SetPhase(PHASE_ROTFACE);
-                        me->SetSpeed(MOVE_RUN, _baseSpeed*2.0f, true);
+                        me->SetSpeed(MOVE_RUN, baseSpeed*2.0f, true);
                         me->GetMotionMaster()->MovePoint(POINT_ROTFACE, rotfaceWatchPos);
                         me->SetReactState(REACT_PASSIVE);
-                        _oozeFloodStage = 0;
+                        oozeFloodStage = 0;
                         DoZoneInCombat(me);
                         if (IsHeroic())
                             events.ScheduleEvent(EVENT_ROTFACE_VILE_GAS, urand(15000, 20000), 0, PHASE_ROTFACE);
-<<<<<<< HEAD
                         break;
                     }
-=======
-                        // init random sequence of floods
-                        if (Creature* rotface = Unit::GetCreature(*me, instance->GetData64(DATA_ROTFACE)))
-                        {
-                            std::list<Creature*> list;
-                            GetCreatureListWithEntryInGrid(list, rotface, NPC_PUDDLE_STALKER, 36.0f);
-                            if (list.size() > 4)
-                            {
-                                list.sort(Trinity::ObjectDistanceOrderPred(rotface));
-                                do
-                                {
-                                    list.pop_back();
-                                } while (list.size() > 4);
-                            }
-
-                            uint8 i = 0;
-                            while (!list.empty())
-                            {
-                                std::list<Creature*>::iterator itr = list.begin();
-                                std::advance(itr, urand(0, list.size()-1));
-                                _oozeFloodDummyGUIDs[i++] = (*itr)->GetGUID();
-                                list.erase(itr);
-                            }
-                        }
-                        break;
-                    }
-                    case ACTION_ROTFACE_OOZE:
-                        Talk(SAY_ROTFACE_OOZE_FLOOD);
-                        if (Creature* dummy = Unit::GetCreature(*me, _oozeFloodDummyGUIDs[_oozeFloodStage]))
-                            dummy->CastSpell(dummy, oozeFloodSpells[_oozeFloodStage], true, NULL, NULL, me->GetGUID()); // cast from self for LoS (with prof's GUID for logs)
-                        if (++_oozeFloodStage == 4)
-                            _oozeFloodStage = 0;
->>>>>>> 6cfe60f2
                         break;
                     case ACTION_ROTFACE_DEATH:
                         events.ScheduleEvent(EVENT_ROTFACE_DIES, 4500, 0, PHASE_ROTFACE);
                         break;
                     case ACTION_CHANGE_PHASE:
-                        me->SetSpeed(MOVE_RUN, _baseSpeed*2.0f, true);
+                        me->SetSpeed(MOVE_RUN, baseSpeed*2.0f, true);
                         events.DelayEvents(30000);
                         me->AttackStop();
                         if (!IsHeroic())
@@ -603,7 +545,7 @@
                             }
                             me->GetMotionMaster()->MovePoint(POINT_TABLE, tablePos);
                         }
-                        switch (_phase)
+                        switch (phase)
                         {
                             case PHASE_COMBAT_1:
                                 SetPhase(PHASE_COMBAT_2);
@@ -645,20 +587,15 @@
                     case DATA_EXPERIMENT_STAGE:
                     {
                         // ALSO MODIFIES!
-                        uint32 ret = uint32(_experimentState);
-                        _experimentState ^= true;
+                        uint32 ret = uint32(experimentState);
+                        experimentState ^= true;
                         return ret;
                     }
                     case DATA_PHASE:
-                        return _phase;
+                        return phase;
                     case DATA_ABOMINATION:
-<<<<<<< HEAD
                         summons.RemoveNotExisting();    
                         return summons.HasEntry(NPC_MUTATED_ABOMINATION_10) || summons.HasEntry(NPC_MUTATED_ABOMINATION_25);
-=======
-                        summons.RemoveNotExisting();
-                        return uint32(summons.HasEntry(NPC_MUTATED_ABOMINATION_10) || summons.HasEntry(NPC_MUTATED_ABOMINATION_25));
->>>>>>> 6cfe60f2
                     default:
                         break;
                 }
@@ -793,7 +730,7 @@
                             break;
                         case EVENT_PHASE_TRANSITION:
                         {
-                            switch (_phase)
+                            switch (phase)
                             {
                                 case PHASE_COMBAT_2:
                                     if (Creature* face = me->FindNearestCreature(NPC_TEAR_GAS_TARGET_STALKER, 50.0f))
@@ -824,15 +761,15 @@
         private:
             void SetPhase(Phases newPhase)
             {
-                _phase = newPhase;
+                phase = newPhase;
                 events.SetPhase(newPhase);
             }
 
-            uint64 _oozeFloodDummyGUIDs[4];
-            Phases _phase;          // external of EventMap because event phase gets reset on evade
-            float const _baseSpeed;
-            uint8 _oozeFloodStage;
-            bool _experimentState;
+            uint64 oozeFloodDummy[4];
+            Phases phase;          // external of EventMap because event phase gets reset on evade
+            float const baseSpeed;
+            uint8 oozeFloodStage;
+            bool experimentState;
         };
 
         CreatureAI* GetAI(Creature* creature) const
@@ -850,13 +787,13 @@
         {
             npc_volatile_oozeAI(Creature* creature) : ScriptedAI(creature)
             {
-                _newTargetSelectTimer = 0;
+                newTargetSelectTimer = 0;
             }
 
             void SpellHitTarget(Unit* /*target*/, SpellEntry const* spell)
             {
-                if (!_newTargetSelectTimer && sSpellMgr->GetSpellDifficultyId(spell->Id) == sSpellMgr->GetSpellDifficultyId(SPELL_OOZE_ERUPTION))
-                    _newTargetSelectTimer = 1000;
+                if (!newTargetSelectTimer && sSpellMgr->GetSpellDifficultyId(spell->Id) == sSpellMgr->GetSpellDifficultyId(SPELL_OOZE_ERUPTION))
+                    newTargetSelectTimer = 1000;
             }
 
             void UpdateAI(uint32 const diff)
@@ -864,21 +801,21 @@
                 if (!UpdateVictim())
                     return;
 
-                if (!_newTargetSelectTimer)
+                if (!newTargetSelectTimer)
                     return;
 
-                if (_newTargetSelectTimer <= diff)
-                {
-                    _newTargetSelectTimer = 0;
+                if (newTargetSelectTimer <= diff)
+                {
+                    newTargetSelectTimer = 0;
                     me->CastSpell(me, SPELL_VOLATILE_OOZE_ADHESIVE, false);
                 }
                 else
-                    _newTargetSelectTimer -= diff;
+                    newTargetSelectTimer -= diff;
             }
 
         private:
             // no need to use EventMap for just one event
-            uint32 _newTargetSelectTimer;
+            uint32 newTargetSelectTimer;
         };
 
         CreatureAI* GetAI(Creature* creature) const
@@ -1037,21 +974,16 @@
 
             bool Load()
             {
-                return GetCaster()->GetTypeId() == TYPEID_UNIT && GetCaster()->GetInstanceScript();
+                return GetCaster()->GetTypeId() == TYPEID_UNIT;
             }
 
             void CalcDamage(SpellEffIndex /*effIndex*/)
             {
-                // checked in script loading, cant be NULL here
                 InstanceScript* instance = GetCaster()->GetInstanceScript();
-<<<<<<< HEAD
                 if (!instance)
                     return;
 
                 Creature* professor = Unit::GetCreature(*GetCaster(), instance->GetData64(GUID_PROFESSOR_PUTRICIDE));
-=======
-                Creature* professor = Unit::GetCreature(*GetCaster(), instance->GetData64(DATA_PROFESSOR_PUTRICIDE));
->>>>>>> 6cfe60f2
                 if (!professor)
                     return;
 
@@ -1351,28 +1283,12 @@
         {
             PrepareSpellScript(spell_putricide_eat_ooze_SpellScript);
 
-            void SelectTarget(std::list<Unit*>& targets)
-            {
-                if (targets.empty())
-                    return;
-
-                targets.sort(Trinity::ObjectDistanceOrderPred(GetCaster()));
-                Unit* target = targets.front();
-                targets.clear();
-                targets.push_back(target);
-            }
-
             void HandleScript(SpellEffIndex /*effIndex*/)
             {
-                Creature* target = GetHitCreature();
-                if (!target)
-                    return;
-
-                if (Aura* grow = target->GetAura(uint32(GetEffectValue())))
-                {
-                    if (grow->GetStackAmount() < 4)
+                if (Creature* target = GetCaster()->FindNearestCreature(NPC_GROWING_OOZE_PUDDLE, 15.0f))
+                {
+                    if (Aura* grow = target->GetAura(uint32(GetEffectValue())))
                     {
-<<<<<<< HEAD
                         if (grow->GetStackAmount() > 8)
                             grow->ModStackAmount(-4);
                         else if (grow->GetStackAmount() > 4)
@@ -1390,21 +1306,12 @@
                     GetCaster()->RemoveAurasDueToSpell(70347);
                     GetCaster()->RemoveAurasDueToSpell(70344);
                     GetCaster()->RemoveAurasDueToSpell(70343);
-=======
-                        target->RemoveAurasDueToSpell(SPELL_GROW_STACKER);
-                        target->RemoveAura(grow);
-                        target->DespawnOrUnsummon();
-                    }
-                    else
-                        grow->ModStackAmount(-4);
->>>>>>> 6cfe60f2
                 }
             }
 
             void Register()
             {
                 OnEffect += SpellEffectFn(spell_putricide_eat_ooze_SpellScript::HandleScript, EFFECT_0, SPELL_EFFECT_SCRIPT_EFFECT);
-                OnUnitTargetSelect += SpellUnitTargetFn(spell_putricide_eat_ooze_SpellScript::SelectTarget, EFFECT_0, TARGET_UNIT_AREA_ENTRY_DST);
             }
         };
 
