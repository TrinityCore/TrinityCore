/*
 * Copyright (C) 2008-2011 TrinityCore <http://www.trinitycore.org/>
 *
 * This program is free software; you can redistribute it and/or modify it
 * under the terms of the GNU General Public License as published by the
 * Free Software Foundation; either version 2 of the License, or (at your
 * option) any later version.
 *
 * This program is distributed in the hope that it will be useful, but WITHOUT
 * ANY WARRANTY; without even the implied warranty of MERCHANTABILITY or
 * FITNESS FOR A PARTICULAR PURPOSE. See the GNU General Public License for
 * more details.
 *
 * You should have received a copy of the GNU General Public License along
 * with this program. If not, see <http://www.gnu.org/licenses/>.
 */

#include "ObjectMgr.h"
#include "ScriptMgr.h"
#include "ScriptedCreature.h"
#include "SpellScript.h"
#include "SpellAuraEffects.h"
#include "Group.h"
#include "Spell.h"
#include "icecrown_citadel.h"

enum ScriptTexts
{
    // Festergut
    SAY_FESTERGUT_GASEOUS_BLIGHT    = 0,
    SAY_FESTERGUT_DEATH             = 1,

    // Rotface
    SAY_ROTFACE_OOZE_FLOOD          = 2,
    SAY_ROTFACE_DEATH               = 3,

    // Professor Putricide
    SAY_AGGRO                       = 4,
    EMOTE_UNSTABLE_EXPERIMENT       = 5,
    SAY_PHASE_TRANSITION_HEROIC     = 6,
    SAY_TRANSFORM_1                 = 7,
    SAY_TRANSFORM_2                 = 8,    // always used for phase2 change, DO NOT GROUP WITH SAY_TRANSFORM_1
    EMOTE_MALLEABLE_GOO             = 9,
    EMOTE_CHOKING_GAS_BOMB          = 10,
    SAY_KILL                        = 11,
    SAY_BERSERK                     = 12,
    SAY_DEATH                       = 13,
};

enum Spells
{
    // Festergut
    SPELL_RELEASE_GAS_VISUAL            = 69125,
    SPELL_GASEOUS_BLIGHT_LARGE          = 69157,
    SPELL_GASEOUS_BLIGHT_MEDIUM         = 69162,
    SPELL_GASEOUS_BLIGHT_SMALL          = 69164,
    SPELL_MALLABLE_GOO_H                = 70852,

    // Rotface
    SPELL_VILE_GAS_H                    = 69240,

    // Professor Putricide
    SPELL_SLIME_PUDDLE_TRIGGER          = 70341,
    SPELL_MALLEABLE_GOO                 = 70852,
    SPELL_UNSTABLE_EXPERIMENT           = 70351,
    SPELL_TEAR_GAS                      = 71617,    // phase transition
    SPELL_TEAR_GAS_AURA_1               = 71615,
    SPELL_TEAR_GAS_AURA_2               = 71618,
    SPELL_CREATE_CONCOCTION             = 71621,
    SPELL_GUZZLE_POTIONS                = 71893,
    SPELL_OOZE_TANK_PROTECTION          = 71770,    // protects the tank
    SPELL_CHOKING_GAS_BOMB              = 71255,
    SPELL_OOZE_VARIABLE                 = 70352,
    SPELL_GAS_VARIABLE                  = 70353,
    SPELL_UNBOUND_PLAGUE                = 70911,
    SPELL_UNBOUND_PLAGUE_SEARCHER       = 70917,
    SPELL_PLAGUE_SICKNESS               = 70953,
    SPELL_UNBOUND_PLAGUE_PROTECTION     = 70955,
    SPELL_MUTATED_PLAGUE                = 72451,

    // Slime Puddle
    SPELL_GROW_STACKER                  = 70345,
    SPELL_SLIME_PUDDLE_AURA             = 70343,

    // Gas Cloud
    SPELL_GASEOUS_BLOAT_PROC            = 70215,
    SPELL_GASEOUS_BLOAT                 = 70672,
    SPELL_GASEOUS_BLOAT_PROTECTION      = 70812,

    // Volatile Ooze
    SPELL_OOZE_ERUPTION                 = 70492,
    SPELL_VOLATILE_OOZE_ADHESIVE        = 70447,
    SPELL_OOZE_ERUPTION_SEARCH_PERIODIC = 70457,
    SPELL_VOLATILE_OOZE_PROTECTION      = 70530,

    // Choking Gas Bomb
    SPELL_CHOKING_GAS_BOMB_PERIODIC     = 71259,
    SPELL_CHOKING_GAS_EXPLOSION_TRIGGER = 71280,

    // Mutated Abomination vehicle
    SPELL_ABOMINATION_VEHICLE_POWER_DRAIN = 70385,
    SPELL_MUTATED_TRANSFORMATION          = 70311,
    SPELL_MUTATED_TRANSFORMATION_DAMAGE   = 70405,
    SPELL_MUTATED_TRANSFORMATION_NAME     = 72401,
    SPELL_GROW_ABOMINATION                = 70347
};

#define SPELL_GASEOUS_BLOAT_HELPER RAID_MODE<uint32>(70672, 72455, 72832, 72833)

enum Events
{
    // Festergut
    EVENT_FESTERGUT_DIES        = 1,
    EVENT_FESTERGUT_GOO         = 2,

    // Rotface
    EVENT_ROTFACE_DIES          = 3,
    EVENT_ROTFACE_VILE_GAS      = 4,

    // Professor Putricide
    EVENT_BERSERK               = 6,    // all phases
    EVENT_SLIME_PUDDLE          = 7,    // all phases
    EVENT_UNSTABLE_EXPERIMENT   = 8,    // P1 && P2
    EVENT_TEAR_GAS              = 9,    // phase transition not heroic
    EVENT_RESUME_ATTACK         = 10,
    EVENT_MALLEABLE_GOO         = 11,
    EVENT_CHOKING_GAS_BOMB      = 12,
    EVENT_UNBOUND_PLAGUE        = 13,
    EVENT_MUTATED_PLAGUE        = 14,
    EVENT_PHASE_TRANSITION      = 15,
};

enum Phases
{
    PHASE_NONE          = 0,
    PHASE_FESTERGUT     = 1,
    PHASE_ROTFACE       = 2,
    PHASE_COMBAT_1      = 4,
    PHASE_COMBAT_2      = 5,
    PHASE_COMBAT_3      = 6,

    PHASE_MASK_COMBAT   = (1 << PHASE_COMBAT_1) | (1 << PHASE_COMBAT_2) | (1 << PHASE_COMBAT_3),
    PHASE_MASK_NOT_SELF = (1 << PHASE_FESTERGUT) | (1 << PHASE_ROTFACE),
};

enum Points
{
    POINT_FESTERGUT = 366260,
    POINT_ROTFACE   = 366270,
    POINT_TABLE     = 366780,
};

Position const festergutWatchPos = {4324.820f, 3166.03f, 389.3831f, 3.316126f}; //emote 432 (release gas)
Position const rotfaceWatchPos   = {4390.371f, 3164.50f, 389.3890f, 5.497787f}; //emote 432 (release ooze)
Position const tablePos          = {4356.190f, 3262.90f, 389.4820f, 1.483530f};

// used in Rotface encounter
uint32 const oozeFloodSpells[4] = {69782, 69796, 69798, 69801};

enum PutricideData
{
    DATA_EXPERIMENT_STAGE   = 1,
    DATA_PHASE              = 2,
    DATA_ABOMINATION        = 3,
};

#define EXPERIMENT_STATE_OOZE   false
#define EXPERIMENT_STATE_GAS    true

class DeactivateValveEvent : public BasicEvent
{
    public:
        DeactivateValveEvent(uint32 valveData, InstanceScript* is): uiValveType(valveData), instance(is) { }

        bool Execute(uint64 /*eventTime*/, uint32 /*updateTime*/)
        {
            instance->SetData(uiValveType, FAIL);
            return true;
        }
    private:
        uint32 uiValveType;
        InstanceScript *instance;
};
class ActivateValveEvent : public BasicEvent
{
    public:
        ActivateValveEvent(uint32 valveData, InstanceScript* is, Unit *unit): uiValveType(valveData), instance(is), activator(unit) { }

        bool Execute(uint64 /*eventTime*/, uint32 /*updateTime*/)
        {
            instance->SetData(uiValveType, IN_PROGRESS);
            activator->m_Events.AddEvent(new DeactivateValveEvent(uiValveType, instance), activator->m_Events.CalculateTime(3000));
            return true;
        }
    private:
        Unit *activator;
        uint32 uiValveType;
        InstanceScript *instance;
};
class ActivateProfessorDoor : public BasicEvent
{
    public:
        ActivateProfessorDoor(InstanceScript* is, uint32 valveType, uint32 valveData): instance(is), uiValveType(valveType), uiValveData(valveData) { }

        bool Execute(uint64 /*eventTime*/, uint32 /*updateTime*/)
        {
            instance->SetData(uiValveType, uiValveData);
            return true;
        }
    private:
        uint32 uiValveType;
        uint32 uiValveData;
        InstanceScript *instance;
};
class go_icc_plagueworks_valve : public GameObjectScript
{
    public:
        go_icc_plagueworks_valve() : GameObjectScript("go_icc_plagueworks_valve") { }

        bool OnGossipHello(Player* player, GameObject* go)
        {
            InstanceScript* instance = go->GetInstanceScript(); 
            if(!instance)
                return false;
            if (instance->IsEncounterInProgress())
                return false;
            if (go->GetGoState() == GO_STATE_ACTIVE)
                return false;
            if (instance->GetData(DATA_ROTFACE_EVENT) != DONE || instance->GetData(DATA_FESTERGUT_EVENT) != DONE)
                return false;
            if (go->GetEntry() == GO_OOZE_VALVE)
            {
                if (Creature *pPutricide = go->GetMap()->GetCreature(instance->GetData64(GUID_PROFESSOR_PUTRICIDE)))
                    pPutricide->m_Events.AddEvent(new DeactivateValveEvent(DATA_OOZE_VALVE_ACTIVATED, instance), pPutricide->m_Events.CalculateTime(3000));
                instance->SetData(DATA_OOZE_VALVE_ACTIVATED, IN_PROGRESS);
            }
            else
            {
                if (Creature *pPutricide = go->GetMap()->GetCreature(instance->GetData64(GUID_PROFESSOR_PUTRICIDE)))
                    pPutricide->m_Events.AddEvent(new DeactivateValveEvent(DATA_GAS_VALVE_ACTIVATED, instance), pPutricide->m_Events.CalculateTime(3000));
                instance->SetData(DATA_GAS_VALVE_ACTIVATED, IN_PROGRESS);
            }
            //Prevent future usage of this valve
            go->SetGoState(GO_STATE_ACTIVE_ALTERNATIVE);
            return true;
        }

};

class boss_professor_putricide : public CreatureScript
{
    public:
        boss_professor_putricide() : CreatureScript("boss_professor_putricide") { }

        struct boss_professor_putricideAI : public BossAI
        {
            boss_professor_putricideAI(Creature* creature) : BossAI(creature, GUID_PROFESSOR_PUTRICIDE),
                baseSpeed(creature->GetSpeedRate(MOVE_RUN)), experimentState(EXPERIMENT_STATE_OOZE)
            {
                phase = PHASE_NONE;
            }

            void InitializeAI()
            {
                if (!instance || static_cast<InstanceMap*>(me->GetMap())->GetScriptId() != GetScriptId(ICCScriptName))
                    me->IsAIEnabled = false;
                else if (!me->isDead())
                    Reset();
            }
            void Cleanup()
            {
                UnsummonSpecificCreaturesNearby(me, NPC_CHOKING_GAS_BOMB, 80.0f);
                UnsummonSpecificCreaturesNearby(me, NPC_GROWING_OOZE_PUDDLE, 80.0f);
                UnsummonSpecificCreaturesNearby(me, NPC_GAS_CLOUD, 80.0f);
                UnsummonSpecificCreaturesNearby(me, NPC_VOLATILE_OOZE, 80.0f);
                UnsummonSpecificCreaturesNearby(me, NPC_TEAR_GAS_TARGET_STALKER, 80.0f);
            }
            void Reset()
            {
                instance->SetData(DATA_NAUSEA_ACHIEVEMENT, uint32(true));

                events.Reset();
                summons.DespawnAll();
                SetPhase(PHASE_COMBAT_1);
                experimentState = EXPERIMENT_STATE_OOZE;
                me->SetReactState(REACT_DEFENSIVE);
                me->RemoveUnitMovementFlag(MOVEMENTFLAG_WALKING);
                if (me->GetMotionMaster()->GetCurrentMovementGeneratorType() == POINT_MOTION_TYPE)
                    me->GetMotionMaster()->MovementExpired();
                if (GameObject* table = ObjectAccessor::GetGameObject(*me, instance->GetData64(GUID_PUTRICIDE_TABLE)))
                    table->RemoveFlag(GAMEOBJECT_FLAGS, GO_FLAG_IN_USE);
                if (instance->GetData(DATA_ROTFACE_EVENT) == DONE && instance->GetData(DATA_FESTERGUT_EVENT) == DONE)
                    me->RemoveFlag(UNIT_FIELD_FLAGS, UNIT_FLAG_OOC_NOT_ATTACKABLE | UNIT_FLAG_NON_ATTACKABLE | UNIT_FLAG_NOT_SELECTABLE);

            }

            void EnterCombat(Unit* who)
            {
                if (events.GetPhaseMask() & PHASE_MASK_NOT_SELF)
                    return;

                if (!(events.GetPhaseMask() & PHASE_MASK_NOT_SELF) && //!instance->CheckRequiredBosses(GUID_PROFESSOR_PUTRICIDE, who->ToPlayer())
                    (instance->GetData(DATA_FESTERGUT_EVENT) != DONE || instance->GetData(DATA_ROTFACE_EVENT) != DONE)
                    )
                {
                    instance->DoCastSpellOnPlayers(SPELL_TELEPORT_ICC_LIGHT_S_HAMMER);
                    EnterEvadeMode();
                    return;
                }

                events.Reset();
                events.ScheduleEvent(EVENT_BERSERK, 600000);
                events.ScheduleEvent(EVENT_SLIME_PUDDLE, 10000);
                events.ScheduleEvent(EVENT_UNSTABLE_EXPERIMENT, urand(25000, 30000));
                if (IsHeroic())
                    events.ScheduleEvent(EVENT_UNBOUND_PLAGUE, 20000);

                SetPhase(PHASE_COMBAT_1);
                Talk(SAY_AGGRO);
                DoCast(me, SPELL_OOZE_TANK_PROTECTION, true);
                DoZoneInCombat(me);

                instance->SetBossState(GUID_PROFESSOR_PUTRICIDE, IN_PROGRESS);
                instance->SetData(DATA_PROFESSOR_PUTRICIDE_EVENT, IN_PROGRESS);
                if (GameObject* table = ObjectAccessor::GetGameObject(*me, instance->GetData64(GUID_PUTRICIDE_TABLE)))
                    table->RemoveFlag(GAMEOBJECT_FLAGS, GO_FLAG_IN_USE);
            }

            void JustReachedHome()
            {
                _JustReachedHome();
                me->RemoveUnitMovementFlag(MOVEMENTFLAG_WALKING);
                if (events.GetPhaseMask() & PHASE_MASK_COMBAT)
                {
                    instance->SetBossState(GUID_PROFESSOR_PUTRICIDE, FAIL);
                    instance->SetData(DATA_PROFESSOR_PUTRICIDE_EVENT, FAIL);
                }
                if (GameObject* table = ObjectAccessor::GetGameObject(*me, instance->GetData64(GUID_PUTRICIDE_TABLE)))
                    table->RemoveFlag(GAMEOBJECT_FLAGS, GO_FLAG_IN_USE);
                instance->DoRemoveAurasDueToSpellOnPlayers(SPELL_MUTATED_PLAGUE);
                Cleanup();
            }

            void KilledUnit(Unit* victim)
            {
                if (victim->GetTypeId() == TYPEID_PLAYER)
                    Talk(SAY_KILL);
            }

            void JustDied(Unit* /*killer*/)
            {
                _JustDied();
                Talk(SAY_DEATH);
                instance->SetBossState(GUID_PROFESSOR_PUTRICIDE, DONE);
                instance->SetData(DATA_PROFESSOR_PUTRICIDE_EVENT, DONE);
                instance->DoRemoveAurasDueToSpellOnPlayers(SPELL_MUTATED_PLAGUE);
                Cleanup();
            }

            void JustSummoned(Creature* summon)
            {
                summons.Summon(summon);
                switch (summon->GetEntry())
                {
                    case NPC_GROWING_OOZE_PUDDLE:
                        summon->CastSpell(summon, SPELL_GROW_STACKER, true);
                        summon->CastSpell(summon, SPELL_SLIME_PUDDLE_AURA, true);
                        break;
                    case NPC_GAS_CLOUD:
                        // no possible aura seen in sniff adding the aurastate
                        summon->SetFlag(UNIT_FIELD_AURASTATE, 1 << (AURA_STATE_UNKNOWN22 - 1));
                        summon->CastSpell(summon, SPELL_GASEOUS_BLOAT_PROC, true);
                        summon->CastSpell(summon, SPELL_GASEOUS_BLOAT, false);
                        summon->SetReactState(REACT_PASSIVE);
                        return;
                    case NPC_VOLATILE_OOZE:
                        // no possible aura seen in sniff adding the aurastate
                        summon->SetFlag(UNIT_FIELD_AURASTATE, 1 << (AURA_STATE_UNKNOWN19 - 1));
                        summon->CastSpell(summon, SPELL_OOZE_ERUPTION_SEARCH_PERIODIC, true);
                        summon->CastSpell(summon, SPELL_VOLATILE_OOZE_ADHESIVE, false);
                        summon->SetReactState(REACT_PASSIVE);
                        return;
                    case NPC_CHOKING_GAS_BOMB:
                        summon->CastSpell(summon, SPELL_CHOKING_GAS_BOMB_PERIODIC, true);
                        summon->CastSpell(summon, SPELL_CHOKING_GAS_EXPLOSION_TRIGGER, true);
                        return;
                    case NPC_MUTATED_ABOMINATION_10:
                    case NPC_MUTATED_ABOMINATION_25:
                        return;
                    default:
                        break;
                }

                if (me->isInCombat())
                    DoZoneInCombat(summon);
            }

            void DamageTaken(Unit* /*attacker*/, uint32& /*damage*/)
            {
                switch (phase)
                {
                    case PHASE_COMBAT_1:
                        if (HealthAbovePct(80))
                            return;
                        me->SetReactState(REACT_PASSIVE);
                        DoAction(ACTION_CHANGE_PHASE);
                        break;
                    case PHASE_COMBAT_2:
                        if (HealthAbovePct(35))
                            return;
                        me->SetReactState(REACT_PASSIVE);
                        DoAction(ACTION_CHANGE_PHASE);
                        break;
                    default:
                        break;
                }
            }

            void MovementInform(uint32 type, uint32 id)
            {
                if (type != POINT_MOTION_TYPE)
                    return;
                switch (id)
                {
                    case POINT_FESTERGUT:
                        instance->SetBossState(DATA_FESTERGUT_EVENT, IN_PROGRESS); // needed here for delayed gate close
                        instance->SetData(DATA_FESTERGUT_EVENT, IN_PROGRESS);
                        me->SetSpeed(MOVE_RUN, baseSpeed, true);
                        //DoAction(ACTION_FESTERGUT_GAS);
                        //if (Creature* festergut = Unit::GetCreature(*me, instance->GetData64(GUID_FESTERGUT)))
                        //    festergut->CastSpell(festergut, SPELL_GASEOUS_BLIGHT_LARGE, false, NULL, NULL, festergut->GetGUID());
                        break;
                    case POINT_ROTFACE:
                        instance->SetBossState(DATA_ROTFACE_EVENT, IN_PROGRESS);   // needed here for delayed gate close
                        instance->SetData(DATA_ROTFACE_EVENT, IN_PROGRESS);
                        me->SetSpeed(MOVE_RUN, baseSpeed, true);
                        break;
                    case POINT_TABLE:
                        // stop attack
                        me->GetMotionMaster()->MoveIdle();
                        me->SetSpeed(MOVE_RUN, baseSpeed, true);
                        if (GameObject* table = ObjectAccessor::GetGameObject(*me, instance->GetData64(GUID_PUTRICIDE_TABLE)))
                            me->SetFacingToObject(table);
                        // operating on new phase already
                        switch (phase)
                        {
                            case PHASE_COMBAT_2:
                            {
                                SpellEntry const* spell = sSpellStore.LookupEntry(SPELL_CREATE_CONCOCTION);
                                DoCast(me, SPELL_CREATE_CONCOCTION);
                                events.ScheduleEvent(EVENT_PHASE_TRANSITION, GetSpellCastTime(sSpellMgr->GetSpellForDifficultyFromSpell(spell, me)) + 100);
                                break;
                            }
                            case PHASE_COMBAT_3:
                            {
                                SpellEntry const* spell = sSpellStore.LookupEntry(SPELL_GUZZLE_POTIONS);
                                DoCast(me, SPELL_GUZZLE_POTIONS);
                                events.ScheduleEvent(EVENT_PHASE_TRANSITION, GetSpellCastTime(sSpellMgr->GetSpellForDifficultyFromSpell(spell, me)) + 100);
                                break;
                            }
                            default:
                                break;
                        }
                        break;
                    default:
                        break;
                }
            }

            void DoAction(int32 const action)
            {
                switch (action)
                {
                    case ACTION_FESTERGUT_COMBAT:
                        SetPhase(PHASE_FESTERGUT);
                        me->SetSpeed(MOVE_RUN, baseSpeed*2.0f, true);
                        me->GetMotionMaster()->MovePoint(POINT_FESTERGUT, festergutWatchPos);
                        me->SetReactState(REACT_PASSIVE);
                        DoZoneInCombat(me);
                        if (IsHeroic())
                            events.ScheduleEvent(EVENT_FESTERGUT_GOO, urand(15000, 20000), 0, PHASE_FESTERGUT);
                        break;
                    case ACTION_FESTERGUT_GAS:
                        Talk(SAY_FESTERGUT_GASEOUS_BLIGHT);
                        DoCast(me, SPELL_RELEASE_GAS_VISUAL, true);
                        break;
                    case ACTION_FESTERGUT_DEATH:
                        events.ScheduleEvent(EVENT_FESTERGUT_DIES, 4000, 0, PHASE_FESTERGUT);
                        break;
                    case ACTION_ROTFACE_COMBAT:
                    {
                        SetPhase(PHASE_ROTFACE);
                        me->SetSpeed(MOVE_RUN, baseSpeed*2.0f, true);
                        me->GetMotionMaster()->MovePoint(POINT_ROTFACE, rotfaceWatchPos);
                        me->SetReactState(REACT_PASSIVE);
                        oozeFloodStage = 0;
                        DoZoneInCombat(me);
                        if (IsHeroic())
                            events.ScheduleEvent(EVENT_ROTFACE_VILE_GAS, urand(15000, 20000), 0, PHASE_ROTFACE);
                        break;
                    }
                        break;
                    case ACTION_ROTFACE_DEATH:
                        events.ScheduleEvent(EVENT_ROTFACE_DIES, 4500, 0, PHASE_ROTFACE);
                        break;
                    case ACTION_CHANGE_PHASE:
                        me->SetSpeed(MOVE_RUN, baseSpeed*2.0f, true);
                        events.DelayEvents(30000);
                        me->AttackStop();
                        if (!IsHeroic())
                        {
                            DoCast(me, SPELL_TEAR_GAS);
                            events.ScheduleEvent(EVENT_TEAR_GAS, 2500);
                        }
                        else
                        {
                            Talk(SAY_PHASE_TRANSITION_HEROIC);
                            DoCast(me, SPELL_UNSTABLE_EXPERIMENT, true);
                            DoCast(me, SPELL_UNSTABLE_EXPERIMENT, true);
                            // cast variables
                            if (Is25ManRaid())
                            {
                                std::list<Unit*> targetList;
                                {
                                    const std::list<HostileReference*>& threatlist = me->getThreatManager().getThreatList();
                                    for (std::list<HostileReference*>::const_iterator itr = threatlist.begin(); itr != threatlist.end(); ++itr)
                                        if ((*itr)->getTarget()->GetTypeId() == TYPEID_PLAYER)
                                            targetList.push_back((*itr)->getTarget());
                                }

                                size_t half = targetList.size()/2;
                                // half gets ooze variable
                                while (half < targetList.size())
                                {
                                    std::list<Unit*>::iterator itr = targetList.begin();
                                    advance(itr, urand(0, targetList.size()-1));
                                    DoCast(*itr, SPELL_OOZE_VARIABLE);
                                    targetList.erase(itr);
                                }
                                // and half gets gas
                                for (std::list<Unit*>::iterator itr = targetList.begin(); itr != targetList.end(); ++itr)
                                    DoCast(*itr, SPELL_GAS_VARIABLE);
                            }
                            me->GetMotionMaster()->MovePoint(POINT_TABLE, tablePos);
                        }
                        switch (phase)
                        {
                            case PHASE_COMBAT_1:
                                SetPhase(PHASE_COMBAT_2);
                                events.ScheduleEvent(EVENT_MALLEABLE_GOO, urand(21000, 26000));
                                events.ScheduleEvent(EVENT_CHOKING_GAS_BOMB, urand(35000, 40000));
                                break;
                            case PHASE_COMBAT_2:
                                SetPhase(PHASE_COMBAT_3);
                                events.ScheduleEvent(EVENT_MUTATED_PLAGUE, 25000);
                                events.CancelEvent(EVENT_UNSTABLE_EXPERIMENT);
                                events.CancelEvent(EVENT_SLIME_PUDDLE);
                                summons.DespawnEntry(NPC_MUTATED_ABOMINATION_10);
                                summons.DespawnEntry(NPC_MUTATED_ABOMINATION_25);
                                if (GameObject* table = ObjectAccessor::GetGameObject(*me, instance->GetData64(GUID_PUTRICIDE_TABLE)))
                                    table->SetFlag(GAMEOBJECT_FLAGS, GO_FLAG_IN_USE);
                                break;
                            default:
                                break;
                        }
                        break;
                    case ACTION_ACTIVATE_ORANGE_DOOR:
                        me->m_Events.AddEvent(new ActivateProfessorDoor(instance, DATA_GAS_VALVE_ACTIVATED, DONE), me->m_Events.CalculateTime(8000));
                        break;
                    case ACTION_ACTIVATE_GREEN_DOOR:
                        me->m_Events.AddEvent(new ActivateProfessorDoor(instance, DATA_OOZE_VALVE_ACTIVATED, DONE), me->m_Events.CalculateTime(8000));
                        break;
                    case ACTION_OPEN_DOORS:
                        me->m_Events.AddEvent(new ActivateProfessorDoor(instance, DATA_OOZE_VALVE_ACTIVATED, SPECIAL), me->m_Events.CalculateTime(5000));
                        break;
                    default:
                        break;
                }
            }

            uint32 GetData(uint32 type)
            {
                switch (type)
                {
                    case DATA_EXPERIMENT_STAGE:
                    {
                        // ALSO MODIFIES!
                        uint32 ret = uint32(experimentState);
                        experimentState ^= true;
                        return ret;
                    }
                    case DATA_PHASE:
                        return phase;
                    case DATA_ABOMINATION:
                        summons.RemoveNotExisting();    
                        return summons.HasEntry(NPC_MUTATED_ABOMINATION_10) || summons.HasEntry(NPC_MUTATED_ABOMINATION_25);
                    default:
                        break;
                }

                return 0;
            }

            void UpdateAI(uint32 const diff)
            {
                if ((!UpdateVictim() && !(events.GetPhaseMask() & PHASE_MASK_NOT_SELF)) || !CheckInRoom())
                    return;

                if (me->GetDistance2d(4357.12f, 3211.49f) > 50.0f)
                    EnterEvadeMode();

                events.Update(diff);

                if (me->HasUnitState(UNIT_STAT_CASTING))
                    return;

                while (uint32 eventId = events.ExecuteEvent())
                {
                    switch (eventId)
                    {
                        case EVENT_FESTERGUT_DIES:
                            Talk(SAY_FESTERGUT_DEATH);
                            EnterEvadeMode();
                            break;
                        case EVENT_FESTERGUT_GOO:
                            if (Unit* target = SelectTarget(SELECT_TARGET_RANDOM, 1, 0.0f, true))
                                DoCast(target, SPELL_MALLABLE_GOO_H, true); // triggered, to skip LoS check
                            events.ScheduleEvent(EVENT_FESTERGUT_GOO, urand(15000, 20000), 0, PHASE_FESTERGUT);
                            break;
                        case EVENT_ROTFACE_DIES:
                            Talk(SAY_ROTFACE_DEATH);
                            EnterEvadeMode();
                            break;
                        case EVENT_ROTFACE_VILE_GAS:
                        if (Creature* rotface = Unit::GetCreature(*me, instance->GetData64(GUID_ROTFACE)))
                            if (rotface->isAlive())
                            {
                                std::list<Unit*> targetList;
                                uint32 minTargets = RAID_MODE<uint32>(3, 8, 3, 8);
                                rotface->AI()->SelectTargetList(targetList, minTargets, SELECT_TARGET_RANDOM, -5.0f, true);
                                Unit* target;
                                if (targetList.size() >= minTargets)
                                {
                                    std::list<Unit*>::iterator itr = targetList.begin();
                                    advance(itr, urand(0, targetList.size()-1));;
                                    target = *itr;
                                }
                                else
                                    target = rotface->AI()->SelectTarget(SELECT_TARGET_RANDOM, 0, 200.0f, true);
                                if (target)
                                    DoCast(target, SPELL_VILE_GAS_H, true); // triggered, to skip LoS check
                            }
                            events.ScheduleEvent(EVENT_ROTFACE_VILE_GAS, urand(15000, 20000), 0, PHASE_ROTFACE);
                            break;
                        case EVENT_BERSERK:
                            Talk(SAY_BERSERK);
                            DoCast(me, SPELL_BERSERK2);
                            break;
                        case EVENT_SLIME_PUDDLE:
                        {
                            std::list<Unit*> targets;
                            SelectTargetList(targets, 2, SELECT_TARGET_RANDOM, 0.0f, true);
                            if (!targets.empty())
                                for (std::list<Unit*>::iterator itr = targets.begin(); itr != targets.end(); ++itr)
                                    DoCast(*itr, SPELL_SLIME_PUDDLE_TRIGGER);
                            events.ScheduleEvent(EVENT_SLIME_PUDDLE, 35000);
                            break;
                        }
                        case EVENT_UNSTABLE_EXPERIMENT:
                            Talk(EMOTE_UNSTABLE_EXPERIMENT);
                            DoCast(me, SPELL_UNSTABLE_EXPERIMENT);
                            events.ScheduleEvent(EVENT_UNSTABLE_EXPERIMENT, urand(35000, 40000));
                            break;
                        case EVENT_TEAR_GAS:
                            me->GetMotionMaster()->MovePoint(POINT_TABLE, tablePos);
                            break;
                        case EVENT_RESUME_ATTACK:
                            me->SetReactState(REACT_DEFENSIVE);
                            AttackStart(me->getVictim());
                            // remove Tear Gas
                            for (std::list<uint64>::const_iterator itr = summons.begin(); itr != summons.end(); ++itr)
                            {
                                Creature *minion = Unit::GetCreature(*me, *itr);
                                if (minion && minion->isAlive() )
                                { 
                                    minion->RemoveAurasDueToSpell(SPELL_TEAR_GAS_AURA_1);
                                    minion->RemoveAurasDueToSpell(SPELL_TEAR_GAS_AURA_2);
                                }
                            }
                            instance->DoRemoveAurasDueToSpellOnPlayers(SPELL_TEAR_GAS_AURA_1);
                            instance->DoRemoveAurasDueToSpellOnPlayers(SPELL_TEAR_GAS_AURA_2);
                            break;
                        case EVENT_MALLEABLE_GOO:
                            if (Is25ManRaid())
                            {
                                std::list<Unit*> targets;
                                SelectTargetList(targets, 2, SELECT_TARGET_RANDOM, -7.0f, true);
                                if (!targets.empty())
                                {
                                    Talk(EMOTE_MALLEABLE_GOO);
                                    for (std::list<Unit*>::iterator itr = targets.begin(); itr != targets.end(); ++itr)
                                        DoCast(*itr, SPELL_MALLEABLE_GOO);
                                }
                            }
                            else
                            {
                                if (Unit* target = SelectTarget(SELECT_TARGET_RANDOM, 1, -7.0f, true))
                                {
                                    Talk(EMOTE_MALLEABLE_GOO);
                                    DoCast(target, SPELL_MALLEABLE_GOO);
                                }
                            }
                            events.ScheduleEvent(EVENT_MALLEABLE_GOO, urand(25000, 30000));
                            break;
                        case EVENT_CHOKING_GAS_BOMB:
                            Talk(EMOTE_CHOKING_GAS_BOMB);
                            DoCast(me, SPELL_CHOKING_GAS_BOMB);
                            events.ScheduleEvent(EVENT_CHOKING_GAS_BOMB, urand(35000, 40000));
                            break;
                        case EVENT_UNBOUND_PLAGUE:
                            if (Unit* target = SelectTarget(SELECT_TARGET_RANDOM, 1, 0.0f, true))
                            {
                                me->CastCustomSpell(SPELL_UNBOUND_PLAGUE, SPELLVALUE_BASE_POINT0, 775, target);
                                DoCast(target, SPELL_UNBOUND_PLAGUE_SEARCHER);
                            }
                            events.ScheduleEvent(EVENT_UNBOUND_PLAGUE, 90000);
                            break;
                        case EVENT_MUTATED_PLAGUE:
                            DoCastVictim(SPELL_MUTATED_PLAGUE);
                            events.ScheduleEvent(EVENT_MUTATED_PLAGUE, urand(10000, 12000));
                            break;
                        case EVENT_PHASE_TRANSITION:
                        {
                            switch (phase)
                            {
                                case PHASE_COMBAT_2:
                                    if (Creature* face = me->FindNearestCreature(NPC_TEAR_GAS_TARGET_STALKER, 50.0f))
                                        me->SetFacingToObject(face);
                                    me->HandleEmoteCommand(EMOTE_ONESHOT_KNEEL);
                                    Talk(SAY_TRANSFORM_1);
                                    events.ScheduleEvent(EVENT_RESUME_ATTACK, 5500, 0, PHASE_COMBAT_2);
                                    break;
                                case PHASE_COMBAT_3:
                                    if (Creature* face = me->FindNearestCreature(NPC_TEAR_GAS_TARGET_STALKER, 50.0f))
                                        me->SetFacingToObject(face);
                                    me->HandleEmoteCommand(EMOTE_ONESHOT_KNEEL);
                                    Talk(SAY_TRANSFORM_2);
                                    events.ScheduleEvent(EVENT_RESUME_ATTACK, 8500, 0, PHASE_COMBAT_3);
                                    break;
                                default:
                                    break;
                            }
                        }
                        default:
                            break;
                    }
                }

                DoMeleeAttackIfReady();
            }

        private:
            void SetPhase(Phases newPhase)
            {
                phase = newPhase;
                events.SetPhase(newPhase);
            }

            uint64 oozeFloodDummy[4];
            Phases phase;          // external of EventMap because event phase gets reset on evade
            float const baseSpeed;
            uint8 oozeFloodStage;
            bool experimentState;
        };

        CreatureAI* GetAI(Creature* creature) const
        {
            return new boss_professor_putricideAI(creature);
        }
};

class npc_volatile_ooze : public CreatureScript
{
    public:
        npc_volatile_ooze() : CreatureScript("npc_volatile_ooze") { }

        struct npc_volatile_oozeAI : public ScriptedAI
        {
            npc_volatile_oozeAI(Creature* creature) : ScriptedAI(creature)
            {
                newTargetSelectTimer = 0;
            }

            void SpellHitTarget(Unit* /*target*/, SpellEntry const* spell)
            {
                if (!newTargetSelectTimer && sSpellMgr->GetSpellDifficultyId(spell->Id) == sSpellMgr->GetSpellDifficultyId(SPELL_OOZE_ERUPTION))
                    newTargetSelectTimer = 1000;
            }

            void UpdateAI(uint32 const diff)
            {
                if (!UpdateVictim())
                    return;

                if (!newTargetSelectTimer)
                    return;

                if (newTargetSelectTimer <= diff)
                {
                    newTargetSelectTimer = 0;
                    me->CastSpell(me, SPELL_VOLATILE_OOZE_ADHESIVE, false);
                }
                else
                    newTargetSelectTimer -= diff;
            }

        private:
            // no need to use EventMap for just one event
            uint32 newTargetSelectTimer;
        };

        CreatureAI* GetAI(Creature* creature) const
        {
            return new npc_volatile_oozeAI(creature);
        }
};

class spell_putricide_gaseous_bloat : public SpellScriptLoader
{
    public:
        spell_putricide_gaseous_bloat() : SpellScriptLoader("spell_putricide_gaseous_bloat") { }

        class spell_putricide_gaseous_bloat_SpellScript : public SpellScript
        {
            PrepareSpellScript(spell_putricide_gaseous_bloat_SpellScript);

            void ModAuraStack()
            {
                if (Aura* aur = GetHitAura())
                    aur->SetStackAmount(10);
            }

            void Register()
            {
                AfterHit += SpellHitFn(spell_putricide_gaseous_bloat_SpellScript::ModAuraStack);
            }
        };

        class spell_putricide_gaseous_bloat_AuraScript : public AuraScript
        {
            PrepareAuraScript(spell_putricide_gaseous_bloat_AuraScript);

            void HandleExtraEffect(AuraEffect const* /*aurEff*/)
            {
                Unit* target = GetTarget();
                Unit* caster = GetCaster();
                target->RemoveAuraFromStack(GetSpellProto()->Id, GetCasterGUID());
                if (!target->HasAura(GetId()) && caster && caster->GetTypeId() == TYPEID_UNIT)
                    caster->ToCreature()->DespawnOrUnsummon();
            }

            void Register()
            {
                OnEffectPeriodic += AuraEffectPeriodicFn(spell_putricide_gaseous_bloat_AuraScript::HandleExtraEffect, EFFECT_0, SPELL_AURA_PERIODIC_DAMAGE);
            }
        };

        SpellScript* GetSpellScript() const
        {
            return new spell_putricide_gaseous_bloat_SpellScript();
        }

        AuraScript* GetAuraScript() const
        {
            return new spell_putricide_gaseous_bloat_AuraScript();
        }
};

class BeamProtectionCheck
{
    public:
        explicit BeamProtectionCheck(uint32 excludeAura) : _excludeAura(excludeAura) { }

        bool operator()(Unit* unit)
        {
            return unit->HasAura(_excludeAura);
        }

    private:
        uint32 _excludeAura;
};

class spell_putricide_ooze_channel : public SpellScriptLoader
{
    public:
        spell_putricide_ooze_channel() : SpellScriptLoader("spell_putricide_ooze_channel") { }

        class spell_putricide_ooze_channel_SpellScript : public SpellScript
        {
            PrepareSpellScript(spell_putricide_ooze_channel_SpellScript);

            bool Validate(SpellEntry const* spell)
            {
                if (!spell->excludeTargetAuraSpell)
                    return false;
                if (!sSpellStore.LookupEntry(spell->excludeTargetAuraSpell))
                    return false;
                return true;
            }

            // set up initial variables and check if caster is creature
            // this will let use safely use ToCreature() casts in entire script
            bool Load()
            {
                _target = NULL;
                return GetCaster()->GetTypeId() == TYPEID_UNIT;
            }

            void SelectTarget(std::list<Unit*>& targetList)
            {
                targetList.remove_if(BeamProtectionCheck(GetSpellInfo()->excludeTargetAuraSpell));
                if (targetList.empty())
                {
                    FinishCast(SPELL_FAILED_NO_VALID_TARGETS);
                    GetCaster()->ToCreature()->DespawnOrUnsummon(1);    // despawn next update
                    return;
                }

                std::list<Unit*>::iterator itr = targetList.begin();
                std::advance(itr, urand(0, targetList.size() - 1));
                Unit* target = *itr;
                targetList.clear();
                targetList.push_back(target);
                _target = target;
            }

            void SetTarget(std::list<Unit*>& targetList)
            {
                targetList.clear();
                if (_target)
                    targetList.push_back(_target);
            }

            void StartAttack()
            {
                GetCaster()->ClearUnitState(UNIT_STAT_CASTING);
                GetCaster()->ToCreature()->AI()->AttackStart(GetHitUnit());
            }

            void Register()
            {
                OnUnitTargetSelect += SpellUnitTargetFn(spell_putricide_ooze_channel_SpellScript::SelectTarget, EFFECT_0, TARGET_UNIT_AREA_ENEMY_SRC);
                OnUnitTargetSelect += SpellUnitTargetFn(spell_putricide_ooze_channel_SpellScript::SetTarget, EFFECT_1, TARGET_UNIT_AREA_ENEMY_SRC);
                OnUnitTargetSelect += SpellUnitTargetFn(spell_putricide_ooze_channel_SpellScript::SetTarget, EFFECT_2, TARGET_UNIT_AREA_ENEMY_SRC);
                AfterHit += SpellHitFn(spell_putricide_ooze_channel_SpellScript::StartAttack);
            }

            Unit* _target;
        };

        SpellScript* GetSpellScript() const
        {
            return new spell_putricide_ooze_channel_SpellScript();
        }
};

class spell_putricide_expunged_gas : public SpellScriptLoader
{
    public:
        spell_putricide_expunged_gas() : SpellScriptLoader("spell_putricide_expunged_gas") { }

        class spell_putricide_expunged_gas_SpellScript : public SpellScript
        {
            PrepareSpellScript(spell_putricide_expunged_gas_SpellScript);

            bool Load()
            {
                return GetCaster()->GetTypeId() == TYPEID_UNIT;
            }

            void CalcDamage(SpellEffIndex /*effIndex*/)
            {
                InstanceScript* instance = GetCaster()->GetInstanceScript();
                if (!instance)
                    return;

                Creature* professor = Unit::GetCreature(*GetCaster(), instance->GetData64(GUID_PROFESSOR_PUTRICIDE));
                if (!professor)
                    return;

                int32 dmg = 0;
                uint32 bloatId = sSpellMgr->GetSpellIdForDifficulty(SPELL_GASEOUS_BLOAT, GetCaster());
                if (Aura* gasBloat = GetTargetUnit()->GetAura(bloatId))
                {
                    uint32 stack = gasBloat->GetStackAmount();
                    int32 const mod = (GetCaster()->GetMap()->GetSpawnMode() & 1) ? 1500 : 1250;
                    for (uint8 i = 1; i < stack; ++i)
                        dmg += mod * stack;
                }

                SetHitDamage(dmg);
            }

            void DespawnAfterCast()
            {
                GetCaster()->ToCreature()->DespawnOrUnsummon(100);
            }

            void Register()
            {
                OnEffect += SpellEffectFn(spell_putricide_expunged_gas_SpellScript::CalcDamage, EFFECT_0, SPELL_EFFECT_SCHOOL_DAMAGE);
                AfterHit += SpellHitFn(spell_putricide_expunged_gas_SpellScript::DespawnAfterCast);
            }
        };

        SpellScript* GetSpellScript() const
        {
            return new spell_putricide_expunged_gas_SpellScript();
        }
};

class spell_putricide_slime_puddle : public SpellScriptLoader
{
    public:
        spell_putricide_slime_puddle() : SpellScriptLoader("spell_putricide_slime_puddle") { }

        class spell_putricide_slime_puddle_AuraScript : public AuraScript
        {
            PrepareAuraScript(spell_putricide_slime_puddle_AuraScript);

            void HandleTriggerSpell(AuraEffect const* aurEff)
            {
                PreventDefaultAction();
                if (Unit* caster = GetCaster())
                {
                    int32 radiusMod = 4;
                    //if (Aura* size = caster->GetAura(SPELL_GROW_ABOMINATION))
                    //{
                    //    radiusMod += size->GetStackAmount();
                    //    size->SetStackAmount(1);
                    //    size->Remove();
                    //}
                    if(Aura *pAura = caster->GetAura(SPELL_GROW_STACKER))
                        if (pAura->GetStackAmount() > 20)
                            pAura->SetStackAmount(20);
                    uint32 triggerSpellId = GetSpellProto()->EffectTriggerSpell[aurEff->GetEffIndex()];
                    caster->CastCustomSpell(triggerSpellId, SPELLVALUE_RADIUS_MOD, radiusMod * 100, caster, true);
                }
            }

            void Register()
            {
                OnEffectPeriodic += AuraEffectPeriodicFn(spell_putricide_slime_puddle_AuraScript::HandleTriggerSpell, EFFECT_0, SPELL_AURA_PERIODIC_TRIGGER_SPELL);
            }
        };

        AuraScript* GetAuraScript() const
        {
            return new spell_putricide_slime_puddle_AuraScript();
        }
};

class spell_putricide_unstable_experiment : public SpellScriptLoader
{
    public:
        spell_putricide_unstable_experiment() : SpellScriptLoader("spell_putricide_unstable_experiment") { }

        class spell_putricide_unstable_experiment_SpellScript : public SpellScript
        {
            PrepareSpellScript(spell_putricide_unstable_experiment_SpellScript);

            void HandleScript(SpellEffIndex effIndex)
            {
                PreventHitDefaultEffect(effIndex);
                Unit *caster = GetCaster();
                if (!caster || caster->GetTypeId() != TYPEID_UNIT)
                    return;

                uint32 stage = caster->ToCreature()->AI()->GetData(DATA_EXPERIMENT_STAGE);
                Creature* target = NULL;
                std::list<Creature*> creList;
                GetCreatureListWithEntryInGrid(creList, caster, NPC_ABOMINATION_WING_MAD_SCIENTIST_STALKER, 100.0f);
                // 2 of them are spawned at green place - weird trick blizz
                for (std::list<Creature*>::iterator itr = creList.begin(); itr != creList.end(); ++itr)
                {
                    target = *itr;
                    std::list<Creature*> tmp;
                    GetCreatureListWithEntryInGrid(tmp, target, NPC_ABOMINATION_WING_MAD_SCIENTIST_STALKER, 1.0f);
                    if ((!stage && tmp.size() > 1) || (stage && tmp.size() == 1))
                        break;
                }

                uint32 spellid = (GetSpellInfo()->EffectBasePoints[stage]+1);

                if (spellid && target)
                    caster->CastSpell(target, spellid, true, NULL, NULL, caster->GetGUID());
            }

            void Register()
            {
                OnEffect += SpellEffectFn(spell_putricide_unstable_experiment_SpellScript::HandleScript, EFFECT_0, SPELL_EFFECT_SCRIPT_EFFECT);
            }
        };

        SpellScript* GetSpellScript() const
        {
            return new spell_putricide_unstable_experiment_SpellScript();
        }
};

class spell_putricide_ooze_summon : public SpellScriptLoader
{
    public:
        spell_putricide_ooze_summon() : SpellScriptLoader("spell_putricide_ooze_summon") { }

        class spell_putricide_ooze_summon_AuraScript : public AuraScript
        {
            PrepareAuraScript(spell_putricide_ooze_summon_AuraScript);

            void HandleTriggerSpell(AuraEffect const* aurEff)
            {
                PreventDefaultAction();
                if (Unit* caster = GetCaster())
                {
                    uint32 triggerSpellId = GetSpellProto()->EffectTriggerSpell[aurEff->GetEffIndex()];
                    float x, y, z;
                    GetTarget()->GetPosition(x, y, z);
                    z = GetTarget()->GetMap()->GetHeight(x, y, z, true, 25.0f);
                    x += 10.0f * cosf(caster->GetOrientation());
                    y += 10.0f * sinf(caster->GetOrientation());
                    caster->CastSpell(x, y, z, triggerSpellId, true, NULL, NULL, GetCasterGUID(), caster);
                }
            }

            void Register()
            {
                OnEffectPeriodic += AuraEffectPeriodicFn(spell_putricide_ooze_summon_AuraScript::HandleTriggerSpell, EFFECT_0, SPELL_AURA_PERIODIC_TRIGGER_SPELL);
            }
        };

        AuraScript* GetAuraScript() const
        {
            return new spell_putricide_ooze_summon_AuraScript();
        }
};

class spell_putricide_ooze_eruption_searcher : public SpellScriptLoader
{
    public:
        spell_putricide_ooze_eruption_searcher() : SpellScriptLoader("spell_putricide_ooze_eruption_searcher") { }

        class spell_putricide_ooze_eruption_searcher_SpellScript : public SpellScript
        {
            PrepareSpellScript(spell_putricide_ooze_eruption_searcher_SpellScript);

            void HandleDummy(SpellEffIndex /*effIndex*/)
            {
                uint32 adhesiveId = sSpellMgr->GetSpellIdForDifficulty(SPELL_VOLATILE_OOZE_ADHESIVE, GetCaster());
                if (GetHitUnit()->HasAura(adhesiveId))
                {
                    GetCaster()->CastSpell(GetHitUnit(), SPELL_OOZE_ERUPTION, true);
                    GetHitUnit()->RemoveAurasDueToSpell(adhesiveId, GetCaster()->GetGUID(), 0, AURA_REMOVE_BY_ENEMY_SPELL);
                }
            }

            void Register()
            {
                OnEffect += SpellEffectFn(spell_putricide_ooze_eruption_searcher_SpellScript::HandleDummy, EFFECT_0, SPELL_EFFECT_DUMMY);
            }
        };

        SpellScript* GetSpellScript() const
        {
            return new spell_putricide_ooze_eruption_searcher_SpellScript();
        }
};

class spell_putricide_choking_gas_bomb : public SpellScriptLoader
{
    public:
        spell_putricide_choking_gas_bomb() : SpellScriptLoader("spell_putricide_choking_gas_bomb") { }

        class spell_putricide_choking_gas_bomb_SpellScript : public SpellScript
        {
            PrepareSpellScript(spell_putricide_choking_gas_bomb_SpellScript);

            void HandleScript(SpellEffIndex /*effIndex*/)
            {
                uint32 skipIndex = urand(0, 2);
                for (uint32 i = 0; i < 3; ++i)
                {
                    if (i == skipIndex)
                        continue;

                    uint32 spellId = uint32(SpellMgr::CalculateSpellEffectAmount(GetSpellInfo(), uint8(i)));
                    GetCaster()->CastSpell(GetCaster(), spellId, true, NULL, NULL, GetCaster()->GetGUID());
                }
            }

            void Register()
            {
                OnEffect += SpellEffectFn(spell_putricide_choking_gas_bomb_SpellScript::HandleScript, EFFECT_0, SPELL_EFFECT_SCRIPT_EFFECT);
            }
        };

        SpellScript* GetSpellScript() const
        {
            return new spell_putricide_choking_gas_bomb_SpellScript();
        }
};

class spell_putricide_unbound_plague : public SpellScriptLoader
{
    public:
        spell_putricide_unbound_plague() : SpellScriptLoader("spell_putricide_unbound_plague") { }

        class spell_putricide_unbound_plague_SpellScript : public SpellScript
        {
            PrepareSpellScript(spell_putricide_unbound_plague_SpellScript);

            bool Validate(SpellEntry const* /*spell*/)
            {
                if (!sSpellStore.LookupEntry(SPELL_UNBOUND_PLAGUE))
                    return false;
                if (!sSpellStore.LookupEntry(SPELL_UNBOUND_PLAGUE_SEARCHER))
                    return false;
                return true;
            }
            void HandleScript(SpellEffIndex /*effIndex*/)
            {
                if (!GetHitUnit())
                    return;

<<<<<<< HEAD
                SpellEntry const* plague = sSpellStore.LookupEntry(SPELL_UNBOUND_PLAGUE);
                SpellEntry const* searcher = sSpellStore.LookupEntry(SPELL_UNBOUND_PLAGUE_SEARCHER);
                Creature* professor = NULL;
                if (InstanceScript* instance = GetCaster()->GetInstanceScript())
                {
                    professor = Unit::GetCreature(*GetCaster(), instance->GetData64(GUID_PROFESSOR_PUTRICIDE));
                    if (professor)
                    {
                        plague = sSpellMgr->GetSpellForDifficultyFromSpell(plague, professor);
                        searcher = sSpellMgr->GetSpellForDifficultyFromSpell(searcher, professor);
                    }
                }
=======
                InstanceScript* instance = GetCaster()->GetInstanceScript();
                if (!instance)
                    return;

                uint32 plagueId = sSpellMgr->GetSpellIdForDifficulty(SPELL_UNBOUND_PLAGUE, GetCaster());
                uint32 searcherId = sSpellMgr->GetSpellIdForDifficulty(SPELL_UNBOUND_PLAGUE_SEARCHER, GetCaster());
>>>>>>> 53032387

                if (!GetHitUnit()->HasAura(plagueId))
                {
<<<<<<< HEAD
                    if (professor)
                        if (Aura* oldPlague = GetCaster()->GetAura(plague->Id, professor->GetGUID()))
                            if (Aura* newPlague = professor->AddAura(plague->Id, GetHitUnit()))
=======
                    if (Creature* professor = ObjectAccessor::GetCreature(*GetCaster(), instance->GetData64(DATA_PROFESSOR_PUTRICIDE)))
                    {
                        if (Aura* oldPlague = GetCaster()->GetAura(plagueId, professor->GetGUID()))
                        {
                            if (Aura* newPlague = professor->AddAura(plagueId, GetHitUnit()))
>>>>>>> 53032387
                            {
                                newPlague->SetMaxDuration(oldPlague->GetDuration());
                                newPlague->SetDuration(oldPlague->GetDuration());
                                oldPlague->Remove();
                                GetCaster()->RemoveAurasDueToSpell(searcherId);
                                GetCaster()->CastSpell(GetCaster(), SPELL_PLAGUE_SICKNESS, true);
                                GetCaster()->CastSpell(GetCaster(), SPELL_UNBOUND_PLAGUE_PROTECTION, true);
                                professor->CastSpell(GetHitUnit(), SPELL_UNBOUND_PLAGUE_SEARCHER, true);
                            }
                }
            }

            void Register()
            {
                OnEffect += SpellEffectFn(spell_putricide_unbound_plague_SpellScript::HandleScript, EFFECT_0, SPELL_EFFECT_SCRIPT_EFFECT);
            }
        };

        SpellScript* GetSpellScript() const
        {
            return new spell_putricide_unbound_plague_SpellScript();
        }
};

class spell_putricide_eat_ooze : public SpellScriptLoader
{
    public:
        spell_putricide_eat_ooze() : SpellScriptLoader("spell_putricide_eat_ooze") { }

        class spell_putricide_eat_ooze_SpellScript : public SpellScript
        {
            PrepareSpellScript(spell_putricide_eat_ooze_SpellScript);

            void HandleScript(SpellEffIndex /*effIndex*/)
            {
                if (Creature* target = GetCaster()->FindNearestCreature(NPC_GROWING_OOZE_PUDDLE, 15.0f))
                {
                    if (Aura* grow = target->GetAura(uint32(GetEffectValue())))
                    {
                        if (grow->GetStackAmount() > 8)
                            grow->ModStackAmount(-4);
                        else if (grow->GetStackAmount() > 4)
                            grow->SetStackAmount(4);
                        else if (grow->GetStackAmount() > 2)
                            grow->SetStackAmount(2);
                        else
                        {
                            target->RemoveAurasDueToSpell(SPELL_GROW_STACKER);
                            target->RemoveAura(grow);
                            target->DespawnOrUnsummon();
                        }
                    }
                    //Remove Abomination's Grow effect
                    GetCaster()->RemoveAurasDueToSpell(70347);
                    GetCaster()->RemoveAurasDueToSpell(70344);
                    GetCaster()->RemoveAurasDueToSpell(70343);
                }
            }

            void Register()
            {
                OnEffect += SpellEffectFn(spell_putricide_eat_ooze_SpellScript::HandleScript, EFFECT_0, SPELL_EFFECT_SCRIPT_EFFECT);
            }
        };

        SpellScript* GetSpellScript() const
        {
            return new spell_putricide_eat_ooze_SpellScript();
        }
};

class spell_putricide_mutated_plague : public SpellScriptLoader
{
    public:
        spell_putricide_mutated_plague() : SpellScriptLoader("spell_putricide_mutated_plague") { }

        class spell_putricide_mutated_plague_AuraScript : public AuraScript
        {
            PrepareAuraScript(spell_putricide_mutated_plague_AuraScript);

            void HandleTriggerSpell(AuraEffect const* aurEff)
            {
                PreventDefaultAction();
                Unit* caster = GetCaster();
                if (!caster)
                    return;

                uint32 triggerSpell = GetSpellProto()->EffectTriggerSpell[aurEff->GetEffIndex()];
                SpellEntry const* spell = sSpellStore.LookupEntry(triggerSpell);
                spell = sSpellMgr->GetSpellForDifficultyFromSpell(spell, caster);

                int32 damage = SpellMgr::CalculateSpellEffectAmount(spell, 0, caster);
                float multiplier = 2.0f;
                if (GetTarget()->GetMap()->GetSpawnMode() & 1)
                    multiplier = 3.0f;

                damage *= int32(pow(multiplier, GetStackAmount()));
                damage = int32(damage * 1.5f);

                GetTarget()->CastCustomSpell(triggerSpell, SPELLVALUE_BASE_POINT0, damage, GetTarget(), true, NULL, aurEff, GetCasterGUID());
            }

            void OnRemove(AuraEffect const* /*aurEff*/, AuraEffectHandleModes /*mode*/)
            {
                if (GetTargetApplication()->GetRemoveMode() == AURA_REMOVE_BY_STACK)
                    return;
                uint32 healSpell = uint32(SpellMgr::CalculateSpellEffectAmount(GetSpellProto(), 0));
                GetTarget()->CastSpell(GetTarget(), healSpell, true, NULL, NULL, GetCasterGUID());
            }

            void Register()
            {
                OnEffectPeriodic += AuraEffectPeriodicFn(spell_putricide_mutated_plague_AuraScript::HandleTriggerSpell, EFFECT_0, SPELL_AURA_PERIODIC_TRIGGER_SPELL);
                OnEffectRemove += AuraEffectRemoveFn(spell_putricide_mutated_plague_AuraScript::OnRemove, EFFECT_0, SPELL_AURA_PERIODIC_TRIGGER_SPELL, AURA_EFFECT_HANDLE_REAL);
            }
        };

        AuraScript* GetAuraScript() const
        {
            return new spell_putricide_mutated_plague_AuraScript();
        }
};

class spell_putricide_mutation_init : public SpellScriptLoader
{
    public:
        spell_putricide_mutation_init() : SpellScriptLoader("spell_putricide_mutation_init") { }


        class spell_putricide_mutation_init_SpellScript : public SpellScript
        {
            PrepareSpellScript(spell_putricide_mutation_init_SpellScript);

            SpellCastResult CheckRequirementInternal(SpellCustomErrors& extendedError)
            {
                InstanceScript* instance = GetTargetUnit()->GetInstanceScript();
                if (!instance)
                    return SPELL_FAILED_CANT_DO_THAT_RIGHT_NOW;

                Creature* professor = ObjectAccessor::GetCreature(*GetTargetUnit(), instance->GetData64(GUID_PROFESSOR_PUTRICIDE));
                if (!professor)

                    return SPELL_FAILED_CANT_DO_THAT_RIGHT_NOW;

                if (professor->AI()->GetData(DATA_PHASE) == PHASE_COMBAT_3 || !professor->isAlive())
                {
                    extendedError = SPELL_CUSTOM_ERROR_ALL_POTIONS_USED;
                    return SPELL_FAILED_CUSTOM_ERROR;
                }

                if (professor->AI()->GetData(DATA_ABOMINATION))
                {
                    extendedError = SPELL_CUSTOM_ERROR_TOO_MANY_ABOMINATIONS;
                    return SPELL_FAILED_CUSTOM_ERROR;
                }

                return SPELL_CAST_OK;
            }

            SpellCastResult CheckRequirement()
            {
                if (!GetTargetUnit())
                    return SPELL_FAILED_BAD_TARGETS;

                if (GetTargetUnit()->GetTypeId() != TYPEID_PLAYER)
                    return SPELL_FAILED_TARGET_NOT_PLAYER;

                SpellCustomErrors extension = SPELL_CUSTOM_ERROR_NONE;
                SpellCastResult result = CheckRequirementInternal(extension);
                if (result != SPELL_CAST_OK)
                {
                    Spell::SendCastResult(GetTargetUnit()->ToPlayer(), GetSpellInfo(), 0, result, extension);
                    return result;
                }

                return SPELL_CAST_OK;
            }

            void Register()
            {
                OnCheckCast += SpellCheckCastFn(spell_putricide_mutation_init_SpellScript::CheckRequirement);
            }
        };

        class spell_putricide_mutation_init_AuraScript : public AuraScript
        {
            PrepareAuraScript(spell_putricide_mutation_init_AuraScript);

            void OnRemove(AuraEffect const* /*aurEff*/, AuraEffectHandleModes /*mode*/)
            {
                if (InstanceScript* instance = GetTarget()->GetInstanceScript())
                    if (GameObject* table = ObjectAccessor::GetGameObject(*GetTarget(), instance->GetData64(GUID_PUTRICIDE_TABLE)))
                        table->SetFlag(GAMEOBJECT_FLAGS, GO_FLAG_IN_USE);
                uint32 spellId = 70311;
                if (GetTarget()->GetMap()->GetSpawnMode() & 1)
                    spellId = 71503;

                GetTarget()->CastSpell(GetTarget(), spellId, true);
            }

            void Register()
            {
                OnEffectRemove += AuraEffectRemoveFn(spell_putricide_mutation_init_AuraScript::OnRemove, EFFECT_0, SPELL_AURA_DUMMY, AURA_EFFECT_HANDLE_REAL);
            }
        };

        SpellScript* GetSpellScript() const
        {    
            return new spell_putricide_mutation_init_SpellScript();
        }

        AuraScript* GetAuraScript() const
        {
            return new spell_putricide_mutation_init_AuraScript();
        }
};

class spell_putricide_mutated_transformation_dismiss : public SpellScriptLoader
{
    public:
        spell_putricide_mutated_transformation_dismiss() : SpellScriptLoader("spell_putricide_mutated_transformation_dismiss") { }

        class spell_putricide_mutated_transformation_dismiss_AuraScript : public AuraScript
        {
            PrepareAuraScript(spell_putricide_mutated_transformation_dismiss_AuraScript);

            void OnRemove(AuraEffect const* /*aurEff*/, AuraEffectHandleModes /*mode*/)
            {
                if (Vehicle* veh = GetTarget()->GetVehicleKit())
                    veh->RemoveAllPassengers();
                if (InstanceScript* instance = GetTarget()->GetInstanceScript())
                {
                    if (GameObject* table = ObjectAccessor::GetGameObject(*GetTarget(), instance->GetData64(GUID_PUTRICIDE_TABLE)))
                        table->RemoveFlag(GAMEOBJECT_FLAGS, GO_FLAG_IN_USE);
                }
            }

            void Register()
            {
                OnEffectRemove += AuraEffectRemoveFn(spell_putricide_mutated_transformation_dismiss_AuraScript::OnRemove, EFFECT_0, SPELL_AURA_PERIODIC_TRIGGER_SPELL, AURA_EFFECT_HANDLE_REAL);
            }
        };

        AuraScript* GetAuraScript() const
        {
            return new spell_putricide_mutated_transformation_dismiss_AuraScript();
        }
};

class spell_putricide_mutated_transformation : public SpellScriptLoader
{
    public:
        spell_putricide_mutated_transformation() : SpellScriptLoader("spell_putricide_mutated_transformation") { }

        class spell_putricide_mutated_transformation_SpellScript : public SpellScript
        {
            PrepareSpellScript(spell_putricide_mutated_transformation_SpellScript);

            void HandleSummon(SpellEffIndex effIndex)
            {
                PreventHitDefaultEffect(effIndex);
                Unit* caster = GetOriginalCaster();
                if (!caster)
                    return;

                InstanceScript* instance = GetTargetUnit()->GetInstanceScript();
                if (!instance)
                    return;

                Creature* putricide = ObjectAccessor::GetCreature(*GetTargetUnit(), instance->GetData64(GUID_PROFESSOR_PUTRICIDE));
                if (!putricide)
                    return;

                if (putricide->AI()->GetData(DATA_ABOMINATION))
                {
                    if (Player* plrCaster = caster->ToPlayer())
                        Spell::SendCastResult(plrCaster, GetSpellInfo(), 0, SPELL_FAILED_CUSTOM_ERROR, SPELL_CUSTOM_ERROR_TOO_MANY_ABOMINATIONS);
                    return;
                }

                uint32 entry = uint32(GetSpellInfo()->EffectMiscValue[effIndex]);
                SummonPropertiesEntry const* properties = sSummonPropertiesStore.LookupEntry(uint32(GetSpellInfo()->EffectMiscValueB[effIndex]));
                uint32 duration = uint32(GetSpellDuration(GetSpellInfo()));

                Position pos;
                caster->GetPosition(&pos);
                TempSummon* summon = caster->GetMap()->SummonCreature(entry, pos, properties, duration, caster, GetSpellInfo()->Id);
                if (!summon || !summon->IsVehicle())
                    return;
                //Disallow abomination's growth
                summon->ApplySpellImmune(SPELL_GROW_ABOMINATION, IMMUNITY_ID, SPELL_GROW_ABOMINATION, true);
                caster->CastSpell(summon, SPELL_MUTATED_TRANSFORMATION_NAME, true);
                summon->CastSpell(summon, SPELL_ABOMINATION_VEHICLE_POWER_DRAIN, true);
                summon->CastSpell(summon, SPELL_MUTATED_TRANSFORMATION_DAMAGE, true);

                caster->EnterVehicle(summon, 0);
                summon->SetCreatorGUID(caster->GetGUID());
                putricide->AI()->JustSummoned(summon);
            }

            void Register()
            {
                OnEffect += SpellEffectFn(spell_putricide_mutated_transformation_SpellScript::HandleSummon, EFFECT_0, SPELL_EFFECT_SUMMON);
            }
        };

        SpellScript* GetSpellScript() const
        {
            return new spell_putricide_mutated_transformation_SpellScript();
        }
};

class spell_putricide_mutated_transformation_dmg : public SpellScriptLoader
{
public:
    spell_putricide_mutated_transformation_dmg() : SpellScriptLoader("spell_putricide_mutated_transformation_dmg") { }

    class spell_putricide_mutated_transformation_dmg_SpellScript : public SpellScript
    {
        PrepareSpellScript(spell_putricide_mutated_transformation_dmg_SpellScript);

        void FilterTargetsInitial(std::list<Unit*>& unitList)
        {
            if (Unit* owner = ObjectAccessor::GetUnit(*GetCaster(), GetCaster()->GetCreatorGUID()))
                unitList.remove(owner);
        }

        void Register()
        {
            OnUnitTargetSelect += SpellUnitTargetFn(spell_putricide_mutated_transformation_dmg_SpellScript::FilterTargetsInitial, EFFECT_0, TARGET_UNIT_AREA_ALLY_SRC);
        }
    };

    SpellScript* GetSpellScript() const
    {
        return new spell_putricide_mutated_transformation_dmg_SpellScript();
    }
};

class spell_putricide_regurgitated_ooze : public SpellScriptLoader
{
    public:
        spell_putricide_regurgitated_ooze() : SpellScriptLoader("spell_putricide_regurgitated_ooze") { }

        class spell_putricide_regurgitated_ooze_SpellScript : public SpellScript
        {
            PrepareSpellScript(spell_putricide_regurgitated_ooze_SpellScript);

            // the only purpose of this hook is to fail the achievement
            void ExtraEffect(SpellEffIndex /*effIndex*/)
            {
                if (InstanceScript* instance = GetCaster()->GetInstanceScript())
                    instance->SetData(DATA_NAUSEA_ACHIEVEMENT, uint32(false));
            }

            void Register()
            {
                OnEffect += SpellEffectFn(spell_putricide_regurgitated_ooze_SpellScript::ExtraEffect, EFFECT_0, SPELL_EFFECT_APPLY_AURA);
            }
        };

        SpellScript* GetSpellScript() const
        {
            return new spell_putricide_regurgitated_ooze_SpellScript();
        }
};

// Stinky and Precious spell, it's here because its used for both (Festergut and Rotface "pets")
class spell_stinky_precious_decimate : public SpellScriptLoader
{
    public:
        spell_stinky_precious_decimate() : SpellScriptLoader("spell_stinky_precious_decimate") { }

        class spell_stinky_precious_decimate_SpellScript : public SpellScript
        {
            PrepareSpellScript(spell_stinky_precious_decimate_SpellScript);

            void HandleScript(SpellEffIndex /*effIndex*/)
            {
                if (GetHitUnit()->GetHealthPct() > float(GetEffectValue()))
                {
                    uint32 newHealth = GetHitUnit()->GetMaxHealth() * uint32(GetEffectValue()) / 100;
                    if (GetHitUnit()->GetMaxHealth() >= newHealth)
                        GetHitUnit()->SetHealth(newHealth);
                }
            }

            void Register()
            {
                OnEffect += SpellEffectFn(spell_stinky_precious_decimate_SpellScript::HandleScript, EFFECT_0, SPELL_EFFECT_SCRIPT_EFFECT);
            }
        };

        SpellScript* GetSpellScript() const
        {
            return new spell_stinky_precious_decimate_SpellScript();
        }
};
class npc_blighted_abomination : public CreatureScript
{
    enum eEvents
    {
        EVENT_CLEAVE = 1,
        EVENT_PLAGUE_CLOUD,
        EVENT_SCOURGE_HOOK
    };
    enum eSpells
    {
        SPELL_CLEAVE        = 40504,
        SPELL_PLAGUE_CLOUD    = 71150,
        SPELL_SCOURGE_HOOK    = 71140
    };

public:
    npc_blighted_abomination() : CreatureScript("npc_blighted_abomination") { }

    CreatureAI* GetAI(Creature* pCreature) const
    {
        return new npc_blighted_abominationAI (pCreature);
    }

    struct npc_blighted_abominationAI : public ScriptedAI
    {
        npc_blighted_abominationAI(Creature *c) : ScriptedAI(c)
        {
            instance = me->GetInstanceScript();
        }

        void Reset()
        {
            events.Reset();
        }

        void EnterCombat(Unit* /*who*/)
        {
            events.Reset();
            events.ScheduleEvent(EVENT_SCOURGE_HOOK, 1000);
            events.ScheduleEvent(EVENT_CLEAVE, 15000);
            events.ScheduleEvent(EVENT_PLAGUE_CLOUD, 15000);
        }

        void UpdateAI(const uint32 diff)
        {
            if (!UpdateVictim())
                return;
            if (me->HasUnitState(UNIT_STAT_CASTING))
                return;
            events.Update(diff);
            while (uint32 eventId = events.ExecuteEvent())
            {
                switch (eventId)
                {
                    case EVENT_CLEAVE: 
                    {
                        DoCast(me->getVictim(), SPELL_CLEAVE);
                        events.ScheduleEvent(EVENT_CLEAVE, 8000);
                        break;
                    }
                    case EVENT_PLAGUE_CLOUD:  
                    {
                        DoCast(SPELL_PLAGUE_CLOUD);
                        events.ScheduleEvent(EVENT_PLAGUE_CLOUD, 20000);
                        break;
                    }
                    case EVENT_SCOURGE_HOOK:
                    {
                        if (Unit* target = SelectTarget(SELECT_TARGET_RANDOM, 0, -8.0f, true))
                            DoCast(target, SPELL_SCOURGE_HOOK);
                        events.ScheduleEvent(EVENT_SCOURGE_HOOK, 20000);
                        break;
                    }
                    default:
                        break;
                }
            }
            DoMeleeAttackIfReady();
        }
    private:
        InstanceScript *instance;
        EventMap events;
    };

};

class npc_plague_scientist : public CreatureScript
{
    enum eEvents
    {
        EVENT_COMBOBULATING_SPRAY = 1,
        EVENT_PLAGUE_BLAST,
        EVENT_PLAGUE_STREAM 
    };
    enum eSpells
    {
        SPELL_COMBOBULATING_SPRAY  = 71103,
        SPELL_PLAGUE_BLAST         = 73079,
        SPELL_PLAGUE_STREAM        = 69871
    };

public:
    npc_plague_scientist() : CreatureScript("npc_plague_scientist") { }

    CreatureAI* GetAI(Creature* pCreature) const
    {
        return new npc_plague_scientistAI (pCreature);
    }

    struct npc_plague_scientistAI : public ScriptedAI
    {
        npc_plague_scientistAI(Creature *c) : ScriptedAI(c)
        {
            instance = me->GetInstanceScript();
        }

        void Reset()
        {
            events.Reset();
        }

        void EnterCombat(Unit* /*who*/)
        {
            events.Reset();
            events.ScheduleEvent(EVENT_COMBOBULATING_SPRAY, 1000);
            events.ScheduleEvent(EVENT_PLAGUE_BLAST, 100);
            events.ScheduleEvent(EVENT_PLAGUE_STREAM, 15000);
        }

        void UpdateAI(const uint32 diff)
        {
            if (!UpdateVictim())
                return;
            if (me->HasUnitState(UNIT_STAT_CASTING))
                return;
            events.Update(diff);
            while (uint32 eventId = events.ExecuteEvent())
            {
                switch (eventId)
                {
                    case EVENT_COMBOBULATING_SPRAY: 
                    {
                        if (Unit* target = SelectTarget(SELECT_TARGET_RANDOM, 0, -5.0f, true))
                            DoCast(target, SPELL_COMBOBULATING_SPRAY);
                        events.ScheduleEvent(EVENT_COMBOBULATING_SPRAY, 40000);
                        break;
                    }
                    case EVENT_PLAGUE_BLAST:  
                    {
                        DoCast(me->getVictim(), SPELL_PLAGUE_BLAST);
                        events.ScheduleEvent(EVENT_PLAGUE_BLAST, 11000);
                        break;
                    }
                    case EVENT_PLAGUE_STREAM:
                    {
                        DoCast(SPELL_PLAGUE_STREAM);
                        events.ScheduleEvent(EVENT_PLAGUE_STREAM, 40000);
                        break;
                    }
                    default:
                        break;
                }
            }
            DoMeleeAttackIfReady();
        }
        private:
            InstanceScript *instance;
            EventMap events;
    };
};

class npc_decaying_colossus : public CreatureScript
{
    enum eEvents
    {
        EVENT_MASSIVE_STOMP = 1,
        
    };
    enum eSpells
    {
        SPELL_MASSIVE_STOMP_10  = 71114,
        SPELL_MASSIVE_STOMP_25  = 71115,
    };

public:
    npc_decaying_colossus() : CreatureScript("npc_decaying_colossus") { }

    CreatureAI* GetAI(Creature* pCreature) const
    {
        return new npc_decaying_colossusAI (pCreature);
    }

    struct npc_decaying_colossusAI : public ScriptedAI
    {
        npc_decaying_colossusAI(Creature *c) : ScriptedAI(c)
        {
            instance = me->GetInstanceScript();
        }

        void Reset()
        {
            events.Reset();
        }

        void EnterCombat(Unit* /*who*/)
        {
            events.Reset();
            events.ScheduleEvent(EVENT_MASSIVE_STOMP, 1000);
        }

        void UpdateAI(const uint32 diff)
        {
            if (!UpdateVictim())
                return;
            if (me->HasUnitState(UNIT_STAT_CASTING))
                return;
            events.Update(diff);
            while (uint32 eventId = events.ExecuteEvent())
            {
                switch (eventId)
                {
                    case EVENT_MASSIVE_STOMP: 
                    {
                        DoCast(RAID_MODE(SPELL_MASSIVE_STOMP_10, SPELL_MASSIVE_STOMP_25, SPELL_MASSIVE_STOMP_10, SPELL_MASSIVE_STOMP_25));
                        events.ScheduleEvent(EVENT_MASSIVE_STOMP, 20000);
                        break;
                    }
                    default:
                        break;
                }
            }
            DoMeleeAttackIfReady();
        }
        private:
            InstanceScript *instance;
            EventMap events;
    };
};

class npc_pustulating_horror : public CreatureScript 
{
    enum eEvents
    {
        EVENT_BUBBLING_PUS = 1, 
    };
    enum eSpells
    {
        SPELL_BUBBLING_PUS_10  = 71089,
        SPELL_BUBBLING_PUS_25  = 71090,
        SPELL_BLIGHT_BOMB       = 71088,
    };

public:
    npc_pustulating_horror() : CreatureScript("npc_pustulating_horror") { }

    CreatureAI* GetAI(Creature* pCreature) const
    {
        return new npc_pustulating_horrorAI (pCreature);
    }

    struct npc_pustulating_horrorAI : public ScriptedAI
    {
        npc_pustulating_horrorAI(Creature *c) : ScriptedAI(c)
        {
            instance = me->GetInstanceScript();
        }

        void Reset()
        {
            events.Reset();
        }

        void EnterCombat(Unit* /*who*/)
        {
            events.Reset();
            events.ScheduleEvent(EVENT_BUBBLING_PUS, 1000);
        }

        void DamageTaken(Unit* , uint32& )
        {
            if(HealthBelowPct(15))
                DoCast(me, SPELL_BLIGHT_BOMB);
        }

        void UpdateAI(const uint32 diff)
        {
            if (!UpdateVictim())
                return;
            if (me->HasUnitState(UNIT_STAT_CASTING))
                return;
            events.Update(diff);
            while (uint32 eventId = events.ExecuteEvent())
            {
                switch (eventId)
                {
                    case EVENT_BUBBLING_PUS: 
                    {
                        DoCast(RAID_MODE(SPELL_BUBBLING_PUS_10, SPELL_BUBBLING_PUS_25, SPELL_BUBBLING_PUS_10, SPELL_BUBBLING_PUS_25));
                        events.ScheduleEvent(EVENT_BUBBLING_PUS, 20000);
                        break;
                    }
                    default:
                        break;
                }
            }
            DoMeleeAttackIfReady();
        }
        private:
            InstanceScript *instance;
            EventMap events;
    };
};
 
void AddSC_boss_professor_putricide()
{
    new boss_professor_putricide();
    new npc_volatile_ooze();
    new spell_putricide_gaseous_bloat();
    new spell_putricide_ooze_channel();
    new spell_putricide_expunged_gas();
    new spell_putricide_slime_puddle();
    new spell_putricide_unstable_experiment();
    new spell_putricide_ooze_summon();
    new spell_putricide_ooze_eruption_searcher();
    new spell_putricide_choking_gas_bomb();
    new spell_putricide_unbound_plague();
    new spell_putricide_eat_ooze();
    new spell_putricide_mutated_plague();
    new spell_putricide_mutation_init();
    new spell_putricide_mutated_transformation_dismiss();
    new spell_putricide_mutated_transformation();
    new spell_putricide_mutated_transformation_dmg();
    new spell_putricide_regurgitated_ooze();
    new spell_stinky_precious_decimate();
    new go_icc_plagueworks_valve();
    new npc_blighted_abomination();
    new npc_plague_scientist();
    new npc_decaying_colossus();
    new npc_pustulating_horror();
}<|MERGE_RESOLUTION|>--- conflicted
+++ resolved
@@ -1231,41 +1231,18 @@
                 if (!GetHitUnit())
                     return;
 
-<<<<<<< HEAD
-                SpellEntry const* plague = sSpellStore.LookupEntry(SPELL_UNBOUND_PLAGUE);
-                SpellEntry const* searcher = sSpellStore.LookupEntry(SPELL_UNBOUND_PLAGUE_SEARCHER);
-                Creature* professor = NULL;
-                if (InstanceScript* instance = GetCaster()->GetInstanceScript())
-                {
-                    professor = Unit::GetCreature(*GetCaster(), instance->GetData64(GUID_PROFESSOR_PUTRICIDE));
-                    if (professor)
-                    {
-                        plague = sSpellMgr->GetSpellForDifficultyFromSpell(plague, professor);
-                        searcher = sSpellMgr->GetSpellForDifficultyFromSpell(searcher, professor);
-                    }
-                }
-=======
                 InstanceScript* instance = GetCaster()->GetInstanceScript();
                 if (!instance)
                     return;
 
                 uint32 plagueId = sSpellMgr->GetSpellIdForDifficulty(SPELL_UNBOUND_PLAGUE, GetCaster());
                 uint32 searcherId = sSpellMgr->GetSpellIdForDifficulty(SPELL_UNBOUND_PLAGUE_SEARCHER, GetCaster());
->>>>>>> 53032387
 
                 if (!GetHitUnit()->HasAura(plagueId))
                 {
-<<<<<<< HEAD
-                    if (professor)
-                        if (Aura* oldPlague = GetCaster()->GetAura(plague->Id, professor->GetGUID()))
-                            if (Aura* newPlague = professor->AddAura(plague->Id, GetHitUnit()))
-=======
-                    if (Creature* professor = ObjectAccessor::GetCreature(*GetCaster(), instance->GetData64(DATA_PROFESSOR_PUTRICIDE)))
-                    {
+                    if (Creature* professor = ObjectAccessor::GetCreature(*GetCaster(), instance->GetData64(GUID_PROFESSOR_PUTRICIDE)))
                         if (Aura* oldPlague = GetCaster()->GetAura(plagueId, professor->GetGUID()))
-                        {
                             if (Aura* newPlague = professor->AddAura(plagueId, GetHitUnit()))
->>>>>>> 53032387
                             {
                                 newPlague->SetMaxDuration(oldPlague->GetDuration());
                                 newPlague->SetDuration(oldPlague->GetDuration());
