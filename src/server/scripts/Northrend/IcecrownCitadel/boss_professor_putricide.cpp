--- conflicted
+++ resolved
@@ -18,7 +18,6 @@
 #include "ObjectMgr.h"
 #include "ScriptMgr.h"
 #include "ScriptedCreature.h"
-#include "SpellScript.h"
 #include "SpellAuraEffects.h"
 #include "Group.h"
 #include "Spell.h"
@@ -64,8 +63,6 @@
     SPELL_MALLEABLE_GOO                 = 70852,
     SPELL_UNSTABLE_EXPERIMENT           = 70351,
     SPELL_TEAR_GAS                      = 71617,    // phase transition
-    SPELL_TEAR_GAS_AURA_1               = 71615,
-    SPELL_TEAR_GAS_AURA_2               = 71618,
     SPELL_CREATE_CONCOCTION             = 71621,
     SPELL_GUZZLE_POTIONS                = 71893,
     SPELL_OOZE_TANK_PROTECTION          = 71770,    // protects the tank
@@ -102,7 +99,6 @@
     SPELL_MUTATED_TRANSFORMATION          = 70311,
     SPELL_MUTATED_TRANSFORMATION_DAMAGE   = 70405,
     SPELL_MUTATED_TRANSFORMATION_NAME     = 72401,
-    SPELL_GROW_ABOMINATION                = 70347
 };
 
 #define SPELL_GASEOUS_BLOAT_HELPER RAID_MODE<uint32>(70672, 72455, 72832, 72833)
@@ -116,6 +112,7 @@
     // Rotface
     EVENT_ROTFACE_DIES          = 3,
     EVENT_ROTFACE_VILE_GAS      = 4,
+    EVENT_ROTFACE_OOZE_FLOOD    = 5,
 
     // Professor Putricide
     EVENT_BERSERK               = 6,    // all phases
@@ -167,86 +164,6 @@
 #define EXPERIMENT_STATE_OOZE   false
 #define EXPERIMENT_STATE_GAS    true
 
-class DeactivateValveEvent : public BasicEvent
-{
-    public:
-        DeactivateValveEvent(uint32 valveData, InstanceScript* is): uiValveType(valveData), instance(is) { }
-
-        bool Execute(uint64 /*eventTime*/, uint32 /*updateTime*/)
-        {
-            instance->SetData(uiValveType, FAIL);
-            return true;
-        }
-    private:
-        uint32 uiValveType;
-        InstanceScript *instance;
-};
-class ActivateValveEvent : public BasicEvent
-{
-    public:
-        ActivateValveEvent(uint32 valveData, InstanceScript* is, Unit *unit): uiValveType(valveData), instance(is), activator(unit) { }
-
-        bool Execute(uint64 /*eventTime*/, uint32 /*updateTime*/)
-        {
-            instance->SetData(uiValveType, IN_PROGRESS);
-            activator->m_Events.AddEvent(new DeactivateValveEvent(uiValveType, instance), activator->m_Events.CalculateTime(3000));
-            return true;
-        }
-    private:
-        Unit *activator;
-        uint32 uiValveType;
-        InstanceScript *instance;
-};
-class ActivateProfessorDoor : public BasicEvent
-{
-    public:
-        ActivateProfessorDoor(InstanceScript* is, uint32 valveType, uint32 valveData): instance(is), uiValveType(valveType), uiValveData(valveData) { }
-
-        bool Execute(uint64 /*eventTime*/, uint32 /*updateTime*/)
-        {
-            instance->SetData(uiValveType, uiValveData);
-            return true;
-        }
-    private:
-        uint32 uiValveType;
-        uint32 uiValveData;
-        InstanceScript *instance;
-};
-class go_icc_plagueworks_valve : public GameObjectScript
-{
-    public:
-        go_icc_plagueworks_valve() : GameObjectScript("go_icc_plagueworks_valve") { }
-
-        bool OnGossipHello(Player* player, GameObject* go)
-        {
-            InstanceScript* instance = go->GetInstanceScript(); 
-            if(!instance)
-                return false;
-            if (instance->IsEncounterInProgress())
-                return false;
-            if (go->GetGoState() == GO_STATE_ACTIVE)
-                return false;
-            if (instance->GetData(DATA_ROTFACE_EVENT) != DONE || instance->GetData(DATA_FESTERGUT_EVENT) != DONE)
-                return false;
-            if (go->GetEntry() == GO_OOZE_VALVE)
-            {
-                if (Creature *pPutricide = go->GetMap()->GetCreature(instance->GetData64(GUID_PROFESSOR_PUTRICIDE)))
-                    pPutricide->m_Events.AddEvent(new DeactivateValveEvent(DATA_OOZE_VALVE_ACTIVATED, instance), pPutricide->m_Events.CalculateTime(3000));
-                instance->SetData(DATA_OOZE_VALVE_ACTIVATED, IN_PROGRESS);
-            }
-            else
-            {
-                if (Creature *pPutricide = go->GetMap()->GetCreature(instance->GetData64(GUID_PROFESSOR_PUTRICIDE)))
-                    pPutricide->m_Events.AddEvent(new DeactivateValveEvent(DATA_GAS_VALVE_ACTIVATED, instance), pPutricide->m_Events.CalculateTime(3000));
-                instance->SetData(DATA_GAS_VALVE_ACTIVATED, IN_PROGRESS);
-            }
-            //Prevent future usage of this valve
-            go->SetGoState(GO_STATE_ACTIVE_ALTERNATIVE);
-            return true;
-        }
-
-};
-
 class boss_professor_putricide : public CreatureScript
 {
     public:
@@ -254,44 +171,29 @@
 
         struct boss_professor_putricideAI : public BossAI
         {
-            boss_professor_putricideAI(Creature* creature) : BossAI(creature, GUID_PROFESSOR_PUTRICIDE),
-                baseSpeed(creature->GetSpeedRate(MOVE_RUN)), experimentState(EXPERIMENT_STATE_OOZE)
-            {
-                phase = PHASE_NONE;
-            }
-
-            void InitializeAI()
-            {
-                if (!instance || static_cast<InstanceMap*>(me->GetMap())->GetScriptId() != GetScriptId(ICCScriptName))
-                    me->IsAIEnabled = false;
-                else if (!me->isDead())
-                    Reset();
-            }
-            void Cleanup()
-            {
-                UnsummonSpecificCreaturesNearby(me, NPC_CHOKING_GAS_BOMB, 80.0f);
-                UnsummonSpecificCreaturesNearby(me, NPC_GROWING_OOZE_PUDDLE, 80.0f);
-                UnsummonSpecificCreaturesNearby(me, NPC_GAS_CLOUD, 80.0f);
-                UnsummonSpecificCreaturesNearby(me, NPC_VOLATILE_OOZE, 80.0f);
-                UnsummonSpecificCreaturesNearby(me, NPC_TEAR_GAS_TARGET_STALKER, 80.0f);
-            }
+            boss_professor_putricideAI(Creature* creature) : BossAI(creature, DATA_PROFESSOR_PUTRICIDE),
+                _baseSpeed(creature->GetSpeedRate(MOVE_RUN)), _experimentState(EXPERIMENT_STATE_OOZE)
+            {
+                _phase = PHASE_NONE;
+            }
+
             void Reset()
             {
+                if (!(events.GetPhaseMask() & PHASE_MASK_NOT_SELF))
+                    instance->SetBossState(DATA_PROFESSOR_PUTRICIDE, NOT_STARTED);
                 instance->SetData(DATA_NAUSEA_ACHIEVEMENT, uint32(true));
 
                 events.Reset();
                 summons.DespawnAll();
                 SetPhase(PHASE_COMBAT_1);
-                experimentState = EXPERIMENT_STATE_OOZE;
+                _experimentState = EXPERIMENT_STATE_OOZE;
                 me->SetReactState(REACT_DEFENSIVE);
                 me->RemoveUnitMovementFlag(MOVEMENTFLAG_WALKING);
                 if (me->GetMotionMaster()->GetCurrentMovementGeneratorType() == POINT_MOTION_TYPE)
                     me->GetMotionMaster()->MovementExpired();
-                if (GameObject* table = ObjectAccessor::GetGameObject(*me, instance->GetData64(GUID_PUTRICIDE_TABLE)))
-                    table->RemoveFlag(GAMEOBJECT_FLAGS, GO_FLAG_IN_USE);
-                if (instance->GetData(DATA_ROTFACE_EVENT) == DONE && instance->GetData(DATA_FESTERGUT_EVENT) == DONE)
-                    me->RemoveFlag(UNIT_FIELD_FLAGS, UNIT_FLAG_OOC_NOT_ATTACKABLE | UNIT_FLAG_NON_ATTACKABLE | UNIT_FLAG_NOT_SELECTABLE);
-
+
+                if (instance->GetBossState(DATA_ROTFACE) == DONE && instance->GetBossState(DATA_FESTERGUT) == DONE)
+                    me->RemoveFlag(UNIT_FIELD_FLAGS, UNIT_FLAG_OOC_NOT_ATTACKABLE | UNIT_FLAG_NOT_SELECTABLE);
             }
 
             void EnterCombat(Unit* who)
@@ -299,15 +201,14 @@
                 if (events.GetPhaseMask() & PHASE_MASK_NOT_SELF)
                     return;
 
-                if (!(events.GetPhaseMask() & PHASE_MASK_NOT_SELF) && //!instance->CheckRequiredBosses(GUID_PROFESSOR_PUTRICIDE, who->ToPlayer())
-                    (instance->GetData(DATA_FESTERGUT_EVENT) != DONE || instance->GetData(DATA_ROTFACE_EVENT) != DONE)
-                    )
-                {
-                    instance->DoCastSpellOnPlayers(SPELL_TELEPORT_ICC_LIGHT_S_HAMMER);
+                if (!instance->CheckRequiredBosses(DATA_PROFESSOR_PUTRICIDE, who->ToPlayer()))
+                {
                     EnterEvadeMode();
-                    return;
-                }
-
+                    instance->DoCastSpellOnPlayers(LIGHT_S_HAMMER_TELEPORT);
+                    return;
+                }
+
+                me->setActive(true);
                 events.Reset();
                 events.ScheduleEvent(EVENT_BERSERK, 600000);
                 events.ScheduleEvent(EVENT_SLIME_PUDDLE, 10000);
@@ -320,10 +221,7 @@
                 DoCast(me, SPELL_OOZE_TANK_PROTECTION, true);
                 DoZoneInCombat(me);
 
-                instance->SetBossState(GUID_PROFESSOR_PUTRICIDE, IN_PROGRESS);
-                instance->SetData(DATA_PROFESSOR_PUTRICIDE_EVENT, IN_PROGRESS);
-                if (GameObject* table = ObjectAccessor::GetGameObject(*me, instance->GetData64(GUID_PUTRICIDE_TABLE)))
-                    table->RemoveFlag(GAMEOBJECT_FLAGS, GO_FLAG_IN_USE);
+                instance->SetBossState(DATA_PROFESSOR_PUTRICIDE, IN_PROGRESS);
             }
 
             void JustReachedHome()
@@ -331,14 +229,7 @@
                 _JustReachedHome();
                 me->RemoveUnitMovementFlag(MOVEMENTFLAG_WALKING);
                 if (events.GetPhaseMask() & PHASE_MASK_COMBAT)
-                {
-                    instance->SetBossState(GUID_PROFESSOR_PUTRICIDE, FAIL);
-                    instance->SetData(DATA_PROFESSOR_PUTRICIDE_EVENT, FAIL);
-                }
-                if (GameObject* table = ObjectAccessor::GetGameObject(*me, instance->GetData64(GUID_PUTRICIDE_TABLE)))
-                    table->RemoveFlag(GAMEOBJECT_FLAGS, GO_FLAG_IN_USE);
-                instance->DoRemoveAurasDueToSpellOnPlayers(SPELL_MUTATED_PLAGUE);
-                Cleanup();
+                    instance->SetBossState(DATA_PROFESSOR_PUTRICIDE, FAIL);
             }
 
             void KilledUnit(Unit* victim)
@@ -351,10 +242,6 @@
             {
                 _JustDied();
                 Talk(SAY_DEATH);
-                instance->SetBossState(GUID_PROFESSOR_PUTRICIDE, DONE);
-                instance->SetData(DATA_PROFESSOR_PUTRICIDE_EVENT, DONE);
-                instance->DoRemoveAurasDueToSpellOnPlayers(SPELL_MUTATED_PLAGUE);
-                Cleanup();
             }
 
             void JustSummoned(Creature* summon)
@@ -397,7 +284,7 @@
 
             void DamageTaken(Unit* /*attacker*/, uint32& /*damage*/)
             {
-                switch (phase)
+                switch (_phase)
                 {
                     case PHASE_COMBAT_1:
                         if (HealthAbovePct(80))
@@ -423,26 +310,26 @@
                 switch (id)
                 {
                     case POINT_FESTERGUT:
-                        instance->SetBossState(DATA_FESTERGUT_EVENT, IN_PROGRESS); // needed here for delayed gate close
-                        instance->SetData(DATA_FESTERGUT_EVENT, IN_PROGRESS);
-                        me->SetSpeed(MOVE_RUN, baseSpeed, true);
-                        //DoAction(ACTION_FESTERGUT_GAS);
-                        //if (Creature* festergut = Unit::GetCreature(*me, instance->GetData64(GUID_FESTERGUT)))
-                        //    festergut->CastSpell(festergut, SPELL_GASEOUS_BLIGHT_LARGE, false, NULL, NULL, festergut->GetGUID());
+                        instance->SetBossState(DATA_FESTERGUT, IN_PROGRESS); // needed here for delayed gate close
+                        me->SetSpeed(MOVE_RUN, _baseSpeed, true);
+                        DoAction(ACTION_FESTERGUT_GAS);
+                        if (Creature* festergut = Unit::GetCreature(*me, instance->GetData64(DATA_FESTERGUT)))
+                            festergut->CastSpell(festergut, SPELL_GASEOUS_BLIGHT_LARGE, false, NULL, NULL, festergut->GetGUID());
                         break;
                     case POINT_ROTFACE:
-                        instance->SetBossState(DATA_ROTFACE_EVENT, IN_PROGRESS);   // needed here for delayed gate close
-                        instance->SetData(DATA_ROTFACE_EVENT, IN_PROGRESS);
-                        me->SetSpeed(MOVE_RUN, baseSpeed, true);
+                        instance->SetBossState(DATA_ROTFACE, IN_PROGRESS);   // needed here for delayed gate close
+                        me->SetSpeed(MOVE_RUN, _baseSpeed, true);
+                        DoAction(ACTION_ROTFACE_OOZE);
+                        events.ScheduleEvent(EVENT_ROTFACE_OOZE_FLOOD, 25000, 0, PHASE_ROTFACE);
                         break;
                     case POINT_TABLE:
                         // stop attack
                         me->GetMotionMaster()->MoveIdle();
-                        me->SetSpeed(MOVE_RUN, baseSpeed, true);
-                        if (GameObject* table = ObjectAccessor::GetGameObject(*me, instance->GetData64(GUID_PUTRICIDE_TABLE)))
+                        me->SetSpeed(MOVE_RUN, _baseSpeed, true);
+                        if (GameObject* table = ObjectAccessor::GetGameObject(*me, instance->GetData64(DATA_PUTRICIDE_TABLE)))
                             me->SetFacingToObject(table);
                         // operating on new phase already
-                        switch (phase)
+                        switch (_phase)
                         {
                             case PHASE_COMBAT_2:
                             {
@@ -473,7 +360,7 @@
                 {
                     case ACTION_FESTERGUT_COMBAT:
                         SetPhase(PHASE_FESTERGUT);
-                        me->SetSpeed(MOVE_RUN, baseSpeed*2.0f, true);
+                        me->SetSpeed(MOVE_RUN, _baseSpeed*2.0f, true);
                         me->GetMotionMaster()->MovePoint(POINT_FESTERGUT, festergutWatchPos);
                         me->SetReactState(REACT_PASSIVE);
                         DoZoneInCombat(me);
@@ -490,21 +377,50 @@
                     case ACTION_ROTFACE_COMBAT:
                     {
                         SetPhase(PHASE_ROTFACE);
-                        me->SetSpeed(MOVE_RUN, baseSpeed*2.0f, true);
+                        me->SetSpeed(MOVE_RUN, _baseSpeed*2.0f, true);
                         me->GetMotionMaster()->MovePoint(POINT_ROTFACE, rotfaceWatchPos);
                         me->SetReactState(REACT_PASSIVE);
-                        oozeFloodStage = 0;
+                        _oozeFloodStage = 0;
                         DoZoneInCombat(me);
                         if (IsHeroic())
                             events.ScheduleEvent(EVENT_ROTFACE_VILE_GAS, urand(15000, 20000), 0, PHASE_ROTFACE);
+                        // init random sequence of floods
+                        if (Creature* rotface = Unit::GetCreature(*me, instance->GetData64(DATA_ROTFACE)))
+                        {
+                            std::list<Creature*> list;
+                            GetCreatureListWithEntryInGrid(list, rotface, NPC_PUDDLE_STALKER, 36.0f);
+                            if (list.size() > 4)
+                            {
+                                list.sort(Trinity::ObjectDistanceOrderPred(rotface));
+                                do
+                                {
+                                    list.pop_back();
+                                } while (list.size() > 4);
+                            }
+
+                            uint8 i = 0;
+                            while (!list.empty())
+                            {
+                                std::list<Creature*>::iterator itr = list.begin();
+                                std::advance(itr, urand(0, list.size()-1));
+                                _oozeFloodDummyGUIDs[i++] = (*itr)->GetGUID();
+                                list.erase(itr);
+                            }
+                        }
                         break;
                     }
+                    case ACTION_ROTFACE_OOZE:
+                        Talk(SAY_ROTFACE_OOZE_FLOOD);
+                        if (Creature* dummy = Unit::GetCreature(*me, _oozeFloodDummyGUIDs[_oozeFloodStage]))
+                            dummy->CastSpell(dummy, oozeFloodSpells[_oozeFloodStage], true, NULL, NULL, me->GetGUID()); // cast from self for LoS (with prof's GUID for logs)
+                        if (++_oozeFloodStage == 4)
+                            _oozeFloodStage = 0;
                         break;
                     case ACTION_ROTFACE_DEATH:
                         events.ScheduleEvent(EVENT_ROTFACE_DIES, 4500, 0, PHASE_ROTFACE);
                         break;
                     case ACTION_CHANGE_PHASE:
-                        me->SetSpeed(MOVE_RUN, baseSpeed*2.0f, true);
+                        me->SetSpeed(MOVE_RUN, _baseSpeed*2.0f, true);
                         events.DelayEvents(30000);
                         me->AttackStop();
                         if (!IsHeroic())
@@ -543,7 +459,7 @@
                             }
                             me->GetMotionMaster()->MovePoint(POINT_TABLE, tablePos);
                         }
-                        switch (phase)
+                        switch (_phase)
                         {
                             case PHASE_COMBAT_1:
                                 SetPhase(PHASE_COMBAT_2);
@@ -554,25 +470,13 @@
                                 SetPhase(PHASE_COMBAT_3);
                                 events.ScheduleEvent(EVENT_MUTATED_PLAGUE, 25000);
                                 events.CancelEvent(EVENT_UNSTABLE_EXPERIMENT);
-                                events.CancelEvent(EVENT_SLIME_PUDDLE);
                                 summons.DespawnEntry(NPC_MUTATED_ABOMINATION_10);
                                 summons.DespawnEntry(NPC_MUTATED_ABOMINATION_25);
-                                if (GameObject* table = ObjectAccessor::GetGameObject(*me, instance->GetData64(GUID_PUTRICIDE_TABLE)))
-                                    table->SetFlag(GAMEOBJECT_FLAGS, GO_FLAG_IN_USE);
                                 break;
                             default:
                                 break;
                         }
                         break;
-                    case ACTION_ACTIVATE_ORANGE_DOOR:
-                        me->m_Events.AddEvent(new ActivateProfessorDoor(instance, DATA_GAS_VALVE_ACTIVATED, DONE), me->m_Events.CalculateTime(8000));
-                        break;
-                    case ACTION_ACTIVATE_GREEN_DOOR:
-                        me->m_Events.AddEvent(new ActivateProfessorDoor(instance, DATA_OOZE_VALVE_ACTIVATED, DONE), me->m_Events.CalculateTime(8000));
-                        break;
-                    case ACTION_OPEN_DOORS:
-                        me->m_Events.AddEvent(new ActivateProfessorDoor(instance, DATA_OOZE_VALVE_ACTIVATED, SPECIAL), me->m_Events.CalculateTime(5000));
-                        break;
                     default:
                         break;
                 }
@@ -585,15 +489,15 @@
                     case DATA_EXPERIMENT_STAGE:
                     {
                         // ALSO MODIFIES!
-                        uint32 ret = uint32(experimentState);
-                        experimentState ^= true;
+                        uint32 ret = uint32(_experimentState);
+                        _experimentState ^= true;
                         return ret;
                     }
                     case DATA_PHASE:
-                        return phase;
+                        return _phase;
                     case DATA_ABOMINATION:
-                        summons.RemoveNotExisting();    
-                        return summons.HasEntry(NPC_MUTATED_ABOMINATION_10) || summons.HasEntry(NPC_MUTATED_ABOMINATION_25);
+                        summons.RemoveNotExisting();
+                        return uint32(summons.HasEntry(NPC_MUTATED_ABOMINATION_10) || summons.HasEntry(NPC_MUTATED_ABOMINATION_25));
                     default:
                         break;
                 }
@@ -605,9 +509,6 @@
             {
                 if ((!UpdateVictim() && !(events.GetPhaseMask() & PHASE_MASK_NOT_SELF)) || !CheckInRoom())
                     return;
-
-                if (me->GetDistance2d(4357.12f, 3211.49f) > 50.0f)
-                    EnterEvadeMode();
 
                 events.Update(diff);
 
@@ -632,25 +533,13 @@
                             EnterEvadeMode();
                             break;
                         case EVENT_ROTFACE_VILE_GAS:
-                        if (Creature* rotface = Unit::GetCreature(*me, instance->GetData64(GUID_ROTFACE)))
-                            if (rotface->isAlive())
-                            {
-                                std::list<Unit*> targetList;
-                                uint32 minTargets = RAID_MODE<uint32>(3, 8, 3, 8);
-                                rotface->AI()->SelectTargetList(targetList, minTargets, SELECT_TARGET_RANDOM, -5.0f, true);
-                                Unit* target;
-                                if (targetList.size() >= minTargets)
-                                {
-                                    std::list<Unit*>::iterator itr = targetList.begin();
-                                    advance(itr, urand(0, targetList.size()-1));;
-                                    target = *itr;
-                                }
-                                else
-                                    target = rotface->AI()->SelectTarget(SELECT_TARGET_RANDOM, 0, 200.0f, true);
-                                if (target)
-                                    DoCast(target, SPELL_VILE_GAS_H, true); // triggered, to skip LoS check
-                            }
+                            if (Unit* target = SelectTarget(SELECT_TARGET_RANDOM, 1, 0.0f, true))
+                                DoCast(target, SPELL_VILE_GAS_H, true); // triggered, to skip LoS check
                             events.ScheduleEvent(EVENT_ROTFACE_VILE_GAS, urand(15000, 20000), 0, PHASE_ROTFACE);
+                            break;
+                        case EVENT_ROTFACE_OOZE_FLOOD:
+                            DoAction(ACTION_ROTFACE_OOZE);
+                            events.ScheduleEvent(EVENT_ROTFACE_OOZE_FLOOD, 25000, 0, PHASE_ROTFACE);
                             break;
                         case EVENT_BERSERK:
                             Talk(SAY_BERSERK);
@@ -678,17 +567,8 @@
                             me->SetReactState(REACT_DEFENSIVE);
                             AttackStart(me->getVictim());
                             // remove Tear Gas
-                            for (std::list<uint64>::const_iterator itr = summons.begin(); itr != summons.end(); ++itr)
-                            {
-                                Creature *minion = Unit::GetCreature(*me, *itr);
-                                if (minion && minion->isAlive() )
-                                { 
-                                    minion->RemoveAurasDueToSpell(SPELL_TEAR_GAS_AURA_1);
-                                    minion->RemoveAurasDueToSpell(SPELL_TEAR_GAS_AURA_2);
-                                }
-                            }
-                            instance->DoRemoveAurasDueToSpellOnPlayers(SPELL_TEAR_GAS_AURA_1);
-                            instance->DoRemoveAurasDueToSpellOnPlayers(SPELL_TEAR_GAS_AURA_2);
+                            instance->DoRemoveAurasDueToSpellOnPlayers(71615);
+                            instance->DoRemoveAurasDueToSpellOnPlayers(71618);
                             break;
                         case EVENT_MALLEABLE_GOO:
                             if (Is25ManRaid())
@@ -727,11 +607,11 @@
                             break;
                         case EVENT_MUTATED_PLAGUE:
                             DoCastVictim(SPELL_MUTATED_PLAGUE);
-                            events.ScheduleEvent(EVENT_MUTATED_PLAGUE, urand(10000, 12000));
+                            events.ScheduleEvent(EVENT_MUTATED_PLAGUE, 10000);
                             break;
                         case EVENT_PHASE_TRANSITION:
                         {
-                            switch (phase)
+                            switch (_phase)
                             {
                                 case PHASE_COMBAT_2:
                                     if (Creature* face = me->FindNearestCreature(NPC_TEAR_GAS_TARGET_STALKER, 50.0f))
@@ -762,20 +642,20 @@
         private:
             void SetPhase(Phases newPhase)
             {
-                phase = newPhase;
+                _phase = newPhase;
                 events.SetPhase(newPhase);
             }
 
-            uint64 oozeFloodDummy[4];
-            Phases phase;          // external of EventMap because event phase gets reset on evade
-            float const baseSpeed;
-            uint8 oozeFloodStage;
-            bool experimentState;
+            uint64 _oozeFloodDummyGUIDs[4];
+            Phases _phase;          // external of EventMap because event phase gets reset on evade
+            float const _baseSpeed;
+            uint8 _oozeFloodStage;
+            bool _experimentState;
         };
 
         CreatureAI* GetAI(Creature* creature) const
         {
-            return new boss_professor_putricideAI(creature);
+            return GetIcecrownCitadelAI<boss_professor_putricideAI>(creature);
         }
 };
 
@@ -788,13 +668,13 @@
         {
             npc_volatile_oozeAI(Creature* creature) : ScriptedAI(creature)
             {
-                newTargetSelectTimer = 0;
+                _newTargetSelectTimer = 0;
             }
 
             void SpellHitTarget(Unit* /*target*/, SpellEntry const* spell)
             {
-                if (!newTargetSelectTimer && sSpellMgr->GetSpellDifficultyId(spell->Id) == sSpellMgr->GetSpellDifficultyId(SPELL_OOZE_ERUPTION))
-                    newTargetSelectTimer = 1000;
+                if (!_newTargetSelectTimer && sSpellMgr->GetSpellDifficultyId(spell->Id) == sSpellMgr->GetSpellDifficultyId(SPELL_OOZE_ERUPTION))
+                    _newTargetSelectTimer = 1000;
             }
 
             void UpdateAI(uint32 const diff)
@@ -802,26 +682,26 @@
                 if (!UpdateVictim())
                     return;
 
-                if (!newTargetSelectTimer)
-                    return;
-
-                if (newTargetSelectTimer <= diff)
-                {
-                    newTargetSelectTimer = 0;
+                if (!_newTargetSelectTimer)
+                    return;
+
+                if (_newTargetSelectTimer <= diff)
+                {
+                    _newTargetSelectTimer = 0;
                     me->CastSpell(me, SPELL_VOLATILE_OOZE_ADHESIVE, false);
                 }
                 else
-                    newTargetSelectTimer -= diff;
+                    _newTargetSelectTimer -= diff;
             }
 
         private:
             // no need to use EventMap for just one event
-            uint32 newTargetSelectTimer;
+            uint32 _newTargetSelectTimer;
         };
 
         CreatureAI* GetAI(Creature* creature) const
         {
-            return new npc_volatile_oozeAI(creature);
+            return GetIcecrownCitadelAI<npc_volatile_oozeAI>(creature);
         }
 };
 
@@ -975,16 +855,14 @@
 
             bool Load()
             {
-                return GetCaster()->GetTypeId() == TYPEID_UNIT;
+                return GetCaster()->GetTypeId() == TYPEID_UNIT && GetCaster()->GetInstanceScript();
             }
 
             void CalcDamage(SpellEffIndex /*effIndex*/)
             {
+                // checked in script loading, cant be NULL here
                 InstanceScript* instance = GetCaster()->GetInstanceScript();
-                if (!instance)
-                    return;
-
-                Creature* professor = Unit::GetCreature(*GetCaster(), instance->GetData64(GUID_PROFESSOR_PUTRICIDE));
+                Creature* professor = Unit::GetCreature(*GetCaster(), instance->GetData64(DATA_PROFESSOR_PUTRICIDE));
                 if (!professor)
                     return;
 
@@ -1034,15 +912,9 @@
                 if (Unit* caster = GetCaster())
                 {
                     int32 radiusMod = 4;
-                    //if (Aura* size = caster->GetAura(SPELL_GROW_ABOMINATION))
-                    //{
-                    //    radiusMod += size->GetStackAmount();
-                    //    size->SetStackAmount(1);
-                    //    size->Remove();
-                    //}
-                    if(Aura *pAura = caster->GetAura(SPELL_GROW_STACKER))
-                        if (pAura->GetStackAmount() > 20)
-                            pAura->SetStackAmount(20);
+                    if (Aura* size = caster->GetAura(70347))
+                        radiusMod += size->GetStackAmount();
+
                     uint32 triggerSpellId = GetSpellProto()->EffectTriggerSpell[aurEff->GetEffIndex()];
                     caster->CastCustomSpell(triggerSpellId, SPELLVALUE_RADIUS_MOD, radiusMod * 100, caster, true);
                 }
@@ -1072,14 +944,13 @@
             void HandleScript(SpellEffIndex effIndex)
             {
                 PreventHitDefaultEffect(effIndex);
-                Unit *caster = GetCaster();
-                if (!caster || caster->GetTypeId() != TYPEID_UNIT)
-                    return;
-
-                uint32 stage = caster->ToCreature()->AI()->GetData(DATA_EXPERIMENT_STAGE);
+                if (GetCaster()->GetTypeId() != TYPEID_UNIT)
+                    return;
+
+                uint32 stage = GetCaster()->ToCreature()->AI()->GetData(DATA_EXPERIMENT_STAGE);
                 Creature* target = NULL;
                 std::list<Creature*> creList;
-                GetCreatureListWithEntryInGrid(creList, caster, NPC_ABOMINATION_WING_MAD_SCIENTIST_STALKER, 100.0f);
+                GetCreatureListWithEntryInGrid(creList, GetCaster(), NPC_ABOMINATION_WING_MAD_SCIENTIST_STALKER, 100.0f);
                 // 2 of them are spawned at green place - weird trick blizz
                 for (std::list<Creature*>::iterator itr = creList.begin(); itr != creList.end(); ++itr)
                 {
@@ -1090,10 +961,7 @@
                         break;
                 }
 
-                uint32 spellid = (GetSpellInfo()->EffectBasePoints[stage]+1);
-
-                if (spellid && target)
-                    caster->CastSpell(target, spellid, true, NULL, NULL, caster->GetGUID());
+                GetCaster()->CastSpell(target, uint32(GetSpellInfo()->EffectBasePoints[stage]+1), true, NULL, NULL, GetCaster()->GetGUID());
             }
 
             void Register()
@@ -1226,46 +1094,26 @@
                     return false;
                 return true;
             }
+
             void HandleScript(SpellEffIndex /*effIndex*/)
             {
                 if (!GetHitUnit())
                     return;
 
-<<<<<<< HEAD
-                SpellEntry const* plague = sSpellStore.LookupEntry(SPELL_UNBOUND_PLAGUE);
-                SpellEntry const* searcher = sSpellStore.LookupEntry(SPELL_UNBOUND_PLAGUE_SEARCHER);
-                Creature* professor = NULL;
-                if (InstanceScript* instance = GetCaster()->GetInstanceScript())
-                {
-                    professor = Unit::GetCreature(*GetCaster(), instance->GetData64(GUID_PROFESSOR_PUTRICIDE));
-                    if (professor)
-                    {
-                        plague = sSpellMgr->GetSpellForDifficultyFromSpell(plague, professor);
-                        searcher = sSpellMgr->GetSpellForDifficultyFromSpell(searcher, professor);
-                    }
-                }
-=======
                 InstanceScript* instance = GetCaster()->GetInstanceScript();
                 if (!instance)
                     return;
 
                 uint32 plagueId = sSpellMgr->GetSpellIdForDifficulty(SPELL_UNBOUND_PLAGUE, GetCaster());
                 uint32 searcherId = sSpellMgr->GetSpellIdForDifficulty(SPELL_UNBOUND_PLAGUE_SEARCHER, GetCaster());
->>>>>>> ed334aff
 
                 if (!GetHitUnit()->HasAura(plagueId))
                 {
-<<<<<<< HEAD
-                    if (professor)
-                        if (Aura* oldPlague = GetCaster()->GetAura(plague->Id, professor->GetGUID()))
-                            if (Aura* newPlague = professor->AddAura(plague->Id, GetHitUnit()))
-=======
                     if (Creature* professor = ObjectAccessor::GetCreature(*GetCaster(), instance->GetData64(DATA_PROFESSOR_PUTRICIDE)))
                     {
                         if (Aura* oldPlague = GetCaster()->GetAura(plagueId, professor->GetGUID()))
                         {
                             if (Aura* newPlague = professor->AddAura(plagueId, GetHitUnit()))
->>>>>>> ed334aff
                             {
                                 newPlague->SetMaxDuration(oldPlague->GetDuration());
                                 newPlague->SetDuration(oldPlague->GetDuration());
@@ -1275,59 +1123,66 @@
                                 GetCaster()->CastSpell(GetCaster(), SPELL_UNBOUND_PLAGUE_PROTECTION, true);
                                 professor->CastSpell(GetHitUnit(), SPELL_UNBOUND_PLAGUE_SEARCHER, true);
                             }
-                }
-            }
-
-            void Register()
-            {
-                OnEffect += SpellEffectFn(spell_putricide_unbound_plague_SpellScript::HandleScript, EFFECT_0, SPELL_EFFECT_SCRIPT_EFFECT);
-            }
-        };
-
-        SpellScript* GetSpellScript() const
-        {
-            return new spell_putricide_unbound_plague_SpellScript();
-        }
-};
-
-class spell_putricide_eat_ooze : public SpellScriptLoader
-{
-    public:
-        spell_putricide_eat_ooze() : SpellScriptLoader("spell_putricide_eat_ooze") { }
-
-        class spell_putricide_eat_ooze_SpellScript : public SpellScript
-        {
-            PrepareSpellScript(spell_putricide_eat_ooze_SpellScript);
-
-            void HandleScript(SpellEffIndex /*effIndex*/)
-            {
-                if (Creature* target = GetCaster()->FindNearestCreature(NPC_GROWING_OOZE_PUDDLE, 15.0f))
-                {
-                    if (Aura* grow = target->GetAura(uint32(GetEffectValue())))
-                    {
-                        if (grow->GetStackAmount() > 8)
-                            grow->ModStackAmount(-4);
-                        else if (grow->GetStackAmount() > 4)
-                            grow->SetStackAmount(4);
-                        else if (grow->GetStackAmount() > 2)
-                            grow->SetStackAmount(2);
-                        else
-                        {
-                            target->RemoveAurasDueToSpell(SPELL_GROW_STACKER);
-                            target->RemoveAura(grow);
-                            target->DespawnOrUnsummon();
                         }
                     }
-                    //Remove Abomination's Grow effect
-                    GetCaster()->RemoveAurasDueToSpell(70347);
-                    GetCaster()->RemoveAurasDueToSpell(70344);
-                    GetCaster()->RemoveAurasDueToSpell(70343);
+                }
+            }
+
+            void Register()
+            {
+                OnEffect += SpellEffectFn(spell_putricide_unbound_plague_SpellScript::HandleScript, EFFECT_0, SPELL_EFFECT_SCRIPT_EFFECT);
+            }
+        };
+
+        SpellScript* GetSpellScript() const
+        {
+            return new spell_putricide_unbound_plague_SpellScript();
+        }
+};
+
+class spell_putricide_eat_ooze : public SpellScriptLoader
+{
+    public:
+        spell_putricide_eat_ooze() : SpellScriptLoader("spell_putricide_eat_ooze") { }
+
+        class spell_putricide_eat_ooze_SpellScript : public SpellScript
+        {
+            PrepareSpellScript(spell_putricide_eat_ooze_SpellScript);
+
+            void SelectTarget(std::list<Unit*>& targets)
+            {
+                if (targets.empty())
+                    return;
+
+                targets.sort(Trinity::ObjectDistanceOrderPred(GetCaster()));
+                Unit* target = targets.front();
+                targets.clear();
+                targets.push_back(target);
+            }
+
+            void HandleScript(SpellEffIndex /*effIndex*/)
+            {
+                Creature* target = GetHitCreature();
+                if (!target)
+                    return;
+
+                if (Aura* grow = target->GetAura(uint32(GetEffectValue())))
+                {
+                    if (grow->GetStackAmount() < 4)
+                    {
+                        target->RemoveAurasDueToSpell(SPELL_GROW_STACKER);
+                        target->RemoveAura(grow);
+                        target->DespawnOrUnsummon();
+                    }
+                    else
+                        grow->ModStackAmount(-4);
                 }
             }
 
             void Register()
             {
                 OnEffect += SpellEffectFn(spell_putricide_eat_ooze_SpellScript::HandleScript, EFFECT_0, SPELL_EFFECT_SCRIPT_EFFECT);
+                OnUnitTargetSelect += SpellUnitTargetFn(spell_putricide_eat_ooze_SpellScript::SelectTarget, EFFECT_0, TARGET_UNIT_AREA_ENTRY_DST);
             }
         };
 
@@ -1394,7 +1249,6 @@
     public:
         spell_putricide_mutation_init() : SpellScriptLoader("spell_putricide_mutation_init") { }
 
-
         class spell_putricide_mutation_init_SpellScript : public SpellScript
         {
             PrepareSpellScript(spell_putricide_mutation_init_SpellScript);
@@ -1405,9 +1259,8 @@
                 if (!instance)
                     return SPELL_FAILED_CANT_DO_THAT_RIGHT_NOW;
 
-                Creature* professor = ObjectAccessor::GetCreature(*GetTargetUnit(), instance->GetData64(GUID_PROFESSOR_PUTRICIDE));
+                Creature* professor = ObjectAccessor::GetCreature(*GetTargetUnit(), instance->GetData64(DATA_PROFESSOR_PUTRICIDE));
                 if (!professor)
-
                     return SPELL_FAILED_CANT_DO_THAT_RIGHT_NOW;
 
                 if (professor->AI()->GetData(DATA_PHASE) == PHASE_COMBAT_3 || !professor->isAlive())
@@ -1456,9 +1309,6 @@
 
             void OnRemove(AuraEffect const* /*aurEff*/, AuraEffectHandleModes /*mode*/)
             {
-                if (InstanceScript* instance = GetTarget()->GetInstanceScript())
-                    if (GameObject* table = ObjectAccessor::GetGameObject(*GetTarget(), instance->GetData64(GUID_PUTRICIDE_TABLE)))
-                        table->SetFlag(GAMEOBJECT_FLAGS, GO_FLAG_IN_USE);
                 uint32 spellId = 70311;
                 if (GetTarget()->GetMap()->GetSpawnMode() & 1)
                     spellId = 71503;
@@ -1473,7 +1323,7 @@
         };
 
         SpellScript* GetSpellScript() const
-        {    
+        {
             return new spell_putricide_mutation_init_SpellScript();
         }
 
@@ -1496,11 +1346,6 @@
             {
                 if (Vehicle* veh = GetTarget()->GetVehicleKit())
                     veh->RemoveAllPassengers();
-                if (InstanceScript* instance = GetTarget()->GetInstanceScript())
-                {
-                    if (GameObject* table = ObjectAccessor::GetGameObject(*GetTarget(), instance->GetData64(GUID_PUTRICIDE_TABLE)))
-                        table->RemoveFlag(GAMEOBJECT_FLAGS, GO_FLAG_IN_USE);
-                }
             }
 
             void Register()
@@ -1535,7 +1380,7 @@
                 if (!instance)
                     return;
 
-                Creature* putricide = ObjectAccessor::GetCreature(*GetTargetUnit(), instance->GetData64(GUID_PROFESSOR_PUTRICIDE));
+                Creature* putricide = ObjectAccessor::GetCreature(*GetTargetUnit(), instance->GetData64(DATA_PROFESSOR_PUTRICIDE));
                 if (!putricide)
                     return;
 
@@ -1555,8 +1400,7 @@
                 TempSummon* summon = caster->GetMap()->SummonCreature(entry, pos, properties, duration, caster);
                 if (!summon || !summon->IsVehicle())
                     return;
-                //Disallow abomination's growth
-                summon->ApplySpellImmune(SPELL_GROW_ABOMINATION, IMMUNITY_ID, SPELL_GROW_ABOMINATION, true);
+
                 caster->CastSpell(summon, SPELL_MUTATED_TRANSFORMATION_NAME, true);
                 summon->CastSpell(summon, SPELL_ABOMINATION_VEHICLE_POWER_DRAIN, true);
                 summon->CastSpell(summon, SPELL_MUTATED_TRANSFORMATION_DAMAGE, true);
@@ -1649,8 +1493,7 @@
                 if (GetHitUnit()->GetHealthPct() > float(GetEffectValue()))
                 {
                     uint32 newHealth = GetHitUnit()->GetMaxHealth() * uint32(GetEffectValue()) / 100;
-                    if (GetHitUnit()->GetMaxHealth() >= newHealth)
-                        GetHitUnit()->SetHealth(newHealth);
+                    GetHitUnit()->SetHealth(newHealth);
                 }
             }
 
@@ -1665,319 +1508,7 @@
             return new spell_stinky_precious_decimate_SpellScript();
         }
 };
-class npc_blighted_abomination : public CreatureScript
-{
-    enum eEvents
-    {
-        EVENT_CLEAVE = 1,
-        EVENT_PLAGUE_CLOUD,
-        EVENT_SCOURGE_HOOK
-    };
-    enum eSpells
-    {
-        SPELL_CLEAVE        = 40504,
-        SPELL_PLAGUE_CLOUD    = 71150,
-        SPELL_SCOURGE_HOOK    = 71140
-    };
-
-public:
-    npc_blighted_abomination() : CreatureScript("npc_blighted_abomination") { }
-
-    CreatureAI* GetAI(Creature* pCreature) const
-    {
-        return new npc_blighted_abominationAI (pCreature);
-    }
-
-    struct npc_blighted_abominationAI : public ScriptedAI
-    {
-        npc_blighted_abominationAI(Creature *c) : ScriptedAI(c)
-        {
-            instance = me->GetInstanceScript();
-        }
-
-        void Reset()
-        {
-            events.Reset();
-        }
-
-        void EnterCombat(Unit* /*who*/)
-        {
-            events.Reset();
-            events.ScheduleEvent(EVENT_SCOURGE_HOOK, 1000);
-            events.ScheduleEvent(EVENT_CLEAVE, 15000);
-            events.ScheduleEvent(EVENT_PLAGUE_CLOUD, 15000);
-        }
-
-        void UpdateAI(const uint32 diff)
-        {
-            if (!UpdateVictim())
-                return;
-            if (me->HasUnitState(UNIT_STAT_CASTING))
-                return;
-            events.Update(diff);
-            while (uint32 eventId = events.ExecuteEvent())
-            {
-                switch (eventId)
-                {
-                    case EVENT_CLEAVE: 
-                    {
-                        DoCast(me->getVictim(), SPELL_CLEAVE);
-                        events.ScheduleEvent(EVENT_CLEAVE, 8000);
-                        break;
-                    }
-                    case EVENT_PLAGUE_CLOUD:  
-                    {
-                        DoCast(SPELL_PLAGUE_CLOUD);
-                        events.ScheduleEvent(EVENT_PLAGUE_CLOUD, 20000);
-                        break;
-                    }
-                    case EVENT_SCOURGE_HOOK:
-                    {
-                        if (Unit* target = SelectTarget(SELECT_TARGET_RANDOM, 0, -8.0f, true))
-                            DoCast(target, SPELL_SCOURGE_HOOK);
-                        events.ScheduleEvent(EVENT_SCOURGE_HOOK, 20000);
-                        break;
-                    }
-                    default:
-                        break;
-                }
-            }
-            DoMeleeAttackIfReady();
-        }
-    private:
-        InstanceScript *instance;
-        EventMap events;
-    };
-
-};
-
-class npc_plague_scientist : public CreatureScript
-{
-    enum eEvents
-    {
-        EVENT_COMBOBULATING_SPRAY = 1,
-        EVENT_PLAGUE_BLAST,
-        EVENT_PLAGUE_STREAM 
-    };
-    enum eSpells
-    {
-        SPELL_COMBOBULATING_SPRAY  = 71103,
-        SPELL_PLAGUE_BLAST         = 73079,
-        SPELL_PLAGUE_STREAM        = 69871
-    };
-
-public:
-    npc_plague_scientist() : CreatureScript("npc_plague_scientist") { }
-
-    CreatureAI* GetAI(Creature* pCreature) const
-    {
-        return new npc_plague_scientistAI (pCreature);
-    }
-
-    struct npc_plague_scientistAI : public ScriptedAI
-    {
-        npc_plague_scientistAI(Creature *c) : ScriptedAI(c)
-        {
-            instance = me->GetInstanceScript();
-        }
-
-        void Reset()
-        {
-            events.Reset();
-        }
-
-        void EnterCombat(Unit* /*who*/)
-        {
-            events.Reset();
-            events.ScheduleEvent(EVENT_COMBOBULATING_SPRAY, 1000);
-            events.ScheduleEvent(EVENT_PLAGUE_BLAST, 100);
-            events.ScheduleEvent(EVENT_PLAGUE_STREAM, 15000);
-        }
-
-        void UpdateAI(const uint32 diff)
-        {
-            if (!UpdateVictim())
-                return;
-            if (me->HasUnitState(UNIT_STAT_CASTING))
-                return;
-            events.Update(diff);
-            while (uint32 eventId = events.ExecuteEvent())
-            {
-                switch (eventId)
-                {
-                    case EVENT_COMBOBULATING_SPRAY: 
-                    {
-                        if (Unit* target = SelectTarget(SELECT_TARGET_RANDOM, 0, -5.0f, true))
-                            DoCast(target, SPELL_COMBOBULATING_SPRAY);
-                        events.ScheduleEvent(EVENT_COMBOBULATING_SPRAY, 40000);
-                        break;
-                    }
-                    case EVENT_PLAGUE_BLAST:  
-                    {
-                        DoCast(me->getVictim(), SPELL_PLAGUE_BLAST);
-                        events.ScheduleEvent(EVENT_PLAGUE_BLAST, 11000);
-                        break;
-                    }
-                    case EVENT_PLAGUE_STREAM:
-                    {
-                        DoCast(SPELL_PLAGUE_STREAM);
-                        events.ScheduleEvent(EVENT_PLAGUE_STREAM, 40000);
-                        break;
-                    }
-                    default:
-                        break;
-                }
-            }
-            DoMeleeAttackIfReady();
-        }
-        private:
-            InstanceScript *instance;
-            EventMap events;
-    };
-};
-
-class npc_decaying_colossus : public CreatureScript
-{
-    enum eEvents
-    {
-        EVENT_MASSIVE_STOMP = 1,
-        
-    };
-    enum eSpells
-    {
-        SPELL_MASSIVE_STOMP_10  = 71114,
-        SPELL_MASSIVE_STOMP_25  = 71115,
-    };
-
-public:
-    npc_decaying_colossus() : CreatureScript("npc_decaying_colossus") { }
-
-    CreatureAI* GetAI(Creature* pCreature) const
-    {
-        return new npc_decaying_colossusAI (pCreature);
-    }
-
-    struct npc_decaying_colossusAI : public ScriptedAI
-    {
-        npc_decaying_colossusAI(Creature *c) : ScriptedAI(c)
-        {
-            instance = me->GetInstanceScript();
-        }
-
-        void Reset()
-        {
-            events.Reset();
-        }
-
-        void EnterCombat(Unit* /*who*/)
-        {
-            events.Reset();
-            events.ScheduleEvent(EVENT_MASSIVE_STOMP, 1000);
-        }
-
-        void UpdateAI(const uint32 diff)
-        {
-            if (!UpdateVictim())
-                return;
-            if (me->HasUnitState(UNIT_STAT_CASTING))
-                return;
-            events.Update(diff);
-            while (uint32 eventId = events.ExecuteEvent())
-            {
-                switch (eventId)
-                {
-                    case EVENT_MASSIVE_STOMP: 
-                    {
-                        DoCast(RAID_MODE(SPELL_MASSIVE_STOMP_10, SPELL_MASSIVE_STOMP_25, SPELL_MASSIVE_STOMP_10, SPELL_MASSIVE_STOMP_25));
-                        events.ScheduleEvent(EVENT_MASSIVE_STOMP, 20000);
-                        break;
-                    }
-                    default:
-                        break;
-                }
-            }
-            DoMeleeAttackIfReady();
-        }
-        private:
-            InstanceScript *instance;
-            EventMap events;
-    };
-};
-
-class npc_pustulating_horror : public CreatureScript 
-{
-    enum eEvents
-    {
-        EVENT_BUBBLING_PUS = 1, 
-    };
-    enum eSpells
-    {
-        SPELL_BUBBLING_PUS_10  = 71089,
-        SPELL_BUBBLING_PUS_25  = 71090,
-        SPELL_BLIGHT_BOMB       = 71088,
-    };
-
-public:
-    npc_pustulating_horror() : CreatureScript("npc_pustulating_horror") { }
-
-    CreatureAI* GetAI(Creature* pCreature) const
-    {
-        return new npc_pustulating_horrorAI (pCreature);
-    }
-
-    struct npc_pustulating_horrorAI : public ScriptedAI
-    {
-        npc_pustulating_horrorAI(Creature *c) : ScriptedAI(c)
-        {
-            instance = me->GetInstanceScript();
-        }
-
-        void Reset()
-        {
-            events.Reset();
-        }
-
-        void EnterCombat(Unit* /*who*/)
-        {
-            events.Reset();
-            events.ScheduleEvent(EVENT_BUBBLING_PUS, 1000);
-        }
-
-        void DamageTaken(Unit* , uint32& )
-        {
-            if(HealthBelowPct(15))
-                DoCast(me, SPELL_BLIGHT_BOMB);
-        }
-
-        void UpdateAI(const uint32 diff)
-        {
-            if (!UpdateVictim())
-                return;
-            if (me->HasUnitState(UNIT_STAT_CASTING))
-                return;
-            events.Update(diff);
-            while (uint32 eventId = events.ExecuteEvent())
-            {
-                switch (eventId)
-                {
-                    case EVENT_BUBBLING_PUS: 
-                    {
-                        DoCast(RAID_MODE(SPELL_BUBBLING_PUS_10, SPELL_BUBBLING_PUS_25, SPELL_BUBBLING_PUS_10, SPELL_BUBBLING_PUS_25));
-                        events.ScheduleEvent(EVENT_BUBBLING_PUS, 20000);
-                        break;
-                    }
-                    default:
-                        break;
-                }
-            }
-            DoMeleeAttackIfReady();
-        }
-        private:
-            InstanceScript *instance;
-            EventMap events;
-    };
-};
- 
+
 void AddSC_boss_professor_putricide()
 {
     new boss_professor_putricide();
@@ -1999,9 +1530,4 @@
     new spell_putricide_mutated_transformation_dmg();
     new spell_putricide_regurgitated_ooze();
     new spell_stinky_precious_decimate();
-    new go_icc_plagueworks_valve();
-    new npc_blighted_abomination();
-    new npc_plague_scientist();
-    new npc_decaying_colossus();
-    new npc_pustulating_horror();
 }