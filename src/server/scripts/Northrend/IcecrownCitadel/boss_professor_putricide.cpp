/*
 * This file is part of the TrinityCore Project. See AUTHORS file for Copyright information
 *
 * This program is free software; you can redistribute it and/or modify it
 * under the terms of the GNU General Public License as published by the
 * Free Software Foundation; either version 2 of the License, or (at your
 * option) any later version.
 *
 * This program is distributed in the hope that it will be useful, but WITHOUT
 * ANY WARRANTY; without even the implied warranty of MERCHANTABILITY or
 * FITNESS FOR A PARTICULAR PURPOSE. See the GNU General Public License for
 * more details.
 *
 * You should have received a copy of the GNU General Public License along
 * with this program. If not, see <http://www.gnu.org/licenses/>.
 */

<<<<<<< HEAD
#include "ScriptMgr.h"
#include "DBCStores.h"
#include "GridNotifiers.h"
#include "Group.h"
#include "icecrown_citadel.h"
=======
#include "icecrown_citadel.h"
#include "DB2Stores.h"
#include "GridNotifiers.h"
#include "Group.h"
>>>>>>> 28d470c5
#include "InstanceScript.h"
#include "Map.h"
#include "MotionMaster.h"
#include "ObjectAccessor.h"
#include "ScriptedCreature.h"
#include "Spell.h"
#include "SpellAuraEffects.h"
#include "SpellMgr.h"
#include "SpellScript.h"
#include "TemporarySummon.h"
#include "Vehicle.h"

enum Say
{
    // Festergut
    SAY_FESTERGUT_GASEOUS_BLIGHT    = 0,
    SAY_FESTERGUT_DEATH             = 1,

    // Rotface
    SAY_ROTFACE_OOZE_FLOOD          = 2,
    SAY_ROTFACE_DEATH               = 3,

    // Professor Putricide
    SAY_AGGRO                       = 4,
    EMOTE_UNSTABLE_EXPERIMENT       = 5,
    SAY_PHASE_TRANSITION_HEROIC     = 6,
    SAY_TRANSFORM_1                 = 7,
    SAY_TRANSFORM_2                 = 8,    // always used for phase2 change, DO NOT GROUP WITH SAY_TRANSFORM_1
    EMOTE_MALLEABLE_GOO             = 9,
    EMOTE_CHOKING_GAS_BOMB          = 10,
    SAY_KILL                        = 11,
    SAY_BERSERK                     = 12,
    SAY_DEATH                       = 13
};

enum Spells
{
    // Festergut
    SPELL_RELEASE_GAS_VISUAL                = 69125,
    SPELL_GASEOUS_BLIGHT_LARGE              = 69157,
    SPELL_GASEOUS_BLIGHT_MEDIUM             = 69162,
    SPELL_GASEOUS_BLIGHT_SMALL              = 69164,
    SPELL_MALLEABLE_GOO_H                   = 72296,
    SPELL_MALLEABLE_GOO_SUMMON              = 72299,

    // Professor Putricide
    SPELL_SLIME_PUDDLE_TRIGGER              = 70341,
    SPELL_MALLEABLE_GOO                     = 70852,
    SPELL_UNSTABLE_EXPERIMENT               = 70351,
    SPELL_TEAR_GAS                          = 71617,    // phase transition
    SPELL_TEAR_GAS_TRIGGER_MISSILE          = 71615,
    SPELL_TEAR_GAS_CREATURE                 = 71618,
    SPELL_TEAR_GAS_CANCEL                   = 71620,
    SPELL_TEAR_GAS_PERIODIC_TRIGGER         = 73170,
    SPELL_CREATE_CONCOCTION                 = 71621,
    SPELL_GUZZLE_POTIONS                    = 71893,
    SPELL_OOZE_TANK_PROTECTION              = 71770,    // protects the tank
    SPELL_CHOKING_GAS_BOMB                  = 71255,
    SPELL_OOZE_VARIABLE                     = 74118,
    SPELL_GAS_VARIABLE                      = 74119,
    SPELL_UNBOUND_PLAGUE                    = 70911,
    SPELL_UNBOUND_PLAGUE_SEARCHER           = 70917,
    SPELL_PLAGUE_SICKNESS                   = 70953,
    SPELL_UNBOUND_PLAGUE_PROTECTION         = 70955,
    SPELL_MUTATED_PLAGUE                    = 72451,
    SPELL_MUTATED_PLAGUE_CLEAR              = 72618,

    // Slime Puddle
    SPELL_GROW_STACKER                      = 70345,
    SPELL_GROW                              = 70347,
    SPELL_SLIME_PUDDLE_AURA                 = 70343,

    // Gas Cloud
    SPELL_GASEOUS_BLOAT_PROC                = 70215,
    SPELL_GASEOUS_BLOAT                     = 70672,
    SPELL_GASEOUS_BLOAT_PROTECTION          = 70812,
    SPELL_EXPUNGED_GAS                      = 70701,

    // Volatile Ooze
    SPELL_OOZE_ERUPTION                     = 70492,
    SPELL_VOLATILE_OOZE_ADHESIVE            = 70447,
    SPELL_OOZE_ERUPTION_SEARCH_PERIODIC     = 70457,
    SPELL_VOLATILE_OOZE_PROTECTION          = 70530,

    // Choking Gas Bomb
    SPELL_CHOKING_GAS_BOMB_PERIODIC         = 71259,
    SPELL_CHOKING_GAS_EXPLOSION_TRIGGER     = 71280,

    // Mutated Abomination vehicle
    SPELL_ABOMINATION_VEHICLE_POWER_DRAIN   = 70385,
    SPELL_MUTATED_TRANSFORMATION            = 70311,
    SPELL_MUTATED_TRANSFORMATION_DAMAGE     = 70405,
    SPELL_MUTATED_TRANSFORMATION_NAME       = 72401,

    // Unholy Infusion
    SPELL_UNHOLY_INFUSION_CREDIT            = 71518
};

#define SPELL_GASEOUS_BLOAT_HELPER RAID_MODE<uint32>(70672, 72455, 72832, 72833)

enum Events
{
    // Festergut
    EVENT_FESTERGUT_DIES        = 1,
    EVENT_FESTERGUT_GOO         = 2,

    // Rotface
    EVENT_ROTFACE_DIES          = 3,
    EVENT_ROTFACE_OOZE_FLOOD    = 5,

    // Professor Putricide
    EVENT_BERSERK               = 6,    // all phases
    EVENT_SLIME_PUDDLE          = 7,    // all phases
    EVENT_UNSTABLE_EXPERIMENT   = 8,    // P1 && P2
    EVENT_TEAR_GAS              = 9,    // phase transition not heroic
    EVENT_RESUME_ATTACK         = 10,
    EVENT_MALLEABLE_GOO         = 11,
    EVENT_CHOKING_GAS_BOMB      = 12,
    EVENT_UNBOUND_PLAGUE        = 13,
    EVENT_MUTATED_PLAGUE        = 14,
    EVENT_PHASE_TRANSITION      = 15
};

enum Phases
{
    PHASE_NONE          = 0,
    PHASE_FESTERGUT     = 1,
    PHASE_ROTFACE       = 2,
    PHASE_COMBAT_1      = 4,
    PHASE_COMBAT_2      = 5,
    PHASE_COMBAT_3      = 6
};

enum Points
{
    POINT_FESTERGUT = 366260,
    POINT_ROTFACE   = 366270,
    POINT_TABLE     = 366780
};

Position const festergutWatchPos = {4324.820f, 3166.03f, 389.3831f, 3.316126f}; //emote 432 (release gas)
Position const rotfaceWatchPos   = {4390.371f, 3164.50f, 389.3890f, 5.497787f}; //emote 432 (release ooze)
Position const tablePos          = {4356.190f, 3262.90f, 389.4820f, 1.483530f};

// used in Rotface encounter
uint32 const oozeFloodSpells[4] = {69782, 69796, 69798, 69801};

enum PutricideData
{
    DATA_EXPERIMENT_STAGE   = 1,
    DATA_PHASE              = 2,
    DATA_ABOMINATION        = 3
};

#define EXPERIMENT_STATE_OOZE   false
#define EXPERIMENT_STATE_GAS    true

class AbominationDespawner
{
    public:
        explicit AbominationDespawner(Unit* owner) : _owner(owner) { }

        bool operator()(ObjectGuid guid)
        {
            if (Unit* summon = ObjectAccessor::GetUnit(*_owner, guid))
            {
                if (summon->GetEntry() == NPC_MUTATED_ABOMINATION_10 || summon->GetEntry() == NPC_MUTATED_ABOMINATION_25)
                {
                    if (Vehicle* veh = summon->GetVehicleKit())
                        veh->RemoveAllPassengers(); // also despawns the vehicle

                    // Found unit is Mutated Abomination, remove it
                    return true;
                }

                // Found unit is not Mutated Abomintaion, leave it
                return false;
            }

            // No unit found, remove from SummonList
            return true;
        }

    private:
        Unit* _owner;
};

struct RotfaceHeightCheck
{
    RotfaceHeightCheck(Creature* rotface) : _rotface(rotface) { }

    bool operator()(Creature* stalker) const
    {
        return stalker->GetPositionZ() > _rotface->GetPositionZ() + 5.0f;
    }

private:
    Creature* _rotface;
};

struct boss_professor_putricide : public BossAI
{
    boss_professor_putricide(Creature* creature) : BossAI(creature, DATA_PROFESSOR_PUTRICIDE),
        _baseSpeed(creature->GetSpeedRate(MOVE_RUN)), _experimentState(EXPERIMENT_STATE_OOZE)
    {
        _phase = PHASE_NONE;
        _oozeFloodStage = 0;
    }

    void Reset() override
    {
        if (!(events.IsInPhase(PHASE_ROTFACE) || events.IsInPhase(PHASE_FESTERGUT)))
            instance->SetBossState(DATA_PROFESSOR_PUTRICIDE, NOT_STARTED);
        instance->SetData(DATA_NAUSEA_ACHIEVEMENT, uint32(true));

        events.Reset();
        summons.DespawnAll();
        SetPhase(PHASE_COMBAT_1);
        _experimentState = EXPERIMENT_STATE_OOZE;
        me->SetReactState(REACT_DEFENSIVE);
        me->SetWalk(false);

        if (instance->GetBossState(DATA_ROTFACE) == DONE && instance->GetBossState(DATA_FESTERGUT) == DONE)
        {
<<<<<<< HEAD
            me->RemoveFlag(UNIT_FIELD_FLAGS, UNIT_FLAG_NOT_SELECTABLE);
            me->SetImmuneToPC(false);
        }
    }
=======
            boss_professor_putricideAI(Creature* creature) : BossAI(creature, DATA_PROFESSOR_PUTRICIDE),
                _baseSpeed(creature->GetSpeedRate(MOVE_RUN)), _experimentState(EXPERIMENT_STATE_OOZE)
            {
                _phase = PHASE_NONE;
                _oozeFloodStage = 0;
            }

            void Reset() override
            {
                if (!(events.IsInPhase(PHASE_ROTFACE) || events.IsInPhase(PHASE_FESTERGUT)))
                    instance->SetBossState(DATA_PROFESSOR_PUTRICIDE, NOT_STARTED);
                instance->SetData(DATA_NAUSEA_ACHIEVEMENT, uint32(true));

                events.Reset();
                summons.DespawnAll();
                SetPhase(PHASE_COMBAT_1);
                _experimentState = EXPERIMENT_STATE_OOZE;
                me->SetReactState(REACT_DEFENSIVE);
                me->SetWalk(false);
                if (me->GetMotionMaster()->GetCurrentMovementGeneratorType() == POINT_MOTION_TYPE)
                    me->GetMotionMaster()->MovementExpired();

                if (instance->GetBossState(DATA_ROTFACE) == DONE && instance->GetBossState(DATA_FESTERGUT) == DONE)
                {
                    me->RemoveUnitFlag(UNIT_FLAG_NOT_SELECTABLE);
                    me->SetImmuneToPC(false);
                }
            }
>>>>>>> 28d470c5

    void JustEngagedWith(Unit* who) override
    {
        if (events.IsInPhase(PHASE_ROTFACE) || events.IsInPhase(PHASE_FESTERGUT))
            return;

        if (!instance->CheckRequiredBosses(DATA_PROFESSOR_PUTRICIDE, who->ToPlayer()))
        {
            EnterEvadeMode();
            instance->DoCastSpellOnPlayers(LIGHT_S_HAMMER_TELEPORT);
            return;
        }

        me->setActive(true);
        events.Reset();
        events.ScheduleEvent(EVENT_BERSERK, 10min);
        events.ScheduleEvent(EVENT_SLIME_PUDDLE, 10s);
        events.ScheduleEvent(EVENT_UNSTABLE_EXPERIMENT, 30s, 35s);
        if (IsHeroic())
            events.ScheduleEvent(EVENT_UNBOUND_PLAGUE, 20s);

        SetPhase(PHASE_COMBAT_1);
        Talk(SAY_AGGRO);
        DoCast(me, SPELL_OOZE_TANK_PROTECTION, true);
        DoZoneInCombat(me);
        me->SetCombatPulseDelay(5);
        instance->SetBossState(DATA_PROFESSOR_PUTRICIDE, IN_PROGRESS);
    }

<<<<<<< HEAD
    void JustReachedHome() override
    {
        _JustReachedHome();
        me->SetWalk(false);
        if (events.IsInPhase(PHASE_COMBAT_1) || events.IsInPhase(PHASE_COMBAT_2) || events.IsInPhase(PHASE_COMBAT_3))
            instance->SetBossState(DATA_PROFESSOR_PUTRICIDE, FAIL);
    }

    void KilledUnit(Unit* victim) override
    {
        if (victim->GetTypeId() == TYPEID_PLAYER)
            Talk(SAY_KILL);
    }
=======
                SetPhase(PHASE_COMBAT_1);
                Talk(SAY_AGGRO);
                DoCast(me, SPELL_OOZE_TANK_PROTECTION, true);
                DoZoneInCombat(me);
                me->SetCombatPulseDelay(5);
                instance->SetBossState(DATA_PROFESSOR_PUTRICIDE, IN_PROGRESS);
            }
>>>>>>> 28d470c5

    void JustDied(Unit* /*killer*/) override
    {
        _JustDied();
        Talk(SAY_DEATH);

        if (Is25ManRaid() && me->HasAura(SPELL_SHADOWS_FATE))
            DoCastAOE(SPELL_UNHOLY_INFUSION_CREDIT, true);

        DoCast(SPELL_MUTATED_PLAGUE_CLEAR);
    }

    void JustSummoned(Creature* summon) override
    {
        summons.Summon(summon);
        switch (summon->GetEntry())
        {
            case NPC_MALLEABLE_OOZE_STALKER:
                DoCast(summon, SPELL_MALLEABLE_GOO_H);
                return;
            case NPC_GROWING_OOZE_PUDDLE:
                summon->CastSpell(summon, SPELL_GROW_STACKER, true);
                summon->CastSpell(summon, SPELL_SLIME_PUDDLE_AURA, true);
                // blizzard casts this spell 7 times initially (confirmed in sniff)
                for (uint8 i = 0; i < 7; ++i)
                    summon->CastSpell(summon, SPELL_GROW, true);
                break;
            case NPC_GAS_CLOUD:
                // no possible aura seen in sniff adding the aurastate
                summon->ModifyAuraState(AURA_STATE_UNKNOWN22, true);
                summon->SetReactState(REACT_PASSIVE);
                break;
            case NPC_VOLATILE_OOZE:
                // no possible aura seen in sniff adding the aurastate
                summon->ModifyAuraState(AURA_STATE_UNKNOWN19, true);
                summon->SetReactState(REACT_PASSIVE);
                break;
            case NPC_CHOKING_GAS_BOMB:
                summon->CastSpell(summon, SPELL_CHOKING_GAS_BOMB_PERIODIC, true);
                summon->CastSpell(summon, SPELL_CHOKING_GAS_EXPLOSION_TRIGGER, true);
                return;
            case NPC_MUTATED_ABOMINATION_10:
            case NPC_MUTATED_ABOMINATION_25:
                return;
            default:
                break;
        }

        if (me->IsInCombat())
            DoZoneInCombat(summon);
    }

<<<<<<< HEAD
    void DamageTaken(Unit* /*attacker*/, uint32& /*damage*/) override
    {
        if (me->HasUnitState(UNIT_STATE_CASTING))
            return;
=======
            void JustSummoned(Creature* summon) override
            {
                summons.Summon(summon);
                switch (summon->GetEntry())
                {
                    case NPC_MALLEABLE_OOZE_STALKER:
                        DoCast(summon, SPELL_MALLEABLE_GOO_H);
                        return;
                    case NPC_GROWING_OOZE_PUDDLE:
                        summon->CastSpell(summon, SPELL_GROW_STACKER, true);
                        summon->CastSpell(summon, SPELL_SLIME_PUDDLE_AURA, true);
                        // blizzard casts this spell 7 times initially (confirmed in sniff)
                        for (uint8 i = 0; i < 7; ++i)
                            summon->CastSpell(summon, SPELL_GROW, true);
                        break;
                    case NPC_GAS_CLOUD:
                        // no possible aura seen in sniff adding the aurastate
                        summon->ModifyAuraState(AURA_STATE_UNKNOWN22, true);
                        summon->SetReactState(REACT_PASSIVE);
                        break;
                    case NPC_VOLATILE_OOZE:
                        // no possible aura seen in sniff adding the aurastate
                        summon->ModifyAuraState(AURA_STATE_UNKNOWN19, true);
                        summon->SetReactState(REACT_PASSIVE);
                        break;
                    case NPC_CHOKING_GAS_BOMB:
                        summon->CastSpell(summon, SPELL_CHOKING_GAS_BOMB_PERIODIC, true);
                        summon->CastSpell(summon, SPELL_CHOKING_GAS_EXPLOSION_TRIGGER, true);
                        return;
                    case NPC_MUTATED_ABOMINATION_10:
                    case NPC_MUTATED_ABOMINATION_25:
                        return;
                    default:
                        break;
                }
>>>>>>> 28d470c5

        switch (_phase)
        {
            case PHASE_COMBAT_1:
                if (HealthAbovePct(80))
                    return;
                me->SetReactState(REACT_PASSIVE);
                DoAction(ACTION_CHANGE_PHASE);
                break;
            case PHASE_COMBAT_2:
                if (HealthAbovePct(35))
                    return;
                me->SetReactState(REACT_PASSIVE);
                DoAction(ACTION_CHANGE_PHASE);
                break;
            default:
                break;
        }
    }

<<<<<<< HEAD
    void MovementInform(uint32 type, uint32 id) override
    {
        if (type != POINT_MOTION_TYPE)
            return;
        switch (id)
        {
            case POINT_FESTERGUT:
                instance->SetBossState(DATA_FESTERGUT, IN_PROGRESS); // needed here for delayed gate close
                me->SetSpeedRate(MOVE_RUN, _baseSpeed);
                DoAction(ACTION_FESTERGUT_GAS);
                if (Creature* festergut = ObjectAccessor::GetCreature(*me, instance->GetGuidData(DATA_FESTERGUT)))
                    festergut->CastSpell(festergut, SPELL_GASEOUS_BLIGHT_LARGE, CastSpellExtraArgs().SetOriginalCaster(festergut->GetGUID()));
                break;
            case POINT_ROTFACE:
                instance->SetBossState(DATA_ROTFACE, IN_PROGRESS);   // needed here for delayed gate close
                me->SetSpeedRate(MOVE_RUN, _baseSpeed);
                DoAction(ACTION_ROTFACE_OOZE);
                events.ScheduleEvent(EVENT_ROTFACE_OOZE_FLOOD, 25s, 0, PHASE_ROTFACE);
                break;
            case POINT_TABLE:
                // stop attack
                me->GetMotionMaster()->MoveIdle();
                me->SetSpeedRate(MOVE_RUN, _baseSpeed);
                if (GameObject* table = ObjectAccessor::GetGameObject(*me, instance->GetGuidData(DATA_PUTRICIDE_TABLE)))
                    me->SetFacingToObject(table);
                // operating on new phase already
=======
            void DamageTaken(Unit* /*attacker*/, uint32& /*damage*/) override
            {
                if (me->HasUnitState(UNIT_STATE_CASTING))
                    return;

>>>>>>> 28d470c5
                switch (_phase)
                {
                    case PHASE_COMBAT_2:
<<<<<<< HEAD
                    {
                        SpellInfo const* spell = sSpellMgr->GetSpellInfo(SPELL_CREATE_CONCOCTION);
                        DoCast(me, SPELL_CREATE_CONCOCTION);
                        events.ScheduleEvent(EVENT_PHASE_TRANSITION, Milliseconds(sSpellMgr->GetSpellForDifficultyFromSpell(spell, me)->CalcCastTime()) + 100ms);
                        break;
                    }
                    case PHASE_COMBAT_3:
                    {
                        SpellInfo const* spell = sSpellMgr->GetSpellInfo(SPELL_GUZZLE_POTIONS);
                        DoCast(me, SPELL_GUZZLE_POTIONS);
                        events.ScheduleEvent(EVENT_PHASE_TRANSITION, Milliseconds(sSpellMgr->GetSpellForDifficultyFromSpell(spell, me)->CalcCastTime()) + 100ms);
=======
                        if (HealthAbovePct(35))
                            return;
                        me->SetReactState(REACT_PASSIVE);
                        DoAction(ACTION_CHANGE_PHASE);
                        break;
                    default:
                        break;
                }
            }

            void MovementInform(uint32 type, uint32 id) override
            {
                if (type != POINT_MOTION_TYPE)
                    return;
                switch (id)
                {
                    case POINT_FESTERGUT:
                        instance->SetBossState(DATA_FESTERGUT, IN_PROGRESS); // needed here for delayed gate close
                        me->SetSpeedRate(MOVE_RUN, _baseSpeed);
                        DoAction(ACTION_FESTERGUT_GAS);
                        if (Creature* festergut = ObjectAccessor::GetCreature(*me, instance->GetGuidData(DATA_FESTERGUT)))
                            festergut->CastSpell(festergut, SPELL_GASEOUS_BLIGHT_LARGE, false, nullptr, nullptr, festergut->GetGUID());
                        break;
                    case POINT_ROTFACE:
                        instance->SetBossState(DATA_ROTFACE, IN_PROGRESS);   // needed here for delayed gate close
                        me->SetSpeedRate(MOVE_RUN, _baseSpeed);
                        DoAction(ACTION_ROTFACE_OOZE);
                        events.ScheduleEvent(EVENT_ROTFACE_OOZE_FLOOD, 25000, 0, PHASE_ROTFACE);
                        break;
                    case POINT_TABLE:
                        // stop attack
                        me->GetMotionMaster()->MoveIdle();
                        me->SetSpeedRate(MOVE_RUN, _baseSpeed);
                        if (GameObject* table = ObjectAccessor::GetGameObject(*me, instance->GetGuidData(DATA_PUTRICIDE_TABLE)))
                            me->SetFacingToObject(table);
                        // operating on new phase already
                        switch (_phase)
                        {
                            case PHASE_COMBAT_2:
                            {
                                SpellInfo const* spell = sSpellMgr->GetSpellInfo(SPELL_CREATE_CONCOCTION, GetDifficulty());
                                DoCast(me, SPELL_CREATE_CONCOCTION);
                                events.ScheduleEvent(EVENT_PHASE_TRANSITION, spell->CalcCastTime() + 100);
                                break;
                            }
                            case PHASE_COMBAT_3:
                            {
                                SpellInfo const* spell = sSpellMgr->GetSpellInfo(SPELL_GUZZLE_POTIONS, GetDifficulty());
                                DoCast(me, SPELL_GUZZLE_POTIONS);
                                events.ScheduleEvent(EVENT_PHASE_TRANSITION, spell->CalcCastTime() + 100);
                                break;
                            }
                            default:
                                break;
                        }
>>>>>>> 28d470c5
                        break;
                    }
                    default:
                        break;
                }
                break;
            default:
                break;
        }
    }

    void DoAction(int32 action) override
    {
        switch (action)
        {
            case ACTION_FESTERGUT_COMBAT:
                SetPhase(PHASE_FESTERGUT);
                me->SetSpeedRate(MOVE_RUN, _baseSpeed*2.0f);
                me->GetMotionMaster()->MovePoint(POINT_FESTERGUT, festergutWatchPos);
                me->SetReactState(REACT_PASSIVE);
                EngagementStart(nullptr);
                if (IsHeroic())
                    events.ScheduleEvent(EVENT_FESTERGUT_GOO, 13s, 18s, 0, PHASE_FESTERGUT);
                break;
            case ACTION_FESTERGUT_GAS:
                Talk(SAY_FESTERGUT_GASEOUS_BLIGHT);
                DoCast(me, SPELL_RELEASE_GAS_VISUAL, true);
                break;
            case ACTION_FESTERGUT_DEATH:
                events.ScheduleEvent(EVENT_FESTERGUT_DIES, 4s, 0, PHASE_FESTERGUT);
                break;
            case ACTION_ROTFACE_COMBAT:
                SetPhase(PHASE_ROTFACE);
                me->SetSpeedRate(MOVE_RUN, _baseSpeed*2.0f);
                me->GetMotionMaster()->MovePoint(POINT_ROTFACE, rotfaceWatchPos);
                me->SetReactState(REACT_PASSIVE);
                EngagementStart(nullptr);
                _oozeFloodStage = 0;
                // init random sequence of floods
                if (Creature* rotface = ObjectAccessor::GetCreature(*me, instance->GetGuidData(DATA_ROTFACE)))
                {
<<<<<<< HEAD
                    std::list<Creature*> list;
                    GetCreatureListWithEntryInGrid(list, rotface, NPC_PUDDLE_STALKER, 50.0f);
                    list.remove_if(RotfaceHeightCheck(rotface));
                    if (list.size() > 4)
                    {
                        list.sort(Trinity::ObjectDistanceOrderPred(rotface));
                        do
=======
                    case ACTION_FESTERGUT_COMBAT:
                        SetPhase(PHASE_FESTERGUT);
                        me->SetSpeedRate(MOVE_RUN, _baseSpeed*2.0f);
                        me->GetMotionMaster()->MovePoint(POINT_FESTERGUT, festergutWatchPos);
                        me->SetReactState(REACT_PASSIVE);
                        DoZoneInCombat(me);
                        if (IsHeroic())
                            events.ScheduleEvent(EVENT_FESTERGUT_GOO, urand(13000, 18000), 0, PHASE_FESTERGUT);
                        break;
                    case ACTION_FESTERGUT_GAS:
                        Talk(SAY_FESTERGUT_GASEOUS_BLIGHT);
                        DoCast(me, SPELL_RELEASE_GAS_VISUAL, true);
                        break;
                    case ACTION_FESTERGUT_DEATH:
                        events.ScheduleEvent(EVENT_FESTERGUT_DIES, 4000, 0, PHASE_FESTERGUT);
                        break;
                    case ACTION_ROTFACE_COMBAT:
                    {
                        SetPhase(PHASE_ROTFACE);
                        me->SetSpeedRate(MOVE_RUN, _baseSpeed*2.0f);
                        me->GetMotionMaster()->MovePoint(POINT_ROTFACE, rotfaceWatchPos);
                        me->SetReactState(REACT_PASSIVE);
                        _oozeFloodStage = 0;
                        DoZoneInCombat(me);
                        // init random sequence of floods
                        if (Creature* rotface = ObjectAccessor::GetCreature(*me, instance->GetGuidData(DATA_ROTFACE)))
>>>>>>> 28d470c5
                        {
                            list.pop_back();
                        } while (list.size() > 4);
                    }
<<<<<<< HEAD

                    uint8 i = 0;
                    while (!list.empty())
                    {
                        std::list<Creature*>::iterator itr = list.begin();
                        std::advance(itr, urand(0, list.size()-1));
                        _oozeFloodDummyGUIDs[i++] = (*itr)->GetGUID();
                        list.erase(itr);
                    }
                }
                break;
            case ACTION_ROTFACE_OOZE:
                Talk(SAY_ROTFACE_OOZE_FLOOD);
                if (Creature* dummy = ObjectAccessor::GetCreature(*me, _oozeFloodDummyGUIDs[_oozeFloodStage]))
                    dummy->CastSpell(dummy, oozeFloodSpells[_oozeFloodStage], me->GetGUID()); // cast from self for LoS (with prof's GUID for logs)
                if (++_oozeFloodStage == 4)
                    _oozeFloodStage = 0;
                break;
            case ACTION_ROTFACE_DEATH:
                events.ScheduleEvent(EVENT_ROTFACE_DIES, 4500ms, 0, PHASE_ROTFACE);
                break;
            case ACTION_CHANGE_PHASE:
                me->SetSpeedRate(MOVE_RUN, _baseSpeed*2.0f);
                events.DelayEvents(30s);
                me->AttackStop();
                if (!IsHeroic())
                {
                    DoCast(me, SPELL_TEAR_GAS);
                    events.ScheduleEvent(EVENT_TEAR_GAS, 2500ms);
                }
                else
                {
                    Talk(SAY_PHASE_TRANSITION_HEROIC);
                    DoCast(me, SPELL_UNSTABLE_EXPERIMENT, true);
                    DoCast(me, SPELL_UNSTABLE_EXPERIMENT, true);
                    // cast variables
                    if (Is25ManRaid())
                    {
                        std::list<Unit*> targetList;
                        {
                            for (ThreatReference const* ref : me->GetThreatManager().GetUnsortedThreatList())
                                if (Player* target = ref->GetVictim()->ToPlayer())
                                    targetList.push_back(target);
=======
                    case ACTION_ROTFACE_OOZE:
                        Talk(SAY_ROTFACE_OOZE_FLOOD);
                        if (Creature* dummy = ObjectAccessor::GetCreature(*me, _oozeFloodDummyGUIDs[_oozeFloodStage]))
                            dummy->CastSpell(dummy, oozeFloodSpells[_oozeFloodStage], true, nullptr, nullptr, me->GetGUID()); // cast from self for LoS (with prof's GUID for logs)
                        if (++_oozeFloodStage == 4)
                            _oozeFloodStage = 0;
                        break;
                    case ACTION_ROTFACE_DEATH:
                        events.ScheduleEvent(EVENT_ROTFACE_DIES, 4500, 0, PHASE_ROTFACE);
                        break;
                    case ACTION_CHANGE_PHASE:
                        me->SetSpeedRate(MOVE_RUN, _baseSpeed*2.0f);
                        events.DelayEvents(30000);
                        me->AttackStop();
                        if (!IsHeroic())
                        {
                            DoCast(me, SPELL_TEAR_GAS);
                            events.ScheduleEvent(EVENT_TEAR_GAS, 2500);
                        }
                        else
                        {
                            Talk(SAY_PHASE_TRANSITION_HEROIC);
                            DoCast(me, SPELL_UNSTABLE_EXPERIMENT, true);
                            DoCast(me, SPELL_UNSTABLE_EXPERIMENT, true);
                            // cast variables
                            if (Is25ManRaid())
                            {
                                std::list<Unit*> targetList;
                                {
                                    for (ThreatReference const* ref : me->GetThreatManager().GetUnsortedThreatList())
                                        if (Player* target = ref->GetVictim()->ToPlayer())
                                            targetList.push_back(target);
                                }

                                size_t half = targetList.size()/2;
                                // half gets ooze variable
                                while (half < targetList.size())
                                {
                                    std::list<Unit*>::iterator itr = targetList.begin();
                                    advance(itr, urand(0, targetList.size() - 1));
                                    (*itr)->CastSpell(*itr, SPELL_OOZE_VARIABLE, true);
                                    targetList.erase(itr);
                                }
                                // and half gets gas
                                for (std::list<Unit*>::iterator itr = targetList.begin(); itr != targetList.end(); ++itr)
                                    (*itr)->CastSpell(*itr, SPELL_GAS_VARIABLE, true);
                            }
                            me->GetMotionMaster()->MovePoint(POINT_TABLE, tablePos);
>>>>>>> 28d470c5
                        }

                        size_t half = targetList.size()/2;
                        // half gets ooze variable
                        while (half < targetList.size())
                        {
                            std::list<Unit*>::iterator itr = targetList.begin();
                            advance(itr, urand(0, targetList.size() - 1));
                            (*itr)->CastSpell(*itr, SPELL_OOZE_VARIABLE, true);
                            targetList.erase(itr);
                        }
                        // and half gets gas
                        for (std::list<Unit*>::iterator itr = targetList.begin(); itr != targetList.end(); ++itr)
                            (*itr)->CastSpell(*itr, SPELL_GAS_VARIABLE, true);
                    }
                    me->GetMotionMaster()->MovePoint(POINT_TABLE, tablePos);
                }
                switch (_phase)
                {
                    case PHASE_COMBAT_1:
                        SetPhase(PHASE_COMBAT_2);
                        events.ScheduleEvent(EVENT_MALLEABLE_GOO, 21s, 26s);
                        events.ScheduleEvent(EVENT_CHOKING_GAS_BOMB, 35s, 40s);
                        break;
                    case PHASE_COMBAT_2:
                        SetPhase(PHASE_COMBAT_3);
                        events.ScheduleEvent(EVENT_MUTATED_PLAGUE, 25s);
                        events.CancelEvent(EVENT_UNSTABLE_EXPERIMENT);
                        break;
                    default:
                        break;
                }
                break;
            default:
                break;
        }
    }

    uint32 GetData(uint32 type) const override
    {
        switch (type)
        {
            case DATA_EXPERIMENT_STAGE:
                return _experimentState;
            case DATA_PHASE:
                return _phase;
            case DATA_ABOMINATION:
                return uint32(summons.HasEntry(NPC_MUTATED_ABOMINATION_10) || summons.HasEntry(NPC_MUTATED_ABOMINATION_25));
            default:
                break;
        }

        return 0;
    }

<<<<<<< HEAD
    void SetData(uint32 id, uint32 data) override
    {
        if (id == DATA_EXPERIMENT_STAGE)
            _experimentState = data != 0;
    }
=======
            void UpdateAI(uint32 diff) override
            {
                if (!(events.IsInPhase(PHASE_ROTFACE) || events.IsInPhase(PHASE_FESTERGUT)) && !UpdateVictim())
                    return;
>>>>>>> 28d470c5

    void UpdateAI(uint32 diff) override
    {
        if (!(events.IsInPhase(PHASE_ROTFACE) || events.IsInPhase(PHASE_FESTERGUT)) && !UpdateVictim())
            return;

        events.Update(diff);

        if (me->HasUnitState(UNIT_STATE_CASTING))
            return;

        while (uint32 eventId = events.ExecuteEvent())
        {
            switch (eventId)
            {
                case EVENT_FESTERGUT_DIES:
                    Talk(SAY_FESTERGUT_DEATH);
                    EnterEvadeMode();
                    break;
                case EVENT_FESTERGUT_GOO:
                    DoCastAOE(SPELL_MALLEABLE_GOO_SUMMON, CastSpellExtraArgs(true).AddSpellMod(SPELLVALUE_MAX_TARGETS, 1));
                    if (Is25ManRaid())
                        events.ScheduleEvent(EVENT_FESTERGUT_GOO, 10s, 15s, 0, PHASE_FESTERGUT);
                    else
                        events.ScheduleEvent(EVENT_FESTERGUT_GOO, 30s, 35s, 0, PHASE_FESTERGUT);
                    break;
                case EVENT_ROTFACE_DIES:
                    Talk(SAY_ROTFACE_DEATH);
                    EnterEvadeMode();
                    break;
                case EVENT_ROTFACE_OOZE_FLOOD:
                    DoAction(ACTION_ROTFACE_OOZE);
                    events.ScheduleEvent(EVENT_ROTFACE_OOZE_FLOOD, 25s, 0, PHASE_ROTFACE);
                    break;
                case EVENT_BERSERK:
                    Talk(SAY_BERSERK);
                    DoCast(me, SPELL_BERSERK2);
                    break;
                case EVENT_SLIME_PUDDLE:
                {
                    std::list<Unit*> targets;
                    SelectTargetList(targets, 2, SelectTargetMethod::Random, 0, 0.0f, true);
                    if (!targets.empty())
                        for (std::list<Unit*>::iterator itr = targets.begin(); itr != targets.end(); ++itr)
                            DoCast(*itr, SPELL_SLIME_PUDDLE_TRIGGER);
                    events.ScheduleEvent(EVENT_SLIME_PUDDLE, 35s);
                    break;
                }
                case EVENT_UNSTABLE_EXPERIMENT:
                    Talk(EMOTE_UNSTABLE_EXPERIMENT);
                    DoCast(me, SPELL_UNSTABLE_EXPERIMENT);
                    events.ScheduleEvent(EVENT_UNSTABLE_EXPERIMENT, 35s, 40s);
                    break;
                case EVENT_TEAR_GAS:
                    me->GetMotionMaster()->MovePoint(POINT_TABLE, tablePos);
                    DoCast(me, SPELL_TEAR_GAS_PERIODIC_TRIGGER, true);
                    break;
                case EVENT_RESUME_ATTACK:
                    me->SetReactState(REACT_AGGRESSIVE);
                    AttackStart(me->GetVictim());
                    // remove Tear Gas
                    me->RemoveAurasDueToSpell(SPELL_TEAR_GAS_PERIODIC_TRIGGER);
                    DoCastAOE(SPELL_TEAR_GAS_CANCEL);
                    instance->DoRemoveAurasDueToSpellOnPlayers(SPELL_GAS_VARIABLE);
                    instance->DoRemoveAurasDueToSpellOnPlayers(SPELL_OOZE_VARIABLE);
                    break;
                case EVENT_MALLEABLE_GOO:
                    if (Is25ManRaid())
                    {
<<<<<<< HEAD
                        std::list<Unit*> targets;
                        SelectTargetList(targets, 2, SelectTargetMethod::Random, 0, -7.0f, true);
                        if (!targets.empty())
                        {
                            Talk(EMOTE_MALLEABLE_GOO);
                            for (std::list<Unit*>::iterator itr = targets.begin(); itr != targets.end(); ++itr)
                                DoCast(*itr, SPELL_MALLEABLE_GOO);
                        }
                    }
                    else
                    {
                        if (Unit* target = SelectTarget(SelectTargetMethod::Random, 1, -7.0f, true))
=======
                        case EVENT_FESTERGUT_DIES:
                            Talk(SAY_FESTERGUT_DEATH);
                            EnterEvadeMode();
                            break;
                        case EVENT_FESTERGUT_GOO:
                            me->CastCustomSpell(SPELL_MALLEABLE_GOO_SUMMON, SPELLVALUE_MAX_TARGETS, 1, nullptr, true);
                            events.ScheduleEvent(EVENT_FESTERGUT_GOO, (Is25ManRaid() ? 10000 : 30000) + urand(0, 5000), 0, PHASE_FESTERGUT);
                            break;
                        case EVENT_ROTFACE_DIES:
                            Talk(SAY_ROTFACE_DEATH);
                            EnterEvadeMode();
                            break;
                        case EVENT_ROTFACE_OOZE_FLOOD:
                            DoAction(ACTION_ROTFACE_OOZE);
                            events.ScheduleEvent(EVENT_ROTFACE_OOZE_FLOOD, 25000, 0, PHASE_ROTFACE);
                            break;
                        case EVENT_BERSERK:
                            Talk(SAY_BERSERK);
                            DoCast(me, SPELL_BERSERK2);
                            break;
                        case EVENT_SLIME_PUDDLE:
                        {
                            std::list<Unit*> targets;
                            SelectTargetList(targets, 2, SELECT_TARGET_RANDOM, 0, 0.0f, true);
                            if (!targets.empty())
                                for (std::list<Unit*>::iterator itr = targets.begin(); itr != targets.end(); ++itr)
                                    DoCast(*itr, SPELL_SLIME_PUDDLE_TRIGGER);
                            events.ScheduleEvent(EVENT_SLIME_PUDDLE, 35000);
                            break;
                        }
                        case EVENT_UNSTABLE_EXPERIMENT:
                            Talk(EMOTE_UNSTABLE_EXPERIMENT);
                            DoCast(me, SPELL_UNSTABLE_EXPERIMENT);
                            events.ScheduleEvent(EVENT_UNSTABLE_EXPERIMENT, urand(35000, 40000));
                            break;
                        case EVENT_TEAR_GAS:
                            me->GetMotionMaster()->MovePoint(POINT_TABLE, tablePos);
                            DoCast(me, SPELL_TEAR_GAS_PERIODIC_TRIGGER, true);
                            break;
                        case EVENT_RESUME_ATTACK:
                            me->SetReactState(REACT_AGGRESSIVE);
                            AttackStart(me->GetVictim());
                            // remove Tear Gas
                            me->RemoveAurasDueToSpell(SPELL_TEAR_GAS_PERIODIC_TRIGGER);
                            instance->DoRemoveAurasDueToSpellOnPlayers(71615);
                            DoCastAOE(SPELL_TEAR_GAS_CANCEL);
                            instance->DoRemoveAurasDueToSpellOnPlayers(SPELL_GAS_VARIABLE);
                            instance->DoRemoveAurasDueToSpellOnPlayers(SPELL_OOZE_VARIABLE);
                            break;
                        case EVENT_MALLEABLE_GOO:
                            if (Is25ManRaid())
                            {
                                std::list<Unit*> targets;
                                SelectTargetList(targets, 2, SELECT_TARGET_RANDOM, 0, -7.0f, true);
                                if (!targets.empty())
                                {
                                    Talk(EMOTE_MALLEABLE_GOO);
                                    for (std::list<Unit*>::iterator itr = targets.begin(); itr != targets.end(); ++itr)
                                        DoCast(*itr, SPELL_MALLEABLE_GOO);
                                }
                            }
                            else
                            {
                                if (Unit* target = SelectTarget(SELECT_TARGET_RANDOM, 1, -7.0f, true))
                                {
                                    Talk(EMOTE_MALLEABLE_GOO);
                                    DoCast(target, SPELL_MALLEABLE_GOO);
                                }
                            }
                            events.ScheduleEvent(EVENT_MALLEABLE_GOO, urand(25000, 30000));
                            break;
                        case EVENT_CHOKING_GAS_BOMB:
                            Talk(EMOTE_CHOKING_GAS_BOMB);
                            DoCast(me, SPELL_CHOKING_GAS_BOMB);
                            events.ScheduleEvent(EVENT_CHOKING_GAS_BOMB, urand(35000, 40000));
                            break;
                        case EVENT_UNBOUND_PLAGUE:
                            if (Unit* target = SelectTarget(SELECT_TARGET_RANDOM, 0, NonTankTargetSelector(me)))
                            {
                                DoCast(target, SPELL_UNBOUND_PLAGUE);
                                DoCast(target, SPELL_UNBOUND_PLAGUE_SEARCHER);
                            }
                            events.ScheduleEvent(EVENT_UNBOUND_PLAGUE, 90000);
                            break;
                        case EVENT_MUTATED_PLAGUE:
                            DoCastVictim(SPELL_MUTATED_PLAGUE);
                            events.ScheduleEvent(EVENT_MUTATED_PLAGUE, 10000);
                            break;
                        case EVENT_PHASE_TRANSITION:
>>>>>>> 28d470c5
                        {
                            Talk(EMOTE_MALLEABLE_GOO);
                            DoCast(target, SPELL_MALLEABLE_GOO);
                        }
                    }
                    events.ScheduleEvent(EVENT_MALLEABLE_GOO, 25s, 30s);
                    break;
                case EVENT_CHOKING_GAS_BOMB:
                    Talk(EMOTE_CHOKING_GAS_BOMB);
                    DoCast(me, SPELL_CHOKING_GAS_BOMB);
                    events.ScheduleEvent(EVENT_CHOKING_GAS_BOMB, 35s, 40s);
                    break;
                case EVENT_UNBOUND_PLAGUE:
                    if (Unit* target = SelectTarget(SelectTargetMethod::Random, 0, NonTankTargetSelector(me)))
                    {
                        DoCast(target, SPELL_UNBOUND_PLAGUE);
                        DoCast(target, SPELL_UNBOUND_PLAGUE_SEARCHER);
                    }
                    events.ScheduleEvent(EVENT_UNBOUND_PLAGUE, 90s);
                    break;
                case EVENT_MUTATED_PLAGUE:
                    DoCastVictim(SPELL_MUTATED_PLAGUE);
                    events.ScheduleEvent(EVENT_MUTATED_PLAGUE, 10s);
                    break;
                case EVENT_PHASE_TRANSITION:
                {
                    switch (_phase)
                    {
                        case PHASE_COMBAT_2:
                            if (Creature* face = me->FindNearestCreature(NPC_TEAR_GAS_TARGET_STALKER, 50.0f))
                                me->SetFacingToObject(face);
                            me->HandleEmoteCommand(EMOTE_ONESHOT_KNEEL);
                            Talk(SAY_TRANSFORM_1);
                            events.ScheduleEvent(EVENT_RESUME_ATTACK, 5500ms, 0, PHASE_COMBAT_2);
                            break;
                        case PHASE_COMBAT_3:
                            if (Creature* face = me->FindNearestCreature(NPC_TEAR_GAS_TARGET_STALKER, 50.0f))
                                me->SetFacingToObject(face);
                            me->HandleEmoteCommand(EMOTE_ONESHOT_KNEEL);
                            Talk(SAY_TRANSFORM_2);
                            summons.DespawnIf(AbominationDespawner(me));
                            events.ScheduleEvent(EVENT_RESUME_ATTACK, 8500ms, 0, PHASE_COMBAT_3);
                            break;
                        default:
                            break;
                    }
<<<<<<< HEAD
                    break;
=======

                    if (me->HasUnitState(UNIT_STATE_CASTING))
                        return;
>>>>>>> 28d470c5
                }
                default:
                    break;
            }

            if (me->HasUnitState(UNIT_STATE_CASTING))
                return;
        }

        DoMeleeAttackIfReady();
    }

private:
    void SetPhase(Phases newPhase)
    {
        _phase = newPhase;
        events.SetPhase(newPhase);
    }

    ObjectGuid _oozeFloodDummyGUIDs[4];
    Phases _phase;          // external of EventMap because event phase gets reset on evade
    float const _baseSpeed;
    uint8 _oozeFloodStage;
    bool _experimentState;
};

class npc_putricide_oozeAI : public ScriptedAI
{
    public:
        npc_putricide_oozeAI(Creature* creature, uint32 auraSpellId, uint32 hitTargetSpellId) : ScriptedAI(creature),
            _auraSpellId(auraSpellId), _hitTargetSpellId(hitTargetSpellId), _newTargetSelectTimer(0), _instance(creature->GetInstanceScript()) { }
<<<<<<< HEAD

        void SpellHitTarget(WorldObject* /*target*/, SpellInfo const* spellInfo) override
        {
            if (!_newTargetSelectTimer && spellInfo->Id == sSpellMgr->GetSpellIdForDifficulty(_hitTargetSpellId, me))
            {
                _newTargetSelectTimer = 1000;
                // go passive until next target selection
                me->SetReactState(REACT_PASSIVE);
            }
        }
=======
>>>>>>> 28d470c5

        void Reset() override
        {
<<<<<<< HEAD
            if (_instance->GetBossState(DATA_PROFESSOR_PUTRICIDE) != IN_PROGRESS)
                me->DespawnOrUnsummon();

            DoZoneInCombat();
            DoCastAOE(_auraSpellId, true);
        }

        void SpellHit(WorldObject* /*caster*/, SpellInfo const* spellInfo) override
=======
            if (!_newTargetSelectTimer && spell->Id == _hitTargetSpellId)
                _newTargetSelectTimer = 1000;
        }

        void Reset() override
        {
            if (_instance->GetBossState(DATA_PROFESSOR_PUTRICIDE) != IN_PROGRESS)
                me->DespawnOrUnsummon();

            me->SetInCombatWithZone();
            DoCastAOE(_auraSpellId, true);
        }

        void SpellHit(Unit* /*caster*/, SpellInfo const* spell) override
>>>>>>> 28d470c5
        {
            if (spellInfo->Id == SPELL_TEAR_GAS_CREATURE)
                _newTargetSelectTimer = 1000;
        }

        void UpdateAI(uint32 diff) override
        {
            if (!UpdateVictim() && !_newTargetSelectTimer)
                return;

            if (!_newTargetSelectTimer && !me->IsNonMeleeSpellCast(false, false, true, false, true))
                _newTargetSelectTimer = 1000;

            DoMeleeAttackIfReady();

            if (!_newTargetSelectTimer)
                return;

            if (me->HasAura(SPELL_TEAR_GAS_CREATURE))
                return;

            if (_newTargetSelectTimer <= diff)
            {
                _newTargetSelectTimer = 0;
                CastMainSpell();
            }
            else
                _newTargetSelectTimer -= diff;
        }

        virtual void CastMainSpell() = 0;

    private:
        uint32 _auraSpellId;
        uint32 _hitTargetSpellId;
        uint32 _newTargetSelectTimer;
        InstanceScript* _instance;
};

struct npc_volatile_ooze : public npc_putricide_oozeAI
{
    npc_volatile_ooze(Creature* creature) : npc_putricide_oozeAI(creature, SPELL_OOZE_ERUPTION_SEARCH_PERIODIC, SPELL_OOZE_ERUPTION) { }

<<<<<<< HEAD
    void CastMainSpell() override
    {
        me->CastSpell(me, SPELL_VOLATILE_OOZE_ADHESIVE, false);
    }
};

struct npc_gas_cloud : public npc_putricide_oozeAI
{
    npc_gas_cloud(Creature* creature) : npc_putricide_oozeAI(creature, SPELL_GASEOUS_BLOAT_PROC, SPELL_EXPUNGED_GAS)
    {
        _newTargetSelectTimer = 0;
    }
=======
        struct npc_volatile_oozeAI : public npc_putricide_oozeAI
        {
            npc_volatile_oozeAI(Creature* creature) : npc_putricide_oozeAI(creature, SPELL_OOZE_ERUPTION_SEARCH_PERIODIC, SPELL_OOZE_ERUPTION) { }

            void CastMainSpell() override
            {
                me->CastSpell(me, SPELL_VOLATILE_OOZE_ADHESIVE, false);
            }
        };
>>>>>>> 28d470c5

    void CastMainSpell() override
    {
        CastSpellExtraArgs args;
        args.AddSpellMod(SPELLVALUE_AURA_STACK, 10);
        me->CastSpell(me, SPELL_GASEOUS_BLOAT, args);
    }

private:
    uint32 _newTargetSelectTimer;
};

class spell_putricide_gaseous_bloat : public AuraScript
{
    PrepareAuraScript(spell_putricide_gaseous_bloat);

    void HandleExtraEffect(AuraEffect const* /*aurEff*/)
    {
        Unit* target = GetTarget();
        if (Unit* caster = GetCaster())
        {
<<<<<<< HEAD
            target->RemoveAuraFromStack(GetSpellInfo()->Id, GetCasterGUID());
            if (!target->HasAura(GetId()))
=======
            npc_gas_cloudAI(Creature* creature) : npc_putricide_oozeAI(creature, SPELL_GASEOUS_BLOAT_PROC, SPELL_EXPUNGED_GAS)
>>>>>>> 28d470c5
            {
                CastSpellExtraArgs args;
                args.AddSpellMod(SPELLVALUE_AURA_STACK, 10);
                caster->CastSpell(caster, SPELL_GASEOUS_BLOAT, args);
            }
        }
    }

<<<<<<< HEAD
    void HandleProc(ProcEventInfo& eventInfo)
    {
        uint32 stack = GetStackAmount();
        Unit* caster = eventInfo.GetActor();
=======
            void CastMainSpell() override
            {
                me->CastCustomSpell(SPELL_GASEOUS_BLOAT, SPELLVALUE_AURA_STACK, 10, me, false);
            }
>>>>>>> 28d470c5

        int32 const mod = caster->GetMap()->Is25ManRaid() ? 1500 : 1250;
        int32 dmg = 0;
        for (uint8 i = 1; i <= stack; ++i)
            dmg += mod * i;

        CastSpellExtraArgs args;
        args.AddSpellBP0(dmg);
        caster->CastSpell(nullptr, SPELL_EXPUNGED_GAS, args);
    }

    void Register() override
    {
        OnEffectPeriodic += AuraEffectPeriodicFn(spell_putricide_gaseous_bloat::HandleExtraEffect, EFFECT_0, SPELL_AURA_PERIODIC_DAMAGE);
        OnProc += AuraProcFn(spell_putricide_gaseous_bloat::HandleProc);
    }
};

class spell_putricide_ooze_channel : public SpellScript
{
    PrepareSpellScript(spell_putricide_ooze_channel);

    bool Validate(SpellInfo const* spell) override
    {
        return ValidateSpellInfo({ spell->ExcludeTargetAuraSpell });
    }

<<<<<<< HEAD
    // set up initial variables and check if caster is creature
    // this will let use safely use ToCreature() casts in entire script
    bool Load() override
    {
        return GetCaster()->GetTypeId() == TYPEID_UNIT;
    }
=======
            void HandleProc(ProcEventInfo& eventInfo)
            {
                uint32 stack = GetStackAmount();
                Unit* caster = eventInfo.GetActor();

                int32 const mod = caster->GetMap()->Is25ManRaid() ? 1500 : 1250;
                int32 dmg = 0;
                for (uint8 i = 1; i <= stack; ++i)
                    dmg += mod * i;

                caster->CastCustomSpell(SPELL_EXPUNGED_GAS, SPELLVALUE_BASE_POINT0, dmg);
            }

            void Register() override
            {
                OnEffectPeriodic += AuraEffectPeriodicFn(spell_putricide_gaseous_bloat_AuraScript::HandleExtraEffect, EFFECT_0, SPELL_AURA_PERIODIC_DAMAGE);
                OnProc += AuraProcFn(spell_putricide_gaseous_bloat_AuraScript::HandleProc);
            }
        };
>>>>>>> 28d470c5

    void SelectTarget(std::list<WorldObject*>& targets)
    {
        if (targets.empty())
        {
            FinishCast(SPELL_FAILED_NO_VALID_TARGETS);
            GetCaster()->ToCreature()->DespawnOrUnsummon(1ms);    // despawn next update
            return;
        }

        WorldObject* target = Trinity::Containers::SelectRandomContainerElement(targets);
        targets.clear();
        targets.push_back(target);
        _target = target;
    }

    void SetTarget(std::list<WorldObject*>& targets)
    {
        targets.clear();
        if (_target)
            targets.push_back(_target);
    }

    void StartAttack()
    {
        GetCaster()->ClearUnitState(UNIT_STATE_CASTING);
        GetCaster()->GetThreatManager().ResetAllThreat();
        GetCaster()->ToCreature()->AI()->AttackStart(GetHitUnit());
        GetCaster()->GetThreatManager().AddThreat(GetHitUnit(), 500000000.0f, nullptr, true, true);    // value seen in sniff
        GetCaster()->GetThreatManager().FixateTarget(GetHitUnit());
        GetCaster()->ToCreature()->SetReactState(REACT_AGGRESSIVE);
    }

    void Register() override
    {
        OnObjectAreaTargetSelect += SpellObjectAreaTargetSelectFn(spell_putricide_ooze_channel::SelectTarget, EFFECT_0, TARGET_UNIT_SRC_AREA_ENEMY);
        OnObjectAreaTargetSelect += SpellObjectAreaTargetSelectFn(spell_putricide_ooze_channel::SetTarget, EFFECT_1, TARGET_UNIT_SRC_AREA_ENEMY);
        OnObjectAreaTargetSelect += SpellObjectAreaTargetSelectFn(spell_putricide_ooze_channel::SetTarget, EFFECT_2, TARGET_UNIT_SRC_AREA_ENEMY);
        AfterHit += SpellHitFn(spell_putricide_ooze_channel::StartAttack);
    }

    WorldObject* _target = nullptr;
};

class ExactDistanceCheck
{
    public:
        ExactDistanceCheck(Unit* source, float dist) : _source(source), _dist(dist) { }

        bool operator()(WorldObject* unit) const
        {
<<<<<<< HEAD
=======
            PrepareSpellScript(spell_putricide_ooze_channel_SpellScript);

            bool Validate(SpellInfo const* spell) override
            {
                return ValidateSpellInfo({ spell->ExcludeTargetAuraSpell });
            }

            // set up initial variables and check if caster is creature
            // this will let use safely use ToCreature() casts in entire script
            bool Load() override
            {
                return GetCaster()->GetTypeId() == TYPEID_UNIT;
            }

            void SelectTarget(std::list<WorldObject*>& targets)
            {
                if (targets.empty())
                {
                    FinishCast(SPELL_FAILED_NO_VALID_TARGETS);
                    GetCaster()->ToCreature()->DespawnOrUnsummon(1);    // despawn next update
                    return;
                }

                WorldObject* target = Trinity::Containers::SelectRandomContainerElement(targets);
                targets.clear();
                targets.push_back(target);
                _target = target;
            }

            void SetTarget(std::list<WorldObject*>& targets)
            {
                targets.clear();
                if (_target)
                    targets.push_back(_target);
            }

            void StartAttack()
            {
                GetCaster()->ClearUnitState(UNIT_STATE_CASTING);
                GetCaster()->GetThreatManager().ClearAllThreat();
                GetCaster()->ToCreature()->AI()->AttackStart(GetHitUnit());
                GetCaster()->GetThreatManager().AddThreat(GetHitUnit(), 500000000.0f, nullptr, true, true);    // value seen in sniff
            }

            void Register() override
            {
                OnObjectAreaTargetSelect += SpellObjectAreaTargetSelectFn(spell_putricide_ooze_channel_SpellScript::SelectTarget, EFFECT_0, TARGET_UNIT_SRC_AREA_ENEMY);
                OnObjectAreaTargetSelect += SpellObjectAreaTargetSelectFn(spell_putricide_ooze_channel_SpellScript::SetTarget, EFFECT_1, TARGET_UNIT_SRC_AREA_ENEMY);
                OnObjectAreaTargetSelect += SpellObjectAreaTargetSelectFn(spell_putricide_ooze_channel_SpellScript::SetTarget, EFFECT_2, TARGET_UNIT_SRC_AREA_ENEMY);
                AfterHit += SpellHitFn(spell_putricide_ooze_channel_SpellScript::StartAttack);
            }

            WorldObject* _target = nullptr;
        };

        SpellScript* GetSpellScript() const override
        {
            return new spell_putricide_ooze_channel_SpellScript();
        }
};

class ExactDistanceCheck
{
    public:
        ExactDistanceCheck(Unit* source, float dist) : _source(source), _dist(dist) { }

        bool operator()(WorldObject* unit) const
        {
>>>>>>> 28d470c5
            return _source->GetExactDist2d(unit) > _dist;
        }

    private:
        Unit* _source;
        float _dist;
};

class spell_putricide_slime_puddle : public SpellScript
{
    PrepareSpellScript(spell_putricide_slime_puddle);

    void ScaleRange(std::list<WorldObject*>& targets)
    {
        targets.remove_if(ExactDistanceCheck(GetCaster(), 2.5f * GetCaster()->GetObjectScale()));
    }

    void Register() override
    {
        OnObjectAreaTargetSelect += SpellObjectAreaTargetSelectFn(spell_putricide_slime_puddle::ScaleRange, EFFECT_0, TARGET_UNIT_DEST_AREA_ENEMY);
        OnObjectAreaTargetSelect += SpellObjectAreaTargetSelectFn(spell_putricide_slime_puddle::ScaleRange, EFFECT_1, TARGET_UNIT_DEST_AREA_ENTRY);
    }
};

// this is here only because on retail you dont actually enter HEROIC mode for ICC
class spell_putricide_slime_puddle_aura : public SpellScript
{
<<<<<<< HEAD
    PrepareSpellScript(spell_putricide_slime_puddle_aura);
=======
    public:
        spell_putricide_slime_puddle_aura() : SpellScriptLoader("spell_putricide_slime_puddle_aura") { }

        class spell_putricide_slime_puddle_aura_SpellScript : public SpellScript
        {
            PrepareSpellScript(spell_putricide_slime_puddle_aura_SpellScript);

            void ReplaceAura()
            {
                if (Unit* target = GetHitUnit())
                    GetCaster()->AddAura(GetCaster()->GetMap()->Is25ManRaid() ? 72456 : 70346, target);
            }
>>>>>>> 28d470c5

    void ReplaceAura()
    {
        if (Unit* target = GetHitUnit())
            GetCaster()->AddAura((GetCaster()->GetMap()->GetSpawnMode() & 1) ? 72456 : 70346, target);
    }

    void Register() override
    {
        OnHit += SpellHitFn(spell_putricide_slime_puddle_aura::ReplaceAura);
    }
};

class spell_putricide_unstable_experiment : public SpellScript
{
    PrepareSpellScript(spell_putricide_unstable_experiment);

    void HandleScript(SpellEffIndex effIndex)
    {
        PreventHitDefaultEffect(effIndex);
        if (GetCaster()->GetTypeId() != TYPEID_UNIT)
            return;

        Creature* creature = GetCaster()->ToCreature();

        uint32 stage = creature->AI()->GetData(DATA_EXPERIMENT_STAGE);
        creature->AI()->SetData(DATA_EXPERIMENT_STAGE, stage ^ true);

        Creature* target = nullptr;
        std::list<Creature*> creList;
        GetCreatureListWithEntryInGrid(creList, GetCaster(), NPC_ABOMINATION_WING_MAD_SCIENTIST_STALKER, 200.0f);
        // 2 of them are spawned at green place - weird trick blizz
        for (std::list<Creature*>::iterator itr = creList.begin(); itr != creList.end(); ++itr)
        {
            target = *itr;
            std::list<Creature*> tmp;
            GetCreatureListWithEntryInGrid(tmp, target, NPC_ABOMINATION_WING_MAD_SCIENTIST_STALKER, 10.0f);
            if ((!stage && tmp.size() > 1) || (stage && tmp.size() == 1))
                break;
        }

<<<<<<< HEAD
        GetCaster()->CastSpell(target, uint32(GetSpellInfo()->Effects[stage].CalcValue()), true);
    }

    void Register() override
    {
        OnEffectHitTarget += SpellEffectFn(spell_putricide_unstable_experiment::HandleScript, EFFECT_0, SPELL_EFFECT_SCRIPT_EFFECT);
    }
};
=======
                Creature* target = nullptr;
                std::list<Creature*> creList;
                GetCreatureListWithEntryInGrid(creList, GetCaster(), NPC_ABOMINATION_WING_MAD_SCIENTIST_STALKER, 200.0f);
                // 2 of them are spawned at green place - weird trick blizz
                for (std::list<Creature*>::iterator itr = creList.begin(); itr != creList.end(); ++itr)
                {
                    target = *itr;
                    std::list<Creature*> tmp;
                    GetCreatureListWithEntryInGrid(tmp, target, NPC_ABOMINATION_WING_MAD_SCIENTIST_STALKER, 10.0f);
                    if ((!stage && tmp.size() > 1) || (stage && tmp.size() == 1))
                        break;
                }

                GetCaster()->CastSpell(target, uint32(GetSpellInfo()->GetEffect(stage)->CalcValue()), true);
            }
>>>>>>> 28d470c5

class spell_putricide_ooze_eruption_searcher : public SpellScript
{
    PrepareSpellScript(spell_putricide_ooze_eruption_searcher);

    void HandleDummy(SpellEffIndex /*effIndex*/)
    {
        uint32 adhesiveId = sSpellMgr->GetSpellIdForDifficulty(SPELL_VOLATILE_OOZE_ADHESIVE, GetCaster());
        if (GetHitUnit()->HasAura(adhesiveId))
        {
            GetHitUnit()->RemoveAurasDueToSpell(adhesiveId, GetCaster()->GetGUID(), 0, AURA_REMOVE_BY_ENEMY_SPELL);
            GetCaster()->CastSpell(GetHitUnit(), SPELL_OOZE_ERUPTION, true);
        }
    }

    void Register() override
    {
        OnEffectHitTarget += SpellEffectFn(spell_putricide_ooze_eruption_searcher::HandleDummy, EFFECT_0, SPELL_EFFECT_DUMMY);
    }
};

// 71770 - Ooze Spell Tank Protection
class spell_putricide_ooze_tank_protection : public AuraScript
{
    PrepareAuraScript(spell_putricide_ooze_tank_protection);

    bool Validate(SpellInfo const* spellInfo) override
    {
        return ValidateSpellInfo({ spellInfo->Effects[EFFECT_0].TriggerSpell, spellInfo->Effects[EFFECT_1].TriggerSpell });
    }

<<<<<<< HEAD
    void HandleProc(AuraEffect const* aurEff, ProcEventInfo& eventInfo)
    {
        PreventDefaultAction();
=======
            void HandleDummy(SpellEffIndex /*effIndex*/)
            {
                if (GetHitUnit()->HasAura(SPELL_VOLATILE_OOZE_ADHESIVE))
                {
                    GetHitUnit()->RemoveAurasDueToSpell(SPELL_VOLATILE_OOZE_ADHESIVE, GetCaster()->GetGUID(), 0, AURA_REMOVE_BY_ENEMY_SPELL);
                    GetCaster()->CastSpell(GetHitUnit(), SPELL_OOZE_ERUPTION, true);
                }
            }
>>>>>>> 28d470c5

        Unit* actionTarget = eventInfo.GetActionTarget();
        actionTarget->CastSpell(nullptr, GetSpellInfo()->Effects[aurEff->GetEffIndex()].TriggerSpell, aurEff);
    }

    void Register() override
    {
        OnEffectProc += AuraEffectProcFn(spell_putricide_ooze_tank_protection::HandleProc, EFFECT_0, SPELL_AURA_PROC_TRIGGER_SPELL);
        OnEffectProc += AuraEffectProcFn(spell_putricide_ooze_tank_protection::HandleProc, EFFECT_1, SPELL_AURA_PROC_TRIGGER_SPELL);
    }
};

<<<<<<< HEAD
class spell_putricide_choking_gas_bomb : public SpellScript
=======
// 71770 - Ooze Spell Tank Protection
class spell_putricide_ooze_tank_protection : public SpellScriptLoader
{
    public:
        spell_putricide_ooze_tank_protection() : SpellScriptLoader("spell_putricide_ooze_tank_protection") { }

        class spell_putricide_ooze_tank_protection_AuraScript : public AuraScript
        {
            PrepareAuraScript(spell_putricide_ooze_tank_protection_AuraScript);

            bool Validate(SpellInfo const* spellInfo) override
            {
                SpellEffectInfo const* effect0 = spellInfo->GetEffect(EFFECT_0);
                SpellEffectInfo const* effect1 = spellInfo->GetEffect(EFFECT_1);
                return effect0 && effect1 && ValidateSpellInfo({ effect0->TriggerSpell, effect1->TriggerSpell });
            }

            void HandleProc(AuraEffect const* aurEff, ProcEventInfo& eventInfo)
            {
                PreventDefaultAction();

                Unit* actionTarget = eventInfo.GetActionTarget();
                actionTarget->CastSpell(nullptr, aurEff->GetSpellEffectInfo()->TriggerSpell, true, nullptr, aurEff);
            }

            void Register() override
            {
                OnEffectProc += AuraEffectProcFn(spell_putricide_ooze_tank_protection_AuraScript::HandleProc, EFFECT_0, SPELL_AURA_PROC_TRIGGER_SPELL);
                OnEffectProc += AuraEffectProcFn(spell_putricide_ooze_tank_protection_AuraScript::HandleProc, EFFECT_1, SPELL_AURA_PROC_TRIGGER_SPELL);
            }
        };

        AuraScript* GetAuraScript() const override
        {
            return new spell_putricide_ooze_tank_protection_AuraScript();
        }
};

class spell_putricide_choking_gas_bomb : public SpellScriptLoader
>>>>>>> 28d470c5
{
    PrepareSpellScript(spell_putricide_choking_gas_bomb);

    void HandleScript(SpellEffIndex /*effIndex*/)
    {
        uint32 skipIndex = urand(0, 2);
        for (uint32 i = 0; i < 3; ++i)
        {
<<<<<<< HEAD
            if (i == skipIndex)
                continue;
=======
            PrepareSpellScript(spell_putricide_choking_gas_bomb_SpellScript);

            void HandleScript(SpellEffIndex /*effIndex*/)
            {
                uint32 skipIndex = urand(0, 2);
                for (SpellEffectInfo const* effect : GetSpellInfo()->GetEffects())
                {
                    if (!effect || effect->EffectIndex == skipIndex)
                        continue;

                    uint32 spellId = uint32(effect->CalcValue());
                    GetCaster()->CastSpell(GetCaster(), spellId, true, nullptr, nullptr, GetCaster()->GetGUID());
                }
            }
>>>>>>> 28d470c5

            uint32 spellId = uint32(GetSpellInfo()->Effects[i].CalcValue());
            GetCaster()->CastSpell(GetCaster(), spellId, GetCaster()->GetGUID());
        }
    }

    void Register() override
    {
        OnEffectHitTarget += SpellEffectFn(spell_putricide_choking_gas_bomb::HandleScript, EFFECT_0, SPELL_EFFECT_SCRIPT_EFFECT);
    }
};

class spell_putricide_unbound_plague : public SpellScript
{
    PrepareSpellScript(spell_putricide_unbound_plague);

    bool Validate(SpellInfo const* /*spell*/) override
    {
        return ValidateSpellInfo({ SPELL_UNBOUND_PLAGUE, SPELL_UNBOUND_PLAGUE_SEARCHER });
    }

    void FilterTargets(std::list<WorldObject*>& targets)
    {
        if (AuraEffect const* eff = GetCaster()->GetAuraEffect(SPELL_UNBOUND_PLAGUE_SEARCHER, EFFECT_0))
        {
            if (eff->GetTickNumber() < 2)
            {
<<<<<<< HEAD
                targets.clear();
                return;
=======
                return ValidateSpellInfo({ SPELL_UNBOUND_PLAGUE, SPELL_UNBOUND_PLAGUE_SEARCHER });
>>>>>>> 28d470c5
            }
        }

<<<<<<< HEAD

        targets.remove_if(Trinity::UnitAuraCheck(true, sSpellMgr->GetSpellIdForDifficulty(SPELL_UNBOUND_PLAGUE, GetCaster())));
        Trinity::Containers::RandomResize(targets, 1);
    }
=======
                targets.remove_if(Trinity::UnitAuraCheck(true, SPELL_UNBOUND_PLAGUE));
                Trinity::Containers::RandomResize(targets, 1);
            }
>>>>>>> 28d470c5

    void HandleScript(SpellEffIndex /*effIndex*/)
    {
        if (!GetHitUnit())
            return;

        InstanceScript* instance = GetCaster()->GetInstanceScript();
        if (!instance)
            return;

<<<<<<< HEAD
        uint32 plagueId = sSpellMgr->GetSpellIdForDifficulty(SPELL_UNBOUND_PLAGUE, GetCaster());

        if (!GetHitUnit()->HasAura(plagueId))
        {
            if (Creature* professor = ObjectAccessor::GetCreature(*GetCaster(), instance->GetGuidData(DATA_PROFESSOR_PUTRICIDE)))
            {
                if (Aura* oldPlague = GetCaster()->GetAura(plagueId, professor->GetGUID()))
=======
                if (!GetHitUnit()->HasAura(SPELL_UNBOUND_PLAGUE))
>>>>>>> 28d470c5
                {
                    if (Aura* newPlague = professor->AddAura(plagueId, GetHitUnit()))
                    {
<<<<<<< HEAD
                        newPlague->SetMaxDuration(oldPlague->GetMaxDuration());
                        newPlague->SetDuration(oldPlague->GetDuration());
                        oldPlague->Remove();
                        GetCaster()->RemoveAurasDueToSpell(SPELL_UNBOUND_PLAGUE_SEARCHER);
                        GetCaster()->CastSpell(GetCaster(), SPELL_PLAGUE_SICKNESS, true);
                        GetCaster()->CastSpell(GetCaster(), SPELL_UNBOUND_PLAGUE_PROTECTION, true);
                        professor->CastSpell(GetHitUnit(), SPELL_UNBOUND_PLAGUE_SEARCHER, true);
=======
                        if (Aura* oldPlague = GetCaster()->GetAura(SPELL_UNBOUND_PLAGUE, professor->GetGUID()))
                        {
                            if (Aura* newPlague = professor->AddAura(SPELL_UNBOUND_PLAGUE, GetHitUnit()))
                            {
                                newPlague->SetMaxDuration(oldPlague->GetMaxDuration());
                                newPlague->SetDuration(oldPlague->GetDuration());
                                oldPlague->Remove();
                                GetCaster()->RemoveAurasDueToSpell(SPELL_UNBOUND_PLAGUE_SEARCHER);
                                GetCaster()->CastSpell(GetCaster(), SPELL_PLAGUE_SICKNESS, true);
                                GetCaster()->CastSpell(GetCaster(), SPELL_UNBOUND_PLAGUE_PROTECTION, true);
                                professor->CastSpell(GetHitUnit(), SPELL_UNBOUND_PLAGUE_SEARCHER, true);
                            }
                        }
>>>>>>> 28d470c5
                    }
                }
            }
        }
    }

    void Register() override
    {
        OnObjectAreaTargetSelect += SpellObjectAreaTargetSelectFn(spell_putricide_unbound_plague::FilterTargets, EFFECT_0, TARGET_UNIT_SRC_AREA_ALLY);
        OnEffectHitTarget += SpellEffectFn(spell_putricide_unbound_plague::HandleScript, EFFECT_0, SPELL_EFFECT_SCRIPT_EFFECT);
    }
};

class spell_putricide_eat_ooze : public SpellScript
{
    PrepareSpellScript(spell_putricide_eat_ooze);

    void SelectTarget(std::list<WorldObject*>& targets)
    {
        if (targets.empty())
            return;

        targets.sort(Trinity::ObjectDistanceOrderPred(GetCaster()));
        WorldObject* target = targets.front();
        targets.clear();
        targets.push_back(target);
    }

    void HandleScript(SpellEffIndex /*effIndex*/)
    {
        Creature* target = GetHitCreature();
        if (!target)
            return;

        if (Aura* grow = target->GetAura(uint32(GetEffectValue())))
        {
            if (grow->GetStackAmount() < 3)
            {
                target->RemoveAurasDueToSpell(SPELL_GROW_STACKER);
                target->RemoveAura(grow);
                target->DespawnOrUnsummon(1ms);
            }
            else
                grow->ModStackAmount(-3);
        }
    }

    void Register() override
    {
        OnEffectHitTarget += SpellEffectFn(spell_putricide_eat_ooze::HandleScript, EFFECT_0, SPELL_EFFECT_SCRIPT_EFFECT);
        OnObjectAreaTargetSelect += SpellObjectAreaTargetSelectFn(spell_putricide_eat_ooze::SelectTarget, EFFECT_0, TARGET_UNIT_DEST_AREA_ENTRY);
    }
};

class spell_putricide_mutated_plague : public AuraScript
{
    PrepareAuraScript(spell_putricide_mutated_plague);

    void HandleTriggerSpell(AuraEffect const* aurEff)
    {
        PreventDefaultAction();
        Unit* caster = GetCaster();
        if (!caster)
            return;

        uint32 triggerSpell = GetSpellInfo()->Effects[aurEff->GetEffIndex()].TriggerSpell;
        SpellInfo const* spell = sSpellMgr->AssertSpellInfo(triggerSpell);
        spell = sSpellMgr->GetSpellForDifficultyFromSpell(spell, caster);

        int32 damage = spell->Effects[EFFECT_0].CalcValue(caster);
        float multiplier = 2.0f;
        if (GetTarget()->GetMap()->GetSpawnMode() & 1)
            multiplier = 3.0f;

        damage *= int32(pow(multiplier, GetStackAmount()));
        damage = int32(damage * 1.5f);

        CastSpellExtraArgs args(aurEff);
        args.OriginalCaster = GetCasterGUID();
        args.AddSpellBP0(damage);
        GetTarget()->CastSpell(GetTarget(), triggerSpell, args);
    }

<<<<<<< HEAD
    void OnRemove(AuraEffect const* /*aurEff*/, AuraEffectHandleModes /*mode*/)
    {
        uint32 healSpell = uint32(GetSpellInfo()->Effects[EFFECT_0].CalcValue());
        SpellInfo const* healSpellInfo = sSpellMgr->GetSpellInfo(healSpell);

        if (!healSpellInfo)
            return;
=======
                uint32 triggerSpell = GetSpellInfo()->GetEffect(aurEff->GetEffIndex())->TriggerSpell;
                SpellInfo const* spell = sSpellMgr->AssertSpellInfo(triggerSpell, GetCastDifficulty());

                int32 damage = spell->GetEffect(EFFECT_0)->CalcValue(caster);
                float multiplier = 2.0f;
                if (GetTarget()->GetMap()->Is25ManRaid())
                    multiplier = 3.0f;
>>>>>>> 28d470c5

        int32 heal = healSpellInfo->Effects[0].CalcValue() * GetStackAmount();
        CastSpellExtraArgs args(GetCasterGUID());
        args.AddSpellBP0(heal);
        GetTarget()->CastSpell(GetTarget(), healSpell, args);
    }

<<<<<<< HEAD
    void Register() override
    {
        OnEffectPeriodic += AuraEffectPeriodicFn(spell_putricide_mutated_plague::HandleTriggerSpell, EFFECT_0, SPELL_AURA_PERIODIC_TRIGGER_SPELL);
        AfterEffectRemove += AuraEffectRemoveFn(spell_putricide_mutated_plague::OnRemove, EFFECT_0, SPELL_AURA_PERIODIC_TRIGGER_SPELL, AURA_EFFECT_HANDLE_REAL);
    }
};

class spell_putricide_mutation_init : public SpellScript
{
    PrepareSpellScript(spell_putricide_mutation_init);
=======
                GetTarget()->CastCustomSpell(triggerSpell, SPELLVALUE_BASE_POINT0, damage, GetTarget(), true, nullptr, aurEff, GetCasterGUID());
            }

            void OnRemove(AuraEffect const* /*aurEff*/, AuraEffectHandleModes /*mode*/)
            {
                uint32 healSpell = uint32(GetSpellInfo()->GetEffect(EFFECT_0)->CalcValue());
                SpellInfo const* healSpellInfo = sSpellMgr->GetSpellInfo(healSpell, GetCastDifficulty());
>>>>>>> 28d470c5

    SpellCastResult CheckRequirementInternal(SpellCustomErrors& extendedError)
    {
        InstanceScript* instance = GetExplTargetUnit()->GetInstanceScript();
        if (!instance)
            return SPELL_FAILED_CANT_DO_THAT_RIGHT_NOW;

<<<<<<< HEAD
        Creature* professor = ObjectAccessor::GetCreature(*GetExplTargetUnit(), instance->GetGuidData(DATA_PROFESSOR_PUTRICIDE));
        if (!professor)
            return SPELL_FAILED_CANT_DO_THAT_RIGHT_NOW;
=======
                int32 heal = healSpellInfo->GetEffect(EFFECT_0)->CalcValue() * GetStackAmount();
                GetTarget()->CastCustomSpell(healSpell, SPELLVALUE_BASE_POINT0, heal, GetTarget(), true, nullptr, nullptr, GetCasterGUID());
            }
>>>>>>> 28d470c5

        if (professor->AI()->GetData(DATA_PHASE) == PHASE_COMBAT_3 || !professor->IsAlive())
        {
            extendedError = SPELL_CUSTOM_ERROR_ALL_POTIONS_USED;
            return SPELL_FAILED_CUSTOM_ERROR;
        }

        if (professor->AI()->GetData(DATA_ABOMINATION))
        {
            extendedError = SPELL_CUSTOM_ERROR_TOO_MANY_ABOMINATIONS;
            return SPELL_FAILED_CUSTOM_ERROR;
        }

        return SPELL_CAST_OK;
    }

    SpellCastResult CheckRequirement()
    {
        if (!GetExplTargetUnit())
            return SPELL_FAILED_BAD_TARGETS;

        if (GetExplTargetUnit()->GetTypeId() != TYPEID_PLAYER)
            return SPELL_FAILED_TARGET_NOT_PLAYER;

        SpellCustomErrors extension = SPELL_CUSTOM_ERROR_NONE;
        SpellCastResult result = CheckRequirementInternal(extension);
        if (result != SPELL_CAST_OK)
        {
            Spell::SendCastResult(GetExplTargetUnit()->ToPlayer(), GetSpellInfo(), 0, result, extension);
            return result;
        }

<<<<<<< HEAD
        return SPELL_CAST_OK;
    }
=======
                SpellCustomErrors extension = SPELL_CUSTOM_ERROR_NONE;
                SpellCastResult result = CheckRequirementInternal(extension);
                if (result != SPELL_CAST_OK)
                {
                    Spell::SendCastResult(GetExplTargetUnit()->ToPlayer(), GetSpellInfo(), GetSpell()->m_SpellVisual, GetSpell()->m_castId, result, extension);
                    return result;
                }
>>>>>>> 28d470c5

    void Register() override
    {
        OnCheckCast += SpellCheckCastFn(spell_putricide_mutation_init::CheckRequirement);
    }
};

class spell_putricide_mutation_init_aura : public AuraScript
{
    PrepareAuraScript(spell_putricide_mutation_init_aura);

    void OnRemove(AuraEffect const* /*aurEff*/, AuraEffectHandleModes /*mode*/)
    {
        uint32 spellId = 70311;
        if (GetTarget()->GetMap()->GetSpawnMode() & 1)
            spellId = 71503;

<<<<<<< HEAD
        GetTarget()->CastSpell(GetTarget(), spellId, true);
    }
=======
            void OnRemove(AuraEffect const* /*aurEff*/, AuraEffectHandleModes /*mode*/)
            {
                uint32 spellId = 70311;
                if (GetTarget()->GetMap()->Is25ManRaid())
                    spellId = 71503;
>>>>>>> 28d470c5

    void Register() override
    {
        AfterEffectRemove += AuraEffectRemoveFn(spell_putricide_mutation_init_aura::OnRemove, EFFECT_0, SPELL_AURA_DUMMY, AURA_EFFECT_HANDLE_REAL);
    }
};

class spell_putricide_mutated_transformation_dismiss : public AuraScript
{
    PrepareAuraScript(spell_putricide_mutated_transformation_dismiss);

    void OnRemove(AuraEffect const* /*aurEff*/, AuraEffectHandleModes /*mode*/)
    {
        if (Vehicle* veh = GetTarget()->GetVehicleKit())
            veh->RemoveAllPassengers();
    }

    void Register() override
    {
        AfterEffectRemove += AuraEffectRemoveFn(spell_putricide_mutated_transformation_dismiss::OnRemove, EFFECT_0, SPELL_AURA_PERIODIC_TRIGGER_SPELL, AURA_EFFECT_HANDLE_REAL);
    }
};

class spell_putricide_mutated_transformation : public SpellScript
{
    PrepareSpellScript(spell_putricide_mutated_transformation);

    void HandleSummon(SpellEffIndex effIndex)
    {
        PreventHitDefaultEffect(effIndex);
        Unit* caster = GetOriginalCaster();
        if (!caster)
            return;

        InstanceScript* instance = caster->GetInstanceScript();
        if (!instance)
            return;

        Creature* putricide = ObjectAccessor::GetCreature(*caster, instance->GetGuidData(DATA_PROFESSOR_PUTRICIDE));
        if (!putricide)
            return;

        if (putricide->AI()->GetData(DATA_ABOMINATION))
        {
            if (Player* player = caster->ToPlayer())
                Spell::SendCastResult(player, GetSpellInfo(), 0, SPELL_FAILED_CUSTOM_ERROR, SPELL_CUSTOM_ERROR_TOO_MANY_ABOMINATIONS);
            return;
        }

        uint32 entry = uint32(GetSpellInfo()->Effects[effIndex].MiscValue);
        SummonPropertiesEntry const* properties = sSummonPropertiesStore.LookupEntry(uint32(GetSpellInfo()->Effects[effIndex].MiscValueB));
        uint32 duration = uint32(GetSpellInfo()->GetDuration());

        Position pos = caster->GetPosition();
        TempSummon* summon = caster->GetMap()->SummonCreature(entry, pos, properties, duration, caster, GetSpellInfo()->Id);
        if (!summon || !summon->IsVehicle())
            return;

        summon->CastSpell(summon, SPELL_ABOMINATION_VEHICLE_POWER_DRAIN, true);
        summon->CastSpell(summon, SPELL_MUTATED_TRANSFORMATION_DAMAGE, true);
        caster->CastSpell(summon, SPELL_MUTATED_TRANSFORMATION_NAME, true);

<<<<<<< HEAD
        caster->EnterVehicle(summon, 0);    // VEHICLE_SPELL_RIDE_HARDCODED is used according to sniff, this is ok
        summon->SetCreatorGUID(caster->GetGUID());
        putricide->AI()->JustSummoned(summon);
    }
=======
                if (putricide->AI()->GetData(DATA_ABOMINATION))
                {
                    if (Player* player = caster->ToPlayer())
                        Spell::SendCastResult(player, GetSpellInfo(), GetSpell()->m_SpellVisual, GetSpell()->m_castId, SPELL_FAILED_CUSTOM_ERROR, SPELL_CUSTOM_ERROR_TOO_MANY_ABOMINATIONS);
                    return;
                }

                uint32 entry = uint32(GetSpellInfo()->GetEffect(effIndex)->MiscValue);
                SummonPropertiesEntry const* properties = sSummonPropertiesStore.LookupEntry(uint32(GetSpellInfo()->GetEffect(effIndex)->MiscValueB));
                uint32 duration = uint32(GetSpellInfo()->GetDuration());

                Position pos = caster->GetPosition();
                TempSummon* summon = caster->GetMap()->SummonCreature(entry, pos, properties, duration, caster, GetSpellInfo()->Id);
                if (!summon || !summon->IsVehicle())
                    return;
>>>>>>> 28d470c5

    void Register() override
    {
        OnEffectHit += SpellEffectFn(spell_putricide_mutated_transformation::HandleSummon, EFFECT_0, SPELL_EFFECT_SUMMON);
    }
};

class spell_putricide_mutated_transformation_dmg : public SpellScript
{
    PrepareSpellScript(spell_putricide_mutated_transformation_dmg);

    void FilterTargetsInitial(std::list<WorldObject*>& targets)
    {
        if (Unit* owner = ObjectAccessor::GetUnit(*GetCaster(), GetCaster()->GetCreatorGUID()))
            targets.remove(owner);
    }

    void Register() override
    {
        OnObjectAreaTargetSelect += SpellObjectAreaTargetSelectFn(spell_putricide_mutated_transformation_dmg::FilterTargetsInitial, EFFECT_0, TARGET_UNIT_SRC_AREA_ALLY);
    }
};

class spell_putricide_regurgitated_ooze : public SpellScript
{
    PrepareSpellScript(spell_putricide_regurgitated_ooze);

    // the only purpose of this hook is to fail the achievement
    void ExtraEffect(SpellEffIndex /*effIndex*/)
    {
        if (InstanceScript* instance = GetCaster()->GetInstanceScript())
            instance->SetData(DATA_NAUSEA_ACHIEVEMENT, uint32(false));
    }

    void Register() override
    {
        OnEffectHitTarget += SpellEffectFn(spell_putricide_regurgitated_ooze::ExtraEffect, EFFECT_0, SPELL_EFFECT_APPLY_AURA);
    }
};

// Removes aura with id stored in effect value
class spell_putricide_clear_aura_effect_value : public SpellScript
{
    PrepareSpellScript(spell_putricide_clear_aura_effect_value);

    void HandleScript(SpellEffIndex effIndex)
    {
        PreventHitDefaultEffect(effIndex);
        Unit* target = GetHitUnit();
        uint32 auraId = sSpellMgr->GetSpellIdForDifficulty(uint32(GetEffectValue()), GetCaster());
        target->RemoveAurasDueToSpell(auraId);
        if (m_scriptSpellId == SPELL_TEAR_GAS_CANCEL)
        {
            uint32 auraId2 = GetSpellInfo()->Effects[EFFECT_1].CalcValue();
            target->RemoveAurasDueToSpell(auraId2);
        }
    }

    void Register() override
    {
        OnEffectHitTarget += SpellEffectFn(spell_putricide_clear_aura_effect_value::HandleScript, EFFECT_0, SPELL_EFFECT_SCRIPT_EFFECT);
    }
};

// Stinky and Precious spell, it's here because its used for both (Festergut and Rotface "pets")
class spell_stinky_precious_decimate : public SpellScript
{
    PrepareSpellScript(spell_stinky_precious_decimate);

    void HandleScript(SpellEffIndex /*effIndex*/)
    {
        if (GetHitUnit()->GetHealthPct() > float(GetEffectValue()))
        {
            uint32 newHealth = GetHitUnit()->GetMaxHealth() * uint32(GetEffectValue()) / 100;
            GetHitUnit()->SetHealth(newHealth);
        }
    }

    void Register() override
    {
        OnEffectHitTarget += SpellEffectFn(spell_stinky_precious_decimate::HandleScript, EFFECT_0, SPELL_EFFECT_SCRIPT_EFFECT);
    }
};

// 70402, 72511, 72512, 72513 - Mutated Transformation
class spell_abomination_mutated_transformation : public SpellScript
{
    PrepareSpellScript(spell_abomination_mutated_transformation);

<<<<<<< HEAD
    void HandleResistance(DamageInfo const& damageInfo, uint32& resistAmount, int32& /*absorbAmount*/)
    {
        Unit* caster = damageInfo.GetAttacker();;
        Unit* target = damageInfo.GetVictim();
        uint32 damage = damageInfo.GetDamage();
        uint32 resistedDamage = Unit::CalcSpellResistedDamage(caster, target, damage, SPELL_SCHOOL_MASK_SHADOW, nullptr);
        resistedDamage += Unit::CalcSpellResistedDamage(caster, target, damage, SPELL_SCHOOL_MASK_NATURE, nullptr);
        resistAmount = resistedDamage;
    }
=======
        class spell_putricide_clear_aura_effect_value_SpellScript : public SpellScript
        {
            PrepareSpellScript(spell_putricide_clear_aura_effect_value_SpellScript);

            void HandleScript(SpellEffIndex effIndex)
            {
                PreventHitDefaultEffect(effIndex);
                GetHitUnit()->RemoveAurasDueToSpell(GetEffectValue());
            }

            void Register() override
            {
                OnEffectHitTarget += SpellEffectFn(spell_putricide_clear_aura_effect_value_SpellScript::HandleScript, EFFECT_0, SPELL_EFFECT_SCRIPT_EFFECT);
            }
        };
>>>>>>> 28d470c5

    void Register() override
    {
        OnCalculateResistAbsorb += SpellOnResistAbsorbCalculateFn(spell_abomination_mutated_transformation::HandleResistance);
    }
};

// 71278, 72460, 72619, 72620 - Choking Gas
// 71279, 72459, 72621, 72622 - Choking Gas Explosion
class spell_putricide_choking_gas_filter : public SpellScript
{
    PrepareSpellScript(spell_putricide_choking_gas_filter);

    bool Validate(SpellInfo const* /*spell*/) override
    {
        return ValidateSpellInfo({ SPELL_OOZE_VARIABLE, SPELL_GAS_VARIABLE });
    }

    void FilterTargets(std::list<WorldObject*>& targets)
    {
        targets.remove_if([](WorldObject* obj)
        {
            return obj->ToUnit() && obj->ToUnit()->GetVehicle();
        });
    }

    void HandleDispel(SpellEffIndex /*effIndex*/)
    {
        Unit* target = GetHitUnit();
        target->RemoveAurasDueToSpell(SPELL_OOZE_VARIABLE);
        target->RemoveAurasDueToSpell(SPELL_GAS_VARIABLE);
    }

    void Register() override
    {
        OnObjectAreaTargetSelect += SpellObjectAreaTargetSelectFn(spell_putricide_choking_gas_filter::FilterTargets, EFFECT_ALL, TARGET_UNIT_SRC_AREA_ENTRY);
        OnEffectHitTarget += SpellEffectFn(spell_putricide_choking_gas_filter::HandleDispel, EFFECT_1, SPELL_EFFECT_APPLY_AURA);
    }
};

void AddSC_boss_professor_putricide()
{
<<<<<<< HEAD
    // Creatures
    RegisterIcecrownCitadelCreatureAI(boss_professor_putricide);
    RegisterIcecrownCitadelCreatureAI(npc_volatile_ooze);
    RegisterIcecrownCitadelCreatureAI(npc_gas_cloud);

    // Spells
    RegisterSpellScript(spell_putricide_gaseous_bloat);
    RegisterSpellScript(spell_putricide_ooze_channel);
    RegisterSpellScript(spell_putricide_slime_puddle);
    RegisterSpellScript(spell_putricide_slime_puddle_aura);
    RegisterSpellScript(spell_putricide_unstable_experiment);
    RegisterSpellScript(spell_putricide_ooze_eruption_searcher);
    RegisterSpellScript(spell_putricide_ooze_tank_protection);
    RegisterSpellScript(spell_putricide_choking_gas_bomb);
    RegisterSpellScript(spell_putricide_unbound_plague);
    RegisterSpellScript(spell_putricide_eat_ooze);
    RegisterSpellScript(spell_putricide_mutated_plague);
    RegisterSpellAndAuraScriptPair(spell_putricide_mutation_init, spell_putricide_mutation_init_aura);
    RegisterSpellScript(spell_putricide_mutated_transformation_dismiss);
    RegisterSpellScript(spell_putricide_mutated_transformation);
    RegisterSpellScript(spell_putricide_mutated_transformation_dmg);
    RegisterSpellScript(spell_putricide_regurgitated_ooze);
    RegisterSpellScript(spell_putricide_clear_aura_effect_value);
    RegisterSpellScript(spell_stinky_precious_decimate);
    RegisterSpellScript(spell_abomination_mutated_transformation);
    RegisterSpellScript(spell_putricide_choking_gas_filter);
=======
    new boss_professor_putricide();
    new npc_volatile_ooze();
    new npc_gas_cloud();
    new spell_putricide_gaseous_bloat();
    new spell_putricide_ooze_channel();
    new spell_putricide_slime_puddle();
    new spell_putricide_slime_puddle_aura();
    new spell_putricide_unstable_experiment();
    new spell_putricide_ooze_eruption_searcher();
    new spell_putricide_ooze_tank_protection();
    new spell_putricide_choking_gas_bomb();
    new spell_putricide_unbound_plague();
    new spell_putricide_eat_ooze();
    new spell_putricide_mutated_plague();
    new spell_putricide_mutation_init();
    new spell_putricide_mutated_transformation_dismiss();
    new spell_putricide_mutated_transformation();
    new spell_putricide_mutated_transformation_dmg();
    new spell_putricide_regurgitated_ooze();
    new spell_putricide_clear_aura_effect_value();
    new spell_stinky_precious_decimate();
>>>>>>> 28d470c5
}<|MERGE_RESOLUTION|>--- conflicted
+++ resolved
@@ -15,18 +15,10 @@
  * with this program. If not, see <http://www.gnu.org/licenses/>.
  */
 
-<<<<<<< HEAD
-#include "ScriptMgr.h"
-#include "DBCStores.h"
-#include "GridNotifiers.h"
-#include "Group.h"
-#include "icecrown_citadel.h"
-=======
 #include "icecrown_citadel.h"
 #include "DB2Stores.h"
 #include "GridNotifiers.h"
 #include "Group.h"
->>>>>>> 28d470c5
 #include "InstanceScript.h"
 #include "Map.h"
 #include "MotionMaster.h"
@@ -77,7 +69,6 @@
     SPELL_MALLEABLE_GOO                     = 70852,
     SPELL_UNSTABLE_EXPERIMENT               = 70351,
     SPELL_TEAR_GAS                          = 71617,    // phase transition
-    SPELL_TEAR_GAS_TRIGGER_MISSILE          = 71615,
     SPELL_TEAR_GAS_CREATURE                 = 71618,
     SPELL_TEAR_GAS_CANCEL                   = 71620,
     SPELL_TEAR_GAS_PERIODIC_TRIGGER         = 73170,
@@ -220,43 +211,20 @@
 
     bool operator()(Creature* stalker) const
     {
-        return stalker->GetPositionZ() > _rotface->GetPositionZ() + 5.0f;
+        return stalker->GetPositionZ() < _rotface->GetPositionZ() + 5.0f;
     }
 
 private:
     Creature* _rotface;
 };
 
-struct boss_professor_putricide : public BossAI
-{
-    boss_professor_putricide(Creature* creature) : BossAI(creature, DATA_PROFESSOR_PUTRICIDE),
-        _baseSpeed(creature->GetSpeedRate(MOVE_RUN)), _experimentState(EXPERIMENT_STATE_OOZE)
-    {
-        _phase = PHASE_NONE;
-        _oozeFloodStage = 0;
-    }
-
-    void Reset() override
-    {
-        if (!(events.IsInPhase(PHASE_ROTFACE) || events.IsInPhase(PHASE_FESTERGUT)))
-            instance->SetBossState(DATA_PROFESSOR_PUTRICIDE, NOT_STARTED);
-        instance->SetData(DATA_NAUSEA_ACHIEVEMENT, uint32(true));
-
-        events.Reset();
-        summons.DespawnAll();
-        SetPhase(PHASE_COMBAT_1);
-        _experimentState = EXPERIMENT_STATE_OOZE;
-        me->SetReactState(REACT_DEFENSIVE);
-        me->SetWalk(false);
-
-        if (instance->GetBossState(DATA_ROTFACE) == DONE && instance->GetBossState(DATA_FESTERGUT) == DONE)
-        {
-<<<<<<< HEAD
-            me->RemoveFlag(UNIT_FIELD_FLAGS, UNIT_FLAG_NOT_SELECTABLE);
-            me->SetImmuneToPC(false);
-        }
-    }
-=======
+class boss_professor_putricide : public CreatureScript
+{
+    public:
+        boss_professor_putricide() : CreatureScript("boss_professor_putricide") { }
+
+        struct boss_professor_putricideAI : public BossAI
+        {
             boss_professor_putricideAI(Creature* creature) : BossAI(creature, DATA_PROFESSOR_PUTRICIDE),
                 _baseSpeed(creature->GetSpeedRate(MOVE_RUN)), _experimentState(EXPERIMENT_STATE_OOZE)
             {
@@ -285,51 +253,27 @@
                     me->SetImmuneToPC(false);
                 }
             }
->>>>>>> 28d470c5
-
-    void JustEngagedWith(Unit* who) override
-    {
-        if (events.IsInPhase(PHASE_ROTFACE) || events.IsInPhase(PHASE_FESTERGUT))
-            return;
-
-        if (!instance->CheckRequiredBosses(DATA_PROFESSOR_PUTRICIDE, who->ToPlayer()))
-        {
-            EnterEvadeMode();
-            instance->DoCastSpellOnPlayers(LIGHT_S_HAMMER_TELEPORT);
-            return;
-        }
-
-        me->setActive(true);
-        events.Reset();
-        events.ScheduleEvent(EVENT_BERSERK, 10min);
-        events.ScheduleEvent(EVENT_SLIME_PUDDLE, 10s);
-        events.ScheduleEvent(EVENT_UNSTABLE_EXPERIMENT, 30s, 35s);
-        if (IsHeroic())
-            events.ScheduleEvent(EVENT_UNBOUND_PLAGUE, 20s);
-
-        SetPhase(PHASE_COMBAT_1);
-        Talk(SAY_AGGRO);
-        DoCast(me, SPELL_OOZE_TANK_PROTECTION, true);
-        DoZoneInCombat(me);
-        me->SetCombatPulseDelay(5);
-        instance->SetBossState(DATA_PROFESSOR_PUTRICIDE, IN_PROGRESS);
-    }
-
-<<<<<<< HEAD
-    void JustReachedHome() override
-    {
-        _JustReachedHome();
-        me->SetWalk(false);
-        if (events.IsInPhase(PHASE_COMBAT_1) || events.IsInPhase(PHASE_COMBAT_2) || events.IsInPhase(PHASE_COMBAT_3))
-            instance->SetBossState(DATA_PROFESSOR_PUTRICIDE, FAIL);
-    }
-
-    void KilledUnit(Unit* victim) override
-    {
-        if (victim->GetTypeId() == TYPEID_PLAYER)
-            Talk(SAY_KILL);
-    }
-=======
+
+            void EnterCombat(Unit* who) override
+            {
+                if (events.IsInPhase(PHASE_ROTFACE) || events.IsInPhase(PHASE_FESTERGUT))
+                    return;
+
+                if (!instance->CheckRequiredBosses(DATA_PROFESSOR_PUTRICIDE, who->ToPlayer()))
+                {
+                    EnterEvadeMode();
+                    instance->DoCastSpellOnPlayers(LIGHT_S_HAMMER_TELEPORT);
+                    return;
+                }
+
+                me->setActive(true);
+                events.Reset();
+                events.ScheduleEvent(EVENT_BERSERK, 600000);
+                events.ScheduleEvent(EVENT_SLIME_PUDDLE, 10000);
+                events.ScheduleEvent(EVENT_UNSTABLE_EXPERIMENT, urand(30000, 35000));
+                if (IsHeroic())
+                    events.ScheduleEvent(EVENT_UNBOUND_PLAGUE, 20000);
+
                 SetPhase(PHASE_COMBAT_1);
                 Talk(SAY_AGGRO);
                 DoCast(me, SPELL_OOZE_TANK_PROTECTION, true);
@@ -337,65 +281,32 @@
                 me->SetCombatPulseDelay(5);
                 instance->SetBossState(DATA_PROFESSOR_PUTRICIDE, IN_PROGRESS);
             }
->>>>>>> 28d470c5
-
-    void JustDied(Unit* /*killer*/) override
-    {
-        _JustDied();
-        Talk(SAY_DEATH);
-
-        if (Is25ManRaid() && me->HasAura(SPELL_SHADOWS_FATE))
-            DoCastAOE(SPELL_UNHOLY_INFUSION_CREDIT, true);
-
-        DoCast(SPELL_MUTATED_PLAGUE_CLEAR);
-    }
-
-    void JustSummoned(Creature* summon) override
-    {
-        summons.Summon(summon);
-        switch (summon->GetEntry())
-        {
-            case NPC_MALLEABLE_OOZE_STALKER:
-                DoCast(summon, SPELL_MALLEABLE_GOO_H);
-                return;
-            case NPC_GROWING_OOZE_PUDDLE:
-                summon->CastSpell(summon, SPELL_GROW_STACKER, true);
-                summon->CastSpell(summon, SPELL_SLIME_PUDDLE_AURA, true);
-                // blizzard casts this spell 7 times initially (confirmed in sniff)
-                for (uint8 i = 0; i < 7; ++i)
-                    summon->CastSpell(summon, SPELL_GROW, true);
-                break;
-            case NPC_GAS_CLOUD:
-                // no possible aura seen in sniff adding the aurastate
-                summon->ModifyAuraState(AURA_STATE_UNKNOWN22, true);
-                summon->SetReactState(REACT_PASSIVE);
-                break;
-            case NPC_VOLATILE_OOZE:
-                // no possible aura seen in sniff adding the aurastate
-                summon->ModifyAuraState(AURA_STATE_UNKNOWN19, true);
-                summon->SetReactState(REACT_PASSIVE);
-                break;
-            case NPC_CHOKING_GAS_BOMB:
-                summon->CastSpell(summon, SPELL_CHOKING_GAS_BOMB_PERIODIC, true);
-                summon->CastSpell(summon, SPELL_CHOKING_GAS_EXPLOSION_TRIGGER, true);
-                return;
-            case NPC_MUTATED_ABOMINATION_10:
-            case NPC_MUTATED_ABOMINATION_25:
-                return;
-            default:
-                break;
-        }
-
-        if (me->IsInCombat())
-            DoZoneInCombat(summon);
-    }
-
-<<<<<<< HEAD
-    void DamageTaken(Unit* /*attacker*/, uint32& /*damage*/) override
-    {
-        if (me->HasUnitState(UNIT_STATE_CASTING))
-            return;
-=======
+
+            void JustReachedHome() override
+            {
+                _JustReachedHome();
+                me->SetWalk(false);
+                if (events.IsInPhase(PHASE_COMBAT_1) || events.IsInPhase(PHASE_COMBAT_2) || events.IsInPhase(PHASE_COMBAT_3))
+                    instance->SetBossState(DATA_PROFESSOR_PUTRICIDE, FAIL);
+            }
+
+            void KilledUnit(Unit* victim) override
+            {
+                if (victim->GetTypeId() == TYPEID_PLAYER)
+                    Talk(SAY_KILL);
+            }
+
+            void JustDied(Unit* /*killer*/) override
+            {
+                _JustDied();
+                Talk(SAY_DEATH);
+
+                if (Is25ManRaid() && me->HasAura(SPELL_SHADOWS_FATE))
+                    DoCastAOE(SPELL_UNHOLY_INFUSION_CREDIT, true);
+
+                DoCast(SPELL_MUTATED_PLAGUE_CLEAR);
+            }
+
             void JustSummoned(Creature* summon) override
             {
                 summons.Summon(summon);
@@ -431,77 +342,25 @@
                     default:
                         break;
                 }
->>>>>>> 28d470c5
-
-        switch (_phase)
-        {
-            case PHASE_COMBAT_1:
-                if (HealthAbovePct(80))
-                    return;
-                me->SetReactState(REACT_PASSIVE);
-                DoAction(ACTION_CHANGE_PHASE);
-                break;
-            case PHASE_COMBAT_2:
-                if (HealthAbovePct(35))
-                    return;
-                me->SetReactState(REACT_PASSIVE);
-                DoAction(ACTION_CHANGE_PHASE);
-                break;
-            default:
-                break;
-        }
-    }
-
-<<<<<<< HEAD
-    void MovementInform(uint32 type, uint32 id) override
-    {
-        if (type != POINT_MOTION_TYPE)
-            return;
-        switch (id)
-        {
-            case POINT_FESTERGUT:
-                instance->SetBossState(DATA_FESTERGUT, IN_PROGRESS); // needed here for delayed gate close
-                me->SetSpeedRate(MOVE_RUN, _baseSpeed);
-                DoAction(ACTION_FESTERGUT_GAS);
-                if (Creature* festergut = ObjectAccessor::GetCreature(*me, instance->GetGuidData(DATA_FESTERGUT)))
-                    festergut->CastSpell(festergut, SPELL_GASEOUS_BLIGHT_LARGE, CastSpellExtraArgs().SetOriginalCaster(festergut->GetGUID()));
-                break;
-            case POINT_ROTFACE:
-                instance->SetBossState(DATA_ROTFACE, IN_PROGRESS);   // needed here for delayed gate close
-                me->SetSpeedRate(MOVE_RUN, _baseSpeed);
-                DoAction(ACTION_ROTFACE_OOZE);
-                events.ScheduleEvent(EVENT_ROTFACE_OOZE_FLOOD, 25s, 0, PHASE_ROTFACE);
-                break;
-            case POINT_TABLE:
-                // stop attack
-                me->GetMotionMaster()->MoveIdle();
-                me->SetSpeedRate(MOVE_RUN, _baseSpeed);
-                if (GameObject* table = ObjectAccessor::GetGameObject(*me, instance->GetGuidData(DATA_PUTRICIDE_TABLE)))
-                    me->SetFacingToObject(table);
-                // operating on new phase already
-=======
+
+                if (me->IsInCombat())
+                    DoZoneInCombat(summon);
+            }
+
             void DamageTaken(Unit* /*attacker*/, uint32& /*damage*/) override
             {
                 if (me->HasUnitState(UNIT_STATE_CASTING))
                     return;
 
->>>>>>> 28d470c5
                 switch (_phase)
                 {
+                    case PHASE_COMBAT_1:
+                        if (HealthAbovePct(80))
+                            return;
+                        me->SetReactState(REACT_PASSIVE);
+                        DoAction(ACTION_CHANGE_PHASE);
+                        break;
                     case PHASE_COMBAT_2:
-<<<<<<< HEAD
-                    {
-                        SpellInfo const* spell = sSpellMgr->GetSpellInfo(SPELL_CREATE_CONCOCTION);
-                        DoCast(me, SPELL_CREATE_CONCOCTION);
-                        events.ScheduleEvent(EVENT_PHASE_TRANSITION, Milliseconds(sSpellMgr->GetSpellForDifficultyFromSpell(spell, me)->CalcCastTime()) + 100ms);
-                        break;
-                    }
-                    case PHASE_COMBAT_3:
-                    {
-                        SpellInfo const* spell = sSpellMgr->GetSpellInfo(SPELL_GUZZLE_POTIONS);
-                        DoCast(me, SPELL_GUZZLE_POTIONS);
-                        events.ScheduleEvent(EVENT_PHASE_TRANSITION, Milliseconds(sSpellMgr->GetSpellForDifficultyFromSpell(spell, me)->CalcCastTime()) + 100ms);
-=======
                         if (HealthAbovePct(35))
                             return;
                         me->SetReactState(REACT_PASSIVE);
@@ -557,57 +416,16 @@
                             default:
                                 break;
                         }
->>>>>>> 28d470c5
-                        break;
-                    }
+                        break;
                     default:
                         break;
                 }
-                break;
-            default:
-                break;
-        }
-    }
-
-    void DoAction(int32 action) override
-    {
-        switch (action)
-        {
-            case ACTION_FESTERGUT_COMBAT:
-                SetPhase(PHASE_FESTERGUT);
-                me->SetSpeedRate(MOVE_RUN, _baseSpeed*2.0f);
-                me->GetMotionMaster()->MovePoint(POINT_FESTERGUT, festergutWatchPos);
-                me->SetReactState(REACT_PASSIVE);
-                EngagementStart(nullptr);
-                if (IsHeroic())
-                    events.ScheduleEvent(EVENT_FESTERGUT_GOO, 13s, 18s, 0, PHASE_FESTERGUT);
-                break;
-            case ACTION_FESTERGUT_GAS:
-                Talk(SAY_FESTERGUT_GASEOUS_BLIGHT);
-                DoCast(me, SPELL_RELEASE_GAS_VISUAL, true);
-                break;
-            case ACTION_FESTERGUT_DEATH:
-                events.ScheduleEvent(EVENT_FESTERGUT_DIES, 4s, 0, PHASE_FESTERGUT);
-                break;
-            case ACTION_ROTFACE_COMBAT:
-                SetPhase(PHASE_ROTFACE);
-                me->SetSpeedRate(MOVE_RUN, _baseSpeed*2.0f);
-                me->GetMotionMaster()->MovePoint(POINT_ROTFACE, rotfaceWatchPos);
-                me->SetReactState(REACT_PASSIVE);
-                EngagementStart(nullptr);
-                _oozeFloodStage = 0;
-                // init random sequence of floods
-                if (Creature* rotface = ObjectAccessor::GetCreature(*me, instance->GetGuidData(DATA_ROTFACE)))
-                {
-<<<<<<< HEAD
-                    std::list<Creature*> list;
-                    GetCreatureListWithEntryInGrid(list, rotface, NPC_PUDDLE_STALKER, 50.0f);
-                    list.remove_if(RotfaceHeightCheck(rotface));
-                    if (list.size() > 4)
-                    {
-                        list.sort(Trinity::ObjectDistanceOrderPred(rotface));
-                        do
-=======
+            }
+
+            void DoAction(int32 action) override
+            {
+                switch (action)
+                {
                     case ACTION_FESTERGUT_COMBAT:
                         SetPhase(PHASE_FESTERGUT);
                         me->SetSpeedRate(MOVE_RUN, _baseSpeed*2.0f);
@@ -634,56 +452,30 @@
                         DoZoneInCombat(me);
                         // init random sequence of floods
                         if (Creature* rotface = ObjectAccessor::GetCreature(*me, instance->GetGuidData(DATA_ROTFACE)))
->>>>>>> 28d470c5
                         {
-                            list.pop_back();
-                        } while (list.size() > 4);
+                            std::list<Creature*> list;
+                            GetCreatureListWithEntryInGrid(list, rotface, NPC_PUDDLE_STALKER, 50.0f);
+                            list.remove_if(RotfaceHeightCheck(rotface));
+                            if (list.size() > 4)
+                            {
+                                list.sort(Trinity::ObjectDistanceOrderPred(rotface));
+                                do
+                                {
+                                    list.pop_back();
+                                } while (list.size() > 4);
+                            }
+
+                            uint8 i = 0;
+                            while (!list.empty())
+                            {
+                                std::list<Creature*>::iterator itr = list.begin();
+                                std::advance(itr, urand(0, list.size()-1));
+                                _oozeFloodDummyGUIDs[i++] = (*itr)->GetGUID();
+                                list.erase(itr);
+                            }
+                        }
+                        break;
                     }
-<<<<<<< HEAD
-
-                    uint8 i = 0;
-                    while (!list.empty())
-                    {
-                        std::list<Creature*>::iterator itr = list.begin();
-                        std::advance(itr, urand(0, list.size()-1));
-                        _oozeFloodDummyGUIDs[i++] = (*itr)->GetGUID();
-                        list.erase(itr);
-                    }
-                }
-                break;
-            case ACTION_ROTFACE_OOZE:
-                Talk(SAY_ROTFACE_OOZE_FLOOD);
-                if (Creature* dummy = ObjectAccessor::GetCreature(*me, _oozeFloodDummyGUIDs[_oozeFloodStage]))
-                    dummy->CastSpell(dummy, oozeFloodSpells[_oozeFloodStage], me->GetGUID()); // cast from self for LoS (with prof's GUID for logs)
-                if (++_oozeFloodStage == 4)
-                    _oozeFloodStage = 0;
-                break;
-            case ACTION_ROTFACE_DEATH:
-                events.ScheduleEvent(EVENT_ROTFACE_DIES, 4500ms, 0, PHASE_ROTFACE);
-                break;
-            case ACTION_CHANGE_PHASE:
-                me->SetSpeedRate(MOVE_RUN, _baseSpeed*2.0f);
-                events.DelayEvents(30s);
-                me->AttackStop();
-                if (!IsHeroic())
-                {
-                    DoCast(me, SPELL_TEAR_GAS);
-                    events.ScheduleEvent(EVENT_TEAR_GAS, 2500ms);
-                }
-                else
-                {
-                    Talk(SAY_PHASE_TRANSITION_HEROIC);
-                    DoCast(me, SPELL_UNSTABLE_EXPERIMENT, true);
-                    DoCast(me, SPELL_UNSTABLE_EXPERIMENT, true);
-                    // cast variables
-                    if (Is25ManRaid())
-                    {
-                        std::list<Unit*> targetList;
-                        {
-                            for (ThreatReference const* ref : me->GetThreatManager().GetUnsortedThreatList())
-                                if (Player* target = ref->GetVictim()->ToPlayer())
-                                    targetList.push_back(target);
-=======
                     case ACTION_ROTFACE_OOZE:
                         Talk(SAY_ROTFACE_OOZE_FLOOD);
                         if (Creature* dummy = ObjectAccessor::GetCreature(*me, _oozeFloodDummyGUIDs[_oozeFloodStage]))
@@ -732,157 +524,65 @@
                                     (*itr)->CastSpell(*itr, SPELL_GAS_VARIABLE, true);
                             }
                             me->GetMotionMaster()->MovePoint(POINT_TABLE, tablePos);
->>>>>>> 28d470c5
                         }
-
-                        size_t half = targetList.size()/2;
-                        // half gets ooze variable
-                        while (half < targetList.size())
+                        switch (_phase)
                         {
-                            std::list<Unit*>::iterator itr = targetList.begin();
-                            advance(itr, urand(0, targetList.size() - 1));
-                            (*itr)->CastSpell(*itr, SPELL_OOZE_VARIABLE, true);
-                            targetList.erase(itr);
+                            case PHASE_COMBAT_1:
+                                SetPhase(PHASE_COMBAT_2);
+                                events.ScheduleEvent(EVENT_MALLEABLE_GOO, urand(21000, 26000));
+                                events.ScheduleEvent(EVENT_CHOKING_GAS_BOMB, urand(35000, 40000));
+                                break;
+                            case PHASE_COMBAT_2:
+                                SetPhase(PHASE_COMBAT_3);
+                                events.ScheduleEvent(EVENT_MUTATED_PLAGUE, 25000);
+                                events.CancelEvent(EVENT_UNSTABLE_EXPERIMENT);
+                                break;
+                            default:
+                                break;
                         }
-                        // and half gets gas
-                        for (std::list<Unit*>::iterator itr = targetList.begin(); itr != targetList.end(); ++itr)
-                            (*itr)->CastSpell(*itr, SPELL_GAS_VARIABLE, true);
-                    }
-                    me->GetMotionMaster()->MovePoint(POINT_TABLE, tablePos);
-                }
-                switch (_phase)
-                {
-                    case PHASE_COMBAT_1:
-                        SetPhase(PHASE_COMBAT_2);
-                        events.ScheduleEvent(EVENT_MALLEABLE_GOO, 21s, 26s);
-                        events.ScheduleEvent(EVENT_CHOKING_GAS_BOMB, 35s, 40s);
-                        break;
-                    case PHASE_COMBAT_2:
-                        SetPhase(PHASE_COMBAT_3);
-                        events.ScheduleEvent(EVENT_MUTATED_PLAGUE, 25s);
-                        events.CancelEvent(EVENT_UNSTABLE_EXPERIMENT);
                         break;
                     default:
                         break;
                 }
-                break;
-            default:
-                break;
-        }
-    }
-
-    uint32 GetData(uint32 type) const override
-    {
-        switch (type)
-        {
-            case DATA_EXPERIMENT_STAGE:
-                return _experimentState;
-            case DATA_PHASE:
-                return _phase;
-            case DATA_ABOMINATION:
-                return uint32(summons.HasEntry(NPC_MUTATED_ABOMINATION_10) || summons.HasEntry(NPC_MUTATED_ABOMINATION_25));
-            default:
-                break;
-        }
-
-        return 0;
-    }
-
-<<<<<<< HEAD
-    void SetData(uint32 id, uint32 data) override
-    {
-        if (id == DATA_EXPERIMENT_STAGE)
-            _experimentState = data != 0;
-    }
-=======
+            }
+
+            uint32 GetData(uint32 type) const override
+            {
+                switch (type)
+                {
+                    case DATA_EXPERIMENT_STAGE:
+                        return _experimentState;
+                    case DATA_PHASE:
+                        return _phase;
+                    case DATA_ABOMINATION:
+                        return uint32(summons.HasEntry(NPC_MUTATED_ABOMINATION_10) || summons.HasEntry(NPC_MUTATED_ABOMINATION_25));
+                    default:
+                        break;
+                }
+
+                return 0;
+            }
+
+            void SetData(uint32 id, uint32 data) override
+            {
+                if (id == DATA_EXPERIMENT_STAGE)
+                    _experimentState = data != 0;
+            }
+
             void UpdateAI(uint32 diff) override
             {
                 if (!(events.IsInPhase(PHASE_ROTFACE) || events.IsInPhase(PHASE_FESTERGUT)) && !UpdateVictim())
                     return;
->>>>>>> 28d470c5
-
-    void UpdateAI(uint32 diff) override
-    {
-        if (!(events.IsInPhase(PHASE_ROTFACE) || events.IsInPhase(PHASE_FESTERGUT)) && !UpdateVictim())
-            return;
-
-        events.Update(diff);
-
-        if (me->HasUnitState(UNIT_STATE_CASTING))
-            return;
-
-        while (uint32 eventId = events.ExecuteEvent())
-        {
-            switch (eventId)
-            {
-                case EVENT_FESTERGUT_DIES:
-                    Talk(SAY_FESTERGUT_DEATH);
-                    EnterEvadeMode();
-                    break;
-                case EVENT_FESTERGUT_GOO:
-                    DoCastAOE(SPELL_MALLEABLE_GOO_SUMMON, CastSpellExtraArgs(true).AddSpellMod(SPELLVALUE_MAX_TARGETS, 1));
-                    if (Is25ManRaid())
-                        events.ScheduleEvent(EVENT_FESTERGUT_GOO, 10s, 15s, 0, PHASE_FESTERGUT);
-                    else
-                        events.ScheduleEvent(EVENT_FESTERGUT_GOO, 30s, 35s, 0, PHASE_FESTERGUT);
-                    break;
-                case EVENT_ROTFACE_DIES:
-                    Talk(SAY_ROTFACE_DEATH);
-                    EnterEvadeMode();
-                    break;
-                case EVENT_ROTFACE_OOZE_FLOOD:
-                    DoAction(ACTION_ROTFACE_OOZE);
-                    events.ScheduleEvent(EVENT_ROTFACE_OOZE_FLOOD, 25s, 0, PHASE_ROTFACE);
-                    break;
-                case EVENT_BERSERK:
-                    Talk(SAY_BERSERK);
-                    DoCast(me, SPELL_BERSERK2);
-                    break;
-                case EVENT_SLIME_PUDDLE:
-                {
-                    std::list<Unit*> targets;
-                    SelectTargetList(targets, 2, SelectTargetMethod::Random, 0, 0.0f, true);
-                    if (!targets.empty())
-                        for (std::list<Unit*>::iterator itr = targets.begin(); itr != targets.end(); ++itr)
-                            DoCast(*itr, SPELL_SLIME_PUDDLE_TRIGGER);
-                    events.ScheduleEvent(EVENT_SLIME_PUDDLE, 35s);
-                    break;
-                }
-                case EVENT_UNSTABLE_EXPERIMENT:
-                    Talk(EMOTE_UNSTABLE_EXPERIMENT);
-                    DoCast(me, SPELL_UNSTABLE_EXPERIMENT);
-                    events.ScheduleEvent(EVENT_UNSTABLE_EXPERIMENT, 35s, 40s);
-                    break;
-                case EVENT_TEAR_GAS:
-                    me->GetMotionMaster()->MovePoint(POINT_TABLE, tablePos);
-                    DoCast(me, SPELL_TEAR_GAS_PERIODIC_TRIGGER, true);
-                    break;
-                case EVENT_RESUME_ATTACK:
-                    me->SetReactState(REACT_AGGRESSIVE);
-                    AttackStart(me->GetVictim());
-                    // remove Tear Gas
-                    me->RemoveAurasDueToSpell(SPELL_TEAR_GAS_PERIODIC_TRIGGER);
-                    DoCastAOE(SPELL_TEAR_GAS_CANCEL);
-                    instance->DoRemoveAurasDueToSpellOnPlayers(SPELL_GAS_VARIABLE);
-                    instance->DoRemoveAurasDueToSpellOnPlayers(SPELL_OOZE_VARIABLE);
-                    break;
-                case EVENT_MALLEABLE_GOO:
-                    if (Is25ManRaid())
+
+                events.Update(diff);
+
+                if (me->HasUnitState(UNIT_STATE_CASTING))
+                    return;
+
+                while (uint32 eventId = events.ExecuteEvent())
+                {
+                    switch (eventId)
                     {
-<<<<<<< HEAD
-                        std::list<Unit*> targets;
-                        SelectTargetList(targets, 2, SelectTargetMethod::Random, 0, -7.0f, true);
-                        if (!targets.empty())
-                        {
-                            Talk(EMOTE_MALLEABLE_GOO);
-                            for (std::list<Unit*>::iterator itr = targets.begin(); itr != targets.end(); ++itr)
-                                DoCast(*itr, SPELL_MALLEABLE_GOO);
-                        }
-                    }
-                    else
-                    {
-                        if (Unit* target = SelectTarget(SelectTargetMethod::Random, 1, -7.0f, true))
-=======
                         case EVENT_FESTERGUT_DIES:
                             Talk(SAY_FESTERGUT_DEATH);
                             EnterEvadeMode();
@@ -972,84 +672,57 @@
                             events.ScheduleEvent(EVENT_MUTATED_PLAGUE, 10000);
                             break;
                         case EVENT_PHASE_TRANSITION:
->>>>>>> 28d470c5
                         {
-                            Talk(EMOTE_MALLEABLE_GOO);
-                            DoCast(target, SPELL_MALLEABLE_GOO);
+                            switch (_phase)
+                            {
+                                case PHASE_COMBAT_2:
+                                    if (Creature* face = me->FindNearestCreature(NPC_TEAR_GAS_TARGET_STALKER, 50.0f))
+                                        me->SetFacingToObject(face);
+                                    me->HandleEmoteCommand(EMOTE_ONESHOT_KNEEL);
+                                    Talk(SAY_TRANSFORM_1);
+                                    events.ScheduleEvent(EVENT_RESUME_ATTACK, 5500, 0, PHASE_COMBAT_2);
+                                    break;
+                                case PHASE_COMBAT_3:
+                                    if (Creature* face = me->FindNearestCreature(NPC_TEAR_GAS_TARGET_STALKER, 50.0f))
+                                        me->SetFacingToObject(face);
+                                    me->HandleEmoteCommand(EMOTE_ONESHOT_KNEEL);
+                                    Talk(SAY_TRANSFORM_2);
+                                    summons.DespawnIf(AbominationDespawner(me));
+                                    events.ScheduleEvent(EVENT_RESUME_ATTACK, 8500, 0, PHASE_COMBAT_3);
+                                    break;
+                                default:
+                                    break;
+                            }
                         }
-                    }
-                    events.ScheduleEvent(EVENT_MALLEABLE_GOO, 25s, 30s);
-                    break;
-                case EVENT_CHOKING_GAS_BOMB:
-                    Talk(EMOTE_CHOKING_GAS_BOMB);
-                    DoCast(me, SPELL_CHOKING_GAS_BOMB);
-                    events.ScheduleEvent(EVENT_CHOKING_GAS_BOMB, 35s, 40s);
-                    break;
-                case EVENT_UNBOUND_PLAGUE:
-                    if (Unit* target = SelectTarget(SelectTargetMethod::Random, 0, NonTankTargetSelector(me)))
-                    {
-                        DoCast(target, SPELL_UNBOUND_PLAGUE);
-                        DoCast(target, SPELL_UNBOUND_PLAGUE_SEARCHER);
-                    }
-                    events.ScheduleEvent(EVENT_UNBOUND_PLAGUE, 90s);
-                    break;
-                case EVENT_MUTATED_PLAGUE:
-                    DoCastVictim(SPELL_MUTATED_PLAGUE);
-                    events.ScheduleEvent(EVENT_MUTATED_PLAGUE, 10s);
-                    break;
-                case EVENT_PHASE_TRANSITION:
-                {
-                    switch (_phase)
-                    {
-                        case PHASE_COMBAT_2:
-                            if (Creature* face = me->FindNearestCreature(NPC_TEAR_GAS_TARGET_STALKER, 50.0f))
-                                me->SetFacingToObject(face);
-                            me->HandleEmoteCommand(EMOTE_ONESHOT_KNEEL);
-                            Talk(SAY_TRANSFORM_1);
-                            events.ScheduleEvent(EVENT_RESUME_ATTACK, 5500ms, 0, PHASE_COMBAT_2);
-                            break;
-                        case PHASE_COMBAT_3:
-                            if (Creature* face = me->FindNearestCreature(NPC_TEAR_GAS_TARGET_STALKER, 50.0f))
-                                me->SetFacingToObject(face);
-                            me->HandleEmoteCommand(EMOTE_ONESHOT_KNEEL);
-                            Talk(SAY_TRANSFORM_2);
-                            summons.DespawnIf(AbominationDespawner(me));
-                            events.ScheduleEvent(EVENT_RESUME_ATTACK, 8500ms, 0, PHASE_COMBAT_3);
-                            break;
                         default:
                             break;
                     }
-<<<<<<< HEAD
-                    break;
-=======
 
                     if (me->HasUnitState(UNIT_STATE_CASTING))
                         return;
->>>>>>> 28d470c5
-                }
-                default:
-                    break;
-            }
-
-            if (me->HasUnitState(UNIT_STATE_CASTING))
-                return;
-        }
-
-        DoMeleeAttackIfReady();
-    }
-
-private:
-    void SetPhase(Phases newPhase)
-    {
-        _phase = newPhase;
-        events.SetPhase(newPhase);
-    }
-
-    ObjectGuid _oozeFloodDummyGUIDs[4];
-    Phases _phase;          // external of EventMap because event phase gets reset on evade
-    float const _baseSpeed;
-    uint8 _oozeFloodStage;
-    bool _experimentState;
+                }
+
+                DoMeleeAttackIfReady();
+            }
+
+        private:
+            void SetPhase(Phases newPhase)
+            {
+                _phase = newPhase;
+                events.SetPhase(newPhase);
+            }
+
+            ObjectGuid _oozeFloodDummyGUIDs[4];
+            Phases _phase;          // external of EventMap because event phase gets reset on evade
+            float const _baseSpeed;
+            uint8 _oozeFloodStage;
+            bool _experimentState;
+        };
+
+        CreatureAI* GetAI(Creature* creature) const override
+        {
+            return GetIcecrownCitadelAI<boss_professor_putricideAI>(creature);
+        }
 };
 
 class npc_putricide_oozeAI : public ScriptedAI
@@ -1057,49 +730,25 @@
     public:
         npc_putricide_oozeAI(Creature* creature, uint32 auraSpellId, uint32 hitTargetSpellId) : ScriptedAI(creature),
             _auraSpellId(auraSpellId), _hitTargetSpellId(hitTargetSpellId), _newTargetSelectTimer(0), _instance(creature->GetInstanceScript()) { }
-<<<<<<< HEAD
-
-        void SpellHitTarget(WorldObject* /*target*/, SpellInfo const* spellInfo) override
-        {
-            if (!_newTargetSelectTimer && spellInfo->Id == sSpellMgr->GetSpellIdForDifficulty(_hitTargetSpellId, me))
-            {
+
+        void SpellHitTarget(Unit* /*target*/, SpellInfo const* spell) override
+        {
+            if (!_newTargetSelectTimer && spell->Id == _hitTargetSpellId)
                 _newTargetSelectTimer = 1000;
-                // go passive until next target selection
-                me->SetReactState(REACT_PASSIVE);
-            }
-        }
-=======
->>>>>>> 28d470c5
+        }
 
         void Reset() override
         {
-<<<<<<< HEAD
             if (_instance->GetBossState(DATA_PROFESSOR_PUTRICIDE) != IN_PROGRESS)
                 me->DespawnOrUnsummon();
 
-            DoZoneInCombat();
-            DoCastAOE(_auraSpellId, true);
-        }
-
-        void SpellHit(WorldObject* /*caster*/, SpellInfo const* spellInfo) override
-=======
-            if (!_newTargetSelectTimer && spell->Id == _hitTargetSpellId)
-                _newTargetSelectTimer = 1000;
-        }
-
-        void Reset() override
-        {
-            if (_instance->GetBossState(DATA_PROFESSOR_PUTRICIDE) != IN_PROGRESS)
-                me->DespawnOrUnsummon();
-
             me->SetInCombatWithZone();
             DoCastAOE(_auraSpellId, true);
         }
 
         void SpellHit(Unit* /*caster*/, SpellInfo const* spell) override
->>>>>>> 28d470c5
-        {
-            if (spellInfo->Id == SPELL_TEAR_GAS_CREATURE)
+        {
+            if (spell->Id == SPELL_TEAR_GAS_CREATURE)
                 _newTargetSelectTimer = 1000;
         }
 
@@ -1137,24 +786,11 @@
         InstanceScript* _instance;
 };
 
-struct npc_volatile_ooze : public npc_putricide_oozeAI
-{
-    npc_volatile_ooze(Creature* creature) : npc_putricide_oozeAI(creature, SPELL_OOZE_ERUPTION_SEARCH_PERIODIC, SPELL_OOZE_ERUPTION) { }
-
-<<<<<<< HEAD
-    void CastMainSpell() override
-    {
-        me->CastSpell(me, SPELL_VOLATILE_OOZE_ADHESIVE, false);
-    }
-};
-
-struct npc_gas_cloud : public npc_putricide_oozeAI
-{
-    npc_gas_cloud(Creature* creature) : npc_putricide_oozeAI(creature, SPELL_GASEOUS_BLOAT_PROC, SPELL_EXPUNGED_GAS)
-    {
-        _newTargetSelectTimer = 0;
-    }
-=======
+class npc_volatile_ooze : public CreatureScript
+{
+    public:
+        npc_volatile_ooze() : CreatureScript("npc_volatile_ooze") { }
+
         struct npc_volatile_oozeAI : public npc_putricide_oozeAI
         {
             npc_volatile_oozeAI(Creature* creature) : npc_putricide_oozeAI(creature, SPELL_OOZE_ERUPTION_SEARCH_PERIODIC, SPELL_OOZE_ERUPTION) { }
@@ -1164,88 +800,60 @@
                 me->CastSpell(me, SPELL_VOLATILE_OOZE_ADHESIVE, false);
             }
         };
->>>>>>> 28d470c5
-
-    void CastMainSpell() override
-    {
-        CastSpellExtraArgs args;
-        args.AddSpellMod(SPELLVALUE_AURA_STACK, 10);
-        me->CastSpell(me, SPELL_GASEOUS_BLOAT, args);
-    }
-
-private:
-    uint32 _newTargetSelectTimer;
-};
-
-class spell_putricide_gaseous_bloat : public AuraScript
-{
-    PrepareAuraScript(spell_putricide_gaseous_bloat);
-
-    void HandleExtraEffect(AuraEffect const* /*aurEff*/)
-    {
-        Unit* target = GetTarget();
-        if (Unit* caster = GetCaster())
-        {
-<<<<<<< HEAD
-            target->RemoveAuraFromStack(GetSpellInfo()->Id, GetCasterGUID());
-            if (!target->HasAura(GetId()))
-=======
+
+        CreatureAI* GetAI(Creature* creature) const override
+        {
+            return GetIcecrownCitadelAI<npc_volatile_oozeAI>(creature);
+        }
+};
+
+class npc_gas_cloud : public CreatureScript
+{
+    public:
+        npc_gas_cloud() : CreatureScript("npc_gas_cloud") { }
+
+        struct npc_gas_cloudAI : public npc_putricide_oozeAI
+        {
             npc_gas_cloudAI(Creature* creature) : npc_putricide_oozeAI(creature, SPELL_GASEOUS_BLOAT_PROC, SPELL_EXPUNGED_GAS)
->>>>>>> 28d470c5
-            {
-                CastSpellExtraArgs args;
-                args.AddSpellMod(SPELLVALUE_AURA_STACK, 10);
-                caster->CastSpell(caster, SPELL_GASEOUS_BLOAT, args);
-            }
-        }
-    }
-
-<<<<<<< HEAD
-    void HandleProc(ProcEventInfo& eventInfo)
-    {
-        uint32 stack = GetStackAmount();
-        Unit* caster = eventInfo.GetActor();
-=======
+            {
+                _newTargetSelectTimer = 0;
+            }
+
             void CastMainSpell() override
             {
                 me->CastCustomSpell(SPELL_GASEOUS_BLOAT, SPELLVALUE_AURA_STACK, 10, me, false);
             }
->>>>>>> 28d470c5
-
-        int32 const mod = caster->GetMap()->Is25ManRaid() ? 1500 : 1250;
-        int32 dmg = 0;
-        for (uint8 i = 1; i <= stack; ++i)
-            dmg += mod * i;
-
-        CastSpellExtraArgs args;
-        args.AddSpellBP0(dmg);
-        caster->CastSpell(nullptr, SPELL_EXPUNGED_GAS, args);
-    }
-
-    void Register() override
-    {
-        OnEffectPeriodic += AuraEffectPeriodicFn(spell_putricide_gaseous_bloat::HandleExtraEffect, EFFECT_0, SPELL_AURA_PERIODIC_DAMAGE);
-        OnProc += AuraProcFn(spell_putricide_gaseous_bloat::HandleProc);
-    }
-};
-
-class spell_putricide_ooze_channel : public SpellScript
-{
-    PrepareSpellScript(spell_putricide_ooze_channel);
-
-    bool Validate(SpellInfo const* spell) override
-    {
-        return ValidateSpellInfo({ spell->ExcludeTargetAuraSpell });
-    }
-
-<<<<<<< HEAD
-    // set up initial variables and check if caster is creature
-    // this will let use safely use ToCreature() casts in entire script
-    bool Load() override
-    {
-        return GetCaster()->GetTypeId() == TYPEID_UNIT;
-    }
-=======
+
+        private:
+            uint32 _newTargetSelectTimer;
+        };
+
+        CreatureAI* GetAI(Creature* creature) const override
+        {
+            return GetIcecrownCitadelAI<npc_gas_cloudAI>(creature);
+        }
+};
+
+class spell_putricide_gaseous_bloat : public SpellScriptLoader
+{
+    public:
+        spell_putricide_gaseous_bloat() : SpellScriptLoader("spell_putricide_gaseous_bloat") { }
+
+        class spell_putricide_gaseous_bloat_AuraScript : public AuraScript
+        {
+            PrepareAuraScript(spell_putricide_gaseous_bloat_AuraScript);
+
+            void HandleExtraEffect(AuraEffect const* /*aurEff*/)
+            {
+                Unit* target = GetTarget();
+                if (Unit* caster = GetCaster())
+                {
+                    target->RemoveAuraFromStack(GetSpellInfo()->Id, GetCasterGUID());
+                    if (!target->HasAura(GetId()))
+                        caster->CastCustomSpell(SPELL_GASEOUS_BLOAT, SPELLVALUE_AURA_STACK, 10, caster, false);
+                }
+            }
+
             void HandleProc(ProcEventInfo& eventInfo)
             {
                 uint32 stack = GetStackAmount();
@@ -1265,60 +873,20 @@
                 OnProc += AuraProcFn(spell_putricide_gaseous_bloat_AuraScript::HandleProc);
             }
         };
->>>>>>> 28d470c5
-
-    void SelectTarget(std::list<WorldObject*>& targets)
-    {
-        if (targets.empty())
-        {
-            FinishCast(SPELL_FAILED_NO_VALID_TARGETS);
-            GetCaster()->ToCreature()->DespawnOrUnsummon(1ms);    // despawn next update
-            return;
-        }
-
-        WorldObject* target = Trinity::Containers::SelectRandomContainerElement(targets);
-        targets.clear();
-        targets.push_back(target);
-        _target = target;
-    }
-
-    void SetTarget(std::list<WorldObject*>& targets)
-    {
-        targets.clear();
-        if (_target)
-            targets.push_back(_target);
-    }
-
-    void StartAttack()
-    {
-        GetCaster()->ClearUnitState(UNIT_STATE_CASTING);
-        GetCaster()->GetThreatManager().ResetAllThreat();
-        GetCaster()->ToCreature()->AI()->AttackStart(GetHitUnit());
-        GetCaster()->GetThreatManager().AddThreat(GetHitUnit(), 500000000.0f, nullptr, true, true);    // value seen in sniff
-        GetCaster()->GetThreatManager().FixateTarget(GetHitUnit());
-        GetCaster()->ToCreature()->SetReactState(REACT_AGGRESSIVE);
-    }
-
-    void Register() override
-    {
-        OnObjectAreaTargetSelect += SpellObjectAreaTargetSelectFn(spell_putricide_ooze_channel::SelectTarget, EFFECT_0, TARGET_UNIT_SRC_AREA_ENEMY);
-        OnObjectAreaTargetSelect += SpellObjectAreaTargetSelectFn(spell_putricide_ooze_channel::SetTarget, EFFECT_1, TARGET_UNIT_SRC_AREA_ENEMY);
-        OnObjectAreaTargetSelect += SpellObjectAreaTargetSelectFn(spell_putricide_ooze_channel::SetTarget, EFFECT_2, TARGET_UNIT_SRC_AREA_ENEMY);
-        AfterHit += SpellHitFn(spell_putricide_ooze_channel::StartAttack);
-    }
-
-    WorldObject* _target = nullptr;
-};
-
-class ExactDistanceCheck
-{
-    public:
-        ExactDistanceCheck(Unit* source, float dist) : _source(source), _dist(dist) { }
-
-        bool operator()(WorldObject* unit) const
-        {
-<<<<<<< HEAD
-=======
+
+        AuraScript* GetAuraScript() const override
+        {
+            return new spell_putricide_gaseous_bloat_AuraScript();
+        }
+};
+
+class spell_putricide_ooze_channel : public SpellScriptLoader
+{
+    public:
+        spell_putricide_ooze_channel() : SpellScriptLoader("spell_putricide_ooze_channel") { }
+
+        class spell_putricide_ooze_channel_SpellScript : public SpellScript
+        {
             PrepareSpellScript(spell_putricide_ooze_channel_SpellScript);
 
             bool Validate(SpellInfo const* spell) override
@@ -1387,7 +955,6 @@
 
         bool operator()(WorldObject* unit) const
         {
->>>>>>> 28d470c5
             return _source->GetExactDist2d(unit) > _dist;
         }
 
@@ -1396,28 +963,36 @@
         float _dist;
 };
 
-class spell_putricide_slime_puddle : public SpellScript
-{
-    PrepareSpellScript(spell_putricide_slime_puddle);
-
-    void ScaleRange(std::list<WorldObject*>& targets)
-    {
-        targets.remove_if(ExactDistanceCheck(GetCaster(), 2.5f * GetCaster()->GetObjectScale()));
-    }
-
-    void Register() override
-    {
-        OnObjectAreaTargetSelect += SpellObjectAreaTargetSelectFn(spell_putricide_slime_puddle::ScaleRange, EFFECT_0, TARGET_UNIT_DEST_AREA_ENEMY);
-        OnObjectAreaTargetSelect += SpellObjectAreaTargetSelectFn(spell_putricide_slime_puddle::ScaleRange, EFFECT_1, TARGET_UNIT_DEST_AREA_ENTRY);
-    }
+class spell_putricide_slime_puddle : public SpellScriptLoader
+{
+    public:
+        spell_putricide_slime_puddle() : SpellScriptLoader("spell_putricide_slime_puddle") { }
+
+        class spell_putricide_slime_puddle_SpellScript : public SpellScript
+        {
+            PrepareSpellScript(spell_putricide_slime_puddle_SpellScript);
+
+            void ScaleRange(std::list<WorldObject*>& targets)
+            {
+                targets.remove_if(ExactDistanceCheck(GetCaster(), 2.5f * GetCaster()->GetObjectScale()));
+            }
+
+            void Register() override
+            {
+                OnObjectAreaTargetSelect += SpellObjectAreaTargetSelectFn(spell_putricide_slime_puddle_SpellScript::ScaleRange, EFFECT_0, TARGET_UNIT_DEST_AREA_ENEMY);
+                OnObjectAreaTargetSelect += SpellObjectAreaTargetSelectFn(spell_putricide_slime_puddle_SpellScript::ScaleRange, EFFECT_1, TARGET_UNIT_DEST_AREA_ENTRY);
+            }
+        };
+
+        SpellScript* GetSpellScript() const override
+        {
+            return new spell_putricide_slime_puddle_SpellScript();
+        }
 };
 
 // this is here only because on retail you dont actually enter HEROIC mode for ICC
-class spell_putricide_slime_puddle_aura : public SpellScript
-{
-<<<<<<< HEAD
-    PrepareSpellScript(spell_putricide_slime_puddle_aura);
-=======
+class spell_putricide_slime_puddle_aura : public SpellScriptLoader
+{
     public:
         spell_putricide_slime_puddle_aura() : SpellScriptLoader("spell_putricide_slime_puddle_aura") { }
 
@@ -1430,58 +1005,39 @@
                 if (Unit* target = GetHitUnit())
                     GetCaster()->AddAura(GetCaster()->GetMap()->Is25ManRaid() ? 72456 : 70346, target);
             }
->>>>>>> 28d470c5
-
-    void ReplaceAura()
-    {
-        if (Unit* target = GetHitUnit())
-            GetCaster()->AddAura((GetCaster()->GetMap()->GetSpawnMode() & 1) ? 72456 : 70346, target);
-    }
-
-    void Register() override
-    {
-        OnHit += SpellHitFn(spell_putricide_slime_puddle_aura::ReplaceAura);
-    }
-};
-
-class spell_putricide_unstable_experiment : public SpellScript
-{
-    PrepareSpellScript(spell_putricide_unstable_experiment);
-
-    void HandleScript(SpellEffIndex effIndex)
-    {
-        PreventHitDefaultEffect(effIndex);
-        if (GetCaster()->GetTypeId() != TYPEID_UNIT)
-            return;
-
-        Creature* creature = GetCaster()->ToCreature();
-
-        uint32 stage = creature->AI()->GetData(DATA_EXPERIMENT_STAGE);
-        creature->AI()->SetData(DATA_EXPERIMENT_STAGE, stage ^ true);
-
-        Creature* target = nullptr;
-        std::list<Creature*> creList;
-        GetCreatureListWithEntryInGrid(creList, GetCaster(), NPC_ABOMINATION_WING_MAD_SCIENTIST_STALKER, 200.0f);
-        // 2 of them are spawned at green place - weird trick blizz
-        for (std::list<Creature*>::iterator itr = creList.begin(); itr != creList.end(); ++itr)
-        {
-            target = *itr;
-            std::list<Creature*> tmp;
-            GetCreatureListWithEntryInGrid(tmp, target, NPC_ABOMINATION_WING_MAD_SCIENTIST_STALKER, 10.0f);
-            if ((!stage && tmp.size() > 1) || (stage && tmp.size() == 1))
-                break;
-        }
-
-<<<<<<< HEAD
-        GetCaster()->CastSpell(target, uint32(GetSpellInfo()->Effects[stage].CalcValue()), true);
-    }
-
-    void Register() override
-    {
-        OnEffectHitTarget += SpellEffectFn(spell_putricide_unstable_experiment::HandleScript, EFFECT_0, SPELL_EFFECT_SCRIPT_EFFECT);
-    }
-};
-=======
+
+            void Register() override
+            {
+                OnHit += SpellHitFn(spell_putricide_slime_puddle_aura_SpellScript::ReplaceAura);
+            }
+        };
+
+        SpellScript* GetSpellScript() const override
+        {
+            return new spell_putricide_slime_puddle_aura_SpellScript();
+        }
+};
+
+class spell_putricide_unstable_experiment : public SpellScriptLoader
+{
+    public:
+        spell_putricide_unstable_experiment() : SpellScriptLoader("spell_putricide_unstable_experiment") { }
+
+        class spell_putricide_unstable_experiment_SpellScript : public SpellScript
+        {
+            PrepareSpellScript(spell_putricide_unstable_experiment_SpellScript);
+
+            void HandleScript(SpellEffIndex effIndex)
+            {
+                PreventHitDefaultEffect(effIndex);
+                if (GetCaster()->GetTypeId() != TYPEID_UNIT)
+                    return;
+
+                Creature* creature = GetCaster()->ToCreature();
+
+                uint32 stage = creature->AI()->GetData(DATA_EXPERIMENT_STAGE);
+                creature->AI()->SetData(DATA_EXPERIMENT_STAGE, stage ^ true);
+
                 Creature* target = nullptr;
                 std::list<Creature*> creList;
                 GetCreatureListWithEntryInGrid(creList, GetCaster(), NPC_ABOMINATION_WING_MAD_SCIENTIST_STALKER, 200.0f);
@@ -1497,43 +1053,28 @@
 
                 GetCaster()->CastSpell(target, uint32(GetSpellInfo()->GetEffect(stage)->CalcValue()), true);
             }
->>>>>>> 28d470c5
-
-class spell_putricide_ooze_eruption_searcher : public SpellScript
-{
-    PrepareSpellScript(spell_putricide_ooze_eruption_searcher);
-
-    void HandleDummy(SpellEffIndex /*effIndex*/)
-    {
-        uint32 adhesiveId = sSpellMgr->GetSpellIdForDifficulty(SPELL_VOLATILE_OOZE_ADHESIVE, GetCaster());
-        if (GetHitUnit()->HasAura(adhesiveId))
-        {
-            GetHitUnit()->RemoveAurasDueToSpell(adhesiveId, GetCaster()->GetGUID(), 0, AURA_REMOVE_BY_ENEMY_SPELL);
-            GetCaster()->CastSpell(GetHitUnit(), SPELL_OOZE_ERUPTION, true);
-        }
-    }
-
-    void Register() override
-    {
-        OnEffectHitTarget += SpellEffectFn(spell_putricide_ooze_eruption_searcher::HandleDummy, EFFECT_0, SPELL_EFFECT_DUMMY);
-    }
-};
-
-// 71770 - Ooze Spell Tank Protection
-class spell_putricide_ooze_tank_protection : public AuraScript
-{
-    PrepareAuraScript(spell_putricide_ooze_tank_protection);
-
-    bool Validate(SpellInfo const* spellInfo) override
-    {
-        return ValidateSpellInfo({ spellInfo->Effects[EFFECT_0].TriggerSpell, spellInfo->Effects[EFFECT_1].TriggerSpell });
-    }
-
-<<<<<<< HEAD
-    void HandleProc(AuraEffect const* aurEff, ProcEventInfo& eventInfo)
-    {
-        PreventDefaultAction();
-=======
+
+            void Register() override
+            {
+                OnEffectHitTarget += SpellEffectFn(spell_putricide_unstable_experiment_SpellScript::HandleScript, EFFECT_0, SPELL_EFFECT_SCRIPT_EFFECT);
+            }
+        };
+
+        SpellScript* GetSpellScript() const override
+        {
+            return new spell_putricide_unstable_experiment_SpellScript();
+        }
+};
+
+class spell_putricide_ooze_eruption_searcher : public SpellScriptLoader
+{
+    public:
+        spell_putricide_ooze_eruption_searcher() : SpellScriptLoader("spell_putricide_ooze_eruption_searcher") { }
+
+        class spell_putricide_ooze_eruption_searcher_SpellScript : public SpellScript
+        {
+            PrepareSpellScript(spell_putricide_ooze_eruption_searcher_SpellScript);
+
             void HandleDummy(SpellEffIndex /*effIndex*/)
             {
                 if (GetHitUnit()->HasAura(SPELL_VOLATILE_OOZE_ADHESIVE))
@@ -1542,22 +1083,19 @@
                     GetCaster()->CastSpell(GetHitUnit(), SPELL_OOZE_ERUPTION, true);
                 }
             }
->>>>>>> 28d470c5
-
-        Unit* actionTarget = eventInfo.GetActionTarget();
-        actionTarget->CastSpell(nullptr, GetSpellInfo()->Effects[aurEff->GetEffIndex()].TriggerSpell, aurEff);
-    }
-
-    void Register() override
-    {
-        OnEffectProc += AuraEffectProcFn(spell_putricide_ooze_tank_protection::HandleProc, EFFECT_0, SPELL_AURA_PROC_TRIGGER_SPELL);
-        OnEffectProc += AuraEffectProcFn(spell_putricide_ooze_tank_protection::HandleProc, EFFECT_1, SPELL_AURA_PROC_TRIGGER_SPELL);
-    }
-};
-
-<<<<<<< HEAD
-class spell_putricide_choking_gas_bomb : public SpellScript
-=======
+
+            void Register() override
+            {
+                OnEffectHitTarget += SpellEffectFn(spell_putricide_ooze_eruption_searcher_SpellScript::HandleDummy, EFFECT_0, SPELL_EFFECT_DUMMY);
+            }
+        };
+
+        SpellScript* GetSpellScript() const override
+        {
+            return new spell_putricide_ooze_eruption_searcher_SpellScript();
+        }
+};
+
 // 71770 - Ooze Spell Tank Protection
 class spell_putricide_ooze_tank_protection : public SpellScriptLoader
 {
@@ -1597,19 +1135,12 @@
 };
 
 class spell_putricide_choking_gas_bomb : public SpellScriptLoader
->>>>>>> 28d470c5
-{
-    PrepareSpellScript(spell_putricide_choking_gas_bomb);
-
-    void HandleScript(SpellEffIndex /*effIndex*/)
-    {
-        uint32 skipIndex = urand(0, 2);
-        for (uint32 i = 0; i < 3; ++i)
-        {
-<<<<<<< HEAD
-            if (i == skipIndex)
-                continue;
-=======
+{
+    public:
+        spell_putricide_choking_gas_bomb() : SpellScriptLoader("spell_putricide_choking_gas_bomb") { }
+
+        class spell_putricide_choking_gas_bomb_SpellScript : public SpellScript
+        {
             PrepareSpellScript(spell_putricide_choking_gas_bomb_SpellScript);
 
             void HandleScript(SpellEffIndex /*effIndex*/)
@@ -1624,86 +1155,61 @@
                     GetCaster()->CastSpell(GetCaster(), spellId, true, nullptr, nullptr, GetCaster()->GetGUID());
                 }
             }
->>>>>>> 28d470c5
-
-            uint32 spellId = uint32(GetSpellInfo()->Effects[i].CalcValue());
-            GetCaster()->CastSpell(GetCaster(), spellId, GetCaster()->GetGUID());
-        }
-    }
-
-    void Register() override
-    {
-        OnEffectHitTarget += SpellEffectFn(spell_putricide_choking_gas_bomb::HandleScript, EFFECT_0, SPELL_EFFECT_SCRIPT_EFFECT);
-    }
-};
-
-class spell_putricide_unbound_plague : public SpellScript
-{
-    PrepareSpellScript(spell_putricide_unbound_plague);
-
-    bool Validate(SpellInfo const* /*spell*/) override
-    {
-        return ValidateSpellInfo({ SPELL_UNBOUND_PLAGUE, SPELL_UNBOUND_PLAGUE_SEARCHER });
-    }
-
-    void FilterTargets(std::list<WorldObject*>& targets)
-    {
-        if (AuraEffect const* eff = GetCaster()->GetAuraEffect(SPELL_UNBOUND_PLAGUE_SEARCHER, EFFECT_0))
-        {
-            if (eff->GetTickNumber() < 2)
-            {
-<<<<<<< HEAD
-                targets.clear();
-                return;
-=======
+
+            void Register() override
+            {
+                OnEffectHitTarget += SpellEffectFn(spell_putricide_choking_gas_bomb_SpellScript::HandleScript, EFFECT_0, SPELL_EFFECT_SCRIPT_EFFECT);
+            }
+        };
+
+        SpellScript* GetSpellScript() const override
+        {
+            return new spell_putricide_choking_gas_bomb_SpellScript();
+        }
+};
+
+class spell_putricide_unbound_plague : public SpellScriptLoader
+{
+    public:
+        spell_putricide_unbound_plague() : SpellScriptLoader("spell_putricide_unbound_plague") { }
+
+        class spell_putricide_unbound_plague_SpellScript : public SpellScript
+        {
+            PrepareSpellScript(spell_putricide_unbound_plague_SpellScript);
+
+            bool Validate(SpellInfo const* /*spell*/) override
+            {
                 return ValidateSpellInfo({ SPELL_UNBOUND_PLAGUE, SPELL_UNBOUND_PLAGUE_SEARCHER });
->>>>>>> 28d470c5
-            }
-        }
-
-<<<<<<< HEAD
-
-        targets.remove_if(Trinity::UnitAuraCheck(true, sSpellMgr->GetSpellIdForDifficulty(SPELL_UNBOUND_PLAGUE, GetCaster())));
-        Trinity::Containers::RandomResize(targets, 1);
-    }
-=======
+            }
+
+            void FilterTargets(std::list<WorldObject*>& targets)
+            {
+                if (AuraEffect const* eff = GetCaster()->GetAuraEffect(SPELL_UNBOUND_PLAGUE_SEARCHER, EFFECT_0))
+                {
+                    if (eff->GetTickNumber() < 2)
+                    {
+                        targets.clear();
+                        return;
+                    }
+                }
+
                 targets.remove_if(Trinity::UnitAuraCheck(true, SPELL_UNBOUND_PLAGUE));
                 Trinity::Containers::RandomResize(targets, 1);
             }
->>>>>>> 28d470c5
-
-    void HandleScript(SpellEffIndex /*effIndex*/)
-    {
-        if (!GetHitUnit())
-            return;
-
-        InstanceScript* instance = GetCaster()->GetInstanceScript();
-        if (!instance)
-            return;
-
-<<<<<<< HEAD
-        uint32 plagueId = sSpellMgr->GetSpellIdForDifficulty(SPELL_UNBOUND_PLAGUE, GetCaster());
-
-        if (!GetHitUnit()->HasAura(plagueId))
-        {
-            if (Creature* professor = ObjectAccessor::GetCreature(*GetCaster(), instance->GetGuidData(DATA_PROFESSOR_PUTRICIDE)))
-            {
-                if (Aura* oldPlague = GetCaster()->GetAura(plagueId, professor->GetGUID()))
-=======
+
+            void HandleScript(SpellEffIndex /*effIndex*/)
+            {
+                if (!GetHitUnit())
+                    return;
+
+                InstanceScript* instance = GetCaster()->GetInstanceScript();
+                if (!instance)
+                    return;
+
                 if (!GetHitUnit()->HasAura(SPELL_UNBOUND_PLAGUE))
->>>>>>> 28d470c5
-                {
-                    if (Aura* newPlague = professor->AddAura(plagueId, GetHitUnit()))
+                {
+                    if (Creature* professor = ObjectAccessor::GetCreature(*GetCaster(), instance->GetGuidData(DATA_PROFESSOR_PUTRICIDE)))
                     {
-<<<<<<< HEAD
-                        newPlague->SetMaxDuration(oldPlague->GetMaxDuration());
-                        newPlague->SetDuration(oldPlague->GetDuration());
-                        oldPlague->Remove();
-                        GetCaster()->RemoveAurasDueToSpell(SPELL_UNBOUND_PLAGUE_SEARCHER);
-                        GetCaster()->CastSpell(GetCaster(), SPELL_PLAGUE_SICKNESS, true);
-                        GetCaster()->CastSpell(GetCaster(), SPELL_UNBOUND_PLAGUE_PROTECTION, true);
-                        professor->CastSpell(GetHitUnit(), SPELL_UNBOUND_PLAGUE_SEARCHER, true);
-=======
                         if (Aura* oldPlague = GetCaster()->GetAura(SPELL_UNBOUND_PLAGUE, professor->GetGUID()))
                         {
                             if (Aura* newPlague = professor->AddAura(SPELL_UNBOUND_PLAGUE, GetHitUnit()))
@@ -1717,99 +1223,91 @@
                                 professor->CastSpell(GetHitUnit(), SPELL_UNBOUND_PLAGUE_SEARCHER, true);
                             }
                         }
->>>>>>> 28d470c5
                     }
                 }
             }
-        }
-    }
-
-    void Register() override
-    {
-        OnObjectAreaTargetSelect += SpellObjectAreaTargetSelectFn(spell_putricide_unbound_plague::FilterTargets, EFFECT_0, TARGET_UNIT_SRC_AREA_ALLY);
-        OnEffectHitTarget += SpellEffectFn(spell_putricide_unbound_plague::HandleScript, EFFECT_0, SPELL_EFFECT_SCRIPT_EFFECT);
-    }
-};
-
-class spell_putricide_eat_ooze : public SpellScript
-{
-    PrepareSpellScript(spell_putricide_eat_ooze);
-
-    void SelectTarget(std::list<WorldObject*>& targets)
-    {
-        if (targets.empty())
-            return;
-
-        targets.sort(Trinity::ObjectDistanceOrderPred(GetCaster()));
-        WorldObject* target = targets.front();
-        targets.clear();
-        targets.push_back(target);
-    }
-
-    void HandleScript(SpellEffIndex /*effIndex*/)
-    {
-        Creature* target = GetHitCreature();
-        if (!target)
-            return;
-
-        if (Aura* grow = target->GetAura(uint32(GetEffectValue())))
-        {
-            if (grow->GetStackAmount() < 3)
-            {
-                target->RemoveAurasDueToSpell(SPELL_GROW_STACKER);
-                target->RemoveAura(grow);
-                target->DespawnOrUnsummon(1ms);
-            }
-            else
-                grow->ModStackAmount(-3);
-        }
-    }
-
-    void Register() override
-    {
-        OnEffectHitTarget += SpellEffectFn(spell_putricide_eat_ooze::HandleScript, EFFECT_0, SPELL_EFFECT_SCRIPT_EFFECT);
-        OnObjectAreaTargetSelect += SpellObjectAreaTargetSelectFn(spell_putricide_eat_ooze::SelectTarget, EFFECT_0, TARGET_UNIT_DEST_AREA_ENTRY);
-    }
-};
-
-class spell_putricide_mutated_plague : public AuraScript
-{
-    PrepareAuraScript(spell_putricide_mutated_plague);
-
-    void HandleTriggerSpell(AuraEffect const* aurEff)
-    {
-        PreventDefaultAction();
-        Unit* caster = GetCaster();
-        if (!caster)
-            return;
-
-        uint32 triggerSpell = GetSpellInfo()->Effects[aurEff->GetEffIndex()].TriggerSpell;
-        SpellInfo const* spell = sSpellMgr->AssertSpellInfo(triggerSpell);
-        spell = sSpellMgr->GetSpellForDifficultyFromSpell(spell, caster);
-
-        int32 damage = spell->Effects[EFFECT_0].CalcValue(caster);
-        float multiplier = 2.0f;
-        if (GetTarget()->GetMap()->GetSpawnMode() & 1)
-            multiplier = 3.0f;
-
-        damage *= int32(pow(multiplier, GetStackAmount()));
-        damage = int32(damage * 1.5f);
-
-        CastSpellExtraArgs args(aurEff);
-        args.OriginalCaster = GetCasterGUID();
-        args.AddSpellBP0(damage);
-        GetTarget()->CastSpell(GetTarget(), triggerSpell, args);
-    }
-
-<<<<<<< HEAD
-    void OnRemove(AuraEffect const* /*aurEff*/, AuraEffectHandleModes /*mode*/)
-    {
-        uint32 healSpell = uint32(GetSpellInfo()->Effects[EFFECT_0].CalcValue());
-        SpellInfo const* healSpellInfo = sSpellMgr->GetSpellInfo(healSpell);
-
-        if (!healSpellInfo)
-            return;
-=======
+
+            void Register() override
+            {
+                OnObjectAreaTargetSelect += SpellObjectAreaTargetSelectFn(spell_putricide_unbound_plague_SpellScript::FilterTargets, EFFECT_0, TARGET_UNIT_SRC_AREA_ALLY);
+                OnEffectHitTarget += SpellEffectFn(spell_putricide_unbound_plague_SpellScript::HandleScript, EFFECT_0, SPELL_EFFECT_SCRIPT_EFFECT);
+            }
+        };
+
+        SpellScript* GetSpellScript() const override
+        {
+            return new spell_putricide_unbound_plague_SpellScript();
+        }
+};
+
+class spell_putricide_eat_ooze : public SpellScriptLoader
+{
+    public:
+        spell_putricide_eat_ooze() : SpellScriptLoader("spell_putricide_eat_ooze") { }
+
+        class spell_putricide_eat_ooze_SpellScript : public SpellScript
+        {
+            PrepareSpellScript(spell_putricide_eat_ooze_SpellScript);
+
+            void SelectTarget(std::list<WorldObject*>& targets)
+            {
+                if (targets.empty())
+                    return;
+
+                targets.sort(Trinity::ObjectDistanceOrderPred(GetCaster()));
+                WorldObject* target = targets.front();
+                targets.clear();
+                targets.push_back(target);
+            }
+
+            void HandleScript(SpellEffIndex /*effIndex*/)
+            {
+                Creature* target = GetHitCreature();
+                if (!target)
+                    return;
+
+                if (Aura* grow = target->GetAura(uint32(GetEffectValue())))
+                {
+                    if (grow->GetStackAmount() < 3)
+                    {
+                        target->RemoveAurasDueToSpell(SPELL_GROW_STACKER);
+                        target->RemoveAura(grow);
+                        target->DespawnOrUnsummon(1);
+                    }
+                    else
+                        grow->ModStackAmount(-3);
+                }
+            }
+
+            void Register() override
+            {
+                OnEffectHitTarget += SpellEffectFn(spell_putricide_eat_ooze_SpellScript::HandleScript, EFFECT_0, SPELL_EFFECT_SCRIPT_EFFECT);
+                OnObjectAreaTargetSelect += SpellObjectAreaTargetSelectFn(spell_putricide_eat_ooze_SpellScript::SelectTarget, EFFECT_0, TARGET_UNIT_DEST_AREA_ENTRY);
+            }
+        };
+
+        SpellScript* GetSpellScript() const override
+        {
+            return new spell_putricide_eat_ooze_SpellScript();
+        }
+};
+
+class spell_putricide_mutated_plague : public SpellScriptLoader
+{
+    public:
+        spell_putricide_mutated_plague() : SpellScriptLoader("spell_putricide_mutated_plague") { }
+
+        class spell_putricide_mutated_plague_AuraScript : public AuraScript
+        {
+            PrepareAuraScript(spell_putricide_mutated_plague_AuraScript);
+
+            void HandleTriggerSpell(AuraEffect const* aurEff)
+            {
+                PreventDefaultAction();
+                Unit* caster = GetCaster();
+                if (!caster)
+                    return;
+
                 uint32 triggerSpell = GetSpellInfo()->GetEffect(aurEff->GetEffIndex())->TriggerSpell;
                 SpellInfo const* spell = sSpellMgr->AssertSpellInfo(triggerSpell, GetCastDifficulty());
 
@@ -1817,26 +1315,10 @@
                 float multiplier = 2.0f;
                 if (GetTarget()->GetMap()->Is25ManRaid())
                     multiplier = 3.0f;
->>>>>>> 28d470c5
-
-        int32 heal = healSpellInfo->Effects[0].CalcValue() * GetStackAmount();
-        CastSpellExtraArgs args(GetCasterGUID());
-        args.AddSpellBP0(heal);
-        GetTarget()->CastSpell(GetTarget(), healSpell, args);
-    }
-
-<<<<<<< HEAD
-    void Register() override
-    {
-        OnEffectPeriodic += AuraEffectPeriodicFn(spell_putricide_mutated_plague::HandleTriggerSpell, EFFECT_0, SPELL_AURA_PERIODIC_TRIGGER_SPELL);
-        AfterEffectRemove += AuraEffectRemoveFn(spell_putricide_mutated_plague::OnRemove, EFFECT_0, SPELL_AURA_PERIODIC_TRIGGER_SPELL, AURA_EFFECT_HANDLE_REAL);
-    }
-};
-
-class spell_putricide_mutation_init : public SpellScript
-{
-    PrepareSpellScript(spell_putricide_mutation_init);
-=======
+
+                damage *= int32(pow(multiplier, GetStackAmount()));
+                damage = int32(damage * 1.5f);
+
                 GetTarget()->CastCustomSpell(triggerSpell, SPELLVALUE_BASE_POINT0, damage, GetTarget(), true, nullptr, aurEff, GetCasterGUID());
             }
 
@@ -1844,59 +1326,69 @@
             {
                 uint32 healSpell = uint32(GetSpellInfo()->GetEffect(EFFECT_0)->CalcValue());
                 SpellInfo const* healSpellInfo = sSpellMgr->GetSpellInfo(healSpell, GetCastDifficulty());
->>>>>>> 28d470c5
-
-    SpellCastResult CheckRequirementInternal(SpellCustomErrors& extendedError)
-    {
-        InstanceScript* instance = GetExplTargetUnit()->GetInstanceScript();
-        if (!instance)
-            return SPELL_FAILED_CANT_DO_THAT_RIGHT_NOW;
-
-<<<<<<< HEAD
-        Creature* professor = ObjectAccessor::GetCreature(*GetExplTargetUnit(), instance->GetGuidData(DATA_PROFESSOR_PUTRICIDE));
-        if (!professor)
-            return SPELL_FAILED_CANT_DO_THAT_RIGHT_NOW;
-=======
+
+                if (!healSpellInfo)
+                    return;
+
                 int32 heal = healSpellInfo->GetEffect(EFFECT_0)->CalcValue() * GetStackAmount();
                 GetTarget()->CastCustomSpell(healSpell, SPELLVALUE_BASE_POINT0, heal, GetTarget(), true, nullptr, nullptr, GetCasterGUID());
             }
->>>>>>> 28d470c5
-
-        if (professor->AI()->GetData(DATA_PHASE) == PHASE_COMBAT_3 || !professor->IsAlive())
-        {
-            extendedError = SPELL_CUSTOM_ERROR_ALL_POTIONS_USED;
-            return SPELL_FAILED_CUSTOM_ERROR;
-        }
-
-        if (professor->AI()->GetData(DATA_ABOMINATION))
-        {
-            extendedError = SPELL_CUSTOM_ERROR_TOO_MANY_ABOMINATIONS;
-            return SPELL_FAILED_CUSTOM_ERROR;
-        }
-
-        return SPELL_CAST_OK;
-    }
-
-    SpellCastResult CheckRequirement()
-    {
-        if (!GetExplTargetUnit())
-            return SPELL_FAILED_BAD_TARGETS;
-
-        if (GetExplTargetUnit()->GetTypeId() != TYPEID_PLAYER)
-            return SPELL_FAILED_TARGET_NOT_PLAYER;
-
-        SpellCustomErrors extension = SPELL_CUSTOM_ERROR_NONE;
-        SpellCastResult result = CheckRequirementInternal(extension);
-        if (result != SPELL_CAST_OK)
-        {
-            Spell::SendCastResult(GetExplTargetUnit()->ToPlayer(), GetSpellInfo(), 0, result, extension);
-            return result;
-        }
-
-<<<<<<< HEAD
-        return SPELL_CAST_OK;
-    }
-=======
+
+            void Register() override
+            {
+                OnEffectPeriodic += AuraEffectPeriodicFn(spell_putricide_mutated_plague_AuraScript::HandleTriggerSpell, EFFECT_0, SPELL_AURA_PERIODIC_TRIGGER_SPELL);
+                AfterEffectRemove += AuraEffectRemoveFn(spell_putricide_mutated_plague_AuraScript::OnRemove, EFFECT_0, SPELL_AURA_PERIODIC_TRIGGER_SPELL, AURA_EFFECT_HANDLE_REAL);
+            }
+        };
+
+        AuraScript* GetAuraScript() const override
+        {
+            return new spell_putricide_mutated_plague_AuraScript();
+        }
+};
+
+class spell_putricide_mutation_init : public SpellScriptLoader
+{
+    public:
+        spell_putricide_mutation_init() : SpellScriptLoader("spell_putricide_mutation_init") { }
+
+        class spell_putricide_mutation_init_SpellScript : public SpellScript
+        {
+            PrepareSpellScript(spell_putricide_mutation_init_SpellScript);
+
+            SpellCastResult CheckRequirementInternal(SpellCustomErrors& extendedError)
+            {
+                InstanceScript* instance = GetExplTargetUnit()->GetInstanceScript();
+                if (!instance)
+                    return SPELL_FAILED_CANT_DO_THAT_RIGHT_NOW;
+
+                Creature* professor = ObjectAccessor::GetCreature(*GetExplTargetUnit(), instance->GetGuidData(DATA_PROFESSOR_PUTRICIDE));
+                if (!professor)
+                    return SPELL_FAILED_CANT_DO_THAT_RIGHT_NOW;
+
+                if (professor->AI()->GetData(DATA_PHASE) == PHASE_COMBAT_3 || !professor->IsAlive())
+                {
+                    extendedError = SPELL_CUSTOM_ERROR_ALL_POTIONS_USED;
+                    return SPELL_FAILED_CUSTOM_ERROR;
+                }
+
+                if (professor->AI()->GetData(DATA_ABOMINATION))
+                {
+                    extendedError = SPELL_CUSTOM_ERROR_TOO_MANY_ABOMINATIONS;
+                    return SPELL_FAILED_CUSTOM_ERROR;
+                }
+
+                return SPELL_CAST_OK;
+            }
+
+            SpellCastResult CheckRequirement()
+            {
+                if (!GetExplTargetUnit())
+                    return SPELL_FAILED_BAD_TARGETS;
+
+                if (GetExplTargetUnit()->GetTypeId() != TYPEID_PLAYER)
+                    return SPELL_FAILED_TARGET_NOT_PLAYER;
+
                 SpellCustomErrors extension = SPELL_CUSTOM_ERROR_NONE;
                 SpellCastResult result = CheckRequirementInternal(extension);
                 if (result != SPELL_CAST_OK)
@@ -1904,102 +1396,97 @@
                     Spell::SendCastResult(GetExplTargetUnit()->ToPlayer(), GetSpellInfo(), GetSpell()->m_SpellVisual, GetSpell()->m_castId, result, extension);
                     return result;
                 }
->>>>>>> 28d470c5
-
-    void Register() override
-    {
-        OnCheckCast += SpellCheckCastFn(spell_putricide_mutation_init::CheckRequirement);
-    }
-};
-
-class spell_putricide_mutation_init_aura : public AuraScript
-{
-    PrepareAuraScript(spell_putricide_mutation_init_aura);
-
-    void OnRemove(AuraEffect const* /*aurEff*/, AuraEffectHandleModes /*mode*/)
-    {
-        uint32 spellId = 70311;
-        if (GetTarget()->GetMap()->GetSpawnMode() & 1)
-            spellId = 71503;
-
-<<<<<<< HEAD
-        GetTarget()->CastSpell(GetTarget(), spellId, true);
-    }
-=======
+
+                return SPELL_CAST_OK;
+            }
+
+            void Register() override
+            {
+                OnCheckCast += SpellCheckCastFn(spell_putricide_mutation_init_SpellScript::CheckRequirement);
+            }
+        };
+
+        class spell_putricide_mutation_init_AuraScript : public AuraScript
+        {
+            PrepareAuraScript(spell_putricide_mutation_init_AuraScript);
+
             void OnRemove(AuraEffect const* /*aurEff*/, AuraEffectHandleModes /*mode*/)
             {
                 uint32 spellId = 70311;
                 if (GetTarget()->GetMap()->Is25ManRaid())
                     spellId = 71503;
->>>>>>> 28d470c5
-
-    void Register() override
-    {
-        AfterEffectRemove += AuraEffectRemoveFn(spell_putricide_mutation_init_aura::OnRemove, EFFECT_0, SPELL_AURA_DUMMY, AURA_EFFECT_HANDLE_REAL);
-    }
-};
-
-class spell_putricide_mutated_transformation_dismiss : public AuraScript
-{
-    PrepareAuraScript(spell_putricide_mutated_transformation_dismiss);
-
-    void OnRemove(AuraEffect const* /*aurEff*/, AuraEffectHandleModes /*mode*/)
-    {
-        if (Vehicle* veh = GetTarget()->GetVehicleKit())
-            veh->RemoveAllPassengers();
-    }
-
-    void Register() override
-    {
-        AfterEffectRemove += AuraEffectRemoveFn(spell_putricide_mutated_transformation_dismiss::OnRemove, EFFECT_0, SPELL_AURA_PERIODIC_TRIGGER_SPELL, AURA_EFFECT_HANDLE_REAL);
-    }
-};
-
-class spell_putricide_mutated_transformation : public SpellScript
-{
-    PrepareSpellScript(spell_putricide_mutated_transformation);
-
-    void HandleSummon(SpellEffIndex effIndex)
-    {
-        PreventHitDefaultEffect(effIndex);
-        Unit* caster = GetOriginalCaster();
-        if (!caster)
-            return;
-
-        InstanceScript* instance = caster->GetInstanceScript();
-        if (!instance)
-            return;
-
-        Creature* putricide = ObjectAccessor::GetCreature(*caster, instance->GetGuidData(DATA_PROFESSOR_PUTRICIDE));
-        if (!putricide)
-            return;
-
-        if (putricide->AI()->GetData(DATA_ABOMINATION))
-        {
-            if (Player* player = caster->ToPlayer())
-                Spell::SendCastResult(player, GetSpellInfo(), 0, SPELL_FAILED_CUSTOM_ERROR, SPELL_CUSTOM_ERROR_TOO_MANY_ABOMINATIONS);
-            return;
-        }
-
-        uint32 entry = uint32(GetSpellInfo()->Effects[effIndex].MiscValue);
-        SummonPropertiesEntry const* properties = sSummonPropertiesStore.LookupEntry(uint32(GetSpellInfo()->Effects[effIndex].MiscValueB));
-        uint32 duration = uint32(GetSpellInfo()->GetDuration());
-
-        Position pos = caster->GetPosition();
-        TempSummon* summon = caster->GetMap()->SummonCreature(entry, pos, properties, duration, caster, GetSpellInfo()->Id);
-        if (!summon || !summon->IsVehicle())
-            return;
-
-        summon->CastSpell(summon, SPELL_ABOMINATION_VEHICLE_POWER_DRAIN, true);
-        summon->CastSpell(summon, SPELL_MUTATED_TRANSFORMATION_DAMAGE, true);
-        caster->CastSpell(summon, SPELL_MUTATED_TRANSFORMATION_NAME, true);
-
-<<<<<<< HEAD
-        caster->EnterVehicle(summon, 0);    // VEHICLE_SPELL_RIDE_HARDCODED is used according to sniff, this is ok
-        summon->SetCreatorGUID(caster->GetGUID());
-        putricide->AI()->JustSummoned(summon);
-    }
-=======
+
+                GetTarget()->CastSpell(GetTarget(), spellId, true);
+            }
+
+            void Register() override
+            {
+                AfterEffectRemove += AuraEffectRemoveFn(spell_putricide_mutation_init_AuraScript::OnRemove, EFFECT_0, SPELL_AURA_DUMMY, AURA_EFFECT_HANDLE_REAL);
+            }
+        };
+
+        SpellScript* GetSpellScript() const override
+        {
+            return new spell_putricide_mutation_init_SpellScript();
+        }
+
+        AuraScript* GetAuraScript() const override
+        {
+            return new spell_putricide_mutation_init_AuraScript();
+        }
+};
+
+class spell_putricide_mutated_transformation_dismiss : public SpellScriptLoader
+{
+    public:
+        spell_putricide_mutated_transformation_dismiss() : SpellScriptLoader("spell_putricide_mutated_transformation_dismiss") { }
+
+        class spell_putricide_mutated_transformation_dismiss_AuraScript : public AuraScript
+        {
+            PrepareAuraScript(spell_putricide_mutated_transformation_dismiss_AuraScript);
+
+            void OnRemove(AuraEffect const* /*aurEff*/, AuraEffectHandleModes /*mode*/)
+            {
+                if (Vehicle* veh = GetTarget()->GetVehicleKit())
+                    veh->RemoveAllPassengers();
+            }
+
+            void Register() override
+            {
+                AfterEffectRemove += AuraEffectRemoveFn(spell_putricide_mutated_transformation_dismiss_AuraScript::OnRemove, EFFECT_0, SPELL_AURA_PERIODIC_TRIGGER_SPELL, AURA_EFFECT_HANDLE_REAL);
+            }
+        };
+
+        AuraScript* GetAuraScript() const override
+        {
+            return new spell_putricide_mutated_transformation_dismiss_AuraScript();
+        }
+};
+
+class spell_putricide_mutated_transformation : public SpellScriptLoader
+{
+    public:
+        spell_putricide_mutated_transformation() : SpellScriptLoader("spell_putricide_mutated_transformation") { }
+
+        class spell_putricide_mutated_transformation_SpellScript : public SpellScript
+        {
+            PrepareSpellScript(spell_putricide_mutated_transformation_SpellScript);
+
+            void HandleSummon(SpellEffIndex effIndex)
+            {
+                PreventHitDefaultEffect(effIndex);
+                Unit* caster = GetOriginalCaster();
+                if (!caster)
+                    return;
+
+                InstanceScript* instance = caster->GetInstanceScript();
+                if (!instance)
+                    return;
+
+                Creature* putricide = ObjectAccessor::GetCreature(*caster, instance->GetGuidData(DATA_PROFESSOR_PUTRICIDE));
+                if (!putricide)
+                    return;
+
                 if (putricide->AI()->GetData(DATA_ABOMINATION))
                 {
                     if (Player* player = caster->ToPlayer())
@@ -2015,107 +1502,89 @@
                 TempSummon* summon = caster->GetMap()->SummonCreature(entry, pos, properties, duration, caster, GetSpellInfo()->Id);
                 if (!summon || !summon->IsVehicle())
                     return;
->>>>>>> 28d470c5
-
-    void Register() override
-    {
-        OnEffectHit += SpellEffectFn(spell_putricide_mutated_transformation::HandleSummon, EFFECT_0, SPELL_EFFECT_SUMMON);
-    }
-};
-
-class spell_putricide_mutated_transformation_dmg : public SpellScript
-{
-    PrepareSpellScript(spell_putricide_mutated_transformation_dmg);
-
-    void FilterTargetsInitial(std::list<WorldObject*>& targets)
-    {
-        if (Unit* owner = ObjectAccessor::GetUnit(*GetCaster(), GetCaster()->GetCreatorGUID()))
-            targets.remove(owner);
-    }
-
-    void Register() override
-    {
-        OnObjectAreaTargetSelect += SpellObjectAreaTargetSelectFn(spell_putricide_mutated_transformation_dmg::FilterTargetsInitial, EFFECT_0, TARGET_UNIT_SRC_AREA_ALLY);
-    }
-};
-
-class spell_putricide_regurgitated_ooze : public SpellScript
-{
-    PrepareSpellScript(spell_putricide_regurgitated_ooze);
-
-    // the only purpose of this hook is to fail the achievement
-    void ExtraEffect(SpellEffIndex /*effIndex*/)
-    {
-        if (InstanceScript* instance = GetCaster()->GetInstanceScript())
-            instance->SetData(DATA_NAUSEA_ACHIEVEMENT, uint32(false));
-    }
-
-    void Register() override
-    {
-        OnEffectHitTarget += SpellEffectFn(spell_putricide_regurgitated_ooze::ExtraEffect, EFFECT_0, SPELL_EFFECT_APPLY_AURA);
-    }
+
+                summon->CastSpell(summon, SPELL_ABOMINATION_VEHICLE_POWER_DRAIN, true);
+                summon->CastSpell(summon, SPELL_MUTATED_TRANSFORMATION_DAMAGE, true);
+                caster->CastSpell(summon, SPELL_MUTATED_TRANSFORMATION_NAME, true);
+
+                caster->EnterVehicle(summon, 0);    // VEHICLE_SPELL_RIDE_HARDCODED is used according to sniff, this is ok
+                summon->SetCreatorGUID(caster->GetGUID());
+                putricide->AI()->JustSummoned(summon);
+            }
+
+            void Register() override
+            {
+                OnEffectHit += SpellEffectFn(spell_putricide_mutated_transformation_SpellScript::HandleSummon, EFFECT_0, SPELL_EFFECT_SUMMON);
+            }
+        };
+
+        SpellScript* GetSpellScript() const override
+        {
+            return new spell_putricide_mutated_transformation_SpellScript();
+        }
+};
+
+class spell_putricide_mutated_transformation_dmg : public SpellScriptLoader
+{
+    public:
+        spell_putricide_mutated_transformation_dmg() : SpellScriptLoader("spell_putricide_mutated_transformation_dmg") { }
+
+        class spell_putricide_mutated_transformation_dmg_SpellScript : public SpellScript
+        {
+            PrepareSpellScript(spell_putricide_mutated_transformation_dmg_SpellScript);
+
+            void FilterTargetsInitial(std::list<WorldObject*>& targets)
+            {
+                if (Unit* owner = ObjectAccessor::GetUnit(*GetCaster(), GetCaster()->GetCreatorGUID()))
+                    targets.remove(owner);
+            }
+
+            void Register() override
+            {
+                OnObjectAreaTargetSelect += SpellObjectAreaTargetSelectFn(spell_putricide_mutated_transformation_dmg_SpellScript::FilterTargetsInitial, EFFECT_0, TARGET_UNIT_SRC_AREA_ALLY);
+            }
+        };
+
+        SpellScript* GetSpellScript() const override
+        {
+            return new spell_putricide_mutated_transformation_dmg_SpellScript();
+        }
+};
+
+class spell_putricide_regurgitated_ooze : public SpellScriptLoader
+{
+    public:
+        spell_putricide_regurgitated_ooze() : SpellScriptLoader("spell_putricide_regurgitated_ooze") { }
+
+        class spell_putricide_regurgitated_ooze_SpellScript : public SpellScript
+        {
+            PrepareSpellScript(spell_putricide_regurgitated_ooze_SpellScript);
+
+            // the only purpose of this hook is to fail the achievement
+            void ExtraEffect(SpellEffIndex /*effIndex*/)
+            {
+                if (InstanceScript* instance = GetCaster()->GetInstanceScript())
+                    instance->SetData(DATA_NAUSEA_ACHIEVEMENT, uint32(false));
+            }
+
+            void Register() override
+            {
+                OnEffectHitTarget += SpellEffectFn(spell_putricide_regurgitated_ooze_SpellScript::ExtraEffect, EFFECT_0, SPELL_EFFECT_APPLY_AURA);
+            }
+        };
+
+        SpellScript* GetSpellScript() const override
+        {
+            return new spell_putricide_regurgitated_ooze_SpellScript();
+        }
 };
 
 // Removes aura with id stored in effect value
-class spell_putricide_clear_aura_effect_value : public SpellScript
-{
-    PrepareSpellScript(spell_putricide_clear_aura_effect_value);
-
-    void HandleScript(SpellEffIndex effIndex)
-    {
-        PreventHitDefaultEffect(effIndex);
-        Unit* target = GetHitUnit();
-        uint32 auraId = sSpellMgr->GetSpellIdForDifficulty(uint32(GetEffectValue()), GetCaster());
-        target->RemoveAurasDueToSpell(auraId);
-        if (m_scriptSpellId == SPELL_TEAR_GAS_CANCEL)
-        {
-            uint32 auraId2 = GetSpellInfo()->Effects[EFFECT_1].CalcValue();
-            target->RemoveAurasDueToSpell(auraId2);
-        }
-    }
-
-    void Register() override
-    {
-        OnEffectHitTarget += SpellEffectFn(spell_putricide_clear_aura_effect_value::HandleScript, EFFECT_0, SPELL_EFFECT_SCRIPT_EFFECT);
-    }
-};
-
-// Stinky and Precious spell, it's here because its used for both (Festergut and Rotface "pets")
-class spell_stinky_precious_decimate : public SpellScript
-{
-    PrepareSpellScript(spell_stinky_precious_decimate);
-
-    void HandleScript(SpellEffIndex /*effIndex*/)
-    {
-        if (GetHitUnit()->GetHealthPct() > float(GetEffectValue()))
-        {
-            uint32 newHealth = GetHitUnit()->GetMaxHealth() * uint32(GetEffectValue()) / 100;
-            GetHitUnit()->SetHealth(newHealth);
-        }
-    }
-
-    void Register() override
-    {
-        OnEffectHitTarget += SpellEffectFn(spell_stinky_precious_decimate::HandleScript, EFFECT_0, SPELL_EFFECT_SCRIPT_EFFECT);
-    }
-};
-
-// 70402, 72511, 72512, 72513 - Mutated Transformation
-class spell_abomination_mutated_transformation : public SpellScript
-{
-    PrepareSpellScript(spell_abomination_mutated_transformation);
-
-<<<<<<< HEAD
-    void HandleResistance(DamageInfo const& damageInfo, uint32& resistAmount, int32& /*absorbAmount*/)
-    {
-        Unit* caster = damageInfo.GetAttacker();;
-        Unit* target = damageInfo.GetVictim();
-        uint32 damage = damageInfo.GetDamage();
-        uint32 resistedDamage = Unit::CalcSpellResistedDamage(caster, target, damage, SPELL_SCHOOL_MASK_SHADOW, nullptr);
-        resistedDamage += Unit::CalcSpellResistedDamage(caster, target, damage, SPELL_SCHOOL_MASK_NATURE, nullptr);
-        resistAmount = resistedDamage;
-    }
-=======
+class spell_putricide_clear_aura_effect_value : public SpellScriptLoader
+{
+    public:
+        spell_putricide_clear_aura_effect_value() : SpellScriptLoader("spell_putricide_clear_aura_effect_value") { }
+
         class spell_putricide_clear_aura_effect_value_SpellScript : public SpellScript
         {
             PrepareSpellScript(spell_putricide_clear_aura_effect_value_SpellScript);
@@ -2131,77 +1600,46 @@
                 OnEffectHitTarget += SpellEffectFn(spell_putricide_clear_aura_effect_value_SpellScript::HandleScript, EFFECT_0, SPELL_EFFECT_SCRIPT_EFFECT);
             }
         };
->>>>>>> 28d470c5
-
-    void Register() override
-    {
-        OnCalculateResistAbsorb += SpellOnResistAbsorbCalculateFn(spell_abomination_mutated_transformation::HandleResistance);
-    }
-};
-
-// 71278, 72460, 72619, 72620 - Choking Gas
-// 71279, 72459, 72621, 72622 - Choking Gas Explosion
-class spell_putricide_choking_gas_filter : public SpellScript
-{
-    PrepareSpellScript(spell_putricide_choking_gas_filter);
-
-    bool Validate(SpellInfo const* /*spell*/) override
-    {
-        return ValidateSpellInfo({ SPELL_OOZE_VARIABLE, SPELL_GAS_VARIABLE });
-    }
-
-    void FilterTargets(std::list<WorldObject*>& targets)
-    {
-        targets.remove_if([](WorldObject* obj)
-        {
-            return obj->ToUnit() && obj->ToUnit()->GetVehicle();
-        });
-    }
-
-    void HandleDispel(SpellEffIndex /*effIndex*/)
-    {
-        Unit* target = GetHitUnit();
-        target->RemoveAurasDueToSpell(SPELL_OOZE_VARIABLE);
-        target->RemoveAurasDueToSpell(SPELL_GAS_VARIABLE);
-    }
-
-    void Register() override
-    {
-        OnObjectAreaTargetSelect += SpellObjectAreaTargetSelectFn(spell_putricide_choking_gas_filter::FilterTargets, EFFECT_ALL, TARGET_UNIT_SRC_AREA_ENTRY);
-        OnEffectHitTarget += SpellEffectFn(spell_putricide_choking_gas_filter::HandleDispel, EFFECT_1, SPELL_EFFECT_APPLY_AURA);
-    }
+
+        SpellScript* GetSpellScript() const override
+        {
+            return new spell_putricide_clear_aura_effect_value_SpellScript();
+        }
+};
+
+// Stinky and Precious spell, it's here because its used for both (Festergut and Rotface "pets")
+class spell_stinky_precious_decimate : public SpellScriptLoader
+{
+    public:
+        spell_stinky_precious_decimate() : SpellScriptLoader("spell_stinky_precious_decimate") { }
+
+        class spell_stinky_precious_decimate_SpellScript : public SpellScript
+        {
+            PrepareSpellScript(spell_stinky_precious_decimate_SpellScript);
+
+            void HandleScript(SpellEffIndex /*effIndex*/)
+            {
+                if (GetHitUnit()->GetHealthPct() > float(GetEffectValue()))
+                {
+                    uint32 newHealth = GetHitUnit()->GetMaxHealth() * uint32(GetEffectValue()) / 100;
+                    GetHitUnit()->SetHealth(newHealth);
+                }
+            }
+
+            void Register() override
+            {
+                OnEffectHitTarget += SpellEffectFn(spell_stinky_precious_decimate_SpellScript::HandleScript, EFFECT_0, SPELL_EFFECT_SCRIPT_EFFECT);
+            }
+        };
+
+        SpellScript* GetSpellScript() const override
+        {
+            return new spell_stinky_precious_decimate_SpellScript();
+        }
 };
 
 void AddSC_boss_professor_putricide()
 {
-<<<<<<< HEAD
-    // Creatures
-    RegisterIcecrownCitadelCreatureAI(boss_professor_putricide);
-    RegisterIcecrownCitadelCreatureAI(npc_volatile_ooze);
-    RegisterIcecrownCitadelCreatureAI(npc_gas_cloud);
-
-    // Spells
-    RegisterSpellScript(spell_putricide_gaseous_bloat);
-    RegisterSpellScript(spell_putricide_ooze_channel);
-    RegisterSpellScript(spell_putricide_slime_puddle);
-    RegisterSpellScript(spell_putricide_slime_puddle_aura);
-    RegisterSpellScript(spell_putricide_unstable_experiment);
-    RegisterSpellScript(spell_putricide_ooze_eruption_searcher);
-    RegisterSpellScript(spell_putricide_ooze_tank_protection);
-    RegisterSpellScript(spell_putricide_choking_gas_bomb);
-    RegisterSpellScript(spell_putricide_unbound_plague);
-    RegisterSpellScript(spell_putricide_eat_ooze);
-    RegisterSpellScript(spell_putricide_mutated_plague);
-    RegisterSpellAndAuraScriptPair(spell_putricide_mutation_init, spell_putricide_mutation_init_aura);
-    RegisterSpellScript(spell_putricide_mutated_transformation_dismiss);
-    RegisterSpellScript(spell_putricide_mutated_transformation);
-    RegisterSpellScript(spell_putricide_mutated_transformation_dmg);
-    RegisterSpellScript(spell_putricide_regurgitated_ooze);
-    RegisterSpellScript(spell_putricide_clear_aura_effect_value);
-    RegisterSpellScript(spell_stinky_precious_decimate);
-    RegisterSpellScript(spell_abomination_mutated_transformation);
-    RegisterSpellScript(spell_putricide_choking_gas_filter);
-=======
     new boss_professor_putricide();
     new npc_volatile_ooze();
     new npc_gas_cloud();
@@ -2223,5 +1661,4 @@
     new spell_putricide_regurgitated_ooze();
     new spell_putricide_clear_aura_effect_value();
     new spell_stinky_precious_decimate();
->>>>>>> 28d470c5
 }