/*
 * Copyright (C) 2008-2016 TrinityCore <http://www.trinitycore.org/>
 *
 * This program is free software; you can redistribute it and/or modify it
 * under the terms of the GNU General Public License as published by the
 * Free Software Foundation; either version 2 of the License, or (at your
 * option) any later version.
 *
 * This program is distributed in the hope that it will be useful, but WITHOUT
 * ANY WARRANTY; without even the implied warranty of MERCHANTABILITY or
 * FITNESS FOR A PARTICULAR PURPOSE. See the GNU General Public License for
 * more details.
 *
 * You should have received a copy of the GNU General Public License along
 * with this program. If not, see <http://www.gnu.org/licenses/>.
 */

#include "ObjectMgr.h"
#include "ScriptMgr.h"
#include "ScriptedCreature.h"
#include "SpellAuraEffects.h"
#include "Group.h"
#include "Spell.h"
#include "icecrown_citadel.h"
#include "Vehicle.h"
#include "GridNotifiers.h"

enum Say
{
    // Festergut
    SAY_FESTERGUT_GASEOUS_BLIGHT    = 0,
    SAY_FESTERGUT_DEATH             = 1,

    // Rotface
    SAY_ROTFACE_OOZE_FLOOD          = 2,
    SAY_ROTFACE_DEATH               = 3,

    // Professor Putricide
    SAY_AGGRO                       = 4,
    EMOTE_UNSTABLE_EXPERIMENT       = 5,
    SAY_PHASE_TRANSITION_HEROIC     = 6,
    SAY_TRANSFORM_1                 = 7,
    SAY_TRANSFORM_2                 = 8,    // always used for phase2 change, DO NOT GROUP WITH SAY_TRANSFORM_1
    EMOTE_MALLEABLE_GOO             = 9,
    EMOTE_CHOKING_GAS_BOMB          = 10,
    SAY_KILL                        = 11,
    SAY_BERSERK                     = 12,
    SAY_DEATH                       = 13
};

enum Spells
{
    // Festergut
    SPELL_RELEASE_GAS_VISUAL                = 69125,
    SPELL_GASEOUS_BLIGHT_LARGE              = 69157,
    SPELL_GASEOUS_BLIGHT_MEDIUM             = 69162,
    SPELL_GASEOUS_BLIGHT_SMALL              = 69164,
    SPELL_MALLEABLE_GOO_H                   = 72296,
    SPELL_MALLEABLE_GOO_SUMMON              = 72299,

    // Professor Putricide
    SPELL_SLIME_PUDDLE_TRIGGER              = 70341,
    SPELL_MALLEABLE_GOO                     = 70852,
    SPELL_UNSTABLE_EXPERIMENT               = 70351,
    SPELL_TEAR_GAS                          = 71617,    // phase transition
    SPELL_TEAR_GAS_CREATURE                 = 71618,
    SPELL_TEAR_GAS_CANCEL                   = 71620,
    SPELL_TEAR_GAS_PERIODIC_TRIGGER         = 73170,
    SPELL_CREATE_CONCOCTION                 = 71621,
    SPELL_GUZZLE_POTIONS                    = 71893,
    SPELL_OOZE_TANK_PROTECTION              = 71770,    // protects the tank
    SPELL_CHOKING_GAS_BOMB                  = 71255,
    SPELL_OOZE_VARIABLE                     = 74118,
    SPELL_GAS_VARIABLE                      = 74119,
    SPELL_UNBOUND_PLAGUE                    = 70911,
    SPELL_UNBOUND_PLAGUE_SEARCHER           = 70917,
    SPELL_PLAGUE_SICKNESS                   = 70953,
    SPELL_UNBOUND_PLAGUE_PROTECTION         = 70955,
    SPELL_MUTATED_PLAGUE                    = 72451,
    SPELL_MUTATED_PLAGUE_CLEAR              = 72618,

    // Slime Puddle
    SPELL_GROW_STACKER                      = 70345,
    SPELL_GROW                              = 70347,
    SPELL_SLIME_PUDDLE_AURA                 = 70343,

    // Gas Cloud
    SPELL_GASEOUS_BLOAT_PROC                = 70215,
    SPELL_GASEOUS_BLOAT                     = 70672,
    SPELL_GASEOUS_BLOAT_PROTECTION          = 70812,
    SPELL_EXPUNGED_GAS                      = 70701,

    // Volatile Ooze
    SPELL_OOZE_ERUPTION                     = 70492,
    SPELL_VOLATILE_OOZE_ADHESIVE            = 70447,
    SPELL_OOZE_ERUPTION_SEARCH_PERIODIC     = 70457,
    SPELL_VOLATILE_OOZE_PROTECTION          = 70530,

    // Choking Gas Bomb
    SPELL_CHOKING_GAS_BOMB_PERIODIC         = 71259,
    SPELL_CHOKING_GAS_EXPLOSION_TRIGGER     = 71280,

    // Mutated Abomination vehicle
    SPELL_ABOMINATION_VEHICLE_POWER_DRAIN   = 70385,
    SPELL_MUTATED_TRANSFORMATION            = 70311,
    SPELL_MUTATED_TRANSFORMATION_DAMAGE     = 70405,
    SPELL_MUTATED_TRANSFORMATION_NAME       = 72401,

    // Unholy Infusion
    SPELL_UNHOLY_INFUSION_CREDIT            = 71518
};

#define SPELL_GASEOUS_BLOAT_HELPER RAID_MODE<uint32>(70672, 72455, 72832, 72833)

enum Events
{
    // Festergut
    EVENT_FESTERGUT_DIES        = 1,
    EVENT_FESTERGUT_GOO         = 2,

    // Rotface
    EVENT_ROTFACE_DIES          = 3,
    EVENT_ROTFACE_OOZE_FLOOD    = 5,

    // Professor Putricide
    EVENT_BERSERK               = 6,    // all phases
    EVENT_SLIME_PUDDLE          = 7,    // all phases
    EVENT_UNSTABLE_EXPERIMENT   = 8,    // P1 && P2
    EVENT_TEAR_GAS              = 9,    // phase transition not heroic
    EVENT_RESUME_ATTACK         = 10,
    EVENT_MALLEABLE_GOO         = 11,
    EVENT_CHOKING_GAS_BOMB      = 12,
    EVENT_UNBOUND_PLAGUE        = 13,
    EVENT_MUTATED_PLAGUE        = 14,
    EVENT_PHASE_TRANSITION      = 15
};

enum Phases
{
    PHASE_NONE          = 0,
    PHASE_FESTERGUT     = 1,
    PHASE_ROTFACE       = 2,
    PHASE_COMBAT_1      = 4,
    PHASE_COMBAT_2      = 5,
    PHASE_COMBAT_3      = 6
};

enum Points
{
    POINT_FESTERGUT = 366260,
    POINT_ROTFACE   = 366270,
    POINT_TABLE     = 366780
};

Position const festergutWatchPos = {4324.820f, 3166.03f, 389.3831f, 3.316126f}; //emote 432 (release gas)
Position const rotfaceWatchPos   = {4390.371f, 3164.50f, 389.3890f, 5.497787f}; //emote 432 (release ooze)
Position const tablePos          = {4356.190f, 3262.90f, 389.4820f, 1.483530f};

// used in Rotface encounter
uint32 const oozeFloodSpells[4] = {69782, 69796, 69798, 69801};

enum PutricideData
{
    DATA_EXPERIMENT_STAGE   = 1,
    DATA_PHASE              = 2,
    DATA_ABOMINATION        = 3
};

#define EXPERIMENT_STATE_OOZE   false
#define EXPERIMENT_STATE_GAS    true

class AbominationDespawner
{
    public:
        explicit AbominationDespawner(Unit* owner) : _owner(owner) { }

        bool operator()(ObjectGuid guid)
        {
            if (Unit* summon = ObjectAccessor::GetUnit(*_owner, guid))
            {
                if (summon->GetEntry() == NPC_MUTATED_ABOMINATION_10 || summon->GetEntry() == NPC_MUTATED_ABOMINATION_25)
                {
                    if (Vehicle* veh = summon->GetVehicleKit())
                        veh->RemoveAllPassengers(); // also despawns the vehicle

                    // Found unit is Mutated Abomination, remove it
                    return true;
                }

                // Found unit is not Mutated Abomintaion, leave it
                return false;
            }

            // No unit found, remove from SummonList
            return true;
        }

    private:
        Unit* _owner;
};

struct RotfaceHeightCheck
{
    RotfaceHeightCheck(Creature* rotface) : _rotface(rotface) { }

    bool operator()(Creature* stalker) const
    {
        return stalker->GetPositionZ() > _rotface->GetPositionZ() + 5.0f;
    }

private:
    Creature* _rotface;
};

class boss_professor_putricide : public CreatureScript
{
    public:
        boss_professor_putricide() : CreatureScript("boss_professor_putricide") { }

        struct boss_professor_putricideAI : public BossAI
        {
            boss_professor_putricideAI(Creature* creature) : BossAI(creature, DATA_PROFESSOR_PUTRICIDE),
                _baseSpeed(creature->GetSpeedRate(MOVE_RUN)), _experimentState(EXPERIMENT_STATE_OOZE)
            {
                _phase = PHASE_NONE;
                _oozeFloodStage = 0;
            }

            void Reset() override
            {
                if (!(events.IsInPhase(PHASE_ROTFACE) || events.IsInPhase(PHASE_FESTERGUT)))
                    instance->SetBossState(DATA_PROFESSOR_PUTRICIDE, NOT_STARTED);
                instance->SetData(DATA_NAUSEA_ACHIEVEMENT, uint32(true));

                events.Reset();
                summons.DespawnAll();
                SetPhase(PHASE_COMBAT_1);
                _experimentState = EXPERIMENT_STATE_OOZE;
<<<<<<< HEAD
                me->SetReactState(REACT_AGGRESSIVE);
=======
                me->SetReactState(REACT_DEFENSIVE);
>>>>>>> 3e42d83e
                me->SetWalk(false);
                if (me->GetMotionMaster()->GetCurrentMovementGeneratorType() == POINT_MOTION_TYPE)
                    me->GetMotionMaster()->MovementExpired();

                if (instance->GetBossState(DATA_ROTFACE) == DONE && instance->GetBossState(DATA_FESTERGUT) == DONE)
                    me->RemoveFlag(UNIT_FIELD_FLAGS, UNIT_FLAG_IMMUNE_TO_PC | UNIT_FLAG_NOT_SELECTABLE);
            }

            void EnterCombat(Unit* who) override
            {
                if (events.IsInPhase(PHASE_ROTFACE) || events.IsInPhase(PHASE_FESTERGUT))
                    return;

                if (!instance->CheckRequiredBosses(DATA_PROFESSOR_PUTRICIDE, who->ToPlayer()))
                {
                    EnterEvadeMode();
                    instance->DoCastSpellOnPlayers(LIGHT_S_HAMMER_TELEPORT);
                    return;
                }

                me->setActive(true);
                events.Reset();
                events.ScheduleEvent(EVENT_BERSERK, 600000);
                events.ScheduleEvent(EVENT_SLIME_PUDDLE, 10000);
                events.ScheduleEvent(EVENT_UNSTABLE_EXPERIMENT, urand(30000, 35000));
                if (IsHeroic())
                    events.ScheduleEvent(EVENT_UNBOUND_PLAGUE, 20000);

                SetPhase(PHASE_COMBAT_1);
                Talk(SAY_AGGRO);
                DoCast(me, SPELL_OOZE_TANK_PROTECTION, true);
                DoZoneInCombat(me);

                instance->SetBossState(DATA_PROFESSOR_PUTRICIDE, IN_PROGRESS);
            }

            void JustReachedHome() override
            {
                _JustReachedHome();
                me->SetWalk(false);
                if (events.IsInPhase(PHASE_COMBAT_1) || events.IsInPhase(PHASE_COMBAT_2) || events.IsInPhase(PHASE_COMBAT_3))
                    instance->SetBossState(DATA_PROFESSOR_PUTRICIDE, FAIL);
            }

            void KilledUnit(Unit* victim) override
            {
                if (victim->GetTypeId() == TYPEID_PLAYER)
                    Talk(SAY_KILL);
            }

            void JustDied(Unit* /*killer*/) override
            {
                _JustDied();
                Talk(SAY_DEATH);

                if (Is25ManRaid() && me->HasAura(SPELL_SHADOWS_FATE))
                    DoCastAOE(SPELL_UNHOLY_INFUSION_CREDIT, true);

                DoCast(SPELL_MUTATED_PLAGUE_CLEAR);
            }

            void JustSummoned(Creature* summon) override
            {
                summons.Summon(summon);
                switch (summon->GetEntry())
                {
                    case NPC_MALLEABLE_OOZE_STALKER:
                        DoCast(summon, SPELL_MALLEABLE_GOO_H);
                        return;
                    case NPC_GROWING_OOZE_PUDDLE:
                        summon->CastSpell(summon, SPELL_GROW_STACKER, true);
                        summon->CastSpell(summon, SPELL_SLIME_PUDDLE_AURA, true);
                        // blizzard casts this spell 7 times initially (confirmed in sniff)
                        for (uint8 i = 0; i < 7; ++i)
                            summon->CastSpell(summon, SPELL_GROW, true);
                        break;
                    case NPC_GAS_CLOUD:
                        // no possible aura seen in sniff adding the aurastate
                        summon->ModifyAuraState(AURA_STATE_UNKNOWN22, true);
                        summon->CastSpell(summon, SPELL_GASEOUS_BLOAT_PROC, true);
                        summon->ApplySpellImmune(0, IMMUNITY_EFFECT, SPELL_EFFECT_KNOCK_BACK, true);
                        summon->SetReactState(REACT_PASSIVE);
                        break;
                    case NPC_VOLATILE_OOZE:
                        // no possible aura seen in sniff adding the aurastate
                        summon->ModifyAuraState(AURA_STATE_UNKNOWN19, true);
                        summon->CastSpell(summon, SPELL_OOZE_ERUPTION_SEARCH_PERIODIC, true);
                        summon->ApplySpellImmune(0, IMMUNITY_EFFECT, SPELL_EFFECT_KNOCK_BACK, true);
                        summon->SetReactState(REACT_PASSIVE);
                        break;
                    case NPC_CHOKING_GAS_BOMB:
                        summon->CastSpell(summon, SPELL_CHOKING_GAS_BOMB_PERIODIC, true);
                        summon->CastSpell(summon, SPELL_CHOKING_GAS_EXPLOSION_TRIGGER, true);
                        return;
                    case NPC_MUTATED_ABOMINATION_10:
                    case NPC_MUTATED_ABOMINATION_25:
                        return;
                    default:
                        break;
                }

                if (me->IsInCombat())
                    DoZoneInCombat(summon);
            }

            void DamageTaken(Unit* /*attacker*/, uint32& /*damage*/) override
            {
                switch (_phase)
                {
                    case PHASE_COMBAT_1:
                        if (HealthAbovePct(80))
                            return;
                        me->SetReactState(REACT_PASSIVE);
                        DoAction(ACTION_CHANGE_PHASE);
                        break;
                    case PHASE_COMBAT_2:
                        if (HealthAbovePct(35))
                            return;
                        me->SetReactState(REACT_PASSIVE);
                        DoAction(ACTION_CHANGE_PHASE);
                        break;
                    default:
                        break;
                }
            }

            void MovementInform(uint32 type, uint32 id) override
            {
                if (type != POINT_MOTION_TYPE)
                    return;
                switch (id)
                {
                    case POINT_FESTERGUT:
                        instance->SetBossState(DATA_FESTERGUT, IN_PROGRESS); // needed here for delayed gate close
                        me->SetSpeed(MOVE_RUN, _baseSpeed, true);
                        DoAction(ACTION_FESTERGUT_GAS);
                        if (Creature* festergut = ObjectAccessor::GetCreature(*me, instance->GetGuidData(DATA_FESTERGUT)))
                            festergut->CastSpell(festergut, SPELL_GASEOUS_BLIGHT_LARGE, false, NULL, NULL, festergut->GetGUID());
                        break;
                    case POINT_ROTFACE:
                        instance->SetBossState(DATA_ROTFACE, IN_PROGRESS);   // needed here for delayed gate close
                        me->SetSpeed(MOVE_RUN, _baseSpeed, true);
                        DoAction(ACTION_ROTFACE_OOZE);
                        events.ScheduleEvent(EVENT_ROTFACE_OOZE_FLOOD, 25000, 0, PHASE_ROTFACE);
                        break;
                    case POINT_TABLE:
                        // stop attack
                        me->GetMotionMaster()->MoveIdle();
                        me->SetSpeed(MOVE_RUN, _baseSpeed, true);
                        if (GameObject* table = ObjectAccessor::GetGameObject(*me, instance->GetGuidData(DATA_PUTRICIDE_TABLE)))
                            me->SetFacingToObject(table);
                        // operating on new phase already
                        switch (_phase)
                        {
                            case PHASE_COMBAT_2:
                            {
                                SpellInfo const* spell = sSpellMgr->GetSpellInfo(SPELL_CREATE_CONCOCTION);
                                DoCast(me, SPELL_CREATE_CONCOCTION);
                                events.ScheduleEvent(EVENT_PHASE_TRANSITION, sSpellMgr->GetSpellForDifficultyFromSpell(spell, me)->CalcCastTime() + 100);
                                break;
                            }
                            case PHASE_COMBAT_3:
                            {
                                SpellInfo const* spell = sSpellMgr->GetSpellInfo(SPELL_GUZZLE_POTIONS);
                                DoCast(me, SPELL_GUZZLE_POTIONS);
                                events.ScheduleEvent(EVENT_PHASE_TRANSITION, sSpellMgr->GetSpellForDifficultyFromSpell(spell, me)->CalcCastTime() + 100);
                                break;
                            }
                            default:
                                break;
                        }
                        break;
                    default:
                        break;
                }
            }

            void DoAction(int32 action) override
            {
                switch (action)
                {
                    case ACTION_FESTERGUT_COMBAT:
                        SetPhase(PHASE_FESTERGUT);
                        me->SetSpeed(MOVE_RUN, _baseSpeed*2.0f, true);
                        me->GetMotionMaster()->MovePoint(POINT_FESTERGUT, festergutWatchPos);
                        me->SetReactState(REACT_PASSIVE);
                        DoZoneInCombat(me);
                        if (IsHeroic())
                            events.ScheduleEvent(EVENT_FESTERGUT_GOO, urand(13000, 18000), 0, PHASE_FESTERGUT);
                        break;
                    case ACTION_FESTERGUT_GAS:
                        Talk(SAY_FESTERGUT_GASEOUS_BLIGHT);
                        DoCast(me, SPELL_RELEASE_GAS_VISUAL, true);
                        break;
                    case ACTION_FESTERGUT_DEATH:
                        events.ScheduleEvent(EVENT_FESTERGUT_DIES, 4000, 0, PHASE_FESTERGUT);
                        break;
                    case ACTION_ROTFACE_COMBAT:
                    {
                        SetPhase(PHASE_ROTFACE);
                        me->SetSpeed(MOVE_RUN, _baseSpeed*2.0f, true);
                        me->GetMotionMaster()->MovePoint(POINT_ROTFACE, rotfaceWatchPos);
                        me->SetReactState(REACT_PASSIVE);
                        _oozeFloodStage = 0;
                        DoZoneInCombat(me);
                        // init random sequence of floods
                        if (Creature* rotface = ObjectAccessor::GetCreature(*me, instance->GetGuidData(DATA_ROTFACE)))
                        {
                            std::list<Creature*> list;
                            GetCreatureListWithEntryInGrid(list, rotface, NPC_PUDDLE_STALKER, 50.0f);
                            list.remove_if(RotfaceHeightCheck(rotface));
                            if (list.size() > 4)
                            {
                                list.sort(Trinity::ObjectDistanceOrderPred(rotface));
                                do
                                {
                                    list.pop_back();
                                } while (list.size() > 4);
                            }

                            uint8 i = 0;
                            while (!list.empty())
                            {
                                std::list<Creature*>::iterator itr = list.begin();
                                std::advance(itr, urand(0, list.size()-1));
                                _oozeFloodDummyGUIDs[i++] = (*itr)->GetGUID();
                                list.erase(itr);
                            }
                        }
                        break;
                    }
                    case ACTION_ROTFACE_OOZE:
                        Talk(SAY_ROTFACE_OOZE_FLOOD);
                        if (Creature* dummy = ObjectAccessor::GetCreature(*me, _oozeFloodDummyGUIDs[_oozeFloodStage]))
                            dummy->CastSpell(dummy, oozeFloodSpells[_oozeFloodStage], true, NULL, NULL, me->GetGUID()); // cast from self for LoS (with prof's GUID for logs)
                        if (++_oozeFloodStage == 4)
                            _oozeFloodStage = 0;
                        break;
                    case ACTION_ROTFACE_DEATH:
                        events.ScheduleEvent(EVENT_ROTFACE_DIES, 4500, 0, PHASE_ROTFACE);
                        break;
                    case ACTION_CHANGE_PHASE:
                        me->SetSpeed(MOVE_RUN, _baseSpeed*2.0f, true);
                        events.DelayEvents(30000);
                        me->AttackStop();
                        if (!IsHeroic())
                        {
                            DoCast(me, SPELL_TEAR_GAS);
                            events.ScheduleEvent(EVENT_TEAR_GAS, 2500);
                        }
                        else
                        {
                            Talk(SAY_PHASE_TRANSITION_HEROIC);
                            DoCast(me, SPELL_UNSTABLE_EXPERIMENT, true);
                            DoCast(me, SPELL_UNSTABLE_EXPERIMENT, true);
                            // cast variables
                            if (Is25ManRaid())
                            {
                                std::list<Unit*> targetList;
                                {
                                    const std::list<HostileReference*>& threatlist = me->getThreatManager().getThreatList();
                                    for (std::list<HostileReference*>::const_iterator itr = threatlist.begin(); itr != threatlist.end(); ++itr)
                                        if ((*itr)->getTarget()->GetTypeId() == TYPEID_PLAYER)
                                            targetList.push_back((*itr)->getTarget());
                                }

                                size_t half = targetList.size()/2;
                                // half gets ooze variable
                                while (half < targetList.size())
                                {
                                    std::list<Unit*>::iterator itr = targetList.begin();
                                    advance(itr, urand(0, targetList.size() - 1));
                                    (*itr)->CastSpell(*itr, SPELL_OOZE_VARIABLE, true);
                                    targetList.erase(itr);
                                }
                                // and half gets gas
                                for (std::list<Unit*>::iterator itr = targetList.begin(); itr != targetList.end(); ++itr)
                                    (*itr)->CastSpell(*itr, SPELL_GAS_VARIABLE, true);
                            }
                            me->GetMotionMaster()->MovePoint(POINT_TABLE, tablePos);
                        }
                        switch (_phase)
                        {
                            case PHASE_COMBAT_1:
                                SetPhase(PHASE_COMBAT_2);
                                events.ScheduleEvent(EVENT_MALLEABLE_GOO, urand(21000, 26000));
                                events.ScheduleEvent(EVENT_CHOKING_GAS_BOMB, urand(35000, 40000));
                                break;
                            case PHASE_COMBAT_2:
                                SetPhase(PHASE_COMBAT_3);
                                events.ScheduleEvent(EVENT_MUTATED_PLAGUE, 25000);
                                events.CancelEvent(EVENT_UNSTABLE_EXPERIMENT);
                                break;
                            default:
                                break;
                        }
                        break;
                    default:
                        break;
                }
            }

            uint32 GetData(uint32 type) const override
            {
                switch (type)
                {
                    case DATA_EXPERIMENT_STAGE:
                        return _experimentState;
                    case DATA_PHASE:
                        return _phase;
                    case DATA_ABOMINATION:
                        return uint32(summons.HasEntry(NPC_MUTATED_ABOMINATION_10) || summons.HasEntry(NPC_MUTATED_ABOMINATION_25));
                    default:
                        break;
                }

                return 0;
            }

            void SetData(uint32 id, uint32 data) override
            {
                if (id == DATA_EXPERIMENT_STAGE)
                    _experimentState = data != 0;
            }

            void UpdateAI(uint32 diff) override
            {
                if ((!(events.IsInPhase(PHASE_ROTFACE) || events.IsInPhase(PHASE_FESTERGUT)) && !UpdateVictim()) || !CheckInRoom())
                    return;

                events.Update(diff);

                if (me->HasUnitState(UNIT_STATE_CASTING))
                    return;

                while (uint32 eventId = events.ExecuteEvent())
                {
                    switch (eventId)
                    {
                        case EVENT_FESTERGUT_DIES:
                            Talk(SAY_FESTERGUT_DEATH);
                            EnterEvadeMode();
                            break;
                        case EVENT_FESTERGUT_GOO:
                            me->CastCustomSpell(SPELL_MALLEABLE_GOO_SUMMON, SPELLVALUE_MAX_TARGETS, 1, NULL, true);
                            events.ScheduleEvent(EVENT_FESTERGUT_GOO, (Is25ManRaid() ? 10000 : 30000) + urand(0, 5000), 0, PHASE_FESTERGUT);
                            break;
                        case EVENT_ROTFACE_DIES:
                            Talk(SAY_ROTFACE_DEATH);
                            EnterEvadeMode();
                            break;
                        case EVENT_ROTFACE_OOZE_FLOOD:
                            DoAction(ACTION_ROTFACE_OOZE);
                            events.ScheduleEvent(EVENT_ROTFACE_OOZE_FLOOD, 25000, 0, PHASE_ROTFACE);
                            break;
                        case EVENT_BERSERK:
                            Talk(SAY_BERSERK);
                            DoCast(me, SPELL_BERSERK2);
                            break;
                        case EVENT_SLIME_PUDDLE:
                        {
                            std::list<Unit*> targets;
                            SelectTargetList(targets, 2, SELECT_TARGET_RANDOM, 0.0f, true);
                            if (!targets.empty())
                                for (std::list<Unit*>::iterator itr = targets.begin(); itr != targets.end(); ++itr)
                                    DoCast(*itr, SPELL_SLIME_PUDDLE_TRIGGER);
                            events.ScheduleEvent(EVENT_SLIME_PUDDLE, 35000);
                            break;
                        }
                        case EVENT_UNSTABLE_EXPERIMENT:
                            Talk(EMOTE_UNSTABLE_EXPERIMENT);
                            DoCast(me, SPELL_UNSTABLE_EXPERIMENT);
                            events.ScheduleEvent(EVENT_UNSTABLE_EXPERIMENT, urand(35000, 40000));
                            break;
                        case EVENT_TEAR_GAS:
                            me->GetMotionMaster()->MovePoint(POINT_TABLE, tablePos);
                            DoCast(me, SPELL_TEAR_GAS_PERIODIC_TRIGGER, true);
                            break;
                        case EVENT_RESUME_ATTACK:
                            me->SetReactState(REACT_AGGRESSIVE);
                            AttackStart(me->GetVictim());
                            // remove Tear Gas
                            me->RemoveAurasDueToSpell(SPELL_TEAR_GAS_PERIODIC_TRIGGER);
                            instance->DoRemoveAurasDueToSpellOnPlayers(71615);
                            DoCastAOE(SPELL_TEAR_GAS_CANCEL);
                            instance->DoRemoveAurasDueToSpellOnPlayers(SPELL_GAS_VARIABLE);
                            instance->DoRemoveAurasDueToSpellOnPlayers(SPELL_OOZE_VARIABLE);
                            break;
                        case EVENT_MALLEABLE_GOO:
                            if (Is25ManRaid())
                            {
                                std::list<Unit*> targets;
                                SelectTargetList(targets, 2, SELECT_TARGET_RANDOM, -7.0f, true);
                                if (!targets.empty())
                                {
                                    Talk(EMOTE_MALLEABLE_GOO);
                                    for (std::list<Unit*>::iterator itr = targets.begin(); itr != targets.end(); ++itr)
                                        DoCast(*itr, SPELL_MALLEABLE_GOO);
                                }
                            }
                            else
                            {
                                if (Unit* target = SelectTarget(SELECT_TARGET_RANDOM, 1, -7.0f, true))
                                {
                                    Talk(EMOTE_MALLEABLE_GOO);
                                    DoCast(target, SPELL_MALLEABLE_GOO);
                                }
                            }
                            events.ScheduleEvent(EVENT_MALLEABLE_GOO, urand(25000, 30000));
                            break;
                        case EVENT_CHOKING_GAS_BOMB:
                            Talk(EMOTE_CHOKING_GAS_BOMB);
                            DoCast(me, SPELL_CHOKING_GAS_BOMB);
                            events.ScheduleEvent(EVENT_CHOKING_GAS_BOMB, urand(35000, 40000));
                            break;
                        case EVENT_UNBOUND_PLAGUE:
                            if (Unit* target = SelectTarget(SELECT_TARGET_RANDOM, 0, NonTankTargetSelector(me)))
                            {
                                DoCast(target, SPELL_UNBOUND_PLAGUE);
                                DoCast(target, SPELL_UNBOUND_PLAGUE_SEARCHER);
                            }
                            events.ScheduleEvent(EVENT_UNBOUND_PLAGUE, 90000);
                            break;
                        case EVENT_MUTATED_PLAGUE:
                            DoCastVictim(SPELL_MUTATED_PLAGUE);
                            events.ScheduleEvent(EVENT_MUTATED_PLAGUE, 10000);
                            break;
                        case EVENT_PHASE_TRANSITION:
                        {
                            switch (_phase)
                            {
                                case PHASE_COMBAT_2:
                                    if (Creature* face = me->FindNearestCreature(NPC_TEAR_GAS_TARGET_STALKER, 50.0f))
                                        me->SetFacingToObject(face);
                                    me->HandleEmoteCommand(EMOTE_ONESHOT_KNEEL);
                                    Talk(SAY_TRANSFORM_1);
                                    events.ScheduleEvent(EVENT_RESUME_ATTACK, 5500, 0, PHASE_COMBAT_2);
                                    break;
                                case PHASE_COMBAT_3:
                                    if (Creature* face = me->FindNearestCreature(NPC_TEAR_GAS_TARGET_STALKER, 50.0f))
                                        me->SetFacingToObject(face);
                                    me->HandleEmoteCommand(EMOTE_ONESHOT_KNEEL);
                                    Talk(SAY_TRANSFORM_2);
                                    summons.DespawnIf(AbominationDespawner(me));
                                    events.ScheduleEvent(EVENT_RESUME_ATTACK, 8500, 0, PHASE_COMBAT_3);
                                    break;
                                default:
                                    break;
                            }
                        }
                        default:
                            break;
                    }
                }

                DoMeleeAttackIfReady();
            }

        private:
            void SetPhase(Phases newPhase)
            {
                _phase = newPhase;
                events.SetPhase(newPhase);
            }

            ObjectGuid _oozeFloodDummyGUIDs[4];
            Phases _phase;          // external of EventMap because event phase gets reset on evade
            float const _baseSpeed;
            uint8 _oozeFloodStage;
            bool _experimentState;
        };

        CreatureAI* GetAI(Creature* creature) const override
        {
            return GetIcecrownCitadelAI<boss_professor_putricideAI>(creature);
        }
};

class npc_putricide_oozeAI : public ScriptedAI
{
    public:
        npc_putricide_oozeAI(Creature* creature, uint32 hitTargetSpellId) : ScriptedAI(creature),
            _hitTargetSpellId(hitTargetSpellId), _newTargetSelectTimer(0)
        {
        }

        void SpellHitTarget(Unit* /*target*/, SpellInfo const* spell) override
        {
            if (!_newTargetSelectTimer && spell->Id == sSpellMgr->GetSpellIdForDifficulty(_hitTargetSpellId, me))
                _newTargetSelectTimer = 1000;
        }

        void SpellHit(Unit* /*caster*/, SpellInfo const* spell) override
        {
            if (spell->Id == SPELL_TEAR_GAS_CREATURE)
                _newTargetSelectTimer = 1000;
        }

        void UpdateAI(uint32 diff) override
        {
            if (!UpdateVictim() && !_newTargetSelectTimer)
                return;

            if (!_newTargetSelectTimer && !me->IsNonMeleeSpellCast(false, false, true, false, true))
                _newTargetSelectTimer = 1000;

            DoMeleeAttackIfReady();

            if (!_newTargetSelectTimer)
                return;

            if (me->HasAura(SPELL_TEAR_GAS_CREATURE))
                return;

            if (_newTargetSelectTimer <= diff)
            {
                _newTargetSelectTimer = 0;
                CastMainSpell();
            }
            else
                _newTargetSelectTimer -= diff;
        }

        virtual void CastMainSpell() = 0;

    private:
        uint32 _hitTargetSpellId;
        uint32 _newTargetSelectTimer;
};

class npc_volatile_ooze : public CreatureScript
{
    public:
        npc_volatile_ooze() : CreatureScript("npc_volatile_ooze") { }

        struct npc_volatile_oozeAI : public npc_putricide_oozeAI
        {
            npc_volatile_oozeAI(Creature* creature) : npc_putricide_oozeAI(creature, SPELL_OOZE_ERUPTION)
            {
            }

            void CastMainSpell()
            {
                me->CastSpell(me, SPELL_VOLATILE_OOZE_ADHESIVE, false);
            }
        };

        CreatureAI* GetAI(Creature* creature) const override
        {
            return GetIcecrownCitadelAI<npc_volatile_oozeAI>(creature);
        }
};

class npc_gas_cloud : public CreatureScript
{
    public:
        npc_gas_cloud() : CreatureScript("npc_gas_cloud") { }

        struct npc_gas_cloudAI : public npc_putricide_oozeAI
        {
            npc_gas_cloudAI(Creature* creature) : npc_putricide_oozeAI(creature, SPELL_EXPUNGED_GAS)
            {
                _newTargetSelectTimer = 0;
            }

            void CastMainSpell()
            {
                me->CastCustomSpell(SPELL_GASEOUS_BLOAT, SPELLVALUE_AURA_STACK, 10, me, false);
            }

        private:
            uint32 _newTargetSelectTimer;
        };

        CreatureAI* GetAI(Creature* creature) const override
        {
            return GetIcecrownCitadelAI<npc_gas_cloudAI>(creature);
        }
};

class spell_putricide_gaseous_bloat : public SpellScriptLoader
{
    public:
        spell_putricide_gaseous_bloat() : SpellScriptLoader("spell_putricide_gaseous_bloat") { }

        class spell_putricide_gaseous_bloat_AuraScript : public AuraScript
        {
            PrepareAuraScript(spell_putricide_gaseous_bloat_AuraScript);

            void HandleExtraEffect(AuraEffect const* /*aurEff*/)
            {
                Unit* target = GetTarget();
                if (Unit* caster = GetCaster())
                {
                    target->RemoveAuraFromStack(GetSpellInfo()->Id, GetCasterGUID());
                    if (!target->HasAura(GetId()))
                        caster->CastCustomSpell(SPELL_GASEOUS_BLOAT, SPELLVALUE_AURA_STACK, 10, caster, false);
                }
            }

            void Register() override
            {
                OnEffectPeriodic += AuraEffectPeriodicFn(spell_putricide_gaseous_bloat_AuraScript::HandleExtraEffect, EFFECT_0, SPELL_AURA_PERIODIC_DAMAGE);
            }
        };

        AuraScript* GetAuraScript() const override
        {
            return new spell_putricide_gaseous_bloat_AuraScript();
        }
};

class spell_putricide_ooze_channel : public SpellScriptLoader
{
    public:
        spell_putricide_ooze_channel() : SpellScriptLoader("spell_putricide_ooze_channel") { }

        class spell_putricide_ooze_channel_SpellScript : public SpellScript
        {
            PrepareSpellScript(spell_putricide_ooze_channel_SpellScript);

        public:
            spell_putricide_ooze_channel_SpellScript()
            {
                _target = nullptr;
            }

        private:
            bool Validate(SpellInfo const* spell) override
            {
                if (!spell->ExcludeTargetAuraSpell)
                    return false;
                if (!sSpellMgr->GetSpellInfo(spell->ExcludeTargetAuraSpell))
                    return false;
                return true;
            }

            // set up initial variables and check if caster is creature
            // this will let use safely use ToCreature() casts in entire script
            bool Load() override
            {
                return GetCaster()->GetTypeId() == TYPEID_UNIT;
            }

            void SelectTarget(std::list<WorldObject*>& targets)
            {
                if (targets.empty())
                {
                    FinishCast(SPELL_FAILED_NO_VALID_TARGETS);
                    GetCaster()->ToCreature()->DespawnOrUnsummon(1);    // despawn next update
                    return;
                }

                WorldObject* target = Trinity::Containers::SelectRandomContainerElement(targets);
                targets.clear();
                targets.push_back(target);
                _target = target;
            }

            void SetTarget(std::list<WorldObject*>& targets)
            {
                targets.clear();
                if (_target)
                    targets.push_back(_target);
            }

            void StartAttack()
            {
                GetCaster()->ClearUnitState(UNIT_STATE_CASTING);
                GetCaster()->DeleteThreatList();
                GetCaster()->ToCreature()->AI()->AttackStart(GetHitUnit());
                GetCaster()->AddThreat(GetHitUnit(), 500000000.0f);    // value seen in sniff
            }

            void Register() override
            {
                OnObjectAreaTargetSelect += SpellObjectAreaTargetSelectFn(spell_putricide_ooze_channel_SpellScript::SelectTarget, EFFECT_0, TARGET_UNIT_SRC_AREA_ENEMY);
                OnObjectAreaTargetSelect += SpellObjectAreaTargetSelectFn(spell_putricide_ooze_channel_SpellScript::SetTarget, EFFECT_1, TARGET_UNIT_SRC_AREA_ENEMY);
                OnObjectAreaTargetSelect += SpellObjectAreaTargetSelectFn(spell_putricide_ooze_channel_SpellScript::SetTarget, EFFECT_2, TARGET_UNIT_SRC_AREA_ENEMY);
                AfterHit += SpellHitFn(spell_putricide_ooze_channel_SpellScript::StartAttack);
            }

            WorldObject* _target;
        };

        SpellScript* GetSpellScript() const override
        {
            return new spell_putricide_ooze_channel_SpellScript();
        }
};

class ExactDistanceCheck
{
    public:
        ExactDistanceCheck(Unit* source, float dist) : _source(source), _dist(dist) { }

        bool operator()(WorldObject* unit) const
        {
            return _source->GetExactDist2d(unit) > _dist;
        }

    private:
        Unit* _source;
        float _dist;
};

class spell_putricide_slime_puddle : public SpellScriptLoader
{
    public:
        spell_putricide_slime_puddle() : SpellScriptLoader("spell_putricide_slime_puddle") { }

        class spell_putricide_slime_puddle_SpellScript : public SpellScript
        {
            PrepareSpellScript(spell_putricide_slime_puddle_SpellScript);

            void ScaleRange(std::list<WorldObject*>& targets)
            {
                targets.remove_if(ExactDistanceCheck(GetCaster(), 2.5f * GetCaster()->GetObjectScale()));
            }

            void Register() override
            {
                OnObjectAreaTargetSelect += SpellObjectAreaTargetSelectFn(spell_putricide_slime_puddle_SpellScript::ScaleRange, EFFECT_0, TARGET_UNIT_DEST_AREA_ENEMY);
                OnObjectAreaTargetSelect += SpellObjectAreaTargetSelectFn(spell_putricide_slime_puddle_SpellScript::ScaleRange, EFFECT_1, TARGET_UNIT_DEST_AREA_ENTRY);
            }
        };

        SpellScript* GetSpellScript() const override
        {
            return new spell_putricide_slime_puddle_SpellScript();
        }
};

// this is here only because on retail you dont actually enter HEROIC mode for ICC
class spell_putricide_slime_puddle_aura : public SpellScriptLoader
{
    public:
        spell_putricide_slime_puddle_aura() : SpellScriptLoader("spell_putricide_slime_puddle_aura") { }

        class spell_putricide_slime_puddle_aura_SpellScript : public SpellScript
        {
            PrepareSpellScript(spell_putricide_slime_puddle_aura_SpellScript);

            void ReplaceAura()
            {
                if (Unit* target = GetHitUnit())
                    GetCaster()->AddAura((GetCaster()->GetMap()->GetSpawnMode() & 1) ? 72456 : 70346, target);
            }

            void Register() override
            {
                OnHit += SpellHitFn(spell_putricide_slime_puddle_aura_SpellScript::ReplaceAura);
            }
        };

        SpellScript* GetSpellScript() const override
        {
            return new spell_putricide_slime_puddle_aura_SpellScript();
        }
};

class spell_putricide_unstable_experiment : public SpellScriptLoader
{
    public:
        spell_putricide_unstable_experiment() : SpellScriptLoader("spell_putricide_unstable_experiment") { }

        class spell_putricide_unstable_experiment_SpellScript : public SpellScript
        {
            PrepareSpellScript(spell_putricide_unstable_experiment_SpellScript);

            void HandleScript(SpellEffIndex effIndex)
            {
                PreventHitDefaultEffect(effIndex);
                if (GetCaster()->GetTypeId() != TYPEID_UNIT)
                    return;

                Creature* creature = GetCaster()->ToCreature();

                uint32 stage = creature->AI()->GetData(DATA_EXPERIMENT_STAGE);
                creature->AI()->SetData(DATA_EXPERIMENT_STAGE, stage ^ true);

                Creature* target = NULL;
                std::list<Creature*> creList;
                GetCreatureListWithEntryInGrid(creList, GetCaster(), NPC_ABOMINATION_WING_MAD_SCIENTIST_STALKER, 200.0f);
                // 2 of them are spawned at green place - weird trick blizz
                for (std::list<Creature*>::iterator itr = creList.begin(); itr != creList.end(); ++itr)
                {
                    target = *itr;
                    std::list<Creature*> tmp;
                    GetCreatureListWithEntryInGrid(tmp, target, NPC_ABOMINATION_WING_MAD_SCIENTIST_STALKER, 10.0f);
                    if ((!stage && tmp.size() > 1) || (stage && tmp.size() == 1))
                        break;
                }

                GetCaster()->CastSpell(target, uint32(GetSpellInfo()->Effects[stage].CalcValue()), true, NULL, NULL, GetCaster()->GetGUID());
            }

            void Register() override
            {
                OnEffectHitTarget += SpellEffectFn(spell_putricide_unstable_experiment_SpellScript::HandleScript, EFFECT_0, SPELL_EFFECT_SCRIPT_EFFECT);
            }
        };

        SpellScript* GetSpellScript() const override
        {
            return new spell_putricide_unstable_experiment_SpellScript();
        }
};

class spell_putricide_ooze_eruption_searcher : public SpellScriptLoader
{
    public:
        spell_putricide_ooze_eruption_searcher() : SpellScriptLoader("spell_putricide_ooze_eruption_searcher") { }

        class spell_putricide_ooze_eruption_searcher_SpellScript : public SpellScript
        {
            PrepareSpellScript(spell_putricide_ooze_eruption_searcher_SpellScript);

            void HandleDummy(SpellEffIndex /*effIndex*/)
            {
                uint32 adhesiveId = sSpellMgr->GetSpellIdForDifficulty(SPELL_VOLATILE_OOZE_ADHESIVE, GetCaster());
                if (GetHitUnit()->HasAura(adhesiveId))
                {
                    GetHitUnit()->RemoveAurasDueToSpell(adhesiveId, GetCaster()->GetGUID(), 0, AURA_REMOVE_BY_ENEMY_SPELL);
                    GetCaster()->CastSpell(GetHitUnit(), SPELL_OOZE_ERUPTION, true);
                }
            }

            void Register() override
            {
                OnEffectHitTarget += SpellEffectFn(spell_putricide_ooze_eruption_searcher_SpellScript::HandleDummy, EFFECT_0, SPELL_EFFECT_DUMMY);
            }
        };

        SpellScript* GetSpellScript() const override
        {
            return new spell_putricide_ooze_eruption_searcher_SpellScript();
        }
};

class spell_putricide_choking_gas_bomb : public SpellScriptLoader
{
    public:
        spell_putricide_choking_gas_bomb() : SpellScriptLoader("spell_putricide_choking_gas_bomb") { }

        class spell_putricide_choking_gas_bomb_SpellScript : public SpellScript
        {
            PrepareSpellScript(spell_putricide_choking_gas_bomb_SpellScript);

            void HandleScript(SpellEffIndex /*effIndex*/)
            {
                uint32 skipIndex = urand(0, 2);
                for (uint32 i = 0; i < 3; ++i)
                {
                    if (i == skipIndex)
                        continue;

                    uint32 spellId = uint32(GetSpellInfo()->Effects[i].CalcValue());
                    GetCaster()->CastSpell(GetCaster(), spellId, true, NULL, NULL, GetCaster()->GetGUID());
                }
            }

            void Register() override
            {
                OnEffectHitTarget += SpellEffectFn(spell_putricide_choking_gas_bomb_SpellScript::HandleScript, EFFECT_0, SPELL_EFFECT_SCRIPT_EFFECT);
            }
        };

        SpellScript* GetSpellScript() const override
        {
            return new spell_putricide_choking_gas_bomb_SpellScript();
        }
};

class spell_putricide_unbound_plague : public SpellScriptLoader
{
    public:
        spell_putricide_unbound_plague() : SpellScriptLoader("spell_putricide_unbound_plague") { }

        class spell_putricide_unbound_plague_SpellScript : public SpellScript
        {
            PrepareSpellScript(spell_putricide_unbound_plague_SpellScript);

            bool Validate(SpellInfo const* /*spell*/) override
            {
                if (!sSpellMgr->GetSpellInfo(SPELL_UNBOUND_PLAGUE))
                    return false;
                if (!sSpellMgr->GetSpellInfo(SPELL_UNBOUND_PLAGUE_SEARCHER))
                    return false;
                return true;
            }

            void FilterTargets(std::list<WorldObject*>& targets)
            {
                if (AuraEffect const* eff = GetCaster()->GetAuraEffect(SPELL_UNBOUND_PLAGUE_SEARCHER, EFFECT_0))
                {
                    if (eff->GetTickNumber() < 2)
                    {
                        targets.clear();
                        return;
                    }
                }


                targets.remove_if(Trinity::UnitAuraCheck(true, sSpellMgr->GetSpellIdForDifficulty(SPELL_UNBOUND_PLAGUE, GetCaster())));
                Trinity::Containers::RandomResizeList(targets, 1);
            }

            void HandleScript(SpellEffIndex /*effIndex*/)
            {
                if (!GetHitUnit())
                    return;

                InstanceScript* instance = GetCaster()->GetInstanceScript();
                if (!instance)
                    return;

                uint32 plagueId = sSpellMgr->GetSpellIdForDifficulty(SPELL_UNBOUND_PLAGUE, GetCaster());

                if (!GetHitUnit()->HasAura(plagueId))
                {
                    if (Creature* professor = ObjectAccessor::GetCreature(*GetCaster(), instance->GetGuidData(DATA_PROFESSOR_PUTRICIDE)))
                    {
                        if (Aura* oldPlague = GetCaster()->GetAura(plagueId, professor->GetGUID()))
                        {
                            if (Aura* newPlague = professor->AddAura(plagueId, GetHitUnit()))
                            {
                                newPlague->SetMaxDuration(oldPlague->GetMaxDuration());
                                newPlague->SetDuration(oldPlague->GetDuration());
                                oldPlague->Remove();
                                GetCaster()->RemoveAurasDueToSpell(SPELL_UNBOUND_PLAGUE_SEARCHER);
                                GetCaster()->CastSpell(GetCaster(), SPELL_PLAGUE_SICKNESS, true);
                                GetCaster()->CastSpell(GetCaster(), SPELL_UNBOUND_PLAGUE_PROTECTION, true);
                                professor->CastSpell(GetHitUnit(), SPELL_UNBOUND_PLAGUE_SEARCHER, true);
                            }
                        }
                    }
                }
            }

            void Register() override
            {
                OnObjectAreaTargetSelect += SpellObjectAreaTargetSelectFn(spell_putricide_unbound_plague_SpellScript::FilterTargets, EFFECT_0, TARGET_UNIT_SRC_AREA_ALLY);
                OnEffectHitTarget += SpellEffectFn(spell_putricide_unbound_plague_SpellScript::HandleScript, EFFECT_0, SPELL_EFFECT_SCRIPT_EFFECT);
            }
        };

        SpellScript* GetSpellScript() const override
        {
            return new spell_putricide_unbound_plague_SpellScript();
        }
};

class spell_putricide_eat_ooze : public SpellScriptLoader
{
    public:
        spell_putricide_eat_ooze() : SpellScriptLoader("spell_putricide_eat_ooze") { }

        class spell_putricide_eat_ooze_SpellScript : public SpellScript
        {
            PrepareSpellScript(spell_putricide_eat_ooze_SpellScript);

            void SelectTarget(std::list<WorldObject*>& targets)
            {
                if (targets.empty())
                    return;

                targets.sort(Trinity::ObjectDistanceOrderPred(GetCaster()));
                WorldObject* target = targets.front();
                targets.clear();
                targets.push_back(target);
            }

            void HandleScript(SpellEffIndex /*effIndex*/)
            {
                Creature* target = GetHitCreature();
                if (!target)
                    return;

                if (Aura* grow = target->GetAura(uint32(GetEffectValue())))
                {
                    if (grow->GetStackAmount() < 3)
                    {
                        target->RemoveAurasDueToSpell(SPELL_GROW_STACKER);
                        target->RemoveAura(grow);
                        target->DespawnOrUnsummon(1);
                    }
                    else
                        grow->ModStackAmount(-3);
                }
            }

            void Register() override
            {
                OnEffectHitTarget += SpellEffectFn(spell_putricide_eat_ooze_SpellScript::HandleScript, EFFECT_0, SPELL_EFFECT_SCRIPT_EFFECT);
                OnObjectAreaTargetSelect += SpellObjectAreaTargetSelectFn(spell_putricide_eat_ooze_SpellScript::SelectTarget, EFFECT_0, TARGET_UNIT_DEST_AREA_ENTRY);
            }
        };

        SpellScript* GetSpellScript() const override
        {
            return new spell_putricide_eat_ooze_SpellScript();
        }
};

class spell_putricide_mutated_plague : public SpellScriptLoader
{
    public:
        spell_putricide_mutated_plague() : SpellScriptLoader("spell_putricide_mutated_plague") { }

        class spell_putricide_mutated_plague_AuraScript : public AuraScript
        {
            PrepareAuraScript(spell_putricide_mutated_plague_AuraScript);

            void HandleTriggerSpell(AuraEffect const* aurEff)
            {
                PreventDefaultAction();
                Unit* caster = GetCaster();
                if (!caster)
                    return;

                uint32 triggerSpell = GetSpellInfo()->Effects[aurEff->GetEffIndex()].TriggerSpell;
                SpellInfo const* spell = sSpellMgr->EnsureSpellInfo(triggerSpell);
                spell = sSpellMgr->GetSpellForDifficultyFromSpell(spell, caster);

                int32 damage = spell->Effects[EFFECT_0].CalcValue(caster);
                float multiplier = 2.0f;
                if (GetTarget()->GetMap()->GetSpawnMode() & 1)
                    multiplier = 3.0f;

                damage *= int32(pow(multiplier, GetStackAmount()));
                damage = int32(damage * 1.5f);

                GetTarget()->CastCustomSpell(triggerSpell, SPELLVALUE_BASE_POINT0, damage, GetTarget(), true, NULL, aurEff, GetCasterGUID());
            }

            void OnRemove(AuraEffect const* /*aurEff*/, AuraEffectHandleModes /*mode*/)
            {
                uint32 healSpell = uint32(GetSpellInfo()->Effects[EFFECT_0].CalcValue());
                SpellInfo const* healSpellInfo = sSpellMgr->GetSpellInfo(healSpell);

                if (!healSpellInfo)
                    return;

                int32 heal = healSpellInfo->Effects[0].CalcValue() * GetStackAmount();
                GetTarget()->CastCustomSpell(healSpell, SPELLVALUE_BASE_POINT0, heal, GetTarget(), true, NULL, NULL, GetCasterGUID());
            }

            void Register() override
            {
                OnEffectPeriodic += AuraEffectPeriodicFn(spell_putricide_mutated_plague_AuraScript::HandleTriggerSpell, EFFECT_0, SPELL_AURA_PERIODIC_TRIGGER_SPELL);
                AfterEffectRemove += AuraEffectRemoveFn(spell_putricide_mutated_plague_AuraScript::OnRemove, EFFECT_0, SPELL_AURA_PERIODIC_TRIGGER_SPELL, AURA_EFFECT_HANDLE_REAL);
            }
        };

        AuraScript* GetAuraScript() const override
        {
            return new spell_putricide_mutated_plague_AuraScript();
        }
};

class spell_putricide_mutation_init : public SpellScriptLoader
{
    public:
        spell_putricide_mutation_init() : SpellScriptLoader("spell_putricide_mutation_init") { }

        class spell_putricide_mutation_init_SpellScript : public SpellScript
        {
            PrepareSpellScript(spell_putricide_mutation_init_SpellScript);

            SpellCastResult CheckRequirementInternal(SpellCustomErrors& extendedError)
            {
                InstanceScript* instance = GetExplTargetUnit()->GetInstanceScript();
                if (!instance)
                    return SPELL_FAILED_CANT_DO_THAT_RIGHT_NOW;

                Creature* professor = ObjectAccessor::GetCreature(*GetExplTargetUnit(), instance->GetGuidData(DATA_PROFESSOR_PUTRICIDE));
                if (!professor)
                    return SPELL_FAILED_CANT_DO_THAT_RIGHT_NOW;

                if (professor->AI()->GetData(DATA_PHASE) == PHASE_COMBAT_3 || !professor->IsAlive())
                {
                    extendedError = SPELL_CUSTOM_ERROR_ALL_POTIONS_USED;
                    return SPELL_FAILED_CUSTOM_ERROR;
                }

                if (professor->AI()->GetData(DATA_ABOMINATION))
                {
                    extendedError = SPELL_CUSTOM_ERROR_TOO_MANY_ABOMINATIONS;
                    return SPELL_FAILED_CUSTOM_ERROR;
                }

                return SPELL_CAST_OK;
            }

            SpellCastResult CheckRequirement()
            {
                if (!GetExplTargetUnit())
                    return SPELL_FAILED_BAD_TARGETS;

                if (GetExplTargetUnit()->GetTypeId() != TYPEID_PLAYER)
                    return SPELL_FAILED_TARGET_NOT_PLAYER;

                SpellCustomErrors extension = SPELL_CUSTOM_ERROR_NONE;
                SpellCastResult result = CheckRequirementInternal(extension);
                if (result != SPELL_CAST_OK)
                {
                    Spell::SendCastResult(GetExplTargetUnit()->ToPlayer(), GetSpellInfo(), 0, result, extension);
                    return result;
                }

                return SPELL_CAST_OK;
            }

            void Register() override
            {
                OnCheckCast += SpellCheckCastFn(spell_putricide_mutation_init_SpellScript::CheckRequirement);
            }
        };

        class spell_putricide_mutation_init_AuraScript : public AuraScript
        {
            PrepareAuraScript(spell_putricide_mutation_init_AuraScript);

            void OnRemove(AuraEffect const* /*aurEff*/, AuraEffectHandleModes /*mode*/)
            {
                uint32 spellId = 70311;
                if (GetTarget()->GetMap()->GetSpawnMode() & 1)
                    spellId = 71503;

                GetTarget()->CastSpell(GetTarget(), spellId, true);
            }

            void Register() override
            {
                AfterEffectRemove += AuraEffectRemoveFn(spell_putricide_mutation_init_AuraScript::OnRemove, EFFECT_0, SPELL_AURA_DUMMY, AURA_EFFECT_HANDLE_REAL);
            }
        };

        SpellScript* GetSpellScript() const override
        {
            return new spell_putricide_mutation_init_SpellScript();
        }

        AuraScript* GetAuraScript() const override
        {
            return new spell_putricide_mutation_init_AuraScript();
        }
};

class spell_putricide_mutated_transformation_dismiss : public SpellScriptLoader
{
    public:
        spell_putricide_mutated_transformation_dismiss() : SpellScriptLoader("spell_putricide_mutated_transformation_dismiss") { }

        class spell_putricide_mutated_transformation_dismiss_AuraScript : public AuraScript
        {
            PrepareAuraScript(spell_putricide_mutated_transformation_dismiss_AuraScript);

            void OnRemove(AuraEffect const* /*aurEff*/, AuraEffectHandleModes /*mode*/)
            {
                if (Vehicle* veh = GetTarget()->GetVehicleKit())
                    veh->RemoveAllPassengers();
            }

            void Register() override
            {
                AfterEffectRemove += AuraEffectRemoveFn(spell_putricide_mutated_transformation_dismiss_AuraScript::OnRemove, EFFECT_0, SPELL_AURA_PERIODIC_TRIGGER_SPELL, AURA_EFFECT_HANDLE_REAL);
            }
        };

        AuraScript* GetAuraScript() const override
        {
            return new spell_putricide_mutated_transformation_dismiss_AuraScript();
        }
};

class spell_putricide_mutated_transformation : public SpellScriptLoader
{
    public:
        spell_putricide_mutated_transformation() : SpellScriptLoader("spell_putricide_mutated_transformation") { }

        class spell_putricide_mutated_transformation_SpellScript : public SpellScript
        {
            PrepareSpellScript(spell_putricide_mutated_transformation_SpellScript);

            void HandleSummon(SpellEffIndex effIndex)
            {
                PreventHitDefaultEffect(effIndex);
                Unit* caster = GetOriginalCaster();
                if (!caster)
                    return;

                InstanceScript* instance = caster->GetInstanceScript();
                if (!instance)
                    return;

                Creature* putricide = ObjectAccessor::GetCreature(*caster, instance->GetGuidData(DATA_PROFESSOR_PUTRICIDE));
                if (!putricide)
                    return;

                if (putricide->AI()->GetData(DATA_ABOMINATION))
                {
                    if (Player* player = caster->ToPlayer())
                        Spell::SendCastResult(player, GetSpellInfo(), 0, SPELL_FAILED_CUSTOM_ERROR, SPELL_CUSTOM_ERROR_TOO_MANY_ABOMINATIONS);
                    return;
                }

                uint32 entry = uint32(GetSpellInfo()->Effects[effIndex].MiscValue);
                SummonPropertiesEntry const* properties = sSummonPropertiesStore.LookupEntry(uint32(GetSpellInfo()->Effects[effIndex].MiscValueB));
                uint32 duration = uint32(GetSpellInfo()->GetDuration());

                Position pos = caster->GetPosition();
                TempSummon* summon = caster->GetMap()->SummonCreature(entry, pos, properties, duration, caster, GetSpellInfo()->Id);
                if (!summon || !summon->IsVehicle())
                    return;

                summon->CastSpell(summon, SPELL_ABOMINATION_VEHICLE_POWER_DRAIN, true);
                summon->CastSpell(summon, SPELL_MUTATED_TRANSFORMATION_DAMAGE, true);
                caster->CastSpell(summon, SPELL_MUTATED_TRANSFORMATION_NAME, true);

                caster->EnterVehicle(summon, 0);    // VEHICLE_SPELL_RIDE_HARDCODED is used according to sniff, this is ok
                summon->SetCreatorGUID(caster->GetGUID());
                putricide->AI()->JustSummoned(summon);
            }

            void Register() override
            {
                OnEffectHit += SpellEffectFn(spell_putricide_mutated_transformation_SpellScript::HandleSummon, EFFECT_0, SPELL_EFFECT_SUMMON);
            }
        };

        SpellScript* GetSpellScript() const override
        {
            return new spell_putricide_mutated_transformation_SpellScript();
        }
};

class spell_putricide_mutated_transformation_dmg : public SpellScriptLoader
{
    public:
        spell_putricide_mutated_transformation_dmg() : SpellScriptLoader("spell_putricide_mutated_transformation_dmg") { }

        class spell_putricide_mutated_transformation_dmg_SpellScript : public SpellScript
        {
            PrepareSpellScript(spell_putricide_mutated_transformation_dmg_SpellScript);

            void FilterTargetsInitial(std::list<WorldObject*>& targets)
            {
                if (Unit* owner = ObjectAccessor::GetUnit(*GetCaster(), GetCaster()->GetCreatorGUID()))
                    targets.remove(owner);
            }

            void Register() override
            {
                OnObjectAreaTargetSelect += SpellObjectAreaTargetSelectFn(spell_putricide_mutated_transformation_dmg_SpellScript::FilterTargetsInitial, EFFECT_0, TARGET_UNIT_SRC_AREA_ALLY);
            }
        };

        SpellScript* GetSpellScript() const override
        {
            return new spell_putricide_mutated_transformation_dmg_SpellScript();
        }
};

class spell_putricide_regurgitated_ooze : public SpellScriptLoader
{
    public:
        spell_putricide_regurgitated_ooze() : SpellScriptLoader("spell_putricide_regurgitated_ooze") { }

        class spell_putricide_regurgitated_ooze_SpellScript : public SpellScript
        {
            PrepareSpellScript(spell_putricide_regurgitated_ooze_SpellScript);

            // the only purpose of this hook is to fail the achievement
            void ExtraEffect(SpellEffIndex /*effIndex*/)
            {
                if (InstanceScript* instance = GetCaster()->GetInstanceScript())
                    instance->SetData(DATA_NAUSEA_ACHIEVEMENT, uint32(false));
            }

            void Register() override
            {
                OnEffectHitTarget += SpellEffectFn(spell_putricide_regurgitated_ooze_SpellScript::ExtraEffect, EFFECT_0, SPELL_EFFECT_APPLY_AURA);
            }
        };

        SpellScript* GetSpellScript() const override
        {
            return new spell_putricide_regurgitated_ooze_SpellScript();
        }
};

// Removes aura with id stored in effect value
class spell_putricide_clear_aura_effect_value : public SpellScriptLoader
{
    public:
        spell_putricide_clear_aura_effect_value() : SpellScriptLoader("spell_putricide_clear_aura_effect_value") { }

        class spell_putricide_clear_aura_effect_value_SpellScript : public SpellScript
        {
            PrepareSpellScript(spell_putricide_clear_aura_effect_value_SpellScript);

            void HandleScript(SpellEffIndex effIndex)
            {
                PreventHitDefaultEffect(effIndex);
                uint32 auraId = sSpellMgr->GetSpellIdForDifficulty(uint32(GetEffectValue()), GetCaster());
                GetHitUnit()->RemoveAurasDueToSpell(auraId);
            }

            void Register() override
            {
                OnEffectHitTarget += SpellEffectFn(spell_putricide_clear_aura_effect_value_SpellScript::HandleScript, EFFECT_0, SPELL_EFFECT_SCRIPT_EFFECT);
            }
        };

        SpellScript* GetSpellScript() const override
        {
            return new spell_putricide_clear_aura_effect_value_SpellScript();
        }
};

// Stinky and Precious spell, it's here because its used for both (Festergut and Rotface "pets")
class spell_stinky_precious_decimate : public SpellScriptLoader
{
    public:
        spell_stinky_precious_decimate() : SpellScriptLoader("spell_stinky_precious_decimate") { }

        class spell_stinky_precious_decimate_SpellScript : public SpellScript
        {
            PrepareSpellScript(spell_stinky_precious_decimate_SpellScript);

            void HandleScript(SpellEffIndex /*effIndex*/)
            {
                if (GetHitUnit()->GetHealthPct() > float(GetEffectValue()))
                {
                    uint32 newHealth = GetHitUnit()->GetMaxHealth() * uint32(GetEffectValue()) / 100;
                    GetHitUnit()->SetHealth(newHealth);
                }
            }

            void Register() override
            {
                OnEffectHitTarget += SpellEffectFn(spell_stinky_precious_decimate_SpellScript::HandleScript, EFFECT_0, SPELL_EFFECT_SCRIPT_EFFECT);
            }
        };

        SpellScript* GetSpellScript() const override
        {
            return new spell_stinky_precious_decimate_SpellScript();
        }
};

void AddSC_boss_professor_putricide()
{
    new boss_professor_putricide();
    new npc_volatile_ooze();
    new npc_gas_cloud();
    new spell_putricide_gaseous_bloat();
    new spell_putricide_ooze_channel();
    new spell_putricide_slime_puddle();
    new spell_putricide_slime_puddle_aura();
    new spell_putricide_unstable_experiment();
    new spell_putricide_ooze_eruption_searcher();
    new spell_putricide_choking_gas_bomb();
    new spell_putricide_unbound_plague();
    new spell_putricide_eat_ooze();
    new spell_putricide_mutated_plague();
    new spell_putricide_mutation_init();
    new spell_putricide_mutated_transformation_dismiss();
    new spell_putricide_mutated_transformation();
    new spell_putricide_mutated_transformation_dmg();
    new spell_putricide_regurgitated_ooze();
    new spell_putricide_clear_aura_effect_value();
    new spell_stinky_precious_decimate();
}<|MERGE_RESOLUTION|>--- conflicted
+++ resolved
@@ -236,11 +236,7 @@
                 summons.DespawnAll();
                 SetPhase(PHASE_COMBAT_1);
                 _experimentState = EXPERIMENT_STATE_OOZE;
-<<<<<<< HEAD
-                me->SetReactState(REACT_AGGRESSIVE);
-=======
                 me->SetReactState(REACT_DEFENSIVE);
->>>>>>> 3e42d83e
                 me->SetWalk(false);
                 if (me->GetMotionMaster()->GetCurrentMovementGeneratorType() == POINT_MOTION_TYPE)
                     me->GetMotionMaster()->MovementExpired();
