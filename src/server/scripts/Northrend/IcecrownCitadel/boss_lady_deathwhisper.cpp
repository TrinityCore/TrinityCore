--- conflicted
+++ resolved
@@ -455,11 +455,7 @@
                             if (Unit* target = SelectTarget(SELECT_TARGET_RANDOM))
                                 DoCast(target, SPELL_SHADOW_BOLT);
                             events.ScheduleEvent(EVENT_P1_SHADOW_BOLT, urand(5*IN_MILLISECONDS, 8*IN_MILLISECONDS), 0, PHASE_ONE);
-<<<<<<< HEAD
-                            break;
-=======
                             return;
->>>>>>> c41d43eb
                         case EVENT_P1_REANIMATE_CULTIST:
                             ReanimateCultist();
                             break;
@@ -470,11 +466,7 @@
                         case EVENT_P2_FROSTBOLT:
                             DoCastVictim(SPELL_FROSTBOLT);
                             events.ScheduleEvent(EVENT_P2_FROSTBOLT, urand(10*IN_MILLISECONDS, 11*IN_MILLISECONDS), 0, PHASE_TWO);
-<<<<<<< HEAD
-                            break;
-=======
                             return;
->>>>>>> c41d43eb
                         case EVENT_P2_FROSTBOLT_VOLLEY:
                             DoCastAOE(SPELL_FROSTBOLT_VOLLEY);
                             events.ScheduleEvent(EVENT_P2_FROSTBOLT_VOLLEY, urand(13*IN_MILLISECONDS, 15*IN_MILLISECONDS), 0, PHASE_TWO);
@@ -696,10 +688,6 @@
                             break;
                         case EVENT_CULTIST_DARK_MARTYRDOM:
                             DoCast(me, SPELL_DARK_MARTYRDOM_FANATIC);
-<<<<<<< HEAD
-                            Events.ScheduleEvent(EVENT_CULTIST_DARK_MARTYRDOM, urand(16*IN_MILLISECONDS, 21*IN_MILLISECONDS));
-=======
->>>>>>> c41d43eb
                             break;
                         default:
                             break;
