--- conflicted
+++ resolved
@@ -105,7 +105,7 @@
     SPELL_SUNDER_ARMOR              = 65936,
 };
 
-enum EventTypes
+enum Events
 {
     // Lady Deathwhisper
     EVENT_INTRO_2                       = 1,
@@ -177,20 +177,13 @@
     POINT_DESPAWN           = 384721,
 };
 
-<<<<<<< HEAD
 #define NPC_DARNAVAN RAID_MODE<uint32>(NPC_DARNAVAN_10,NPC_DARNAVAN_25,NPC_DARNAVAN_10,NPC_DARNAVAN_25)
 #define NPC_DARNAVAN_CREDIT RAID_MODE<uint32>(NPC_DARNAVAN_CREDIT_10,NPC_DARNAVAN_CREDIT_25,NPC_DARNAVAN_CREDIT_10,NPC_DARNAVAN_CREDIT_25)
 #define QUEST_DEPROGRAMMING RAID_MODE<uint32>(QUEST_DEPROGRAMMING_10,QUEST_DEPROGRAMMING_25,QUEST_DEPROGRAMMING_10,QUEST_DEPROGRAMMING_25)
-=======
-#define NPC_DARNAVAN        RAID_MODE<uint32>(NPC_DARNAVAN_10, NPC_DARNAVAN_25, NPC_DARNAVAN_10, NPC_DARNAVAN_25)
-#define NPC_DARNAVAN_CREDIT RAID_MODE<uint32>(NPC_DARNAVAN_CREDIT_10, NPC_DARNAVAN_CREDIT_25, NPC_DARNAVAN_CREDIT_10, NPC_DARNAVAN_CREDIT_25)
-#define QUEST_DEPROGRAMMING RAID_MODE<uint32>(QUEST_DEPROGRAMMING_10, QUEST_DEPROGRAMMING_25, QUEST_DEPROGRAMMING_10, QUEST_DEPROGRAMMING_25)
->>>>>>> 9be224ce
-
-uint32 const SummonEntries[2] = {NPC_CULT_FANATIC, NPC_CULT_ADHERENT};
-#define GUID_CULTIST    1
-
-Position const SummonPositions[7] =
+
+static const uint32 addEntries[2] = {NPC_CULT_FANATIC, NPC_CULT_ADHERENT};
+
+static const Position addSpawnPos[7] =
 {
     {-578.7066f, 2154.167f, 51.01529f, 1.692969f}, // 1 Left Door 1 (Cult Fanatic)
     {-598.9028f, 2155.005f, 51.01530f, 1.692969f}, // 2 Left Door 2 (Cult Adherent)
@@ -204,16 +197,15 @@
 class DaranavanMoveEvent : public BasicEvent
 {
     public:
-        DaranavanMoveEvent(Creature& darnavan) : _darnavan(darnavan) { }
-
-        bool Execute(uint64 /*time*/, uint32 /*diff*/)
-        {
-            _darnavan.GetMotionMaster()->MovePoint(POINT_DESPAWN, SummonPositions[6]);
+        DaranavanMoveEvent(Creature& _darnavan) : darnavan(_darnavan) { }
+
+        bool Execute(uint64 , uint32 )
+        {
+            darnavan.GetMotionMaster()->MovePoint(POINT_DESPAWN, addSpawnPos[6]);
             return true;
         }
 
-    private:
-        Creature& _darnavan;
+        Creature& darnavan;
 };
 
 class boss_lady_deathwhisper : public CreatureScript
@@ -223,13 +215,10 @@
 
         struct boss_lady_deathwhisperAI : public BossAI
         {
-<<<<<<< HEAD
             boss_lady_deathwhisperAI(Creature* creature) : BossAI(creature, DATA_DEATHWHISPER_EVENT)
-=======
-            boss_lady_deathwhisperAI(Creature* creature) : BossAI(creature, DATA_LADY_DEATHWHISPER),
-                _dominateMindCount(RAID_MODE<uint8>(0, 1, 1, 3)), _introDone(false)
->>>>>>> 9be224ce
-            {
+            {
+                introDone = false;
+                dominateMindCount = RAID_MODE<uint8>(0, 1, 1, 3);
             }
 
             void InitializeAI()
@@ -246,9 +235,9 @@
                 me->SetPower(POWER_MANA, me->GetMaxPower(POWER_MANA));
                 me->SetLastManaUse(0xFFFFFFFF); // hacky, but no other way atm to prevent mana regen
                 events.SetPhase(PHASE_ONE);
-                _waveCounter = 0;
-                _nextVengefulShadeTargetGUID = 0;
-                _darnavanGUID = 0;
+                addWaveCounter = 0;
+                nextVengefulShadeTarget = 0;
+                darnavanGUID = 0;
                 DoCast(me, SPELL_SHADOW_CHANNELING);
                 me->RemoveAurasDueToSpell(SPELL_BERSERK);
                 me->RemoveAurasDueToSpell(SPELL_MANA_BARRIER);
@@ -258,10 +247,10 @@
 
             void MoveInLineOfSight(Unit* who)
             {
-                if (!_introDone && me->IsWithinDistInMap(who, 100.0f))
+                if (!introDone && me->IsWithinDistInMap(who, 100.0f))
                 {
                     me->SetFlag(UNIT_FIELD_FLAGS, UNIT_FLAG_NON_ATTACKABLE);
-                    _introDone = true;
+                    introDone = true;
                     Talk(SAY_INTRO_1);
                     events.SetPhase(PHASE_INTRO);
                     events.ScheduleEvent(EVENT_INTRO_2, 11000, 0, PHASE_INTRO);
@@ -320,7 +309,7 @@
                 if (livingAddEntries.size() >= 5)
                     instance->DoUpdateAchievementCriteria(ACHIEVEMENT_CRITERIA_TYPE_BE_SPELL_TARGET, SPELL_FULL_HOUSE, 0, me);
 
-                if (Creature* darnavan = ObjectAccessor::GetCreature(*me, _darnavanGUID))
+                if (Creature* darnavan = ObjectAccessor::GetCreature(*me, darnavanGUID))
                 {
                     if (darnavan->isAlive())
                     {
@@ -355,10 +344,10 @@
                  instance->SetData(DATA_DEATHWHISPER_EVENT, FAIL);
 
                 summons.DespawnAll();
-                if (Creature* darnavan = ObjectAccessor::GetCreature(*me, _darnavanGUID))
+                if (Creature* darnavan = ObjectAccessor::GetCreature(*me, darnavanGUID))
                 {
                     darnavan->DespawnOrUnsummon();
-                    _darnavanGUID = 0;
+                    darnavanGUID = 0;
                 }
             }
 
@@ -397,27 +386,27 @@
             void JustSummoned(Creature* summon)
             {
                 if (summon->GetEntry() == NPC_DARNAVAN)
-                    _darnavanGUID = summon->GetGUID();
+                    darnavanGUID = summon->GetGUID();
                 else
-                    summons.Summon(summon);
+                    summons.push_back(summon->GetGUID());
 
                 Unit* target = NULL;
                 if (summon->GetEntry() == NPC_VENGEFUL_SHADE)
                 {
-                    target = ObjectAccessor::GetUnit(*me, _nextVengefulShadeTargetGUID);   // Vengeful Shade
-                    _nextVengefulShadeTargetGUID = 0;
+                    target = ObjectAccessor::GetUnit(*me, nextVengefulShadeTarget);   // Vengeful Shade
+                    nextVengefulShadeTarget = 0;
                 }
                 else
                     target = SelectTarget(SELECT_TARGET_RANDOM);                        // Wave adds
 
                 summon->AI()->AttackStart(target);                                      // CAN be NULL
                 if (summon->GetEntry() == NPC_REANIMATED_FANATIC)
-                    summon->CastSpell(summon, SPELL_FANATIC_S_DETERMINATION, true);
+                    summon->AI()->DoCast(summon, SPELL_FANATIC_S_DETERMINATION);
                 else if (summon->GetEntry() == NPC_REANIMATED_ADHERENT)
-                    summon->CastSpell(summon, SPELL_ADHERENT_S_DETERMINATION, true);
-            }
-
-            void UpdateAI(uint32 const diff)
+                    summon->AI()->DoCast(summon, SPELL_ADHERENT_S_DETERMINATION);
+            }
+
+            void UpdateAI(const uint32 diff)
             {
                 if ((!UpdateVictim() && !(events.GetPhaseMask() & PHASE_INTRO_MASK)) || !CheckInRoom())
                     return;
@@ -459,7 +448,7 @@
                             break;
                         case EVENT_DOMINATE_MIND_H:
                             Talk(SAY_DOMINATE_MIND);
-                            for (uint8 i = 0; i < _dominateMindCount; i++)
+                            for (uint8 i = 0; i < dominateMindCount; i++)
                                 if (Unit* target = SelectTarget(SELECT_TARGET_RANDOM, 1, 0.0f, true, -SPELL_DOMINATE_MIND_H))
                                     DoCast(target, SPELL_DOMINATE_MIND_H);
                             events.ScheduleEvent(EVENT_DOMINATE_MIND_H, urand(40000, 45000));
@@ -495,7 +484,7 @@
                         case EVENT_P2_SUMMON_SHADE:
                             if (Unit* shadeTarget = SelectTarget(SELECT_TARGET_RANDOM, 1))
                             {
-                                _nextVengefulShadeTargetGUID = shadeTarget->GetGUID();
+                                nextVengefulShadeTarget = shadeTarget->GetGUID();
                                 DoCast(shadeTarget, SPELL_SUMMON_SHADE);
                             }
                             events.ScheduleEvent(EVENT_P2_SUMMON_SHADE, urand(18000, 23000), 0, PHASE_TWO);
@@ -521,33 +510,22 @@
             // summoning function for first phase
             void SummonWaveP1()
             {
-                uint8 addIndex = _waveCounter & 1;
+                uint8 addIndex = addWaveCounter & 1;
                 uint8 addIndexOther = uint8(addIndex ^ 1);
-
-                // Summon first add, replace it with Darnavan if weekly quest is active
-                if (_waveCounter || !sPoolMgr->IsSpawnedObject<Quest>(QUEST_DEPROGRAMMING))
-                    Summon(SummonEntries[addIndex], SummonPositions[addIndex * 3]);
+                if (addWaveCounter || !sPoolMgr->IsSpawnedObject<Quest>(QUEST_DEPROGRAMMING))
+                    _SummonAdd(addEntries[addIndex], addSpawnPos[addIndex*3]);
                 else
-                    Summon(NPC_DARNAVAN, SummonPositions[addIndex * 3]);
-
-                Summon(SummonEntries[addIndexOther], SummonPositions[addIndex * 3 + 1]);
-                Summon(SummonEntries[addIndex], SummonPositions[addIndex * 3 + 2]);
+                    _SummonAdd(NPC_DARNAVAN, addSpawnPos[addIndex*3]);
+                _SummonAdd(addEntries[addIndexOther], addSpawnPos[addIndex*3+1]);
+                _SummonAdd(addEntries[addIndex], addSpawnPos[addIndex*3+2]);
                 if (Is25ManRaid())
                 {
-<<<<<<< HEAD
                     _SummonAdd(addEntries[addIndexOther], addSpawnPos[addIndexOther*3]);
                     _SummonAdd(addEntries[addIndex], addSpawnPos[addIndexOther*3+1]);
                     _SummonAdd(addEntries[addIndexOther], addSpawnPos[addIndexOther*3+2]);
                     _SummonAdd(addEntries[urand(0,1)], addSpawnPos[6]);
-=======
-                    Summon(SummonEntries[addIndexOther], SummonPositions[addIndexOther * 3]);
-                    Summon(SummonEntries[addIndex], SummonPositions[addIndexOther * 3 + 1]);
-                    Summon(SummonEntries[addIndexOther], SummonPositions[addIndexOther * 3 + 2]);
-                    Summon(SummonEntries[urand(0, 1)], SummonPositions[6]);
->>>>>>> 9be224ce
-                }
-
-                ++_waveCounter;
+                }
+                ++addWaveCounter;
             }
 
             // summoning function for second phase
@@ -555,46 +533,37 @@
             {
                 if (Is25ManRaid())
                 {
-                    uint8 addIndex = _waveCounter & 1;
-                    Summon(SummonEntries[addIndex], SummonPositions[addIndex * 3]);
-                    Summon(SummonEntries[addIndex ^ 1], SummonPositions[addIndex * 3 + 1]);
-                    Summon(SummonEntries[addIndex], SummonPositions[addIndex * 3+ 2]);
+                    uint8 addIndex = addWaveCounter & 1;
+                    _SummonAdd(addEntries[addIndex], addSpawnPos[addIndex*3]);
+                    _SummonAdd(addEntries[addIndex ^ 1], addSpawnPos[addIndex*3+1]);
+                    _SummonAdd(addEntries[addIndex], addSpawnPos[addIndex*3+2]);
                 }
                 else
-<<<<<<< HEAD
                     _SummonAdd(addEntries[urand(0,1)], addSpawnPos[6]);
                 ++addWaveCounter;
-=======
-                    Summon(SummonEntries[urand(0, 1)], SummonPositions[6]);
-
-                ++_waveCounter;
->>>>>>> 9be224ce
             }
 
             // helper for summoning wave mobs
-            void Summon(uint32 entry, const Position& pos)
+            void _SummonAdd(uint32 entry, const Position& pos)
             {
                 if (TempSummon* summon = me->SummonCreature(entry, pos, TEMPSUMMON_CORPSE_TIMED_DESPAWN, 10000))
                     summon->AI()->DoCast(summon, SPELL_TELEPORT_VISUAL);
             }
 
-            void SetGUID(uint64 const& guid, int32 id/* = 0*/)
-            {
-                if (id != GUID_CULTIST)
-                    return;
-
-                _reanimationQueue.push_back(guid);
+            void AddToReanimationQueue(Unit* summon)
+            {
+                reanimationQueue.push_back(summon->GetGUID());
                 events.ScheduleEvent(EVENT_P1_REANIMATE_CULTIST, 3000, 0, PHASE_ONE);
             }
 
             void ReanimateCultist()
             {
-                if (_reanimationQueue.empty())
-                    return;
-
-                uint64 cultistGUID = _reanimationQueue.front();
+                if (reanimationQueue.empty())
+                    return;
+
+                uint64 cultistGUID = reanimationQueue.front();
                 Creature* cultist = ObjectAccessor::GetCreature(*me, cultistGUID);
-                _reanimationQueue.pop_front();
+                reanimationQueue.pop_front();
                 if (!cultist)
                     return;
 
@@ -623,19 +592,19 @@
                 if (summons.empty())
                     return;
 
-                std::list<Creature*> temp;
+                std::list<Creature*> tmpList;
                 for (SummonList::iterator itr = summons.begin(); itr != summons.end(); ++itr)
                     if (Creature* cre = ObjectAccessor::GetCreature(*me, *itr))
                         if (cre->isAlive() && (cre->GetEntry() == NPC_CULT_FANATIC || cre->GetEntry() == NPC_CULT_ADHERENT))
-                            temp.push_back(cre);
+                            tmpList.push_back(cre);
 
                 // noone to empower
-                if (temp.empty())
+                if (tmpList.empty())
                     return;
 
                 // select random cultist
-                std::list<Creature*>::iterator cultistItr = temp.begin();
-                std::advance(cultistItr, urand(0, temp.size()-1));
+                std::list<Creature*>::iterator cultistItr = tmpList.begin();
+                std::advance(cultistItr, urand(0, tmpList.size()-1));
 
                 Creature* cultist = *cultistItr;
                 DoCast(cultist, cultist->GetEntry() == NPC_CULT_FANATIC ? SPELL_DARK_TRANSFORMATION_T : SPELL_DARK_EMPOWERMENT_T, true);
@@ -643,12 +612,12 @@
             }
 
         private:
-            uint64 _nextVengefulShadeTargetGUID;
-            uint64 _darnavanGUID;
-            std::deque<uint64> _reanimationQueue;
-            uint32 _waveCounter;
-            uint8 const _dominateMindCount;
-            bool _introDone;
+            uint64 nextVengefulShadeTarget;
+            uint64 darnavanGUID;
+            std::deque<uint64> reanimationQueue;
+            uint32 addWaveCounter;
+            uint8 dominateMindCount;
+            bool introDone;
         };
 
         CreatureAI* GetAI(Creature* creature) const
@@ -670,12 +639,12 @@
 
             void Reset()
             {
-                Events.Reset();
-                Events.ScheduleEvent(EVENT_FANATIC_NECROTIC_STRIKE, urand(10000, 12000));
-                Events.ScheduleEvent(EVENT_FANATIC_SHADOW_CLEAVE, urand(14000, 16000));
-                Events.ScheduleEvent(EVENT_FANATIC_VAMPIRIC_MIGHT, urand(20000, 27000));
+                events.Reset();
+                events.ScheduleEvent(EVENT_FANATIC_NECROTIC_STRIKE, urand(10000, 12000));
+                events.ScheduleEvent(EVENT_FANATIC_SHADOW_CLEAVE, urand(14000, 16000));
+                events.ScheduleEvent(EVENT_FANATIC_VAMPIRIC_MIGHT, urand(20000, 27000));
                 if (me->GetEntry() == NPC_CULT_FANATIC)
-                    Events.ScheduleEvent(EVENT_CULTIST_DARK_MARTYRDOM, urand(18000, 32000));
+                    events.ScheduleEvent(EVENT_CULTIST_DARK_MARTYRDOM, urand(18000, 32000));
             }
 
             void SpellHit(Unit* /*caster*/, SpellEntry const* spell)
@@ -684,41 +653,41 @@
                     me->UpdateEntry(NPC_DEFORMED_FANATIC);
                 else if (spell->Id == SPELL_DARK_TRANSFORMATION_T)
                 {
-                    Events.CancelEvent(EVENT_CULTIST_DARK_MARTYRDOM);
+                    events.CancelEvent(EVENT_CULTIST_DARK_MARTYRDOM);
                     me->InterruptNonMeleeSpells(true);
                     DoCast(me, SPELL_DARK_TRANSFORMATION);
                 }
             }
 
-            void UpdateAI(uint32 const diff)
+            void UpdateAI(const uint32 diff)
             {
                 if (!UpdateVictim())
                     return;
 
-                Events.Update(diff);
+                events.Update(diff);
 
                 if (me->HasUnitState(UNIT_STAT_CASTING))
                     return;
 
-                while (uint32 eventId = Events.ExecuteEvent())
+                while (uint32 eventId = events.ExecuteEvent())
                 {
                     switch (eventId)
                     {
                         case EVENT_FANATIC_NECROTIC_STRIKE:
                             DoCastVictim(SPELL_NECROTIC_STRIKE);
-                            Events.ScheduleEvent(SPELL_NECROTIC_STRIKE, urand(11000, 13000));
+                            events.ScheduleEvent(SPELL_NECROTIC_STRIKE, urand(11000, 13000));
                             break;
                         case EVENT_FANATIC_SHADOW_CLEAVE:
                             DoCastVictim(SPELL_SHADOW_CLEAVE);
-                            Events.ScheduleEvent(EVENT_FANATIC_SHADOW_CLEAVE, urand(9500, 11000));
+                            events.ScheduleEvent(EVENT_FANATIC_SHADOW_CLEAVE, urand(9500, 11000));
                             break;
                         case EVENT_FANATIC_VAMPIRIC_MIGHT:
                             DoCast(me, SPELL_VAMPIRIC_MIGHT);
-                            Events.ScheduleEvent(EVENT_FANATIC_VAMPIRIC_MIGHT, urand(20000, 27000));
+                            events.ScheduleEvent(EVENT_FANATIC_VAMPIRIC_MIGHT, urand(20000, 27000));
                             break;
                         case EVENT_CULTIST_DARK_MARTYRDOM:
                             DoCast(me, SPELL_DARK_MARTYRDOM_FANATIC);
-                            Events.ScheduleEvent(EVENT_CULTIST_DARK_MARTYRDOM, urand(16000, 21000));
+                            events.ScheduleEvent(EVENT_CULTIST_DARK_MARTYRDOM, urand(16000, 21000));
                             break;
                     }
                 }
@@ -726,8 +695,8 @@
                 DoMeleeAttackIfReady();
             }
 
-        protected:
-            EventMap Events;
+        private:
+            EventMap events;
         };
 
         CreatureAI* GetAI(Creature* creature) const
@@ -747,13 +716,13 @@
 
             void Reset()
             {
-                Events.Reset();
-                Events.ScheduleEvent(EVENT_ADHERENT_FROST_FEVER, urand(10000, 12000));
-                Events.ScheduleEvent(EVENT_ADHERENT_DEATHCHILL, urand(14000, 16000));
-                Events.ScheduleEvent(EVENT_ADHERENT_CURSE_OF_TORPOR, urand(14000, 16000));
-                Events.ScheduleEvent(EVENT_ADHERENT_SHORUD_OF_THE_OCCULT, urand(32000, 39000));
+                events.Reset();
+                events.ScheduleEvent(EVENT_ADHERENT_FROST_FEVER, urand(10000, 12000));
+                events.ScheduleEvent(EVENT_ADHERENT_DEATHCHILL, urand(14000, 16000));
+                events.ScheduleEvent(EVENT_ADHERENT_CURSE_OF_TORPOR, urand(14000, 16000));
+                events.ScheduleEvent(EVENT_ADHERENT_SHORUD_OF_THE_OCCULT, urand(32000, 39000));
                 if (me->GetEntry() == NPC_CULT_ADHERENT)
-                    Events.ScheduleEvent(EVENT_CULTIST_DARK_MARTYRDOM, urand(18000, 32000));
+                    events.ScheduleEvent(EVENT_CULTIST_DARK_MARTYRDOM, urand(18000, 32000));
             }
 
             void SpellHit(Unit* /*caster*/, SpellEntry const* spell)
@@ -762,49 +731,49 @@
                     me->UpdateEntry(NPC_EMPOWERED_ADHERENT);
                 else if (spell->Id == SPELL_DARK_EMPOWERMENT_T)
                 {
-                    Events.CancelEvent(EVENT_CULTIST_DARK_MARTYRDOM);
+                    events.CancelEvent(EVENT_CULTIST_DARK_MARTYRDOM);
                     me->InterruptNonMeleeSpells(true);
                     DoCast(me, SPELL_DARK_EMPOWERMENT);
                 }
             }
 
-            void UpdateAI(uint32 const diff)
+            void UpdateAI(const uint32 diff)
             {
                 if (!UpdateVictim())
                     return;
 
-                Events.Update(diff);
+                events.Update(diff);
 
                 if (me->HasUnitState(UNIT_STAT_CASTING))
                     return;
 
-                while (uint32 eventId = Events.ExecuteEvent())
+                while (uint32 eventId = events.ExecuteEvent())
                 {
                     switch (eventId)
                     {
                         case EVENT_ADHERENT_FROST_FEVER:
                             DoCastVictim(SPELL_FROST_FEVER);
-                            Events.ScheduleEvent(EVENT_ADHERENT_FROST_FEVER, urand(9000, 13000));
+                            events.ScheduleEvent(EVENT_ADHERENT_FROST_FEVER, urand(9000, 13000));
                             break;
                         case EVENT_ADHERENT_DEATHCHILL:
                             if (me->GetEntry() == NPC_EMPOWERED_ADHERENT)
                                 DoCastVictim(SPELL_DEATHCHILL_BLAST);
                             else
                                 DoCastVictim(SPELL_DEATHCHILL_BOLT);
-                            Events.ScheduleEvent(EVENT_ADHERENT_DEATHCHILL, urand(9000, 13000));
+                            events.ScheduleEvent(EVENT_ADHERENT_DEATHCHILL, urand(9000, 13000));
                             break;
                         case EVENT_ADHERENT_CURSE_OF_TORPOR:
                             if (Unit* target = SelectTarget(SELECT_TARGET_RANDOM, 1))
                                 DoCast(target, SPELL_CURSE_OF_TORPOR);
-                            Events.ScheduleEvent(EVENT_ADHERENT_CURSE_OF_TORPOR, urand(9000, 13000));
+                            events.ScheduleEvent(EVENT_ADHERENT_CURSE_OF_TORPOR, urand(9000, 13000));
                             break;
                         case EVENT_ADHERENT_SHORUD_OF_THE_OCCULT:
                             DoCast(me, SPELL_SHORUD_OF_THE_OCCULT);
-                            Events.ScheduleEvent(EVENT_ADHERENT_SHORUD_OF_THE_OCCULT, urand(27000, 32000));
+                            events.ScheduleEvent(EVENT_ADHERENT_SHORUD_OF_THE_OCCULT, urand(27000, 32000));
                             break;
                         case EVENT_CULTIST_DARK_MARTYRDOM:
                             DoCast(me, SPELL_DARK_MARTYRDOM_ADHERENT);
-                            Events.ScheduleEvent(EVENT_CULTIST_DARK_MARTYRDOM, urand(16000, 21000));
+                            events.ScheduleEvent(EVENT_CULTIST_DARK_MARTYRDOM, urand(16000, 21000));
                             break;
                     }
                 }
@@ -812,17 +781,13 @@
                 DoMeleeAttackIfReady();
             }
 
-        protected:
-            EventMap Events;
+        private:
+            EventMap events;
         };
 
-        CreatureAI* GetAI(Creature* creature) const
-        {
-<<<<<<< HEAD
+        CreatureAI* GetAI(Creature* pCreature) const
+        {
             return new npc_cult_adherentAI(pCreature);
-=======
-            return GetIcecrownCitadelAI<npc_cult_adherentAI>(creature);
->>>>>>> 9be224ce
         }
 };
 
@@ -879,18 +844,18 @@
 
             void Reset()
             {
-                _events.Reset();
-                _events.ScheduleEvent(EVENT_DARNAVAN_BLADESTORM, 10000);
-                _events.ScheduleEvent(EVENT_DARNAVAN_INTIMIDATING_SHOUT, urand(20000, 25000));
-                _events.ScheduleEvent(EVENT_DARNAVAN_MORTAL_STRIKE, urand(25000, 30000));
-                _events.ScheduleEvent(EVENT_DARNAVAN_SUNDER_ARMOR, urand(5000, 8000));
-                _canCharge = true;
-                _canShatter = true;
+                events.Reset();
+                events.ScheduleEvent(EVENT_DARNAVAN_BLADESTORM, 10000);
+                events.ScheduleEvent(EVENT_DARNAVAN_INTIMIDATING_SHOUT, urand(20000, 25000));
+                events.ScheduleEvent(EVENT_DARNAVAN_MORTAL_STRIKE, urand(25000, 30000));
+                events.ScheduleEvent(EVENT_DARNAVAN_SUNDER_ARMOR, urand(5000, 8000));
+                canCharge = true;
+                canShatter = true;
             }
 
             void JustDied(Unit* killer)
             {
-                _events.Reset();
+                events.Reset();
                 if (Player* owner = killer->GetCharmerOrOwnerPlayerOrPlayerItself())
                 {
                     if (Group* group = owner->GetGroup())
@@ -908,7 +873,6 @@
             {
                 if (type != POINT_MOTION_TYPE || id != POINT_DESPAWN)
                     return;
-
                 me->DespawnOrUnsummon();
             }
 
@@ -922,52 +886,52 @@
                 if (!UpdateVictim())
                     return;
 
-                _events.Update(diff);
+                events.Update(diff);
 
                 if (me->HasUnitState(UNIT_STAT_CASTING))
                     return;
 
-                if (_canShatter && me->getVictim()->IsImmunedToDamage(SPELL_SCHOOL_MASK_NORMAL))
+                if (canShatter && me->getVictim()->IsImmunedToDamage(SPELL_SCHOOL_MASK_NORMAL))
                 {
                     DoCastVictim(SPELL_SHATTERING_THROW);
-                    _canShatter = false;
-                    _events.ScheduleEvent(EVENT_DARNAVAN_SHATTERING_THROW, 30000);
-                    return;
-                }
-
-                if (_canCharge && !me->IsWithinMeleeRange(me->getVictim()))
+                    canShatter = false;
+                    events.ScheduleEvent(EVENT_DARNAVAN_SHATTERING_THROW, 30000);
+                    return;
+                }
+
+                if (canCharge && !me->IsWithinMeleeRange(me->getVictim()))
                 {
                     DoCastVictim(SPELL_CHARGE);
-                    _canCharge = false;
-                    _events.ScheduleEvent(EVENT_DARNAVAN_CHARGE, 20000);
-                    return;
-                }
-
-                while (uint32 eventId = _events.ExecuteEvent())
+                    canCharge = false;
+                    events.ScheduleEvent(EVENT_DARNAVAN_CHARGE, 20000);
+                    return;
+                }
+
+                while (uint32 eventId = events.ExecuteEvent())
                 {
                     switch (eventId)
                     {
                         case EVENT_DARNAVAN_BLADESTORM:
                             DoCast(SPELL_BLADESTORM);
-                            _events.ScheduleEvent(EVENT_DARNAVAN_BLADESTORM, urand(90000, 100000));
+                            events.ScheduleEvent(EVENT_DARNAVAN_BLADESTORM, urand(90000, 100000));
                             break;
                         case EVENT_DARNAVAN_CHARGE:
-                            _canCharge = true;
+                            canCharge = true;
                             break;
                         case EVENT_DARNAVAN_INTIMIDATING_SHOUT:
                             DoCast(SPELL_INTIMIDATING_SHOUT);
-                            _events.ScheduleEvent(EVENT_DARNAVAN_INTIMIDATING_SHOUT, urand(90000, 120000));
+                            events.ScheduleEvent(EVENT_DARNAVAN_INTIMIDATING_SHOUT, urand(90000, 120000));
                             break;
                         case EVENT_DARNAVAN_MORTAL_STRIKE:
                             DoCastVictim(SPELL_MORTAL_STRIKE);
-                            _events.ScheduleEvent(EVENT_DARNAVAN_MORTAL_STRIKE, urand(15000, 30000));
+                            events.ScheduleEvent(EVENT_DARNAVAN_MORTAL_STRIKE, urand(15000, 30000));
                             break;
                         case EVENT_DARNAVAN_SHATTERING_THROW:
-                            _canShatter = true;
+                            canShatter = true;
                             break;
                         case EVENT_DARNAVAN_SUNDER_ARMOR:
                             DoCastVictim(SPELL_SUNDER_ARMOR);
-                            _events.ScheduleEvent(EVENT_DARNAVAN_SUNDER_ARMOR, urand(3000, 7000));
+                            events.ScheduleEvent(EVENT_DARNAVAN_SUNDER_ARMOR, urand(3000, 7000));
                             break;
                     }
                 }
@@ -976,9 +940,9 @@
             }
 
         private:
-            EventMap _events;
-            bool _canCharge;
-            bool _canShatter;
+            EventMap events;
+            bool canCharge;
+            bool canShatter;
         };
 
         CreatureAI* GetAI(Creature* creature) const
@@ -1030,12 +994,8 @@
             {
                 if (GetCaster()->isSummon())
                     if (Unit* owner = GetCaster()->ToTempSummon()->GetSummoner())
-<<<<<<< HEAD
                         if (owner->GetEntry() == NPC_LADY_DEATHWHISPER)
                             CAST_AI(boss_lady_deathwhisper::boss_lady_deathwhisperAI, owner->ToCreature()->AI())->AddToReanimationQueue(GetCaster());
-=======
-                        owner->GetAI()->SetGUID(GetCaster()->GetGUID(), GUID_CULTIST);
->>>>>>> 9be224ce
 
                 GetCaster()->Kill(GetCaster());
                 GetCaster()->SetDisplayId(uint32(GetCaster()->GetEntry() == NPC_CULT_FANATIC ? 38009 : 38010));
