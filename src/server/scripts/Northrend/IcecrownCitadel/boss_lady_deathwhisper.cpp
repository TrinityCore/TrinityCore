/*
 * Copyright (C) 2008-2014 TrinityCore <http://www.trinitycore.org/>
 *
 * This program is free software; you can redistribute it and/or modify it
 * under the terms of the GNU General Public License as published by the
 * Free Software Foundation; either version 2 of the License, or (at your
 * option) any later version.
 *
 * This program is distributed in the hope that it will be useful, but WITHOUT
 * ANY WARRANTY; without even the implied warranty of MERCHANTABILITY or
 * FITNESS FOR A PARTICULAR PURPOSE. See the GNU General Public License for
 * more details.
 *
 * You should have received a copy of the GNU General Public License along
 * with this program. If not, see <http://www.gnu.org/licenses/>.
 */

#include "ObjectMgr.h"
#include "ScriptMgr.h"
#include "ScriptedCreature.h"
#include "PoolMgr.h"
#include "Group.h"
#include "icecrown_citadel.h"
#include "SpellInfo.h"
#include "Player.h"

enum ScriptTexts
{
    // Lady Deathwhisper
    SAY_INTRO_1                 = 0,
    SAY_INTRO_2                 = 1,
    SAY_INTRO_3                 = 2,
    SAY_INTRO_4                 = 3,
    SAY_INTRO_5                 = 4,
    SAY_INTRO_6                 = 5,
    SAY_INTRO_7                 = 6,
    SAY_AGGRO                   = 7,
    SAY_PHASE_2                 = 8,
    EMOTE_PHASE_2               = 9,
    SAY_DOMINATE_MIND           = 10,
    SAY_DARK_EMPOWERMENT        = 11,
    SAY_DARK_TRANSFORMATION     = 12,
    SAY_ANIMATE_DEAD            = 13,
    SAY_KILL                    = 14,
    SAY_BERSERK                 = 15,
    SAY_DEATH                   = 16,

    // Darnavan
    SAY_DARNAVAN_AGGRO          = 0,
    SAY_DARNAVAN_RESCUED        = 1,
};

enum Spells
{
    // Lady Deathwhisper
    SPELL_MANA_BARRIER              = 70842,
    SPELL_SHADOW_BOLT               = 71254,
    SPELL_DEATH_AND_DECAY           = 71001,
    SPELL_DOMINATE_MIND_H           = 71289,
    SPELL_FROSTBOLT                 = 71420,
    SPELL_FROSTBOLT_VOLLEY          = 72905,
    SPELL_TOUCH_OF_INSIGNIFICANCE   = 71204,
    SPELL_SUMMON_SHADE              = 71363,
    SPELL_SHADOW_CHANNELING         = 43897, // Prefight, during intro
    SPELL_DARK_TRANSFORMATION_T     = 70895,
    SPELL_DARK_EMPOWERMENT_T        = 70896,
    SPELL_DARK_MARTYRDOM_T          = 70897,

    // Achievement
    SPELL_FULL_HOUSE                = 72827, // does not exist in dbc but still can be used for criteria check

    // Both Adds
    SPELL_TELEPORT_VISUAL           = 41236,

    // Fanatics
    SPELL_DARK_TRANSFORMATION       = 70900,
    SPELL_NECROTIC_STRIKE           = 70659,
    SPELL_SHADOW_CLEAVE             = 70670,
    SPELL_VAMPIRIC_MIGHT            = 70674,
    SPELL_FANATIC_S_DETERMINATION   = 71235,
    SPELL_DARK_MARTYRDOM_FANATIC    = 71236,

    //  Adherents
    SPELL_DARK_EMPOWERMENT          = 70901,
    SPELL_FROST_FEVER               = 67767,
    SPELL_DEATHCHILL_BOLT           = 70594,
    SPELL_DEATHCHILL_BLAST          = 70906,
    SPELL_CURSE_OF_TORPOR           = 71237,
    SPELL_SHORUD_OF_THE_OCCULT      = 70768,
    SPELL_ADHERENT_S_DETERMINATION  = 71234,
    SPELL_DARK_MARTYRDOM_ADHERENT   = 70903,

    // Vengeful Shade
    SPELL_VENGEFUL_BLAST            = 71544,
    SPELL_VENGEFUL_BLAST_PASSIVE    = 71494,
    SPELL_VENGEFUL_BLAST_25N        = 72010,
    SPELL_VENGEFUL_BLAST_10H        = 72011,
    SPELL_VENGEFUL_BLAST_25H        = 72012,

    // Darnavan
    SPELL_BLADESTORM                = 65947,
    SPELL_CHARGE                    = 65927,
    SPELL_INTIMIDATING_SHOUT        = 65930,
    SPELL_MORTAL_STRIKE             = 65926,
    SPELL_SHATTERING_THROW          = 65940,
    SPELL_SUNDER_ARMOR              = 65936,
};

enum EventTypes
{
    // Lady Deathwhisper
    EVENT_INTRO_2                       = 1,
    EVENT_INTRO_3                       = 2,
    EVENT_INTRO_4                       = 3,
    EVENT_INTRO_5                       = 4,
    EVENT_INTRO_6                       = 5,
    EVENT_INTRO_7                       = 6,
    EVENT_BERSERK                       = 7,
    EVENT_DEATH_AND_DECAY               = 8,
    EVENT_DOMINATE_MIND_H               = 9,

    // Phase 1 only
    EVENT_P1_SUMMON_WAVE                = 10,
    EVENT_P1_SHADOW_BOLT                = 11,
    EVENT_P1_EMPOWER_CULTIST            = 12,
    EVENT_P1_REANIMATE_CULTIST          = 13,

    // Phase 2 only
    EVENT_P2_SUMMON_WAVE                = 14,
    EVENT_P2_FROSTBOLT                  = 15,
    EVENT_P2_FROSTBOLT_VOLLEY           = 16,
    EVENT_P2_TOUCH_OF_INSIGNIFICANCE    = 17,
    EVENT_P2_SUMMON_SHADE               = 18,

    // Shared adds events
    EVENT_CULTIST_DARK_MARTYRDOM        = 19,

    // Cult Fanatic
    EVENT_FANATIC_NECROTIC_STRIKE       = 20,
    EVENT_FANATIC_SHADOW_CLEAVE         = 21,
    EVENT_FANATIC_VAMPIRIC_MIGHT        = 22,

    // Cult Adherent
    EVENT_ADHERENT_FROST_FEVER          = 23,
    EVENT_ADHERENT_DEATHCHILL           = 24,
    EVENT_ADHERENT_CURSE_OF_TORPOR      = 25,
    EVENT_ADHERENT_SHORUD_OF_THE_OCCULT = 26,

    // Darnavan
    EVENT_DARNAVAN_BLADESTORM           = 27,
    EVENT_DARNAVAN_CHARGE               = 28,
    EVENT_DARNAVAN_INTIMIDATING_SHOUT   = 29,
    EVENT_DARNAVAN_MORTAL_STRIKE        = 30,
    EVENT_DARNAVAN_SHATTERING_THROW     = 31,
    EVENT_DARNAVAN_SUNDER_ARMOR         = 32,
};

enum Phases
{
    PHASE_ALL       = 0,
    PHASE_INTRO     = 1,
    PHASE_ONE       = 2,
    PHASE_TWO       = 3
};

enum DeprogrammingData
{
    NPC_DARNAVAN_10         = 38472,
    NPC_DARNAVAN_25         = 38485,
    NPC_DARNAVAN_CREDIT_10  = 39091,
    NPC_DARNAVAN_CREDIT_25  = 39092,

    ACTION_COMPLETE_QUEST   = -384720,
    POINT_DESPAWN           = 384721,
};

#define NPC_DARNAVAN        RAID_MODE<uint32>(NPC_DARNAVAN_10, NPC_DARNAVAN_25, NPC_DARNAVAN_10, NPC_DARNAVAN_25)
#define NPC_DARNAVAN_CREDIT RAID_MODE<uint32>(NPC_DARNAVAN_CREDIT_10, NPC_DARNAVAN_CREDIT_25, NPC_DARNAVAN_CREDIT_10, NPC_DARNAVAN_CREDIT_25)
#define QUEST_DEPROGRAMMING RAID_MODE<uint32>(QUEST_DEPROGRAMMING_10, QUEST_DEPROGRAMMING_25, QUEST_DEPROGRAMMING_10, QUEST_DEPROGRAMMING_25)

uint32 const SummonEntries[2] = {NPC_CULT_FANATIC, NPC_CULT_ADHERENT};

#define GUID_CULTIST    1

Position const SummonPositions[7] =
{
    {-578.7066f, 2154.167f, 51.01529f, 1.692969f}, // 1 Left Door 1 (Cult Fanatic)
    {-598.9028f, 2155.005f, 51.01530f, 1.692969f}, // 2 Left Door 2 (Cult Adherent)
    {-619.2864f, 2154.460f, 51.01530f, 1.692969f}, // 3 Left Door 3 (Cult Fanatic)
    {-578.6996f, 2269.856f, 51.01529f, 4.590216f}, // 4 Right Door 1 (Cult Adherent)
    {-598.9688f, 2269.264f, 51.01529f, 4.590216f}, // 5 Right Door 2 (Cult Fanatic)
    {-619.4323f, 2268.523f, 51.01530f, 4.590216f}, // 6 Right Door 3 (Cult Adherent)
    {-524.2480f, 2211.920f, 62.90960f, 3.141592f}, // 7 Upper (Random Cultist)
};

class DaranavanMoveEvent : public BasicEvent
{
    public:
        DaranavanMoveEvent(Creature& darnavan) : _darnavan(darnavan) { }

        bool Execute(uint64 /*time*/, uint32 /*diff*/)
        {
            _darnavan.GetMotionMaster()->MovePoint(POINT_DESPAWN, SummonPositions[6]);
            return true;
        }

    private:
        Creature& _darnavan;
};

class boss_lady_deathwhisper : public CreatureScript
{
    public:
        boss_lady_deathwhisper() : CreatureScript("boss_lady_deathwhisper") { }

        struct boss_lady_deathwhisperAI : public BossAI
        {
            boss_lady_deathwhisperAI(Creature* creature) : BossAI(creature, DATA_LADY_DEATHWHISPER),
                _dominateMindCount(RAID_MODE<uint8>(0, 1, 1, 3)), _introDone(false)
            {
                Initialize();
            }

            void Initialize()
            {
                _waveCounter = 0;
<<<<<<< HEAD
                _nextVengefulShadeTargetGUID = 0;
                // This was preventing Darnavan from despawning succesfully on reset, do this only when Darnavan is not present.
                // Despwning and resetting GUID is handled in JustReachedHome after a wipe.
                if (!ObjectAccessor::GetCreature(*me, _darnavanGUID))
                _darnavanGUID = 0;
=======
                _nextVengefulShadeTargetGUID.Clear();
                _darnavanGUID.Clear();
>>>>>>> ad49bd51
            }

            void Reset() override
            {
                _Reset();
                me->SetPower(POWER_MANA, me->GetMaxPower(POWER_MANA));
                events.SetPhase(PHASE_ONE);
                Initialize();
                DoCast(me, SPELL_SHADOW_CHANNELING);
                me->RemoveAurasDueToSpell(SPELL_BERSERK);
                me->RemoveAurasDueToSpell(SPELL_MANA_BARRIER);
                me->ApplySpellImmune(0, IMMUNITY_STATE, SPELL_AURA_MOD_TAUNT, false);
                me->ApplySpellImmune(0, IMMUNITY_EFFECT, SPELL_EFFECT_ATTACK_ME, false);
            }

            void MoveInLineOfSight(Unit* who) override

            {
                if (!_introDone && me->IsWithinDistInMap(who, 110.0f))
                {
                    _introDone = true;
                    Talk(SAY_INTRO_1);
                    events.SetPhase(PHASE_INTRO);
                    events.ScheduleEvent(EVENT_INTRO_2, 11000, 0, PHASE_INTRO);
                    events.ScheduleEvent(EVENT_INTRO_3, 21000, 0, PHASE_INTRO);
                    events.ScheduleEvent(EVENT_INTRO_4, 31500, 0, PHASE_INTRO);
                    events.ScheduleEvent(EVENT_INTRO_5, 39500, 0, PHASE_INTRO);
                    events.ScheduleEvent(EVENT_INTRO_6, 48500, 0, PHASE_INTRO);
                    events.ScheduleEvent(EVENT_INTRO_7, 58000, 0, PHASE_INTRO);
                }
            }

            void AttackStart(Unit* victim) override
            {
                if (me->HasFlag(UNIT_FIELD_FLAGS, UNIT_FLAG_NON_ATTACKABLE))
                    return;

                if (victim && me->Attack(victim, true) && !events.IsInPhase(PHASE_ONE))
                    me->GetMotionMaster()->MoveChase(victim);
            }

            void EnterCombat(Unit* who) override
            {
                if (!instance->CheckRequiredBosses(DATA_LADY_DEATHWHISPER, who->ToPlayer()))
                {
                    EnterEvadeMode();
                    instance->DoCastSpellOnPlayers(LIGHT_S_HAMMER_TELEPORT);
                    return;
                }

                me->setActive(true);
                DoZoneInCombat();

                events.Reset();
                events.SetPhase(PHASE_ONE);
                // phase-independent events
                events.ScheduleEvent(EVENT_BERSERK, 600000);
                events.ScheduleEvent(EVENT_DEATH_AND_DECAY, 10000);
                // phase one only
                events.ScheduleEvent(EVENT_P1_SUMMON_WAVE, 5000, 0, PHASE_ONE);
                events.ScheduleEvent(EVENT_P1_SHADOW_BOLT, urand(5500, 6000), 0, PHASE_ONE);
                events.ScheduleEvent(EVENT_P1_EMPOWER_CULTIST, urand(20000, 30000), 0, PHASE_ONE);
                events.ScheduleEvent(EVENT_P1_REANIMATE_CULTIST, urand(10000, 20000), 0, PHASE_ONE);
                if (GetDifficulty() != RAID_DIFFICULTY_10MAN_NORMAL)
                    events.ScheduleEvent(EVENT_DOMINATE_MIND_H, 27000);

                Talk(SAY_AGGRO);
                DoStartNoMovement(who);
                me->RemoveAurasDueToSpell(SPELL_SHADOW_CHANNELING);
                DoCast(me, SPELL_MANA_BARRIER, true);

                instance->SetBossState(DATA_LADY_DEATHWHISPER, IN_PROGRESS);
            }

            void JustDied(Unit* killer) override
            {
                Talk(SAY_DEATH);

                std::set<uint32> livingAddEntries;
                // Full House achievement
                for (SummonList::iterator itr = summons.begin(); itr != summons.end(); ++itr)
                    if (Unit* unit = ObjectAccessor::GetUnit(*me, *itr))
                        if (unit->IsAlive() && unit->GetEntry() != NPC_VENGEFUL_SHADE)
                            livingAddEntries.insert(unit->GetEntry());

                if (livingAddEntries.size() >= 5)
                    instance->DoUpdateAchievementCriteria(ACHIEVEMENT_CRITERIA_TYPE_BE_SPELL_TARGET, SPELL_FULL_HOUSE, 0, me);

                if (Creature* darnavan = ObjectAccessor::GetCreature(*me, _darnavanGUID))
                {
                    if (darnavan->IsAlive())
                    {
                        darnavan->setFaction(35);
                        darnavan->CombatStop(true);
                        darnavan->GetMotionMaster()->MoveIdle();
                        darnavan->SetReactState(REACT_PASSIVE);
                        darnavan->m_Events.AddEvent(new DaranavanMoveEvent(*darnavan), darnavan->m_Events.CalculateTime(10000));
                        darnavan->AI()->Talk(SAY_DARNAVAN_RESCUED);
                        if (Player* owner = killer->GetCharmerOrOwnerPlayerOrPlayerItself())
                        {
                            if (Group* group = owner->GetGroup())
                            {
                                for (GroupReference* itr = group->GetFirstMember(); itr != NULL; itr = itr->next())
                                    if (Player* member = itr->GetSource())
                                        member->KilledMonsterCredit(NPC_DARNAVAN_CREDIT);
                            }
                            else
                                owner->KilledMonsterCredit(NPC_DARNAVAN_CREDIT);
                        }
                    }
                }

                _JustDied();
            }

            void JustReachedHome() override
            {
                _JustReachedHome();
                instance->SetBossState(DATA_LADY_DEATHWHISPER, FAIL);

                summons.DespawnAll();
                if (Creature* darnavan = ObjectAccessor::GetCreature(*me, _darnavanGUID))
                {
                    darnavan->DespawnOrUnsummon();
                    _darnavanGUID.Clear();
                }
            }

            void KilledUnit(Unit* victim) override
            {
                if (victim->GetTypeId() == TYPEID_PLAYER)
                    Talk(SAY_KILL);
            }

            void DamageTaken(Unit* /*damageDealer*/, uint32& damage) override
            {
                // phase transition
                if (events.IsInPhase(PHASE_ONE) && damage > me->GetPower(POWER_MANA))
                {
                    Talk(SAY_PHASE_2);
                    Talk(EMOTE_PHASE_2);
                    DoStartMovement(me->GetVictim());
                    damage -= me->GetPower(POWER_MANA);
                    me->SetPower(POWER_MANA, 0);
                    me->RemoveAurasDueToSpell(SPELL_MANA_BARRIER);
                    events.SetPhase(PHASE_TWO);
                    events.ScheduleEvent(EVENT_P2_FROSTBOLT, urand(10000, 12000), 0, PHASE_TWO);
                    events.ScheduleEvent(EVENT_P2_FROSTBOLT_VOLLEY, urand(19000, 21000), 0, PHASE_TWO);
                    events.ScheduleEvent(EVENT_P2_TOUCH_OF_INSIGNIFICANCE, urand(6000, 9000), 0, PHASE_TWO);
                    events.ScheduleEvent(EVENT_P2_SUMMON_SHADE, urand(12000, 15000), 0, PHASE_TWO);
                    // on heroic mode Lady Deathwhisper is immune to taunt effects in phase 2 and continues summoning adds
                    if (IsHeroic())
                    {
                        me->ApplySpellImmune(0, IMMUNITY_STATE, SPELL_AURA_MOD_TAUNT, true);
                        me->ApplySpellImmune(0, IMMUNITY_EFFECT, SPELL_EFFECT_ATTACK_ME, true);
                        events.ScheduleEvent(EVENT_P2_SUMMON_WAVE, 45000, 0, PHASE_TWO);
                    }
                }
            }

            void JustSummoned(Creature* summon) override
            {
                if (summon->GetEntry() == NPC_DARNAVAN)
                    _darnavanGUID = summon->GetGUID();
                else
                    summons.Summon(summon);

                Unit* target = NULL;
                if (summon->GetEntry() == NPC_VENGEFUL_SHADE)
                {
                    target = ObjectAccessor::GetUnit(*me, _nextVengefulShadeTargetGUID);   // Vengeful Shade
                    _nextVengefulShadeTargetGUID.Clear();
                }
                else
                    target = SelectTarget(SELECT_TARGET_RANDOM);                        // Wave adds

                summon->AI()->AttackStart(target);                                      // CAN be NULL
            }

            void UpdateAI(uint32 diff) override
            {
                if ((!UpdateVictim() && !events.IsInPhase(PHASE_INTRO)) || !CheckInRoom())
                    return;

                events.Update(diff);

                if (me->HasUnitState(UNIT_STATE_CASTING) && !events.IsInPhase(PHASE_INTRO))
                    return;

                while (uint32 eventId = events.ExecuteEvent())
                {
                    switch (eventId)
                    {
                        case EVENT_INTRO_2:
                            Talk(SAY_INTRO_2);
                            break;
                        case EVENT_INTRO_3:
                            Talk(SAY_INTRO_3);
                            break;
                        case EVENT_INTRO_4:
                            Talk(SAY_INTRO_4);
                            break;
                        case EVENT_INTRO_5:
                            Talk(SAY_INTRO_5);
                            break;
                        case EVENT_INTRO_6:
                            Talk(SAY_INTRO_6);
                            break;
                        case EVENT_INTRO_7:
                            Talk(SAY_INTRO_7);
                            break;
                        case EVENT_DEATH_AND_DECAY:
                            if (Unit* target = SelectTarget(SELECT_TARGET_RANDOM))
                                DoCast(target, SPELL_DEATH_AND_DECAY);
                            events.ScheduleEvent(EVENT_DEATH_AND_DECAY, urand(22000, 30000));
                            break;
                        case EVENT_DOMINATE_MIND_H:
                            Talk(SAY_DOMINATE_MIND);
                            for (uint8 i = 0; i < _dominateMindCount; i++)
                                if (Unit* target = SelectTarget(SELECT_TARGET_RANDOM, 1, 0.0f, true, -SPELL_DOMINATE_MIND_H))
                                    DoCast(target, SPELL_DOMINATE_MIND_H);
                            events.ScheduleEvent(EVENT_DOMINATE_MIND_H, urand(40000, 45000));
                            break;
                        case EVENT_P1_SUMMON_WAVE:
                            SummonWaveP1();
                            events.ScheduleEvent(EVENT_P1_SUMMON_WAVE, IsHeroic() ? 45000 : 60000, 0, PHASE_ONE);
                            break;
                        case EVENT_P1_SHADOW_BOLT:
                            if (Unit* target = SelectTarget(SELECT_TARGET_RANDOM))
                                DoCast(target, SPELL_SHADOW_BOLT);
                            events.ScheduleEvent(EVENT_P1_SHADOW_BOLT, urand(5000, 8000), 0, PHASE_ONE);
                            break;
                        case EVENT_P1_REANIMATE_CULTIST:
                            ReanimateCultist();
                            events.ScheduleEvent(EVENT_P1_REANIMATE_CULTIST, urand(6000, 25000), 0, PHASE_ONE);
                            break;
                        case EVENT_P1_EMPOWER_CULTIST:
                            EmpowerCultist();
                            events.ScheduleEvent(EVENT_P1_EMPOWER_CULTIST, urand(18000, 25000), 0, PHASE_ONE);
                            break;
                        case EVENT_P2_FROSTBOLT:
                            DoCastVictim(SPELL_FROSTBOLT);
                            events.ScheduleEvent(EVENT_P2_FROSTBOLT, urand(10000, 11000), 0, PHASE_TWO);
                            break;
                        case EVENT_P2_FROSTBOLT_VOLLEY:
                            DoCastAOE(SPELL_FROSTBOLT_VOLLEY);
                            events.ScheduleEvent(EVENT_P2_FROSTBOLT_VOLLEY, urand(13000, 15000), 0, PHASE_TWO);
                            break;
                        case EVENT_P2_TOUCH_OF_INSIGNIFICANCE:
                            DoCastVictim(SPELL_TOUCH_OF_INSIGNIFICANCE);
                            events.ScheduleEvent(EVENT_P2_TOUCH_OF_INSIGNIFICANCE, urand(9000, 13000), 0, PHASE_TWO);
                            break;
                        case EVENT_P2_SUMMON_SHADE:
                            if (Unit* shadeTarget = SelectTarget(SELECT_TARGET_RANDOM, 1))
                            {
                                _nextVengefulShadeTargetGUID = shadeTarget->GetGUID();
                                DoCast(shadeTarget, SPELL_SUMMON_SHADE);
                            }
                            events.ScheduleEvent(EVENT_P2_SUMMON_SHADE, urand(18000, 23000), 0, PHASE_TWO);
                            break;
                        case EVENT_P2_SUMMON_WAVE:
                            SummonWaveP2();
                            events.ScheduleEvent(EVENT_P2_SUMMON_WAVE, 45000, 0, PHASE_TWO);
                            break;
                        case EVENT_BERSERK:
                            DoCast(me, SPELL_BERSERK);
                            Talk(SAY_BERSERK);
                            break;
                    }
                }

                // We should not melee attack when barrier is up
                if (me->HasAura(SPELL_MANA_BARRIER))
                    return;

                DoMeleeAttackIfReady();
            }

            // summoning function for first phase
            void SummonWaveP1()
            {
                uint8 addIndex = _waveCounter & 1;
                uint8 addIndexOther = uint8(addIndex ^ 1);

                // Summon first add, replace it with Darnavan if weekly quest is active
                if (_waveCounter || !sPoolMgr->IsSpawnedObject<Quest>(QUEST_DEPROGRAMMING))
                    Summon(SummonEntries[addIndex], SummonPositions[addIndex * 3]);
                else
                    Summon(NPC_DARNAVAN, SummonPositions[addIndex * 3]);

                Summon(SummonEntries[addIndexOther], SummonPositions[addIndex * 3 + 1]);
                Summon(SummonEntries[addIndex], SummonPositions[addIndex * 3 + 2]);
                if (Is25ManRaid())
                {
                    Summon(SummonEntries[addIndexOther], SummonPositions[addIndexOther * 3]);
                    Summon(SummonEntries[addIndex], SummonPositions[addIndexOther * 3 + 1]);
                    Summon(SummonEntries[addIndexOther], SummonPositions[addIndexOther * 3 + 2]);
                    Summon(SummonEntries[urand(0, 1)], SummonPositions[6]);
                }

                ++_waveCounter;
            }

            // summoning function for second phase
            void SummonWaveP2()
            {
                if (Is25ManRaid())
                {
                    uint8 addIndex = _waveCounter & 1;
                    Summon(SummonEntries[addIndex], SummonPositions[addIndex * 3]);
                    Summon(SummonEntries[addIndex ^ 1], SummonPositions[addIndex * 3 + 1]);
                    Summon(SummonEntries[addIndex], SummonPositions[addIndex * 3+ 2]);
                }
                else
                    Summon(SummonEntries[urand(0, 1)], SummonPositions[6]);

                ++_waveCounter;
            }

            // helper for summoning wave mobs
            void Summon(uint32 entry, const Position& pos)
            {
                if (TempSummon* summon = me->SummonCreature(entry, pos, TEMPSUMMON_CORPSE_TIMED_DESPAWN, 10000))
                    summon->CastSpell(summon, SPELL_TELEPORT_VISUAL);
            }

<<<<<<< HEAD
            void SetGUID(uint64 /*guid*/, int32 /*id = 0*/) override
=======
            void SetGUID(ObjectGuid guid, int32 id/* = 0*/) override
>>>>>>> ad49bd51
            {
                Talk(SAY_ANIMATE_DEAD);  
            }

            void ReanimateCultist()
            {
<<<<<<< HEAD
                if (summons.empty())
                     return;
                
                std::list<Creature*> temp;
                for (SummonList::iterator itr = summons.begin(); itr != summons.end(); ++itr)
                    if (Creature* cre = ObjectAccessor::GetCreature(*me, *itr))
                        if (cre->IsAlive() && (cre->GetEntry() == NPC_CULT_FANATIC || cre->GetEntry() == NPC_CULT_ADHERENT))
                            temp.push_back(cre);
                
                if (temp.empty())
=======
                if (_reanimationQueue.empty())
                    return;

                ObjectGuid cultistGUID = _reanimationQueue.front();
                Creature* cultist = ObjectAccessor::GetCreature(*me, cultistGUID);
                _reanimationQueue.pop_front();
                if (!cultist)
>>>>>>> ad49bd51
                    return;
                
                // select random cultist
                Creature* cultist = Trinity::Containers::SelectRandomContainerElement(temp);
                DoCast(cultist, SPELL_DARK_MARTYRDOM_T, true);
            }

            void EmpowerCultist()
            {
                if (summons.empty())
                    return;

                std::list<Creature*> temp;
                for (SummonList::iterator itr = summons.begin(); itr != summons.end(); ++itr)
                    if (Creature* cre = ObjectAccessor::GetCreature(*me, *itr))
                        if (cre->IsAlive() && (cre->GetEntry() == NPC_CULT_FANATIC || cre->GetEntry() == NPC_CULT_ADHERENT))
                            temp.push_back(cre);

                // noone to empower
                if (temp.empty())
                    return;

                // select random cultist
                Creature* cultist = Trinity::Containers::SelectRandomContainerElement(temp);
                DoCast(cultist, cultist->GetEntry() == NPC_CULT_FANATIC ? SPELL_DARK_TRANSFORMATION_T : SPELL_DARK_EMPOWERMENT_T, true);
                Talk(uint8(cultist->GetEntry() == NPC_CULT_FANATIC ? SAY_DARK_TRANSFORMATION : SAY_DARK_EMPOWERMENT));
            }

        private:
<<<<<<< HEAD
            uint64 _nextVengefulShadeTargetGUID;
            uint64 _darnavanGUID;
=======
            ObjectGuid _nextVengefulShadeTargetGUID;
            ObjectGuid _darnavanGUID;
            GuidDeque _reanimationQueue;
>>>>>>> ad49bd51
            uint32 _waveCounter;
            uint8 const _dominateMindCount;
            bool _introDone;
        };

        CreatureAI* GetAI(Creature* creature) const override
        {
            return GetIcecrownCitadelAI<boss_lady_deathwhisperAI>(creature);
        }
};

typedef boss_lady_deathwhisper::boss_lady_deathwhisperAI DeathwisperAI;

class npc_cult_fanatic : public CreatureScript
{
    public:
        npc_cult_fanatic() : CreatureScript("npc_cult_fanatic") { }

        struct npc_cult_fanaticAI : public ScriptedAI
        {
            npc_cult_fanaticAI(Creature* creature) : ScriptedAI(creature) { }

            void Reset() override
            {
                Events.Reset();
                Events.ScheduleEvent(EVENT_FANATIC_NECROTIC_STRIKE, urand(10000, 12000));
                Events.ScheduleEvent(EVENT_FANATIC_SHADOW_CLEAVE, urand(14000, 16000));
                Events.ScheduleEvent(EVENT_FANATIC_VAMPIRIC_MIGHT, urand(20000, 27000));
            }

            void SpellHit(Unit* /*caster*/, SpellInfo const* spell) override
            {
                switch (spell->Id)
                {
                    case SPELL_DARK_TRANSFORMATION:
                        me->UpdateEntry(NPC_DEFORMED_FANATIC);
                        break;
                    case SPELL_DARK_TRANSFORMATION_T:
                        if (me->HasFlag(UNIT_DYNAMIC_FLAGS, UNIT_DYNFLAG_DEAD))
                            break;
                        me->InterruptNonMeleeSpells(true);
                        DoCast(me, SPELL_DARK_TRANSFORMATION);
                        break;
                    case SPELL_DARK_MARTYRDOM_T:
                        me->InterruptNonMeleeSpells(true);
                        DoCast(me, SPELL_DARK_MARTYRDOM_FANATIC);
                        break;
                    case SPELL_DARK_MARTYRDOM_FANATIC:
                    case 72495:
                    case 72496:
                    case 72497:
                        me->SetFlag(UNIT_FIELD_FLAGS, UNIT_FLAG_DISABLE_MOVE | UNIT_FLAG_PACIFIED | UNIT_FLAG_NON_ATTACKABLE | UNIT_FLAG_UNK_29);
                        me->SetFlag(UNIT_DYNAMIC_FLAGS, UNIT_DYNFLAG_DEAD);
                        me->SetFlag(UNIT_FIELD_FLAGS_2, UNIT_FLAG2_FEIGN_DEATH);
                        me->SetReactState(REACT_PASSIVE);
                        me->AttackStop();
                        Events.ScheduleEvent(EVENT_CULTIST_DARK_MARTYRDOM, 4000);
                        break;
                    default:
                        break;
                }
            }

            void UpdateAI(uint32 diff) override
            {
                if (!UpdateVictim())
                    return;

                Events.Update(diff);

                if (me->HasUnitState(UNIT_STATE_CASTING))
                    return;

                while (uint32 eventId = Events.ExecuteEvent())
                {
                    switch (eventId)
                    {
                        case EVENT_FANATIC_NECROTIC_STRIKE:
                            DoCastVictim(SPELL_NECROTIC_STRIKE);
                            Events.ScheduleEvent(EVENT_FANATIC_NECROTIC_STRIKE, urand(11000, 13000));
                            break;
                        case EVENT_FANATIC_SHADOW_CLEAVE:
                            DoCastVictim(SPELL_SHADOW_CLEAVE);
                            Events.ScheduleEvent(EVENT_FANATIC_SHADOW_CLEAVE, urand(9500, 11000));
                            break;
                        case EVENT_FANATIC_VAMPIRIC_MIGHT:
                            DoCast(me, SPELL_VAMPIRIC_MIGHT);
                            Events.ScheduleEvent(EVENT_FANATIC_VAMPIRIC_MIGHT, urand(20000, 27000));
                            break;
                        case EVENT_CULTIST_DARK_MARTYRDOM:
                            if (me->IsSummon()) // should be setdata but w/e.
                                if (Unit* owner = me->ToTempSummon()->GetSummoner())
                                    owner->GetAI()->SetGUID(me->GetGUID(), GUID_CULTIST);
                            me->UpdateEntry(NPC_REANIMATED_FANATIC);
                            me->RemoveFlag(UNIT_FIELD_FLAGS, UNIT_FLAG_DISABLE_MOVE | UNIT_FLAG_PACIFIED | UNIT_FLAG_NON_ATTACKABLE | UNIT_FLAG_UNK_29);
                            me->RemoveFlag(UNIT_DYNAMIC_FLAGS, UNIT_DYNFLAG_DEAD);
                            me->RemoveFlag(UNIT_FIELD_FLAGS_2, UNIT_FLAG2_FEIGN_DEATH);
                            DoCast(me, SPELL_FANATIC_S_DETERMINATION);
                            me->SetReactState(REACT_AGGRESSIVE);                            
                            AttackStart(SelectTarget(SELECT_TARGET_RANDOM));
                            break;
                    }
                }

                DoMeleeAttackIfReady();
            }

        protected:
            EventMap Events;
        };

        CreatureAI* GetAI(Creature* creature) const override
        {
            return GetIcecrownCitadelAI<npc_cult_fanaticAI>(creature);
        }
};

class npc_cult_adherent : public CreatureScript
{
    public:
        npc_cult_adherent() : CreatureScript("npc_cult_adherent") { }

        struct npc_cult_adherentAI : public ScriptedAI
        {
            npc_cult_adherentAI(Creature* creature) : ScriptedAI(creature) { }

            void Reset() override
            {
                Events.Reset();
                Events.ScheduleEvent(EVENT_ADHERENT_FROST_FEVER, urand(10000, 12000));
                Events.ScheduleEvent(EVENT_ADHERENT_DEATHCHILL, urand(14000, 16000));
                Events.ScheduleEvent(EVENT_ADHERENT_CURSE_OF_TORPOR, urand(14000, 16000));
                Events.ScheduleEvent(EVENT_ADHERENT_SHORUD_OF_THE_OCCULT, urand(32000, 39000));
            }

            void SpellHit(Unit* /*caster*/, SpellInfo const* spell) override
            {
                switch(spell->Id)
                {
                    case SPELL_DARK_EMPOWERMENT:
                        me->UpdateEntry(NPC_EMPOWERED_ADHERENT);
                        break;
                    case SPELL_DARK_EMPOWERMENT_T:
                        if (me->HasFlag(UNIT_DYNAMIC_FLAGS, UNIT_DYNFLAG_DEAD))
                            break;
                        me->InterruptNonMeleeSpells(true);
                        DoCast(me, SPELL_DARK_EMPOWERMENT);
                        break;
                    case SPELL_DARK_MARTYRDOM_T:
                        me->InterruptNonMeleeSpells(true);
                        DoCast(me, SPELL_DARK_MARTYRDOM_ADHERENT);
                        break;
                    case SPELL_DARK_MARTYRDOM_ADHERENT:
                    case 72498:
                    case 72499:
                    case 72500:
                        me->SetFlag(UNIT_FIELD_FLAGS, UNIT_FLAG_DISABLE_MOVE | UNIT_FLAG_PACIFIED | UNIT_FLAG_NON_ATTACKABLE | UNIT_FLAG_UNK_29);
                        me->SetFlag(UNIT_DYNAMIC_FLAGS, UNIT_DYNFLAG_DEAD);
                        me->SetFlag(UNIT_FIELD_FLAGS_2, UNIT_FLAG2_FEIGN_DEATH);
                        me->SetReactState(REACT_PASSIVE);
                        me->AttackStop();
                        Events.ScheduleEvent(EVENT_CULTIST_DARK_MARTYRDOM, 4000);
                        break;
                    default:
                        break;
                }
            }

            void UpdateAI(uint32 diff) override
            {
                if (!UpdateVictim())
                    return;

                Events.Update(diff);

                if (me->HasUnitState(UNIT_STATE_CASTING))
                    return;

                while (uint32 eventId = Events.ExecuteEvent())
                {
                    switch (eventId)
                    {
                        case EVENT_ADHERENT_FROST_FEVER:
                            DoCastVictim(SPELL_FROST_FEVER);
                            Events.ScheduleEvent(EVENT_ADHERENT_FROST_FEVER, urand(9000, 13000));
                            break;
                        case EVENT_ADHERENT_DEATHCHILL:
                            if (me->GetEntry() == NPC_EMPOWERED_ADHERENT)
                                DoCastVictim(SPELL_DEATHCHILL_BLAST);
                            else
                                DoCastVictim(SPELL_DEATHCHILL_BOLT);
                            Events.ScheduleEvent(EVENT_ADHERENT_DEATHCHILL, urand(9000, 13000));
                            break;
                        case EVENT_ADHERENT_CURSE_OF_TORPOR:
                            if (Unit* target = SelectTarget(SELECT_TARGET_RANDOM, 1))
                                DoCast(target, SPELL_CURSE_OF_TORPOR);
                            Events.ScheduleEvent(EVENT_ADHERENT_CURSE_OF_TORPOR, urand(9000, 13000));
                            break;
                        case EVENT_ADHERENT_SHORUD_OF_THE_OCCULT:
                            DoCast(me, SPELL_SHORUD_OF_THE_OCCULT);
                            Events.ScheduleEvent(EVENT_ADHERENT_SHORUD_OF_THE_OCCULT, urand(27000, 32000));
                            break;
                        case EVENT_CULTIST_DARK_MARTYRDOM:
                            if (me->IsSummon()) // should be setdata but w/e.
                                if (Unit* owner = me->ToTempSummon()->GetSummoner())
                                    owner->GetAI()->SetGUID(me->GetGUID(), GUID_CULTIST);
                            me->UpdateEntry(NPC_REANIMATED_ADHERENT);
                            me->RemoveFlag(UNIT_FIELD_FLAGS, UNIT_FLAG_DISABLE_MOVE | UNIT_FLAG_PACIFIED | UNIT_FLAG_NON_ATTACKABLE | UNIT_FLAG_UNK_29);
                            me->RemoveFlag(UNIT_FIELD_FLAGS_2, UNIT_FLAG2_FEIGN_DEATH);
                            me->RemoveFlag(UNIT_DYNAMIC_FLAGS, UNIT_DYNFLAG_DEAD);
                            DoCast(me, SPELL_ADHERENT_S_DETERMINATION);
                            me->SetReactState(REACT_AGGRESSIVE);                            
                            AttackStart(SelectTarget(SELECT_TARGET_RANDOM));
                            break;
                    }
                }

                DoMeleeAttackIfReady();
            }

        protected:
            EventMap Events;
        };

        CreatureAI* GetAI(Creature* creature) const override
        {
            return GetIcecrownCitadelAI<npc_cult_adherentAI>(creature);
        }
};

class npc_vengeful_shade : public CreatureScript
{
    public:
        npc_vengeful_shade() : CreatureScript("npc_vengeful_shade") { }

        struct npc_vengeful_shadeAI : public ScriptedAI
        {
            npc_vengeful_shadeAI(Creature* creature) : ScriptedAI(creature)
            {
                me->SetFlag(UNIT_FIELD_FLAGS, UNIT_FLAG_NON_ATTACKABLE);
                me->SetFlag(UNIT_FIELD_FLAGS, UNIT_FLAG_NOT_SELECTABLE);
            }

            void Reset() override
            {
                me->AddAura(SPELL_VENGEFUL_BLAST_PASSIVE, me);
            }

            void SpellHitTarget(Unit* /*target*/, SpellInfo const* spell) override
            {
                switch (spell->Id)
                {
                    case SPELL_VENGEFUL_BLAST:
                    case SPELL_VENGEFUL_BLAST_25N:
                    case SPELL_VENGEFUL_BLAST_10H:
                    case SPELL_VENGEFUL_BLAST_25H:
                        me->Kill(me);
                        break;
                    default:
                        break;
                }
            }
        };

        CreatureAI* GetAI(Creature* creature) const override
        {
            return GetIcecrownCitadelAI<npc_vengeful_shadeAI>(creature);
        }
};

class npc_darnavan : public CreatureScript
{
    public:
        npc_darnavan() : CreatureScript("npc_darnavan") { }

        struct npc_darnavanAI : public ScriptedAI
        {
            npc_darnavanAI(Creature* creature) : ScriptedAI(creature)
            {
                Initialize();
            }

            void Initialize()
            {
                _canCharge = true;
                _canShatter = true;
            }

            void Reset() override
            {
                _events.Reset();
                _events.ScheduleEvent(EVENT_DARNAVAN_BLADESTORM, 10000);
                _events.ScheduleEvent(EVENT_DARNAVAN_INTIMIDATING_SHOUT, urand(20000, 25000));
                _events.ScheduleEvent(EVENT_DARNAVAN_MORTAL_STRIKE, urand(25000, 30000));
                _events.ScheduleEvent(EVENT_DARNAVAN_SUNDER_ARMOR, urand(5000, 8000));
                Initialize();
            }

            void JustDied(Unit* killer) override
            {
                _events.Reset();
                if (Player* owner = killer->GetCharmerOrOwnerPlayerOrPlayerItself())
                {
                    if (Group* group = owner->GetGroup())
                    {
                        for (GroupReference* itr = group->GetFirstMember(); itr != NULL; itr = itr->next())
                            if (Player* member = itr->GetSource())
                                member->FailQuest(QUEST_DEPROGRAMMING);
                    }
                    else
                        owner->FailQuest(QUEST_DEPROGRAMMING);
                }
            }

            void MovementInform(uint32 type, uint32 id) override
            {
                if (type != POINT_MOTION_TYPE || id != POINT_DESPAWN)
                    return;

                me->DespawnOrUnsummon();
            }

            void EnterCombat(Unit* /*victim*/) override
            {
                Talk(SAY_DARNAVAN_AGGRO);
            }

            void UpdateAI(uint32 diff) override
            {
                if (!UpdateVictim())
                    return;

                _events.Update(diff);

                if (me->HasUnitState(UNIT_STATE_CASTING))
                    return;

                if (_canShatter && me->GetVictim() && me->EnsureVictim()->IsImmunedToDamage(SPELL_SCHOOL_MASK_NORMAL))
                {
                    DoCastVictim(SPELL_SHATTERING_THROW);
                    _canShatter = false;
                    _events.ScheduleEvent(EVENT_DARNAVAN_SHATTERING_THROW, 30000);
                    return;
                }

                if (_canCharge && !me->IsWithinMeleeRange(me->GetVictim()))
                {
                    DoCastVictim(SPELL_CHARGE);
                    _canCharge = false;
                    _events.ScheduleEvent(EVENT_DARNAVAN_CHARGE, 20000);
                    return;
                }

                while (uint32 eventId = _events.ExecuteEvent())
                {
                    switch (eventId)
                    {
                        case EVENT_DARNAVAN_BLADESTORM:
                            DoCast(SPELL_BLADESTORM);
                            _events.ScheduleEvent(EVENT_DARNAVAN_BLADESTORM, urand(90000, 100000));
                            break;
                        case EVENT_DARNAVAN_CHARGE:
                            _canCharge = true;
                            break;
                        case EVENT_DARNAVAN_INTIMIDATING_SHOUT:
                            DoCast(SPELL_INTIMIDATING_SHOUT);
                            _events.ScheduleEvent(EVENT_DARNAVAN_INTIMIDATING_SHOUT, urand(90000, 120000));
                            break;
                        case EVENT_DARNAVAN_MORTAL_STRIKE:
                            DoCastVictim(SPELL_MORTAL_STRIKE);
                            _events.ScheduleEvent(EVENT_DARNAVAN_MORTAL_STRIKE, urand(15000, 30000));
                            break;
                        case EVENT_DARNAVAN_SHATTERING_THROW:
                            _canShatter = true;
                            break;
                        case EVENT_DARNAVAN_SUNDER_ARMOR:
                            DoCastVictim(SPELL_SUNDER_ARMOR);
                            _events.ScheduleEvent(EVENT_DARNAVAN_SUNDER_ARMOR, urand(3000, 7000));
                            break;
                    }
                }

                DoMeleeAttackIfReady();
            }

        private:
            EventMap _events;
            bool _canCharge;
            bool _canShatter;
        };

        CreatureAI* GetAI(Creature* creature) const override
        {
            return GetIcecrownCitadelAI<npc_darnavanAI>(creature);
        }
};

class spell_deathwhisper_mana_barrier : public SpellScriptLoader
{
    public:
        spell_deathwhisper_mana_barrier() : SpellScriptLoader("spell_deathwhisper_mana_barrier") { }

        class spell_deathwhisper_mana_barrier_AuraScript : public AuraScript
        {
            PrepareAuraScript(spell_deathwhisper_mana_barrier_AuraScript);

            void HandlePeriodicTick(AuraEffect const* /*aurEff*/)
            {
                PreventDefaultAction();
                if (Unit* caster = GetCaster())
                {
                    int32 missingHealth = int32(caster->GetMaxHealth() - caster->GetHealth());
                    caster->ModifyHealth(missingHealth);
                    caster->ModifyPower(POWER_MANA, -missingHealth);
                }
            }

            void Register() override
            {
                OnEffectPeriodic += AuraEffectPeriodicFn(spell_deathwhisper_mana_barrier_AuraScript::HandlePeriodicTick, EFFECT_0, SPELL_AURA_PERIODIC_TRIGGER_SPELL);
            }
        };

        AuraScript* GetAuraScript() const override
        {
            return new spell_deathwhisper_mana_barrier_AuraScript();
        }
};

void AddSC_boss_lady_deathwhisper()
{
    new boss_lady_deathwhisper();
    new npc_cult_fanatic();
    new npc_cult_adherent();
    new npc_vengeful_shade();
    new npc_darnavan();
    new spell_deathwhisper_mana_barrier();
}<|MERGE_RESOLUTION|>--- conflicted
+++ resolved
@@ -224,16 +224,8 @@
             void Initialize()
             {
                 _waveCounter = 0;
-<<<<<<< HEAD
-                _nextVengefulShadeTargetGUID = 0;
-                // This was preventing Darnavan from despawning succesfully on reset, do this only when Darnavan is not present.
-                // Despwning and resetting GUID is handled in JustReachedHome after a wipe.
-                if (!ObjectAccessor::GetCreature(*me, _darnavanGUID))
-                _darnavanGUID = 0;
-=======
                 _nextVengefulShadeTargetGUID.Clear();
                 _darnavanGUID.Clear();
->>>>>>> ad49bd51
             }
 
             void Reset() override
@@ -296,7 +288,6 @@
                 events.ScheduleEvent(EVENT_P1_SUMMON_WAVE, 5000, 0, PHASE_ONE);
                 events.ScheduleEvent(EVENT_P1_SHADOW_BOLT, urand(5500, 6000), 0, PHASE_ONE);
                 events.ScheduleEvent(EVENT_P1_EMPOWER_CULTIST, urand(20000, 30000), 0, PHASE_ONE);
-                events.ScheduleEvent(EVENT_P1_REANIMATE_CULTIST, urand(10000, 20000), 0, PHASE_ONE);
                 if (GetDifficulty() != RAID_DIFFICULTY_10MAN_NORMAL)
                     events.ScheduleEvent(EVENT_DOMINATE_MIND_H, 27000);
 
@@ -411,6 +402,10 @@
                     target = SelectTarget(SELECT_TARGET_RANDOM);                        // Wave adds
 
                 summon->AI()->AttackStart(target);                                      // CAN be NULL
+                if (summon->GetEntry() == NPC_REANIMATED_FANATIC)
+                    summon->CastSpell(summon, SPELL_FANATIC_S_DETERMINATION, true);
+                else if (summon->GetEntry() == NPC_REANIMATED_ADHERENT)
+                    summon->CastSpell(summon, SPELL_ADHERENT_S_DETERMINATION, true);
             }
 
             void UpdateAI(uint32 diff) override
@@ -468,11 +463,10 @@
                             break;
                         case EVENT_P1_REANIMATE_CULTIST:
                             ReanimateCultist();
-                            events.ScheduleEvent(EVENT_P1_REANIMATE_CULTIST, urand(6000, 25000), 0, PHASE_ONE);
                             break;
                         case EVENT_P1_EMPOWER_CULTIST:
                             EmpowerCultist();
-                            events.ScheduleEvent(EVENT_P1_EMPOWER_CULTIST, urand(18000, 25000), 0, PHASE_ONE);
+                            events.ScheduleEvent(EVENT_P1_EMPOWER_CULTIST, urand(18000, 25000));
                             break;
                         case EVENT_P2_FROSTBOLT:
                             DoCastVictim(SPELL_FROSTBOLT);
@@ -560,54 +554,55 @@
                     summon->CastSpell(summon, SPELL_TELEPORT_VISUAL);
             }
 
-<<<<<<< HEAD
-            void SetGUID(uint64 /*guid*/, int32 /*id = 0*/) override
-=======
             void SetGUID(ObjectGuid guid, int32 id/* = 0*/) override
->>>>>>> ad49bd51
-            {
-                Talk(SAY_ANIMATE_DEAD);  
+            {
+                if (id != GUID_CULTIST)
+                    return;
+
+                _reanimationQueue.push_back(guid);
+                events.ScheduleEvent(EVENT_P1_REANIMATE_CULTIST, 3000, 0, PHASE_ONE);
             }
 
             void ReanimateCultist()
             {
-<<<<<<< HEAD
+                if (_reanimationQueue.empty())
+                    return;
+
+                ObjectGuid cultistGUID = _reanimationQueue.front();
+                Creature* cultist = ObjectAccessor::GetCreature(*me, cultistGUID);
+                _reanimationQueue.pop_front();
+                if (!cultist)
+                    return;
+
+                Talk(SAY_ANIMATE_DEAD);
+                DoCast(cultist, SPELL_DARK_MARTYRDOM_T);
+            }
+
+            void SpellHitTarget(Unit* target, SpellInfo const* spell) override
+            {
+                if (spell->Id == SPELL_DARK_MARTYRDOM_T)
+                {
+                    Position pos = target->GetPosition();
+                    if (target->GetEntry() == NPC_CULT_FANATIC)
+                        me->SummonCreature(NPC_REANIMATED_FANATIC, pos, TEMPSUMMON_CORPSE_TIMED_DESPAWN, 10000);
+                    else
+                        me->SummonCreature(NPC_REANIMATED_ADHERENT, pos, TEMPSUMMON_CORPSE_TIMED_DESPAWN, 10000);
+
+                    if (TempSummon* summon = target->ToTempSummon())
+                        summon->UnSummon();
+                }
+            }
+
+            void EmpowerCultist()
+            {
                 if (summons.empty())
-                     return;
-                
+                    return;
+
                 std::list<Creature*> temp;
                 for (SummonList::iterator itr = summons.begin(); itr != summons.end(); ++itr)
                     if (Creature* cre = ObjectAccessor::GetCreature(*me, *itr))
                         if (cre->IsAlive() && (cre->GetEntry() == NPC_CULT_FANATIC || cre->GetEntry() == NPC_CULT_ADHERENT))
                             temp.push_back(cre);
-                
-                if (temp.empty())
-=======
-                if (_reanimationQueue.empty())
-                    return;
-
-                ObjectGuid cultistGUID = _reanimationQueue.front();
-                Creature* cultist = ObjectAccessor::GetCreature(*me, cultistGUID);
-                _reanimationQueue.pop_front();
-                if (!cultist)
->>>>>>> ad49bd51
-                    return;
-                
-                // select random cultist
-                Creature* cultist = Trinity::Containers::SelectRandomContainerElement(temp);
-                DoCast(cultist, SPELL_DARK_MARTYRDOM_T, true);
-            }
-
-            void EmpowerCultist()
-            {
-                if (summons.empty())
-                    return;
-
-                std::list<Creature*> temp;
-                for (SummonList::iterator itr = summons.begin(); itr != summons.end(); ++itr)
-                    if (Creature* cre = ObjectAccessor::GetCreature(*me, *itr))
-                        if (cre->IsAlive() && (cre->GetEntry() == NPC_CULT_FANATIC || cre->GetEntry() == NPC_CULT_ADHERENT))
-                            temp.push_back(cre);
 
                 // noone to empower
                 if (temp.empty())
@@ -620,14 +615,9 @@
             }
 
         private:
-<<<<<<< HEAD
-            uint64 _nextVengefulShadeTargetGUID;
-            uint64 _darnavanGUID;
-=======
             ObjectGuid _nextVengefulShadeTargetGUID;
             ObjectGuid _darnavanGUID;
             GuidDeque _reanimationQueue;
->>>>>>> ad49bd51
             uint32 _waveCounter;
             uint8 const _dominateMindCount;
             bool _introDone;
@@ -656,38 +646,19 @@
                 Events.ScheduleEvent(EVENT_FANATIC_NECROTIC_STRIKE, urand(10000, 12000));
                 Events.ScheduleEvent(EVENT_FANATIC_SHADOW_CLEAVE, urand(14000, 16000));
                 Events.ScheduleEvent(EVENT_FANATIC_VAMPIRIC_MIGHT, urand(20000, 27000));
+                if (me->GetEntry() == NPC_CULT_FANATIC)
+                    Events.ScheduleEvent(EVENT_CULTIST_DARK_MARTYRDOM, urand(18000, 32000));
             }
 
             void SpellHit(Unit* /*caster*/, SpellInfo const* spell) override
             {
-                switch (spell->Id)
-                {
-                    case SPELL_DARK_TRANSFORMATION:
-                        me->UpdateEntry(NPC_DEFORMED_FANATIC);
-                        break;
-                    case SPELL_DARK_TRANSFORMATION_T:
-                        if (me->HasFlag(UNIT_DYNAMIC_FLAGS, UNIT_DYNFLAG_DEAD))
-                            break;
-                        me->InterruptNonMeleeSpells(true);
-                        DoCast(me, SPELL_DARK_TRANSFORMATION);
-                        break;
-                    case SPELL_DARK_MARTYRDOM_T:
-                        me->InterruptNonMeleeSpells(true);
-                        DoCast(me, SPELL_DARK_MARTYRDOM_FANATIC);
-                        break;
-                    case SPELL_DARK_MARTYRDOM_FANATIC:
-                    case 72495:
-                    case 72496:
-                    case 72497:
-                        me->SetFlag(UNIT_FIELD_FLAGS, UNIT_FLAG_DISABLE_MOVE | UNIT_FLAG_PACIFIED | UNIT_FLAG_NON_ATTACKABLE | UNIT_FLAG_UNK_29);
-                        me->SetFlag(UNIT_DYNAMIC_FLAGS, UNIT_DYNFLAG_DEAD);
-                        me->SetFlag(UNIT_FIELD_FLAGS_2, UNIT_FLAG2_FEIGN_DEATH);
-                        me->SetReactState(REACT_PASSIVE);
-                        me->AttackStop();
-                        Events.ScheduleEvent(EVENT_CULTIST_DARK_MARTYRDOM, 4000);
-                        break;
-                    default:
-                        break;
+                if (spell->Id == SPELL_DARK_TRANSFORMATION)
+                    me->UpdateEntry(NPC_DEFORMED_FANATIC);
+                else if (spell->Id == SPELL_DARK_TRANSFORMATION_T)
+                {
+                    Events.CancelEvent(EVENT_CULTIST_DARK_MARTYRDOM);
+                    me->InterruptNonMeleeSpells(true);
+                    DoCast(me, SPELL_DARK_TRANSFORMATION);
                 }
             }
 
@@ -718,16 +689,8 @@
                             Events.ScheduleEvent(EVENT_FANATIC_VAMPIRIC_MIGHT, urand(20000, 27000));
                             break;
                         case EVENT_CULTIST_DARK_MARTYRDOM:
-                            if (me->IsSummon()) // should be setdata but w/e.
-                                if (Unit* owner = me->ToTempSummon()->GetSummoner())
-                                    owner->GetAI()->SetGUID(me->GetGUID(), GUID_CULTIST);
-                            me->UpdateEntry(NPC_REANIMATED_FANATIC);
-                            me->RemoveFlag(UNIT_FIELD_FLAGS, UNIT_FLAG_DISABLE_MOVE | UNIT_FLAG_PACIFIED | UNIT_FLAG_NON_ATTACKABLE | UNIT_FLAG_UNK_29);
-                            me->RemoveFlag(UNIT_DYNAMIC_FLAGS, UNIT_DYNFLAG_DEAD);
-                            me->RemoveFlag(UNIT_FIELD_FLAGS_2, UNIT_FLAG2_FEIGN_DEATH);
-                            DoCast(me, SPELL_FANATIC_S_DETERMINATION);
-                            me->SetReactState(REACT_AGGRESSIVE);                            
-                            AttackStart(SelectTarget(SELECT_TARGET_RANDOM));
+                            DoCast(me, SPELL_DARK_MARTYRDOM_FANATIC);
+                            Events.ScheduleEvent(EVENT_CULTIST_DARK_MARTYRDOM, urand(16000, 21000));
                             break;
                     }
                 }
@@ -761,38 +724,19 @@
                 Events.ScheduleEvent(EVENT_ADHERENT_DEATHCHILL, urand(14000, 16000));
                 Events.ScheduleEvent(EVENT_ADHERENT_CURSE_OF_TORPOR, urand(14000, 16000));
                 Events.ScheduleEvent(EVENT_ADHERENT_SHORUD_OF_THE_OCCULT, urand(32000, 39000));
+                if (me->GetEntry() == NPC_CULT_ADHERENT)
+                    Events.ScheduleEvent(EVENT_CULTIST_DARK_MARTYRDOM, urand(18000, 32000));
             }
 
             void SpellHit(Unit* /*caster*/, SpellInfo const* spell) override
             {
-                switch(spell->Id)
-                {
-                    case SPELL_DARK_EMPOWERMENT:
-                        me->UpdateEntry(NPC_EMPOWERED_ADHERENT);
-                        break;
-                    case SPELL_DARK_EMPOWERMENT_T:
-                        if (me->HasFlag(UNIT_DYNAMIC_FLAGS, UNIT_DYNFLAG_DEAD))
-                            break;
-                        me->InterruptNonMeleeSpells(true);
-                        DoCast(me, SPELL_DARK_EMPOWERMENT);
-                        break;
-                    case SPELL_DARK_MARTYRDOM_T:
-                        me->InterruptNonMeleeSpells(true);
-                        DoCast(me, SPELL_DARK_MARTYRDOM_ADHERENT);
-                        break;
-                    case SPELL_DARK_MARTYRDOM_ADHERENT:
-                    case 72498:
-                    case 72499:
-                    case 72500:
-                        me->SetFlag(UNIT_FIELD_FLAGS, UNIT_FLAG_DISABLE_MOVE | UNIT_FLAG_PACIFIED | UNIT_FLAG_NON_ATTACKABLE | UNIT_FLAG_UNK_29);
-                        me->SetFlag(UNIT_DYNAMIC_FLAGS, UNIT_DYNFLAG_DEAD);
-                        me->SetFlag(UNIT_FIELD_FLAGS_2, UNIT_FLAG2_FEIGN_DEATH);
-                        me->SetReactState(REACT_PASSIVE);
-                        me->AttackStop();
-                        Events.ScheduleEvent(EVENT_CULTIST_DARK_MARTYRDOM, 4000);
-                        break;
-                    default:
-                        break;
+                if (spell->Id == SPELL_DARK_EMPOWERMENT)
+                    me->UpdateEntry(NPC_EMPOWERED_ADHERENT);
+                else if (spell->Id == SPELL_DARK_EMPOWERMENT_T)
+                {
+                    Events.CancelEvent(EVENT_CULTIST_DARK_MARTYRDOM);
+                    me->InterruptNonMeleeSpells(true);
+                    DoCast(me, SPELL_DARK_EMPOWERMENT);
                 }
             }
 
@@ -831,16 +775,8 @@
                             Events.ScheduleEvent(EVENT_ADHERENT_SHORUD_OF_THE_OCCULT, urand(27000, 32000));
                             break;
                         case EVENT_CULTIST_DARK_MARTYRDOM:
-                            if (me->IsSummon()) // should be setdata but w/e.
-                                if (Unit* owner = me->ToTempSummon()->GetSummoner())
-                                    owner->GetAI()->SetGUID(me->GetGUID(), GUID_CULTIST);
-                            me->UpdateEntry(NPC_REANIMATED_ADHERENT);
-                            me->RemoveFlag(UNIT_FIELD_FLAGS, UNIT_FLAG_DISABLE_MOVE | UNIT_FLAG_PACIFIED | UNIT_FLAG_NON_ATTACKABLE | UNIT_FLAG_UNK_29);
-                            me->RemoveFlag(UNIT_FIELD_FLAGS_2, UNIT_FLAG2_FEIGN_DEATH);
-                            me->RemoveFlag(UNIT_DYNAMIC_FLAGS, UNIT_DYNFLAG_DEAD);
-                            DoCast(me, SPELL_ADHERENT_S_DETERMINATION);
-                            me->SetReactState(REACT_AGGRESSIVE);                            
-                            AttackStart(SelectTarget(SELECT_TARGET_RANDOM));
+                            DoCast(me, SPELL_DARK_MARTYRDOM_ADHERENT);
+                            Events.ScheduleEvent(EVENT_CULTIST_DARK_MARTYRDOM, urand(16000, 21000));
                             break;
                     }
                 }
@@ -1057,6 +993,37 @@
         }
 };
 
+class spell_cultist_dark_martyrdom : public SpellScriptLoader
+{
+    public:
+        spell_cultist_dark_martyrdom() : SpellScriptLoader("spell_cultist_dark_martyrdom") { }
+
+        class spell_cultist_dark_martyrdom_SpellScript : public SpellScript
+        {
+            PrepareSpellScript(spell_cultist_dark_martyrdom_SpellScript);
+
+            void HandleEffect(SpellEffIndex /*effIndex*/)
+            {
+                if (GetCaster()->IsSummon())
+                    if (Unit* owner = GetCaster()->ToTempSummon()->GetSummoner())
+                        owner->GetAI()->SetGUID(GetCaster()->GetGUID(), GUID_CULTIST);
+
+                GetCaster()->Kill(GetCaster());
+                GetCaster()->SetDisplayId(uint32(GetCaster()->GetEntry() == NPC_CULT_FANATIC ? 38009 : 38010));
+            }
+
+            void Register() override
+            {
+                OnEffectHitTarget += SpellEffectFn(spell_cultist_dark_martyrdom_SpellScript::HandleEffect, EFFECT_2, SPELL_EFFECT_FORCE_DESELECT);
+            }
+        };
+
+        SpellScript* GetSpellScript() const override
+        {
+            return new spell_cultist_dark_martyrdom_SpellScript();
+        }
+};
+
 void AddSC_boss_lady_deathwhisper()
 {
     new boss_lady_deathwhisper();
@@ -1065,4 +1032,5 @@
     new npc_vengeful_shade();
     new npc_darnavan();
     new spell_deathwhisper_mana_barrier();
+    new spell_cultist_dark_martyrdom();
 }