/*
 * Copyright (C) 2008-2013 TrinityCore <http://www.trinitycore.org/>
 *
 * This program is free software; you can redistribute it and/or modify it
 * under the terms of the GNU General Public License as published by the
 * Free Software Foundation; either version 2 of the License, or (at your
 * option) any later version.
 *
 * This program is distributed in the hope that it will be useful, but WITHOUT
 * ANY WARRANTY; without even the implied warranty of MERCHANTABILITY or
 * FITNESS FOR A PARTICULAR PURPOSE. See the GNU General Public License for
 * more details.
 *
 * You should have received a copy of the GNU General Public License along
 * with this program. If not, see <http://www.gnu.org/licenses/>.
 */

#include "ObjectMgr.h"
#include "ScriptMgr.h"
#include "ScriptedCreature.h"
#include "PoolMgr.h"
#include "Group.h"
#include "icecrown_citadel.h"
#include "SpellInfo.h"
#include "Player.h"

enum ScriptTexts
{
    // Lady Deathwhisper
    SAY_INTRO_1                 = 0,
    SAY_INTRO_2                 = 1,
    SAY_INTRO_3                 = 2,
    SAY_INTRO_4                 = 3,
    SAY_INTRO_5                 = 4,
    SAY_INTRO_6                 = 5,
    SAY_INTRO_7                 = 6,
    SAY_AGGRO                   = 7,
    SAY_PHASE_2                 = 8,
    EMOTE_PHASE_2               = 9,
    SAY_DOMINATE_MIND           = 10,
    SAY_DARK_EMPOWERMENT        = 11,
    SAY_DARK_TRANSFORMATION     = 12,
    SAY_ANIMATE_DEAD            = 13,
    SAY_KILL                    = 14,
    SAY_BERSERK                 = 15,
    SAY_DEATH                   = 16,

    // Darnavan
    SAY_DARNAVAN_AGGRO          = 0,
    SAY_DARNAVAN_RESCUED        = 1
};

enum Spells
{
    // Lady Deathwhisper
    SPELL_MANA_BARRIER              = 70842,
    SPELL_SHADOW_BOLT               = 71254,
    SPELL_DEATH_AND_DECAY           = 71001,
    SPELL_DOMINATE_MIND_H           = 71289,
    SPELL_FROSTBOLT                 = 71420,
    SPELL_FROSTBOLT_VOLLEY          = 72905,
    SPELL_TOUCH_OF_INSIGNIFICANCE   = 71204,
    SPELL_SUMMON_SHADE              = 71363,
    SPELL_SHADOW_CHANNELING         = 43897, // Prefight, during intro
    SPELL_DARK_TRANSFORMATION_T     = 70895,
    SPELL_DARK_EMPOWERMENT_T        = 70896,
    SPELL_DARK_MARTYRDOM_T          = 70897,

    // Achievement
    SPELL_FULL_HOUSE                = 72827, // does not exist in dbc but still can be used for criteria check

    // Both Adds
    SPELL_TELEPORT_VISUAL           = 41236,

    // Fanatics
    SPELL_DARK_TRANSFORMATION       = 70900,
    SPELL_NECROTIC_STRIKE           = 70659,
    SPELL_SHADOW_CLEAVE             = 70670,
    SPELL_VAMPIRIC_MIGHT            = 70674,
    SPELL_FANATIC_S_DETERMINATION   = 71235,
    SPELL_DARK_MARTYRDOM_FANATIC    = 71236,

    //  Adherents
    SPELL_DARK_EMPOWERMENT          = 70901,
    SPELL_FROST_FEVER               = 67767,
    SPELL_DEATHCHILL_BOLT           = 70594,
    SPELL_DEATHCHILL_BLAST          = 70906,
    SPELL_CURSE_OF_TORPOR           = 71237,
    SPELL_SHORUD_OF_THE_OCCULT      = 70768,
    SPELL_ADHERENT_S_DETERMINATION  = 71234,
    SPELL_DARK_MARTYRDOM_ADHERENT   = 70903,

    // Vengeful Shade
    SPELL_VENGEFUL_BLAST            = 71544,
    SPELL_VENGEFUL_BLAST_PASSIVE    = 71494,
    SPELL_VENGEFUL_BLAST_25N        = 72010,
    SPELL_VENGEFUL_BLAST_10H        = 72011,
    SPELL_VENGEFUL_BLAST_25H        = 72012,

    // Darnavan
    SPELL_BLADESTORM                = 65947,
    SPELL_CHARGE                    = 65927,
    SPELL_INTIMIDATING_SHOUT        = 65930,
    SPELL_MORTAL_STRIKE             = 65926,
    SPELL_SHATTERING_THROW          = 65940,
    SPELL_SUNDER_ARMOR              = 65936
};

enum EventTypes
{
    // Lady Deathwhisper
    EVENT_INTRO_2                   = 1,
    EVENT_INTRO_3,
    EVENT_INTRO_4,
    EVENT_INTRO_5,
    EVENT_INTRO_6,
    EVENT_INTRO_7,
    EVENT_BERSERK,
    EVENT_DEATH_AND_DECAY,
    EVENT_DOMINATE_MIND_H,

    // Phase 1 only
    EVENT_P1_SUMMON_WAVE,
    EVENT_P1_SHADOW_BOLT,
    EVENT_P1_EMPOWER_CULTIST,
    EVENT_P1_REANIMATE_CULTIST,

    // Phase 2 only
    EVENT_P2_SUMMON_WAVE,
    EVENT_P2_FROSTBOLT,
    EVENT_P2_FROSTBOLT_VOLLEY,
    EVENT_P2_TOUCH_OF_INSIGNIFICANCE,
    EVENT_P2_SUMMON_SHADE,

    // Shared adds events
    EVENT_CULTIST_DARK_MARTYRDOM,

    // Cult Fanatic
    EVENT_FANATIC_NECROTIC_STRIKE,
    EVENT_FANATIC_SHADOW_CLEAVE,
    EVENT_FANATIC_VAMPIRIC_MIGHT,
    EVENT_FANATIC_MARTYRDOM_DONE,

    // Cult Adherent
    EVENT_ADHERENT_FROST_FEVER,
    EVENT_ADHERENT_DEATHCHILL,
    EVENT_ADHERENT_CURSE_OF_TORPOR,
    EVENT_ADHERENT_SHORUD_OF_THE_OCCULT,
    EVENT_ADHERENT_MARTYRDOM_DONE,

    // Darnavan
    EVENT_DARNAVAN_BLADESTORM,
    EVENT_DARNAVAN_CHARGE,
    EVENT_DARNAVAN_INTIMIDATING_SHOUT,
    EVENT_DARNAVAN_MORTAL_STRIKE,
    EVENT_DARNAVAN_SHATTERING_THROW,
    EVENT_DARNAVAN_SUNDER_ARMOR
};

enum Phases
{
    PHASE_ALL       = 0,
    PHASE_INTRO     = 1,
    PHASE_ONE       = 2,
<<<<<<< HEAD
    PHASE_TWO       = 3,

    PHASE_INTRO_MASK    = 1 << PHASE_INTRO,
    PHASE_ONE_MASK      = 1 << PHASE_ONE
=======
    PHASE_TWO       = 3
>>>>>>> 5b45a87d
};

enum DeprogrammingData
{
    NPC_DARNAVAN_10         = 38472,
    NPC_DARNAVAN_25         = 38485,
    NPC_DARNAVAN_CREDIT_10  = 39091,
    NPC_DARNAVAN_CREDIT_25  = 39092,

    ACTION_COMPLETE_QUEST   = -384720,
    POINT_DESPAWN           = 384721
};

#define NPC_DARNAVAN        RAID_MODE<uint32>(NPC_DARNAVAN_10, NPC_DARNAVAN_25, NPC_DARNAVAN_10, NPC_DARNAVAN_25)
#define NPC_DARNAVAN_CREDIT RAID_MODE<uint32>(NPC_DARNAVAN_CREDIT_10, NPC_DARNAVAN_CREDIT_25, NPC_DARNAVAN_CREDIT_10, NPC_DARNAVAN_CREDIT_25)
#define QUEST_DEPROGRAMMING RAID_MODE<uint32>(QUEST_DEPROGRAMMING_10, QUEST_DEPROGRAMMING_25, QUEST_DEPROGRAMMING_10, QUEST_DEPROGRAMMING_25)

uint32 const SummonEntries[2] = {NPC_CULT_FANATIC, NPC_CULT_ADHERENT};

#define GUID_CULTIST    1

Position const SummonPositions[7] =
{
    {-578.7066f, 2154.167f, 51.01529f, 1.692969f}, // 1 Left Door 1 (Cult Fanatic)
    {-598.9028f, 2155.005f, 51.01530f, 1.692969f}, // 2 Left Door 2 (Cult Adherent)
    {-619.2864f, 2154.460f, 51.01530f, 1.692969f}, // 3 Left Door 3 (Cult Fanatic)
    {-578.6996f, 2269.856f, 51.01529f, 4.590216f}, // 4 Right Door 1 (Cult Adherent)
    {-598.9688f, 2269.264f, 51.01529f, 4.590216f}, // 5 Right Door 2 (Cult Fanatic)
    {-619.4323f, 2268.523f, 51.01530f, 4.590216f}, // 6 Right Door 3 (Cult Adherent)
    {-524.2480f, 2211.920f, 62.90960f, 3.141592f}  // 7 Upper (Random Cultist)
};

class DaranavanMoveEvent : public BasicEvent
{
    public:
        DaranavanMoveEvent(Creature& darnavan) : _darnavan(darnavan) { }

        bool Execute(uint64 /*time*/, uint32 /*diff*/)
        {
            _darnavan.GetMotionMaster()->MovePoint(POINT_DESPAWN, SummonPositions[6]);
            return true;
        }

    private:
        Creature& _darnavan;
};

class boss_lady_deathwhisper : public CreatureScript
{
    public:
        boss_lady_deathwhisper() : CreatureScript("boss_lady_deathwhisper") { }

        struct boss_lady_deathwhisperAI : public BossAI
        {
            boss_lady_deathwhisperAI(Creature* creature) : BossAI(creature, DATA_LADY_DEATHWHISPER),
                _dominateMindCount(RAID_MODE<uint8>(0, 1, 1, 3)), _introDone(false)
            {
            }

            void Reset()
            {
                _Reset();
                me->SetPower(POWER_MANA, me->GetMaxPower(POWER_MANA));
                events.SetPhase(PHASE_ONE);
                _waveCounter = 0;
                _nextVengefulShadeTargetGUID = 0;
                _darnavanGUID = 0;
                DoCast(me, SPELL_SHADOW_CHANNELING);
                me->RemoveAurasDueToSpell(SPELL_BERSERK);
                me->RemoveAurasDueToSpell(SPELL_MANA_BARRIER);
                me->ApplySpellImmune(0, IMMUNITY_STATE, SPELL_AURA_MOD_TAUNT, false);
                me->ApplySpellImmune(0, IMMUNITY_EFFECT, SPELL_EFFECT_ATTACK_ME, false);
            }

            void MoveInLineOfSight(Unit* who)
            {
                if (!_introDone && me->IsWithinDistInMap(who, 110.0f))
                {
                    _introDone = true;
                    Talk(SAY_INTRO_1);
                    events.SetPhase(PHASE_INTRO);
                    events.ScheduleEvent(EVENT_INTRO_2, 11*IN_MILLISECONDS, 0, PHASE_INTRO);
                    events.ScheduleEvent(EVENT_INTRO_3, 21*IN_MILLISECONDS, 0, PHASE_INTRO);
                    events.ScheduleEvent(EVENT_INTRO_4, 31.5*IN_MILLISECONDS, 0, PHASE_INTRO);
                    events.ScheduleEvent(EVENT_INTRO_5, 39.5*IN_MILLISECONDS, 0, PHASE_INTRO);
                    events.ScheduleEvent(EVENT_INTRO_6, 48.5*IN_MILLISECONDS, 0, PHASE_INTRO);
                    events.ScheduleEvent(EVENT_INTRO_7, 58*IN_MILLISECONDS, 0, PHASE_INTRO);
                }
            }

            void AttackStart(Unit* victim)
            {
                if (me->HasFlag(UNIT_FIELD_FLAGS, UNIT_FLAG_NON_ATTACKABLE))
                    return;

                if (victim && me->Attack(victim, true) && !events.IsInPhase(PHASE_ONE))
                    me->GetMotionMaster()->MoveChase(victim);
            }

            void EnterCombat(Unit* who)
            {
                if (!instance->CheckRequiredBosses(DATA_LADY_DEATHWHISPER, who->ToPlayer()))
                {
                    EnterEvadeMode();
                    instance->DoCastSpellOnPlayers(LIGHT_S_HAMMER_TELEPORT);
                    return;
                }

                me->setActive(true);
                DoZoneInCombat();

                events.Reset();
                events.SetPhase(PHASE_ONE);
                // phase-independent events
                events.ScheduleEvent(EVENT_BERSERK, 10*MINUTE*IN_MILLISECONDS);
                events.ScheduleEvent(EVENT_DEATH_AND_DECAY, 10*IN_MILLISECONDS);
                // phase one only
                events.ScheduleEvent(EVENT_P1_SUMMON_WAVE, 5*IN_MILLISECONDS, 0, PHASE_ONE);
                events.ScheduleEvent(EVENT_P1_SHADOW_BOLT, urand(5.5*IN_MILLISECONDS, 6*IN_MILLISECONDS), 0, PHASE_ONE);
                events.ScheduleEvent(EVENT_P1_EMPOWER_CULTIST, urand(20*IN_MILLISECONDS, 30*IN_MILLISECONDS), 0, PHASE_ONE);
                if (GetDifficulty() != RAID_DIFFICULTY_10MAN_NORMAL)
                    events.ScheduleEvent(EVENT_DOMINATE_MIND_H, 27*IN_MILLISECONDS);

                Talk(SAY_AGGRO);
                DoStartNoMovement(who);
                me->RemoveAurasDueToSpell(SPELL_SHADOW_CHANNELING);
                DoCast(me, SPELL_MANA_BARRIER, true);

                instance->SetBossState(DATA_LADY_DEATHWHISPER, IN_PROGRESS);
            }

            void JustDied(Unit* killer)
            {
                Talk(SAY_DEATH);

                std::set<uint32> livingAddEntries;
                // Full House achievement
                for (SummonList::iterator itr = summons.begin(); itr != summons.end(); ++itr)
                    if (Unit* unit = ObjectAccessor::GetUnit(*me, *itr))
                        if (unit->isAlive() && unit->GetEntry() != NPC_VENGEFUL_SHADE)
                            livingAddEntries.insert(unit->GetEntry());

                if (livingAddEntries.size() >= 5)
                    instance->DoUpdateAchievementCriteria(ACHIEVEMENT_CRITERIA_TYPE_BE_SPELL_TARGET, SPELL_FULL_HOUSE, 0, me);

                if (Creature* darnavan = ObjectAccessor::GetCreature(*me, _darnavanGUID))
                {
                    if (darnavan->isAlive())
                    {
                        darnavan->setFaction(35);
                        darnavan->CombatStop(true);
                        darnavan->GetMotionMaster()->MoveIdle();
                        darnavan->SetReactState(REACT_PASSIVE);
                        darnavan->m_Events.AddEvent(new DaranavanMoveEvent(*darnavan), darnavan->m_Events.CalculateTime(10000));
                        darnavan->AI()->Talk(SAY_DARNAVAN_RESCUED);
                        if (Player* owner = killer->GetCharmerOrOwnerPlayerOrPlayerItself())
                        {
                            if (Group* group = owner->GetGroup())
                            {
                                for (GroupReference* itr = group->GetFirstMember(); itr != NULL; itr = itr->next())
                                    if (Player* member = itr->getSource())
                                        member->KilledMonsterCredit(NPC_DARNAVAN_CREDIT, 0);
                            }
                            else
                                owner->KilledMonsterCredit(NPC_DARNAVAN_CREDIT, 0);
                        }
                    }
                }

                _JustDied();
            }

            void JustReachedHome()
            {
                _JustReachedHome();
                instance->SetBossState(DATA_LADY_DEATHWHISPER, FAIL);

                summons.DespawnAll();
                if (Creature* darnavan = ObjectAccessor::GetCreature(*me, _darnavanGUID))
                {
                    darnavan->DespawnOrUnsummon();
                    _darnavanGUID = 0;
                }
            }

            void KilledUnit(Unit* victim)
            {
                if (victim->GetTypeId() == TYPEID_PLAYER)
                    Talk(SAY_KILL);
            }

            void DamageTaken(Unit* /*damageDealer*/, uint32& damage)
            {
                // phase transition
                if (events.IsInPhase(PHASE_ONE) && damage > me->GetPower(POWER_MANA))
                {
                    Talk(SAY_PHASE_2);
                    Talk(EMOTE_PHASE_2);
                    DoStartMovement(me->getVictim());
                    damage -= me->GetPower(POWER_MANA);
                    me->SetPower(POWER_MANA, 0);
                    me->RemoveAurasDueToSpell(SPELL_MANA_BARRIER);
                    events.SetPhase(PHASE_TWO);
                    events.ScheduleEvent(EVENT_P2_FROSTBOLT, urand(10*IN_MILLISECONDS, 12*IN_MILLISECONDS), 0, PHASE_TWO);
                    events.ScheduleEvent(EVENT_P2_FROSTBOLT_VOLLEY, urand(19*IN_MILLISECONDS, 21*IN_MILLISECONDS), 0, PHASE_TWO);
                    events.ScheduleEvent(EVENT_P2_TOUCH_OF_INSIGNIFICANCE, urand(6*IN_MILLISECONDS, 9*IN_MILLISECONDS), 0, PHASE_TWO);
                    events.ScheduleEvent(EVENT_P2_SUMMON_SHADE, urand(12*IN_MILLISECONDS, 15*IN_MILLISECONDS), 0, PHASE_TWO);
                    // on heroic mode Lady Deathwhisper is immune to taunt effects in phase 2 and continues summoning adds
                    if (IsHeroic())
                    {
                        me->ApplySpellImmune(0, IMMUNITY_STATE, SPELL_AURA_MOD_TAUNT, true);
                        me->ApplySpellImmune(0, IMMUNITY_EFFECT, SPELL_EFFECT_ATTACK_ME, true);
                        events.ScheduleEvent(EVENT_P2_SUMMON_WAVE, 45*IN_MILLISECONDS, 0, PHASE_TWO);
                    }
                }
            }

            void JustSummoned(Creature* summon)
            {
                if (summon->GetEntry() == NPC_DARNAVAN)
                    _darnavanGUID = summon->GetGUID();
                else
                    summons.Summon(summon);

                Unit* target = NULL;
                if (summon->GetEntry() == NPC_VENGEFUL_SHADE)
                {
                    target = ObjectAccessor::GetUnit(*me, _nextVengefulShadeTargetGUID);   // Vengeful Shade
                    _nextVengefulShadeTargetGUID = 0;
                }
                else
                    target = SelectTarget(SELECT_TARGET_RANDOM);                        // Wave adds

                summon->AI()->AttackStart(target);                                      // CAN be NULL
            }

            void UpdateAI(uint32 const diff)
            {
                if ((!UpdateVictim() && !events.IsInPhase(PHASE_INTRO)) || !CheckInRoom())
                    return;

                events.Update(diff);

                if (me->HasUnitState(UNIT_STATE_CASTING) && !events.IsInPhase(PHASE_INTRO))
                    return;

                while (uint32 eventId = events.ExecuteEvent())
                {
                    switch (eventId)
                    {
                        case EVENT_INTRO_2:
                            Talk(SAY_INTRO_2);
                            break;
                        case EVENT_INTRO_3:
                            Talk(SAY_INTRO_3);
                            break;
                        case EVENT_INTRO_4:
                            Talk(SAY_INTRO_4);
                            break;
                        case EVENT_INTRO_5:
                            Talk(SAY_INTRO_5);
                            break;
                        case EVENT_INTRO_6:
                            Talk(SAY_INTRO_6);
                            break;
                        case EVENT_INTRO_7:
                            Talk(SAY_INTRO_7);
                            break;
                        case EVENT_DEATH_AND_DECAY:
                            if (Unit* target = SelectTarget(SELECT_TARGET_RANDOM))
                                DoCast(target, SPELL_DEATH_AND_DECAY);
                            events.ScheduleEvent(EVENT_DEATH_AND_DECAY, urand(22*IN_MILLISECONDS, 30*IN_MILLISECONDS));
                            break;
                        case EVENT_DOMINATE_MIND_H:
                            Talk(SAY_DOMINATE_MIND);
                            for (uint8 i = 0; i < _dominateMindCount; i++)
                                if (Unit* target = SelectTarget(SELECT_TARGET_RANDOM, 1, 0.0f, true, -SPELL_DOMINATE_MIND_H))
                                    DoCast(target, SPELL_DOMINATE_MIND_H);
                            events.ScheduleEvent(EVENT_DOMINATE_MIND_H, urand(40*IN_MILLISECONDS, 45*IN_MILLISECONDS));
                            break;
                        case EVENT_P1_SUMMON_WAVE:
                            SummonWaveP1();
                            events.ScheduleEvent(EVENT_P1_SUMMON_WAVE, IsHeroic() ? 45*IN_MILLISECONDS : 60*IN_MILLISECONDS, 0, PHASE_ONE);
                            break;
                        case EVENT_P1_SHADOW_BOLT:
                            if (Unit* target = SelectTarget(SELECT_TARGET_RANDOM))
                                DoCast(target, SPELL_SHADOW_BOLT);
                            events.ScheduleEvent(EVENT_P1_SHADOW_BOLT, urand(5*IN_MILLISECONDS, 8*IN_MILLISECONDS), 0, PHASE_ONE);
                            return;
                        case EVENT_P1_REANIMATE_CULTIST:
                            ReanimateCultist();
                            break;
                        case EVENT_P1_EMPOWER_CULTIST:
                            EmpowerCultist();
                            events.ScheduleEvent(EVENT_P1_EMPOWER_CULTIST, urand(18*IN_MILLISECONDS, 25*IN_MILLISECONDS));
                            break;
                        case EVENT_P2_FROSTBOLT:
                            DoCastVictim(SPELL_FROSTBOLT);
                            events.ScheduleEvent(EVENT_P2_FROSTBOLT, urand(10*IN_MILLISECONDS, 11*IN_MILLISECONDS), 0, PHASE_TWO);
                            return;
                        case EVENT_P2_FROSTBOLT_VOLLEY:
                            DoCastAOE(SPELL_FROSTBOLT_VOLLEY);
                            events.ScheduleEvent(EVENT_P2_FROSTBOLT_VOLLEY, urand(13*IN_MILLISECONDS, 15*IN_MILLISECONDS), 0, PHASE_TWO);
                            break;
                        case EVENT_P2_TOUCH_OF_INSIGNIFICANCE:
                            DoCastVictim(SPELL_TOUCH_OF_INSIGNIFICANCE);
                            events.ScheduleEvent(EVENT_P2_TOUCH_OF_INSIGNIFICANCE, urand(9*IN_MILLISECONDS, 13*IN_MILLISECONDS), 0, PHASE_TWO);
                            break;
                        case EVENT_P2_SUMMON_SHADE:
                            if (Unit* shadeTarget = SelectTarget(SELECT_TARGET_RANDOM, 0, NonTankTargetSelector(me)))
                            {
                                _nextVengefulShadeTargetGUID = shadeTarget->GetGUID();
                                DoCast(shadeTarget, SPELL_SUMMON_SHADE);
                            }
                            events.ScheduleEvent(EVENT_P2_SUMMON_SHADE, urand(18*IN_MILLISECONDS, 23*IN_MILLISECONDS), 0, PHASE_TWO);
                            break;
                        case EVENT_P2_SUMMON_WAVE:
                            SummonWaveP2();
                            events.ScheduleEvent(EVENT_P2_SUMMON_WAVE, 45*IN_MILLISECONDS, 0, PHASE_TWO);
                            break;
                        case EVENT_BERSERK:
                            DoCast(me, SPELL_BERSERK);
                            Talk(SAY_BERSERK);
                            break;
                        default:
                            break;
                    }
                }

                // We should not melee attack when barrier is up
                if (me->HasAura(SPELL_MANA_BARRIER))
                    return;

                DoMeleeAttackIfReady();
            }

            // summoning function for first phase
            void SummonWaveP1()
            {
                uint8 addIndex = _waveCounter & 1;
                uint8 addIndexOther = uint8(addIndex ^ 1);

                // Summon first add, replace it with Darnavan if weekly quest is active
                if (_waveCounter || !sPoolMgr->IsSpawnedObject<Quest>(QUEST_DEPROGRAMMING))
                    Summon(SummonEntries[addIndex], SummonPositions[addIndex * 3]);
                else
                    Summon(NPC_DARNAVAN, SummonPositions[addIndex * 3]);

                Summon(SummonEntries[addIndexOther], SummonPositions[addIndex * 3 + 1]);
                Summon(SummonEntries[addIndex], SummonPositions[addIndex * 3 + 2]);
                if (Is25ManRaid())
                {
                    Summon(SummonEntries[addIndexOther], SummonPositions[addIndexOther * 3]);
                    Summon(SummonEntries[addIndex], SummonPositions[addIndexOther * 3 + 1]);
                    Summon(SummonEntries[addIndexOther], SummonPositions[addIndexOther * 3 + 2]);
                    Summon(SummonEntries[urand(0, 1)], SummonPositions[6]);
                }

                ++_waveCounter;
            }

            // summoning function for second phase
            void SummonWaveP2()
            {
                if (Is25ManRaid())
                {
                    uint8 addIndex = _waveCounter & 1;
                    Summon(SummonEntries[addIndex], SummonPositions[addIndex * 3]);
                    Summon(SummonEntries[addIndex ^ 1], SummonPositions[addIndex * 3 + 1]);
                    Summon(SummonEntries[addIndex], SummonPositions[addIndex * 3+ 2]);
                }
                else
                    Summon(SummonEntries[urand(0, 1)], SummonPositions[6]);

                ++_waveCounter;
            }

            // helper for summoning wave mobs
            void Summon(uint32 entry, const Position& pos)
            {
                if (TempSummon* summon = me->SummonCreature(entry, pos, TEMPSUMMON_CORPSE_TIMED_DESPAWN, 10*IN_MILLISECONDS))
                    summon->AI()->DoCast(summon, SPELL_TELEPORT_VISUAL);
            }

            void SetGUID(uint64 guid, int32 id/* = 0*/)
            {
                if (id != GUID_CULTIST)
                    return;

                _reanimationQueue.push_back(guid);
                events.ScheduleEvent(EVENT_P1_REANIMATE_CULTIST, 3*IN_MILLISECONDS, 0, PHASE_ONE);
            }

            void ReanimateCultist()
            {
                if (_reanimationQueue.empty())
                    return;

                uint64 cultistGUID = _reanimationQueue.front();
                Creature* cultist = ObjectAccessor::GetCreature(*me, cultistGUID);
                _reanimationQueue.pop_front();
                if (!cultist)
                    return;

                Talk(SAY_ANIMATE_DEAD);
                DoCast(cultist, SPELL_DARK_MARTYRDOM_T);
            }

            void SpellHitTarget(Unit* target, SpellInfo const* spell)
            {
                if (spell->Id == SPELL_DARK_MARTYRDOM_T)
                {
                    Position pos;
                    target->GetPosition(&pos);
                    if (target->GetEntry() == NPC_CULT_FANATIC)
                        me->SummonCreature(NPC_REANIMATED_FANATIC, pos, TEMPSUMMON_CORPSE_TIMED_DESPAWN, 10*IN_MILLISECONDS);
                    else
                        me->SummonCreature(NPC_REANIMATED_ADHERENT, pos, TEMPSUMMON_CORPSE_TIMED_DESPAWN, 10*IN_MILLISECONDS);

                    if (TempSummon* summon = target->ToTempSummon())
                        summon->UnSummon();
                }
            }

            void EmpowerCultist()
            {
                if (summons.empty())
                    return;

                std::list<Creature*> temp;
                for (SummonList::iterator itr = summons.begin(); itr != summons.end(); ++itr)
                    if (Creature* cre = ObjectAccessor::GetCreature(*me, *itr))
                        if (cre->isAlive() && (cre->GetEntry() == NPC_CULT_FANATIC || cre->GetEntry() == NPC_CULT_ADHERENT))
                            temp.push_back(cre);

                // noone to empower
                if (temp.empty())
                    return;

                // select random cultist
                Creature* cultist = Trinity::Containers::SelectRandomContainerElement(temp);
                DoCast(cultist, cultist->GetEntry() == NPC_CULT_FANATIC ? SPELL_DARK_TRANSFORMATION_T : SPELL_DARK_EMPOWERMENT_T, true);
                Talk(uint8(cultist->GetEntry() == NPC_CULT_FANATIC ? SAY_DARK_TRANSFORMATION : SAY_DARK_EMPOWERMENT));
            }

        private:
            uint64 _nextVengefulShadeTargetGUID;
            uint64 _darnavanGUID;
            std::deque<uint64> _reanimationQueue;
            uint32 _waveCounter;
            uint8 const _dominateMindCount;
            bool _introDone;
        };

        CreatureAI* GetAI(Creature* creature) const
        {
            return GetIcecrownCitadelAI<boss_lady_deathwhisperAI>(creature);
        }
};

typedef boss_lady_deathwhisper::boss_lady_deathwhisperAI DeathwisperAI;

class npc_cult_fanatic : public CreatureScript
{
    public:
        npc_cult_fanatic() : CreatureScript("npc_cult_fanatic") { }

        struct npc_cult_fanaticAI : public ScriptedAI
        {
            npc_cult_fanaticAI(Creature* creature) : ScriptedAI(creature) {}

            void Reset()
            {
                Events.Reset();
                Events.ScheduleEvent(EVENT_FANATIC_NECROTIC_STRIKE, urand(10*IN_MILLISECONDS, 12*IN_MILLISECONDS));
                Events.ScheduleEvent(EVENT_FANATIC_SHADOW_CLEAVE, urand(14*IN_MILLISECONDS, 16*IN_MILLISECONDS));
                Events.ScheduleEvent(EVENT_FANATIC_VAMPIRIC_MIGHT, urand(20*IN_MILLISECONDS, 27*IN_MILLISECONDS));
                if (me->GetEntry() == NPC_CULT_FANATIC)
                    Events.ScheduleEvent(EVENT_CULTIST_DARK_MARTYRDOM, urand(18*IN_MILLISECONDS, 32*IN_MILLISECONDS));
            }

            void SpellHit(Unit* /*caster*/, SpellInfo const* spell)
            {
                if (spell->Id == SPELL_DARK_TRANSFORMATION)
                    me->UpdateEntry(NPC_DEFORMED_FANATIC);
                else if (spell->Id == SPELL_DARK_TRANSFORMATION_T)
                {
                    me->InterruptNonMeleeSpells(true);
                    DoCast(me, SPELL_DARK_TRANSFORMATION);
                }
            }

            void UpdateAI(uint32 const diff)
            {
                if (!UpdateVictim())
                    return;

                Events.Update(diff);

                if (me->HasUnitState(UNIT_STATE_CASTING))
                    return;

                while (uint32 eventId = Events.ExecuteEvent())
                {
                    switch (eventId)
                    {
                        case EVENT_FANATIC_NECROTIC_STRIKE:
                            DoCastVictim(SPELL_NECROTIC_STRIKE);
                            Events.ScheduleEvent(SPELL_NECROTIC_STRIKE, urand(11*IN_MILLISECONDS, 13*IN_MILLISECONDS));
                            return;
                        case EVENT_FANATIC_SHADOW_CLEAVE:
                            DoCastVictim(SPELL_SHADOW_CLEAVE);
                            Events.ScheduleEvent(EVENT_FANATIC_SHADOW_CLEAVE, urand(9.5*IN_MILLISECONDS, 11*IN_MILLISECONDS));
                            return;
                        case EVENT_FANATIC_VAMPIRIC_MIGHT:
                            DoCast(me, SPELL_VAMPIRIC_MIGHT);
                            Events.ScheduleEvent(EVENT_FANATIC_VAMPIRIC_MIGHT, urand(20*IN_MILLISECONDS, 27*IN_MILLISECONDS));
                            return;
                        case EVENT_CULTIST_DARK_MARTYRDOM:
                            DoCast(me, SPELL_DARK_MARTYRDOM_FANATIC);
                            Events.ScheduleEvent(EVENT_FANATIC_MARTYRDOM_DONE, 1*IN_MILLISECONDS);
                            return;
                        case EVENT_FANATIC_MARTYRDOM_DONE:
                            DoCast(me, SPELL_FANATIC_S_DETERMINATION, true);
                            me->SetEntry(NPC_REANIMATED_FANATIC);
                            return;
                        default:
                            break;
                    }
                }

                DoMeleeAttackIfReady();
            }

        protected:
            EventMap Events;
        };

        CreatureAI* GetAI(Creature* creature) const
        {
            return GetIcecrownCitadelAI<npc_cult_fanaticAI>(creature);
        }
};

class npc_cult_adherent : public CreatureScript
{
    public:
        npc_cult_adherent() : CreatureScript("npc_cult_adherent") { }

        struct npc_cult_adherentAI : public ScriptedAI
        {
            npc_cult_adherentAI(Creature* creature) : ScriptedAI(creature) {}

            void Reset()
            {
                Events.Reset();
                Events.ScheduleEvent(EVENT_ADHERENT_FROST_FEVER, urand(10*IN_MILLISECONDS, 12*IN_MILLISECONDS));
                Events.ScheduleEvent(EVENT_ADHERENT_DEATHCHILL, urand(14*IN_MILLISECONDS, 16*IN_MILLISECONDS));
                Events.ScheduleEvent(EVENT_ADHERENT_CURSE_OF_TORPOR, urand(14*IN_MILLISECONDS, 16*IN_MILLISECONDS));
                Events.ScheduleEvent(EVENT_ADHERENT_SHORUD_OF_THE_OCCULT, urand(32*IN_MILLISECONDS, 39*IN_MILLISECONDS));
                if (me->GetEntry() == NPC_CULT_ADHERENT)
                    Events.ScheduleEvent(EVENT_CULTIST_DARK_MARTYRDOM, urand(18*IN_MILLISECONDS, 32*IN_MILLISECONDS));
            }

            void SpellHit(Unit* /*caster*/, SpellInfo const* spell)
            {
                if (spell->Id == SPELL_DARK_EMPOWERMENT)
                    me->UpdateEntry(NPC_EMPOWERED_ADHERENT);
                else if (spell->Id == SPELL_DARK_EMPOWERMENT_T)
                {
                    me->InterruptNonMeleeSpells(true);
                    DoCast(me, SPELL_DARK_EMPOWERMENT);
                }
            }

            void UpdateAI(uint32 const diff)
            {
                if (!UpdateVictim())
                    return;

                Events.Update(diff);

                if (me->HasUnitState(UNIT_STATE_CASTING))
                    return;

                while (uint32 eventId = Events.ExecuteEvent())
                {
                    switch (eventId)
                    {
                        case EVENT_ADHERENT_FROST_FEVER:
                            DoCastVictim(SPELL_FROST_FEVER);
                            Events.ScheduleEvent(EVENT_ADHERENT_FROST_FEVER, urand(9*IN_MILLISECONDS, 13*IN_MILLISECONDS));
                            return;
                        case EVENT_ADHERENT_DEATHCHILL:
                            if (me->GetEntry() == NPC_EMPOWERED_ADHERENT)
                                DoCastVictim(SPELL_DEATHCHILL_BLAST);
                            else
                                DoCastVictim(SPELL_DEATHCHILL_BOLT);
                            Events.ScheduleEvent(EVENT_ADHERENT_DEATHCHILL, urand(9*IN_MILLISECONDS, 13*IN_MILLISECONDS));
                            return;
                        case EVENT_ADHERENT_CURSE_OF_TORPOR:
                            if (Unit* target = SelectTarget(SELECT_TARGET_RANDOM, 0, NonTankTargetSelector(me)))
                                DoCast(target, SPELL_CURSE_OF_TORPOR);
                            Events.ScheduleEvent(EVENT_ADHERENT_CURSE_OF_TORPOR, urand(9*IN_MILLISECONDS, 13*IN_MILLISECONDS));
                            return;
                        case EVENT_ADHERENT_SHORUD_OF_THE_OCCULT:
                            DoCast(me, SPELL_SHORUD_OF_THE_OCCULT);
                            Events.ScheduleEvent(EVENT_ADHERENT_SHORUD_OF_THE_OCCULT, urand(27*IN_MILLISECONDS, 32*IN_MILLISECONDS));
                            return;
                        case EVENT_CULTIST_DARK_MARTYRDOM:
                            DoCast(me, SPELL_DARK_MARTYRDOM_ADHERENT);
                            Events.ScheduleEvent(EVENT_ADHERENT_MARTYRDOM_DONE, 1*IN_MILLISECONDS);
                            return;
                        case EVENT_ADHERENT_MARTYRDOM_DONE:
                            DoCast(me, SPELL_ADHERENT_S_DETERMINATION, true);
                            me->SetEntry(NPC_REANIMATED_ADHERENT);
                            return;
                        default:
                            break;
                    }
                }

                DoMeleeAttackIfReady();
            }

        protected:
            EventMap Events;
        };

        CreatureAI* GetAI(Creature* creature) const
        {
            return GetIcecrownCitadelAI<npc_cult_adherentAI>(creature);
        }
};

class npc_vengeful_shade : public CreatureScript
{
    public:
        npc_vengeful_shade() : CreatureScript("npc_vengeful_shade") { }

        struct npc_vengeful_shadeAI : public ScriptedAI
        {
            npc_vengeful_shadeAI(Creature* creature) : ScriptedAI(creature)
            {
                me->SetFlag(UNIT_FIELD_FLAGS, UNIT_FLAG_NON_ATTACKABLE);
                me->SetFlag(UNIT_FIELD_FLAGS, UNIT_FLAG_NOT_SELECTABLE);
            }

            void Reset()
            {
                me->AddAura(SPELL_VENGEFUL_BLAST_PASSIVE, me);
            }

            void SpellHitTarget(Unit* /*target*/, SpellInfo const* spell)
            {
                switch (spell->Id)
                {
                    case SPELL_VENGEFUL_BLAST:
                    case SPELL_VENGEFUL_BLAST_25N:
                    case SPELL_VENGEFUL_BLAST_10H:
                    case SPELL_VENGEFUL_BLAST_25H:
                        me->Kill(me);
                        break;
                    default:
                        break;
                }
            }
        };

        CreatureAI* GetAI(Creature* creature) const
        {
            return GetIcecrownCitadelAI<npc_vengeful_shadeAI>(creature);
        }
};

class npc_darnavan : public CreatureScript
{
    public:
        npc_darnavan() : CreatureScript("npc_darnavan") { }

        struct npc_darnavanAI : public ScriptedAI
        {
            npc_darnavanAI(Creature* creature) : ScriptedAI(creature)
            {
            }

            void Reset()
            {
                _events.Reset();
                _events.ScheduleEvent(EVENT_DARNAVAN_BLADESTORM, 10*IN_MILLISECONDS);
                _events.ScheduleEvent(EVENT_DARNAVAN_INTIMIDATING_SHOUT, urand(20*IN_MILLISECONDS, 25*IN_MILLISECONDS));
                _events.ScheduleEvent(EVENT_DARNAVAN_MORTAL_STRIKE, urand(25*IN_MILLISECONDS, 30*IN_MILLISECONDS));
                _events.ScheduleEvent(EVENT_DARNAVAN_SUNDER_ARMOR, urand(5*IN_MILLISECONDS, 8*IN_MILLISECONDS));
                _canCharge = true;
                _canShatter = true;
            }

            void JustDied(Unit* killer)
            {
                _events.Reset();
                if (Player* owner = killer->GetCharmerOrOwnerPlayerOrPlayerItself())
                {
                    if (Group* group = owner->GetGroup())
                    {
                        for (GroupReference* itr = group->GetFirstMember(); itr != NULL; itr = itr->next())
                            if (Player* member = itr->getSource())
                                member->FailQuest(QUEST_DEPROGRAMMING);
                    }
                    else
                        owner->FailQuest(QUEST_DEPROGRAMMING);
                }
            }

            void MovementInform(uint32 type, uint32 id)
            {
                if (type != POINT_MOTION_TYPE || id != POINT_DESPAWN)
                    return;

                me->DespawnOrUnsummon();
            }

            void EnterCombat(Unit* /*victim*/)
            {
                Talk(SAY_DARNAVAN_AGGRO);
            }

            void UpdateAI(const uint32 diff)
            {
                if (!UpdateVictim())
                    return;

                _events.Update(diff);

                if (me->HasUnitState(UNIT_STATE_CASTING))
                    return;

                if (_canShatter && me->getVictim() && me->getVictim()->IsImmunedToDamage(SPELL_SCHOOL_MASK_NORMAL))
                {
                    DoCastVictim(SPELL_SHATTERING_THROW);
                    _canShatter = false;
                    _events.ScheduleEvent(EVENT_DARNAVAN_SHATTERING_THROW, 30*IN_MILLISECONDS);
                    return;
                }

                if (_canCharge && !me->IsWithinMeleeRange(me->getVictim()))
                {
                    DoCastVictim(SPELL_CHARGE);
                    _canCharge = false;
                    _events.ScheduleEvent(EVENT_DARNAVAN_CHARGE, 20*IN_MILLISECONDS);
                    return;
                }

                while (uint32 eventId = _events.ExecuteEvent())
                {
                    switch (eventId)
                    {
                        case EVENT_DARNAVAN_BLADESTORM:
                            DoCast(SPELL_BLADESTORM);
                            _events.ScheduleEvent(EVENT_DARNAVAN_BLADESTORM, urand(90*IN_MILLISECONDS, 100*IN_MILLISECONDS));
                            break;
                        case EVENT_DARNAVAN_CHARGE:
                            _canCharge = true;
                            break;
                        case EVENT_DARNAVAN_INTIMIDATING_SHOUT:
                            DoCast(SPELL_INTIMIDATING_SHOUT);
                            _events.ScheduleEvent(EVENT_DARNAVAN_INTIMIDATING_SHOUT, urand(90*IN_MILLISECONDS, 120*IN_MILLISECONDS));
                            break;
                        case EVENT_DARNAVAN_MORTAL_STRIKE:
                            DoCastVictim(SPELL_MORTAL_STRIKE);
                            _events.ScheduleEvent(EVENT_DARNAVAN_MORTAL_STRIKE, urand(15*IN_MILLISECONDS, 30*IN_MILLISECONDS));
                            break;
                        case EVENT_DARNAVAN_SHATTERING_THROW:
                            _canShatter = true;
                            break;
                        case EVENT_DARNAVAN_SUNDER_ARMOR:
                            DoCastVictim(SPELL_SUNDER_ARMOR);
                            _events.ScheduleEvent(EVENT_DARNAVAN_SUNDER_ARMOR, urand(3*IN_MILLISECONDS, 7*IN_MILLISECONDS));
                            break;
                        default:
                            break;
                    }
                }

                DoMeleeAttackIfReady();
            }

        private:
            EventMap _events;
            bool _canCharge;
            bool _canShatter;
        };

        CreatureAI* GetAI(Creature* creature) const
        {
            return GetIcecrownCitadelAI<npc_darnavanAI>(creature);
        }
};

class spell_deathwhisper_mana_barrier : public SpellScriptLoader
{
    public:
        spell_deathwhisper_mana_barrier() : SpellScriptLoader("spell_deathwhisper_mana_barrier") { }

        class spell_deathwhisper_mana_barrier_AuraScript : public AuraScript
        {
            PrepareAuraScript(spell_deathwhisper_mana_barrier_AuraScript);

            void HandlePeriodicTick(AuraEffect const* /*aurEff*/)
            {
                PreventDefaultAction();
                if (Unit* caster = GetCaster())
                {
                    int32 missingHealth = int32(caster->GetMaxHealth() - caster->GetHealth());
                    caster->ModifyHealth(missingHealth);
                    caster->ModifyPower(POWER_MANA, -missingHealth);
                }
            }

            void Register()
            {
                OnEffectPeriodic += AuraEffectPeriodicFn(spell_deathwhisper_mana_barrier_AuraScript::HandlePeriodicTick, EFFECT_0, SPELL_AURA_PERIODIC_TRIGGER_SPELL);
            }
        };

        AuraScript* GetAuraScript() const
        {
            return new spell_deathwhisper_mana_barrier_AuraScript();
        }
};

void AddSC_boss_lady_deathwhisper()
{
    new boss_lady_deathwhisper();
    new npc_cult_fanatic();
    new npc_cult_adherent();
    new npc_vengeful_shade();
    new npc_darnavan();

    new spell_deathwhisper_mana_barrier();
}<|MERGE_RESOLUTION|>--- conflicted
+++ resolved
@@ -162,14 +162,10 @@
     PHASE_ALL       = 0,
     PHASE_INTRO     = 1,
     PHASE_ONE       = 2,
-<<<<<<< HEAD
     PHASE_TWO       = 3,
 
     PHASE_INTRO_MASK    = 1 << PHASE_INTRO,
     PHASE_ONE_MASK      = 1 << PHASE_ONE
-=======
-    PHASE_TWO       = 3
->>>>>>> 5b45a87d
 };
 
 enum DeprogrammingData
