/*
 * This file is part of the TrinityCore Project. See AUTHORS file for Copyright information
 *
 * This program is free software; you can redistribute it and/or modify it
 * under the terms of the GNU General Public License as published by the
 * Free Software Foundation; either version 2 of the License, or (at your
 * option) any later version.
 *
 * This program is distributed in the hope that it will be useful, but WITHOUT
 * ANY WARRANTY; without even the implied warranty of MERCHANTABILITY or
 * FITNESS FOR A PARTICULAR PURPOSE. See the GNU General Public License for
 * more details.
 *
 * You should have received a copy of the GNU General Public License along
 * with this program. If not, see <http://www.gnu.org/licenses/>.
 */

#include "ScriptMgr.h"
#include "CellImpl.h"
#include "CreatureTextMgr.h"
#include "DBCStores.h"
#include "GridNotifiersImpl.h"
#include "icecrown_citadel.h"
#include "InstanceScript.h"
#include "MotionMaster.h"
#include "ObjectAccessor.h"
#include "ScriptedCreature.h"
#include "Spell.h"
#include "SpellAuraEffects.h"
#include "SpellScript.h"
#include "TemporarySummon.h"
#include "Vehicle.h"
#include "Weather.h"

enum Texts
{
    // The Lich King
    SAY_LK_INTRO_1                  = 0,
    SAY_LK_INTRO_2                  = 1,
    SAY_LK_INTRO_3                  = 2,
    SAY_LK_REMORSELESS_WINTER       = 4,
    SAY_LK_QUAKE                    = 5,
    SAY_LK_SUMMON_VALKYR            = 6,
    SAY_LK_HARVEST_SOUL             = 7,
    SAY_LK_FROSTMOURNE_ESCAPE       = 8,    // not said on heroic
    SAY_LK_FROSTMOURNE_KILL         = 9,    // not said on heroic
    SAY_LK_KILL                     = 10,
    SAY_LK_BERSERK                  = 11,
    EMOTE_DEFILE_WARNING            = 12,
    EMOTE_NECROTIC_PLAGUE_WARNING   = 13,
    SAY_LK_OUTRO_1                  = 14,
    SAY_LK_OUTRO_2                  = 15,
    SAY_LK_OUTRO_3                  = 16,
    SAY_LK_OUTRO_4                  = 17,
    SAY_LK_OUTRO_5                  = 18,
    SAY_LK_OUTRO_6                  = 19,
    SAY_LK_OUTRO_7                  = 20,
    SAY_LK_OUTRO_8                  = 21,

    // Highlord Tirion Fordring
    SAY_TIRION_INTRO_1              = 0,
    SAY_TIRION_INTRO_2              = 1,
    SAY_TIRION_OUTRO_1              = 2,
    SAY_TIRION_OUTRO_2              = 3,

    // Terenas Menethil (outro)
    SAY_TERENAS_OUTRO_1             = 0,
    SAY_TERENAS_OUTRO_2             = 1,

    // Terenas Menethil (Frostmourne)
    SAY_TERENAS_INTRO_1             = 0,
    SAY_TERENAS_INTRO_2             = 1,
    SAY_TERENAS_INTRO_3             = 2,
};

enum Spells
{
    // The Lich King
    SPELL_PLAGUE_AVOIDANCE              = 72846,    // raging spirits also get it
    SPELL_EMOTE_SIT_NO_SHEATH           = 73220,
    SPELL_BOSS_HITTIN_YA                = 73878,
    SPELL_EMOTE_SHOUT_NO_SHEATH         = 73213,
    SPELL_ICE_LOCK                      = 71614,

    // Phase 1
    SPELL_SUMMON_SHAMBLING_HORROR       = 70372,
    SPELL_RISEN_WITCH_DOCTOR_SPAWN      = 69639,
    SPELL_SUMMON_DRUDGE_GHOULS          = 70358,
    SPELL_INFEST                        = 70541,
    SPELL_NECROTIC_PLAGUE               = 70337,
    SPELL_NECROTIC_PLAGUE_JUMP          = 70338,
    SPELL_PLAGUE_SIPHON                 = 74074,
    SPELL_SHADOW_TRAP                   = 73539,
    SPELL_SHADOW_TRAP_AURA              = 73525,
    SPELL_SHADOW_TRAP_KNOCKBACK         = 73529,
    SPELL_SHADOW_TRAP_VISUAL            = 73530,

    // Phase Transition
    SPELL_REMORSELESS_WINTER_1          = 68981,
    SPELL_REMORSELESS_WINTER_2          = 72259,
    SPELL_PAIN_AND_SUFFERING            = 72133,
    SPELL_SUMMON_ICE_SPHERE             = 69104,
    SPELL_ICE_SPHERE                    = 69090,
    SPELL_ICE_BURST_TARGET_SEARCH       = 69109,
    SPELL_ICE_PULSE                     = 69091,
    SPELL_ICE_BURST                     = 69108,
    SPELL_RAGING_SPIRIT                 = 69200,
    SPELL_RAGING_SPIRIT_VISUAL          = 69197,
    SPELL_RAGING_SPIRIT_VISUAL_CLONE    = 69198,
    SPELL_SOUL_SHRIEK                   = 69242,
    SPELL_QUAKE                         = 72262,

    // Phase 2
    SPELL_DEFILE                        = 72762,
    SPELL_DEFILE_AURA                   = 72743,
    SPELL_DEFILE_GROW                   = 72756,
    SPELL_SUMMON_VALKYR                 = 69037,
    SPELL_SUMMON_VALKYR_PERIODIC        = 74361,
    SPELL_HARVEST_SOUL_VALKYR           = 68985,    // Val'kyr Shadowguard vehicle aura
    SPELL_SOUL_REAPER                   = 69409,
    SPELL_SOUL_REAPER_BUFF              = 69410,
    SPELL_WINGS_OF_THE_DAMNED           = 74352,
    SPELL_VALKYR_TARGET_SEARCH          = 69030,
    SPELL_CHARGE                        = 74399,    // cast on selected target
    SPELL_VALKYR_CARRY                  = 74445,    // removes unselectable flag
    SPELL_LIFE_SIPHON                   = 73488,
    SPELL_LIFE_SIPHON_HEAL              = 73489,
    SPELL_EJECT_ALL_PASSENGERS          = 68576,

    // Phase 3
    SPELL_VILE_SPIRITS                  = 70498,
    SPELL_VILE_SPIRIT_MOVE_SEARCH       = 70501,
    SPELL_VILE_SPIRIT_DAMAGE_SEARCH     = 70502,
    SPELL_SPIRIT_BURST                  = 70503,
    SPELL_HARVEST_SOUL                  = 68980,
    SPELL_HARVEST_SOULS                 = 73654,    // Heroic version, weird because it has all 4 difficulties just like above spell
    SPELL_HARVEST_SOUL_VEHICLE          = 68984,
    SPELL_HARVEST_SOUL_VISUAL           = 71372,
    SPELL_HARVEST_SOUL_TELEPORT         = 72546,
    SPELL_HARVEST_SOULS_TELEPORT        = 73655,    // Heroic version, also periodic damage (Frostmourne)
    SPELL_HARVEST_SOUL_TELEPORT_BACK    = 72597,
    SPELL_IN_FROSTMOURNE_ROOM           = 74276,
    SPELL_KILL_FROSTMOURNE_PLAYERS      = 75127,
    SPELL_HARVESTED_SOUL                = 72679,
    SPELL_TRIGGER_VILE_SPIRIT_HEROIC    = 73582,    /// @todo Cast every 3 seconds during Frostmourne phase, targets a Wicked Spirit amd activates it

    // Frostmourne
    SPELL_LIGHTS_FAVOR                  = 69382,
    SPELL_RESTORE_SOUL                  = 72595,
    SPELL_RESTORE_SOULS                 = 73650,    // Heroic
    SPELL_DARK_HUNGER                   = 69383,    // Passive proc healing
    SPELL_DARK_HUNGER_HEAL              = 69384,
    SPELL_DESTROY_SOUL                  = 74086,    // Used when Terenas Menethil dies
    SPELL_SOUL_RIP                      = 69397,    // Deals increasing damage
    SPELL_SOUL_RIP_DAMAGE               = 69398,
    SPELL_TERENAS_LOSES_INSIDE          = 72572,
    SPELL_SUMMON_SPIRIT_BOMB_1          = 73581,    // (Heroic)
    SPELL_SUMMON_SPIRIT_BOMB_2          = 74299,    // (Heroic)
    SPELL_EXPLOSION                     = 73576,    // Spirit Bomb (Heroic)

    // Outro
    SPELL_FURY_OF_FROSTMOURNE           = 72350,
    SPELL_FURY_OF_FROSTMOURNE_NO_REZ    = 72351,
    SPELL_EMOTE_QUESTION_NO_SHEATH      = 73330,
    SPELL_RAISE_DEAD                    = 71769,
    SPELL_LIGHTS_BLESSING               = 71797,
    SPELL_JUMP                          = 71809,
    SPELL_JUMP_TRIGGERED                = 71811,
    SPELL_JUMP_2                        = 72431,
    SPELL_SUMMON_BROKEN_FROSTMOURNE     = 74081,    // visual
    SPELL_SUMMON_BROKEN_FROSTMOURNE_2   = 72406,    // animation
    SPELL_SUMMON_BROKEN_FROSTMOURNE_3   = 73017,    // real summon
    SPELL_BROKEN_FROSTMOURNE            = 72398,
    SPELL_BROKEN_FROSTMOURNE_KNOCK      = 72405,
    SPELL_SOUL_BARRAGE                  = 72305,
    SPELL_SUMMON_TERENAS                = 72420,
    SPELL_MASS_RESURRECTION             = 72429,
    SPELL_MASS_RESURRECTION_REAL        = 72423,
    SPELL_PLAY_MOVIE                    = 73159,

    // Shambling Horror
    SPELL_SHOCKWAVE                     = 72149,
    SPELL_ENRAGE                        = 72143,
    SPELL_FRENZY                        = 28747,
};

#define NECROTIC_PLAGUE_LK   RAID_MODE<uint32>(70337, 73912, 73913, 73914)
#define NECROTIC_PLAGUE_PLR  RAID_MODE<uint32>(70338, 73785, 73786, 73787)
#define REMORSELESS_WINTER_1 RAID_MODE<uint32>(68981, 74270, 74271, 74272)
#define REMORSELESS_WINTER_2 RAID_MODE<uint32>(72259, 74273, 74274, 74275)
#define SUMMON_VALKYR        RAID_MODE<uint32>(69037, 74361, 69037, 74361)
#define HARVEST_SOUL         RAID_MODE<uint32>(68980, 74325, 74296, 74297)
#define ENRAGE               RAID_MODE<uint32>(72143, 72146, 72147, 72148)

enum Events
{
    // The Lich King
    // intro events
    EVENT_INTRO_MOVE_1 = 1,
    EVENT_INTRO_MOVE_2,
    EVENT_INTRO_MOVE_3,
    EVENT_INTRO_TALK_1,
    EVENT_EMOTE_CAST_SHOUT,
    EVENT_INTRO_EMOTE_1,
    EVENT_INTRO_CHARGE,
    EVENT_INTRO_CAST_FREEZE,
    EVENT_FINISH_INTRO,

    // combat events
    EVENT_SUMMON_SHAMBLING_HORROR,
    EVENT_SUMMON_DRUDGE_GHOUL,
    EVENT_INFEST,
    EVENT_NECROTIC_PLAGUE,
    EVENT_SHADOW_TRAP, // heroic only
    EVENT_SOUL_REAPER,
    EVENT_DEFILE,
    EVENT_HARVEST_SOUL, // normal mode only
    EVENT_PAIN_AND_SUFFERING,
    EVENT_SUMMON_ICE_SPHERE,
    EVENT_SUMMON_RAGING_SPIRIT,
    EVENT_QUAKE,
    EVENT_SUMMON_VALKYR,
    EVENT_GRAB_PLAYER,
    EVENT_MOVE_TO_DROP_POS,
    EVENT_LIFE_SIPHON, // heroic only
    EVENT_MOVE_TO_CENTER, // heroic only
    EVENT_START_ATTACK,
    EVENT_SUMMON_RAGING_SPIRIT_2,
    EVENT_QUAKE_2,
    EVENT_VILE_SPIRITS,
    EVENT_HARVEST_SOULS, // heroic only
    EVENT_BERSERK,
    EVENT_SOUL_RIP,
    EVENT_DESTROY_SOUL,
    EVENT_FROSTMOURNE_TALK_1,
    EVENT_FROSTMOURNE_TALK_2,
    EVENT_FROSTMOURNE_TALK_3,
    EVENT_TELEPORT_BACK,
    EVENT_FROSTMOURNE_HEROIC,
    EVENT_OUTRO_TALK_1,
    EVENT_OUTRO_TALK_2,
    EVENT_OUTRO_EMOTE_TALK,
    EVENT_OUTRO_TALK_3,
    EVENT_OUTRO_MOVE_CENTER,
    EVENT_OUTRO_TALK_4,
    EVENT_OUTRO_RAISE_DEAD,
    EVENT_OUTRO_TALK_5,
    EVENT_OUTRO_BLESS,
    EVENT_OUTRO_REMOVE_ICE,
    EVENT_OUTRO_MOVE_1,
    EVENT_OUTRO_JUMP,
    EVENT_OUTRO_TALK_6,
    EVENT_OUTRO_KNOCK_BACK,
    EVENT_OUTRO_SOUL_BARRAGE,
    EVENT_OUTRO_SUMMON_TERENAS,
    EVENT_OUTRO_TERENAS_TALK_1,
    EVENT_OUTRO_TERENAS_TALK_2,
    EVENT_OUTRO_TALK_7,
    EVENT_OUTRO_TALK_8,

    // Shambling Horror
    EVENT_SHOCKWAVE,
    EVENT_ENRAGE,

    // Raging Spirit
    EVENT_SOUL_SHRIEK,
    EVENT_SET_AGRESSIVE,

    // Strangulate Vehicle (Harvest Soul)
    EVENT_TELEPORT,
    EVENT_MOVE_TO_LICH_KING,
    EVENT_DESPAWN_SELF,

    //Spirit Bomb
    EVENT_BOMB_EXPLOSION
};

enum EventGroups
{
    EVENT_GROUP_BERSERK         = 1,
    EVENT_GROUP_VILE_SPIRITS    = 2,
};

enum Phases
{
    PHASE_INTRO                 = 1,
    PHASE_ONE                   = 2,
    PHASE_TWO                   = 3,
    PHASE_THREE                 = 4,
    PHASE_TRANSITION            = 5,
    PHASE_FROSTMOURNE           = 6,    // only set on heroic mode when all players are sent into frostmourne
    PHASE_OUTRO                 = 7
};

#define PHASE_TWO_THREE  (events.IsInPhase(PHASE_TWO) ? PHASE_TWO : PHASE_THREE)

Position const CenterPosition     = {503.6282f, -2124.655f, 840.8569f, 0.0f};
Position const TirionSpawn        = {505.2118f, -2124.353f, 840.9403f, 3.141593f};
Position const TirionIntro        = {489.2970f, -2124.840f, 840.8569f, 0.0f};
Position const TirionCharge       = {482.9019f, -2124.479f, 840.8570f, 0.0f};
Position const LichKingIntro[3]   =
{
    {432.0851f, -2123.673f, 864.6582f, 0.0f},
    {457.8351f, -2123.423f, 841.1582f, 0.0f},
    {465.0730f, -2123.470f, 840.8569f, 0.0f},
};
Position const OutroPosition1     = {493.6286f, -2124.569f, 840.8569f, 0.0f};
Position const OutroFlying        = {508.9897f, -2124.561f, 845.3565f, 0.0f};
Position const TerenasSpawn       = {495.5542f, -2517.012f, 1050.000f, 4.6993f};
Position const TerenasSpawnHeroic = {495.7080f, -2523.760f, 1050.000f, 0.0f};
Position const SpiritWardenSpawn  = {495.3406f, -2529.983f, 1050.000f, 1.5592f};

enum MovePoints
{
    POINT_CENTER_1          = 1,
    POINT_CENTER_2          = 2,
    POINT_TIRION_INTRO      = 3,
    POINT_LK_INTRO_1        = 4,
    POINT_LK_INTRO_2        = 5,
    POINT_LK_INTRO_3        = 6,
    POINT_TIRION_CHARGE     = 7,
    POINT_DROP_PLAYER       = 8,
    POINT_LK_OUTRO_1        = 9,
    POINT_TIRION_OUTRO_1    = 10,
    POINT_OUTRO_JUMP        = 11,
    POINT_LK_OUTRO_2        = 12,
    POINT_GROUND            = 13,
    POINT_SIPHON            = 14,
    POINT_CHARGE            = 1003, // globally used number for charge spell effects
};

enum EncounterActions
{
    ACTION_START_ENCOUNTER      = 0,
    ACTION_CONTINUE_INTRO       = 1,
    ACTION_START_ATTACK         = 2,
    ACTION_OUTRO                = 3,
    ACTION_PLAY_MUSIC           = 4,
    ACTION_BREAK_FROSTMOURNE    = 5,
    ACTION_SUMMON_TERENAS       = 6,
    ACTION_FINISH_OUTRO         = 7,
    ACTION_TELEPORT_BACK        = 8,
    ACTION_DISABLE_RAGING       = 9
};

enum MiscData
{
    LIGHT_DEFAULT               = 2488,
    LIGHT_SNOWSTORM             = 2490,
    LIGHT_SOULSTORM             = 2508,
    LIGHT_FOG                   = 2509,

    MUSIC_FROZEN_THRONE         = 17457,
    MUSIC_SPECIAL               = 17458,    // Summon Shambling Horror, Remorseless Winter, Quake, Summon Val'kyr Periodic, Harvest Soul, Vile Spirits
    MUSIC_FURY_OF_FROSTMOURNE   = 17459,
    MUSIC_FINAL                 = 17460,    // Raise Dead, Light's Blessing

    SOUND_PAIN                  = 17360,    // separate sound, not attached to any text

    EQUIP_ASHBRINGER_GLOWING    = 50442,
    EQUIP_BROKEN_FROSTMOURNE    = 50840,

    MOVIE_FALL_OF_THE_LICH_KING = 16,
};

enum Misc
{
    DATA_PLAGUE_STACK           = 70337,
    DATA_VILE                   = 45814622
};

class NecroticPlagueTargetCheck
{
    public:
        NecroticPlagueTargetCheck(Unit const* obj, uint32 notAura1 = 0, uint32 notAura2 = 0)
            : _sourceObj(obj), _notAura1(notAura1), _notAura2(notAura2)
        {
        }

        bool operator()(Unit* unit) const
        {
            if (!unit || unit == _sourceObj || !unit->isTargetableForAttack() || unit->GetTypeId() != TYPEID_PLAYER || unit->HasAura(SPELL_PLAGUE_AVOIDANCE))
                return false;
            if ((_notAura1 && unit->HasAura(_notAura1)) || (_notAura2 && unit->HasAura(_notAura2)))
                return false;
            return true;
        }

    private:
        Unit const* _sourceObj;
        uint32 _notAura1;
        uint32 _notAura2;
};

class HeightDifferenceCheck
{
    public:
        HeightDifferenceCheck(GameObject* go, float diff, bool reverse)
            : _baseObject(go), _difference(diff), _reverse(reverse)
        {
        }

        bool operator()(WorldObject* unit) const
        {
            return (unit->GetPositionZ() - _baseObject->GetPositionZ() > _difference) != _reverse;
        }

    private:
        GameObject* _baseObject;
        float _difference;
        bool _reverse;
};

class FrozenThroneResetWorker
{
    public:
        FrozenThroneResetWorker() { }

        bool operator()(GameObject* go)
        {
            switch (go->GetEntry())
            {
                case GO_ARTHAS_PLATFORM:
                    go->SetDestructibleState(GO_DESTRUCTIBLE_REBUILDING);
                    break;
                case GO_DOODAD_ICECROWN_THRONEFROSTYWIND01:
                    go->SetGoState(GO_STATE_ACTIVE);
                    break;
                case GO_DOODAD_ICECROWN_THRONEFROSTYEDGE01:
                    go->SetGoState(GO_STATE_READY);
                    break;
                case GO_DOODAD_ICESHARD_STANDING02:
                case GO_DOODAD_ICESHARD_STANDING01:
                case GO_DOODAD_ICESHARD_STANDING03:
                case GO_DOODAD_ICESHARD_STANDING04:
                    go->ResetDoorOrButton();
                    break;
                default:
                    break;
            }

            return false;
        }
};

class LichKingStartMovementEvent : public BasicEvent
{
    public:
        LichKingStartMovementEvent(Creature* summoner, Creature* owner)
            : _summonerGuid(summoner->GetGUID()), _owner(owner)
        {
        }

        bool Execute(uint64 /*time*/, uint32 /*diff*/) override
        {
            _owner->SetReactState(REACT_AGGRESSIVE);
            if (Creature* _summoner = ObjectAccessor::GetCreature(*_owner, _summonerGuid))
                if (Unit* target = _summoner->AI()->SelectTarget(SelectTargetMethod::Random, 0, NonTankTargetSelector(_summoner)))
                    _owner->AI()->AttackStart(target);
            return true;
        }

    private:
        ObjectGuid _summonerGuid;
        Creature* _owner;
};

class VileSpiritActivateEvent : public BasicEvent
{
    public:
        explicit VileSpiritActivateEvent(Creature* owner)
            : _owner(owner)
        {
        }

        bool Execute(uint64 /*time*/, uint32 /*diff*/) override
        {
            _owner->SetReactState(REACT_AGGRESSIVE);
            _owner->CastSpell(_owner, SPELL_VILE_SPIRIT_MOVE_SEARCH, true);
            _owner->CastSpell(nullptr, SPELL_VILE_SPIRIT_DAMAGE_SEARCH, true);
            return true;
        }

    private:
        Creature* _owner;
};

class TriggerWickedSpirit : public BasicEvent
{
    public:
        explicit TriggerWickedSpirit(Creature* owner)
            : _owner(owner), _counter(13)
        {
        }

        bool Execute(uint64 /*time*/, uint32 /*diff*/) override
        {
            _owner->CastSpell(nullptr, SPELL_TRIGGER_VILE_SPIRIT_HEROIC, { SPELLVALUE_MAX_TARGETS, 1 });

            if (--_counter)
            {
                _owner->m_Events.AddEvent(this, _owner->m_Events.CalculateTime(3s));
                return false;
            }

            return true;
        }

    private:
        Creature* _owner;
        uint32 _counter;
};

struct boss_the_lich_king : public BossAI
{
    boss_the_lich_king(Creature* creature) : BossAI(creature, DATA_THE_LICH_KING)
    {
        Initialize();
    }

    void Initialize()
    {
        _necroticPlagueStack = 0;
        _vileSpiritExplosions = 0;
    }

    void Reset() override
    {
        _Reset();
        me->SetImmuneToPC(true);
        me->SetReactState(REACT_PASSIVE);
        events.SetPhase(PHASE_INTRO);
        Initialize();
        SetEquipmentSlots(true);

        // Reset The Frozen Throne gameobjects
        FrozenThroneResetWorker reset;
        Trinity::GameObjectWorker<FrozenThroneResetWorker> worker(me, reset);
        Cell::VisitGridObjects(me, worker, 333.0f);

        // Reset any light override
        me->GetMap()->SetZoneOverrideLight(AREA_ICECROWN_CITADEL, LIGHT_DEFAULT, 0, 5000);

        if (!ObjectAccessor::GetCreature(*me, instance->GetGuidData(DATA_HIGHLORD_TIRION_FORDRING)))
            me->SummonCreature(NPC_HIGHLORD_TIRION_FORDRING_LK, TirionSpawn, TEMPSUMMON_MANUAL_DESPAWN);
    }

    void JustDied(Unit* /*killer*/) override
    {
        _JustDied();
        DoCastAOE(SPELL_PLAY_MOVIE, false);
        me->SetDisableGravity(false);
        me->RemoveByteFlag(UNIT_FIELD_BYTES_1, UNIT_BYTES_1_OFFSET_ANIM_TIER, UNIT_BYTE1_FLAG_ALWAYS_STAND | UNIT_BYTE1_FLAG_HOVER);
        me->GetMotionMaster()->MoveFall();
        if (Creature* frostmourne = me->FindNearestCreature(NPC_FROSTMOURNE_TRIGGER, 50.0f))
            frostmourne->DespawnOrUnsummon();
        me->GetMap()->SetZoneOverrideLight(AREA_ICECROWN_CITADEL, LIGHT_DEFAULT, LIGHT_FOG, 5000);
        me->GetMap()->SetZoneWeather(AREA_ICECROWN_CITADEL, WEATHER_STATE_FOG, 0.0f);

        if (Is25ManRaid())
            if (Player* player = me->GetLootRecipient())
                player->RewardPlayerAndGroupAtEvent(NPC_THE_LICH_KING_QUEST, player);
    }

    void JustEngagedWith(Unit* target) override
    {
        if (!instance->CheckRequiredBosses(DATA_THE_LICH_KING, target->ToPlayer()))
        {
            EnterEvadeMode(EVADE_REASON_OTHER);
            instance->DoCastSpellOnPlayers(LIGHT_S_HAMMER_TELEPORT);
            return;
        }

        me->setActive(true);
        me->SetCombatPulseDelay(5);
        DoZoneInCombat();

        events.SetPhase(PHASE_ONE);
        events.ScheduleEvent(EVENT_SUMMON_SHAMBLING_HORROR, 20s, 0, PHASE_ONE);
        events.ScheduleEvent(EVENT_SUMMON_DRUDGE_GHOUL, 10s, 0, PHASE_ONE);
        events.ScheduleEvent(EVENT_INFEST, 5s, 0, PHASE_ONE);
        events.ScheduleEvent(EVENT_NECROTIC_PLAGUE, 30s, 33s, 0, PHASE_ONE);
        events.ScheduleEvent(EVENT_BERSERK, 15min, EVENT_GROUP_BERSERK);
        if (IsHeroic())
            events.ScheduleEvent(EVENT_SHADOW_TRAP, 15500ms, 0, PHASE_ONE);
    }

    bool CanAIAttack(Unit const* target) const override
    {
        // The Lich King must not select targets in frostmourne room if he killed everyone outside
        return !target->HasAura(SPELL_IN_FROSTMOURNE_ROOM) && BossAI::CanAIAttack(target);
    }

    void EnterEvadeMode(EvadeReason /*why*/) override
    {
        if (Creature* tirion = ObjectAccessor::GetCreature(*me, instance->GetGuidData(DATA_HIGHLORD_TIRION_FORDRING)))
            tirion->DespawnOrUnsummon();
        DoCastAOE(SPELL_KILL_FROSTMOURNE_PLAYERS);
        EntryCheckPredicate pred(NPC_STRANGULATE_VEHICLE);
        summons.DoAction(ACTION_TELEPORT_BACK, pred);
        summons.DespawnAll();
        _DespawnAtEvade();
    }

    void KilledUnit(Unit* victim) override
    {
        if (victim->GetTypeId() == TYPEID_PLAYER && !me->IsInEvadeMode() && !events.IsInPhase(PHASE_OUTRO))
            Talk(SAY_LK_KILL);
    }

    void DoAction(int32 action) override
    {
        switch (action)
        {
            case ACTION_START_ENCOUNTER:
                instance->SetBossState(DATA_THE_LICH_KING, IN_PROGRESS);
                Talk(SAY_LK_INTRO_1);
                me->GetMap()->SetZoneMusic(AREA_ICECROWN_CITADEL, MUSIC_FROZEN_THRONE);
                // schedule talks
                me->SetStandState(UNIT_STAND_STATE_STAND);
                events.ScheduleEvent(EVENT_INTRO_MOVE_1, 4s);
                break;
            case ACTION_START_ATTACK:
                events.ScheduleEvent(EVENT_START_ATTACK, 5s);
                break;
            case ACTION_PLAY_MUSIC:
                me->GetMap()->SetZoneMusic(AREA_ICECROWN_CITADEL, MUSIC_FINAL);
                break;
            case ACTION_RESTORE_LIGHT:
                me->GetMap()->SetZoneOverrideLight(AREA_ICECROWN_CITADEL, LIGHT_DEFAULT, 0, 5000);
                break;
            case ACTION_BREAK_FROSTMOURNE:
                me->CastSpell(nullptr, SPELL_SUMMON_BROKEN_FROSTMOURNE, TRIGGERED_IGNORE_CAST_IN_PROGRESS);
                me->CastSpell(nullptr, SPELL_SUMMON_BROKEN_FROSTMOURNE_2, TRIGGERED_IGNORE_CAST_IN_PROGRESS);
                SetEquipmentSlots(false, EQUIP_BROKEN_FROSTMOURNE);
                events.ScheduleEvent(EVENT_OUTRO_TALK_6, 2500ms, 0, PHASE_OUTRO);
                break;
            case ACTION_FINISH_OUTRO:
                events.ScheduleEvent(EVENT_OUTRO_TALK_7, 7s, 0, PHASE_OUTRO);
                events.ScheduleEvent(EVENT_OUTRO_TALK_8, 17s, 0, PHASE_OUTRO);
                break;
            case ACTION_TELEPORT_BACK:
            {
                EntryCheckPredicate pred(NPC_STRANGULATE_VEHICLE);
                summons.DoAction(ACTION_TELEPORT_BACK, pred);
<<<<<<< HEAD
                summons.DespawnAll();
                _DespawnAtEvade();
            }

            void KilledUnit(Unit* victim) override
            {
                if (victim->GetTypeId() == TYPEID_PLAYER && !me->IsInEvadeMode() && !events.IsInPhase(PHASE_OUTRO))
                    Talk(SAY_LK_KILL);
            }

            void DoAction(int32 action) override
            {
                switch (action)
                {
                    case ACTION_START_ENCOUNTER:
                        instance->SetBossState(DATA_THE_LICH_KING, IN_PROGRESS);
                        Talk(SAY_LK_INTRO_1);
                        me->GetMap()->SetZoneMusic(AREA_ICECROWN_CITADEL, MUSIC_FROZEN_THRONE);
                        // schedule talks
                        me->SetStandState(UNIT_STAND_STATE_STAND);
                        events.ScheduleEvent(EVENT_INTRO_MOVE_1, 4s);
                        break;
                    case ACTION_START_ATTACK:
                        events.ScheduleEvent(EVENT_START_ATTACK, 5s);
                        break;
                    case ACTION_PLAY_MUSIC:
                        me->GetMap()->SetZoneMusic(AREA_ICECROWN_CITADEL, MUSIC_FINAL);
                        break;
                    case ACTION_RESTORE_LIGHT:
                        me->GetMap()->SetZoneOverrideLight(AREA_ICECROWN_CITADEL, LIGHT_DEFAULT, 0, 5000);
                        break;
                    case ACTION_BREAK_FROSTMOURNE:
                        me->CastSpell(nullptr, SPELL_SUMMON_BROKEN_FROSTMOURNE, TRIGGERED_IGNORE_CAST_IN_PROGRESS);
                        me->CastSpell(nullptr, SPELL_SUMMON_BROKEN_FROSTMOURNE_2, TRIGGERED_IGNORE_CAST_IN_PROGRESS);
                        SetEquipmentSlots(false, EQUIP_BROKEN_FROSTMOURNE);
                        events.ScheduleEvent(EVENT_OUTRO_TALK_6, 2500ms, 0, PHASE_OUTRO);
                        break;
                    case ACTION_FINISH_OUTRO:
                        events.ScheduleEvent(EVENT_OUTRO_TALK_7, 7s, 0, PHASE_OUTRO);
                        events.ScheduleEvent(EVENT_OUTRO_TALK_8, 17s, 0, PHASE_OUTRO);
                        break;
                    case ACTION_TELEPORT_BACK:
                    {
                        EntryCheckPredicate pred(NPC_STRANGULATE_VEHICLE);
                        summons.DoAction(ACTION_TELEPORT_BACK, pred);
                        if (!IsHeroic())
                            Talk(SAY_LK_FROSTMOURNE_ESCAPE);
                        break;
                    }
                    default:
                        break;
                }
            }

            uint32 GetData(uint32 type) const override
            {
                switch (type)
                {
                    case DATA_PLAGUE_STACK:
                        return _necroticPlagueStack;
                    case DATA_VILE:
                        return _vileSpiritExplosions;
                    default:
                        break;
                }

                return 0;
            }

            void SetData(uint32 type, uint32 value) override
            {
                switch (type)
                {
                    case DATA_PLAGUE_STACK:
                        _necroticPlagueStack = std::max(value, _necroticPlagueStack);
                        break;
                    case DATA_VILE:
                        _vileSpiritExplosions += value;
                        break;
                    default:
                        break;
                }
            }

            void DamageTaken(Unit* /*attacker*/, uint32& /*damage*/) override
            {
                if (events.IsInPhase(PHASE_ONE) && !HealthAbovePct(70))
                {
                    events.SetPhase(PHASE_TRANSITION);
                    me->SetReactState(REACT_PASSIVE);
                    me->AttackStop();
                    me->InterruptNonMeleeSpells(true);
                    me->GetMotionMaster()->MovePoint(POINT_CENTER_1, CenterPosition);
                    return;
                }

                if (events.IsInPhase(PHASE_TWO) && !HealthAbovePct(40))
                {
                    events.SetPhase(PHASE_TRANSITION);
                    me->SetReactState(REACT_PASSIVE);
                    me->AttackStop();
                    me->InterruptNonMeleeSpells(true);
                    me->GetMotionMaster()->MovePoint(POINT_CENTER_2, CenterPosition);
                    return;
                }

                if (events.IsInPhase(PHASE_THREE) && !HealthAbovePct(10))
                {
                    me->SetReactState(REACT_PASSIVE);
                    me->AttackStop();
                    events.Reset();
                    events.SetPhase(PHASE_OUTRO);
                    summons.DespawnAll();
                    me->GetMap()->SetZoneMusic(AREA_ICECROWN_CITADEL, MUSIC_FURY_OF_FROSTMOURNE);
                    me->InterruptNonMeleeSpells(true);
                    me->CastSpell(nullptr, SPELL_FURY_OF_FROSTMOURNE, TRIGGERED_NONE);
                    me->SetWalk(true);
                    events.ScheduleEvent(EVENT_OUTRO_TALK_1, 2600ms, 0, PHASE_OUTRO);
                    events.ScheduleEvent(EVENT_OUTRO_EMOTE_TALK, 6600ms, 0, PHASE_OUTRO);
                    events.ScheduleEvent(EVENT_OUTRO_EMOTE_TALK, 17600ms, 0, PHASE_OUTRO);
                    events.ScheduleEvent(EVENT_OUTRO_EMOTE_TALK, 27600ms, 0, PHASE_OUTRO);
                    events.ScheduleEvent(EVENT_OUTRO_TALK_2, 34600ms, 0, PHASE_OUTRO);
                    events.ScheduleEvent(EVENT_OUTRO_TALK_3, 43600ms, 0, PHASE_OUTRO);
                    events.ScheduleEvent(EVENT_EMOTE_CAST_SHOUT, 54600ms, 0, PHASE_OUTRO);
                    events.ScheduleEvent(EVENT_OUTRO_EMOTE_TALK, 58600ms, 0, PHASE_OUTRO);
                    events.ScheduleEvent(EVENT_OUTRO_MOVE_CENTER, 69600ms, 0, PHASE_OUTRO);
                    // stop here. rest will get scheduled from MovementInform
                    return;
                }
            }

            void JustSummoned(Creature* summon) override
            {
                switch (summon->GetEntry())
                {
                    case NPC_SHAMBLING_HORROR:
                    case NPC_DRUDGE_GHOUL:
                        summon->CastSpell(summon, SPELL_RISEN_WITCH_DOCTOR_SPAWN, true);
                        summon->SetReactState(REACT_PASSIVE);
                        summon->HandleEmoteCommand(EMOTE_ONESHOT_EMERGE);
                        summon->m_Events.AddEvent(new LichKingStartMovementEvent(me, summon), summon->m_Events.CalculateTime(5s));
                        break;
                    case NPC_SHADOW_TRAP:
                        summon->CastSpell(summon, SPELL_SHADOW_TRAP_VISUAL, true);
                        break;
                    case NPC_ICE_SPHERE:
                    {
                        if (Unit* target = SelectTarget(SelectTargetMethod::Random, 0, 0.0f, true))
                        {
                            summon->SetReactState(REACT_PASSIVE);
                            summon->CastSpell(summon, SPELL_ICE_SPHERE, false);
                            summon->CastSpell(summon, SPELL_ICE_BURST_TARGET_SEARCH, false);
                            summon->CastSpell(target, SPELL_ICE_PULSE, false);
                            summon->GetMotionMaster()->MoveFollow(target, 0.0f, 0.0f);
                        }
                        else
                            summon->DespawnOrUnsummon();
                        break;
                    }
                    case NPC_DEFILE:
                        summon->SetReactState(REACT_PASSIVE);
                        summon->CastSpell(summon, SPELL_DEFILE_AURA, false);
                        break;
                    case NPC_FROSTMOURNE_TRIGGER:
                    {
                        summon->CastSpell(nullptr, SPELL_BROKEN_FROSTMOURNE, true);

                        me->GetMap()->SetZoneOverrideLight(AREA_ICECROWN_CITADEL, LIGHT_DEFAULT, LIGHT_SOULSTORM, 10000);
                        me->GetMap()->SetZoneWeather(AREA_ICECROWN_CITADEL, WEATHER_STATE_BLACKSNOW, 0.5f);

                        events.ScheduleEvent(EVENT_OUTRO_SOUL_BARRAGE, 5s, 0, PHASE_OUTRO);
                        return;
                    }
                    case NPC_VILE_SPIRIT:
                    {
                        summons.Summon(summon);
                        summon->SetReactState(REACT_PASSIVE);
                        summon->SetSpeedRate(MOVE_FLIGHT, 0.5f);
                        summon->GetMotionMaster()->MoveRandom(10.0f);
                        if (!events.IsInPhase(PHASE_FROSTMOURNE))
                            summon->m_Events.AddEvent(new VileSpiritActivateEvent(summon), summon->m_Events.CalculateTime(15s));
                        return;
                    }
                    case NPC_STRANGULATE_VEHICLE:
                        summons.Summon(summon);
                        return;
                    case NPC_HIGHLORD_TIRION_FORDRING_LK:
                        return;
                    default:
                        break;
                }

                BossAI::JustSummoned(summon);
            }

            void SummonedCreatureDies(Creature* summon, Unit* /*killer*/) override
            {
                switch (summon->GetEntry())
                {
                    case NPC_SHAMBLING_HORROR:
                    case NPC_DRUDGE_GHOUL:
                    case NPC_ICE_SPHERE:
                    case NPC_VALKYR_SHADOWGUARD:
                    case NPC_RAGING_SPIRIT:
                    case NPC_VILE_SPIRIT:
                        summon->ToTempSummon()->SetTempSummonType(TEMPSUMMON_CORPSE_DESPAWN);
                        break;
                    default:
                        break;
                }
            }

            void SpellHit(WorldObject* /*caster*/, SpellInfo const* spellInfo) override
            {
                if (spellInfo->Id == SPELL_HARVESTED_SOUL && me->IsInCombat() && !IsHeroic())
                    Talk(SAY_LK_FROSTMOURNE_KILL);

                if (spellInfo->Id == REMORSELESS_WINTER_1 || spellInfo->Id == REMORSELESS_WINTER_2)
                {
                    me->GetMap()->SetZoneOverrideLight(AREA_ICECROWN_CITADEL, LIGHT_DEFAULT, LIGHT_SNOWSTORM, 5000);
                    me->GetMap()->SetZoneWeather(AREA_ICECROWN_CITADEL, WEATHER_STATE_LIGHT_SNOW, 0.5f);
                    summons.DespawnEntry(NPC_SHADOW_TRAP);
                }
            }

            void MovementInform(uint32 type, uint32 pointId) override
            {
                if (type != POINT_MOTION_TYPE)
                    return;

                switch (pointId)
                {
                    case POINT_LK_INTRO_1:
                        // schedule for next update cycle, current update must finalize movement
                        events.ScheduleEvent(EVENT_INTRO_MOVE_2, 1ms, 0, PHASE_INTRO);
                        break;
                    case POINT_LK_INTRO_2:
                        events.ScheduleEvent(EVENT_INTRO_MOVE_3, 1ms, 0, PHASE_INTRO);
                        break;
                    case POINT_LK_INTRO_3:
                        if (Creature* tirion = ObjectAccessor::GetCreature(*me, instance->GetGuidData(DATA_HIGHLORD_TIRION_FORDRING)))
                            tirion->AI()->DoAction(ACTION_CONTINUE_INTRO);
                        events.ScheduleEvent(EVENT_INTRO_TALK_1, 9s, 0, PHASE_INTRO);
                        break;
                    case POINT_CENTER_1:
                        me->SetFacingTo(0.0f);
                        Talk(SAY_LK_REMORSELESS_WINTER);
                        me->GetMap()->SetZoneMusic(AREA_ICECROWN_CITADEL, MUSIC_SPECIAL);
                        DoCast(me, SPELL_REMORSELESS_WINTER_1);
                        events.ScheduleEvent(EVENT_QUAKE, 62500ms, 0, PHASE_TRANSITION);
                        events.ScheduleEvent(EVENT_PAIN_AND_SUFFERING, 4s, 0, PHASE_TRANSITION);
                        events.ScheduleEvent(EVENT_SUMMON_ICE_SPHERE, 8s, 0, PHASE_TRANSITION);
                        events.ScheduleEvent(EVENT_SUMMON_RAGING_SPIRIT, 6s, 0, PHASE_TRANSITION);
                        events.ScheduleEvent(EVENT_SUMMON_VALKYR, 78s, 0, PHASE_TWO);
                        events.ScheduleEvent(EVENT_INFEST, 70s, 0, PHASE_TWO);
                        events.ScheduleEvent(EVENT_DEFILE, 97s, 0, PHASE_TWO);
                        events.ScheduleEvent(EVENT_SOUL_REAPER, 94s, 0, PHASE_TWO);
                        break;
                    case POINT_CENTER_2:
                        me->SetFacingTo(0.0f);
                        Talk(SAY_LK_REMORSELESS_WINTER);
                        me->GetMap()->SetZoneMusic(AREA_ICECROWN_CITADEL, MUSIC_SPECIAL);
                        DoCast(me, SPELL_REMORSELESS_WINTER_2);
                        summons.DespawnEntry(NPC_VALKYR_SHADOWGUARD);
                        events.ScheduleEvent(EVENT_QUAKE_2, 62500ms, 0, PHASE_TRANSITION);
                        events.ScheduleEvent(EVENT_PAIN_AND_SUFFERING, 6s, 0, PHASE_TRANSITION);
                        events.ScheduleEvent(EVENT_SUMMON_ICE_SPHERE, 8s, 0, PHASE_TRANSITION);
                        events.ScheduleEvent(EVENT_SUMMON_RAGING_SPIRIT_2, 5s, 0, PHASE_TRANSITION);
                        events.ScheduleEvent(EVENT_DEFILE, 95500ms, 0, PHASE_THREE);
                        events.ScheduleEvent(EVENT_SOUL_REAPER, 99500ms, 0, PHASE_THREE);
                        events.ScheduleEvent(EVENT_VILE_SPIRITS, 79500ms, EVENT_GROUP_VILE_SPIRITS, PHASE_THREE);
                        events.ScheduleEvent(IsHeroic() ? EVENT_HARVEST_SOULS : EVENT_HARVEST_SOUL, 73500ms, 0, PHASE_THREE);
                        break;
                    case POINT_LK_OUTRO_1:
                        events.ScheduleEvent(EVENT_OUTRO_TALK_4, 1ms, 0, PHASE_OUTRO);
                        events.ScheduleEvent(EVENT_OUTRO_RAISE_DEAD, 1s, 0, PHASE_OUTRO);
                        events.ScheduleEvent(EVENT_OUTRO_TALK_5, 29s, 0, PHASE_OUTRO);
                        break;
                    case POINT_LK_OUTRO_2:
                        if (Creature* tirion = ObjectAccessor::GetCreature(*me, instance->GetGuidData(DATA_HIGHLORD_TIRION_FORDRING)))
                            tirion->AI()->Talk(SAY_TIRION_OUTRO_2);
                        if (Creature* frostmourne = me->FindNearestCreature(NPC_FROSTMOURNE_TRIGGER, 50.0f))
                            frostmourne->AI()->DoAction(ACTION_SUMMON_TERENAS);
                        break;
                    default:
                        break;
                }
            }

            void UpdateAI(uint32 diff) override
            {
                // check phase first to prevent updating victim and entering evade mode when not wanted
                if (!(events.IsInPhase(PHASE_OUTRO) || events.IsInPhase(PHASE_INTRO) || events.IsInPhase(PHASE_FROSTMOURNE)))
                    if (!UpdateVictim())
                        return;

                events.Update(diff);

                // during Remorseless Winter phases The Lich King is channeling a spell, but we must continue casting other spells
                if (me->HasUnitState(UNIT_STATE_CASTING) && !(events.IsInPhase(PHASE_TRANSITION) || events.IsInPhase(PHASE_OUTRO) || events.IsInPhase(PHASE_FROSTMOURNE)))
                    return;

                while (uint32 eventId = events.ExecuteEvent())
                {
                    switch (eventId)
                    {
                        case EVENT_INTRO_MOVE_1:
                            me->SetSheath(SHEATH_STATE_MELEE);
                            me->RemoveAurasDueToSpell(SPELL_EMOTE_SIT_NO_SHEATH);
                            me->SetWalk(true);
                            me->GetMotionMaster()->MovePoint(POINT_LK_INTRO_1, LichKingIntro[0]);
                            break;
                        case EVENT_INTRO_MOVE_2:
                            me->GetMotionMaster()->MovePoint(POINT_LK_INTRO_2, LichKingIntro[1]);
                            break;
                        case EVENT_INTRO_MOVE_3:
                            me->GetMotionMaster()->MovePoint(POINT_LK_INTRO_3, LichKingIntro[2]);
                            break;
                        case EVENT_INTRO_TALK_1:
                            Talk(SAY_LK_INTRO_2);
                            // for some reason blizz sends 2 emotes in row here so (we handle one in Talk)
                            me->HandleEmoteCommand(EMOTE_ONESHOT_TALK_NO_SHEATHE);
                            events.ScheduleEvent(EVENT_EMOTE_CAST_SHOUT, 7s, 0, PHASE_INTRO);
                            events.ScheduleEvent(EVENT_INTRO_EMOTE_1, 13s, 0, PHASE_INTRO);
                            events.ScheduleEvent(EVENT_EMOTE_CAST_SHOUT, 18s, 0, PHASE_INTRO);
                            events.ScheduleEvent(EVENT_INTRO_CAST_FREEZE, 31s, 0, PHASE_INTRO);
                            break;
                        case EVENT_EMOTE_CAST_SHOUT:
                            DoCast(me, SPELL_EMOTE_SHOUT_NO_SHEATH, false);
                            break;
                        case EVENT_INTRO_EMOTE_1:
                            me->HandleEmoteCommand(EMOTE_ONESHOT_POINT_NO_SHEATHE);
                            break;
                        case EVENT_INTRO_CAST_FREEZE:
                            Talk(SAY_LK_INTRO_3);
                            DoCastAOE(SPELL_ICE_LOCK, false);
                            events.ScheduleEvent(EVENT_FINISH_INTRO, 1s, 0, PHASE_INTRO);
                            break;
                        case EVENT_FINISH_INTRO:
                            me->SetWalk(false);
                            me->SetImmuneToPC(false);
                            me->SetReactState(REACT_AGGRESSIVE);
                            events.SetPhase(PHASE_ONE);
                            DoZoneInCombat();
                            break;
                        case EVENT_SUMMON_SHAMBLING_HORROR:
                            DoCast(me, SPELL_SUMMON_SHAMBLING_HORROR);
                            me->GetMap()->SetZoneMusic(AREA_ICECROWN_CITADEL, MUSIC_SPECIAL);
                            events.ScheduleEvent(EVENT_SUMMON_SHAMBLING_HORROR, 1min, 0, PHASE_ONE);
                            break;
                        case EVENT_SUMMON_DRUDGE_GHOUL:
                            DoCast(me, SPELL_SUMMON_DRUDGE_GHOULS);
                            events.ScheduleEvent(EVENT_SUMMON_DRUDGE_GHOUL, 30s, 0, PHASE_ONE);
                            break;
                        case EVENT_INFEST:
                            DoCast(me, SPELL_INFEST);
                            events.ScheduleEvent(EVENT_INFEST, 21s, 24s, 0, events.IsInPhase(PHASE_ONE) ? PHASE_ONE : PHASE_TWO);
                            break;
                        case EVENT_NECROTIC_PLAGUE:
                            if (Unit* target = SelectTarget(SelectTargetMethod::Random, 1, NecroticPlagueTargetCheck(me, NECROTIC_PLAGUE_LK, NECROTIC_PLAGUE_PLR)))
                            {
                                Talk(EMOTE_NECROTIC_PLAGUE_WARNING, target);
                                DoCast(target, SPELL_NECROTIC_PLAGUE);
                            }
                            events.ScheduleEvent(EVENT_NECROTIC_PLAGUE, 30s, 33s, 0, PHASE_ONE);
                            break;
                        case EVENT_SHADOW_TRAP:
                            if (Unit* target = SelectTarget(SelectTargetMethod::Random, 0, SpellTargetSelector(me, SPELL_SHADOW_TRAP)))
                                DoCast(target, SPELL_SHADOW_TRAP);
                            events.ScheduleEvent(EVENT_SHADOW_TRAP, 15500ms, 0, PHASE_ONE);
                            break;
                        case EVENT_SOUL_REAPER:
                            DoCastVictim(SPELL_SOUL_REAPER);
                            events.ScheduleEvent(EVENT_SOUL_REAPER, 33s, 35s, 0, PHASE_TWO_THREE);
                            break;
                        case EVENT_DEFILE:
                            if (Unit* target = SelectTarget(SelectTargetMethod::Random, 0, 0.0f, true, true, -SPELL_HARVEST_SOUL_VALKYR))
                            {
                                Talk(EMOTE_DEFILE_WARNING);
                                DoCast(target, SPELL_DEFILE);
                            }
                            events.ScheduleEvent(EVENT_DEFILE, 32s, 35s, 0, PHASE_TWO_THREE);
                            break;
                        case EVENT_HARVEST_SOUL:
                            Talk(SAY_LK_HARVEST_SOUL);
                            if (Unit* target = SelectTarget(SelectTargetMethod::Random, 0, SpellTargetSelector(me, SPELL_HARVEST_SOUL)))
                                DoCast(target, SPELL_HARVEST_SOUL);
                            events.ScheduleEvent(EVENT_HARVEST_SOUL, 75s, 0, PHASE_THREE);
                            break;
                        case EVENT_PAIN_AND_SUFFERING:
                            if (Unit* target = SelectTarget(SelectTargetMethod::Random, 0, 0.0f, true))
                                me->CastSpell(target, SPELL_PAIN_AND_SUFFERING, TRIGGERED_NONE);
                            events.ScheduleEvent(EVENT_PAIN_AND_SUFFERING, 1500ms, 4s, 0, PHASE_TRANSITION);
                            break;
                        case EVENT_SUMMON_ICE_SPHERE:
                            DoCastAOE(SPELL_SUMMON_ICE_SPHERE);
                            events.ScheduleEvent(EVENT_SUMMON_ICE_SPHERE, 7500ms, 8500ms, 0, PHASE_TRANSITION);
                            break;
                        case EVENT_SUMMON_RAGING_SPIRIT:
                            if (Unit* target = SelectTarget(SelectTargetMethod::Random, 0, 0.0f, true))
                                me->CastSpell(target, SPELL_RAGING_SPIRIT, TRIGGERED_NONE);
                            events.ScheduleEvent(EVENT_SUMMON_RAGING_SPIRIT, 22s, 23s, 0, PHASE_TRANSITION);
                            break;
                        case EVENT_SUMMON_RAGING_SPIRIT_2:
                            if (Unit* target = SelectTarget(SelectTargetMethod::Random, 0, 0.0f, true))
                                me->CastSpell(target, SPELL_RAGING_SPIRIT, TRIGGERED_NONE);
                            events.ScheduleEvent(EVENT_SUMMON_RAGING_SPIRIT, 18s, 0, PHASE_TRANSITION);
                            break;
                        case EVENT_QUAKE:
                            events.SetPhase(PHASE_TWO);
                            me->ClearUnitState(UNIT_STATE_CASTING);  // clear state to ensure check in DoCastAOE passes
                            DoCastAOE(SPELL_QUAKE);
                            me->GetMap()->SetZoneMusic(AREA_ICECROWN_CITADEL, MUSIC_SPECIAL);
                            Talk(SAY_LK_QUAKE);
                            break;
                        case EVENT_QUAKE_2:
                            events.SetPhase(PHASE_THREE);
                            me->ClearUnitState(UNIT_STATE_CASTING);  // clear state to ensure check in DoCastAOE passes
                            DoCastAOE(SPELL_QUAKE);
                            me->GetMap()->SetZoneMusic(AREA_ICECROWN_CITADEL, MUSIC_SPECIAL);
                            Talk(SAY_LK_QUAKE);
                            break;
                        case EVENT_SUMMON_VALKYR:
                            me->GetMap()->SetZoneMusic(AREA_ICECROWN_CITADEL, MUSIC_SPECIAL);
                            Talk(SAY_LK_SUMMON_VALKYR);
                            DoCastAOE(SUMMON_VALKYR, true);
                            events.ScheduleEvent(EVENT_SUMMON_VALKYR, 45s, 50s, 0, PHASE_TWO);
                            break;
                        case EVENT_START_ATTACK:
                            me->SetReactState(REACT_AGGRESSIVE);
                            if (events.IsInPhase(PHASE_FROSTMOURNE))
                                events.SetPhase(PHASE_THREE);
                            break;
                        case EVENT_VILE_SPIRITS:
                            me->GetMap()->SetZoneMusic(AREA_ICECROWN_CITADEL, MUSIC_SPECIAL);
                            DoCastAOE(SPELL_VILE_SPIRITS);
                            events.ScheduleEvent(EVENT_VILE_SPIRITS, 35s, 40s, EVENT_GROUP_VILE_SPIRITS, PHASE_THREE);
                            break;
                        case EVENT_HARVEST_SOULS:
                            Talk(SAY_LK_HARVEST_SOUL);
                            DoCastAOE(SPELL_HARVEST_SOULS);
                            events.ScheduleEvent(EVENT_HARVEST_SOULS, 100s, 110s, 0, PHASE_THREE);
                            events.SetPhase(PHASE_FROSTMOURNE); // will stop running UpdateVictim (no evading)
                            me->SetReactState(REACT_PASSIVE);
                            me->AttackStop();
                            events.DelayEvents(50s, EVENT_GROUP_VILE_SPIRITS);
                            events.RescheduleEvent(EVENT_DEFILE, 50s, 0, PHASE_THREE);
                            events.RescheduleEvent(EVENT_SOUL_REAPER, 57s, 62s, 0, PHASE_THREE);
                            events.ScheduleEvent(EVENT_START_ATTACK, 49s);
                            events.ScheduleEvent(EVENT_FROSTMOURNE_HEROIC, 6500ms);
                            for (ObjectGuid guid : summons)
                            {
                                if (Creature* summon = ObjectAccessor::GetCreature(*me, guid))
                                {
                                    if (summon->GetEntry() == NPC_VILE_SPIRIT)
                                    {
                                        summon->m_Events.KillAllEvents(true);
                                        summon->m_Events.AddEvent(new VileSpiritActivateEvent(summon), summon->m_Events.CalculateTime(56500ms));
                                        summon->SetReactState(REACT_PASSIVE);
                                        summon->CombatStop(true);
                                        summon->RemoveAurasDueToSpell(SPELL_VILE_SPIRIT_MOVE_SEARCH);
                                        summon->RemoveAurasDueToSpell(SPELL_VILE_SPIRIT_DAMAGE_SEARCH);
                                        summon->GetMotionMaster()->MoveTargetedHome();
                                    }
                                    else if (summon->GetEntry() == NPC_RAGING_SPIRIT)
                                        summon->AI()->DoAction(ACTION_DISABLE_RAGING);
                                }
                            }
                            break;
                        case EVENT_FROSTMOURNE_HEROIC:
                            if (TempSummon* terenas = me->GetMap()->SummonCreature(NPC_TERENAS_MENETHIL_FROSTMOURNE_H, TerenasSpawnHeroic, nullptr, 50000))
                            {
                                terenas->AI()->DoAction(ACTION_FROSTMOURNE_INTRO);
                                std::list<Creature*> triggers;
                                GetCreatureListWithEntryInGrid(triggers, terenas, NPC_WORLD_TRIGGER_INFINITE_AOI, 100.0f);
                                if (!triggers.empty())
                                {
                                    triggers.sort(Trinity::ObjectDistanceOrderPred(terenas, true));
                                    Creature* spawner = triggers.front();
                                    spawner->setActive(true);
                                    spawner->SetFarVisible(true);
                                    spawner->CastSpell(spawner, SPELL_SUMMON_SPIRIT_BOMB_1, true);  // summons bombs randomly
                                    spawner->CastSpell(spawner, SPELL_SUMMON_SPIRIT_BOMB_2, true);  // summons bombs on players
                                    spawner->m_Events.AddEvent(new TriggerWickedSpirit(spawner), spawner->m_Events.CalculateTime(3s));
                                }
                            }
                            break;
                        case EVENT_OUTRO_TALK_1:
                            Talk(SAY_LK_OUTRO_1);
                            DoCastAOE(SPELL_FURY_OF_FROSTMOURNE_NO_REZ, true);
                            break;
                        case EVENT_OUTRO_TALK_2:
                            Talk(SAY_LK_OUTRO_2);
                            DoCastAOE(SPELL_EMOTE_QUESTION_NO_SHEATH);
                            break;
                        case EVENT_OUTRO_EMOTE_TALK:
                            me->HandleEmoteCommand(EMOTE_ONESHOT_TALK_NO_SHEATHE);
                            break;
                        case EVENT_OUTRO_TALK_3:
                            if (Creature* tirion = ObjectAccessor::GetCreature(*me, instance->GetGuidData(DATA_HIGHLORD_TIRION_FORDRING)))
                                me->SetFacingToObject(tirion);
                            Talk(SAY_LK_OUTRO_3);
                            break;
                        case EVENT_OUTRO_MOVE_CENTER:
                            me->GetMotionMaster()->MovePoint(POINT_LK_OUTRO_1, CenterPosition);
                            break;
                        case EVENT_OUTRO_TALK_4:
                            me->SetFacingTo(0.01745329f);
                            Talk(SAY_LK_OUTRO_4);
                            break;
                        case EVENT_OUTRO_RAISE_DEAD:
                            DoCastAOE(SPELL_RAISE_DEAD);
                            me->ClearUnitState(UNIT_STATE_CASTING);
                            me->GetMap()->SetZoneMusic(AREA_ICECROWN_CITADEL, MUSIC_FINAL);
                            break;
                        case EVENT_OUTRO_TALK_5:
                            Talk(SAY_LK_OUTRO_5);
                            if (Creature* tirion = ObjectAccessor::GetCreature(*me, instance->GetGuidData(DATA_HIGHLORD_TIRION_FORDRING)))
                                tirion->AI()->DoAction(ACTION_OUTRO);
                            break;
                        case EVENT_OUTRO_TALK_6:
                            Talk(SAY_LK_OUTRO_6);
                            if (Creature* tirion = ObjectAccessor::GetCreature(*me, instance->GetGuidData(DATA_HIGHLORD_TIRION_FORDRING)))
                                tirion->SetFacingToObject(me);
                            me->CastSpell(nullptr, SPELL_SUMMON_BROKEN_FROSTMOURNE_3, TRIGGERED_IGNORE_CAST_IN_PROGRESS);
                            SetEquipmentSlots(false, EQUIP_UNEQUIP);
                            break;
                        case EVENT_OUTRO_SOUL_BARRAGE:
                            me->CastSpell(nullptr, SPELL_SOUL_BARRAGE, TRIGGERED_IGNORE_CAST_IN_PROGRESS);
                            sCreatureTextMgr->SendSound(me, SOUND_PAIN, CHAT_MSG_MONSTER_YELL, 0, TEXT_RANGE_NORMAL, TEAM_OTHER, false);
                            // set flight
                            me->SetDisableGravity(true);
                            me->SetByteFlag(UNIT_FIELD_BYTES_1, UNIT_BYTES_1_OFFSET_ANIM_TIER, UNIT_BYTE1_FLAG_ALWAYS_STAND | UNIT_BYTE1_FLAG_HOVER);
                            me->GetMotionMaster()->MovePoint(POINT_LK_OUTRO_2, OutroFlying);
                            break;
                        case EVENT_OUTRO_TALK_7:
                            Talk(SAY_LK_OUTRO_7);
                            break;
                        case EVENT_OUTRO_TALK_8:
                            Talk(SAY_LK_OUTRO_8);
                            break;
                        case EVENT_BERSERK:
                            Talk(SAY_LK_BERSERK);
                            DoCast(me, SPELL_BERSERK2);
                            break;
                        default:
                            break;
                    }

                    if (me->HasUnitState(UNIT_STATE_CASTING) && !(events.IsInPhase(PHASE_TRANSITION) || events.IsInPhase(PHASE_OUTRO) || events.IsInPhase(PHASE_FROSTMOURNE)))
                        return;
                }

                DoMeleeAttackIfReady();
            }

        private:
            uint32 _necroticPlagueStack;
            uint32 _vileSpiritExplosions;
        };

        CreatureAI* GetAI(Creature* creature) const override
        {
            return GetIcecrownCitadelAI<boss_the_lich_kingAI>(creature);
        }
};

class npc_tirion_fordring_tft : public CreatureScript
{
    public:
        npc_tirion_fordring_tft() : CreatureScript("npc_tirion_fordring_tft") { }

        struct npc_tirion_fordringAI : public ScriptedAI
        {
            npc_tirion_fordringAI(Creature* creature) : ScriptedAI(creature),
                _instance(creature->GetInstanceScript())
            {
            }

            void Reset() override
            {
                _events.Reset();
                if (_instance->GetBossState(DATA_THE_LICH_KING) == DONE)
                    me->RemoveFlag(UNIT_NPC_FLAGS, UNIT_NPC_FLAG_GOSSIP);
            }

            void MovementInform(uint32 type, uint32 id) override
            {
                if (type != POINT_MOTION_TYPE)
                    return;

                switch (id)
                {
                    case POINT_TIRION_INTRO:
                        me->SetUInt32Value(UNIT_NPC_EMOTESTATE, EMOTE_STATE_READY2H);
                        if (Creature* theLichKing = ObjectAccessor::GetCreature(*me, _instance->GetGuidData(DATA_THE_LICH_KING)))
                            theLichKing->AI()->DoAction(ACTION_START_ENCOUNTER);
                        break;
                    case POINT_TIRION_OUTRO_1:
                        _events.ScheduleEvent(EVENT_OUTRO_JUMP, 1ms, 0, PHASE_OUTRO);
                        break;
                }
            }

            void DoAction(int32 action) override
            {
                switch (action)
                {
                    case ACTION_CONTINUE_INTRO:
                        Talk(SAY_TIRION_INTRO_1);
                        _events.ScheduleEvent(EVENT_INTRO_TALK_1, 34s, 0, PHASE_INTRO);
                        break;
                    case ACTION_OUTRO:
                        _events.SetPhase(PHASE_OUTRO);
                        _events.ScheduleEvent(EVENT_OUTRO_TALK_1, 7s, 0, PHASE_OUTRO);
                        _events.ScheduleEvent(EVENT_OUTRO_BLESS, 18s, 0, PHASE_OUTRO);
                        _events.ScheduleEvent(EVENT_OUTRO_REMOVE_ICE, 23s, 0, PHASE_OUTRO);
                        _events.ScheduleEvent(EVENT_OUTRO_MOVE_1, 25s, 0, PHASE_OUTRO);
                        break;
                }
            }

            void SpellHit(WorldObject* /*caster*/, SpellInfo const* spellInfo) override
            {
                if (spellInfo->Id == SPELL_ICE_LOCK)
                    me->SetFacingTo(3.085098f);
                else if (spellInfo->Id == SPELL_BROKEN_FROSTMOURNE_KNOCK)
                    me->LoadEquipment(1); // remove glow on ashbringer
            }

            bool OnGossipSelect(Player* /*player*/, uint32 menuId, uint32 gossipListId) override
            {
                if (me->GetCreatureTemplate()->GossipMenuId == menuId && !gossipListId)
                {
                    _events.SetPhase(PHASE_INTRO);
                    me->RemoveFlag(UNIT_NPC_FLAGS, UNIT_NPC_FLAG_GOSSIP);
                    me->SetWalk(true);
                    me->GetMotionMaster()->MovePoint(POINT_TIRION_INTRO, TirionIntro);
                }
                return false;
            }

            void JustReachedHome() override
            {
                me->SetUInt32Value(UNIT_NPC_EMOTESTATE, EMOTE_ONESHOT_NONE);
            }

            void UpdateAI(uint32 diff) override
            {
                if (!UpdateVictim() && !(_events.IsInPhase(PHASE_OUTRO) || _events.IsInPhase(PHASE_INTRO)))
                    return;

                _events.Update(diff);

                if (me->HasUnitState(UNIT_STATE_CASTING))
                    return;

                while (uint32 eventId = _events.ExecuteEvent())
                {
                    switch (eventId)
                    {
                        case EVENT_INTRO_TALK_1:
                            Talk(SAY_TIRION_INTRO_2);
                            _events.ScheduleEvent(EVENT_INTRO_EMOTE_1, 2s, 0, PHASE_INTRO);
                            _events.ScheduleEvent(EVENT_INTRO_CHARGE, 5s, 0, PHASE_INTRO);
                            break;
                        case EVENT_INTRO_EMOTE_1:
                            me->HandleEmoteCommand(EMOTE_ONESHOT_POINT_NO_SHEATHE);
                            break;
                        case EVENT_INTRO_CHARGE:
                            me->SetWalk(false);
                            me->GetMotionMaster()->MovePoint(POINT_TIRION_CHARGE, TirionCharge);
                            break;
                        case EVENT_OUTRO_TALK_1:
                            Talk(SAY_TIRION_OUTRO_1);
                            break;
                        case EVENT_OUTRO_BLESS:
                            DoCast(me, SPELL_LIGHTS_BLESSING);
                            break;
                        case EVENT_OUTRO_REMOVE_ICE:
                            me->RemoveAurasDueToSpell(SPELL_ICE_LOCK);
                            SetEquipmentSlots(false, EQUIP_ASHBRINGER_GLOWING);
                            if (Creature* lichKing = ObjectAccessor::GetCreature(*me, _instance->GetGuidData(DATA_THE_LICH_KING)))
                            {
                                me->SetFacingToObject(lichKing);
                                lichKing->AI()->DoAction(ACTION_PLAY_MUSIC);
                            }
                            break;
                        case EVENT_OUTRO_MOVE_1:
                            me->GetMotionMaster()->MovePoint(POINT_TIRION_OUTRO_1, OutroPosition1);
                            break;
                        case EVENT_OUTRO_JUMP:
                            DoCastAOE(SPELL_JUMP);
                            break;
                        default:
                            break;
                    }
                }

                DoMeleeAttackIfReady();
=======
                if (!IsHeroic())
                    Talk(SAY_LK_FROSTMOURNE_ESCAPE);
                break;
>>>>>>> 68a40854
            }
            default:
                break;
        }
    }

    uint32 GetData(uint32 type) const override
    {
        switch (type)
        {
            case DATA_PLAGUE_STACK:
                return _necroticPlagueStack;
            case DATA_VILE:
                return _vileSpiritExplosions;
            default:
                break;
        }

        return 0;
    }

    void SetData(uint32 type, uint32 value) override
    {
        switch (type)
        {
            case DATA_PLAGUE_STACK:
                _necroticPlagueStack = std::max(value, _necroticPlagueStack);
                break;
            case DATA_VILE:
                _vileSpiritExplosions += value;
                break;
            default:
                break;
        }
    }

    void DamageTaken(Unit* /*attacker*/, uint32& /*damage*/) override
    {
        if (events.IsInPhase(PHASE_ONE) && !HealthAbovePct(70))
        {
            events.SetPhase(PHASE_TRANSITION);
            me->SetReactState(REACT_PASSIVE);
            me->AttackStop();
            me->InterruptNonMeleeSpells(true);
            me->GetMotionMaster()->MovePoint(POINT_CENTER_1, CenterPosition);
            return;
        }

        if (events.IsInPhase(PHASE_TWO) && !HealthAbovePct(40))
        {
            events.SetPhase(PHASE_TRANSITION);
            me->SetReactState(REACT_PASSIVE);
            me->AttackStop();
            me->InterruptNonMeleeSpells(true);
            me->GetMotionMaster()->MovePoint(POINT_CENTER_2, CenterPosition);
            return;
        }

        if (events.IsInPhase(PHASE_THREE) && !HealthAbovePct(10))
        {
            me->SetReactState(REACT_PASSIVE);
            me->AttackStop();
            events.Reset();
            events.SetPhase(PHASE_OUTRO);
            summons.DespawnAll();
            me->GetMap()->SetZoneMusic(AREA_ICECROWN_CITADEL, MUSIC_FURY_OF_FROSTMOURNE);
            me->InterruptNonMeleeSpells(true);
            me->CastSpell(nullptr, SPELL_FURY_OF_FROSTMOURNE, TRIGGERED_NONE);
            me->SetWalk(true);
            events.ScheduleEvent(EVENT_OUTRO_TALK_1, 2600ms, 0, PHASE_OUTRO);
            events.ScheduleEvent(EVENT_OUTRO_EMOTE_TALK, 6600ms, 0, PHASE_OUTRO);
            events.ScheduleEvent(EVENT_OUTRO_EMOTE_TALK, 17600ms, 0, PHASE_OUTRO);
            events.ScheduleEvent(EVENT_OUTRO_EMOTE_TALK, 27600ms, 0, PHASE_OUTRO);
            events.ScheduleEvent(EVENT_OUTRO_TALK_2, 34600ms, 0, PHASE_OUTRO);
            events.ScheduleEvent(EVENT_OUTRO_TALK_3, 43600ms, 0, PHASE_OUTRO);
            events.ScheduleEvent(EVENT_EMOTE_CAST_SHOUT, 54600ms, 0, PHASE_OUTRO);
            events.ScheduleEvent(EVENT_OUTRO_EMOTE_TALK, 58600ms, 0, PHASE_OUTRO);
            events.ScheduleEvent(EVENT_OUTRO_MOVE_CENTER, 69600ms, 0, PHASE_OUTRO);
            // stop here. rest will get scheduled from MovementInform
            return;
        }
    }

    void JustSummoned(Creature* summon) override
    {
        switch (summon->GetEntry())
        {
            case NPC_SHAMBLING_HORROR:
            case NPC_DRUDGE_GHOUL:
                summon->CastSpell(summon, SPELL_RISEN_WITCH_DOCTOR_SPAWN, true);
                summon->SetReactState(REACT_PASSIVE);
                summon->HandleEmoteCommand(EMOTE_ONESHOT_EMERGE);
                summon->m_Events.AddEvent(new LichKingStartMovementEvent(me, summon), summon->m_Events.CalculateTime(5s));
                break;
            case NPC_SHADOW_TRAP:
                summon->CastSpell(summon, SPELL_SHADOW_TRAP_VISUAL, true);
                break;
            case NPC_ICE_SPHERE:
            {
                if (Unit* target = SelectTarget(SelectTargetMethod::Random, 0, 0.0f, true))
                {
                    summon->SetReactState(REACT_PASSIVE);
                    summon->CastSpell(summon, SPELL_ICE_SPHERE, false);
                    summon->CastSpell(summon, SPELL_ICE_BURST_TARGET_SEARCH, false);
                    summon->CastSpell(target, SPELL_ICE_PULSE, false);
                    summon->GetMotionMaster()->MoveFollow(target, 0.0f, 0.0f);
                }
                else
                    summon->DespawnOrUnsummon();
                break;
            }
            case NPC_DEFILE:
                summon->SetReactState(REACT_PASSIVE);
                summon->CastSpell(summon, SPELL_DEFILE_AURA, false);
                break;
            case NPC_FROSTMOURNE_TRIGGER:
            {
                summon->CastSpell(nullptr, SPELL_BROKEN_FROSTMOURNE, true);

                me->GetMap()->SetZoneOverrideLight(AREA_ICECROWN_CITADEL, LIGHT_DEFAULT, LIGHT_SOULSTORM, 10000);
                me->GetMap()->SetZoneWeather(AREA_ICECROWN_CITADEL, WEATHER_STATE_BLACKSNOW, 0.5f);

                events.ScheduleEvent(EVENT_OUTRO_SOUL_BARRAGE, 5s, 0, PHASE_OUTRO);
                return;
            }
            case NPC_VILE_SPIRIT:
            {
                summons.Summon(summon);
                summon->SetReactState(REACT_PASSIVE);
                summon->SetSpeedRate(MOVE_FLIGHT, 0.5f);
                summon->GetMotionMaster()->MoveRandom(10.0f);
                if (!events.IsInPhase(PHASE_FROSTMOURNE))
                    summon->m_Events.AddEvent(new VileSpiritActivateEvent(summon), summon->m_Events.CalculateTime(15s));
                return;
            }
            case NPC_STRANGULATE_VEHICLE:
                summons.Summon(summon);
                return;
            case NPC_HIGHLORD_TIRION_FORDRING_LK:
                return;
            default:
                break;
        }

        BossAI::JustSummoned(summon);
    }

    void SummonedCreatureDies(Creature* summon, Unit* /*killer*/) override
    {
        switch (summon->GetEntry())
        {
            case NPC_SHAMBLING_HORROR:
            case NPC_DRUDGE_GHOUL:
            case NPC_ICE_SPHERE:
            case NPC_VALKYR_SHADOWGUARD:
            case NPC_RAGING_SPIRIT:
            case NPC_VILE_SPIRIT:
                summon->ToTempSummon()->SetTempSummonType(TEMPSUMMON_CORPSE_DESPAWN);
                break;
            default:
                break;
        }
    }

    void SpellHit(WorldObject* /*caster*/, SpellInfo const* spellInfo) override
    {
        if (spellInfo->Id == SPELL_HARVESTED_SOUL && me->IsInCombat() && !IsHeroic())
            Talk(SAY_LK_FROSTMOURNE_KILL);

        if (spellInfo->Id == REMORSELESS_WINTER_1 || spellInfo->Id == REMORSELESS_WINTER_2)
        {
            me->GetMap()->SetZoneOverrideLight(AREA_ICECROWN_CITADEL, LIGHT_DEFAULT, LIGHT_SNOWSTORM, 5000);
            me->GetMap()->SetZoneWeather(AREA_ICECROWN_CITADEL, WEATHER_STATE_LIGHT_SNOW, 0.5f);
            summons.DespawnEntry(NPC_SHADOW_TRAP);
        }
    }

    void MovementInform(uint32 type, uint32 pointId) override
    {
        if (type != POINT_MOTION_TYPE)
            return;

        switch (pointId)
        {
            case POINT_LK_INTRO_1:
                // schedule for next update cycle, current update must finalize movement
                events.ScheduleEvent(EVENT_INTRO_MOVE_2, 1ms, 0, PHASE_INTRO);
                break;
            case POINT_LK_INTRO_2:
                events.ScheduleEvent(EVENT_INTRO_MOVE_3, 1ms, 0, PHASE_INTRO);
                break;
            case POINT_LK_INTRO_3:
                if (Creature* tirion = ObjectAccessor::GetCreature(*me, instance->GetGuidData(DATA_HIGHLORD_TIRION_FORDRING)))
                    tirion->AI()->DoAction(ACTION_CONTINUE_INTRO);
                events.ScheduleEvent(EVENT_INTRO_TALK_1, 9s, 0, PHASE_INTRO);
                break;
            case POINT_CENTER_1:
                me->SetFacingTo(0.0f);
                Talk(SAY_LK_REMORSELESS_WINTER);
                me->GetMap()->SetZoneMusic(AREA_ICECROWN_CITADEL, MUSIC_SPECIAL);
                DoCastSelf(SPELL_REMORSELESS_WINTER_1);
                events.ScheduleEvent(EVENT_QUAKE, 62500ms, 0, PHASE_TRANSITION);
                events.ScheduleEvent(EVENT_PAIN_AND_SUFFERING, 4s, 0, PHASE_TRANSITION);
                events.ScheduleEvent(EVENT_SUMMON_ICE_SPHERE, 8s, 0, PHASE_TRANSITION);
                events.ScheduleEvent(EVENT_SUMMON_RAGING_SPIRIT, 6s, 0, PHASE_TRANSITION);
                events.ScheduleEvent(EVENT_SUMMON_VALKYR, 78s, 0, PHASE_TWO);
                events.ScheduleEvent(EVENT_INFEST, 70s, 0, PHASE_TWO);
                events.ScheduleEvent(EVENT_DEFILE, 97s, 0, PHASE_TWO);
                events.ScheduleEvent(EVENT_SOUL_REAPER, 94s, 0, PHASE_TWO);
                break;
            case POINT_CENTER_2:
                me->SetFacingTo(0.0f);
                Talk(SAY_LK_REMORSELESS_WINTER);
                me->GetMap()->SetZoneMusic(AREA_ICECROWN_CITADEL, MUSIC_SPECIAL);
                DoCastSelf(SPELL_REMORSELESS_WINTER_2);
                summons.DespawnEntry(NPC_VALKYR_SHADOWGUARD);
                events.ScheduleEvent(EVENT_QUAKE_2, 62500ms, 0, PHASE_TRANSITION);
                events.ScheduleEvent(EVENT_PAIN_AND_SUFFERING, 6s, 0, PHASE_TRANSITION);
                events.ScheduleEvent(EVENT_SUMMON_ICE_SPHERE, 8s, 0, PHASE_TRANSITION);
                events.ScheduleEvent(EVENT_SUMMON_RAGING_SPIRIT_2, 5s, 0, PHASE_TRANSITION);
                events.ScheduleEvent(EVENT_DEFILE, 95500ms, 0, PHASE_THREE);
                events.ScheduleEvent(EVENT_SOUL_REAPER, 99500ms, 0, PHASE_THREE);
                events.ScheduleEvent(EVENT_VILE_SPIRITS, 79500ms, EVENT_GROUP_VILE_SPIRITS, PHASE_THREE);
                events.ScheduleEvent(IsHeroic() ? EVENT_HARVEST_SOULS : EVENT_HARVEST_SOUL, 73500ms, 0, PHASE_THREE);
                break;
            case POINT_LK_OUTRO_1:
                events.ScheduleEvent(EVENT_OUTRO_TALK_4, 1ms, 0, PHASE_OUTRO);
                events.ScheduleEvent(EVENT_OUTRO_RAISE_DEAD, 1s, 0, PHASE_OUTRO);
                events.ScheduleEvent(EVENT_OUTRO_TALK_5, 29s, 0, PHASE_OUTRO);
                break;
            case POINT_LK_OUTRO_2:
                if (Creature* tirion = ObjectAccessor::GetCreature(*me, instance->GetGuidData(DATA_HIGHLORD_TIRION_FORDRING)))
                    tirion->AI()->Talk(SAY_TIRION_OUTRO_2);
                if (Creature* frostmourne = me->FindNearestCreature(NPC_FROSTMOURNE_TRIGGER, 50.0f))
                    frostmourne->AI()->DoAction(ACTION_SUMMON_TERENAS);
                break;
            default:
                break;
        }
    }

    void UpdateAI(uint32 diff) override
    {
        // check phase first to prevent updating victim and entering evade mode when not wanted
        if (!(events.IsInPhase(PHASE_OUTRO) || events.IsInPhase(PHASE_INTRO) || events.IsInPhase(PHASE_FROSTMOURNE)))
            if (!UpdateVictim())
                return;

        events.Update(diff);

        // during Remorseless Winter phases The Lich King is channeling a spell, but we must continue casting other spells
        if (me->HasUnitState(UNIT_STATE_CASTING) && !(events.IsInPhase(PHASE_TRANSITION) || events.IsInPhase(PHASE_OUTRO) || events.IsInPhase(PHASE_FROSTMOURNE)))
            return;

        while (uint32 eventId = events.ExecuteEvent())
        {
            switch (eventId)
            {
                case EVENT_INTRO_MOVE_1:
                    me->SetSheath(SHEATH_STATE_MELEE);
                    me->RemoveAurasDueToSpell(SPELL_EMOTE_SIT_NO_SHEATH);
                    me->SetWalk(true);
                    me->GetMotionMaster()->MovePoint(POINT_LK_INTRO_1, LichKingIntro[0]);
                    break;
                case EVENT_INTRO_MOVE_2:
                    me->GetMotionMaster()->MovePoint(POINT_LK_INTRO_2, LichKingIntro[1]);
                    break;
                case EVENT_INTRO_MOVE_3:
                    me->GetMotionMaster()->MovePoint(POINT_LK_INTRO_3, LichKingIntro[2]);
                    break;
                case EVENT_INTRO_TALK_1:
                    Talk(SAY_LK_INTRO_2);
                    // for some reason blizz sends 2 emotes in row here so (we handle one in Talk)
                    me->HandleEmoteCommand(EMOTE_ONESHOT_TALK_NO_SHEATHE);
                    events.ScheduleEvent(EVENT_EMOTE_CAST_SHOUT, 7s, 0, PHASE_INTRO);
                    events.ScheduleEvent(EVENT_INTRO_EMOTE_1, 13s, 0, PHASE_INTRO);
                    events.ScheduleEvent(EVENT_EMOTE_CAST_SHOUT, 18s, 0, PHASE_INTRO);
                    events.ScheduleEvent(EVENT_INTRO_CAST_FREEZE, 31s, 0, PHASE_INTRO);
                    break;
                case EVENT_EMOTE_CAST_SHOUT:
                    DoCastSelf(SPELL_EMOTE_SHOUT_NO_SHEATH, false);
                    break;
                case EVENT_INTRO_EMOTE_1:
                    me->HandleEmoteCommand(EMOTE_ONESHOT_POINT_NO_SHEATHE);
                    break;
                case EVENT_INTRO_CAST_FREEZE:
                    Talk(SAY_LK_INTRO_3);
                    DoCastAOE(SPELL_ICE_LOCK, false);
                    events.ScheduleEvent(EVENT_FINISH_INTRO, 1s, 0, PHASE_INTRO);
                    break;
                case EVENT_FINISH_INTRO:
                    me->SetWalk(false);
                    me->SetImmuneToPC(false);
                    me->SetReactState(REACT_AGGRESSIVE);
                    events.SetPhase(PHASE_ONE);
                    DoZoneInCombat();
                    break;
                case EVENT_SUMMON_SHAMBLING_HORROR:
                    DoCastSelf(SPELL_SUMMON_SHAMBLING_HORROR);
                    me->GetMap()->SetZoneMusic(AREA_ICECROWN_CITADEL, MUSIC_SPECIAL);
                    events.ScheduleEvent(EVENT_SUMMON_SHAMBLING_HORROR, 1min, 0, PHASE_ONE);
                    break;
                case EVENT_SUMMON_DRUDGE_GHOUL:
                    DoCastSelf(SPELL_SUMMON_DRUDGE_GHOULS);
                    events.ScheduleEvent(EVENT_SUMMON_DRUDGE_GHOUL, 30s, 0, PHASE_ONE);
                    break;
                case EVENT_INFEST:
                    DoCastSelf(SPELL_INFEST);
                    events.ScheduleEvent(EVENT_INFEST, 21s, 24s, 0, events.IsInPhase(PHASE_ONE) ? PHASE_ONE : PHASE_TWO);
                    break;
                case EVENT_NECROTIC_PLAGUE:
                    if (Unit* target = SelectTarget(SelectTargetMethod::Random, 1, NecroticPlagueTargetCheck(me, NECROTIC_PLAGUE_LK, NECROTIC_PLAGUE_PLR)))
                    {
                        Talk(EMOTE_NECROTIC_PLAGUE_WARNING, target);
                        DoCast(target, SPELL_NECROTIC_PLAGUE);
                    }
                    events.ScheduleEvent(EVENT_NECROTIC_PLAGUE, 30s, 33s, 0, PHASE_ONE);
                    break;
                case EVENT_SHADOW_TRAP:
                    if (Unit* target = SelectTarget(SelectTargetMethod::Random, 0, SpellTargetSelector(me, SPELL_SHADOW_TRAP)))
                        DoCast(target, SPELL_SHADOW_TRAP);
                    events.ScheduleEvent(EVENT_SHADOW_TRAP, 15500ms, 0, PHASE_ONE);
                    break;
                case EVENT_SOUL_REAPER:
                    DoCastVictim(SPELL_SOUL_REAPER);
                    events.ScheduleEvent(EVENT_SOUL_REAPER, 33s, 35s, 0, PHASE_TWO_THREE);
                    break;
                case EVENT_DEFILE:
                    if (Unit* target = SelectTarget(SelectTargetMethod::Random, 0, 0.0f, true, true, -SPELL_HARVEST_SOUL_VALKYR))
                    {
                        Talk(EMOTE_DEFILE_WARNING);
                        DoCast(target, SPELL_DEFILE);
                    }
                    events.ScheduleEvent(EVENT_DEFILE, 32s, 35s, 0, PHASE_TWO_THREE);
                    break;
                case EVENT_HARVEST_SOUL:
                    Talk(SAY_LK_HARVEST_SOUL);
                    if (Unit* target = SelectTarget(SelectTargetMethod::Random, 0, SpellTargetSelector(me, SPELL_HARVEST_SOUL)))
                        DoCast(target, SPELL_HARVEST_SOUL);
                    events.ScheduleEvent(EVENT_HARVEST_SOUL, 75s, 0, PHASE_THREE);
                    break;
                case EVENT_PAIN_AND_SUFFERING:
                    if (Unit* target = SelectTarget(SelectTargetMethod::Random, 0, 0.0f, true))
                        me->CastSpell(target, SPELL_PAIN_AND_SUFFERING, TRIGGERED_NONE);
                    events.ScheduleEvent(EVENT_PAIN_AND_SUFFERING, 1500ms, 4s, 0, PHASE_TRANSITION);
                    break;
                case EVENT_SUMMON_ICE_SPHERE:
                    DoCastAOE(SPELL_SUMMON_ICE_SPHERE);
                    events.ScheduleEvent(EVENT_SUMMON_ICE_SPHERE, 7500ms, 8500ms, 0, PHASE_TRANSITION);
                    break;
                case EVENT_SUMMON_RAGING_SPIRIT:
                    if (Unit* target = SelectTarget(SelectTargetMethod::Random, 0, 0.0f, true))
                        me->CastSpell(target, SPELL_RAGING_SPIRIT, TRIGGERED_NONE);
                    events.ScheduleEvent(EVENT_SUMMON_RAGING_SPIRIT, 22s, 23s, 0, PHASE_TRANSITION);
                    break;
                case EVENT_SUMMON_RAGING_SPIRIT_2:
                    if (Unit* target = SelectTarget(SelectTargetMethod::Random, 0, 0.0f, true))
                        me->CastSpell(target, SPELL_RAGING_SPIRIT, TRIGGERED_NONE);
                    events.ScheduleEvent(EVENT_SUMMON_RAGING_SPIRIT, 18s, 0, PHASE_TRANSITION);
                    break;
                case EVENT_QUAKE:
                    events.SetPhase(PHASE_TWO);
                    me->ClearUnitState(UNIT_STATE_CASTING);  // clear state to ensure check in DoCastAOE passes
                    DoCastAOE(SPELL_QUAKE);
                    me->GetMap()->SetZoneMusic(AREA_ICECROWN_CITADEL, MUSIC_SPECIAL);
                    Talk(SAY_LK_QUAKE);
                    break;
                case EVENT_QUAKE_2:
                    events.SetPhase(PHASE_THREE);
                    me->ClearUnitState(UNIT_STATE_CASTING);  // clear state to ensure check in DoCastAOE passes
                    DoCastAOE(SPELL_QUAKE);
                    me->GetMap()->SetZoneMusic(AREA_ICECROWN_CITADEL, MUSIC_SPECIAL);
                    Talk(SAY_LK_QUAKE);
                    break;
                case EVENT_SUMMON_VALKYR:
                    me->GetMap()->SetZoneMusic(AREA_ICECROWN_CITADEL, MUSIC_SPECIAL);
                    Talk(SAY_LK_SUMMON_VALKYR);
                    DoCastAOE(SUMMON_VALKYR, true);
                    events.ScheduleEvent(EVENT_SUMMON_VALKYR, 45s, 50s, 0, PHASE_TWO);
                    break;
                case EVENT_START_ATTACK:
                    me->SetReactState(REACT_AGGRESSIVE);
                    if (events.IsInPhase(PHASE_FROSTMOURNE))
                        events.SetPhase(PHASE_THREE);
                    break;
                case EVENT_VILE_SPIRITS:
                    me->GetMap()->SetZoneMusic(AREA_ICECROWN_CITADEL, MUSIC_SPECIAL);
                    DoCastAOE(SPELL_VILE_SPIRITS);
                    events.ScheduleEvent(EVENT_VILE_SPIRITS, 35s, 40s, EVENT_GROUP_VILE_SPIRITS, PHASE_THREE);
                    break;
                case EVENT_HARVEST_SOULS:
                    Talk(SAY_LK_HARVEST_SOUL);
                    DoCastAOE(SPELL_HARVEST_SOULS);
                    events.ScheduleEvent(EVENT_HARVEST_SOULS, 100s, 110s, 0, PHASE_THREE);
                    events.SetPhase(PHASE_FROSTMOURNE); // will stop running UpdateVictim (no evading)
                    me->SetReactState(REACT_PASSIVE);
                    me->AttackStop();
                    events.DelayEvents(50s, EVENT_GROUP_VILE_SPIRITS);
                    events.RescheduleEvent(EVENT_DEFILE, 50s, 0, PHASE_THREE);
                    events.RescheduleEvent(EVENT_SOUL_REAPER, 57s, 62s, 0, PHASE_THREE);
                    events.ScheduleEvent(EVENT_START_ATTACK, 49s);
                    events.ScheduleEvent(EVENT_FROSTMOURNE_HEROIC, 6500ms);
                    for (ObjectGuid guid : summons)
                    {
                        if (Creature* summon = ObjectAccessor::GetCreature(*me, guid))
                        {
                            if (summon->GetEntry() == NPC_VILE_SPIRIT)
                            {
                                summon->m_Events.KillAllEvents(true);
                                summon->m_Events.AddEvent(new VileSpiritActivateEvent(summon), summon->m_Events.CalculateTime(56500ms));
                                summon->SetReactState(REACT_PASSIVE);
                                summon->CombatStop(true);
                                summon->RemoveAurasDueToSpell(SPELL_VILE_SPIRIT_MOVE_SEARCH);
                                summon->RemoveAurasDueToSpell(SPELL_VILE_SPIRIT_DAMAGE_SEARCH);
                                summon->GetMotionMaster()->MoveTargetedHome();
                            }
                            else if (summon->GetEntry() == NPC_RAGING_SPIRIT)
                                summon->AI()->DoAction(ACTION_DISABLE_RAGING);
                        }
                    }
                    break;
                case EVENT_FROSTMOURNE_HEROIC:
                    if (TempSummon* terenas = me->GetMap()->SummonCreature(NPC_TERENAS_MENETHIL_FROSTMOURNE_H, TerenasSpawnHeroic, nullptr, 50000))
                    {
                        terenas->AI()->DoAction(ACTION_FROSTMOURNE_INTRO);
                        std::list<Creature*> triggers;
                        GetCreatureListWithEntryInGrid(triggers, terenas, NPC_WORLD_TRIGGER_INFINITE_AOI, 100.0f);
                        if (!triggers.empty())
                        {
                            triggers.sort(Trinity::ObjectDistanceOrderPred(terenas, true));
                            Creature* spawner = triggers.front();
                            spawner->setActive(true);
                            spawner->SetFarVisible(true);
                            spawner->CastSpell(spawner, SPELL_SUMMON_SPIRIT_BOMB_1, true);  // summons bombs randomly
                            spawner->CastSpell(spawner, SPELL_SUMMON_SPIRIT_BOMB_2, true);  // summons bombs on players
                            spawner->m_Events.AddEvent(new TriggerWickedSpirit(spawner), spawner->m_Events.CalculateTime(3s));
                        }
                    }
                    break;
                case EVENT_OUTRO_TALK_1:
                    Talk(SAY_LK_OUTRO_1);
                    DoCastAOE(SPELL_FURY_OF_FROSTMOURNE_NO_REZ, true);
                    break;
                case EVENT_OUTRO_TALK_2:
                    Talk(SAY_LK_OUTRO_2);
                    DoCastAOE(SPELL_EMOTE_QUESTION_NO_SHEATH);
                    break;
                case EVENT_OUTRO_EMOTE_TALK:
                    me->HandleEmoteCommand(EMOTE_ONESHOT_TALK_NO_SHEATHE);
                    break;
                case EVENT_OUTRO_TALK_3:
                    if (Creature* tirion = ObjectAccessor::GetCreature(*me, instance->GetGuidData(DATA_HIGHLORD_TIRION_FORDRING)))
                        me->SetFacingToObject(tirion);
                    Talk(SAY_LK_OUTRO_3);
                    break;
                case EVENT_OUTRO_MOVE_CENTER:
                    me->GetMotionMaster()->MovePoint(POINT_LK_OUTRO_1, CenterPosition);
                    break;
                case EVENT_OUTRO_TALK_4:
                    me->SetFacingTo(0.01745329f);
                    Talk(SAY_LK_OUTRO_4);
                    break;
                case EVENT_OUTRO_RAISE_DEAD:
                    DoCastAOE(SPELL_RAISE_DEAD);
                    me->ClearUnitState(UNIT_STATE_CASTING);
                    me->GetMap()->SetZoneMusic(AREA_ICECROWN_CITADEL, MUSIC_FINAL);
                    break;
                case EVENT_OUTRO_TALK_5:
                    Talk(SAY_LK_OUTRO_5);
                    if (Creature* tirion = ObjectAccessor::GetCreature(*me, instance->GetGuidData(DATA_HIGHLORD_TIRION_FORDRING)))
                        tirion->AI()->DoAction(ACTION_OUTRO);
                    break;
                case EVENT_OUTRO_TALK_6:
                    Talk(SAY_LK_OUTRO_6);
                    if (Creature* tirion = ObjectAccessor::GetCreature(*me, instance->GetGuidData(DATA_HIGHLORD_TIRION_FORDRING)))
                        tirion->SetFacingToObject(me);
                    me->CastSpell(nullptr, SPELL_SUMMON_BROKEN_FROSTMOURNE_3, TRIGGERED_IGNORE_CAST_IN_PROGRESS);
                    SetEquipmentSlots(false, EQUIP_UNEQUIP);
                    break;
                case EVENT_OUTRO_SOUL_BARRAGE:
                    me->CastSpell(nullptr, SPELL_SOUL_BARRAGE, TRIGGERED_IGNORE_CAST_IN_PROGRESS);
                    sCreatureTextMgr->SendSound(me, SOUND_PAIN, CHAT_MSG_MONSTER_YELL, 0, TEXT_RANGE_NORMAL, TEAM_OTHER, false);
                    // set flight
                    me->SetDisableGravity(true);
                    me->SetByteFlag(UNIT_FIELD_BYTES_1, UNIT_BYTES_1_OFFSET_ANIM_TIER, UNIT_BYTE1_FLAG_ALWAYS_STAND | UNIT_BYTE1_FLAG_HOVER);
                    me->GetMotionMaster()->MovePoint(POINT_LK_OUTRO_2, OutroFlying);
                    break;
                case EVENT_OUTRO_TALK_7:
                    Talk(SAY_LK_OUTRO_7);
                    break;
                case EVENT_OUTRO_TALK_8:
                    Talk(SAY_LK_OUTRO_8);
                    break;
                case EVENT_BERSERK:
                    Talk(SAY_LK_BERSERK);
                    DoCastSelf(SPELL_BERSERK2);
                    break;
                default:
                    break;
            }

            if (me->HasUnitState(UNIT_STATE_CASTING) && !(events.IsInPhase(PHASE_TRANSITION) || events.IsInPhase(PHASE_OUTRO) || events.IsInPhase(PHASE_FROSTMOURNE)))
                return;
        }

        DoMeleeAttackIfReady();
    }

private:
    uint32 _necroticPlagueStack;
    uint32 _vileSpiritExplosions;
};

struct npc_tirion_fordring_tft : public ScriptedAI
{
    npc_tirion_fordring_tft(Creature* creature) : ScriptedAI(creature), _instance(creature->GetInstanceScript()) { }

    void Reset() override
    {
        _events.Reset();
        if (_instance->GetBossState(DATA_THE_LICH_KING) == DONE)
            me->RemoveFlag(UNIT_NPC_FLAGS, UNIT_NPC_FLAG_GOSSIP);
    }

    void MovementInform(uint32 type, uint32 id) override
    {
        if (type != POINT_MOTION_TYPE)
            return;

        switch (id)
        {
            case POINT_TIRION_INTRO:
                me->SetUInt32Value(UNIT_NPC_EMOTESTATE, EMOTE_STATE_READY2H);
                if (Creature* theLichKing = ObjectAccessor::GetCreature(*me, _instance->GetGuidData(DATA_THE_LICH_KING)))
                    theLichKing->AI()->DoAction(ACTION_START_ENCOUNTER);
                break;
            case POINT_TIRION_OUTRO_1:
                _events.ScheduleEvent(EVENT_OUTRO_JUMP, 1ms, 0, PHASE_OUTRO);
                break;
        }
    }

    void DoAction(int32 action) override
    {
        switch (action)
        {
            case ACTION_CONTINUE_INTRO:
                Talk(SAY_TIRION_INTRO_1);
                _events.ScheduleEvent(EVENT_INTRO_TALK_1, 34s, 0, PHASE_INTRO);
                break;
            case ACTION_OUTRO:
                _events.SetPhase(PHASE_OUTRO);
                _events.ScheduleEvent(EVENT_OUTRO_TALK_1, 7s, 0, PHASE_OUTRO);
                _events.ScheduleEvent(EVENT_OUTRO_BLESS, 18s, 0, PHASE_OUTRO);
                _events.ScheduleEvent(EVENT_OUTRO_REMOVE_ICE, 23s, 0, PHASE_OUTRO);
                _events.ScheduleEvent(EVENT_OUTRO_MOVE_1, 25s, 0, PHASE_OUTRO);
                break;
        }
    }

    void SpellHit(WorldObject* /*caster*/, SpellInfo const* spellInfo) override
    {
        if (spellInfo->Id == SPELL_ICE_LOCK)
            me->SetFacingTo(3.085098f);
        else if (spellInfo->Id == SPELL_BROKEN_FROSTMOURNE_KNOCK)
            me->LoadEquipment(1); // remove glow on ashbringer
    }

    bool GossipSelect(Player* /*player*/, uint32 menuId, uint32 gossipListId) override
    {
        if (me->GetCreatureTemplate()->GossipMenuId == menuId && !gossipListId)
        {
            _events.SetPhase(PHASE_INTRO);
            me->RemoveFlag(UNIT_NPC_FLAGS, UNIT_NPC_FLAG_GOSSIP);
            me->SetWalk(true);
            me->GetMotionMaster()->MovePoint(POINT_TIRION_INTRO, TirionIntro);
        }
        return false;
    }

    void JustReachedHome() override
    {
        me->SetUInt32Value(UNIT_NPC_EMOTESTATE, EMOTE_ONESHOT_NONE);
    }

    void UpdateAI(uint32 diff) override
    {
        if (!UpdateVictim() && !(_events.IsInPhase(PHASE_OUTRO) || _events.IsInPhase(PHASE_INTRO)))
            return;

        _events.Update(diff);

        if (me->HasUnitState(UNIT_STATE_CASTING))
            return;

        while (uint32 eventId = _events.ExecuteEvent())
        {
            switch (eventId)
            {
                case EVENT_INTRO_TALK_1:
                    Talk(SAY_TIRION_INTRO_2);
                    _events.ScheduleEvent(EVENT_INTRO_EMOTE_1, 2s, 0, PHASE_INTRO);
                    _events.ScheduleEvent(EVENT_INTRO_CHARGE, 5s, 0, PHASE_INTRO);
                    break;
                case EVENT_INTRO_EMOTE_1:
                    me->HandleEmoteCommand(EMOTE_ONESHOT_POINT_NO_SHEATHE);
                    break;
                case EVENT_INTRO_CHARGE:
                    me->SetWalk(false);
                    me->GetMotionMaster()->MovePoint(POINT_TIRION_CHARGE, TirionCharge);
                    break;
                case EVENT_OUTRO_TALK_1:
                    Talk(SAY_TIRION_OUTRO_1);
                    break;
                case EVENT_OUTRO_BLESS:
                    DoCastSelf(SPELL_LIGHTS_BLESSING);
                    break;
                case EVENT_OUTRO_REMOVE_ICE:
                    me->RemoveAurasDueToSpell(SPELL_ICE_LOCK);
                    SetEquipmentSlots(false, EQUIP_ASHBRINGER_GLOWING);
                    if (Creature* lichKing = ObjectAccessor::GetCreature(*me, _instance->GetGuidData(DATA_THE_LICH_KING)))
                    {
                        me->SetFacingToObject(lichKing);
                        lichKing->AI()->DoAction(ACTION_PLAY_MUSIC);
                    }
                    break;
                case EVENT_OUTRO_MOVE_1:
                    me->GetMotionMaster()->MovePoint(POINT_TIRION_OUTRO_1, OutroPosition1);
                    break;
                case EVENT_OUTRO_JUMP:
                    DoCastAOE(SPELL_JUMP);
                    break;
                default:
                    break;
            }
        }

        DoMeleeAttackIfReady();
    }

private:
    EventMap _events;
    InstanceScript* _instance;
};

struct npc_shambling_horror_icc : public ScriptedAI
{
    npc_shambling_horror_icc(Creature* creature) : ScriptedAI(creature)
    {
        _frenzied = false;
    }

    void Reset() override
    {
        _events.Reset();
        _events.ScheduleEvent(EVENT_SHOCKWAVE, 20s, 25s);
        _events.ScheduleEvent(EVENT_ENRAGE, 11s, 14s);
    }

    void DamageTaken(Unit* /*attacker*/, uint32& damage) override
    {
        if (!_frenzied && IsHeroic() && me->HealthBelowPctDamaged(20, damage))
        {
            _frenzied = true;
            DoCastSelf(SPELL_FRENZY, true);
        }
    }

    void UpdateAI(uint32 diff) override
    {
        if (!UpdateVictim())
            return;

        _events.Update(diff);

        if (me->HasUnitState(UNIT_STATE_CASTING))
            return;

        while (uint32 eventId = _events.ExecuteEvent())
        {
            switch (eventId)
            {
                case EVENT_SHOCKWAVE:
                    DoCastSelf(SPELL_SHOCKWAVE);
                    _events.ScheduleEvent(EVENT_SHOCKWAVE, 20s, 25s);
                    break;
                case EVENT_ENRAGE:
                    if (SPELL_CAST_OK != DoCastSelf(SPELL_ENRAGE))
                        _events.ScheduleEvent(EVENT_ENRAGE, 1s);
                    else
                        _events.ScheduleEvent(EVENT_ENRAGE, 20s, 25s);
                    break;
                default:
                    break;
            }
        }

        DoMeleeAttackIfReady();
    }

    void OnSpellCastInterrupt(SpellInfo const* spell) override
    {
        ScriptedAI::OnSpellCastInterrupt(spell);

        // When enrage is interrupted, reschedule the event
        if (spell->Id == ENRAGE)
            _events.RescheduleEvent(EVENT_ENRAGE, 1s);
    }

private:
    EventMap _events;
    bool _frenzied;
};

struct npc_raging_spirit : public ScriptedAI
{
    npc_raging_spirit(Creature* creature) : ScriptedAI(creature), _instance(creature->GetInstanceScript()) { }

    void Reset() override
    {
        me->SetReactState(REACT_PASSIVE);
        _events.Reset();
        _events.ScheduleEvent(EVENT_SET_AGRESSIVE, 2s);
        _events.ScheduleEvent(EVENT_SOUL_SHRIEK, 12s, 15s);
        DoCastSelf(SPELL_PLAGUE_AVOIDANCE, true);
        DoCastSelf(SPELL_RAGING_SPIRIT_VISUAL, true);
        if (TempSummon* summon = me->ToTempSummon())
            if (Unit* summoner = summon->GetSummonerUnit())
                summoner->CastSpell(me, SPELL_RAGING_SPIRIT_VISUAL_CLONE, true);
        DoCastSelf(SPELL_BOSS_HITTIN_YA, true);
    }

    void DoAction(int32 action) override
    {
        if (action == ACTION_DISABLE_RAGING)
        {
            _events.Reset();
            _events.SetPhase(PHASE_FROSTMOURNE);
            _events.ScheduleEvent(EVENT_SET_AGRESSIVE, 52s);
            me->SetReactState(REACT_PASSIVE);
            me->AttackStop();
            me->InterruptNonMeleeSpells(true);
        }
    }

    void IsSummonedBy(WorldObject* /*summoner*/) override
    {
        // player is the spellcaster so register summon manually
        if (Creature* lichKing = ObjectAccessor::GetCreature(*me, _instance->GetGuidData(DATA_THE_LICH_KING)))
            lichKing->AI()->JustSummoned(me);
    }

    void JustDied(Unit* /*killer*/) override
    {
        if (Creature* lichKing = ObjectAccessor::GetCreature(*me, _instance->GetGuidData(DATA_THE_LICH_KING)))
            lichKing->AI()->SummonedCreatureDespawn(me);
        if (TempSummon* summon = me->ToTempSummon())
            summon->SetTempSummonType(TEMPSUMMON_CORPSE_DESPAWN);
    }

    void UpdateAI(uint32 diff) override
    {
        if (!_events.IsInPhase(PHASE_FROSTMOURNE) && !UpdateVictim())
            return;

        _events.Update(diff);

        if (me->HasUnitState(UNIT_STATE_CASTING))
            return;

        while (uint32 eventId = _events.ExecuteEvent())
        {
            switch (eventId)
            {
                case EVENT_SOUL_SHRIEK:
                    DoCastAOE(SPELL_SOUL_SHRIEK);
                    _events.ScheduleEvent(EVENT_SOUL_SHRIEK, 12s, 15s);
                    break;
                case EVENT_SET_AGRESSIVE:
                    me->SetReactState(REACT_AGGRESSIVE);
                    if (_events.IsInPhase(PHASE_FROSTMOURNE))
                    {
                        _events.SetPhase(PHASE_THREE);
                        _events.ScheduleEvent(EVENT_SOUL_SHRIEK, 12s, 15s);
                    }
                    break;
                default:
                    break;
            }
        }

        DoMeleeAttackIfReady();
    }

private:
    EventMap _events;
    InstanceScript* _instance;
};

struct npc_valkyr_shadowguard : public ScriptedAI
{
    npc_valkyr_shadowguard(Creature* creature) : ScriptedAI(creature), _instance(creature->GetInstanceScript()) { }

    void Reset() override
    {
        _events.Reset();
        me->SetReactState(REACT_PASSIVE);
        DoCastSelf(SPELL_WINGS_OF_THE_DAMNED, false);
    }

    void IsSummonedBy(WorldObject* /*summoner*/) override
    {
        _events.Reset();
        _events.ScheduleEvent(EVENT_GRAB_PLAYER, 2500ms);
    }

    void DamageTaken(Unit* /*attacker*/, uint32& damage) override
    {
        if (!IsHeroic())
            return;

        if (!me->HasAuraType(SPELL_AURA_CONTROL_VEHICLE))
            return;

        if (me->HealthBelowPctDamaged(50, damage))
        {
            DoCastAOE(SPELL_EJECT_ALL_PASSENGERS);
            ScheduleHeroicEvents();
        }
    }

    void ScheduleHeroicEvents()
    {
        _events.Reset();
        _events.ScheduleEvent(EVENT_MOVE_TO_CENTER, 1ms);
        me->ClearUnitState(UNIT_STATE_EVADE);
    }

    void AttackStart(Unit* /*target*/) override
    {
    }

    void MovementInform(uint32 type, uint32 id) override
    {
        if (type != POINT_MOTION_TYPE)
            return;

        switch (id)
        {
            case POINT_DROP_PLAYER:
                DoCastAOE(SPELL_EJECT_ALL_PASSENGERS);
                if (IsHeroic())
                    ScheduleHeroicEvents();
                else
                    me->DespawnOrUnsummon(1s);
                break;
            case POINT_CHARGE:
                if (Player* target = ObjectAccessor::GetPlayer(*me, _grabbedPlayer))
                {
                    me->RemoveFlag(UNIT_FIELD_FLAGS, UNIT_FLAG_NOT_SELECTABLE);
                    if (GameObject* platform = ObjectAccessor::GetGameObject(*me, _instance->GetGuidData(DATA_ARTHAS_PLATFORM)))
                    {
                        std::list<Creature*> triggers;
                        GetCreatureListWithEntryInGrid(triggers, me, NPC_WORLD_TRIGGER, 150.0f);
                        triggers.remove_if(HeightDifferenceCheck(platform, 5.0f, true));
                        if (triggers.empty())
                            return;

                        triggers.sort(Trinity::ObjectDistanceOrderPred(me));
                        DoCast(target, SPELL_VALKYR_CARRY);
                        _dropPoint.Relocate(triggers.front());
                        _events.ScheduleEvent(EVENT_MOVE_TO_DROP_POS, 1500ms);
                    }
                }
                else
                    me->DespawnOrUnsummon();
                break;
            case POINT_SIPHON:
                DoZoneInCombat();
                _events.ScheduleEvent(EVENT_LIFE_SIPHON, 2s);
                break;
            default:
                break;
        }
    }

    void SetGUID(ObjectGuid const& guid, int32 /*id*/) override
    {
        _grabbedPlayer = guid;
    }

    void UpdateAI(uint32 diff) override
    {
        if (!UpdateVictim())
            return;

        _events.Update(diff);

        if (me->HasUnitState(UNIT_STATE_CASTING))
            return;

        while (uint32 eventId = _events.ExecuteEvent())
        {
            switch (eventId)
            {
                case EVENT_GRAB_PLAYER:
                    if (!_grabbedPlayer)
                    {
                        DoCastAOE(SPELL_VALKYR_TARGET_SEARCH);
                        _events.ScheduleEvent(EVENT_GRAB_PLAYER, 2s);
                    }
                    break;
                case EVENT_MOVE_TO_DROP_POS:
                    me->GetMotionMaster()->MovePoint(POINT_DROP_PLAYER, _dropPoint);
                    break;
                case EVENT_LIFE_SIPHON:
                    if (Unit* target = SelectTarget(SelectTargetMethod::Random, 1))
                        DoCast(target, SPELL_LIFE_SIPHON);
                    _events.ScheduleEvent(EVENT_LIFE_SIPHON, 2500ms);
                    break;
                case EVENT_MOVE_TO_CENTER:
                {
                    Position pos = me->GetRandomPoint(CenterPosition, 4.0f);
                    pos.m_positionZ = me->GetHomePosition().m_positionZ;
                    me->GetMotionMaster()->MovePoint(POINT_SIPHON, pos);
                    break;
                }
                default:
                    break;
            }
        }

        // no melee attacks
    }

private:
    EventMap _events;
    Position _dropPoint;
    ObjectGuid _grabbedPlayer;
    InstanceScript* _instance;
};

struct npc_strangulate_vehicle : public ScriptedAI
{
    npc_strangulate_vehicle(Creature* creature) : ScriptedAI(creature), _instance(creature->GetInstanceScript()) { }

    void IsSummonedBy(WorldObject* summonerWO) override
    {
        Unit* summoner = summonerWO->ToUnit();
        if (!summoner)
            return;
        me->SetFacingToObject(summoner);
        DoCast(summoner, SPELL_HARVEST_SOUL_VEHICLE);
        _events.Reset();
        _events.ScheduleEvent(EVENT_MOVE_TO_LICH_KING, 2s);
        _events.ScheduleEvent(EVENT_TELEPORT, 6s);

        // this will let us easily access all creatures of this entry on heroic mode when its time to teleport back
        if (Creature* lichKing = ObjectAccessor::GetCreature(*me, _instance->GetGuidData(DATA_THE_LICH_KING)))
            lichKing->AI()->JustSummoned(me);
    }

    void DoAction(int32 action) override
    {
        if (action != ACTION_TELEPORT_BACK)
            return;

        if (TempSummon* summ = me->ToTempSummon())
        {
            if (Unit* summoner = summ->GetSummonerUnit())
            {
                DoCast(summoner, SPELL_HARVEST_SOUL_TELEPORT_BACK);
                summoner->RemoveAurasDueToSpell(SPELL_HARVEST_SOULS_TELEPORT);
            }
        }

        if (Creature* lichKing = ObjectAccessor::GetCreature(*me, _instance->GetGuidData(DATA_THE_LICH_KING)))
            lichKing->AI()->SummonedCreatureDespawn(me);
        me->DespawnOrUnsummon();
    }

    void UpdateAI(uint32 diff) override
    {
        UpdateVictim();

        _events.Update(diff);

        while (uint32 eventId = _events.ExecuteEvent())
        {
            switch (eventId)
            {
                case EVENT_TELEPORT:
                    me->GetMotionMaster()->Clear();
                    me->GetMotionMaster()->MoveIdle();
                    if (TempSummon* summ = me->ToTempSummon())
                    {
                        if (Unit* summoner = summ->GetSummonerUnit())
                        {
                            summoner->CastSpell(nullptr, SPELL_HARVEST_SOUL_VISUAL, true);
                            summoner->ExitVehicle(summoner);
                            if (!IsHeroic())
                                summoner->CastSpell(summoner, SPELL_HARVEST_SOUL_TELEPORT, true);
                            else
                            {
                                summoner->CastSpell(summoner, SPELL_HARVEST_SOULS_TELEPORT, true);
                                summoner->RemoveAurasDueToSpell(HARVEST_SOUL, ObjectGuid::Empty, 0, AURA_REMOVE_BY_EXPIRE);
                            }
                        }
                    }

                    _events.ScheduleEvent(EVENT_DESPAWN_SELF, 65s);
                    break;
                case EVENT_MOVE_TO_LICH_KING:
                    if (Creature* lichKing = ObjectAccessor::GetCreature(*me, _instance->GetGuidData(DATA_THE_LICH_KING)))
                    {
                        if (me->GetExactDist(lichKing) > 10.0f)
                        {
                            Position pos = lichKing->GetNearPosition(float(rand_norm()) * 5.0f  + 7.5f, lichKing->GetAbsoluteAngle(me));
                            me->GetMotionMaster()->MovePoint(0, pos);
                        }
                    }
                    break;
                case EVENT_DESPAWN_SELF:
                    if (Creature* lichKing = ObjectAccessor::GetCreature(*me, _instance->GetGuidData(DATA_THE_LICH_KING)))
                        lichKing->AI()->SummonedCreatureDespawn(me);
                    me->DespawnOrUnsummon(1ms);
                    break;
                default:
                    break;
            }
        }
    }

private:
    EventMap _events;
    InstanceScript* _instance;
};

struct npc_terenas_menethil : public ScriptedAI
{
    npc_terenas_menethil(Creature* creature) : ScriptedAI(creature), _instance(creature->GetInstanceScript()) { }

    bool CanAIAttack(Unit const* target) const override
    {
        return target->GetEntry() != NPC_THE_LICH_KING;
    }

    void DoAction(int32 action) override
    {
        switch (action)
        {
            case ACTION_FROSTMOURNE_INTRO:
                me->setActive(true);
                me->SetFarVisible(false);
                if (!IsHeroic())
                    me->SetHealth(me->GetMaxHealth() / 2);
                DoCastSelf(SPELL_LIGHTS_FAVOR);
                _events.Reset();
                _events.ScheduleEvent(EVENT_FROSTMOURNE_TALK_1, 2s, PHASE_FROSTMOURNE);
                _events.ScheduleEvent(EVENT_FROSTMOURNE_TALK_2, 11s, PHASE_FROSTMOURNE);
                if (!IsHeroic())
                {
                    _events.ScheduleEvent(EVENT_DESTROY_SOUL, 1min, PHASE_FROSTMOURNE);
                    _events.ScheduleEvent(EVENT_FROSTMOURNE_TALK_3, 25s);
                }
                break;
            case ACTION_TELEPORT_BACK:
                me->CastSpell(nullptr, SPELL_RESTORE_SOUL, TRIGGERED_NONE);
                me->DespawnOrUnsummon(3s);
                break;
            default:
                break;
        }
    }

    void EnterEvadeMode(EvadeReason /*why*/) override
    {
        // no running back home
        if (!me->IsAlive())
            return;

        me->CombatStop(false);
        EngagementOver();
    }

    void DamageTaken(Unit* /*attacker*/, uint32& damage) override
    {
        if (damage >= me->GetHealth())
        {
            damage = me->GetHealth() - 1;
            if (!me->HasAura(SPELL_TERENAS_LOSES_INSIDE) && !IsHeroic())
            {
                me->SetFlag(UNIT_FIELD_FLAGS, UNIT_FLAG_NOT_SELECTABLE);
                DoCast(SPELL_TERENAS_LOSES_INSIDE);
                _events.ScheduleEvent(EVENT_TELEPORT_BACK, 1s);
                if (Creature* warden = me->FindNearestCreature(NPC_SPIRIT_WARDEN, 20.0f))
                {
                    warden->CastSpell(nullptr, SPELL_DESTROY_SOUL, TRIGGERED_NONE);
                    warden->DespawnOrUnsummon(2s);
                }

                me->DespawnOrUnsummon(2s);
            }
        }
    }

    void IsSummonedBy(WorldObject* /*summoner*/) override
    {
        _events.Reset();
        _events.SetPhase(PHASE_OUTRO);
        if (Creature* lichKing = ObjectAccessor::GetCreature(*me, _instance->GetGuidData(DATA_THE_LICH_KING)))
            me->SetFacingToObject(lichKing);

        _events.ScheduleEvent(EVENT_OUTRO_TERENAS_TALK_1, 2s, 0, PHASE_OUTRO);
        _events.ScheduleEvent(EVENT_OUTRO_TERENAS_TALK_2, 14s, 0, PHASE_OUTRO);
    }

    void UpdateAI(uint32 diff) override
    {
        UpdateVictim();

        _events.Update(diff);

        while (uint32 eventId = _events.ExecuteEvent())
        {
            switch (eventId)
            {
                case EVENT_FROSTMOURNE_TALK_1:
                    Talk(SAY_TERENAS_INTRO_1);
                    if (IsHeroic())
                        DoCastAOE(SPELL_RESTORE_SOULS);
                    break;
                case EVENT_FROSTMOURNE_TALK_2:
                    Talk(SAY_TERENAS_INTRO_2);
                    break;
                case EVENT_FROSTMOURNE_TALK_3:
                    Talk(SAY_TERENAS_INTRO_3);
                    break;
                case EVENT_OUTRO_TERENAS_TALK_1:
                    Talk(SAY_TERENAS_OUTRO_1);
                    break;
                case EVENT_OUTRO_TERENAS_TALK_2:
                    Talk(SAY_TERENAS_OUTRO_2);
                    DoCastAOE(SPELL_MASS_RESURRECTION);
                    if (Creature* lichKing = ObjectAccessor::GetCreature(*me, _instance->GetGuidData(DATA_THE_LICH_KING)))
                    {
                        lichKing->AI()->DoAction(ACTION_FINISH_OUTRO);
                        lichKing->SetImmuneToNPC(false);
                        if (Creature* tirion = ObjectAccessor::GetCreature(*me, _instance->GetGuidData(DATA_HIGHLORD_TIRION_FORDRING)))
                            tirion->AI()->AttackStart(lichKing);
                    }
                    break;
                case EVENT_DESTROY_SOUL:
                    me->SetFlag(UNIT_FIELD_FLAGS, UNIT_FLAG_NOT_SELECTABLE);
                    if (Creature* warden = me->FindNearestCreature(NPC_SPIRIT_WARDEN, 20.0f))
                        warden->CastSpell(nullptr, SPELL_DESTROY_SOUL, TRIGGERED_NONE);
                    DoCast(SPELL_TERENAS_LOSES_INSIDE);
                    _events.ScheduleEvent(EVENT_TELEPORT_BACK, 1s);
                    break;
                case EVENT_TELEPORT_BACK:
                    if (Creature* lichKing = ObjectAccessor::GetCreature(*me, _instance->GetGuidData(DATA_THE_LICH_KING)))
                        lichKing->AI()->DoAction(ACTION_TELEPORT_BACK);
                    break;
                default:
                    break;
            }
        }

        // fighting Spirit Warden
        if (me->IsInCombat())
            DoMeleeAttackIfReady();
    }

private:
    EventMap _events;
    InstanceScript* _instance;
};

struct npc_spirit_warden : public ScriptedAI
{
    npc_spirit_warden(Creature* creature) : ScriptedAI(creature), _instance(creature->GetInstanceScript()) { }

    void Reset() override
    {
        _events.Reset();
        _events.ScheduleEvent(EVENT_SOUL_RIP, 12s, 15s);
        DoCast(SPELL_DARK_HUNGER);
    }

    void JustDied(Unit* /*killer*/) override
    {
        if (Creature* terenas = ObjectAccessor::GetCreature(*me, _instance->GetGuidData(DATA_TERENAS_MENETHIL)))
            terenas->AI()->DoAction(ACTION_TELEPORT_BACK);
    }

    void UpdateAI(uint32 diff) override
    {
        if (!UpdateVictim())
            return;

        _events.Update(diff);

        while (uint32 eventId = _events.ExecuteEvent())
        {
            switch (eventId)
            {
                case EVENT_SOUL_RIP:
                    DoCastVictim(SPELL_SOUL_RIP);
                    _events.ScheduleEvent(EVENT_SOUL_RIP, 23s, 27s);
                    break;
                default:
                    break;
            }
        }

        DoMeleeAttackIfReady();
    }

private:
    EventMap _events;
    InstanceScript* _instance;
};

struct npc_spirit_bomb : public CreatureAI
{
    npc_spirit_bomb(Creature* creature) : CreatureAI(creature) { }

    void IsSummonedBy(WorldObject* /*summoner*/) override
    {
        float destX, destY, destZ;
        me->GetPosition(destX, destY);
        destZ = 1055.0f;    // approximation, gets more precise later
        me->UpdateGroundPositionZ(destX, destY, destZ);
        me->GetMotionMaster()->MovePoint(POINT_GROUND, destX, destY, destZ);
    }

    void MovementInform(uint32 type, uint32 point) override
    {
        if (type != POINT_MOTION_TYPE || point != POINT_GROUND)
            return;

        _events.ScheduleEvent(EVENT_BOMB_EXPLOSION, 3s);
    }

    void AttackStart(Unit* /*victim*/) override
    {
    }

    void UpdateAI(uint32 diff) override
    {
        UpdateVictim();

        _events.Update(diff);

        if (_events.ExecuteEvent() == EVENT_BOMB_EXPLOSION)
        {
            me->RemoveAllAuras();
            DoCastAOE(SPELL_EXPLOSION);
            me->DespawnOrUnsummon(1s);
        }
    }

private:
    EventMap _events;
};

struct npc_broken_frostmourne : public CreatureAI
{
    npc_broken_frostmourne(Creature* creature) : CreatureAI(creature) { }

    void Reset() override
    {
        _events.Reset();
    }

    void IsSummonedBy(WorldObject* /*summoner*/) override
    {
        _events.SetPhase(PHASE_OUTRO);
        _events.ScheduleEvent(EVENT_OUTRO_KNOCK_BACK, 3s, 0, PHASE_OUTRO);
    }

    void DoAction(int32 action) override
    {
        if (action == ACTION_SUMMON_TERENAS)
            _events.ScheduleEvent(EVENT_OUTRO_SUMMON_TERENAS, 6s, 0, PHASE_OUTRO);
    }

    void EnterEvadeMode(EvadeReason /*why*/) override
    {
    }

    void UpdateAI(uint32 diff) override
    {
        UpdateVictim();

        _events.Update(diff);

        while (uint32 eventId = _events.ExecuteEvent())
        {
            switch (eventId)
            {
                case EVENT_OUTRO_KNOCK_BACK:
                    DoCastAOE(SPELL_BROKEN_FROSTMOURNE_KNOCK);
                    break;
                case EVENT_OUTRO_SUMMON_TERENAS:
                    DoCastAOE(SPELL_SUMMON_TERENAS);
                    break;
                default:
                    break;
            }
        }

        // no melee attacks
    }

private:
    EventMap _events;
};

class spell_the_lich_king_infest : public AuraScript
{
    PrepareAuraScript(spell_the_lich_king_infest);

    void OnPeriodic(AuraEffect const* /*aurEff*/)
    {
        if (GetUnitOwner()->HealthAbovePct(90))
        {
            PreventDefaultAction();
            Remove(AURA_REMOVE_BY_ENEMY_SPELL);
        }
    }

    void OnUpdate(AuraEffect* aurEff)
    {
        // multiply, starting from 2nd tick
        if (aurEff->GetTickNumber() == 1)
            return;

        aurEff->SetAmount(int32(aurEff->GetAmount() * 1.15f));
    }

    void Register() override
    {
        OnEffectPeriodic += AuraEffectPeriodicFn(spell_the_lich_king_infest::OnPeriodic, EFFECT_0, SPELL_AURA_PERIODIC_DAMAGE);
        OnEffectUpdatePeriodic += AuraEffectUpdatePeriodicFn(spell_the_lich_king_infest::OnUpdate, EFFECT_0, SPELL_AURA_PERIODIC_DAMAGE);
    }
};

class spell_the_lich_king_necrotic_plague : public AuraScript
{
    PrepareAuraScript(spell_the_lich_king_necrotic_plague);

    bool Validate(SpellInfo const* /*spell*/) override
    {
        return ValidateSpellInfo({ SPELL_NECROTIC_PLAGUE_JUMP });
    }

    void OnRemove(AuraEffect const* /*aurEff*/, AuraEffectHandleModes /*mode*/)
    {
        switch (GetTargetApplication()->GetRemoveMode())
        {
            case AURA_REMOVE_BY_ENEMY_SPELL:
            case AURA_REMOVE_BY_EXPIRE:
            case AURA_REMOVE_BY_DEATH:
                break;
            default:
                return;
        }

        CastSpellExtraArgs args(GetCasterGUID());
        args.AddSpellMod(SPELLVALUE_MAX_TARGETS, 1);
        GetTarget()->CastSpell(nullptr, SPELL_NECROTIC_PLAGUE_JUMP, args);
        if (Unit* caster = GetCaster())
            caster->CastSpell(caster, SPELL_PLAGUE_SIPHON, true);
    }

    void Register() override
    {
        AfterEffectRemove += AuraEffectRemoveFn(spell_the_lich_king_necrotic_plague::OnRemove, EFFECT_0, SPELL_AURA_PERIODIC_DAMAGE, AURA_EFFECT_HANDLE_REAL);
    }
};

class spell_the_lich_king_necrotic_plague_jump : public SpellScript
{
    PrepareSpellScript(spell_the_lich_king_necrotic_plague_jump);

public:
    spell_the_lich_king_necrotic_plague_jump()
    {
        _hadAura = false;
    }

private:
    void SelectTarget(std::list<WorldObject*>& targets)
    {
        targets.sort(Trinity::ObjectDistanceOrderPred(GetCaster()));
        if (targets.size() < 2)
            return;

        targets.resize(1);
    }

    void CheckAura(SpellMissInfo missInfo)
    {
        if (missInfo != SPELL_MISS_NONE)
            return;

        if (GetHitUnit()->HasAura(GetSpellInfo()->Id))
            _hadAura = true;
    }

    void Register() override
    {
        OnObjectAreaTargetSelect += SpellObjectAreaTargetSelectFn(spell_the_lich_king_necrotic_plague_jump::SelectTarget, EFFECT_0, TARGET_UNIT_SRC_AREA_ENTRY);
        BeforeHit += BeforeSpellHitFn(spell_the_lich_king_necrotic_plague_jump::CheckAura);
    }

    bool _hadAura;
};

class spell_the_lich_king_necrotic_plague_jump_aura : public AuraScript
{
    PrepareAuraScript(spell_the_lich_king_necrotic_plague_jump_aura);

public:
    spell_the_lich_king_necrotic_plague_jump_aura()
    {
        _lastAmount = 0;
    }

private:
    void OnApply(AuraEffect const* /*aurEff*/, AuraEffectHandleModes /*mode*/)
    {
        if (Unit* caster = GetCaster())
            if (caster->GetAI())
                caster->GetAI()->SetData(DATA_PLAGUE_STACK, GetStackAmount());
    }

    void OnRemove(AuraEffect const* aurEff, AuraEffectHandleModes /*mode*/)
    {
        _lastAmount = aurEff->GetAmount();
        switch (GetTargetApplication()->GetRemoveMode())
        {
            case AURA_REMOVE_BY_EXPIRE:
            case AURA_REMOVE_BY_DEATH:
                break;
            default:
                return;
        }

        CastSpellExtraArgs args(GetCasterGUID());
        args.AddSpellMod(SPELLVALUE_AURA_STACK, GetStackAmount() + 1);
        GetTarget()->CastSpell(nullptr, SPELL_NECROTIC_PLAGUE_JUMP, args);
        if (Unit* caster = GetCaster())
            caster->CastSpell(caster, SPELL_PLAGUE_SIPHON, true);
    }

    void OnDispel(AuraEffect const* aurEff, AuraEffectHandleModes /*mode*/)
    {
        _lastAmount = aurEff->GetAmount();
    }

    void AfterDispel(AuraEffect const* aurEff, AuraEffectHandleModes /*mode*/)
    {
        // this means the stack increased so don't process as if dispelled
        if (aurEff->GetAmount() > _lastAmount)
            return;

        CastSpellExtraArgs args(GetCasterGUID());
        args.AddSpellMod(SPELLVALUE_AURA_STACK, GetStackAmount());
        args.AddSpellMod(SPELLVALUE_BASE_POINT1, AURA_REMOVE_BY_ENEMY_SPELL); // add as marker (spell has no effect 1)
        GetTarget()->CastSpell(nullptr, SPELL_NECROTIC_PLAGUE_JUMP, args);
        if (Unit* caster = GetCaster())
            caster->CastSpell(caster, SPELL_PLAGUE_SIPHON, true);

        Remove(AURA_REMOVE_BY_ENEMY_SPELL);
    }

    void Register() override
    {
        OnEffectApply += AuraEffectApplyFn(spell_the_lich_king_necrotic_plague_jump_aura::OnApply, EFFECT_0, SPELL_AURA_PERIODIC_DAMAGE, AURA_EFFECT_HANDLE_REAL_OR_REAPPLY_MASK);
        AfterEffectRemove += AuraEffectRemoveFn(spell_the_lich_king_necrotic_plague_jump_aura::OnRemove, EFFECT_0, SPELL_AURA_PERIODIC_DAMAGE, AURA_EFFECT_HANDLE_REAL);
        AfterEffectRemove += AuraEffectRemoveFn(spell_the_lich_king_necrotic_plague_jump_aura::OnDispel, EFFECT_0, SPELL_AURA_PERIODIC_DAMAGE, AURA_EFFECT_HANDLE_REAPPLY);
        AfterEffectApply += AuraEffectRemoveFn(spell_the_lich_king_necrotic_plague_jump_aura::AfterDispel, EFFECT_0, SPELL_AURA_PERIODIC_DAMAGE, AURA_EFFECT_HANDLE_REAPPLY);
    }

    int32 _lastAmount;
};

class spell_the_lich_king_shadow_trap_visual : public AuraScript
{
    PrepareAuraScript(spell_the_lich_king_shadow_trap_visual);

    void OnRemove(AuraEffect const* /*aurEff*/, AuraEffectHandleModes /*mode*/)
    {
        if (GetTargetApplication()->GetRemoveMode() == AURA_REMOVE_BY_EXPIRE)
            GetTarget()->CastSpell(GetTarget(), SPELL_SHADOW_TRAP_AURA, TRIGGERED_NONE);
    }

    void Register() override
    {
        AfterEffectRemove += AuraEffectRemoveFn(spell_the_lich_king_shadow_trap_visual::OnRemove, EFFECT_0, SPELL_AURA_DUMMY, AURA_EFFECT_HANDLE_REAL);
    }
};

class spell_the_lich_king_shadow_trap_periodic : public SpellScript
{
    PrepareSpellScript(spell_the_lich_king_shadow_trap_periodic);

    void CheckTargetCount(std::list<WorldObject*>& targets)
    {
        if (targets.empty())
            return;

        GetCaster()->CastSpell(nullptr, SPELL_SHADOW_TRAP_KNOCKBACK, true);
    }

    void Register() override
    {
        OnObjectAreaTargetSelect += SpellObjectAreaTargetSelectFn(spell_the_lich_king_shadow_trap_periodic::CheckTargetCount, EFFECT_0, TARGET_UNIT_SRC_AREA_ENEMY);
    }
};

class spell_the_lich_king_quake : public SpellScript
{
    PrepareSpellScript(spell_the_lich_king_quake);

    bool Load() override
    {
        return GetCaster()->GetInstanceScript() != nullptr;
    }

    void FilterTargets(std::list<WorldObject*>& targets)
    {
        if (GameObject* platform = ObjectAccessor::GetGameObject(*GetCaster(), GetCaster()->GetInstanceScript()->GetGuidData(DATA_ARTHAS_PLATFORM)))
            targets.remove_if(HeightDifferenceCheck(platform, 5.0f, false));
    }

    void HandleSendEvent(SpellEffIndex /*effIndex*/)
    {
        if (UnitAI* AI = GetCaster()->GetAI())
            AI->DoAction(ACTION_START_ATTACK);
    }

    void Register() override
    {
        OnObjectAreaTargetSelect += SpellObjectAreaTargetSelectFn(spell_the_lich_king_quake::FilterTargets, EFFECT_0, TARGET_UNIT_SRC_AREA_ENTRY);
        OnEffectHit += SpellEffectFn(spell_the_lich_king_quake::HandleSendEvent, EFFECT_1, SPELL_EFFECT_SEND_EVENT);
    }
};

class spell_the_lich_king_ice_burst_target_search : public SpellScript
{
    PrepareSpellScript(spell_the_lich_king_ice_burst_target_search);

    bool Validate(SpellInfo const* /*spell*/) override
    {
        return ValidateSpellInfo({ SPELL_ICE_BURST });
    }

    void CheckTargetCount(std::list<WorldObject*>& unitList)
    {
        if (unitList.empty())
            return;

        // if there is at least one affected target cast the explosion
        GetCaster()->CastSpell(GetCaster(), SPELL_ICE_BURST, true);
        if (GetCaster()->GetTypeId() == TYPEID_UNIT)
        {
            GetCaster()->ToCreature()->SetReactState(REACT_PASSIVE);
            GetCaster()->AttackStop();
            GetCaster()->ToCreature()->DespawnOrUnsummon(500ms);
        }
    }

    void Register() override
    {
        OnObjectAreaTargetSelect += SpellObjectAreaTargetSelectFn(spell_the_lich_king_ice_burst_target_search::CheckTargetCount, EFFECT_0, TARGET_UNIT_SRC_AREA_ENEMY);
    }
};

class spell_the_lich_king_raging_spirit : public SpellScript
{
    PrepareSpellScript(spell_the_lich_king_raging_spirit);

    void HandleScript(SpellEffIndex effIndex)
    {
        PreventHitDefaultEffect(effIndex);
        GetHitUnit()->CastSpell(GetHitUnit(), uint32(GetEffectValue()), true);
    }

    void Register() override
    {
        OnEffectHitTarget += SpellEffectFn(spell_the_lich_king_raging_spirit::HandleScript, EFFECT_0, SPELL_EFFECT_SCRIPT_EFFECT);
    }
};

class ExactDistanceCheck
{
    public:
        ExactDistanceCheck(Unit* source, float dist) : _source(source), _dist(dist) { }

        bool operator()(WorldObject* unit)
        {
            return _source->GetExactDist2d(unit) > _dist;
        }

    private:
        Unit* _source;
        float _dist;
};

class spell_the_lich_king_defile : public SpellScript
{
    PrepareSpellScript(spell_the_lich_king_defile);

    void CorrectRange(std::list<WorldObject*>& targets)
    {
        targets.remove_if(ExactDistanceCheck(GetCaster(), 10.0f * GetCaster()->GetObjectScale()));
        targets.remove_if(Trinity::UnitAuraCheck(true, SPELL_HARVEST_SOUL_VALKYR));
    }

    void ChangeDamageAndGrow()
    {
        SetHitDamage(int32(GetHitDamage() * GetCaster()->GetObjectScale()));
        // HACK: target player should cast this spell on defile
        // however with current aura handling auras cast by different units
        // cannot stack on the same aura object increasing the stack count
        GetCaster()->CastSpell(GetCaster(), SPELL_DEFILE_GROW, true);
    }

    void Register() override
    {
        OnObjectAreaTargetSelect += SpellObjectAreaTargetSelectFn(spell_the_lich_king_defile::CorrectRange, EFFECT_0, TARGET_UNIT_SRC_AREA_ENEMY);
        OnObjectAreaTargetSelect += SpellObjectAreaTargetSelectFn(spell_the_lich_king_defile::CorrectRange, EFFECT_1, TARGET_UNIT_SRC_AREA_ENEMY);
        OnHit += SpellHitFn(spell_the_lich_king_defile::ChangeDamageAndGrow);
    }
};

class spell_the_lich_king_summon_into_air : public SpellScript
{
    PrepareSpellScript(spell_the_lich_king_summon_into_air);

    void ModDestHeight(SpellEffIndex effIndex)
    {
        static Position const offset = {0.0f, 0.0f, 15.0f, 0.0f};
        WorldLocation* dest = const_cast<WorldLocation*>(GetExplTargetDest());
        dest->RelocateOffset(offset);
        GetHitDest()->RelocateOffset(offset);
        // spirit bombs get higher
        if (GetSpellInfo()->Effects[effIndex].MiscValue == NPC_SPIRIT_BOMB)
        {
            static Position const offsetExtra = { 0.0f, 0.0f, 5.0f, 0.0f };
            dest->RelocateOffset(offsetExtra);
            GetHitDest()->RelocateOffset(offsetExtra);
        }
    }

    void Register() override
    {
        OnEffectHit += SpellEffectFn(spell_the_lich_king_summon_into_air::ModDestHeight, EFFECT_0, SPELL_EFFECT_SUMMON);
    }
};

class spell_the_lich_king_soul_reaper : public AuraScript
{
    PrepareAuraScript(spell_the_lich_king_soul_reaper);

    bool Validate(SpellInfo const* /*spell*/) override
    {
        return ValidateSpellInfo({ SPELL_SOUL_REAPER_BUFF });
    }

    void OnPeriodic(AuraEffect const* /*aurEff*/)
    {
        if (Unit* caster = GetCaster())
            GetTarget()->CastSpell(caster, SPELL_SOUL_REAPER_BUFF, true);
    }

    void Register() override
    {
        OnEffectPeriodic += AuraEffectPeriodicFn(spell_the_lich_king_soul_reaper::OnPeriodic, EFFECT_1, SPELL_AURA_PERIODIC_DAMAGE);
    }
};

class spell_the_lich_king_valkyr_target_search : public SpellScript
{
    PrepareSpellScript(spell_the_lich_king_valkyr_target_search);

    bool Validate(SpellInfo const* /*spell*/) override
    {
        return ValidateSpellInfo({ SPELL_CHARGE });
    }

    void SelectTarget(std::list<WorldObject*>& targets)
    {
        if (targets.empty())
            return;

        targets.remove_if(Trinity::UnitAuraCheck(true, GetSpellInfo()->Id));
        if (targets.empty())
            return;

        _target = Trinity::Containers::SelectRandomContainerElement(targets);
        targets.clear();
        targets.push_back(_target);
        GetCaster()->GetAI()->SetGUID(_target->GetGUID());
    }

    void ReplaceTarget(std::list<WorldObject*>& targets)
    {
        targets.clear();
        if (_target)
            targets.push_back(_target);
    }

    void HandleScript(SpellEffIndex effIndex)
    {
        PreventHitDefaultEffect(effIndex);
        GetCaster()->CastSpell(GetHitUnit(), SPELL_CHARGE, true);
    }

    void Register() override
    {
        OnObjectAreaTargetSelect += SpellObjectAreaTargetSelectFn(spell_the_lich_king_valkyr_target_search::SelectTarget, EFFECT_0, TARGET_UNIT_SRC_AREA_ENEMY);
        OnObjectAreaTargetSelect += SpellObjectAreaTargetSelectFn(spell_the_lich_king_valkyr_target_search::ReplaceTarget, EFFECT_1, TARGET_UNIT_SRC_AREA_ENEMY);
        OnEffectHitTarget += SpellEffectFn(spell_the_lich_king_valkyr_target_search::HandleScript, EFFECT_0, SPELL_EFFECT_SCRIPT_EFFECT);
    }

    WorldObject* _target = nullptr;
};

class spell_the_lich_king_cast_back_to_caster : public SpellScript
{
    PrepareSpellScript(spell_the_lich_king_cast_back_to_caster);

    void HandleScript(SpellEffIndex /*effIndex*/)
    {
        GetHitUnit()->CastSpell(GetCaster(), uint32(GetEffectValue()), true);
    }

    void Register() override
    {
        OnEffectHitTarget += SpellEffectFn(spell_the_lich_king_cast_back_to_caster::HandleScript, EFFECT_0, SPELL_EFFECT_SCRIPT_EFFECT);
    }
};

class spell_the_lich_king_life_siphon : public SpellScript
{
    PrepareSpellScript(spell_the_lich_king_life_siphon);

    bool Validate(SpellInfo const* /*spell*/) override
    {
        return ValidateSpellInfo({ SPELL_LIFE_SIPHON_HEAL });
    }

    void TriggerHeal()
    {
        CastSpellExtraArgs args(TRIGGERED_FULL_MASK);
        args.AddSpellBP0(GetHitDamage() * 10);
        GetHitUnit()->CastSpell(GetCaster(), SPELL_LIFE_SIPHON_HEAL, args);
    }

    void Register() override
    {
        AfterHit += SpellHitFn(spell_the_lich_king_life_siphon::TriggerHeal);
    }
};

class spell_the_lich_king_vile_spirits : public AuraScript
{
    PrepareAuraScript(spell_the_lich_king_vile_spirits);

public:
    spell_the_lich_king_vile_spirits()
    {
        _is25Man = false;
    }

private:
    bool Load() override
    {
        _is25Man = GetUnitOwner()->GetMap()->Is25ManRaid();
        return true;
    }

    void OnPeriodic(AuraEffect const* aurEff)
    {
        if (_is25Man || ((aurEff->GetTickNumber() - 1) % 5))
            GetTarget()->CastSpell(nullptr, GetSpellInfo()->Effects[aurEff->GetEffIndex()].TriggerSpell, { aurEff, GetCasterGUID() });
    }

    void Register() override
    {
        OnEffectPeriodic += AuraEffectPeriodicFn(spell_the_lich_king_vile_spirits::OnPeriodic, EFFECT_0, SPELL_AURA_PERIODIC_DUMMY);
    }

    bool _is25Man;
};

class spell_the_lich_king_vile_spirits_visual : public SpellScript
{
    PrepareSpellScript(spell_the_lich_king_vile_spirits_visual);

    void ModDestHeight(SpellEffIndex /*effIndex*/)
    {
        Position offset = {0.0f, 0.0f, 15.0f, 0.0f};
        const_cast<WorldLocation*>(GetExplTargetDest())->RelocateOffset(offset);
    }

    void Register() override
    {
        OnEffectLaunch += SpellEffectFn(spell_the_lich_king_vile_spirits_visual::ModDestHeight, EFFECT_0, SPELL_EFFECT_DUMMY);
    }
};

class spell_the_lich_king_vile_spirit_move_target_search : public SpellScript
{
    PrepareSpellScript(spell_the_lich_king_vile_spirit_move_target_search);

public:
    spell_the_lich_king_vile_spirit_move_target_search()
    {
        _target = nullptr;
    }

private:
    bool Load() override
    {
        return GetCaster()->GetTypeId() == TYPEID_UNIT;
    }

    void SelectTarget(std::list<WorldObject*>& targets)
    {
        if (targets.empty())
            return;

        _target = Trinity::Containers::SelectRandomContainerElement(targets);
    }

    void HandleScript(SpellEffIndex effIndex)
    {
        PreventHitDefaultEffect(effIndex);
        // for this spell, all units are in target map, however it should select one to attack
        if (GetHitUnit() != _target)
            return;

        GetCaster()->ToCreature()->AI()->AttackStart(GetHitUnit());
        GetCaster()->GetThreatManager().AddThreat(GetHitUnit(), 100000.0f);
    }

    void Register() override
    {
        OnObjectAreaTargetSelect += SpellObjectAreaTargetSelectFn(spell_the_lich_king_vile_spirit_move_target_search::SelectTarget, EFFECT_0, TARGET_UNIT_SRC_AREA_ENEMY);
        OnEffectHitTarget += SpellEffectFn(spell_the_lich_king_vile_spirit_move_target_search::HandleScript, EFFECT_0, SPELL_EFFECT_SCRIPT_EFFECT);
    }

    WorldObject* _target;
};

class spell_the_lich_king_vile_spirit_damage_target_search : public SpellScript
{
    PrepareSpellScript(spell_the_lich_king_vile_spirit_damage_target_search);

    bool Load() override
    {
        return GetCaster()->GetTypeId() == TYPEID_UNIT;
    }

    void CheckTargetCount(std::list<WorldObject*>& targets)
    {
        if (targets.empty())
            return;

        // this spell has SPELL_AURA_BLOCK_SPELL_FAMILY so every next cast of this
        // searcher spell will be blocked
        if (TempSummon* summon = GetCaster()->ToTempSummon())
            if (Unit* summoner = summon->GetSummonerUnit())
                summoner->GetAI()->SetData(DATA_VILE, 1);
        GetCaster()->CastSpell(nullptr, SPELL_SPIRIT_BURST, true);
        GetCaster()->ToCreature()->DespawnOrUnsummon(3s);
        GetCaster()->SetFlag(UNIT_FIELD_FLAGS, UNIT_FLAG_NOT_SELECTABLE);
    }

    void Register() override
    {
        OnObjectAreaTargetSelect += SpellObjectAreaTargetSelectFn(spell_the_lich_king_vile_spirit_damage_target_search::CheckTargetCount, EFFECT_0, TARGET_UNIT_SRC_AREA_ENEMY);
    }
};

class spell_the_lich_king_harvest_soul : public AuraScript
{
    PrepareAuraScript(spell_the_lich_king_harvest_soul);

    bool Load() override
    {
        return GetOwner()->GetInstanceScript() != nullptr;
    }

    void OnRemove(AuraEffect const* /*aurEff*/, AuraEffectHandleModes /*mode*/)
    {
        // m_originalCaster to allow stacking from different casters, meh
        if (GetTargetApplication()->GetRemoveMode() == AURA_REMOVE_BY_DEATH)
            GetTarget()->CastSpell(nullptr, SPELL_HARVESTED_SOUL, GetTarget()->GetInstanceScript()->GetGuidData(DATA_THE_LICH_KING));
    }

    void Register() override
    {
        AfterEffectRemove += AuraEffectRemoveFn(spell_the_lich_king_harvest_soul::OnRemove, EFFECT_0, SPELL_AURA_PERIODIC_DAMAGE, AURA_EFFECT_HANDLE_REAL);
    }
};

class spell_the_lich_king_lights_favor : public AuraScript
{
    PrepareAuraScript(spell_the_lich_king_lights_favor);

    void OnPeriodic(AuraEffect const* /*aurEff*/)
    {
        if (Unit* caster = GetCaster())
            if (AuraEffect* effect = GetAura()->GetEffect(EFFECT_1))
                effect->RecalculateAmount(caster);
    }

    void CalculateBonus(AuraEffect const* /*aurEff*/, int32& amount, bool& canBeRecalculated)
    {
        canBeRecalculated = true;
        amount = 0;
        if (Unit* caster = GetCaster())
            amount = int32(caster->GetHealthPct());
    }

    void Register() override
    {
        OnEffectPeriodic += AuraEffectPeriodicFn(spell_the_lich_king_lights_favor::OnPeriodic, EFFECT_0, SPELL_AURA_PERIODIC_HEAL);
        DoEffectCalcAmount += AuraEffectCalcAmountFn(spell_the_lich_king_lights_favor::CalculateBonus, EFFECT_1, SPELL_AURA_MOD_DAMAGE_PERCENT_DONE);
    }
};

class spell_the_lich_king_soul_rip : public AuraScript
{
    PrepareAuraScript(spell_the_lich_king_soul_rip);

    void OnPeriodic(AuraEffect const* aurEff)
    {
        PreventDefaultAction();
        // shouldn't be needed, this is channeled
        if (Unit* caster = GetCaster())
        {
            CastSpellExtraArgs args(aurEff);
            args.OriginalCaster = GetCasterGUID();
            args.AddSpellBP0(5000 * aurEff->GetTickNumber());
            caster->CastSpell(GetTarget(), SPELL_SOUL_RIP_DAMAGE, args);
        }
    }

    void Register() override
    {
        OnEffectPeriodic += AuraEffectPeriodicFn(spell_the_lich_king_soul_rip::OnPeriodic, EFFECT_0, SPELL_AURA_PERIODIC_DUMMY);
    }
};

class spell_the_lich_king_restore_soul : public SpellScript
{
    PrepareSpellScript(spell_the_lich_king_restore_soul);

public:
    spell_the_lich_king_restore_soul()
    {
        _instance = nullptr;
    }

private:
    bool Load() override
    {
        _instance = GetCaster()->GetInstanceScript();
        return _instance != nullptr;
    }

    void HandleScript(SpellEffIndex /*effIndex*/)
    {
        if (Creature* lichKing = ObjectAccessor::GetCreature(*GetCaster(), _instance->GetGuidData(DATA_THE_LICH_KING)))
            lichKing->AI()->DoAction(ACTION_TELEPORT_BACK);
        if (Creature* spawner = GetCaster()->FindNearestCreature(NPC_WORLD_TRIGGER_INFINITE_AOI, 50.0f))
            spawner->RemoveAllAuras();

        std::list<Creature*> spirits;
        GetCaster()->GetCreatureListWithEntryInGrid(spirits, NPC_WICKED_SPIRIT, 200.0f);
        for (std::list<Creature*>::iterator itr = spirits.begin(); itr != spirits.end(); ++itr)
        {
            (*itr)->m_Events.KillAllEvents(true);
            (*itr)->SetReactState(REACT_PASSIVE);
            (*itr)->AI()->EnterEvadeMode();
        }
    }

    void RemoveAura(SpellMissInfo missInfo)
    {
        if (missInfo != SPELL_MISS_NONE)
            return;

        if (Unit* target = GetHitUnit())
            target->RemoveAurasDueToSpell(target->GetMap()->IsHeroic() ? SPELL_HARVEST_SOULS_TELEPORT : SPELL_HARVEST_SOUL_TELEPORT);
    }

    void Register() override
    {
        OnEffectHit += SpellEffectFn(spell_the_lich_king_restore_soul::HandleScript, EFFECT_0, SPELL_EFFECT_APPLY_AURA);
        BeforeHit += BeforeSpellHitFn(spell_the_lich_king_restore_soul::RemoveAura);
    }

    InstanceScript* _instance;
};

class spell_the_lich_king_dark_hunger : public AuraScript
{
    PrepareAuraScript(spell_the_lich_king_dark_hunger);

    bool Validate(SpellInfo const* /*spellInfo*/) override
    {
        return ValidateSpellInfo({ SPELL_DARK_HUNGER_HEAL });
    }

    void HandleProc(AuraEffect const* aurEff, ProcEventInfo& eventInfo)
    {
        PreventDefaultAction();
        DamageInfo* damageInfo = eventInfo.GetDamageInfo();
        if (!damageInfo || !damageInfo->GetDamage())
            return;

        CastSpellExtraArgs args(aurEff);
        args.AddSpellBP0(damageInfo->GetDamage() / 2);
        GetTarget()->CastSpell(GetTarget(), SPELL_DARK_HUNGER_HEAL, args);
    }

    void Register() override
    {
        OnEffectProc += AuraEffectProcFn(spell_the_lich_king_dark_hunger::HandleProc, EFFECT_0, SPELL_AURA_DUMMY);
    }
};

class spell_the_lich_king_in_frostmourne_room : public AuraScript
{
    PrepareAuraScript(spell_the_lich_king_in_frostmourne_room);

    bool Load() override
    {
        return GetOwner()->GetInstanceScript() != nullptr;
    }

    void OnRemove(AuraEffect const* /*aurEff*/, AuraEffectHandleModes /*mode*/)
    {
        // m_originalCaster to allow stacking from different casters, meh
        if (GetTargetApplication()->GetRemoveMode() == AURA_REMOVE_BY_DEATH)
            GetTarget()->CastSpell(nullptr, SPELL_HARVESTED_SOUL, GetTarget()->GetInstanceScript()->GetGuidData(DATA_THE_LICH_KING));
    }

    void Register() override
    {
        AfterEffectRemove += AuraEffectRemoveFn(spell_the_lich_king_in_frostmourne_room::OnRemove, EFFECT_0, SPELL_AURA_DUMMY, AURA_EFFECT_HANDLE_REAL);
    }
};

class spell_the_lich_king_summon_spirit_bomb : public SpellScript
{
    PrepareSpellScript(spell_the_lich_king_summon_spirit_bomb);

    void HandleScript(SpellEffIndex effIndex)
    {
        PreventHitDefaultEffect(effIndex);
        GetHitUnit()->CastSpell(nullptr, uint32(GetEffectValue()), true);
    }

    void Register() override
    {
        OnEffectHitTarget += SpellEffectFn(spell_the_lich_king_summon_spirit_bomb::HandleScript, EFFECT_0, SPELL_EFFECT_SCRIPT_EFFECT);
    }
};

class spell_the_lich_king_trigger_vile_spirit : public SpellScript
{
    PrepareSpellScript(spell_the_lich_king_trigger_vile_spirit);

    void ActivateSpirit()
    {
        Creature* target = GetHitCreature();
        if (!target)
            return;

        VileSpiritActivateEvent(target).Execute(0, 0);
    }

    void Register() override
    {
        OnHit += SpellHitFn(spell_the_lich_king_trigger_vile_spirit::ActivateSpirit);
    }
};

class spell_the_lich_king_jump : public SpellScript
{
    PrepareSpellScript(spell_the_lich_king_jump);

    void HandleScript(SpellEffIndex effIndex)
    {
        PreventHitDefaultEffect(effIndex);
        GetHitUnit()->RemoveAurasDueToSpell(SPELL_RAISE_DEAD);
        GetHitUnit()->CastSpell(nullptr, SPELL_JUMP_2, true);
        if (Creature* creature = GetHitCreature())
            creature->AI()->DoAction(ACTION_BREAK_FROSTMOURNE);
    }

    void Register() override
    {
        OnEffectHitTarget += SpellEffectFn(spell_the_lich_king_jump::HandleScript, EFFECT_0, SPELL_EFFECT_SCRIPT_EFFECT);
    }
};

class spell_the_lich_king_jump_remove_aura : public SpellScript
{
    PrepareSpellScript(spell_the_lich_king_jump_remove_aura);

    void HandleScript(SpellEffIndex effIndex)
    {
        PreventHitDefaultEffect(effIndex);
        GetHitUnit()->RemoveAurasDueToSpell(uint32(GetEffectValue()));
    }

    void Register() override
    {
        OnEffectHitTarget += SpellEffectFn(spell_the_lich_king_jump_remove_aura::HandleScript, EFFECT_0, SPELL_EFFECT_SCRIPT_EFFECT);
    }
};

class spell_the_lich_king_play_movie : public SpellScript
{
    PrepareSpellScript(spell_the_lich_king_play_movie);

    bool Validate(SpellInfo const* /*spell*/) override
    {
        if (!sMovieStore.LookupEntry(MOVIE_FALL_OF_THE_LICH_KING))
            return false;
        return true;
    }

    void HandleScript(SpellEffIndex effIndex)
    {
        PreventHitDefaultEffect(effIndex);
        if (Player* player = GetHitPlayer())
            player->SendMovieStart(MOVIE_FALL_OF_THE_LICH_KING);
    }

    void Register() override
    {
        OnEffectHitTarget += SpellEffectFn(spell_the_lich_king_play_movie::HandleScript, EFFECT_0, SPELL_EFFECT_SCRIPT_EFFECT);
    }
};

class spell_the_lich_king_harvest_souls_teleport : public SpellScript
{
    PrepareSpellScript(spell_the_lich_king_harvest_souls_teleport);

    void RelocateTransportOffset(SpellEffIndex /*effIndex*/)
    {
        float randCoordX = frand(-18.0f, 18.0f);
        float randCoordY = frand(-18.0f, 18.0f);
        GetHitDest()->RelocateOffset({ randCoordX, randCoordY, 0.0f, 0.0f });
    }

    void Register() override
    {
        OnEffectHitTarget += SpellEffectFn(spell_the_lich_king_harvest_souls_teleport::RelocateTransportOffset, EFFECT_1, SPELL_EFFECT_TELEPORT_UNITS);
    }
};

class achievement_been_waiting_long_time : public AchievementCriteriaScript
{
    public:
        achievement_been_waiting_long_time() : AchievementCriteriaScript("achievement_been_waiting_long_time") { }

        bool OnCheck(Player* /*source*/, Unit* target) override
        {
            if (!target)
                return false;

            return target->GetAI()->GetData(DATA_PLAGUE_STACK) >= 30;
        }
};

class achievement_neck_deep_in_vile : public AchievementCriteriaScript
{
    public:
        achievement_neck_deep_in_vile() : AchievementCriteriaScript("achievement_neck_deep_in_vile") { }

        bool OnCheck(Player* /*source*/, Unit* target) override
        {
            if (!target)
                return false;

            return !target->GetAI()->GetData(DATA_VILE);
        }
};

void AddSC_boss_the_lich_king()
{
    // Creatures
    RegisterIcecrownCitadelCreatureAI(boss_the_lich_king);
    RegisterIcecrownCitadelCreatureAI(npc_tirion_fordring_tft);
    RegisterIcecrownCitadelCreatureAI(npc_shambling_horror_icc);
    RegisterIcecrownCitadelCreatureAI(npc_raging_spirit);
    RegisterIcecrownCitadelCreatureAI(npc_valkyr_shadowguard);
    RegisterIcecrownCitadelCreatureAI(npc_strangulate_vehicle);
    RegisterIcecrownCitadelCreatureAI(npc_terenas_menethil);
    RegisterIcecrownCitadelCreatureAI(npc_spirit_warden);
    RegisterIcecrownCitadelCreatureAI(npc_spirit_bomb);
    RegisterIcecrownCitadelCreatureAI(npc_broken_frostmourne);

    // Spells
    RegisterSpellScript(spell_the_lich_king_infest);
    RegisterSpellScript(spell_the_lich_king_necrotic_plague);
    RegisterSpellAndAuraScriptPair(spell_the_lich_king_necrotic_plague_jump, spell_the_lich_king_necrotic_plague_jump_aura);
    RegisterSpellScript(spell_the_lich_king_shadow_trap_visual);
    RegisterSpellScript(spell_the_lich_king_shadow_trap_periodic);
    RegisterSpellScript(spell_the_lich_king_quake);
    RegisterSpellScript(spell_the_lich_king_ice_burst_target_search);
    RegisterSpellScript(spell_the_lich_king_raging_spirit);
    RegisterSpellScript(spell_the_lich_king_defile);
    RegisterSpellScript(spell_the_lich_king_summon_into_air);
    RegisterSpellScript(spell_the_lich_king_soul_reaper);
    RegisterSpellScript(spell_the_lich_king_valkyr_target_search);
    RegisterSpellScript(spell_the_lich_king_cast_back_to_caster);
    RegisterSpellScript(spell_the_lich_king_life_siphon);
    RegisterSpellScript(spell_the_lich_king_vile_spirits);
    RegisterSpellScript(spell_the_lich_king_vile_spirits_visual);
    RegisterSpellScript(spell_the_lich_king_vile_spirit_move_target_search);
    RegisterSpellScript(spell_the_lich_king_vile_spirit_damage_target_search);
    RegisterSpellScript(spell_the_lich_king_harvest_soul);
    RegisterSpellScript(spell_the_lich_king_lights_favor);
    RegisterSpellScript(spell_the_lich_king_soul_rip);
    RegisterSpellScript(spell_the_lich_king_restore_soul);
    RegisterSpellScript(spell_the_lich_king_dark_hunger);
    RegisterSpellScript(spell_the_lich_king_in_frostmourne_room);
    RegisterSpellScript(spell_the_lich_king_summon_spirit_bomb);
    RegisterSpellScript(spell_the_lich_king_trigger_vile_spirit);
    RegisterSpellScript(spell_the_lich_king_jump);
    RegisterSpellScript(spell_the_lich_king_jump_remove_aura);
    RegisterSpellScriptWithArgs(spell_trigger_spell_from_caster, "spell_the_lich_king_mass_resurrection", SPELL_MASS_RESURRECTION_REAL);
    RegisterSpellScript(spell_the_lich_king_play_movie);
    RegisterSpellScript(spell_the_lich_king_harvest_souls_teleport);

    // Achievements
    new achievement_been_waiting_long_time();
    new achievement_neck_deep_in_vile();
}<|MERGE_RESOLUTION|>--- conflicted
+++ resolved
@@ -643,712 +643,9 @@
             {
                 EntryCheckPredicate pred(NPC_STRANGULATE_VEHICLE);
                 summons.DoAction(ACTION_TELEPORT_BACK, pred);
-<<<<<<< HEAD
-                summons.DespawnAll();
-                _DespawnAtEvade();
-            }
-
-            void KilledUnit(Unit* victim) override
-            {
-                if (victim->GetTypeId() == TYPEID_PLAYER && !me->IsInEvadeMode() && !events.IsInPhase(PHASE_OUTRO))
-                    Talk(SAY_LK_KILL);
-            }
-
-            void DoAction(int32 action) override
-            {
-                switch (action)
-                {
-                    case ACTION_START_ENCOUNTER:
-                        instance->SetBossState(DATA_THE_LICH_KING, IN_PROGRESS);
-                        Talk(SAY_LK_INTRO_1);
-                        me->GetMap()->SetZoneMusic(AREA_ICECROWN_CITADEL, MUSIC_FROZEN_THRONE);
-                        // schedule talks
-                        me->SetStandState(UNIT_STAND_STATE_STAND);
-                        events.ScheduleEvent(EVENT_INTRO_MOVE_1, 4s);
-                        break;
-                    case ACTION_START_ATTACK:
-                        events.ScheduleEvent(EVENT_START_ATTACK, 5s);
-                        break;
-                    case ACTION_PLAY_MUSIC:
-                        me->GetMap()->SetZoneMusic(AREA_ICECROWN_CITADEL, MUSIC_FINAL);
-                        break;
-                    case ACTION_RESTORE_LIGHT:
-                        me->GetMap()->SetZoneOverrideLight(AREA_ICECROWN_CITADEL, LIGHT_DEFAULT, 0, 5000);
-                        break;
-                    case ACTION_BREAK_FROSTMOURNE:
-                        me->CastSpell(nullptr, SPELL_SUMMON_BROKEN_FROSTMOURNE, TRIGGERED_IGNORE_CAST_IN_PROGRESS);
-                        me->CastSpell(nullptr, SPELL_SUMMON_BROKEN_FROSTMOURNE_2, TRIGGERED_IGNORE_CAST_IN_PROGRESS);
-                        SetEquipmentSlots(false, EQUIP_BROKEN_FROSTMOURNE);
-                        events.ScheduleEvent(EVENT_OUTRO_TALK_6, 2500ms, 0, PHASE_OUTRO);
-                        break;
-                    case ACTION_FINISH_OUTRO:
-                        events.ScheduleEvent(EVENT_OUTRO_TALK_7, 7s, 0, PHASE_OUTRO);
-                        events.ScheduleEvent(EVENT_OUTRO_TALK_8, 17s, 0, PHASE_OUTRO);
-                        break;
-                    case ACTION_TELEPORT_BACK:
-                    {
-                        EntryCheckPredicate pred(NPC_STRANGULATE_VEHICLE);
-                        summons.DoAction(ACTION_TELEPORT_BACK, pred);
-                        if (!IsHeroic())
-                            Talk(SAY_LK_FROSTMOURNE_ESCAPE);
-                        break;
-                    }
-                    default:
-                        break;
-                }
-            }
-
-            uint32 GetData(uint32 type) const override
-            {
-                switch (type)
-                {
-                    case DATA_PLAGUE_STACK:
-                        return _necroticPlagueStack;
-                    case DATA_VILE:
-                        return _vileSpiritExplosions;
-                    default:
-                        break;
-                }
-
-                return 0;
-            }
-
-            void SetData(uint32 type, uint32 value) override
-            {
-                switch (type)
-                {
-                    case DATA_PLAGUE_STACK:
-                        _necroticPlagueStack = std::max(value, _necroticPlagueStack);
-                        break;
-                    case DATA_VILE:
-                        _vileSpiritExplosions += value;
-                        break;
-                    default:
-                        break;
-                }
-            }
-
-            void DamageTaken(Unit* /*attacker*/, uint32& /*damage*/) override
-            {
-                if (events.IsInPhase(PHASE_ONE) && !HealthAbovePct(70))
-                {
-                    events.SetPhase(PHASE_TRANSITION);
-                    me->SetReactState(REACT_PASSIVE);
-                    me->AttackStop();
-                    me->InterruptNonMeleeSpells(true);
-                    me->GetMotionMaster()->MovePoint(POINT_CENTER_1, CenterPosition);
-                    return;
-                }
-
-                if (events.IsInPhase(PHASE_TWO) && !HealthAbovePct(40))
-                {
-                    events.SetPhase(PHASE_TRANSITION);
-                    me->SetReactState(REACT_PASSIVE);
-                    me->AttackStop();
-                    me->InterruptNonMeleeSpells(true);
-                    me->GetMotionMaster()->MovePoint(POINT_CENTER_2, CenterPosition);
-                    return;
-                }
-
-                if (events.IsInPhase(PHASE_THREE) && !HealthAbovePct(10))
-                {
-                    me->SetReactState(REACT_PASSIVE);
-                    me->AttackStop();
-                    events.Reset();
-                    events.SetPhase(PHASE_OUTRO);
-                    summons.DespawnAll();
-                    me->GetMap()->SetZoneMusic(AREA_ICECROWN_CITADEL, MUSIC_FURY_OF_FROSTMOURNE);
-                    me->InterruptNonMeleeSpells(true);
-                    me->CastSpell(nullptr, SPELL_FURY_OF_FROSTMOURNE, TRIGGERED_NONE);
-                    me->SetWalk(true);
-                    events.ScheduleEvent(EVENT_OUTRO_TALK_1, 2600ms, 0, PHASE_OUTRO);
-                    events.ScheduleEvent(EVENT_OUTRO_EMOTE_TALK, 6600ms, 0, PHASE_OUTRO);
-                    events.ScheduleEvent(EVENT_OUTRO_EMOTE_TALK, 17600ms, 0, PHASE_OUTRO);
-                    events.ScheduleEvent(EVENT_OUTRO_EMOTE_TALK, 27600ms, 0, PHASE_OUTRO);
-                    events.ScheduleEvent(EVENT_OUTRO_TALK_2, 34600ms, 0, PHASE_OUTRO);
-                    events.ScheduleEvent(EVENT_OUTRO_TALK_3, 43600ms, 0, PHASE_OUTRO);
-                    events.ScheduleEvent(EVENT_EMOTE_CAST_SHOUT, 54600ms, 0, PHASE_OUTRO);
-                    events.ScheduleEvent(EVENT_OUTRO_EMOTE_TALK, 58600ms, 0, PHASE_OUTRO);
-                    events.ScheduleEvent(EVENT_OUTRO_MOVE_CENTER, 69600ms, 0, PHASE_OUTRO);
-                    // stop here. rest will get scheduled from MovementInform
-                    return;
-                }
-            }
-
-            void JustSummoned(Creature* summon) override
-            {
-                switch (summon->GetEntry())
-                {
-                    case NPC_SHAMBLING_HORROR:
-                    case NPC_DRUDGE_GHOUL:
-                        summon->CastSpell(summon, SPELL_RISEN_WITCH_DOCTOR_SPAWN, true);
-                        summon->SetReactState(REACT_PASSIVE);
-                        summon->HandleEmoteCommand(EMOTE_ONESHOT_EMERGE);
-                        summon->m_Events.AddEvent(new LichKingStartMovementEvent(me, summon), summon->m_Events.CalculateTime(5s));
-                        break;
-                    case NPC_SHADOW_TRAP:
-                        summon->CastSpell(summon, SPELL_SHADOW_TRAP_VISUAL, true);
-                        break;
-                    case NPC_ICE_SPHERE:
-                    {
-                        if (Unit* target = SelectTarget(SelectTargetMethod::Random, 0, 0.0f, true))
-                        {
-                            summon->SetReactState(REACT_PASSIVE);
-                            summon->CastSpell(summon, SPELL_ICE_SPHERE, false);
-                            summon->CastSpell(summon, SPELL_ICE_BURST_TARGET_SEARCH, false);
-                            summon->CastSpell(target, SPELL_ICE_PULSE, false);
-                            summon->GetMotionMaster()->MoveFollow(target, 0.0f, 0.0f);
-                        }
-                        else
-                            summon->DespawnOrUnsummon();
-                        break;
-                    }
-                    case NPC_DEFILE:
-                        summon->SetReactState(REACT_PASSIVE);
-                        summon->CastSpell(summon, SPELL_DEFILE_AURA, false);
-                        break;
-                    case NPC_FROSTMOURNE_TRIGGER:
-                    {
-                        summon->CastSpell(nullptr, SPELL_BROKEN_FROSTMOURNE, true);
-
-                        me->GetMap()->SetZoneOverrideLight(AREA_ICECROWN_CITADEL, LIGHT_DEFAULT, LIGHT_SOULSTORM, 10000);
-                        me->GetMap()->SetZoneWeather(AREA_ICECROWN_CITADEL, WEATHER_STATE_BLACKSNOW, 0.5f);
-
-                        events.ScheduleEvent(EVENT_OUTRO_SOUL_BARRAGE, 5s, 0, PHASE_OUTRO);
-                        return;
-                    }
-                    case NPC_VILE_SPIRIT:
-                    {
-                        summons.Summon(summon);
-                        summon->SetReactState(REACT_PASSIVE);
-                        summon->SetSpeedRate(MOVE_FLIGHT, 0.5f);
-                        summon->GetMotionMaster()->MoveRandom(10.0f);
-                        if (!events.IsInPhase(PHASE_FROSTMOURNE))
-                            summon->m_Events.AddEvent(new VileSpiritActivateEvent(summon), summon->m_Events.CalculateTime(15s));
-                        return;
-                    }
-                    case NPC_STRANGULATE_VEHICLE:
-                        summons.Summon(summon);
-                        return;
-                    case NPC_HIGHLORD_TIRION_FORDRING_LK:
-                        return;
-                    default:
-                        break;
-                }
-
-                BossAI::JustSummoned(summon);
-            }
-
-            void SummonedCreatureDies(Creature* summon, Unit* /*killer*/) override
-            {
-                switch (summon->GetEntry())
-                {
-                    case NPC_SHAMBLING_HORROR:
-                    case NPC_DRUDGE_GHOUL:
-                    case NPC_ICE_SPHERE:
-                    case NPC_VALKYR_SHADOWGUARD:
-                    case NPC_RAGING_SPIRIT:
-                    case NPC_VILE_SPIRIT:
-                        summon->ToTempSummon()->SetTempSummonType(TEMPSUMMON_CORPSE_DESPAWN);
-                        break;
-                    default:
-                        break;
-                }
-            }
-
-            void SpellHit(WorldObject* /*caster*/, SpellInfo const* spellInfo) override
-            {
-                if (spellInfo->Id == SPELL_HARVESTED_SOUL && me->IsInCombat() && !IsHeroic())
-                    Talk(SAY_LK_FROSTMOURNE_KILL);
-
-                if (spellInfo->Id == REMORSELESS_WINTER_1 || spellInfo->Id == REMORSELESS_WINTER_2)
-                {
-                    me->GetMap()->SetZoneOverrideLight(AREA_ICECROWN_CITADEL, LIGHT_DEFAULT, LIGHT_SNOWSTORM, 5000);
-                    me->GetMap()->SetZoneWeather(AREA_ICECROWN_CITADEL, WEATHER_STATE_LIGHT_SNOW, 0.5f);
-                    summons.DespawnEntry(NPC_SHADOW_TRAP);
-                }
-            }
-
-            void MovementInform(uint32 type, uint32 pointId) override
-            {
-                if (type != POINT_MOTION_TYPE)
-                    return;
-
-                switch (pointId)
-                {
-                    case POINT_LK_INTRO_1:
-                        // schedule for next update cycle, current update must finalize movement
-                        events.ScheduleEvent(EVENT_INTRO_MOVE_2, 1ms, 0, PHASE_INTRO);
-                        break;
-                    case POINT_LK_INTRO_2:
-                        events.ScheduleEvent(EVENT_INTRO_MOVE_3, 1ms, 0, PHASE_INTRO);
-                        break;
-                    case POINT_LK_INTRO_3:
-                        if (Creature* tirion = ObjectAccessor::GetCreature(*me, instance->GetGuidData(DATA_HIGHLORD_TIRION_FORDRING)))
-                            tirion->AI()->DoAction(ACTION_CONTINUE_INTRO);
-                        events.ScheduleEvent(EVENT_INTRO_TALK_1, 9s, 0, PHASE_INTRO);
-                        break;
-                    case POINT_CENTER_1:
-                        me->SetFacingTo(0.0f);
-                        Talk(SAY_LK_REMORSELESS_WINTER);
-                        me->GetMap()->SetZoneMusic(AREA_ICECROWN_CITADEL, MUSIC_SPECIAL);
-                        DoCast(me, SPELL_REMORSELESS_WINTER_1);
-                        events.ScheduleEvent(EVENT_QUAKE, 62500ms, 0, PHASE_TRANSITION);
-                        events.ScheduleEvent(EVENT_PAIN_AND_SUFFERING, 4s, 0, PHASE_TRANSITION);
-                        events.ScheduleEvent(EVENT_SUMMON_ICE_SPHERE, 8s, 0, PHASE_TRANSITION);
-                        events.ScheduleEvent(EVENT_SUMMON_RAGING_SPIRIT, 6s, 0, PHASE_TRANSITION);
-                        events.ScheduleEvent(EVENT_SUMMON_VALKYR, 78s, 0, PHASE_TWO);
-                        events.ScheduleEvent(EVENT_INFEST, 70s, 0, PHASE_TWO);
-                        events.ScheduleEvent(EVENT_DEFILE, 97s, 0, PHASE_TWO);
-                        events.ScheduleEvent(EVENT_SOUL_REAPER, 94s, 0, PHASE_TWO);
-                        break;
-                    case POINT_CENTER_2:
-                        me->SetFacingTo(0.0f);
-                        Talk(SAY_LK_REMORSELESS_WINTER);
-                        me->GetMap()->SetZoneMusic(AREA_ICECROWN_CITADEL, MUSIC_SPECIAL);
-                        DoCast(me, SPELL_REMORSELESS_WINTER_2);
-                        summons.DespawnEntry(NPC_VALKYR_SHADOWGUARD);
-                        events.ScheduleEvent(EVENT_QUAKE_2, 62500ms, 0, PHASE_TRANSITION);
-                        events.ScheduleEvent(EVENT_PAIN_AND_SUFFERING, 6s, 0, PHASE_TRANSITION);
-                        events.ScheduleEvent(EVENT_SUMMON_ICE_SPHERE, 8s, 0, PHASE_TRANSITION);
-                        events.ScheduleEvent(EVENT_SUMMON_RAGING_SPIRIT_2, 5s, 0, PHASE_TRANSITION);
-                        events.ScheduleEvent(EVENT_DEFILE, 95500ms, 0, PHASE_THREE);
-                        events.ScheduleEvent(EVENT_SOUL_REAPER, 99500ms, 0, PHASE_THREE);
-                        events.ScheduleEvent(EVENT_VILE_SPIRITS, 79500ms, EVENT_GROUP_VILE_SPIRITS, PHASE_THREE);
-                        events.ScheduleEvent(IsHeroic() ? EVENT_HARVEST_SOULS : EVENT_HARVEST_SOUL, 73500ms, 0, PHASE_THREE);
-                        break;
-                    case POINT_LK_OUTRO_1:
-                        events.ScheduleEvent(EVENT_OUTRO_TALK_4, 1ms, 0, PHASE_OUTRO);
-                        events.ScheduleEvent(EVENT_OUTRO_RAISE_DEAD, 1s, 0, PHASE_OUTRO);
-                        events.ScheduleEvent(EVENT_OUTRO_TALK_5, 29s, 0, PHASE_OUTRO);
-                        break;
-                    case POINT_LK_OUTRO_2:
-                        if (Creature* tirion = ObjectAccessor::GetCreature(*me, instance->GetGuidData(DATA_HIGHLORD_TIRION_FORDRING)))
-                            tirion->AI()->Talk(SAY_TIRION_OUTRO_2);
-                        if (Creature* frostmourne = me->FindNearestCreature(NPC_FROSTMOURNE_TRIGGER, 50.0f))
-                            frostmourne->AI()->DoAction(ACTION_SUMMON_TERENAS);
-                        break;
-                    default:
-                        break;
-                }
-            }
-
-            void UpdateAI(uint32 diff) override
-            {
-                // check phase first to prevent updating victim and entering evade mode when not wanted
-                if (!(events.IsInPhase(PHASE_OUTRO) || events.IsInPhase(PHASE_INTRO) || events.IsInPhase(PHASE_FROSTMOURNE)))
-                    if (!UpdateVictim())
-                        return;
-
-                events.Update(diff);
-
-                // during Remorseless Winter phases The Lich King is channeling a spell, but we must continue casting other spells
-                if (me->HasUnitState(UNIT_STATE_CASTING) && !(events.IsInPhase(PHASE_TRANSITION) || events.IsInPhase(PHASE_OUTRO) || events.IsInPhase(PHASE_FROSTMOURNE)))
-                    return;
-
-                while (uint32 eventId = events.ExecuteEvent())
-                {
-                    switch (eventId)
-                    {
-                        case EVENT_INTRO_MOVE_1:
-                            me->SetSheath(SHEATH_STATE_MELEE);
-                            me->RemoveAurasDueToSpell(SPELL_EMOTE_SIT_NO_SHEATH);
-                            me->SetWalk(true);
-                            me->GetMotionMaster()->MovePoint(POINT_LK_INTRO_1, LichKingIntro[0]);
-                            break;
-                        case EVENT_INTRO_MOVE_2:
-                            me->GetMotionMaster()->MovePoint(POINT_LK_INTRO_2, LichKingIntro[1]);
-                            break;
-                        case EVENT_INTRO_MOVE_3:
-                            me->GetMotionMaster()->MovePoint(POINT_LK_INTRO_3, LichKingIntro[2]);
-                            break;
-                        case EVENT_INTRO_TALK_1:
-                            Talk(SAY_LK_INTRO_2);
-                            // for some reason blizz sends 2 emotes in row here so (we handle one in Talk)
-                            me->HandleEmoteCommand(EMOTE_ONESHOT_TALK_NO_SHEATHE);
-                            events.ScheduleEvent(EVENT_EMOTE_CAST_SHOUT, 7s, 0, PHASE_INTRO);
-                            events.ScheduleEvent(EVENT_INTRO_EMOTE_1, 13s, 0, PHASE_INTRO);
-                            events.ScheduleEvent(EVENT_EMOTE_CAST_SHOUT, 18s, 0, PHASE_INTRO);
-                            events.ScheduleEvent(EVENT_INTRO_CAST_FREEZE, 31s, 0, PHASE_INTRO);
-                            break;
-                        case EVENT_EMOTE_CAST_SHOUT:
-                            DoCast(me, SPELL_EMOTE_SHOUT_NO_SHEATH, false);
-                            break;
-                        case EVENT_INTRO_EMOTE_1:
-                            me->HandleEmoteCommand(EMOTE_ONESHOT_POINT_NO_SHEATHE);
-                            break;
-                        case EVENT_INTRO_CAST_FREEZE:
-                            Talk(SAY_LK_INTRO_3);
-                            DoCastAOE(SPELL_ICE_LOCK, false);
-                            events.ScheduleEvent(EVENT_FINISH_INTRO, 1s, 0, PHASE_INTRO);
-                            break;
-                        case EVENT_FINISH_INTRO:
-                            me->SetWalk(false);
-                            me->SetImmuneToPC(false);
-                            me->SetReactState(REACT_AGGRESSIVE);
-                            events.SetPhase(PHASE_ONE);
-                            DoZoneInCombat();
-                            break;
-                        case EVENT_SUMMON_SHAMBLING_HORROR:
-                            DoCast(me, SPELL_SUMMON_SHAMBLING_HORROR);
-                            me->GetMap()->SetZoneMusic(AREA_ICECROWN_CITADEL, MUSIC_SPECIAL);
-                            events.ScheduleEvent(EVENT_SUMMON_SHAMBLING_HORROR, 1min, 0, PHASE_ONE);
-                            break;
-                        case EVENT_SUMMON_DRUDGE_GHOUL:
-                            DoCast(me, SPELL_SUMMON_DRUDGE_GHOULS);
-                            events.ScheduleEvent(EVENT_SUMMON_DRUDGE_GHOUL, 30s, 0, PHASE_ONE);
-                            break;
-                        case EVENT_INFEST:
-                            DoCast(me, SPELL_INFEST);
-                            events.ScheduleEvent(EVENT_INFEST, 21s, 24s, 0, events.IsInPhase(PHASE_ONE) ? PHASE_ONE : PHASE_TWO);
-                            break;
-                        case EVENT_NECROTIC_PLAGUE:
-                            if (Unit* target = SelectTarget(SelectTargetMethod::Random, 1, NecroticPlagueTargetCheck(me, NECROTIC_PLAGUE_LK, NECROTIC_PLAGUE_PLR)))
-                            {
-                                Talk(EMOTE_NECROTIC_PLAGUE_WARNING, target);
-                                DoCast(target, SPELL_NECROTIC_PLAGUE);
-                            }
-                            events.ScheduleEvent(EVENT_NECROTIC_PLAGUE, 30s, 33s, 0, PHASE_ONE);
-                            break;
-                        case EVENT_SHADOW_TRAP:
-                            if (Unit* target = SelectTarget(SelectTargetMethod::Random, 0, SpellTargetSelector(me, SPELL_SHADOW_TRAP)))
-                                DoCast(target, SPELL_SHADOW_TRAP);
-                            events.ScheduleEvent(EVENT_SHADOW_TRAP, 15500ms, 0, PHASE_ONE);
-                            break;
-                        case EVENT_SOUL_REAPER:
-                            DoCastVictim(SPELL_SOUL_REAPER);
-                            events.ScheduleEvent(EVENT_SOUL_REAPER, 33s, 35s, 0, PHASE_TWO_THREE);
-                            break;
-                        case EVENT_DEFILE:
-                            if (Unit* target = SelectTarget(SelectTargetMethod::Random, 0, 0.0f, true, true, -SPELL_HARVEST_SOUL_VALKYR))
-                            {
-                                Talk(EMOTE_DEFILE_WARNING);
-                                DoCast(target, SPELL_DEFILE);
-                            }
-                            events.ScheduleEvent(EVENT_DEFILE, 32s, 35s, 0, PHASE_TWO_THREE);
-                            break;
-                        case EVENT_HARVEST_SOUL:
-                            Talk(SAY_LK_HARVEST_SOUL);
-                            if (Unit* target = SelectTarget(SelectTargetMethod::Random, 0, SpellTargetSelector(me, SPELL_HARVEST_SOUL)))
-                                DoCast(target, SPELL_HARVEST_SOUL);
-                            events.ScheduleEvent(EVENT_HARVEST_SOUL, 75s, 0, PHASE_THREE);
-                            break;
-                        case EVENT_PAIN_AND_SUFFERING:
-                            if (Unit* target = SelectTarget(SelectTargetMethod::Random, 0, 0.0f, true))
-                                me->CastSpell(target, SPELL_PAIN_AND_SUFFERING, TRIGGERED_NONE);
-                            events.ScheduleEvent(EVENT_PAIN_AND_SUFFERING, 1500ms, 4s, 0, PHASE_TRANSITION);
-                            break;
-                        case EVENT_SUMMON_ICE_SPHERE:
-                            DoCastAOE(SPELL_SUMMON_ICE_SPHERE);
-                            events.ScheduleEvent(EVENT_SUMMON_ICE_SPHERE, 7500ms, 8500ms, 0, PHASE_TRANSITION);
-                            break;
-                        case EVENT_SUMMON_RAGING_SPIRIT:
-                            if (Unit* target = SelectTarget(SelectTargetMethod::Random, 0, 0.0f, true))
-                                me->CastSpell(target, SPELL_RAGING_SPIRIT, TRIGGERED_NONE);
-                            events.ScheduleEvent(EVENT_SUMMON_RAGING_SPIRIT, 22s, 23s, 0, PHASE_TRANSITION);
-                            break;
-                        case EVENT_SUMMON_RAGING_SPIRIT_2:
-                            if (Unit* target = SelectTarget(SelectTargetMethod::Random, 0, 0.0f, true))
-                                me->CastSpell(target, SPELL_RAGING_SPIRIT, TRIGGERED_NONE);
-                            events.ScheduleEvent(EVENT_SUMMON_RAGING_SPIRIT, 18s, 0, PHASE_TRANSITION);
-                            break;
-                        case EVENT_QUAKE:
-                            events.SetPhase(PHASE_TWO);
-                            me->ClearUnitState(UNIT_STATE_CASTING);  // clear state to ensure check in DoCastAOE passes
-                            DoCastAOE(SPELL_QUAKE);
-                            me->GetMap()->SetZoneMusic(AREA_ICECROWN_CITADEL, MUSIC_SPECIAL);
-                            Talk(SAY_LK_QUAKE);
-                            break;
-                        case EVENT_QUAKE_2:
-                            events.SetPhase(PHASE_THREE);
-                            me->ClearUnitState(UNIT_STATE_CASTING);  // clear state to ensure check in DoCastAOE passes
-                            DoCastAOE(SPELL_QUAKE);
-                            me->GetMap()->SetZoneMusic(AREA_ICECROWN_CITADEL, MUSIC_SPECIAL);
-                            Talk(SAY_LK_QUAKE);
-                            break;
-                        case EVENT_SUMMON_VALKYR:
-                            me->GetMap()->SetZoneMusic(AREA_ICECROWN_CITADEL, MUSIC_SPECIAL);
-                            Talk(SAY_LK_SUMMON_VALKYR);
-                            DoCastAOE(SUMMON_VALKYR, true);
-                            events.ScheduleEvent(EVENT_SUMMON_VALKYR, 45s, 50s, 0, PHASE_TWO);
-                            break;
-                        case EVENT_START_ATTACK:
-                            me->SetReactState(REACT_AGGRESSIVE);
-                            if (events.IsInPhase(PHASE_FROSTMOURNE))
-                                events.SetPhase(PHASE_THREE);
-                            break;
-                        case EVENT_VILE_SPIRITS:
-                            me->GetMap()->SetZoneMusic(AREA_ICECROWN_CITADEL, MUSIC_SPECIAL);
-                            DoCastAOE(SPELL_VILE_SPIRITS);
-                            events.ScheduleEvent(EVENT_VILE_SPIRITS, 35s, 40s, EVENT_GROUP_VILE_SPIRITS, PHASE_THREE);
-                            break;
-                        case EVENT_HARVEST_SOULS:
-                            Talk(SAY_LK_HARVEST_SOUL);
-                            DoCastAOE(SPELL_HARVEST_SOULS);
-                            events.ScheduleEvent(EVENT_HARVEST_SOULS, 100s, 110s, 0, PHASE_THREE);
-                            events.SetPhase(PHASE_FROSTMOURNE); // will stop running UpdateVictim (no evading)
-                            me->SetReactState(REACT_PASSIVE);
-                            me->AttackStop();
-                            events.DelayEvents(50s, EVENT_GROUP_VILE_SPIRITS);
-                            events.RescheduleEvent(EVENT_DEFILE, 50s, 0, PHASE_THREE);
-                            events.RescheduleEvent(EVENT_SOUL_REAPER, 57s, 62s, 0, PHASE_THREE);
-                            events.ScheduleEvent(EVENT_START_ATTACK, 49s);
-                            events.ScheduleEvent(EVENT_FROSTMOURNE_HEROIC, 6500ms);
-                            for (ObjectGuid guid : summons)
-                            {
-                                if (Creature* summon = ObjectAccessor::GetCreature(*me, guid))
-                                {
-                                    if (summon->GetEntry() == NPC_VILE_SPIRIT)
-                                    {
-                                        summon->m_Events.KillAllEvents(true);
-                                        summon->m_Events.AddEvent(new VileSpiritActivateEvent(summon), summon->m_Events.CalculateTime(56500ms));
-                                        summon->SetReactState(REACT_PASSIVE);
-                                        summon->CombatStop(true);
-                                        summon->RemoveAurasDueToSpell(SPELL_VILE_SPIRIT_MOVE_SEARCH);
-                                        summon->RemoveAurasDueToSpell(SPELL_VILE_SPIRIT_DAMAGE_SEARCH);
-                                        summon->GetMotionMaster()->MoveTargetedHome();
-                                    }
-                                    else if (summon->GetEntry() == NPC_RAGING_SPIRIT)
-                                        summon->AI()->DoAction(ACTION_DISABLE_RAGING);
-                                }
-                            }
-                            break;
-                        case EVENT_FROSTMOURNE_HEROIC:
-                            if (TempSummon* terenas = me->GetMap()->SummonCreature(NPC_TERENAS_MENETHIL_FROSTMOURNE_H, TerenasSpawnHeroic, nullptr, 50000))
-                            {
-                                terenas->AI()->DoAction(ACTION_FROSTMOURNE_INTRO);
-                                std::list<Creature*> triggers;
-                                GetCreatureListWithEntryInGrid(triggers, terenas, NPC_WORLD_TRIGGER_INFINITE_AOI, 100.0f);
-                                if (!triggers.empty())
-                                {
-                                    triggers.sort(Trinity::ObjectDistanceOrderPred(terenas, true));
-                                    Creature* spawner = triggers.front();
-                                    spawner->setActive(true);
-                                    spawner->SetFarVisible(true);
-                                    spawner->CastSpell(spawner, SPELL_SUMMON_SPIRIT_BOMB_1, true);  // summons bombs randomly
-                                    spawner->CastSpell(spawner, SPELL_SUMMON_SPIRIT_BOMB_2, true);  // summons bombs on players
-                                    spawner->m_Events.AddEvent(new TriggerWickedSpirit(spawner), spawner->m_Events.CalculateTime(3s));
-                                }
-                            }
-                            break;
-                        case EVENT_OUTRO_TALK_1:
-                            Talk(SAY_LK_OUTRO_1);
-                            DoCastAOE(SPELL_FURY_OF_FROSTMOURNE_NO_REZ, true);
-                            break;
-                        case EVENT_OUTRO_TALK_2:
-                            Talk(SAY_LK_OUTRO_2);
-                            DoCastAOE(SPELL_EMOTE_QUESTION_NO_SHEATH);
-                            break;
-                        case EVENT_OUTRO_EMOTE_TALK:
-                            me->HandleEmoteCommand(EMOTE_ONESHOT_TALK_NO_SHEATHE);
-                            break;
-                        case EVENT_OUTRO_TALK_3:
-                            if (Creature* tirion = ObjectAccessor::GetCreature(*me, instance->GetGuidData(DATA_HIGHLORD_TIRION_FORDRING)))
-                                me->SetFacingToObject(tirion);
-                            Talk(SAY_LK_OUTRO_3);
-                            break;
-                        case EVENT_OUTRO_MOVE_CENTER:
-                            me->GetMotionMaster()->MovePoint(POINT_LK_OUTRO_1, CenterPosition);
-                            break;
-                        case EVENT_OUTRO_TALK_4:
-                            me->SetFacingTo(0.01745329f);
-                            Talk(SAY_LK_OUTRO_4);
-                            break;
-                        case EVENT_OUTRO_RAISE_DEAD:
-                            DoCastAOE(SPELL_RAISE_DEAD);
-                            me->ClearUnitState(UNIT_STATE_CASTING);
-                            me->GetMap()->SetZoneMusic(AREA_ICECROWN_CITADEL, MUSIC_FINAL);
-                            break;
-                        case EVENT_OUTRO_TALK_5:
-                            Talk(SAY_LK_OUTRO_5);
-                            if (Creature* tirion = ObjectAccessor::GetCreature(*me, instance->GetGuidData(DATA_HIGHLORD_TIRION_FORDRING)))
-                                tirion->AI()->DoAction(ACTION_OUTRO);
-                            break;
-                        case EVENT_OUTRO_TALK_6:
-                            Talk(SAY_LK_OUTRO_6);
-                            if (Creature* tirion = ObjectAccessor::GetCreature(*me, instance->GetGuidData(DATA_HIGHLORD_TIRION_FORDRING)))
-                                tirion->SetFacingToObject(me);
-                            me->CastSpell(nullptr, SPELL_SUMMON_BROKEN_FROSTMOURNE_3, TRIGGERED_IGNORE_CAST_IN_PROGRESS);
-                            SetEquipmentSlots(false, EQUIP_UNEQUIP);
-                            break;
-                        case EVENT_OUTRO_SOUL_BARRAGE:
-                            me->CastSpell(nullptr, SPELL_SOUL_BARRAGE, TRIGGERED_IGNORE_CAST_IN_PROGRESS);
-                            sCreatureTextMgr->SendSound(me, SOUND_PAIN, CHAT_MSG_MONSTER_YELL, 0, TEXT_RANGE_NORMAL, TEAM_OTHER, false);
-                            // set flight
-                            me->SetDisableGravity(true);
-                            me->SetByteFlag(UNIT_FIELD_BYTES_1, UNIT_BYTES_1_OFFSET_ANIM_TIER, UNIT_BYTE1_FLAG_ALWAYS_STAND | UNIT_BYTE1_FLAG_HOVER);
-                            me->GetMotionMaster()->MovePoint(POINT_LK_OUTRO_2, OutroFlying);
-                            break;
-                        case EVENT_OUTRO_TALK_7:
-                            Talk(SAY_LK_OUTRO_7);
-                            break;
-                        case EVENT_OUTRO_TALK_8:
-                            Talk(SAY_LK_OUTRO_8);
-                            break;
-                        case EVENT_BERSERK:
-                            Talk(SAY_LK_BERSERK);
-                            DoCast(me, SPELL_BERSERK2);
-                            break;
-                        default:
-                            break;
-                    }
-
-                    if (me->HasUnitState(UNIT_STATE_CASTING) && !(events.IsInPhase(PHASE_TRANSITION) || events.IsInPhase(PHASE_OUTRO) || events.IsInPhase(PHASE_FROSTMOURNE)))
-                        return;
-                }
-
-                DoMeleeAttackIfReady();
-            }
-
-        private:
-            uint32 _necroticPlagueStack;
-            uint32 _vileSpiritExplosions;
-        };
-
-        CreatureAI* GetAI(Creature* creature) const override
-        {
-            return GetIcecrownCitadelAI<boss_the_lich_kingAI>(creature);
-        }
-};
-
-class npc_tirion_fordring_tft : public CreatureScript
-{
-    public:
-        npc_tirion_fordring_tft() : CreatureScript("npc_tirion_fordring_tft") { }
-
-        struct npc_tirion_fordringAI : public ScriptedAI
-        {
-            npc_tirion_fordringAI(Creature* creature) : ScriptedAI(creature),
-                _instance(creature->GetInstanceScript())
-            {
-            }
-
-            void Reset() override
-            {
-                _events.Reset();
-                if (_instance->GetBossState(DATA_THE_LICH_KING) == DONE)
-                    me->RemoveFlag(UNIT_NPC_FLAGS, UNIT_NPC_FLAG_GOSSIP);
-            }
-
-            void MovementInform(uint32 type, uint32 id) override
-            {
-                if (type != POINT_MOTION_TYPE)
-                    return;
-
-                switch (id)
-                {
-                    case POINT_TIRION_INTRO:
-                        me->SetUInt32Value(UNIT_NPC_EMOTESTATE, EMOTE_STATE_READY2H);
-                        if (Creature* theLichKing = ObjectAccessor::GetCreature(*me, _instance->GetGuidData(DATA_THE_LICH_KING)))
-                            theLichKing->AI()->DoAction(ACTION_START_ENCOUNTER);
-                        break;
-                    case POINT_TIRION_OUTRO_1:
-                        _events.ScheduleEvent(EVENT_OUTRO_JUMP, 1ms, 0, PHASE_OUTRO);
-                        break;
-                }
-            }
-
-            void DoAction(int32 action) override
-            {
-                switch (action)
-                {
-                    case ACTION_CONTINUE_INTRO:
-                        Talk(SAY_TIRION_INTRO_1);
-                        _events.ScheduleEvent(EVENT_INTRO_TALK_1, 34s, 0, PHASE_INTRO);
-                        break;
-                    case ACTION_OUTRO:
-                        _events.SetPhase(PHASE_OUTRO);
-                        _events.ScheduleEvent(EVENT_OUTRO_TALK_1, 7s, 0, PHASE_OUTRO);
-                        _events.ScheduleEvent(EVENT_OUTRO_BLESS, 18s, 0, PHASE_OUTRO);
-                        _events.ScheduleEvent(EVENT_OUTRO_REMOVE_ICE, 23s, 0, PHASE_OUTRO);
-                        _events.ScheduleEvent(EVENT_OUTRO_MOVE_1, 25s, 0, PHASE_OUTRO);
-                        break;
-                }
-            }
-
-            void SpellHit(WorldObject* /*caster*/, SpellInfo const* spellInfo) override
-            {
-                if (spellInfo->Id == SPELL_ICE_LOCK)
-                    me->SetFacingTo(3.085098f);
-                else if (spellInfo->Id == SPELL_BROKEN_FROSTMOURNE_KNOCK)
-                    me->LoadEquipment(1); // remove glow on ashbringer
-            }
-
-            bool OnGossipSelect(Player* /*player*/, uint32 menuId, uint32 gossipListId) override
-            {
-                if (me->GetCreatureTemplate()->GossipMenuId == menuId && !gossipListId)
-                {
-                    _events.SetPhase(PHASE_INTRO);
-                    me->RemoveFlag(UNIT_NPC_FLAGS, UNIT_NPC_FLAG_GOSSIP);
-                    me->SetWalk(true);
-                    me->GetMotionMaster()->MovePoint(POINT_TIRION_INTRO, TirionIntro);
-                }
-                return false;
-            }
-
-            void JustReachedHome() override
-            {
-                me->SetUInt32Value(UNIT_NPC_EMOTESTATE, EMOTE_ONESHOT_NONE);
-            }
-
-            void UpdateAI(uint32 diff) override
-            {
-                if (!UpdateVictim() && !(_events.IsInPhase(PHASE_OUTRO) || _events.IsInPhase(PHASE_INTRO)))
-                    return;
-
-                _events.Update(diff);
-
-                if (me->HasUnitState(UNIT_STATE_CASTING))
-                    return;
-
-                while (uint32 eventId = _events.ExecuteEvent())
-                {
-                    switch (eventId)
-                    {
-                        case EVENT_INTRO_TALK_1:
-                            Talk(SAY_TIRION_INTRO_2);
-                            _events.ScheduleEvent(EVENT_INTRO_EMOTE_1, 2s, 0, PHASE_INTRO);
-                            _events.ScheduleEvent(EVENT_INTRO_CHARGE, 5s, 0, PHASE_INTRO);
-                            break;
-                        case EVENT_INTRO_EMOTE_1:
-                            me->HandleEmoteCommand(EMOTE_ONESHOT_POINT_NO_SHEATHE);
-                            break;
-                        case EVENT_INTRO_CHARGE:
-                            me->SetWalk(false);
-                            me->GetMotionMaster()->MovePoint(POINT_TIRION_CHARGE, TirionCharge);
-                            break;
-                        case EVENT_OUTRO_TALK_1:
-                            Talk(SAY_TIRION_OUTRO_1);
-                            break;
-                        case EVENT_OUTRO_BLESS:
-                            DoCast(me, SPELL_LIGHTS_BLESSING);
-                            break;
-                        case EVENT_OUTRO_REMOVE_ICE:
-                            me->RemoveAurasDueToSpell(SPELL_ICE_LOCK);
-                            SetEquipmentSlots(false, EQUIP_ASHBRINGER_GLOWING);
-                            if (Creature* lichKing = ObjectAccessor::GetCreature(*me, _instance->GetGuidData(DATA_THE_LICH_KING)))
-                            {
-                                me->SetFacingToObject(lichKing);
-                                lichKing->AI()->DoAction(ACTION_PLAY_MUSIC);
-                            }
-                            break;
-                        case EVENT_OUTRO_MOVE_1:
-                            me->GetMotionMaster()->MovePoint(POINT_TIRION_OUTRO_1, OutroPosition1);
-                            break;
-                        case EVENT_OUTRO_JUMP:
-                            DoCastAOE(SPELL_JUMP);
-                            break;
-                        default:
-                            break;
-                    }
-                }
-
-                DoMeleeAttackIfReady();
-=======
                 if (!IsHeroic())
                     Talk(SAY_LK_FROSTMOURNE_ESCAPE);
                 break;
->>>>>>> 68a40854
             }
             default:
                 break;
@@ -1917,7 +1214,7 @@
             me->LoadEquipment(1); // remove glow on ashbringer
     }
 
-    bool GossipSelect(Player* /*player*/, uint32 menuId, uint32 gossipListId) override
+    bool OnGossipSelect(Player* /*player*/, uint32 menuId, uint32 gossipListId) override
     {
         if (me->GetCreatureTemplate()->GossipMenuId == menuId && !gossipListId)
         {
