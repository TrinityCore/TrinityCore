--- conflicted
+++ resolved
@@ -694,12 +694,8 @@
                     events.SetPhase(PHASE_OUTRO);
                     summons.DespawnAll();
                     SendMusicToPlayers(MUSIC_FURY_OF_FROSTMOURNE);
-<<<<<<< HEAD
-                    DoCastAOE(SPELL_FURY_OF_FROSTMOURNE);
-=======
                     me->InterruptNonMeleeSpells(true);
                     me->CastSpell((Unit*)NULL, SPELL_FURY_OF_FROSTMOURNE, TRIGGERED_NONE);
->>>>>>> 1f9c43ea
                     me->SetWalk(true);
                     events.ScheduleEvent(EVENT_OUTRO_TALK_1, 2600, 0, PHASE_OUTRO);
                     events.ScheduleEvent(EVENT_OUTRO_EMOTE_TALK, 6600, 0, PHASE_OUTRO);
@@ -2580,15 +2576,9 @@
                 if (targets.empty())
                     return;
 
-<<<<<<< HEAD
-                _target = Trinity::Containers::SelectRandomContainerElement(unitList);
-                unitList.clear();
-                unitList.push_back(_target);
-=======
                 _target = Trinity::Containers::SelectRandomContainerElement(targets);
                 targets.clear();
                 targets.push_back(_target);
->>>>>>> 1f9c43ea
                 GetCaster()->GetAI()->SetGUID(_target->GetGUID());
             }
 
