--- conflicted
+++ resolved
@@ -54,11 +54,7 @@
                 if (instance->GetData(DATA_COLDFLAME_JETS) == DONE)
                     player->ADD_GOSSIP_ITEM(GOSSIP_ICON_CHAT, GOSSIP_TEXT(GOSSIP_TELEPORT_UPPER_SPIRE), GOSSIP_SENDER_ICC_PORT, UPPER_SPIRE_TELEPORT);
                 if (instance->GetBossState(DATA_VALITHRIA_DREAMWALKER) == DONE)
-<<<<<<< HEAD
                     player->ADD_GOSSIP_ITEM(GOSSIP_ICON_CHAT, GOSSIP_TEXT(GOSSIP_TELEPORT_SINDRAGOSAS_LAIR), GOSSIP_SENDER_ICC_PORT, SINDRAGOSA_S_LAIR_TELEPORT);
-=======
-                    player->ADD_GOSSIP_ITEM(GOSSIP_ICON_CHAT, "Teleport to Sindragosa's Lair", GOSSIP_SENDER_ICC_PORT, SINDRAGOSA_S_LAIR_TELEPORT);
->>>>>>> 889cdda6
                 if (instance->GetBossState(DATA_PROFESSOR_PUTRICIDE) == DONE && instance->GetBossState(DATA_BLOOD_QUEEN_LANA_THEL) == DONE && instance->GetBossState(DATA_SINDRAGOSA) == DONE)
                     player->ADD_GOSSIP_ITEM(GOSSIP_ICON_CHAT, GOSSIP_TEXT(GOSSIP_TELEPORT_FROZEN_THRONE), GOSSIP_SENDER_ICC_PORT, FROZEN_THRONE_TELEPORT);
             }
