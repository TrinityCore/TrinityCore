--- conflicted
+++ resolved
@@ -353,17 +353,10 @@
                     Talk(SAY_VALITHRIA_SUCCESS);
                     _instance->SendEncounterUnit(ENCOUNTER_FRAME_REMOVE, me);
                     me->RemoveAurasDueToSpell(SPELL_CORRUPTION_VALITHRIA);
-<<<<<<< HEAD
-                    //DoCast(me, SPELL_ACHIEVEMENT_CHECK);
-                    _instance->DoUpdateAchievementCriteria(ACHIEVEMENT_CRITERIA_TYPE_BE_SPELL_TARGET, SPELL_ACHIEVEMENT_CHECK);
-                    if (Unit* target = SelectTarget(SELECT_TARGET_RANDOM, 1, 60.0f, false))
-                        DoCast(target, SPELL_DREAMWALKERS_RAGE);
-=======
                     DoCast(me, SPELL_ACHIEVEMENT_CHECK);
                     float x, y, z;
                     me->GetPosition(x, y, z);
                     me->CastSpell(x, y, z, SPELL_DREAMWALKERS_RAGE, false);
->>>>>>> 0c984bfd
                     _events.ScheduleEvent(EVENT_DREAM_SLIP, 3500);
                     if (Creature* lichKing = ObjectAccessor::GetCreature(*me, _instance->GetData64(DATA_VALITHRIA_LICH_KING)))
                         lichKing->AI()->EnterEvadeMode();
