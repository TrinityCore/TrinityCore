/*
 * This file is part of the TrinityCore Project. See AUTHORS file for Copyright information
 *
 * This program is free software; you can redistribute it and/or modify it
 * under the terms of the GNU General Public License as published by the
 * Free Software Foundation; either version 2 of the License, or (at your
 * option) any later version.
 *
 * This program is distributed in the hope that it will be useful, but WITHOUT
 * ANY WARRANTY; without even the implied warranty of MERCHANTABILITY or
 * FITNESS FOR A PARTICULAR PURPOSE. See the GNU General Public License for
 * more details.
 *
 * You should have received a copy of the GNU General Public License along
 * with this program. If not, see <http://www.gnu.org/licenses/>.
 */

<<<<<<< HEAD
#include "ScriptMgr.h"
#include "CellImpl.h"
#include "GridNotifiersImpl.h"
#include "icecrown_citadel.h"
#include "InstanceScript.h"
#include "MotionMaster.h"
#include "ObjectAccessor.h"
#include "ObjectMgr.h"
=======
#include "icecrown_citadel.h"
#include "CellImpl.h"
#include "GridNotifiersImpl.h"
#include "InstanceScript.h"
#include "MotionMaster.h"
#include "ObjectAccessor.h"
#include "PhasingHandler.h"
>>>>>>> 28d470c5
#include "ScriptedCreature.h"
#include "SpellAuraEffects.h"
#include "SpellScript.h"

enum Texts
{
    // The Lich King
    SAY_LICH_KING_INTRO         = 0,

    // Valithria Dreamwalker
    SAY_VALITHRIA_ENTER_COMBAT  = 0,
    SAY_VALITHRIA_DREAM_PORTAL  = 1,
    SAY_VALITHRIA_75_PERCENT    = 2,
    SAY_VALITHRIA_25_PERCENT    = 3,
    SAY_VALITHRIA_DEATH         = 4,
    SAY_VALITHRIA_PLAYER_DEATH  = 5,
    SAY_VALITHRIA_BERSERK       = 6,
    SAY_VALITHRIA_SUCCESS       = 7,
};

enum Spells
{
    // Valithria Dreamwalker
    SPELL_COPY_DAMAGE                   = 71948,
    SPELL_DREAM_PORTAL_VISUAL_PRE       = 71304,
    SPELL_NIGHTMARE_PORTAL_VISUAL_PRE   = 71986,
    SPELL_NIGHTMARE_CLOUD               = 71970,
    SPELL_NIGHTMARE_CLOUD_VISUAL        = 71939,
    SPELL_PRE_SUMMON_DREAM_PORTAL       = 72224,
    SPELL_PRE_SUMMON_NIGHTMARE_PORTAL   = 72480,
    SPELL_SUMMON_DREAM_PORTAL           = 71305,
    SPELL_SUMMON_NIGHTMARE_PORTAL       = 71987,
    SPELL_DREAMWALKERS_RAGE             = 71189,
    SPELL_DREAM_SLIP                    = 71196,
    SPELL_ACHIEVEMENT_CHECK             = 72706,
    SPELL_CLEAR_ALL                     = 71721,
    SPELL_CORRUPTION_VALITHRIA          = 70904,
    SPELL_MANA_VOID_AURA                = 71085,
    SPELL_COLUMN_OF_FROST_AURA          = 70715,

    // The Lich King
    SPELL_TIMER_GLUTTONOUS_ABOMINATION  = 70915,
    SPELL_TIMER_SUPPRESSER              = 70912,
    SPELL_TIMER_BLISTERING_ZOMBIE       = 70914,
    SPELL_TIMER_RISEN_ARCHMAGE          = 70916,
    SPELL_TIMER_BLAZING_SKELETON        = 70913,
    SPELL_SUMMON_SUPPRESSER             = 70936,
    SPELL_RECENTLY_SPAWNED              = 72954,
    SPELL_SPAWN_CHEST                   = 71207,

    // Risen Archmage
    SPELL_CORRUPTION                    = 70602,
    SPELL_FROSTBOLT_VOLLEY              = 70759,
    SPELL_MANA_VOID                     = 71179,
    SPELL_COLUMN_OF_FROST               = 70704,
    SPELL_COLUMN_OF_FROST_DAMAGE        = 70702,

    // Blazing Skeleton
    SPELL_FIREBALL                      = 70754,
    SPELL_LEY_WASTE                     = 69325,

    // Suppresser
    SPELL_SUPPRESSION                   = 70588,

    // Blistering Zombie
    SPELL_ACID_BURST                    = 70744,

    // Gluttonous Abomination
    SPELL_GUT_SPRAY                     = 70633,
    SPELL_ROT_WORM_SPAWNER              = 70675,

    // Dream Cloud
    SPELL_EMERALD_VIGOR                 = 70873,

    // Nightmare Cloud
    SPELL_TWISTED_NIGHTMARE             = 71941,
};

#define SUMMON_PORTAL RAID_MODE<uint32>(SPELL_PRE_SUMMON_DREAM_PORTAL, SPELL_PRE_SUMMON_DREAM_PORTAL, \
                                        SPELL_PRE_SUMMON_NIGHTMARE_PORTAL, SPELL_PRE_SUMMON_NIGHTMARE_PORTAL)

#define EMERALD_VIGOR RAID_MODE<uint32>(SPELL_EMERALD_VIGOR, SPELL_EMERALD_VIGOR, \
                                        SPELL_TWISTED_NIGHTMARE, SPELL_TWISTED_NIGHTMARE)

enum Events
{
    // Valithria Dreamwalker
    EVENT_INTRO_TALK = 1,
    EVENT_BERSERK,
    EVENT_DREAM_PORTAL,
    EVENT_DREAM_SLIP,

    // The Lich King
    EVENT_GLUTTONOUS_ABOMINATION_SUMMONER,
    EVENT_SUPPRESSER_SUMMONER,
    EVENT_BLISTERING_ZOMBIE_SUMMONER,
    EVENT_RISEN_ARCHMAGE_SUMMONER,
    EVENT_BLAZING_SKELETON_SUMMONER,

    // Risen Archmage
    EVENT_FROSTBOLT_VOLLEY,
    EVENT_MANA_VOID,
    EVENT_COLUMN_OF_FROST,

    // Blazing Skeleton
    EVENT_FIREBALL,
    EVENT_LEY_WASTE,

    // Suppresser
    EVENT_SUPPRESSION,

    // Gluttonous Abomination
    EVENT_GUT_SPRAY,

    // Dream Cloud
    // Nightmare Cloud
    EVENT_CHECK_PLAYER,
    EVENT_EXPLODE,
};

enum Misc
{
    ACTION_ENTER_COMBAT    = 1,
    MISSED_PORTALS         = 2,
    ACTION_DEATH           = 3,
<<<<<<< HEAD
    ACTION_SETUP_ARCHMAGES = 4,
    DATA_SUPPRESSERS_COUNT = 4,
    POINT_VALITHRIA        = 42,
    SUMMON_GROUP_ALL       = 1,
    SUMMON_GROUP_10        = 2,
    SUMMON_GROUP_25        = 3
=======
    DATA_SUPPRESSERS_COUNT = 4
>>>>>>> 28d470c5
};

Position const ValithriaSpawnPos = {4210.813f, 2484.443f, 364.9558f, 0.01745329f};

struct ValithriaManaVoidSelector
{
        explicit ValithriaManaVoidSelector(WorldObject const* source) : _source(source)
        {
<<<<<<< HEAD
=======
            return creature->IsAlive() && creature->GetEntry() == NPC_RISEN_ARCHMAGE &&
                creature->GetSpawnId() && !creature->IsInCombat();
>>>>>>> 28d470c5
        }

        bool operator()(Unit* unit) const
        {
            return unit->GetPowerType() == POWER_MANA && _source->GetDistance(unit) > 15.0f;
        }

        WorldObject const* _source;
};

class ValithriaDelayedCastEvent : public BasicEvent
{
    public:
        ValithriaDelayedCastEvent(Creature* trigger, uint32 spellId, ObjectGuid originalCaster, Milliseconds despawnTime) : _trigger(trigger), _originalCaster(originalCaster), _spellId(spellId), _despawnTime(despawnTime)
        {
        }

        bool Execute(uint64 /*time*/, uint32 /*diff*/) override
        {
<<<<<<< HEAD
            _trigger->CastSpell(_trigger, _spellId, _originalCaster);
            if (_despawnTime != 0s)
=======
            _trigger->CastSpell(_trigger, _spellId, false, nullptr, nullptr, _originalCaster);
            if (_despawnTime)
>>>>>>> 28d470c5
                _trigger->DespawnOrUnsummon(_despawnTime);
            return true;
        }

    private:
        Creature* _trigger;
        ObjectGuid _originalCaster;
        uint32 _spellId;
        Milliseconds _despawnTime;
};

class ValithriaAuraRemoveEvent : public BasicEvent
{
    public:
        ValithriaAuraRemoveEvent(Creature* trigger, uint32 spellId) : _trigger(trigger), _spellId(spellId)
        {
        }

        bool Execute(uint64 /*time*/, uint32 /*diff*/) override
        {
            _trigger->RemoveAurasDueToSpell(_spellId);
            return true;
        }

    private:
        Creature* _trigger;
        uint32 _spellId;
};

class ValithriaDespawner : public BasicEvent
{
    public:
        explicit ValithriaDespawner(Creature* creature) : _creature(creature)
        {
        }

        bool Execute(uint64 /*currTime*/, uint32 /*diff*/) override
        {
            Trinity::CreatureWorker<ValithriaDespawner> worker(_creature, *this);
            Cell::VisitGridObjects(_creature, worker, 333.0f);
            return true;
        }

        void operator()(Creature* creature) const
        {
            switch (creature->GetEntry())
            {
                case NPC_VALITHRIA_DREAMWALKER:
                    if (InstanceScript* instance = creature->GetInstanceScript())
                        instance->SendEncounterUnit(ENCOUNTER_FRAME_DISENGAGE, creature);
                    [[fallthrough]];
                case NPC_BLAZING_SKELETON:
                case NPC_SUPPRESSER:
                case NPC_BLISTERING_ZOMBIE:
                case NPC_GLUTTONOUS_ABOMINATION:
                case NPC_MANA_VOID:
                case NPC_COLUMN_OF_FROST:
                case NPC_ROT_WORM:
                case NPC_RISEN_ARCHMAGE:
<<<<<<< HEAD
                case NPC_GREEN_DRAGON_COMBAT_TRIGGER:
=======
                    if (!creature->GetSpawnId())
                    {
                        creature->DespawnOrUnsummon();
                        return;
                    }
                    creature->Respawn(true);
>>>>>>> 28d470c5
                    break;
                default:
                    return;
            }

<<<<<<< HEAD
            creature->DespawnOrUnsummon(0s, 10s);
=======
            uint32 corpseDelay = creature->GetCorpseDelay();
            uint32 respawnDelay = creature->GetRespawnDelay();
            creature->SetCorpseDelay(1);
            creature->SetRespawnDelay(10);

            if (CreatureData const* data = creature->GetCreatureData())
                creature->UpdatePosition(data->spawnPoint);
            creature->DespawnOrUnsummon();

            creature->SetCorpseDelay(corpseDelay);
            creature->SetRespawnDelay(respawnDelay);
>>>>>>> 28d470c5
        }

    private:
        Creature* _creature;
};

struct boss_valithria_dreamwalker : public ScriptedAI
{
    boss_valithria_dreamwalker(Creature* creature) : ScriptedAI(creature), _instance(creature->GetInstanceScript()), _portalCount(RAID_MODE<uint32>(3, 8, 3, 8))
    {
        Initialize();
        _spawnHealth = me->GetHealth();
    }

    void Initialize()
    {
        _missedPortals = 0;
        _under25PercentTalkDone = false;
        _over75PercentTalkDone = false;
        _justDied = false;
        _done = false;
    }

    void InitializeAI() override
    {
        if (CreatureData const* data = sObjectMgr->GetCreatureData(me->GetSpawnId()))
            if (data->curhealth)
                _spawnHealth = data->curhealth;

        ScriptedAI::InitializeAI();
    }

    void Reset() override
    {
        _events.Reset();
        me->SetHealth(_spawnHealth);
        me->SetReactState(REACT_PASSIVE);
        me->LoadCreaturesAddon();
        // immune to percent heals
        me->ApplySpellImmune(0, IMMUNITY_STATE, SPELL_AURA_OBS_MOD_HEALTH, true);
        me->ApplySpellImmune(0, IMMUNITY_EFFECT, SPELL_EFFECT_HEAL_PCT, true);
        // Glyph of Dispel Magic - not a percent heal by effect, its cast with custom basepoints
        me->ApplySpellImmune(0, IMMUNITY_ID, 56131, true);
        _instance->SendEncounterUnit(ENCOUNTER_FRAME_DISENGAGE, me);
        Initialize();
    }

    void AttackStart(Unit* /*target*/) override
    {
    }

    void DoAction(int32 action) override
    {
        if (action != ACTION_ENTER_COMBAT)
            return;

        DoCastSelf(SPELL_COPY_DAMAGE);
        _instance->SendEncounterUnit(ENCOUNTER_FRAME_ENGAGE, me);
        _events.ScheduleEvent(EVENT_INTRO_TALK, 15s);
        _events.ScheduleEvent(EVENT_DREAM_PORTAL, 45s, 48s);
        if (IsHeroic())
            _events.ScheduleEvent(EVENT_BERSERK, 420s);
    }

    void HealReceived(Unit* healer, uint32& heal) override
    {
        if (!me->hasLootRecipient())
            me->SetLootRecipient(healer);

        me->LowerPlayerDamageReq(heal);

        // encounter complete
        if (me->HealthAbovePctHealed(100, heal) && !_done)
        {
<<<<<<< HEAD
            _done = true;
            Talk(SAY_VALITHRIA_SUCCESS);
            _instance->SendEncounterUnit(ENCOUNTER_FRAME_DISENGAGE, me);
            me->RemoveAurasDueToSpell(SPELL_CORRUPTION_VALITHRIA);
            DoCastSelf(SPELL_ACHIEVEMENT_CHECK);
            DoCastAOE(SPELL_DREAMWALKERS_RAGE);
            _events.ScheduleEvent(EVENT_DREAM_SLIP, 3500ms);
            if (Creature* lichKing = ObjectAccessor::GetCreature(*me, _instance->GetGuidData(DATA_VALITHRIA_LICH_KING)))
                lichKing->AI()->EnterEvadeMode();
        }
        else if (!_over75PercentTalkDone && me->HealthAbovePctHealed(75, heal))
        {
            _over75PercentTalkDone = true;
            Talk(SAY_VALITHRIA_75_PERCENT);
        }
        else if (_instance->GetBossState(DATA_VALITHRIA_DREAMWALKER) == NOT_STARTED)
        {
            if (Creature* archmage = me->FindNearestCreature(NPC_RISEN_ARCHMAGE, 30.0f))
                DoZoneInCombat(archmage); // on one of them, that will make it all start
        }
    }
=======
            boss_valithria_dreamwalkerAI(Creature* creature) : ScriptedAI(creature),
                _instance(creature->GetInstanceScript()), _portalCount(RAID_MODE<uint32>(3, 8, 3, 8))
            {
                Initialize();
                _spawnHealth = me->GetHealth();
            }

            void Initialize()
            {
                _missedPortals = 0;
                _under25PercentTalkDone = false;
                _over75PercentTalkDone = false;
                _justDied = false;
                _done = false;
            }

            void InitializeAI() override
            {
                if (CreatureData const* data = me->GetCreatureData())
                    if (data->curhealth)
                        _spawnHealth = data->curhealth;

                if (!me->isDead())
                    Reset();
            }

            void Reset() override
            {
                me->SetHealth(_spawnHealth);
                me->SetReactState(REACT_PASSIVE);
                me->LoadCreaturesAddon();
                // immune to percent heals
                me->ApplySpellImmune(0, IMMUNITY_STATE, SPELL_AURA_OBS_MOD_HEALTH, true);
                me->ApplySpellImmune(0, IMMUNITY_EFFECT, SPELL_EFFECT_HEAL_PCT, true);
                // Glyph of Dispel Magic - not a percent heal by effect, its cast with custom basepoints
                me->ApplySpellImmune(0, IMMUNITY_ID, 56131, true);
                _instance->SendEncounterUnit(ENCOUNTER_FRAME_DISENGAGE, me);
                Initialize();
            }

            void AttackStart(Unit* /*target*/) override
            {
            }
>>>>>>> 28d470c5

    void DamageTaken(Unit* /*attacker*/, uint32& damage) override
    {
        if (me->HealthBelowPctDamaged(25, damage))
        {
            if (!_under25PercentTalkDone)
            {
                _under25PercentTalkDone = true;
                Talk(SAY_VALITHRIA_25_PERCENT);
            }

            if (damage >= me->GetHealth())
            {
                damage = 0;
                if (!_justDied)
                {
                    _justDied = true;
                    Talk(SAY_VALITHRIA_DEATH);
                    _instance->SendEncounterUnit(ENCOUNTER_FRAME_DISENGAGE, me);
<<<<<<< HEAD
=======
                    me->RemoveAurasDueToSpell(SPELL_CORRUPTION_VALITHRIA);
                    DoCast(me, SPELL_ACHIEVEMENT_CHECK);
                    DoCastAOE(SPELL_DREAMWALKERS_RAGE);
                    _events.ScheduleEvent(EVENT_DREAM_SLIP, 3500);
                    if (Creature* lichKing = ObjectAccessor::GetCreature(*me, _instance->GetGuidData(DATA_VALITHRIA_LICH_KING)))
                        lichKing->AI()->EnterEvadeMode();
                }
                else if (!_over75PercentTalkDone && me->HealthAbovePctHealed(75, heal))
                {
                    _over75PercentTalkDone = true;
                    Talk(SAY_VALITHRIA_75_PERCENT);
                }
                else if (_instance->GetBossState(DATA_VALITHRIA_DREAMWALKER) == NOT_STARTED)
                    if (Creature* archmage = me->FindNearestCreature(NPC_RISEN_ARCHMAGE, 30.0f))
                        archmage->AI()->DoZoneInCombat();   // call EnterCombat on one of them, that will make it all start
            }

            void DamageTaken(Unit* /*attacker*/, uint32& damage) override
            {
                if (me->HealthBelowPctDamaged(25, damage))
                {
                    if (!_under25PercentTalkDone)
                    {
                        _under25PercentTalkDone = true;
                        Talk(SAY_VALITHRIA_25_PERCENT);
                    }

                    if (damage > me->GetHealth())
                    {
                        damage = 0;
                        if (!_justDied)
                        {
                            _justDied = true;
                            Talk(SAY_VALITHRIA_DEATH);
                            _instance->SendEncounterUnit(ENCOUNTER_FRAME_DISENGAGE, me);
                            if (Creature* trigger = ObjectAccessor::GetCreature(*me, _instance->GetGuidData(DATA_VALITHRIA_TRIGGER)))
                                trigger->AI()->DoAction(ACTION_DEATH);
                        }
                    }
                }
            }

            void SpellHit(Unit* /*caster*/, SpellInfo const* spell) override
            {
                if (spell->Id == SPELL_DREAM_SLIP)
                {
                    DoCast(me, SPELL_CLEAR_ALL);
                    DoCast(me, SPELL_AWARD_REPUTATION_BOSS_KILL);
                    // this display id was found in sniff instead of the one on aura
                    me->SetDisplayId(11686);
                    me->AddUnitFlag(UNIT_FLAG_NOT_SELECTABLE);
                    me->DespawnOrUnsummon(4000);
                    if (Creature* lichKing = ObjectAccessor::GetCreature(*me, _instance->GetGuidData(DATA_VALITHRIA_LICH_KING)))
                        lichKing->CastSpell(lichKing, SPELL_SPAWN_CHEST, false);

>>>>>>> 28d470c5
                    if (Creature* trigger = ObjectAccessor::GetCreature(*me, _instance->GetGuidData(DATA_VALITHRIA_TRIGGER)))
                        trigger->AI()->DoAction(ACTION_DEATH);
                }
            }
        }
    }

    void SpellHit(WorldObject* /*caster*/, SpellInfo const* spellInfo) override
    {
        if (spellInfo->Id == SPELL_DREAM_SLIP)
        {
            DoCastSelf(SPELL_CLEAR_ALL);
            DoCastSelf(SPELL_REPUTATION_BOSS_KILL, true);
            // this display id was found in sniff instead of the one on aura
            me->SetDisplayId(11686);
            me->SetFlag(UNIT_FIELD_FLAGS, UNIT_FLAG_NOT_SELECTABLE);
            me->DespawnOrUnsummon(4s);
            if (Creature* trigger = ObjectAccessor::GetCreature(*me, _instance->GetGuidData(DATA_VALITHRIA_TRIGGER)))
                Unit::Kill(me, trigger);

            if (Creature* lichKing = ObjectAccessor::GetCreature(*me, _instance->GetGuidData(DATA_VALITHRIA_LICH_KING)))
                lichKing->CastSpell(lichKing, SPELL_SPAWN_CHEST);
        }
    }

    void JustSummoned(Creature* summon) override
    {
        if (summon->GetEntry() == NPC_DREAM_PORTAL_PRE_EFFECT)
        {
            summon->m_Events.AddEvent(new ValithriaDelayedCastEvent(summon, SPELL_SUMMON_DREAM_PORTAL, me->GetGUID(), 6s), summon->m_Events.CalculateTime(15s));
            summon->m_Events.AddEvent(new ValithriaAuraRemoveEvent(summon, SPELL_DREAM_PORTAL_VISUAL_PRE), summon->m_Events.CalculateTime(15s));
        }
        else if (summon->GetEntry() == NPC_NIGHTMARE_PORTAL_PRE_EFFECT)
        {
            summon->m_Events.AddEvent(new ValithriaDelayedCastEvent(summon, SPELL_SUMMON_NIGHTMARE_PORTAL, me->GetGUID(), 6s), summon->m_Events.CalculateTime(15s));
            summon->m_Events.AddEvent(new ValithriaAuraRemoveEvent(summon, SPELL_NIGHTMARE_PORTAL_VISUAL_PRE), summon->m_Events.CalculateTime(15s));
        }
    }

    void SummonedCreatureDespawn(Creature* summon) override
    {
        if (summon->GetEntry() == NPC_DREAM_PORTAL || summon->GetEntry() == NPC_NIGHTMARE_PORTAL)
            if (summon->AI()->GetData(MISSED_PORTALS))
                ++_missedPortals;
    }

    void UpdateAI(uint32 diff) override
    {
        // does not enter combat
        if (_instance->GetBossState(DATA_VALITHRIA_DREAMWALKER) != IN_PROGRESS)
            return;

        _events.Update(diff);

        if (me->HasUnitState(UNIT_STATE_CASTING))
            return;

        while (uint32 eventId = _events.ExecuteEvent())
        {
            switch (eventId)
            {
<<<<<<< HEAD
                case EVENT_INTRO_TALK:
                    Talk(SAY_VALITHRIA_ENTER_COMBAT);
                    break;
                case EVENT_BERSERK:
                    Talk(SAY_VALITHRIA_BERSERK);
                    break;
                case EVENT_DREAM_PORTAL:
                    if (!IsHeroic())
                        Talk(SAY_VALITHRIA_DREAM_PORTAL);
                    for (uint32 i = 0; i < _portalCount; ++i)
                        DoCastSelf(SUMMON_PORTAL);
                    _events.ScheduleEvent(EVENT_DREAM_PORTAL, 45s, 48s);
                    break;
                case EVENT_DREAM_SLIP:
                    DoCastSelf(SPELL_DREAM_SLIP);
                    break;
                default:
                    break;
=======
                if (!me->IsInCombat())
                    return;

                // @TODO check out of bounds on all encounter creatures, evade if matched

                std::list<HostileReference*> const& threatList = me->GetThreatManager().getThreatList();
                if (threatList.empty())
                {
                    EnterEvadeMode();
                    return;
                }

                // check evade every second tick
                _evadeCheck ^= true;
                if (!_evadeCheck)
                    return;

                // check if there is any player on threatlist, if not - evade
                for (std::list<HostileReference*>::const_iterator itr = threatList.begin(); itr != threatList.end(); ++itr)
                    if (Unit* target = (*itr)->getTarget())
                        if (target->GetTypeId() == TYPEID_PLAYER)
                            return; // found any player, return

                EnterEvadeMode();
>>>>>>> 28d470c5
            }

            if (me->HasUnitState(UNIT_STATE_CASTING))
                return;
        }
    }

    uint32 GetData(uint32 type) const override
    {
        if (type == MISSED_PORTALS)
            return _missedPortals;

        return 0;
    }

private:
    EventMap _events;
    InstanceScript* _instance;
    uint32 _spawnHealth;
    uint32 const _portalCount;
    uint32 _missedPortals;
    bool _under25PercentTalkDone;
    bool _over75PercentTalkDone;
    bool _justDied;
    bool _done;
};

struct npc_green_dragon_combat_trigger : public BossAI
{
    npc_green_dragon_combat_trigger(Creature* creature) : BossAI(creature, DATA_VALITHRIA_DREAMWALKER) { }

    void Reset() override
    {
        _Reset();
        me->SetReactState(REACT_PASSIVE);
        summons.DespawnAll();
        // Setup Archmages
        me->SummonCreatureGroup(SUMMON_GROUP_ALL);
        if (Is25ManRaid())
            me->SummonCreatureGroup(SUMMON_GROUP_25);
        else
            me->SummonCreatureGroup(SUMMON_GROUP_10);

        EntryCheckPredicate pred(NPC_RISEN_ARCHMAGE);
        summons.DoAction(ACTION_SETUP_ARCHMAGES, pred);
    }

    void JustEnteredCombat(Unit* target) override
    {
        if (IsEngaged())
            return;

        if (!instance->CheckRequiredBosses(DATA_VALITHRIA_DREAMWALKER, target->ToPlayer()))
        {
            EnterEvadeMode(EVADE_REASON_SEQUENCE_BREAK);
            instance->DoCastSpellOnPlayers(LIGHT_S_HAMMER_TELEPORT);
            return;
        }

        EngagementStart(target);

        me->setActive(true);
        DoZoneInCombat();
        instance->SetBossState(DATA_VALITHRIA_DREAMWALKER, IN_PROGRESS);
        if (Creature* valithria = ObjectAccessor::GetCreature(*me, instance->GetGuidData(DATA_VALITHRIA_DREAMWALKER)))
            valithria->AI()->DoAction(ACTION_ENTER_COMBAT);
        EntryCheckPredicate pred(NPC_RISEN_ARCHMAGE);
        summons.DoAction(ACTION_ENTER_COMBAT, pred);
    }

<<<<<<< HEAD
    void JustExitedCombat() override
    {
        EngagementOver();
=======
            uint32 GetData(uint32 data) const override
            {
                if (data == DATA_SUPPRESSERS_COUNT)
                    return RAID_MODE<uint32>(4, 6, 4, 6);
                else
                    return 0;
            }

            void JustSummoned(Creature* summon) override
            {
                // must not be in dream phase
                PhasingHandler::RemovePhase(summon, 173, true);
                if (summon->GetEntry() != NPC_SUPPRESSER)
                    if (Unit* target = SelectTarget(SELECT_TARGET_RANDOM, 0, 0.0f, true))
                        summon->AI()->AttackStart(target);
            }
>>>>>>> 28d470c5

        me->setActive(false);

        // JustExitedCombat is called on death too, so if creature is dead, avoid "respawn" event
        if (!me->IsAlive())
            return;
        DoAction(ACTION_DEATH);
    }

    void DoAction(int32 action) override
    {
        if (action == ACTION_DEATH)
        {
<<<<<<< HEAD
            instance->SetBossState(DATA_VALITHRIA_DREAMWALKER, NOT_STARTED);
            me->m_Events.AddEventAtOffset(new ValithriaDespawner(me), 5s);
            if (Creature* lichKing = ObjectAccessor::GetCreature(*me, instance->GetGuidData(DATA_VALITHRIA_LICH_KING)))
                lichKing->AI()->EnterEvadeMode();
=======
            return GetIcecrownCitadelAI<npc_the_lich_king_controllerAI>(creature);
>>>>>>> 28d470c5
        }
    }
};

struct npc_the_lich_king_controller : public ScriptedAI
{
    npc_the_lich_king_controller(Creature* creature) : ScriptedAI(creature), _instance(creature->GetInstanceScript()) { }

    void Reset() override
    {
        _events.Reset();
        _events.ScheduleEvent(EVENT_GLUTTONOUS_ABOMINATION_SUMMONER, 5s);
        _events.ScheduleEvent(EVENT_SUPPRESSER_SUMMONER, 10s);
        _events.ScheduleEvent(EVENT_BLISTERING_ZOMBIE_SUMMONER, 15s);
        _events.ScheduleEvent(EVENT_RISEN_ARCHMAGE_SUMMONER, 20s);
        _events.ScheduleEvent(EVENT_BLAZING_SKELETON_SUMMONER, 30s);
        me->SetReactState(REACT_PASSIVE);
    }

    void JustReachedHome() override
    {
        me->setActive(false);
    }

    void JustEngagedWith(Unit* /*target*/) override
    {
        Talk(SAY_LICH_KING_INTRO);
        me->setActive(true);
    }

    uint32 GetData(uint32 data) const override
    {
        if (data == DATA_SUPPRESSERS_COUNT)
            return RAID_MODE<uint32>(4, 6, 4, 6);
        else
            return 0;
    }

    void JustSummoned(Creature* summon) override
    {
        // must not be in dream phase
        summon->SetPhaseMask((summon->GetPhaseMask() & ~0x10), true);
        DoZoneInCombat(summon);
        if (summon->GetEntry() != NPC_SUPPRESSER)
            if (Unit* target = me->GetCombatManager().GetAnyTarget())
                summon->AI()->AttackStart(target);
    }

    void UpdateAI(uint32 diff) override
    {
        if (!UpdateVictim())
            return;

        _events.Update(diff);

        if (me->HasUnitState(UNIT_STATE_CASTING))
            return;

        while (uint32 eventId = _events.ExecuteEvent())
        {
            switch (eventId)
            {
                case EVENT_GLUTTONOUS_ABOMINATION_SUMMONER:
                    DoCastSelf(SPELL_TIMER_GLUTTONOUS_ABOMINATION);
                    break;
                case EVENT_SUPPRESSER_SUMMONER:
                    DoCastSelf(SPELL_TIMER_SUPPRESSER);
                    break;
                case EVENT_BLISTERING_ZOMBIE_SUMMONER:
                    DoCastSelf(SPELL_TIMER_BLISTERING_ZOMBIE);
                    break;
                case EVENT_RISEN_ARCHMAGE_SUMMONER:
                    DoCastSelf(SPELL_TIMER_RISEN_ARCHMAGE);
                    break;
                case EVENT_BLAZING_SKELETON_SUMMONER:
                    DoCastSelf(SPELL_TIMER_BLAZING_SKELETON);
                    break;
                default:
                    break;
            }

            if (me->HasUnitState(UNIT_STATE_CASTING))
                return;
        }
    }

private:
    EventMap _events;
    InstanceScript* _instance;
};

struct npc_risen_archmage : public ScriptedAI
{
    npc_risen_archmage(Creature* creature) : ScriptedAI(creature), _instance(creature->GetInstanceScript())
    {
        Initialize();
    }

    void Initialize()
    {
        _isInitialArchmage = false;
    }

    bool CanAIAttack(Unit const* target) const override
    {
        return target->GetEntry() != NPC_VALITHRIA_DREAMWALKER;
    }

    void Reset() override
    {
        _events.Reset();
        _events.ScheduleEvent(EVENT_FROSTBOLT_VOLLEY, 5s, 15s);
        _events.ScheduleEvent(EVENT_MANA_VOID, 20s, 25s);
        _events.ScheduleEvent(EVENT_COLUMN_OF_FROST, 10s, 20s);
        Initialize();
    }

    void JustEnteredCombat(Unit* who) override
    {
        if (IsEngaged())
            return;

        me->InterruptNonMeleeSpells(false);

        EngagementStart(who);

        if (_isInitialArchmage)
        {
            if (Creature* lichKing = ObjectAccessor::GetCreature(*me, _instance->GetGuidData(DATA_VALITHRIA_LICH_KING)))
                DoZoneInCombat(lichKing);

<<<<<<< HEAD
            if (Creature* trigger = ObjectAccessor::GetCreature(*me, _instance->GetGuidData(DATA_VALITHRIA_TRIGGER)))
                DoZoneInCombat(trigger);
        }
    }

    void DoAction(int32 action) override
    {
        if (action == ACTION_ENTER_COMBAT)
            DoZoneInCombat();
        else if (action == ACTION_SETUP_ARCHMAGES)
            _isInitialArchmage = true;
    }

    void JustSummoned(Creature* summon) override
    {
        if (summon->GetEntry() == NPC_COLUMN_OF_FROST)
        {
            summon->CastSpell(summon, SPELL_COLUMN_OF_FROST_AURA, true);
            summon->m_Events.AddEvent(new ValithriaDelayedCastEvent(summon, SPELL_COLUMN_OF_FROST_DAMAGE, ObjectGuid::Empty, 8s), summon->m_Events.CalculateTime(2s));
        }
        else if (summon->GetEntry() == NPC_MANA_VOID)
        {
            summon->CastSpell(summon, SPELL_MANA_VOID_AURA, true);
            summon->DespawnOrUnsummon(36s);
        }
    }
=======
            void EnterCombat(Unit* /*target*/) override
            {
                me->FinishSpell(CURRENT_CHANNELED_SPELL, false);
                if (me->GetSpawnId() && _canCallEnterCombat)
                {
                    std::list<Creature*> archmages;
                    RisenArchmageCheck check;
                    Trinity::CreatureListSearcher<RisenArchmageCheck> searcher(me, archmages, check);
                    Cell::VisitGridObjects(me, searcher, 100.0f);
                    for (std::list<Creature*>::iterator itr = archmages.begin(); itr != archmages.end(); ++itr)
                        (*itr)->AI()->DoAction(ACTION_ENTER_COMBAT);
>>>>>>> 28d470c5

    void UpdateAI(uint32 diff) override
    {
        if (!me->IsInCombat() && me->IsAlive() && _isInitialArchmage && !me->GetCurrentSpell(CURRENT_CHANNELED_SPELL))
            DoCastSelf(SPELL_CORRUPTION);

        if (!UpdateVictim())
            return;

        _events.Update(diff);

        if (me->HasUnitState(UNIT_STATE_CASTING))
            return;

        while (uint32 eventId = _events.ExecuteEvent())
        {
            switch (eventId)
            {
                case EVENT_FROSTBOLT_VOLLEY:
                    DoCastSelf(SPELL_FROSTBOLT_VOLLEY);
                    _events.ScheduleEvent(EVENT_FROSTBOLT_VOLLEY, 8s, 15s);
                    break;
                case EVENT_MANA_VOID:
                    if (Unit* target = SelectTarget(SelectTargetMethod::Random, 1, ValithriaManaVoidSelector(me)))
                        DoCast(target, SPELL_MANA_VOID);
                    _events.ScheduleEvent(EVENT_MANA_VOID, 20s, 25s);
                    break;
                case EVENT_COLUMN_OF_FROST:
                    if (Unit* target = SelectTarget(SelectTargetMethod::Random, 1, -10.0f, true))
                        DoCast(target, SPELL_COLUMN_OF_FROST);
                    _events.ScheduleEvent(EVENT_COLUMN_OF_FROST, 15s, 25s);
                    break;
                default:
                    break;
            }

<<<<<<< HEAD
            if (me->HasUnitState(UNIT_STATE_CASTING))
                return;
        }
=======
            void UpdateAI(uint32 diff) override
            {
                if (!me->IsInCombat())
                    if (me->GetSpawnId())
                        if (!me->GetCurrentSpell(CURRENT_CHANNELED_SPELL))
                            DoCast(me, SPELL_CORRUPTION);

                if (!UpdateVictim())
                    return;

                _events.Update(diff);

                if (me->HasUnitState(UNIT_STATE_CASTING))
                    return;

                while (uint32 eventId = _events.ExecuteEvent())
                {
                    switch (eventId)
                    {
                        case EVENT_FROSTBOLT_VOLLEY:
                            DoCast(me, SPELL_FROSTBOLT_VOLLEY);
                            _events.ScheduleEvent(EVENT_FROSTBOLT_VOLLEY, urand(8000, 15000));
                            break;
                        case EVENT_MANA_VOID:
                            if (Unit* target = SelectTarget(SELECT_TARGET_RANDOM, 1, ManaVoidSelector(me)))
                                DoCast(target, SPELL_MANA_VOID);
                            _events.ScheduleEvent(EVENT_MANA_VOID, urand(20000, 25000));
                            break;
                        case EVENT_COLUMN_OF_FROST:
                            if (Unit* target = SelectTarget(SELECT_TARGET_RANDOM, 1, -10.0f, true))
                                DoCast(target, SPELL_COLUMN_OF_FROST);
                            _events.ScheduleEvent(EVENT_COLUMN_OF_FROST, urand(15000, 25000));
                            break;
                        default:
                            break;
                    }
                }

                DoMeleeAttackIfReady();
            }
>>>>>>> 28d470c5

        DoMeleeAttackIfReady();
    }

private:
    EventMap _events;
    InstanceScript* _instance;
    bool _isInitialArchmage;
};

struct npc_blazing_skeleton : public ScriptedAI
{
    npc_blazing_skeleton(Creature* creature) : ScriptedAI(creature) { }

    void Reset() override
    {
        _events.Reset();
        _events.ScheduleEvent(EVENT_FIREBALL, 2s, 4s);
        _events.ScheduleEvent(EVENT_LEY_WASTE, 15s, 20s);
    }

    void UpdateAI(uint32 diff) override
    {
        if (!UpdateVictim())
            return;

        _events.Update(diff);

        if (me->HasUnitState(UNIT_STATE_CASTING))
            return;

        while (uint32 eventId = _events.ExecuteEvent())
        {
            switch (eventId)
            {
                case EVENT_FIREBALL:
                    if (!me->IsWithinMeleeRange(me->GetVictim()))
                        DoCastVictim(SPELL_FIREBALL);
                    _events.ScheduleEvent(EVENT_FIREBALL, 2s, 4s);
                    break;
                case EVENT_LEY_WASTE:
                    DoCastSelf(SPELL_LEY_WASTE);
                    _events.ScheduleEvent(EVENT_LEY_WASTE, 15s, 20s);
                    break;
                default:
                    break;
            }

            if (me->HasUnitState(UNIT_STATE_CASTING))
                return;
        }

        DoMeleeAttackIfReady();
    }

private:
    EventMap _events;
};

struct npc_suppresser : public ScriptedAI
{
    npc_suppresser(Creature* creature) : ScriptedAI(creature), _instance(creature->GetInstanceScript()) { }

    void Reset() override
    {
        _events.Reset();
    }

    void IsSummonedBy(WorldObject* /*summoner*/) override
    {
        if (Creature* valithria = ObjectAccessor::GetCreature(*me, _instance->GetGuidData(DATA_VALITHRIA_DREAMWALKER)))
        {
            me->EngageWithTarget(valithria);
            me->GetThreatManager().FixateTarget(valithria);
        }
        else
            me->DespawnOrUnsummon();
    }

    void MovementInform(uint32 type, uint32 /*id*/) override
    {
        if (type == CHASE_MOTION_TYPE)
            _events.RescheduleEvent(EVENT_SUPPRESSION, 1ms);
    }

    void UpdateAI(uint32 diff) override
    {
        if (!UpdateVictim())
            return;

        _events.Update(diff);

        if (me->HasUnitState(UNIT_STATE_CASTING))
            return;

        while (uint32 eventId = _events.ExecuteEvent())
        {
            switch (eventId)
            {
                case EVENT_SUPPRESSION:
                    DoCastAOE(SPELL_SUPPRESSION);
                    _events.Repeat(5s);
                    break;
                default:
                    break;
            }
        }

        DoMeleeAttackIfReady();
    }

private:
    EventMap _events;
    InstanceScript* const _instance;
};

struct npc_blistering_zombie : public ScriptedAI
{
    npc_blistering_zombie(Creature* creature) : ScriptedAI(creature) { }

    void JustDied(Unit* /*killer*/) override
    {
        DoCastSelf(SPELL_ACID_BURST, true);
    }

    void UpdateAI(uint32 /*diff*/) override
    {
        if (!UpdateVictim())
            return;

        DoMeleeAttackIfReady();
    }
};

struct npc_gluttonous_abomination : public ScriptedAI
{
    npc_gluttonous_abomination(Creature* creature) : ScriptedAI(creature) { }

    void Reset() override
    {
        _events.Reset();
        _events.ScheduleEvent(EVENT_GUT_SPRAY, 10s, 13s);
    }

<<<<<<< HEAD
    void JustDied(Unit* killer) override
    {
        if (killer && killer->GetEntry() == NPC_VALITHRIA_DREAMWALKER)
            return;
=======
            void Reset() override
            {
                _events.Reset();
                _events.ScheduleEvent(EVENT_CHECK_PLAYER, 1000);
                me->SetCorpseDelay(0);  // remove corpse immediately
                me->LoadCreaturesAddon();
            }
>>>>>>> 28d470c5

        DoCastSelf(SPELL_ROT_WORM_SPAWNER, true);
    }

    void UpdateAI(uint32 diff) override
    {
        if (!UpdateVictim())
            return;

<<<<<<< HEAD
        _events.Update(diff);
=======
                while (uint32 eventId = _events.ExecuteEvent())
                {
                    switch (eventId)
                    {
                        case EVENT_CHECK_PLAYER:
                        {
                            Player* player = nullptr;
                            Trinity::AnyPlayerInObjectRangeCheck check(me, 5.0f);
                            Trinity::PlayerSearcher<Trinity::AnyPlayerInObjectRangeCheck> searcher(me, player, check);
                            Cell::VisitWorldObjects(me, searcher, 7.5f);
                            _events.ScheduleEvent(player ? EVENT_EXPLODE : EVENT_CHECK_PLAYER, 1000);
                            break;
                        }
                        case EVENT_EXPLODE:
                            me->GetMotionMaster()->MoveIdle();
                            // must use originalCaster the same for all clouds to allow stacking
                            me->CastSpell(me, EMERALD_VIGOR, false, nullptr, nullptr, _instance->GetGuidData(DATA_VALITHRIA_DREAMWALKER));
                            me->DespawnOrUnsummon(100);
                            break;
                        default:
                            break;
                    }
                }
            }
>>>>>>> 28d470c5

        if (me->HasUnitState(UNIT_STATE_CASTING))
            return;

        while (uint32 eventId = _events.ExecuteEvent())
        {
            switch (eventId)
            {
                case EVENT_GUT_SPRAY:
                    DoCastSelf(SPELL_GUT_SPRAY);
                    _events.ScheduleEvent(EVENT_GUT_SPRAY, 10s, 13s);
                    break;
                default:
                    break;
            }
        }

        DoMeleeAttackIfReady();
    }

private:
    EventMap _events;
};

struct npc_dream_portal : public CreatureAI
{
    npc_dream_portal(Creature* creature) : CreatureAI(creature), _used(false) { }

    void OnSpellClick(Unit* /*clicker*/, bool spellClickHandled) override
    {
        if (!spellClickHandled)
            return;

        _used = true;
        me->DespawnOrUnsummon();
    }

    uint32 GetData(uint32 type) const override
    {
        return (type == MISSED_PORTALS && _used) ? 0 : 1;
    }

    void UpdateAI(uint32 /*diff*/) override
    {
        UpdateVictim();
    }

private:
    bool _used;
};

struct npc_dream_cloud : public ScriptedAI
{
    npc_dream_cloud(Creature* creature) : ScriptedAI(creature), _instance(creature->GetInstanceScript()) { }

    void Reset() override
    {
        _events.Reset();
        _events.ScheduleEvent(EVENT_CHECK_PLAYER, 1s);
        me->SetCorpseDelay(0); // remove corpse immediately
        me->LoadCreaturesAddon();
    }

    void UpdateAI(uint32 diff) override
    {
        // trigger
        if (_instance->GetBossState(DATA_VALITHRIA_DREAMWALKER) != IN_PROGRESS)
            return;

        _events.Update(diff);

<<<<<<< HEAD
        while (uint32 eventId = _events.ExecuteEvent())
        {
            switch (eventId)
=======
            void HandleForceCast(SpellEffIndex effIndex)
            {
                PreventHitDefaultEffect(effIndex);
                if (!GetHitUnit())
                    return;

                GetHitUnit()->CastSpell(GetCaster(), GetSpellInfo()->GetEffect(effIndex)->TriggerSpell, true, nullptr, nullptr, GetCaster()->GetInstanceScript()->GetGuidData(DATA_VALITHRIA_LICH_KING));
            }

            void Register() override
>>>>>>> 28d470c5
            {
                case EVENT_CHECK_PLAYER:
                {
                    Player* player = nullptr;
                    Trinity::AnyPlayerInObjectRangeCheck check(me, 5.0f);
                    Trinity::PlayerSearcher<Trinity::AnyPlayerInObjectRangeCheck> searcher(me, player, check);
                    Cell::VisitWorldObjects(me, searcher, 7.5f);
                    _events.ScheduleEvent(player ? EVENT_EXPLODE : EVENT_CHECK_PLAYER, 1s);
                    break;
                }
                case EVENT_EXPLODE:
                    me->GetMotionMaster()->MoveIdle();
                    // must use originalCaster the same for all clouds to allow stacking
                    me->CastSpell(me, EMERALD_VIGOR, _instance->GetGuidData(DATA_VALITHRIA_DREAMWALKER));
                    me->DespawnOrUnsummon(100ms);
                    break;
                default:
                    break;
            }
        }
    }

private:
    EventMap _events;
    InstanceScript* _instance;
};

class spell_dreamwalker_mana_void : public AuraScript
{
<<<<<<< HEAD
    PrepareAuraScript(spell_dreamwalker_mana_void);

    void PeriodicTick(AuraEffect const* aurEff)
    {
        // first 3 ticks have amplitude 1 second
        // remaining tick every 500ms
        if (aurEff->GetTickNumber() <= 5)
            if (!(aurEff->GetTickNumber() & 1))
                PreventDefaultAction();
    }

    void Register() override
    {
        OnEffectPeriodic += AuraEffectPeriodicFn(spell_dreamwalker_mana_void::PeriodicTick, EFFECT_0, SPELL_AURA_PERIODIC_TRIGGER_SPELL);
    }
=======
    public:
        spell_dreamwalker_summon_suppresser() : SpellScriptLoader("spell_dreamwalker_summon_suppresser") { }

        class spell_dreamwalker_summon_suppresser_AuraScript : public AuraScript
        {
            PrepareAuraScript(spell_dreamwalker_summon_suppresser_AuraScript);

            bool Validate(SpellInfo const* /*spell*/) override
            {
                return ValidateSpellInfo({ SPELL_SUMMON_SUPPRESSER });
            }

            void PeriodicTick(AuraEffect const* /*aurEff*/)
            {
                PreventDefaultAction();
                HandleSummon(GetCaster());
            }

            void OnApply(AuraEffect const* /*aurEff*/, AuraEffectHandleModes /*mode*/)
            {
                HandleSummon(GetCaster());
            }

            void HandleSummon(Unit* caster)
            {
                if (!caster || !caster->IsAIEnabled)
                    return;

                std::list<Creature*> summoners;
                GetCreatureListWithEntryInGrid(summoners, caster, NPC_WORLD_TRIGGER, 90.0f);
                if (summoners.empty())
                    return;

                uint8 suppresserNumber = caster->GetAI()->GetData(DATA_SUPPRESSERS_COUNT);
                for (uint8 i = 0; i < suppresserNumber; ++i)
                    caster->CastSpell(Trinity::Containers::SelectRandomContainerElement(summoners), SPELL_SUMMON_SUPPRESSER, true);
            }

            void Register() override
            {
                OnEffectPeriodic += AuraEffectPeriodicFn(spell_dreamwalker_summon_suppresser_AuraScript::PeriodicTick, EFFECT_0, SPELL_AURA_PERIODIC_TRIGGER_SPELL);
                AfterEffectApply += AuraEffectApplyFn(spell_dreamwalker_summon_suppresser_AuraScript::OnApply, EFFECT_0, SPELL_AURA_PERIODIC_TRIGGER_SPELL, AURA_EFFECT_HANDLE_REAL);
            }
        };

        AuraScript* GetAuraScript() const override
        {
            return new spell_dreamwalker_summon_suppresser_AuraScript();
        }
>>>>>>> 28d470c5
};

class spell_dreamwalker_decay_periodic_timer : public AuraScript
{
    PrepareAuraScript(spell_dreamwalker_decay_periodic_timer);

    bool Load() override
    {
        _decayRate = GetId() != SPELL_TIMER_BLAZING_SKELETON ? 1000 : 5000;
        return true;
    }

    void DecayPeriodicTimer(AuraEffect* aurEff)
    {
        int32 timer = aurEff->GetPeriodicTimer();
        if (timer <= 5)
            return;

<<<<<<< HEAD
        aurEff->SetPeriodicTimer(timer - _decayRate);
    }
=======
                GetHitUnit()->CastSpell(GetCaster(), GetSpellInfo()->GetEffect(effIndex)->TriggerSpell, true, nullptr, nullptr, GetCaster()->GetInstanceScript()->GetGuidData(DATA_VALITHRIA_LICH_KING));
            }
>>>>>>> 28d470c5

    void Register() override
    {
        OnEffectUpdatePeriodic += AuraEffectUpdatePeriodicFn(spell_dreamwalker_decay_periodic_timer::DecayPeriodicTimer, EFFECT_0, SPELL_AURA_PERIODIC_TRIGGER_SPELL);
    }

    int32 _decayRate = 0;
};

class spell_dreamwalker_summoner : public SpellScript
{
<<<<<<< HEAD
    PrepareSpellScript(spell_dreamwalker_summoner);

    bool Load() override
    {
        if (!GetCaster()->GetInstanceScript())
            return false;
        return true;
    }

    void FilterTargets(std::list<WorldObject*>& targets)
    {
        targets.remove_if(Trinity::UnitAuraCheck(true, SPELL_RECENTLY_SPAWNED));
        if (targets.empty())
            return;

        WorldObject* target = Trinity::Containers::SelectRandomContainerElement(targets);
        targets.clear();
        targets.push_back(target);
    }

    void HandleForceCast(SpellEffIndex effIndex)
    {
        PreventHitDefaultEffect(effIndex);
        if (!GetHitUnit())
            return;

        GetHitUnit()->CastSpell(GetCaster(), GetSpellInfo()->Effects[effIndex].TriggerSpell, GetCaster()->GetInstanceScript()->GetGuidData(DATA_VALITHRIA_LICH_KING));
    }

    void Register() override
    {
        OnObjectAreaTargetSelect += SpellObjectAreaTargetSelectFn(spell_dreamwalker_summoner::FilterTargets, EFFECT_0, TARGET_UNIT_SRC_AREA_ENTRY);
        OnEffectHitTarget += SpellEffectFn(spell_dreamwalker_summoner::HandleForceCast, EFFECT_0, SPELL_EFFECT_FORCE_CAST);
    }
=======
    public:
        spell_dreamwalker_summon_dream_portal() : SpellScriptLoader("spell_dreamwalker_summon_dream_portal") { }

        class spell_dreamwalker_summon_dream_portal_SpellScript : public SpellScript
        {
            PrepareSpellScript(spell_dreamwalker_summon_dream_portal_SpellScript);

            void HandleScript(SpellEffIndex effIndex)
            {
                PreventHitDefaultEffect(effIndex);
                if (!GetHitUnit())
                    return;

                uint32 spellId = RAND(71301, 72220, 72223, 72225);
                GetHitUnit()->CastSpell(GetHitUnit(), spellId, true);
            }

            void Register() override
            {
                OnEffectHitTarget += SpellEffectFn(spell_dreamwalker_summon_dream_portal_SpellScript::HandleScript, EFFECT_0, SPELL_EFFECT_SCRIPT_EFFECT);
            }
        };

        SpellScript* GetSpellScript() const override
        {
            return new spell_dreamwalker_summon_dream_portal_SpellScript();
        }
>>>>>>> 28d470c5
};

class spell_dreamwalker_summon_suppresser : public AuraScript
{
<<<<<<< HEAD
    PrepareAuraScript(spell_dreamwalker_summon_suppresser);

    bool Validate(SpellInfo const* /*spellInfo*/) override
    {
        return ValidateSpellInfo({ SPELL_SUMMON_SUPPRESSER });
    }

    void PeriodicTick(AuraEffect const* /*aurEff*/)
    {
        PreventDefaultAction();
        HandleSummon(GetCaster());
    }

    void OnApply(AuraEffect const* /*aurEff*/, AuraEffectHandleModes /*mode*/)
    {
        HandleSummon(GetCaster());
    }

    void HandleSummon(Unit* caster)
    {
        if (!caster || !caster->IsAIEnabled())
            return;

        std::list<Creature*> summoners;
        GetCreatureListWithEntryInGrid(summoners, caster, NPC_WORLD_TRIGGER, 90.0f);
        if (summoners.empty())
            return;

        uint8 suppresserNumber = caster->GetAI()->GetData(DATA_SUPPRESSERS_COUNT);
        for (uint8 i = 0; i < suppresserNumber; ++i)
            caster->CastSpell(Trinity::Containers::SelectRandomContainerElement(summoners), SPELL_SUMMON_SUPPRESSER, true);
    }

    void Register() override
    {
        OnEffectPeriodic += AuraEffectPeriodicFn(spell_dreamwalker_summon_suppresser::PeriodicTick, EFFECT_0, SPELL_AURA_PERIODIC_TRIGGER_SPELL);
        AfterEffectApply += AuraEffectApplyFn(spell_dreamwalker_summon_suppresser::OnApply, EFFECT_0, SPELL_AURA_PERIODIC_TRIGGER_SPELL, AURA_EFFECT_HANDLE_REAL);
    }
=======
    public:
        spell_dreamwalker_summon_nightmare_portal() : SpellScriptLoader("spell_dreamwalker_summon_nightmare_portal") { }

        class spell_dreamwalker_summon_nightmare_portal_SpellScript : public SpellScript
        {
            PrepareSpellScript(spell_dreamwalker_summon_nightmare_portal_SpellScript);

            void HandleScript(SpellEffIndex effIndex)
            {
                PreventHitDefaultEffect(effIndex);
                if (!GetHitUnit())
                    return;

                uint32 spellId = RAND(71977, 72481, 72482, 72483);
                GetHitUnit()->CastSpell(GetHitUnit(), spellId, true);
            }

            void Register() override
            {
                OnEffectHitTarget += SpellEffectFn(spell_dreamwalker_summon_nightmare_portal_SpellScript::HandleScript, EFFECT_0, SPELL_EFFECT_SCRIPT_EFFECT);
            }
        };

        SpellScript* GetSpellScript() const override
        {
            return new spell_dreamwalker_summon_nightmare_portal_SpellScript();
        }
>>>>>>> 28d470c5
};

class spell_dreamwalker_summon_suppresser_effect : public SpellScript
{
<<<<<<< HEAD
    PrepareSpellScript(spell_dreamwalker_summon_suppresser_effect);

    bool Load() override
    {
        if (!GetCaster()->GetInstanceScript())
            return false;
        return true;
    }

    void HandleForceCast(SpellEffIndex effIndex)
    {
        PreventHitDefaultEffect(effIndex);
        if (!GetHitUnit())
            return;

        GetHitUnit()->CastSpell(GetCaster(), GetSpellInfo()->Effects[effIndex].TriggerSpell, GetCaster()->GetInstanceScript()->GetGuidData(DATA_VALITHRIA_LICH_KING));
    }

    void Register() override
    {
        OnEffectHitTarget += SpellEffectFn(spell_dreamwalker_summon_suppresser_effect::HandleForceCast, EFFECT_0, SPELL_EFFECT_FORCE_CAST);
    }
};
=======
    public:
        spell_dreamwalker_nightmare_cloud() : SpellScriptLoader("spell_dreamwalker_nightmare_cloud") { }

        class spell_dreamwalker_nightmare_cloud_AuraScript : public AuraScript
        {
            PrepareAuraScript(spell_dreamwalker_nightmare_cloud_AuraScript);

        public:
            spell_dreamwalker_nightmare_cloud_AuraScript()
            {
                _instance = nullptr;
            }

        private:
            bool Load() override
            {
                _instance = GetOwner()->GetInstanceScript();
                return _instance != nullptr;
            }

            void PeriodicTick(AuraEffect const* /*aurEff*/)
            {
                if (_instance->GetBossState(DATA_VALITHRIA_DREAMWALKER) != IN_PROGRESS)
                    PreventDefaultAction();
            }

            void Register() override
            {
                OnEffectPeriodic += AuraEffectPeriodicFn(spell_dreamwalker_nightmare_cloud_AuraScript::PeriodicTick, EFFECT_0, SPELL_AURA_PERIODIC_TRIGGER_SPELL);
            }

            InstanceScript* _instance;
        };
>>>>>>> 28d470c5

class spell_dreamwalker_summon_dream_portal : public SpellScript
{
    PrepareSpellScript(spell_dreamwalker_summon_dream_portal);

    void HandleScript(SpellEffIndex effIndex)
    {
        PreventHitDefaultEffect(effIndex);
        if (!GetHitUnit())
            return;

        uint32 spellId = RAND(71301, 72220, 72223, 72225);
        GetHitUnit()->CastSpell(GetHitUnit(), spellId, true);
    }

    void Register() override
    {
        OnEffectHitTarget += SpellEffectFn(spell_dreamwalker_summon_dream_portal::HandleScript, EFFECT_0, SPELL_EFFECT_SCRIPT_EFFECT);
    }
};

class spell_dreamwalker_summon_nightmare_portal : public SpellScript
{
    PrepareSpellScript(spell_dreamwalker_summon_nightmare_portal);

    void HandleScript(SpellEffIndex effIndex)
    {
        PreventHitDefaultEffect(effIndex);
        if (!GetHitUnit())
            return;

        uint32 spellId = RAND(71977, 72481, 72482, 72483);
        GetHitUnit()->CastSpell(GetHitUnit(), spellId, true);
    }

    void Register() override
    {
        OnEffectHitTarget += SpellEffectFn(spell_dreamwalker_summon_nightmare_portal::HandleScript, EFFECT_0, SPELL_EFFECT_SCRIPT_EFFECT);
    }
};

class spell_dreamwalker_nightmare_cloud : public AuraScript
{
    PrepareAuraScript(spell_dreamwalker_nightmare_cloud);

public:
    spell_dreamwalker_nightmare_cloud()
    {
        _instance = nullptr;
    }

private:
    bool Load() override
    {
        _instance = GetOwner()->GetInstanceScript();
        return _instance != nullptr;
    }

    void PeriodicTick(AuraEffect const* /*aurEff*/)
    {
        if (_instance->GetBossState(DATA_VALITHRIA_DREAMWALKER) != IN_PROGRESS)
            PreventDefaultAction();
    }

    void Register() override
    {
        OnEffectPeriodic += AuraEffectPeriodicFn(spell_dreamwalker_nightmare_cloud::PeriodicTick, EFFECT_0, SPELL_AURA_PERIODIC_TRIGGER_SPELL);
    }

    InstanceScript* _instance;
};

class spell_dreamwalker_twisted_nightmares : public SpellScript
{
    PrepareSpellScript(spell_dreamwalker_twisted_nightmares);

<<<<<<< HEAD
    void HandleScript(SpellEffIndex effIndex)
    {
        PreventHitDefaultEffect(effIndex);
=======
                if (InstanceScript* instance = GetHitUnit()->GetInstanceScript())
                    GetHitUnit()->CastSpell(nullptr, GetSpellInfo()->GetEffect(effIndex)->TriggerSpell, true, nullptr, nullptr, instance->GetGuidData(DATA_VALITHRIA_DREAMWALKER));
            }
>>>>>>> 28d470c5

        if (InstanceScript* instance = GetHitUnit()->GetInstanceScript())
            GetHitUnit()->CastSpell(nullptr, GetSpellInfo()->Effects[effIndex].TriggerSpell, instance->GetGuidData(DATA_VALITHRIA_DREAMWALKER));
    }

    void Register() override
    {
        OnEffectHitTarget += SpellEffectFn(spell_dreamwalker_twisted_nightmares::HandleScript, EFFECT_2, SPELL_EFFECT_FORCE_CAST);
    }
};

class achievement_portal_jockey : public AchievementCriteriaScript
{
    public:
        achievement_portal_jockey() : AchievementCriteriaScript("achievement_portal_jockey") { }

        bool OnCheck(Player* /*source*/, Unit* target) override
        {
            return target && !target->GetAI()->GetData(MISSED_PORTALS);
        }
};

void AddSC_boss_valithria_dreamwalker()
{
    // Creatures
    RegisterIcecrownCitadelCreatureAI(boss_valithria_dreamwalker);
    RegisterIcecrownCitadelCreatureAI(npc_green_dragon_combat_trigger);
    RegisterIcecrownCitadelCreatureAI(npc_the_lich_king_controller);
    RegisterIcecrownCitadelCreatureAI(npc_risen_archmage);
    RegisterIcecrownCitadelCreatureAI(npc_blazing_skeleton);
    RegisterIcecrownCitadelCreatureAI(npc_suppresser);
    RegisterIcecrownCitadelCreatureAI(npc_blistering_zombie);
    RegisterIcecrownCitadelCreatureAI(npc_gluttonous_abomination);
    RegisterIcecrownCitadelCreatureAI(npc_dream_portal);
    RegisterIcecrownCitadelCreatureAI(npc_dream_cloud);

    // Spells
    RegisterSpellScript(spell_dreamwalker_mana_void);
    RegisterSpellScript(spell_dreamwalker_decay_periodic_timer);
    RegisterSpellScript(spell_dreamwalker_summoner);
    RegisterSpellScript(spell_dreamwalker_summon_suppresser);
    RegisterSpellScript(spell_dreamwalker_summon_suppresser_effect);
    RegisterSpellScript(spell_dreamwalker_summon_dream_portal);
    RegisterSpellScript(spell_dreamwalker_summon_nightmare_portal);
    RegisterSpellScript(spell_dreamwalker_nightmare_cloud);
    RegisterSpellScript(spell_dreamwalker_twisted_nightmares);

    // Achievements
    new achievement_portal_jockey();
}<|MERGE_RESOLUTION|>--- conflicted
+++ resolved
@@ -15,16 +15,6 @@
  * with this program. If not, see <http://www.gnu.org/licenses/>.
  */
 
-<<<<<<< HEAD
-#include "ScriptMgr.h"
-#include "CellImpl.h"
-#include "GridNotifiersImpl.h"
-#include "icecrown_citadel.h"
-#include "InstanceScript.h"
-#include "MotionMaster.h"
-#include "ObjectAccessor.h"
-#include "ObjectMgr.h"
-=======
 #include "icecrown_citadel.h"
 #include "CellImpl.h"
 #include "GridNotifiersImpl.h"
@@ -32,7 +22,6 @@
 #include "MotionMaster.h"
 #include "ObjectAccessor.h"
 #include "PhasingHandler.h"
->>>>>>> 28d470c5
 #include "ScriptedCreature.h"
 #include "SpellAuraEffects.h"
 #include "SpellScript.h"
@@ -69,9 +58,8 @@
     SPELL_DREAM_SLIP                    = 71196,
     SPELL_ACHIEVEMENT_CHECK             = 72706,
     SPELL_CLEAR_ALL                     = 71721,
+    SPELL_AWARD_REPUTATION_BOSS_KILL    = 73843,
     SPELL_CORRUPTION_VALITHRIA          = 70904,
-    SPELL_MANA_VOID_AURA                = 71085,
-    SPELL_COLUMN_OF_FROST_AURA          = 70715,
 
     // The Lich King
     SPELL_TIMER_GLUTTONOUS_ABOMINATION  = 70915,
@@ -120,37 +108,37 @@
 enum Events
 {
     // Valithria Dreamwalker
-    EVENT_INTRO_TALK = 1,
-    EVENT_BERSERK,
-    EVENT_DREAM_PORTAL,
-    EVENT_DREAM_SLIP,
+    EVENT_INTRO_TALK                        = 1,
+    EVENT_BERSERK                           = 2,
+    EVENT_DREAM_PORTAL                      = 3,
+    EVENT_DREAM_SLIP                        = 4,
 
     // The Lich King
-    EVENT_GLUTTONOUS_ABOMINATION_SUMMONER,
-    EVENT_SUPPRESSER_SUMMONER,
-    EVENT_BLISTERING_ZOMBIE_SUMMONER,
-    EVENT_RISEN_ARCHMAGE_SUMMONER,
-    EVENT_BLAZING_SKELETON_SUMMONER,
+    EVENT_GLUTTONOUS_ABOMINATION_SUMMONER   = 5,
+    EVENT_SUPPRESSER_SUMMONER               = 6,
+    EVENT_BLISTERING_ZOMBIE_SUMMONER        = 7,
+    EVENT_RISEN_ARCHMAGE_SUMMONER           = 8,
+    EVENT_BLAZING_SKELETON_SUMMONER         = 9,
 
     // Risen Archmage
-    EVENT_FROSTBOLT_VOLLEY,
-    EVENT_MANA_VOID,
-    EVENT_COLUMN_OF_FROST,
+    EVENT_FROSTBOLT_VOLLEY                  = 10,
+    EVENT_MANA_VOID                         = 11,
+    EVENT_COLUMN_OF_FROST                   = 12,
 
     // Blazing Skeleton
-    EVENT_FIREBALL,
-    EVENT_LEY_WASTE,
+    EVENT_FIREBALL                          = 13,
+    EVENT_LEY_WASTE                         = 14,
 
     // Suppresser
-    EVENT_SUPPRESSION,
+    EVENT_SUPPRESSION                       = 15,
 
     // Gluttonous Abomination
-    EVENT_GUT_SPRAY,
+    EVENT_GUT_SPRAY                         = 16,
 
     // Dream Cloud
     // Nightmare Cloud
-    EVENT_CHECK_PLAYER,
-    EVENT_EXPLODE,
+    EVENT_CHECK_PLAYER                      = 17,
+    EVENT_EXPLODE                           = 18,
 };
 
 enum Misc
@@ -158,30 +146,25 @@
     ACTION_ENTER_COMBAT    = 1,
     MISSED_PORTALS         = 2,
     ACTION_DEATH           = 3,
-<<<<<<< HEAD
-    ACTION_SETUP_ARCHMAGES = 4,
-    DATA_SUPPRESSERS_COUNT = 4,
-    POINT_VALITHRIA        = 42,
-    SUMMON_GROUP_ALL       = 1,
-    SUMMON_GROUP_10        = 2,
-    SUMMON_GROUP_25        = 3
-=======
     DATA_SUPPRESSERS_COUNT = 4
->>>>>>> 28d470c5
 };
 
 Position const ValithriaSpawnPos = {4210.813f, 2484.443f, 364.9558f, 0.01745329f};
 
-struct ValithriaManaVoidSelector
-{
-        explicit ValithriaManaVoidSelector(WorldObject const* source) : _source(source)
-        {
-<<<<<<< HEAD
-=======
+class RisenArchmageCheck
+{
+    public:
+        // look for all permanently spawned Risen Archmages that are not yet in combat
+        bool operator()(Creature* creature)
+        {
             return creature->IsAlive() && creature->GetEntry() == NPC_RISEN_ARCHMAGE &&
                 creature->GetSpawnId() && !creature->IsInCombat();
->>>>>>> 28d470c5
-        }
+        }
+};
+
+struct ManaVoidSelector : public std::unary_function<Unit*, bool>
+{
+        explicit ManaVoidSelector(WorldObject const* source) : _source(source) { }
 
         bool operator()(Unit* unit) const
         {
@@ -191,22 +174,17 @@
         WorldObject const* _source;
 };
 
-class ValithriaDelayedCastEvent : public BasicEvent
-{
-    public:
-        ValithriaDelayedCastEvent(Creature* trigger, uint32 spellId, ObjectGuid originalCaster, Milliseconds despawnTime) : _trigger(trigger), _originalCaster(originalCaster), _spellId(spellId), _despawnTime(despawnTime)
+class DelayedCastEvent : public BasicEvent
+{
+    public:
+        DelayedCastEvent(Creature* trigger, uint32 spellId, ObjectGuid originalCaster, uint32 despawnTime) : _trigger(trigger), _originalCaster(originalCaster), _spellId(spellId), _despawnTime(despawnTime)
         {
         }
 
         bool Execute(uint64 /*time*/, uint32 /*diff*/) override
         {
-<<<<<<< HEAD
-            _trigger->CastSpell(_trigger, _spellId, _originalCaster);
-            if (_despawnTime != 0s)
-=======
             _trigger->CastSpell(_trigger, _spellId, false, nullptr, nullptr, _originalCaster);
             if (_despawnTime)
->>>>>>> 28d470c5
                 _trigger->DespawnOrUnsummon(_despawnTime);
             return true;
         }
@@ -215,13 +193,13 @@
         Creature* _trigger;
         ObjectGuid _originalCaster;
         uint32 _spellId;
-        Milliseconds _despawnTime;
-};
-
-class ValithriaAuraRemoveEvent : public BasicEvent
-{
-    public:
-        ValithriaAuraRemoveEvent(Creature* trigger, uint32 spellId) : _trigger(trigger), _spellId(spellId)
+        uint32 _despawnTime;
+};
+
+class AuraRemoveEvent : public BasicEvent
+{
+    public:
+        AuraRemoveEvent(Creature* trigger, uint32 spellId) : _trigger(trigger), _spellId(spellId)
         {
         }
 
@@ -257,7 +235,7 @@
                 case NPC_VALITHRIA_DREAMWALKER:
                     if (InstanceScript* instance = creature->GetInstanceScript())
                         instance->SendEncounterUnit(ENCOUNTER_FRAME_DISENGAGE, creature);
-                    [[fallthrough]];
+                    break;
                 case NPC_BLAZING_SKELETON:
                 case NPC_SUPPRESSER:
                 case NPC_BLISTERING_ZOMBIE:
@@ -265,25 +243,20 @@
                 case NPC_MANA_VOID:
                 case NPC_COLUMN_OF_FROST:
                 case NPC_ROT_WORM:
+                    creature->DespawnOrUnsummon();
+                    return;
                 case NPC_RISEN_ARCHMAGE:
-<<<<<<< HEAD
-                case NPC_GREEN_DRAGON_COMBAT_TRIGGER:
-=======
                     if (!creature->GetSpawnId())
                     {
                         creature->DespawnOrUnsummon();
                         return;
                     }
                     creature->Respawn(true);
->>>>>>> 28d470c5
                     break;
                 default:
                     return;
             }
 
-<<<<<<< HEAD
-            creature->DespawnOrUnsummon(0s, 10s);
-=======
             uint32 corpseDelay = creature->GetCorpseDelay();
             uint32 respawnDelay = creature->GetRespawnDelay();
             creature->SetCorpseDelay(1);
@@ -295,104 +268,19 @@
 
             creature->SetCorpseDelay(corpseDelay);
             creature->SetRespawnDelay(respawnDelay);
->>>>>>> 28d470c5
         }
 
     private:
         Creature* _creature;
 };
 
-struct boss_valithria_dreamwalker : public ScriptedAI
-{
-    boss_valithria_dreamwalker(Creature* creature) : ScriptedAI(creature), _instance(creature->GetInstanceScript()), _portalCount(RAID_MODE<uint32>(3, 8, 3, 8))
-    {
-        Initialize();
-        _spawnHealth = me->GetHealth();
-    }
-
-    void Initialize()
-    {
-        _missedPortals = 0;
-        _under25PercentTalkDone = false;
-        _over75PercentTalkDone = false;
-        _justDied = false;
-        _done = false;
-    }
-
-    void InitializeAI() override
-    {
-        if (CreatureData const* data = sObjectMgr->GetCreatureData(me->GetSpawnId()))
-            if (data->curhealth)
-                _spawnHealth = data->curhealth;
-
-        ScriptedAI::InitializeAI();
-    }
-
-    void Reset() override
-    {
-        _events.Reset();
-        me->SetHealth(_spawnHealth);
-        me->SetReactState(REACT_PASSIVE);
-        me->LoadCreaturesAddon();
-        // immune to percent heals
-        me->ApplySpellImmune(0, IMMUNITY_STATE, SPELL_AURA_OBS_MOD_HEALTH, true);
-        me->ApplySpellImmune(0, IMMUNITY_EFFECT, SPELL_EFFECT_HEAL_PCT, true);
-        // Glyph of Dispel Magic - not a percent heal by effect, its cast with custom basepoints
-        me->ApplySpellImmune(0, IMMUNITY_ID, 56131, true);
-        _instance->SendEncounterUnit(ENCOUNTER_FRAME_DISENGAGE, me);
-        Initialize();
-    }
-
-    void AttackStart(Unit* /*target*/) override
-    {
-    }
-
-    void DoAction(int32 action) override
-    {
-        if (action != ACTION_ENTER_COMBAT)
-            return;
-
-        DoCastSelf(SPELL_COPY_DAMAGE);
-        _instance->SendEncounterUnit(ENCOUNTER_FRAME_ENGAGE, me);
-        _events.ScheduleEvent(EVENT_INTRO_TALK, 15s);
-        _events.ScheduleEvent(EVENT_DREAM_PORTAL, 45s, 48s);
-        if (IsHeroic())
-            _events.ScheduleEvent(EVENT_BERSERK, 420s);
-    }
-
-    void HealReceived(Unit* healer, uint32& heal) override
-    {
-        if (!me->hasLootRecipient())
-            me->SetLootRecipient(healer);
-
-        me->LowerPlayerDamageReq(heal);
-
-        // encounter complete
-        if (me->HealthAbovePctHealed(100, heal) && !_done)
-        {
-<<<<<<< HEAD
-            _done = true;
-            Talk(SAY_VALITHRIA_SUCCESS);
-            _instance->SendEncounterUnit(ENCOUNTER_FRAME_DISENGAGE, me);
-            me->RemoveAurasDueToSpell(SPELL_CORRUPTION_VALITHRIA);
-            DoCastSelf(SPELL_ACHIEVEMENT_CHECK);
-            DoCastAOE(SPELL_DREAMWALKERS_RAGE);
-            _events.ScheduleEvent(EVENT_DREAM_SLIP, 3500ms);
-            if (Creature* lichKing = ObjectAccessor::GetCreature(*me, _instance->GetGuidData(DATA_VALITHRIA_LICH_KING)))
-                lichKing->AI()->EnterEvadeMode();
-        }
-        else if (!_over75PercentTalkDone && me->HealthAbovePctHealed(75, heal))
-        {
-            _over75PercentTalkDone = true;
-            Talk(SAY_VALITHRIA_75_PERCENT);
-        }
-        else if (_instance->GetBossState(DATA_VALITHRIA_DREAMWALKER) == NOT_STARTED)
-        {
-            if (Creature* archmage = me->FindNearestCreature(NPC_RISEN_ARCHMAGE, 30.0f))
-                DoZoneInCombat(archmage); // on one of them, that will make it all start
-        }
-    }
-=======
+class boss_valithria_dreamwalker : public CreatureScript
+{
+    public:
+        boss_valithria_dreamwalker() : CreatureScript("boss_valithria_dreamwalker") { }
+
+        struct boss_valithria_dreamwalkerAI : public ScriptedAI
+        {
             boss_valithria_dreamwalkerAI(Creature* creature) : ScriptedAI(creature),
                 _instance(creature->GetInstanceScript()), _portalCount(RAID_MODE<uint32>(3, 8, 3, 8))
             {
@@ -436,28 +324,33 @@
             void AttackStart(Unit* /*target*/) override
             {
             }
->>>>>>> 28d470c5
-
-    void DamageTaken(Unit* /*attacker*/, uint32& damage) override
-    {
-        if (me->HealthBelowPctDamaged(25, damage))
-        {
-            if (!_under25PercentTalkDone)
-            {
-                _under25PercentTalkDone = true;
-                Talk(SAY_VALITHRIA_25_PERCENT);
-            }
-
-            if (damage >= me->GetHealth())
-            {
-                damage = 0;
-                if (!_justDied)
-                {
-                    _justDied = true;
-                    Talk(SAY_VALITHRIA_DEATH);
+
+            void DoAction(int32 action) override
+            {
+                if (action != ACTION_ENTER_COMBAT)
+                    return;
+
+                DoCast(me, SPELL_COPY_DAMAGE);
+                _instance->SendEncounterUnit(ENCOUNTER_FRAME_ENGAGE, me);
+                _events.ScheduleEvent(EVENT_INTRO_TALK, 15000);
+                _events.ScheduleEvent(EVENT_DREAM_PORTAL, urand(45000, 48000));
+                if (IsHeroic())
+                    _events.ScheduleEvent(EVENT_BERSERK, 420000);
+            }
+
+            void HealReceived(Unit* healer, uint32& heal) override
+            {
+                if (!me->hasLootRecipient())
+                    me->SetLootRecipient(healer);
+
+                me->LowerPlayerDamageReq(heal);
+
+                // encounter complete
+                if (me->HealthAbovePctHealed(100, heal) && !_done)
+                {
+                    _done = true;
+                    Talk(SAY_VALITHRIA_SUCCESS);
                     _instance->SendEncounterUnit(ENCOUNTER_FRAME_DISENGAGE, me);
-<<<<<<< HEAD
-=======
                     me->RemoveAurasDueToSpell(SPELL_CORRUPTION_VALITHRIA);
                     DoCast(me, SPELL_ACHIEVEMENT_CHECK);
                     DoCastAOE(SPELL_DREAMWALKERS_RAGE);
@@ -513,88 +406,156 @@
                     if (Creature* lichKing = ObjectAccessor::GetCreature(*me, _instance->GetGuidData(DATA_VALITHRIA_LICH_KING)))
                         lichKing->CastSpell(lichKing, SPELL_SPAWN_CHEST, false);
 
->>>>>>> 28d470c5
                     if (Creature* trigger = ObjectAccessor::GetCreature(*me, _instance->GetGuidData(DATA_VALITHRIA_TRIGGER)))
-                        trigger->AI()->DoAction(ACTION_DEATH);
-                }
-            }
-        }
-    }
-
-    void SpellHit(WorldObject* /*caster*/, SpellInfo const* spellInfo) override
-    {
-        if (spellInfo->Id == SPELL_DREAM_SLIP)
-        {
-            DoCastSelf(SPELL_CLEAR_ALL);
-            DoCastSelf(SPELL_REPUTATION_BOSS_KILL, true);
-            // this display id was found in sniff instead of the one on aura
-            me->SetDisplayId(11686);
-            me->SetFlag(UNIT_FIELD_FLAGS, UNIT_FLAG_NOT_SELECTABLE);
-            me->DespawnOrUnsummon(4s);
-            if (Creature* trigger = ObjectAccessor::GetCreature(*me, _instance->GetGuidData(DATA_VALITHRIA_TRIGGER)))
-                Unit::Kill(me, trigger);
-
-            if (Creature* lichKing = ObjectAccessor::GetCreature(*me, _instance->GetGuidData(DATA_VALITHRIA_LICH_KING)))
-                lichKing->CastSpell(lichKing, SPELL_SPAWN_CHEST);
-        }
-    }
-
-    void JustSummoned(Creature* summon) override
-    {
-        if (summon->GetEntry() == NPC_DREAM_PORTAL_PRE_EFFECT)
-        {
-            summon->m_Events.AddEvent(new ValithriaDelayedCastEvent(summon, SPELL_SUMMON_DREAM_PORTAL, me->GetGUID(), 6s), summon->m_Events.CalculateTime(15s));
-            summon->m_Events.AddEvent(new ValithriaAuraRemoveEvent(summon, SPELL_DREAM_PORTAL_VISUAL_PRE), summon->m_Events.CalculateTime(15s));
-        }
-        else if (summon->GetEntry() == NPC_NIGHTMARE_PORTAL_PRE_EFFECT)
-        {
-            summon->m_Events.AddEvent(new ValithriaDelayedCastEvent(summon, SPELL_SUMMON_NIGHTMARE_PORTAL, me->GetGUID(), 6s), summon->m_Events.CalculateTime(15s));
-            summon->m_Events.AddEvent(new ValithriaAuraRemoveEvent(summon, SPELL_NIGHTMARE_PORTAL_VISUAL_PRE), summon->m_Events.CalculateTime(15s));
-        }
-    }
-
-    void SummonedCreatureDespawn(Creature* summon) override
-    {
-        if (summon->GetEntry() == NPC_DREAM_PORTAL || summon->GetEntry() == NPC_NIGHTMARE_PORTAL)
-            if (summon->AI()->GetData(MISSED_PORTALS))
-                ++_missedPortals;
-    }
-
-    void UpdateAI(uint32 diff) override
-    {
-        // does not enter combat
-        if (_instance->GetBossState(DATA_VALITHRIA_DREAMWALKER) != IN_PROGRESS)
-            return;
-
-        _events.Update(diff);
-
-        if (me->HasUnitState(UNIT_STATE_CASTING))
-            return;
-
-        while (uint32 eventId = _events.ExecuteEvent())
-        {
-            switch (eventId)
-            {
-<<<<<<< HEAD
-                case EVENT_INTRO_TALK:
-                    Talk(SAY_VALITHRIA_ENTER_COMBAT);
-                    break;
-                case EVENT_BERSERK:
-                    Talk(SAY_VALITHRIA_BERSERK);
-                    break;
-                case EVENT_DREAM_PORTAL:
-                    if (!IsHeroic())
-                        Talk(SAY_VALITHRIA_DREAM_PORTAL);
-                    for (uint32 i = 0; i < _portalCount; ++i)
-                        DoCastSelf(SUMMON_PORTAL);
-                    _events.ScheduleEvent(EVENT_DREAM_PORTAL, 45s, 48s);
-                    break;
-                case EVENT_DREAM_SLIP:
-                    DoCastSelf(SPELL_DREAM_SLIP);
-                    break;
-                default:
-                    break;
-=======
+                        me->Kill(trigger);
+                }
+            }
+
+            void JustSummoned(Creature* summon) override
+            {
+                if (summon->GetEntry() == NPC_DREAM_PORTAL_PRE_EFFECT)
+                {
+                    summon->m_Events.AddEvent(new DelayedCastEvent(summon, SPELL_SUMMON_DREAM_PORTAL, me->GetGUID(), 6000), summon->m_Events.CalculateTime(15000));
+                    summon->m_Events.AddEvent(new AuraRemoveEvent(summon, SPELL_DREAM_PORTAL_VISUAL_PRE), summon->m_Events.CalculateTime(15000));
+                }
+                else if (summon->GetEntry() == NPC_NIGHTMARE_PORTAL_PRE_EFFECT)
+                {
+                    summon->m_Events.AddEvent(new DelayedCastEvent(summon, SPELL_SUMMON_NIGHTMARE_PORTAL, me->GetGUID(), 6000), summon->m_Events.CalculateTime(15000));
+                    summon->m_Events.AddEvent(new AuraRemoveEvent(summon, SPELL_NIGHTMARE_PORTAL_VISUAL_PRE), summon->m_Events.CalculateTime(15000));
+                }
+            }
+
+            void SummonedCreatureDespawn(Creature* summon) override
+            {
+                if (summon->GetEntry() == NPC_DREAM_PORTAL || summon->GetEntry() == NPC_NIGHTMARE_PORTAL)
+                    if (summon->AI()->GetData(MISSED_PORTALS))
+                        ++_missedPortals;
+            }
+
+            void UpdateAI(uint32 diff) override
+            {
+                // does not enter combat
+                if (_instance->GetBossState(DATA_VALITHRIA_DREAMWALKER) != IN_PROGRESS)
+                    return;
+
+                _events.Update(diff);
+
+                if (me->HasUnitState(UNIT_STATE_CASTING))
+                    return;
+
+                while (uint32 eventId = _events.ExecuteEvent())
+                {
+                    switch (eventId)
+                    {
+                        case EVENT_INTRO_TALK:
+                            Talk(SAY_VALITHRIA_ENTER_COMBAT);
+                            break;
+                        case EVENT_BERSERK:
+                            Talk(SAY_VALITHRIA_BERSERK);
+                            break;
+                        case EVENT_DREAM_PORTAL:
+                            if (!IsHeroic())
+                                Talk(SAY_VALITHRIA_DREAM_PORTAL);
+                            for (uint32 i = 0; i < _portalCount; ++i)
+                                DoCast(me, SUMMON_PORTAL);
+                            _events.ScheduleEvent(EVENT_DREAM_PORTAL, urand(45000, 48000));
+                            break;
+                        case EVENT_DREAM_SLIP:
+                            DoCast(me, SPELL_DREAM_SLIP);
+                            break;
+                        default:
+                            break;
+                    }
+                }
+            }
+
+            uint32 GetData(uint32 type) const override
+            {
+                if (type == MISSED_PORTALS)
+                    return _missedPortals;
+
+                return 0;
+            }
+
+        private:
+            EventMap _events;
+            InstanceScript* _instance;
+            uint32 _spawnHealth;
+            uint32 const _portalCount;
+            uint32 _missedPortals;
+            bool _under25PercentTalkDone;
+            bool _over75PercentTalkDone;
+            bool _justDied;
+            bool _done;
+        };
+
+        CreatureAI* GetAI(Creature* creature) const override
+        {
+            return GetIcecrownCitadelAI<boss_valithria_dreamwalkerAI>(creature);
+        }
+};
+
+class npc_green_dragon_combat_trigger : public CreatureScript
+{
+    public:
+        npc_green_dragon_combat_trigger() : CreatureScript("npc_green_dragon_combat_trigger") { }
+
+        struct npc_green_dragon_combat_triggerAI : public BossAI
+        {
+            npc_green_dragon_combat_triggerAI(Creature* creature) : BossAI(creature, DATA_VALITHRIA_DREAMWALKER), _evadeCheck(false)
+            {
+            }
+
+            void Reset() override
+            {
+                _Reset();
+                me->SetReactState(REACT_PASSIVE);
+            }
+
+            void EnterCombat(Unit* target) override
+            {
+                if (!instance->CheckRequiredBosses(DATA_VALITHRIA_DREAMWALKER, target->ToPlayer()))
+                {
+                    EnterEvadeMode();
+                    instance->DoCastSpellOnPlayers(LIGHT_S_HAMMER_TELEPORT);
+                    return;
+                }
+
+                me->setActive(true);
+                DoZoneInCombat();
+                instance->SetBossState(DATA_VALITHRIA_DREAMWALKER, IN_PROGRESS);
+                if (Creature* valithria = ObjectAccessor::GetCreature(*me, instance->GetGuidData(DATA_VALITHRIA_DREAMWALKER)))
+                    valithria->AI()->DoAction(ACTION_ENTER_COMBAT);
+            }
+
+            void AttackStart(Unit* target) override
+            {
+                if (target->GetTypeId() == TYPEID_PLAYER)
+                    BossAI::AttackStart(target);
+            }
+
+            bool CanAIAttack(Unit const* target) const override
+            {
+                return target->GetTypeId() == TYPEID_PLAYER;
+            }
+
+            void JustReachedHome() override
+            {
+                _JustReachedHome();
+                DoAction(ACTION_DEATH);
+            }
+
+            void DoAction(int32 action) override
+            {
+                if (action == ACTION_DEATH)
+                {
+                    instance->SetBossState(DATA_VALITHRIA_DREAMWALKER, NOT_STARTED);
+                    me->m_Events.AddEvent(new ValithriaDespawner(me), me->m_Events.CalculateTime(5000));
+                }
+            }
+
+            void UpdateAI(uint32 /*diff*/) override
+            {
                 if (!me->IsInCombat())
                     return;
 
@@ -619,82 +580,52 @@
                             return; // found any player, return
 
                 EnterEvadeMode();
->>>>>>> 28d470c5
-            }
-
-            if (me->HasUnitState(UNIT_STATE_CASTING))
-                return;
-        }
-    }
-
-    uint32 GetData(uint32 type) const override
-    {
-        if (type == MISSED_PORTALS)
-            return _missedPortals;
-
-        return 0;
-    }
-
-private:
-    EventMap _events;
-    InstanceScript* _instance;
-    uint32 _spawnHealth;
-    uint32 const _portalCount;
-    uint32 _missedPortals;
-    bool _under25PercentTalkDone;
-    bool _over75PercentTalkDone;
-    bool _justDied;
-    bool _done;
-};
-
-struct npc_green_dragon_combat_trigger : public BossAI
-{
-    npc_green_dragon_combat_trigger(Creature* creature) : BossAI(creature, DATA_VALITHRIA_DREAMWALKER) { }
-
-    void Reset() override
-    {
-        _Reset();
-        me->SetReactState(REACT_PASSIVE);
-        summons.DespawnAll();
-        // Setup Archmages
-        me->SummonCreatureGroup(SUMMON_GROUP_ALL);
-        if (Is25ManRaid())
-            me->SummonCreatureGroup(SUMMON_GROUP_25);
-        else
-            me->SummonCreatureGroup(SUMMON_GROUP_10);
-
-        EntryCheckPredicate pred(NPC_RISEN_ARCHMAGE);
-        summons.DoAction(ACTION_SETUP_ARCHMAGES, pred);
-    }
-
-    void JustEnteredCombat(Unit* target) override
-    {
-        if (IsEngaged())
-            return;
-
-        if (!instance->CheckRequiredBosses(DATA_VALITHRIA_DREAMWALKER, target->ToPlayer()))
-        {
-            EnterEvadeMode(EVADE_REASON_SEQUENCE_BREAK);
-            instance->DoCastSpellOnPlayers(LIGHT_S_HAMMER_TELEPORT);
-            return;
-        }
-
-        EngagementStart(target);
-
-        me->setActive(true);
-        DoZoneInCombat();
-        instance->SetBossState(DATA_VALITHRIA_DREAMWALKER, IN_PROGRESS);
-        if (Creature* valithria = ObjectAccessor::GetCreature(*me, instance->GetGuidData(DATA_VALITHRIA_DREAMWALKER)))
-            valithria->AI()->DoAction(ACTION_ENTER_COMBAT);
-        EntryCheckPredicate pred(NPC_RISEN_ARCHMAGE);
-        summons.DoAction(ACTION_ENTER_COMBAT, pred);
-    }
-
-<<<<<<< HEAD
-    void JustExitedCombat() override
-    {
-        EngagementOver();
-=======
+            }
+
+        private:
+            bool _evadeCheck;
+        };
+
+        CreatureAI* GetAI(Creature* creature) const override
+        {
+            return GetIcecrownCitadelAI<npc_green_dragon_combat_triggerAI>(creature);
+        }
+};
+
+class npc_the_lich_king_controller : public CreatureScript
+{
+    public:
+        npc_the_lich_king_controller() : CreatureScript("npc_the_lich_king_controller") { }
+
+        struct npc_the_lich_king_controllerAI : public ScriptedAI
+        {
+            npc_the_lich_king_controllerAI(Creature* creature) : ScriptedAI(creature),
+                _instance(creature->GetInstanceScript())
+            {
+            }
+
+            void Reset() override
+            {
+                _events.Reset();
+                _events.ScheduleEvent(EVENT_GLUTTONOUS_ABOMINATION_SUMMONER, 5000);
+                _events.ScheduleEvent(EVENT_SUPPRESSER_SUMMONER, 10000);
+                _events.ScheduleEvent(EVENT_BLISTERING_ZOMBIE_SUMMONER, 15000);
+                _events.ScheduleEvent(EVENT_RISEN_ARCHMAGE_SUMMONER, 20000);
+                _events.ScheduleEvent(EVENT_BLAZING_SKELETON_SUMMONER, 30000);
+                me->SetReactState(REACT_PASSIVE);
+            }
+
+            void JustReachedHome() override
+            {
+                me->setActive(false);
+            }
+
+            void EnterCombat(Unit* /*target*/) override
+            {
+                Talk(SAY_LICH_KING_INTRO);
+                me->setActive(true);
+            }
+
             uint32 GetData(uint32 data) const override
             {
                 if (data == DATA_SUPPRESSERS_COUNT)
@@ -711,187 +642,85 @@
                     if (Unit* target = SelectTarget(SELECT_TARGET_RANDOM, 0, 0.0f, true))
                         summon->AI()->AttackStart(target);
             }
->>>>>>> 28d470c5
-
-        me->setActive(false);
-
-        // JustExitedCombat is called on death too, so if creature is dead, avoid "respawn" event
-        if (!me->IsAlive())
-            return;
-        DoAction(ACTION_DEATH);
-    }
-
-    void DoAction(int32 action) override
-    {
-        if (action == ACTION_DEATH)
-        {
-<<<<<<< HEAD
-            instance->SetBossState(DATA_VALITHRIA_DREAMWALKER, NOT_STARTED);
-            me->m_Events.AddEventAtOffset(new ValithriaDespawner(me), 5s);
-            if (Creature* lichKing = ObjectAccessor::GetCreature(*me, instance->GetGuidData(DATA_VALITHRIA_LICH_KING)))
-                lichKing->AI()->EnterEvadeMode();
-=======
+
+            void UpdateAI(uint32 diff) override
+            {
+                if (!UpdateVictim())
+                    return;
+
+                _events.Update(diff);
+
+                if (me->HasUnitState(UNIT_STATE_CASTING))
+                    return;
+
+                while (uint32 eventId = _events.ExecuteEvent())
+                {
+                    switch (eventId)
+                    {
+                        case EVENT_GLUTTONOUS_ABOMINATION_SUMMONER:
+                            DoCast(me, SPELL_TIMER_GLUTTONOUS_ABOMINATION);
+                            break;
+                        case EVENT_SUPPRESSER_SUMMONER:
+                            DoCast(me, SPELL_TIMER_SUPPRESSER);
+                            break;
+                        case EVENT_BLISTERING_ZOMBIE_SUMMONER:
+                            DoCast(me, SPELL_TIMER_BLISTERING_ZOMBIE);
+                            break;
+                        case EVENT_RISEN_ARCHMAGE_SUMMONER:
+                            DoCast(me, SPELL_TIMER_RISEN_ARCHMAGE);
+                            break;
+                        case EVENT_BLAZING_SKELETON_SUMMONER:
+                            DoCast(me, SPELL_TIMER_BLAZING_SKELETON);
+                            break;
+                        default:
+                            break;
+                    }
+                }
+            }
+
+        private:
+            EventMap _events;
+            InstanceScript* _instance;
+        };
+
+        CreatureAI* GetAI(Creature* creature) const override
+        {
             return GetIcecrownCitadelAI<npc_the_lich_king_controllerAI>(creature);
->>>>>>> 28d470c5
-        }
-    }
-};
-
-struct npc_the_lich_king_controller : public ScriptedAI
-{
-    npc_the_lich_king_controller(Creature* creature) : ScriptedAI(creature), _instance(creature->GetInstanceScript()) { }
-
-    void Reset() override
-    {
-        _events.Reset();
-        _events.ScheduleEvent(EVENT_GLUTTONOUS_ABOMINATION_SUMMONER, 5s);
-        _events.ScheduleEvent(EVENT_SUPPRESSER_SUMMONER, 10s);
-        _events.ScheduleEvent(EVENT_BLISTERING_ZOMBIE_SUMMONER, 15s);
-        _events.ScheduleEvent(EVENT_RISEN_ARCHMAGE_SUMMONER, 20s);
-        _events.ScheduleEvent(EVENT_BLAZING_SKELETON_SUMMONER, 30s);
-        me->SetReactState(REACT_PASSIVE);
-    }
-
-    void JustReachedHome() override
-    {
-        me->setActive(false);
-    }
-
-    void JustEngagedWith(Unit* /*target*/) override
-    {
-        Talk(SAY_LICH_KING_INTRO);
-        me->setActive(true);
-    }
-
-    uint32 GetData(uint32 data) const override
-    {
-        if (data == DATA_SUPPRESSERS_COUNT)
-            return RAID_MODE<uint32>(4, 6, 4, 6);
-        else
-            return 0;
-    }
-
-    void JustSummoned(Creature* summon) override
-    {
-        // must not be in dream phase
-        summon->SetPhaseMask((summon->GetPhaseMask() & ~0x10), true);
-        DoZoneInCombat(summon);
-        if (summon->GetEntry() != NPC_SUPPRESSER)
-            if (Unit* target = me->GetCombatManager().GetAnyTarget())
-                summon->AI()->AttackStart(target);
-    }
-
-    void UpdateAI(uint32 diff) override
-    {
-        if (!UpdateVictim())
-            return;
-
-        _events.Update(diff);
-
-        if (me->HasUnitState(UNIT_STATE_CASTING))
-            return;
-
-        while (uint32 eventId = _events.ExecuteEvent())
-        {
-            switch (eventId)
-            {
-                case EVENT_GLUTTONOUS_ABOMINATION_SUMMONER:
-                    DoCastSelf(SPELL_TIMER_GLUTTONOUS_ABOMINATION);
-                    break;
-                case EVENT_SUPPRESSER_SUMMONER:
-                    DoCastSelf(SPELL_TIMER_SUPPRESSER);
-                    break;
-                case EVENT_BLISTERING_ZOMBIE_SUMMONER:
-                    DoCastSelf(SPELL_TIMER_BLISTERING_ZOMBIE);
-                    break;
-                case EVENT_RISEN_ARCHMAGE_SUMMONER:
-                    DoCastSelf(SPELL_TIMER_RISEN_ARCHMAGE);
-                    break;
-                case EVENT_BLAZING_SKELETON_SUMMONER:
-                    DoCastSelf(SPELL_TIMER_BLAZING_SKELETON);
-                    break;
-                default:
-                    break;
-            }
-
-            if (me->HasUnitState(UNIT_STATE_CASTING))
-                return;
-        }
-    }
-
-private:
-    EventMap _events;
-    InstanceScript* _instance;
-};
-
-struct npc_risen_archmage : public ScriptedAI
-{
-    npc_risen_archmage(Creature* creature) : ScriptedAI(creature), _instance(creature->GetInstanceScript())
-    {
-        Initialize();
-    }
-
-    void Initialize()
-    {
-        _isInitialArchmage = false;
-    }
-
-    bool CanAIAttack(Unit const* target) const override
-    {
-        return target->GetEntry() != NPC_VALITHRIA_DREAMWALKER;
-    }
-
-    void Reset() override
-    {
-        _events.Reset();
-        _events.ScheduleEvent(EVENT_FROSTBOLT_VOLLEY, 5s, 15s);
-        _events.ScheduleEvent(EVENT_MANA_VOID, 20s, 25s);
-        _events.ScheduleEvent(EVENT_COLUMN_OF_FROST, 10s, 20s);
-        Initialize();
-    }
-
-    void JustEnteredCombat(Unit* who) override
-    {
-        if (IsEngaged())
-            return;
-
-        me->InterruptNonMeleeSpells(false);
-
-        EngagementStart(who);
-
-        if (_isInitialArchmage)
-        {
-            if (Creature* lichKing = ObjectAccessor::GetCreature(*me, _instance->GetGuidData(DATA_VALITHRIA_LICH_KING)))
-                DoZoneInCombat(lichKing);
-
-<<<<<<< HEAD
-            if (Creature* trigger = ObjectAccessor::GetCreature(*me, _instance->GetGuidData(DATA_VALITHRIA_TRIGGER)))
-                DoZoneInCombat(trigger);
-        }
-    }
-
-    void DoAction(int32 action) override
-    {
-        if (action == ACTION_ENTER_COMBAT)
-            DoZoneInCombat();
-        else if (action == ACTION_SETUP_ARCHMAGES)
-            _isInitialArchmage = true;
-    }
-
-    void JustSummoned(Creature* summon) override
-    {
-        if (summon->GetEntry() == NPC_COLUMN_OF_FROST)
-        {
-            summon->CastSpell(summon, SPELL_COLUMN_OF_FROST_AURA, true);
-            summon->m_Events.AddEvent(new ValithriaDelayedCastEvent(summon, SPELL_COLUMN_OF_FROST_DAMAGE, ObjectGuid::Empty, 8s), summon->m_Events.CalculateTime(2s));
-        }
-        else if (summon->GetEntry() == NPC_MANA_VOID)
-        {
-            summon->CastSpell(summon, SPELL_MANA_VOID_AURA, true);
-            summon->DespawnOrUnsummon(36s);
-        }
-    }
-=======
+        }
+};
+
+class npc_risen_archmage : public CreatureScript
+{
+    public:
+        npc_risen_archmage() : CreatureScript("npc_risen_archmage") { }
+
+        struct npc_risen_archmageAI : public ScriptedAI
+        {
+            npc_risen_archmageAI(Creature* creature) : ScriptedAI(creature),
+                _instance(creature->GetInstanceScript())
+            {
+                Initialize();
+            }
+
+            void Initialize()
+            {
+                _canCallEnterCombat = true;
+            }
+
+            bool CanAIAttack(Unit const* target) const override
+            {
+                return target->GetEntry() != NPC_VALITHRIA_DREAMWALKER;
+            }
+
+            void Reset() override
+            {
+                _events.Reset();
+                _events.ScheduleEvent(EVENT_FROSTBOLT_VOLLEY, urand(5000, 15000));
+                _events.ScheduleEvent(EVENT_MANA_VOID, urand(20000, 25000));
+                _events.ScheduleEvent(EVENT_COLUMN_OF_FROST, urand(10000, 20000));
+                Initialize();
+            }
+
             void EnterCombat(Unit* /*target*/) override
             {
                 me->FinishSpell(CURRENT_CHANNELED_SPELL, false);
@@ -903,48 +732,33 @@
                     Cell::VisitGridObjects(me, searcher, 100.0f);
                     for (std::list<Creature*>::iterator itr = archmages.begin(); itr != archmages.end(); ++itr)
                         (*itr)->AI()->DoAction(ACTION_ENTER_COMBAT);
->>>>>>> 28d470c5
-
-    void UpdateAI(uint32 diff) override
-    {
-        if (!me->IsInCombat() && me->IsAlive() && _isInitialArchmage && !me->GetCurrentSpell(CURRENT_CHANNELED_SPELL))
-            DoCastSelf(SPELL_CORRUPTION);
-
-        if (!UpdateVictim())
-            return;
-
-        _events.Update(diff);
-
-        if (me->HasUnitState(UNIT_STATE_CASTING))
-            return;
-
-        while (uint32 eventId = _events.ExecuteEvent())
-        {
-            switch (eventId)
-            {
-                case EVENT_FROSTBOLT_VOLLEY:
-                    DoCastSelf(SPELL_FROSTBOLT_VOLLEY);
-                    _events.ScheduleEvent(EVENT_FROSTBOLT_VOLLEY, 8s, 15s);
-                    break;
-                case EVENT_MANA_VOID:
-                    if (Unit* target = SelectTarget(SelectTargetMethod::Random, 1, ValithriaManaVoidSelector(me)))
-                        DoCast(target, SPELL_MANA_VOID);
-                    _events.ScheduleEvent(EVENT_MANA_VOID, 20s, 25s);
-                    break;
-                case EVENT_COLUMN_OF_FROST:
-                    if (Unit* target = SelectTarget(SelectTargetMethod::Random, 1, -10.0f, true))
-                        DoCast(target, SPELL_COLUMN_OF_FROST);
-                    _events.ScheduleEvent(EVENT_COLUMN_OF_FROST, 15s, 25s);
-                    break;
-                default:
-                    break;
-            }
-
-<<<<<<< HEAD
-            if (me->HasUnitState(UNIT_STATE_CASTING))
-                return;
-        }
-=======
+
+                    if (Creature* lichKing = ObjectAccessor::GetCreature(*me, _instance->GetGuidData(DATA_VALITHRIA_LICH_KING)))
+                        lichKing->AI()->DoZoneInCombat();
+
+                    if (Creature* trigger = ObjectAccessor::GetCreature(*me, _instance->GetGuidData(DATA_VALITHRIA_TRIGGER)))
+                        trigger->AI()->DoZoneInCombat();
+                }
+            }
+
+            void DoAction(int32 action) override
+            {
+                if (action != ACTION_ENTER_COMBAT)
+                    return;
+
+                _canCallEnterCombat = false;
+                DoZoneInCombat();
+                _canCallEnterCombat = true;
+            }
+
+            void JustSummoned(Creature* summon) override
+            {
+                if (summon->GetEntry() == NPC_COLUMN_OF_FROST)
+                    summon->m_Events.AddEvent(new DelayedCastEvent(summon, SPELL_COLUMN_OF_FROST_DAMAGE, ObjectGuid::Empty, 8000), summon->m_Events.CalculateTime(2000));
+                else if (summon->GetEntry() == NPC_MANA_VOID)
+                    summon->DespawnOrUnsummon(36000);
+            }
+
             void UpdateAI(uint32 diff) override
             {
                 if (!me->IsInCombat())
@@ -985,157 +799,286 @@
 
                 DoMeleeAttackIfReady();
             }
->>>>>>> 28d470c5
-
-        DoMeleeAttackIfReady();
-    }
-
-private:
-    EventMap _events;
-    InstanceScript* _instance;
-    bool _isInitialArchmage;
-};
-
-struct npc_blazing_skeleton : public ScriptedAI
-{
-    npc_blazing_skeleton(Creature* creature) : ScriptedAI(creature) { }
-
-    void Reset() override
-    {
-        _events.Reset();
-        _events.ScheduleEvent(EVENT_FIREBALL, 2s, 4s);
-        _events.ScheduleEvent(EVENT_LEY_WASTE, 15s, 20s);
-    }
-
-    void UpdateAI(uint32 diff) override
-    {
-        if (!UpdateVictim())
-            return;
-
-        _events.Update(diff);
-
-        if (me->HasUnitState(UNIT_STATE_CASTING))
-            return;
-
-        while (uint32 eventId = _events.ExecuteEvent())
-        {
-            switch (eventId)
-            {
-                case EVENT_FIREBALL:
-                    if (!me->IsWithinMeleeRange(me->GetVictim()))
-                        DoCastVictim(SPELL_FIREBALL);
-                    _events.ScheduleEvent(EVENT_FIREBALL, 2s, 4s);
-                    break;
-                case EVENT_LEY_WASTE:
-                    DoCastSelf(SPELL_LEY_WASTE);
-                    _events.ScheduleEvent(EVENT_LEY_WASTE, 15s, 20s);
-                    break;
-                default:
-                    break;
-            }
-
-            if (me->HasUnitState(UNIT_STATE_CASTING))
-                return;
-        }
-
-        DoMeleeAttackIfReady();
-    }
-
-private:
-    EventMap _events;
-};
-
-struct npc_suppresser : public ScriptedAI
-{
-    npc_suppresser(Creature* creature) : ScriptedAI(creature), _instance(creature->GetInstanceScript()) { }
-
-    void Reset() override
-    {
-        _events.Reset();
-    }
-
-    void IsSummonedBy(WorldObject* /*summoner*/) override
-    {
-        if (Creature* valithria = ObjectAccessor::GetCreature(*me, _instance->GetGuidData(DATA_VALITHRIA_DREAMWALKER)))
-        {
-            me->EngageWithTarget(valithria);
-            me->GetThreatManager().FixateTarget(valithria);
-        }
-        else
-            me->DespawnOrUnsummon();
-    }
-
-    void MovementInform(uint32 type, uint32 /*id*/) override
-    {
-        if (type == CHASE_MOTION_TYPE)
-            _events.RescheduleEvent(EVENT_SUPPRESSION, 1ms);
-    }
-
-    void UpdateAI(uint32 diff) override
-    {
-        if (!UpdateVictim())
-            return;
-
-        _events.Update(diff);
-
-        if (me->HasUnitState(UNIT_STATE_CASTING))
-            return;
-
-        while (uint32 eventId = _events.ExecuteEvent())
-        {
-            switch (eventId)
-            {
-                case EVENT_SUPPRESSION:
-                    DoCastAOE(SPELL_SUPPRESSION);
-                    _events.Repeat(5s);
-                    break;
-                default:
-                    break;
-            }
-        }
-
-        DoMeleeAttackIfReady();
-    }
-
-private:
-    EventMap _events;
-    InstanceScript* const _instance;
-};
-
-struct npc_blistering_zombie : public ScriptedAI
-{
-    npc_blistering_zombie(Creature* creature) : ScriptedAI(creature) { }
-
-    void JustDied(Unit* /*killer*/) override
-    {
-        DoCastSelf(SPELL_ACID_BURST, true);
-    }
-
-    void UpdateAI(uint32 /*diff*/) override
-    {
-        if (!UpdateVictim())
-            return;
-
-        DoMeleeAttackIfReady();
-    }
-};
-
-struct npc_gluttonous_abomination : public ScriptedAI
-{
-    npc_gluttonous_abomination(Creature* creature) : ScriptedAI(creature) { }
-
-    void Reset() override
-    {
-        _events.Reset();
-        _events.ScheduleEvent(EVENT_GUT_SPRAY, 10s, 13s);
-    }
-
-<<<<<<< HEAD
-    void JustDied(Unit* killer) override
-    {
-        if (killer && killer->GetEntry() == NPC_VALITHRIA_DREAMWALKER)
-            return;
-=======
+
+        private:
+            EventMap _events;
+            InstanceScript* _instance;
+            bool _canCallEnterCombat;
+        };
+
+        CreatureAI* GetAI(Creature* creature) const override
+        {
+            return GetIcecrownCitadelAI<npc_risen_archmageAI>(creature);
+        }
+};
+
+class npc_blazing_skeleton : public CreatureScript
+{
+    public:
+        npc_blazing_skeleton() : CreatureScript("npc_blazing_skeleton") { }
+
+        struct npc_blazing_skeletonAI : public ScriptedAI
+        {
+            npc_blazing_skeletonAI(Creature* creature) : ScriptedAI(creature)
+            {
+            }
+
+            void Reset() override
+            {
+                _events.Reset();
+                _events.ScheduleEvent(EVENT_FIREBALL, urand(2000, 4000));
+                _events.ScheduleEvent(EVENT_LEY_WASTE, urand(15000, 20000));
+            }
+
+            void UpdateAI(uint32 diff) override
+            {
+                if (!UpdateVictim())
+                    return;
+
+                _events.Update(diff);
+
+                if (me->HasUnitState(UNIT_STATE_CASTING))
+                    return;
+
+                while (uint32 eventId = _events.ExecuteEvent())
+                {
+                    switch (eventId)
+                    {
+                        case EVENT_FIREBALL:
+                            if (!me->IsWithinMeleeRange(me->GetVictim()))
+                                DoCastVictim(SPELL_FIREBALL);
+                            _events.ScheduleEvent(EVENT_FIREBALL, urand(2000, 4000));
+                            break;
+                        case EVENT_LEY_WASTE:
+                            DoCast(me, SPELL_LEY_WASTE);
+                            _events.ScheduleEvent(EVENT_LEY_WASTE, urand(15000, 20000));
+                            break;
+                        default:
+                            break;
+                    }
+                }
+
+                DoMeleeAttackIfReady();
+            }
+
+        private:
+            EventMap _events;
+        };
+
+        CreatureAI* GetAI(Creature* creature) const override
+        {
+            return GetIcecrownCitadelAI<npc_blazing_skeletonAI>(creature);
+        }
+};
+
+class npc_suppresser : public CreatureScript
+{
+    public:
+        npc_suppresser() : CreatureScript("npc_suppresser") { }
+
+        struct npc_suppresserAI : public ScriptedAI
+        {
+            npc_suppresserAI(Creature* creature) : ScriptedAI(creature),
+                _instance(creature->GetInstanceScript())
+            {
+            }
+
+            void Reset() override
+            {
+                _events.Reset();
+                _events.ScheduleEvent(EVENT_SUPPRESSION, urand(10000, 15000));
+                me->SetReactState(REACT_PASSIVE);
+            }
+
+            void IsSummonedBy(Unit* /*summoner*/) override
+            {
+                if (Creature* valithria = ObjectAccessor::GetCreature(*me, _instance->GetGuidData(DATA_VALITHRIA_DREAMWALKER)))
+                    AttackStart(valithria);
+            }
+
+            void UpdateAI(uint32 diff) override
+            {
+                if (!UpdateVictim())
+                    return;
+
+                _events.Update(diff);
+
+                if (me->HasUnitState(UNIT_STATE_CASTING))
+                    return;
+
+                // this code will never be reached while channeling
+                while (uint32 eventId = _events.ExecuteEvent())
+                {
+                    switch (eventId)
+                    {
+                        case EVENT_SUPPRESSION:
+                            DoCastAOE(SPELL_SUPPRESSION);
+                            _events.ScheduleEvent(EVENT_SUPPRESSION, 5000);
+                            break;
+                        default:
+                            break;
+                    }
+                }
+
+                // this creature has REACT_PASSIVE so it does not always have victim here
+                if (Unit* victim = me->GetVictim())
+                    if (victim->GetEntry() != NPC_VALITHRIA_DREAMWALKER)
+                        DoMeleeAttackIfReady();
+            }
+
+        private:
+            EventMap _events;
+            InstanceScript* const _instance;
+        };
+
+        CreatureAI* GetAI(Creature* creature) const override
+        {
+            return GetIcecrownCitadelAI<npc_suppresserAI>(creature);
+        }
+};
+
+class npc_blistering_zombie : public CreatureScript
+{
+    public:
+        npc_blistering_zombie() : CreatureScript("npc_blistering_zombie") { }
+
+        struct npc_blistering_zombieAI : public ScriptedAI
+        {
+            npc_blistering_zombieAI(Creature* creature) : ScriptedAI(creature)
+            {
+            }
+
+            void JustDied(Unit* /*killer*/) override
+            {
+                DoCast(me, SPELL_ACID_BURST, true);
+            }
+
+            void UpdateAI(uint32 /*diff*/) override
+            {
+                if (!UpdateVictim())
+                    return;
+
+                DoMeleeAttackIfReady();
+            }
+        };
+
+        CreatureAI* GetAI(Creature* creature) const override
+        {
+            return GetIcecrownCitadelAI<npc_blistering_zombieAI>(creature);
+        }
+};
+
+class npc_gluttonous_abomination : public CreatureScript
+{
+    public:
+        npc_gluttonous_abomination() : CreatureScript("npc_gluttonous_abomination") { }
+
+        struct npc_gluttonous_abominationAI : public ScriptedAI
+        {
+            npc_gluttonous_abominationAI(Creature* creature) : ScriptedAI(creature)
+            {
+            }
+
+            void Reset() override
+            {
+                _events.Reset();
+                _events.ScheduleEvent(EVENT_GUT_SPRAY, urand(10000, 13000));
+            }
+
+            void JustDied(Unit* /*killer*/) override
+            {
+                DoCast(me, SPELL_ROT_WORM_SPAWNER, true);
+            }
+
+            void UpdateAI(uint32 diff) override
+            {
+                if (!UpdateVictim())
+                    return;
+
+                _events.Update(diff);
+
+                if (me->HasUnitState(UNIT_STATE_CASTING))
+                    return;
+
+                while (uint32 eventId = _events.ExecuteEvent())
+                {
+                    switch (eventId)
+                    {
+                        case EVENT_GUT_SPRAY:
+                            DoCast(me, SPELL_GUT_SPRAY);
+                            _events.ScheduleEvent(EVENT_GUT_SPRAY, urand(10000, 13000));
+                            break;
+                        default:
+                            break;
+                    }
+                }
+
+                DoMeleeAttackIfReady();
+            }
+
+        private:
+            EventMap _events;
+        };
+
+        CreatureAI* GetAI(Creature* creature) const override
+        {
+            return GetIcecrownCitadelAI<npc_gluttonous_abominationAI>(creature);
+        }
+};
+
+class npc_dream_portal : public CreatureScript
+{
+    public:
+        npc_dream_portal() : CreatureScript("npc_dream_portal") { }
+
+        struct npc_dream_portalAI : public CreatureAI
+        {
+            npc_dream_portalAI(Creature* creature) : CreatureAI(creature),
+                _used(false)
+            {
+            }
+
+            void OnSpellClick(Unit* /*clicker*/, bool& result) override
+            {
+                if (!result)
+                    return;
+
+                _used = true;
+                me->DespawnOrUnsummon();
+            }
+
+            uint32 GetData(uint32 type) const override
+            {
+                return (type == MISSED_PORTALS && _used) ? 0 : 1;
+            }
+
+            void UpdateAI(uint32 /*diff*/) override
+            {
+                UpdateVictim();
+            }
+
+        private:
+            bool _used;
+        };
+
+        CreatureAI* GetAI(Creature* creature) const override
+        {
+            return GetIcecrownCitadelAI<npc_dream_portalAI>(creature);
+        }
+};
+
+class npc_dream_cloud : public CreatureScript
+{
+    public:
+        npc_dream_cloud() : CreatureScript("npc_dream_cloud") { }
+
+        struct npc_dream_cloudAI : public ScriptedAI
+        {
+            npc_dream_cloudAI(Creature* creature) : ScriptedAI(creature),
+                _instance(creature->GetInstanceScript())
+            {
+            }
+
             void Reset() override
             {
                 _events.Reset();
@@ -1143,19 +1086,15 @@
                 me->SetCorpseDelay(0);  // remove corpse immediately
                 me->LoadCreaturesAddon();
             }
->>>>>>> 28d470c5
-
-        DoCastSelf(SPELL_ROT_WORM_SPAWNER, true);
-    }
-
-    void UpdateAI(uint32 diff) override
-    {
-        if (!UpdateVictim())
-            return;
-
-<<<<<<< HEAD
-        _events.Update(diff);
-=======
+
+            void UpdateAI(uint32 diff) override
+            {
+                // trigger
+                if (_instance->GetBossState(DATA_VALITHRIA_DREAMWALKER) != IN_PROGRESS)
+                    return;
+
+                _events.Update(diff);
+
                 while (uint32 eventId = _events.ExecuteEvent())
                 {
                     switch (eventId)
@@ -1180,83 +1119,120 @@
                     }
                 }
             }
->>>>>>> 28d470c5
-
-        if (me->HasUnitState(UNIT_STATE_CASTING))
-            return;
-
-        while (uint32 eventId = _events.ExecuteEvent())
-        {
-            switch (eventId)
-            {
-                case EVENT_GUT_SPRAY:
-                    DoCastSelf(SPELL_GUT_SPRAY);
-                    _events.ScheduleEvent(EVENT_GUT_SPRAY, 10s, 13s);
-                    break;
-                default:
-                    break;
-            }
-        }
-
-        DoMeleeAttackIfReady();
-    }
-
-private:
-    EventMap _events;
-};
-
-struct npc_dream_portal : public CreatureAI
-{
-    npc_dream_portal(Creature* creature) : CreatureAI(creature), _used(false) { }
-
-    void OnSpellClick(Unit* /*clicker*/, bool spellClickHandled) override
-    {
-        if (!spellClickHandled)
-            return;
-
-        _used = true;
-        me->DespawnOrUnsummon();
-    }
-
-    uint32 GetData(uint32 type) const override
-    {
-        return (type == MISSED_PORTALS && _used) ? 0 : 1;
-    }
-
-    void UpdateAI(uint32 /*diff*/) override
-    {
-        UpdateVictim();
-    }
-
-private:
-    bool _used;
-};
-
-struct npc_dream_cloud : public ScriptedAI
-{
-    npc_dream_cloud(Creature* creature) : ScriptedAI(creature), _instance(creature->GetInstanceScript()) { }
-
-    void Reset() override
-    {
-        _events.Reset();
-        _events.ScheduleEvent(EVENT_CHECK_PLAYER, 1s);
-        me->SetCorpseDelay(0); // remove corpse immediately
-        me->LoadCreaturesAddon();
-    }
-
-    void UpdateAI(uint32 diff) override
-    {
-        // trigger
-        if (_instance->GetBossState(DATA_VALITHRIA_DREAMWALKER) != IN_PROGRESS)
-            return;
-
-        _events.Update(diff);
-
-<<<<<<< HEAD
-        while (uint32 eventId = _events.ExecuteEvent())
-        {
-            switch (eventId)
-=======
+
+        private:
+            EventMap _events;
+            InstanceScript* _instance;
+        };
+
+        CreatureAI* GetAI(Creature* creature) const override
+        {
+            return GetIcecrownCitadelAI<npc_dream_cloudAI>(creature);
+        }
+};
+
+class spell_dreamwalker_mana_void : public SpellScriptLoader
+{
+    public:
+        spell_dreamwalker_mana_void() : SpellScriptLoader("spell_dreamwalker_mana_void") { }
+
+        class spell_dreamwalker_mana_void_AuraScript : public AuraScript
+        {
+            PrepareAuraScript(spell_dreamwalker_mana_void_AuraScript);
+
+            void PeriodicTick(AuraEffect const* aurEff)
+            {
+                // first 3 ticks have amplitude 1 second
+                // remaining tick every 500ms
+                if (aurEff->GetTickNumber() <= 5)
+                    if (!(aurEff->GetTickNumber() & 1))
+                        PreventDefaultAction();
+            }
+
+            void Register() override
+            {
+                OnEffectPeriodic += AuraEffectPeriodicFn(spell_dreamwalker_mana_void_AuraScript::PeriodicTick, EFFECT_0, SPELL_AURA_PERIODIC_TRIGGER_SPELL);
+            }
+        };
+
+        AuraScript* GetAuraScript() const override
+        {
+            return new spell_dreamwalker_mana_void_AuraScript();
+        }
+};
+
+class spell_dreamwalker_decay_periodic_timer : public SpellScriptLoader
+{
+    public:
+        spell_dreamwalker_decay_periodic_timer() : SpellScriptLoader("spell_dreamwalker_decay_periodic_timer") { }
+
+        class spell_dreamwalker_decay_periodic_timer_AuraScript : public AuraScript
+        {
+            PrepareAuraScript(spell_dreamwalker_decay_periodic_timer_AuraScript);
+
+        public:
+            spell_dreamwalker_decay_periodic_timer_AuraScript()
+            {
+                _decayRate = 0;
+            }
+
+        private:
+            bool Load() override
+            {
+                _decayRate = GetId() != SPELL_TIMER_BLAZING_SKELETON ? 1000 : 5000;
+                return true;
+            }
+
+            void DecayPeriodicTimer(AuraEffect* aurEff)
+            {
+                int32 timer = aurEff->GetPeriodicTimer();
+                if (timer <= 5)
+                    return;
+
+                aurEff->SetPeriodicTimer(timer - _decayRate);
+            }
+
+            void Register() override
+            {
+                OnEffectUpdatePeriodic += AuraEffectUpdatePeriodicFn(spell_dreamwalker_decay_periodic_timer_AuraScript::DecayPeriodicTimer, EFFECT_0, SPELL_AURA_PERIODIC_TRIGGER_SPELL);
+            }
+
+            int32 _decayRate;
+        };
+
+        AuraScript* GetAuraScript() const override
+        {
+            return new spell_dreamwalker_decay_periodic_timer_AuraScript();
+        }
+};
+
+class spell_dreamwalker_summoner : public SpellScriptLoader
+{
+    public:
+        spell_dreamwalker_summoner() : SpellScriptLoader("spell_dreamwalker_summoner") { }
+
+        class spell_dreamwalker_summoner_SpellScript : public SpellScript
+        {
+            PrepareSpellScript(spell_dreamwalker_summoner_SpellScript);
+
+            bool Load() override
+            {
+                if (!GetCaster()->GetInstanceScript())
+                    return false;
+                return true;
+            }
+
+            void FilterTargets(std::list<WorldObject*>& targets)
+            {
+                targets.remove_if(Trinity::UnitAuraCheck(true, SPELL_RECENTLY_SPAWNED));
+                if (targets.empty())
+                    return;
+
+                WorldObject* target = Trinity::Containers::SelectRandomContainerElement(targets);
+                targets.clear();
+                targets.push_back(target);
+            }
+
             void HandleForceCast(SpellEffIndex effIndex)
             {
                 PreventHitDefaultEffect(effIndex);
@@ -1267,53 +1243,20 @@
             }
 
             void Register() override
->>>>>>> 28d470c5
-            {
-                case EVENT_CHECK_PLAYER:
-                {
-                    Player* player = nullptr;
-                    Trinity::AnyPlayerInObjectRangeCheck check(me, 5.0f);
-                    Trinity::PlayerSearcher<Trinity::AnyPlayerInObjectRangeCheck> searcher(me, player, check);
-                    Cell::VisitWorldObjects(me, searcher, 7.5f);
-                    _events.ScheduleEvent(player ? EVENT_EXPLODE : EVENT_CHECK_PLAYER, 1s);
-                    break;
-                }
-                case EVENT_EXPLODE:
-                    me->GetMotionMaster()->MoveIdle();
-                    // must use originalCaster the same for all clouds to allow stacking
-                    me->CastSpell(me, EMERALD_VIGOR, _instance->GetGuidData(DATA_VALITHRIA_DREAMWALKER));
-                    me->DespawnOrUnsummon(100ms);
-                    break;
-                default:
-                    break;
-            }
-        }
-    }
-
-private:
-    EventMap _events;
-    InstanceScript* _instance;
-};
-
-class spell_dreamwalker_mana_void : public AuraScript
-{
-<<<<<<< HEAD
-    PrepareAuraScript(spell_dreamwalker_mana_void);
-
-    void PeriodicTick(AuraEffect const* aurEff)
-    {
-        // first 3 ticks have amplitude 1 second
-        // remaining tick every 500ms
-        if (aurEff->GetTickNumber() <= 5)
-            if (!(aurEff->GetTickNumber() & 1))
-                PreventDefaultAction();
-    }
-
-    void Register() override
-    {
-        OnEffectPeriodic += AuraEffectPeriodicFn(spell_dreamwalker_mana_void::PeriodicTick, EFFECT_0, SPELL_AURA_PERIODIC_TRIGGER_SPELL);
-    }
-=======
+            {
+                OnObjectAreaTargetSelect += SpellObjectAreaTargetSelectFn(spell_dreamwalker_summoner_SpellScript::FilterTargets, EFFECT_0, TARGET_UNIT_SRC_AREA_ENTRY);
+                OnEffectHitTarget += SpellEffectFn(spell_dreamwalker_summoner_SpellScript::HandleForceCast, EFFECT_0, SPELL_EFFECT_FORCE_CAST);
+            }
+        };
+
+        SpellScript* GetSpellScript() const override
+        {
+            return new spell_dreamwalker_summoner_SpellScript();
+        }
+};
+
+class spell_dreamwalker_summon_suppresser : public SpellScriptLoader
+{
     public:
         spell_dreamwalker_summon_suppresser() : SpellScriptLoader("spell_dreamwalker_summon_suppresser") { }
 
@@ -1363,92 +1306,60 @@
         {
             return new spell_dreamwalker_summon_suppresser_AuraScript();
         }
->>>>>>> 28d470c5
-};
-
-class spell_dreamwalker_decay_periodic_timer : public AuraScript
-{
-    PrepareAuraScript(spell_dreamwalker_decay_periodic_timer);
-
-    bool Load() override
-    {
-        _decayRate = GetId() != SPELL_TIMER_BLAZING_SKELETON ? 1000 : 5000;
-        return true;
-    }
-
-    void DecayPeriodicTimer(AuraEffect* aurEff)
-    {
-        int32 timer = aurEff->GetPeriodicTimer();
-        if (timer <= 5)
-            return;
-
-<<<<<<< HEAD
-        aurEff->SetPeriodicTimer(timer - _decayRate);
-    }
-=======
-                GetHitUnit()->CastSpell(GetCaster(), GetSpellInfo()->GetEffect(effIndex)->TriggerSpell, true, nullptr, nullptr, GetCaster()->GetInstanceScript()->GetGuidData(DATA_VALITHRIA_LICH_KING));
-            }
->>>>>>> 28d470c5
-
-    void Register() override
-    {
-        OnEffectUpdatePeriodic += AuraEffectUpdatePeriodicFn(spell_dreamwalker_decay_periodic_timer::DecayPeriodicTimer, EFFECT_0, SPELL_AURA_PERIODIC_TRIGGER_SPELL);
-    }
-
-    int32 _decayRate = 0;
-};
-
-class spell_dreamwalker_summoner : public SpellScript
-{
-<<<<<<< HEAD
-    PrepareSpellScript(spell_dreamwalker_summoner);
-
-    bool Load() override
-    {
-        if (!GetCaster()->GetInstanceScript())
-            return false;
-        return true;
-    }
-
-    void FilterTargets(std::list<WorldObject*>& targets)
-    {
-        targets.remove_if(Trinity::UnitAuraCheck(true, SPELL_RECENTLY_SPAWNED));
-        if (targets.empty())
-            return;
-
-        WorldObject* target = Trinity::Containers::SelectRandomContainerElement(targets);
-        targets.clear();
-        targets.push_back(target);
-    }
-
-    void HandleForceCast(SpellEffIndex effIndex)
-    {
-        PreventHitDefaultEffect(effIndex);
-        if (!GetHitUnit())
-            return;
-
-        GetHitUnit()->CastSpell(GetCaster(), GetSpellInfo()->Effects[effIndex].TriggerSpell, GetCaster()->GetInstanceScript()->GetGuidData(DATA_VALITHRIA_LICH_KING));
-    }
-
-    void Register() override
-    {
-        OnObjectAreaTargetSelect += SpellObjectAreaTargetSelectFn(spell_dreamwalker_summoner::FilterTargets, EFFECT_0, TARGET_UNIT_SRC_AREA_ENTRY);
-        OnEffectHitTarget += SpellEffectFn(spell_dreamwalker_summoner::HandleForceCast, EFFECT_0, SPELL_EFFECT_FORCE_CAST);
-    }
-=======
-    public:
-        spell_dreamwalker_summon_dream_portal() : SpellScriptLoader("spell_dreamwalker_summon_dream_portal") { }
-
-        class spell_dreamwalker_summon_dream_portal_SpellScript : public SpellScript
-        {
-            PrepareSpellScript(spell_dreamwalker_summon_dream_portal_SpellScript);
-
-            void HandleScript(SpellEffIndex effIndex)
+};
+
+class spell_dreamwalker_summon_suppresser_effect : public SpellScriptLoader
+{
+    public:
+        spell_dreamwalker_summon_suppresser_effect() : SpellScriptLoader("spell_dreamwalker_summon_suppresser_effect") { }
+
+        class spell_dreamwalker_summon_suppresser_effect_SpellScript : public SpellScript
+        {
+            PrepareSpellScript(spell_dreamwalker_summon_suppresser_effect_SpellScript);
+
+            bool Load() override
+            {
+                if (!GetCaster()->GetInstanceScript())
+                    return false;
+                return true;
+            }
+
+            void HandleForceCast(SpellEffIndex effIndex)
             {
                 PreventHitDefaultEffect(effIndex);
                 if (!GetHitUnit())
                     return;
 
+                GetHitUnit()->CastSpell(GetCaster(), GetSpellInfo()->GetEffect(effIndex)->TriggerSpell, true, nullptr, nullptr, GetCaster()->GetInstanceScript()->GetGuidData(DATA_VALITHRIA_LICH_KING));
+            }
+
+            void Register() override
+            {
+                OnEffectHitTarget += SpellEffectFn(spell_dreamwalker_summon_suppresser_effect_SpellScript::HandleForceCast, EFFECT_0, SPELL_EFFECT_FORCE_CAST);
+            }
+        };
+
+        SpellScript* GetSpellScript() const override
+        {
+            return new spell_dreamwalker_summon_suppresser_effect_SpellScript();
+        }
+};
+
+class spell_dreamwalker_summon_dream_portal : public SpellScriptLoader
+{
+    public:
+        spell_dreamwalker_summon_dream_portal() : SpellScriptLoader("spell_dreamwalker_summon_dream_portal") { }
+
+        class spell_dreamwalker_summon_dream_portal_SpellScript : public SpellScript
+        {
+            PrepareSpellScript(spell_dreamwalker_summon_dream_portal_SpellScript);
+
+            void HandleScript(SpellEffIndex effIndex)
+            {
+                PreventHitDefaultEffect(effIndex);
+                if (!GetHitUnit())
+                    return;
+
                 uint32 spellId = RAND(71301, 72220, 72223, 72225);
                 GetHitUnit()->CastSpell(GetHitUnit(), spellId, true);
             }
@@ -1463,51 +1374,10 @@
         {
             return new spell_dreamwalker_summon_dream_portal_SpellScript();
         }
->>>>>>> 28d470c5
-};
-
-class spell_dreamwalker_summon_suppresser : public AuraScript
-{
-<<<<<<< HEAD
-    PrepareAuraScript(spell_dreamwalker_summon_suppresser);
-
-    bool Validate(SpellInfo const* /*spellInfo*/) override
-    {
-        return ValidateSpellInfo({ SPELL_SUMMON_SUPPRESSER });
-    }
-
-    void PeriodicTick(AuraEffect const* /*aurEff*/)
-    {
-        PreventDefaultAction();
-        HandleSummon(GetCaster());
-    }
-
-    void OnApply(AuraEffect const* /*aurEff*/, AuraEffectHandleModes /*mode*/)
-    {
-        HandleSummon(GetCaster());
-    }
-
-    void HandleSummon(Unit* caster)
-    {
-        if (!caster || !caster->IsAIEnabled())
-            return;
-
-        std::list<Creature*> summoners;
-        GetCreatureListWithEntryInGrid(summoners, caster, NPC_WORLD_TRIGGER, 90.0f);
-        if (summoners.empty())
-            return;
-
-        uint8 suppresserNumber = caster->GetAI()->GetData(DATA_SUPPRESSERS_COUNT);
-        for (uint8 i = 0; i < suppresserNumber; ++i)
-            caster->CastSpell(Trinity::Containers::SelectRandomContainerElement(summoners), SPELL_SUMMON_SUPPRESSER, true);
-    }
-
-    void Register() override
-    {
-        OnEffectPeriodic += AuraEffectPeriodicFn(spell_dreamwalker_summon_suppresser::PeriodicTick, EFFECT_0, SPELL_AURA_PERIODIC_TRIGGER_SPELL);
-        AfterEffectApply += AuraEffectApplyFn(spell_dreamwalker_summon_suppresser::OnApply, EFFECT_0, SPELL_AURA_PERIODIC_TRIGGER_SPELL, AURA_EFFECT_HANDLE_REAL);
-    }
-=======
+};
+
+class spell_dreamwalker_summon_nightmare_portal : public SpellScriptLoader
+{
     public:
         spell_dreamwalker_summon_nightmare_portal() : SpellScriptLoader("spell_dreamwalker_summon_nightmare_portal") { }
 
@@ -1535,36 +1405,10 @@
         {
             return new spell_dreamwalker_summon_nightmare_portal_SpellScript();
         }
->>>>>>> 28d470c5
-};
-
-class spell_dreamwalker_summon_suppresser_effect : public SpellScript
-{
-<<<<<<< HEAD
-    PrepareSpellScript(spell_dreamwalker_summon_suppresser_effect);
-
-    bool Load() override
-    {
-        if (!GetCaster()->GetInstanceScript())
-            return false;
-        return true;
-    }
-
-    void HandleForceCast(SpellEffIndex effIndex)
-    {
-        PreventHitDefaultEffect(effIndex);
-        if (!GetHitUnit())
-            return;
-
-        GetHitUnit()->CastSpell(GetCaster(), GetSpellInfo()->Effects[effIndex].TriggerSpell, GetCaster()->GetInstanceScript()->GetGuidData(DATA_VALITHRIA_LICH_KING));
-    }
-
-    void Register() override
-    {
-        OnEffectHitTarget += SpellEffectFn(spell_dreamwalker_summon_suppresser_effect::HandleForceCast, EFFECT_0, SPELL_EFFECT_FORCE_CAST);
-    }
-};
-=======
+};
+
+class spell_dreamwalker_nightmare_cloud : public SpellScriptLoader
+{
     public:
         spell_dreamwalker_nightmare_cloud() : SpellScriptLoader("spell_dreamwalker_nightmare_cloud") { }
 
@@ -1598,101 +1442,43 @@
 
             InstanceScript* _instance;
         };
->>>>>>> 28d470c5
-
-class spell_dreamwalker_summon_dream_portal : public SpellScript
-{
-    PrepareSpellScript(spell_dreamwalker_summon_dream_portal);
-
-    void HandleScript(SpellEffIndex effIndex)
-    {
-        PreventHitDefaultEffect(effIndex);
-        if (!GetHitUnit())
-            return;
-
-        uint32 spellId = RAND(71301, 72220, 72223, 72225);
-        GetHitUnit()->CastSpell(GetHitUnit(), spellId, true);
-    }
-
-    void Register() override
-    {
-        OnEffectHitTarget += SpellEffectFn(spell_dreamwalker_summon_dream_portal::HandleScript, EFFECT_0, SPELL_EFFECT_SCRIPT_EFFECT);
-    }
-};
-
-class spell_dreamwalker_summon_nightmare_portal : public SpellScript
-{
-    PrepareSpellScript(spell_dreamwalker_summon_nightmare_portal);
-
-    void HandleScript(SpellEffIndex effIndex)
-    {
-        PreventHitDefaultEffect(effIndex);
-        if (!GetHitUnit())
-            return;
-
-        uint32 spellId = RAND(71977, 72481, 72482, 72483);
-        GetHitUnit()->CastSpell(GetHitUnit(), spellId, true);
-    }
-
-    void Register() override
-    {
-        OnEffectHitTarget += SpellEffectFn(spell_dreamwalker_summon_nightmare_portal::HandleScript, EFFECT_0, SPELL_EFFECT_SCRIPT_EFFECT);
-    }
-};
-
-class spell_dreamwalker_nightmare_cloud : public AuraScript
-{
-    PrepareAuraScript(spell_dreamwalker_nightmare_cloud);
-
-public:
-    spell_dreamwalker_nightmare_cloud()
-    {
-        _instance = nullptr;
-    }
-
-private:
-    bool Load() override
-    {
-        _instance = GetOwner()->GetInstanceScript();
-        return _instance != nullptr;
-    }
-
-    void PeriodicTick(AuraEffect const* /*aurEff*/)
-    {
-        if (_instance->GetBossState(DATA_VALITHRIA_DREAMWALKER) != IN_PROGRESS)
-            PreventDefaultAction();
-    }
-
-    void Register() override
-    {
-        OnEffectPeriodic += AuraEffectPeriodicFn(spell_dreamwalker_nightmare_cloud::PeriodicTick, EFFECT_0, SPELL_AURA_PERIODIC_TRIGGER_SPELL);
-    }
-
-    InstanceScript* _instance;
-};
-
-class spell_dreamwalker_twisted_nightmares : public SpellScript
-{
-    PrepareSpellScript(spell_dreamwalker_twisted_nightmares);
-
-<<<<<<< HEAD
-    void HandleScript(SpellEffIndex effIndex)
-    {
-        PreventHitDefaultEffect(effIndex);
-=======
+
+        AuraScript* GetAuraScript() const override
+        {
+            return new spell_dreamwalker_nightmare_cloud_AuraScript();
+        }
+};
+
+class spell_dreamwalker_twisted_nightmares : public SpellScriptLoader
+{
+    public:
+        spell_dreamwalker_twisted_nightmares() : SpellScriptLoader("spell_dreamwalker_twisted_nightmares") { }
+
+        class spell_dreamwalker_twisted_nightmares_SpellScript : public SpellScript
+        {
+            PrepareSpellScript(spell_dreamwalker_twisted_nightmares_SpellScript);
+
+            void HandleScript(SpellEffIndex effIndex)
+            {
+                PreventHitDefaultEffect(effIndex);
+                // impossible with TARGET_UNIT_CASTER
+                //if (!GetHitUnit())
+                //    return;
+
                 if (InstanceScript* instance = GetHitUnit()->GetInstanceScript())
                     GetHitUnit()->CastSpell(nullptr, GetSpellInfo()->GetEffect(effIndex)->TriggerSpell, true, nullptr, nullptr, instance->GetGuidData(DATA_VALITHRIA_DREAMWALKER));
             }
->>>>>>> 28d470c5
-
-        if (InstanceScript* instance = GetHitUnit()->GetInstanceScript())
-            GetHitUnit()->CastSpell(nullptr, GetSpellInfo()->Effects[effIndex].TriggerSpell, instance->GetGuidData(DATA_VALITHRIA_DREAMWALKER));
-    }
-
-    void Register() override
-    {
-        OnEffectHitTarget += SpellEffectFn(spell_dreamwalker_twisted_nightmares::HandleScript, EFFECT_2, SPELL_EFFECT_FORCE_CAST);
-    }
+
+            void Register() override
+            {
+                OnEffectHitTarget += SpellEffectFn(spell_dreamwalker_twisted_nightmares_SpellScript::HandleScript, EFFECT_2, SPELL_EFFECT_FORCE_CAST);
+            }
+        };
+
+        SpellScript* GetSpellScript() const override
+        {
+            return new spell_dreamwalker_twisted_nightmares_SpellScript();
+        }
 };
 
 class achievement_portal_jockey : public AchievementCriteriaScript
@@ -1708,29 +1494,24 @@
 
 void AddSC_boss_valithria_dreamwalker()
 {
-    // Creatures
-    RegisterIcecrownCitadelCreatureAI(boss_valithria_dreamwalker);
-    RegisterIcecrownCitadelCreatureAI(npc_green_dragon_combat_trigger);
-    RegisterIcecrownCitadelCreatureAI(npc_the_lich_king_controller);
-    RegisterIcecrownCitadelCreatureAI(npc_risen_archmage);
-    RegisterIcecrownCitadelCreatureAI(npc_blazing_skeleton);
-    RegisterIcecrownCitadelCreatureAI(npc_suppresser);
-    RegisterIcecrownCitadelCreatureAI(npc_blistering_zombie);
-    RegisterIcecrownCitadelCreatureAI(npc_gluttonous_abomination);
-    RegisterIcecrownCitadelCreatureAI(npc_dream_portal);
-    RegisterIcecrownCitadelCreatureAI(npc_dream_cloud);
-
-    // Spells
-    RegisterSpellScript(spell_dreamwalker_mana_void);
-    RegisterSpellScript(spell_dreamwalker_decay_periodic_timer);
-    RegisterSpellScript(spell_dreamwalker_summoner);
-    RegisterSpellScript(spell_dreamwalker_summon_suppresser);
-    RegisterSpellScript(spell_dreamwalker_summon_suppresser_effect);
-    RegisterSpellScript(spell_dreamwalker_summon_dream_portal);
-    RegisterSpellScript(spell_dreamwalker_summon_nightmare_portal);
-    RegisterSpellScript(spell_dreamwalker_nightmare_cloud);
-    RegisterSpellScript(spell_dreamwalker_twisted_nightmares);
-
-    // Achievements
+    new boss_valithria_dreamwalker();
+    new npc_green_dragon_combat_trigger();
+    new npc_the_lich_king_controller();
+    new npc_risen_archmage();
+    new npc_blazing_skeleton();
+    new npc_suppresser();
+    new npc_blistering_zombie();
+    new npc_gluttonous_abomination();
+    new npc_dream_portal();
+    new npc_dream_cloud();
+    new spell_dreamwalker_mana_void();
+    new spell_dreamwalker_decay_periodic_timer();
+    new spell_dreamwalker_summoner();
+    new spell_dreamwalker_summon_suppresser();
+    new spell_dreamwalker_summon_suppresser_effect();
+    new spell_dreamwalker_summon_dream_portal();
+    new spell_dreamwalker_summon_nightmare_portal();
+    new spell_dreamwalker_nightmare_cloud();
+    new spell_dreamwalker_twisted_nightmares();
     new achievement_portal_jockey();
 }