--- conflicted
+++ resolved
@@ -333,19 +333,17 @@
 
             void HealReceived(Unit* healer, uint32& heal)
             {
-<<<<<<< HEAD
                 // Do not receive heal while encounter not in progress
                 if (_instance->GetBossState(DATA_VALITHRIA_DREAMWALKER) != IN_PROGRESS)
                 {
                     heal = 0;
                     return;
                 }
-=======
+
                 if (!me->hasLootRecipient())
                     me->SetLootRecipient(healer);
 
                 me->LowerPlayerDamageReq(heal);
->>>>>>> a91d5d0f
 
                 // encounter complete
                 if (me->HealthAbovePctHealed(100, heal) && !_done)
