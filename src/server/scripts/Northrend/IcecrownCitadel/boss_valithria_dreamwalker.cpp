--- conflicted
+++ resolved
@@ -309,14 +309,11 @@
                 me->SetHealth(me->GetMaxHealth() / 2);
                 me->SetReactState(REACT_PASSIVE);
                 me->LoadCreaturesAddon(true);
-<<<<<<< HEAD
-=======
                 // immune to percent heals
                 me->ApplySpellImmune(0, IMMUNITY_STATE, SPELL_AURA_OBS_MOD_HEALTH, true);
                 me->ApplySpellImmune(0, IMMUNITY_EFFECT, SPELL_EFFECT_HEAL_PCT, true);
                 // Glyph of Dispel Magic - not a percent heal by effect, its cast with custom basepoints
                 me->ApplySpellImmune(0, IMMUNITY_ID, 56131, true);
->>>>>>> 4138b6e4
                 _instance->SendEncounterUnit(ENCOUNTER_FRAME_REMOVE, me);
                 _missedPortals = 0;
                 _under25PercentTalkDone = false;
