/*
 * Copyright (C) 2008-2011 TrinityCore <http://www.trinitycore.org/>
 *
 * This program is free software; you can redistribute it and/or modify it
 * under the terms of the GNU General Public License as published by the
 * Free Software Foundation; either version 2 of the License, or (at your
 * option) any later version.
 *
 * This program is distributed in the hope that it will be useful, but WITHOUT
 * ANY WARRANTY; without even the implied warranty of MERCHANTABILITY or
 * FITNESS FOR A PARTICULAR PURPOSE. See the GNU General Public License for
 * more details.
 *
 * You should have received a copy of the GNU General Public License along
 * with this program. If not, see <http://www.gnu.org/licenses/>.
 */

#include "ObjectMgr.h"
#include "ScriptMgr.h"
#include "ScriptedCreature.h"
#include "Spell.h"
#include "SpellAuraEffects.h"
#include "icecrown_citadel.h"

enum Texts
{
    SAY_AGGRO                   = 0,
    SAY_VAMPIRIC_BITE           = 1,
    SAY_MIND_CONTROL            = 2,
    EMOTE_BLOODTHIRST           = 3,
    SAY_SWARMING_SHADOWS        = 4,
    EMOTE_SWARMING_SHADOWS      = 5,
    SAY_PACT_OF_THE_DARKFALLEN  = 6,
    SAY_AIR_PHASE               = 7,
    SAY_KILL                    = 8,
    SAY_WIPE                    = 9,
    SAY_BERSERK                 = 10,
    SAY_DEATH                   = 11,
};

enum Spells
{
    SPELL_SHROUD_OF_SORROW                  = 70986,
    SPELL_FRENZIED_BLOODTHIRST_VISUAL       = 71949,
    SPELL_VAMPIRIC_BITE                     = 71726,
    SPELL_ESSENCE_OF_THE_BLOOD_QUEEN_PLR    = 70879,
    SPELL_FRENZIED_BLOODTHIRST              = 70877,
    SPELL_UNCONTROLLABLE_FRENZY             = 70923,
    SPELL_PRESENCE_OF_THE_DARKFALLEN        = 71952,
    SPELL_BLOOD_MIRROR_DAMAGE               = 70821,
    SPELL_BLOOD_MIRROR_VISUAL               = 71510,
    SPELL_BLOOD_MIRROR_DUMMY                = 70838,
    SPELL_DELIRIOUS_SLASH                   = 71623,
    SPELL_PACT_OF_THE_DARKFALLEN_TARGET     = 71336,
    SPELL_PACT_OF_THE_DARKFALLEN            = 71340,
    SPELL_PACT_OF_THE_DARKFALLEN_DAMAGE     = 71341,
    SPELL_SWARMING_SHADOWS                  = 71264,
    SPELL_TWILIGHT_BLOODBOLT_TARGET         = 71445,
    SPELL_TWILIGHT_BLOODBOLT                = 71446,
    SPELL_INCITE_TERROR                     = 73070,
    SPELL_BLOODBOLT_WHIRL                   = 71772,
    SPELL_ANNIHILATE                        = 71322,
};

enum Shadowmourne
{
    QUEST_BLOOD_INFUSION                    = 24756,
    ITEM_SHADOW_S_EDGE                      = 49888,

    SPELL_GUSHING_WOUND                     = 72132,
    SPELL_THIRST_QUENCHED                   = 72154,
};

uint32 const vampireAuras[3][MAX_DIFFICULTY] =
{
    {70867, 71473, 71532, 71533},
    {70879, 71525, 71530, 71531},
    {70877, 71474, 70877, 71474},
};

#define ESSENCE_OF_BLOOD_QUEEN     RAID_MODE<uint32>(70867, 71473, 71532, 71533)
#define ESSENCE_OF_BLOOD_QUEEN_PLR RAID_MODE<uint32>(70879, 71525, 71530, 71531)
#define FRENZIED_BLOODTHIRST       RAID_MODE<uint32>(70877, 71474, 70877, 71474)

enum Events
{
    EVENT_BERSERK                   = 1,
    EVENT_VAMPIRIC_BITE             = 2,
    EVENT_BLOOD_MIRROR              = 3,
    EVENT_DELIRIOUS_SLASH           = 4,
    EVENT_PACT_OF_THE_DARKFALLEN    = 5,
    EVENT_SWARMING_SHADOWS          = 6,
    EVENT_TWILIGHT_BLOODBOLT        = 7,
    EVENT_AIR_PHASE                 = 8,
    EVENT_AIR_START_FLYING          = 9,
    EVENT_AIR_FLY_DOWN              = 10,

    EVENT_GROUP_NORMAL              = 1,
    EVENT_GROUP_CANCELLABLE         = 2,
};

#define GUID_VAMPIRE 1

enum Points
{
    POINT_CENTER    = 1,
    POINT_AIR       = 2,
    POINT_GROUND    = 3,
    POINT_MINCHAR   = 4,
};

Position const centerPos  = {4595.7090f, 2769.4190f, 400.6368f, 0.000000f};
Position const airPos     = {4595.7090f, 2769.4190f, 422.3893f, 0.000000f};
Position const mincharPos = {4629.3711f, 2782.6089f, 424.6390f, 0.000000f};

bool IsVampire(Unit const* unit)
{
    for (uint8 i = 0; i < 3; ++i)
        if (unit->HasAura(vampireAuras[i][unit->GetMap()->GetSpawnMode()]))
            return true;
    return false;
}

class boss_blood_queen_lana_thel : public CreatureScript
{
    public:
        boss_blood_queen_lana_thel() : CreatureScript("boss_blood_queen_lana_thel") { }

        struct boss_blood_queen_lana_thelAI : public BossAI
        {
            boss_blood_queen_lana_thelAI(Creature* creature) : BossAI(creature, DATA_BLOOD_QUEEN_LANA_THEL)
            {
            }

            void Reset()
            {
                _Reset();
                events.ScheduleEvent(EVENT_BERSERK, 330000);
                events.ScheduleEvent(EVENT_VAMPIRIC_BITE, 15000);
                events.ScheduleEvent(EVENT_BLOOD_MIRROR, 2500, EVENT_GROUP_CANCELLABLE);
                events.ScheduleEvent(EVENT_DELIRIOUS_SLASH, urand(20000, 24000), EVENT_GROUP_NORMAL);
                events.ScheduleEvent(EVENT_PACT_OF_THE_DARKFALLEN, 15000, EVENT_GROUP_NORMAL);
                events.ScheduleEvent(EVENT_SWARMING_SHADOWS, 30500, EVENT_GROUP_NORMAL);
                events.ScheduleEvent(EVENT_TWILIGHT_BLOODBOLT, urand(20000, 25000), EVENT_GROUP_NORMAL);
                events.ScheduleEvent(EVENT_AIR_PHASE, 124000 + uint32(Is25ManRaid() ? 3000 : 0));
                instance->DoRemoveAurasDueToSpellOnPlayers(SPELL_UNCONTROLLABLE_FRENZY);
                me->SetSpeed(MOVE_FLIGHT, 0.642857f, true);
                _offtank = NULL;
                _vampires.clear();
                _creditBloodQuickening = false;
                _killMinchar = false;
            }

            void EnterCombat(Unit* who)
            {
                me->setActive(true);
                DoZoneInCombat();
                Talk(SAY_AGGRO);
                instance->SetBossState(DATA_BLOOD_QUEEN_LANA_THEL, IN_PROGRESS);
                instance->SetData(DATA_BLOOD_QUEEN_LANA_THEL, IN_PROGRESS);

                DoCast(me, SPELL_SHROUD_OF_SORROW, true);
                DoCast(me, SPELL_FRENZIED_BLOODTHIRST_VISUAL, true);
                _creditBloodQuickening = instance->GetData(DATA_BLOOD_QUICKENING_STATE) == IN_PROGRESS;
            }

            void JustDied(Unit* killer)
            {
                instance->SetData(DATA_BLOOD_QUEEN_LANA_THEL, DONE);
                _JustDied();
                Talk(SAY_DEATH);
                instance->DoRemoveAurasDueToSpellOnPlayers(ESSENCE_OF_BLOOD_QUEEN);
                instance->DoRemoveAurasDueToSpellOnPlayers(ESSENCE_OF_BLOOD_QUEEN_PLR);
                instance->DoRemoveAurasDueToSpellOnPlayers(FRENZIED_BLOODTHIRST);
                instance->DoRemoveAurasDueToSpellOnPlayers(SPELL_UNCONTROLLABLE_FRENZY);
                instance->DoRemoveAurasDueToSpellOnPlayers(SPELL_BLOOD_MIRROR_DAMAGE);
                instance->DoRemoveAurasDueToSpellOnPlayers(SPELL_BLOOD_MIRROR_VISUAL);
                instance->DoRemoveAurasDueToSpellOnPlayers(SPELL_BLOOD_MIRROR_DUMMY);
                instance->DoRemoveAurasDueToSpellOnPlayers(SPELL_DELIRIOUS_SLASH);
                instance->DoRemoveAurasDueToSpellOnPlayers(SPELL_PACT_OF_THE_DARKFALLEN);
                // Blah, credit the quest
                if (_creditBloodQuickening)
                {
                    instance->SetData(DATA_BLOOD_QUICKENING_STATE, DONE);
                    if (Player* player = killer->ToPlayer())
                        player->RewardPlayerAndGroupAtEvent(NPC_INFILTRATOR_MINCHAR_BQ, player);
                    if (Creature* minchar = me->FindNearestCreature(NPC_INFILTRATOR_MINCHAR_BQ, 200.0f))
                    {
                        minchar->SetUInt32Value(UNIT_NPC_EMOTESTATE, 0);
                        minchar->RemoveByteFlag(UNIT_FIELD_BYTES_1, 3, 0x01);
                        minchar->SetFlying(false);
                        minchar->SendMovementFlagUpdate();
                        minchar->RemoveAllAuras();
                        minchar->GetMotionMaster()->MoveCharge(4629.3711f, 2782.6089f, 401.5301f, SPEED_CHARGE/3.0f);
                    }
                }
            }

            void DoAction(int32 const action)
            {
                if (action != ACTION_KILL_MINCHAR)
                    return;

                if (instance->GetBossState(DATA_BLOOD_QUEEN_LANA_THEL) == IN_PROGRESS)
                    _killMinchar = true;
                else
                {
                    me->AddUnitMovementFlag(MOVEMENTFLAG_LEVITATING);
                    me->SetByteFlag(UNIT_FIELD_BYTES_1, 3, 0x01);
                    me->SetFlying(true);
                    me->SendMovementFlagUpdate();
                    me->GetMotionMaster()->MovePoint(POINT_MINCHAR, mincharPos);
                }
            }

            void EnterEvadeMode()
            {
                _EnterEvadeMode();
                if (_killMinchar)
                {
                    _killMinchar = false;
                    me->AddUnitMovementFlag(MOVEMENTFLAG_LEVITATING);
                    me->SetByteFlag(UNIT_FIELD_BYTES_1, 3, 0x01);
                    me->SetFlying(true);
                    me->GetMotionMaster()->MovePoint(POINT_MINCHAR, mincharPos);
                }
                else
                {
                    me->GetMotionMaster()->MoveTargetedHome();
                    Reset();
                }
            }

            void JustReachedHome()
            {
                me->RemoveUnitMovementFlag(MOVEMENTFLAG_LEVITATING);
                me->RemoveByteFlag(UNIT_FIELD_BYTES_1, 3, 0x01);
                me->SetFlying(false);
                me->SetReactState(REACT_AGGRESSIVE);
                _JustReachedHome();
                Talk(SAY_WIPE);
                instance->SetBossState(DATA_BLOOD_QUEEN_LANA_THEL, FAIL);
                instance->SetData(DATA_BLOOD_QUEEN_LANA_THEL, FAIL);
            }

            void KilledUnit(Unit* victim)
            {
                if (victim->GetTypeId() == TYPEID_PLAYER)
                    Talk(SAY_KILL);
            }

            void SetGUID(uint64 const& guid, int32 type = 0)
            {
                if (type == GUID_VAMPIRE)
                    _vampires.insert(guid);
            }

            void MovementInform(uint32 type, uint32 id)
            {
                if (type != POINT_MOTION_TYPE)
                    return;

                switch (id)
                {
                    case POINT_CENTER:
                        DoCast(me, SPELL_INCITE_TERROR);
                        events.ScheduleEvent(EVENT_AIR_PHASE, 100000 + uint32(Is25ManRaid() ? 0 : 20000));
                        events.RescheduleEvent(EVENT_SWARMING_SHADOWS, 30500, EVENT_GROUP_NORMAL);
                        events.RescheduleEvent(EVENT_PACT_OF_THE_DARKFALLEN, 25500, EVENT_GROUP_NORMAL);
                        events.ScheduleEvent(EVENT_AIR_START_FLYING, 5000);
                        break;
                    case POINT_AIR:
                        DoCast(me, SPELL_BLOODBOLT_WHIRL);
                        Talk(SAY_AIR_PHASE);
                        events.ScheduleEvent(EVENT_AIR_FLY_DOWN, 10000);
                        break;
                    case POINT_GROUND:
                        me->RemoveUnitMovementFlag(MOVEMENTFLAG_LEVITATING);
                        me->RemoveByteFlag(UNIT_FIELD_BYTES_1, 3, 0x01);
                        me->SetFlying(false);
                        me->SendMovementFlagUpdate();
                        me->SetReactState(REACT_AGGRESSIVE);
                        if (Unit* victim = me->SelectVictim())
                            AttackStart(victim);
                        events.ScheduleEvent(EVENT_BLOOD_MIRROR, 2500, EVENT_GROUP_CANCELLABLE);
                        break;
                    case POINT_MINCHAR:
                        DoCast(me, SPELL_ANNIHILATE, true);
                        // already in evade mode
                        me->GetMotionMaster()->MoveTargetedHome();
                        Reset();
                    default:
                        break;
                }
            }

            void UpdateAI(uint32 const diff)
            {
                if (!UpdateVictim() || !CheckInRoom())
                    return;

                events.Update(diff);

                if (me->HasUnitState(UNIT_STAT_CASTING))
                    return;

                while (uint32 eventId = events.ExecuteEvent())
                {
                    switch (eventId)
                    {
                        case EVENT_BERSERK:
                            DoScriptText(EMOTE_GENERIC_BERSERK_RAID, me);
                            Talk(SAY_BERSERK);
                            DoCast(me, SPELL_BERSERK);
                            break;
                        case EVENT_VAMPIRIC_BITE:
                        {
                            std::list<Player*> targets;
                            SelectRandomTarget(false, &targets);
                            if (!targets.empty())
                            {
                                Unit* target = targets.front();
                                DoCast(target, SPELL_VAMPIRIC_BITE);
                                Talk(SAY_VAMPIRIC_BITE);
                                _vampires.insert(target->GetGUID());
                            }
                            break;
                        }
                        case EVENT_BLOOD_MIRROR:
                        {
                            // victim can be NULL when this is processed in the same update tick as EVENT_AIR_PHASE
                            if (me->getVictim())
                            {
                                Player* newOfftank = SelectRandomTarget(true);
                                if (_offtank != newOfftank)
                                {
                                    _offtank = newOfftank;
                                    if (_offtank)
                                    {
                                        _offtank->CastSpell(me->getVictim(), SPELL_BLOOD_MIRROR_DAMAGE, true);
                                        me->getVictim()->CastSpell(_offtank, SPELL_BLOOD_MIRROR_DUMMY, true);
                                        DoCastVictim(SPELL_BLOOD_MIRROR_VISUAL);
                                        if (Item* shadowsEdge = _offtank->GetWeaponForAttack(BASE_ATTACK, true))
                                            if (!_offtank->HasAura(SPELL_THIRST_QUENCHED) && shadowsEdge->GetEntry() == ITEM_SHADOW_S_EDGE && !_offtank->HasAura(SPELL_GUSHING_WOUND))
                                                _offtank->CastSpell(_offtank, SPELL_GUSHING_WOUND, true);

                                    }
                                }
                            }
                            events.ScheduleEvent(EVENT_BLOOD_MIRROR, 2500, EVENT_GROUP_CANCELLABLE);
                            break;
                        }
                        case EVENT_DELIRIOUS_SLASH:
                            if (_offtank && !me->HasByteFlag(UNIT_FIELD_BYTES_1, 3, 0x03))
                                DoCast(_offtank, SPELL_DELIRIOUS_SLASH);
                            events.ScheduleEvent(EVENT_DELIRIOUS_SLASH, urand(20000, 24000), EVENT_GROUP_NORMAL);
                            break;
                        case EVENT_PACT_OF_THE_DARKFALLEN:
                        {
                            std::list<Player*> targets;
                            SelectRandomTarget(false, &targets);
                            uint32 targetCount = 2;
                            // do not combine these checks! we want it incremented TWICE when both conditions are met
                            if (IsHeroic())
                                ++targetCount;
                            if (Is25ManRaid())
                                ++targetCount;
                            Trinity::RandomResizeList<Player*>(targets, targetCount);
                            if (targets.size() > 1)
                            {
                                Talk(SAY_PACT_OF_THE_DARKFALLEN);
                                for (std::list<Player*>::iterator itr = targets.begin(); itr != targets.end(); ++itr)
                                    DoCast(*itr, SPELL_PACT_OF_THE_DARKFALLEN);
                            }
                            events.ScheduleEvent(EVENT_PACT_OF_THE_DARKFALLEN, 30500, EVENT_GROUP_NORMAL);
                            break;
                        }
                        case EVENT_SWARMING_SHADOWS:
                            if (Player* target = SelectRandomTarget(false))
                            {
                                Talk(EMOTE_SWARMING_SHADOWS, target->GetGUID());
                                Talk(SAY_SWARMING_SHADOWS);
                                DoCast(target, SPELL_SWARMING_SHADOWS);
                            }
                            events.ScheduleEvent(EVENT_SWARMING_SHADOWS, 30500, EVENT_GROUP_NORMAL);
                            break;
                        case EVENT_TWILIGHT_BLOODBOLT:
                        {
                            std::list<Player*> targets;
                            SelectRandomTarget(false, &targets);
                            Trinity::RandomResizeList<Player*>(targets, uint32(Is25ManRaid() ? 4 : 2));
                            for (std::list<Player*>::iterator itr = targets.begin(); itr != targets.end(); ++itr)
                                DoCast(*itr, SPELL_TWILIGHT_BLOODBOLT);
                            DoCast(me, SPELL_TWILIGHT_BLOODBOLT_TARGET);
                            events.ScheduleEvent(EVENT_TWILIGHT_BLOODBOLT, urand(10000, 15000), EVENT_GROUP_NORMAL);
                            break;
                        }
                        case EVENT_AIR_PHASE:
                            DoStopAttack();
                            me->SetReactState(REACT_PASSIVE);
                            events.DelayEvents(7000, EVENT_GROUP_NORMAL);
                            events.CancelEventGroup(EVENT_GROUP_CANCELLABLE);
                            me->GetMotionMaster()->MovePoint(POINT_CENTER, centerPos);
                            break;
                        case EVENT_AIR_START_FLYING:
                            me->AddUnitMovementFlag(MOVEMENTFLAG_LEVITATING);
                            me->SetByteFlag(UNIT_FIELD_BYTES_1, 3, 0x01);
                            me->SetFlying(true);
                            me->SendMovementFlagUpdate();
                            me->GetMotionMaster()->MovePoint(POINT_AIR, airPos);
                            break;
                        case EVENT_AIR_FLY_DOWN:
                            me->GetMotionMaster()->MovePoint(POINT_GROUND, centerPos);
                            break;
                        default:
                            break;
                    }
                }

                DoMeleeAttackIfReady();
            }

            bool WasVampire(uint64 guid)
            {
                return _vampires.count(guid) != 0;
            }

        private:
            // offtank for this encounter is the player standing closest to main tank
            Player* SelectRandomTarget(bool includeOfftank, std::list<Player*>* targetList = NULL)
            {
                std::list<HostileReference*> const& threatlist = me->getThreatManager().getThreatList();
                std::list<Player*> tempTargets;

                if (threatlist.empty())
                    return NULL;

                for (std::list<HostileReference*>::const_iterator itr = threatlist.begin(); itr != threatlist.end(); ++itr)
                    if (Unit* refTarget = (*itr)->getTarget())
                        if (refTarget != me->getVictim() && refTarget->GetTypeId() == TYPEID_PLAYER && (includeOfftank ? true : (refTarget != _offtank)))
                            tempTargets.push_back(refTarget->ToPlayer());

                if (tempTargets.empty())
                    return NULL;

                if (targetList)
                {
                    *targetList = tempTargets;
                    return NULL;
                }

                if (includeOfftank)
                {
                    tempTargets.sort(Trinity::ObjectDistanceOrderPred(me->getVictim()));
                    return tempTargets.front();
                }

                std::list<Player*>::iterator itr = tempTargets.begin();
                std::advance(itr, urand(0, tempTargets.size() - 1));
                return *itr;
            }

            std::set<uint64> _vampires;
            Player* _offtank;
            bool _creditBloodQuickening;
            bool _killMinchar;
        };

        CreatureAI* GetAI(Creature* creature) const
        {
            return GetIcecrownCitadelAI<boss_blood_queen_lana_thelAI>(creature);
        }
};

// helper for shortened code
typedef boss_blood_queen_lana_thel::boss_blood_queen_lana_thelAI LanaThelAI;

class spell_blood_queen_vampiric_bite : public SpellScriptLoader
{
    public:
        spell_blood_queen_vampiric_bite() : SpellScriptLoader("spell_blood_queen_vampiric_bite") { }

        class spell_blood_queen_vampiric_bite_SpellScript : public SpellScript
        {
            PrepareSpellScript(spell_blood_queen_vampiric_bite_SpellScript);

            bool Validate(SpellEntry const* /*spell*/)
            {
                if (!sSpellStore.LookupEntry(SPELL_ESSENCE_OF_THE_BLOOD_QUEEN_PLR))
                    return false;
                if (!sSpellStore.LookupEntry(SPELL_FRENZIED_BLOODTHIRST))
                    return false;
                if (!sSpellStore.LookupEntry(SPELL_PRESENCE_OF_THE_DARKFALLEN))
                    return false;
                return true;
            }

            SpellCastResult CheckTarget()
            {
                if (IsVampire(GetTargetUnit()))
                {
                    SetCustomCastResultMessage(SPELL_CUSTOM_ERROR_CANT_TARGET_VAMPIRES);
                    return SPELL_FAILED_CUSTOM_ERROR;
                }

                return SPELL_CAST_OK;
            }

            void OnCast()
            {
                if (GetCaster()->GetTypeId() != TYPEID_PLAYER)
                    return;

                uint32 spellId = sSpellMgr->GetSpellIdForDifficulty(SPELL_FRENZIED_BLOODTHIRST, GetCaster());
                GetCaster()->RemoveAura(spellId, 0, 0, AURA_REMOVE_BY_ENEMY_SPELL);
                GetCaster()->CastSpell(GetCaster(), SPELL_ESSENCE_OF_THE_BLOOD_QUEEN_PLR, true);
                // Presence of the Darkfallen buff on Blood-Queen
                if (GetCaster()->GetMap()->IsHeroic())
                    GetCaster()->CastSpell(GetCaster(), SPELL_PRESENCE_OF_THE_DARKFALLEN, true);
                // Shadowmourne questline
                if (GetCaster()->ToPlayer()->GetQuestStatus(QUEST_BLOOD_INFUSION) == QUEST_STATUS_INCOMPLETE)
                {
                    if (Aura* aura = GetCaster()->GetAura(SPELL_GUSHING_WOUND))
                    {
                        if (aura->GetStackAmount() == 3)
                        {
                            GetCaster()->CastSpell(GetCaster(), SPELL_THIRST_QUENCHED, true);
                            GetCaster()->RemoveAura(aura);
                        }
                        else
                            GetCaster()->CastSpell(GetCaster(), SPELL_GUSHING_WOUND, true);
                    }
                }
                if (InstanceScript* instance = GetCaster()->GetInstanceScript())
                    if (Creature* bloodQueen = ObjectAccessor::GetCreature(*GetCaster(), instance->GetData64(DATA_BLOOD_QUEEN_LANA_THEL)))
                        bloodQueen->AI()->SetGUID(GetHitUnit()->GetGUID(), GUID_VAMPIRE);
            }

            void Register()
            {
                OnCheckCast += SpellCheckCastFn(spell_blood_queen_vampiric_bite_SpellScript::CheckTarget);
                BeforeHit += SpellHitFn(spell_blood_queen_vampiric_bite_SpellScript::OnCast);
            }
        };

        SpellScript* GetSpellScript() const
        {
            return new spell_blood_queen_vampiric_bite_SpellScript();
        }
};

class spell_blood_queen_frenzied_bloodthirst : public SpellScriptLoader
{
    public:
        spell_blood_queen_frenzied_bloodthirst() : SpellScriptLoader("spell_blood_queen_frenzied_bloodthirst") { }

        class spell_blood_queen_frenzied_bloodthirst_AuraScript : public AuraScript
        {
            PrepareAuraScript(spell_blood_queen_frenzied_bloodthirst_AuraScript);

            void OnApply(AuraEffect const* /*aurEff*/, AuraEffectHandleModes /*mode*/)
            {
                if (InstanceScript* instance = GetTarget()->GetInstanceScript())
                    if (Creature* bloodQueen = ObjectAccessor::GetCreature(*GetTarget(), instance->GetData64(DATA_BLOOD_QUEEN_LANA_THEL)))
                        bloodQueen->AI()->Talk(EMOTE_BLOODTHIRST, GetTarget()->GetGUID());
            }

            void OnRemove(AuraEffect const* /*aurEff*/, AuraEffectHandleModes /*mode*/)
            {
                Unit* target = GetTarget();
                if (GetTargetApplication()->GetRemoveMode() == AURA_REMOVE_BY_EXPIRE)
                    if (InstanceScript* instance = target->GetInstanceScript())
                        if (Creature* bloodQueen = ObjectAccessor::GetCreature(*target, instance->GetData64(DATA_BLOOD_QUEEN_LANA_THEL)))
                        {
                            // this needs to be done BEFORE charm aura or we hit an assert in Unit::SetCharmedBy
                            if (target->GetVehicleKit())
                                target->RemoveVehicleKit();

                            bloodQueen->AI()->Talk(SAY_MIND_CONTROL);
                            bloodQueen->CastSpell(target, SPELL_UNCONTROLLABLE_FRENZY, true);
                        }
            }

            void Register()
            {
<<<<<<< HEAD
                OnEffectRemove += AuraEffectRemoveFn(spell_blood_queen_frenzied_bloodthirst_AuraScript::OnRemove, EFFECT_0, SPELL_AURA_OVERRIDE_SPELLS, AURA_EFFECT_HANDLE_REAL);
=======
                OnEffectApply += AuraEffectApplyFn(spell_blood_queen_frenzied_bloodthirst_AuraScript::OnApply, EFFECT_0, SPELL_AURA_OVERRIDE_SPELLS, AURA_EFFECT_HANDLE_REAL);
                AfterEffectRemove += AuraEffectRemoveFn(spell_blood_queen_frenzied_bloodthirst_AuraScript::OnRemove, EFFECT_0, SPELL_AURA_OVERRIDE_SPELLS, AURA_EFFECT_HANDLE_REAL);
>>>>>>> 72ea9c9f
            }
        };

        AuraScript* GetAuraScript() const
        {
            return new spell_blood_queen_frenzied_bloodthirst_AuraScript();
        }
};

class spell_blood_queen_bloodbolt : public SpellScriptLoader
{
    public:
        spell_blood_queen_bloodbolt() : SpellScriptLoader("spell_blood_queen_bloodbolt") { }

        class spell_blood_queen_bloodbolt_SpellScript : public SpellScript
        {
            PrepareSpellScript(spell_blood_queen_bloodbolt_SpellScript);

            bool Validate(SpellEntry const* /*spell*/)
            {
                if (!sSpellStore.LookupEntry(SPELL_TWILIGHT_BLOODBOLT))
                    return false;
                return true;
            }

            void HandleDummy()
            {
                if (GetHitUnit()->GetTypeId() == TYPEID_PLAYER)
                    GetCaster()->CastSpell(GetHitUnit(), SPELL_TWILIGHT_BLOODBOLT, true);
            }

            void Register()
            {
                AfterHit += SpellHitFn(spell_blood_queen_bloodbolt_SpellScript::HandleDummy);
            }
        };

        SpellScript* GetSpellScript() const
        {
            return new spell_blood_queen_bloodbolt_SpellScript();
        }
};

class PactOfTheDarkfallenCheck
{
    public:
        PactOfTheDarkfallenCheck(bool hasPact) : _hasPact(hasPact) { }

        bool operator() (Unit* unit)
        {
            return unit->HasAura(SPELL_PACT_OF_THE_DARKFALLEN) == _hasPact;
        }

    private:
        bool _hasPact;
};

class spell_blood_queen_pact_of_the_darkfallen : public SpellScriptLoader
{
    public:
        spell_blood_queen_pact_of_the_darkfallen() : SpellScriptLoader("spell_blood_queen_pact_of_the_darkfallen") { }

        class spell_blood_queen_pact_of_the_darkfallen_SpellScript : public SpellScript
        {
            PrepareSpellScript(spell_blood_queen_pact_of_the_darkfallen_SpellScript);

            void FilterTargets(std::list<Unit*>& unitList)
            {
                unitList.remove_if(PactOfTheDarkfallenCheck(false));

                bool remove = true;
                std::list<Unit*>::const_iterator itrEnd = unitList.end(), itr, itr2;
                // we can do this, unitList is MAX 4 in size
                for (itr = unitList.begin(); itr != itrEnd && remove; ++itr)
                {
                    if (!GetCaster()->IsWithinDist(*itr, 5.0f, false))
                        remove = false;

                    for (itr2 = unitList.begin(); itr2 != itrEnd && remove; ++itr2)
                        if (itr != itr2 && !(*itr2)->IsWithinDist(*itr, 5.0f, false))
                            remove = false;
                }

                if (remove)
                {
                    if (InstanceScript* instance = GetCaster()->GetInstanceScript())
                    {
                        instance->DoRemoveAurasDueToSpellOnPlayers(SPELL_PACT_OF_THE_DARKFALLEN);
                        unitList.clear();
                    }
                }
            }

            void Register()
            {
                OnUnitTargetSelect += SpellUnitTargetFn(spell_blood_queen_pact_of_the_darkfallen_SpellScript::FilterTargets, EFFECT_0, TARGET_UNIT_AREA_ALLY_SRC);
            }
        };

        SpellScript* GetSpellScript() const
        {
            return new spell_blood_queen_pact_of_the_darkfallen_SpellScript();
        }
};

class spell_blood_queen_pact_of_the_darkfallen_dmg : public SpellScriptLoader
{
    public:
        spell_blood_queen_pact_of_the_darkfallen_dmg() : SpellScriptLoader("spell_blood_queen_pact_of_the_darkfallen_dmg") { }

        class spell_blood_queen_pact_of_the_darkfallen_dmg_AuraScript : public AuraScript
        {
            PrepareAuraScript(spell_blood_queen_pact_of_the_darkfallen_dmg_AuraScript);

            bool Validate(SpellEntry const* /*spell*/)
            {
                if (!sSpellStore.LookupEntry(SPELL_PACT_OF_THE_DARKFALLEN_DAMAGE))
                    return false;
                return true;
            }

            // this is an additional effect to be executed
            void PeriodicTick(AuraEffect const* aurEff)
            {
                SpellEntry const* damageSpell = sSpellStore.LookupEntry(SPELL_PACT_OF_THE_DARKFALLEN_DAMAGE);
                int32 damage = SpellMgr::CalculateSpellEffectAmount(damageSpell, EFFECT_0);
                float multiplier = 0.3375f + 0.1f * uint32(aurEff->GetTickNumber()/10); // do not convert to 0.01f - we need tick number/10 as INT (damage increases every 10 ticks)
                damage = int32(damage * multiplier);
                GetTarget()->CastCustomSpell(SPELL_PACT_OF_THE_DARKFALLEN_DAMAGE, SPELLVALUE_BASE_POINT0, damage, GetTarget(), true);
            }

            void Register()
            {
                OnEffectPeriodic += AuraEffectPeriodicFn(spell_blood_queen_pact_of_the_darkfallen_dmg_AuraScript::PeriodicTick, EFFECT_1, SPELL_AURA_PERIODIC_TRIGGER_SPELL);
            }
        };

        AuraScript* GetAuraScript() const
        {
            return new spell_blood_queen_pact_of_the_darkfallen_dmg_AuraScript();
        }
};

class spell_blood_queen_pact_of_the_darkfallen_dmg_target : public SpellScriptLoader
{
    public:
        spell_blood_queen_pact_of_the_darkfallen_dmg_target() : SpellScriptLoader("spell_blood_queen_pact_of_the_darkfallen_dmg_target") { }

        class spell_blood_queen_pact_of_the_darkfallen_dmg_SpellScript : public SpellScript
        {
            PrepareSpellScript(spell_blood_queen_pact_of_the_darkfallen_dmg_SpellScript);

            void FilterTargets(std::list<Unit*>& unitList)
            {
                unitList.remove_if(PactOfTheDarkfallenCheck(true));
                unitList.push_back(GetCaster());
            }

            void Register()
            {
                OnUnitTargetSelect += SpellUnitTargetFn(spell_blood_queen_pact_of_the_darkfallen_dmg_SpellScript::FilterTargets, EFFECT_0, TARGET_UNIT_AREA_ALLY_SRC);
            }
        };

        SpellScript* GetSpellScript() const
        {
            return new spell_blood_queen_pact_of_the_darkfallen_dmg_SpellScript();
        }
};

class achievement_once_bitten_twice_shy_n : public AchievementCriteriaScript
{
    public:
        achievement_once_bitten_twice_shy_n() : AchievementCriteriaScript("achievement_once_bitten_twice_shy_n") { }

        bool OnCheck(Player* source, Unit* target)
        {
            if (!target)
                return false;

            if (LanaThelAI* lanaThelAI = CAST_AI(LanaThelAI, target->GetAI()))
                return !lanaThelAI->WasVampire(source->GetGUID());
            return false;
        }
};

class achievement_once_bitten_twice_shy_v : public AchievementCriteriaScript
{
    public:
        achievement_once_bitten_twice_shy_v() : AchievementCriteriaScript("achievement_once_bitten_twice_shy_v") { }

        bool OnCheck(Player* source, Unit* target)
        {
            if (!target)
                return false;

            if (LanaThelAI* lanaThelAI = CAST_AI(LanaThelAI, target->GetAI()))
                return lanaThelAI->WasVampire(source->GetGUID());
            return false;
        }
};

void AddSC_boss_blood_queen_lana_thel()
{
    new boss_blood_queen_lana_thel();
    new spell_blood_queen_vampiric_bite();
    new spell_blood_queen_frenzied_bloodthirst();
    new spell_blood_queen_bloodbolt();
    new spell_blood_queen_pact_of_the_darkfallen();
    new spell_blood_queen_pact_of_the_darkfallen_dmg();
    new spell_blood_queen_pact_of_the_darkfallen_dmg_target();
    new achievement_once_bitten_twice_shy_n();
    new achievement_once_bitten_twice_shy_v();
}<|MERGE_RESOLUTION|>--- conflicted
+++ resolved
@@ -583,12 +583,8 @@
 
             void Register()
             {
-<<<<<<< HEAD
-                OnEffectRemove += AuraEffectRemoveFn(spell_blood_queen_frenzied_bloodthirst_AuraScript::OnRemove, EFFECT_0, SPELL_AURA_OVERRIDE_SPELLS, AURA_EFFECT_HANDLE_REAL);
-=======
                 OnEffectApply += AuraEffectApplyFn(spell_blood_queen_frenzied_bloodthirst_AuraScript::OnApply, EFFECT_0, SPELL_AURA_OVERRIDE_SPELLS, AURA_EFFECT_HANDLE_REAL);
                 AfterEffectRemove += AuraEffectRemoveFn(spell_blood_queen_frenzied_bloodthirst_AuraScript::OnRemove, EFFECT_0, SPELL_AURA_OVERRIDE_SPELLS, AURA_EFFECT_HANDLE_REAL);
->>>>>>> 72ea9c9f
             }
         };
 
