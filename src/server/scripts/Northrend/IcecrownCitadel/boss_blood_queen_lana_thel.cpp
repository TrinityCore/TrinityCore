--- conflicted
+++ resolved
@@ -160,7 +160,7 @@
                     return;
 
                 if (instance->GetBossState(DATA_BLOOD_QUEEN_LANA_THEL_EVENT) == IN_PROGRESS)
-                    killMinchar = true;
+                    _killMinchar = true;
                 else
                 {
                     me->AddUnitMovementFlag(MOVEMENTFLAG_LEVITATING);
@@ -174,7 +174,7 @@
             void EnterEvadeMode()
             {
                 _EnterEvadeMode();
-                if (killMinchar)
+                if (_killMinchar)
                 {
                     _killMinchar = false;
                     me->AddUnitMovementFlag(MOVEMENTFLAG_LEVITATING);
@@ -486,7 +486,7 @@
             Player* offtank;
             std::set<uint64> vampires;
             bool creditBloodQuickening;
-            bool killMinchar;
+            bool _killMinchar;
         };
 
         CreatureAI* GetAI(Creature* creature) const
@@ -585,13 +585,8 @@
             void OnApply(AuraEffect const* /*aurEff*/, AuraEffectHandleModes /*mode*/)
             {
                 if (InstanceScript* instance = GetTarget()->GetInstanceScript())
-<<<<<<< HEAD
                     if (Creature* bloodQueen = ObjectAccessor::GetCreature(*GetTarget(), instance->GetData64(GUID_BLOOD_QUEEN_LANA_THEL)))
-                        bloodQueen->AI()->Talk(EMOTE_BLOODTHIRST);
-=======
-                    if (Creature* bloodQueen = ObjectAccessor::GetCreature(*GetTarget(), instance->GetData64(DATA_BLOOD_QUEEN_LANA_THEL)))
                         bloodQueen->AI()->Talk(EMOTE_BLOODTHIRST, GetTarget()->GetGUID());
->>>>>>> 7b0db7a4
             }
 
             void OnRemove(AuraEffect const* /*aurEff*/, AuraEffectHandleModes /*mode*/)
