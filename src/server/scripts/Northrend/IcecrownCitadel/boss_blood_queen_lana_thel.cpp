/*
 * Copyright (C) 2008-2011 TrinityCore <http://www.trinitycore.org/>
 *
 * This program is free software; you can redistribute it and/or modify it
 * under the terms of the GNU General Public License as published by the
 * Free Software Foundation; either version 2 of the License, or (at your
 * option) any later version.
 *
 * This program is distributed in the hope that it will be useful, but WITHOUT
 * ANY WARRANTY; without even the implied warranty of MERCHANTABILITY or
 * FITNESS FOR A PARTICULAR PURPOSE. See the GNU General Public License for
 * more details.
 *
 * You should have received a copy of the GNU General Public License along
 * with this program. If not, see <http://www.gnu.org/licenses/>.
 */

#include "ObjectMgr.h"
#include "ScriptMgr.h"
#include "ScriptedCreature.h"
#include "Spell.h"
#include "SpellAuraEffects.h"
#include "icecrown_citadel.h"

enum Texts
{
    SAY_AGGRO                   = 0,
    SAY_VAMPIRIC_BITE           = 1,
    SAY_MIND_CONTROL            = 2,
    EMOTE_BLOODTHIRST           = 3,
    SAY_SWARMING_SHADOWS        = 4,
    EMOTE_SWARMING_SHADOWS      = 5,
    SAY_PACT_OF_THE_DARKFALLEN  = 6,
    SAY_AIR_PHASE               = 7,
    SAY_KILL                    = 8,
    SAY_WIPE                    = 9,
    SAY_BERSERK                 = 10,
    SAY_DEATH                   = 11,
};

enum Spells
{
    SPELL_SHROUD_OF_SORROW                  = 70986,
    SPELL_FRENZIED_BLOODTHIRST_VISUAL       = 71949,
    SPELL_VAMPIRIC_BITE                     = 71726,
    SPELL_ESSENCE_OF_THE_BLOOD_QUEEN_PLR    = 70879,
    SPELL_FRENZIED_BLOODTHIRST              = 70877,
    SPELL_UNCONTROLLABLE_FRENZY             = 70923,
    SPELL_PRESENCE_OF_THE_DARKFALLEN        = 71952,
    SPELL_BLOOD_MIRROR_DAMAGE               = 70821,
    SPELL_BLOOD_MIRROR_VISUAL               = 71510,
    SPELL_BLOOD_MIRROR_DUMMY                = 70838,
    SPELL_DELIRIOUS_SLASH                   = 71623,
    SPELL_PACT_OF_THE_DARKFALLEN_TARGET     = 71336,
    SPELL_PACT_OF_THE_DARKFALLEN            = 71340,
    SPELL_PACT_OF_THE_DARKFALLEN_DAMAGE     = 71341,
    SPELL_SWARMING_SHADOWS                  = 71264,
    SPELL_TWILIGHT_BLOODBOLT_TARGET         = 71445,
    SPELL_TWILIGHT_BLOODBOLT                = 71446,
    SPELL_INCITE_TERROR                     = 73070,
    SPELL_BLOODBOLT_WHIRL                   = 71772,
    SPELL_ANNIHILATE                        = 71322,
};

enum Shadowmourne
{
    QUEST_BLOOD_INFUSION                    = 24756,
    ITEM_SHADOW_S_EDGE                      = 49888,

    SPELL_GUSHING_WOUND                     = 72132,
    SPELL_THIRST_QUENCHED                   = 72154,
};

uint32 const vampireAuras[3][MAX_DIFFICULTY] =
{
    {70867, 71473, 71532, 71533},
    {70879, 71525, 71530, 71531},
    {70877, 71474, 70877, 71474},
};

#define ESSENCE_OF_BLOOD_QUEEN     RAID_MODE<uint32>(70867, 71473, 71532, 71533)
#define ESSENCE_OF_BLOOD_QUEEN_PLR RAID_MODE<uint32>(70879, 71525, 71530, 71531)
#define FRENZIED_BLOODTHIRST       RAID_MODE<uint32>(70877, 71474, 70877, 71474)
#define DELIRIOUS_SLASH            RAID_MODE<uint32>(71623, 71624, 71625, 71626)

enum Events
{
    EVENT_BERSERK                   = 1,
    EVENT_VAMPIRIC_BITE             = 2,
    EVENT_BLOOD_MIRROR              = 3,
    EVENT_DELIRIOUS_SLASH           = 4,
    EVENT_PACT_OF_THE_DARKFALLEN    = 5,
    EVENT_SWARMING_SHADOWS          = 6,
    EVENT_TWILIGHT_BLOODBOLT        = 7,
    EVENT_AIR_PHASE                 = 8,
    EVENT_AIR_START_FLYING          = 9,
    EVENT_AIR_FLY_DOWN              = 10,

    EVENT_GROUP_NORMAL              = 1,
    EVENT_GROUP_CANCELLABLE         = 2,
};

enum Guids
{
    GUID_VAMPIRE    = 1,
    GUID_BLOODBOLT  = 2,
};

enum Points
{
    POINT_CENTER    = 1,
    POINT_AIR       = 2,
    POINT_GROUND    = 3,
    POINT_MINCHAR   = 4,
};

Position const centerPos  = {4595.7090f, 2769.4190f, 400.6368f, 0.000000f};
Position const airPos     = {4595.7090f, 2769.4190f, 422.3893f, 0.000000f};
Position const mincharPos = {4629.3711f, 2782.6089f, 424.6390f, 0.000000f};

bool IsVampire(Unit const* unit)
{
    for (uint8 i = 0; i < 3; ++i)
        if (unit->HasAura(vampireAuras[i][unit->GetMap()->GetSpawnMode()]))
            return true;
    return false;
}

class boss_blood_queen_lana_thel : public CreatureScript
{
    public:
        boss_blood_queen_lana_thel() : CreatureScript("boss_blood_queen_lana_thel") { }

        struct boss_blood_queen_lana_thelAI : public BossAI
        {
            boss_blood_queen_lana_thelAI(Creature* creature) : BossAI(creature, DATA_BLOOD_QUEEN_LANA_THEL)
            {
            }

            void Cleanup()
            {
                instance->DoRemoveAurasDueToSpellOnPlayers(ESSENCE_OF_BLOOD_QUEEN);
                instance->DoRemoveAurasDueToSpellOnPlayers(ESSENCE_OF_BLOOD_QUEEN_PLR);
                instance->DoRemoveAurasDueToSpellOnPlayers(FRENZIED_BLOODTHIRST);
                instance->DoRemoveAurasDueToSpellOnPlayers(SPELL_UNCONTROLLABLE_FRENZY);
                instance->DoRemoveAurasDueToSpellOnPlayers(SPELL_BLOOD_MIRROR_DAMAGE);
                instance->DoRemoveAurasDueToSpellOnPlayers(SPELL_BLOOD_MIRROR_VISUAL);
                instance->DoRemoveAurasDueToSpellOnPlayers(SPELL_BLOOD_MIRROR_DUMMY);
                instance->DoRemoveAurasDueToSpellOnPlayers(SPELL_DELIRIOUS_SLASH);
                instance->DoRemoveAurasDueToSpellOnPlayers(SPELL_PACT_OF_THE_DARKFALLEN);
            }

            void Reset()
            {
                _Reset();
                events.ScheduleEvent(EVENT_BERSERK, 330000);
                events.ScheduleEvent(EVENT_VAMPIRIC_BITE, 15000);
                events.ScheduleEvent(EVENT_BLOOD_MIRROR, 2500, EVENT_GROUP_CANCELLABLE);
                events.ScheduleEvent(EVENT_DELIRIOUS_SLASH, urand(20000, 24000), EVENT_GROUP_NORMAL);
                events.ScheduleEvent(EVENT_PACT_OF_THE_DARKFALLEN, 15000, EVENT_GROUP_NORMAL);
                events.ScheduleEvent(EVENT_SWARMING_SHADOWS, 30500, EVENT_GROUP_NORMAL);
                events.ScheduleEvent(EVENT_TWILIGHT_BLOODBOLT, urand(20000, 25000), EVENT_GROUP_NORMAL);
                events.ScheduleEvent(EVENT_AIR_PHASE, 124000 + uint32(Is25ManRaid() ? 3000 : 0));
                instance->DoRemoveAurasDueToSpellOnPlayers(SPELL_UNCONTROLLABLE_FRENZY);
                me->SetSpeed(MOVE_FLIGHT, 0.642857f, true);
                _offtank = NULL;
                _vampires.clear();
                _creditBloodQuickening = false;
                _killMinchar = false;
            }

            void EnterCombat(Unit* who)
            {
                if (!instance->CheckRequiredBosses(DATA_BLOOD_QUEEN_LANA_THEL, who->ToPlayer()))
                {
                    EnterEvadeMode();
                    instance->DoCastSpellOnPlayers(LIGHT_S_HAMMER_TELEPORT);
                    return;
                }

                me->setActive(true);
                DoZoneInCombat();
                Talk(SAY_AGGRO);
                instance->SetBossState(DATA_BLOOD_QUEEN_LANA_THEL, IN_PROGRESS);

                DoCast(me, SPELL_SHROUD_OF_SORROW, true);
                DoCast(me, SPELL_FRENZIED_BLOODTHIRST_VISUAL, true);
                _creditBloodQuickening = instance->GetData(DATA_BLOOD_QUICKENING_STATE) == IN_PROGRESS;
            }

            void JustDied(Unit* killer)
            {
                _JustDied();
                Talk(SAY_DEATH);
<<<<<<< HEAD
                Cleanup();
=======
                instance->DoRemoveAurasDueToSpellOnPlayers(ESSENCE_OF_BLOOD_QUEEN);
                instance->DoRemoveAurasDueToSpellOnPlayers(ESSENCE_OF_BLOOD_QUEEN_PLR);
                instance->DoRemoveAurasDueToSpellOnPlayers(FRENZIED_BLOODTHIRST);
                instance->DoRemoveAurasDueToSpellOnPlayers(SPELL_UNCONTROLLABLE_FRENZY);
                instance->DoRemoveAurasDueToSpellOnPlayers(SPELL_BLOOD_MIRROR_DAMAGE);
                instance->DoRemoveAurasDueToSpellOnPlayers(SPELL_BLOOD_MIRROR_VISUAL);
                instance->DoRemoveAurasDueToSpellOnPlayers(SPELL_BLOOD_MIRROR_DUMMY);
                instance->DoRemoveAurasDueToSpellOnPlayers(DELIRIOUS_SLASH);
                instance->DoRemoveAurasDueToSpellOnPlayers(SPELL_PACT_OF_THE_DARKFALLEN);
>>>>>>> b5cfd08a
                // Blah, credit the quest
                if (_creditBloodQuickening)
                {
                    instance->SetData(DATA_BLOOD_QUICKENING_STATE, DONE);
                    if (Player* player = killer->ToPlayer())
                        player->RewardPlayerAndGroupAtEvent(NPC_INFILTRATOR_MINCHAR_BQ, player);
                    if (Creature* minchar = me->FindNearestCreature(NPC_INFILTRATOR_MINCHAR_BQ, 200.0f))
                    {
                        minchar->SetUInt32Value(UNIT_NPC_EMOTESTATE, 0);
                        minchar->RemoveByteFlag(UNIT_FIELD_BYTES_1, 3, 0x01);
                        minchar->SetFlying(false);
                        minchar->SendMovementFlagUpdate();
                        minchar->RemoveAllAuras();
                        minchar->GetMotionMaster()->MoveCharge(4629.3711f, 2782.6089f, 401.5301f, SPEED_CHARGE/3.0f);
                    }
                }
            }

            void DoAction(int32 const action)
            {
                if (action != ACTION_KILL_MINCHAR)
                    return;

                if (instance->GetBossState(DATA_BLOOD_QUEEN_LANA_THEL) == IN_PROGRESS)
                    _killMinchar = true;
                else
                {
                    me->AddUnitMovementFlag(MOVEMENTFLAG_LEVITATING);
                    me->SetByteFlag(UNIT_FIELD_BYTES_1, 3, 0x01);
                    me->SetFlying(true);
                    me->SendMovementFlagUpdate();
                    me->GetMotionMaster()->MovePoint(POINT_MINCHAR, mincharPos);
                }
            }

            void EnterEvadeMode()
            {
                _EnterEvadeMode();
                if (_killMinchar)
                {
                    _killMinchar = false;
                    me->AddUnitMovementFlag(MOVEMENTFLAG_LEVITATING);
                    me->SetByteFlag(UNIT_FIELD_BYTES_1, 3, 0x01);
                    me->SetFlying(true);
                    me->GetMotionMaster()->MovePoint(POINT_MINCHAR, mincharPos);
                }
                else
                {
                    me->GetMotionMaster()->MoveTargetedHome();
                    Reset();
                }
            }

            void JustReachedHome()
            {
                me->RemoveUnitMovementFlag(MOVEMENTFLAG_LEVITATING);
                me->RemoveByteFlag(UNIT_FIELD_BYTES_1, 3, 0x01);
                me->SetFlying(false);
                me->SetReactState(REACT_AGGRESSIVE);
                _JustReachedHome();
                Talk(SAY_WIPE);
                instance->SetBossState(DATA_BLOOD_QUEEN_LANA_THEL, FAIL);
                Cleanup();
            }

            void KilledUnit(Unit* victim)
            {
                if (victim->GetTypeId() == TYPEID_PLAYER)
                    Talk(SAY_KILL);
            }

            void SetGUID(uint64 guid, int32 type = 0)
            {
                switch (type)
                {
                    case GUID_VAMPIRE:
                        _vampires.insert(guid);
                        break;
                    case GUID_BLOODBOLT:
                        _bloodboltedPlayers.insert(guid);
                        break;
                    default:
                        break;
                }
            }

            void MovementInform(uint32 type, uint32 id)
            {
                if (type != POINT_MOTION_TYPE)
                    return;

                switch (id)
                {
                    case POINT_CENTER:
                        DoCast(me, SPELL_INCITE_TERROR);
                        events.ScheduleEvent(EVENT_AIR_PHASE, 100000 + uint32(Is25ManRaid() ? 0 : 20000));
                        events.RescheduleEvent(EVENT_SWARMING_SHADOWS, 30500, EVENT_GROUP_NORMAL);
                        events.RescheduleEvent(EVENT_PACT_OF_THE_DARKFALLEN, 25500, EVENT_GROUP_NORMAL);
                        events.ScheduleEvent(EVENT_AIR_START_FLYING, 5000);
                        break;
                    case POINT_AIR:
                        _bloodboltedPlayers.clear();
                        DoCast(me, SPELL_BLOODBOLT_WHIRL);
                        Talk(SAY_AIR_PHASE);
                        events.ScheduleEvent(EVENT_AIR_FLY_DOWN, 10000);
                        break;
                    case POINT_GROUND:
                        me->RemoveUnitMovementFlag(MOVEMENTFLAG_LEVITATING);
                        me->RemoveByteFlag(UNIT_FIELD_BYTES_1, 3, 0x01);
                        me->SetFlying(false);
                        me->SendMovementFlagUpdate();
                        me->SetReactState(REACT_AGGRESSIVE);
                        if (Unit* victim = me->SelectVictim())
                            AttackStart(victim);
                        events.ScheduleEvent(EVENT_BLOOD_MIRROR, 2500, EVENT_GROUP_CANCELLABLE);
                        break;
                    case POINT_MINCHAR:
                        DoCast(me, SPELL_ANNIHILATE, true);
                        // already in evade mode
                        me->GetMotionMaster()->MoveTargetedHome();
                        Reset();
                    default:
                        break;
                }
            }

            void UpdateAI(uint32 const diff)
            {
                if (!UpdateVictim() || !CheckInRoom())
                    return;

                events.Update(diff);

                if (me->HasUnitState(UNIT_STAT_CASTING))
                    return;

                while (uint32 eventId = events.ExecuteEvent())
                {
                    switch (eventId)
                    {
                        case EVENT_BERSERK:
                            DoScriptText(EMOTE_GENERIC_BERSERK_RAID, me);
                            Talk(SAY_BERSERK);
                            DoCast(me, SPELL_BERSERK);
                            break;
                        case EVENT_VAMPIRIC_BITE:
                        {
                            std::list<Player*> targets;
                            SelectRandomTarget(false, &targets);
                            if (!targets.empty())
                            {
                                Unit* target = targets.front();
                                DoCast(target, SPELL_VAMPIRIC_BITE);
                                Talk(SAY_VAMPIRIC_BITE);
                                _vampires.insert(target->GetGUID());
                            }
                            break;
                        }
                        case EVENT_BLOOD_MIRROR:
                        {
                            // victim can be NULL when this is processed in the same update tick as EVENT_AIR_PHASE
                            if (me->getVictim())
                            {
                                Player* newOfftank = SelectRandomTarget(true);
                                if (_offtank != newOfftank)
                                {
                                    _offtank = newOfftank;
                                    if (_offtank)
                                    {
                                        // both spells have SPELL_ATTR5_SINGLE_TARGET_SPELL, no manual removal needed
                                        _offtank->CastSpell(me->getVictim(), SPELL_BLOOD_MIRROR_DAMAGE, true);
                                        me->getVictim()->CastSpell(_offtank, SPELL_BLOOD_MIRROR_DUMMY, true);
                                        DoCastVictim(SPELL_BLOOD_MIRROR_VISUAL);
                                        if (Item* shadowsEdge = _offtank->GetWeaponForAttack(BASE_ATTACK, true))
                                            if (!_offtank->HasAura(SPELL_THIRST_QUENCHED) && shadowsEdge->GetEntry() == ITEM_SHADOW_S_EDGE && !_offtank->HasAura(SPELL_GUSHING_WOUND))
                                                _offtank->CastSpell(_offtank, SPELL_GUSHING_WOUND, true);

                                    }
                                }
                            }
                            events.ScheduleEvent(EVENT_BLOOD_MIRROR, 2500, EVENT_GROUP_CANCELLABLE);
                            break;
                        }
                        case EVENT_DELIRIOUS_SLASH:
                            if (_offtank && !me->HasByteFlag(UNIT_FIELD_BYTES_1, 3, 0x03))
                                DoCast(_offtank, SPELL_DELIRIOUS_SLASH);
                            events.ScheduleEvent(EVENT_DELIRIOUS_SLASH, urand(20000, 24000), EVENT_GROUP_NORMAL);
                            break;
                        case EVENT_PACT_OF_THE_DARKFALLEN:
                        {
                            std::list<Player*> targets;
                            SelectRandomTarget(false, &targets);
                            uint32 targetCount = 2;
                            // do not combine these checks! we want it incremented TWICE when both conditions are met
                            if (IsHeroic())
                                ++targetCount;
                            if (Is25ManRaid())
                                ++targetCount;
                            Trinity::RandomResizeList<Player*>(targets, targetCount);
                            if (targets.size() > 1)
                            {
                                Talk(SAY_PACT_OF_THE_DARKFALLEN);
                                for (std::list<Player*>::iterator itr = targets.begin(); itr != targets.end(); ++itr)
                                    DoCast(*itr, SPELL_PACT_OF_THE_DARKFALLEN);
                            }
                            events.ScheduleEvent(EVENT_PACT_OF_THE_DARKFALLEN, 30500, EVENT_GROUP_NORMAL);
                            break;
                        }
                        case EVENT_SWARMING_SHADOWS:
                            if (Player* target = SelectRandomTarget(false))
                            {
                                Talk(EMOTE_SWARMING_SHADOWS, target->GetGUID());
                                Talk(SAY_SWARMING_SHADOWS);
                                DoCast(target, SPELL_SWARMING_SHADOWS);
                            }
                            events.ScheduleEvent(EVENT_SWARMING_SHADOWS, 30500, EVENT_GROUP_NORMAL);
                            break;
                        case EVENT_TWILIGHT_BLOODBOLT:
                        {
                            std::list<Player*> targets;
                            SelectRandomTarget(false, &targets);
                            Trinity::RandomResizeList<Player*>(targets, uint32(Is25ManRaid() ? 4 : 2));
                            for (std::list<Player*>::iterator itr = targets.begin(); itr != targets.end(); ++itr)
                                DoCast(*itr, SPELL_TWILIGHT_BLOODBOLT);
                            DoCast(me, SPELL_TWILIGHT_BLOODBOLT_TARGET);
                            events.ScheduleEvent(EVENT_TWILIGHT_BLOODBOLT, urand(10000, 15000), EVENT_GROUP_NORMAL);
                            break;
                        }
                        case EVENT_AIR_PHASE:
                            DoStopAttack();
                            me->SetReactState(REACT_PASSIVE);
                            events.DelayEvents(10000, EVENT_GROUP_NORMAL);
                            events.CancelEventGroup(EVENT_GROUP_CANCELLABLE);
                            me->GetMotionMaster()->MovePoint(POINT_CENTER, centerPos);
                            break;
                        case EVENT_AIR_START_FLYING:
                            me->AddUnitMovementFlag(MOVEMENTFLAG_LEVITATING);
                            me->SetByteFlag(UNIT_FIELD_BYTES_1, 3, 0x01);
                            me->SetFlying(true);
                            me->SendMovementFlagUpdate();
                            me->GetMotionMaster()->MovePoint(POINT_AIR, airPos);
                            break;
                        case EVENT_AIR_FLY_DOWN:
                            me->GetMotionMaster()->MovePoint(POINT_GROUND, centerPos);
                            break;
                        default:
                            break;
                    }
                }

                DoMeleeAttackIfReady();
            }

            bool WasVampire(uint64 guid)
            {
                return _vampires.count(guid) != 0;
            }

            bool WasBloodbolted(uint64 guid)
            {
                return _bloodboltedPlayers.count(guid) != 0;
            }

        private:
            // offtank for this encounter is the player standing closest to main tank
            Player* SelectRandomTarget(bool includeOfftank, std::list<Player*>* targetList = NULL)
            {
                std::list<HostileReference*> const& threatlist = me->getThreatManager().getThreatList();
                std::list<Player*> tempTargets;

                if (threatlist.empty())
                    return NULL;

                for (std::list<HostileReference*>::const_iterator itr = threatlist.begin(); itr != threatlist.end(); ++itr)
                    if (Unit* refTarget = (*itr)->getTarget())
                        if (refTarget != me->getVictim() && refTarget->GetTypeId() == TYPEID_PLAYER && (includeOfftank ? true : (refTarget != _offtank)))
                            tempTargets.push_back(refTarget->ToPlayer());

                if (tempTargets.empty())
                    return NULL;

                if (targetList)
                {
                    *targetList = tempTargets;
                    return NULL;
                }

                if (includeOfftank)
                {
                    tempTargets.sort(Trinity::ObjectDistanceOrderPred(me->getVictim()));
                    return tempTargets.front();
                }

                std::list<Player*>::iterator itr = tempTargets.begin();
                std::advance(itr, urand(0, tempTargets.size() - 1));
                return *itr;
            }

            std::set<uint64> _vampires;
            std::set<uint64> _bloodboltedPlayers;
            Player* _offtank;
            bool _creditBloodQuickening;
            bool _killMinchar;
        };

        CreatureAI* GetAI(Creature* creature) const
        {
            return GetIcecrownCitadelAI<boss_blood_queen_lana_thelAI>(creature);
        }
};

// helper for shortened code
typedef boss_blood_queen_lana_thel::boss_blood_queen_lana_thelAI LanaThelAI;

class spell_blood_queen_vampiric_bite : public SpellScriptLoader
{
    public:
        spell_blood_queen_vampiric_bite() : SpellScriptLoader("spell_blood_queen_vampiric_bite") { }

        class spell_blood_queen_vampiric_bite_SpellScript : public SpellScript
        {
            PrepareSpellScript(spell_blood_queen_vampiric_bite_SpellScript);

            bool Validate(SpellInfo const* /*spell*/)
            {
                if (!sSpellMgr->GetSpellInfo(SPELL_ESSENCE_OF_THE_BLOOD_QUEEN_PLR))
                    return false;
                if (!sSpellMgr->GetSpellInfo(SPELL_FRENZIED_BLOODTHIRST))
                    return false;
                if (!sSpellMgr->GetSpellInfo(SPELL_PRESENCE_OF_THE_DARKFALLEN))
                    return false;
                return true;
            }

            SpellCastResult CheckTarget()
            {
                if (IsVampire(GetTargetUnit()))
                {
                    SetCustomCastResultMessage(SPELL_CUSTOM_ERROR_CANT_TARGET_VAMPIRES);
                    return SPELL_FAILED_CUSTOM_ERROR;
                }

                return SPELL_CAST_OK;
            }

            void OnCast()
            {
                if (GetCaster()->GetTypeId() != TYPEID_PLAYER)
                    return;

                uint32 spellId = sSpellMgr->GetSpellIdForDifficulty(SPELL_FRENZIED_BLOODTHIRST, GetCaster());
                GetCaster()->RemoveAura(spellId, 0, 0, AURA_REMOVE_BY_ENEMY_SPELL);
                GetCaster()->CastSpell(GetCaster(), SPELL_ESSENCE_OF_THE_BLOOD_QUEEN_PLR, true);
                // Presence of the Darkfallen buff on Blood-Queen
                if (GetCaster()->GetMap()->IsHeroic())
                    GetCaster()->CastSpell(GetCaster(), SPELL_PRESENCE_OF_THE_DARKFALLEN, true);
                // Shadowmourne questline
                if (GetCaster()->ToPlayer()->GetQuestStatus(QUEST_BLOOD_INFUSION) == QUEST_STATUS_INCOMPLETE)
                {
                    if (Aura* aura = GetCaster()->GetAura(SPELL_GUSHING_WOUND))
                    {
                        if (aura->GetStackAmount() == 3)
                        {
                            GetCaster()->CastSpell(GetCaster(), SPELL_THIRST_QUENCHED, true);
                            GetCaster()->RemoveAura(aura);
                        }
                        else
                            GetCaster()->CastSpell(GetCaster(), SPELL_GUSHING_WOUND, true);
                    }
                }
                if (InstanceScript* instance = GetCaster()->GetInstanceScript())
                    if (Creature* bloodQueen = ObjectAccessor::GetCreature(*GetCaster(), instance->GetData64(DATA_BLOOD_QUEEN_LANA_THEL)))
                        bloodQueen->AI()->SetGUID(GetHitUnit()->GetGUID(), GUID_VAMPIRE);
            }

            void Register()
            {
                OnCheckCast += SpellCheckCastFn(spell_blood_queen_vampiric_bite_SpellScript::CheckTarget);
                BeforeHit += SpellHitFn(spell_blood_queen_vampiric_bite_SpellScript::OnCast);
            }
        };

        SpellScript* GetSpellScript() const
        {
            return new spell_blood_queen_vampiric_bite_SpellScript();
        }
};

class spell_blood_queen_frenzied_bloodthirst : public SpellScriptLoader
{
    public:
        spell_blood_queen_frenzied_bloodthirst() : SpellScriptLoader("spell_blood_queen_frenzied_bloodthirst") { }

        class spell_blood_queen_frenzied_bloodthirst_AuraScript : public AuraScript
        {
            PrepareAuraScript(spell_blood_queen_frenzied_bloodthirst_AuraScript);

            void OnApply(AuraEffect const* /*aurEff*/, AuraEffectHandleModes /*mode*/)
            {
                if (InstanceScript* instance = GetTarget()->GetInstanceScript())
                    if (Creature* bloodQueen = ObjectAccessor::GetCreature(*GetTarget(), instance->GetData64(DATA_BLOOD_QUEEN_LANA_THEL)))
                        bloodQueen->AI()->Talk(EMOTE_BLOODTHIRST, GetTarget()->GetGUID());
            }

            void OnRemove(AuraEffect const* /*aurEff*/, AuraEffectHandleModes /*mode*/)
            {
                Unit* target = GetTarget();
                if (GetTargetApplication()->GetRemoveMode() == AURA_REMOVE_BY_EXPIRE)
                    if (InstanceScript* instance = target->GetInstanceScript())
                        if (Creature* bloodQueen = ObjectAccessor::GetCreature(*target, instance->GetData64(DATA_BLOOD_QUEEN_LANA_THEL)))
                        {
                            // this needs to be done BEFORE charm aura or we hit an assert in Unit::SetCharmedBy
                            if (target->GetVehicleKit())
                                target->RemoveVehicleKit();

                            bloodQueen->AI()->Talk(SAY_MIND_CONTROL);
                            bloodQueen->CastSpell(target, SPELL_UNCONTROLLABLE_FRENZY, true);
                        }
            }

            void Register()
            {
                OnEffectApply += AuraEffectApplyFn(spell_blood_queen_frenzied_bloodthirst_AuraScript::OnApply, EFFECT_0, SPELL_AURA_OVERRIDE_SPELLS, AURA_EFFECT_HANDLE_REAL);
                AfterEffectRemove += AuraEffectRemoveFn(spell_blood_queen_frenzied_bloodthirst_AuraScript::OnRemove, EFFECT_0, SPELL_AURA_OVERRIDE_SPELLS, AURA_EFFECT_HANDLE_REAL);
            }
        };

        AuraScript* GetAuraScript() const
        {
            return new spell_blood_queen_frenzied_bloodthirst_AuraScript();
        }
};

class BloodboltHitCheck
{
    public:
        explicit BloodboltHitCheck(LanaThelAI* ai) : _ai(ai) {}

        bool operator()(Unit* unit)
        {
            return _ai->WasBloodbolted(unit->GetGUID());
        }

    private:
        LanaThelAI* _ai;
};

class spell_blood_queen_bloodbolt : public SpellScriptLoader
{
    public:
        spell_blood_queen_bloodbolt() : SpellScriptLoader("spell_blood_queen_bloodbolt") { }

        class spell_blood_queen_bloodbolt_SpellScript : public SpellScript
        {
            PrepareSpellScript(spell_blood_queen_bloodbolt_SpellScript);

            bool Validate(SpellInfo const* /*spell*/)
            {
                if (!sSpellMgr->GetSpellInfo(SPELL_TWILIGHT_BLOODBOLT))
                    return false;
                return true;
            }

            bool Load()
            {
                return GetCaster()->GetEntry() == NPC_BLOOD_QUEEN_LANA_THEL;
            }

            void FilterTargets(std::list<Unit*>& targets)
            {
                uint32 targetCount = (targets.size() + 2) / 3;
                targets.remove_if(BloodboltHitCheck(static_cast<LanaThelAI*>(GetCaster()->GetAI())));
                Trinity::RandomResizeList(targets, targetCount);
                // mark targets now, effect hook has missile travel time delay (might cast next in that time)
                for (std::list<Unit*>::const_iterator itr = targets.begin(); itr != targets.end(); ++itr)
                    GetCaster()->GetAI()->SetGUID((*itr)->GetGUID(), GUID_BLOODBOLT);
            }

            void HandleScript(SpellEffIndex effIndex)
            {
                PreventHitDefaultEffect(effIndex);
                GetCaster()->CastSpell(GetHitUnit(), SPELL_TWILIGHT_BLOODBOLT, true);
            }

            void Register()
            {
                OnUnitTargetSelect += SpellUnitTargetFn(spell_blood_queen_bloodbolt_SpellScript::FilterTargets, EFFECT_1, TARGET_UNIT_SRC_AREA_ENEMY);
                OnEffect += SpellEffectFn(spell_blood_queen_bloodbolt_SpellScript::HandleScript, EFFECT_1, SPELL_EFFECT_SCRIPT_EFFECT);
            }
        };

        SpellScript* GetSpellScript() const
        {
            return new spell_blood_queen_bloodbolt_SpellScript();
        }
};

class PactOfTheDarkfallenCheck
{
    public:
        PactOfTheDarkfallenCheck(bool hasPact) : _hasPact(hasPact) { }

        bool operator() (Unit* unit)
        {
            return unit->HasAura(SPELL_PACT_OF_THE_DARKFALLEN) == _hasPact;
        }

    private:
        bool _hasPact;
};

class spell_blood_queen_pact_of_the_darkfallen : public SpellScriptLoader
{
    public:
        spell_blood_queen_pact_of_the_darkfallen() : SpellScriptLoader("spell_blood_queen_pact_of_the_darkfallen") { }

        class spell_blood_queen_pact_of_the_darkfallen_SpellScript : public SpellScript
        {
            PrepareSpellScript(spell_blood_queen_pact_of_the_darkfallen_SpellScript);

            void FilterTargets(std::list<Unit*>& unitList)
            {
                unitList.remove_if(PactOfTheDarkfallenCheck(false));

                bool remove = true;
                std::list<Unit*>::const_iterator itrEnd = unitList.end(), itr, itr2;
                // we can do this, unitList is MAX 4 in size
                for (itr = unitList.begin(); itr != itrEnd && remove; ++itr)
                {
                    if (!GetCaster()->IsWithinDist(*itr, 5.0f, false))
                        remove = false;

                    for (itr2 = unitList.begin(); itr2 != itrEnd && remove; ++itr2)
                        if (itr != itr2 && !(*itr2)->IsWithinDist(*itr, 5.0f, false))
                            remove = false;
                }

                if (remove)
                {
                    if (InstanceScript* instance = GetCaster()->GetInstanceScript())
                    {
                        instance->DoRemoveAurasDueToSpellOnPlayers(SPELL_PACT_OF_THE_DARKFALLEN);
                        unitList.clear();
                    }
                }
            }

            void Register()
            {
                OnUnitTargetSelect += SpellUnitTargetFn(spell_blood_queen_pact_of_the_darkfallen_SpellScript::FilterTargets, EFFECT_0, TARGET_UNIT_SRC_AREA_ALLY);
            }
        };

        SpellScript* GetSpellScript() const
        {
            return new spell_blood_queen_pact_of_the_darkfallen_SpellScript();
        }
};

class spell_blood_queen_pact_of_the_darkfallen_dmg : public SpellScriptLoader
{
    public:
        spell_blood_queen_pact_of_the_darkfallen_dmg() : SpellScriptLoader("spell_blood_queen_pact_of_the_darkfallen_dmg") { }

        class spell_blood_queen_pact_of_the_darkfallen_dmg_AuraScript : public AuraScript
        {
            PrepareAuraScript(spell_blood_queen_pact_of_the_darkfallen_dmg_AuraScript);

            bool Validate(SpellInfo const* /*spell*/)
            {
                if (!sSpellMgr->GetSpellInfo(SPELL_PACT_OF_THE_DARKFALLEN_DAMAGE))
                    return false;
                return true;
            }

            // this is an additional effect to be executed
            void PeriodicTick(AuraEffect const* aurEff)
            {
                SpellInfo const* damageSpell = sSpellMgr->GetSpellInfo(SPELL_PACT_OF_THE_DARKFALLEN_DAMAGE);
                int32 damage = damageSpell->Effects[EFFECT_0].CalcValue();
                float multiplier = 0.3375f + 0.1f * uint32(aurEff->GetTickNumber()/10); // do not convert to 0.01f - we need tick number/10 as INT (damage increases every 10 ticks)
                damage = int32(damage * multiplier);
                GetTarget()->CastCustomSpell(SPELL_PACT_OF_THE_DARKFALLEN_DAMAGE, SPELLVALUE_BASE_POINT0, damage, GetTarget(), true);
            }

            void Register()
            {
                OnEffectPeriodic += AuraEffectPeriodicFn(spell_blood_queen_pact_of_the_darkfallen_dmg_AuraScript::PeriodicTick, EFFECT_1, SPELL_AURA_PERIODIC_TRIGGER_SPELL);
            }
        };

        AuraScript* GetAuraScript() const
        {
            return new spell_blood_queen_pact_of_the_darkfallen_dmg_AuraScript();
        }
};

class spell_blood_queen_pact_of_the_darkfallen_dmg_target : public SpellScriptLoader
{
    public:
        spell_blood_queen_pact_of_the_darkfallen_dmg_target() : SpellScriptLoader("spell_blood_queen_pact_of_the_darkfallen_dmg_target") { }

        class spell_blood_queen_pact_of_the_darkfallen_dmg_SpellScript : public SpellScript
        {
            PrepareSpellScript(spell_blood_queen_pact_of_the_darkfallen_dmg_SpellScript);

            void FilterTargets(std::list<Unit*>& unitList)
            {
                unitList.remove_if(PactOfTheDarkfallenCheck(true));
                unitList.push_back(GetCaster());
            }

            void Register()
            {
                OnUnitTargetSelect += SpellUnitTargetFn(spell_blood_queen_pact_of_the_darkfallen_dmg_SpellScript::FilterTargets, EFFECT_0, TARGET_UNIT_SRC_AREA_ALLY);
            }
        };

        SpellScript* GetSpellScript() const
        {
            return new spell_blood_queen_pact_of_the_darkfallen_dmg_SpellScript();
        }
};

class achievement_once_bitten_twice_shy_n : public AchievementCriteriaScript
{
    public:
        achievement_once_bitten_twice_shy_n() : AchievementCriteriaScript("achievement_once_bitten_twice_shy_n") { }

        bool OnCheck(Player* source, Unit* target)
        {
            if (!target)
                return false;

            if (LanaThelAI* lanaThelAI = CAST_AI(LanaThelAI, target->GetAI()))
                return !lanaThelAI->WasVampire(source->GetGUID());
            return false;
        }
};

class achievement_once_bitten_twice_shy_v : public AchievementCriteriaScript
{
    public:
        achievement_once_bitten_twice_shy_v() : AchievementCriteriaScript("achievement_once_bitten_twice_shy_v") { }

        bool OnCheck(Player* source, Unit* target)
        {
            if (!target)
                return false;

            if (LanaThelAI* lanaThelAI = CAST_AI(LanaThelAI, target->GetAI()))
                return lanaThelAI->WasVampire(source->GetGUID());
            return false;
        }
};

void AddSC_boss_blood_queen_lana_thel()
{
    new boss_blood_queen_lana_thel();
    new spell_blood_queen_vampiric_bite();
    new spell_blood_queen_frenzied_bloodthirst();
    new spell_blood_queen_bloodbolt();
    new spell_blood_queen_pact_of_the_darkfallen();
    new spell_blood_queen_pact_of_the_darkfallen_dmg();
    new spell_blood_queen_pact_of_the_darkfallen_dmg_target();
    new achievement_once_bitten_twice_shy_n();
    new achievement_once_bitten_twice_shy_v();
}<|MERGE_RESOLUTION|>--- conflicted
+++ resolved
@@ -192,9 +192,6 @@
             {
                 _JustDied();
                 Talk(SAY_DEATH);
-<<<<<<< HEAD
-                Cleanup();
-=======
                 instance->DoRemoveAurasDueToSpellOnPlayers(ESSENCE_OF_BLOOD_QUEEN);
                 instance->DoRemoveAurasDueToSpellOnPlayers(ESSENCE_OF_BLOOD_QUEEN_PLR);
                 instance->DoRemoveAurasDueToSpellOnPlayers(FRENZIED_BLOODTHIRST);
@@ -204,7 +201,6 @@
                 instance->DoRemoveAurasDueToSpellOnPlayers(SPELL_BLOOD_MIRROR_DUMMY);
                 instance->DoRemoveAurasDueToSpellOnPlayers(DELIRIOUS_SLASH);
                 instance->DoRemoveAurasDueToSpellOnPlayers(SPELL_PACT_OF_THE_DARKFALLEN);
->>>>>>> b5cfd08a
                 // Blah, credit the quest
                 if (_creditBloodQuickening)
                 {
