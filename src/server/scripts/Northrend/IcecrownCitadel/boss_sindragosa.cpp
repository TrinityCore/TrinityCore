--- conflicted
+++ resolved
@@ -577,20 +577,11 @@
                 {
                     _trappedPlayerGUID = guid;
                     _existenceCheckTimer = 1000;
-<<<<<<< HEAD
                     _asphyxiationTriggered = false;
                     
                     // Intentional initialization
                     _asphyxiationTimer = 20000;
                     
-=======
-                }
-            }
-
-            void DoAction(int32 action) override
-            {
-                if (action == ACTION_TRIGGER_ASPHYXIATION)
->>>>>>> 1be3a2bd
                     if (Player* player = ObjectAccessor::GetPlayer(*me, _trappedPlayerGUID))
                         player->RemoveAura(SPELL_FROST_BEACON);
 
