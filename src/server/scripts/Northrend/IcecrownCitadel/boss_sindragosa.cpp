/*
 * This file is part of the TrinityCore Project. See AUTHORS file for Copyright information
 *
 * This program is free software; you can redistribute it and/or modify it
 * under the terms of the GNU General Public License as published by the
 * Free Software Foundation; either version 2 of the License, or (at your
 * option) any later version.
 *
 * This program is distributed in the hope that it will be useful, but WITHOUT
 * ANY WARRANTY; without even the implied warranty of MERCHANTABILITY or
 * FITNESS FOR A PARTICULAR PURPOSE. See the GNU General Public License for
 * more details.
 *
 * You should have received a copy of the GNU General Public License along
 * with this program. If not, see <http://www.gnu.org/licenses/>.
 */

#include "icecrown_citadel.h"
<<<<<<< HEAD
#include "CommonHelpers.h"
#include "Containers.h"
=======
>>>>>>> 28d470c5
#include "GridNotifiers.h"
#include "InstanceScript.h"
#include "Map.h"
#include "MotionMaster.h"
#include "ObjectAccessor.h"
#include "ObjectMgr.h"
#include "ScriptedCreature.h"
<<<<<<< HEAD
#include "ScriptMgr.h"
#include "SpellAuraEffects.h"
#include "SpellMgr.h"
=======
#include "Spell.h"
#include "SpellAuraEffects.h"
#include "SpellAuras.h"
#include "SpellInfo.h"
>>>>>>> 28d470c5
#include "SpellScript.h"
#include "TemporarySummon.h"

enum Texts
{
    SAY_AGGRO                           = 0, // You are fools to have come to this place! The icy winds of Northrend will consume your souls!
    SAY_UNCHAINED_MAGIC                 = 1, // Suffer, mortals, as your pathetic magic betrays you!
    EMOTE_WARN_BLISTERING_COLD          = 2, // %s prepares to unleash a wave of blistering cold!
    SAY_BLISTERING_COLD                 = 3, // Can you feel the cold hand of death upon your heart?
    SAY_RESPITE_FOR_A_TORMENTED_SOUL    = 4, // Aaah! It burns! What sorcery is this?!
    SAY_AIR_PHASE                       = 5, // Your incursion ends here! None shall survive!
    SAY_PHASE_2                         = 6, // Now feel my master's limitless power and despair!
    EMOTE_WARN_FROZEN_ORB               = 7, // %s fires a frozen orb towards $N!
    SAY_KILL                            = 8, // Perish!
                                             // A flaw of mortality...
    SAY_BERSERK                         = 9, // Enough! I tire of these games!
    SAY_DEATH                           = 10, // Free...at last...
    EMOTE_BERSERK_RAID                  = 11
};

enum Spells
{
    // Sindragosa
    SPELL_SINDRAGOSA_S_FURY     = 70608,
    SPELL_TANK_MARKER           = 71039,
    SPELL_FROST_AURA            = 70084,
    SPELL_PERMAEATING_CHILL     = 70109,
    SPELL_CLEAVE                = 19983,
    SPELL_TAIL_SMASH            = 71077,
    SPELL_FROST_BREATH_P1       = 69649,
    SPELL_FROST_BREATH_P2       = 73061,
    SPELL_UNCHAINED_MAGIC       = 69762,
    SPELL_BACKLASH              = 69770,
    SPELL_ICY_GRIP              = 70117,
    SPELL_ICY_GRIP_JUMP         = 70122,
    SPELL_BLISTERING_COLD       = 70123,
    SPELL_FROST_BEACON          = 70126,
    SPELL_ICE_TOMB_TARGET       = 69712,
    SPELL_ICE_TOMB_DUMMY        = 69675,
    SPELL_ICE_TOMB_UNTARGETABLE = 69700,
    SPELL_ICE_TOMB_DAMAGE       = 70157,
    SPELL_ASPHYXIATION          = 71665,
    SPELL_FROST_BOMB_TRIGGER    = 69846,
    SPELL_FROST_BOMB_VISUAL     = 70022,
    SPELL_BIRTH_NO_VISUAL       = 40031,
    SPELL_FROST_BOMB            = 69845,
    SPELL_MYSTIC_BUFFET         = 70128,

    // Spinestalker
    SPELL_BELLOWING_ROAR        = 36922,
    SPELL_CLEAVE_SPINESTALKER   = 40505,
    SPELL_TAIL_SWEEP            = 71370,

    // Rimefang
    SPELL_FROST_BREATH          = 71386,
    SPELL_FROST_AURA_RIMEFANG   = 71387,
    SPELL_ICY_BLAST             = 71376,
    SPELL_ICY_BLAST_AREA        = 71380,

    // Frostwarden Handler
    SPELL_FOCUS_FIRE            = 71350,
    SPELL_ORDER_WHELP           = 71357,
    SPELL_CONCUSSIVE_SHOCK      = 71337,

    // Frost Infusion
    SPELL_FROST_INFUSION_CREDIT = 72289,
    SPELL_FROST_IMBUED_BLADE    = 72290,
    SPELL_FROST_INFUSION        = 72292,
};

enum Events
{
    // Sindragosa
    EVENT_BERSERK                   = 1,
    EVENT_CLEAVE                    = 2,
    EVENT_TAIL_SMASH                = 3,
    EVENT_FROST_BREATH              = 4,
    EVENT_UNCHAINED_MAGIC           = 5,
    EVENT_ICY_GRIP                  = 6,
    EVENT_BLISTERING_COLD           = 7,
    EVENT_BLISTERING_COLD_YELL      = 8,
    EVENT_AIR_PHASE                 = 9,
    EVENT_ICE_TOMB                  = 10,
    EVENT_FROST_BOMB                = 11,
    EVENT_LAND                      = 12,
    EVENT_AIR_MOVEMENT              = 21,
    EVENT_THIRD_PHASE_CHECK         = 22,
    EVENT_AIR_MOVEMENT_FAR          = 23,
    EVENT_LAND_GROUND               = 24,

    // Spinestalker
    EVENT_BELLOWING_ROAR            = 13,
    EVENT_CLEAVE_SPINESTALKER       = 14,
    EVENT_TAIL_SWEEP                = 15,

    // Rimefang
    EVENT_FROST_BREATH_RIMEFANG     = 16,
    EVENT_ICY_BLAST                 = 17,
    EVENT_ICY_BLAST_CAST            = 18,

    // Trash
    EVENT_FROSTWARDEN_ORDER_WHELP   = 19,
    EVENT_CONCUSSIVE_SHOCK          = 20,

    // event groups
    EVENT_GROUP_LAND_PHASE          = 1,
};

enum FrostwingData
{
    DATA_MYSTIC_BUFFET_STACK    = 0,
    DATA_FROSTWYRM_OWNER        = 1,
    DATA_WHELP_MARKER           = 2,
    DATA_LINKED_GAMEOBJECT      = 3,
    DATA_TRAPPED_PLAYER         = 4,
    DATA_IS_THIRD_PHASE         = 5
};

enum MovementPoints
{
    POINT_FROSTWYRM_FLY_IN  = 1,
    POINT_FROSTWYRM_LAND    = 2,
    POINT_AIR_PHASE         = 3,
    POINT_TAKEOFF           = 4,
    POINT_LAND              = 5,
    POINT_AIR_PHASE_FAR     = 6,
    POINT_LAND_GROUND       = 7,
};

enum Shadowmourne
{
    QUEST_FROST_INFUSION        = 24757
};

Position const RimefangFlyPos      = {4413.309f, 2456.421f, 233.3795f, 2.890186f};
Position const RimefangLandPos     = {4413.309f, 2456.421f, 203.3848f, 2.890186f};
Position const SpinestalkerFlyPos  = {4418.895f, 2514.233f, 230.4864f, 3.396045f};
Position const SpinestalkerLandPos = {4418.895f, 2514.233f, 203.3848f, 3.396045f};
Position const SindragosaSpawnPos  = {4818.700f, 2483.710f, 287.0650f, 3.089233f};
Position const SindragosaFlyPos    = {4475.190f, 2484.570f, 234.8510f, 3.141593f};
Position const SindragosaLandPos   = {4419.190f, 2484.570f, 203.3848f, 3.141593f};
Position const SindragosaAirPos    = {4475.990f, 2484.430f, 247.9340f, 3.141593f};
Position const SindragosaAirPosFar = {4525.600f, 2485.150f, 245.0820f, 3.141593f};
Position const SindragosaFlyInPos  = {4419.190f, 2484.360f, 232.5150f, 3.141593f};

class FrostwyrmLandEvent : public BasicEvent
{
    public:
        FrostwyrmLandEvent(Creature& owner, Position const& dest) : _owner(owner), _dest(dest) { }

        bool Execute(uint64 /*eventTime*/, uint32 /*updateTime*/) override
        {
            _owner.GetMotionMaster()->MoveLand(POINT_FROSTWYRM_LAND, _dest);
            return true;
        }

    private:
        Creature& _owner;
        Position const& _dest;
};

class FrostBombExplosion : public BasicEvent
{
    public:
        FrostBombExplosion(Creature* owner, ObjectGuid sindragosaGUID) : _owner(owner), _sindragosaGUID(sindragosaGUID) { }

        bool Execute(uint64 /*eventTime*/, uint32 /*updateTime*/) override
        {
<<<<<<< HEAD
            _owner->CastSpell(nullptr, SPELL_FROST_BOMB, CastSpellExtraArgs().SetOriginalCaster(_sindragosaGUID));
=======
            _owner->CastSpell(nullptr, SPELL_FROST_BOMB, false, nullptr, nullptr, _sindragosaGUID);
>>>>>>> 28d470c5
            _owner->RemoveAurasDueToSpell(SPELL_FROST_BOMB_VISUAL);
            return true;
        }

    private:
        Creature* _owner;
        ObjectGuid _sindragosaGUID;
};

class FrostBeaconSelector : NonTankTargetSelector
{
    public:
        FrostBeaconSelector(Unit* source) : NonTankTargetSelector(source, true) { }

        bool operator()(WorldObject* target) const
        {
            if (Unit* unitTarget = target->ToUnit())
                return !NonTankTargetSelector::operator()(unitTarget) ||
                    unitTarget->HasAura(SPELL_ICE_TOMB_UNTARGETABLE);

            return false;
        }
};

struct boss_sindragosa : public BossAI
{
    boss_sindragosa(Creature* creature) : BossAI(creature, DATA_SINDRAGOSA)
    {
        Initialize();
    }

    void Initialize()
    {
        _mysticBuffetStack = 0;
        _isInAirPhase = false;
        _isThirdPhase = false;
    }

    void Reset() override
    {
        BossAI::Reset();
        DoCastSelf(SPELL_TANK_MARKER, true);
        events.ScheduleEvent(EVENT_BERSERK, 10min);
        events.ScheduleEvent(EVENT_CLEAVE, 10s, EVENT_GROUP_LAND_PHASE);
        events.ScheduleEvent(EVENT_TAIL_SMASH, 20s, EVENT_GROUP_LAND_PHASE);
        events.ScheduleEvent(EVENT_FROST_BREATH, 8s, 12s, EVENT_GROUP_LAND_PHASE);
        events.ScheduleEvent(EVENT_UNCHAINED_MAGIC, 9s, 14s, EVENT_GROUP_LAND_PHASE);
        events.ScheduleEvent(EVENT_ICY_GRIP, 33500ms, EVENT_GROUP_LAND_PHASE);
        events.ScheduleEvent(EVENT_AIR_PHASE, 50s);
        Initialize();

        if (instance->GetData(DATA_SINDRAGOSA_INTRO))
        {
<<<<<<< HEAD
            me->SetCanFly(true);
            me->SetDisableGravity(true);
        }
    }
=======
            boss_sindragosaAI(Creature* creature) : BossAI(creature, DATA_SINDRAGOSA)
            {
                Initialize();
            }
>>>>>>> 28d470c5

    void JustDied(Unit* /* killer */) override
    {
        _JustDied();
        Talk(SAY_DEATH);

<<<<<<< HEAD
        if (Is25ManRaid() && me->HasAura(SPELL_SHADOWS_FATE))
            DoCastAOE(SPELL_FROST_INFUSION_CREDIT, true);
=======
            void Reset() override
            {
                BossAI::Reset();
                DoCast(me, SPELL_TANK_MARKER, true);
                events.ScheduleEvent(EVENT_BERSERK, 600000);
                events.ScheduleEvent(EVENT_CLEAVE, 10000, EVENT_GROUP_LAND_PHASE);
                events.ScheduleEvent(EVENT_TAIL_SMASH, 20000, EVENT_GROUP_LAND_PHASE);
                events.ScheduleEvent(EVENT_FROST_BREATH, urand(8000, 12000), EVENT_GROUP_LAND_PHASE);
                events.ScheduleEvent(EVENT_UNCHAINED_MAGIC, urand(9000, 14000), EVENT_GROUP_LAND_PHASE);
                events.ScheduleEvent(EVENT_ICY_GRIP, 33500, EVENT_GROUP_LAND_PHASE);
                events.ScheduleEvent(EVENT_AIR_PHASE, 50000);
                Initialize();

                if (instance->GetData(DATA_SINDRAGOSA_INTRO))
                {
                    me->SetCanFly(true);
                    me->SetDisableGravity(true);
                }
            }
>>>>>>> 28d470c5

    }

    void JustEngagedWith(Unit* victim) override
    {
        if (!instance->CheckRequiredBosses(DATA_SINDRAGOSA, victim->ToPlayer()))
        {
            EnterEvadeMode(EVADE_REASON_SEQUENCE_BREAK);
            instance->DoCastSpellOnPlayers(LIGHT_S_HAMMER_TELEPORT);
            return;
        }

        DoCastSelf(SPELL_FROST_AURA);
        DoCastSelf(SPELL_PERMAEATING_CHILL);
        Talk(SAY_AGGRO);
        instance->SetBossState(DATA_SINDRAGOSA, IN_PROGRESS);
        me->SetCombatPulseDelay(5);
        me->setActive(true);
        me->SetFarVisible(true);
        DoZoneInCombat();
    }

    void EnterEvadeMode(EvadeReason why) override
    {
        if (_isInAirPhase && why == EVADE_REASON_BOUNDARY)
            return;
        BossAI::EnterEvadeMode(why);
    }

    void JustReachedHome() override
    {
        BossAI::JustReachedHome();
        instance->SetBossState(DATA_SINDRAGOSA, FAIL);
        me->SetCanFly(false);
        me->SetDisableGravity(false);
        me->SetReactState(REACT_DEFENSIVE);
    }

    void KilledUnit(Unit* victim) override
    {
        if (victim->GetTypeId() == TYPEID_PLAYER)
            Talk(SAY_KILL);
    }

    void DoAction(int32 action) override
    {
        if (action == ACTION_START_FROSTWYRM)
        {

<<<<<<< HEAD
            instance->SetData(DATA_SINDRAGOSA_INTRO, 0);
            if (TempSummon* summon = me->ToTempSummon())
                summon->SetTempSummonType(TEMPSUMMON_DEAD_DESPAWN);

            if (me->isDead())
                return;

            me->setActive(true);
            me->SetFarVisible(true);
            me->SetCanFly(true);
            me->SetDisableGravity(true);
            me->SetSpeedRate(MOVE_FLIGHT, 4.0f);
            me->SetFlag(UNIT_FIELD_FLAGS, UNIT_FLAG_NON_ATTACKABLE);
            Milliseconds moveTime = Milliseconds(uint64(me->GetExactDist(&SindragosaFlyPos) / (me->GetSpeed(MOVE_FLIGHT) * 0.001f)));
            me->m_Events.AddEvent(new FrostwyrmLandEvent(*me, SindragosaLandPos), me->m_Events.CalculateTime(moveTime + 250ms));
            me->GetMotionMaster()->MovePoint(POINT_FROSTWYRM_FLY_IN, SindragosaFlyPos);
            DoCastSelf(SPELL_SINDRAGOSA_S_FURY);
        }
    }

    uint32 GetData(uint32 type) const override
    {
        switch (type)
        {
            case DATA_MYSTIC_BUFFET_STACK:
                return _mysticBuffetStack;
            case DATA_IS_THIRD_PHASE:
                return _isThirdPhase;
            default:
                return 0xFFFFFFFF;
        }
    }
=======
            void EnterCombat(Unit* victim) override
            {
                if (!instance->CheckRequiredBosses(DATA_SINDRAGOSA, victim->ToPlayer()))
                {
                    EnterEvadeMode(EVADE_REASON_SEQUENCE_BREAK);
                    instance->DoCastSpellOnPlayers(LIGHT_S_HAMMER_TELEPORT);
                    return;
                }

                DoCast(me, SPELL_FROST_AURA);
                DoCast(me, SPELL_PERMAEATING_CHILL);
                Talk(SAY_AGGRO);
                instance->SetBossState(DATA_SINDRAGOSA, IN_PROGRESS);
                me->SetCombatPulseDelay(5);
                me->setActive(true);
                DoZoneInCombat();
            }

            void EnterEvadeMode(EvadeReason why) override
            {
                if (_isInAirPhase && why == EVADE_REASON_BOUNDARY)
                    return;
                BossAI::EnterEvadeMode(why);
            }
>>>>>>> 28d470c5

    void MovementInform(uint32 type, uint32 point) override
    {
        if (type != POINT_MOTION_TYPE && type != EFFECT_MOTION_TYPE)
            return;

        switch (point)
        {
            case POINT_FROSTWYRM_LAND:
                me->setActive(false);
                me->SetFarVisible(false);
                me->SetCanFly(false);
                me->SetDisableGravity(false);
                me->SetHomePosition(SindragosaLandPos);
                me->RemoveFlag(UNIT_FIELD_FLAGS, UNIT_FLAG_NON_ATTACKABLE);
                me->SetSpeedRate(MOVE_FLIGHT, 2.5f);

                // Sindragosa enters combat as soon as she lands
                DoZoneInCombat();
                break;
            case POINT_TAKEOFF:
                events.ScheduleEvent(EVENT_AIR_MOVEMENT, 1ms);
                break;
            case POINT_AIR_PHASE:
            {
                CastSpellExtraArgs args(TRIGGERED_FULL_MASK);
                args.AddSpellMod(SPELLVALUE_MAX_TARGETS, RAID_MODE<int32>(2, 5, 2, 6));
                me->CastSpell(nullptr, SPELL_ICE_TOMB_TARGET, args);
                me->SetFacingTo(float(M_PI), true);
                events.ScheduleEvent(EVENT_AIR_MOVEMENT_FAR, 1ms);
                events.ScheduleEvent(EVENT_FROST_BOMB, 9s);
                break;
            }
            case POINT_AIR_PHASE_FAR:
                me->SetFacingTo(float(M_PI), true);
                events.ScheduleEvent(EVENT_LAND, 30s);
                break;
            case POINT_LAND:
                events.ScheduleEvent(EVENT_LAND_GROUND, 1ms);
                break;
            case POINT_LAND_GROUND:
            {
                me->SetCanFly(false);
                me->SetDisableGravity(false);
                me->SetReactState(REACT_DEFENSIVE);

                _isInAirPhase = false;
                // trigger Asphyxiation
                EntryCheckPredicate pred(NPC_ICE_TOMB);
                summons.DoAction(ACTION_TRIGGER_ASPHYXIATION, pred);
                break;
            }
            default:
                break;
        }
    }

<<<<<<< HEAD
    void DamageTaken(Unit* /*attacker*/, uint32& /*damage*/) override
    {
        if (!_isThirdPhase && !HealthAbovePct(35))
        {
            events.CancelEvent(EVENT_AIR_PHASE);
            events.ScheduleEvent(EVENT_THIRD_PHASE_CHECK, 1s);
            _isThirdPhase = true;
        }
    }
=======
            void DoAction(int32 action) override
            {
                if (action == ACTION_START_FROSTWYRM)
                {

                    instance->SetData(DATA_SINDRAGOSA_INTRO, 0);
                    if (TempSummon* summon = me->ToTempSummon())
                        summon->SetTempSummonType(TEMPSUMMON_DEAD_DESPAWN);

                    if (me->isDead())
                        return;
>>>>>>> 28d470c5

    void JustSummoned(Creature* summon) override
    {
        summons.Summon(summon);
        if (summon->GetEntry() == NPC_FROST_BOMB)
        {
            summon->CastSpell(summon, SPELL_FROST_BOMB_VISUAL, true);
            summon->CastSpell(summon, SPELL_BIRTH_NO_VISUAL, true);
            summon->m_Events.AddEvent(new FrostBombExplosion(summon, me->GetGUID()), summon->m_Events.CalculateTime(5500ms));
        }
    }

    void SummonedCreatureDespawn(Creature* summon) override
    {
        BossAI::SummonedCreatureDespawn(summon);
        if (summon->GetEntry() == NPC_ICE_TOMB)
            summon->AI()->JustDied(summon);
    }

    void SpellHitTarget(WorldObject* target, SpellInfo const* spellInfo) override
    {
        Unit* unitTarget = target->ToUnit();
        if (!unitTarget)
            return;

        if (uint32 spellId = sSpellMgr->GetSpellIdForDifficulty(70127, me))
            if (spellId == spellInfo->Id)
                if (Aura const* mysticBuffet = unitTarget->GetAura(spellId))
                    _mysticBuffetStack = std::max<uint8>(_mysticBuffetStack, mysticBuffet->GetStackAmount());
    }

    void UpdateAI(uint32 diff) override
    {
        if (!UpdateVictim())
            return;

        events.Update(diff);

        if (me->HasUnitState(UNIT_STATE_CASTING))
            return;

        while (uint32 eventId = events.ExecuteEvent())
        {
            switch (eventId)
            {
                case EVENT_BERSERK:
                    Talk(EMOTE_BERSERK_RAID);
                    Talk(SAY_BERSERK);
                    DoCastSelf(SPELL_BERSERK);
                    break;
                case EVENT_CLEAVE:
                    DoCastVictim(SPELL_CLEAVE);
                    events.ScheduleEvent(EVENT_CLEAVE, 15s, 20s, EVENT_GROUP_LAND_PHASE);
                    break;
                case EVENT_TAIL_SMASH:
                    DoCastSelf(SPELL_TAIL_SMASH);
                    events.ScheduleEvent(EVENT_TAIL_SMASH, 27s, 32s, EVENT_GROUP_LAND_PHASE);
                    break;
                case EVENT_FROST_BREATH:
                    DoCastVictim(_isThirdPhase ? SPELL_FROST_BREATH_P2 : SPELL_FROST_BREATH_P1);
                    events.ScheduleEvent(EVENT_FROST_BREATH, 20s, 25s, EVENT_GROUP_LAND_PHASE);
                    break;
                case EVENT_UNCHAINED_MAGIC:
                    Talk(SAY_UNCHAINED_MAGIC);
                    DoCastSelf(SPELL_UNCHAINED_MAGIC);
                    events.ScheduleEvent(EVENT_UNCHAINED_MAGIC, 30s, 35s, EVENT_GROUP_LAND_PHASE);
                    break;
                case EVENT_ICY_GRIP:
                    DoCastSelf(SPELL_ICY_GRIP);
                    events.ScheduleEvent(EVENT_BLISTERING_COLD, 1s, EVENT_GROUP_LAND_PHASE);
                    break;
                case EVENT_BLISTERING_COLD:
                    Talk(EMOTE_WARN_BLISTERING_COLD);
                    DoCastSelf(SPELL_BLISTERING_COLD);
                    events.ScheduleEvent(EVENT_BLISTERING_COLD_YELL, 5s, EVENT_GROUP_LAND_PHASE);
                    break;
                case EVENT_BLISTERING_COLD_YELL:
                    Talk(SAY_BLISTERING_COLD);
                    break;
                case EVENT_AIR_PHASE:
                {
                    _isInAirPhase = true;
                    Talk(SAY_AIR_PHASE);
                    me->SetCanFly(true);
                    me->SetDisableGravity(true);
<<<<<<< HEAD
                    me->SetReactState(REACT_PASSIVE);
                    me->AttackStop();
                    Position pos;
                    pos.Relocate(me);
                    pos.m_positionZ += 17.0f;
                    me->GetMotionMaster()->MoveTakeoff(POINT_TAKEOFF, pos);
                    events.CancelEventGroup(EVENT_GROUP_LAND_PHASE);
                    events.ScheduleEvent(EVENT_AIR_PHASE, 110s);
                    break;
                }
                case EVENT_AIR_MOVEMENT:
                    me->GetMotionMaster()->MovePoint(POINT_AIR_PHASE, SindragosaAirPos);
                    break;
                case EVENT_AIR_MOVEMENT_FAR:
                    me->GetMotionMaster()->MovePoint(POINT_AIR_PHASE_FAR, SindragosaAirPosFar);
                    break;
                case EVENT_ICE_TOMB:
                {
                    CastSpellExtraArgs args(TRIGGERED_FULL_MASK);
                    args.AddSpellMod(SPELLVALUE_MAX_TARGETS, 1);
                    me->CastSpell(nullptr, SPELL_ICE_TOMB_TARGET, args);
                    events.ScheduleEvent(EVENT_ICE_TOMB, 16s, 23s);
                    break;
=======
                    me->SetAnimTier(UnitBytes1_Flags(UNIT_BYTE1_FLAG_ALWAYS_STAND | UNIT_BYTE1_FLAG_HOVER), false);
                    me->SetSpeedRate(MOVE_FLIGHT, 4.0f);
                    me->AddUnitFlag(UNIT_FLAG_NON_ATTACKABLE);
                    float moveTime = me->GetExactDist(&SindragosaFlyPos) / (me->GetSpeed(MOVE_FLIGHT) * 0.001f);
                    me->m_Events.AddEvent(new FrostwyrmLandEvent(*me, SindragosaLandPos), me->m_Events.CalculateTime(uint64(moveTime) + 250));
                    me->GetMotionMaster()->MovePoint(POINT_FROSTWYRM_FLY_IN, SindragosaFlyPos);
                    DoCast(me, SPELL_SINDRAGOSA_S_FURY);
                }
            }

            uint32 GetData(uint32 type) const override
            {
                switch (type)
                {
                    case DATA_MYSTIC_BUFFET_STACK:
                        return _mysticBuffetStack;
                    case DATA_IS_THIRD_PHASE:
                        return _isThirdPhase;
                    default:
                        return 0xFFFFFFFF;
                }
            }

            void MovementInform(uint32 type, uint32 point) override
            {
                if (type != POINT_MOTION_TYPE && type != EFFECT_MOTION_TYPE)
                    return;

                switch (point)
                {
                    case POINT_FROSTWYRM_LAND:
                        me->setActive(false);
                        me->SetCanFly(false);
                        me->SetDisableGravity(false);
                        me->SetAnimTier(UNIT_BYTE1_FLAG_NONE, false);
                        me->SetHomePosition(SindragosaLandPos);
                        me->RemoveUnitFlag(UNIT_FLAG_NON_ATTACKABLE);
                        me->SetSpeedRate(MOVE_FLIGHT, 2.5f);

                        // Sindragosa enters combat as soon as she lands
                        DoZoneInCombat();
                        break;
                    case POINT_TAKEOFF:
                        events.ScheduleEvent(EVENT_AIR_MOVEMENT, 1);
                        break;
                    case POINT_AIR_PHASE:
                        me->CastCustomSpell(SPELL_ICE_TOMB_TARGET, SPELLVALUE_MAX_TARGETS, RAID_MODE<int32>(2, 5, 2, 6), nullptr, TRIGGERED_FULL_MASK);
                        me->SetFacingTo(float(M_PI), true);
                        events.ScheduleEvent(EVENT_AIR_MOVEMENT_FAR, 1);
                        events.ScheduleEvent(EVENT_FROST_BOMB, 9000);
                        break;
                    case POINT_AIR_PHASE_FAR:
                        me->SetFacingTo(float(M_PI), true);
                        events.ScheduleEvent(EVENT_LAND, 30000);
                        break;
                    case POINT_LAND:
                        events.ScheduleEvent(EVENT_LAND_GROUND, 1);
                        break;
                    case POINT_LAND_GROUND:
                    {
                        me->SetCanFly(false);
                        me->SetDisableGravity(false);
                        me->SetAnimTier(UNIT_BYTE1_FLAG_NONE, false);
                        me->SetReactState(REACT_DEFENSIVE);
                        if (me->GetMotionMaster()->GetCurrentMovementGeneratorType() == POINT_MOTION_TYPE)
                            me->GetMotionMaster()->MovementExpired();
                        _isInAirPhase = false;
                        // trigger Asphyxiation
                        EntryCheckPredicate pred(NPC_ICE_TOMB);
                        summons.DoAction(ACTION_TRIGGER_ASPHYXIATION, pred);
                        break;
                    }
                    default:
                        break;
>>>>>>> 28d470c5
                }
                case EVENT_FROST_BOMB:
                {
                    float destX, destY, destZ;
                    destX = float(rand_norm()) * 75.0f + 4350.0f;
                    destY = float(rand_norm()) * 75.0f + 2450.0f;
                    destZ = 205.0f; // random number close to ground, get exact in next call
                    me->UpdateGroundPositionZ(destX, destY, destZ);
                    me->CastSpell({ destX, destY, destZ }, SPELL_FROST_BOMB_TRIGGER, false);
                    events.ScheduleEvent(EVENT_FROST_BOMB, 6s, 8s);
                    break;
                }
                case EVENT_LAND:
                {
                    events.CancelEvent(EVENT_FROST_BOMB);
                    me->GetMotionMaster()->MovePoint(POINT_LAND, SindragosaFlyInPos);
                    break;
                }
<<<<<<< HEAD
                case EVENT_LAND_GROUND:
                    events.ScheduleEvent(EVENT_CLEAVE, 13s, 15s, EVENT_GROUP_LAND_PHASE);
                    events.ScheduleEvent(EVENT_TAIL_SMASH, 19s, 23s, EVENT_GROUP_LAND_PHASE);
                    events.ScheduleEvent(EVENT_FROST_BREATH, 10s, 15s, EVENT_GROUP_LAND_PHASE);
                    events.ScheduleEvent(EVENT_UNCHAINED_MAGIC, 12s, 17s, EVENT_GROUP_LAND_PHASE);
                    events.ScheduleEvent(EVENT_ICY_GRIP, 35s, 40s, EVENT_GROUP_LAND_PHASE);
                    me->GetMotionMaster()->MoveLand(POINT_LAND_GROUND, SindragosaLandPos);
                    break;
                case EVENT_THIRD_PHASE_CHECK:
=======
            }

            void SummonedCreatureDespawn(Creature* summon) override
            {
                BossAI::SummonedCreatureDespawn(summon);
                if (summon->GetEntry() == NPC_ICE_TOMB)
                    summon->AI()->JustDied(summon);
            }

            void SpellHitTarget(Unit* target, SpellInfo const* spell) override
            {
                if (spell->Id == 70127)
                    if (Aura const* mysticBuffet = target->GetAura(spell->Id))
                        _mysticBuffetStack = std::max<uint8>(_mysticBuffetStack, mysticBuffet->GetStackAmount());
            }

            void UpdateAI(uint32 diff) override
            {
                if (!UpdateVictim())
                    return;

                events.Update(diff);

                if (me->HasUnitState(UNIT_STATE_CASTING))
                    return;

                while (uint32 eventId = events.ExecuteEvent())
>>>>>>> 28d470c5
                {
                    if (!_isInAirPhase)
                    {
<<<<<<< HEAD
                        Talk(SAY_PHASE_2);
                        events.ScheduleEvent(EVENT_ICE_TOMB, 7s, 10s);
                        events.RescheduleEvent(EVENT_ICY_GRIP, 35s, 40s);
                        DoCastSelf(SPELL_MYSTIC_BUFFET, true);
                    }
                    else
                        events.ScheduleEvent(EVENT_THIRD_PHASE_CHECK, 5s);
                    break;
=======
                        case EVENT_BERSERK:
                            Talk(EMOTE_BERSERK_RAID);
                            Talk(SAY_BERSERK);
                            DoCast(me, SPELL_BERSERK);
                            break;
                        case EVENT_CLEAVE:
                            DoCastVictim(SPELL_CLEAVE);
                            events.ScheduleEvent(EVENT_CLEAVE, urand(15000, 20000), EVENT_GROUP_LAND_PHASE);
                            break;
                        case EVENT_TAIL_SMASH:
                            DoCast(me, SPELL_TAIL_SMASH);
                            events.ScheduleEvent(EVENT_TAIL_SMASH, urand(27000, 32000), EVENT_GROUP_LAND_PHASE);
                            break;
                        case EVENT_FROST_BREATH:
                            DoCastVictim(_isThirdPhase ? SPELL_FROST_BREATH_P2 : SPELL_FROST_BREATH_P1);
                            events.ScheduleEvent(EVENT_FROST_BREATH, urand(20000, 25000), EVENT_GROUP_LAND_PHASE);
                            break;
                        case EVENT_UNCHAINED_MAGIC:
                            Talk(SAY_UNCHAINED_MAGIC);
                            DoCast(me, SPELL_UNCHAINED_MAGIC);
                            events.ScheduleEvent(EVENT_UNCHAINED_MAGIC, urand(30000, 35000), EVENT_GROUP_LAND_PHASE);
                            break;
                        case EVENT_ICY_GRIP:
                            DoCast(me, SPELL_ICY_GRIP);
                            events.ScheduleEvent(EVENT_BLISTERING_COLD, 1000, EVENT_GROUP_LAND_PHASE);
                            break;
                        case EVENT_BLISTERING_COLD:
                            Talk(EMOTE_WARN_BLISTERING_COLD);
                            DoCast(me, SPELL_BLISTERING_COLD);
                            events.ScheduleEvent(EVENT_BLISTERING_COLD_YELL, 5000, EVENT_GROUP_LAND_PHASE);
                            break;
                        case EVENT_BLISTERING_COLD_YELL:
                            Talk(SAY_BLISTERING_COLD);
                            break;
                        case EVENT_AIR_PHASE:
                        {
                            _isInAirPhase = true;
                            Talk(SAY_AIR_PHASE);
                            me->SetCanFly(true);
                            me->SetDisableGravity(true);
                            me->SetAnimTier(UnitBytes1_Flags(UNIT_BYTE1_FLAG_ALWAYS_STAND | UNIT_BYTE1_FLAG_HOVER), false);
                            me->SetReactState(REACT_PASSIVE);
                            me->AttackStop();
                            Position pos;
                            pos.Relocate(me);
                            pos.m_positionZ += 17.0f;
                            me->GetMotionMaster()->MoveTakeoff(POINT_TAKEOFF, pos);
                            events.CancelEventGroup(EVENT_GROUP_LAND_PHASE);
                            events.ScheduleEvent(EVENT_AIR_PHASE, 110000);
                            break;
                        }
                        case EVENT_AIR_MOVEMENT:
                            me->GetMotionMaster()->MovePoint(POINT_AIR_PHASE, SindragosaAirPos);
                            break;
                        case EVENT_AIR_MOVEMENT_FAR:
                            me->GetMotionMaster()->MovePoint(POINT_AIR_PHASE_FAR, SindragosaAirPosFar);
                            break;
                        case EVENT_ICE_TOMB:
                            me->CastCustomSpell(SPELL_ICE_TOMB_TARGET, SPELLVALUE_MAX_TARGETS, 1, nullptr, TRIGGERED_FULL_MASK);
                            events.ScheduleEvent(EVENT_ICE_TOMB, urand(16000, 23000));
                            break;
                        case EVENT_FROST_BOMB:
                        {
                            float destX, destY, destZ;
                            destX = float(rand_norm()) * 75.0f + 4350.0f;
                            destY = float(rand_norm()) * 75.0f + 2450.0f;
                            destZ = 205.0f; // random number close to ground, get exact in next call
                            me->UpdateGroundPositionZ(destX, destY, destZ);
                            me->CastSpell(destX, destY, destZ, SPELL_FROST_BOMB_TRIGGER, false);
                            events.ScheduleEvent(EVENT_FROST_BOMB, urand(6000, 8000));
                            break;
                        }
                        case EVENT_LAND:
                        {
                            events.CancelEvent(EVENT_FROST_BOMB);
                            me->GetMotionMaster()->MovePoint(POINT_LAND, SindragosaFlyInPos);
                            break;
                        }
                        case EVENT_LAND_GROUND:
                            events.ScheduleEvent(EVENT_CLEAVE, urand(13000, 15000), EVENT_GROUP_LAND_PHASE);
                            events.ScheduleEvent(EVENT_TAIL_SMASH, urand(19000, 23000), EVENT_GROUP_LAND_PHASE);
                            events.ScheduleEvent(EVENT_FROST_BREATH, urand(10000, 15000), EVENT_GROUP_LAND_PHASE);
                            events.ScheduleEvent(EVENT_UNCHAINED_MAGIC, urand(12000, 17000), EVENT_GROUP_LAND_PHASE);
                            events.ScheduleEvent(EVENT_ICY_GRIP, urand(35000, 40000), EVENT_GROUP_LAND_PHASE);
                            me->GetMotionMaster()->MoveLand(POINT_LAND_GROUND, SindragosaLandPos);
                            break;
                        case EVENT_THIRD_PHASE_CHECK:
                        {
                            if (!_isInAirPhase)
                            {
                                Talk(SAY_PHASE_2);
                                events.ScheduleEvent(EVENT_ICE_TOMB, urand(7000, 10000));
                                events.RescheduleEvent(EVENT_ICY_GRIP, urand(35000, 40000));
                                DoCast(me, SPELL_MYSTIC_BUFFET, true);
                            }
                            else
                                events.ScheduleEvent(EVENT_THIRD_PHASE_CHECK, 5000);
                            break;
                        }
                        default:
                            break;
                    }

                    if (me->HasUnitState(UNIT_STATE_CASTING))
                        return;
>>>>>>> 28d470c5
                }
                default:
                    break;
            }

<<<<<<< HEAD
            if (me->HasUnitState(UNIT_STATE_CASTING))
                return;
=======
        private:
            uint8 _mysticBuffetStack;
            bool _isInAirPhase;
            bool _isThirdPhase;
        };

        CreatureAI* GetAI(Creature* creature) const override
        {
            return GetIcecrownCitadelAI<boss_sindragosaAI>(creature);
>>>>>>> 28d470c5
        }

        DoMeleeAttackIfReady();
    }

private:
    uint8 _mysticBuffetStack;
    bool _isInAirPhase;
    bool _isThirdPhase;
};

struct npc_ice_tomb : public ScriptedAI
{
    npc_ice_tomb(Creature* creature) : ScriptedAI(creature)
    {
        _existenceCheckTimer = 0;
        SetCombatMovement(false);
    }

    void Reset() override
    {
        me->SetReactState(REACT_PASSIVE);
    }

    void SetGUID(ObjectGuid const& guid, int32 id) override
    {
        if (id == DATA_TRAPPED_PLAYER)
        {
<<<<<<< HEAD
            _trappedPlayerGUID = guid;
            _existenceCheckTimer = 1000;
        }
    }
=======
            npc_ice_tombAI(Creature* creature) : ScriptedAI(creature)
            {
                _existenceCheckTimer = 0;
                SetCombatMovement(false);
            }

            void Reset() override
            {
                me->SetReactState(REACT_PASSIVE);
            }

            void SetGUID(ObjectGuid guid, int32 type/* = 0 */) override
            {
                if (type == DATA_TRAPPED_PLAYER)
                {
                    _trappedPlayerGUID = guid;
                    _existenceCheckTimer = 1000;
                }
            }

            void DoAction(int32 action) override
            {
                if (action == ACTION_TRIGGER_ASPHYXIATION)
                    if (Player* player = ObjectAccessor::GetPlayer(*me, _trappedPlayerGUID))
                        player->CastSpell(player, SPELL_ASPHYXIATION, true);
            }

            void JustDied(Unit* /*killer*/) override
            {
                me->RemoveAllGameObjects();

                if (Player* player = ObjectAccessor::GetPlayer(*me, _trappedPlayerGUID))
                {
                    _trappedPlayerGUID.Clear();
                    player->RemoveAurasDueToSpell(SPELL_ICE_TOMB_DAMAGE);
                    player->RemoveAurasDueToSpell(SPELL_ASPHYXIATION);
                    player->RemoveAurasDueToSpell(SPELL_ICE_TOMB_UNTARGETABLE);
                }
            }
>>>>>>> 28d470c5

    void DoAction(int32 action) override
    {
        if (action == ACTION_TRIGGER_ASPHYXIATION)
            if (Player* player = ObjectAccessor::GetPlayer(*me, _trappedPlayerGUID))
                player->CastSpell(player, SPELL_ASPHYXIATION, true);
    }

    void JustDied(Unit* /*killer*/) override
    {
        me->RemoveAllGameObjects();

        if (Player* player = ObjectAccessor::GetPlayer(*me, _trappedPlayerGUID))
        {
            _trappedPlayerGUID.Clear();
            player->RemoveAurasDueToSpell(SPELL_ICE_TOMB_DAMAGE);
            player->RemoveAurasDueToSpell(SPELL_ASPHYXIATION);
            player->RemoveAurasDueToSpell(SPELL_ICE_TOMB_UNTARGETABLE);
        }
    }

    void UpdateAI(uint32 diff) override
    {
        if (!_trappedPlayerGUID)
            return;

        if (_existenceCheckTimer <= diff)
        {
<<<<<<< HEAD
            Player* player = ObjectAccessor::GetPlayer(*me, _trappedPlayerGUID);
            if (!player || player->isDead() || !player->HasAura(SPELL_ICE_TOMB_DAMAGE))
            {
                // Remove object
                JustDied(me);
                me->DespawnOrUnsummon();
                return;
=======
            npc_spinestalkerAI(Creature* creature) : ScriptedAI(creature), _instance(creature->GetInstanceScript()), _summoned(false)
            {
            }

            void InitializeAI() override
            {
                // Increase add count
                if (!me->isDead())
                {
                    _instance->SetGuidData(DATA_SINDRAGOSA_FROSTWYRMS, ObjectGuid::Create<HighGuid::Creature>(631, me->GetEntry(), me->GetSpawnId()));  // this cannot be in Reset because reset also happens on evade
                    Reset();
                }
            }

            void Reset() override
            {
                _events.Reset();
                _events.ScheduleEvent(EVENT_BELLOWING_ROAR, urand(20000, 25000));
                _events.ScheduleEvent(EVENT_CLEAVE_SPINESTALKER, urand(10000, 15000));
                _events.ScheduleEvent(EVENT_TAIL_SWEEP, urand(8000, 12000));

                if (!_summoned)
                {
                    me->SetCanFly(true);
                    me->SetDisableGravity(true);
                }
            }

            void JustAppeared() override
            {
                ScriptedAI::JustAppeared();
                _instance->SetGuidData(DATA_SINDRAGOSA_FROSTWYRMS, ObjectGuid::Create<HighGuid::Creature>(631, me->GetEntry(), me->GetSpawnId()));  // this cannot be in Reset because reset also happens on evade
            }

            void JustDied(Unit* /*killer*/) override
            {
                _events.Reset();
            }

            void DoAction(int32 action) override
            {
                if (action == ACTION_START_FROSTWYRM)
                {
                    if (_summoned)
                        return;

                    _summoned = true;
                    if (me->isDead())
                        return;

                    me->setActive(true);
                    me->SetSpeedRate(MOVE_FLIGHT, 2.0f);
                    me->AddUnitFlag(UNIT_FLAG_NON_ATTACKABLE);
                    float moveTime = me->GetExactDist(&SpinestalkerFlyPos) / (me->GetSpeed(MOVE_FLIGHT) * 0.001f);
                    me->m_Events.AddEvent(new FrostwyrmLandEvent(*me, SpinestalkerLandPos), me->m_Events.CalculateTime(uint64(moveTime) + 250));
                    me->SetDefaultMovementType(IDLE_MOTION_TYPE);
                    me->GetMotionMaster()->MoveIdle();
                    me->StopMoving();
                    me->GetMotionMaster()->MovePoint(POINT_FROSTWYRM_FLY_IN, SpinestalkerFlyPos);
                    me->SetReactState(REACT_DEFENSIVE);
                }
            }

            void MovementInform(uint32 type, uint32 point) override
            {
                if (type != EFFECT_MOTION_TYPE || point != POINT_FROSTWYRM_LAND)
                    return;

                me->setActive(false);
                me->SetCanFly(false);
                me->SetDisableGravity(false);
                me->SetAnimTier(UNIT_BYTE1_FLAG_NONE, false);
                me->SetHomePosition(SpinestalkerLandPos);
                me->SetFacingTo(SpinestalkerLandPos.GetOrientation());
                me->RemoveUnitFlag(UNIT_FLAG_NON_ATTACKABLE);
                me->SetReactState(REACT_AGGRESSIVE);
>>>>>>> 28d470c5
            }
            _existenceCheckTimer = 1000;
        }
        else
            _existenceCheckTimer -= diff;
    }

private:
    ObjectGuid _trappedPlayerGUID;
    uint32 _existenceCheckTimer;
};

struct npc_spinestalker : public ScriptedAI
{
    npc_spinestalker(Creature* creature) : ScriptedAI(creature), _instance(creature->GetInstanceScript()), _summoned(false) { }

    void InitializeAI() override
    {
        // Increase add count
        if (!me->isDead())
        {
            _instance->SetData(DATA_SINDRAGOSA_FROSTWYRMS, me->GetSpawnId());  // this cannot be in Reset because reset also happens on evade
            Reset();
        }
    }

    void Reset() override
    {
        _events.Reset();
        _events.ScheduleEvent(EVENT_BELLOWING_ROAR, 20s, 25s);
        _events.ScheduleEvent(EVENT_CLEAVE_SPINESTALKER, 10s, 15s);
        _events.ScheduleEvent(EVENT_TAIL_SWEEP, 8s, 12s);

        if (!_summoned)
        {
            me->SetCanFly(true);
            me->SetDisableGravity(true);
        }
    }

    void JustAppeared() override
    {
        ScriptedAI::JustAppeared();
        _instance->SetData(DATA_SINDRAGOSA_FROSTWYRMS, me->GetSpawnId());  // this cannot be in Reset because reset also happens on evade
    }

    void JustDied(Unit* /*killer*/) override
    {
        _events.Reset();
    }

    void DoAction(int32 action) override
    {
        if (action == ACTION_START_FROSTWYRM)
        {
            if (_summoned)
                return;

            _summoned = true;
            if (me->isDead())
                return;

            me->setActive(true);
            me->SetFarVisible(true);
            me->SetSpeedRate(MOVE_FLIGHT, 2.0f);
            me->SetFlag(UNIT_FIELD_FLAGS, UNIT_FLAG_NON_ATTACKABLE);
            Milliseconds moveTime = Milliseconds(uint64(me->GetExactDist(&SpinestalkerFlyPos) / (me->GetSpeed(MOVE_FLIGHT) * 0.001f)));
            me->m_Events.AddEvent(new FrostwyrmLandEvent(*me, SpinestalkerLandPos), me->m_Events.CalculateTime(moveTime + 250ms));
            me->SetDefaultMovementType(IDLE_MOTION_TYPE);
            me->GetMotionMaster()->MoveIdle();
            me->StopMoving();
            me->GetMotionMaster()->MovePoint(POINT_FROSTWYRM_FLY_IN, SpinestalkerFlyPos);
            me->SetReactState(REACT_DEFENSIVE);
        }
    }

    void MovementInform(uint32 type, uint32 point) override
    {
        if (type != EFFECT_MOTION_TYPE || point != POINT_FROSTWYRM_LAND)
            return;

        me->setActive(false);
        me->SetFarVisible(false);
        me->SetCanFly(false);
        me->SetDisableGravity(false);
        me->SetHomePosition(SpinestalkerLandPos);
        me->SetFacingTo(SpinestalkerLandPos.GetOrientation());
        me->RemoveFlag(UNIT_FIELD_FLAGS, UNIT_FLAG_NON_ATTACKABLE);
        me->SetReactState(REACT_AGGRESSIVE);
    }

    void UpdateAI(uint32 diff) override
    {
        if (!UpdateVictim())
            return;

        _events.Update(diff);

        if (me->HasUnitState(UNIT_STATE_CASTING))
            return;

        while (uint32 eventId = _events.ExecuteEvent())
        {
            switch (eventId)
            {
                case EVENT_BELLOWING_ROAR:
                    DoCastSelf(SPELL_BELLOWING_ROAR);
                    _events.ScheduleEvent(EVENT_BELLOWING_ROAR, 25s, 30s);
                    break;
                case EVENT_CLEAVE_SPINESTALKER:
                    DoCastVictim(SPELL_CLEAVE_SPINESTALKER);
                    _events.ScheduleEvent(EVENT_CLEAVE_SPINESTALKER, 10s, 15s);
                    break;
                case EVENT_TAIL_SWEEP:
                    DoCastSelf(SPELL_TAIL_SWEEP);
                    _events.ScheduleEvent(EVENT_TAIL_SWEEP, 22s, 25s);
                    break;
                default:
                    break;
            }
        }

        DoMeleeAttackIfReady();
    }

private:
    EventMap _events;
    InstanceScript* _instance;
    bool _summoned;
};

struct npc_rimefang_icc : public ScriptedAI
{
    npc_rimefang_icc(Creature* creature) : ScriptedAI(creature), _instance(creature->GetInstanceScript()), _summoned(false)
    {
        Initialize();
    }

    void Initialize()
    {
        _icyBlastCounter = 0;
    }

    void InitializeAI() override
    {
        // Increase add count
        if (!me->isDead())
        {
            _instance->SetData(DATA_SINDRAGOSA_FROSTWYRMS, me->GetSpawnId());  // this cannot be in Reset because reset also happens on evade
            Reset();
        }
    }

<<<<<<< HEAD
    void Reset() override
    {
        _events.Reset();
        _events.ScheduleEvent(EVENT_FROST_BREATH_RIMEFANG, 12s, 15s);
        _events.ScheduleEvent(EVENT_ICY_BLAST, 30s, 35s);
        Initialize();
=======
            void InitializeAI() override
            {
                // Increase add count
                if (!me->isDead())
                {
                    _instance->SetGuidData(DATA_SINDRAGOSA_FROSTWYRMS, ObjectGuid::Create<HighGuid::Creature>(631, me->GetEntry(), me->GetSpawnId()));  // this cannot be in Reset because reset also happens on evade
                    Reset();
                }
            }
>>>>>>> 28d470c5

        if (!_summoned)
        {
            me->SetCanFly(true);
            me->SetDisableGravity(true);
        }
    }

    void JustAppeared() override
    {
        ScriptedAI::JustAppeared();
        _instance->SetData(DATA_SINDRAGOSA_FROSTWYRMS, me->GetSpawnId());  // this cannot be in Reset because reset also happens on evade
    }

    void JustDied(Unit* /*killer*/) override
    {
        _events.Reset();
    }

    void DoAction(int32 action) override
    {
        if (action == ACTION_START_FROSTWYRM)
        {
            if (_summoned)
                return;

            _summoned = true;
            if (me->isDead())
                return;

            me->setActive(true);
            me->SetFarVisible(true);
            me->SetSpeedRate(MOVE_FLIGHT, 2.0f);
            me->SetImmuneToPC(true);
            Milliseconds moveTime = Milliseconds(uint64(me->GetExactDist(&RimefangFlyPos) / (me->GetSpeed(MOVE_FLIGHT) * 0.001f)));
            me->m_Events.AddEvent(new FrostwyrmLandEvent(*me, RimefangLandPos), me->m_Events.CalculateTime(moveTime + 250ms));
            me->SetDefaultMovementType(IDLE_MOTION_TYPE);
            me->GetMotionMaster()->MoveIdle();
            me->StopMoving();
            me->GetMotionMaster()->MovePoint(POINT_FROSTWYRM_FLY_IN, RimefangFlyPos);
            me->SetReactState(REACT_DEFENSIVE);
        }
    }

    void MovementInform(uint32 type, uint32 point) override
    {
        if (type != EFFECT_MOTION_TYPE || point != POINT_FROSTWYRM_LAND)
            return;

        me->setActive(false);
        me->SetFarVisible(false);
        me->SetCanFly(false);
        me->SetDisableGravity(false);
        me->SetHomePosition(RimefangLandPos);
        me->SetFacingTo(RimefangLandPos.GetOrientation());
        me->SetImmuneToPC(false);
        me->SetReactState(REACT_AGGRESSIVE);
    }

    void JustEngagedWith(Unit* /*victim*/) override
    {
        DoCastSelf(SPELL_FROST_AURA_RIMEFANG, true);
    }

    void UpdateAI(uint32 diff) override
    {
        if (!UpdateVictim())
            return;

        _events.Update(diff);

        if (me->HasUnitState(UNIT_STATE_CASTING))
            return;

        while (uint32 eventId = _events.ExecuteEvent())
        {
            switch (eventId)
            {
<<<<<<< HEAD
                case EVENT_FROST_BREATH_RIMEFANG:
                    DoCastSelf(SPELL_FROST_BREATH);
                    _events.ScheduleEvent(EVENT_FROST_BREATH_RIMEFANG, 35s, 40s);
                    break;
                case EVENT_ICY_BLAST:
=======
                _events.Reset();
                _events.ScheduleEvent(EVENT_FROST_BREATH_RIMEFANG, urand(12000, 15000));
                _events.ScheduleEvent(EVENT_ICY_BLAST, urand(30000, 35000));
                Initialize();

                if (!_summoned)
>>>>>>> 28d470c5
                {
                    _icyBlastCounter = RAID_MODE<uint8>(5, 7, 6, 8);
                    me->SetReactState(REACT_PASSIVE);
                    me->AttackStop();
                    me->SetCanFly(true);
<<<<<<< HEAD
                    me->GetMotionMaster()->MovePoint(POINT_FROSTWYRM_FLY_IN, RimefangFlyPos);
                    Milliseconds moveTime = Milliseconds(uint64(me->GetExactDist(&RimefangFlyPos)/(me->GetSpeed(MOVE_FLIGHT)*0.001f)));
                    _events.ScheduleEvent(EVENT_ICY_BLAST, moveTime + 60s, moveTime + 70s);
                    _events.ScheduleEvent(EVENT_ICY_BLAST_CAST, moveTime + 250ms);
                    break;
                }
                case EVENT_ICY_BLAST_CAST:
                    if (--_icyBlastCounter)
=======
                    me->SetDisableGravity(true);
                }
            }

            void JustAppeared() override
            {
                ScriptedAI::JustAppeared();
                _instance->SetGuidData(DATA_SINDRAGOSA_FROSTWYRMS, ObjectGuid::Create<HighGuid::Creature>(631, me->GetEntry(), me->GetSpawnId()));  // this cannot be in Reset because reset also happens on evade
            }

            void JustDied(Unit* /*killer*/) override
            {
                _events.Reset();
            }

            void DoAction(int32 action) override
            {
                if (action == ACTION_START_FROSTWYRM)
                {
                    if (_summoned)
                        return;

                    _summoned = true;
                    if (me->isDead())
                        return;

                    me->setActive(true);
                    me->SetSpeedRate(MOVE_FLIGHT, 2.0f);
                    me->SetImmuneToPC(true);
                    float moveTime = me->GetExactDist(&RimefangFlyPos) / (me->GetSpeed(MOVE_FLIGHT) * 0.001f);
                    me->m_Events.AddEvent(new FrostwyrmLandEvent(*me, RimefangLandPos), me->m_Events.CalculateTime(uint64(moveTime) + 250));
                    me->SetDefaultMovementType(IDLE_MOTION_TYPE);
                    me->GetMotionMaster()->MoveIdle();
                    me->StopMoving();
                    me->GetMotionMaster()->MovePoint(POINT_FROSTWYRM_FLY_IN, RimefangFlyPos);
                    me->SetReactState(REACT_DEFENSIVE);
                }
            }

            void MovementInform(uint32 type, uint32 point) override
            {
                if (type != EFFECT_MOTION_TYPE || point != POINT_FROSTWYRM_LAND)
                    return;

                me->setActive(false);
                me->SetCanFly(false);
                me->SetDisableGravity(false);
                me->SetAnimTier(UNIT_BYTE1_FLAG_NONE, false);
                me->SetHomePosition(RimefangLandPos);
                me->SetFacingTo(RimefangLandPos.GetOrientation());
                me->SetImmuneToPC(false);
                me->SetReactState(REACT_AGGRESSIVE);
            }

            void EnterCombat(Unit* /*victim*/) override
            {
                DoCast(me, SPELL_FROST_AURA_RIMEFANG, true);
            }

            void UpdateAI(uint32 diff) override
            {
                if (!UpdateVictim())
                    return;

                _events.Update(diff);

                if (me->HasUnitState(UNIT_STATE_CASTING))
                    return;

                while (uint32 eventId = _events.ExecuteEvent())
                {
                    switch (eventId)
>>>>>>> 28d470c5
                    {
                        if (Unit* target = SelectTarget(SelectTargetMethod::Random, 0, 0.0f, true))
                        {
                            me->SetFacingToObject(target);
                            DoCast(target, SPELL_ICY_BLAST);
                        }
                        _events.ScheduleEvent(EVENT_ICY_BLAST_CAST, 3s);
                    }
                    else if (Unit* victim = me->SelectVictim())
                    {
                        me->SetReactState(REACT_DEFENSIVE);
                        AttackStart(victim);
                        me->SetCanFly(false);
                    }
                    break;
                default:
                    break;
            }
        }

        DoMeleeAttackIfReady();
    }

private:
    EventMap _events;
    InstanceScript* _instance;
    uint8 _icyBlastCounter;
    bool _summoned;
};

struct npc_sindragosa_trash : public ScriptedAI
{
    npc_sindragosa_trash(Creature* creature) : ScriptedAI(creature)
    {
        Initialize();
        _instance = creature->GetInstanceScript();
        _frostwyrmId = 0;
    }

    void Initialize()
    {
        _isTaunted = false;
    }

    void InitializeAI() override
    {
        _frostwyrmId = (me->GetHomePosition().GetPositionY() < 2484.35f) ? DATA_RIMEFANG : DATA_SPINESTALKER;
        // Increase add count
        if (!me->isDead())
        {
<<<<<<< HEAD
            if (me->GetEntry() == NPC_FROSTWING_WHELP)
                _instance->SetData(_frostwyrmId, me->GetSpawnId());  // this cannot be in Reset because reset also happens on evade
            Reset();
        }
    }
=======
            npc_sindragosa_trashAI(Creature* creature) : ScriptedAI(creature)
            {
                Initialize();
                _instance = creature->GetInstanceScript();
                _frostwyrmId = 0;
            }

            void Initialize()
            {
                _isTaunted = false;
            }

            void InitializeAI() override
            {
                _frostwyrmId = (me->GetHomePosition().GetPositionY() < 2484.35f) ? DATA_RIMEFANG : DATA_SPINESTALKER;
                // Increase add count
                if (!me->isDead())
                {
                    if (me->GetEntry() == NPC_FROSTWING_WHELP)
                        _instance->SetGuidData(_frostwyrmId, ObjectGuid::Create<HighGuid::Creature>(631, me->GetEntry(), me->GetSpawnId()));  // this cannot be in Reset because reset also happens on evade
                    Reset();
                }
            }

            void Reset() override
            {
                // This is shared AI for handler and whelps
                if (me->GetEntry() == NPC_FROSTWARDEN_HANDLER)
                {
                    _events.ScheduleEvent(EVENT_FROSTWARDEN_ORDER_WHELP, 3000);
                    _events.ScheduleEvent(EVENT_CONCUSSIVE_SHOCK, urand(8000, 10000));
                }
>>>>>>> 28d470c5

    void Reset() override
    {
        // This is shared AI for handler and whelps
        if (me->GetEntry() == NPC_FROSTWARDEN_HANDLER)
        {
            _events.ScheduleEvent(EVENT_FROSTWARDEN_ORDER_WHELP, 3s);
            _events.ScheduleEvent(EVENT_CONCUSSIVE_SHOCK, 8s, 10s);
        }

<<<<<<< HEAD
        Initialize();
    }

    void JustAppeared() override
    {
        ScriptedAI::JustAppeared();
=======
            void JustAppeared() override
            {
                ScriptedAI::JustAppeared();

                // Increase add count
                if (me->GetEntry() == NPC_FROSTWING_WHELP)
                    _instance->SetGuidData(_frostwyrmId, ObjectGuid::Create<HighGuid::Creature>(631, me->GetEntry(), me->GetSpawnId()));  // this cannot be in Reset because reset also happens on evade
            }
>>>>>>> 28d470c5

        // Increase add count
        if (me->GetEntry() == NPC_FROSTWING_WHELP)
            _instance->SetData(_frostwyrmId, me->GetSpawnId());  // this cannot be in Reset because reset also happens on evade
    }

    void SetData(uint32 type, uint32 data) override
    {
        if (type == DATA_WHELP_MARKER)
            _isTaunted = data != 0;
    }

    uint32 GetData(uint32 type) const override
    {
        if (type == DATA_FROSTWYRM_OWNER)
            return _frostwyrmId;
        else if (type == DATA_WHELP_MARKER)
            return uint32(_isTaunted);
        return 0;
    }

    void UpdateAI(uint32 diff) override
    {
        if (!UpdateVictim())
            return;

        _events.Update(diff);

        if (me->HasUnitState(UNIT_STATE_CASTING))
            return;

        while (uint32 eventId = _events.ExecuteEvent())
        {
            switch (eventId)
            {
                case EVENT_FROSTWARDEN_ORDER_WHELP:
                    DoCastSelf(SPELL_ORDER_WHELP);
                    _events.ScheduleEvent(EVENT_FROSTWARDEN_ORDER_WHELP, 3s);
                    break;
                case EVENT_CONCUSSIVE_SHOCK:
                    DoCastSelf(SPELL_CONCUSSIVE_SHOCK);
                    _events.ScheduleEvent(EVENT_CONCUSSIVE_SHOCK, 10s, 13s);
                    break;
                default:
                    break;
            }
        }

        DoMeleeAttackIfReady();
    }

private:
    EventMap _events;
    InstanceScript* _instance;
    uint32 _frostwyrmId;
    bool _isTaunted; // Frostwing Whelp only
};

class spell_sindragosa_s_fury : public SpellScript
{
    PrepareSpellScript(spell_sindragosa_s_fury);

<<<<<<< HEAD
    bool Load() override
    {
        // This script should execute only in Icecrown Citadel
        return InstanceHasScript(GetCaster(), ICCScriptName);
    }

    void SelectDest()
    {
        if (Position* dest = const_cast<WorldLocation*>(GetExplTargetDest()))
        {
            float destX = float(rand_norm()) * 75.0f + 4350.0f;
            float destY = float(rand_norm()) * 75.0f + 2450.0f;
            float destZ = 205.0f; // random number close to ground, get exact in next call
            GetCaster()->UpdateGroundPositionZ(destX, destY, destZ);
            dest->Relocate(destX, destY, destZ);
        }
    }

    void FilterTargets(std::list<WorldObject*>& targets)
    {
        targets.remove_if([](WorldObject* obj) -> bool
        {
            // remove GMs
            if (Player* player = obj->ToPlayer())
                return player->IsGameMaster();
=======
        class spell_sindragosa_s_fury_SpellScript : public SpellScript
        {
            PrepareSpellScript(spell_sindragosa_s_fury_SpellScript);

            bool Load() override
            {
                // This script should execute only in Icecrown Citadel
                return InstanceHasScript(GetCaster(), ICCScriptName);
            }
>>>>>>> 28d470c5

            // remove non-players too
            return true;
        });

<<<<<<< HEAD
        _targetCount = targets.size();
    }
=======
            void FilterTargets(std::list<WorldObject*>& targets)
            {
                targets.remove_if([](WorldObject* obj) -> bool
                {
                    // remove GMs
                    if (Player* player = obj->ToPlayer())
                        return player->IsGameMaster();

                    // remove non-players too
                    return true;
                });

                _targetCount = targets.size();
            }
>>>>>>> 28d470c5

    void HandleDummy(SpellEffIndex effIndex)
    {
        PreventHitDefaultEffect(effIndex);

        if (!GetHitUnit()->IsAlive() || !_targetCount)
            return;

<<<<<<< HEAD
        if (GetHitUnit()->IsImmunedToDamage(GetSpellInfo()))
        {
            GetCaster()->SendSpellDamageImmune(GetHitUnit(), GetSpellInfo()->Id);
            return;
        }
=======
                if (GetHitUnit()->IsImmunedToDamage(GetSpellInfo()))
                {
                    GetCaster()->SendSpellDamageImmune(GetHitUnit(), GetSpellInfo()->Id, false);
                    return;
                }

                float resistance = float(GetHitUnit()->GetResistance(SpellSchoolMask(GetSpellInfo()->SchoolMask)));
                uint32 minResistFactor = uint32((resistance / (resistance + 510.0f)) * 10.0f) * 2;
                uint32 randomResist = urand(0, (9 - minResistFactor) * 100) / 100 + minResistFactor;
>>>>>>> 28d470c5

        float resistance = float(GetHitUnit()->GetResistance(SpellSchoolMask(GetSpellInfo()->SchoolMask)));
        uint32 minResistFactor = uint32((resistance / (resistance + 510.0f)) * 10.0f) * 2;
        uint32 randomResist = urand(0, (9 - minResistFactor) * 100) / 100 + minResistFactor;

<<<<<<< HEAD
        uint32 damage = (uint32(GetEffectValue() / _targetCount) * randomResist) / 10;

        SpellNonMeleeDamage damageInfo(GetCaster(), GetHitUnit(), GetSpellInfo()->Id, GetSpellInfo()->SchoolMask);
        damageInfo.damage = damage;
        GetCaster()->SendSpellNonMeleeDamageLog(&damageInfo);
        GetCaster()->DealSpellDamage(&damageInfo, false);
    }

    void Register() override
    {
        BeforeCast += SpellCastFn(spell_sindragosa_s_fury::SelectDest);
        OnObjectAreaTargetSelect += SpellObjectAreaTargetSelectFn(spell_sindragosa_s_fury::FilterTargets, EFFECT_1, TARGET_UNIT_DEST_AREA_ENTRY);
        OnEffectHitTarget += SpellEffectFn(spell_sindragosa_s_fury::HandleDummy, EFFECT_1, SPELL_EFFECT_DUMMY);
    }
=======
                SpellNonMeleeDamage damageInfo(GetCaster(), GetHitUnit(), GetSpellInfo(), GetSpell()->m_SpellVisual, GetSpellInfo()->SchoolMask);
                damageInfo.damage = damage;
                GetCaster()->DealSpellDamage(&damageInfo, false);
                GetCaster()->SendSpellNonMeleeDamageLog(&damageInfo);
            }

            void Register() override
            {
                BeforeCast += SpellCastFn(spell_sindragosa_s_fury_SpellScript::SelectDest);
                OnObjectAreaTargetSelect += SpellObjectAreaTargetSelectFn(spell_sindragosa_s_fury_SpellScript::FilterTargets, EFFECT_1, TARGET_UNIT_DEST_AREA_ENTRY);
                OnEffectHitTarget += SpellEffectFn(spell_sindragosa_s_fury_SpellScript::HandleDummy, EFFECT_1, SPELL_EFFECT_DUMMY);
            }

            uint32 _targetCount = 0;
        };
>>>>>>> 28d470c5

    uint32 _targetCount = 0;
};

class spell_sindragosa_unchained_magic : public SpellScript
{
    PrepareSpellScript(spell_sindragosa_unchained_magic);

    void FilterTargets(std::list<WorldObject*>& targets)
    {
        std::vector<WorldObject*> healers;
        std::vector<WorldObject*> casters;
        for (WorldObject* target : targets)
        {
<<<<<<< HEAD
            Player* player = target->ToPlayer();
            if (!player)
                continue;

            if (Trinity::Helpers::Entity::IsPlayerHealer(player))
            {
                healers.push_back(target);
                continue;
            }

            switch (player->GetClass())
            {
                case CLASS_PRIEST:
                case CLASS_MAGE:
                case CLASS_WARLOCK:
                    casters.push_back(target);
                    break;
                case CLASS_SHAMAN:
                    if (Trinity::Helpers::Entity::GetPlayerSpecialization(player) != SPEC_SHAMAN_ENHANCEMENT)
                        casters.push_back(target);
                    break;
                case CLASS_DRUID:
                    if (Trinity::Helpers::Entity::GetPlayerSpecialization(player) != SPEC_DRUID_FERAL)
                        casters.push_back(target);
                    break;
                default:
                    break;
            }
=======
            if (Unit* unit = object->ToUnit())
                return unit->GetPowerType() != POWER_MANA;
            return true;
>>>>>>> 28d470c5
        }

        targets.clear();

        bool const is25ManRaid = GetCaster()->GetMap()->Is25ManRaid();
        if (!healers.empty())
        {
<<<<<<< HEAD
            Trinity::Containers::RandomResize(healers, size_t(is25ManRaid ? 3 : 1));
            while (!healers.empty())
=======
            PrepareSpellScript(spell_sindragosa_unchained_magic_SpellScript);

            void FilterTargets(std::list<WorldObject*>& unitList)
            {
                unitList.remove_if(UnchainedMagicTargetSelector());
                uint32 maxSize = uint32(GetCaster()->GetMap()->Is25ManRaid() ? 6 : 2);
                if (unitList.size() > maxSize)
                    Trinity::Containers::RandomResize(unitList, maxSize);
            }

            void Register() override
>>>>>>> 28d470c5
            {
                targets.push_back(healers.back());
                healers.pop_back();
            }
        }
        if (!casters.empty())
        {
            Trinity::Containers::RandomShuffle(casters);
            size_t const maxSize = is25ManRaid ? 6 : 2;
            while (!casters.empty() && targets.size() < maxSize)
            {
<<<<<<< HEAD
                targets.push_back(casters.back());
                casters.pop_back();
=======
                Player* target = GetHitPlayer();
                if (!target)
                    return;

                // Check difficulty and quest status
                if (!target->GetMap()->Is25ManRaid() || target->GetQuestStatus(QUEST_FROST_INFUSION) != QUEST_STATUS_INCOMPLETE)
                    return;

                // Check if player has Shadow's Edge equipped and not ready for infusion
                if (!target->HasAura(SPELL_UNSATED_CRAVING) || target->HasAura(SPELL_FROST_IMBUED_BLADE))
                    return;

                Aura* infusion = target->GetAura(SPELL_FROST_INFUSION, target->GetGUID());
                if (infusion && infusion->GetStackAmount() >= 3)
                {
                    target->RemoveAura(infusion);
                    target->CastSpell(target, SPELL_FROST_IMBUED_BLADE, TRIGGERED_FULL_MASK);
                }
                else
                    target->CastSpell(target, SPELL_FROST_INFUSION, TRIGGERED_FULL_MASK);
>>>>>>> 28d470c5
            }
        }
    }

    void Register() override
    {
        OnObjectAreaTargetSelect += SpellObjectAreaTargetSelectFn(spell_sindragosa_unchained_magic::FilterTargets, EFFECT_0, TARGET_UNIT_SRC_AREA_ENEMY);
    }
};

class spell_sindragosa_frost_breath : public SpellScript
{
    PrepareSpellScript(spell_sindragosa_frost_breath);

    void HandleInfusion()
    {
        Player* target = GetHitPlayer();
        if (!target)
            return;

<<<<<<< HEAD
        // Check difficulty and quest status
        if (!(target->GetRaidDifficulty() & RAID_DIFFICULTY_MASK_25MAN) || target->GetQuestStatus(QUEST_FROST_INFUSION) != QUEST_STATUS_INCOMPLETE)
            return;

        // Check if player has Shadow's Edge equipped and not ready for infusion
        if (!target->HasAura(SPELL_UNSATED_CRAVING) || target->HasAura(SPELL_FROST_IMBUED_BLADE))
            return;
=======
            bool Validate(SpellInfo const* /*spell*/) override
            {
                return ValidateSpellInfo({ SPELL_BACKLASH });
            }

            void OnRemove(AuraEffect const* aurEff, AuraEffectHandleModes /*mode*/)
            {
                if (GetTargetApplication()->GetRemoveMode() == AURA_REMOVE_BY_EXPIRE)
                    GetTarget()->CastCustomSpell(SPELL_BACKLASH, SPELLVALUE_BASE_POINT0, aurEff->GetAmount(), GetTarget(), true, nullptr, aurEff, GetCasterGUID());
            }

            void Register() override
            {
                AfterEffectRemove += AuraEffectRemoveFn(spell_sindragosa_instability_AuraScript::OnRemove, EFFECT_0, SPELL_AURA_DUMMY, AURA_EFFECT_HANDLE_REAL);
            }
        };
>>>>>>> 28d470c5

        Aura* infusion = target->GetAura(SPELL_FROST_INFUSION, target->GetGUID());
        if (infusion && infusion->GetStackAmount() >= 3)
        {
            target->RemoveAura(infusion);
            target->CastSpell(target, SPELL_FROST_IMBUED_BLADE, TRIGGERED_FULL_MASK);
        }
        else
            target->CastSpell(target, SPELL_FROST_INFUSION, TRIGGERED_FULL_MASK);
    }

    void Register() override
    {
        AfterHit += SpellHitFn(spell_sindragosa_frost_breath::HandleInfusion);
    }
};

class spell_sindragosa_instability : public AuraScript
{
    PrepareAuraScript(spell_sindragosa_instability);

    bool Validate(SpellInfo const* /*spell*/) override
    {
        return ValidateSpellInfo({ SPELL_BACKLASH });
    }

<<<<<<< HEAD
    void OnRemove(AuraEffect const* aurEff, AuraEffectHandleModes /*mode*/)
    {
        if (GetTargetApplication()->GetRemoveMode() == AURA_REMOVE_BY_EXPIRE)
=======
            bool Validate(SpellInfo const* /*spell*/) override
            {
                return ValidateSpellInfo({ SPELL_ICE_TOMB_DAMAGE });
            }

            void PeriodicTick(AuraEffect const* /*aurEff*/)
            {
                PreventDefaultAction();
                if (Unit* caster = GetCaster())
                    caster->CastSpell(GetTarget(), SPELL_ICE_TOMB_DAMAGE, true);
            }

            void Register() override
            {
                OnEffectPeriodic += AuraEffectPeriodicFn(spell_sindragosa_frost_beacon_AuraScript::PeriodicTick, EFFECT_0, SPELL_AURA_PERIODIC_TRIGGER_SPELL);
            }
        };

        AuraScript* GetAuraScript() const override
>>>>>>> 28d470c5
        {
            CastSpellExtraArgs args(aurEff);
            args.OriginalCaster = GetCasterGUID();
            args.AddSpellBP0(aurEff->GetAmount());
            GetTarget()->CastSpell(GetTarget(), SPELL_BACKLASH, args);
        }
    }

    void Register() override
    {
        AfterEffectRemove += AuraEffectRemoveFn(spell_sindragosa_instability::OnRemove, EFFECT_0, SPELL_AURA_DUMMY, AURA_EFFECT_HANDLE_REAL);
    }
};

class spell_sindragosa_frost_beacon : public AuraScript
{
    PrepareAuraScript(spell_sindragosa_frost_beacon);

    bool Validate(SpellInfo const* /*spell*/) override
    {
        return ValidateSpellInfo({ SPELL_ICE_TOMB_DAMAGE });
    }

    void PeriodicTick(AuraEffect const* /*aurEff*/)
    {
        PreventDefaultAction();
        if (Unit* caster = GetCaster())
            caster->CastSpell(GetTarget(), SPELL_ICE_TOMB_DAMAGE, true);
    }

    void Register() override
    {
        OnEffectPeriodic += AuraEffectPeriodicFn(spell_sindragosa_frost_beacon::PeriodicTick, EFFECT_0, SPELL_AURA_PERIODIC_TRIGGER_SPELL);
    }
};

<<<<<<< HEAD
class spell_sindragosa_ice_tomb_trap : public AuraScript
{
    PrepareAuraScript(spell_sindragosa_ice_tomb_trap);

    bool Validate(SpellInfo const* /*spell*/) override
    {
        if (!sObjectMgr->GetCreatureTemplate(NPC_ICE_TOMB))
            return false;
        if (!sObjectMgr->GetGameObjectTemplate(GO_ICE_BLOCK))
            return false;
        return true;
    }

    void PeriodicTick(AuraEffect const* aurEff)
    {
        PreventDefaultAction();

        if (aurEff->GetTickNumber() == 1)
        {
            if (Unit* caster = GetCaster())
=======
        class spell_sindragosa_ice_tomb_AuraScript : public AuraScript
        {
            PrepareAuraScript(spell_sindragosa_ice_tomb_AuraScript);

            bool Validate(SpellInfo const* /*spell*/) override
>>>>>>> 28d470c5
            {
                Position pos = GetTarget()->GetPosition();

<<<<<<< HEAD
                if (TempSummon* summon = caster->SummonCreature(NPC_ICE_TOMB, pos))
                {
                    summon->AI()->SetGUID(GetTarget()->GetGUID(), DATA_TRAPPED_PLAYER);
                    GetTarget()->CastSpell(GetTarget(), SPELL_ICE_TOMB_UNTARGETABLE);
                    if (GameObject* go = summon->SummonGameObject(GO_ICE_BLOCK, pos, QuaternionData(), 0s))
=======
            void PeriodicTick(AuraEffect const* aurEff)
            {
                PreventDefaultAction();

                if (aurEff->GetTickNumber() == 1)
                {
                    if (Unit* caster = GetCaster())
>>>>>>> 28d470c5
                    {
                        Position pos = GetTarget()->GetPosition();

                        if (TempSummon* summon = caster->SummonCreature(NPC_ICE_TOMB, pos))
                        {
                            summon->AI()->SetGUID(GetTarget()->GetGUID(), DATA_TRAPPED_PLAYER);
                            GetTarget()->CastSpell(GetTarget(), SPELL_ICE_TOMB_UNTARGETABLE);
                            if (GameObject* go = summon->SummonGameObject(GO_ICE_BLOCK, pos, QuaternionData::fromEulerAnglesZYX(pos.GetOrientation(), 0.0f, 0.0f), 0))
                            {
                                go->SetSpellId(SPELL_ICE_TOMB_DAMAGE);
                                summon->AddGameObject(go);
                            }
                        }
                    }
                }
            }
<<<<<<< HEAD
=======

            void HandleRemove(AuraEffect const* /*aurEff*/, AuraEffectHandleModes /*mode*/)
            {
                GetTarget()->RemoveAurasDueToSpell(SPELL_ICE_TOMB_UNTARGETABLE);
            }

            void Register() override
            {
                OnEffectPeriodic += AuraEffectPeriodicFn(spell_sindragosa_ice_tomb_AuraScript::PeriodicTick, EFFECT_2, SPELL_AURA_PERIODIC_TRIGGER_SPELL);
                AfterEffectRemove += AuraEffectRemoveFn(spell_sindragosa_ice_tomb_AuraScript::HandleRemove, EFFECT_2, SPELL_AURA_PERIODIC_TRIGGER_SPELL, AURA_EFFECT_HANDLE_REAL);
            }
        };

        AuraScript* GetAuraScript() const override
        {
            return new spell_sindragosa_ice_tomb_AuraScript();
>>>>>>> 28d470c5
        }
    }

    void HandleRemove(AuraEffect const* /*aurEff*/, AuraEffectHandleModes /*mode*/)
    {
        GetTarget()->RemoveAurasDueToSpell(SPELL_ICE_TOMB_UNTARGETABLE);
    }

    void Register() override
    {
        OnEffectPeriodic += AuraEffectPeriodicFn(spell_sindragosa_ice_tomb_trap::PeriodicTick, EFFECT_2, SPELL_AURA_PERIODIC_TRIGGER_SPELL);
        AfterEffectRemove += AuraEffectRemoveFn(spell_sindragosa_ice_tomb_trap::HandleRemove, EFFECT_2, SPELL_AURA_PERIODIC_TRIGGER_SPELL, AURA_EFFECT_HANDLE_REAL);
    }
};

class spell_sindragosa_icy_grip : public SpellScript
{
<<<<<<< HEAD
    PrepareSpellScript(spell_sindragosa_icy_grip);

    bool Validate(SpellInfo const* /*spell*/) override
    {
        return ValidateSpellInfo({ SPELL_ICY_GRIP_JUMP });
    }

    void HandleScript(SpellEffIndex effIndex)
    {
        PreventHitDefaultEffect(effIndex);
        GetHitUnit()->CastSpell(GetCaster(), SPELL_ICY_GRIP_JUMP, true);
    }

    void Register() override
    {
        OnEffectHitTarget += SpellEffectFn(spell_sindragosa_icy_grip::HandleScript, EFFECT_0, SPELL_EFFECT_SCRIPT_EFFECT);
    }
=======
    public:
        spell_sindragosa_icy_grip() : SpellScriptLoader("spell_sindragosa_icy_grip") { }

        class spell_sindragosa_icy_grip_SpellScript : public SpellScript
        {
            PrepareSpellScript(spell_sindragosa_icy_grip_SpellScript);

            bool Validate(SpellInfo const* /*spell*/) override
            {
                return ValidateSpellInfo({ SPELL_ICY_GRIP_JUMP });
            }

            void HandleScript(SpellEffIndex effIndex)
            {
                PreventHitDefaultEffect(effIndex);
                GetHitUnit()->CastSpell(GetCaster(), SPELL_ICY_GRIP_JUMP, true);
            }

            void Register() override
            {
                OnEffectHitTarget += SpellEffectFn(spell_sindragosa_icy_grip_SpellScript::HandleScript, EFFECT_0, SPELL_EFFECT_SCRIPT_EFFECT);
            }
        };

        SpellScript* GetSpellScript() const override
        {
            return new spell_sindragosa_icy_grip_SpellScript();
        }
>>>>>>> 28d470c5
};

class MysticBuffetTargetFilter
{
    public:
        explicit MysticBuffetTargetFilter(Unit* caster) : _caster(caster) { }

        bool operator()(WorldObject* unit) const
        {
            return !unit->IsWithinLOSInMap(_caster);
        }

    private:
        Unit* _caster;
};

class spell_sindragosa_mystic_buffet : public SpellScript
{
    PrepareSpellScript(spell_sindragosa_mystic_buffet);

    void FilterTargets(std::list<WorldObject*>& targets)
    {
        targets.remove_if(MysticBuffetTargetFilter(GetCaster()));
    }

    void Register() override
    {
        OnObjectAreaTargetSelect += SpellObjectAreaTargetSelectFn(spell_sindragosa_mystic_buffet::FilterTargets, EFFECT_0, TARGET_UNIT_SRC_AREA_ENEMY);
    }
};

class spell_rimefang_icy_blast : public SpellScript
{
<<<<<<< HEAD
    PrepareSpellScript(spell_rimefang_icy_blast);

    bool Validate(SpellInfo const* /*spell*/) override
    {
        return ValidateSpellInfo({ SPELL_ICY_BLAST_AREA });
    }

    void HandleTriggerMissile(SpellEffIndex effIndex)
    {
        PreventHitDefaultEffect(effIndex);
        if (Position const* pos = GetExplTargetDest())
            if (TempSummon* summon = GetCaster()->SummonCreature(NPC_ICY_BLAST, *pos, TEMPSUMMON_TIMED_DESPAWN, 40s))
                summon->CastSpell(summon, SPELL_ICY_BLAST_AREA, true);
    }

    void Register() override
    {
        OnEffectHit += SpellEffectFn(spell_rimefang_icy_blast::HandleTriggerMissile, EFFECT_1, SPELL_EFFECT_TRIGGER_MISSILE);
    }
=======
    public:
        spell_rimefang_icy_blast() : SpellScriptLoader("spell_rimefang_icy_blast") { }

        class spell_rimefang_icy_blast_SpellScript : public SpellScript
        {
            PrepareSpellScript(spell_rimefang_icy_blast_SpellScript);

            bool Validate(SpellInfo const* /*spell*/) override
            {
                return ValidateSpellInfo({ SPELL_ICY_BLAST_AREA });
            }

            void HandleTriggerMissile(SpellEffIndex effIndex)
            {
                PreventHitDefaultEffect(effIndex);
                if (Position const* pos = GetExplTargetDest())
                    if (TempSummon* summon = GetCaster()->SummonCreature(NPC_ICY_BLAST, *pos, TEMPSUMMON_TIMED_DESPAWN, 40000))
                        summon->CastSpell(summon, SPELL_ICY_BLAST_AREA, true);
            }

            void Register() override
            {
                OnEffectHit += SpellEffectFn(spell_rimefang_icy_blast_SpellScript::HandleTriggerMissile, EFFECT_1, SPELL_EFFECT_TRIGGER_MISSILE);
            }
        };

        SpellScript* GetSpellScript() const override
        {
            return new spell_rimefang_icy_blast_SpellScript();
        }
>>>>>>> 28d470c5
};

class OrderWhelpTargetSelector
{
    public:
        explicit OrderWhelpTargetSelector(Creature* owner) : _owner(owner) { }

        bool operator()(Creature* creature)
        {
            if (!creature->AI()->GetData(DATA_WHELP_MARKER) && creature->AI()->GetData(DATA_FROSTWYRM_OWNER) == _owner->AI()->GetData(DATA_FROSTWYRM_OWNER))
                return false;
            return true;
        }

    private:
        Creature* _owner;
};

class spell_frostwarden_handler_order_whelp : public SpellScript
{
<<<<<<< HEAD
    PrepareSpellScript(spell_frostwarden_handler_order_whelp);

    bool Validate(SpellInfo const* /*spell*/) override
    {
        return ValidateSpellInfo({ SPELL_FOCUS_FIRE });
    }

    void FilterTargets(std::list<WorldObject*>& targets)
    {
        targets.remove_if(Trinity::ObjectTypeIdCheck(TYPEID_PLAYER, false));
        if (targets.empty())
            return;

        WorldObject* target = Trinity::Containers::SelectRandomContainerElement(targets);
        targets.clear();
        targets.push_back(target);
    }

    void HandleForcedCast(SpellEffIndex effIndex)
    {
        // caster is Frostwarden Handler, target is player, caster of triggered is whelp
        PreventHitDefaultEffect(effIndex);
        std::list<Creature*> unitList;
        GetCreatureListWithEntryInGrid(unitList, GetCaster(), NPC_FROSTWING_WHELP, 150.0f);
        if (Creature* creature = GetCaster()->ToCreature())
            unitList.remove_if(OrderWhelpTargetSelector(creature));

        if (unitList.empty())
            return;

        Trinity::Containers::SelectRandomContainerElement(unitList)->CastSpell(GetHitUnit(), uint32(GetEffectValue()), true);
    }

    void Register() override
    {
        OnEffectHitTarget += SpellEffectFn(spell_frostwarden_handler_order_whelp::HandleForcedCast, EFFECT_0, SPELL_EFFECT_FORCE_CAST);
        OnObjectAreaTargetSelect += SpellObjectAreaTargetSelectFn(spell_frostwarden_handler_order_whelp::FilterTargets, EFFECT_0, TARGET_UNIT_DEST_AREA_ENEMY);
    }
=======
    public:
        spell_frostwarden_handler_order_whelp() : SpellScriptLoader("spell_frostwarden_handler_order_whelp") { }

        class spell_frostwarden_handler_order_whelp_SpellScript : public SpellScript
        {
            PrepareSpellScript(spell_frostwarden_handler_order_whelp_SpellScript);

            bool Validate(SpellInfo const* /*spell*/) override
            {
                return ValidateSpellInfo({ SPELL_FOCUS_FIRE });
            }

            void FilterTargets(std::list<WorldObject*>& targets)
            {
                targets.remove_if(Trinity::ObjectTypeIdCheck(TYPEID_PLAYER, false));
                if (targets.empty())
                    return;

                WorldObject* target = Trinity::Containers::SelectRandomContainerElement(targets);
                targets.clear();
                targets.push_back(target);
            }

            void HandleForcedCast(SpellEffIndex effIndex)
            {
                // caster is Frostwarden Handler, target is player, caster of triggered is whelp
                PreventHitDefaultEffect(effIndex);
                std::list<Creature*> unitList;
                GetCreatureListWithEntryInGrid(unitList, GetCaster(), NPC_FROSTWING_WHELP, 150.0f);
                if (Creature* creature = GetCaster()->ToCreature())
                    unitList.remove_if(OrderWhelpTargetSelector(creature));

                if (unitList.empty())
                    return;

                Trinity::Containers::SelectRandomContainerElement(unitList)->CastSpell(GetHitUnit(), uint32(GetEffectValue()), true);
            }

            void Register() override
            {
                OnEffectHitTarget += SpellEffectFn(spell_frostwarden_handler_order_whelp_SpellScript::HandleForcedCast, EFFECT_0, SPELL_EFFECT_FORCE_CAST);
                OnObjectAreaTargetSelect += SpellObjectAreaTargetSelectFn(spell_frostwarden_handler_order_whelp_SpellScript::FilterTargets, EFFECT_0, TARGET_UNIT_DEST_AREA_ENEMY);
            }
        };

        SpellScript* GetSpellScript() const override
        {
            return new spell_frostwarden_handler_order_whelp_SpellScript();
        }
>>>>>>> 28d470c5
};

class spell_frostwarden_handler_focus_fire : public SpellScript
{
<<<<<<< HEAD
    PrepareSpellScript(spell_frostwarden_handler_focus_fire);

    void HandleScript(SpellEffIndex effIndex)
    {
        PreventHitDefaultEffect(effIndex);
        GetCaster()->GetThreatManager().AddThreat(GetHitUnit(), float(GetEffectValue()), GetSpellInfo(), true, true);
        GetCaster()->GetAI()->SetData(DATA_WHELP_MARKER, 1);
    }

    void Register() override
    {
        OnEffectHitTarget += SpellEffectFn(spell_frostwarden_handler_focus_fire::HandleScript, EFFECT_1, SPELL_EFFECT_SCRIPT_EFFECT);
    }
};
=======
    public:
        spell_frostwarden_handler_focus_fire() : SpellScriptLoader("spell_frostwarden_handler_focus_fire") { }

        class spell_frostwarden_handler_focus_fire_SpellScript : public SpellScript
        {
            PrepareSpellScript(spell_frostwarden_handler_focus_fire_SpellScript);

            void HandleScript(SpellEffIndex effIndex)
            {
                PreventHitDefaultEffect(effIndex);
                GetCaster()->GetThreatManager().AddThreat(GetHitUnit(), float(GetEffectValue()), GetSpellInfo(), true, true);
                GetCaster()->GetAI()->SetData(DATA_WHELP_MARKER, 1);
            }

            void Register() override
            {
                OnEffectHitTarget += SpellEffectFn(spell_frostwarden_handler_focus_fire_SpellScript::HandleScript, EFFECT_1, SPELL_EFFECT_SCRIPT_EFFECT);
            }
        };

        class spell_frostwarden_handler_focus_fire_AuraScript : public AuraScript
        {
            PrepareAuraScript(spell_frostwarden_handler_focus_fire_AuraScript);

            void PeriodicTick(AuraEffect const* /*aurEff*/)
            {
                PreventDefaultAction();
                if (Unit* caster = GetCaster())
                {
                    if (SpellEffectInfo const* effect = GetSpellInfo()->GetEffect(EFFECT_1))
                        caster->GetThreatManager().AddThreat(GetTarget(), -float(effect->CalcValue()), GetSpellInfo(), true, true);

                    caster->GetAI()->SetData(DATA_WHELP_MARKER, 0);
                }
            }
>>>>>>> 28d470c5

class spell_frostwarden_handler_focus_fire_aura : public AuraScript
{
    PrepareAuraScript(spell_frostwarden_handler_focus_fire_aura);

    void PeriodicTick(AuraEffect const* /*aurEff*/)
    {
        PreventDefaultAction();
        if (Unit* caster = GetCaster())
        {
            caster->GetThreatManager().AddThreat(GetTarget(), -float(GetSpellInfo()->Effects[EFFECT_1].CalcValue()), GetSpellInfo(), true, true);
            caster->GetAI()->SetData(DATA_WHELP_MARKER, 0);
        }
    }

    void Register() override
    {
        OnEffectPeriodic += AuraEffectPeriodicFn(spell_frostwarden_handler_focus_fire_aura::PeriodicTick, EFFECT_0, SPELL_AURA_PERIODIC_DUMMY);
    }
};

class spell_sindragosa_ice_tomb_target : public SpellScript
{
    PrepareSpellScript(spell_sindragosa_ice_tomb_target);

    void FilterTargets(std::list<WorldObject*>& unitList)
    {
        Unit* caster = GetCaster();
        unitList.remove_if(FrostBeaconSelector(caster));
    }

    void HandleSindragosaTalk(SpellEffIndex /*effIndex*/)
    {
        if (Creature* creatureCaster = GetCaster()->ToCreature())
            if (creatureCaster->GetAI()->GetData(DATA_IS_THIRD_PHASE))
                creatureCaster->AI()->Talk(EMOTE_WARN_FROZEN_ORB, GetHitUnit());
    }

    void Register() override
    {
        OnObjectAreaTargetSelect += SpellObjectAreaTargetSelectFn(spell_sindragosa_ice_tomb_target::FilterTargets, EFFECT_0, TARGET_UNIT_SRC_AREA_ENEMY);
        OnEffectLaunchTarget += SpellEffectFn(spell_sindragosa_ice_tomb_target::HandleSindragosaTalk, EFFECT_0, SPELL_EFFECT_DUMMY);
    }
};

class spell_sindragosa_ice_tomb_target : public SpellScriptLoader
{
public:
    spell_sindragosa_ice_tomb_target() : SpellScriptLoader("spell_sindragosa_ice_tomb_target") { }

    class spell_sindragosa_ice_tomb_target_SpellScript : public SpellScript
    {
        PrepareSpellScript(spell_sindragosa_ice_tomb_target_SpellScript);

        void FilterTargets(std::list<WorldObject*>& unitList)
        {
            Unit* caster = GetCaster();
            unitList.remove_if(FrostBeaconSelector(caster));
        }

        void HandleSindragosaTalk(SpellEffIndex /*effIndex*/)
        {
            if (Creature* creatureCaster = GetCaster()->ToCreature())
                if (creatureCaster->GetAI()->GetData(DATA_IS_THIRD_PHASE))
                    creatureCaster->AI()->Talk(EMOTE_WARN_FROZEN_ORB, GetHitUnit());
        }

        void Register() override
        {
            OnObjectAreaTargetSelect += SpellObjectAreaTargetSelectFn(spell_sindragosa_ice_tomb_target_SpellScript::FilterTargets, EFFECT_0, TARGET_UNIT_SRC_AREA_ENEMY);
            OnEffectLaunchTarget += SpellEffectFn(spell_sindragosa_ice_tomb_target_SpellScript::HandleSindragosaTalk, EFFECT_0, SPELL_EFFECT_DUMMY);
        }
    };

    SpellScript* GetSpellScript() const override
    {
        return new spell_sindragosa_ice_tomb_target_SpellScript();
    }
};

class at_sindragosa_lair : public OnlyOnceAreaTriggerScript
{
    public:
        at_sindragosa_lair() : OnlyOnceAreaTriggerScript("at_sindragosa_lair") { }

        bool _OnTrigger(Player* player, AreaTriggerEntry const* /*areaTrigger*/, bool /*entered*/) override
        {
            if (InstanceScript* instance = player->GetInstanceScript())
            {
                if (!instance->GetData(DATA_SPINESTALKER))
                    if (Creature* spinestalker = ObjectAccessor::GetCreature(*player, instance->GetGuidData(DATA_SPINESTALKER)))
                        spinestalker->AI()->DoAction(ACTION_START_FROSTWYRM);

                if (!instance->GetData(DATA_RIMEFANG))
                    if (Creature* rimefang = ObjectAccessor::GetCreature(*player, instance->GetGuidData(DATA_RIMEFANG)))
                        rimefang->AI()->DoAction(ACTION_START_FROSTWYRM);

                if (!instance->GetData(DATA_SINDRAGOSA_FROSTWYRMS) && !instance->GetGuidData(DATA_SINDRAGOSA) && instance->GetBossState(DATA_SINDRAGOSA) != DONE)
                {
                    if (player->GetMap()->IsHeroic() && !instance->GetData(DATA_HEROIC_ATTEMPTS))
                        return true;

                    player->GetMap()->LoadGrid(SindragosaSpawnPos.GetPositionX(), SindragosaSpawnPos.GetPositionY());
                    if (Creature* sindragosa = player->GetMap()->SummonCreature(NPC_SINDRAGOSA, SindragosaSpawnPos))
                        sindragosa->AI()->DoAction(ACTION_START_FROSTWYRM);
                }
            }

            return true;
        }
};

class achievement_all_you_can_eat : public AchievementCriteriaScript
{
    public:
        achievement_all_you_can_eat() : AchievementCriteriaScript("achievement_all_you_can_eat") { }

        bool OnCheck(Player* /*source*/, Unit* target) override
        {
            if (!target)
                return false;
            return target->GetAI()->GetData(DATA_MYSTIC_BUFFET_STACK) <= 5;
        }
};

void AddSC_boss_sindragosa()
{
<<<<<<< HEAD
    // Creatures
    RegisterIcecrownCitadelCreatureAI(boss_sindragosa);
    RegisterIcecrownCitadelCreatureAI(npc_ice_tomb);
    RegisterIcecrownCitadelCreatureAI(npc_spinestalker);
    RegisterIcecrownCitadelCreatureAI(npc_rimefang_icc);
    RegisterIcecrownCitadelCreatureAI(npc_sindragosa_trash);

    // Spells
    RegisterSpellScript(spell_sindragosa_s_fury);
    RegisterSpellScript(spell_sindragosa_unchained_magic);
    RegisterSpellScript(spell_sindragosa_frost_breath);
    RegisterSpellScript(spell_sindragosa_instability);
    RegisterSpellScript(spell_sindragosa_frost_beacon);
    RegisterSpellScript(spell_sindragosa_ice_tomb_trap);
    RegisterSpellScript(spell_sindragosa_icy_grip);
    RegisterSpellScript(spell_sindragosa_mystic_buffet);
    RegisterSpellScript(spell_rimefang_icy_blast);
    RegisterSpellScript(spell_frostwarden_handler_order_whelp);
    RegisterSpellAndAuraScriptPair(spell_frostwarden_handler_focus_fire, spell_frostwarden_handler_focus_fire_aura);
    RegisterSpellScriptWithArgs(spell_trigger_spell_from_caster, "spell_sindragosa_ice_tomb", SPELL_ICE_TOMB_DUMMY, TRIGGERED_IGNORE_SET_FACING);
    RegisterSpellScriptWithArgs(spell_trigger_spell_from_caster, "spell_sindragosa_ice_tomb_dummy", SPELL_FROST_BEACON);
    RegisterSpellScript(spell_sindragosa_ice_tomb_target);

    // AreaTriggers
=======
    new boss_sindragosa();
    new npc_ice_tomb();
    new npc_spinestalker();
    new npc_rimefang();
    new npc_sindragosa_trash();
    new spell_sindragosa_s_fury();
    new spell_sindragosa_unchained_magic();
    new spell_sindragosa_frost_breath();
    new spell_sindragosa_instability();
    new spell_sindragosa_frost_beacon();
    new spell_sindragosa_ice_tomb();
    new spell_sindragosa_icy_grip();
    new spell_sindragosa_mystic_buffet();
    new spell_rimefang_icy_blast();
    new spell_frostwarden_handler_order_whelp();
    new spell_frostwarden_handler_focus_fire();
    new spell_trigger_spell_from_caster("spell_sindragosa_ice_tomb", SPELL_ICE_TOMB_DUMMY, TRIGGERED_IGNORE_SET_FACING);
    new spell_trigger_spell_from_caster("spell_sindragosa_ice_tomb_dummy", SPELL_FROST_BEACON);
    new spell_sindragosa_ice_tomb_target();
>>>>>>> 28d470c5
    new at_sindragosa_lair();

    // Achievements
    new achievement_all_you_can_eat();
}<|MERGE_RESOLUTION|>--- conflicted
+++ resolved
@@ -16,11 +16,6 @@
  */
 
 #include "icecrown_citadel.h"
-<<<<<<< HEAD
-#include "CommonHelpers.h"
-#include "Containers.h"
-=======
->>>>>>> 28d470c5
 #include "GridNotifiers.h"
 #include "InstanceScript.h"
 #include "Map.h"
@@ -28,16 +23,10 @@
 #include "ObjectAccessor.h"
 #include "ObjectMgr.h"
 #include "ScriptedCreature.h"
-<<<<<<< HEAD
-#include "ScriptMgr.h"
-#include "SpellAuraEffects.h"
-#include "SpellMgr.h"
-=======
 #include "Spell.h"
 #include "SpellAuraEffects.h"
 #include "SpellAuras.h"
 #include "SpellInfo.h"
->>>>>>> 28d470c5
 #include "SpellScript.h"
 #include "TemporarySummon.h"
 
@@ -206,11 +195,7 @@
 
         bool Execute(uint64 /*eventTime*/, uint32 /*updateTime*/) override
         {
-<<<<<<< HEAD
-            _owner->CastSpell(nullptr, SPELL_FROST_BOMB, CastSpellExtraArgs().SetOriginalCaster(_sindragosaGUID));
-=======
             _owner->CastSpell(nullptr, SPELL_FROST_BOMB, false, nullptr, nullptr, _sindragosaGUID);
->>>>>>> 28d470c5
             _owner->RemoveAurasDueToSpell(SPELL_FROST_BOMB_VISUAL);
             return true;
         }
@@ -235,56 +220,25 @@
         }
 };
 
-struct boss_sindragosa : public BossAI
-{
-    boss_sindragosa(Creature* creature) : BossAI(creature, DATA_SINDRAGOSA)
-    {
-        Initialize();
-    }
-
-    void Initialize()
-    {
-        _mysticBuffetStack = 0;
-        _isInAirPhase = false;
-        _isThirdPhase = false;
-    }
-
-    void Reset() override
-    {
-        BossAI::Reset();
-        DoCastSelf(SPELL_TANK_MARKER, true);
-        events.ScheduleEvent(EVENT_BERSERK, 10min);
-        events.ScheduleEvent(EVENT_CLEAVE, 10s, EVENT_GROUP_LAND_PHASE);
-        events.ScheduleEvent(EVENT_TAIL_SMASH, 20s, EVENT_GROUP_LAND_PHASE);
-        events.ScheduleEvent(EVENT_FROST_BREATH, 8s, 12s, EVENT_GROUP_LAND_PHASE);
-        events.ScheduleEvent(EVENT_UNCHAINED_MAGIC, 9s, 14s, EVENT_GROUP_LAND_PHASE);
-        events.ScheduleEvent(EVENT_ICY_GRIP, 33500ms, EVENT_GROUP_LAND_PHASE);
-        events.ScheduleEvent(EVENT_AIR_PHASE, 50s);
-        Initialize();
-
-        if (instance->GetData(DATA_SINDRAGOSA_INTRO))
-        {
-<<<<<<< HEAD
-            me->SetCanFly(true);
-            me->SetDisableGravity(true);
-        }
-    }
-=======
+class boss_sindragosa : public CreatureScript
+{
+    public:
+        boss_sindragosa() : CreatureScript("boss_sindragosa") { }
+
+        struct boss_sindragosaAI : public BossAI
+        {
             boss_sindragosaAI(Creature* creature) : BossAI(creature, DATA_SINDRAGOSA)
             {
                 Initialize();
             }
->>>>>>> 28d470c5
-
-    void JustDied(Unit* /* killer */) override
-    {
-        _JustDied();
-        Talk(SAY_DEATH);
-
-<<<<<<< HEAD
-        if (Is25ManRaid() && me->HasAura(SPELL_SHADOWS_FATE))
-            DoCastAOE(SPELL_FROST_INFUSION_CREDIT, true);
-=======
+
+            void Initialize()
+            {
+                _mysticBuffetStack = 0;
+                _isInAirPhase = false;
+                _isThirdPhase = false;
+            }
+
             void Reset() override
             {
                 BossAI::Reset();
@@ -304,90 +258,17 @@
                     me->SetDisableGravity(true);
                 }
             }
->>>>>>> 28d470c5
-
-    }
-
-    void JustEngagedWith(Unit* victim) override
-    {
-        if (!instance->CheckRequiredBosses(DATA_SINDRAGOSA, victim->ToPlayer()))
-        {
-            EnterEvadeMode(EVADE_REASON_SEQUENCE_BREAK);
-            instance->DoCastSpellOnPlayers(LIGHT_S_HAMMER_TELEPORT);
-            return;
-        }
-
-        DoCastSelf(SPELL_FROST_AURA);
-        DoCastSelf(SPELL_PERMAEATING_CHILL);
-        Talk(SAY_AGGRO);
-        instance->SetBossState(DATA_SINDRAGOSA, IN_PROGRESS);
-        me->SetCombatPulseDelay(5);
-        me->setActive(true);
-        me->SetFarVisible(true);
-        DoZoneInCombat();
-    }
-
-    void EnterEvadeMode(EvadeReason why) override
-    {
-        if (_isInAirPhase && why == EVADE_REASON_BOUNDARY)
-            return;
-        BossAI::EnterEvadeMode(why);
-    }
-
-    void JustReachedHome() override
-    {
-        BossAI::JustReachedHome();
-        instance->SetBossState(DATA_SINDRAGOSA, FAIL);
-        me->SetCanFly(false);
-        me->SetDisableGravity(false);
-        me->SetReactState(REACT_DEFENSIVE);
-    }
-
-    void KilledUnit(Unit* victim) override
-    {
-        if (victim->GetTypeId() == TYPEID_PLAYER)
-            Talk(SAY_KILL);
-    }
-
-    void DoAction(int32 action) override
-    {
-        if (action == ACTION_START_FROSTWYRM)
-        {
-
-<<<<<<< HEAD
-            instance->SetData(DATA_SINDRAGOSA_INTRO, 0);
-            if (TempSummon* summon = me->ToTempSummon())
-                summon->SetTempSummonType(TEMPSUMMON_DEAD_DESPAWN);
-
-            if (me->isDead())
-                return;
-
-            me->setActive(true);
-            me->SetFarVisible(true);
-            me->SetCanFly(true);
-            me->SetDisableGravity(true);
-            me->SetSpeedRate(MOVE_FLIGHT, 4.0f);
-            me->SetFlag(UNIT_FIELD_FLAGS, UNIT_FLAG_NON_ATTACKABLE);
-            Milliseconds moveTime = Milliseconds(uint64(me->GetExactDist(&SindragosaFlyPos) / (me->GetSpeed(MOVE_FLIGHT) * 0.001f)));
-            me->m_Events.AddEvent(new FrostwyrmLandEvent(*me, SindragosaLandPos), me->m_Events.CalculateTime(moveTime + 250ms));
-            me->GetMotionMaster()->MovePoint(POINT_FROSTWYRM_FLY_IN, SindragosaFlyPos);
-            DoCastSelf(SPELL_SINDRAGOSA_S_FURY);
-        }
-    }
-
-    uint32 GetData(uint32 type) const override
-    {
-        switch (type)
-        {
-            case DATA_MYSTIC_BUFFET_STACK:
-                return _mysticBuffetStack;
-            case DATA_IS_THIRD_PHASE:
-                return _isThirdPhase;
-            default:
-                return 0xFFFFFFFF;
-        }
-    }
-=======
+
+            void JustDied(Unit* /* killer */) override
+            {
+                _JustDied();
+                Talk(SAY_DEATH);
+
+                if (Is25ManRaid() && me->HasAura(SPELL_SHADOWS_FATE))
+                    DoCastAOE(SPELL_FROST_INFUSION_CREDIT, true);
+
+            }
+
             void EnterCombat(Unit* victim) override
             {
                 if (!instance->CheckRequiredBosses(DATA_SINDRAGOSA, victim->ToPlayer()))
@@ -412,75 +293,21 @@
                     return;
                 BossAI::EnterEvadeMode(why);
             }
->>>>>>> 28d470c5
-
-    void MovementInform(uint32 type, uint32 point) override
-    {
-        if (type != POINT_MOTION_TYPE && type != EFFECT_MOTION_TYPE)
-            return;
-
-        switch (point)
-        {
-            case POINT_FROSTWYRM_LAND:
-                me->setActive(false);
-                me->SetFarVisible(false);
+
+            void JustReachedHome() override
+            {
+                BossAI::JustReachedHome();
+                instance->SetBossState(DATA_SINDRAGOSA, FAIL);
                 me->SetCanFly(false);
                 me->SetDisableGravity(false);
-                me->SetHomePosition(SindragosaLandPos);
-                me->RemoveFlag(UNIT_FIELD_FLAGS, UNIT_FLAG_NON_ATTACKABLE);
-                me->SetSpeedRate(MOVE_FLIGHT, 2.5f);
-
-                // Sindragosa enters combat as soon as she lands
-                DoZoneInCombat();
-                break;
-            case POINT_TAKEOFF:
-                events.ScheduleEvent(EVENT_AIR_MOVEMENT, 1ms);
-                break;
-            case POINT_AIR_PHASE:
-            {
-                CastSpellExtraArgs args(TRIGGERED_FULL_MASK);
-                args.AddSpellMod(SPELLVALUE_MAX_TARGETS, RAID_MODE<int32>(2, 5, 2, 6));
-                me->CastSpell(nullptr, SPELL_ICE_TOMB_TARGET, args);
-                me->SetFacingTo(float(M_PI), true);
-                events.ScheduleEvent(EVENT_AIR_MOVEMENT_FAR, 1ms);
-                events.ScheduleEvent(EVENT_FROST_BOMB, 9s);
-                break;
-            }
-            case POINT_AIR_PHASE_FAR:
-                me->SetFacingTo(float(M_PI), true);
-                events.ScheduleEvent(EVENT_LAND, 30s);
-                break;
-            case POINT_LAND:
-                events.ScheduleEvent(EVENT_LAND_GROUND, 1ms);
-                break;
-            case POINT_LAND_GROUND:
-            {
-                me->SetCanFly(false);
-                me->SetDisableGravity(false);
-                me->SetReactState(REACT_DEFENSIVE);
-
-                _isInAirPhase = false;
-                // trigger Asphyxiation
-                EntryCheckPredicate pred(NPC_ICE_TOMB);
-                summons.DoAction(ACTION_TRIGGER_ASPHYXIATION, pred);
-                break;
-            }
-            default:
-                break;
-        }
-    }
-
-<<<<<<< HEAD
-    void DamageTaken(Unit* /*attacker*/, uint32& /*damage*/) override
-    {
-        if (!_isThirdPhase && !HealthAbovePct(35))
-        {
-            events.CancelEvent(EVENT_AIR_PHASE);
-            events.ScheduleEvent(EVENT_THIRD_PHASE_CHECK, 1s);
-            _isThirdPhase = true;
-        }
-    }
-=======
+            }
+
+            void KilledUnit(Unit* victim) override
+            {
+                if (victim->GetTypeId() == TYPEID_PLAYER)
+                    Talk(SAY_KILL);
+            }
+
             void DoAction(int32 action) override
             {
                 if (action == ACTION_START_FROSTWYRM)
@@ -492,117 +319,10 @@
 
                     if (me->isDead())
                         return;
->>>>>>> 28d470c5
-
-    void JustSummoned(Creature* summon) override
-    {
-        summons.Summon(summon);
-        if (summon->GetEntry() == NPC_FROST_BOMB)
-        {
-            summon->CastSpell(summon, SPELL_FROST_BOMB_VISUAL, true);
-            summon->CastSpell(summon, SPELL_BIRTH_NO_VISUAL, true);
-            summon->m_Events.AddEvent(new FrostBombExplosion(summon, me->GetGUID()), summon->m_Events.CalculateTime(5500ms));
-        }
-    }
-
-    void SummonedCreatureDespawn(Creature* summon) override
-    {
-        BossAI::SummonedCreatureDespawn(summon);
-        if (summon->GetEntry() == NPC_ICE_TOMB)
-            summon->AI()->JustDied(summon);
-    }
-
-    void SpellHitTarget(WorldObject* target, SpellInfo const* spellInfo) override
-    {
-        Unit* unitTarget = target->ToUnit();
-        if (!unitTarget)
-            return;
-
-        if (uint32 spellId = sSpellMgr->GetSpellIdForDifficulty(70127, me))
-            if (spellId == spellInfo->Id)
-                if (Aura const* mysticBuffet = unitTarget->GetAura(spellId))
-                    _mysticBuffetStack = std::max<uint8>(_mysticBuffetStack, mysticBuffet->GetStackAmount());
-    }
-
-    void UpdateAI(uint32 diff) override
-    {
-        if (!UpdateVictim())
-            return;
-
-        events.Update(diff);
-
-        if (me->HasUnitState(UNIT_STATE_CASTING))
-            return;
-
-        while (uint32 eventId = events.ExecuteEvent())
-        {
-            switch (eventId)
-            {
-                case EVENT_BERSERK:
-                    Talk(EMOTE_BERSERK_RAID);
-                    Talk(SAY_BERSERK);
-                    DoCastSelf(SPELL_BERSERK);
-                    break;
-                case EVENT_CLEAVE:
-                    DoCastVictim(SPELL_CLEAVE);
-                    events.ScheduleEvent(EVENT_CLEAVE, 15s, 20s, EVENT_GROUP_LAND_PHASE);
-                    break;
-                case EVENT_TAIL_SMASH:
-                    DoCastSelf(SPELL_TAIL_SMASH);
-                    events.ScheduleEvent(EVENT_TAIL_SMASH, 27s, 32s, EVENT_GROUP_LAND_PHASE);
-                    break;
-                case EVENT_FROST_BREATH:
-                    DoCastVictim(_isThirdPhase ? SPELL_FROST_BREATH_P2 : SPELL_FROST_BREATH_P1);
-                    events.ScheduleEvent(EVENT_FROST_BREATH, 20s, 25s, EVENT_GROUP_LAND_PHASE);
-                    break;
-                case EVENT_UNCHAINED_MAGIC:
-                    Talk(SAY_UNCHAINED_MAGIC);
-                    DoCastSelf(SPELL_UNCHAINED_MAGIC);
-                    events.ScheduleEvent(EVENT_UNCHAINED_MAGIC, 30s, 35s, EVENT_GROUP_LAND_PHASE);
-                    break;
-                case EVENT_ICY_GRIP:
-                    DoCastSelf(SPELL_ICY_GRIP);
-                    events.ScheduleEvent(EVENT_BLISTERING_COLD, 1s, EVENT_GROUP_LAND_PHASE);
-                    break;
-                case EVENT_BLISTERING_COLD:
-                    Talk(EMOTE_WARN_BLISTERING_COLD);
-                    DoCastSelf(SPELL_BLISTERING_COLD);
-                    events.ScheduleEvent(EVENT_BLISTERING_COLD_YELL, 5s, EVENT_GROUP_LAND_PHASE);
-                    break;
-                case EVENT_BLISTERING_COLD_YELL:
-                    Talk(SAY_BLISTERING_COLD);
-                    break;
-                case EVENT_AIR_PHASE:
-                {
-                    _isInAirPhase = true;
-                    Talk(SAY_AIR_PHASE);
+
+                    me->setActive(true);
                     me->SetCanFly(true);
                     me->SetDisableGravity(true);
-<<<<<<< HEAD
-                    me->SetReactState(REACT_PASSIVE);
-                    me->AttackStop();
-                    Position pos;
-                    pos.Relocate(me);
-                    pos.m_positionZ += 17.0f;
-                    me->GetMotionMaster()->MoveTakeoff(POINT_TAKEOFF, pos);
-                    events.CancelEventGroup(EVENT_GROUP_LAND_PHASE);
-                    events.ScheduleEvent(EVENT_AIR_PHASE, 110s);
-                    break;
-                }
-                case EVENT_AIR_MOVEMENT:
-                    me->GetMotionMaster()->MovePoint(POINT_AIR_PHASE, SindragosaAirPos);
-                    break;
-                case EVENT_AIR_MOVEMENT_FAR:
-                    me->GetMotionMaster()->MovePoint(POINT_AIR_PHASE_FAR, SindragosaAirPosFar);
-                    break;
-                case EVENT_ICE_TOMB:
-                {
-                    CastSpellExtraArgs args(TRIGGERED_FULL_MASK);
-                    args.AddSpellMod(SPELLVALUE_MAX_TARGETS, 1);
-                    me->CastSpell(nullptr, SPELL_ICE_TOMB_TARGET, args);
-                    events.ScheduleEvent(EVENT_ICE_TOMB, 16s, 23s);
-                    break;
-=======
                     me->SetAnimTier(UnitBytes1_Flags(UNIT_BYTE1_FLAG_ALWAYS_STAND | UNIT_BYTE1_FLAG_HOVER), false);
                     me->SetSpeedRate(MOVE_FLIGHT, 4.0f);
                     me->AddUnitFlag(UNIT_FLAG_NON_ATTACKABLE);
@@ -677,36 +397,28 @@
                     }
                     default:
                         break;
->>>>>>> 28d470c5
-                }
-                case EVENT_FROST_BOMB:
-                {
-                    float destX, destY, destZ;
-                    destX = float(rand_norm()) * 75.0f + 4350.0f;
-                    destY = float(rand_norm()) * 75.0f + 2450.0f;
-                    destZ = 205.0f; // random number close to ground, get exact in next call
-                    me->UpdateGroundPositionZ(destX, destY, destZ);
-                    me->CastSpell({ destX, destY, destZ }, SPELL_FROST_BOMB_TRIGGER, false);
-                    events.ScheduleEvent(EVENT_FROST_BOMB, 6s, 8s);
-                    break;
-                }
-                case EVENT_LAND:
-                {
-                    events.CancelEvent(EVENT_FROST_BOMB);
-                    me->GetMotionMaster()->MovePoint(POINT_LAND, SindragosaFlyInPos);
-                    break;
-                }
-<<<<<<< HEAD
-                case EVENT_LAND_GROUND:
-                    events.ScheduleEvent(EVENT_CLEAVE, 13s, 15s, EVENT_GROUP_LAND_PHASE);
-                    events.ScheduleEvent(EVENT_TAIL_SMASH, 19s, 23s, EVENT_GROUP_LAND_PHASE);
-                    events.ScheduleEvent(EVENT_FROST_BREATH, 10s, 15s, EVENT_GROUP_LAND_PHASE);
-                    events.ScheduleEvent(EVENT_UNCHAINED_MAGIC, 12s, 17s, EVENT_GROUP_LAND_PHASE);
-                    events.ScheduleEvent(EVENT_ICY_GRIP, 35s, 40s, EVENT_GROUP_LAND_PHASE);
-                    me->GetMotionMaster()->MoveLand(POINT_LAND_GROUND, SindragosaLandPos);
-                    break;
-                case EVENT_THIRD_PHASE_CHECK:
-=======
+                }
+            }
+
+            void DamageTaken(Unit* /*attacker*/, uint32& /*damage*/) override
+            {
+                if (!_isThirdPhase && !HealthAbovePct(35))
+                {
+                    events.CancelEvent(EVENT_AIR_PHASE);
+                    events.ScheduleEvent(EVENT_THIRD_PHASE_CHECK, 1000);
+                    _isThirdPhase = true;
+                }
+            }
+
+            void JustSummoned(Creature* summon) override
+            {
+                summons.Summon(summon);
+                if (summon->GetEntry() == NPC_FROST_BOMB)
+                {
+                    summon->CastSpell(summon, SPELL_FROST_BOMB_VISUAL, true);
+                    summon->CastSpell(summon, SPELL_BIRTH_NO_VISUAL, true);
+                    summon->m_Events.AddEvent(new FrostBombExplosion(summon, me->GetGUID()), summon->m_Events.CalculateTime(5500));
+                }
             }
 
             void SummonedCreatureDespawn(Creature* summon) override
@@ -734,20 +446,9 @@
                     return;
 
                 while (uint32 eventId = events.ExecuteEvent())
->>>>>>> 28d470c5
-                {
-                    if (!_isInAirPhase)
+                {
+                    switch (eventId)
                     {
-<<<<<<< HEAD
-                        Talk(SAY_PHASE_2);
-                        events.ScheduleEvent(EVENT_ICE_TOMB, 7s, 10s);
-                        events.RescheduleEvent(EVENT_ICY_GRIP, 35s, 40s);
-                        DoCastSelf(SPELL_MYSTIC_BUFFET, true);
-                    }
-                    else
-                        events.ScheduleEvent(EVENT_THIRD_PHASE_CHECK, 5s);
-                    break;
-=======
                         case EVENT_BERSERK:
                             Talk(EMOTE_BERSERK_RAID);
                             Talk(SAY_BERSERK);
@@ -853,16 +554,11 @@
 
                     if (me->HasUnitState(UNIT_STATE_CASTING))
                         return;
->>>>>>> 28d470c5
-                }
-                default:
-                    break;
-            }
-
-<<<<<<< HEAD
-            if (me->HasUnitState(UNIT_STATE_CASTING))
-                return;
-=======
+                }
+
+                DoMeleeAttackIfReady();
+            }
+
         private:
             uint8 _mysticBuffetStack;
             bool _isInAirPhase;
@@ -872,41 +568,16 @@
         CreatureAI* GetAI(Creature* creature) const override
         {
             return GetIcecrownCitadelAI<boss_sindragosaAI>(creature);
->>>>>>> 28d470c5
-        }
-
-        DoMeleeAttackIfReady();
-    }
-
-private:
-    uint8 _mysticBuffetStack;
-    bool _isInAirPhase;
-    bool _isThirdPhase;
-};
-
-struct npc_ice_tomb : public ScriptedAI
-{
-    npc_ice_tomb(Creature* creature) : ScriptedAI(creature)
-    {
-        _existenceCheckTimer = 0;
-        SetCombatMovement(false);
-    }
-
-    void Reset() override
-    {
-        me->SetReactState(REACT_PASSIVE);
-    }
-
-    void SetGUID(ObjectGuid const& guid, int32 id) override
-    {
-        if (id == DATA_TRAPPED_PLAYER)
-        {
-<<<<<<< HEAD
-            _trappedPlayerGUID = guid;
-            _existenceCheckTimer = 1000;
-        }
-    }
-=======
+        }
+};
+
+class npc_ice_tomb : public CreatureScript
+{
+    public:
+        npc_ice_tomb() : CreatureScript("npc_ice_tomb") { }
+
+        struct npc_ice_tombAI : public ScriptedAI
+        {
             npc_ice_tombAI(Creature* creature) : ScriptedAI(creature)
             {
                 _existenceCheckTimer = 0;
@@ -946,44 +617,46 @@
                     player->RemoveAurasDueToSpell(SPELL_ICE_TOMB_UNTARGETABLE);
                 }
             }
->>>>>>> 28d470c5
-
-    void DoAction(int32 action) override
-    {
-        if (action == ACTION_TRIGGER_ASPHYXIATION)
-            if (Player* player = ObjectAccessor::GetPlayer(*me, _trappedPlayerGUID))
-                player->CastSpell(player, SPELL_ASPHYXIATION, true);
-    }
-
-    void JustDied(Unit* /*killer*/) override
-    {
-        me->RemoveAllGameObjects();
-
-        if (Player* player = ObjectAccessor::GetPlayer(*me, _trappedPlayerGUID))
-        {
-            _trappedPlayerGUID.Clear();
-            player->RemoveAurasDueToSpell(SPELL_ICE_TOMB_DAMAGE);
-            player->RemoveAurasDueToSpell(SPELL_ASPHYXIATION);
-            player->RemoveAurasDueToSpell(SPELL_ICE_TOMB_UNTARGETABLE);
-        }
-    }
-
-    void UpdateAI(uint32 diff) override
-    {
-        if (!_trappedPlayerGUID)
-            return;
-
-        if (_existenceCheckTimer <= diff)
-        {
-<<<<<<< HEAD
-            Player* player = ObjectAccessor::GetPlayer(*me, _trappedPlayerGUID);
-            if (!player || player->isDead() || !player->HasAura(SPELL_ICE_TOMB_DAMAGE))
-            {
-                // Remove object
-                JustDied(me);
-                me->DespawnOrUnsummon();
-                return;
-=======
+
+            void UpdateAI(uint32 diff) override
+            {
+                if (!_trappedPlayerGUID)
+                    return;
+
+                if (_existenceCheckTimer <= diff)
+                {
+                    Player* player = ObjectAccessor::GetPlayer(*me, _trappedPlayerGUID);
+                    if (!player || player->isDead() || !player->HasAura(SPELL_ICE_TOMB_DAMAGE))
+                    {
+                        // Remove object
+                        JustDied(me);
+                        me->DespawnOrUnsummon();
+                        return;
+                    }
+                    _existenceCheckTimer = 1000;
+                }
+                else
+                    _existenceCheckTimer -= diff;
+            }
+
+        private:
+            ObjectGuid _trappedPlayerGUID;
+            uint32 _existenceCheckTimer;
+        };
+
+        CreatureAI* GetAI(Creature* creature) const override
+        {
+            return GetIcecrownCitadelAI<npc_ice_tombAI>(creature);
+        }
+};
+
+class npc_spinestalker : public CreatureScript
+{
+    public:
+        npc_spinestalker() : CreatureScript("npc_spinestalker") { }
+
+        struct npc_spinestalkerAI : public ScriptedAI
+        {
             npc_spinestalkerAI(Creature* creature) : ScriptedAI(creature), _instance(creature->GetInstanceScript()), _summoned(false)
             {
             }
@@ -1060,168 +733,71 @@
                 me->SetFacingTo(SpinestalkerLandPos.GetOrientation());
                 me->RemoveUnitFlag(UNIT_FLAG_NON_ATTACKABLE);
                 me->SetReactState(REACT_AGGRESSIVE);
->>>>>>> 28d470c5
-            }
-            _existenceCheckTimer = 1000;
-        }
-        else
-            _existenceCheckTimer -= diff;
-    }
-
-private:
-    ObjectGuid _trappedPlayerGUID;
-    uint32 _existenceCheckTimer;
-};
-
-struct npc_spinestalker : public ScriptedAI
-{
-    npc_spinestalker(Creature* creature) : ScriptedAI(creature), _instance(creature->GetInstanceScript()), _summoned(false) { }
-
-    void InitializeAI() override
-    {
-        // Increase add count
-        if (!me->isDead())
-        {
-            _instance->SetData(DATA_SINDRAGOSA_FROSTWYRMS, me->GetSpawnId());  // this cannot be in Reset because reset also happens on evade
-            Reset();
-        }
-    }
-
-    void Reset() override
-    {
-        _events.Reset();
-        _events.ScheduleEvent(EVENT_BELLOWING_ROAR, 20s, 25s);
-        _events.ScheduleEvent(EVENT_CLEAVE_SPINESTALKER, 10s, 15s);
-        _events.ScheduleEvent(EVENT_TAIL_SWEEP, 8s, 12s);
-
-        if (!_summoned)
-        {
-            me->SetCanFly(true);
-            me->SetDisableGravity(true);
-        }
-    }
-
-    void JustAppeared() override
-    {
-        ScriptedAI::JustAppeared();
-        _instance->SetData(DATA_SINDRAGOSA_FROSTWYRMS, me->GetSpawnId());  // this cannot be in Reset because reset also happens on evade
-    }
-
-    void JustDied(Unit* /*killer*/) override
-    {
-        _events.Reset();
-    }
-
-    void DoAction(int32 action) override
-    {
-        if (action == ACTION_START_FROSTWYRM)
-        {
-            if (_summoned)
-                return;
-
-            _summoned = true;
-            if (me->isDead())
-                return;
-
-            me->setActive(true);
-            me->SetFarVisible(true);
-            me->SetSpeedRate(MOVE_FLIGHT, 2.0f);
-            me->SetFlag(UNIT_FIELD_FLAGS, UNIT_FLAG_NON_ATTACKABLE);
-            Milliseconds moveTime = Milliseconds(uint64(me->GetExactDist(&SpinestalkerFlyPos) / (me->GetSpeed(MOVE_FLIGHT) * 0.001f)));
-            me->m_Events.AddEvent(new FrostwyrmLandEvent(*me, SpinestalkerLandPos), me->m_Events.CalculateTime(moveTime + 250ms));
-            me->SetDefaultMovementType(IDLE_MOTION_TYPE);
-            me->GetMotionMaster()->MoveIdle();
-            me->StopMoving();
-            me->GetMotionMaster()->MovePoint(POINT_FROSTWYRM_FLY_IN, SpinestalkerFlyPos);
-            me->SetReactState(REACT_DEFENSIVE);
-        }
-    }
-
-    void MovementInform(uint32 type, uint32 point) override
-    {
-        if (type != EFFECT_MOTION_TYPE || point != POINT_FROSTWYRM_LAND)
-            return;
-
-        me->setActive(false);
-        me->SetFarVisible(false);
-        me->SetCanFly(false);
-        me->SetDisableGravity(false);
-        me->SetHomePosition(SpinestalkerLandPos);
-        me->SetFacingTo(SpinestalkerLandPos.GetOrientation());
-        me->RemoveFlag(UNIT_FIELD_FLAGS, UNIT_FLAG_NON_ATTACKABLE);
-        me->SetReactState(REACT_AGGRESSIVE);
-    }
-
-    void UpdateAI(uint32 diff) override
-    {
-        if (!UpdateVictim())
-            return;
-
-        _events.Update(diff);
-
-        if (me->HasUnitState(UNIT_STATE_CASTING))
-            return;
-
-        while (uint32 eventId = _events.ExecuteEvent())
-        {
-            switch (eventId)
-            {
-                case EVENT_BELLOWING_ROAR:
-                    DoCastSelf(SPELL_BELLOWING_ROAR);
-                    _events.ScheduleEvent(EVENT_BELLOWING_ROAR, 25s, 30s);
-                    break;
-                case EVENT_CLEAVE_SPINESTALKER:
-                    DoCastVictim(SPELL_CLEAVE_SPINESTALKER);
-                    _events.ScheduleEvent(EVENT_CLEAVE_SPINESTALKER, 10s, 15s);
-                    break;
-                case EVENT_TAIL_SWEEP:
-                    DoCastSelf(SPELL_TAIL_SWEEP);
-                    _events.ScheduleEvent(EVENT_TAIL_SWEEP, 22s, 25s);
-                    break;
-                default:
-                    break;
-            }
-        }
-
-        DoMeleeAttackIfReady();
-    }
-
-private:
-    EventMap _events;
-    InstanceScript* _instance;
-    bool _summoned;
-};
-
-struct npc_rimefang_icc : public ScriptedAI
-{
-    npc_rimefang_icc(Creature* creature) : ScriptedAI(creature), _instance(creature->GetInstanceScript()), _summoned(false)
-    {
-        Initialize();
-    }
-
-    void Initialize()
-    {
-        _icyBlastCounter = 0;
-    }
-
-    void InitializeAI() override
-    {
-        // Increase add count
-        if (!me->isDead())
-        {
-            _instance->SetData(DATA_SINDRAGOSA_FROSTWYRMS, me->GetSpawnId());  // this cannot be in Reset because reset also happens on evade
-            Reset();
-        }
-    }
-
-<<<<<<< HEAD
-    void Reset() override
-    {
-        _events.Reset();
-        _events.ScheduleEvent(EVENT_FROST_BREATH_RIMEFANG, 12s, 15s);
-        _events.ScheduleEvent(EVENT_ICY_BLAST, 30s, 35s);
-        Initialize();
-=======
+            }
+
+            void UpdateAI(uint32 diff) override
+            {
+                if (!UpdateVictim())
+                    return;
+
+                _events.Update(diff);
+
+                if (me->HasUnitState(UNIT_STATE_CASTING))
+                    return;
+
+                while (uint32 eventId = _events.ExecuteEvent())
+                {
+                    switch (eventId)
+                    {
+                        case EVENT_BELLOWING_ROAR:
+                            DoCast(me, SPELL_BELLOWING_ROAR);
+                            _events.ScheduleEvent(EVENT_BELLOWING_ROAR, urand(25000, 30000));
+                            break;
+                        case EVENT_CLEAVE_SPINESTALKER:
+                            DoCastVictim(SPELL_CLEAVE_SPINESTALKER);
+                            _events.ScheduleEvent(EVENT_CLEAVE_SPINESTALKER, urand(10000, 15000));
+                            break;
+                        case EVENT_TAIL_SWEEP:
+                            DoCast(me, SPELL_TAIL_SWEEP);
+                            _events.ScheduleEvent(EVENT_TAIL_SWEEP, urand(22000, 25000));
+                            break;
+                        default:
+                            break;
+                    }
+                }
+
+                DoMeleeAttackIfReady();
+            }
+
+        private:
+            EventMap _events;
+            InstanceScript* _instance;
+            bool _summoned;
+        };
+
+        CreatureAI* GetAI(Creature* creature) const override
+        {
+            return GetIcecrownCitadelAI<npc_spinestalkerAI>(creature);
+        }
+};
+
+class npc_rimefang : public CreatureScript
+{
+    public:
+        npc_rimefang() : CreatureScript("npc_rimefang_icc") { }
+
+        struct npc_rimefangAI : public ScriptedAI
+        {
+            npc_rimefangAI(Creature* creature) : ScriptedAI(creature), _instance(creature->GetInstanceScript()), _summoned(false)
+            {
+                Initialize();
+            }
+
+            void Initialize()
+            {
+                _icyBlastCounter = 0;
+            }
+
             void InitializeAI() override
             {
                 // Increase add count
@@ -1231,114 +807,17 @@
                     Reset();
                 }
             }
->>>>>>> 28d470c5
-
-        if (!_summoned)
-        {
-            me->SetCanFly(true);
-            me->SetDisableGravity(true);
-        }
-    }
-
-    void JustAppeared() override
-    {
-        ScriptedAI::JustAppeared();
-        _instance->SetData(DATA_SINDRAGOSA_FROSTWYRMS, me->GetSpawnId());  // this cannot be in Reset because reset also happens on evade
-    }
-
-    void JustDied(Unit* /*killer*/) override
-    {
-        _events.Reset();
-    }
-
-    void DoAction(int32 action) override
-    {
-        if (action == ACTION_START_FROSTWYRM)
-        {
-            if (_summoned)
-                return;
-
-            _summoned = true;
-            if (me->isDead())
-                return;
-
-            me->setActive(true);
-            me->SetFarVisible(true);
-            me->SetSpeedRate(MOVE_FLIGHT, 2.0f);
-            me->SetImmuneToPC(true);
-            Milliseconds moveTime = Milliseconds(uint64(me->GetExactDist(&RimefangFlyPos) / (me->GetSpeed(MOVE_FLIGHT) * 0.001f)));
-            me->m_Events.AddEvent(new FrostwyrmLandEvent(*me, RimefangLandPos), me->m_Events.CalculateTime(moveTime + 250ms));
-            me->SetDefaultMovementType(IDLE_MOTION_TYPE);
-            me->GetMotionMaster()->MoveIdle();
-            me->StopMoving();
-            me->GetMotionMaster()->MovePoint(POINT_FROSTWYRM_FLY_IN, RimefangFlyPos);
-            me->SetReactState(REACT_DEFENSIVE);
-        }
-    }
-
-    void MovementInform(uint32 type, uint32 point) override
-    {
-        if (type != EFFECT_MOTION_TYPE || point != POINT_FROSTWYRM_LAND)
-            return;
-
-        me->setActive(false);
-        me->SetFarVisible(false);
-        me->SetCanFly(false);
-        me->SetDisableGravity(false);
-        me->SetHomePosition(RimefangLandPos);
-        me->SetFacingTo(RimefangLandPos.GetOrientation());
-        me->SetImmuneToPC(false);
-        me->SetReactState(REACT_AGGRESSIVE);
-    }
-
-    void JustEngagedWith(Unit* /*victim*/) override
-    {
-        DoCastSelf(SPELL_FROST_AURA_RIMEFANG, true);
-    }
-
-    void UpdateAI(uint32 diff) override
-    {
-        if (!UpdateVictim())
-            return;
-
-        _events.Update(diff);
-
-        if (me->HasUnitState(UNIT_STATE_CASTING))
-            return;
-
-        while (uint32 eventId = _events.ExecuteEvent())
-        {
-            switch (eventId)
-            {
-<<<<<<< HEAD
-                case EVENT_FROST_BREATH_RIMEFANG:
-                    DoCastSelf(SPELL_FROST_BREATH);
-                    _events.ScheduleEvent(EVENT_FROST_BREATH_RIMEFANG, 35s, 40s);
-                    break;
-                case EVENT_ICY_BLAST:
-=======
+
+            void Reset() override
+            {
                 _events.Reset();
                 _events.ScheduleEvent(EVENT_FROST_BREATH_RIMEFANG, urand(12000, 15000));
                 _events.ScheduleEvent(EVENT_ICY_BLAST, urand(30000, 35000));
                 Initialize();
 
                 if (!_summoned)
->>>>>>> 28d470c5
-                {
-                    _icyBlastCounter = RAID_MODE<uint8>(5, 7, 6, 8);
-                    me->SetReactState(REACT_PASSIVE);
-                    me->AttackStop();
+                {
                     me->SetCanFly(true);
-<<<<<<< HEAD
-                    me->GetMotionMaster()->MovePoint(POINT_FROSTWYRM_FLY_IN, RimefangFlyPos);
-                    Milliseconds moveTime = Milliseconds(uint64(me->GetExactDist(&RimefangFlyPos)/(me->GetSpeed(MOVE_FLIGHT)*0.001f)));
-                    _events.ScheduleEvent(EVENT_ICY_BLAST, moveTime + 60s, moveTime + 70s);
-                    _events.ScheduleEvent(EVENT_ICY_BLAST_CAST, moveTime + 250ms);
-                    break;
-                }
-                case EVENT_ICY_BLAST_CAST:
-                    if (--_icyBlastCounter)
-=======
                     me->SetDisableGravity(true);
                 }
             }
@@ -1411,64 +890,68 @@
                 while (uint32 eventId = _events.ExecuteEvent())
                 {
                     switch (eventId)
->>>>>>> 28d470c5
                     {
-                        if (Unit* target = SelectTarget(SelectTargetMethod::Random, 0, 0.0f, true))
+                        case EVENT_FROST_BREATH_RIMEFANG:
+                            DoCast(me, SPELL_FROST_BREATH);
+                            _events.ScheduleEvent(EVENT_FROST_BREATH_RIMEFANG, urand(35000, 40000));
+                            break;
+                        case EVENT_ICY_BLAST:
                         {
-                            me->SetFacingToObject(target);
-                            DoCast(target, SPELL_ICY_BLAST);
+                            _icyBlastCounter = RAID_MODE<uint8>(5, 7, 6, 8);
+                            me->SetReactState(REACT_PASSIVE);
+                            me->AttackStop();
+                            me->SetCanFly(true);
+                            me->GetMotionMaster()->MovePoint(POINT_FROSTWYRM_FLY_IN, RimefangFlyPos);
+                            float moveTime = me->GetExactDist(&RimefangFlyPos)/(me->GetSpeed(MOVE_FLIGHT)*0.001f);
+                            _events.ScheduleEvent(EVENT_ICY_BLAST, uint64(moveTime) + urand(60000, 70000));
+                            _events.ScheduleEvent(EVENT_ICY_BLAST_CAST, uint64(moveTime) + 250);
+                            break;
                         }
-                        _events.ScheduleEvent(EVENT_ICY_BLAST_CAST, 3s);
+                        case EVENT_ICY_BLAST_CAST:
+                            if (--_icyBlastCounter)
+                            {
+                                if (Unit* target = SelectTarget(SELECT_TARGET_RANDOM, 0, 0.0f, true))
+                                {
+                                    me->SetFacingToObject(target);
+                                    DoCast(target, SPELL_ICY_BLAST);
+                                }
+                                _events.ScheduleEvent(EVENT_ICY_BLAST_CAST, 3000);
+                            }
+                            else if (Unit* victim = me->SelectVictim())
+                            {
+                                me->SetReactState(REACT_DEFENSIVE);
+                                AttackStart(victim);
+                                me->SetCanFly(false);
+                            }
+                            break;
+                        default:
+                            break;
                     }
-                    else if (Unit* victim = me->SelectVictim())
-                    {
-                        me->SetReactState(REACT_DEFENSIVE);
-                        AttackStart(victim);
-                        me->SetCanFly(false);
-                    }
-                    break;
-                default:
-                    break;
-            }
-        }
-
-        DoMeleeAttackIfReady();
-    }
-
-private:
-    EventMap _events;
-    InstanceScript* _instance;
-    uint8 _icyBlastCounter;
-    bool _summoned;
-};
-
-struct npc_sindragosa_trash : public ScriptedAI
-{
-    npc_sindragosa_trash(Creature* creature) : ScriptedAI(creature)
-    {
-        Initialize();
-        _instance = creature->GetInstanceScript();
-        _frostwyrmId = 0;
-    }
-
-    void Initialize()
-    {
-        _isTaunted = false;
-    }
-
-    void InitializeAI() override
-    {
-        _frostwyrmId = (me->GetHomePosition().GetPositionY() < 2484.35f) ? DATA_RIMEFANG : DATA_SPINESTALKER;
-        // Increase add count
-        if (!me->isDead())
-        {
-<<<<<<< HEAD
-            if (me->GetEntry() == NPC_FROSTWING_WHELP)
-                _instance->SetData(_frostwyrmId, me->GetSpawnId());  // this cannot be in Reset because reset also happens on evade
-            Reset();
-        }
-    }
-=======
+                }
+
+                DoMeleeAttackIfReady();
+            }
+
+        private:
+            EventMap _events;
+            InstanceScript* _instance;
+            uint8 _icyBlastCounter;
+            bool _summoned;
+        };
+
+        CreatureAI* GetAI(Creature* creature) const override
+        {
+            return GetIcecrownCitadelAI<npc_rimefangAI>(creature);
+        }
+};
+
+class npc_sindragosa_trash : public CreatureScript
+{
+    public:
+        npc_sindragosa_trash() : CreatureScript("npc_sindragosa_trash") { }
+
+        struct npc_sindragosa_trashAI : public ScriptedAI
+        {
             npc_sindragosa_trashAI(Creature* creature) : ScriptedAI(creature)
             {
                 Initialize();
@@ -1501,25 +984,10 @@
                     _events.ScheduleEvent(EVENT_FROSTWARDEN_ORDER_WHELP, 3000);
                     _events.ScheduleEvent(EVENT_CONCUSSIVE_SHOCK, urand(8000, 10000));
                 }
->>>>>>> 28d470c5
-
-    void Reset() override
-    {
-        // This is shared AI for handler and whelps
-        if (me->GetEntry() == NPC_FROSTWARDEN_HANDLER)
-        {
-            _events.ScheduleEvent(EVENT_FROSTWARDEN_ORDER_WHELP, 3s);
-            _events.ScheduleEvent(EVENT_CONCUSSIVE_SHOCK, 8s, 10s);
-        }
-
-<<<<<<< HEAD
-        Initialize();
-    }
-
-    void JustAppeared() override
-    {
-        ScriptedAI::JustAppeared();
-=======
+
+                Initialize();
+            }
+
             void JustAppeared() override
             {
                 ScriptedAI::JustAppeared();
@@ -1528,96 +996,70 @@
                 if (me->GetEntry() == NPC_FROSTWING_WHELP)
                     _instance->SetGuidData(_frostwyrmId, ObjectGuid::Create<HighGuid::Creature>(631, me->GetEntry(), me->GetSpawnId()));  // this cannot be in Reset because reset also happens on evade
             }
->>>>>>> 28d470c5
-
-        // Increase add count
-        if (me->GetEntry() == NPC_FROSTWING_WHELP)
-            _instance->SetData(_frostwyrmId, me->GetSpawnId());  // this cannot be in Reset because reset also happens on evade
-    }
-
-    void SetData(uint32 type, uint32 data) override
-    {
-        if (type == DATA_WHELP_MARKER)
-            _isTaunted = data != 0;
-    }
-
-    uint32 GetData(uint32 type) const override
-    {
-        if (type == DATA_FROSTWYRM_OWNER)
-            return _frostwyrmId;
-        else if (type == DATA_WHELP_MARKER)
-            return uint32(_isTaunted);
-        return 0;
-    }
-
-    void UpdateAI(uint32 diff) override
-    {
-        if (!UpdateVictim())
-            return;
-
-        _events.Update(diff);
-
-        if (me->HasUnitState(UNIT_STATE_CASTING))
-            return;
-
-        while (uint32 eventId = _events.ExecuteEvent())
-        {
-            switch (eventId)
-            {
-                case EVENT_FROSTWARDEN_ORDER_WHELP:
-                    DoCastSelf(SPELL_ORDER_WHELP);
-                    _events.ScheduleEvent(EVENT_FROSTWARDEN_ORDER_WHELP, 3s);
-                    break;
-                case EVENT_CONCUSSIVE_SHOCK:
-                    DoCastSelf(SPELL_CONCUSSIVE_SHOCK);
-                    _events.ScheduleEvent(EVENT_CONCUSSIVE_SHOCK, 10s, 13s);
-                    break;
-                default:
-                    break;
-            }
-        }
-
-        DoMeleeAttackIfReady();
-    }
-
-private:
-    EventMap _events;
-    InstanceScript* _instance;
-    uint32 _frostwyrmId;
-    bool _isTaunted; // Frostwing Whelp only
-};
-
-class spell_sindragosa_s_fury : public SpellScript
-{
-    PrepareSpellScript(spell_sindragosa_s_fury);
-
-<<<<<<< HEAD
-    bool Load() override
-    {
-        // This script should execute only in Icecrown Citadel
-        return InstanceHasScript(GetCaster(), ICCScriptName);
-    }
-
-    void SelectDest()
-    {
-        if (Position* dest = const_cast<WorldLocation*>(GetExplTargetDest()))
-        {
-            float destX = float(rand_norm()) * 75.0f + 4350.0f;
-            float destY = float(rand_norm()) * 75.0f + 2450.0f;
-            float destZ = 205.0f; // random number close to ground, get exact in next call
-            GetCaster()->UpdateGroundPositionZ(destX, destY, destZ);
-            dest->Relocate(destX, destY, destZ);
-        }
-    }
-
-    void FilterTargets(std::list<WorldObject*>& targets)
-    {
-        targets.remove_if([](WorldObject* obj) -> bool
-        {
-            // remove GMs
-            if (Player* player = obj->ToPlayer())
-                return player->IsGameMaster();
-=======
+
+            void SetData(uint32 type, uint32 data) override
+            {
+                if (type == DATA_WHELP_MARKER)
+                    _isTaunted = data != 0;
+            }
+
+            uint32 GetData(uint32 type) const override
+            {
+                if (type == DATA_FROSTWYRM_OWNER)
+                    return _frostwyrmId;
+                else if (type == DATA_WHELP_MARKER)
+                    return uint32(_isTaunted);
+                return 0;
+            }
+
+            void UpdateAI(uint32 diff) override
+            {
+                if (!UpdateVictim())
+                    return;
+
+                _events.Update(diff);
+
+                if (me->HasUnitState(UNIT_STATE_CASTING))
+                    return;
+
+                while (uint32 eventId = _events.ExecuteEvent())
+                {
+                    switch (eventId)
+                    {
+                        case EVENT_FROSTWARDEN_ORDER_WHELP:
+                            DoCast(me, SPELL_ORDER_WHELP);
+                            _events.ScheduleEvent(EVENT_FROSTWARDEN_ORDER_WHELP, 3000);
+                            break;
+                        case EVENT_CONCUSSIVE_SHOCK:
+                            DoCast(me, SPELL_CONCUSSIVE_SHOCK);
+                            _events.ScheduleEvent(EVENT_CONCUSSIVE_SHOCK, urand(10000, 13000));
+                            break;
+                        default:
+                            break;
+                    }
+                }
+
+                DoMeleeAttackIfReady();
+            }
+
+        private:
+            EventMap _events;
+            InstanceScript* _instance;
+            uint32 _frostwyrmId;
+            bool _isTaunted; // Frostwing Whelp only
+        };
+
+        CreatureAI* GetAI(Creature* creature) const override
+        {
+            return GetIcecrownCitadelAI<npc_sindragosa_trashAI>(creature);
+        }
+};
+
+class spell_sindragosa_s_fury : public SpellScriptLoader
+{
+    public:
+        spell_sindragosa_s_fury() : SpellScriptLoader("spell_sindragosa_s_fury") { }
+
         class spell_sindragosa_s_fury_SpellScript : public SpellScript
         {
             PrepareSpellScript(spell_sindragosa_s_fury_SpellScript);
@@ -1627,16 +1069,19 @@
                 // This script should execute only in Icecrown Citadel
                 return InstanceHasScript(GetCaster(), ICCScriptName);
             }
->>>>>>> 28d470c5
-
-            // remove non-players too
-            return true;
-        });
-
-<<<<<<< HEAD
-        _targetCount = targets.size();
-    }
-=======
+
+            void SelectDest()
+            {
+                if (Position* dest = const_cast<WorldLocation*>(GetExplTargetDest()))
+                {
+                    float destX = float(rand_norm()) * 75.0f + 4350.0f;
+                    float destY = float(rand_norm()) * 75.0f + 2450.0f;
+                    float destZ = 205.0f; // random number close to ground, get exact in next call
+                    GetCaster()->UpdateGroundPositionZ(destX, destY, destZ);
+                    dest->Relocate(destX, destY, destZ);
+                }
+            }
+
             void FilterTargets(std::list<WorldObject*>& targets)
             {
                 targets.remove_if([](WorldObject* obj) -> bool
@@ -1651,22 +1096,14 @@
 
                 _targetCount = targets.size();
             }
->>>>>>> 28d470c5
-
-    void HandleDummy(SpellEffIndex effIndex)
-    {
-        PreventHitDefaultEffect(effIndex);
-
-        if (!GetHitUnit()->IsAlive() || !_targetCount)
-            return;
-
-<<<<<<< HEAD
-        if (GetHitUnit()->IsImmunedToDamage(GetSpellInfo()))
-        {
-            GetCaster()->SendSpellDamageImmune(GetHitUnit(), GetSpellInfo()->Id);
-            return;
-        }
-=======
+
+            void HandleDummy(SpellEffIndex effIndex)
+            {
+                PreventHitDefaultEffect(effIndex);
+
+                if (!GetHitUnit()->IsAlive() || !_targetCount)
+                    return;
+
                 if (GetHitUnit()->IsImmunedToDamage(GetSpellInfo()))
                 {
                     GetCaster()->SendSpellDamageImmune(GetHitUnit(), GetSpellInfo()->Id, false);
@@ -1676,28 +1113,9 @@
                 float resistance = float(GetHitUnit()->GetResistance(SpellSchoolMask(GetSpellInfo()->SchoolMask)));
                 uint32 minResistFactor = uint32((resistance / (resistance + 510.0f)) * 10.0f) * 2;
                 uint32 randomResist = urand(0, (9 - minResistFactor) * 100) / 100 + minResistFactor;
->>>>>>> 28d470c5
-
-        float resistance = float(GetHitUnit()->GetResistance(SpellSchoolMask(GetSpellInfo()->SchoolMask)));
-        uint32 minResistFactor = uint32((resistance / (resistance + 510.0f)) * 10.0f) * 2;
-        uint32 randomResist = urand(0, (9 - minResistFactor) * 100) / 100 + minResistFactor;
-
-<<<<<<< HEAD
-        uint32 damage = (uint32(GetEffectValue() / _targetCount) * randomResist) / 10;
-
-        SpellNonMeleeDamage damageInfo(GetCaster(), GetHitUnit(), GetSpellInfo()->Id, GetSpellInfo()->SchoolMask);
-        damageInfo.damage = damage;
-        GetCaster()->SendSpellNonMeleeDamageLog(&damageInfo);
-        GetCaster()->DealSpellDamage(&damageInfo, false);
-    }
-
-    void Register() override
-    {
-        BeforeCast += SpellCastFn(spell_sindragosa_s_fury::SelectDest);
-        OnObjectAreaTargetSelect += SpellObjectAreaTargetSelectFn(spell_sindragosa_s_fury::FilterTargets, EFFECT_1, TARGET_UNIT_DEST_AREA_ENTRY);
-        OnEffectHitTarget += SpellEffectFn(spell_sindragosa_s_fury::HandleDummy, EFFECT_1, SPELL_EFFECT_DUMMY);
-    }
-=======
+
+                uint32 damage = (uint32(GetEffectValue() / _targetCount) * randomResist) / 10;
+
                 SpellNonMeleeDamage damageInfo(GetCaster(), GetHitUnit(), GetSpellInfo(), GetSpell()->m_SpellVisual, GetSpellInfo()->SchoolMask);
                 damageInfo.damage = damage;
                 GetCaster()->DealSpellDamage(&damageInfo, false);
@@ -1713,66 +1131,33 @@
 
             uint32 _targetCount = 0;
         };
->>>>>>> 28d470c5
-
-    uint32 _targetCount = 0;
-};
-
-class spell_sindragosa_unchained_magic : public SpellScript
-{
-    PrepareSpellScript(spell_sindragosa_unchained_magic);
-
-    void FilterTargets(std::list<WorldObject*>& targets)
-    {
-        std::vector<WorldObject*> healers;
-        std::vector<WorldObject*> casters;
-        for (WorldObject* target : targets)
-        {
-<<<<<<< HEAD
-            Player* player = target->ToPlayer();
-            if (!player)
-                continue;
-
-            if (Trinity::Helpers::Entity::IsPlayerHealer(player))
-            {
-                healers.push_back(target);
-                continue;
-            }
-
-            switch (player->GetClass())
-            {
-                case CLASS_PRIEST:
-                case CLASS_MAGE:
-                case CLASS_WARLOCK:
-                    casters.push_back(target);
-                    break;
-                case CLASS_SHAMAN:
-                    if (Trinity::Helpers::Entity::GetPlayerSpecialization(player) != SPEC_SHAMAN_ENHANCEMENT)
-                        casters.push_back(target);
-                    break;
-                case CLASS_DRUID:
-                    if (Trinity::Helpers::Entity::GetPlayerSpecialization(player) != SPEC_DRUID_FERAL)
-                        casters.push_back(target);
-                    break;
-                default:
-                    break;
-            }
-=======
+
+        SpellScript* GetSpellScript() const override
+        {
+            return new spell_sindragosa_s_fury_SpellScript();
+        }
+};
+
+class UnchainedMagicTargetSelector
+{
+    public:
+        UnchainedMagicTargetSelector() { }
+
+        bool operator()(WorldObject* object) const
+        {
             if (Unit* unit = object->ToUnit())
                 return unit->GetPowerType() != POWER_MANA;
             return true;
->>>>>>> 28d470c5
-        }
-
-        targets.clear();
-
-        bool const is25ManRaid = GetCaster()->GetMap()->Is25ManRaid();
-        if (!healers.empty())
-        {
-<<<<<<< HEAD
-            Trinity::Containers::RandomResize(healers, size_t(is25ManRaid ? 3 : 1));
-            while (!healers.empty())
-=======
+        }
+};
+
+class spell_sindragosa_unchained_magic : public SpellScriptLoader
+{
+    public:
+        spell_sindragosa_unchained_magic() : SpellScriptLoader("spell_sindragosa_unchained_magic") { }
+
+        class spell_sindragosa_unchained_magic_SpellScript : public SpellScript
+        {
             PrepareSpellScript(spell_sindragosa_unchained_magic_SpellScript);
 
             void FilterTargets(std::list<WorldObject*>& unitList)
@@ -1784,22 +1169,28 @@
             }
 
             void Register() override
->>>>>>> 28d470c5
-            {
-                targets.push_back(healers.back());
-                healers.pop_back();
-            }
-        }
-        if (!casters.empty())
-        {
-            Trinity::Containers::RandomShuffle(casters);
-            size_t const maxSize = is25ManRaid ? 6 : 2;
-            while (!casters.empty() && targets.size() < maxSize)
-            {
-<<<<<<< HEAD
-                targets.push_back(casters.back());
-                casters.pop_back();
-=======
+            {
+                OnObjectAreaTargetSelect += SpellObjectAreaTargetSelectFn(spell_sindragosa_unchained_magic_SpellScript::FilterTargets, EFFECT_0, TARGET_UNIT_SRC_AREA_ENEMY);
+            }
+        };
+
+        SpellScript* GetSpellScript() const override
+        {
+            return new spell_sindragosa_unchained_magic_SpellScript();
+        }
+};
+
+class spell_sindragosa_frost_breath : public SpellScriptLoader
+{
+    public:
+        spell_sindragosa_frost_breath() : SpellScriptLoader("spell_sindragosa_frost_breath") { }
+
+        class spell_sindragosa_frost_breath_SpellScript : public SpellScript
+        {
+            PrepareSpellScript(spell_sindragosa_frost_breath_SpellScript);
+
+            void HandleInfusion()
+            {
                 Player* target = GetHitPlayer();
                 if (!target)
                     return;
@@ -1820,36 +1211,29 @@
                 }
                 else
                     target->CastSpell(target, SPELL_FROST_INFUSION, TRIGGERED_FULL_MASK);
->>>>>>> 28d470c5
-            }
-        }
-    }
-
-    void Register() override
-    {
-        OnObjectAreaTargetSelect += SpellObjectAreaTargetSelectFn(spell_sindragosa_unchained_magic::FilterTargets, EFFECT_0, TARGET_UNIT_SRC_AREA_ENEMY);
-    }
-};
-
-class spell_sindragosa_frost_breath : public SpellScript
-{
-    PrepareSpellScript(spell_sindragosa_frost_breath);
-
-    void HandleInfusion()
-    {
-        Player* target = GetHitPlayer();
-        if (!target)
-            return;
-
-<<<<<<< HEAD
-        // Check difficulty and quest status
-        if (!(target->GetRaidDifficulty() & RAID_DIFFICULTY_MASK_25MAN) || target->GetQuestStatus(QUEST_FROST_INFUSION) != QUEST_STATUS_INCOMPLETE)
-            return;
-
-        // Check if player has Shadow's Edge equipped and not ready for infusion
-        if (!target->HasAura(SPELL_UNSATED_CRAVING) || target->HasAura(SPELL_FROST_IMBUED_BLADE))
-            return;
-=======
+            }
+
+            void Register() override
+            {
+                AfterHit += SpellHitFn(spell_sindragosa_frost_breath_SpellScript::HandleInfusion);
+            }
+        };
+
+        SpellScript* GetSpellScript() const override
+        {
+            return new spell_sindragosa_frost_breath_SpellScript();
+        }
+};
+
+class spell_sindragosa_instability : public SpellScriptLoader
+{
+    public:
+        spell_sindragosa_instability() : SpellScriptLoader("spell_sindragosa_instability") { }
+
+        class spell_sindragosa_instability_AuraScript : public AuraScript
+        {
+            PrepareAuraScript(spell_sindragosa_instability_AuraScript);
+
             bool Validate(SpellInfo const* /*spell*/) override
             {
                 return ValidateSpellInfo({ SPELL_BACKLASH });
@@ -1866,38 +1250,22 @@
                 AfterEffectRemove += AuraEffectRemoveFn(spell_sindragosa_instability_AuraScript::OnRemove, EFFECT_0, SPELL_AURA_DUMMY, AURA_EFFECT_HANDLE_REAL);
             }
         };
->>>>>>> 28d470c5
-
-        Aura* infusion = target->GetAura(SPELL_FROST_INFUSION, target->GetGUID());
-        if (infusion && infusion->GetStackAmount() >= 3)
-        {
-            target->RemoveAura(infusion);
-            target->CastSpell(target, SPELL_FROST_IMBUED_BLADE, TRIGGERED_FULL_MASK);
-        }
-        else
-            target->CastSpell(target, SPELL_FROST_INFUSION, TRIGGERED_FULL_MASK);
-    }
-
-    void Register() override
-    {
-        AfterHit += SpellHitFn(spell_sindragosa_frost_breath::HandleInfusion);
-    }
-};
-
-class spell_sindragosa_instability : public AuraScript
-{
-    PrepareAuraScript(spell_sindragosa_instability);
-
-    bool Validate(SpellInfo const* /*spell*/) override
-    {
-        return ValidateSpellInfo({ SPELL_BACKLASH });
-    }
-
-<<<<<<< HEAD
-    void OnRemove(AuraEffect const* aurEff, AuraEffectHandleModes /*mode*/)
-    {
-        if (GetTargetApplication()->GetRemoveMode() == AURA_REMOVE_BY_EXPIRE)
-=======
+
+        AuraScript* GetAuraScript() const override
+        {
+            return new spell_sindragosa_instability_AuraScript();
+        }
+};
+
+class spell_sindragosa_frost_beacon : public SpellScriptLoader
+{
+    public:
+        spell_sindragosa_frost_beacon() : SpellScriptLoader("spell_sindragosa_frost_beacon") { }
+
+        class spell_sindragosa_frost_beacon_AuraScript : public AuraScript
+        {
+            PrepareAuraScript(spell_sindragosa_frost_beacon_AuraScript);
+
             bool Validate(SpellInfo const* /*spell*/) override
             {
                 return ValidateSpellInfo({ SPELL_ICE_TOMB_DAMAGE });
@@ -1917,81 +1285,29 @@
         };
 
         AuraScript* GetAuraScript() const override
->>>>>>> 28d470c5
-        {
-            CastSpellExtraArgs args(aurEff);
-            args.OriginalCaster = GetCasterGUID();
-            args.AddSpellBP0(aurEff->GetAmount());
-            GetTarget()->CastSpell(GetTarget(), SPELL_BACKLASH, args);
-        }
-    }
-
-    void Register() override
-    {
-        AfterEffectRemove += AuraEffectRemoveFn(spell_sindragosa_instability::OnRemove, EFFECT_0, SPELL_AURA_DUMMY, AURA_EFFECT_HANDLE_REAL);
-    }
-};
-
-class spell_sindragosa_frost_beacon : public AuraScript
-{
-    PrepareAuraScript(spell_sindragosa_frost_beacon);
-
-    bool Validate(SpellInfo const* /*spell*/) override
-    {
-        return ValidateSpellInfo({ SPELL_ICE_TOMB_DAMAGE });
-    }
-
-    void PeriodicTick(AuraEffect const* /*aurEff*/)
-    {
-        PreventDefaultAction();
-        if (Unit* caster = GetCaster())
-            caster->CastSpell(GetTarget(), SPELL_ICE_TOMB_DAMAGE, true);
-    }
-
-    void Register() override
-    {
-        OnEffectPeriodic += AuraEffectPeriodicFn(spell_sindragosa_frost_beacon::PeriodicTick, EFFECT_0, SPELL_AURA_PERIODIC_TRIGGER_SPELL);
-    }
-};
-
-<<<<<<< HEAD
-class spell_sindragosa_ice_tomb_trap : public AuraScript
-{
-    PrepareAuraScript(spell_sindragosa_ice_tomb_trap);
-
-    bool Validate(SpellInfo const* /*spell*/) override
-    {
-        if (!sObjectMgr->GetCreatureTemplate(NPC_ICE_TOMB))
-            return false;
-        if (!sObjectMgr->GetGameObjectTemplate(GO_ICE_BLOCK))
-            return false;
-        return true;
-    }
-
-    void PeriodicTick(AuraEffect const* aurEff)
-    {
-        PreventDefaultAction();
-
-        if (aurEff->GetTickNumber() == 1)
-        {
-            if (Unit* caster = GetCaster())
-=======
+        {
+            return new spell_sindragosa_frost_beacon_AuraScript();
+        }
+};
+
+class spell_sindragosa_ice_tomb : public SpellScriptLoader
+{
+    public:
+        spell_sindragosa_ice_tomb() : SpellScriptLoader("spell_sindragosa_ice_tomb_trap") { }
+
         class spell_sindragosa_ice_tomb_AuraScript : public AuraScript
         {
             PrepareAuraScript(spell_sindragosa_ice_tomb_AuraScript);
 
             bool Validate(SpellInfo const* /*spell*/) override
->>>>>>> 28d470c5
-            {
-                Position pos = GetTarget()->GetPosition();
-
-<<<<<<< HEAD
-                if (TempSummon* summon = caster->SummonCreature(NPC_ICE_TOMB, pos))
-                {
-                    summon->AI()->SetGUID(GetTarget()->GetGUID(), DATA_TRAPPED_PLAYER);
-                    GetTarget()->CastSpell(GetTarget(), SPELL_ICE_TOMB_UNTARGETABLE);
-                    if (GameObject* go = summon->SummonGameObject(GO_ICE_BLOCK, pos, QuaternionData(), 0s))
-=======
+            {
+                if (!sObjectMgr->GetCreatureTemplate(NPC_ICE_TOMB))
+                    return false;
+                if (!sObjectMgr->GetGameObjectTemplate(GO_ICE_BLOCK))
+                    return false;
+                return true;
+            }
+
             void PeriodicTick(AuraEffect const* aurEff)
             {
                 PreventDefaultAction();
@@ -1999,7 +1315,6 @@
                 if (aurEff->GetTickNumber() == 1)
                 {
                     if (Unit* caster = GetCaster())
->>>>>>> 28d470c5
                     {
                         Position pos = GetTarget()->GetPosition();
 
@@ -2016,8 +1331,6 @@
                     }
                 }
             }
-<<<<<<< HEAD
-=======
 
             void HandleRemove(AuraEffect const* /*aurEff*/, AuraEffectHandleModes /*mode*/)
             {
@@ -2034,43 +1347,11 @@
         AuraScript* GetAuraScript() const override
         {
             return new spell_sindragosa_ice_tomb_AuraScript();
->>>>>>> 28d470c5
-        }
-    }
-
-    void HandleRemove(AuraEffect const* /*aurEff*/, AuraEffectHandleModes /*mode*/)
-    {
-        GetTarget()->RemoveAurasDueToSpell(SPELL_ICE_TOMB_UNTARGETABLE);
-    }
-
-    void Register() override
-    {
-        OnEffectPeriodic += AuraEffectPeriodicFn(spell_sindragosa_ice_tomb_trap::PeriodicTick, EFFECT_2, SPELL_AURA_PERIODIC_TRIGGER_SPELL);
-        AfterEffectRemove += AuraEffectRemoveFn(spell_sindragosa_ice_tomb_trap::HandleRemove, EFFECT_2, SPELL_AURA_PERIODIC_TRIGGER_SPELL, AURA_EFFECT_HANDLE_REAL);
-    }
-};
-
-class spell_sindragosa_icy_grip : public SpellScript
-{
-<<<<<<< HEAD
-    PrepareSpellScript(spell_sindragosa_icy_grip);
-
-    bool Validate(SpellInfo const* /*spell*/) override
-    {
-        return ValidateSpellInfo({ SPELL_ICY_GRIP_JUMP });
-    }
-
-    void HandleScript(SpellEffIndex effIndex)
-    {
-        PreventHitDefaultEffect(effIndex);
-        GetHitUnit()->CastSpell(GetCaster(), SPELL_ICY_GRIP_JUMP, true);
-    }
-
-    void Register() override
-    {
-        OnEffectHitTarget += SpellEffectFn(spell_sindragosa_icy_grip::HandleScript, EFFECT_0, SPELL_EFFECT_SCRIPT_EFFECT);
-    }
-=======
+        }
+};
+
+class spell_sindragosa_icy_grip : public SpellScriptLoader
+{
     public:
         spell_sindragosa_icy_grip() : SpellScriptLoader("spell_sindragosa_icy_grip") { }
 
@@ -2099,7 +1380,6 @@
         {
             return new spell_sindragosa_icy_grip_SpellScript();
         }
->>>>>>> 28d470c5
 };
 
 class MysticBuffetTargetFilter
@@ -2116,44 +1396,34 @@
         Unit* _caster;
 };
 
-class spell_sindragosa_mystic_buffet : public SpellScript
-{
-    PrepareSpellScript(spell_sindragosa_mystic_buffet);
-
-    void FilterTargets(std::list<WorldObject*>& targets)
-    {
-        targets.remove_if(MysticBuffetTargetFilter(GetCaster()));
-    }
-
-    void Register() override
-    {
-        OnObjectAreaTargetSelect += SpellObjectAreaTargetSelectFn(spell_sindragosa_mystic_buffet::FilterTargets, EFFECT_0, TARGET_UNIT_SRC_AREA_ENEMY);
-    }
-};
-
-class spell_rimefang_icy_blast : public SpellScript
-{
-<<<<<<< HEAD
-    PrepareSpellScript(spell_rimefang_icy_blast);
-
-    bool Validate(SpellInfo const* /*spell*/) override
-    {
-        return ValidateSpellInfo({ SPELL_ICY_BLAST_AREA });
-    }
-
-    void HandleTriggerMissile(SpellEffIndex effIndex)
-    {
-        PreventHitDefaultEffect(effIndex);
-        if (Position const* pos = GetExplTargetDest())
-            if (TempSummon* summon = GetCaster()->SummonCreature(NPC_ICY_BLAST, *pos, TEMPSUMMON_TIMED_DESPAWN, 40s))
-                summon->CastSpell(summon, SPELL_ICY_BLAST_AREA, true);
-    }
-
-    void Register() override
-    {
-        OnEffectHit += SpellEffectFn(spell_rimefang_icy_blast::HandleTriggerMissile, EFFECT_1, SPELL_EFFECT_TRIGGER_MISSILE);
-    }
-=======
+class spell_sindragosa_mystic_buffet : public SpellScriptLoader
+{
+    public:
+        spell_sindragosa_mystic_buffet() : SpellScriptLoader("spell_sindragosa_mystic_buffet") { }
+
+        class spell_sindragosa_mystic_buffet_SpellScript : public SpellScript
+        {
+            PrepareSpellScript(spell_sindragosa_mystic_buffet_SpellScript);
+
+            void FilterTargets(std::list<WorldObject*>& targets)
+            {
+                targets.remove_if(MysticBuffetTargetFilter(GetCaster()));
+            }
+
+            void Register() override
+            {
+                OnObjectAreaTargetSelect += SpellObjectAreaTargetSelectFn(spell_sindragosa_mystic_buffet_SpellScript::FilterTargets, EFFECT_0, TARGET_UNIT_SRC_AREA_ENEMY);
+            }
+        };
+
+        SpellScript* GetSpellScript() const override
+        {
+            return new spell_sindragosa_mystic_buffet_SpellScript();
+        }
+};
+
+class spell_rimefang_icy_blast : public SpellScriptLoader
+{
     public:
         spell_rimefang_icy_blast() : SpellScriptLoader("spell_rimefang_icy_blast") { }
 
@@ -2184,7 +1454,6 @@
         {
             return new spell_rimefang_icy_blast_SpellScript();
         }
->>>>>>> 28d470c5
 };
 
 class OrderWhelpTargetSelector
@@ -2203,48 +1472,8 @@
         Creature* _owner;
 };
 
-class spell_frostwarden_handler_order_whelp : public SpellScript
-{
-<<<<<<< HEAD
-    PrepareSpellScript(spell_frostwarden_handler_order_whelp);
-
-    bool Validate(SpellInfo const* /*spell*/) override
-    {
-        return ValidateSpellInfo({ SPELL_FOCUS_FIRE });
-    }
-
-    void FilterTargets(std::list<WorldObject*>& targets)
-    {
-        targets.remove_if(Trinity::ObjectTypeIdCheck(TYPEID_PLAYER, false));
-        if (targets.empty())
-            return;
-
-        WorldObject* target = Trinity::Containers::SelectRandomContainerElement(targets);
-        targets.clear();
-        targets.push_back(target);
-    }
-
-    void HandleForcedCast(SpellEffIndex effIndex)
-    {
-        // caster is Frostwarden Handler, target is player, caster of triggered is whelp
-        PreventHitDefaultEffect(effIndex);
-        std::list<Creature*> unitList;
-        GetCreatureListWithEntryInGrid(unitList, GetCaster(), NPC_FROSTWING_WHELP, 150.0f);
-        if (Creature* creature = GetCaster()->ToCreature())
-            unitList.remove_if(OrderWhelpTargetSelector(creature));
-
-        if (unitList.empty())
-            return;
-
-        Trinity::Containers::SelectRandomContainerElement(unitList)->CastSpell(GetHitUnit(), uint32(GetEffectValue()), true);
-    }
-
-    void Register() override
-    {
-        OnEffectHitTarget += SpellEffectFn(spell_frostwarden_handler_order_whelp::HandleForcedCast, EFFECT_0, SPELL_EFFECT_FORCE_CAST);
-        OnObjectAreaTargetSelect += SpellObjectAreaTargetSelectFn(spell_frostwarden_handler_order_whelp::FilterTargets, EFFECT_0, TARGET_UNIT_DEST_AREA_ENEMY);
-    }
-=======
+class spell_frostwarden_handler_order_whelp : public SpellScriptLoader
+{
     public:
         spell_frostwarden_handler_order_whelp() : SpellScriptLoader("spell_frostwarden_handler_order_whelp") { }
 
@@ -2294,27 +1523,10 @@
         {
             return new spell_frostwarden_handler_order_whelp_SpellScript();
         }
->>>>>>> 28d470c5
-};
-
-class spell_frostwarden_handler_focus_fire : public SpellScript
-{
-<<<<<<< HEAD
-    PrepareSpellScript(spell_frostwarden_handler_focus_fire);
-
-    void HandleScript(SpellEffIndex effIndex)
-    {
-        PreventHitDefaultEffect(effIndex);
-        GetCaster()->GetThreatManager().AddThreat(GetHitUnit(), float(GetEffectValue()), GetSpellInfo(), true, true);
-        GetCaster()->GetAI()->SetData(DATA_WHELP_MARKER, 1);
-    }
-
-    void Register() override
-    {
-        OnEffectHitTarget += SpellEffectFn(spell_frostwarden_handler_focus_fire::HandleScript, EFFECT_1, SPELL_EFFECT_SCRIPT_EFFECT);
-    }
-};
-=======
+};
+
+class spell_frostwarden_handler_focus_fire : public SpellScriptLoader
+{
     public:
         spell_frostwarden_handler_focus_fire() : SpellScriptLoader("spell_frostwarden_handler_focus_fire") { }
 
@@ -2350,50 +1562,22 @@
                     caster->GetAI()->SetData(DATA_WHELP_MARKER, 0);
                 }
             }
->>>>>>> 28d470c5
-
-class spell_frostwarden_handler_focus_fire_aura : public AuraScript
-{
-    PrepareAuraScript(spell_frostwarden_handler_focus_fire_aura);
-
-    void PeriodicTick(AuraEffect const* /*aurEff*/)
-    {
-        PreventDefaultAction();
-        if (Unit* caster = GetCaster())
-        {
-            caster->GetThreatManager().AddThreat(GetTarget(), -float(GetSpellInfo()->Effects[EFFECT_1].CalcValue()), GetSpellInfo(), true, true);
-            caster->GetAI()->SetData(DATA_WHELP_MARKER, 0);
-        }
-    }
-
-    void Register() override
-    {
-        OnEffectPeriodic += AuraEffectPeriodicFn(spell_frostwarden_handler_focus_fire_aura::PeriodicTick, EFFECT_0, SPELL_AURA_PERIODIC_DUMMY);
-    }
-};
-
-class spell_sindragosa_ice_tomb_target : public SpellScript
-{
-    PrepareSpellScript(spell_sindragosa_ice_tomb_target);
-
-    void FilterTargets(std::list<WorldObject*>& unitList)
-    {
-        Unit* caster = GetCaster();
-        unitList.remove_if(FrostBeaconSelector(caster));
-    }
-
-    void HandleSindragosaTalk(SpellEffIndex /*effIndex*/)
-    {
-        if (Creature* creatureCaster = GetCaster()->ToCreature())
-            if (creatureCaster->GetAI()->GetData(DATA_IS_THIRD_PHASE))
-                creatureCaster->AI()->Talk(EMOTE_WARN_FROZEN_ORB, GetHitUnit());
-    }
-
-    void Register() override
-    {
-        OnObjectAreaTargetSelect += SpellObjectAreaTargetSelectFn(spell_sindragosa_ice_tomb_target::FilterTargets, EFFECT_0, TARGET_UNIT_SRC_AREA_ENEMY);
-        OnEffectLaunchTarget += SpellEffectFn(spell_sindragosa_ice_tomb_target::HandleSindragosaTalk, EFFECT_0, SPELL_EFFECT_DUMMY);
-    }
+
+            void Register() override
+            {
+                OnEffectPeriodic += AuraEffectPeriodicFn(spell_frostwarden_handler_focus_fire_AuraScript::PeriodicTick, EFFECT_0, SPELL_AURA_PERIODIC_DUMMY);
+            }
+        };
+
+        SpellScript* GetSpellScript() const override
+        {
+            return new spell_frostwarden_handler_focus_fire_SpellScript();
+        }
+
+        AuraScript* GetAuraScript() const override
+        {
+            return new spell_frostwarden_handler_focus_fire_AuraScript();
+        }
 };
 
 class spell_sindragosa_ice_tomb_target : public SpellScriptLoader
@@ -2478,32 +1662,6 @@
 
 void AddSC_boss_sindragosa()
 {
-<<<<<<< HEAD
-    // Creatures
-    RegisterIcecrownCitadelCreatureAI(boss_sindragosa);
-    RegisterIcecrownCitadelCreatureAI(npc_ice_tomb);
-    RegisterIcecrownCitadelCreatureAI(npc_spinestalker);
-    RegisterIcecrownCitadelCreatureAI(npc_rimefang_icc);
-    RegisterIcecrownCitadelCreatureAI(npc_sindragosa_trash);
-
-    // Spells
-    RegisterSpellScript(spell_sindragosa_s_fury);
-    RegisterSpellScript(spell_sindragosa_unchained_magic);
-    RegisterSpellScript(spell_sindragosa_frost_breath);
-    RegisterSpellScript(spell_sindragosa_instability);
-    RegisterSpellScript(spell_sindragosa_frost_beacon);
-    RegisterSpellScript(spell_sindragosa_ice_tomb_trap);
-    RegisterSpellScript(spell_sindragosa_icy_grip);
-    RegisterSpellScript(spell_sindragosa_mystic_buffet);
-    RegisterSpellScript(spell_rimefang_icy_blast);
-    RegisterSpellScript(spell_frostwarden_handler_order_whelp);
-    RegisterSpellAndAuraScriptPair(spell_frostwarden_handler_focus_fire, spell_frostwarden_handler_focus_fire_aura);
-    RegisterSpellScriptWithArgs(spell_trigger_spell_from_caster, "spell_sindragosa_ice_tomb", SPELL_ICE_TOMB_DUMMY, TRIGGERED_IGNORE_SET_FACING);
-    RegisterSpellScriptWithArgs(spell_trigger_spell_from_caster, "spell_sindragosa_ice_tomb_dummy", SPELL_FROST_BEACON);
-    RegisterSpellScript(spell_sindragosa_ice_tomb_target);
-
-    // AreaTriggers
-=======
     new boss_sindragosa();
     new npc_ice_tomb();
     new npc_spinestalker();
@@ -2523,9 +1681,6 @@
     new spell_trigger_spell_from_caster("spell_sindragosa_ice_tomb", SPELL_ICE_TOMB_DUMMY, TRIGGERED_IGNORE_SET_FACING);
     new spell_trigger_spell_from_caster("spell_sindragosa_ice_tomb_dummy", SPELL_FROST_BEACON);
     new spell_sindragosa_ice_tomb_target();
->>>>>>> 28d470c5
     new at_sindragosa_lair();
-
-    // Achievements
     new achievement_all_you_can_eat();
 }