--- conflicted
+++ resolved
@@ -282,12 +282,13 @@
             {
                 switch (action)
                 {
-<<<<<<< HEAD
                     case ACTION_START_FROSTWYRM:
                     {
                         instance->SetData(DATA_SINDRAGOSA_FROSTWYRMS, 255);
                         if (me->isDead())
                             return;
+
+                        me->setActive(true);
                         me->SetSpeed(MOVE_FLIGHT, 4.0f);
                         me->SetFlag(UNIT_FIELD_FLAGS, UNIT_FLAG_NON_ATTACKABLE);
                         float moveTime = me->GetExactDist(&SindragosaFlyPos)/(me->GetSpeed(MOVE_FLIGHT)*0.001f);
@@ -307,19 +308,6 @@
                     }
                     default:
                         BossAI::DoAction(action);
-=======
-                    instance->SetData(DATA_SINDRAGOSA_FROSTWYRMS, 255);
-                    if (me->isDead())
-                        return;
-
-                    me->setActive(true);
-                    me->SetSpeed(MOVE_FLIGHT, 4.0f);
-                    me->SetFlag(UNIT_FIELD_FLAGS, UNIT_FLAG_NON_ATTACKABLE);
-                    float moveTime = me->GetExactDist(&SindragosaFlyPos)/(me->GetSpeed(MOVE_FLIGHT)*0.001f);
-                    me->m_Events.AddEvent(new FrostwyrmLandEvent(*me, SindragosaLandPos), me->m_Events.CalculateTime(uint64(moveTime) + 250));
-                    me->GetMotionMaster()->MovePoint(POINT_FROSTWYRM_FLY_IN, SindragosaFlyPos);
-                    DoCast(me, SPELL_SINDRAGOSA_S_FURY);
->>>>>>> cb616269
                 }
             }
 
@@ -1664,12 +1652,10 @@
 
                     player->GetMap()->LoadGrid(SindragosaSpawnPos.GetPositionX(), SindragosaSpawnPos.GetPositionY());
                     if (Creature* sindragosa = player->GetMap()->SummonCreature(NPC_SINDRAGOSA, SindragosaSpawnPos))
+                    {
                         sindragosa->AI()->DoAction(ACTION_START_FROSTWYRM);
-<<<<<<< HEAD
                         sindragosa->SetRespawnTime(7*DAY);
                     }
-=======
->>>>>>> cb616269
                 }
             }
 
