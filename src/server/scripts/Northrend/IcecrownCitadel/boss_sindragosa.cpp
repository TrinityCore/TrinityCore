--- conflicted
+++ resolved
@@ -297,7 +297,6 @@
         instance->SetBossState(DATA_SINDRAGOSA, FAIL);
         me->SetCanFly(false);
         me->SetDisableGravity(false);
-        me->RemoveByteFlag(UNIT_FIELD_BYTES_1, UNIT_BYTES_1_OFFSET_ANIM_TIER, UNIT_BYTE1_FLAG_ALWAYS_STAND | UNIT_BYTE1_FLAG_HOVER);
         me->SetReactState(REACT_DEFENSIVE);
     }
 
@@ -323,7 +322,6 @@
             me->SetFarVisible(true);
             me->SetCanFly(true);
             me->SetDisableGravity(true);
-            me->SetByteFlag(UNIT_FIELD_BYTES_1, UNIT_BYTES_1_OFFSET_ANIM_TIER, UNIT_BYTE1_FLAG_ALWAYS_STAND | UNIT_BYTE1_FLAG_HOVER);
             me->SetSpeedRate(MOVE_FLIGHT, 4.0f);
             me->SetFlag(UNIT_FIELD_FLAGS, UNIT_FLAG_NON_ATTACKABLE);
             Milliseconds moveTime = Milliseconds(uint64(me->GetExactDist(&SindragosaFlyPos) / (me->GetSpeed(MOVE_FLIGHT) * 0.001f)));
@@ -358,7 +356,6 @@
                 me->SetFarVisible(false);
                 me->SetCanFly(false);
                 me->SetDisableGravity(false);
-                me->RemoveByteFlag(UNIT_FIELD_BYTES_1, UNIT_BYTES_1_OFFSET_ANIM_TIER, UNIT_BYTE1_FLAG_ALWAYS_STAND | UNIT_BYTE1_FLAG_HOVER);
                 me->SetHomePosition(SindragosaLandPos);
                 me->RemoveFlag(UNIT_FIELD_FLAGS, UNIT_FLAG_NON_ATTACKABLE);
                 me->SetSpeedRate(MOVE_FLIGHT, 2.5f);
@@ -497,15 +494,6 @@
                     Talk(SAY_AIR_PHASE);
                     me->SetCanFly(true);
                     me->SetDisableGravity(true);
-<<<<<<< HEAD
-                    me->SetSpeedRate(MOVE_FLIGHT, 4.0f);
-                    me->SetFlag(UNIT_FIELD_FLAGS, UNIT_FLAG_NON_ATTACKABLE);
-                    Milliseconds moveTime = Milliseconds(uint64(me->GetExactDist(&SindragosaFlyPos) / (me->GetSpeed(MOVE_FLIGHT) * 0.001f)));
-                    me->m_Events.AddEvent(new FrostwyrmLandEvent(*me, SindragosaLandPos), me->m_Events.CalculateTime(moveTime + 250ms));
-                    me->GetMotionMaster()->MovePoint(POINT_FROSTWYRM_FLY_IN, SindragosaFlyPos);
-                    DoCast(me, SPELL_SINDRAGOSA_S_FURY);
-=======
-                    me->SetByteFlag(UNIT_FIELD_BYTES_1, UNIT_BYTES_1_OFFSET_ANIM_TIER, UNIT_BYTE1_FLAG_ALWAYS_STAND | UNIT_BYTE1_FLAG_HOVER);
                     me->SetReactState(REACT_PASSIVE);
                     me->AttackStop();
                     Position pos;
@@ -515,7 +503,6 @@
                     events.CancelEventGroup(EVENT_GROUP_LAND_PHASE);
                     events.ScheduleEvent(EVENT_AIR_PHASE, 110s);
                     break;
->>>>>>> a02d36f1
                 }
                 case EVENT_AIR_MOVEMENT:
                     me->GetMotionMaster()->MovePoint(POINT_AIR_PHASE, SindragosaAirPos);
@@ -533,54 +520,6 @@
                 }
                 case EVENT_FROST_BOMB:
                 {
-<<<<<<< HEAD
-                    case POINT_FROSTWYRM_LAND:
-                        me->setActive(false);
-                        me->SetFarVisible(false);
-                        me->SetCanFly(false);
-                        me->SetDisableGravity(false);
-                        me->SetHomePosition(SindragosaLandPos);
-                        me->RemoveFlag(UNIT_FIELD_FLAGS, UNIT_FLAG_NON_ATTACKABLE);
-                        me->SetSpeedRate(MOVE_FLIGHT, 2.5f);
-
-                        // Sindragosa enters combat as soon as she lands
-                        DoZoneInCombat();
-                        break;
-                    case POINT_TAKEOFF:
-                        events.ScheduleEvent(EVENT_AIR_MOVEMENT, 1ms);
-                        break;
-                    case POINT_AIR_PHASE:
-                    {
-                        CastSpellExtraArgs args(TRIGGERED_FULL_MASK);
-                        args.AddSpellMod(SPELLVALUE_MAX_TARGETS, RAID_MODE<int32>(2, 5, 2, 6));
-                        me->CastSpell(nullptr, SPELL_ICE_TOMB_TARGET, args);
-                        me->SetFacingTo(float(M_PI), true);
-                        events.ScheduleEvent(EVENT_AIR_MOVEMENT_FAR, 1ms);
-                        events.ScheduleEvent(EVENT_FROST_BOMB, 9s);
-                        break;
-                    }
-                    case POINT_AIR_PHASE_FAR:
-                        me->SetFacingTo(float(M_PI), true);
-                        events.ScheduleEvent(EVENT_LAND, 30s);
-                        break;
-                    case POINT_LAND:
-                        events.ScheduleEvent(EVENT_LAND_GROUND, 1ms);
-                        break;
-                    case POINT_LAND_GROUND:
-                    {
-                        me->SetCanFly(false);
-                        me->SetDisableGravity(false);
-                        me->SetReactState(REACT_DEFENSIVE);
-
-                        _isInAirPhase = false;
-                        // trigger Asphyxiation
-                        EntryCheckPredicate pred(NPC_ICE_TOMB);
-                        summons.DoAction(ACTION_TRIGGER_ASPHYXIATION, pred);
-                        break;
-                    }
-                    default:
-                        break;
-=======
                     float destX, destY, destZ;
                     destX = float(rand_norm()) * 75.0f + 4350.0f;
                     destY = float(rand_norm()) * 75.0f + 2450.0f;
@@ -589,7 +528,6 @@
                     me->CastSpell({ destX, destY, destZ }, SPELL_FROST_BOMB_TRIGGER, false);
                     events.ScheduleEvent(EVENT_FROST_BOMB, 6s, 8s);
                     break;
->>>>>>> a02d36f1
                 }
                 case EVENT_LAND:
                 {
@@ -643,122 +581,10 @@
         SetCombatMovement(false);
     }
 
-<<<<<<< HEAD
-                while (uint32 eventId = events.ExecuteEvent())
-                {
-                    switch (eventId)
-                    {
-                        case EVENT_BERSERK:
-                            Talk(EMOTE_BERSERK_RAID);
-                            Talk(SAY_BERSERK);
-                            DoCast(me, SPELL_BERSERK);
-                            break;
-                        case EVENT_CLEAVE:
-                            DoCastVictim(SPELL_CLEAVE);
-                            events.ScheduleEvent(EVENT_CLEAVE, 15s, 20s, EVENT_GROUP_LAND_PHASE);
-                            break;
-                        case EVENT_TAIL_SMASH:
-                            DoCast(me, SPELL_TAIL_SMASH);
-                            events.ScheduleEvent(EVENT_TAIL_SMASH, 27s, 32s, EVENT_GROUP_LAND_PHASE);
-                            break;
-                        case EVENT_FROST_BREATH:
-                            DoCastVictim(_isThirdPhase ? SPELL_FROST_BREATH_P2 : SPELL_FROST_BREATH_P1);
-                            events.ScheduleEvent(EVENT_FROST_BREATH, 20s, 25s, EVENT_GROUP_LAND_PHASE);
-                            break;
-                        case EVENT_UNCHAINED_MAGIC:
-                            Talk(SAY_UNCHAINED_MAGIC);
-                            DoCast(me, SPELL_UNCHAINED_MAGIC);
-                            events.ScheduleEvent(EVENT_UNCHAINED_MAGIC, 30s, 35s, EVENT_GROUP_LAND_PHASE);
-                            break;
-                        case EVENT_ICY_GRIP:
-                            DoCast(me, SPELL_ICY_GRIP);
-                            events.ScheduleEvent(EVENT_BLISTERING_COLD, 1s, EVENT_GROUP_LAND_PHASE);
-                            break;
-                        case EVENT_BLISTERING_COLD:
-                            Talk(EMOTE_WARN_BLISTERING_COLD);
-                            DoCast(me, SPELL_BLISTERING_COLD);
-                            events.ScheduleEvent(EVENT_BLISTERING_COLD_YELL, 5s, EVENT_GROUP_LAND_PHASE);
-                            break;
-                        case EVENT_BLISTERING_COLD_YELL:
-                            Talk(SAY_BLISTERING_COLD);
-                            break;
-                        case EVENT_AIR_PHASE:
-                        {
-                            _isInAirPhase = true;
-                            Talk(SAY_AIR_PHASE);
-                            me->SetCanFly(true);
-                            me->SetDisableGravity(true);
-                            me->SetReactState(REACT_PASSIVE);
-                            me->AttackStop();
-                            Position pos;
-                            pos.Relocate(me);
-                            pos.m_positionZ += 17.0f;
-                            me->GetMotionMaster()->MoveTakeoff(POINT_TAKEOFF, pos);
-                            events.CancelEventGroup(EVENT_GROUP_LAND_PHASE);
-                            events.ScheduleEvent(EVENT_AIR_PHASE, 110s);
-                            break;
-                        }
-                        case EVENT_AIR_MOVEMENT:
-                            me->GetMotionMaster()->MovePoint(POINT_AIR_PHASE, SindragosaAirPos);
-                            break;
-                        case EVENT_AIR_MOVEMENT_FAR:
-                            me->GetMotionMaster()->MovePoint(POINT_AIR_PHASE_FAR, SindragosaAirPosFar);
-                            break;
-                        case EVENT_ICE_TOMB:
-                        {
-                            CastSpellExtraArgs args(TRIGGERED_FULL_MASK);
-                            args.AddSpellMod(SPELLVALUE_MAX_TARGETS, 1);
-                            me->CastSpell(nullptr, SPELL_ICE_TOMB_TARGET, args);
-                            events.ScheduleEvent(EVENT_ICE_TOMB, 16s, 23s);
-                            break;
-                        }
-                        case EVENT_FROST_BOMB:
-                        {
-                            float destX, destY, destZ;
-                            destX = float(rand_norm()) * 75.0f + 4350.0f;
-                            destY = float(rand_norm()) * 75.0f + 2450.0f;
-                            destZ = 205.0f; // random number close to ground, get exact in next call
-                            me->UpdateGroundPositionZ(destX, destY, destZ);
-                            me->CastSpell({ destX, destY, destZ }, SPELL_FROST_BOMB_TRIGGER, false);
-                            events.ScheduleEvent(EVENT_FROST_BOMB, 6s, 8s);
-                            break;
-                        }
-                        case EVENT_LAND:
-                        {
-                            events.CancelEvent(EVENT_FROST_BOMB);
-                            me->GetMotionMaster()->MovePoint(POINT_LAND, SindragosaFlyInPos);
-                            break;
-                        }
-                        case EVENT_LAND_GROUND:
-                            events.ScheduleEvent(EVENT_CLEAVE, 13s, 15s, EVENT_GROUP_LAND_PHASE);
-                            events.ScheduleEvent(EVENT_TAIL_SMASH, 19s, 23s, EVENT_GROUP_LAND_PHASE);
-                            events.ScheduleEvent(EVENT_FROST_BREATH, 10s, 15s, EVENT_GROUP_LAND_PHASE);
-                            events.ScheduleEvent(EVENT_UNCHAINED_MAGIC, 12s, 17s, EVENT_GROUP_LAND_PHASE);
-                            events.ScheduleEvent(EVENT_ICY_GRIP, 35s, 40s, EVENT_GROUP_LAND_PHASE);
-                            me->GetMotionMaster()->MoveLand(POINT_LAND_GROUND, SindragosaLandPos);
-                            break;
-                        case EVENT_THIRD_PHASE_CHECK:
-                        {
-                            if (!_isInAirPhase)
-                            {
-                                Talk(SAY_PHASE_2);
-                                events.ScheduleEvent(EVENT_ICE_TOMB, 7s, 10s);
-                                events.RescheduleEvent(EVENT_ICY_GRIP, 35s, 40s);
-                                DoCast(me, SPELL_MYSTIC_BUFFET, true);
-                            }
-                            else
-                                events.ScheduleEvent(EVENT_THIRD_PHASE_CHECK, 5s);
-                            break;
-                        }
-                        default:
-                            break;
-                    }
-=======
     void Reset() override
     {
         me->SetReactState(REACT_PASSIVE);
     }
->>>>>>> a02d36f1
 
     void SetGUID(ObjectGuid const& guid, int32 id) override
     {
@@ -888,7 +714,6 @@
         me->SetFarVisible(false);
         me->SetCanFly(false);
         me->SetDisableGravity(false);
-        me->RemoveByteFlag(UNIT_FIELD_BYTES_1, UNIT_BYTES_1_OFFSET_ANIM_TIER, UNIT_BYTE1_FLAG_ALWAYS_STAND | UNIT_BYTE1_FLAG_HOVER);
         me->SetHomePosition(SpinestalkerLandPos);
         me->SetFacingTo(SpinestalkerLandPos.GetOrientation());
         me->RemoveFlag(UNIT_FIELD_FLAGS, UNIT_FLAG_NON_ATTACKABLE);
@@ -905,16 +730,6 @@
         if (me->HasUnitState(UNIT_STATE_CASTING))
             return;
 
-<<<<<<< HEAD
-                me->setActive(false);
-                me->SetFarVisible(false);
-                me->SetCanFly(false);
-                me->SetDisableGravity(false);
-                me->SetHomePosition(SpinestalkerLandPos);
-                me->SetFacingTo(SpinestalkerLandPos.GetOrientation());
-                me->RemoveFlag(UNIT_FIELD_FLAGS, UNIT_FLAG_NON_ATTACKABLE);
-                me->SetReactState(REACT_AGGRESSIVE);
-=======
         while (uint32 eventId = _events.ExecuteEvent())
         {
             switch (eventId)
@@ -933,7 +748,6 @@
                     break;
                 default:
                     break;
->>>>>>> a02d36f1
             }
         }
 
@@ -1027,7 +841,6 @@
         me->SetFarVisible(false);
         me->SetCanFly(false);
         me->SetDisableGravity(false);
-        me->RemoveByteFlag(UNIT_FIELD_BYTES_1, UNIT_BYTES_1_OFFSET_ANIM_TIER, UNIT_BYTE1_FLAG_ALWAYS_STAND | UNIT_BYTE1_FLAG_HOVER);
         me->SetHomePosition(RimefangLandPos);
         me->SetFacingTo(RimefangLandPos.GetOrientation());
         me->SetImmuneToPC(false);
@@ -1069,46 +882,8 @@
                     _events.ScheduleEvent(EVENT_ICY_BLAST_CAST, moveTime + 250ms);
                     break;
                 }
-<<<<<<< HEAD
-            }
-
-            void MovementInform(uint32 type, uint32 point) override
-            {
-                if (type != EFFECT_MOTION_TYPE || point != POINT_FROSTWYRM_LAND)
-                    return;
-
-                me->setActive(false);
-                me->SetFarVisible(false);
-                me->SetCanFly(false);
-                me->SetDisableGravity(false);
-                me->SetHomePosition(RimefangLandPos);
-                me->SetFacingTo(RimefangLandPos.GetOrientation());
-                me->SetImmuneToPC(false);
-                me->SetReactState(REACT_AGGRESSIVE);
-            }
-
-            void JustEngagedWith(Unit* /*victim*/) override
-            {
-                DoCast(me, SPELL_FROST_AURA_RIMEFANG, true);
-            }
-
-            void UpdateAI(uint32 diff) override
-            {
-                if (!UpdateVictim())
-                    return;
-
-                _events.Update(diff);
-
-                if (me->HasUnitState(UNIT_STATE_CASTING))
-                    return;
-
-                while (uint32 eventId = _events.ExecuteEvent())
-                {
-                    switch (eventId)
-=======
                 case EVENT_ICY_BLAST_CAST:
                     if (--_icyBlastCounter)
->>>>>>> a02d36f1
                     {
                         if (Unit* target = SelectTarget(SelectTargetMethod::Random, 0, 0.0f, true))
                         {
