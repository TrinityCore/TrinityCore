--- conflicted
+++ resolved
@@ -19,27 +19,32 @@
 #define ICECROWN_CITADEL_H_
 
 #include "CreatureAIImpl.h"
-<<<<<<< HEAD
-#include "SpellDefines.h"
-#include "SpellScript.h"
-=======
 #include "ScriptMgr.h"
 
 struct Position;
 enum TriggerCastFlags : uint32;
->>>>>>> 28d470c5
 
 #define ICCScriptName "instance_icecrown_citadel"
-#define DataHeader "IC"
+#define DataHeader    "IC"
 
 uint32 const EncounterCount = 13;
+uint32 const WeeklyNPCs = 9;
+uint32 const MaxHeroicAttempts = 50;
+
+// Defined in boss_valithria_dreamwalker.cpp
+extern Position const ValithriaSpawnPos;
+// Defined in boss_sindragosa.cpp
+extern Position const SindragosaSpawnPos;
+// Defined in boss_the_lich_king.cpp
+extern Position const TerenasSpawn;
+extern Position const TerenasSpawnHeroic;
+extern Position const SpiritWardenSpawn;
 
 // Shared spells used by more than one script
 enum ICSharedSpells
 {
     SPELL_BERSERK                       = 26662,
     SPELL_BERSERK2                      = 47008,
-    SPELL_REPUTATION_BOSS_KILL          = 73843,
 
     // Deathbound Ward
     SPELL_STONEFORM                     = 70733,
@@ -54,14 +59,7 @@
 
     // Shadowmourne questline
     SPELL_UNSATED_CRAVING               = 71168,
-    SPELL_SHADOWS_FATE                  = 71169,
-
-    // Empowering Blood Orb
-    SPELL_EMPOWERED_BLOOD               = 70227,
-
-    // ICC Buffs
-    SPELL_HELLSCREAMS_WARSONG           = 73822,
-    SPELL_STRENGHT_OF_WRYNN             = 73828
+    SPELL_SHADOWS_FATE                  = 71169
 };
 
 enum ICTeleporterSpells
@@ -124,13 +122,7 @@
     DATA_UPPERSPIRE_TELE_ACT           = 41, /// also used by conditions
     DATA_BLOOD_QUEEN_LANA_THEL_COUNCIL = 42,
     DATA_BLOOD_PRINCE_COUNCIL_INTRO    = 43,
-<<<<<<< HEAD
-    DATA_SINDRAGOSA_INTRO              = 44,
-    DATA_FACTION_BUFF                  = 45, // used by conditions
-    DATA_NERUBAR_BROODKEEPER_EVENT     = 46
-=======
     DATA_SINDRAGOSA_INTRO              = 44
->>>>>>> 28d470c5
 };
 
 enum ICCreaturesIds
@@ -160,7 +152,6 @@
     NPC_MURADIN_BRONZEBEARD_QUEST               = 38607,
     NPC_UTHER_THE_LIGHTBRINGER_QUEST            = 38608,
     NPC_LADY_SYLVANAS_WINDRUNNER_QUEST          = 38609,
-    NPC_NERUBAR_BROODKEEPER                     = 36725,
 
     // Weekly quests
     NPC_INFILTRATOR_MINCHAR                     = 38471,
@@ -174,7 +165,6 @@
     NPC_INFILTRATOR_MINCHAR_BQ_25               = 39123,
     NPC_MINCHAR_BEAM_STALKER                    = 38557,
     NPC_VALITHRIA_DREAMWALKER_QUEST             = 38589,
-    NPC_THE_LICH_KING_QUEST                     = 38153,
 
     // Lord Marrowgar
     NPC_LORD_MARROWGAR                          = 36612,
@@ -265,16 +255,6 @@
     NPC_KINETIC_BOMB                            = 38454,
     NPC_SHOCK_VORTEX                            = 38422,
     NPC_BLOOD_QUEEN_LANA_THEL_COUNCIL           = 38004,
-<<<<<<< HEAD
-    NPC_DARKFALLEN_BLOOD_KNIGHT                 = 37595,
-    NPC_DARKFALLEN_NOBLE                        = 37663,
-    NPC_DARKFALLEN_ARCHMAGE                     = 37664,
-    NPC_DARKFALLEN_ADVISOR                      = 37571,
-    NPC_DARKFALLEN_TACTICIAN                    = 37666,
-    NPC_VAMPIRIC_FIEND                          = 37901,
-    NPC_ORB_VISUAL_STALKER                      = 38463,
-=======
->>>>>>> 28d470c5
 
     // Blood-Queen Lana'thel
     NPC_BLOOD_QUEEN_LANA_THEL                   = 37955,
@@ -414,7 +394,6 @@
     GO_CRIMSON_HALL_DOOR                    = 201376,
     GO_BLOOD_ELF_COUNCIL_DOOR               = 201378,
     GO_BLOOD_ELF_COUNCIL_DOOR_RIGHT         = 201377,
-    GO_EMPOWERING_BLOOD_ORB                 = 201741,
 
     // Blood-Queen Lana'thel
     GO_DOODAD_ICECROWN_BLOODPRINCE_DOOR_01  = 201746,
@@ -493,9 +472,6 @@
 
 enum ICSharedActions
 {
-    // Nerub'ar Broodkeeper event
-    ACTION_NERUBAR_FALL          = 1,
-
     // Icecrown Gunship Battle
     ACTION_ENEMY_GUNSHIP_TALK   = -369390,
     ACTION_EXIT_SHIP            = -369391,
@@ -549,49 +525,13 @@
     WORLDSTATE_ATTEMPTS_MAX         = 4942
 };
 
-<<<<<<< HEAD
-enum ICMisc
-{
-    AREA_ICECROWN_CITADEL   = 4812,
-    AT_NERUBAR_BROODKEEPER  = 5611
-=======
 enum ICAreaIds
 {
     AREA_ICECROWN_CITADEL = 4812
->>>>>>> 28d470c5
-};
-
-struct Position;
-enum TriggerCastFlags : uint32;
-
-// Defined in boss_valithria_dreamwalker.cpp
-extern Position const ValithriaSpawnPos;
-// Defined in boss_sindragosa.cpp
-extern Position const SindragosaSpawnPos;
-// Defined in boss_the_lich_king.cpp
-extern Position const TerenasSpawn;
-extern Position const TerenasSpawnHeroic;
-extern Position const SpiritWardenSpawn;
-
-uint32 const WeeklyNPCs = 9;
-uint32 const MaxHeroicAttempts = 50;
-
-class spell_trigger_spell_from_caster : public SpellScript
-{
-<<<<<<< HEAD
-    PrepareSpellScript(spell_trigger_spell_from_caster);
-
-public:
-    spell_trigger_spell_from_caster(uint32 triggerId, TriggerCastFlags triggerFlags = TRIGGERED_FULL_MASK);
-
-private:
-    bool Validate(SpellInfo const* spell) override;
-    void HandleTrigger();
-    void Register() override;
-
-    uint32 _triggerId;
-    TriggerCastFlags _triggerFlags;
-=======
+};
+
+class spell_trigger_spell_from_caster : public SpellScriptLoader
+{
     public:
         spell_trigger_spell_from_caster(char const* scriptName, uint32 triggerId, TriggerCastFlags triggerFlags);
         spell_trigger_spell_from_caster(char const* scriptName, uint32 triggerId);
@@ -600,7 +540,6 @@
     private:
         uint32 _triggerId;
         TriggerCastFlags _triggerFlags;
->>>>>>> 28d470c5
 };
 
 template <class AI, class T>
@@ -609,6 +548,4 @@
     return GetInstanceAI<AI>(obj, ICCScriptName);
 }
 
-#define RegisterIcecrownCitadelCreatureAI(ai_name) RegisterCreatureAIWithFactory(ai_name, GetIcecrownCitadelAI)
-
 #endif // ICECROWN_CITADEL_H_