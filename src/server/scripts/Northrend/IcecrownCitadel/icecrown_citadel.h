/*
 * Copyright (C) 2008-2011 TrinityCore <http://www.trinitycore.org/>
 *
 * This program is free software; you can redistribute it and/or modify it
 * under the terms of the GNU General Public License as published by the
 * Free Software Foundation; either version 2 of the License, or (at your
 * option) any later version.
 *
 * This program is distributed in the hope that it will be useful, but WITHOUT
 * ANY WARRANTY; without even the implied warranty of MERCHANTABILITY or
 * FITNESS FOR A PARTICULAR PURPOSE. See the GNU General Public License for
 * more details.
 *
 * You should have received a copy of the GNU General Public License along
 * with this program. If not, see <http://www.gnu.org/licenses/>.
 */

#ifndef ICECROWN_CITADEL_H_
#define ICECROWN_CITADEL_H_

#include "SpellScript.h"
#include "Map.h"
#include "Creature.h"

#define ICCScriptName "instance_icecrown_citadel"

uint32 const EncounterCount = 13;
uint32 const WeeklyNPCs = 9;
uint32 const MaxHeroicAttempts = 50;

// Defined in boss_valithria_dreamwalker.cpp
extern Position const ValithriaSpawnPos;
// Defined in boss_sindragosa.cpp
extern Position const SindragosaSpawnPos;
// Defined in boss_the_lich_king.cpp
extern Position const TerenasSpawn;
extern Position const TerenasSpawnHeroic;
extern Position const SpiritWardenSpawn;

// Shared spells used by more than one script
enum SharedSpells
{
    SPELL_BERSERK                       = 26662,
    SPELL_BERSERK2                      = 47008,

    // Deathbound Ward
    SPELL_STONEFORM                     = 70733,

    // Residue Rendezvous
    SPELL_ORANGE_BLIGHT_RESIDUE         = 72144,
    SPELL_GREEN_BLIGHT_RESIDUE          = 72145,

    // The Lich King
    SPELL_FROSTMOURNE_TELEPORT_VISUAL   = 73078,
};

enum TeleporterSpells
{
    LIGHT_S_HAMMER_TELEPORT         = 70781,
    ORATORY_OF_THE_DAMNED_TELEPORT  = 70856,
    RAMPART_OF_SKULLS_TELEPORT      = 70857,
    DEATHBRINGER_S_RISE_TELEPORT    = 70858,
    UPPER_SPIRE_TELEPORT            = 70859,
    FROZEN_THRONE_TELEPORT          = 70860,
    SINDRAGOSA_S_LAIR_TELEPORT      = 70861,
};

enum DataTypes
{
    // Encounter States/Boss GUIDs
    DATA_LORD_MARROWGAR             = 0,
    DATA_LADY_DEATHWHISPER          = 1,
    DATA_GUNSHIP_EVENT              = 2,
    DATA_DEATHBRINGER_SAURFANG      = 3,
    DATA_FESTERGUT                  = 4,
    DATA_ROTFACE                    = 5,
    DATA_PROFESSOR_PUTRICIDE        = 6,
    DATA_BLOOD_PRINCE_COUNCIL       = 7,
    DATA_BLOOD_QUEEN_LANA_THEL      = 8,
    DATA_SISTER_SVALNA              = 9,
    DATA_VALITHRIA_DREAMWALKER      = 10,
    DATA_SINDRAGOSA                 = 11,
    DATA_THE_LICH_KING              = 12,

    // Additional data
    DATA_SAURFANG_EVENT_NPC         = 13,
    DATA_BONED_ACHIEVEMENT          = 14,
    DATA_OOZE_DANCE_ACHIEVEMENT     = 15,
    DATA_PUTRICIDE_TABLE            = 16,
    DATA_NAUSEA_ACHIEVEMENT         = 17,
    DATA_ORB_WHISPERER_ACHIEVEMENT  = 18,
    DATA_PRINCE_KELESETH_GUID       = 19,
    DATA_PRINCE_TALDARAM_GUID       = 20,
    DATA_PRINCE_VALANAR_GUID        = 21,
    DATA_BLOOD_PRINCES_CONTROL      = 22,
    DATA_SINDRAGOSA_FROSTWYRMS      = 23,
    DATA_SPINESTALKER               = 24,
    DATA_RIMEFANG                   = 25,
    DATA_COLDFLAME_JETS             = 26,
    DATA_TEAM_IN_INSTANCE           = 27,
    DATA_BLOOD_QUICKENING_STATE     = 28,
    DATA_HEROIC_ATTEMPTS            = 29,
    DATA_CROK_SCOURGEBANE           = 30,
    DATA_CAPTAIN_ARNATH             = 31,
    DATA_CAPTAIN_BRANDON            = 32,
    DATA_CAPTAIN_GRONDEL            = 33,
    DATA_CAPTAIN_RUPERT             = 34,
    DATA_VALITHRIA_TRIGGER          = 35,
    DATA_VALITHRIA_LICH_KING        = 36,
<<<<<<< HEAD

    //For Lich King script only
    GUID_TIRION                     = 37,
    GUID_TERENAS_FIGHTER            = 38,
    GUID_SPIRIT_WARDEN              = 39,
    GUID_ICE_SHARD_1                = 40,    
    GUID_ICE_SHARD_2                = 41,         
    GUID_ICE_SHARD_3                = 42,
    GUID_ICE_SHARD_4                = 43,
    GUID_LAVAMAN                    = 44,
    GUID_HANGINGMAN                 = 45,
    GUID_FROSTY_EDGE_OUTER          = 46,
    GUID_FROSTY_EDGE_INNER          = 47,
    GUID_EDGE_DESTROY_WARNING       = 48,
    DATA_BEEN_WAITING_ACHIEVEMENT   = 49,
    DATA_NECK_DEEP_ACHIEVEMENT      = 50,

=======
    DATA_HIGHLORD_TIRION_FORDRING   = 37,
    DATA_ARTHAS_PLATFORM            = 38,
    DATA_TERENAS_MENETHIL           = 39,
>>>>>>> 8b1d5128
};

enum CreaturesIds
{
    // At Light's Hammer
    NPC_HIGHLORD_TIRION_FORDRING_LH             = 37119,
    NPC_THE_LICH_KING_LH                        = 37181,
    NPC_HIGHLORD_BOLVAR_FORDRAGON_LH            = 37183,
    NPC_KOR_KRON_GENERAL                        = 37189,
    NPC_ALLIANCE_COMMANDER                      = 37190,
    NPC_TORTUNOK                                = 37992,    // Druid Armor H
    NPC_ALANA_MOONSTRIKE                        = 37999,    // Druid Armor A
    NPC_GERARDO_THE_SUAVE                       = 37993,    // Hunter Armor H
    NPC_TALAN_MOONSTRIKE                        = 37998,    // Hunter Armor A
    NPC_UVLUS_BANEFIRE                          = 38284,    // Mage Armor H
    NPC_MALFUS_GRIMFROST                        = 38283,    // Mage Armor A
    NPC_IKFIRUS_THE_VILE                        = 37991,    // Rogue Armor H
    NPC_YILI                                    = 37997,    // Rogue Armor A
    NPC_VOL_GUK                                 = 38841,    // Shaman Armor H
    NPC_JEDEBIA                                 = 38840,    // Shaman Armor A
    NPC_HARAGG_THE_UNSEEN                       = 38181,    // Warlock Armor H
    NPC_NIBY_THE_ALMIGHTY                       = 38182,    // Warlock Armor N
    NPC_GARROSH_HELLSCREAM                      = 39372,
    NPC_KING_VARIAN_WRYNN                       = 39371,
    NPC_DEATHBOUND_WARD                         = 37007,

    // Weekly quests
    NPC_INFILTRATOR_MINCHAR                     = 38471,
    NPC_KOR_KRON_LIEUTENANT                     = 38491,
    NPC_SKYBREAKER_LIEUTENANT                   = 38492,
    NPC_ROTTING_FROST_GIANT_10                  = 38490,
    NPC_ROTTING_FROST_GIANT_25                  = 38494,
    NPC_ALCHEMIST_ADRIANNA                      = 38501,
    NPC_ALRIN_THE_AGILE                         = 38551,
    NPC_INFILTRATOR_MINCHAR_BQ                  = 38558,
    NPC_MINCHAR_BEAM_STALKER                    = 38557,
    NPC_VALITHRIA_DREAMWALKER_QUEST             = 38589,

    // Lord Marrowgar
    NPC_LORD_MARROWGAR                          = 36612,
    NPC_COLDFLAME                               = 36672,
    NPC_BONE_SPIKE                              = 36619,

    // Lady Deathwhisper
    NPC_LADY_DEATHWHISPER                       = 36855,
    NPC_CULT_FANATIC                            = 37890,
    NPC_DEFORMED_FANATIC                        = 38135,
    NPC_REANIMATED_FANATIC                      = 38009,
    NPC_CULT_ADHERENT                           = 37949,
    NPC_EMPOWERED_ADHERENT                      = 38136,
    NPC_REANIMATED_ADHERENT                     = 38010,
    NPC_VENGEFUL_SHADE                          = 38222,

    // Deathbringer Saurfang
    NPC_DEATHBRINGER_SAURFANG                   = 37813,
    NPC_BLOOD_BEAST                             = 38508,
    NPC_SE_JAINA_PROUDMOORE                     = 37188,    // SE means Saurfang Event
    NPC_SE_MURADIN_BRONZEBEARD                  = 37200,
    NPC_SE_KING_VARIAN_WRYNN                    = 37879,
    NPC_SE_HIGH_OVERLORD_SAURFANG               = 37187,
    NPC_SE_KOR_KRON_REAVER                      = 37920,
    NPC_SE_SKYBREAKER_MARINE                    = 37830,
    NPC_FROST_FREEZE_TRAP                       = 37744,

    // Festergut
    NPC_FESTERGUT                               = 36626,
    NPC_GAS_DUMMY                               = 36659,

    // Rotface
    NPC_ROTFACE                                 = 36627,
    NPC_OOZE_SPRAY_STALKER                      = 37986,
    NPC_PUDDLE_STALKER                          = 37013,
    NPC_UNSTABLE_EXPLOSION_STALKER              = 38107,

    // Professor Putricide
    NPC_PROFESSOR_PUTRICIDE                     = 36678,
    NPC_ABOMINATION_WING_MAD_SCIENTIST_STALKER  = 37824,
    NPC_GROWING_OOZE_PUDDLE                     = 37690,
    NPC_GAS_CLOUD                               = 37562,
    NPC_VOLATILE_OOZE                           = 37697,
    NPC_CHOKING_GAS_BOMB                        = 38159,
    NPC_TEAR_GAS_TARGET_STALKER                 = 38317,
    NPC_MUTATED_ABOMINATION_10                  = 37672,
    NPC_MUTATED_ABOMINATION_25                  = 38285,

    // Blood Prince Council
    NPC_PRINCE_KELESETH                         = 37972,
    NPC_PRINCE_TALDARAM                         = 37973,
    NPC_PRINCE_VALANAR                          = 37970,
    NPC_BLOOD_ORB_CONTROLLER                    = 38008,
    NPC_FLOATING_TRIGGER                        = 30298,
    NPC_DARK_NUCLEUS                            = 38369,
    NPC_BALL_OF_FLAME                           = 38332,
    NPC_BALL_OF_INFERNO_FLAME                   = 38451,
    NPC_KINETIC_BOMB_TARGET                     = 38458,
    NPC_KINETIC_BOMB                            = 38454,
    NPC_SHOCK_VORTEX                            = 38422,

    // Blood-Queen Lana'thel
    NPC_BLOOD_QUEEN_LANA_THEL                   = 37955,

    // Frostwing Halls gauntlet event
    NPC_CROK_SCOURGEBANE                        = 37129,
    NPC_CAPTAIN_ARNATH                          = 37122,
    NPC_CAPTAIN_BRANDON                         = 37123,
    NPC_CAPTAIN_GRONDEL                         = 37124,
    NPC_CAPTAIN_RUPERT                          = 37125,
    NPC_CAPTAIN_ARNATH_UNDEAD                   = 37491,
    NPC_CAPTAIN_BRANDON_UNDEAD                  = 37493,
    NPC_CAPTAIN_GRONDEL_UNDEAD                  = 37494,
    NPC_CAPTAIN_RUPERT_UNDEAD                   = 37495,
    NPC_YMIRJAR_BATTLE_MAIDEN                   = 37132,
    NPC_YMIRJAR_DEATHBRINGER                    = 38125,
    NPC_YMIRJAR_FROSTBINDER                     = 37127,
    NPC_YMIRJAR_HUNTRESS                        = 37134,
    NPC_YMIRJAR_WARLORD                         = 37133,
    NPC_SISTER_SVALNA                           = 37126,
    NPC_IMPALING_SPEAR                          = 38248,

    // Valithria Dreamwalker
    NPC_VALITHRIA_DREAMWALKER                   = 36789,
    NPC_GREEN_DRAGON_COMBAT_TRIGGER             = 38752,
    NPC_RISEN_ARCHMAGE                          = 37868,
    NPC_BLAZING_SKELETON                        = 36791,
    NPC_SUPPRESSER                              = 37863,
    NPC_BLISTERING_ZOMBIE                       = 37934,
    NPC_GLUTTONOUS_ABOMINATION                  = 37886,
    NPC_MANA_VOID                               = 38068,
    NPC_COLUMN_OF_FROST                         = 37918,
    NPC_ROT_WORM                                = 37907,
    NPC_THE_LICH_KING_VALITHRIA                 = 16980,
    NPC_DREAM_PORTAL_PRE_EFFECT                 = 38186,
    NPC_NIGHTMARE_PORTAL_PRE_EFFECT             = 38429,
    NPC_DREAM_PORTAL                            = 37945,
    NPC_NIGHTMARE_PORTAL                        = 38430,

    // Sindragosa
    NPC_SINDRAGOSA                              = 36853,
    NPC_SPINESTALKER                            = 37534,
    NPC_RIMEFANG                                = 37533,
    NPC_FROSTWARDEN_HANDLER                     = 37531,
    NPC_FROSTWING_WHELP                         = 37532,
    NPC_ICY_BLAST                               = 38223,
    NPC_FROST_BOMB                              = 37186,
    NPC_ICE_TOMB                                = 36980,

    // The Lich King
    NPC_THE_LICH_KING                           = 36597,
<<<<<<< HEAD
    NPC_TIRION_ICC                              = 38995,
    NPC_PLATFORM_DESTRUCTIBLE_EDGE_STALKER      = 22515,
    NPC_TERENAS_MENETHIL                        = 38579,
    NPC_FROSTMOURNE_TRIGGER                     = 38584,
    NPC_TERENAS_FIGHTER                         = 36823, //for frostmourne
    NPC_SPIRIT_WARDEN                           = 36824,
    NPC_ICE_SPHERE                              = 36633,
    NPC_DRUDGE_GHOUL                            = 37695,
    NPC_SHAMBLING_HORROR                        = 37698,
    NPC_VALKYR                                  = 36609,
    NPC_DEFILE                                  = 38757,
    NPC_RAGING_SPIRIT                           = 36701,
    NPC_TRIGGER                                 = 38667,
    NPC_VILE_SPIRIT                             = 37799,
=======
    NPC_HIGHLORD_TIRION_FORDRING_LK             = 38995,
    NPC_TERENAS_MENETHIL_FROSTMOURNE            = 36823,
    NPC_SPIRIT_WARDEN                           = 36824,
    NPC_TERENAS_MENETHIL_FROSTMOURNE_H          = 39217,
    NPC_SHAMBLING_HORROR                        = 37698,
    NPC_DRUDGE_GHOUL                            = 37695,
    NPC_ICE_SPHERE                              = 36633,
    NPC_RAGING_SPIRIT                           = 36701,
    NPC_DEFILE                                  = 38757,
    NPC_VALKYR_SHADOWGUARD                      = 36609,
    NPC_VILE_SPIRIT                             = 37799,
    NPC_WICKED_SPIRIT                           = 39190,
    NPC_STRANGULATE_VEHICLE                     = 36598,
>>>>>>> 8b1d5128
    NPC_WORLD_TRIGGER                           = 22515,
    NPC_WORLD_TRIGGER_INFINITE_AOI              = 36171,
    NPC_SPIRIT_BOMB                             = 39189,
    NPC_FROSTMOURNE_TRIGGER                     = 38584,
};

enum GameObjectsIds
{
    // Lower Spire Trash
    GO_SPIRIT_ALARM_1                       = 201814,
    GO_SPIRIT_ALARM_2                       = 201815,
    GO_SPIRIT_ALARM_3                       = 201816,
    GO_SPIRIT_ALARM_4                       = 201817,

    // Lord Marrogar
    GO_DOODAD_ICECROWN_ICEWALL02            = 201910,
    GO_ICEWALL                              = 201911,
    GO_LORD_MARROWGAR_S_ENTRANCE            = 201857,

    // Lady Deathwhisper
    GO_ORATORY_OF_THE_DAMNED_ENTRANCE       = 201563,
    GO_LADY_DEATHWHISPER_ELEVATOR           = 202220,

    // Deathbringer Saurfang
    GO_SAURFANG_S_DOOR                      = 201825,
    GO_DEATHBRINGER_S_CACHE_10N             = 202239,
    GO_DEATHBRINGER_S_CACHE_25N             = 202240,
    GO_DEATHBRINGER_S_CACHE_10H             = 202238,
    GO_DEATHBRINGER_S_CACHE_25H             = 202241,
    GO_SCOURGE_TRANSPORTER_SAURFANG         = 202244,

    // Professor Putricide
    GO_ORANGE_PLAGUE_MONSTER_ENTRANCE       = 201371,
    GO_GREEN_PLAGUE_MONSTER_ENTRANCE        = 201370,
    GO_SCIENTIST_AIRLOCK_DOOR_COLLISION     = 201612,
    GO_SCIENTIST_AIRLOCK_DOOR_ORANGE        = 201613,
    GO_SCIENTIST_AIRLOCK_DOOR_GREEN         = 201614,
    GO_DOODAD_ICECROWN_ORANGETUBES02        = 201617,
    GO_DOODAD_ICECROWN_GREENTUBES02         = 201618,
    GO_SCIENTIST_ENTRANCE                   = 201372,
    GO_DRINK_ME                             = 201584,
    GO_PLAGUE_SIGIL                         = 202182,

    // Blood Prince Council
    GO_CRIMSON_HALL_DOOR                    = 201376,
    GO_BLOOD_ELF_COUNCIL_DOOR               = 201378,
    GO_BLOOD_ELF_COUNCIL_DOOR_RIGHT         = 201377,

    // Blood-Queen Lana'thel
    GO_DOODAD_ICECROWN_BLOODPRINCE_DOOR_01  = 201746,
    GO_DOODAD_ICECROWN_GRATE_01             = 201755,
    GO_BLOODWING_SIGIL                      = 202183,

    // Valithria Dreamwalker
    GO_GREEN_DRAGON_BOSS_ENTRANCE           = 201375,
    GO_GREEN_DRAGON_BOSS_EXIT               = 201374,
    GO_DOODAD_ICECROWN_ROOSTPORTCULLIS_01   = 201380,
    GO_DOODAD_ICECROWN_ROOSTPORTCULLIS_02   = 201381,
    GO_DOODAD_ICECROWN_ROOSTPORTCULLIS_03   = 201382,
    GO_DOODAD_ICECROWN_ROOSTPORTCULLIS_04   = 201383,
    GO_DREAMWALKER_CACHE_10_N               = 201959,
    GO_DREAMWALKER_CACHE_10_H               = 202338,
    GO_DREAMWALKER_CACHE_25_N               = 202339,
    GO_DREAMWALKER_CACHE_25_H               = 202340,

    // Sindragosa
    GO_SINDRAGOSA_ENTRANCE_DOOR             = 201373,
    GO_SINDRAGOSA_SHORTCUT_ENTRANCE_DOOR    = 201369,
    GO_SINDRAGOSA_SHORTCUT_EXIT_DOOR        = 201379,
    GO_ICE_WALL                             = 202396,
    GO_ICE_BLOCK                            = 201722,
    GO_SIGIL_OF_THE_FROSTWING               = 202181,

<<<<<<< HEAD
    // Lich King
    GO_ARTHAS_PLATFORM                      = 202161,
    GO_ICE_SHARD_1                          = 202141,
    GO_ICE_SHARD_2                          = 202142,
    GO_ICE_SHARD_3                          = 202143,
    GO_ICE_SHARD_4                          = 202144,
    GO_FROSTY_EDGE_OUTER                    = 202188,

    GO_FROSTY_EDGE_INNER                    = 202189,
    GO_EDGE_DESTROY_WARNING                 = 202190,
    GO_LAVAMAN                              = 202436,
    GO_HANGINGMAN                           = 202437,
=======
    // The Lich King
    GO_ARTHAS_PLATFORM                      = 202161,
    GO_ARTHAS_PRECIPICE                     = 202078,
    GO_DOODAD_ICECROWN_THRONEFROSTYWIND01   = 202188,
    GO_DOODAD_ICECROWN_THRONEFROSTYEDGE01   = 202189,
    GO_DOODAD_ICESHARD_STANDING02           = 202141,
    GO_DOODAD_ICESHARD_STANDING01           = 202142,
    GO_DOODAD_ICESHARD_STANDING03           = 202143,
    GO_DOODAD_ICESHARD_STANDING04           = 202144,
    GO_DOODAD_ICECROWN_SNOWEDGEWARNING01    = 202190,
    GO_FROZEN_LAVAMAN                       = 202436,
    GO_LAVAMAN_PILLARS_CHAINED              = 202437,
    GO_LAVAMAN_PILLARS_UNCHAINED            = 202438,
>>>>>>> 8b1d5128
};

enum AchievementCriteriaIds
{
    // Lich King
    CRITERIA_WAITING_A_LONG_TIME_25N    = 13244,
    CRITERIA_WAITING_A_LONG_TIME_25H    = 13245,
    CRITERIA_WAITING_A_LONG_TIME_10N    = 13246,
    CRITERIA_WAITING_A_LONG_TIME_10H    = 13247,
    CRITERIA_NECK_DEEP_IN_VILE_10N      = 12823,
    CRITERIA_NECK_DEEP_IN_VILE_10H      = 13163,
    CRITERIA_NECK_DEEP_IN_VILE_25H      = 13164,
    CRITERIA_NECK_DEEP_IN_VILE_25N      = 13243,

    // Lord Marrowgar
    CRITERIA_BONED_10N                  = 12775,
    CRITERIA_BONED_25N                  = 12962,
    CRITERIA_BONED_10H                  = 13393,
    CRITERIA_BONED_25H                  = 13394,

    // Rotface
    CRITERIA_DANCES_WITH_OOZES_10N      = 12984,
    CRITERIA_DANCES_WITH_OOZES_25N      = 12966,
    CRITERIA_DANCES_WITH_OOZES_10H      = 12985,
    CRITERIA_DANCES_WITH_OOZES_25H      = 12983,

    // Professor Putricide
    CRITERIA_NAUSEA_10N                 = 12987,
    CRITERIA_NAUSEA_25N                 = 12968,
    CRITERIA_NAUSEA_10H                 = 12988,
    CRITERIA_NAUSEA_25H                 = 12981,

    // Blood Prince Council
    CRITERIA_ORB_WHISPERER_10N          = 13033,
    CRITERIA_ORB_WHISPERER_25N          = 12969,
    CRITERIA_ORB_WHISPERER_10H          = 13034,
    CRITERIA_ORB_WHISPERER_25H          = 13032,

    // Blood-Queen Lana'thel
    CRITERIA_KILL_LANA_THEL_10M         = 13340,
    CRITERIA_KILL_LANA_THEL_25M         = 13360,
    CRITERIA_ONCE_BITTEN_TWICE_SHY_10N  = 12780,
    CRITERIA_ONCE_BITTEN_TWICE_SHY_25N  = 13012,
    CRITERIA_ONCE_BITTEN_TWICE_SHY_10V  = 13011,
    CRITERIA_ONCE_BITTEN_TWICE_SHY_25V  = 13013,
};

enum SharedActions
{
    // Festergut
    ACTION_FESTERGUT_COMBAT     = -366260,
    ACTION_FESTERGUT_GAS        = -366261,
    ACTION_FESTERGUT_DEATH      = -366262,

    // Rotface
    ACTION_ROTFACE_COMBAT       = -366270,
    ACTION_ROTFACE_OOZE         = -366271,
    ACTION_ROTFACE_DEATH        = -366272,
    ACTION_CHANGE_PHASE         = -366780,

    // Blood-Queen Lana'thel
    ACTION_KILL_MINCHAR         = -379550,

    // Frostwing Halls gauntlet event
    ACTION_VRYKUL_DEATH         = 37129,

    // Sindragosa
    ACTION_START_FROSTWYRM      = -368530,
    ACTION_TRIGGER_ASPHYXIATION = -368531,
<<<<<<< HEAD
    ACTION_BOMB_LANDED          = -368532,
=======

    // The Lich King
    ACTION_RESTORE_LIGHT        = -72262,
    ACTION_FROSTMOURNE_INTRO    = -36823,
>>>>>>> 8b1d5128
};

enum WeekliesICC
{
    QUEST_DEPROGRAMMING_10                  = 24869,
    QUEST_DEPROGRAMMING_25                  = 24875,
    QUEST_SECURING_THE_RAMPARTS_10          = 24870,
    QUEST_SECURING_THE_RAMPARTS_25          = 24877,
    QUEST_RESIDUE_RENDEZVOUS_10             = 24873,
    QUEST_RESIDUE_RENDEZVOUS_25             = 24878,
    QUEST_BLOOD_QUICKENING_10               = 24874,
    QUEST_BLOOD_QUICKENING_25               = 24879,
    QUEST_RESPITE_FOR_A_TORNMENTED_SOUL_10  = 24872,
    QUEST_RESPITE_FOR_A_TORNMENTED_SOUL_25  = 24880,
};

enum WorldStatesICC
{
    WORLDSTATE_SHOW_TIMER           = 4903,
    WORLDSTATE_EXECUTION_TIME       = 4904,
    WORLDSTATE_SHOW_ATTEMPTS        = 4940,
    WORLDSTATE_ATTEMPTS_REMAINING   = 4941,
    WORLDSTATE_ATTEMPTS_MAX         = 4942,
};

enum AreaIds
{
    AREA_THE_FROZEN_THRONE  = 4859,
};

class spell_trigger_spell_from_caster : public SpellScriptLoader
{
    public:
        spell_trigger_spell_from_caster(char const* scriptName, uint32 triggerId) : SpellScriptLoader(scriptName), _triggerId(triggerId) { }

        class spell_trigger_spell_from_caster_SpellScript : public SpellScript
        {
            PrepareSpellScript(spell_trigger_spell_from_caster_SpellScript);

        public:
            spell_trigger_spell_from_caster_SpellScript(uint32 triggerId) : SpellScript(), _triggerId(triggerId) { }

            bool Validate(SpellInfo const* /*spell*/)
            {
                if (!sSpellMgr->GetSpellInfo(_triggerId))
                    return false;
                return true;
            }

            void HandleTrigger()
            {
                GetCaster()->CastSpell(GetHitUnit(), _triggerId, true);
            }

            void Register()
            {
                AfterHit += SpellHitFn(spell_trigger_spell_from_caster_SpellScript::HandleTrigger);
            }

            uint32 _triggerId;
        };

        SpellScript* GetSpellScript() const
        {
            return new spell_trigger_spell_from_caster_SpellScript(_triggerId);
        }

    private:
        uint32 _triggerId;
};

template<class AI>
CreatureAI* GetIcecrownCitadelAI(Creature* creature)
{
    if (InstanceMap* instance = creature->GetMap()->ToInstanceMap())
        if (instance->GetInstanceScript())
            if (instance->GetScriptId() == sObjectMgr->GetScriptId(ICCScriptName))
                return new AI(creature);
    return NULL;
}

void TeleportPlayerToFrozenThrone(Player *player);

#endif // ICECROWN_CITADEL_H_<|MERGE_RESOLUTION|>--- conflicted
+++ resolved
@@ -107,29 +107,9 @@
     DATA_CAPTAIN_RUPERT             = 34,
     DATA_VALITHRIA_TRIGGER          = 35,
     DATA_VALITHRIA_LICH_KING        = 36,
-<<<<<<< HEAD
-
-    //For Lich King script only
-    GUID_TIRION                     = 37,
-    GUID_TERENAS_FIGHTER            = 38,
-    GUID_SPIRIT_WARDEN              = 39,
-    GUID_ICE_SHARD_1                = 40,    
-    GUID_ICE_SHARD_2                = 41,         
-    GUID_ICE_SHARD_3                = 42,
-    GUID_ICE_SHARD_4                = 43,
-    GUID_LAVAMAN                    = 44,
-    GUID_HANGINGMAN                 = 45,
-    GUID_FROSTY_EDGE_OUTER          = 46,
-    GUID_FROSTY_EDGE_INNER          = 47,
-    GUID_EDGE_DESTROY_WARNING       = 48,
-    DATA_BEEN_WAITING_ACHIEVEMENT   = 49,
-    DATA_NECK_DEEP_ACHIEVEMENT      = 50,
-
-=======
     DATA_HIGHLORD_TIRION_FORDRING   = 37,
     DATA_ARTHAS_PLATFORM            = 38,
     DATA_TERENAS_MENETHIL           = 39,
->>>>>>> 8b1d5128
 };
 
 enum CreaturesIds
@@ -278,22 +258,6 @@
 
     // The Lich King
     NPC_THE_LICH_KING                           = 36597,
-<<<<<<< HEAD
-    NPC_TIRION_ICC                              = 38995,
-    NPC_PLATFORM_DESTRUCTIBLE_EDGE_STALKER      = 22515,
-    NPC_TERENAS_MENETHIL                        = 38579,
-    NPC_FROSTMOURNE_TRIGGER                     = 38584,
-    NPC_TERENAS_FIGHTER                         = 36823, //for frostmourne
-    NPC_SPIRIT_WARDEN                           = 36824,
-    NPC_ICE_SPHERE                              = 36633,
-    NPC_DRUDGE_GHOUL                            = 37695,
-    NPC_SHAMBLING_HORROR                        = 37698,
-    NPC_VALKYR                                  = 36609,
-    NPC_DEFILE                                  = 38757,
-    NPC_RAGING_SPIRIT                           = 36701,
-    NPC_TRIGGER                                 = 38667,
-    NPC_VILE_SPIRIT                             = 37799,
-=======
     NPC_HIGHLORD_TIRION_FORDRING_LK             = 38995,
     NPC_TERENAS_MENETHIL_FROSTMOURNE            = 36823,
     NPC_SPIRIT_WARDEN                           = 36824,
@@ -307,7 +271,6 @@
     NPC_VILE_SPIRIT                             = 37799,
     NPC_WICKED_SPIRIT                           = 39190,
     NPC_STRANGULATE_VEHICLE                     = 36598,
->>>>>>> 8b1d5128
     NPC_WORLD_TRIGGER                           = 22515,
     NPC_WORLD_TRIGGER_INFINITE_AOI              = 36171,
     NPC_SPIRIT_BOMB                             = 39189,
@@ -368,10 +331,6 @@
     GO_DOODAD_ICECROWN_ROOSTPORTCULLIS_02   = 201381,
     GO_DOODAD_ICECROWN_ROOSTPORTCULLIS_03   = 201382,
     GO_DOODAD_ICECROWN_ROOSTPORTCULLIS_04   = 201383,
-    GO_DREAMWALKER_CACHE_10_N               = 201959,
-    GO_DREAMWALKER_CACHE_10_H               = 202338,
-    GO_DREAMWALKER_CACHE_25_N               = 202339,
-    GO_DREAMWALKER_CACHE_25_H               = 202340,
 
     // Sindragosa
     GO_SINDRAGOSA_ENTRANCE_DOOR             = 201373,
@@ -381,20 +340,6 @@
     GO_ICE_BLOCK                            = 201722,
     GO_SIGIL_OF_THE_FROSTWING               = 202181,
 
-<<<<<<< HEAD
-    // Lich King
-    GO_ARTHAS_PLATFORM                      = 202161,
-    GO_ICE_SHARD_1                          = 202141,
-    GO_ICE_SHARD_2                          = 202142,
-    GO_ICE_SHARD_3                          = 202143,
-    GO_ICE_SHARD_4                          = 202144,
-    GO_FROSTY_EDGE_OUTER                    = 202188,
-
-    GO_FROSTY_EDGE_INNER                    = 202189,
-    GO_EDGE_DESTROY_WARNING                 = 202190,
-    GO_LAVAMAN                              = 202436,
-    GO_HANGINGMAN                           = 202437,
-=======
     // The Lich King
     GO_ARTHAS_PLATFORM                      = 202161,
     GO_ARTHAS_PRECIPICE                     = 202078,
@@ -408,21 +353,10 @@
     GO_FROZEN_LAVAMAN                       = 202436,
     GO_LAVAMAN_PILLARS_CHAINED              = 202437,
     GO_LAVAMAN_PILLARS_UNCHAINED            = 202438,
->>>>>>> 8b1d5128
 };
 
 enum AchievementCriteriaIds
 {
-    // Lich King
-    CRITERIA_WAITING_A_LONG_TIME_25N    = 13244,
-    CRITERIA_WAITING_A_LONG_TIME_25H    = 13245,
-    CRITERIA_WAITING_A_LONG_TIME_10N    = 13246,
-    CRITERIA_WAITING_A_LONG_TIME_10H    = 13247,
-    CRITERIA_NECK_DEEP_IN_VILE_10N      = 12823,
-    CRITERIA_NECK_DEEP_IN_VILE_10H      = 13163,
-    CRITERIA_NECK_DEEP_IN_VILE_25H      = 13164,
-    CRITERIA_NECK_DEEP_IN_VILE_25N      = 13243,
-
     // Lord Marrowgar
     CRITERIA_BONED_10N                  = 12775,
     CRITERIA_BONED_25N                  = 12962,
@@ -478,14 +412,10 @@
     // Sindragosa
     ACTION_START_FROSTWYRM      = -368530,
     ACTION_TRIGGER_ASPHYXIATION = -368531,
-<<<<<<< HEAD
-    ACTION_BOMB_LANDED          = -368532,
-=======
 
     // The Lich King
     ACTION_RESTORE_LIGHT        = -72262,
     ACTION_FROSTMOURNE_INTRO    = -36823,
->>>>>>> 8b1d5128
 };
 
 enum WeekliesICC
@@ -567,6 +497,4 @@
     return NULL;
 }
 
-void TeleportPlayerToFrozenThrone(Player *player);
-
 #endif // ICECROWN_CITADEL_H_