/*
 * Copyright (C) 2008-2011 TrinityCore <http://www.trinitycore.org/>
 *
 * This program is free software; you can redistribute it and/or modify it
 * under the terms of the GNU General Public License as published by the
 * Free Software Foundation; either version 2 of the License, or (at your
 * option) any later version.
 *
 * This program is distributed in the hope that it will be useful, but WITHOUT
 * ANY WARRANTY; without even the implied warranty of MERCHANTABILITY or
 * FITNESS FOR A PARTICULAR PURPOSE. See the GNU General Public License for
 * more details.
 *
 * You should have received a copy of the GNU General Public License along
 * with this program. If not, see <http://www.gnu.org/licenses/>.
 */

#ifndef DEF_ICECROWN_CITADEL_H
#define DEF_ICECROWN_CITADEL_H
#define WEEKLY_NPCS   7

#define ICCScriptName "instance_icecrown_citadel"

<<<<<<< HEAD
enum eSharedSpells
{
    SPELL_BERSERK   = 26662,
    SPELL_BERSERK2  = 47008
};
=======
uint32 const EncounterCount = 12;
uint32 const WeeklyNPCs = 9;
uint32 const MaxHeroicAttempts = 50;
// Defined in boss_sindragosa.cpp
extern Position const SindragosaSpawnPos;
>>>>>>> cb616269

enum eEnums
{
    SOUND_ENDING_7_KING                   = 17360,
    MOVIE_ID_ARTHAS_DEATH                 = 16
};

enum eAchievements
{
    ACHIEV_BONED_10                             = 4534,
    ACHIEV_BONED_25                             = 4610,
    ACHIEV_FROZEN_THRONE_10                    = 4530,
    ACHIEV_FROZEN_THRONE_25                    = 4597,
    AVHIEV_FULL_HOUSE_10                        = 4535,
    AVHIEV_FULL_HOUSE_25                        = 4611,
    ACHIEV_MESS_10                              = 4537,
    ACHIEV_MESS_25                              = 4613,
    ACHIEVMENT_ONCE_BITTEN_TWICE_SHY_10         = 4539,
    ACHIEVMENT_ONCE_BITTEN_TWICE_SHY_25         = 4618,
    ACHIEV_ALL_YOU_CAN_EAT_10                   = 4580,
    ACHIEV_ALL_YOU_CAN_EAT_25                   = 4620,
    ACHIEV_BEEN_WAITING_A_LONG_TIME_FOR_THIS_10 = 4601,
    ACHIEV_BEEN_WAITING_A_LONG_TIME_FOR_THIS_25 = 4621,
    ACHIEV_NECK_DEEP_IN_VILE_10                 = 4581,
    ACHIEV_NECK_DEEP_IN_VILE_25                 = 4622,
    ACHIEV_PORTAL_JOCKEY_10                     = 4579,
    ACHIEV_PORTAL_JOCKEY_25                     = 4619,
    ACHIEV_VALITHRIA_DREAMWALKER_RESCUES_10N    = 4649,
    ACHIEV_VALITHRIA_DREAMWALKER_RESCUES_10H    = 4674,//     Valithria Dreamwalker rescues (Heroic Icecrown 10 player) 
    ACHIEV_VALITHRIA_DREAMWALKER_RESCUES_25N    = 4675,//     Valithria Dreamwalker rescues (Icecrown 25 player) 
    ACHIEV_VALITHRIA_DREAMWALKER_RESCUES_25H    = 4676,//     Valithria Dreamwalker rescues (Heroic Icecrown 25 player)
};

enum eAchievementCriteria
{
    // Lord Marrowgar
    CRITERIA_BONED_10N                  = 12775,
    CRITERIA_BONED_25N                  = 12962,
    CRITERIA_BONED_10H                  = 13393,
    CRITERIA_BONED_25H                  = 13394,

    // Rotface
    CRITERIA_DANCES_WITH_OOZES_10N      = 12984,
    CRITERIA_DANCES_WITH_OOZES_25N      = 12966,
    CRITERIA_DANCES_WITH_OOZES_10H      = 12985,
    CRITERIA_DANCES_WITH_OOZES_25H      = 12983,

    // Professor Putricide
    CRITERIA_NAUSEA_10N                 = 12987,
    CRITERIA_NAUSEA_25N                 = 12968,
    CRITERIA_NAUSEA_10H                 = 12988,
    CRITERIA_NAUSEA_25H                 = 12981,

    // Blood Prince Council
    CRITERIA_ORB_WHISPERER_10N          = 13033,
    CRITERIA_ORB_WHISPERER_25N          = 12969,
    CRITERIA_ORB_WHISPERER_10H          = 13034,
    CRITERIA_ORB_WHISPERER_25H          = 13032,

    // Blood-Queen Lana'thel
    CRITERIA_KILL_LANA_THEL_10M         = 13340,
    CRITERIA_KILL_LANA_THEL_25M         = 13360,
    CRITERIA_ONCE_BITTEN_TWICE_SHY_10N  = 12780,
    CRITERIA_ONCE_BITTEN_TWICE_SHY_25N  = 13012,
    CRITERIA_ONCE_BITTEN_TWICE_SHY_10V  = 13011,
    CRITERIA_ONCE_BITTEN_TWICE_SHY_25V  = 13013,
};

enum eCommonActions
{
    // Coldflame Traps
    ACTION_STOP_TRAPS           = -377440,

    //Putricide actions
    ACTION_ACTIVATE_ORANGE_DOOR = -366781,
    ACTION_ACTIVATE_GREEN_DOOR  = -366782,
    ACTION_OPEN_DOORS           = -366783,

    // Festergut
    ACTION_FESTERGUT_COMBAT     = -366260,
    ACTION_FESTERGUT_GAS        = -366261,
    ACTION_FESTERGUT_DEATH      = -366262,

    // Rotface
    ACTION_ROTFACE_COMBAT       = -366270,
    ACTION_ROTFACE_OOZE         = -366271,
    ACTION_ROTFACE_DEATH        = -366272,
    ACTION_CHANGE_PHASE         = -366780,


    // Blood-Queen Lana'thel
    ACTION_KILL_MINCHAR         = -379550,

    // Sindragosa
     ACTION_START_FROSTWYRM      = -368530,
     ACTION_TRIGGER_ASPHYXIATION = -368531,
    ACTION_BOMB_LANDED          = -368532
};
enum eAdditionalActions
{
    ACTION_LAND = 100,
    ACTION_NOT_LANDED = 101
};
enum Data
{
    DATA_LORD_MARROWGAR_EVENT,
    DATA_DEATHWHISPER_EVENT,
    DATA_GUNSHIP_BATTLE_EVENT,
    DATA_SAURFANG_EVENT,
    DATA_FESTERGUT_EVENT,
    DATA_ROTFACE_EVENT,
    DATA_PROFESSOR_PUTRICIDE_EVENT,
    DATA_BLOOD_PRINCE_COUNCIL_EVENT,
    DATA_BLOOD_QUEEN_LANA_THEL_EVENT,
    DATA_VALITHRIA_DREAMWALKER_EVENT,
    DATA_SINDRAGOSA_EVENT,
    DATA_LICH_KING_EVENT,
    //Additional data
    DATA_SINDRAGOSA_FROSTWYRMS,
    DATA_SPINESTALKER_EVENT,
    DATA_RIMEFANG_EVENT,
    DATA_TEAM_IN_INSTANCE,
    //Teleport state
    DATA_TELEPORT_ORATORY_OF_THE_DAMNED_ACTIVATED,
    DATA_TELEPORT_RAMPART_OF_SKULLS_ACTIVATED,
    DATA_TELEPORT_DEATHBRINGER_S_RISE_ACTIVATED,
    DATA_TELEPORT_UPPER_SPIRE_ACTIVATED,
    DATA_TELEPORT_SINDRAGOSA_S_LAIR_ACTIVATED,
    DATA_TELEPORT_FROZEN_THRONE_ACTIVATED,
    DATA_COLDFLAME_JETS_EVENT,
    DATA_OOZE_VALVE_ACTIVATED,
    DATA_GAS_VALVE_ACTIVATED,
    DATA_NECROTIC_STACK,
    DATA_BLOOD_QUICKENING_STATE,
    DATA_HEROIC_ATTEMPTS,
    //Achievements
    DATA_NECK_DEEP_ACHIEVEMENT,
    DATA_BONED_ACHIEVEMENT,
    DATA_OOZE_DANCE_ACHIEVEMENT,
    DATA_NAUSEA_ACHIEVEMENT,
    DATA_ORB_WHISPERER_ACHIEVEMENT,
    DATA_PORTAL_JOCKEY_ACHIEVEMENT,
    DATA_BEEN_WAITING_ACHIEVEMENT,
};

enum Data64
{
    // Boss GUIDs
    GUID_LORD_MARROWGAR,
    GUID_LADY_DEATHWHISPER,
    GUID_SAURFANG,
    GUID_FESTERGUT,
    GUID_ROTFACE,
    GUID_PROFESSOR_PUTRICIDE,
    GUID_PRINCE_VALANAR_ICC,
    GUID_PRINCE_KELESETH_ICC,
    GUID_PRINCE_TALDARAM_ICC,
    GUID_BLOOD_QUEEN_LANA_THEL,
    GUID_VALITHRIA_DREAMWALKER,
    GUID_VALITHRIA_ALTERNATIVE,
    GUID_VALITHRIA_COMBAT_TRIGGER,
    GUID_SINDRAGOSA,
    GUID_LICH_KING,

    // Additional data
    GUID_SAURFANG_EVENT_NPC,
    GUID_DEATHBRINGER_S_DOOR,
    GUID_TIRION,
    GUID_BLOOD_PRINCES_CONTROL,
    GUID_PUTRICIDE_TABLE,
    GUID_SINDRAGOSA_ENTRANCE_DOOR,
    GUID_RIMEFANG,
    GUID_SPINESTALKER,
    GUID_TERENAS_FIGHTER,
    GUID_SPIRIT_WARDEN,

    //Teleport data
    GUID_TELEPORT_LIGHTS_HAMMER,
    GUID_TELEPORT_ORATORY_OF_THE_DAMNED,
    GUID_TELEPORT_RAMPART_OF_SKULLS,
    GUID_TELEPORT_DEATHBRINGERS_RISE,
    GUID_TELEPORT_UPPER_SPIRE,
    GUID_TELEPORT_SINDRAGOSAS_LAIR,
    GUID_TELEPORT_FROZEN_THRONE,
    //Professor Putricide doors
    GUID_PROF_COLLISION_DOOR,
    GUID_PROF_ORANGE_DOOR,
    GUID_PROF_GREEN_DOOR,

    GUID_SPIRIT_ALARM1,
    GUID_SPIRIT_ALARM2,
    GUID_SPIRIT_ALARM3,
    GUID_SPIRIT_ALARM4,

    GUID_DEATHBOUND_WARD1,
    GUID_DEATHBOUND_WARD2,
    GUID_DEATHBOUND_WARD3,
    GUID_DEATHBOUND_WARD4,

    GUID_INCONSPICUOUS_LEVER,

    GUID_ICE_SHARD_1,    
    GUID_ICE_SHARD_2,         
    GUID_ICE_SHARD_3,
    GUID_ICE_SHARD_4,
    GUID_LAVAMAN,
    GUID_HANGINGMAN,
    GUID_FROSTY_EDGE_OUTER,
    GUID_FROSTY_EDGE_INNER,
    GUID_EDGE_DESTROY_WARNING
};

enum eCreatures
{
    // At Light's Hammer    
    NPC_HIGHLORD_TIRION_FORDRING_LH             = 37119,    
    NPC_THE_LICH_KING_LH                        = 37181,    
    NPC_HIGHLORD_BOLVAR_FORDRAGON_LH            = 37183,

    // Weekly quests
<<<<<<< HEAD
     NPC_INFILTRATOR_MINCHAR                     = 38471,
     NPC_KOR_KRON_LIEUTENANT                     = 38491,
     NPC_SKYBREAKER_LIEUTENANT                   = 38492,
     NPC_ALCHEMIST_ADRIANNA                      = 38501,
     NPC_ALRIN_THE_AGILE                         = 38551,
     NPC_INFILTRATOR_MINCHAR_BQ                  = 38558,
     NPC_MINCHAR_BEAM_STALKER                    = 38557,
     NPC_VALITHRIA_DREAMWALKER_QUEST             = 38589,
=======
    NPC_INFILTRATOR_MINCHAR                     = 38471,
    NPC_KOR_KRON_LIEUTENANT                     = 38491,
    NPC_SKYBREAKER_LIEUTENANT                   = 38492,
    NPC_ROTTING_FROST_GIANT_10                  = 38490,
    NPC_ROTTING_FROST_GIANT_25                  = 38494,
    NPC_ALCHEMIST_ADRIANNA                      = 38501,
    NPC_ALRIN_THE_AGILE                         = 38551,
    NPC_INFILTRATOR_MINCHAR_BQ                  = 38558,
    NPC_MINCHAR_BEAM_STALKER                    = 38557,
    NPC_VALITHRIA_DREAMWALKER_QUEST             = 38589,
>>>>>>> cb616269

    // Lord Marrowgar
    NPC_LORD_MARROWGAR                          = 36612,
    NPC_COLDFLAME                               = 36672,
    NPC_BONE_SPIKE                              = 36619,

    // Lady Deathwhisper
    NPC_LADY_DEATHWHISPER                       = 36855,
    NPC_CULT_FANATIC                            = 37890,
    NPC_DEFORMED_FANATIC                        = 38135,
    NPC_REANIMATED_FANATIC                      = 38009,
    NPC_CULT_ADHERENT                           = 37949,
    NPC_EMPOWERED_ADHERENT                      = 38136,
    NPC_REANIMATED_ADHERENT                     = 38010,
    NPC_VENGEFUL_SHADE                          = 38222,

    NPC_OOZE_COVERED_TENTACLE_STALKER           = 38308,
    NPC_SLIMY_TENTACLE_STALKER                  = 38309,
    NPC_GUNSHIP                                 = 30343,
    NPC_KOR_KRON_GENERAL                        = 37189,
    NPC_ALLIANCE_COMMANDER                      = 37190,
    NPC_TORTUNOK                                = 37992,
    NPC_ALANA_MOONSTRIKE                        = 37999,
    NPC_GERARDO_THE_SUAVE                       = 37993,
    NPC_TALAN_MOONSTRIKE                        = 37998,
    NPC_UVLUS_BANEFIRE                          = 38284,
    NPC_MALFUS_GRIMFROST                        = 38283,
    NPC_IKFIRUS_THE_VILE                        = 37991,
    NPC_YILI                                    = 37997,
    NPC_VOL_GUK                                 = 38841,
    NPC_JEDEBIA                                 = 38840,
    NPC_HARAGG_THE_UNSEEN                       = 38181,
    // Deathbringer Saurfang
    NPC_DEATHBRINGER_SAURFANG                   = 37813,
    NPC_BLOOD_BEAST                             = 38508,
    NPC_SE_JAINA_PROUDMOORE                     = 37188,    // SE means Saurfang Event
    NPC_SE_MURADIN_BRONZEBEARD                  = 37200,
    NPC_SE_KING_VARIAN_WRYNN                    = 37879,
    NPC_SE_HIGH_OVERLORD_SAURFANG               = 37187,
    NPC_SE_KOR_KRON_REAVER                      = 37920,
    NPC_SE_SKYBREAKER_MARINE                    = 37830,

    NPC_NIBY_THE_ALMIGHTY                       = 38182,
    NPC_GARROSH_HELLSCREAM                      = 39372,
    NPC_KING_VARIAN_WRYNN                       = 39371,

    NPC_MUTATED_ABOMINATION_10                  = 37672,
    NPC_MUTATED_ABOMINATION_25                  = 38285,

    NPC_FESTERGUT                               = 36626,
    NPC_PUDDLE_STALKER                          = 37013,
    NPC_ORANGE_GAS_STALKER                      = 36659,
    NPC_VILE_GAS_STALKER                        = 38548,
    NPC_ROTFACE                                 = 36627,
    NPC_OOZE_SPRAY_STALKER                      = 37986,
    NPC_GREEN_GAS_STALKER                       = 37824,
    NPC_LITTLE_OOZE                             = 36897,
    NPC_BIG_OOZE                                = 36899,
    NPC_STINKY                                  = 37025,
    NPC_PRECIOUS                                = 37217,
    NPC_GROWING_OZZE_STALKER                    = 38234,
    NPC_TEAR_GAS_STALKER                        = 38317,
    NPC_CHOKING_GAS_BOMB                        = 38159,
    NPC_PROFESSOR_PUTRICIDE                     = 36678,
    NPC_ABOMINATION_WING_MAD_SCIENTIST_STALKER  = 37824,
    NPC_GROWING_OOZE_PUDDLE                     = 37690,
    NPC_GAS_CLOUD                               = 37562,
    NPC_VOLATILE_OOZE                           = 37697,
    NPC_TEAR_GAS_TARGET_STALKER                 = 38317,
    NPC_PRINCE_VALANAR_ICC                      = 37970,
    NPC_PRINCE_KELESETH_ICC                     = 37972,
    NPC_PRINCE_TALDARAM_ICC                     = 37973,
    NPC_BLOOD_ORB_CONTROLLER                    = 38008,
    NPC_FLOATING_TRIGGER                        = 30298,
    NPC_DARK_NUCLEUS                            = 38369,
    NPC_BALL_OF_FLAME                           = 38332,
    NPC_BALL_OF_INFERNO_FLAME                   = 38451,
    NPC_KINETIC_BOMB_TARGET                     = 38458,
    NPC_KINETIC_BOMB                            = 38454,
    NPC_SHOCK_VORTEX                            = 38422,
    NPC_BLOOD_QUEEN_LANA_THEL                   = 37955,
    NPC_SWARMING_SHADOWS                        = 38163,
    NPC_VALITHRIA_DREAMWALKER                   = 36789,
    NPC_VALITHRIA_ALTERNATIVE                   = 37950,
    NPC_PORTAL_NORMAL_MODE_PRE                  = 38186,
    NPC_PORTAL_NORMAL_MODE_NPC                  = 37945,
    NPC_PORTAL_HEROIC_MODE_PRE                  = 38429,
    NPC_PORTAL_HEROIC_MODE_NPC                  = 38430,
    NPC_ROT_WORM                                = 37907,
    NPC_PORTAL                                  = 37945,
    NPC_DREAM_CLOUD                             = 37985,
    NPC_NIGHTMARE_CLOUD                         = 38421,
    NPC_MANA_VOID                               = 38068,
    NPC_ABOMINATION                             = 37886,
    NPC_SKELETON                                = 36791,
    NPC_ARCHMAGE                                = 37868,
    NPC_SUPPRESSOR                              = 37863,
    NPC_ZOMBIE                                  = 37934,
    NPC_COLUMN_OF_FROST                         = 37918,
    NPC_COMBAT_TRIGGER                          = 38752,

    // Sindragosa
    NPC_SINDRAGOSA                             = 36853,
    NPC_SPINESTALKER                           = 37534,
    NPC_RIMEFANG                               = 37533,
    NPC_FROSTWARDEN_HANDLER                    = 37531,
    NPC_FROSTWING_WHELP                        = 37532,
    NPC_ICY_BLAST                              = 38223,
    NPC_FROST_BOMB                             = 37186,
    NPC_ICE_TOMB                               = 36980,

    //Lich King
    NPC_LICH_KING                               = 36597,
    NPC_TIRION_ICC                              = 38995,
    NPC_PLATFORM_DESTRUCTIBLE_EDGE_STALKER      = 22515,
    NPC_FROST_BOMB_EXPLOSION_VISUAL             = 34149,
    NPC_TERENAS_MENETHIL                        = 38579,
    NPC_FROSTMOURNE_TRIGGER                     = 38584,
    NPC_TERENAS_FIGHTER                         = 36823, //for frostmourne
    NPC_SPIRIT_WARDEN                           = 36824,
    NPC_ICE_SPHERE                              = 36633,
    NPC_DRUDGE_GHOUL                            = 37695,
    NPC_SHAMBLING_HORROR                        = 37698,
    NPC_VALKYR                                  = 36609,
    NPC_DEFILE                                  = 38757,
    NPC_RAGING_SPIRIT                           = 36701,
    NPC_TRIGGER                                 = 38667,
    NPC_VILE_SPIRIT                             = 37799,
    //NPC_FROSTWING_WHELP                      = 37532,
    //NPC_FROSTWARDEN_HANDLER                  = 37531
    NPC_FROST_FREEZE_TRAP                       = 37744,
    NPC_DEATHBOUND_WARD                         = 37007,
    NPC_SEVERED_ESSENCE                         = 38410,
    NPC_VALKYR_HERALD                           = 37098
};

enum eGameobjects
{
    // Lower spire
    GO_SPIRIT_ALARM1                          = 201814,
    GO_SPIRIT_ALARM2                          = 201815,
    GO_SPIRIT_ALARM3                          = 201816,
    GO_SPIRIT_ALARM4                          = 201817,

    // Lord Marrogar
    GO_LORD_MARROWGAR_ICE_WALL                = 201910,
    GO_LORD_MARROWGAR_ICE_WALL_1              = 201911,
    GO_LORD_MARROWGAR_S_ENTRANCE              = 201857,

    // Lady Deathwhisper
    GO_ORATORY_OF_THE_DAMNED_ENTRANCE         = 201563,
    GO_LADY_DEATHWHISPER_ELEVATOR             = 202220,

    // Gunship Battle
    GO_ORGRIM_S_HAMMER_HORDE_ICC              = 201812,
    GO_ORGRIM_S_HAMMER_ALLIANCE_ICC           = 201581,
    GO_THE_SKYBREAKER_HORDE_ICC               = 201811,
    GO_THE_SKYBREAKER_ALLIANCE_ICC            = 201580,

    // Deathbringer Saurfang
    GO_DEATHBRINGER_S_DOOR                    = 201825,
    GO_DEATHBRINGER_S_CACHE_10N               = 202239,
    GO_DEATHBRINGER_S_CACHE_25N               = 202240,
    GO_DEATHBRINGER_S_CACHE_10H               = 202238,
    GO_DEATHBRINGER_S_CACHE_25H               = 202241,

    // Upper Beaches
    GO_BLOODWING_DOOR                         = 201920,
    GO_FROSTWING_DOOR                         = 201919,
    GO_PLAGUE_SIGIL                           = 202182,
    GO_BLOODWING_SIGIL                        = 202183,
    GO_FROSTWING_SIGIL                        = 202181,
    GO_INCONSPICUOUS_LEVER                    = 201818,

    // Plagueworks
    GO_ORANGE_PLAGUE_MONSTER_ENTRANCE         = 201371,
    GO_GREEN_PLAGUE_MONSTER_ENTRANCE          = 201370,
    GO_SCIENTIST_AIRLOCK_DOOR_COLLISION       = 201612,
    GO_SCIENTIST_AIRLOCK_DOOR_ORANGE          = 201613,
    GO_SCIENTIST_AIRLOCK_DOOR_GREEN           = 201614,
    GO_DOODAD_ICECROWN_ORANGETUBES02          = 201617,
    GO_DOODAD_ICECROWN_GREENTUBES02           = 201618,
    GO_SCIENTIST_ENTRANCE                     = 201372,
    GO_DRINK_ME                               = 201584,
    GO_OOZE_VALVE                             = 201615,
    GO_GAS_VALVE                              = 201616,

    // Blood Prince Council
    GO_CRIMSON_HALL_DOOR                      = 201376,
    GO_BLOOD_ELF_COUNCIL_DOOR                 = 201378,
    GO_BLOOD_ELF_COUNCIL_DOOR_RIGHT           = 201377,

    // Blood-Queen Lana'thel
    GO_BLOOD_QUEEN_BLOOD_BARRIER              = 201746,
    GO_DOODAD_ICECROWN_GRATE_01               = 201755,

    // Valithria Dreamwalker
    GO_GREEN_DRAGON_BOSS_ENTRANCE             = 201375,
    GO_GREEN_DRAGON_BOSS_EXIT                 = 201374,
    GO_DREAMWALKER_DOOR_1                     = 201380,
    GO_DREAMWALKER_DOOR_2                     = 201381,
    GO_DREAMWALKER_DOOR_3                     = 201382,
    GO_DREAMWALKER_DOOR_4                     = 201383,
    GO_VALITHRIA_ELEVATOR                     = 202234,
    GO_DREAMWALKER_CACHE_10_N                 = 201959,
    GO_DREAMWALKER_CACHE_25_N                 = 202338,
    GO_DREAMWALKER_CACHE_10_H                 = 202339,
    GO_DREAMWALKER_CACHE_25_H                 = 202340,

    // Sindragosa
    GO_SINDRAGOSA_ENTRANCE_DOOR               = 201373,
    GO_SINDRAGOSA_SHORTCUT_ENTRANCE_DOOR      = 201369,
    GO_SINDRAGOSA_SHORTCUT_EXIT_DOOR          = 201379,
    GO_SINDRAGOSA_ICE_WALL                    = 202396,
    GO_SINDRAGOSA_ELEVATOR                    = 196840,
    GO_SINDRAGOSA_ICE_BLOCK                   = 201722,

    // Lich King
    GO_ARTHAS_PLATFORM                        = 202161,
    GO_ICE_SHARD_1                            = 202141,
    GO_ICE_SHARD_2                            = 202142,
    GO_ICE_SHARD_3                            = 202143,
    GO_ICE_SHARD_4                            = 202144,
    GO_FROSTY_EDGE_OUTER                      = 202188,
    GO_FROSTY_EDGE_INNER                      = 202189,
    GO_EDGE_DESTROY_WARNING                   = 202190,
    GO_LAVAMAN                                = 202436,
    GO_HANGINGMAN                             = 202437,

    // Teleports
    GO_TELEPORT_LIGHT_S_HAMMER                = 202242,
    GO_TELEPORT_ORATORY_OF_THE_DAMNED         = 202243,
    GO_TELEPORT_RAMPART_OF_SKULLS             = 202244,
    GO_TELEPORT_DEATHBRINGER_RISE             = 202245,
    GO_TELEPORT_UPPER_SPIRE                   = 202235,
    GO_TELEPORT_SINDRAGOSA_S_LAIR             = 202246,
    GO_TELEPORT_FROZEN_THRONE                 = 202223,

};
enum TeleporterSpells
{
    SPELL_TELEPORT_ICC_LIGHT_S_HAMMER         = 70781,
    SPELL_TELEPORT_ICC_ORATORY_OF_THE_DAMNED  = 70856,
    SPELL_TELEPORT_ICC_RAMPART_OF_SKULLS      = 70857,
    SPELL_TELEPORT_ICC_DEATHBRINGER_S_RISE    = 70858,
    SPELL_TELEPORT_ICC_UPPER_SPIRE            = 70859,
    SPELL_TELEPORT_ICC_SINDRAGOSA_S_LAIR      = 70861,
    SPELL_TELEPORT_ICC_FROZEN_THRONE          = 70860
};

enum WeekliesICC
{
    QUEST_DEPROGRAMMING_10                  = 24869,
    QUEST_DEPROGRAMMING_25                  = 24875,
    QUEST_SECURING_THE_RAMPARTS_10          = 24870,
    QUEST_SECURING_THE_RAMPARTS_25          = 24877,
    QUEST_RESIDUE_RENDEZVOUS_10             = 24873,
    QUEST_RESIDUE_RENDEZVOUS_25             = 24878,
    QUEST_BLOOD_QUICKENING_10               = 24874,
    QUEST_BLOOD_QUICKENING_25               = 24879,
    QUEST_RESPITE_FOR_A_TORNMENTED_SOUL_10  = 24872,
    QUEST_RESPITE_FOR_A_TORNMENTED_SOUL_25  = 24880,
};

enum WorldStatesICC
{
    WORLDSTATE_SHOW_TIMER           = 4903,
    WORLDSTATE_EXECUTION_TIME       = 4904,
    WORLDSTATE_SHOW_ATTEMPTS        = 4940,
    WORLDSTATE_ATTEMPTS_REMAINING   = 4941,
    WORLDSTATE_ATTEMPTS_MAX         = 4942,
};

void DespawnAllCreaturesAround(Creature *ref, uint32 entry);
void UnsummonSpecificCreaturesNearby(Creature *ref, uint32 entry, float radius);
void LeaveOnlyPlayers(std::list<Unit*> &unitList);
uint32 GetPhase(const EventMap &em);
void TeleportPlayerToFrozenThrone(Player *player);
typedef std::list<Player*> TPlayerList;
TPlayerList GetPlayersInTheMap(Map *pMap);
TPlayerList GetAttackablePlayersInTheMap(Map *pMap);
// Declaration
extern Position const SindragosaSpawnPos;
#endif<|MERGE_RESOLUTION|>--- conflicted
+++ resolved
@@ -21,19 +21,17 @@
 
 #define ICCScriptName "instance_icecrown_citadel"
 
-<<<<<<< HEAD
 enum eSharedSpells
 {
     SPELL_BERSERK   = 26662,
     SPELL_BERSERK2  = 47008
 };
-=======
+
 uint32 const EncounterCount = 12;
 uint32 const WeeklyNPCs = 9;
 uint32 const MaxHeroicAttempts = 50;
 // Defined in boss_sindragosa.cpp
 extern Position const SindragosaSpawnPos;
->>>>>>> cb616269
 
 enum eEnums
 {
@@ -254,16 +252,6 @@
     NPC_HIGHLORD_BOLVAR_FORDRAGON_LH            = 37183,
 
     // Weekly quests
-<<<<<<< HEAD
-     NPC_INFILTRATOR_MINCHAR                     = 38471,
-     NPC_KOR_KRON_LIEUTENANT                     = 38491,
-     NPC_SKYBREAKER_LIEUTENANT                   = 38492,
-     NPC_ALCHEMIST_ADRIANNA                      = 38501,
-     NPC_ALRIN_THE_AGILE                         = 38551,
-     NPC_INFILTRATOR_MINCHAR_BQ                  = 38558,
-     NPC_MINCHAR_BEAM_STALKER                    = 38557,
-     NPC_VALITHRIA_DREAMWALKER_QUEST             = 38589,
-=======
     NPC_INFILTRATOR_MINCHAR                     = 38471,
     NPC_KOR_KRON_LIEUTENANT                     = 38491,
     NPC_SKYBREAKER_LIEUTENANT                   = 38492,
@@ -274,7 +262,6 @@
     NPC_INFILTRATOR_MINCHAR_BQ                  = 38558,
     NPC_MINCHAR_BEAM_STALKER                    = 38557,
     NPC_VALITHRIA_DREAMWALKER_QUEST             = 38589,
->>>>>>> cb616269
 
     // Lord Marrowgar
     NPC_LORD_MARROWGAR                          = 36612,
@@ -557,5 +544,4 @@
 TPlayerList GetPlayersInTheMap(Map *pMap);
 TPlayerList GetAttackablePlayersInTheMap(Map *pMap);
 // Declaration
-extern Position const SindragosaSpawnPos;
 #endif