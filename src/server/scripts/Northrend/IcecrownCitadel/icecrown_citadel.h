/*
 * Copyright (C) 2008-2011 TrinityCore <http://www.trinitycore.org/>
 *
 * This program is free software; you can redistribute it and/or modify it
 * under the terms of the GNU General Public License as published by the
 * Free Software Foundation; either version 2 of the License, or (at your
 * option) any later version.
 *
 * This program is distributed in the hope that it will be useful, but WITHOUT
 * ANY WARRANTY; without even the implied warranty of MERCHANTABILITY or
 * FITNESS FOR A PARTICULAR PURPOSE. See the GNU General Public License for
 * more details.
 *
 * You should have received a copy of the GNU General Public License along
 * with this program. If not, see <http://www.gnu.org/licenses/>.
 */

#ifndef ICECROWN_CITADEL_H_
#define ICECROWN_CITADEL_H_

#include "SpellScript.h"
#include "Map.h"
#include "Creature.h"

#define ICCScriptName "instance_icecrown_citadel"

uint32 const EncounterCount = 13;
uint32 const WeeklyNPCs = 9;
uint32 const MaxHeroicAttempts = 50;

extern Position const ValithriaSpawnPos;
// Defined in boss_sindragosa.cpp
extern Position const SindragosaSpawnPos;

// Shared spells used by more than one script
enum SharedSpells
{
    SPELL_BERSERK               = 26662,
    SPELL_BERSERK2              = 47008,

    // Deathbound Ward
    SPELL_STONEFORM             = 70733,

    // Residue Rendezvous
    SPELL_ORANGE_BLIGHT_RESIDUE = 72144,
    SPELL_GREEN_BLIGHT_RESIDUE  = 72145,
};

enum TeleporterSpells
{
    LIGHT_S_HAMMER_TELEPORT         = 70781,
    ORATORY_OF_THE_DAMNED_TELEPORT  = 70856,
    RAMPART_OF_SKULLS_TELEPORT      = 70857,
    DEATHBRINGER_S_RISE_TELEPORT    = 70858,
    UPPER_SPIRE_TELEPORT            = 70859,
    FROZEN_THRONE_TELEPORT          = 70860,
    SINDRAGOSA_S_LAIR_TELEPORT      = 70861,
};

enum DataTypes
{
    // Encounter States/Boss GUIDs
    DATA_LORD_MARROWGAR             = 0,
    DATA_LADY_DEATHWHISPER          = 1,
    DATA_GUNSHIP_EVENT              = 2,
    DATA_DEATHBRINGER_SAURFANG      = 3,
    DATA_FESTERGUT                  = 4,
    DATA_ROTFACE                    = 5,
    DATA_PROFESSOR_PUTRICIDE        = 6,
    DATA_BLOOD_PRINCE_COUNCIL       = 7,
    DATA_BLOOD_QUEEN_LANA_THEL      = 8,
    DATA_SISTER_SVALNA              = 9,
    DATA_VALITHRIA_DREAMWALKER      = 10,
    DATA_SINDRAGOSA                 = 11,
    DATA_THE_LICH_KING              = 12,

    // Additional data
    DATA_SAURFANG_EVENT_NPC         = 13,
    DATA_BONED_ACHIEVEMENT          = 14,
    DATA_OOZE_DANCE_ACHIEVEMENT     = 15,
    DATA_PUTRICIDE_TABLE            = 16,
    DATA_NAUSEA_ACHIEVEMENT         = 17,
    DATA_ORB_WHISPERER_ACHIEVEMENT  = 18,
    DATA_PRINCE_KELESETH_GUID       = 19,
    DATA_PRINCE_TALDARAM_GUID       = 20,
    DATA_PRINCE_VALANAR_GUID        = 21,
    DATA_BLOOD_PRINCES_CONTROL      = 22,
    DATA_SINDRAGOSA_FROSTWYRMS      = 23,
    DATA_SPINESTALKER               = 24,
    DATA_RIMEFANG                   = 25,
    DATA_COLDFLAME_JETS             = 26,
    DATA_TEAM_IN_INSTANCE           = 27,
    DATA_BLOOD_QUICKENING_STATE     = 28,
    DATA_HEROIC_ATTEMPTS            = 29,
    DATA_CROK_SCOURGEBANE           = 30,
    DATA_CAPTAIN_ARNATH             = 31,
    DATA_CAPTAIN_BRANDON            = 32,
    DATA_CAPTAIN_GRONDEL            = 33,
    DATA_CAPTAIN_RUPERT             = 34,
    DATA_VALITHRIA_TRIGGER          = 35,
    DATA_VALITHRIA_LICH_KING        = 36,

    //For Lich King script only
    GUID_TIRION                     = 37,
    GUID_TERENAS_FIGHTER            = 38,
    GUID_SPIRIT_WARDEN              = 39,
    GUID_ICE_SHARD_1                = 40,    
    GUID_ICE_SHARD_2                = 41,         
    GUID_ICE_SHARD_3                = 42,
    GUID_ICE_SHARD_4                = 43,
    GUID_LAVAMAN                    = 44,
    GUID_HANGINGMAN                 = 45,
    GUID_FROSTY_EDGE_OUTER          = 46,
    GUID_FROSTY_EDGE_INNER          = 47,
    GUID_EDGE_DESTROY_WARNING       = 48,
    DATA_BEEN_WAITING_ACHIEVEMENT   = 49,
    DATA_NECK_DEEP_ACHIEVEMENT      = 50,

};

enum CreaturesIds
{
    // At Light's Hammer
    NPC_HIGHLORD_TIRION_FORDRING_LH             = 37119,
    NPC_THE_LICH_KING_LH                        = 37181,
    NPC_HIGHLORD_BOLVAR_FORDRAGON_LH            = 37183,
    NPC_KOR_KRON_GENERAL                        = 37189,
    NPC_ALLIANCE_COMMANDER                      = 37190,
    NPC_TORTUNOK                                = 37992,    // Druid Armor H
    NPC_ALANA_MOONSTRIKE                        = 37999,    // Druid Armor A
    NPC_GERARDO_THE_SUAVE                       = 37993,    // Hunter Armor H
    NPC_TALAN_MOONSTRIKE                        = 37998,    // Hunter Armor A
    NPC_UVLUS_BANEFIRE                          = 38284,    // Mage Armor H
    NPC_MALFUS_GRIMFROST                        = 38283,    // Mage Armor A
    NPC_IKFIRUS_THE_VILE                        = 37991,    // Rogue Armor H
    NPC_YILI                                    = 37997,    // Rogue Armor A
    NPC_VOL_GUK                                 = 38841,    // Shaman Armor H
    NPC_JEDEBIA                                 = 38840,    // Shaman Armor A
    NPC_HARAGG_THE_UNSEEN                       = 38181,    // Warlock Armor H
    NPC_NIBY_THE_ALMIGHTY                       = 38182,    // Warlock Armor N
    NPC_GARROSH_HELLSCREAM                      = 39372,
    NPC_KING_VARIAN_WRYNN                       = 39371,
    NPC_DEATHBOUND_WARD                         = 37007,

    // Weekly quests
    NPC_INFILTRATOR_MINCHAR                     = 38471,
    NPC_KOR_KRON_LIEUTENANT                     = 38491,
    NPC_SKYBREAKER_LIEUTENANT                   = 38492,
    NPC_ROTTING_FROST_GIANT_10                  = 38490,
    NPC_ROTTING_FROST_GIANT_25                  = 38494,
    NPC_ALCHEMIST_ADRIANNA                      = 38501,
    NPC_ALRIN_THE_AGILE                         = 38551,
    NPC_INFILTRATOR_MINCHAR_BQ                  = 38558,
    NPC_MINCHAR_BEAM_STALKER                    = 38557,
    NPC_VALITHRIA_DREAMWALKER_QUEST             = 38589,

    // Lord Marrowgar
    NPC_LORD_MARROWGAR                          = 36612,
    NPC_COLDFLAME                               = 36672,
    NPC_BONE_SPIKE                              = 36619,

    // Lady Deathwhisper
    NPC_LADY_DEATHWHISPER                       = 36855,
    NPC_CULT_FANATIC                            = 37890,
    NPC_DEFORMED_FANATIC                        = 38135,
    NPC_REANIMATED_FANATIC                      = 38009,
    NPC_CULT_ADHERENT                           = 37949,
    NPC_EMPOWERED_ADHERENT                      = 38136,
    NPC_REANIMATED_ADHERENT                     = 38010,
    NPC_VENGEFUL_SHADE                          = 38222,

    // Deathbringer Saurfang
    NPC_DEATHBRINGER_SAURFANG                   = 37813,
    NPC_BLOOD_BEAST                             = 38508,
    NPC_SE_JAINA_PROUDMOORE                     = 37188,    // SE means Saurfang Event
    NPC_SE_MURADIN_BRONZEBEARD                  = 37200,
    NPC_SE_KING_VARIAN_WRYNN                    = 37879,
    NPC_SE_HIGH_OVERLORD_SAURFANG               = 37187,
    NPC_SE_KOR_KRON_REAVER                      = 37920,
    NPC_SE_SKYBREAKER_MARINE                    = 37830,
    NPC_FROST_FREEZE_TRAP                       = 37744,

    // Festergut
    NPC_FESTERGUT                               = 36626,
    NPC_GAS_DUMMY                               = 36659,

    // Rotface
    NPC_ROTFACE                                 = 36627,
    NPC_OOZE_SPRAY_STALKER                      = 37986,
    NPC_PUDDLE_STALKER                          = 37013,
    NPC_UNSTABLE_EXPLOSION_STALKER              = 38107,

    // Professor Putricide
    NPC_PROFESSOR_PUTRICIDE                     = 36678,
    NPC_ABOMINATION_WING_MAD_SCIENTIST_STALKER  = 37824,
    NPC_GROWING_OOZE_PUDDLE                     = 37690,
    NPC_GAS_CLOUD                               = 37562,
    NPC_VOLATILE_OOZE                           = 37697,
    NPC_CHOKING_GAS_BOMB                        = 38159,
    NPC_TEAR_GAS_TARGET_STALKER                 = 38317,
    NPC_MUTATED_ABOMINATION_10                  = 37672,
    NPC_MUTATED_ABOMINATION_25                  = 38285,

    // Blood Prince Council
    NPC_PRINCE_KELESETH                         = 37972,
    NPC_PRINCE_TALDARAM                         = 37973,
    NPC_PRINCE_VALANAR                          = 37970,
    NPC_BLOOD_ORB_CONTROLLER                    = 38008,
    NPC_FLOATING_TRIGGER                        = 30298,
    NPC_DARK_NUCLEUS                            = 38369,
    NPC_BALL_OF_FLAME                           = 38332,
    NPC_BALL_OF_INFERNO_FLAME                   = 38451,
    NPC_KINETIC_BOMB_TARGET                     = 38458,
    NPC_KINETIC_BOMB                            = 38454,
    NPC_SHOCK_VORTEX                            = 38422,

    // Blood-Queen Lana'thel
    NPC_BLOOD_QUEEN_LANA_THEL                   = 37955,

    // Frostwing Halls gauntlet event
    NPC_CROK_SCOURGEBANE                        = 37129,
    NPC_CAPTAIN_ARNATH                          = 37122,
    NPC_CAPTAIN_BRANDON                         = 37123,
    NPC_CAPTAIN_GRONDEL                         = 37124,
    NPC_CAPTAIN_RUPERT                          = 37125,
    NPC_CAPTAIN_ARNATH_UNDEAD                   = 37491,
    NPC_CAPTAIN_BRANDON_UNDEAD                  = 37493,
    NPC_CAPTAIN_GRONDEL_UNDEAD                  = 37494,
    NPC_CAPTAIN_RUPERT_UNDEAD                   = 37495,
    NPC_YMIRJAR_BATTLE_MAIDEN                   = 37132,
    NPC_YMIRJAR_DEATHBRINGER                    = 38125,
    NPC_YMIRJAR_FROSTBINDER                     = 37127,
    NPC_YMIRJAR_HUNTRESS                        = 37134,
    NPC_YMIRJAR_WARLORD                         = 37133,
    NPC_SISTER_SVALNA                           = 37126,
    NPC_IMPALING_SPEAR                          = 38248,

    // Valithria Dreamwalker
    NPC_VALITHRIA_DREAMWALKER                   = 36789,
    NPC_GREEN_DRAGON_COMBAT_TRIGGER             = 38752,
    NPC_RISEN_ARCHMAGE                          = 37868,
    NPC_BLAZING_SKELETON                        = 36791,
    NPC_SUPPRESSER                              = 37863,
    NPC_BLISTERING_ZOMBIE                       = 37934,
    NPC_GLUTTONOUS_ABOMINATION                  = 37886,
    NPC_MANA_VOID                               = 38068,
    NPC_COLUMN_OF_FROST                         = 37918,
    NPC_ROT_WORM                                = 37907,
    NPC_THE_LICH_KING_VALITHRIA                 = 16980,
    NPC_DREAM_PORTAL_PRE_EFFECT                 = 38186,
    NPC_NIGHTMARE_PORTAL_PRE_EFFECT             = 38429,
    NPC_DREAM_PORTAL                            = 37945,
    NPC_NIGHTMARE_PORTAL                        = 38430,

    // Sindragosa
    NPC_SINDRAGOSA                              = 36853,
    NPC_SPINESTALKER                            = 37534,
    NPC_RIMEFANG                                = 37533,
    NPC_FROSTWARDEN_HANDLER                     = 37531,
    NPC_FROSTWING_WHELP                         = 37532,
    NPC_ICY_BLAST                               = 38223,
    NPC_FROST_BOMB                              = 37186,
    NPC_ICE_TOMB                                = 36980,

    // The Lich King
    NPC_THE_LICH_KING                           = 36597,
<<<<<<< HEAD
    NPC_TIRION_ICC                              = 38995,
    NPC_PLATFORM_DESTRUCTIBLE_EDGE_STALKER      = 22515,
    NPC_TERENAS_MENETHIL                        = 38579,
    NPC_FROSTMOURNE_TRIGGER                     = 38584,
    NPC_TERENAS_FIGHTER                         = 36823, //for frostmourne
    NPC_SPIRIT_WARDEN                           = 36824,
    NPC_ICE_SPHERE                              = 36633,
    NPC_DRUDGE_GHOUL                            = 37695,
    NPC_SHAMBLING_HORROR                        = 37698,
    NPC_VALKYR                                  = 36609,
    NPC_DEFILE                                  = 38757,
    NPC_RAGING_SPIRIT                           = 36701,
    NPC_TRIGGER                                 = 38667,
    NPC_VILE_SPIRIT                             = 37799,
=======
    NPC_WORLD_TRIGGER                           = 22515,
>>>>>>> 7c3f40b6
};

enum GameObjectsIds
{
    // Lower Spire Trash
    GO_SPIRIT_ALARM_1                       = 201814,
    GO_SPIRIT_ALARM_2                       = 201815,
    GO_SPIRIT_ALARM_3                       = 201816,
    GO_SPIRIT_ALARM_4                       = 201817,

    // Lord Marrogar
    GO_DOODAD_ICECROWN_ICEWALL02            = 201910,
    GO_ICEWALL                              = 201911,
    GO_LORD_MARROWGAR_S_ENTRANCE            = 201857,

    // Lady Deathwhisper
    GO_ORATORY_OF_THE_DAMNED_ENTRANCE       = 201563,
    GO_LADY_DEATHWHISPER_ELEVATOR           = 202220,

    // Deathbringer Saurfang
    GO_SAURFANG_S_DOOR                      = 201825,
    GO_DEATHBRINGER_S_CACHE_10N             = 202239,
    GO_DEATHBRINGER_S_CACHE_25N             = 202240,
    GO_DEATHBRINGER_S_CACHE_10H             = 202238,
    GO_DEATHBRINGER_S_CACHE_25H             = 202241,
    GO_SCOURGE_TRANSPORTER_SAURFANG         = 202244,

    // Professor Putricide
    GO_ORANGE_PLAGUE_MONSTER_ENTRANCE       = 201371,
    GO_GREEN_PLAGUE_MONSTER_ENTRANCE        = 201370,
    GO_SCIENTIST_AIRLOCK_DOOR_COLLISION     = 201612,
    GO_SCIENTIST_AIRLOCK_DOOR_ORANGE        = 201613,
    GO_SCIENTIST_AIRLOCK_DOOR_GREEN         = 201614,
    GO_DOODAD_ICECROWN_ORANGETUBES02        = 201617,
    GO_DOODAD_ICECROWN_GREENTUBES02         = 201618,
    GO_SCIENTIST_ENTRANCE                   = 201372,
    GO_DRINK_ME                             = 201584,
    GO_PLAGUE_SIGIL                         = 202182,

    // Blood Prince Council
    GO_CRIMSON_HALL_DOOR                    = 201376,
    GO_BLOOD_ELF_COUNCIL_DOOR               = 201378,
    GO_BLOOD_ELF_COUNCIL_DOOR_RIGHT         = 201377,

    // Blood-Queen Lana'thel
    GO_DOODAD_ICECROWN_BLOODPRINCE_DOOR_01  = 201746,
    GO_DOODAD_ICECROWN_GRATE_01             = 201755,
    GO_BLOODWING_SIGIL                      = 202183,

    // Valithria Dreamwalker
    GO_GREEN_DRAGON_BOSS_ENTRANCE           = 201375,
    GO_GREEN_DRAGON_BOSS_EXIT               = 201374,
    GO_DOODAD_ICECROWN_ROOSTPORTCULLIS_01   = 201380,
    GO_DOODAD_ICECROWN_ROOSTPORTCULLIS_02   = 201381,
    GO_DOODAD_ICECROWN_ROOSTPORTCULLIS_03   = 201382,
    GO_DOODAD_ICECROWN_ROOSTPORTCULLIS_04   = 201383,
    GO_DREAMWALKER_CACHE_10_N               = 201959,
    GO_DREAMWALKER_CACHE_10_H               = 202338,
    GO_DREAMWALKER_CACHE_25_N               = 202339,
    GO_DREAMWALKER_CACHE_25_H               = 202340,

    // Sindragosa
    GO_SINDRAGOSA_ENTRANCE_DOOR             = 201373,
    GO_SINDRAGOSA_SHORTCUT_ENTRANCE_DOOR    = 201369,
    GO_SINDRAGOSA_SHORTCUT_EXIT_DOOR        = 201379,
    GO_ICE_WALL                             = 202396,
    GO_ICE_BLOCK                            = 201722,
    GO_SIGIL_OF_THE_FROSTWING               = 202181,

    // Lich King
    GO_ARTHAS_PLATFORM                      = 202161,
    GO_ICE_SHARD_1                          = 202141,
    GO_ICE_SHARD_2                          = 202142,
    GO_ICE_SHARD_3                          = 202143,
    GO_ICE_SHARD_4                          = 202144,
    GO_FROSTY_EDGE_OUTER                    = 202188,

    GO_FROSTY_EDGE_INNER                    = 202189,
    GO_EDGE_DESTROY_WARNING                 = 202190,
    GO_LAVAMAN                              = 202436,
    GO_HANGINGMAN                           = 202437,
};

enum AchievementCriteriaIds
{
    // Lich King
    CRITERIA_WAITING_A_LONG_TIME_25N    = 13244,
    CRITERIA_WAITING_A_LONG_TIME_25H    = 13245,
    CRITERIA_WAITING_A_LONG_TIME_10N    = 13246,
    CRITERIA_WAITING_A_LONG_TIME_10H    = 13247,
    CRITERIA_NECK_DEEP_IN_VILE_10N      = 12823,
    CRITERIA_NECK_DEEP_IN_VILE_10H      = 13163,
    CRITERIA_NECK_DEEP_IN_VILE_25H      = 13164,
    CRITERIA_NECK_DEEP_IN_VILE_25N      = 13243,

    // Lord Marrowgar
    CRITERIA_BONED_10N                  = 12775,
    CRITERIA_BONED_25N                  = 12962,
    CRITERIA_BONED_10H                  = 13393,
    CRITERIA_BONED_25H                  = 13394,

    // Rotface
    CRITERIA_DANCES_WITH_OOZES_10N      = 12984,
    CRITERIA_DANCES_WITH_OOZES_25N      = 12966,
    CRITERIA_DANCES_WITH_OOZES_10H      = 12985,
    CRITERIA_DANCES_WITH_OOZES_25H      = 12983,

    // Professor Putricide
    CRITERIA_NAUSEA_10N                 = 12987,
    CRITERIA_NAUSEA_25N                 = 12968,
    CRITERIA_NAUSEA_10H                 = 12988,
    CRITERIA_NAUSEA_25H                 = 12981,

    // Blood Prince Council
    CRITERIA_ORB_WHISPERER_10N          = 13033,
    CRITERIA_ORB_WHISPERER_25N          = 12969,
    CRITERIA_ORB_WHISPERER_10H          = 13034,
    CRITERIA_ORB_WHISPERER_25H          = 13032,

    // Blood-Queen Lana'thel
    CRITERIA_KILL_LANA_THEL_10M         = 13340,
    CRITERIA_KILL_LANA_THEL_25M         = 13360,
    CRITERIA_ONCE_BITTEN_TWICE_SHY_10N  = 12780,
    CRITERIA_ONCE_BITTEN_TWICE_SHY_25N  = 13012,
    CRITERIA_ONCE_BITTEN_TWICE_SHY_10V  = 13011,
    CRITERIA_ONCE_BITTEN_TWICE_SHY_25V  = 13013,
};

enum SharedActions
{
    // Coldflame Traps
    ACTION_STOP_TRAPS           = -377440,

    // Festergut
    ACTION_FESTERGUT_COMBAT     = -366260,
    ACTION_FESTERGUT_GAS        = -366261,
    ACTION_FESTERGUT_DEATH      = -366262,

    // Rotface
    ACTION_ROTFACE_COMBAT       = -366270,
    ACTION_ROTFACE_OOZE         = -366271,
    ACTION_ROTFACE_DEATH        = -366272,
    ACTION_CHANGE_PHASE         = -366780,

    // Blood-Queen Lana'thel
    ACTION_KILL_MINCHAR         = -379550,

    // Frostwing Halls gauntlet event
    ACTION_VRYKUL_DEATH         = 37129,

    // Sindragosa
    ACTION_START_FROSTWYRM      = -368530,
    ACTION_TRIGGER_ASPHYXIATION = -368531,
    ACTION_BOMB_LANDED          = -368532,
};

enum WeekliesICC
{
    QUEST_DEPROGRAMMING_10                  = 24869,
    QUEST_DEPROGRAMMING_25                  = 24875,
    QUEST_SECURING_THE_RAMPARTS_10          = 24870,
    QUEST_SECURING_THE_RAMPARTS_25          = 24877,
    QUEST_RESIDUE_RENDEZVOUS_10             = 24873,
    QUEST_RESIDUE_RENDEZVOUS_25             = 24878,
    QUEST_BLOOD_QUICKENING_10               = 24874,
    QUEST_BLOOD_QUICKENING_25               = 24879,
    QUEST_RESPITE_FOR_A_TORNMENTED_SOUL_10  = 24872,
    QUEST_RESPITE_FOR_A_TORNMENTED_SOUL_25  = 24880,
};

enum WorldStatesICC
{
    WORLDSTATE_SHOW_TIMER           = 4903,
    WORLDSTATE_EXECUTION_TIME       = 4904,
    WORLDSTATE_SHOW_ATTEMPTS        = 4940,
    WORLDSTATE_ATTEMPTS_REMAINING   = 4941,
    WORLDSTATE_ATTEMPTS_MAX         = 4942,
};

class spell_trigger_spell_from_caster : public SpellScriptLoader
{
    public:
        spell_trigger_spell_from_caster(char const* scriptName, uint32 triggerId) : SpellScriptLoader(scriptName), _triggerId(triggerId) { }

        class spell_trigger_spell_from_caster_SpellScript : public SpellScript
        {
            PrepareSpellScript(spell_trigger_spell_from_caster_SpellScript);

        public:
            spell_trigger_spell_from_caster_SpellScript(uint32 triggerId) : SpellScript(), _triggerId(triggerId) { }

            bool Validate(SpellInfo const* /*spell*/)
            {
                if (!sSpellMgr->GetSpellInfo(_triggerId))
                    return false;
                return true;
            }

            void HandleTrigger()
            {
                GetCaster()->CastSpell(GetHitUnit(), _triggerId, true);
            }

            void Register()
            {
                AfterHit += SpellHitFn(spell_trigger_spell_from_caster_SpellScript::HandleTrigger);
            }

            uint32 _triggerId;
        };

        SpellScript* GetSpellScript() const
        {
            return new spell_trigger_spell_from_caster_SpellScript(_triggerId);
        }

    private:
        uint32 _triggerId;
};

template<class AI>
CreatureAI* GetIcecrownCitadelAI(Creature* creature)
{
    if (InstanceMap* instance = creature->GetMap()->ToInstanceMap())
        if (instance->GetInstanceScript())
            if (instance->GetScriptId() == sObjectMgr->GetScriptId(ICCScriptName))
                return new AI(creature);
    return NULL;
}

void TeleportPlayerToFrozenThrone(Player *player);

#endif // ICECROWN_CITADEL_H_<|MERGE_RESOLUTION|>--- conflicted
+++ resolved
@@ -264,7 +264,6 @@
 
     // The Lich King
     NPC_THE_LICH_KING                           = 36597,
-<<<<<<< HEAD
     NPC_TIRION_ICC                              = 38995,
     NPC_PLATFORM_DESTRUCTIBLE_EDGE_STALKER      = 22515,
     NPC_TERENAS_MENETHIL                        = 38579,
@@ -279,9 +278,7 @@
     NPC_RAGING_SPIRIT                           = 36701,
     NPC_TRIGGER                                 = 38667,
     NPC_VILE_SPIRIT                             = 37799,
-=======
     NPC_WORLD_TRIGGER                           = 22515,
->>>>>>> 7c3f40b6
 };
 
 enum GameObjectsIds
