/*
 * This file is part of the TrinityCore Project. See AUTHORS file for Copyright information
 *
 * This program is free software; you can redistribute it and/or modify it
 * under the terms of the GNU General Public License as published by the
 * Free Software Foundation; either version 2 of the License, or (at your
 * option) any later version.
 *
 * This program is distributed in the hope that it will be useful, but WITHOUT
 * ANY WARRANTY; without even the implied warranty of MERCHANTABILITY or
 * FITNESS FOR A PARTICULAR PURPOSE. See the GNU General Public License for
 * more details.
 *
 * You should have received a copy of the GNU General Public License along
 * with this program. If not, see <http://www.gnu.org/licenses/>.
 */

<<<<<<< HEAD
#include "ScriptMgr.h"
=======
>>>>>>> 28d470c5
#include "icecrown_citadel.h"
#include "InstanceScript.h"
#include "Map.h"
#include "MotionMaster.h"
#include "MoveSplineInit.h"
#include "ObjectAccessor.h"
#include "Player.h"
<<<<<<< HEAD
#include "PointMovementGenerator.h"
=======
>>>>>>> 28d470c5
#include "ScriptedCreature.h"
#include "SpellAuras.h"
#include "SpellScript.h"
#include "TemporarySummon.h"

enum ScriptTexts
{
    SAY_ENTER_ZONE              = 0,
    SAY_AGGRO                   = 1,
    SAY_BONE_STORM              = 2,
    SAY_BONESPIKE               = 3,
    SAY_KILL                    = 4,
    SAY_DEATH                   = 5,
    SAY_BERSERK                 = 6,
    EMOTE_BONE_STORM            = 7,
};

enum Spells
{
    // Lord Marrowgar
    SPELL_BONE_SLICE            = 69055,
    SPELL_BONE_STORM            = 69076,
    SPELL_BONE_SPIKE_GRAVEYARD  = 69057,
    SPELL_COLDFLAME_NORMAL      = 69140,
    SPELL_COLDFLAME_BONE_STORM  = 72705,

    // Bone Spike
    SPELL_IMPALED               = 69065,
    SPELL_RIDE_VEHICLE          = 46598,

    // Coldflame
    SPELL_COLDFLAME_PASSIVE     = 69145,
    SPELL_COLDFLAME_SUMMON      = 69147,
};

uint32 const BoneSpikeSummonId[3] = {69062, 72669, 72670};

enum Events
{
    EVENT_BONE_SPIKE_GRAVEYARD  = 1,
    EVENT_COLDFLAME             = 2,
    EVENT_BONE_STORM_BEGIN      = 3,
    EVENT_BONE_STORM_MOVE       = 4,
    EVENT_BONE_STORM_END        = 5,
    EVENT_ENABLE_BONE_SLICE     = 6,
    EVENT_ENRAGE                = 7,
    EVENT_WARN_BONE_STORM       = 8,

    EVENT_COLDFLAME_TRIGGER     = 9,
    EVENT_FAIL_BONED            = 10,

    EVENT_GROUP_SPECIAL         = 1,
};

enum MovementPoints
{
    POINT_TARGET_BONESTORM_PLAYER   = 36612631,
    POINT_TARGET_COLDFLAME          = 36672631,
};

enum MiscInfo
{
    DATA_COLDFLAME_GUID             = 0,

    // Manual marking for targets hit by Bone Slice as no aura exists for this purpose
    // These units are the tanks in this encounter
    // and should be immune to Bone Spike Graveyard
    DATA_SPIKE_IMMUNE               = 1,
    //DATA_SPIKE_IMMUNE_1,          = 2, // Reserved & used
    //DATA_SPIKE_IMMUNE_2,          = 3, // Reserved & used

    MAX_BONE_SPIKE_IMMUNE           = 3,
};

enum Actions
{
    ACTION_CLEAR_SPIKE_IMMUNITIES = 1,
    ACTION_TALK_ENTER_ZONE        = 2
};

<<<<<<< HEAD
class BoneSpikeTargetSelector
=======
class BoneSpikeTargetSelector : public std::unary_function<Unit*, bool>
>>>>>>> 28d470c5
{
    public:
        BoneSpikeTargetSelector(UnitAI* ai) : _ai(ai) { }

        bool operator()(Unit* unit) const
        {
            if (unit->GetTypeId() != TYPEID_PLAYER)
                return false;

            if (unit->HasAura(SPELL_IMPALED))
                return false;

            // Check if it is one of the tanks soaking Bone Slice
            for (uint32 i = 0; i < MAX_BONE_SPIKE_IMMUNE; ++i)
                if (unit->GetGUID() == _ai->GetGUID(DATA_SPIKE_IMMUNE + i))
                    return false;

            return true;
        }

    private:
        UnitAI* _ai;
};

struct boss_lord_marrowgar : public BossAI
{
    boss_lord_marrowgar(Creature* creature) : BossAI(creature, DATA_LORD_MARROWGAR)
    {
        _boneStormDuration = RAID_MODE(20s, 30s, 20s, 30s);
        _baseSpeed = creature->GetSpeedRate(MOVE_RUN);
        _coldflameLastPos.Relocate(creature);
        _boneSlice = false;
    }

    void Reset() override
    {
        _Reset();
        me->SetSpeedRate(MOVE_RUN, _baseSpeed);
        me->RemoveAurasDueToSpell(SPELL_BONE_STORM);
        me->RemoveAurasDueToSpell(SPELL_BERSERK);
        events.ScheduleEvent(EVENT_ENABLE_BONE_SLICE, 10s);
        events.ScheduleEvent(EVENT_BONE_SPIKE_GRAVEYARD, 15s, EVENT_GROUP_SPECIAL);
        events.ScheduleEvent(EVENT_COLDFLAME, 5s, EVENT_GROUP_SPECIAL);
        events.ScheduleEvent(EVENT_WARN_BONE_STORM, 45s, 50s);
        events.ScheduleEvent(EVENT_ENRAGE, 10min);
        _boneSlice = false;
        _boneSpikeImmune.clear();
    }

    void JustEngagedWith(Unit* /*who*/) override
    {
        Talk(SAY_AGGRO);

        me->setActive(true);
        DoZoneInCombat();
        instance->SetBossState(DATA_LORD_MARROWGAR, IN_PROGRESS);
    }

    void JustDied(Unit* /*killer*/) override
    {
        Talk(SAY_DEATH);

        _JustDied();
    }

    void JustReachedHome() override
    {
        _JustReachedHome();
        instance->SetBossState(DATA_LORD_MARROWGAR, FAIL);
        instance->SetData(DATA_BONED_ACHIEVEMENT, uint32(true));    // reset
    }

    void KilledUnit(Unit* victim) override
    {
        if (victim->GetTypeId() == TYPEID_PLAYER)
            Talk(SAY_KILL);
    }

    void UpdateAI(uint32 diff) override
    {
        if (!UpdateVictim())
            return;

        events.Update(diff);

        if (me->HasUnitState(UNIT_STATE_CASTING))
            return;

        while (uint32 eventId = events.ExecuteEvent())
        {
<<<<<<< HEAD
            switch (eventId)
            {
                case EVENT_BONE_SPIKE_GRAVEYARD:
                    if (IsHeroic() || !me->HasAura(SPELL_BONE_STORM))
                        DoCast(me, SPELL_BONE_SPIKE_GRAVEYARD);
                    events.ScheduleEvent(EVENT_BONE_SPIKE_GRAVEYARD, 15s, 20s, EVENT_GROUP_SPECIAL);
                    break;
                case EVENT_COLDFLAME:
                    _coldflameLastPos.Relocate(me);
                    _coldflameTarget.Clear();
                    if (!me->HasAura(SPELL_BONE_STORM))
                        DoCastAOE(SPELL_COLDFLAME_NORMAL);
                    else
                        DoCast(me, SPELL_COLDFLAME_BONE_STORM);
                    events.ScheduleEvent(EVENT_COLDFLAME, 5s, EVENT_GROUP_SPECIAL);
                    break;
                case EVENT_WARN_BONE_STORM:
                    _boneSlice = false;
                    Talk(EMOTE_BONE_STORM);
                    me->FinishSpell(CURRENT_MELEE_SPELL, false);
                    DoCast(me, SPELL_BONE_STORM);
                    events.DelayEvents(3s, EVENT_GROUP_SPECIAL);
                    events.ScheduleEvent(EVENT_BONE_STORM_BEGIN, 3050ms);
                    events.ScheduleEvent(EVENT_WARN_BONE_STORM, 90s, 95s);
                    break;
                case EVENT_BONE_STORM_BEGIN:
                    if (Aura* pStorm = me->GetAura(SPELL_BONE_STORM))
                        pStorm->SetDuration(int32(_boneStormDuration.count()));
                    me->SetSpeedRate(MOVE_RUN, _baseSpeed*3.0f);
                    Talk(SAY_BONE_STORM);
                    events.ScheduleEvent(EVENT_BONE_STORM_END, _boneStormDuration + 1ms);
                    [[fallthrough]];
                case EVENT_BONE_STORM_MOVE:
                {
                    events.ScheduleEvent(EVENT_BONE_STORM_MOVE, _boneStormDuration/3);
                    Unit* unit = SelectTarget(SelectTargetMethod::Random, 0, NonTankTargetSelector(me));
                    if (!unit)
                        unit = SelectTarget(SelectTargetMethod::Random, 0, 0.0f, true);
                    if (unit)
                        me->GetMotionMaster()->MovePoint(POINT_TARGET_BONESTORM_PLAYER, *unit);
                    break;
                }
                case EVENT_BONE_STORM_END:
                    if (MovementGenerator* movement = me->GetMotionMaster()->GetMovementGenerator([](MovementGenerator const* a) -> bool
                    {
                        if (a->GetMovementGeneratorType() == POINT_MOTION_TYPE)
=======
            boss_lord_marrowgarAI(Creature* creature) : BossAI(creature, DATA_LORD_MARROWGAR)
            {
                _boneStormDuration = RAID_MODE<uint32>(20000, 30000, 20000, 30000);
                _baseSpeed = creature->GetSpeedRate(MOVE_RUN);
                _coldflameLastPos.Relocate(creature);
                _boneSlice = false;
            }

            void Reset() override
            {
                _Reset();
                me->SetSpeedRate(MOVE_RUN, _baseSpeed);
                me->RemoveAurasDueToSpell(SPELL_BONE_STORM);
                me->RemoveAurasDueToSpell(SPELL_BERSERK);
                events.ScheduleEvent(EVENT_ENABLE_BONE_SLICE, 10000);
                events.ScheduleEvent(EVENT_BONE_SPIKE_GRAVEYARD, 15000, EVENT_GROUP_SPECIAL);
                events.ScheduleEvent(EVENT_COLDFLAME, 5000, EVENT_GROUP_SPECIAL);
                events.ScheduleEvent(EVENT_WARN_BONE_STORM, urand(45000, 50000));
                events.ScheduleEvent(EVENT_ENRAGE, 600000);
                _boneSlice = false;
                _boneSpikeImmune.clear();
            }

            void EnterCombat(Unit* /*who*/) override
            {
                Talk(SAY_AGGRO);

                me->setActive(true);
                DoZoneInCombat();
                instance->SetBossState(DATA_LORD_MARROWGAR, IN_PROGRESS);
            }

            void JustDied(Unit* /*killer*/) override
            {
                Talk(SAY_DEATH);

                _JustDied();
            }

            void JustReachedHome() override
            {
                _JustReachedHome();
                instance->SetBossState(DATA_LORD_MARROWGAR, FAIL);
                instance->SetData(DATA_BONED_ACHIEVEMENT, uint32(true));    // reset
            }

            void KilledUnit(Unit* victim) override
            {
                if (victim->GetTypeId() == TYPEID_PLAYER)
                    Talk(SAY_KILL);
            }

            void UpdateAI(uint32 diff) override
            {
                if (!UpdateVictim())
                    return;

                events.Update(diff);

                if (me->HasUnitState(UNIT_STATE_CASTING))
                    return;

                while (uint32 eventId = events.ExecuteEvent())
                {
                    switch (eventId)
                    {
                        case EVENT_BONE_SPIKE_GRAVEYARD:
                            if (IsHeroic() || !me->HasAura(SPELL_BONE_STORM))
                                DoCast(me, SPELL_BONE_SPIKE_GRAVEYARD);
                            events.ScheduleEvent(EVENT_BONE_SPIKE_GRAVEYARD, urand(15000, 20000), EVENT_GROUP_SPECIAL);
                            break;
                        case EVENT_COLDFLAME:
                            _coldflameLastPos.Relocate(me);
                            _coldflameTarget.Clear();
                            if (!me->HasAura(SPELL_BONE_STORM))
                                DoCastAOE(SPELL_COLDFLAME_NORMAL);
                            else
                                DoCast(me, SPELL_COLDFLAME_BONE_STORM);
                            events.ScheduleEvent(EVENT_COLDFLAME, 5000, EVENT_GROUP_SPECIAL);
                            break;
                        case EVENT_WARN_BONE_STORM:
                            _boneSlice = false;
                            Talk(EMOTE_BONE_STORM);
                            me->FinishSpell(CURRENT_MELEE_SPELL, false);
                            DoCast(me, SPELL_BONE_STORM);
                            events.DelayEvents(3000, EVENT_GROUP_SPECIAL);
                            events.ScheduleEvent(EVENT_BONE_STORM_BEGIN, 3050);
                            events.ScheduleEvent(EVENT_WARN_BONE_STORM, urand(90000, 95000));
                            break;
                        case EVENT_BONE_STORM_BEGIN:
                            if (Aura* pStorm = me->GetAura(SPELL_BONE_STORM))
                                pStorm->SetDuration(int32(_boneStormDuration));
                            me->SetSpeedRate(MOVE_RUN, _baseSpeed*3.0f);
                            Talk(SAY_BONE_STORM);
                            events.ScheduleEvent(EVENT_BONE_STORM_END, _boneStormDuration+1);
                            /* fallthrough */
                        case EVENT_BONE_STORM_MOVE:
>>>>>>> 28d470c5
                        {
                            PointMovementGenerator<Creature> const* pointMovement = dynamic_cast<PointMovementGenerator<Creature> const*>(a);
                            return pointMovement && pointMovement->GetId() == POINT_TARGET_BONESTORM_PLAYER;
                        }
<<<<<<< HEAD
                        return false;
                    }))
                        me->GetMotionMaster()->Remove(movement);
                    me->GetMotionMaster()->MoveChase(me->GetVictim());
                    me->SetSpeedRate(MOVE_RUN, _baseSpeed);
                    events.CancelEvent(EVENT_BONE_STORM_MOVE);
                    events.ScheduleEvent(EVENT_ENABLE_BONE_SLICE, 10s);
                    if (!IsHeroic())
                        events.RescheduleEvent(EVENT_BONE_SPIKE_GRAVEYARD, 15s, EVENT_GROUP_SPECIAL);
                    break;
                case EVENT_ENABLE_BONE_SLICE:
                    _boneSlice = true;
                    break;
                case EVENT_ENRAGE:
                    DoCast(me, SPELL_BERSERK, true);
                    Talk(SAY_BERSERK);
                    break;
            }

            if (me->HasUnitState(UNIT_STATE_CASTING))
                return;
        }
=======
                        case EVENT_BONE_STORM_END:
                            if (me->GetMotionMaster()->GetCurrentMovementGeneratorType() == POINT_MOTION_TYPE)
                                me->GetMotionMaster()->MovementExpired();
                            me->GetMotionMaster()->MoveChase(me->GetVictim());
                            me->SetSpeedRate(MOVE_RUN, _baseSpeed);
                            events.CancelEvent(EVENT_BONE_STORM_MOVE);
                            events.ScheduleEvent(EVENT_ENABLE_BONE_SLICE, 10000);
                            if (!IsHeroic())
                                events.RescheduleEvent(EVENT_BONE_SPIKE_GRAVEYARD, 15000, EVENT_GROUP_SPECIAL);
                            break;
                        case EVENT_ENABLE_BONE_SLICE:
                            _boneSlice = true;
                            break;
                        case EVENT_ENRAGE:
                            DoCast(me, SPELL_BERSERK, true);
                            Talk(SAY_BERSERK);
                            break;
                    }

                    if (me->HasUnitState(UNIT_STATE_CASTING))
                        return;
                }
>>>>>>> 28d470c5

        // We should not melee attack when storming
        if (me->HasAura(SPELL_BONE_STORM))
            return;

        // 10 seconds since encounter start Bone Slice replaces melee attacks
        if (_boneSlice && !me->GetCurrentSpell(CURRENT_MELEE_SPELL))
            DoCastVictim(SPELL_BONE_SLICE);

        DoMeleeAttackIfReady();
    }

    void MovementInform(uint32 type, uint32 id) override
    {
        if (type != POINT_MOTION_TYPE || id != POINT_TARGET_BONESTORM_PLAYER)
            return;

        // lock movement
        me->GetMotionMaster()->MoveIdle();
    }

    Position const* GetLastColdflamePosition() const
    {
        return &_coldflameLastPos;
    }

    ObjectGuid GetGUID(int32 type /*= 0 */) const override
    {
        switch (type)
        {
            case DATA_COLDFLAME_GUID:
                return _coldflameTarget;
            case DATA_SPIKE_IMMUNE + 0:
            case DATA_SPIKE_IMMUNE + 1:
            case DATA_SPIKE_IMMUNE + 2:
            {
                uint32 index = uint32(type - DATA_SPIKE_IMMUNE);
                if (index < _boneSpikeImmune.size())
                    return _boneSpikeImmune[index];

                break;
            }
        }

<<<<<<< HEAD
        return ObjectGuid::Empty;
    }

    void SetGUID(ObjectGuid const& guid, int32 id) override
    {
        switch (id)
        {
            case DATA_COLDFLAME_GUID:
                _coldflameTarget = guid;
                break;
            case DATA_SPIKE_IMMUNE:
                _boneSpikeImmune.push_back(guid);
                break;
        }
    }

    void DoAction(int32 action) override
    {
        switch (action)
=======
            void DoAction(int32 action) override
            {
                switch (action)
                {
                    case ACTION_CLEAR_SPIKE_IMMUNITIES:
                        _boneSpikeImmune.clear();
                        break;
                    case ACTION_TALK_ENTER_ZONE:
                            Talk(SAY_ENTER_ZONE);
                        break;
                    default:
                        break;
                }
            }

        private:
            Position _coldflameLastPos;
            GuidVector _boneSpikeImmune;
            ObjectGuid _coldflameTarget;
            uint32 _boneStormDuration;
            float _baseSpeed;
            bool _boneSlice;
        };

        CreatureAI* GetAI(Creature* creature) const override
>>>>>>> 28d470c5
        {
            case ACTION_CLEAR_SPIKE_IMMUNITIES:
                _boneSpikeImmune.clear();
                break;
            case ACTION_TALK_ENTER_ZONE:
                if (me->IsAlive())
                    Talk(SAY_ENTER_ZONE);
                break;
            default:
                break;
        }
    }

private:
    Position _coldflameLastPos;
    GuidVector _boneSpikeImmune;
    ObjectGuid _coldflameTarget;
    Milliseconds _boneStormDuration;
    float _baseSpeed;
    bool _boneSlice;
};

typedef boss_lord_marrowgar MarrowgarAI;

struct npc_coldflame : public ScriptedAI
{
    npc_coldflame(Creature* creature) : ScriptedAI(creature) { }

    void IsSummonedBy(WorldObject* ownerWO) override
    {
        Creature* owner = ownerWO->ToCreature();
        if (!owner)
            return;

        Position pos;
        if (MarrowgarAI* marrowgarAI = CAST_AI(MarrowgarAI, owner->GetAI()))
            pos.Relocate(marrowgarAI->GetLastColdflamePosition());
        else
            pos.Relocate(owner);

<<<<<<< HEAD
        if (owner->HasAura(SPELL_BONE_STORM))
=======
                if (owner->HasAura(SPELL_BONE_STORM))
                {
                    float ang = Position::NormalizeOrientation(pos.GetAngle(me));
                    me->SetOrientation(ang);
                    owner->GetNearPoint2D(pos.m_positionX, pos.m_positionY, 5.0f - owner->GetCombatReach(), ang);
                }
                else
                {
                    Player* target = ObjectAccessor::GetPlayer(*owner, owner->GetAI()->GetGUID(DATA_COLDFLAME_GUID));
                    if (!target)
                    {
                        me->DespawnOrUnsummon();
                        return;
                    }

                    float ang = Position::NormalizeOrientation(pos.GetAngle(target));
                    me->SetOrientation(ang);
                    owner->GetNearPoint2D(pos.m_positionX, pos.m_positionY, 15.0f - owner->GetCombatReach(), ang);
                }

                me->NearTeleportTo(pos.GetPositionX(), pos.GetPositionY(), me->GetPositionZ(), me->GetOrientation());
                DoCast(SPELL_COLDFLAME_SUMMON);
                _events.ScheduleEvent(EVENT_COLDFLAME_TRIGGER, 500);
            }

            void UpdateAI(uint32 diff) override
            {
                _events.Update(diff);

                if (_events.ExecuteEvent() == EVENT_COLDFLAME_TRIGGER)
                {
                    Position newPos = me->GetNearPosition(5.0f, 0.0f);
                    me->NearTeleportTo(newPos.GetPositionX(), newPos.GetPositionY(), me->GetPositionZ(), me->GetOrientation());
                    DoCast(SPELL_COLDFLAME_SUMMON);
                    _events.ScheduleEvent(EVENT_COLDFLAME_TRIGGER, 500);
                }
            }

        private:
            EventMap _events;
        };

        CreatureAI* GetAI(Creature* creature) const override
>>>>>>> 28d470c5
        {
            float ang = pos.GetAbsoluteAngle(me);
            me->SetOrientation(ang);
            owner->GetNearPoint2D(nullptr, pos.m_positionX, pos.m_positionY, 5.0f - owner->GetCombatReach(), ang);
        }
        else
        {
            Player* target = ObjectAccessor::GetPlayer(*owner, owner->GetAI()->GetGUID(DATA_COLDFLAME_GUID));
            if (!target)
            {
                me->DespawnOrUnsummon();
                return;
            }

            float ang = pos.GetAbsoluteAngle(target);
            me->SetOrientation(ang);
            owner->GetNearPoint2D(nullptr, pos.m_positionX, pos.m_positionY, 15.0f - owner->GetCombatReach(), ang);
        }

        me->NearTeleportTo(pos.GetPositionX(), pos.GetPositionY(), me->GetPositionZ(), me->GetOrientation());
        DoCast(SPELL_COLDFLAME_SUMMON);
        _events.ScheduleEvent(EVENT_COLDFLAME_TRIGGER, 500ms);
    }

    void UpdateAI(uint32 diff) override
    {
        _events.Update(diff);

        if (_events.ExecuteEvent() == EVENT_COLDFLAME_TRIGGER)
        {
            Position newPos = me->GetNearPosition(5.0f, 0.0f);
            me->NearTeleportTo(newPos.GetPositionX(), newPos.GetPositionY(), me->GetPositionZ(), me->GetOrientation());
            DoCast(SPELL_COLDFLAME_SUMMON);
            _events.ScheduleEvent(EVENT_COLDFLAME_TRIGGER, 500ms);
        }
    }

private:
    EventMap _events;
};

struct npc_bone_spike : public ScriptedAI
{
<<<<<<< HEAD
    npc_bone_spike(Creature* creature) : ScriptedAI(creature), _hasTrappedUnit(false)
    {
        ASSERT(creature->GetVehicleKit());

        SetCombatMovement(false);
    }

    void JustDied(Unit* /*killer*/) override
    {
        if (TempSummon* summ = me->ToTempSummon())
            if (Unit* trapped = summ->GetSummonerUnit())
                trapped->RemoveAurasDueToSpell(SPELL_IMPALED);

        me->DespawnOrUnsummon();
    }

    void KilledUnit(Unit* victim) override
    {
        me->DespawnOrUnsummon();
        victim->RemoveAurasDueToSpell(SPELL_IMPALED);
    }

    void IsSummonedBy(WorldObject* summonerWO) override
    {
        Unit* summoner = summonerWO->ToUnit();
        if (!summoner)
            return;
        DoCast(summoner, SPELL_IMPALED);
        summoner->CastSpell(me, SPELL_RIDE_VEHICLE, true);
        _events.ScheduleEvent(EVENT_FAIL_BONED, 8s);
        _hasTrappedUnit = true;
    }

    void PassengerBoarded(Unit* passenger, int8 /*seat*/, bool apply) override
    {
        if (!apply)
            return;

        /// @HACK - Change passenger offset to the one taken directly from sniffs
        /// Remove this when proper calculations are implemented.
        /// This fixes healing spiked people
        Movement::MoveSplineInit init(passenger);
        init.DisableTransportPathTransformations();
        init.MoveTo(-0.02206125f, -0.02132235f, 5.514783f, false);
        passenger->GetMotionMaster()->LaunchMoveSpline(std::move(init), EVENT_VEHICLE_BOARD, MOTION_PRIORITY_HIGHEST);
    }

    void UpdateAI(uint32 diff) override
    {
        if (!_hasTrappedUnit)
            return;

        _events.Update(diff);

        if (_events.ExecuteEvent() == EVENT_FAIL_BONED)
            if (InstanceScript* instance = me->GetInstanceScript())
                instance->SetData(DATA_BONED_ACHIEVEMENT, uint32(false));
    }

private:
    EventMap _events;
    bool _hasTrappedUnit;
=======
    public:
        spell_marrowgar_coldflame() : SpellScriptLoader("spell_marrowgar_coldflame") { }

        class spell_marrowgar_coldflame_SpellScript : public SpellScript
        {
            PrepareSpellScript(spell_marrowgar_coldflame_SpellScript);

            void SelectTarget(std::list<WorldObject*>& targets)
            {
                targets.clear();
                // select any unit but not the tank
                Unit* target = GetCaster()->GetAI()->SelectTarget(SELECT_TARGET_RANDOM, 0, -GetCaster()->GetCombatReach(), true, false, -SPELL_IMPALED);
                if (!target)
                    target = GetCaster()->GetAI()->SelectTarget(SELECT_TARGET_RANDOM, 0, 0.0f, true); // or the tank if its solo
                if (!target)
                    return;

                GetCaster()->GetAI()->SetGUID(target->GetGUID(), DATA_COLDFLAME_GUID);
                targets.push_back(target);
            }

            void HandleScriptEffect(SpellEffIndex effIndex)
            {
                PreventHitDefaultEffect(effIndex);
                GetCaster()->CastSpell(GetHitUnit(), uint32(GetEffectValue()), true);
            }

            void Register() override
            {
                OnObjectAreaTargetSelect += SpellObjectAreaTargetSelectFn(spell_marrowgar_coldflame_SpellScript::SelectTarget, EFFECT_0, TARGET_UNIT_DEST_AREA_ENEMY);
                OnEffectHitTarget += SpellEffectFn(spell_marrowgar_coldflame_SpellScript::HandleScriptEffect, EFFECT_0, SPELL_EFFECT_SCRIPT_EFFECT);
            }
        };

        SpellScript* GetSpellScript() const override
        {
            return new spell_marrowgar_coldflame_SpellScript();
        }
>>>>>>> 28d470c5
};

class spell_marrowgar_coldflame : public SpellScript
{
    PrepareSpellScript(spell_marrowgar_coldflame);

    void SelectTarget(std::list<WorldObject*>& targets)
    {
        targets.clear();
        // select any unit but not the tank
        Unit* target = GetCaster()->GetAI()->SelectTarget(SelectTargetMethod::Random, 0, -GetCaster()->GetCombatReach(), true, false, -SPELL_IMPALED);
        if (!target)
            target = GetCaster()->GetAI()->SelectTarget(SelectTargetMethod::Random, 0, 0.0f, true); // or the tank if its solo
        if (!target)
            return;

        GetCaster()->GetAI()->SetGUID(target->GetGUID(), DATA_COLDFLAME_GUID);
        targets.push_back(target);
    }

    void HandleScriptEffect(SpellEffIndex effIndex)
    {
        PreventHitDefaultEffect(effIndex);
        GetCaster()->CastSpell(GetHitUnit(), uint32(GetEffectValue()), true);
    }

    void Register() override
    {
        OnObjectAreaTargetSelect += SpellObjectAreaTargetSelectFn(spell_marrowgar_coldflame::SelectTarget, EFFECT_0, TARGET_UNIT_DEST_AREA_ENEMY);
        OnEffectHitTarget += SpellEffectFn(spell_marrowgar_coldflame::HandleScriptEffect, EFFECT_0, SPELL_EFFECT_SCRIPT_EFFECT);
    }
};

class spell_marrowgar_coldflame_bonestorm : public SpellScript
{
    PrepareSpellScript(spell_marrowgar_coldflame_bonestorm);

    void HandleScriptEffect(SpellEffIndex effIndex)
    {
        PreventHitDefaultEffect(effIndex);
        for (uint8 i = 0; i < 4; ++i)
            GetCaster()->CastSpell(GetHitUnit(), uint32(GetEffectValue() + i), true);
    }

    void Register() override
    {
        OnEffectHitTarget += SpellEffectFn(spell_marrowgar_coldflame_bonestorm::HandleScriptEffect, EFFECT_0, SPELL_EFFECT_SCRIPT_EFFECT);
    }
};

class spell_marrowgar_coldflame_damage : public AuraScript
{
    PrepareAuraScript(spell_marrowgar_coldflame_damage);

    bool CanBeAppliedOn(Unit* target)
    {
        if (target->HasAura(SPELL_IMPALED))
            return false;

<<<<<<< HEAD
        if (target->GetExactDist2d(GetOwner()) > GetSpellInfo()->Effects[EFFECT_0].CalcRadius())
            return false;
=======
                if (SpellEffectInfo const* effect = GetSpellInfo()->GetEffect(EFFECT_0))
                    if (target->GetExactDist2d(GetOwner()) > effect->CalcRadius())
                        return false;
>>>>>>> 28d470c5

        if (Aura* aur = target->GetAura(GetId()))
            if (aur->GetOwner() != GetOwner())
                return false;

        return true;
    }

    void Register() override
    {
        DoCheckAreaTarget += AuraCheckAreaTargetFn(spell_marrowgar_coldflame_damage::CanBeAppliedOn);
    }
};

class spell_marrowgar_bone_spike_graveyard : public SpellScript
{
    PrepareSpellScript(spell_marrowgar_bone_spike_graveyard);

    bool Validate(SpellInfo const* /*spell*/) override
    {
        return ValidateSpellInfo(BoneSpikeSummonId);
    }

    bool Load() override
    {
        return GetCaster()->GetTypeId() == TYPEID_UNIT && GetCaster()->IsAIEnabled();
    }

    SpellCastResult CheckCast()
    {
        return GetCaster()->GetAI()->SelectTarget(SelectTargetMethod::Random, 0, BoneSpikeTargetSelector(GetCaster()->GetAI())) ? SPELL_CAST_OK : SPELL_FAILED_NO_VALID_TARGETS;
    }

    void HandleSpikes(SpellEffIndex effIndex)
    {
        PreventHitDefaultEffect(effIndex);
        if (Creature* marrowgar = GetCaster()->ToCreature())
        {
<<<<<<< HEAD
            CreatureAI* marrowgarAI = marrowgar->AI();
            uint8 boneSpikeCount = uint8(GetCaster()->GetMap()->GetSpawnMode() & 1 ? 3 : 1);
=======
            PrepareSpellScript(spell_marrowgar_bone_spike_graveyard_SpellScript);

            bool Validate(SpellInfo const* /*spell*/) override
            {
                return ValidateSpellInfo(BoneSpikeSummonId);
            }
>>>>>>> 28d470c5

            std::list<Unit*> targets;
            marrowgarAI->SelectTargetList(targets, boneSpikeCount, SelectTargetMethod::Random, 1, BoneSpikeTargetSelector(marrowgarAI));
            if (targets.empty())
                return;

            uint32 i = 0;
            for (std::list<Unit*>::const_iterator itr = targets.begin(); itr != targets.end(); ++itr, ++i)
            {
                Unit* target = *itr;
                target->CastSpell(target, BoneSpikeSummonId[i], true);
                if (!target->IsAlive()) // make sure we don't get any stuck spikes on dead targets
                {
<<<<<<< HEAD
                    if (Aura* aura = target->GetAura(SPELL_IMPALED))
                    {
                        if (Creature* spike = ObjectAccessor::GetCreature(*target, aura->GetCasterGUID()))
                            spike->DespawnOrUnsummon();
                        aura->Remove();
=======
                    CreatureAI* marrowgarAI = marrowgar->AI();
                    uint8 boneSpikeCount = uint8(GetCaster()->GetMap()->Is25ManRaid() ? 3 : 1);

                    std::list<Unit*> targets;
                    marrowgarAI->SelectTargetList(targets, boneSpikeCount, SELECT_TARGET_RANDOM, 1, BoneSpikeTargetSelector(marrowgarAI));
                    if (targets.empty())
                        return;

                    uint32 i = 0;
                    for (std::list<Unit*>::const_iterator itr = targets.begin(); itr != targets.end(); ++itr, ++i)
                    {
                        Unit* target = *itr;
                        target->CastSpell(target, BoneSpikeSummonId[i], true);
                        if (!target->IsAlive()) // make sure we don't get any stuck spikes on dead targets
                        {
                            if (Aura* aura = target->GetAura(SPELL_IMPALED))
                            {
                                if (Creature* spike = ObjectAccessor::GetCreature(*target, aura->GetCasterGUID()))
                                    spike->DespawnOrUnsummon();
                                aura->Remove();
                            }
                        }
>>>>>>> 28d470c5
                    }
                }
            }

            marrowgarAI->Talk(SAY_BONESPIKE);
        }
    }

    void Register() override
    {
        OnCheckCast += SpellCheckCastFn(spell_marrowgar_bone_spike_graveyard::CheckCast);
        OnEffectHitTarget += SpellEffectFn(spell_marrowgar_bone_spike_graveyard::HandleSpikes, EFFECT_1, SPELL_EFFECT_APPLY_AURA);
    }
};

class spell_marrowgar_bone_storm : public SpellScript
{
    PrepareSpellScript(spell_marrowgar_bone_storm);

    void RecalculateDamage()
    {
        SetHitDamage(int32(GetHitDamage() / std::max(std::sqrt(GetHitUnit()->GetExactDist2d(GetCaster())), 1.0f)));
    }

    void Register() override
    {
        OnHit += SpellHitFn(spell_marrowgar_bone_storm::RecalculateDamage);
    }
};

class spell_marrowgar_bone_slice : public SpellScript
{
    PrepareSpellScript(spell_marrowgar_bone_slice);

public:
    spell_marrowgar_bone_slice()
    {
        _targetCount = 0;
    }

private:
    void ClearSpikeImmunities()
    {
        GetCaster()->GetAI()->DoAction(ACTION_CLEAR_SPIKE_IMMUNITIES);
    }

    void CountTargets(std::list<WorldObject*>& targets)
    {
        _targetCount = std::min<uint32>(targets.size(), GetSpellInfo()->MaxAffectedTargets);
    }

    void SplitDamage()
    {
        // Mark the unit as hit, even if the spell missed or was dodged/parried
        GetCaster()->GetAI()->SetGUID(GetHitUnit()->GetGUID(), DATA_SPIKE_IMMUNE);

        if (!_targetCount)
            return; // This spell can miss all targets

        SetHitDamage(GetHitDamage() / _targetCount);
    }

    void Register() override
    {
        BeforeCast += SpellCastFn(spell_marrowgar_bone_slice::ClearSpikeImmunities);
        OnObjectAreaTargetSelect += SpellObjectAreaTargetSelectFn(spell_marrowgar_bone_slice::CountTargets, EFFECT_0, TARGET_UNIT_DEST_AREA_ENEMY);
        OnHit += SpellHitFn(spell_marrowgar_bone_slice::SplitDamage);
    }

    uint32 _targetCount;
};

class at_lord_marrowgar_entrance : public OnlyOnceAreaTriggerScript
{
    public:
        at_lord_marrowgar_entrance() : OnlyOnceAreaTriggerScript("at_lord_marrowgar_entrance") { }

        bool TryHandleOnce(Player* player, AreaTriggerEntry const* /*areaTrigger*/) override
        {
            if (InstanceScript* instance = player->GetInstanceScript())
                if (Creature* lordMarrowgar = ObjectAccessor::GetCreature(*player, instance->GetGuidData(DATA_LORD_MARROWGAR)))
                    lordMarrowgar->AI()->DoAction(ACTION_TALK_ENTER_ZONE);

            return true;
        }

};

class at_lord_marrowgar_entrance : public OnlyOnceAreaTriggerScript
{
    public:
        at_lord_marrowgar_entrance() : OnlyOnceAreaTriggerScript("at_lord_marrowgar_entrance") { }

        bool _OnTrigger(Player* player, AreaTriggerEntry const* /*areaTrigger*/, bool /*entered*/) override
        {
            if (InstanceScript* instance = player->GetInstanceScript())
                if (Creature* lordMarrowgar = ObjectAccessor::GetCreature(*player, instance->GetGuidData(DATA_LORD_MARROWGAR)))
                    lordMarrowgar->AI()->DoAction(ACTION_TALK_ENTER_ZONE);

            return true;
        }

};

void AddSC_boss_lord_marrowgar()
{
<<<<<<< HEAD
    // Creatures
    RegisterIcecrownCitadelCreatureAI(boss_lord_marrowgar);
    RegisterIcecrownCitadelCreatureAI(npc_coldflame);
    RegisterIcecrownCitadelCreatureAI(npc_bone_spike);

    // Spells
    RegisterSpellScript(spell_marrowgar_coldflame);
    RegisterSpellScript(spell_marrowgar_coldflame_bonestorm);
    RegisterSpellScript(spell_marrowgar_coldflame_damage);
    RegisterSpellScript(spell_marrowgar_bone_spike_graveyard);
    RegisterSpellScript(spell_marrowgar_bone_storm);
    RegisterSpellScript(spell_marrowgar_bone_slice);

    // AreaTriggers
=======
    new boss_lord_marrowgar();
    new npc_coldflame();
    new npc_bone_spike();
    new spell_marrowgar_coldflame();
    new spell_marrowgar_coldflame_bonestorm();
    new spell_marrowgar_coldflame_damage();
    new spell_marrowgar_bone_spike_graveyard();
    new spell_marrowgar_bone_storm();
    new spell_marrowgar_bone_slice();
>>>>>>> 28d470c5
    new at_lord_marrowgar_entrance();
}<|MERGE_RESOLUTION|>--- conflicted
+++ resolved
@@ -15,10 +15,6 @@
  * with this program. If not, see <http://www.gnu.org/licenses/>.
  */
 
-<<<<<<< HEAD
-#include "ScriptMgr.h"
-=======
->>>>>>> 28d470c5
 #include "icecrown_citadel.h"
 #include "InstanceScript.h"
 #include "Map.h"
@@ -26,10 +22,6 @@
 #include "MoveSplineInit.h"
 #include "ObjectAccessor.h"
 #include "Player.h"
-<<<<<<< HEAD
-#include "PointMovementGenerator.h"
-=======
->>>>>>> 28d470c5
 #include "ScriptedCreature.h"
 #include "SpellAuras.h"
 #include "SpellScript.h"
@@ -110,11 +102,7 @@
     ACTION_TALK_ENTER_ZONE        = 2
 };
 
-<<<<<<< HEAD
-class BoneSpikeTargetSelector
-=======
 class BoneSpikeTargetSelector : public std::unary_function<Unit*, bool>
->>>>>>> 28d470c5
 {
     public:
         BoneSpikeTargetSelector(UnitAI* ai) : _ai(ai) { }
@@ -139,120 +127,13 @@
         UnitAI* _ai;
 };
 
-struct boss_lord_marrowgar : public BossAI
-{
-    boss_lord_marrowgar(Creature* creature) : BossAI(creature, DATA_LORD_MARROWGAR)
-    {
-        _boneStormDuration = RAID_MODE(20s, 30s, 20s, 30s);
-        _baseSpeed = creature->GetSpeedRate(MOVE_RUN);
-        _coldflameLastPos.Relocate(creature);
-        _boneSlice = false;
-    }
-
-    void Reset() override
-    {
-        _Reset();
-        me->SetSpeedRate(MOVE_RUN, _baseSpeed);
-        me->RemoveAurasDueToSpell(SPELL_BONE_STORM);
-        me->RemoveAurasDueToSpell(SPELL_BERSERK);
-        events.ScheduleEvent(EVENT_ENABLE_BONE_SLICE, 10s);
-        events.ScheduleEvent(EVENT_BONE_SPIKE_GRAVEYARD, 15s, EVENT_GROUP_SPECIAL);
-        events.ScheduleEvent(EVENT_COLDFLAME, 5s, EVENT_GROUP_SPECIAL);
-        events.ScheduleEvent(EVENT_WARN_BONE_STORM, 45s, 50s);
-        events.ScheduleEvent(EVENT_ENRAGE, 10min);
-        _boneSlice = false;
-        _boneSpikeImmune.clear();
-    }
-
-    void JustEngagedWith(Unit* /*who*/) override
-    {
-        Talk(SAY_AGGRO);
-
-        me->setActive(true);
-        DoZoneInCombat();
-        instance->SetBossState(DATA_LORD_MARROWGAR, IN_PROGRESS);
-    }
-
-    void JustDied(Unit* /*killer*/) override
-    {
-        Talk(SAY_DEATH);
-
-        _JustDied();
-    }
-
-    void JustReachedHome() override
-    {
-        _JustReachedHome();
-        instance->SetBossState(DATA_LORD_MARROWGAR, FAIL);
-        instance->SetData(DATA_BONED_ACHIEVEMENT, uint32(true));    // reset
-    }
-
-    void KilledUnit(Unit* victim) override
-    {
-        if (victim->GetTypeId() == TYPEID_PLAYER)
-            Talk(SAY_KILL);
-    }
-
-    void UpdateAI(uint32 diff) override
-    {
-        if (!UpdateVictim())
-            return;
-
-        events.Update(diff);
-
-        if (me->HasUnitState(UNIT_STATE_CASTING))
-            return;
-
-        while (uint32 eventId = events.ExecuteEvent())
-        {
-<<<<<<< HEAD
-            switch (eventId)
-            {
-                case EVENT_BONE_SPIKE_GRAVEYARD:
-                    if (IsHeroic() || !me->HasAura(SPELL_BONE_STORM))
-                        DoCast(me, SPELL_BONE_SPIKE_GRAVEYARD);
-                    events.ScheduleEvent(EVENT_BONE_SPIKE_GRAVEYARD, 15s, 20s, EVENT_GROUP_SPECIAL);
-                    break;
-                case EVENT_COLDFLAME:
-                    _coldflameLastPos.Relocate(me);
-                    _coldflameTarget.Clear();
-                    if (!me->HasAura(SPELL_BONE_STORM))
-                        DoCastAOE(SPELL_COLDFLAME_NORMAL);
-                    else
-                        DoCast(me, SPELL_COLDFLAME_BONE_STORM);
-                    events.ScheduleEvent(EVENT_COLDFLAME, 5s, EVENT_GROUP_SPECIAL);
-                    break;
-                case EVENT_WARN_BONE_STORM:
-                    _boneSlice = false;
-                    Talk(EMOTE_BONE_STORM);
-                    me->FinishSpell(CURRENT_MELEE_SPELL, false);
-                    DoCast(me, SPELL_BONE_STORM);
-                    events.DelayEvents(3s, EVENT_GROUP_SPECIAL);
-                    events.ScheduleEvent(EVENT_BONE_STORM_BEGIN, 3050ms);
-                    events.ScheduleEvent(EVENT_WARN_BONE_STORM, 90s, 95s);
-                    break;
-                case EVENT_BONE_STORM_BEGIN:
-                    if (Aura* pStorm = me->GetAura(SPELL_BONE_STORM))
-                        pStorm->SetDuration(int32(_boneStormDuration.count()));
-                    me->SetSpeedRate(MOVE_RUN, _baseSpeed*3.0f);
-                    Talk(SAY_BONE_STORM);
-                    events.ScheduleEvent(EVENT_BONE_STORM_END, _boneStormDuration + 1ms);
-                    [[fallthrough]];
-                case EVENT_BONE_STORM_MOVE:
-                {
-                    events.ScheduleEvent(EVENT_BONE_STORM_MOVE, _boneStormDuration/3);
-                    Unit* unit = SelectTarget(SelectTargetMethod::Random, 0, NonTankTargetSelector(me));
-                    if (!unit)
-                        unit = SelectTarget(SelectTargetMethod::Random, 0, 0.0f, true);
-                    if (unit)
-                        me->GetMotionMaster()->MovePoint(POINT_TARGET_BONESTORM_PLAYER, *unit);
-                    break;
-                }
-                case EVENT_BONE_STORM_END:
-                    if (MovementGenerator* movement = me->GetMotionMaster()->GetMovementGenerator([](MovementGenerator const* a) -> bool
-                    {
-                        if (a->GetMovementGeneratorType() == POINT_MOTION_TYPE)
-=======
+class boss_lord_marrowgar : public CreatureScript
+{
+    public:
+        boss_lord_marrowgar() : CreatureScript("boss_lord_marrowgar") { }
+
+        struct boss_lord_marrowgarAI : public BossAI
+        {
             boss_lord_marrowgarAI(Creature* creature) : BossAI(creature, DATA_LORD_MARROWGAR)
             {
                 _boneStormDuration = RAID_MODE<uint32>(20000, 30000, 20000, 30000);
@@ -350,35 +231,15 @@
                             events.ScheduleEvent(EVENT_BONE_STORM_END, _boneStormDuration+1);
                             /* fallthrough */
                         case EVENT_BONE_STORM_MOVE:
->>>>>>> 28d470c5
                         {
-                            PointMovementGenerator<Creature> const* pointMovement = dynamic_cast<PointMovementGenerator<Creature> const*>(a);
-                            return pointMovement && pointMovement->GetId() == POINT_TARGET_BONESTORM_PLAYER;
+                            events.ScheduleEvent(EVENT_BONE_STORM_MOVE, _boneStormDuration/3);
+                            Unit* unit = SelectTarget(SELECT_TARGET_RANDOM, 0, NonTankTargetSelector(me));
+                            if (!unit)
+                                unit = SelectTarget(SELECT_TARGET_RANDOM, 0, 0.0f, true);
+                            if (unit)
+                                me->GetMotionMaster()->MovePoint(POINT_TARGET_BONESTORM_PLAYER, *unit);
+                            break;
                         }
-<<<<<<< HEAD
-                        return false;
-                    }))
-                        me->GetMotionMaster()->Remove(movement);
-                    me->GetMotionMaster()->MoveChase(me->GetVictim());
-                    me->SetSpeedRate(MOVE_RUN, _baseSpeed);
-                    events.CancelEvent(EVENT_BONE_STORM_MOVE);
-                    events.ScheduleEvent(EVENT_ENABLE_BONE_SLICE, 10s);
-                    if (!IsHeroic())
-                        events.RescheduleEvent(EVENT_BONE_SPIKE_GRAVEYARD, 15s, EVENT_GROUP_SPECIAL);
-                    break;
-                case EVENT_ENABLE_BONE_SLICE:
-                    _boneSlice = true;
-                    break;
-                case EVENT_ENRAGE:
-                    DoCast(me, SPELL_BERSERK, true);
-                    Talk(SAY_BERSERK);
-                    break;
-            }
-
-            if (me->HasUnitState(UNIT_STATE_CASTING))
-                return;
-        }
-=======
                         case EVENT_BONE_STORM_END:
                             if (me->GetMotionMaster()->GetCurrentMovementGeneratorType() == POINT_MOTION_TYPE)
                                 me->GetMotionMaster()->MovementExpired();
@@ -401,72 +262,66 @@
                     if (me->HasUnitState(UNIT_STATE_CASTING))
                         return;
                 }
->>>>>>> 28d470c5
-
-        // We should not melee attack when storming
-        if (me->HasAura(SPELL_BONE_STORM))
-            return;
-
-        // 10 seconds since encounter start Bone Slice replaces melee attacks
-        if (_boneSlice && !me->GetCurrentSpell(CURRENT_MELEE_SPELL))
-            DoCastVictim(SPELL_BONE_SLICE);
-
-        DoMeleeAttackIfReady();
-    }
-
-    void MovementInform(uint32 type, uint32 id) override
-    {
-        if (type != POINT_MOTION_TYPE || id != POINT_TARGET_BONESTORM_PLAYER)
-            return;
-
-        // lock movement
-        me->GetMotionMaster()->MoveIdle();
-    }
-
-    Position const* GetLastColdflamePosition() const
-    {
-        return &_coldflameLastPos;
-    }
-
-    ObjectGuid GetGUID(int32 type /*= 0 */) const override
-    {
-        switch (type)
-        {
-            case DATA_COLDFLAME_GUID:
-                return _coldflameTarget;
-            case DATA_SPIKE_IMMUNE + 0:
-            case DATA_SPIKE_IMMUNE + 1:
-            case DATA_SPIKE_IMMUNE + 2:
-            {
-                uint32 index = uint32(type - DATA_SPIKE_IMMUNE);
-                if (index < _boneSpikeImmune.size())
-                    return _boneSpikeImmune[index];
-
-                break;
-            }
-        }
-
-<<<<<<< HEAD
-        return ObjectGuid::Empty;
-    }
-
-    void SetGUID(ObjectGuid const& guid, int32 id) override
-    {
-        switch (id)
-        {
-            case DATA_COLDFLAME_GUID:
-                _coldflameTarget = guid;
-                break;
-            case DATA_SPIKE_IMMUNE:
-                _boneSpikeImmune.push_back(guid);
-                break;
-        }
-    }
-
-    void DoAction(int32 action) override
-    {
-        switch (action)
-=======
+
+                // We should not melee attack when storming
+                if (me->HasAura(SPELL_BONE_STORM))
+                    return;
+
+                // 10 seconds since encounter start Bone Slice replaces melee attacks
+                if (_boneSlice && !me->GetCurrentSpell(CURRENT_MELEE_SPELL))
+                    DoCastVictim(SPELL_BONE_SLICE);
+
+                DoMeleeAttackIfReady();
+            }
+
+            void MovementInform(uint32 type, uint32 id) override
+            {
+                if (type != POINT_MOTION_TYPE || id != POINT_TARGET_BONESTORM_PLAYER)
+                    return;
+
+                // lock movement
+                me->GetMotionMaster()->MoveIdle();
+            }
+
+            Position const* GetLastColdflamePosition() const
+            {
+                return &_coldflameLastPos;
+            }
+
+            ObjectGuid GetGUID(int32 type /*= 0 */) const override
+            {
+                switch (type)
+                {
+                    case DATA_COLDFLAME_GUID:
+                        return _coldflameTarget;
+                    case DATA_SPIKE_IMMUNE + 0:
+                    case DATA_SPIKE_IMMUNE + 1:
+                    case DATA_SPIKE_IMMUNE + 2:
+                    {
+                        uint32 index = uint32(type - DATA_SPIKE_IMMUNE);
+                        if (index < _boneSpikeImmune.size())
+                            return _boneSpikeImmune[index];
+
+                        break;
+                    }
+                }
+
+                return ObjectGuid::Empty;
+            }
+
+            void SetGUID(ObjectGuid guid, int32 type /*= 0 */) override
+            {
+                switch (type)
+                {
+                    case DATA_COLDFLAME_GUID:
+                        _coldflameTarget = guid;
+                        break;
+                    case DATA_SPIKE_IMMUNE:
+                        _boneSpikeImmune.push_back(guid);
+                        break;
+                }
+            }
+
             void DoAction(int32 action) override
             {
                 switch (action)
@@ -492,50 +347,35 @@
         };
 
         CreatureAI* GetAI(Creature* creature) const override
->>>>>>> 28d470c5
-        {
-            case ACTION_CLEAR_SPIKE_IMMUNITIES:
-                _boneSpikeImmune.clear();
-                break;
-            case ACTION_TALK_ENTER_ZONE:
-                if (me->IsAlive())
-                    Talk(SAY_ENTER_ZONE);
-                break;
-            default:
-                break;
-        }
-    }
-
-private:
-    Position _coldflameLastPos;
-    GuidVector _boneSpikeImmune;
-    ObjectGuid _coldflameTarget;
-    Milliseconds _boneStormDuration;
-    float _baseSpeed;
-    bool _boneSlice;
-};
-
-typedef boss_lord_marrowgar MarrowgarAI;
-
-struct npc_coldflame : public ScriptedAI
-{
-    npc_coldflame(Creature* creature) : ScriptedAI(creature) { }
-
-    void IsSummonedBy(WorldObject* ownerWO) override
-    {
-        Creature* owner = ownerWO->ToCreature();
-        if (!owner)
-            return;
-
-        Position pos;
-        if (MarrowgarAI* marrowgarAI = CAST_AI(MarrowgarAI, owner->GetAI()))
-            pos.Relocate(marrowgarAI->GetLastColdflamePosition());
-        else
-            pos.Relocate(owner);
-
-<<<<<<< HEAD
-        if (owner->HasAura(SPELL_BONE_STORM))
-=======
+        {
+            return GetIcecrownCitadelAI<boss_lord_marrowgarAI>(creature);
+        }
+};
+
+typedef boss_lord_marrowgar::boss_lord_marrowgarAI MarrowgarAI;
+
+class npc_coldflame : public CreatureScript
+{
+    public:
+        npc_coldflame() : CreatureScript("npc_coldflame") { }
+
+        struct npc_coldflameAI : public ScriptedAI
+        {
+            npc_coldflameAI(Creature* creature) : ScriptedAI(creature)
+            {
+            }
+
+            void IsSummonedBy(Unit* owner) override
+            {
+                if (owner->GetTypeId() != TYPEID_UNIT)
+                    return;
+
+                Position pos;
+                if (MarrowgarAI* marrowgarAI = CAST_AI(MarrowgarAI, owner->GetAI()))
+                    pos.Relocate(marrowgarAI->GetLastColdflamePosition());
+                else
+                    pos.Relocate(owner);
+
                 if (owner->HasAura(SPELL_BONE_STORM))
                 {
                     float ang = Position::NormalizeOrientation(pos.GetAngle(me));
@@ -579,114 +419,87 @@
         };
 
         CreatureAI* GetAI(Creature* creature) const override
->>>>>>> 28d470c5
-        {
-            float ang = pos.GetAbsoluteAngle(me);
-            me->SetOrientation(ang);
-            owner->GetNearPoint2D(nullptr, pos.m_positionX, pos.m_positionY, 5.0f - owner->GetCombatReach(), ang);
-        }
-        else
-        {
-            Player* target = ObjectAccessor::GetPlayer(*owner, owner->GetAI()->GetGUID(DATA_COLDFLAME_GUID));
-            if (!target)
-            {
+        {
+            return GetIcecrownCitadelAI<npc_coldflameAI>(creature);
+        }
+};
+
+class npc_bone_spike : public CreatureScript
+{
+    public:
+        npc_bone_spike() : CreatureScript("npc_bone_spike") { }
+
+        struct npc_bone_spikeAI : public ScriptedAI
+        {
+            npc_bone_spikeAI(Creature* creature) : ScriptedAI(creature), _hasTrappedUnit(false)
+            {
+                ASSERT(creature->GetVehicleKit());
+
+                SetCombatMovement(false);
+            }
+
+            void JustDied(Unit* /*killer*/) override
+            {
+                if (TempSummon* summ = me->ToTempSummon())
+                    if (Unit* trapped = summ->GetSummoner())
+                        trapped->RemoveAurasDueToSpell(SPELL_IMPALED);
+
                 me->DespawnOrUnsummon();
-                return;
-            }
-
-            float ang = pos.GetAbsoluteAngle(target);
-            me->SetOrientation(ang);
-            owner->GetNearPoint2D(nullptr, pos.m_positionX, pos.m_positionY, 15.0f - owner->GetCombatReach(), ang);
-        }
-
-        me->NearTeleportTo(pos.GetPositionX(), pos.GetPositionY(), me->GetPositionZ(), me->GetOrientation());
-        DoCast(SPELL_COLDFLAME_SUMMON);
-        _events.ScheduleEvent(EVENT_COLDFLAME_TRIGGER, 500ms);
-    }
-
-    void UpdateAI(uint32 diff) override
-    {
-        _events.Update(diff);
-
-        if (_events.ExecuteEvent() == EVENT_COLDFLAME_TRIGGER)
-        {
-            Position newPos = me->GetNearPosition(5.0f, 0.0f);
-            me->NearTeleportTo(newPos.GetPositionX(), newPos.GetPositionY(), me->GetPositionZ(), me->GetOrientation());
-            DoCast(SPELL_COLDFLAME_SUMMON);
-            _events.ScheduleEvent(EVENT_COLDFLAME_TRIGGER, 500ms);
-        }
-    }
-
-private:
-    EventMap _events;
-};
-
-struct npc_bone_spike : public ScriptedAI
-{
-<<<<<<< HEAD
-    npc_bone_spike(Creature* creature) : ScriptedAI(creature), _hasTrappedUnit(false)
-    {
-        ASSERT(creature->GetVehicleKit());
-
-        SetCombatMovement(false);
-    }
-
-    void JustDied(Unit* /*killer*/) override
-    {
-        if (TempSummon* summ = me->ToTempSummon())
-            if (Unit* trapped = summ->GetSummonerUnit())
-                trapped->RemoveAurasDueToSpell(SPELL_IMPALED);
-
-        me->DespawnOrUnsummon();
-    }
-
-    void KilledUnit(Unit* victim) override
-    {
-        me->DespawnOrUnsummon();
-        victim->RemoveAurasDueToSpell(SPELL_IMPALED);
-    }
-
-    void IsSummonedBy(WorldObject* summonerWO) override
-    {
-        Unit* summoner = summonerWO->ToUnit();
-        if (!summoner)
-            return;
-        DoCast(summoner, SPELL_IMPALED);
-        summoner->CastSpell(me, SPELL_RIDE_VEHICLE, true);
-        _events.ScheduleEvent(EVENT_FAIL_BONED, 8s);
-        _hasTrappedUnit = true;
-    }
-
-    void PassengerBoarded(Unit* passenger, int8 /*seat*/, bool apply) override
-    {
-        if (!apply)
-            return;
-
-        /// @HACK - Change passenger offset to the one taken directly from sniffs
-        /// Remove this when proper calculations are implemented.
-        /// This fixes healing spiked people
-        Movement::MoveSplineInit init(passenger);
-        init.DisableTransportPathTransformations();
-        init.MoveTo(-0.02206125f, -0.02132235f, 5.514783f, false);
-        passenger->GetMotionMaster()->LaunchMoveSpline(std::move(init), EVENT_VEHICLE_BOARD, MOTION_PRIORITY_HIGHEST);
-    }
-
-    void UpdateAI(uint32 diff) override
-    {
-        if (!_hasTrappedUnit)
-            return;
-
-        _events.Update(diff);
-
-        if (_events.ExecuteEvent() == EVENT_FAIL_BONED)
-            if (InstanceScript* instance = me->GetInstanceScript())
-                instance->SetData(DATA_BONED_ACHIEVEMENT, uint32(false));
-    }
-
-private:
-    EventMap _events;
-    bool _hasTrappedUnit;
-=======
+            }
+
+            void KilledUnit(Unit* victim) override
+            {
+                me->DespawnOrUnsummon();
+                victim->RemoveAurasDueToSpell(SPELL_IMPALED);
+            }
+
+            void IsSummonedBy(Unit* summoner) override
+            {
+                DoCast(summoner, SPELL_IMPALED);
+                summoner->CastSpell(me, SPELL_RIDE_VEHICLE, true);
+                _events.ScheduleEvent(EVENT_FAIL_BONED, 8000);
+                _hasTrappedUnit = true;
+            }
+
+            void PassengerBoarded(Unit* passenger, int8 /*seat*/, bool apply) override
+            {
+                if (!apply)
+                    return;
+
+                /// @HACK - Change passenger offset to the one taken directly from sniffs
+                /// Remove this when proper calculations are implemented.
+                /// This fixes healing spiked people
+                Movement::MoveSplineInit init(passenger);
+                init.DisableTransportPathTransformations();
+                init.MoveTo(-0.02206125f, -0.02132235f, 5.514783f, false);
+                init.Launch();
+            }
+
+            void UpdateAI(uint32 diff) override
+            {
+                if (!_hasTrappedUnit)
+                    return;
+
+                _events.Update(diff);
+
+                if (_events.ExecuteEvent() == EVENT_FAIL_BONED)
+                    if (InstanceScript* instance = me->GetInstanceScript())
+                        instance->SetData(DATA_BONED_ACHIEVEMENT, uint32(false));
+            }
+
+        private:
+            EventMap _events;
+            bool _hasTrappedUnit;
+        };
+
+        CreatureAI* GetAI(Creature* creature) const override
+        {
+            return GetIcecrownCitadelAI<npc_bone_spikeAI>(creature);
+        }
+};
+
+class spell_marrowgar_coldflame : public SpellScriptLoader
+{
     public:
         spell_marrowgar_coldflame() : SpellScriptLoader("spell_marrowgar_coldflame") { }
 
@@ -725,143 +538,102 @@
         {
             return new spell_marrowgar_coldflame_SpellScript();
         }
->>>>>>> 28d470c5
-};
-
-class spell_marrowgar_coldflame : public SpellScript
-{
-    PrepareSpellScript(spell_marrowgar_coldflame);
-
-    void SelectTarget(std::list<WorldObject*>& targets)
-    {
-        targets.clear();
-        // select any unit but not the tank
-        Unit* target = GetCaster()->GetAI()->SelectTarget(SelectTargetMethod::Random, 0, -GetCaster()->GetCombatReach(), true, false, -SPELL_IMPALED);
-        if (!target)
-            target = GetCaster()->GetAI()->SelectTarget(SelectTargetMethod::Random, 0, 0.0f, true); // or the tank if its solo
-        if (!target)
-            return;
-
-        GetCaster()->GetAI()->SetGUID(target->GetGUID(), DATA_COLDFLAME_GUID);
-        targets.push_back(target);
-    }
-
-    void HandleScriptEffect(SpellEffIndex effIndex)
-    {
-        PreventHitDefaultEffect(effIndex);
-        GetCaster()->CastSpell(GetHitUnit(), uint32(GetEffectValue()), true);
-    }
-
-    void Register() override
-    {
-        OnObjectAreaTargetSelect += SpellObjectAreaTargetSelectFn(spell_marrowgar_coldflame::SelectTarget, EFFECT_0, TARGET_UNIT_DEST_AREA_ENEMY);
-        OnEffectHitTarget += SpellEffectFn(spell_marrowgar_coldflame::HandleScriptEffect, EFFECT_0, SPELL_EFFECT_SCRIPT_EFFECT);
-    }
-};
-
-class spell_marrowgar_coldflame_bonestorm : public SpellScript
-{
-    PrepareSpellScript(spell_marrowgar_coldflame_bonestorm);
-
-    void HandleScriptEffect(SpellEffIndex effIndex)
-    {
-        PreventHitDefaultEffect(effIndex);
-        for (uint8 i = 0; i < 4; ++i)
-            GetCaster()->CastSpell(GetHitUnit(), uint32(GetEffectValue() + i), true);
-    }
-
-    void Register() override
-    {
-        OnEffectHitTarget += SpellEffectFn(spell_marrowgar_coldflame_bonestorm::HandleScriptEffect, EFFECT_0, SPELL_EFFECT_SCRIPT_EFFECT);
-    }
-};
-
-class spell_marrowgar_coldflame_damage : public AuraScript
-{
-    PrepareAuraScript(spell_marrowgar_coldflame_damage);
-
-    bool CanBeAppliedOn(Unit* target)
-    {
-        if (target->HasAura(SPELL_IMPALED))
-            return false;
-
-<<<<<<< HEAD
-        if (target->GetExactDist2d(GetOwner()) > GetSpellInfo()->Effects[EFFECT_0].CalcRadius())
-            return false;
-=======
+};
+
+class spell_marrowgar_coldflame_bonestorm : public SpellScriptLoader
+{
+    public:
+        spell_marrowgar_coldflame_bonestorm() : SpellScriptLoader("spell_marrowgar_coldflame_bonestorm") { }
+
+        class spell_marrowgar_coldflame_SpellScript : public SpellScript
+        {
+            PrepareSpellScript(spell_marrowgar_coldflame_SpellScript);
+
+            void HandleScriptEffect(SpellEffIndex effIndex)
+            {
+                PreventHitDefaultEffect(effIndex);
+                for (uint8 i = 0; i < 4; ++i)
+                    GetCaster()->CastSpell(GetHitUnit(), uint32(GetEffectValue() + i), true);
+            }
+
+            void Register() override
+            {
+                OnEffectHitTarget += SpellEffectFn(spell_marrowgar_coldflame_SpellScript::HandleScriptEffect, EFFECT_0, SPELL_EFFECT_SCRIPT_EFFECT);
+            }
+        };
+
+        SpellScript* GetSpellScript() const override
+        {
+            return new spell_marrowgar_coldflame_SpellScript();
+        }
+};
+
+class spell_marrowgar_coldflame_damage : public SpellScriptLoader
+{
+    public:
+        spell_marrowgar_coldflame_damage() : SpellScriptLoader("spell_marrowgar_coldflame_damage") { }
+
+        class spell_marrowgar_coldflame_damage_AuraScript : public AuraScript
+        {
+            PrepareAuraScript(spell_marrowgar_coldflame_damage_AuraScript);
+
+            bool CanBeAppliedOn(Unit* target)
+            {
+                if (target->HasAura(SPELL_IMPALED))
+                    return false;
+
                 if (SpellEffectInfo const* effect = GetSpellInfo()->GetEffect(EFFECT_0))
                     if (target->GetExactDist2d(GetOwner()) > effect->CalcRadius())
                         return false;
->>>>>>> 28d470c5
-
-        if (Aura* aur = target->GetAura(GetId()))
-            if (aur->GetOwner() != GetOwner())
-                return false;
-
-        return true;
-    }
-
-    void Register() override
-    {
-        DoCheckAreaTarget += AuraCheckAreaTargetFn(spell_marrowgar_coldflame_damage::CanBeAppliedOn);
-    }
-};
-
-class spell_marrowgar_bone_spike_graveyard : public SpellScript
-{
-    PrepareSpellScript(spell_marrowgar_bone_spike_graveyard);
-
-    bool Validate(SpellInfo const* /*spell*/) override
-    {
-        return ValidateSpellInfo(BoneSpikeSummonId);
-    }
-
-    bool Load() override
-    {
-        return GetCaster()->GetTypeId() == TYPEID_UNIT && GetCaster()->IsAIEnabled();
-    }
-
-    SpellCastResult CheckCast()
-    {
-        return GetCaster()->GetAI()->SelectTarget(SelectTargetMethod::Random, 0, BoneSpikeTargetSelector(GetCaster()->GetAI())) ? SPELL_CAST_OK : SPELL_FAILED_NO_VALID_TARGETS;
-    }
-
-    void HandleSpikes(SpellEffIndex effIndex)
-    {
-        PreventHitDefaultEffect(effIndex);
-        if (Creature* marrowgar = GetCaster()->ToCreature())
-        {
-<<<<<<< HEAD
-            CreatureAI* marrowgarAI = marrowgar->AI();
-            uint8 boneSpikeCount = uint8(GetCaster()->GetMap()->GetSpawnMode() & 1 ? 3 : 1);
-=======
+
+                if (Aura* aur = target->GetAura(GetId()))
+                    if (aur->GetOwner() != GetOwner())
+                        return false;
+
+                return true;
+            }
+
+            void Register() override
+            {
+                DoCheckAreaTarget += AuraCheckAreaTargetFn(spell_marrowgar_coldflame_damage_AuraScript::CanBeAppliedOn);
+            }
+        };
+
+        AuraScript* GetAuraScript() const override
+        {
+            return new spell_marrowgar_coldflame_damage_AuraScript();
+        }
+};
+
+class spell_marrowgar_bone_spike_graveyard : public SpellScriptLoader
+{
+    public:
+        spell_marrowgar_bone_spike_graveyard() : SpellScriptLoader("spell_marrowgar_bone_spike_graveyard") { }
+
+        class spell_marrowgar_bone_spike_graveyard_SpellScript : public SpellScript
+        {
             PrepareSpellScript(spell_marrowgar_bone_spike_graveyard_SpellScript);
 
             bool Validate(SpellInfo const* /*spell*/) override
             {
                 return ValidateSpellInfo(BoneSpikeSummonId);
             }
->>>>>>> 28d470c5
-
-            std::list<Unit*> targets;
-            marrowgarAI->SelectTargetList(targets, boneSpikeCount, SelectTargetMethod::Random, 1, BoneSpikeTargetSelector(marrowgarAI));
-            if (targets.empty())
-                return;
-
-            uint32 i = 0;
-            for (std::list<Unit*>::const_iterator itr = targets.begin(); itr != targets.end(); ++itr, ++i)
-            {
-                Unit* target = *itr;
-                target->CastSpell(target, BoneSpikeSummonId[i], true);
-                if (!target->IsAlive()) // make sure we don't get any stuck spikes on dead targets
+
+            bool Load() override
+            {
+                return GetCaster()->GetTypeId() == TYPEID_UNIT && GetCaster()->IsAIEnabled;
+            }
+
+            SpellCastResult CheckCast()
+            {
+                return GetCaster()->GetAI()->SelectTarget(SELECT_TARGET_RANDOM, 0, BoneSpikeTargetSelector(GetCaster()->GetAI())) ? SPELL_CAST_OK : SPELL_FAILED_NO_VALID_TARGETS;
+            }
+
+            void HandleSpikes(SpellEffIndex effIndex)
+            {
+                PreventHitDefaultEffect(effIndex);
+                if (Creature* marrowgar = GetCaster()->ToCreature())
                 {
-<<<<<<< HEAD
-                    if (Aura* aura = target->GetAura(SPELL_IMPALED))
-                    {
-                        if (Creature* spike = ObjectAccessor::GetCreature(*target, aura->GetCasterGUID()))
-                            spike->DespawnOrUnsummon();
-                        aura->Remove();
-=======
                     CreatureAI* marrowgarAI = marrowgar->AI();
                     uint8 boneSpikeCount = uint8(GetCaster()->GetMap()->Is25ManRaid() ? 3 : 1);
 
@@ -884,77 +656,102 @@
                                 aura->Remove();
                             }
                         }
->>>>>>> 28d470c5
                     }
+
+                    marrowgarAI->Talk(SAY_BONESPIKE);
                 }
             }
 
-            marrowgarAI->Talk(SAY_BONESPIKE);
-        }
-    }
-
-    void Register() override
-    {
-        OnCheckCast += SpellCheckCastFn(spell_marrowgar_bone_spike_graveyard::CheckCast);
-        OnEffectHitTarget += SpellEffectFn(spell_marrowgar_bone_spike_graveyard::HandleSpikes, EFFECT_1, SPELL_EFFECT_APPLY_AURA);
-    }
-};
-
-class spell_marrowgar_bone_storm : public SpellScript
-{
-    PrepareSpellScript(spell_marrowgar_bone_storm);
-
-    void RecalculateDamage()
-    {
-        SetHitDamage(int32(GetHitDamage() / std::max(std::sqrt(GetHitUnit()->GetExactDist2d(GetCaster())), 1.0f)));
-    }
-
-    void Register() override
-    {
-        OnHit += SpellHitFn(spell_marrowgar_bone_storm::RecalculateDamage);
-    }
-};
-
-class spell_marrowgar_bone_slice : public SpellScript
-{
-    PrepareSpellScript(spell_marrowgar_bone_slice);
-
-public:
-    spell_marrowgar_bone_slice()
-    {
-        _targetCount = 0;
-    }
-
-private:
-    void ClearSpikeImmunities()
-    {
-        GetCaster()->GetAI()->DoAction(ACTION_CLEAR_SPIKE_IMMUNITIES);
-    }
-
-    void CountTargets(std::list<WorldObject*>& targets)
-    {
-        _targetCount = std::min<uint32>(targets.size(), GetSpellInfo()->MaxAffectedTargets);
-    }
-
-    void SplitDamage()
-    {
-        // Mark the unit as hit, even if the spell missed or was dodged/parried
-        GetCaster()->GetAI()->SetGUID(GetHitUnit()->GetGUID(), DATA_SPIKE_IMMUNE);
-
-        if (!_targetCount)
-            return; // This spell can miss all targets
-
-        SetHitDamage(GetHitDamage() / _targetCount);
-    }
-
-    void Register() override
-    {
-        BeforeCast += SpellCastFn(spell_marrowgar_bone_slice::ClearSpikeImmunities);
-        OnObjectAreaTargetSelect += SpellObjectAreaTargetSelectFn(spell_marrowgar_bone_slice::CountTargets, EFFECT_0, TARGET_UNIT_DEST_AREA_ENEMY);
-        OnHit += SpellHitFn(spell_marrowgar_bone_slice::SplitDamage);
-    }
-
-    uint32 _targetCount;
+            void Register() override
+            {
+                OnCheckCast += SpellCheckCastFn(spell_marrowgar_bone_spike_graveyard_SpellScript::CheckCast);
+                OnEffectHitTarget += SpellEffectFn(spell_marrowgar_bone_spike_graveyard_SpellScript::HandleSpikes, EFFECT_1, SPELL_EFFECT_APPLY_AURA);
+            }
+        };
+
+        SpellScript* GetSpellScript() const override
+        {
+            return new spell_marrowgar_bone_spike_graveyard_SpellScript();
+        }
+};
+
+class spell_marrowgar_bone_storm : public SpellScriptLoader
+{
+    public:
+        spell_marrowgar_bone_storm() : SpellScriptLoader("spell_marrowgar_bone_storm") { }
+
+        class spell_marrowgar_bone_storm_SpellScript : public SpellScript
+        {
+            PrepareSpellScript(spell_marrowgar_bone_storm_SpellScript);
+
+            void RecalculateDamage()
+            {
+                SetHitDamage(int32(GetHitDamage() / std::max(std::sqrt(GetHitUnit()->GetExactDist2d(GetCaster())), 1.0f)));
+            }
+
+            void Register() override
+            {
+                OnHit += SpellHitFn(spell_marrowgar_bone_storm_SpellScript::RecalculateDamage);
+            }
+        };
+
+        SpellScript* GetSpellScript() const override
+        {
+            return new spell_marrowgar_bone_storm_SpellScript();
+        }
+};
+
+class spell_marrowgar_bone_slice : public SpellScriptLoader
+{
+    public:
+        spell_marrowgar_bone_slice() : SpellScriptLoader("spell_marrowgar_bone_slice") { }
+
+        class spell_marrowgar_bone_slice_SpellScript : public SpellScript
+        {
+            PrepareSpellScript(spell_marrowgar_bone_slice_SpellScript);
+
+        public:
+            spell_marrowgar_bone_slice_SpellScript()
+            {
+                _targetCount = 0;
+            }
+
+        private:
+            void ClearSpikeImmunities()
+            {
+                GetCaster()->GetAI()->DoAction(ACTION_CLEAR_SPIKE_IMMUNITIES);
+            }
+
+            void CountTargets(std::list<WorldObject*>& targets)
+            {
+                _targetCount = std::min<uint32>(targets.size(), GetSpellInfo()->MaxAffectedTargets);
+            }
+
+            void SplitDamage()
+            {
+                // Mark the unit as hit, even if the spell missed or was dodged/parried
+                GetCaster()->GetAI()->SetGUID(GetHitUnit()->GetGUID(), DATA_SPIKE_IMMUNE);
+
+                if (!_targetCount)
+                    return; // This spell can miss all targets
+
+                SetHitDamage(GetHitDamage() / _targetCount);
+            }
+
+            void Register() override
+            {
+                BeforeCast += SpellCastFn(spell_marrowgar_bone_slice_SpellScript::ClearSpikeImmunities);
+                OnObjectAreaTargetSelect += SpellObjectAreaTargetSelectFn(spell_marrowgar_bone_slice_SpellScript::CountTargets, EFFECT_0, TARGET_UNIT_DEST_AREA_ENEMY);
+                OnHit += SpellHitFn(spell_marrowgar_bone_slice_SpellScript::SplitDamage);
+            }
+
+            uint32 _targetCount;
+        };
+
+        SpellScript* GetSpellScript() const override
+        {
+            return new spell_marrowgar_bone_slice_SpellScript();
+        }
 };
 
 class at_lord_marrowgar_entrance : public OnlyOnceAreaTriggerScript
@@ -962,7 +759,7 @@
     public:
         at_lord_marrowgar_entrance() : OnlyOnceAreaTriggerScript("at_lord_marrowgar_entrance") { }
 
-        bool TryHandleOnce(Player* player, AreaTriggerEntry const* /*areaTrigger*/) override
+        bool _OnTrigger(Player* player, AreaTriggerEntry const* /*areaTrigger*/, bool /*entered*/) override
         {
             if (InstanceScript* instance = player->GetInstanceScript())
                 if (Creature* lordMarrowgar = ObjectAccessor::GetCreature(*player, instance->GetGuidData(DATA_LORD_MARROWGAR)))
@@ -973,40 +770,8 @@
 
 };
 
-class at_lord_marrowgar_entrance : public OnlyOnceAreaTriggerScript
-{
-    public:
-        at_lord_marrowgar_entrance() : OnlyOnceAreaTriggerScript("at_lord_marrowgar_entrance") { }
-
-        bool _OnTrigger(Player* player, AreaTriggerEntry const* /*areaTrigger*/, bool /*entered*/) override
-        {
-            if (InstanceScript* instance = player->GetInstanceScript())
-                if (Creature* lordMarrowgar = ObjectAccessor::GetCreature(*player, instance->GetGuidData(DATA_LORD_MARROWGAR)))
-                    lordMarrowgar->AI()->DoAction(ACTION_TALK_ENTER_ZONE);
-
-            return true;
-        }
-
-};
-
 void AddSC_boss_lord_marrowgar()
 {
-<<<<<<< HEAD
-    // Creatures
-    RegisterIcecrownCitadelCreatureAI(boss_lord_marrowgar);
-    RegisterIcecrownCitadelCreatureAI(npc_coldflame);
-    RegisterIcecrownCitadelCreatureAI(npc_bone_spike);
-
-    // Spells
-    RegisterSpellScript(spell_marrowgar_coldflame);
-    RegisterSpellScript(spell_marrowgar_coldflame_bonestorm);
-    RegisterSpellScript(spell_marrowgar_coldflame_damage);
-    RegisterSpellScript(spell_marrowgar_bone_spike_graveyard);
-    RegisterSpellScript(spell_marrowgar_bone_storm);
-    RegisterSpellScript(spell_marrowgar_bone_slice);
-
-    // AreaTriggers
-=======
     new boss_lord_marrowgar();
     new npc_coldflame();
     new npc_bone_spike();
@@ -1016,6 +781,5 @@
     new spell_marrowgar_bone_spike_graveyard();
     new spell_marrowgar_bone_storm();
     new spell_marrowgar_bone_slice();
->>>>>>> 28d470c5
     new at_lord_marrowgar_entrance();
 }