--- conflicted
+++ resolved
@@ -142,13 +142,8 @@
                 me->SetSpeed(MOVE_RUN, _baseSpeed, true);
                 me->RemoveAurasDueToSpell(SPELL_BONE_STORM);
                 me->RemoveAurasDueToSpell(SPELL_BERSERK);
-<<<<<<< HEAD
-                events.ScheduleEvent(EVENT_ENABLE_BONE_SLICE, 10*IN_MILLISECONDS);
-                events.ScheduleEvent(EVENT_BONE_SPIKE_GRAVEYARD, urand(10*IN_MILLISECONDS, 15*IN_MILLISECONDS), EVENT_GROUP_SPECIAL);
-=======
                 events.ScheduleEvent(EVENT_ENABLE_BONE_SLICE, 10000);
                 events.ScheduleEvent(EVENT_BONE_SPIKE_GRAVEYARD, 15000, EVENT_GROUP_SPECIAL);
->>>>>>> 5b45a87d
                 events.ScheduleEvent(EVENT_COLDFLAME, 5000, EVENT_GROUP_SPECIAL);
                 events.ScheduleEvent(EVENT_WARN_BONE_STORM, urand(45*IN_MILLISECONDS, 50*IN_MILLISECONDS));
                 events.ScheduleEvent(EVENT_ENRAGE, 10*MINUTE*IN_MILLISECONDS);
@@ -253,11 +248,7 @@
                             events.CancelEvent(EVENT_BONE_STORM_MOVE);
                             events.ScheduleEvent(EVENT_ENABLE_BONE_SLICE, 10*IN_MILLISECONDS);
                             if (!IsHeroic())
-<<<<<<< HEAD
-                                events.RescheduleEvent(EVENT_BONE_SPIKE_GRAVEYARD, urand(15*IN_MILLISECONDS, 20*IN_MILLISECONDS), EVENT_GROUP_SPECIAL);
-=======
                                 events.RescheduleEvent(EVENT_BONE_SPIKE_GRAVEYARD, 15000, EVENT_GROUP_SPECIAL);
->>>>>>> 5b45a87d
                             break;
                         case EVENT_ENABLE_BONE_SLICE:
                             _boneSlice = true;
@@ -397,12 +388,8 @@
                 }
 
                 me->NearTeleportTo(pos.GetPositionX(), pos.GetPositionY(), me->GetPositionZ(), me->GetOrientation());
-<<<<<<< HEAD
-                _events.ScheduleEvent(EVENT_COLDFLAME_TRIGGER, 1*IN_MILLISECONDS);
-=======
                 DoCast(SPELL_COLDFLAME_SUMMON);
                 _events.ScheduleEvent(EVENT_COLDFLAME_TRIGGER, 500);
->>>>>>> 5b45a87d
             }
 
             void UpdateAI(uint32 const diff)
@@ -415,11 +402,7 @@
                     me->GetNearPosition(newPos, 5.0f, 0.0f);
                     me->NearTeleportTo(newPos.GetPositionX(), newPos.GetPositionY(), me->GetPositionZ(), me->GetOrientation());
                     DoCast(SPELL_COLDFLAME_SUMMON);
-<<<<<<< HEAD
-                    _events.ScheduleEvent(EVENT_COLDFLAME_TRIGGER, 1*IN_MILLISECONDS);
-=======
                     _events.ScheduleEvent(EVENT_COLDFLAME_TRIGGER, 500);
->>>>>>> 5b45a87d
                 }
             }
 
