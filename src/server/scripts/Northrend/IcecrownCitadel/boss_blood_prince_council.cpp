--- conflicted
+++ resolved
@@ -348,29 +348,21 @@
             {
                 CleanupBloodPrinceCouncil(instance, this);
                 _JustDied();
-<<<<<<< HEAD
-
-                for (uint8 i = 0; i < 2; ++i)
-=======
+
                 // kill the other 2 princes too
                 for (uint8 i = 0; i < 3; ++i)
->>>>>>> 06acfddb
                 {
                     if (++invocationStage == 3)
                         invocationStage = 0;
 
                     // kill all other princes
                     if (Creature* prince = ObjectAccessor::GetCreature(*me, invocationOrder[invocationStage].guid))
-<<<<<<< HEAD
-                        killer->Kill(prince);
-=======
                     {
                         // make sure looting is allowed
                         if (me->IsDamageEnoughForLootingAndReward())
                             prince->LowerPlayerDamageReq(prince->GetMaxHealth());
                         killer->Kill(prince);
                     }
->>>>>>> 06acfddb
                 }
 
                 if (Creature* prince = ObjectAccessor::GetCreature(*me, instance->GetData64(GUID_PRINCE_VALANAR_ICC)))
@@ -1279,78 +1271,7 @@
 
         CreatureAI* GetAI(Creature* creature) const
         {
-<<<<<<< HEAD
             return new npc_ball_of_flameAI(creature);
-=======
-            return GetIcecrownCitadelAI<npc_ball_of_flameAI>(creature);
-        }
-};
-
-class npc_kinetic_bomb : public CreatureScript
-{
-    public:
-        npc_kinetic_bomb() : CreatureScript("npc_kinetic_bomb") { }
-
-        struct npc_kinetic_bombAI : public ScriptedAI
-        {
-            npc_kinetic_bombAI(Creature* creature) : ScriptedAI(creature) { }
-
-            void Reset()
-            {
-                events.Reset();
-                me->SetDisplayId(DISPLAY_KINETIC_BOMB);
-                me->CastSpell(me, SPELL_UNSTABLE, true);
-                me->CastSpell(me, SPELL_KINETIC_BOMB_VISUAL, true);
-                me->SetReactState(REACT_PASSIVE);
-                me->SetSpeed(MOVE_FLIGHT, IsHeroic() ? 0.3f : 0.15f, true);
-                me->GetPosition(x, y, groundZ);
-                groundZ = me->GetMap()->GetHeight(x, y, groundZ, true, 500.0f);
-            }
-
-            void DoAction(const int32 action)
-            {
-                if (action == SPELL_KINETIC_BOMB_EXPLOSION)
-                    events.ScheduleEvent(EVENT_BOMB_DESPAWN, 1000);
-                else if (action == ACTION_KINETIC_BOMB_JUMP)
-                {
-                    me->GetMotionMaster()->Clear();
-                    me->GetMotionMaster()->MoveJump(x, y, me->GetPositionZ() + 7.0f, 1.0f, 7.0f);
-                    events.ScheduleEvent(EVENT_CONTINUE_FALLING, 700);
-                }
-            }
-
-            void UpdateAI(const uint32 diff)
-            {
-                events.Update(diff);
-
-                while (uint32 eventId = events.ExecuteEvent())
-                {
-                    switch (eventId)
-                    {
-                        case EVENT_BOMB_DESPAWN:
-                            me->SetVisible(false);
-                            break;
-                        case EVENT_CONTINUE_FALLING:
-                            me->GetMotionMaster()->Clear();
-                            me->GetMotionMaster()->MovePoint(POINT_KINETIC_BOMB_IMPACT, x, y, groundZ);
-                            break;
-                        default:
-                            break;
-                    }
-                }
-            }
-
-        private:
-            EventMap events;
-            float x;
-            float y;
-            float groundZ;
-        };
-
-        CreatureAI* GetAI(Creature* creature) const
-        {
-            return GetIcecrownCitadelAI<npc_kinetic_bombAI>(creature);
->>>>>>> 06acfddb
         }
 };
 
@@ -1850,9 +1771,7 @@
             return new spell_valanar_kinetic_bomb_knockback_SpellScript();
         }
 };
-<<<<<<< HEAD
 //End of Kinetic bomb code
-=======
 
 class spell_valanar_kinetic_bomb_absorb : public SpellScriptLoader
 {
@@ -1882,7 +1801,6 @@
         }
 };
 
->>>>>>> 06acfddb
 class spell_blood_council_shadow_prison : public SpellScriptLoader
 {
     public:
