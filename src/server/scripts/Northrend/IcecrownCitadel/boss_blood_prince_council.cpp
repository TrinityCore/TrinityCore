--- conflicted
+++ resolved
@@ -239,33 +239,6 @@
                     _invocationOrder[1] = InvocationData(instance->GetData64(DATA_PRINCE_KELESETH_GUID), SPELL_INVOCATION_OF_BLOOD_KELESETH, EMOTE_KELESETH_INVOCATION, 71080);
                     _invocationOrder[2] = InvocationData(instance->GetData64(DATA_PRINCE_TALDARAM_GUID), SPELL_INVOCATION_OF_BLOOD_TALDARAM, EMOTE_TALDARAM_INVOCATION, 71081);
                 }
-<<<<<<< HEAD
-
-                if (IsHeroic())
-                    me->AddAura(SPELL_SHADOW_PRISON_DUMMY, me);
-
-                /* Causes bug! This aura is applied automaticaly when enemy casts SPELL_SHADOW_PRISON => this code is useless
-                Dummy dissapears when enemy dies or will be removed in JustDied, but if enemy alive, spell will be on player even outside instance.
-                if (IsHeroic())
-                {
-                    Map::PlayerList const &PlList = me->GetMap()->GetPlayers();
-                    if (PlList.isEmpty())
-                        return;
-
-                    for (Map::PlayerList::const_iterator i = PlList.begin(); i != PlList.end(); ++i)
-                    {
-                        if (Player* player = i->getSource())
-                        {
-                            if (player->isGameMaster())
-                                continue;
-
-                            if (player->isAlive())
-                                player->AddAura(SPELL_SHADOW_PRISON_DUMMY, player);
-                        }
-                    }
-                }*/
-=======
->>>>>>> dc2bdb8e
             }
 
             void SetData(uint32 /*type*/, uint32 data)
