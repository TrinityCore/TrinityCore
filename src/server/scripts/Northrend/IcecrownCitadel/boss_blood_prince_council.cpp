--- conflicted
+++ resolved
@@ -1177,11 +1177,7 @@
                 }
             }
 
-<<<<<<< HEAD
-            void SetGUID(uint64 const& guid, int32 /*type*/)
-=======
             void SetGUID(uint64 guid, int32 /*type*/)
->>>>>>> 5d0a2b60
             {
                 _chaseGUID = guid;
             }
