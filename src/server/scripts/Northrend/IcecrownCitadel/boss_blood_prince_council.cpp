/*
 * Copyright (C) 2008-2011 TrinityCore <http://www.trinitycore.org/>
 *
 * This program is free software; you can redistribute it and/or modify it
 * under the terms of the GNU General Public License as published by the
 * Free Software Foundation; either version 2 of the License, or (at your
 * option) any later version.
 *
 * This program is distributed in the hope that it will be useful, but WITHOUT
 * ANY WARRANTY; without even the implied warranty of MERCHANTABILITY or
 * FITNESS FOR A PARTICULAR PURPOSE. See the GNU General Public License for
 * more details.
 *
 * You should have received a copy of the GNU General Public License along
 * with this program. If not, see <http://www.gnu.org/licenses/>.
 */

#include "ObjectMgr.h"
#include "ScriptMgr.h"
#include "ScriptedCreature.h"
#include "SpellScript.h"
#include "SpellAuraEffects.h"
#include "icecrown_citadel.h"

enum Texts
{
    // Blood Queen Lana'Thel
    SAY_INTRO_1                 = 0,
    SAY_INTRO_2                 = 1,

    // Prince Keleseth
    SAY_KELESETH_INVOCATION     = 0,
    EMOTE_KELESETH_INVOCATION   = 1,
    SAY_KELESETH_SPECIAL        = 2,
    SAY_KELESETH_KILL           = 3,
    EMOTE_KELESETH_BERSERK      = 4,
    SAY_KELESETH_DEATH          = 5,

    // Prince Taldaram
    SAY_TALDARAM_INVOCATION     = 0,
    EMOTE_TALDARAM_INVOCATION   = 1,
    SAY_TALDARAM_SPECIAL        = 2,
    EMOTE_TALDARAM_FLAME        = 3,
    SAY_TALDARAM_KILL           = 4,
    EMOTE_TALDARAM_BERSERK      = 5,
    EMOTE_TALDARAM_DEATH        = 6,

    // Prince Valanar
    SAY_VALANAR_INVOCATION      = 0,
    EMOTE_VALANAR_INVOCATION    = 1,
    SAY_VALANAR_SPECIAL         = 2,
    EMOTE_VALANAR_SHOCK_VORTEX  = 3,
    SAY_VALANAR_KILL            = 4,
    SAY_VALANAR_BERSERK         = 5,
    SAY_VALANAR_DEATH           = 6,
};

enum Spells
{
    SPELL_FEIGN_DEATH                   = 71598,
    SPELL_OOC_INVOCATION_VISUAL         = 70934,
    SPELL_INVOCATION_VISUAL_ACTIVE      = 71596,

    // Heroic mode
    SPELL_SHADOW_PRISON                 = 72998,
    SPELL_SHADOW_PRISON_DAMAGE          = 72999,
    SPELL_SHADOW_PRISON_DUMMY           = 73001,

    // Prince Keleseth
    SPELL_INVOCATION_OF_BLOOD_KELESETH  = 70981,
    SPELL_SHADOW_RESONANCE              = 71943,
    SPELL_SHADOW_LANCE                  = 71405,
    SPELL_EMPOWERED_SHADOW_LANCE        = 71815,

    // Dark Nucleus
    SPELL_SHADOW_RESONANCE_AURA         = 72980,
    SPELL_SHADOW_RESONANCE_RESIST       = 71822,

    // Prince Taldaram
    SPELL_INVOCATION_OF_BLOOD_TALDARAM  = 70982,
    SPELL_GLITTERING_SPARKS             = 71806,
    SPELL_CONJURE_FLAME                 = 71718,
    SPELL_CONJURE_EMPOWERED_FLAME       = 72040,

    // Ball of Flame
    SPELL_FLAME_SPHERE_SPAWN_EFFECT     = 55891, // cast from creature_template_addon (needed cast before entering world)
    SPELL_BALL_OF_FLAMES_VISUAL         = 71706,
    SPELL_BALL_OF_FLAMES                = 71714,
    SPELL_FLAMES                        = 71393,
    SPELL_FLAME_SPHERE_DEATH_EFFECT     = 55947,

    // Ball of Inferno Flame
    SPELL_BALL_OF_FLAMES_PROC           = 71756,
    SPELL_BALL_OF_FLAMES_PERIODIC       = 71709,

    // Prince Valanar
    SPELL_INVOCATION_OF_BLOOD_VALANAR   = 70952,
    SPELL_KINETIC_BOMB_TARGET           = 72053,
    SPELL_KINETIC_BOMB                  = 72080,
    SPELL_KINETIC_BOMB_KNOCKBACK        = 72087,
    SPELL_SHOCK_VORTEX                  = 72037,
    SPELL_EMPOWERED_SHOCK_VORTEX        = 72039,

    // Kinetic Bomb
    SPELL_UNSTABLE                      = 72059,
    SPELL_KINETIC_BOMB_VISUAL           = 72054,
    SPELL_KINETIC_BOMB_EXPLOSION        = 72052,

    // Shock Vortex
    SPELL_SHOCK_VORTEX_PERIODIC         = 71945,
    SPELL_SHOCK_VORTEX_DUMMY            = 72633,
};

enum Events
{
    EVENT_INTRO_1               = 1,
    EVENT_INTRO_2               = 2,

    EVENT_INVOCATION_OF_BLOOD   = 3,
    EVENT_BERSERK               = 4,

    // Keleseth
    EVENT_SHADOW_RESONANCE      = 5,
    EVENT_SHADOW_LANCE          = 6,

    // Taldaram
    EVENT_GLITTERING_SPARKS     = 7,
    EVENT_CONJURE_FLAME         = 8,

    // Valanar
    EVENT_KINETIC_BOMB          = 9,
    EVENT_SHOCK_VORTEX          = 10,
    EVENT_BOMB_DESPAWN          = 11,
    EVENT_CONTINUE_FALLING      = 12,
    EVENT_SHOCK_VORTEX_ACTIVATE = 13,
    EVENT_SHOCK_VORTEX_DESPAWN  = 14
};

enum Actions
{
    ACTION_STAND_UP             = 1,
    ACTION_CAST_INVOCATION      = 2,
    ACTION_REMOVE_INVOCATION    = 3,
    ACTION_KINETIC_BOMB_JUMP    = 4,
    ACTION_FLAME_BALL_CHASE     = 5,
};

enum Points
{
    POINT_INTRO_DESPAWN         = 380040,
    POINT_KINETIC_BOMB_IMPACT   = 384540,
    POINT_KINETIC_BOMB_CONTINUE_FALLING = 1
};

enum Displays
{
    DISPLAY_KINETIC_BOMB        = 31095,
};

//enum eDataKineticBomb
//{
//    DATA_KINETIC_BOMB_TARGET1 = 1,
//    DATA_KINETIC_BOMB_TARGET2 = 2
//};
class StandUpEvent : public BasicEvent
{
    public:
        StandUpEvent(Creature& owner) : BasicEvent(), _owner(owner) { }

        bool Execute(uint64 /*eventTime*/, uint32 /*diff*/)
        {
<<<<<<< HEAD
            m_owner.HandleEmoteCommand(EMOTE_ONESHOT_ROAR);
            //m_owner.SetReactState(REACT_AGGRESSIVE);
=======
            _owner.HandleEmoteCommand(EMOTE_ONESHOT_ROAR);
>>>>>>> 6cfe60f2
            return true;
        }

    private:
        Creature& _owner;
};

<<<<<<< HEAD
static const Position introFinalPos = {4660.490f, 2769.200f, 430.0000f, 0.000000f};
static const Position triggerPos    = {4680.231f, 2769.134f, 379.9256f, 3.121708f};
static const Position triggerEndPos = {4680.180f, 2769.150f, 365.5000f, 3.121708f};
void removeFeignDeath(Creature *me)
{
    me->RemoveAllAuras();
    me->RemoveAurasDueToSpell(SPELL_FEIGN_DEATH);
    me->RemoveFlag(UNIT_FIELD_FLAGS, UNIT_FLAG_NOT_SELECTABLE | UNIT_FLAG_OOC_NOT_ATTACKABLE | UNIT_FLAG_UNK_6 | UNIT_FLAG_UNK_15 | UNIT_FLAG_UNK_29);
    me->RemoveFlag(UNIT_DYNAMIC_FLAGS, UNIT_DYNFLAG_DEAD);
    me->RemoveFlag(UNIT_FIELD_FLAGS_2, UNIT_FLAG2_FEIGN_DEATH);
    me->RemoveAurasByType(SPELL_AURA_FEIGN_DEATH);
}
void evadeToHome(Creature *me)
{
    me->GetMotionMaster()->MoveTargetedHome();
    Position pos = me->GetHomePosition();
    me->SetPosition(pos, true);
}
void CleanupBloodPrinceCouncil(InstanceScript *instance, BossAI *ai)
{
    instance->DoRemoveAurasDueToSpellOnPlayers(SPELL_SHADOW_RESONANCE);
    UnsummonSpecificCreaturesNearby(ai->me, NPC_SHOCK_VORTEX, 100.0f);
    UnsummonSpecificCreaturesNearby(ai->me, NPC_KINETIC_BOMB, 100.0f);
    UnsummonSpecificCreaturesNearby(ai->me, NPC_KINETIC_BOMB_TARGET, 100.0f);
    UnsummonSpecificCreaturesNearby(ai->me, NPC_BALL_OF_INFERNO_FLAME, 100.0f);
}
=======
Position const introFinalPos = {4660.490f, 2769.200f, 430.0000f, 0.000000f};
Position const triggerPos    = {4680.231f, 2769.134f, 379.9256f, 3.121708f};
Position const triggerEndPos = {4680.180f, 2769.150f, 365.5000f, 3.121708f};

>>>>>>> 6cfe60f2
class boss_blood_council_controller : public CreatureScript
{
    public:
        boss_blood_council_controller() : CreatureScript("boss_blood_council_controller") { }

        struct boss_blood_council_controllerAI : public BossAI
        {
            boss_blood_council_controllerAI(Creature* creature) : BossAI(creature, DATA_BLOOD_PRINCE_COUNCIL_EVENT)
            {
            }

            void InitializeAI()
            {
                if (!instance || static_cast<InstanceMap*>(me->GetMap())->GetScriptId() != GetScriptId(ICCScriptName))
                    me->IsAIEnabled = false;
                else if (!me->isDead())
                    Reset();
            }

            void JustSummoned(Creature* summon)
            {
                if (summon->GetEntry() == NPC_DARK_NUCLEUS)
                    summons.Summon(summon);
            }

            void Reset()
            {
                events.Reset();
                me->SetReactState(REACT_PASSIVE);
<<<<<<< HEAD
                invocationStage = 0;
            }

            void EnterEvadeMode()
            {
                BossAI::EnterEvadeMode();
                if (Creature* keleseth = ObjectAccessor::GetCreature(*me, instance->GetData64(GUID_PRINCE_KELESETH_ICC)))
                    if (keleseth->isInCombat() && !keleseth->IsInEvadeMode())
                        keleseth->AI()->EnterEvadeMode();
=======
                _invocationStage = 0;
                _resetCounter = 0;
>>>>>>> 6cfe60f2

                if (Creature* taldaram = ObjectAccessor::GetCreature(*me, instance->GetData64(GUID_PRINCE_TALDARAM_ICC)))
                    if (taldaram->isInCombat() && !taldaram->IsInEvadeMode())
                        taldaram->AI()->EnterEvadeMode();

                if (Creature* valanar = ObjectAccessor::GetCreature(*me, instance->GetData64(GUID_PRINCE_VALANAR_ICC)))
                    if (valanar->isInCombat() && !valanar->IsInEvadeMode())
                        valanar->AI()->EnterEvadeMode();
            }

            void EnterCombat(Unit* who)
            {
                if (!instance->CheckRequiredBosses(DATA_BLOOD_PRINCE_COUNCIL_EVENT, who->ToPlayer()))
                {
                    EnterEvadeMode();
                    instance->DoCastSpellOnPlayers(SPELL_TELEPORT_ICC_LIGHT_S_HAMMER);
                    return;
                }
                DoZoneInCombat(me);

                instance->SetBossState(DATA_BLOOD_PRINCE_COUNCIL_EVENT, IN_PROGRESS);
                instance->SetData(DATA_BLOOD_PRINCE_COUNCIL_EVENT, IN_PROGRESS);
                DoCast(me, SPELL_INVOCATION_OF_BLOOD_VALANAR);

                if (Creature* keleseth = ObjectAccessor::GetCreature(*me, instance->GetData64(GUID_PRINCE_KELESETH_ICC)))
                {
                    if (!keleseth->isInCombat())
                    {
                        DoZoneInCombat(keleseth);
                        keleseth->AI()->AttackStart(who);
                    }
                    instance->SendEncounterUnit(ENCOUNTER_FRAME_ADD, keleseth);
                }

                if (Creature* taldaram = ObjectAccessor::GetCreature(*me, instance->GetData64(GUID_PRINCE_TALDARAM_ICC)))
                {
                    if (!taldaram->isInCombat())
                    {
                        DoZoneInCombat(taldaram);
                        taldaram->AI()->AttackStart(who);
                    }
                    instance->SendEncounterUnit(ENCOUNTER_FRAME_ADD, taldaram);
                }

                if (Creature* valanar = ObjectAccessor::GetCreature(*me, instance->GetData64(GUID_PRINCE_VALANAR_ICC)))
                {
                    if (!valanar->isInCombat())
                    {
                        DoZoneInCombat(valanar);
                        valanar->AI()->AttackStart(who);
                    }
                    instance->SendEncounterUnit(ENCOUNTER_FRAME_ADD, valanar);
                }

                events.ScheduleEvent(EVENT_INVOCATION_OF_BLOOD, 46500);

<<<<<<< HEAD
                invocationOrder[0] = InvocationData(instance->GetData64(GUID_PRINCE_VALANAR_ICC), SPELL_INVOCATION_OF_BLOOD_VALANAR, EMOTE_VALANAR_INVOCATION, 71070);
                if (urand(0, 1))
                {
                    invocationOrder[1] = InvocationData(instance->GetData64(GUID_PRINCE_TALDARAM_ICC), SPELL_INVOCATION_OF_BLOOD_TALDARAM, EMOTE_TALDARAM_INVOCATION, 71081);
                    invocationOrder[2] = InvocationData(instance->GetData64(GUID_PRINCE_KELESETH_ICC), SPELL_INVOCATION_OF_BLOOD_KELESETH, EMOTE_KELESETH_INVOCATION, 71080);
                }
                else
                {
                    invocationOrder[1] = InvocationData(instance->GetData64(GUID_PRINCE_KELESETH_ICC), SPELL_INVOCATION_OF_BLOOD_KELESETH, EMOTE_KELESETH_INVOCATION, 71080);
                    invocationOrder[2] = InvocationData(instance->GetData64(GUID_PRINCE_TALDARAM_ICC), SPELL_INVOCATION_OF_BLOOD_TALDARAM, EMOTE_TALDARAM_INVOCATION, 71081);
=======
                _invocationOrder[0] = InvocationData(instance->GetData64(DATA_PRINCE_VALANAR_GUID), SPELL_INVOCATION_OF_BLOOD_VALANAR, EMOTE_VALANAR_INVOCATION, 71070);
                if (urand(0, 1))
                {
                    _invocationOrder[1] = InvocationData(instance->GetData64(DATA_PRINCE_TALDARAM_GUID), SPELL_INVOCATION_OF_BLOOD_TALDARAM, EMOTE_TALDARAM_INVOCATION, 71081);
                    _invocationOrder[2] = InvocationData(instance->GetData64(DATA_PRINCE_KELESETH_GUID), SPELL_INVOCATION_OF_BLOOD_KELESETH, EMOTE_KELESETH_INVOCATION, 71080);
                }
                else
                {
                    _invocationOrder[1] = InvocationData(instance->GetData64(DATA_PRINCE_KELESETH_GUID), SPELL_INVOCATION_OF_BLOOD_KELESETH, EMOTE_KELESETH_INVOCATION, 71080);
                    _invocationOrder[2] = InvocationData(instance->GetData64(DATA_PRINCE_TALDARAM_GUID), SPELL_INVOCATION_OF_BLOOD_TALDARAM, EMOTE_TALDARAM_INVOCATION, 71081);
>>>>>>> 6cfe60f2
                }

                /* Causes bug! This aura is applied automaticaly when enemy casts SPELL_SHADOW_PRISON => this code is useless
                Dummy dissapears when enemy dies or will be removed in JustDied, but if enemy alive, spell will be on player even outside instance.
                if (IsHeroic())
                {
                    Map::PlayerList const &PlList = me->GetMap()->GetPlayers();
                    if (PlList.isEmpty())
                        return;

                    for (Map::PlayerList::const_iterator i = PlList.begin(); i != PlList.end(); ++i)
                    {
                        if (Player* player = i->getSource())
                        {
                            if (player->isGameMaster())
                                continue;

                            if (player->isAlive())
                                player->AddAura(SPELL_SHADOW_PRISON_DUMMY, player);
                        }
                    }
                }*/
            }
            void MoveInLineOfSight(Unit* who)
            {
<<<<<<< HEAD
                if (instance->GetData(DATA_BLOOD_PRINCE_COUNCIL_EVENT) == DONE)
                {
                    instance->SetData(DATA_BLOOD_PRINCE_COUNCIL_EVENT, DONE);
                    me->DespawnOrUnsummon();
                    return;
                }
                BossAI::MoveInLineOfSight(who);
=======
                _resetCounter += uint8(data);
                if (_resetCounter == 3)
                    EnterEvadeMode();
>>>>>>> 6cfe60f2
            }

            void JustReachedHome()
            {
<<<<<<< HEAD
                CleanupBloodPrinceCouncil(instance, this);
=======
                _resetCounter = 0;
                if (Creature* keleseth = ObjectAccessor::GetCreature(*me, instance->GetData64(DATA_PRINCE_KELESETH_GUID)))
                    keleseth->RemoveFlag(UNIT_FIELD_FLAGS, UNIT_FLAG_NON_ATTACKABLE);

                if (Creature* taldaram = ObjectAccessor::GetCreature(*me, instance->GetData64(DATA_PRINCE_TALDARAM_GUID)))
                    taldaram->RemoveFlag(UNIT_FIELD_FLAGS, UNIT_FLAG_NON_ATTACKABLE);

                if (Creature* valanar = ObjectAccessor::GetCreature(*me, instance->GetData64(DATA_PRINCE_VALANAR_GUID)))
                    valanar->RemoveFlag(UNIT_FIELD_FLAGS, UNIT_FLAG_NON_ATTACKABLE);
>>>>>>> 6cfe60f2
            }

            void JustDied(Unit* killer)
            {
                CleanupBloodPrinceCouncil(instance, this);
                _JustDied();
<<<<<<< HEAD

                // kill the other 2 princes too
=======
                // kill all prices
>>>>>>> 6cfe60f2
                for (uint8 i = 0; i < 3; ++i)
                {
                    if (++_invocationStage == 3)
                        _invocationStage = 0;

<<<<<<< HEAD
                    // kill all other princes
                    if (Creature* prince = ObjectAccessor::GetCreature(*me, invocationOrder[invocationStage].guid))
=======
                    if (Creature* prince = ObjectAccessor::GetCreature(*me, _invocationOrder[_invocationStage].guid))
>>>>>>> 6cfe60f2
                    {
                        // make sure looting is allowed
                        if (me->IsDamageEnoughForLootingAndReward())
                            prince->LowerPlayerDamageReq(prince->GetMaxHealth());
                        killer->Kill(prince);
                    }
                }

<<<<<<< HEAD
                if (Creature* prince = ObjectAccessor::GetCreature(*me, instance->GetData64(GUID_PRINCE_VALANAR_ICC)))
                    prince->SetLootRecipient(killer);

=======
>>>>>>> 6cfe60f2
                instance->DoRemoveAurasDueToSpellOnPlayers(SPELL_SHADOW_PRISON_DUMMY);
                instance->DoRemoveAurasDueToSpellOnPlayers(SPELL_SHADOW_RESONANCE);
                instance->SetData(DATA_BLOOD_PRINCE_COUNCIL_EVENT, DONE);
            }
<<<<<<< HEAD
            void UpdateAI(const uint32 diff)
=======

            void UpdateAI(uint32 const diff)
>>>>>>> 6cfe60f2
            {
                if (!UpdateVictim())
                    return;

                events.Update(diff);

                if (me->HasUnitState(UNIT_STAT_CASTING))
                    return;

                while (uint32 eventId = events.ExecuteEvent())
                {
                    switch (eventId)
                    {
                        case EVENT_INVOCATION_OF_BLOOD:
                        {
                            Creature* oldPrince = ObjectAccessor::GetCreature(*me, _invocationOrder[_invocationStage].guid);
                            if (++_invocationStage == 3)
                                _invocationStage = 0;

                            Creature* newPrince = ObjectAccessor::GetCreature(*me, _invocationOrder[_invocationStage].guid);
                            if (oldPrince)
                            {
                                oldPrince->AI()->DoAction(ACTION_REMOVE_INVOCATION);
                                if (newPrince)
                                    oldPrince->CastSpell(newPrince, _invocationOrder[_invocationStage].visualSpell, true);
                            }

                            if (newPrince)
                            {
                                newPrince->SetHealth(me->GetHealth());
<<<<<<< HEAD
                                newPrince->AI()->Talk(invocationOrder[invocationStage].textId);
=======
                                newPrince->AI()->Talk(uint8(_invocationOrder[_invocationStage].textId));
>>>>>>> 6cfe60f2
                            }

                            DoCast(me, _invocationOrder[_invocationStage].spellId);
                            events.ScheduleEvent(EVENT_INVOCATION_OF_BLOOD, 46500);
                            break;
                        }
                        default:
                            break;
                    }
                }
            }

        private:
            struct InvocationData
            {
                uint64 guid;
                uint32 spellId;
                uint8  textId;
                uint32 visualSpell;

                InvocationData(uint64 _guid, uint32 _spellId, int32 _textId, uint32 _visualSpell)
                {
                    guid = _guid;
                    spellId = _spellId;
                    textId = _textId;
                    visualSpell = _visualSpell;
                }

                InvocationData() : guid(0), spellId(0), textId(0), visualSpell(0) { }
<<<<<<< HEAD
            } invocationOrder[3];
            uint8 invocationStage;
=======
            } _invocationOrder[3];

            uint32 _invocationStage;
            uint32 _resetCounter;
>>>>>>> 6cfe60f2
        };

        CreatureAI* GetAI(Creature* creature) const
        {
            return new boss_blood_council_controllerAI(creature);
        }
};

class boss_prince_keleseth_icc : public CreatureScript
{
    public:
        boss_prince_keleseth_icc() : CreatureScript("boss_prince_keleseth_icc") { }

        struct boss_prince_kelesethAI : public BossAI
        {
            boss_prince_kelesethAI(Creature* creature) : BossAI(creature, DATA_BLOOD_PRINCE_COUNCIL_EVENT)
            {
                _isEmpowered = false;
                _spawnHealth = creature->GetMaxHealth();
            }

            void InitializeAI()
            {
                if (CreatureData const* data = sObjectMgr->GetCreatureData(me->GetDBTableGUIDLow()))
                    if (data->curhealth)
                        _spawnHealth = data->curhealth;

                if (!instance || static_cast<InstanceMap*>(me->GetMap())->GetScriptId() != GetScriptId(ICCScriptName))
                    me->IsAIEnabled = false;
                else if (!me->isDead())
                    JustRespawned();

                me->SetReactState(REACT_DEFENSIVE);
            }

            void Reset()
            {
                CleanupBloodPrinceCouncil(instance, this);
                events.Reset();

                me->RemoveFlag(UNIT_FIELD_FLAGS, UNIT_FLAG_OOC_NOT_ATTACKABLE);
                _isEmpowered = false;
                me->SetHealth(_spawnHealth);
                instance->SetData(DATA_ORB_WHISPERER_ACHIEVEMENT, uint32(true));
                me->SetReactState(REACT_DEFENSIVE);
                if (IsHeroic())
                    DoCast(me, SPELL_SHADOW_PRISON);
            }

<<<<<<< HEAD
            //void MoveInLineOfSight(Unit* /*who*/)
            //{
            //}

            void EnterCombat(Unit* who)
=======
            void EnterCombat(Unit* /*who*/)
>>>>>>> 6cfe60f2
            {
                if (Creature* controller = ObjectAccessor::GetCreature(*me, instance->GetData64(GUID_BLOOD_PRINCES_CONTROL)))
                    if (!controller->isInCombat())
                        controller->AI()->AttackStart(who);
                events.ScheduleEvent(EVENT_BERSERK, 600000);
                events.ScheduleEvent(EVENT_SHADOW_RESONANCE, urand(5000, 10000));
                events.ScheduleEvent(EVENT_SHADOW_LANCE, 2000);
            }

            void JustDied(Unit* /*killer*/)
            {
                instance->SendEncounterUnit(ENCOUNTER_FRAME_REMOVE, me);
                CleanupBloodPrinceCouncil(instance, this);
                Talk(SAY_KELESETH_DEATH);
            }

            void JustReachedHome()
            {
                instance->SendEncounterUnit(ENCOUNTER_FRAME_REMOVE, me);
<<<<<<< HEAD
                CleanupBloodPrinceCouncil(instance, this);
                me->SetHealth(spawnHealth);
                isEmpowered = false;
                removeFeignDeath(me);
=======
                me->SetHealth(_spawnHealth);
                _isEmpowered = false;
                if (Creature* controller = ObjectAccessor::GetCreature(*me, instance->GetData64(DATA_BLOOD_PRINCES_CONTROL)))
                {
                    me->SetFlag(UNIT_FIELD_FLAGS, UNIT_FLAG_NON_ATTACKABLE);
                    controller->AI()->SetData(0, 1);
                }
>>>>>>> 6cfe60f2
            }

            void JustRespawned()
            {
<<<<<<< HEAD
                //DoCast(me, SPELL_FEIGN_DEATH);
                me->SetHealth(spawnHealth);
=======
                DoCast(me, SPELL_FEIGN_DEATH);
                me->SetHealth(_spawnHealth);
>>>>>>> 6cfe60f2
            }

            void SpellHit(Unit* /*caster*/, SpellEntry const* spell)
            {
                if (spell->Id == SPELL_INVOCATION_OF_BLOOD_KELESETH)
                    DoAction(ACTION_CAST_INVOCATION);
            }

            void JustSummoned(Creature* summon)
            {
                summons.Summon(summon);
<<<<<<< HEAD
=======
                Position pos;
                pos.Relocate(summon);
                float maxRange = me->GetDistance2d(summon);
                float angle = me->GetAngle(summon);
                // prevent spawning outside of room
                while (!me->IsWithinLOS(pos.GetPositionX(), pos.GetPositionY(), pos.GetPositionZ()))
                {
                    maxRange -= 5.0f;
                    if (maxRange < 5.0f)
                        break;

                    summon->MovePosition(pos, float(rand_norm() * maxRange), angle);
                }

                summon->NearTeleportTo(pos.GetPositionX(), pos.GetPositionY(), pos.GetPositionZ(), pos.GetOrientation());
>>>>>>> 6cfe60f2
            }

            void DamageDealt(Unit* /*target*/, uint32& damage, DamageEffectType damageType)
            {
                if (damageType != SPELL_DIRECT_DAMAGE)
                    return;

                if (damage > RAID_MODE<uint32>(23000, 25000, 23000, 25000))
                    instance->SetData(DATA_ORB_WHISPERER_ACHIEVEMENT, uint32(false));
            }

            void DamageTaken(Unit* attacker, uint32& damage)
            {
                if (!_isEmpowered)
                {
                    me->AddThreat(attacker, float(damage));
                    damage = 0;
                }
            }

            void KilledUnit(Unit* victim)
            {
                if (victim->GetTypeId() == TYPEID_PLAYER)
                    Talk(SAY_KELESETH_KILL);
            }

<<<<<<< HEAD
            void EnterEvadeMode()
            {
                ScriptedAI::EnterEvadeMode();
                if (Creature* controller = ObjectAccessor::GetCreature(*me, instance->GetData64(GUID_BLOOD_PRINCES_CONTROL)))
                    if (controller->isInCombat() && controller->IsInEvadeMode())
                        controller->AI()->EnterEvadeMode();
                removeFeignDeath(me);
                evadeToHome(me);
            }

            void DoAction(const int32 action)
=======
            void DoAction(int32 const action)
>>>>>>> 6cfe60f2
            {
                switch (action)
                {
                    case ACTION_STAND_UP:
                        removeFeignDeath(me);
                        me->ForceValuesUpdateAtIndex(UNIT_NPC_FLAGS);   // was in sniff. don't ask why
                        me->m_Events.AddEvent(new StandUpEvent(*me), me->m_Events.CalculateTime(1000));
                        break;
                    case ACTION_CAST_INVOCATION:
                        Talk(SAY_KELESETH_INVOCATION);
                        DoCast(me, SPELL_INVOCATION_VISUAL_ACTIVE, true);
                        _isEmpowered = true;
                        break;
                    case ACTION_REMOVE_INVOCATION:
                        me->SetHealth(_spawnHealth);
                        me->RemoveAurasDueToSpell(SPELL_INVOCATION_VISUAL_ACTIVE);
                        me->RemoveAurasDueToSpell(SPELL_INVOCATION_OF_BLOOD_KELESETH);
                        _isEmpowered = false;
                        break;
                    default:
                        break;
                }
            }

            void UpdateAI(uint32 const diff)
            {
                if (!UpdateVictim() || !CheckInRoom())
                    return;

                events.Update(diff);

                if (me->HasUnitState(UNIT_STAT_CASTING))
                    return;

                while (uint32 eventId = events.ExecuteEvent())
                {
                    switch (eventId)
                    {
                        case EVENT_BERSERK:
                            DoCast(me, SPELL_BERSERK);
                            Talk(EMOTE_KELESETH_BERSERK);
                            break;
                        case EVENT_SHADOW_RESONANCE:
                            Talk(SAY_KELESETH_SPECIAL);
                            DoCast(me, SPELL_SHADOW_RESONANCE);
                            events.ScheduleEvent(EVENT_SHADOW_RESONANCE, urand(10000, 15000));
                            break;
                        case EVENT_SHADOW_LANCE:
                            if (_isEmpowered)
                                DoCastVictim(SPELL_EMPOWERED_SHADOW_LANCE);
                            else
                                DoCastVictim(SPELL_SHADOW_LANCE);
                            events.ScheduleEvent(EVENT_SHADOW_LANCE, 2000);
                            break;
                        default:
                            break;
                    }
                }

                // does not melee
            }

        private:
<<<<<<< HEAD
            bool isEmpowered;  // bool check faster than map lookup
            uint32 spawnHealth;
=======
            uint32 _spawnHealth;
            bool _isEmpowered;
>>>>>>> 6cfe60f2
        };

        CreatureAI* GetAI(Creature* creature) const
        {
            return new boss_prince_kelesethAI(creature);
        }
};

class boss_prince_taldaram_icc : public CreatureScript
{
    public:
        boss_prince_taldaram_icc() : CreatureScript("boss_prince_taldaram_icc") { }

        struct boss_prince_taldaramAI : public BossAI
        {
            boss_prince_taldaramAI(Creature* creature) : BossAI(creature, DATA_BLOOD_PRINCE_COUNCIL_EVENT)
            {
                _isEmpowered = false;
                _spawnHealth = creature->GetMaxHealth();
            }

            void InitializeAI()
            {
                if (CreatureData const* data = sObjectMgr->GetCreatureData(me->GetDBTableGUIDLow()))
                    if (data->curhealth)
                        _spawnHealth = data->curhealth;

                if (!instance || static_cast<InstanceMap*>(me->GetMap())->GetScriptId() != GetScriptId(ICCScriptName))
                    me->IsAIEnabled = false;
                else if (!me->isDead())
                    JustRespawned();

                me->SetReactState(REACT_DEFENSIVE);
            }

            void Reset()
            {
                CleanupBloodPrinceCouncil(instance, this);
                events.Reset();

                me->RemoveFlag(UNIT_FIELD_FLAGS, UNIT_FLAG_OOC_NOT_ATTACKABLE);
                _isEmpowered = false;
                me->SetHealth(_spawnHealth);
                instance->SetData(DATA_ORB_WHISPERER_ACHIEVEMENT, uint32(true));
                me->SetReactState(REACT_DEFENSIVE);
                if (IsHeroic())
                    DoCast(me, SPELL_SHADOW_PRISON);
            }

            //void MoveInLineOfSight(Unit* /*who*/)
            //{
            //}

            void EnterCombat(Unit* who)
            {
                if (Creature* controller = ObjectAccessor::GetCreature(*me, instance->GetData64(GUID_BLOOD_PRINCES_CONTROL)))
                    if (!controller->isInCombat())
                        controller->AI()->AttackStart(who);

                events.ScheduleEvent(EVENT_BERSERK, 600000);
                events.ScheduleEvent(EVENT_GLITTERING_SPARKS, urand(12000, 15000));
                events.ScheduleEvent(EVENT_CONJURE_FLAME, 20000);
            }

            void JustDied(Unit* /*killer*/)
            {
                instance->SendEncounterUnit(ENCOUNTER_FRAME_REMOVE, me);
                CleanupBloodPrinceCouncil(instance, this);
                Talk(EMOTE_TALDARAM_DEATH);
            }

            void JustReachedHome()
            {
                instance->SendEncounterUnit(ENCOUNTER_FRAME_REMOVE, me);
<<<<<<< HEAD
                CleanupBloodPrinceCouncil(instance, this);
                me->SetHealth(spawnHealth);
                isEmpowered = false;
                removeFeignDeath(me);
                instance->DoRemoveAurasDueToSpellOnPlayers(SPELL_SHADOW_RESONANCE);
=======
                me->SetHealth(_spawnHealth);
                _isEmpowered = false;
                if (Creature* controller = ObjectAccessor::GetCreature(*me, instance->GetData64(DATA_BLOOD_PRINCES_CONTROL)))
                {
                    me->SetFlag(UNIT_FIELD_FLAGS, UNIT_FLAG_NON_ATTACKABLE);
                    controller->AI()->SetData(0, 1);
                }
>>>>>>> 6cfe60f2
            }

            void JustRespawned()
            {
<<<<<<< HEAD
                //DoCast(me, SPELL_FEIGN_DEATH);
                me->SetHealth(spawnHealth);
=======
                DoCast(me, SPELL_FEIGN_DEATH);
                me->SetHealth(_spawnHealth);
>>>>>>> 6cfe60f2
            }

            void SpellHit(Unit* /*caster*/, SpellEntry const* spell)
            {
                if (spell->Id == SPELL_INVOCATION_OF_BLOOD_TALDARAM)
                    DoAction(ACTION_CAST_INVOCATION);
            }

            void JustSummoned(Creature* summon)
            {
                summons.Summon(summon);
                Unit* target = SelectTarget(SELECT_TARGET_RANDOM, 0, -10.0f, true); // first try at distance
                if (!target)
                    target = SelectTarget(SELECT_TARGET_RANDOM, 0, 0.0f, true);     // too bad for you raiders, its going to boom

                if (summon->GetEntry() == NPC_BALL_OF_INFERNO_FLAME && target)
                    Talk(EMOTE_TALDARAM_FLAME, target->GetGUID());

                if (target)
                    summon->AI()->SetGUID(target->GetGUID());
            }

            void DamageDealt(Unit* /*target*/, uint32& damage, DamageEffectType damageType)
            {
                if (damageType != SPELL_DIRECT_DAMAGE)
                    return;

                if (damage > RAID_MODE<uint32>(23000, 25000, 23000, 25000))
                    instance->SetData(DATA_ORB_WHISPERER_ACHIEVEMENT, uint32(false));
            }

            void DamageTaken(Unit* attacker, uint32& damage)
            {
                if (!_isEmpowered)
                {
                    me->AddThreat(attacker, float(damage));
                    damage = 0;
                }
            }

            void KilledUnit(Unit* victim)
            {
                if (victim->GetTypeId() == TYPEID_PLAYER)
                    Talk(SAY_TALDARAM_KILL);
            }

<<<<<<< HEAD
            void EnterEvadeMode()
            {
                ScriptedAI::EnterEvadeMode();
                if (Creature* controller = ObjectAccessor::GetCreature(*me, instance->GetData64(GUID_BLOOD_PRINCES_CONTROL)))
                    if (controller->isInCombat() && controller->IsInEvadeMode())
                        controller->AI()->EnterEvadeMode();
                removeFeignDeath(me);
                evadeToHome(me);
            }

            void DoAction(const int32 action)
=======
            void DoAction(int32 const action)
>>>>>>> 6cfe60f2
            {
                switch (action)
                {
                    case ACTION_STAND_UP:
                        removeFeignDeath(me);
                        me->ForceValuesUpdateAtIndex(UNIT_NPC_FLAGS);   // was in sniff. don't ask why
                        me->m_Events.AddEvent(new StandUpEvent(*me), me->m_Events.CalculateTime(1000));
                        break;
                    case ACTION_CAST_INVOCATION:
                        Talk(SAY_TALDARAM_INVOCATION);
                        DoCast(me, SPELL_INVOCATION_VISUAL_ACTIVE, true);
                        _isEmpowered = true;
                        break;
                    case ACTION_REMOVE_INVOCATION:
                        me->SetHealth(_spawnHealth);
                        me->RemoveAurasDueToSpell(SPELL_INVOCATION_VISUAL_ACTIVE);
                        me->RemoveAurasDueToSpell(SPELL_INVOCATION_OF_BLOOD_TALDARAM);
                        _isEmpowered = false;
                        break;
                    default:
                        break;
                }
            }

            void UpdateAI(uint32 const diff)
            {
                if (!UpdateVictim() || !CheckInRoom())
                    return;

                events.Update(diff);

                if (me->HasUnitState(UNIT_STAT_CASTING))
                    return;

                while (uint32 eventId = events.ExecuteEvent())
                {
                    switch (eventId)
                    {
                        case EVENT_BERSERK:
                            DoCast(me, SPELL_BERSERK);
                            Talk(EMOTE_TALDARAM_BERSERK);
                            break;
                        case EVENT_GLITTERING_SPARKS:
                            DoCastVictim(SPELL_GLITTERING_SPARKS);
                            events.ScheduleEvent(EVENT_GLITTERING_SPARKS, urand(15000, 50000));
                            break;
                        case EVENT_CONJURE_FLAME:
                            if (_isEmpowered)
                            {
                                DoCast(me, SPELL_CONJURE_EMPOWERED_FLAME);
                                events.ScheduleEvent(EVENT_CONJURE_FLAME, urand(15000, 25000));
                            }
                            else
                            {
                                DoCast(me, SPELL_CONJURE_FLAME);
                                events.ScheduleEvent(EVENT_CONJURE_FLAME, urand(20000, 30000));
                            }
                            Talk(SAY_TALDARAM_SPECIAL);
                            break;
                        default:
                            break;
                    }
                }

                DoMeleeAttackIfReady();
            }

        private:
            uint32 _spawnHealth;
            bool _isEmpowered;
        };

        CreatureAI* GetAI(Creature* creature) const
        {
            return new boss_prince_taldaramAI(creature);
        }
};

class boss_prince_valanar_icc : public CreatureScript
{
    public:
        boss_prince_valanar_icc() : CreatureScript("boss_prince_valanar_icc") { }

        struct boss_prince_valanarAI : public BossAI
        {
            boss_prince_valanarAI(Creature* creature) : BossAI(creature, DATA_BLOOD_PRINCE_COUNCIL_EVENT)
            {
                _isEmpowered = false;
                _spawnHealth = creature->GetMaxHealth();
            }

            void InitializeAI()
            {
                if (CreatureData const* data = sObjectMgr->GetCreatureData(me->GetDBTableGUIDLow()))
                    if (data->curhealth)
                        _spawnHealth = data->curhealth;

                if (!instance || static_cast<InstanceMap*>(me->GetMap())->GetScriptId() != GetScriptId(ICCScriptName))
                    me->IsAIEnabled = false;
                else if (!me->isDead())
                    JustRespawned();

                me->SetReactState(REACT_DEFENSIVE);
            }

            void Reset()
            {
                CleanupBloodPrinceCouncil(instance, this);
                events.Reset();

                me->RemoveFlag(UNIT_FIELD_FLAGS, UNIT_FLAG_OOC_NOT_ATTACKABLE);
                _isEmpowered = false;
                me->SetHealth(me->GetMaxHealth());
                instance->SetData(DATA_ORB_WHISPERER_ACHIEVEMENT, uint32(true));
                me->SetReactState(REACT_DEFENSIVE);
                if (IsHeroic())
                    DoCast(me, SPELL_SHADOW_PRISON);
            }

            //void MoveInLineOfSight(Unit* /*who*/)
            //{
            //}

            void EnterCombat(Unit* who)
            {
                if (Creature* controller = ObjectAccessor::GetCreature(*me, instance->GetData64(GUID_BLOOD_PRINCES_CONTROL)))
                    if (!controller->isInCombat())
                        controller->AI()->AttackStart(who);

                events.ScheduleEvent(EVENT_BERSERK, 600000);
                events.ScheduleEvent(EVENT_KINETIC_BOMB, 15000);
                events.ScheduleEvent(EVENT_SHOCK_VORTEX, urand(15000, 20000));
            }

            void JustDied(Unit* /*killer*/)
            {
                instance->SendEncounterUnit(ENCOUNTER_FRAME_REMOVE, me);
                CleanupBloodPrinceCouncil(instance, this);
                Talk(SAY_VALANAR_DEATH);
            }

            void JustReachedHome()
            {
                instance->SendEncounterUnit(ENCOUNTER_FRAME_REMOVE, me);
                me->SetHealth(me->GetMaxHealth());
<<<<<<< HEAD
                isEmpowered = false;
                removeFeignDeath(me);
                instance->DoRemoveAurasDueToSpellOnPlayers(SPELL_SHADOW_RESONANCE);
                instance->SetBossState(DATA_BLOOD_PRINCE_COUNCIL_EVENT, FAIL);
                instance->SetData(DATA_BLOOD_PRINCE_COUNCIL_EVENT, FAIL);
=======
                _isEmpowered = false;
                if (Creature* controller = ObjectAccessor::GetCreature(*me, instance->GetData64(DATA_BLOOD_PRINCES_CONTROL)))
                {
                    me->SetFlag(UNIT_FIELD_FLAGS, UNIT_FLAG_NON_ATTACKABLE);
                    controller->AI()->SetData(0, 1);
                }
>>>>>>> 6cfe60f2
            }

            void JustRespawned()
            {
<<<<<<< HEAD
                //DoCast(me, SPELL_FEIGN_DEATH);
                me->SetHealth(spawnHealth);
=======
                DoCast(me, SPELL_FEIGN_DEATH);
                me->SetHealth(_spawnHealth);
>>>>>>> 6cfe60f2
            }

            void JustSummoned(Creature* summon)
            {
                switch (summon->GetEntry())
                {
                    case NPC_KINETIC_BOMB_TARGET:
                    {
                        break;
                    }
                    case NPC_KINETIC_BOMB:
                    {
                        break;
                    }
                    case NPC_SHOCK_VORTEX:
                        summon->CastSpell(summon, SPELL_SHOCK_VORTEX_DUMMY, true);
                        break;
                    default:
                        break;
                }
                summons.Summon(summon);
                if (me->isInCombat())
                    DoZoneInCombat(summon);
            }

            void SpellHit(Unit* /*caster*/, SpellEntry const* spell)
            {
                if (spell->Id == SPELL_INVOCATION_OF_BLOOD_VALANAR)
                    DoAction(ACTION_CAST_INVOCATION);
            }

            void DamageDealt(Unit* /*target*/, uint32& damage, DamageEffectType damageType)
            {
                if (damageType != SPELL_DIRECT_DAMAGE)
                    return;

                if (damage > RAID_MODE<uint32>(23000, 25000, 23000, 25000))
                    instance->SetData(DATA_ORB_WHISPERER_ACHIEVEMENT, uint32(false));
            }

            void DamageTaken(Unit* attacker, uint32& damage)
            {
                if (!_isEmpowered)
                {
                    me->AddThreat(attacker, float(damage));
                    damage = 0;
                }
            }

            void KilledUnit(Unit* victim)
            {
                if (victim->GetTypeId() == TYPEID_PLAYER)
                    Talk(SAY_VALANAR_KILL);
            }

<<<<<<< HEAD
            void EnterEvadeMode()
            {
                ScriptedAI::EnterEvadeMode();
                if (Creature* controller = ObjectAccessor::GetCreature(*me, instance->GetData64(GUID_BLOOD_PRINCES_CONTROL)))
                    if (controller->isInCombat() && controller->IsInEvadeMode())
                        controller->AI()->EnterEvadeMode();
                removeFeignDeath(me);
                evadeToHome(me);
            }

            void DoAction(const int32 action)
=======
            void DoAction(int32 const action)
>>>>>>> 6cfe60f2
            {
                switch (action)
                {
                    case ACTION_STAND_UP:
                        removeFeignDeath(me);
                        me->ForceValuesUpdateAtIndex(UNIT_NPC_FLAGS);   // was in sniff. don't ask why
                        me->m_Events.AddEvent(new StandUpEvent(*me), me->m_Events.CalculateTime(1000));
                        break;
                    case ACTION_CAST_INVOCATION:
                        Talk(SAY_VALANAR_INVOCATION);
                        DoCast(me, SPELL_INVOCATION_VISUAL_ACTIVE, true);
                        _isEmpowered = true;
                        break;
                    case ACTION_REMOVE_INVOCATION:
                        me->SetHealth(_spawnHealth);
                        me->RemoveAurasDueToSpell(SPELL_INVOCATION_VISUAL_ACTIVE);
                        me->RemoveAurasDueToSpell(SPELL_INVOCATION_OF_BLOOD_VALANAR);
                        _isEmpowered = false;
                        break;
                    default:
                        break;
                }
            }

            void UpdateAI(uint32 const diff)
            {
                if (!UpdateVictim() || !CheckInRoom())
                    return;

                events.Update(diff);

                if (me->HasUnitState(UNIT_STAT_CASTING))
                    return;

                while (uint32 eventId = events.ExecuteEvent())
                {
                    switch (eventId)
                    {
                        case EVENT_BERSERK:
                            DoCast(me, SPELL_BERSERK);
                            Talk(SAY_VALANAR_BERSERK);
                            break;
                        case EVENT_KINETIC_BOMB:
                            if (Unit* target = SelectTarget(SELECT_TARGET_RANDOM, 1, 0.0f, true))
                            {
                                DoCast(target, SPELL_KINETIC_BOMB_TARGET);
                                Talk(SAY_VALANAR_SPECIAL);
                            }
                            //At every moment of time there are 2 bombs floating in the room (3 in 25-man mode)
                            events.ScheduleEvent(EVENT_KINETIC_BOMB, RAID_MODE<uint32>(30000, 20000, 30000, 20000));
                            break;
                        case EVENT_SHOCK_VORTEX:
                            if (_isEmpowered)
                            {
                                DoCast(me, SPELL_EMPOWERED_SHOCK_VORTEX);
                                Talk(EMOTE_VALANAR_SHOCK_VORTEX);
                                events.ScheduleEvent(EVENT_SHOCK_VORTEX, 30000);
                            }
                            else
                            {
                                if (Unit* target = SelectTarget(SELECT_TARGET_RANDOM, 1, 0.0f, true))
                                    DoCast(target, SPELL_SHOCK_VORTEX);
                                events.ScheduleEvent(EVENT_SHOCK_VORTEX, urand(18000, 23000));
                            }
                            break;
                        default:
                            break;
                    }
                }

                DoMeleeAttackIfReady();
            }

        private:
            uint32 _spawnHealth;
            bool _isEmpowered;
        };

        CreatureAI* GetAI(Creature* creature) const
        {
            return new boss_prince_valanarAI(creature);
        }
};

class npc_blood_queen_lana_thel : public CreatureScript
{
    public:
        npc_blood_queen_lana_thel() : CreatureScript("npc_blood_queen_lana_thel") { }

        struct npc_blood_queen_lana_thelAI : public ScriptedAI
        {
            npc_blood_queen_lana_thelAI(Creature* creature) : ScriptedAI(creature)
            {
                _introDone = false;
                _instance = creature->GetInstanceScript();
            }

            void InitializeAI()
            {
                if (!instance || static_cast<InstanceMap*>(me->GetMap())->GetScriptId() != GetScriptId(ICCScriptName))
                    me->IsAIEnabled = false;
                else if (!me->isDead())
                    Reset();
            }

            void Reset()
            {
                _events.Reset();
                me->AddUnitMovementFlag(MOVEMENTFLAG_LEVITATING);
<<<<<<< HEAD
                if (instance->GetBossState(DATA_BLOOD_PRINCE_COUNCIL_EVENT) == DONE)
=======
                if (_instance->GetBossState(DATA_BLOOD_PRINCE_COUNCIL) == DONE)
>>>>>>> 6cfe60f2
                {
                    me->SetVisible(false);
                    _introDone = true;
                }
                else
                    me->SetVisible(true);
            }

            void MoveInLineOfSight(Unit* who)
            {
                if (_introDone)
                    return;

                if (instance->GetData(DATA_BLOOD_PRINCE_COUNCIL_EVENT) == DONE)
                {
                    introDone = true;
                    instance->SetData(DATA_BLOOD_PRINCE_COUNCIL_EVENT, DONE);
                    me->SetVisible(false);
                    me->DespawnOrUnsummon();
                    return;
                }

                if (!me->IsWithinDistInMap(who, 35.0f))
                    return;

<<<<<<< HEAD
                //Avoid showing intro once encounter is done
                introDone = true;
=======
                _introDone = true;
>>>>>>> 6cfe60f2
                Talk(SAY_INTRO_1);
                _events.SetPhase(1);
                _events.ScheduleEvent(EVENT_INTRO_1, 14000);
                // summon a visual trigger
                if (Creature* summon = DoSummon(NPC_FLOATING_TRIGGER, triggerPos, 15000, TEMPSUMMON_TIMED_DESPAWN))
                {
                    summon->CastSpell(summon, SPELL_OOC_INVOCATION_VISUAL, true);
                    summon->SetSpeed(MOVE_FLIGHT, 0.15f, true);
                    summon->GetMotionMaster()->MovePoint(0, triggerEndPos);
                }
            }

            void MovementInform(uint32 type, uint32 id)
            {
                if (type == POINT_MOTION_TYPE && id == POINT_INTRO_DESPAWN)
                    me->SetVisible(false);
            }

            void UpdateAI(uint32 const diff)
            {
                if (!_events.GetPhaseMask())
                    return;

                _events.Update(diff);

                if (_events.ExecuteEvent() == EVENT_INTRO_1)
                {
                    Talk(SAY_INTRO_2);
                    me->GetMotionMaster()->MovePoint(POINT_INTRO_DESPAWN, introFinalPos);
                    _events.Reset();

                    // remove Feign Death from princes
<<<<<<< HEAD
                    if (Creature* keleseth = ObjectAccessor::GetCreature(*me, instance->GetData64(GUID_PRINCE_KELESETH_ICC)))
                        keleseth->AI()->DoAction(ACTION_STAND_UP);

                    if (Creature* taldaram = ObjectAccessor::GetCreature(*me, instance->GetData64(GUID_PRINCE_TALDARAM_ICC)))
                        taldaram->AI()->DoAction(ACTION_STAND_UP);

                    if (Creature* valanar = ObjectAccessor::GetCreature(*me, instance->GetData64(GUID_PRINCE_VALANAR_ICC)))
=======
                    if (Creature* keleseth = ObjectAccessor::GetCreature(*me, _instance->GetData64(DATA_PRINCE_KELESETH_GUID)))
                        keleseth->AI()->DoAction(ACTION_STAND_UP);

                    if (Creature* taldaram = ObjectAccessor::GetCreature(*me, _instance->GetData64(DATA_PRINCE_TALDARAM_GUID)))
                        taldaram->AI()->DoAction(ACTION_STAND_UP);

                    if (Creature* valanar = ObjectAccessor::GetCreature(*me, _instance->GetData64(DATA_PRINCE_VALANAR_GUID)))
>>>>>>> 6cfe60f2
                    {
                        valanar->AI()->DoAction(ACTION_STAND_UP);
                        valanar->SetHealth(valanar->GetMaxHealth());
                    }
                }
            }

        private:
            EventMap _events;
            InstanceScript* _instance;
            bool _introDone;
        };

        CreatureAI* GetAI(Creature* creature) const
        {
            return new npc_blood_queen_lana_thelAI(creature);
        }
};

class npc_ball_of_flame : public CreatureScript
{
    public:
        npc_ball_of_flame() : CreatureScript("npc_ball_of_flame") { }

        struct npc_ball_of_flameAI : public ScriptedAI
        {
            npc_ball_of_flameAI(Creature* creature) : ScriptedAI(creature), _instance(creature->GetInstanceScript())
            {
                _despawnTimer = 0;
            }

            void Reset()
            {
                me->CastSpell(me, SPELL_BALL_OF_FLAMES_VISUAL, true);
                if (me->GetEntry() == NPC_BALL_OF_INFERNO_FLAME)
                {
                    me->CastSpell(me, SPELL_BALL_OF_FLAMES_PROC, true);
                    me->CastSpell(me, SPELL_BALL_OF_FLAMES_PERIODIC, true);
                }
            }

            void MovementInform(uint32 type, uint32 id)
            {
                if (type == TARGETED_MOTION_TYPE && id == GUID_LOPART(_chaseGUID) && _chaseGUID)
                {
                    me->RemoveAurasDueToSpell(SPELL_BALL_OF_FLAMES_PERIODIC);
                    DoCast(me, SPELL_FLAMES);
                    _despawnTimer = 1000;
                    _chaseGUID = 0;
                }
            }

            void SetGUID(uint64 const& guid, int32 /*type*/)
            {
                _chaseGUID = guid;
            }

            void DoAction(int32 const action)
            {
                if (action == ACTION_FLAME_BALL_CHASE)
                    if (Player* target = ObjectAccessor::GetPlayer(*me, _chaseGUID))
                    {
                        // need to clear states now because this call is before AuraEffect is fully removed
                        me->ClearUnitState(UNIT_STAT_CASTING | UNIT_STAT_STUNNED);
                        if (target && me->Attack(target, true))
                            me->GetMotionMaster()->MoveChase(target, 1.0f);
                    }
            }

            void DamageDealt(Unit* /*target*/, uint32& damage, DamageEffectType damageType)
            {
                if (damageType != SPELL_DIRECT_DAMAGE)
                    return;

                if (damage > RAID_MODE<uint32>(23000, 25000, 23000, 25000))
                    _instance->SetData(DATA_ORB_WHISPERER_ACHIEVEMENT, uint32(false));
            }

            void UpdateAI(uint32 const diff)
            {
                if (!_despawnTimer)
                    return;

                if (_despawnTimer <= diff)
                {
                    _despawnTimer = 0;
                    DoCast(me, SPELL_FLAME_SPHERE_DEATH_EFFECT);
                }
                else
                    _despawnTimer -= diff;
            }

        private:
<<<<<<< HEAD
            InstanceScript* instance;
            uint64 chaseGUID;
            uint32 despawnTimer;
=======
            uint64 _chaseGUID;
            InstanceScript* _instance;
            uint32 _despawnTimer;
>>>>>>> 6cfe60f2
        };

        CreatureAI* GetAI(Creature* creature) const
        {
<<<<<<< HEAD
            return new npc_ball_of_flameAI(creature);
=======
            return GetIcecrownCitadelAI<npc_ball_of_flameAI>(creature);
        }
};

class npc_kinetic_bomb : public CreatureScript
{
    public:
        npc_kinetic_bomb() : CreatureScript("npc_kinetic_bomb") { }

        struct npc_kinetic_bombAI : public ScriptedAI
        {
            npc_kinetic_bombAI(Creature* creature) : ScriptedAI(creature) { }

            void Reset()
            {
                _events.Reset();
                me->SetDisplayId(DISPLAY_KINETIC_BOMB);
                me->CastSpell(me, SPELL_UNSTABLE, true);
                me->CastSpell(me, SPELL_KINETIC_BOMB_VISUAL, true);
                me->SetReactState(REACT_PASSIVE);
                me->SetSpeed(MOVE_FLIGHT, IsHeroic() ? 0.3f : 0.15f, true);
                me->GetPosition(_x, _y, _groundZ);
                _groundZ = me->GetMap()->GetHeight(_x, _y, _groundZ, true, 500.0f);
            }

            void DoAction(int32 const action)
            {
                if (action == SPELL_KINETIC_BOMB_EXPLOSION)
                    _events.ScheduleEvent(EVENT_BOMB_DESPAWN, 1000);
                else if (action == ACTION_KINETIC_BOMB_JUMP)
                {
                    me->GetMotionMaster()->Clear();
                    me->GetMotionMaster()->MoveJump(_x, _y, me->GetPositionZ() + 7.0f, 1.0f, 7.0f);
                    _events.ScheduleEvent(EVENT_CONTINUE_FALLING, 700);
                }
            }

            void UpdateAI(uint32 const diff)
            {
                _events.Update(diff);

                while (uint32 eventId = _events.ExecuteEvent())
                {
                    switch (eventId)
                    {
                        case EVENT_BOMB_DESPAWN:
                            me->SetVisible(false);
                            break;
                        case EVENT_CONTINUE_FALLING:
                            me->GetMotionMaster()->Clear();
                            me->GetMotionMaster()->MovePoint(POINT_KINETIC_BOMB_IMPACT, _x, _y, _groundZ);
                            break;
                        default:
                            break;
                    }
                }
            }

        private:
            EventMap _events;
            float _x;
            float _y;
            float _groundZ;
        };

        CreatureAI* GetAI(Creature* creature) const
        {
            return GetIcecrownCitadelAI<npc_kinetic_bombAI>(creature);
>>>>>>> 6cfe60f2
        }
};

class npc_dark_nucleus : public CreatureScript
{
    public:
        npc_dark_nucleus() : CreatureScript("npc_dark_nucleus") { }

        struct npc_dark_nucleusAI : public ScriptedAI
        {
            npc_dark_nucleusAI(Creature* creature) : ScriptedAI(creature)
            {
                _lockedTarget = false;
                _targetAuraCheck = 0;
            }

            void Reset()
            {
                me->SetReactState(REACT_PASSIVE);
                me->CastSpell(me, SPELL_SHADOW_RESONANCE_AURA, true);
            }

            void EnterCombat(Unit* who)
            {
                _targetAuraCheck = 1000;
                if (me->GetDistance(who) >= 15.0f)
                {
                    DoStartMovement(who);
                    return;
                }

                DoCast(who, SPELL_SHADOW_RESONANCE_RESIST);
                me->ClearUnitState(UNIT_STAT_CASTING);
            }

            void JustDied(Unit* /*killer*/)
            {
                me->DespawnOrUnsummon();
            }

            void IsSummonedBy(Unit* summoner)
            {
                if (InstanceScript* instance = me->GetInstanceScript())
                    if (Creature* bloodPrincesController = Unit::GetCreature(*me, instance->GetData64(GUID_BLOOD_PRINCES_CONTROL)))
                        bloodPrincesController->AI()->JustSummoned(me);
            }
            void MoveInLineOfSight(Unit* who)
            {
                if (me->GetDistance(who) >= 15.0f)
                    return;

                ScriptedAI::MoveInLineOfSight(who);
            }

            //Dark Nuclei reportedly aggro on the last person to hit them.
            void DamageTaken(Unit* attacker, uint32& /*damage*/)
            {
                if (attacker == me)
                    return;

<<<<<<< HEAD
                me->getThreatManager().clearReferences();
                me->AddThreat(attacker, 1.0f);
                AttackStart(attacker);
                //if (!lockedTarget)
                //    if (me->getVictim() == attacker)
                //        lockedTarget = true;
                if (me->getVictim() && me->getVictim() != attacker)
                    me->getVictim()->RemoveAurasDueToSpell(SPELL_SHADOW_RESONANCE_RESIST, me->GetGUID());
                lockedTarget = (me->getVictim() == attacker);
=======
                if (!_lockedTarget)
                    if (me->getVictim() == attacker)
                        _lockedTarget = true;
>>>>>>> 6cfe60f2
            }

            void UpdateAI(const uint32 diff)
            {
                if (!me->isInCombat())
                    return;

                if (_targetAuraCheck <= diff)
                {
                    _targetAuraCheck = 1000;
                    if (Unit* victim = me->getVictim())
                        if (me->GetDistance(victim) < 15.0f &&
                            !victim->HasAura(SPELL_SHADOW_RESONANCE_RESIST, me->GetGUID()))
                        {
                            DoCast(victim, SPELL_SHADOW_RESONANCE_RESIST);
                            me->ClearUnitState(UNIT_STAT_CASTING);
                        }
                }
                else
                    _targetAuraCheck -= diff;

                if (!_lockedTarget)
                {
                    if (Unit* victim = me->SelectVictim())
                    {
                        if (me->getVictim() && me->getVictim() != victim)
                        {
                            me->getVictim()->RemoveAurasDueToSpell(SPELL_SHADOW_RESONANCE_RESIST, me->GetGUID());
                            _lockedTarget = true;
                        }

                        _lockedTarget = true;
                        AttackStart(victim);
                        DoCast(victim, SPELL_SHADOW_RESONANCE_RESIST);
                        me->ClearUnitState(UNIT_STAT_CASTING);
                    }
                }
            }

        private:
            uint32 _targetAuraCheck;
            bool _lockedTarget;
        };

        CreatureAI* GetAI(Creature* creature) const
        {
            return new npc_dark_nucleusAI(creature);
        }
};

class spell_taldaram_glittering_sparks : public SpellScriptLoader
{
    public:
        spell_taldaram_glittering_sparks() : SpellScriptLoader("spell_taldaram_glittering_sparks") { }

        class spell_taldaram_glittering_sparks_SpellScript : public SpellScript
        {
            PrepareSpellScript(spell_taldaram_glittering_sparks_SpellScript);

            void HandleScript(SpellEffIndex effIndex)
            {
                PreventHitDefaultEffect(effIndex);
                GetCaster()->CastSpell(GetCaster(), uint32(GetEffectValue()), true);
            }

            void Register()
            {
                OnEffect += SpellEffectFn(spell_taldaram_glittering_sparks_SpellScript::HandleScript, EFFECT_0, SPELL_EFFECT_SCRIPT_EFFECT);
            }
        };

        SpellScript* GetSpellScript() const
        {
            return new spell_taldaram_glittering_sparks_SpellScript();
        }
};

class spell_taldaram_summon_flame_ball : public SpellScriptLoader
{
    public:
        spell_taldaram_summon_flame_ball() : SpellScriptLoader("spell_taldaram_summon_flame_ball") { }

        class spell_taldaram_summon_flame_ball_SpellScript : public SpellScript
        {
            PrepareSpellScript(spell_taldaram_summon_flame_ball_SpellScript);

            void HandleScript(SpellEffIndex effIndex)
            {
                PreventHitDefaultEffect(effIndex);
                GetCaster()->CastSpell(GetCaster(), uint32(GetEffectValue()), true);
            }

            void Register()
            {
                OnEffect += SpellEffectFn(spell_taldaram_summon_flame_ball_SpellScript::HandleScript, EFFECT_0, SPELL_EFFECT_DUMMY);
            }
        };

        SpellScript* GetSpellScript() const
        {
            return new spell_taldaram_summon_flame_ball_SpellScript();
        }
};

class spell_taldaram_flame_ball_visual : public SpellScriptLoader
{
    public:
        spell_taldaram_flame_ball_visual() : SpellScriptLoader("spell_taldaram_flame_ball_visual") { }

        class spell_flame_ball_visual_AuraScript : public AuraScript
        {
            PrepareAuraScript(spell_flame_ball_visual_AuraScript);

            bool Load()
            {
                if (GetCaster()->GetEntry() == NPC_BALL_OF_FLAME || GetCaster()->GetEntry() == NPC_BALL_OF_INFERNO_FLAME)
                    return true;
                return false;
            }

            void OnRemove(AuraEffect const* /*aurEff*/, AuraEffectHandleModes /*mode*/)
            {
                Creature* target = GetTarget()->ToCreature();
                if (!target)
                    return;

                // SPELL_FLAME_SPHERE_SPAWN_EFFECT
                if (GetSpellProto()->Id == SPELL_FLAME_SPHERE_SPAWN_EFFECT)
                {
                    target->CastSpell(target, SPELL_BALL_OF_FLAMES, true);
                    target->AI()->DoAction(ACTION_FLAME_BALL_CHASE);
                }
                else // SPELL_FLAME_SPHERE_DEATH_EFFECT
                    target->DespawnOrUnsummon();
            }

            void Register()
            {
                OnEffectRemove += AuraEffectRemoveFn(spell_flame_ball_visual_AuraScript::OnRemove, EFFECT_0, SPELL_AURA_MOD_STUN, AURA_EFFECT_HANDLE_REAL);
            }
        };

        AuraScript* GetAuraScript() const
        {
            return new spell_flame_ball_visual_AuraScript();
        }
};

class spell_taldaram_ball_of_inferno_flame : public SpellScriptLoader
{
    public:
        spell_taldaram_ball_of_inferno_flame() : SpellScriptLoader("spell_taldaram_ball_of_inferno_flame") { }

        class spell_taldaram_ball_of_inferno_flame_SpellScript : public SpellScript
        {
            PrepareSpellScript(spell_taldaram_ball_of_inferno_flame_SpellScript);

            void ModAuraStack()
            {
                if (Aura* aur = GetHitAura())
                    aur->SetStackAmount(uint8(GetSpellInfo()->StackAmount));
            }

            void Register()
            {
                AfterHit += SpellHitFn(spell_taldaram_ball_of_inferno_flame_SpellScript::ModAuraStack);
            }
        };

        SpellScript* GetSpellScript() const
        {
            return new spell_taldaram_ball_of_inferno_flame_SpellScript();
        }
};
//Kinetic bomb code starts
class npc_kinetic_bomb_target : public CreatureScript
{
    public:
        npc_kinetic_bomb_target() : CreatureScript("npc_kinetic_bomb_target") { }

        struct npc_kinetic_bomb_targetAI : public ScriptedAI
        {
            npc_kinetic_bomb_targetAI(Creature* creature) : ScriptedAI(creature) { }

            void Reset()
            {
                me->SetReactState(REACT_PASSIVE);
                me->CastSpell(me, SPELL_KINETIC_BOMB, true, NULL, NULL, me->GetGUID());
                me->CastSpell(me, 65686, true); //Just for visual aura
                me->SetDisplayId(11686);//invisible model,around a size of a player 
                events.Reset();
                events.ScheduleEvent(EVENT_BOMB_DESPAWN, 60000);
            }

            void UpdateAI(const uint32 diff)
            {
                events.Update(diff);
                
                while (uint32 eventId = events.ExecuteEvent())
                {
                    switch (eventId)
                    {
                        case EVENT_BOMB_DESPAWN:
                            me->SetVisible(false);
                            me->DespawnOrUnsummon();
                            break;
                        default:
                            break;
                    }
                }
            }

        private:
            EventMap events;

        };

        CreatureAI* GetAI(Creature* creature) const
        {
            return new npc_kinetic_bomb_targetAI(creature);
        }
};

class npc_kinetic_bomb : public CreatureScript
{
    public:
        npc_kinetic_bomb() : CreatureScript("npc_kinetic_bomb") { }

        struct npc_kinetic_bombAI : public ScriptedAI
        {
            npc_kinetic_bombAI(Creature* creature) : ScriptedAI(creature) { }

            void Reset()
            {
                events.Reset();
                me->SetDisplayId(DISPLAY_KINETIC_BOMB);
                me->CastSpell(me, SPELL_UNSTABLE, true);
                me->CastCustomSpell(SPELL_KINETIC_BOMB_VISUAL, SPELLVALUE_BASE_POINT0, 0x7FFFFFFF, me, true);
                me->SetReactState(REACT_PASSIVE);
                me->SetSpeed(MOVE_FLIGHT, IsHeroic() ? 0.3f : 0.15f, true);
                me->GetPosition(x, y, maxZ);
                groundZ = me->GetMap()->GetHeight(x, y, maxZ, true, 500.0f);
                events.ScheduleEvent(EVENT_BOMB_DESPAWN, 60000);
                updatePeriod = 100; //Less is smooth, more is less server load
                events.ScheduleEvent(EVENT_CONTINUE_FALLING, updatePeriod);
                baseSpeed = me->GetSpeed(MOVE_FLIGHT);
                dz = baseSpeed * updatePeriod / 1000;
                alreadyExplodes = false;
                nextZ = maxZ;
            }

            void DamageTaken(Unit* attacker, uint32& damage)
            {
                damage = 0;
                me->CastSpell(me, SPELL_KINETIC_BOMB_KNOCKBACK, true);
            }

            void MovementInform(uint32 type, uint32 id)
            {
                if (type != POINT_MOTION_TYPE)
                    return;
                switch (id)
                {
                    case POINT_KINETIC_BOMB_CONTINUE_FALLING:
                    {
                        me->SetPosition(x, y, nextZ, false);
                        if (abs(nextZ - groundZ) < 1.0f)
                            DoAction(SPELL_KINETIC_BOMB_EXPLOSION);
                        else
                            events.ScheduleEvent(EVENT_CONTINUE_FALLING, updatePeriod);
                        break;
                    }
                }
            }

            void DoAction(const int32 action)
            {
                switch (action)
                {
                    case SPELL_KINETIC_BOMB_EXPLOSION:
                    {
                        //because every time it falls to the ground, it explodes for ~10k damage before bouncing back up.
                        if (alreadyExplodes)
                            return;
                        alreadyExplodes = true;
                        events.CancelEvent(EVENT_CONTINUE_FALLING);
                        float curZ = me->GetPositionZ();
                        me->SetSpeed(MOVE_FLIGHT, maxZ - curZ);
                        me->GetMotionMaster()->Clear();
                        me->GetMotionMaster()->MovePoint(POINT_KINETIC_BOMB_CONTINUE_FALLING, x, y, maxZ);
                        nextZ = maxZ;
                        me->CastSpell(me, SPELL_KINETIC_BOMB_EXPLOSION, true);
                        break;
                    }
                    case ACTION_KINETIC_BOMB_JUMP:
                    {
                        events.CancelEvent(EVENT_CONTINUE_FALLING);
                        float curZ = me->GetPositionZ();
                        float newZ = curZ + 7.0f;
                        if (newZ > maxZ)
                            newZ = maxZ;
                        nextZ = newZ;
                        me->SetSpeed(MOVE_FLIGHT, baseSpeed);
                        me->GetMotionMaster()->Clear();
                        me->GetMotionMaster()->MovePoint(POINT_KINETIC_BOMB_CONTINUE_FALLING, x, y, newZ);
                        break;
                    }
                    default:
                        break;
                }
            }

            void UpdateAI(const uint32 diff)
            {
                events.Update(diff);

                while (uint32 eventId = events.ExecuteEvent())
                {
                    switch (eventId)
                    {
                        case EVENT_BOMB_DESPAWN:
                            me->SetVisible(false);
                            me->DespawnOrUnsummon();
                            break;
                        case EVENT_CONTINUE_FALLING:
                        {
                            alreadyExplodes = false;
                            float curZ = me->GetPositionZ();
                            float newZ = curZ - dz;
                            if (newZ < groundZ)
                                newZ = groundZ;
                            nextZ = newZ;
                            me->SetSpeed(MOVE_FLIGHT, baseSpeed);
                            me->GetMotionMaster()->Clear();
                            me->GetMotionMaster()->MovePoint(POINT_KINETIC_BOMB_CONTINUE_FALLING, x, y, newZ);
                            break;
                        }
                        default:
                            break;
                    }
                }
            }

        private:
            EventMap events;
            float x, y, groundZ, maxZ, dz, nextZ, baseSpeed;
            bool alreadyExplodes;
            uint32 updatePeriod;
        };

        CreatureAI* GetAI(Creature* creature) const
        {
            return new npc_kinetic_bombAI(creature);
        }
};

class spell_valanar_kinetic_bomb : public SpellScriptLoader
{
    public:
        spell_valanar_kinetic_bomb() : SpellScriptLoader("spell_valanar_kinetic_bomb") { }

        class spell_valanar_kinetic_bomb_SpellScript : public SpellScript
        {
            PrepareSpellScript(spell_valanar_kinetic_bomb_SpellScript);

            void ChangeSummonPos(SpellEffIndex /*effIndex*/)
            {
                WorldLocation* summonPos = GetTargetDest();
                Position offset = {0.0f, 0.0f, 20.0f, 0.0f};
                summonPos->RelocateOffset(offset);  // +20 in height
            }

            void Register()
            {
                OnEffect += SpellEffectFn(spell_valanar_kinetic_bomb_SpellScript::ChangeSummonPos, EFFECT_0, SPELL_EFFECT_SUMMON);
            }
        };

        class spell_valanar_kinetic_bomb_AuraScript : public AuraScript
        {
            PrepareAuraScript(spell_valanar_kinetic_bomb_AuraScript);

            void HandleDummyTick(AuraEffect const* /*aurEff*/)
            {
                //Processed in npc_kinetic_bomb's MovementInform function
            }

            void Register()
            {
                OnEffectPeriodic += AuraEffectPeriodicFn(spell_valanar_kinetic_bomb_AuraScript::HandleDummyTick, EFFECT_1, SPELL_AURA_PERIODIC_DUMMY);
            }
        };

        SpellScript* GetSpellScript() const
        {
            return new spell_valanar_kinetic_bomb_SpellScript();
        }

        AuraScript* GetAuraScript() const
        {
            return new spell_valanar_kinetic_bomb_AuraScript();
        }
};

class spell_valanar_kinetic_bomb_knockback : public SpellScriptLoader
{
    public:
        spell_valanar_kinetic_bomb_knockback() : SpellScriptLoader("spell_valanar_kinetic_bomb_knockback") { }

        class spell_valanar_kinetic_bomb_knockback_SpellScript : public SpellScript
        {
            PrepareSpellScript(spell_valanar_kinetic_bomb_knockback_SpellScript);

            void KnockIntoAir()
            {
                if (Creature* target = GetHitCreature())
                    target->AI()->DoAction(ACTION_KINETIC_BOMB_JUMP);
            }

            void Register()
            {
                AfterHit += SpellHitFn(spell_valanar_kinetic_bomb_knockback_SpellScript::KnockIntoAir);
            }
        };

        SpellScript* GetSpellScript() const
        {
            return new spell_valanar_kinetic_bomb_knockback_SpellScript();
        }
};
//End of Kinetic bomb code

class spell_valanar_kinetic_bomb_absorb : public SpellScriptLoader
{
    public:
        spell_valanar_kinetic_bomb_absorb() : SpellScriptLoader("spell_valanar_kinetic_bomb_absorb") { }

        class spell_valanar_kinetic_bomb_absorb_AuraScript : public AuraScript
        {
            PrepareAuraScript(spell_valanar_kinetic_bomb_absorb_AuraScript);

            void OnAbsorb(AuraEffect* aurEff, DamageInfo& dmgInfo, uint32& absorbAmount)
            {
                absorbAmount = CalculatePctN(dmgInfo.GetDamage(), aurEff->GetAmount());
                RoundToInterval<uint32>(absorbAmount, 0, dmgInfo.GetDamage());
                dmgInfo.AbsorbDamage(absorbAmount);
            }

            void Register()
            {
                OnEffectAbsorb += AuraEffectAbsorbFn(spell_valanar_kinetic_bomb_absorb_AuraScript::OnAbsorb, EFFECT_0);
            }
        };

        AuraScript* GetAuraScript() const
        {
            return new spell_valanar_kinetic_bomb_absorb_AuraScript();
        }
};

class spell_blood_council_shadow_prison : public SpellScriptLoader
{
    public:
        spell_blood_council_shadow_prison() : SpellScriptLoader("spell_blood_council_shadow_prison") { }

        class spell_blood_council_shadow_prison_AuraScript : public AuraScript
        {
            PrepareAuraScript(spell_blood_council_shadow_prison_AuraScript);

            void HandleDummyTick(AuraEffect const* aurEff)
            {
                if (GetTarget()->isMoving())
                    GetTarget()->CastSpell(GetTarget(), SPELL_SHADOW_PRISON_DAMAGE, true, NULL, aurEff);
            }

            void Register()
            {
                OnEffectPeriodic += AuraEffectPeriodicFn(spell_blood_council_shadow_prison_AuraScript::HandleDummyTick, EFFECT_0, SPELL_AURA_PERIODIC_DUMMY);
            }
        };

        AuraScript* GetAuraScript() const
        {
            return new spell_blood_council_shadow_prison_AuraScript();
        }
};

class spell_blood_council_shadow_prison_damage : public SpellScriptLoader
{
    public:
        spell_blood_council_shadow_prison_damage() : SpellScriptLoader("spell_blood_council_shadow_prison_damage") { }

        class spell_blood_council_shadow_prison_SpellScript : public SpellScript
        {
            PrepareSpellScript(spell_blood_council_shadow_prison_SpellScript);

            void AddExtraDamage()
            {
                if (Aura* aur = GetHitUnit()->GetAura(GetSpellInfo()->Id))
                    if (AuraEffect const* eff = aur->GetEffect(1))
                        SetHitDamage(GetHitDamage() + eff->GetAmount());
            }

            void Register()
            {
                OnHit += SpellHitFn(spell_blood_council_shadow_prison_SpellScript::AddExtraDamage);
            }
        };

        SpellScript* GetSpellScript() const
        {
            return new spell_blood_council_shadow_prison_SpellScript();
        }
};
class npc_shock_vortex : public CreatureScript
{
    public:
        npc_shock_vortex() : CreatureScript("npc_shock_vortex") { }

        struct npc_shock_vortexAI : public ScriptedAI
        {
            npc_shock_vortexAI(Creature* creature) : ScriptedAI(creature) { }

            void Reset()
            {
                events.Reset();
                events.ScheduleEvent(EVENT_SHOCK_VORTEX_ACTIVATE, 5000);
                events.ScheduleEvent(EVENT_SHOCK_VORTEX_DESPAWN, 25000);
            }

            void UpdateAI(const uint32 diff)
            {
                events.Update(diff);

                while (uint32 eventId = events.ExecuteEvent())
                {
                    switch (eventId)
                    {
                        case EVENT_SHOCK_VORTEX_ACTIVATE:
                            me->CastSpell(me, SPELL_SHOCK_VORTEX_PERIODIC, true);
                            break;
                        case EVENT_SHOCK_VORTEX_DESPAWN:
                            me->SetVisible(false);
                            me->DespawnOrUnsummon();
                            break;
                        default:
                            break;
                    }
                }
            }
        private:
            EventMap events;
        };

        CreatureAI* GetAI(Creature* creature) const
        {
            return new npc_shock_vortexAI(creature);
        }
};

void AddSC_boss_blood_prince_council()
{
    new boss_blood_council_controller();
    new boss_prince_keleseth_icc();
    new boss_prince_taldaram_icc();
    new boss_prince_valanar_icc();
    new npc_blood_queen_lana_thel();
    new npc_ball_of_flame();
    new npc_kinetic_bomb();
    new npc_kinetic_bomb_target();
    new npc_dark_nucleus();
    new npc_shock_vortex();
    new spell_taldaram_glittering_sparks();
    new spell_taldaram_summon_flame_ball();
    new spell_taldaram_flame_ball_visual();
    new spell_taldaram_ball_of_inferno_flame();
    new spell_valanar_kinetic_bomb();
    new spell_valanar_kinetic_bomb_knockback();
    new spell_valanar_kinetic_bomb_absorb();
    new spell_blood_council_shadow_prison();
    new spell_blood_council_shadow_prison_damage();
}<|MERGE_RESOLUTION|>--- conflicted
+++ resolved
@@ -169,12 +169,7 @@
 
         bool Execute(uint64 /*eventTime*/, uint32 /*diff*/)
         {
-<<<<<<< HEAD
-            m_owner.HandleEmoteCommand(EMOTE_ONESHOT_ROAR);
-            //m_owner.SetReactState(REACT_AGGRESSIVE);
-=======
             _owner.HandleEmoteCommand(EMOTE_ONESHOT_ROAR);
->>>>>>> 6cfe60f2
             return true;
         }
 
@@ -182,10 +177,10 @@
         Creature& _owner;
 };
 
-<<<<<<< HEAD
-static const Position introFinalPos = {4660.490f, 2769.200f, 430.0000f, 0.000000f};
-static const Position triggerPos    = {4680.231f, 2769.134f, 379.9256f, 3.121708f};
-static const Position triggerEndPos = {4680.180f, 2769.150f, 365.5000f, 3.121708f};
+Position const introFinalPos = {4660.490f, 2769.200f, 430.0000f, 0.000000f};
+Position const triggerPos    = {4680.231f, 2769.134f, 379.9256f, 3.121708f};
+Position const triggerEndPos = {4680.180f, 2769.150f, 365.5000f, 3.121708f};
+
 void removeFeignDeath(Creature *me)
 {
     me->RemoveAllAuras();
@@ -209,12 +204,6 @@
     UnsummonSpecificCreaturesNearby(ai->me, NPC_KINETIC_BOMB_TARGET, 100.0f);
     UnsummonSpecificCreaturesNearby(ai->me, NPC_BALL_OF_INFERNO_FLAME, 100.0f);
 }
-=======
-Position const introFinalPos = {4660.490f, 2769.200f, 430.0000f, 0.000000f};
-Position const triggerPos    = {4680.231f, 2769.134f, 379.9256f, 3.121708f};
-Position const triggerEndPos = {4680.180f, 2769.150f, 365.5000f, 3.121708f};
-
->>>>>>> 6cfe60f2
 class boss_blood_council_controller : public CreatureScript
 {
     public:
@@ -244,7 +233,6 @@
             {
                 events.Reset();
                 me->SetReactState(REACT_PASSIVE);
-<<<<<<< HEAD
                 invocationStage = 0;
             }
 
@@ -254,10 +242,6 @@
                 if (Creature* keleseth = ObjectAccessor::GetCreature(*me, instance->GetData64(GUID_PRINCE_KELESETH_ICC)))
                     if (keleseth->isInCombat() && !keleseth->IsInEvadeMode())
                         keleseth->AI()->EnterEvadeMode();
-=======
-                _invocationStage = 0;
-                _resetCounter = 0;
->>>>>>> 6cfe60f2
 
                 if (Creature* taldaram = ObjectAccessor::GetCreature(*me, instance->GetData64(GUID_PRINCE_TALDARAM_ICC)))
                     if (taldaram->isInCombat() && !taldaram->IsInEvadeMode())
@@ -314,7 +298,6 @@
 
                 events.ScheduleEvent(EVENT_INVOCATION_OF_BLOOD, 46500);
 
-<<<<<<< HEAD
                 invocationOrder[0] = InvocationData(instance->GetData64(GUID_PRINCE_VALANAR_ICC), SPELL_INVOCATION_OF_BLOOD_VALANAR, EMOTE_VALANAR_INVOCATION, 71070);
                 if (urand(0, 1))
                 {
@@ -325,18 +308,6 @@
                 {
                     invocationOrder[1] = InvocationData(instance->GetData64(GUID_PRINCE_KELESETH_ICC), SPELL_INVOCATION_OF_BLOOD_KELESETH, EMOTE_KELESETH_INVOCATION, 71080);
                     invocationOrder[2] = InvocationData(instance->GetData64(GUID_PRINCE_TALDARAM_ICC), SPELL_INVOCATION_OF_BLOOD_TALDARAM, EMOTE_TALDARAM_INVOCATION, 71081);
-=======
-                _invocationOrder[0] = InvocationData(instance->GetData64(DATA_PRINCE_VALANAR_GUID), SPELL_INVOCATION_OF_BLOOD_VALANAR, EMOTE_VALANAR_INVOCATION, 71070);
-                if (urand(0, 1))
-                {
-                    _invocationOrder[1] = InvocationData(instance->GetData64(DATA_PRINCE_TALDARAM_GUID), SPELL_INVOCATION_OF_BLOOD_TALDARAM, EMOTE_TALDARAM_INVOCATION, 71081);
-                    _invocationOrder[2] = InvocationData(instance->GetData64(DATA_PRINCE_KELESETH_GUID), SPELL_INVOCATION_OF_BLOOD_KELESETH, EMOTE_KELESETH_INVOCATION, 71080);
-                }
-                else
-                {
-                    _invocationOrder[1] = InvocationData(instance->GetData64(DATA_PRINCE_KELESETH_GUID), SPELL_INVOCATION_OF_BLOOD_KELESETH, EMOTE_KELESETH_INVOCATION, 71080);
-                    _invocationOrder[2] = InvocationData(instance->GetData64(DATA_PRINCE_TALDARAM_GUID), SPELL_INVOCATION_OF_BLOOD_TALDARAM, EMOTE_TALDARAM_INVOCATION, 71081);
->>>>>>> 6cfe60f2
                 }
 
                 /* Causes bug! This aura is applied automaticaly when enemy casts SPELL_SHADOW_PRISON => this code is useless
@@ -362,7 +333,6 @@
             }
             void MoveInLineOfSight(Unit* who)
             {
-<<<<<<< HEAD
                 if (instance->GetData(DATA_BLOOD_PRINCE_COUNCIL_EVENT) == DONE)
                 {
                     instance->SetData(DATA_BLOOD_PRINCE_COUNCIL_EVENT, DONE);
@@ -370,51 +340,26 @@
                     return;
                 }
                 BossAI::MoveInLineOfSight(who);
-=======
-                _resetCounter += uint8(data);
-                if (_resetCounter == 3)
-                    EnterEvadeMode();
->>>>>>> 6cfe60f2
             }
 
             void JustReachedHome()
             {
-<<<<<<< HEAD
                 CleanupBloodPrinceCouncil(instance, this);
-=======
-                _resetCounter = 0;
-                if (Creature* keleseth = ObjectAccessor::GetCreature(*me, instance->GetData64(DATA_PRINCE_KELESETH_GUID)))
-                    keleseth->RemoveFlag(UNIT_FIELD_FLAGS, UNIT_FLAG_NON_ATTACKABLE);
-
-                if (Creature* taldaram = ObjectAccessor::GetCreature(*me, instance->GetData64(DATA_PRINCE_TALDARAM_GUID)))
-                    taldaram->RemoveFlag(UNIT_FIELD_FLAGS, UNIT_FLAG_NON_ATTACKABLE);
-
-                if (Creature* valanar = ObjectAccessor::GetCreature(*me, instance->GetData64(DATA_PRINCE_VALANAR_GUID)))
-                    valanar->RemoveFlag(UNIT_FIELD_FLAGS, UNIT_FLAG_NON_ATTACKABLE);
->>>>>>> 6cfe60f2
             }
 
             void JustDied(Unit* killer)
             {
                 CleanupBloodPrinceCouncil(instance, this);
                 _JustDied();
-<<<<<<< HEAD
 
                 // kill the other 2 princes too
-=======
-                // kill all prices
->>>>>>> 6cfe60f2
                 for (uint8 i = 0; i < 3; ++i)
                 {
-                    if (++_invocationStage == 3)
-                        _invocationStage = 0;
-
-<<<<<<< HEAD
+                    if (++invocationStage == 3)
+                        invocationStage = 0;
+
                     // kill all other princes
                     if (Creature* prince = ObjectAccessor::GetCreature(*me, invocationOrder[invocationStage].guid))
-=======
-                    if (Creature* prince = ObjectAccessor::GetCreature(*me, _invocationOrder[_invocationStage].guid))
->>>>>>> 6cfe60f2
                     {
                         // make sure looting is allowed
                         if (me->IsDamageEnoughForLootingAndReward())
@@ -423,22 +368,14 @@
                     }
                 }
 
-<<<<<<< HEAD
                 if (Creature* prince = ObjectAccessor::GetCreature(*me, instance->GetData64(GUID_PRINCE_VALANAR_ICC)))
                     prince->SetLootRecipient(killer);
 
-=======
->>>>>>> 6cfe60f2
                 instance->DoRemoveAurasDueToSpellOnPlayers(SPELL_SHADOW_PRISON_DUMMY);
                 instance->DoRemoveAurasDueToSpellOnPlayers(SPELL_SHADOW_RESONANCE);
                 instance->SetData(DATA_BLOOD_PRINCE_COUNCIL_EVENT, DONE);
             }
-<<<<<<< HEAD
             void UpdateAI(const uint32 diff)
-=======
-
-            void UpdateAI(uint32 const diff)
->>>>>>> 6cfe60f2
             {
                 if (!UpdateVictim())
                     return;
@@ -454,29 +391,25 @@
                     {
                         case EVENT_INVOCATION_OF_BLOOD:
                         {
-                            Creature* oldPrince = ObjectAccessor::GetCreature(*me, _invocationOrder[_invocationStage].guid);
-                            if (++_invocationStage == 3)
-                                _invocationStage = 0;
-
-                            Creature* newPrince = ObjectAccessor::GetCreature(*me, _invocationOrder[_invocationStage].guid);
+                            Creature* oldPrince = ObjectAccessor::GetCreature(*me, invocationOrder[invocationStage].guid);
+                            if (++invocationStage == 3)
+                                invocationStage = 0;
+
+                            Creature* newPrince = ObjectAccessor::GetCreature(*me, invocationOrder[invocationStage].guid);
                             if (oldPrince)
                             {
                                 oldPrince->AI()->DoAction(ACTION_REMOVE_INVOCATION);
                                 if (newPrince)
-                                    oldPrince->CastSpell(newPrince, _invocationOrder[_invocationStage].visualSpell, true);
+                                    oldPrince->CastSpell(newPrince, invocationOrder[invocationStage].visualSpell, true);
                             }
 
                             if (newPrince)
                             {
                                 newPrince->SetHealth(me->GetHealth());
-<<<<<<< HEAD
                                 newPrince->AI()->Talk(invocationOrder[invocationStage].textId);
-=======
-                                newPrince->AI()->Talk(uint8(_invocationOrder[_invocationStage].textId));
->>>>>>> 6cfe60f2
                             }
 
-                            DoCast(me, _invocationOrder[_invocationStage].spellId);
+                            DoCast(me, invocationOrder[invocationStage].spellId);
                             events.ScheduleEvent(EVENT_INVOCATION_OF_BLOOD, 46500);
                             break;
                         }
@@ -503,15 +436,8 @@
                 }
 
                 InvocationData() : guid(0), spellId(0), textId(0), visualSpell(0) { }
-<<<<<<< HEAD
             } invocationOrder[3];
             uint8 invocationStage;
-=======
-            } _invocationOrder[3];
-
-            uint32 _invocationStage;
-            uint32 _resetCounter;
->>>>>>> 6cfe60f2
         };
 
         CreatureAI* GetAI(Creature* creature) const
@@ -561,15 +487,11 @@
                     DoCast(me, SPELL_SHADOW_PRISON);
             }
 
-<<<<<<< HEAD
             //void MoveInLineOfSight(Unit* /*who*/)
             //{
             //}
 
             void EnterCombat(Unit* who)
-=======
-            void EnterCombat(Unit* /*who*/)
->>>>>>> 6cfe60f2
             {
                 if (Creature* controller = ObjectAccessor::GetCreature(*me, instance->GetData64(GUID_BLOOD_PRINCES_CONTROL)))
                     if (!controller->isInCombat())
@@ -589,31 +511,16 @@
             void JustReachedHome()
             {
                 instance->SendEncounterUnit(ENCOUNTER_FRAME_REMOVE, me);
-<<<<<<< HEAD
                 CleanupBloodPrinceCouncil(instance, this);
-                me->SetHealth(spawnHealth);
-                isEmpowered = false;
-                removeFeignDeath(me);
-=======
                 me->SetHealth(_spawnHealth);
                 _isEmpowered = false;
-                if (Creature* controller = ObjectAccessor::GetCreature(*me, instance->GetData64(DATA_BLOOD_PRINCES_CONTROL)))
-                {
-                    me->SetFlag(UNIT_FIELD_FLAGS, UNIT_FLAG_NON_ATTACKABLE);
-                    controller->AI()->SetData(0, 1);
-                }
->>>>>>> 6cfe60f2
+                removeFeignDeath(me);
             }
 
             void JustRespawned()
             {
-<<<<<<< HEAD
                 //DoCast(me, SPELL_FEIGN_DEATH);
-                me->SetHealth(spawnHealth);
-=======
-                DoCast(me, SPELL_FEIGN_DEATH);
                 me->SetHealth(_spawnHealth);
->>>>>>> 6cfe60f2
             }
 
             void SpellHit(Unit* /*caster*/, SpellEntry const* spell)
@@ -625,8 +532,6 @@
             void JustSummoned(Creature* summon)
             {
                 summons.Summon(summon);
-<<<<<<< HEAD
-=======
                 Position pos;
                 pos.Relocate(summon);
                 float maxRange = me->GetDistance2d(summon);
@@ -642,7 +547,6 @@
                 }
 
                 summon->NearTeleportTo(pos.GetPositionX(), pos.GetPositionY(), pos.GetPositionZ(), pos.GetOrientation());
->>>>>>> 6cfe60f2
             }
 
             void DamageDealt(Unit* /*target*/, uint32& damage, DamageEffectType damageType)
@@ -669,7 +573,6 @@
                     Talk(SAY_KELESETH_KILL);
             }
 
-<<<<<<< HEAD
             void EnterEvadeMode()
             {
                 ScriptedAI::EnterEvadeMode();
@@ -681,9 +584,6 @@
             }
 
             void DoAction(const int32 action)
-=======
-            void DoAction(int32 const action)
->>>>>>> 6cfe60f2
             {
                 switch (action)
                 {
@@ -747,13 +647,8 @@
             }
 
         private:
-<<<<<<< HEAD
-            bool isEmpowered;  // bool check faster than map lookup
-            uint32 spawnHealth;
-=======
             uint32 _spawnHealth;
             bool _isEmpowered;
->>>>>>> 6cfe60f2
         };
 
         CreatureAI* GetAI(Creature* creature) const
@@ -828,32 +723,17 @@
             void JustReachedHome()
             {
                 instance->SendEncounterUnit(ENCOUNTER_FRAME_REMOVE, me);
-<<<<<<< HEAD
                 CleanupBloodPrinceCouncil(instance, this);
-                me->SetHealth(spawnHealth);
-                isEmpowered = false;
+                me->SetHealth(_spawnHealth);
+                _isEmpowered = false;
                 removeFeignDeath(me);
                 instance->DoRemoveAurasDueToSpellOnPlayers(SPELL_SHADOW_RESONANCE);
-=======
+            }
+
+            void JustRespawned()
+            {
+                //DoCast(me, SPELL_FEIGN_DEATH);
                 me->SetHealth(_spawnHealth);
-                _isEmpowered = false;
-                if (Creature* controller = ObjectAccessor::GetCreature(*me, instance->GetData64(DATA_BLOOD_PRINCES_CONTROL)))
-                {
-                    me->SetFlag(UNIT_FIELD_FLAGS, UNIT_FLAG_NON_ATTACKABLE);
-                    controller->AI()->SetData(0, 1);
-                }
->>>>>>> 6cfe60f2
-            }
-
-            void JustRespawned()
-            {
-<<<<<<< HEAD
-                //DoCast(me, SPELL_FEIGN_DEATH);
-                me->SetHealth(spawnHealth);
-=======
-                DoCast(me, SPELL_FEIGN_DEATH);
-                me->SetHealth(_spawnHealth);
->>>>>>> 6cfe60f2
             }
 
             void SpellHit(Unit* /*caster*/, SpellEntry const* spell)
@@ -900,7 +780,6 @@
                     Talk(SAY_TALDARAM_KILL);
             }
 
-<<<<<<< HEAD
             void EnterEvadeMode()
             {
                 ScriptedAI::EnterEvadeMode();
@@ -912,9 +791,6 @@
             }
 
             void DoAction(const int32 action)
-=======
-            void DoAction(int32 const action)
->>>>>>> 6cfe60f2
             {
                 switch (action)
                 {
@@ -1003,14 +879,14 @@
             boss_prince_valanarAI(Creature* creature) : BossAI(creature, DATA_BLOOD_PRINCE_COUNCIL_EVENT)
             {
                 _isEmpowered = false;
-                _spawnHealth = creature->GetMaxHealth();
+                __spawnHealth = creature->GetMaxHealth();
             }
 
             void InitializeAI()
             {
                 if (CreatureData const* data = sObjectMgr->GetCreatureData(me->GetDBTableGUIDLow()))
                     if (data->curhealth)
-                        _spawnHealth = data->curhealth;
+                        __spawnHealth = data->curhealth;
 
                 if (!instance || static_cast<InstanceMap*>(me->GetMap())->GetScriptId() != GetScriptId(ICCScriptName))
                     me->IsAIEnabled = false;
@@ -1060,31 +936,17 @@
             {
                 instance->SendEncounterUnit(ENCOUNTER_FRAME_REMOVE, me);
                 me->SetHealth(me->GetMaxHealth());
-<<<<<<< HEAD
-                isEmpowered = false;
+                _isEmpowered = false;
                 removeFeignDeath(me);
                 instance->DoRemoveAurasDueToSpellOnPlayers(SPELL_SHADOW_RESONANCE);
                 instance->SetBossState(DATA_BLOOD_PRINCE_COUNCIL_EVENT, FAIL);
                 instance->SetData(DATA_BLOOD_PRINCE_COUNCIL_EVENT, FAIL);
-=======
-                _isEmpowered = false;
-                if (Creature* controller = ObjectAccessor::GetCreature(*me, instance->GetData64(DATA_BLOOD_PRINCES_CONTROL)))
-                {
-                    me->SetFlag(UNIT_FIELD_FLAGS, UNIT_FLAG_NON_ATTACKABLE);
-                    controller->AI()->SetData(0, 1);
-                }
->>>>>>> 6cfe60f2
             }
 
             void JustRespawned()
             {
-<<<<<<< HEAD
                 //DoCast(me, SPELL_FEIGN_DEATH);
-                me->SetHealth(spawnHealth);
-=======
-                DoCast(me, SPELL_FEIGN_DEATH);
-                me->SetHealth(_spawnHealth);
->>>>>>> 6cfe60f2
+                me->SetHealth(__spawnHealth);
             }
 
             void JustSummoned(Creature* summon)
@@ -1140,7 +1002,6 @@
                     Talk(SAY_VALANAR_KILL);
             }
 
-<<<<<<< HEAD
             void EnterEvadeMode()
             {
                 ScriptedAI::EnterEvadeMode();
@@ -1152,9 +1013,6 @@
             }
 
             void DoAction(const int32 action)
-=======
-            void DoAction(int32 const action)
->>>>>>> 6cfe60f2
             {
                 switch (action)
                 {
@@ -1169,7 +1027,7 @@
                         _isEmpowered = true;
                         break;
                     case ACTION_REMOVE_INVOCATION:
-                        me->SetHealth(_spawnHealth);
+                        me->SetHealth(__spawnHealth);
                         me->RemoveAurasDueToSpell(SPELL_INVOCATION_VISUAL_ACTIVE);
                         me->RemoveAurasDueToSpell(SPELL_INVOCATION_OF_BLOOD_VALANAR);
                         _isEmpowered = false;
@@ -1229,7 +1087,7 @@
             }
 
         private:
-            uint32 _spawnHealth;
+            uint32 __spawnHealth;
             bool _isEmpowered;
         };
 
@@ -1248,8 +1106,8 @@
         {
             npc_blood_queen_lana_thelAI(Creature* creature) : ScriptedAI(creature)
             {
-                _introDone = false;
-                _instance = creature->GetInstanceScript();
+                introDone = false;
+                instance = creature->GetInstanceScript();
             }
 
             void InitializeAI()
@@ -1262,16 +1120,12 @@
 
             void Reset()
             {
-                _events.Reset();
+                events.Reset();
                 me->AddUnitMovementFlag(MOVEMENTFLAG_LEVITATING);
-<<<<<<< HEAD
                 if (instance->GetBossState(DATA_BLOOD_PRINCE_COUNCIL_EVENT) == DONE)
-=======
-                if (_instance->GetBossState(DATA_BLOOD_PRINCE_COUNCIL) == DONE)
->>>>>>> 6cfe60f2
                 {
                     me->SetVisible(false);
-                    _introDone = true;
+                    introDone = true;
                 }
                 else
                     me->SetVisible(true);
@@ -1279,7 +1133,7 @@
 
             void MoveInLineOfSight(Unit* who)
             {
-                if (_introDone)
+                if (introDone)
                     return;
 
                 if (instance->GetData(DATA_BLOOD_PRINCE_COUNCIL_EVENT) == DONE)
@@ -1294,15 +1148,11 @@
                 if (!me->IsWithinDistInMap(who, 35.0f))
                     return;
 
-<<<<<<< HEAD
                 //Avoid showing intro once encounter is done
                 introDone = true;
-=======
-                _introDone = true;
->>>>>>> 6cfe60f2
                 Talk(SAY_INTRO_1);
-                _events.SetPhase(1);
-                _events.ScheduleEvent(EVENT_INTRO_1, 14000);
+                events.SetPhase(1);
+                events.ScheduleEvent(EVENT_INTRO_1, 14000);
                 // summon a visual trigger
                 if (Creature* summon = DoSummon(NPC_FLOATING_TRIGGER, triggerPos, 15000, TEMPSUMMON_TIMED_DESPAWN))
                 {
@@ -1320,19 +1170,18 @@
 
             void UpdateAI(uint32 const diff)
             {
-                if (!_events.GetPhaseMask())
-                    return;
-
-                _events.Update(diff);
-
-                if (_events.ExecuteEvent() == EVENT_INTRO_1)
+                if (!events.GetPhaseMask())
+                    return;
+
+                events.Update(diff);
+
+                if (events.ExecuteEvent() == EVENT_INTRO_1)
                 {
                     Talk(SAY_INTRO_2);
                     me->GetMotionMaster()->MovePoint(POINT_INTRO_DESPAWN, introFinalPos);
-                    _events.Reset();
+                    events.Reset();
 
                     // remove Feign Death from princes
-<<<<<<< HEAD
                     if (Creature* keleseth = ObjectAccessor::GetCreature(*me, instance->GetData64(GUID_PRINCE_KELESETH_ICC)))
                         keleseth->AI()->DoAction(ACTION_STAND_UP);
 
@@ -1340,15 +1189,6 @@
                         taldaram->AI()->DoAction(ACTION_STAND_UP);
 
                     if (Creature* valanar = ObjectAccessor::GetCreature(*me, instance->GetData64(GUID_PRINCE_VALANAR_ICC)))
-=======
-                    if (Creature* keleseth = ObjectAccessor::GetCreature(*me, _instance->GetData64(DATA_PRINCE_KELESETH_GUID)))
-                        keleseth->AI()->DoAction(ACTION_STAND_UP);
-
-                    if (Creature* taldaram = ObjectAccessor::GetCreature(*me, _instance->GetData64(DATA_PRINCE_TALDARAM_GUID)))
-                        taldaram->AI()->DoAction(ACTION_STAND_UP);
-
-                    if (Creature* valanar = ObjectAccessor::GetCreature(*me, _instance->GetData64(DATA_PRINCE_VALANAR_GUID)))
->>>>>>> 6cfe60f2
                     {
                         valanar->AI()->DoAction(ACTION_STAND_UP);
                         valanar->SetHealth(valanar->GetMaxHealth());
@@ -1357,9 +1197,9 @@
             }
 
         private:
-            EventMap _events;
-            InstanceScript* _instance;
-            bool _introDone;
+            EventMap events;
+            InstanceScript* instance;
+            bool introDone;
         };
 
         CreatureAI* GetAI(Creature* creature) const
@@ -1375,9 +1215,9 @@
 
         struct npc_ball_of_flameAI : public ScriptedAI
         {
-            npc_ball_of_flameAI(Creature* creature) : ScriptedAI(creature), _instance(creature->GetInstanceScript())
-            {
-                _despawnTimer = 0;
+            npc_ball_of_flameAI(Creature* creature) : ScriptedAI(creature), instance(creature->GetInstanceScript())
+            {
+                despawnTimer = 0;
             }
 
             void Reset()
@@ -1392,24 +1232,24 @@
 
             void MovementInform(uint32 type, uint32 id)
             {
-                if (type == TARGETED_MOTION_TYPE && id == GUID_LOPART(_chaseGUID) && _chaseGUID)
+                if (type == TARGETED_MOTION_TYPE && id == GUID_LOPART(chaseGUID) && chaseGUID)
                 {
                     me->RemoveAurasDueToSpell(SPELL_BALL_OF_FLAMES_PERIODIC);
                     DoCast(me, SPELL_FLAMES);
-                    _despawnTimer = 1000;
-                    _chaseGUID = 0;
+                    despawnTimer = 1000;
+                    chaseGUID = 0;
                 }
             }
 
             void SetGUID(uint64 const& guid, int32 /*type*/)
             {
-                _chaseGUID = guid;
+                chaseGUID = guid;
             }
 
             void DoAction(int32 const action)
             {
                 if (action == ACTION_FLAME_BALL_CHASE)
-                    if (Player* target = ObjectAccessor::GetPlayer(*me, _chaseGUID))
+                    if (Player* target = ObjectAccessor::GetPlayer(*me, chaseGUID))
                     {
                         // need to clear states now because this call is before AuraEffect is fully removed
                         me->ClearUnitState(UNIT_STAT_CASTING | UNIT_STAT_STUNNED);
@@ -1424,109 +1264,32 @@
                     return;
 
                 if (damage > RAID_MODE<uint32>(23000, 25000, 23000, 25000))
-                    _instance->SetData(DATA_ORB_WHISPERER_ACHIEVEMENT, uint32(false));
+                    instance->SetData(DATA_ORB_WHISPERER_ACHIEVEMENT, uint32(false));
             }
 
             void UpdateAI(uint32 const diff)
             {
-                if (!_despawnTimer)
-                    return;
-
-                if (_despawnTimer <= diff)
-                {
-                    _despawnTimer = 0;
+                if (!despawnTimer)
+                    return;
+
+                if (despawnTimer <= diff)
+                {
+                    despawnTimer = 0;
                     DoCast(me, SPELL_FLAME_SPHERE_DEATH_EFFECT);
                 }
                 else
-                    _despawnTimer -= diff;
+                    despawnTimer -= diff;
             }
 
         private:
-<<<<<<< HEAD
             InstanceScript* instance;
             uint64 chaseGUID;
             uint32 despawnTimer;
-=======
-            uint64 _chaseGUID;
-            InstanceScript* _instance;
-            uint32 _despawnTimer;
->>>>>>> 6cfe60f2
         };
 
         CreatureAI* GetAI(Creature* creature) const
         {
-<<<<<<< HEAD
             return new npc_ball_of_flameAI(creature);
-=======
-            return GetIcecrownCitadelAI<npc_ball_of_flameAI>(creature);
-        }
-};
-
-class npc_kinetic_bomb : public CreatureScript
-{
-    public:
-        npc_kinetic_bomb() : CreatureScript("npc_kinetic_bomb") { }
-
-        struct npc_kinetic_bombAI : public ScriptedAI
-        {
-            npc_kinetic_bombAI(Creature* creature) : ScriptedAI(creature) { }
-
-            void Reset()
-            {
-                _events.Reset();
-                me->SetDisplayId(DISPLAY_KINETIC_BOMB);
-                me->CastSpell(me, SPELL_UNSTABLE, true);
-                me->CastSpell(me, SPELL_KINETIC_BOMB_VISUAL, true);
-                me->SetReactState(REACT_PASSIVE);
-                me->SetSpeed(MOVE_FLIGHT, IsHeroic() ? 0.3f : 0.15f, true);
-                me->GetPosition(_x, _y, _groundZ);
-                _groundZ = me->GetMap()->GetHeight(_x, _y, _groundZ, true, 500.0f);
-            }
-
-            void DoAction(int32 const action)
-            {
-                if (action == SPELL_KINETIC_BOMB_EXPLOSION)
-                    _events.ScheduleEvent(EVENT_BOMB_DESPAWN, 1000);
-                else if (action == ACTION_KINETIC_BOMB_JUMP)
-                {
-                    me->GetMotionMaster()->Clear();
-                    me->GetMotionMaster()->MoveJump(_x, _y, me->GetPositionZ() + 7.0f, 1.0f, 7.0f);
-                    _events.ScheduleEvent(EVENT_CONTINUE_FALLING, 700);
-                }
-            }
-
-            void UpdateAI(uint32 const diff)
-            {
-                _events.Update(diff);
-
-                while (uint32 eventId = _events.ExecuteEvent())
-                {
-                    switch (eventId)
-                    {
-                        case EVENT_BOMB_DESPAWN:
-                            me->SetVisible(false);
-                            break;
-                        case EVENT_CONTINUE_FALLING:
-                            me->GetMotionMaster()->Clear();
-                            me->GetMotionMaster()->MovePoint(POINT_KINETIC_BOMB_IMPACT, _x, _y, _groundZ);
-                            break;
-                        default:
-                            break;
-                    }
-                }
-            }
-
-        private:
-            EventMap _events;
-            float _x;
-            float _y;
-            float _groundZ;
-        };
-
-        CreatureAI* GetAI(Creature* creature) const
-        {
-            return GetIcecrownCitadelAI<npc_kinetic_bombAI>(creature);
->>>>>>> 6cfe60f2
         }
 };
 
@@ -1539,8 +1302,8 @@
         {
             npc_dark_nucleusAI(Creature* creature) : ScriptedAI(creature)
             {
-                _lockedTarget = false;
-                _targetAuraCheck = 0;
+                lockedTarget = false;
+                targetAuraCheck = 0;
             }
 
             void Reset()
@@ -1551,7 +1314,7 @@
 
             void EnterCombat(Unit* who)
             {
-                _targetAuraCheck = 1000;
+                targetAuraCheck = 1000;
                 if (me->GetDistance(who) >= 15.0f)
                 {
                     DoStartMovement(who);
@@ -1587,7 +1350,6 @@
                 if (attacker == me)
                     return;
 
-<<<<<<< HEAD
                 me->getThreatManager().clearReferences();
                 me->AddThreat(attacker, 1.0f);
                 AttackStart(attacker);
@@ -1597,11 +1359,6 @@
                 if (me->getVictim() && me->getVictim() != attacker)
                     me->getVictim()->RemoveAurasDueToSpell(SPELL_SHADOW_RESONANCE_RESIST, me->GetGUID());
                 lockedTarget = (me->getVictim() == attacker);
-=======
-                if (!_lockedTarget)
-                    if (me->getVictim() == attacker)
-                        _lockedTarget = true;
->>>>>>> 6cfe60f2
             }
 
             void UpdateAI(const uint32 diff)
@@ -1609,9 +1366,9 @@
                 if (!me->isInCombat())
                     return;
 
-                if (_targetAuraCheck <= diff)
-                {
-                    _targetAuraCheck = 1000;
+                if (targetAuraCheck <= diff)
+                {
+                    targetAuraCheck = 1000;
                     if (Unit* victim = me->getVictim())
                         if (me->GetDistance(victim) < 15.0f &&
                             !victim->HasAura(SPELL_SHADOW_RESONANCE_RESIST, me->GetGUID()))
@@ -1621,19 +1378,19 @@
                         }
                 }
                 else
-                    _targetAuraCheck -= diff;
-
-                if (!_lockedTarget)
+                    targetAuraCheck -= diff;
+
+                if (!lockedTarget)
                 {
                     if (Unit* victim = me->SelectVictim())
                     {
                         if (me->getVictim() && me->getVictim() != victim)
                         {
                             me->getVictim()->RemoveAurasDueToSpell(SPELL_SHADOW_RESONANCE_RESIST, me->GetGUID());
-                            _lockedTarget = true;
+                            lockedTarget = true;
                         }
 
-                        _lockedTarget = true;
+                        lockedTarget = true;
                         AttackStart(victim);
                         DoCast(victim, SPELL_SHADOW_RESONANCE_RESIST);
                         me->ClearUnitState(UNIT_STAT_CASTING);
@@ -1642,8 +1399,8 @@
             }
 
         private:
-            uint32 _targetAuraCheck;
-            bool _lockedTarget;
+            uint32 targetAuraCheck; // no point for EventMap with only one timer
+            bool lockedTarget;
         };
 
         CreatureAI* GetAI(Creature* creature) const
