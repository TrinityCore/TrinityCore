/*
 * This file is part of the TrinityCore Project. See AUTHORS file for Copyright information
 *
 * This program is free software; you can redistribute it and/or modify it
 * under the terms of the GNU General Public License as published by the
 * Free Software Foundation; either version 2 of the License, or (at your
 * option) any later version.
 *
 * This program is distributed in the hope that it will be useful, but WITHOUT
 * ANY WARRANTY; without even the implied warranty of MERCHANTABILITY or
 * FITNESS FOR A PARTICULAR PURPOSE. See the GNU General Public License for
 * more details.
 *
 * You should have received a copy of the GNU General Public License along
 * with this program. If not, see <http://www.gnu.org/licenses/>.
 */

<<<<<<< HEAD
#include "ScriptMgr.h"
=======
#include "icecrown_citadel.h"
>>>>>>> 28d470c5
#include "CellImpl.h"
#include "CreatureTextMgr.h"
#include "GossipDef.h"
#include "GridNotifiersImpl.h"
<<<<<<< HEAD
#include "icecrown_citadel.h"
#include "InstanceScript.h"
#include "MotionMaster.h"
#include "MoveSpline.h"
=======
#include "InstanceScript.h"
#include "Map.h"
#include "MotionMaster.h"
#include "MovementPackets.h"
>>>>>>> 28d470c5
#include "MoveSplineInit.h"
#include "ObjectAccessor.h"
#include "PassiveAI.h"
#include "ScriptedCreature.h"
#include "ScriptedGossip.h"
#include "SpellAuraEffects.h"
#include "SpellHistory.h"
#include "SpellMgr.h"
#include "SpellScript.h"
#include "TemporarySummon.h"
#include "Transport.h"
#include "Vehicle.h"
#include <G3D/Vector3.h>

enum Texts
{
    // High Overlord Saurfang
    SAY_SAURFANG_INTRO_1                = 0,
    SAY_SAURFANG_INTRO_2                = 1,
    SAY_SAURFANG_INTRO_3                = 2,
    SAY_SAURFANG_INTRO_4                = 3,
    SAY_SAURFANG_INTRO_5                = 4,
    SAY_SAURFANG_INTRO_6                = 5,
    SAY_SAURFANG_INTRO_A                = 6,
    SAY_SAURFANG_BOARD                  = 7,
    SAY_SAURFANG_ENTER_SKYBREAKER       = 8,
    SAY_SAURFANG_AXETHROWERS            = 9,
    SAY_SAURFANG_ROCKETEERS             = 10,
    SAY_SAURFANG_MAGES                  = 11,
    SAY_SAURFANG_VICTORY                = 12,
    SAY_SAURFANG_WIPE                   = 13,

    // Muradin Bronzebeard
    SAY_MURADIN_INTRO_1                 = 0,
    SAY_MURADIN_INTRO_2                 = 1,
    SAY_MURADIN_INTRO_3                 = 2,
    SAY_MURADIN_INTRO_4                 = 3,
    SAY_MURADIN_INTRO_5                 = 4,
    SAY_MURADIN_INTRO_6                 = 5,
    SAY_MURADIN_INTRO_7                 = 6,
    SAY_MURADIN_INTRO_H                 = 7,
    SAY_MURADIN_BOARD                   = 8,
    SAY_MURADIN_ENTER_ORGRIMMS_HAMMER   = 9,
    SAY_MURADIN_RIFLEMAN                = 10,
    SAY_MURADIN_MORTAR                  = 11,
    SAY_MURADIN_SORCERERS               = 12,
    SAY_MURADIN_VICTORY                 = 13,
    SAY_MURADIN_WIPE                    = 14,

    SAY_ZAFOD_ROCKET_PACK_ACTIVE        = 0,
    SAY_ZAFOD_ROCKET_PACK_DISABLED      = 1,

    SAY_OVERHEAT                        = 0
};

enum Events
{
    // High Overlord Saurfang
    EVENT_INTRO_H_1                 = 1,
    EVENT_INTRO_H_2                 = 2,
    EVENT_INTRO_SUMMON_SKYBREAKER   = 3,
    EVENT_INTRO_H_3                 = 4,
    EVENT_INTRO_H_4                 = 5,
    EVENT_INTRO_H_5                 = 6,
    EVENT_INTRO_H_6                 = 7,

    // Muradin Bronzebeard
    EVENT_INTRO_A_1                 = 1,
    EVENT_INTRO_A_2                 = 2,
    EVENT_INTRO_SUMMON_ORGRIMS_HAMMER = 3,
    EVENT_INTRO_A_3                 = 4,
    EVENT_INTRO_A_4                 = 5,
    EVENT_INTRO_A_5                 = 6,
    EVENT_INTRO_A_6                 = 7,
    EVENT_INTRO_A_7                 = 8,

    EVENT_KEEP_PLAYER_IN_COMBAT     = 9,
    EVENT_SUMMON_MAGE               = 10,
    EVENT_ADDS                      = 11,
    EVENT_ADDS_BOARD_YELL           = 12,
    EVENT_CHECK_RIFLEMAN            = 13,
    EVENT_CHECK_MORTAR              = 14,
    EVENT_CLEAVE                    = 15,

    EVENT_BLADESTORM                = 16,
    EVENT_WOUNDING_STRIKE           = 17
};

enum Spells
{
    // Applied on friendly transport NPCs
    SPELL_FRIENDLY_BOSS_DAMAGE_MOD          = 70339,
    SPELL_CHECK_FOR_PLAYERS                 = 70332,
    SPELL_GUNSHIP_FALL_TELEPORT             = 67335,
    SPELL_TELEPORT_PLAYERS_ON_RESET_A       = 70446,
    SPELL_TELEPORT_PLAYERS_ON_RESET_H       = 71284,
    SPELL_TELEPORT_PLAYERS_ON_VICTORY       = 72340,
    SPELL_ACHIEVEMENT                       = 72959,
    SPELL_AWARD_REPUTATION_BOSS_KILL        = 73843,

    // Murading Bronzebeard
    // High Overlord Saurfang
    SPELL_BATTLE_FURY                       = 69637,
    SPELL_RENDING_THROW                     = 70309,
    SPELL_CLEAVE                            = 15284,
    SPELL_TASTE_OF_BLOOD                    = 69634,

    // Applied on enemy NPCs
    SPELL_MELEE_TARGETING_ON_SKYBREAKER     = 70219,
    SPELL_MELEE_TARGETING_ON_ORGRIMS_HAMMER = 70294,

    // Gunship Hull
    SPELL_EXPLOSION_WIPE                    = 72134,
    SPELL_EXPLOSION_VICTORY                 = 72137,

    // Hostile NPCs
    SPELL_TELEPORT_TO_ENEMY_SHIP            = 70104,
    SPELL_BATTLE_EXPERIENCE                 = 71201,
    SPELL_EXPERIENCED                       = 71188,
    SPELL_VETERAN                           = 71193,
    SPELL_ELITE                             = 71195,
    SPELL_ADDS_BERSERK                      = 72525,

    // Skybreaker Sorcerer
    // Kor'kron Battle-Mage
    SPELL_SHADOW_CHANNELING                 = 43897,
    SPELL_BELOW_ZERO                        = 69705,

    // Skybreaker Rifleman
    // Kor'kron Axethrower
    SPELL_SHOOT                             = 70162,
    SPELL_HURL_AXE                          = 70161,
    SPELL_BURNING_PITCH_A                   = 70403,
    SPELL_BURNING_PITCH_H                   = 70397,
    SPELL_BURNING_PITCH                     = 69660,

    // Skybreaker Mortar Soldier
    // Kor'kron Rocketeer
    SPELL_ROCKET_ARTILLERY_A                = 70609,
    SPELL_ROCKET_ARTILLERY_H                = 69678,
    SPELL_BURNING_PITCH_DAMAGE_A            = 70383,
    SPELL_BURNING_PITCH_DAMAGE_H            = 70374,

    // Skybreaker Marine
    // Kor'kron Reaver
    SPELL_DESPERATE_RESOLVE                 = 69647,

    // Skybreaker Sergeant
    // Kor'kron Sergeant
    SPELL_BLADESTORM                        = 69652,
    SPELL_WOUNDING_STRIKE                   = 69651,

    //
    SPELL_LOCK_PLAYERS_AND_TAP_CHEST        = 72347,
    SPELL_ON_SKYBREAKER_DECK                = 70120,
    SPELL_ON_ORGRIMS_HAMMER_DECK            = 70121,

    // Rocket Pack
    SPELL_ROCKET_PACK_DAMAGE                = 69193,
    SPELL_ROCKET_BURST                      = 69192,
    SPELL_ROCKET_PACK_USEABLE               = 70348,

    // Alliance Gunship Cannon
    // Horde Gunship Cannon
    SPELL_OVERHEAT                          = 69487,
    SPELL_EJECT_ALL_PASSENGERS_BELOW_ZERO   = 68576,
    SPELL_EJECT_ALL_PASSENGERS_WIPE         = 50630
};

enum MiscData
{
    ITEM_GOBLIN_ROCKET_PACK = 49278,

    PHASE_COMBAT            = 0,
    PHASE_INTRO             = 1,

    MUSIC_ENCOUNTER         = 17289
};

enum EncounterActions
{
    ACTION_SPAWN_MAGE       = 1,
    ACTION_SPAWN_ALL_ADDS   = 2,
    ACTION_CLEAR_SLOT       = 3,
    ACTION_SET_SLOT         = 4,
    ACTION_SHIP_VISITS      = 5
};

Position const SkybreakerAddsSpawnPos = { 15.91131f, 0.0f, 20.4628f, float(M_PI) };
Position const OrgrimsHammerAddsSpawnPos = { 60.728395f, 0.0f, 38.93467f, float(M_PI) };

// Horde encounter
Position const SkybreakerTeleportPortal  = { 6.666975f, 0.013001f, 20.87888f, 0.0f };
Position const OrgrimsHammerTeleportExit = { 7.461699f, 0.158853f, 35.72989f, 0.0f };

// Alliance encounter
Position const OrgrimsHammerTeleportPortal = { 47.550990f, -0.101778f, 37.61111f, 0.0f };
Position const SkybreakerTeleportExit      = { -17.55738f, -0.090421f, 21.18366f, 0.0f };

uint32 const MuradinExitPathSize = 10;
G3D::Vector3 const MuradinExitPath[MuradinExitPathSize] =
{
    { 8.130936f, -0.2699585f, 20.31728f },
    { 6.380936f, -0.2699585f, 20.31728f },
    { 3.507703f, 0.02986573f, 20.78463f },
    { -2.767633f, 3.743143f, 20.37663f },
    { -4.017633f, 4.493143f, 20.12663f },
    { -7.242224f, 6.856013f, 20.03468f },
    { -7.742224f, 8.606013f, 20.78468f },
    { -7.992224f, 9.856013f, 21.28468f },
    { -12.24222f, 23.10601f, 21.28468f },
    { -14.88477f, 25.20844f, 21.59985f },
};

uint32 const SaurfangExitPathSize = 13;
G3D::Vector3 const SaurfangExitPath[SaurfangExitPathSize] =
{
    { 30.43987f, 0.1475817f, 36.10674f },
    { 21.36141f, -3.056458f, 35.42970f },
    { 19.11141f, -3.806458f, 35.42970f },
    { 19.01736f, -3.299440f, 35.39428f },
    { 18.6747f, -5.862823f, 35.66611f },
    { 18.6747f, -7.862823f, 35.66611f },
    { 18.1747f, -17.36282f, 35.66611f },
    { 18.1747f, -22.61282f, 35.66611f },
    { 17.9247f, -24.36282f, 35.41611f },
    { 17.9247f, -26.61282f, 35.66611f },
    { 17.9247f, -27.86282f, 35.66611f },
    { 17.9247f, -29.36282f, 35.66611f },
    { 15.33203f, -30.42621f, 35.93796f }
};

enum PassengerSlots
{
    // Freezing the cannons
    SLOT_FREEZE_MAGE    = 0,

    // Channeling the portal, refilled with adds that board player's ship
    SLOT_MAGE_1         = 1,
    SLOT_MAGE_2         = 2,

    // Rifleman
    SLOT_RIFLEMAN_1     = 3,
    SLOT_RIFLEMAN_2     = 4,
    SLOT_RIFLEMAN_3     = 5,
    SLOT_RIFLEMAN_4     = 6,

    // Additional Rifleman on 25 man
    SLOT_RIFLEMAN_5     = 7,
    SLOT_RIFLEMAN_6     = 8,
    SLOT_RIFLEMAN_7     = 9,
    SLOT_RIFLEMAN_8     = 10,

    // Mortar
    SLOT_MORTAR_1       = 11,
    SLOT_MORTAR_2       = 12,

    // Additional spawns on 25 man
    SLOT_MORTAR_3       = 13,
    SLOT_MORTAR_4       = 14,

    // Marines
    SLOT_MARINE_1       = 15,
    SLOT_MARINE_2       = 16,

    // Additional spawns on 25 man
    SLOT_MARINE_3       = 17,
    SLOT_MARINE_4       = 18,

    // Sergeants
    SLOT_SERGEANT_1     = 19,

    // Additional spawns on 25 man
    SLOT_SERGEANT_2     = 20,

    MAX_SLOTS
};

struct SlotInfo
{
    uint32 Entry;
    Position TargetPosition;
    uint32 Cooldown;
};

SlotInfo const SkybreakerSlotInfo[MAX_SLOTS] =
{
    { NPC_SKYBREAKER_SORCERER, { -9.479858f, 0.05663967f, 20.77026f, 4.729842f }, 0 },

    { NPC_SKYBREAKER_SORCERER, { 6.385986f,  4.978760f, 20.55417f, 4.694936f }, 0 },
    { NPC_SKYBREAKER_SORCERER, { 6.579102f, -4.674561f, 20.55060f, 1.553343f }, 0 },

    { NPC_SKYBREAKER_RIFLEMAN, { -29.563900f, -17.95801f, 20.73837f, 4.747295f }, 30 },
    { NPC_SKYBREAKER_RIFLEMAN, { -18.017210f, -18.82056f, 20.79150f, 4.747295f }, 30 },
    { NPC_SKYBREAKER_RIFLEMAN, { -9.1193850f, -18.79102f, 20.58887f, 4.712389f }, 30 },
    { NPC_SKYBREAKER_RIFLEMAN, { -0.3364258f, -18.87183f, 20.56824f, 4.712389f }, 30 },

    { NPC_SKYBREAKER_RIFLEMAN, { -34.705810f, -17.67261f, 20.51523f, 4.729842f }, 30 },
    { NPC_SKYBREAKER_RIFLEMAN, { -23.562010f, -18.28564f, 20.67859f, 4.729842f }, 30 },
    { NPC_SKYBREAKER_RIFLEMAN, { -13.602780f, -18.74268f, 20.59622f, 4.712389f }, 30 },
    { NPC_SKYBREAKER_RIFLEMAN, { -4.3350220f, -18.84619f, 20.58234f, 4.712389f }, 30 },

    { NPC_SKYBREAKER_MORTAR_SOLDIER, { -31.70142f, 18.02783f, 20.77197f, 4.712389f }, 30 },
    { NPC_SKYBREAKER_MORTAR_SOLDIER, { -9.368652f, 18.75806f, 20.65335f, 4.712389f }, 30 },

    { NPC_SKYBREAKER_MORTAR_SOLDIER, { -20.40851f, 18.40381f, 20.50647f, 4.694936f }, 30 },
    { NPC_SKYBREAKER_MORTAR_SOLDIER, { 0.1585693f, 18.11523f, 20.41949f, 4.729842f }, 30 },

    { NPC_SKYBREAKER_MARINE, SkybreakerTeleportPortal, 0 },
    { NPC_SKYBREAKER_MARINE, SkybreakerTeleportPortal, 0 },

    { NPC_SKYBREAKER_MARINE, SkybreakerTeleportPortal, 0 },
    { NPC_SKYBREAKER_MARINE, SkybreakerTeleportPortal, 0 },

    { NPC_SKYBREAKER_SERGEANT, SkybreakerTeleportPortal, 0 },

    { NPC_SKYBREAKER_SERGEANT, SkybreakerTeleportPortal, 0 }
};

SlotInfo const OrgrimsHammerSlotInfo[MAX_SLOTS] =
{
    { NPC_KOR_KRON_BATTLE_MAGE, { 13.58548f, 0.3867192f, 34.99243f, 1.53589f }, 0 },

    { NPC_KOR_KRON_BATTLE_MAGE, { 47.29290f, -4.308941f, 37.55550f, 1.570796f }, 0 },
    { NPC_KOR_KRON_BATTLE_MAGE, { 47.34621f,  4.032004f, 37.70952f, 4.817109f }, 0 },

    { NPC_KOR_KRON_AXETHROWER, { -12.09280f, 27.65942f, 33.58557f, 1.53589f }, 30 },
    { NPC_KOR_KRON_AXETHROWER, { -3.170555f, 28.30652f, 34.21082f, 1.53589f }, 30 },
    { NPC_KOR_KRON_AXETHROWER, { 14.928040f, 26.18018f, 35.47803f, 1.53589f }, 30 },
    { NPC_KOR_KRON_AXETHROWER, { 24.703310f, 25.36584f, 35.97845f, 1.53589f }, 30 },

    { NPC_KOR_KRON_AXETHROWER, { -16.65302f, 27.59668f, 33.18726f, 1.53589f }, 30 },
    { NPC_KOR_KRON_AXETHROWER, { -8.084572f, 28.21448f, 33.93805f, 1.53589f }, 30 },
    { NPC_KOR_KRON_AXETHROWER, {  7.594765f, 27.41968f, 35.00775f, 1.53589f }, 30 },
    { NPC_KOR_KRON_AXETHROWER, { 20.763390f, 25.58215f, 35.75287f, 1.53589f }, 30 },

    { NPC_KOR_KRON_ROCKETEER, { -11.44849f, -25.71838f, 33.64343f, 1.518436f }, 30 },
    { NPC_KOR_KRON_ROCKETEER, {  12.30336f, -25.69653f, 35.32373f, 1.518436f }, 30 },

    { NPC_KOR_KRON_ROCKETEER, { -0.05931854f, -25.46399f, 34.50592f, 1.518436f }, 30 },
    { NPC_KOR_KRON_ROCKETEER, { 27.62149000f, -23.48108f, 36.12708f, 1.518436f }, 30 },

    { NPC_KOR_KRON_REAVER, OrgrimsHammerTeleportPortal, 0 },
    { NPC_KOR_KRON_REAVER, OrgrimsHammerTeleportPortal, 0 },

    { NPC_KOR_KRON_REAVER, OrgrimsHammerTeleportPortal, 0 },
    { NPC_KOR_KRON_REAVER, OrgrimsHammerTeleportPortal, 0 },

    { NPC_KOR_KRON_SERGEANT, OrgrimsHammerTeleportPortal, 0 },

    { NPC_KOR_KRON_SERGEANT, OrgrimsHammerTeleportPortal, 0 }
};

class PassengerController
{
public:
    PassengerController()
    {
        ResetSlots(HORDE);
    }

    void SetTransport(Transport* transport) { _transport = transport; }

    void ResetSlots(uint32 team)
    {
        _transport = nullptr;
        for (uint32 i = 0; i < MAX_SLOTS; ++i)
            _controlledSlots[i].Clear();

        memset(_respawnCooldowns, 0, sizeof(time_t)* MAX_SLOTS);
        _spawnPoint = team == HORDE ? &OrgrimsHammerAddsSpawnPos : &SkybreakerAddsSpawnPos;
        _slotInfo = team == HORDE ? OrgrimsHammerSlotInfo : SkybreakerSlotInfo;
    }

    bool SummonCreatures(PassengerSlots first, PassengerSlots last)
    {
        if (!_transport)
            return false;

        bool summoned = false;
<<<<<<< HEAD
        time_t now = GameTime::GetGameTime();
=======
        time_t now = time(nullptr);
>>>>>>> 28d470c5
        for (int32 i = first; i <= last; ++i)
        {
            if (_respawnCooldowns[i] > now)
                continue;

            if (!_controlledSlots[i].IsEmpty())
            {
                Creature* current = ObjectAccessor::GetCreature(*_transport, _controlledSlots[i]);
                if (current && current->IsAlive())
                    continue;
            }

            if (Creature* passenger = _transport->SummonPassenger(_slotInfo[i].Entry, SelectSpawnPoint(), TEMPSUMMON_CORPSE_TIMED_DESPAWN, nullptr, 15000))
            {
                _controlledSlots[i] = passenger->GetGUID();
                _respawnCooldowns[i] = time_t(0);
                passenger->AI()->SetData(ACTION_SET_SLOT, i);
                summoned = true;
            }
        }

        return summoned;
    }

    void ClearSlot(PassengerSlots slot)
    {
        _controlledSlots[slot].Clear();
<<<<<<< HEAD
        _respawnCooldowns[slot] = GameTime::GetGameTime() + _slotInfo[slot].Cooldown;
=======
        _respawnCooldowns[slot] = time(nullptr) + _slotInfo[slot].Cooldown;
>>>>>>> 28d470c5
    }

    bool SlotsNeedRefill(PassengerSlots first, PassengerSlots last) const
    {
        for (int32 i = first; i <= last; ++i)
            if (!_controlledSlots[i])
                return true;

        return false;
    }

private:
    Position SelectSpawnPoint() const
    {
        Position newPos;
        float angle = frand(float(-M_PI) * 0.5f, float(M_PI) * 0.5f);
        newPos.m_positionX = _spawnPoint->GetPositionX() + 2.0f * std::cos(angle);
        newPos.m_positionY = _spawnPoint->GetPositionY() + 2.0f * std::sin(angle);
        newPos.m_positionZ = _spawnPoint->GetPositionZ();
        newPos.SetOrientation(_spawnPoint->GetOrientation());
        return newPos;
    }

    Transport* _transport;
    ObjectGuid _controlledSlots[MAX_SLOTS];
    time_t _respawnCooldowns[MAX_SLOTS];
    Position const* _spawnPoint;
    SlotInfo const* _slotInfo;
};

class DelayedMovementEvent : public BasicEvent
{
public:
    DelayedMovementEvent(Creature* owner, Position const& dest) : _owner(owner), _dest(dest) { }

    bool Execute(uint64, uint32) override
    {
        if (!_owner->IsAlive())
            return true;

        Movement::MoveSplineInit init(_owner);
        init.DisableTransportPathTransformations();
        init.MoveTo(_dest.GetPositionX(), _dest.GetPositionY(), _dest.GetPositionZ(), false);
        _owner->GetMotionMaster()->LaunchMoveSpline(std::move(init), EVENT_CHARGE_PREPATH, MOTION_PRIORITY_NORMAL, POINT_MOTION_TYPE);

        return true;
    }

private:
    Creature* _owner;
    Position const& _dest;
};

class ResetEncounterEvent : public BasicEvent
{
public:
    ResetEncounterEvent(Unit* caster, uint32 spellId, ObjectGuid otherTransport) : _caster(caster), _spellId(spellId), _otherTransport(otherTransport) { }

    bool Execute(uint64, uint32) override
    {
        _caster->CastSpell(_caster, _spellId, true);
        _caster->GetTransport()->AddObjectToRemoveList();

        if (Transport* go = HashMapHolder<Transport>::Find(_otherTransport))
            go->AddObjectToRemoveList();

        return true;
    }

private:
    Unit* _caster;
    uint32 _spellId;
    ObjectGuid _otherTransport;
};

class BattleExperienceEvent : public BasicEvent
{
public:
    static uint32 const ExperiencedSpells[5];
    static Milliseconds const ExperiencedTimes[5];

    BattleExperienceEvent(Creature* creature) : _creature(creature), _level(0) { }

    bool Execute(uint64 timer, uint32 /*diff*/) override
    {
        if (!_creature->IsAlive())
            return true;

        _creature->RemoveAurasDueToSpell(ExperiencedSpells[_level]);
        ++_level;

        _creature->CastSpell(_creature, ExperiencedSpells[_level], TRIGGERED_FULL_MASK);
        if (_level < (_creature->GetMap()->IsHeroic() ? 4 : 3))
        {
            _creature->m_Events.AddEvent(this, Milliseconds(timer) + ExperiencedTimes[_level]);
            return false;
        }

        return true;
    }

private:
    Creature* _creature;
    int32 _level;
};

uint32 const BattleExperienceEvent::ExperiencedSpells[5] = { 0, SPELL_EXPERIENCED, SPELL_VETERAN, SPELL_ELITE, SPELL_ADDS_BERSERK };
Milliseconds const BattleExperienceEvent::ExperiencedTimes[5] = { 100s, 70s, 60s, 90s, 0s };

struct gunship_npc_AI : public ScriptedAI
{
    gunship_npc_AI(Creature* creature) : ScriptedAI(creature),
        Instance(creature->GetInstanceScript()), Slot(nullptr), Index(uint32(-1))
    {
        BurningPitchId = Instance->GetData(DATA_TEAM_IN_INSTANCE) == HORDE ? SPELL_BURNING_PITCH_A : SPELL_BURNING_PITCH_H;
        me->SetRegenerateHealth(false);
    }

    void SetData(uint32 type, uint32 data) override
    {
        if (type == ACTION_SET_SLOT && data < MAX_SLOTS)
        {
            SetSlotInfo(data);

            me->SetReactState(REACT_PASSIVE);

            float x, y, z, o;
            Slot->TargetPosition.GetPosition(x, y, z, o);

            me->SetTransportHomePosition(Slot->TargetPosition);
            float hx = x, hy = y, hz = z, ho = o;
            me->GetTransport()->CalculatePassengerPosition(hx, hy, hz, &ho);
            me->SetHomePosition(hx, hy, hz, ho);

            Movement::MoveSplineInit init(me);
            init.DisableTransportPathTransformations();
            init.MoveTo(x, y, z, false);
            me->GetMotionMaster()->LaunchMoveSpline(std::move(init), EVENT_CHARGE_PREPATH, MOTION_PRIORITY_NORMAL, POINT_MOTION_TYPE);
        }
    }

    void EnterEvadeMode(EvadeReason /*why*/) override
    {
        if (!me->IsAlive() || !me->IsInCombat())
            return;

<<<<<<< HEAD
=======
        me->GetThreatManager().ClearAllThreat();
>>>>>>> 28d470c5
        me->CombatStop(true);
        EngagementOver();
        me->GetMotionMaster()->MoveTargetedHome();
    }

    void JustDied(Unit* /*killer*/) override
    {
        if (Slot)
            if (Creature* captain = me->FindNearestCreature(Instance->GetData(DATA_TEAM_IN_INSTANCE) == HORDE ? NPC_IGB_MURADIN_BRONZEBEARD : NPC_IGB_HIGH_OVERLORD_SAURFANG, 200.0f))
                captain->AI()->SetData(ACTION_CLEAR_SLOT, Index);
    }

    void MovementInform(uint32 type, uint32 pointId) override
    {
        if (type != POINT_MOTION_TYPE)
            return;

        if (pointId == EVENT_CHARGE_PREPATH && Slot)
        {
            me->SetFacingTo(Slot->TargetPosition.GetOrientation());
            me->m_Events.AddEvent(new BattleExperienceEvent(me), me->m_Events.CalculateTime(BattleExperienceEvent::ExperiencedTimes[0]));
            DoCast(me, SPELL_BATTLE_EXPERIENCE, true);
            me->SetReactState(REACT_AGGRESSIVE);
        }
    }

    bool CanAIAttack(Unit const* target) const override
    {
        if (Instance->GetBossState(DATA_ICECROWN_GUNSHIP_BATTLE) != IN_PROGRESS)
            return false;
        return target->HasAura(Instance->GetData(DATA_TEAM_IN_INSTANCE) == HORDE ? SPELL_ON_ORGRIMS_HAMMER_DECK : SPELL_ON_SKYBREAKER_DECK);
    }

protected:
    void SetSlotInfo(uint32 index)
    {
        Index = index;
        Slot = &((Instance->GetData(DATA_TEAM_IN_INSTANCE) == HORDE ? SkybreakerSlotInfo : OrgrimsHammerSlotInfo)[Index]);
    }

    bool SelectVictim()
    {
        if (Instance->GetBossState(DATA_ICECROWN_GUNSHIP_BATTLE) != IN_PROGRESS)
        {
            EnterEvadeMode(EVADE_REASON_OTHER);
            return false;
        }

        if (!me->HasReactState(REACT_PASSIVE))
        {
            if (Unit* victim = me->SelectVictim())
<<<<<<< HEAD
                if (!me->HasSpellFocus() && victim != me->GetVictim())
=======
                if (!me->IsFocusing(nullptr, true) && victim != me->GetVictim())
>>>>>>> 28d470c5
                    AttackStart(victim);

            return me->GetVictim() != nullptr;
        }
        else if (me->GetThreatManager().IsThreatListEmpty())
        {
            EnterEvadeMode(EVADE_REASON_OTHER);
            return false;
        }

        return true;
    }

    void TriggerBurningPitch()
    {
        if (Instance->GetBossState(DATA_ICECROWN_GUNSHIP_BATTLE) == IN_PROGRESS &&
            !me->HasUnitState(UNIT_STATE_CASTING) && !me->HasReactState(REACT_PASSIVE) &&
            !me->GetSpellHistory()->HasCooldown(BurningPitchId))
        {
            DoCastAOE(BurningPitchId, true);
            me->GetSpellHistory()->AddCooldown(BurningPitchId, 0, std::chrono::milliseconds(urand(3000, 4000)));
        }
    }

    InstanceScript* Instance;
    SlotInfo const* Slot;
    uint32 Index;
    uint32 BurningPitchId;
};

class npc_gunship : public CreatureScript
{
    public:
        npc_gunship() : CreatureScript("npc_gunship") { }

        struct npc_gunshipAI : public NullCreatureAI
        {
            npc_gunshipAI(Creature* creature) : NullCreatureAI(creature),
                _teamInInstance(creature->GetInstanceScript()->GetData(DATA_TEAM_IN_INSTANCE)),
                _summonedFirstMage(false), _died(false)
            {
                me->SetRegenerateHealth(false);
            }

            void DamageTaken(Unit* /*source*/, uint32& damage) override
            {
                if (damage >= me->GetHealth())
                {
                    JustDied(nullptr);
                    damage = me->GetHealth() - 1;
                    return;
                }

                if (_summonedFirstMage)
                    return;

                if (me->GetTransport()->GetEntry() != uint32(_teamInInstance == HORDE ? GO_THE_SKYBREAKER_H : GO_ORGRIMS_HAMMER_A))
                    return;

                if (!me->HealthBelowPctDamaged(90, damage))
                    return;

                _summonedFirstMage = true;
                if (Creature* captain = me->FindNearestCreature(_teamInInstance == HORDE ? NPC_IGB_MURADIN_BRONZEBEARD : NPC_IGB_HIGH_OVERLORD_SAURFANG, 100.0f))
                    captain->AI()->DoAction(ACTION_SPAWN_MAGE);
            }

            void JustDied(Unit* /*killer*/) override
            {
                if (_died)
                    return;

                _died = true;

                bool isVictory = me->GetTransport()->GetEntry() == GO_THE_SKYBREAKER_H || me->GetTransport()->GetEntry() == GO_ORGRIMS_HAMMER_A;
                InstanceScript* instance = me->GetInstanceScript();
                instance->SetBossState(DATA_ICECROWN_GUNSHIP_BATTLE, isVictory ? DONE : FAIL);
                if (Creature* creature = me->FindNearestCreature(me->GetEntry() == NPC_ORGRIMS_HAMMER ? NPC_THE_SKYBREAKER : NPC_ORGRIMS_HAMMER, 200.0f))
                {
                    instance->SendEncounterUnit(ENCOUNTER_FRAME_DISENGAGE, creature);
                    creature->RemoveAurasDueToSpell(SPELL_CHECK_FOR_PLAYERS);
                }

                instance->SendEncounterUnit(ENCOUNTER_FRAME_DISENGAGE, me);
                me->RemoveAurasDueToSpell(SPELL_CHECK_FOR_PLAYERS);

                me->GetMap()->SetZoneMusic(AREA_ICECROWN_CITADEL, 0);
                std::list<Creature*> creatures;
                GetCreatureListWithEntryInGrid(creatures, me, NPC_MARTYR_STALKER_IGB_SAURFANG, SIZE_OF_GRIDS);
                for (std::list<Creature*>::iterator itr = creatures.begin(); itr != creatures.end(); ++itr)
                {
                    Creature* stalker = *itr;
                    stalker->RemoveAllAuras();
<<<<<<< HEAD
=======
                    stalker->GetThreatManager().ClearAllThreat();
>>>>>>> 28d470c5
                    stalker->CombatStop(true);
                }

                uint32 explosionSpell = isVictory ? SPELL_EXPLOSION_VICTORY : SPELL_EXPLOSION_WIPE;
                creatures.clear();
                GetCreatureListWithEntryInGrid(creatures, me, NPC_GUNSHIP_HULL, 200.0f);
                for (std::list<Creature*>::iterator itr = creatures.begin(); itr != creatures.end(); ++itr)
                {
                    Creature* hull = *itr;
                    if (hull->GetTransport() != me->GetTransport())
                        continue;

                    hull->CastSpell(hull, explosionSpell, TRIGGERED_FULL_MASK);
                }

                creatures.clear();
                GetCreatureListWithEntryInGrid(creatures, me, _teamInInstance == HORDE ? NPC_HORDE_GUNSHIP_CANNON : NPC_ALLIANCE_GUNSHIP_CANNON, 200.0f);
                for (std::list<Creature*>::iterator itr = creatures.begin(); itr != creatures.end(); ++itr)
                {
                    Creature* cannon = *itr;
                    if (isVictory)
                    {
                        cannon->CastSpell(cannon, SPELL_EJECT_ALL_PASSENGERS_BELOW_ZERO, TRIGGERED_FULL_MASK);
                        cannon->RemoveVehicleKit();
                    }
                    else
                        cannon->CastSpell(cannon, SPELL_EJECT_ALL_PASSENGERS_WIPE, TRIGGERED_FULL_MASK);
                }

                uint32 creatureEntry = NPC_IGB_MURADIN_BRONZEBEARD;
                uint8 textId = isVictory ? SAY_MURADIN_VICTORY : SAY_MURADIN_WIPE;
                if (_teamInInstance == HORDE)
                {
                    creatureEntry = NPC_IGB_HIGH_OVERLORD_SAURFANG;
                    textId = isVictory ? SAY_SAURFANG_VICTORY : SAY_SAURFANG_WIPE;
                }

                if (Creature* creature = me->FindNearestCreature(creatureEntry, 100.0f))
                    creature->AI()->Talk(textId);

                if (isVictory)
                {
                    if (Transport* otherTransport = HashMapHolder<Transport>::Find(instance->GetGuidData(DATA_ICECROWN_GUNSHIP_BATTLE)))
                        otherTransport->EnableMovement(true);

                    me->GetTransport()->EnableMovement(true);

                    if (Creature* ship = me->FindNearestCreature(_teamInInstance == HORDE ? NPC_ORGRIMS_HAMMER : NPC_THE_SKYBREAKER, 200.0f))
                    {
                        ship->CastSpell(ship, SPELL_TELEPORT_PLAYERS_ON_VICTORY, TRIGGERED_FULL_MASK);
                        ship->CastSpell(ship, SPELL_ACHIEVEMENT, TRIGGERED_FULL_MASK);
                        ship->CastSpell(ship, SPELL_AWARD_REPUTATION_BOSS_KILL, TRIGGERED_FULL_MASK);
                    }

                    creatures.clear();
                    GetCreatureListWithEntryInGrid(creatures, me, NPC_SKYBREAKER_MARINE, 200.0f);
                    GetCreatureListWithEntryInGrid(creatures, me, NPC_SKYBREAKER_SERGEANT, 200.0f);
                    GetCreatureListWithEntryInGrid(creatures, me, NPC_KOR_KRON_REAVER, 200.0f);
                    GetCreatureListWithEntryInGrid(creatures, me, NPC_KOR_KRON_SERGEANT, 200.0f);
                    for (std::list<Creature*>::iterator itr = creatures.begin(); itr != creatures.end(); ++itr)
                        (*itr)->DespawnOrUnsummon(1ms);
                }
                else
                {
                    uint32 teleportSpellId = _teamInInstance == HORDE ? SPELL_TELEPORT_PLAYERS_ON_RESET_H : SPELL_TELEPORT_PLAYERS_ON_RESET_A;
                    me->m_Events.AddEvent(new ResetEncounterEvent(me, teleportSpellId, me->GetInstanceScript()->GetGuidData(DATA_ENEMY_GUNSHIP)),
                        me->m_Events.CalculateTime(8s));
                }
            }

            void SetGUID(ObjectGuid const& guid, int32 id) override
            {
                if (id != ACTION_SHIP_VISITS)
                    return;

                std::map<ObjectGuid, uint32>::iterator itr = _shipVisits.find(guid);
                if (itr == _shipVisits.end())
                    _shipVisits[guid] = 1;
                else
                    ++itr->second;
            }

            uint32 GetData(uint32 id) const override
            {
                if (id != ACTION_SHIP_VISITS)
                    return 0;

                uint32 max = 0;
                for (std::map<ObjectGuid, uint32>::const_iterator itr = _shipVisits.begin(); itr != _shipVisits.end(); ++itr)
                    max = std::max(max, itr->second);

                return max;
            }

        private:
            uint32 _teamInInstance;
            std::map<ObjectGuid, uint32> _shipVisits;
            bool _summonedFirstMage;
            bool _died;
        };

        CreatureAI* GetAI(Creature* creature) const override
        {
            if (!creature->GetTransport())
                return nullptr;

            return GetIcecrownCitadelAI<npc_gunshipAI>(creature);
        }
};

struct npc_high_overlord_saurfang_igb : public ScriptedAI
{
    npc_high_overlord_saurfang_igb(Creature* creature) : ScriptedAI(creature),
        _instance(creature->GetInstanceScript())
    {
        _controller.ResetSlots(HORDE);
        _controller.SetTransport(creature->GetTransport());
        me->SetRegenerateHealth(false);
        me->m_CombatDistance = 70.0f;
        _firstMageCooldown = GameTime::Now() + 60s;
        _axethrowersYellCooldown = time_t(0);
        _rocketeersYellCooldown = time_t(0);
    }

    void InitializeAI() override
    {
        ScriptedAI::InitializeAI();

        _events.Reset();
        _firstMageCooldown = GameTime::Now() + 60s;
        _axethrowersYellCooldown = time_t(0);
        _rocketeersYellCooldown = time_t(0);
    }

    void JustEngagedWith(Unit* /*target*/) override
    {
        _events.SetPhase(PHASE_COMBAT);
        DoCast(me, _instance->GetData(DATA_TEAM_IN_INSTANCE) == HORDE ? SPELL_FRIENDLY_BOSS_DAMAGE_MOD : SPELL_MELEE_TARGETING_ON_ORGRIMS_HAMMER, true);
        DoCast(me, SPELL_BATTLE_FURY, true);
        _events.ScheduleEvent(EVENT_CLEAVE, 2s, 10s);
    }

    void EnterEvadeMode(EvadeReason /*why*/) override
    {
        if (!me->IsAlive())
            return;

        me->CombatStop(true);
        EngagementOver();
        me->GetMotionMaster()->MoveTargetedHome();

        Reset();
    }

    void DoAction(int32 action) override
    {
        if (action == ACTION_ENEMY_GUNSHIP_TALK)
        {
<<<<<<< HEAD
            if (Creature* muradin = me->FindNearestCreature(NPC_IGB_MURADIN_BRONZEBEARD, 100.0f))
                muradin->AI()->DoAction(ACTION_SPAWN_ALL_ADDS);
=======
            npc_high_overlord_saurfang_igbAI(Creature* creature) : ScriptedAI(creature),
                _instance(creature->GetInstanceScript())
            {
                _controller.ResetSlots(HORDE);
                _controller.SetTransport(creature->GetTransport());
                me->SetRegenerateHealth(false);
                me->m_CombatDistance = 70.0f;
                _firstMageCooldown = time(nullptr) + 60;
                _axethrowersYellCooldown = time_t(0);
                _rocketeersYellCooldown = time_t(0);
            }
>>>>>>> 28d470c5

            Talk(SAY_SAURFANG_INTRO_5);
            _events.ScheduleEvent(EVENT_INTRO_H_5, 4s);
            _events.ScheduleEvent(EVENT_INTRO_H_6, 11s);
            _events.ScheduleEvent(EVENT_KEEP_PLAYER_IN_COMBAT, 1ms);

<<<<<<< HEAD
            _instance->SetBossState(DATA_ICECROWN_GUNSHIP_BATTLE, IN_PROGRESS);
            // Combat starts now
            if (Creature* skybreaker = me->FindNearestCreature(NPC_THE_SKYBREAKER, 100.0f))
                _instance->SendEncounterUnit(ENCOUNTER_FRAME_ENGAGE, skybreaker, 1);
=======
                _events.Reset();
                _firstMageCooldown = time(nullptr) + 60;
                _axethrowersYellCooldown = time_t(0);
                _rocketeersYellCooldown = time_t(0);
            }
>>>>>>> 28d470c5

            if (Creature* orgrimsHammer = me->FindNearestCreature(NPC_ORGRIMS_HAMMER, 100.0f))
            {
                _instance->SendEncounterUnit(ENCOUNTER_FRAME_ENGAGE, orgrimsHammer, 2);
                orgrimsHammer->CastSpell(orgrimsHammer, SPELL_CHECK_FOR_PLAYERS, TRIGGERED_FULL_MASK);
            }

<<<<<<< HEAD
            me->GetMap()->SetZoneMusic(AREA_ICECROWN_CITADEL, MUSIC_ENCOUNTER);
        }
        else if (action == ACTION_SPAWN_MAGE)
        {
            TimePoint now = GameTime::Now();
            if (_firstMageCooldown > now)
                _events.ScheduleEvent(EVENT_SUMMON_MAGE, std::chrono::duration_cast<Milliseconds>(_firstMageCooldown - now));
            else
                _events.ScheduleEvent(EVENT_SUMMON_MAGE, 1ms);
        }
        else if (action == ACTION_SPAWN_ALL_ADDS)
        {
            _events.ScheduleEvent(EVENT_ADDS, 12s);
            _events.ScheduleEvent(EVENT_CHECK_RIFLEMAN, 13s);
            _events.ScheduleEvent(EVENT_CHECK_MORTAR, 13s);
            if (Is25ManRaid())
                _controller.SummonCreatures(SLOT_MAGE_1, SLOT_MORTAR_4);
            else
=======
            void EnterEvadeMode(EvadeReason /*why*/) override
>>>>>>> 28d470c5
            {
                _controller.SummonCreatures(SLOT_MAGE_1, SLOT_MAGE_2);
                _controller.SummonCreatures(SLOT_MORTAR_1, SLOT_MORTAR_2);
                _controller.SummonCreatures(SLOT_RIFLEMAN_1, SLOT_RIFLEMAN_4);
            }
        }
        else if (action == ACTION_EXIT_SHIP)
        {
            Movement::PointsArray path(SaurfangExitPath, SaurfangExitPath + SaurfangExitPathSize);
            Movement::MoveSplineInit init(me);
            init.DisableTransportPathTransformations();
            init.MovebyPath(path, 0);
            me->GetMotionMaster()->LaunchMoveSpline(std::move(init), 0, MOTION_PRIORITY_NORMAL, POINT_MOTION_TYPE);

<<<<<<< HEAD
            me->DespawnOrUnsummon(18s);
        }
    }
=======
                me->GetThreatManager().ClearAllThreat();
                me->CombatStop(true);
                me->GetMotionMaster()->MoveTargetedHome();
>>>>>>> 28d470c5

    void SetData(uint32 type, uint32 data) override
    {
        if (type == ACTION_CLEAR_SLOT)
        {
            _controller.ClearSlot(PassengerSlots(data));
            if (data == SLOT_FREEZE_MAGE)
                _events.ScheduleEvent(EVENT_SUMMON_MAGE, 30s, 33500ms);
        }
    }

    bool OnGossipSelect(Player* /*player*/, uint32 /*menuId*/, uint32 /*gossipListId*/) override
    {
        me->RemoveFlag(UNIT_NPC_FLAGS, UNIT_NPC_FLAG_GOSSIP);
        me->GetTransport()->EnableMovement(true);
        _events.SetPhase(PHASE_INTRO);
        _events.ScheduleEvent(EVENT_INTRO_H_1, 5s, 0, PHASE_INTRO);
        _events.ScheduleEvent(EVENT_INTRO_H_2, 16s, 0, PHASE_INTRO);
        _events.ScheduleEvent(EVENT_INTRO_SUMMON_SKYBREAKER, 24600ms, 0, PHASE_INTRO);
        _events.ScheduleEvent(EVENT_INTRO_H_3, 29600ms, 0, PHASE_INTRO);
        _events.ScheduleEvent(EVENT_INTRO_H_4, 39200ms, 0, PHASE_INTRO);
        return false;
    }

    void DamageTaken(Unit* /*attacker*/, uint32& damage) override
    {
        if (me->HealthBelowPctDamaged(65, damage) && !me->HasAura(SPELL_TASTE_OF_BLOOD))
            DoCast(me, SPELL_TASTE_OF_BLOOD, true);

        if (damage >= me->GetHealth())
            damage = me->GetHealth() - 1;
    }

    void UpdateAI(uint32 diff) override
    {
        if (!UpdateVictim() && !_events.IsInPhase(PHASE_INTRO) && _instance->GetBossState(DATA_ICECROWN_GUNSHIP_BATTLE) != IN_PROGRESS)
            return;

        _events.Update(diff);

        while (uint32 eventId = _events.ExecuteEvent())
        {
            switch (eventId)
            {
                case EVENT_INTRO_H_1:
                    Talk(SAY_SAURFANG_INTRO_1);
                    break;
                case EVENT_INTRO_H_2:
                    Talk(SAY_SAURFANG_INTRO_2);
                    break;
                case EVENT_INTRO_SUMMON_SKYBREAKER:
                    sTransportMgr->CreateTransport(GO_THE_SKYBREAKER_H, 0, me->GetMap());
                    break;
                case EVENT_INTRO_H_3:
                    Talk(SAY_SAURFANG_INTRO_3);
                    break;
                case EVENT_INTRO_H_4:
                    Talk(SAY_SAURFANG_INTRO_4);
                    break;
                case EVENT_INTRO_H_5:
                    if (Creature* muradin = me->FindNearestCreature(NPC_IGB_MURADIN_BRONZEBEARD, 100.0f))
                        muradin->AI()->Talk(SAY_MURADIN_INTRO_H);
                    break;
                case EVENT_INTRO_H_6:
                    Talk(SAY_SAURFANG_INTRO_6);
                    break;
                case EVENT_KEEP_PLAYER_IN_COMBAT:
                    if (_instance->GetBossState(DATA_ICECROWN_GUNSHIP_BATTLE) == IN_PROGRESS)
                    {
                        _instance->DoCastSpellOnPlayers(SPELL_LOCK_PLAYERS_AND_TAP_CHEST);
                        _events.ScheduleEvent(EVENT_KEEP_PLAYER_IN_COMBAT, 5s, 8s);
                    }
<<<<<<< HEAD
                    break;
                case EVENT_SUMMON_MAGE:
                    Talk(SAY_SAURFANG_MAGES);
                    _controller.SummonCreatures(SLOT_FREEZE_MAGE, SLOT_FREEZE_MAGE);
                    break;
                case EVENT_ADDS:
                    Talk(SAY_SAURFANG_ENTER_SKYBREAKER);
                    _controller.SummonCreatures(SLOT_MAGE_1, SLOT_MAGE_2);
                    _controller.SummonCreatures(SLOT_MARINE_1, Is25ManRaid() ? SLOT_MARINE_4 : SLOT_MARINE_2);
                    _controller.SummonCreatures(SLOT_SERGEANT_1, Is25ManRaid() ? SLOT_SERGEANT_2 : SLOT_SERGEANT_1);
                    if (Transport* orgrimsHammer = me->GetTransport())
                        orgrimsHammer->SummonPassenger(NPC_TELEPORT_PORTAL, OrgrimsHammerTeleportPortal, TEMPSUMMON_TIMED_DESPAWN, nullptr, 21000);

                    if (Transport* skybreaker = HashMapHolder<Transport>::Find(_instance->GetGuidData(DATA_ICECROWN_GUNSHIP_BATTLE)))
                        skybreaker->SummonPassenger(NPC_TELEPORT_EXIT, SkybreakerTeleportExit, TEMPSUMMON_TIMED_DESPAWN, nullptr, 23000);

                    _events.ScheduleEvent(EVENT_ADDS_BOARD_YELL, 6s);
                    _events.ScheduleEvent(EVENT_ADDS, 1min);
                    break;
                case EVENT_ADDS_BOARD_YELL:
                    if (Creature* muradin = me->FindNearestCreature(NPC_IGB_MURADIN_BRONZEBEARD, 200.0f))
                        muradin->AI()->Talk(SAY_MURADIN_BOARD);
                    break;
                case EVENT_CHECK_RIFLEMAN:
                    if (_controller.SummonCreatures(SLOT_RIFLEMAN_1, Is25ManRaid() ? SLOT_RIFLEMAN_8 : SLOT_RIFLEMAN_4))
=======

                    me->GetMap()->SetZoneMusic(AREA_ICECROWN_CITADEL, MUSIC_ENCOUNTER);
                }
                else if (action == ACTION_SPAWN_MAGE)
                {
                    time_t now = time(nullptr);
                    if (_firstMageCooldown > now)
                        _events.ScheduleEvent(EVENT_SUMMON_MAGE, (_firstMageCooldown - now) * IN_MILLISECONDS);
                    else
                        _events.ScheduleEvent(EVENT_SUMMON_MAGE, 1);
                }
                else if (action == ACTION_SPAWN_ALL_ADDS)
                {
                    _events.ScheduleEvent(EVENT_ADDS, 12000);
                    _events.ScheduleEvent(EVENT_CHECK_RIFLEMAN, 13000);
                    _events.ScheduleEvent(EVENT_CHECK_MORTAR, 13000);
                    if (Is25ManRaid())
                        _controller.SummonCreatures(SLOT_MAGE_1, SLOT_MORTAR_4);
                    else
>>>>>>> 28d470c5
                    {
                        if (_axethrowersYellCooldown < GameTime::GetGameTime())
                        {
                            Talk(SAY_SAURFANG_AXETHROWERS);
                            _axethrowersYellCooldown = GameTime::GetGameTime() + 5;
                        }
                    }
                    _events.ScheduleEvent(EVENT_CHECK_RIFLEMAN, 1s);
                    break;
                case EVENT_CHECK_MORTAR:
                    if (_controller.SummonCreatures(SLOT_MORTAR_1, Is25ManRaid() ? SLOT_MORTAR_4 : SLOT_MORTAR_2))
                    {
                        if (_rocketeersYellCooldown < GameTime::GetGameTime())
                        {
                            Talk(SAY_SAURFANG_ROCKETEERS);
                            _rocketeersYellCooldown = GameTime::GetGameTime() + 5;
                        }
                    }
                    _events.ScheduleEvent(EVENT_CHECK_MORTAR, 1s);
                    break;
                case EVENT_CLEAVE:
                    DoCastVictim(SPELL_CLEAVE);
                    _events.ScheduleEvent(EVENT_CLEAVE, 2s, 10s);
                    break;
                default:
                    break;
            }
        }

        if (me->IsWithinMeleeRange(me->GetVictim()))
            DoMeleeAttackIfReady();
        else if (me->isAttackReady())
        {
            DoCastVictim(SPELL_RENDING_THROW);
            me->resetAttackTimer();
        }
    }

<<<<<<< HEAD
    bool CanAIAttack(Unit const* target) const override
    {
        if (_instance->GetBossState(DATA_ICECROWN_GUNSHIP_BATTLE) != IN_PROGRESS)
            return false;
        return target->HasAura(SPELL_ON_ORGRIMS_HAMMER_DECK) || target->GetEntry() == NPC_SKYBREAKER_MARINE || target->GetEntry() == NPC_SKYBREAKER_SERGEANT;
    }
=======
            bool GossipSelect(Player* /*player*/, uint32 /*menuId*/, uint32 /*gossipListId*/) override
            {
                me->RemoveNpcFlag(UNIT_NPC_FLAG_GOSSIP);
                me->GetTransport()->EnableMovement(true);
                _events.SetPhase(PHASE_INTRO);
                _events.ScheduleEvent(EVENT_INTRO_H_1, 5000, 0, PHASE_INTRO);
                _events.ScheduleEvent(EVENT_INTRO_H_2, 16000, 0, PHASE_INTRO);
                _events.ScheduleEvent(EVENT_INTRO_SUMMON_SKYBREAKER, 24600, 0, PHASE_INTRO);
                _events.ScheduleEvent(EVENT_INTRO_H_3, 29600, 0, PHASE_INTRO);
                _events.ScheduleEvent(EVENT_INTRO_H_4, 39200, 0, PHASE_INTRO);
                return false;
            }
>>>>>>> 28d470c5

private:
    EventMap _events;
    PassengerController _controller;
    InstanceScript* _instance;
    TimePoint _firstMageCooldown;
    time_t _axethrowersYellCooldown;
    time_t _rocketeersYellCooldown;
};

struct npc_muradin_bronzebeard_igb : public ScriptedAI
{
    npc_muradin_bronzebeard_igb(Creature* creature) : ScriptedAI(creature),
        _instance(creature->GetInstanceScript())
    {
        _controller.ResetSlots(ALLIANCE);
        _controller.SetTransport(creature->GetTransport());
        me->SetRegenerateHealth(false);
        me->m_CombatDistance = 70.0f;
        _firstMageCooldown = GameTime::Now() + 60s;
        _riflemanYellCooldown = time_t(0);
        _mortarYellCooldown = time_t(0);
    }

    void InitializeAI() override
    {
        ScriptedAI::InitializeAI();

        _events.Reset();
        _firstMageCooldown = GameTime::Now() + 60s;
        _riflemanYellCooldown = time_t(0);
        _mortarYellCooldown = time_t(0);
    }

<<<<<<< HEAD
    void JustEngagedWith(Unit* /*target*/) override
    {
        _events.SetPhase(PHASE_COMBAT);
        DoCast(me, _instance->GetData(DATA_TEAM_IN_INSTANCE) == ALLIANCE ? SPELL_FRIENDLY_BOSS_DAMAGE_MOD : SPELL_MELEE_TARGETING_ON_SKYBREAKER, true);
        DoCast(me, SPELL_BATTLE_FURY, true);
        _events.ScheduleEvent(EVENT_CLEAVE, 2s, 10s);
    }
=======
                while (uint32 eventId = _events.ExecuteEvent())
                {
                    switch (eventId)
                    {
                        case EVENT_INTRO_H_1:
                            Talk(SAY_SAURFANG_INTRO_1);
                            break;
                        case EVENT_INTRO_H_2:
                            Talk(SAY_SAURFANG_INTRO_2);
                            break;
                        case EVENT_INTRO_SUMMON_SKYBREAKER:
                            sTransportMgr->CreateTransport(GO_THE_SKYBREAKER_H, UI64LIT(0), me->GetMap());
                            break;
                        case EVENT_INTRO_H_3:
                            Talk(SAY_SAURFANG_INTRO_3);
                            break;
                        case EVENT_INTRO_H_4:
                            Talk(SAY_SAURFANG_INTRO_4);
                            break;
                        case EVENT_INTRO_H_5:
                            if (Creature* muradin = me->FindNearestCreature(NPC_IGB_MURADIN_BRONZEBEARD, 100.0f))
                                muradin->AI()->Talk(SAY_MURADIN_INTRO_H);
                            break;
                        case EVENT_INTRO_H_6:
                            Talk(SAY_SAURFANG_INTRO_6);
                            break;
                        case EVENT_KEEP_PLAYER_IN_COMBAT:
                            if (_instance->GetBossState(DATA_ICECROWN_GUNSHIP_BATTLE) == IN_PROGRESS)
                            {
                                _instance->DoCastSpellOnPlayers(SPELL_LOCK_PLAYERS_AND_TAP_CHEST);
                                _events.ScheduleEvent(EVENT_KEEP_PLAYER_IN_COMBAT, urand(5000, 8000));
                            }
                            break;
                        case EVENT_SUMMON_MAGE:
                            Talk(SAY_SAURFANG_MAGES);
                            _controller.SummonCreatures(SLOT_FREEZE_MAGE, SLOT_FREEZE_MAGE);
                            break;
                        case EVENT_ADDS:
                            Talk(SAY_SAURFANG_ENTER_SKYBREAKER);
                            _controller.SummonCreatures(SLOT_MAGE_1, SLOT_MAGE_2);
                            _controller.SummonCreatures(SLOT_MARINE_1, Is25ManRaid() ? SLOT_MARINE_4 : SLOT_MARINE_2);
                            _controller.SummonCreatures(SLOT_SERGEANT_1, Is25ManRaid() ? SLOT_SERGEANT_2 : SLOT_SERGEANT_1);
                            if (Transport* orgrimsHammer = me->GetTransport())
                                orgrimsHammer->SummonPassenger(NPC_TELEPORT_PORTAL, OrgrimsHammerTeleportPortal, TEMPSUMMON_TIMED_DESPAWN, nullptr, 21000);

                            if (Transport* skybreaker = HashMapHolder<Transport>::Find(_instance->GetGuidData(DATA_ICECROWN_GUNSHIP_BATTLE)))
                                skybreaker->SummonPassenger(NPC_TELEPORT_EXIT, SkybreakerTeleportExit, TEMPSUMMON_TIMED_DESPAWN, nullptr, 23000);

                            _events.ScheduleEvent(EVENT_ADDS_BOARD_YELL, 6000);
                            _events.ScheduleEvent(EVENT_ADDS, 60000);
                            break;
                        case EVENT_ADDS_BOARD_YELL:
                            if (Creature* muradin = me->FindNearestCreature(NPC_IGB_MURADIN_BRONZEBEARD, 200.0f))
                                muradin->AI()->Talk(SAY_MURADIN_BOARD);
                            break;
                        case EVENT_CHECK_RIFLEMAN:
                            if (_controller.SummonCreatures(SLOT_RIFLEMAN_1, Is25ManRaid() ? SLOT_RIFLEMAN_8 : SLOT_RIFLEMAN_4))
                            {
                                if (_axethrowersYellCooldown < time(nullptr))
                                {
                                    Talk(SAY_SAURFANG_AXETHROWERS);
                                    _axethrowersYellCooldown = time(nullptr) + 5;
                                }
                            }
                            _events.ScheduleEvent(EVENT_CHECK_RIFLEMAN, 1000);
                            break;
                        case EVENT_CHECK_MORTAR:
                            if (_controller.SummonCreatures(SLOT_MORTAR_1, Is25ManRaid() ? SLOT_MORTAR_4 : SLOT_MORTAR_2))
                            {
                                if (_rocketeersYellCooldown < time(nullptr))
                                {
                                    Talk(SAY_SAURFANG_ROCKETEERS);
                                    _rocketeersYellCooldown = time(nullptr) + 5;
                                }
                            }
                            _events.ScheduleEvent(EVENT_CHECK_MORTAR, 1000);
                            break;
                        case EVENT_CLEAVE:
                            DoCastVictim(SPELL_CLEAVE);
                            _events.ScheduleEvent(EVENT_CLEAVE, urand(2000, 10000));
                            break;
                        default:
                            break;
                    }
                }
>>>>>>> 28d470c5

    void EnterEvadeMode(EvadeReason /*why*/) override
    {
        if (!me->IsAlive())
            return;

        me->CombatStop(true);
        EngagementOver();
        me->GetMotionMaster()->MoveTargetedHome();

        Reset();
    }

    void DoAction(int32 action) override
    {
        if (action == ACTION_ENEMY_GUNSHIP_TALK)
        {
            if (Creature* muradin = me->FindNearestCreature(NPC_IGB_HIGH_OVERLORD_SAURFANG, 100.0f))
                muradin->AI()->DoAction(ACTION_SPAWN_ALL_ADDS);

            Talk(SAY_MURADIN_INTRO_6);
            _events.ScheduleEvent(EVENT_INTRO_A_6, 5s);
            _events.ScheduleEvent(EVENT_INTRO_A_7, 11s);
            _events.ScheduleEvent(EVENT_KEEP_PLAYER_IN_COMBAT, 1ms);

<<<<<<< HEAD
            _instance->SetBossState(DATA_ICECROWN_GUNSHIP_BATTLE, IN_PROGRESS);
            // Combat starts now
            if (Creature* orgrimsHammer = me->FindNearestCreature(NPC_ORGRIMS_HAMMER, 100.0f))
                _instance->SendEncounterUnit(ENCOUNTER_FRAME_ENGAGE, orgrimsHammer, 1);
=======
        struct npc_muradin_bronzebeard_igbAI : public ScriptedAI
        {
            npc_muradin_bronzebeard_igbAI(Creature* creature) : ScriptedAI(creature),
                _instance(creature->GetInstanceScript())
            {
                _controller.ResetSlots(ALLIANCE);
                _controller.SetTransport(creature->GetTransport());
                me->SetRegenerateHealth(false);
                me->m_CombatDistance = 70.0f;
                _firstMageCooldown = time(nullptr) + 60;
                _riflemanYellCooldown = time_t(0);
                _mortarYellCooldown = time_t(0);
            }
>>>>>>> 28d470c5

            if (Creature* skybreaker = me->FindNearestCreature(NPC_THE_SKYBREAKER, 100.0f))
            {
<<<<<<< HEAD
                _instance->SendEncounterUnit(ENCOUNTER_FRAME_ENGAGE, skybreaker, 2);
                skybreaker->CastSpell(skybreaker, SPELL_CHECK_FOR_PLAYERS, TRIGGERED_FULL_MASK);
=======
                ScriptedAI::InitializeAI();

                _events.Reset();
                _firstMageCooldown = time(nullptr) + 60;
                _riflemanYellCooldown = time_t(0);
                _mortarYellCooldown = time_t(0);
>>>>>>> 28d470c5
            }

            me->GetMap()->SetZoneMusic(AREA_ICECROWN_CITADEL, MUSIC_ENCOUNTER);
        }
        else if (action == ACTION_SPAWN_MAGE)
        {
            TimePoint now = GameTime::Now();
            if (_firstMageCooldown > now)
                _events.ScheduleEvent(EVENT_SUMMON_MAGE, std::chrono::duration_cast<Milliseconds>(_firstMageCooldown - now));
            else
                _events.ScheduleEvent(EVENT_SUMMON_MAGE, 1ms);
        }
        else if (action == ACTION_SPAWN_ALL_ADDS)
        {
            _events.ScheduleEvent(EVENT_ADDS, 12s);
            _events.ScheduleEvent(EVENT_CHECK_RIFLEMAN, 13s);
            _events.ScheduleEvent(EVENT_CHECK_MORTAR, 13s);
            if (Is25ManRaid())
                _controller.SummonCreatures(SLOT_MAGE_1, SLOT_MORTAR_4);
            else
            {
                _controller.SummonCreatures(SLOT_MAGE_1, SLOT_MAGE_2);
                _controller.SummonCreatures(SLOT_MORTAR_1, SLOT_MORTAR_2);
                _controller.SummonCreatures(SLOT_RIFLEMAN_1, SLOT_RIFLEMAN_4);
            }
        }
        else if (action == ACTION_EXIT_SHIP)
        {
            Movement::PointsArray path(MuradinExitPath, MuradinExitPath + MuradinExitPathSize);
            Movement::MoveSplineInit init(me);
            init.DisableTransportPathTransformations();
            init.MovebyPath(path, 0);
            me->GetMotionMaster()->LaunchMoveSpline(std::move(init), 0, MOTION_PRIORITY_NORMAL, POINT_MOTION_TYPE);

<<<<<<< HEAD
            me->DespawnOrUnsummon(18s);
        }
    }

    void SetData(uint32 type, uint32 data) override
    {
        if (type == ACTION_CLEAR_SLOT)
        {
            _controller.ClearSlot(PassengerSlots(data));
            if (data == SLOT_FREEZE_MAGE)
                _events.ScheduleEvent(EVENT_SUMMON_MAGE, 30s, 33500ms);
        }
    }
=======
            void EnterEvadeMode(EvadeReason /*why*/) override
            {
                if (!me->IsAlive())
                    return;

                me->GetThreatManager().ClearAllThreat();
                me->CombatStop(true);
                me->GetMotionMaster()->MoveTargetedHome();
>>>>>>> 28d470c5

    bool OnGossipSelect(Player* /*player*/, uint32 /*menuId*/, uint32 /*gossipListId*/) override
    {
        me->RemoveFlag(UNIT_NPC_FLAGS, UNIT_NPC_FLAG_GOSSIP);
        me->GetTransport()->EnableMovement(true);
        _events.SetPhase(PHASE_INTRO);
        _events.ScheduleEvent(EVENT_INTRO_A_1, 5s);
        _events.ScheduleEvent(EVENT_INTRO_A_2, 10s, 0, PHASE_INTRO);
        _events.ScheduleEvent(EVENT_INTRO_SUMMON_ORGRIMS_HAMMER, 28s, 0, PHASE_INTRO);
        _events.ScheduleEvent(EVENT_INTRO_A_3, 33s, 0, PHASE_INTRO);
        _events.ScheduleEvent(EVENT_INTRO_A_4, 39s, 0, PHASE_INTRO);
        _events.ScheduleEvent(EVENT_INTRO_A_5, 45s, 0, PHASE_INTRO);
        return false;
    }

    void DamageTaken(Unit* /*attacker*/, uint32& damage) override
    {
        if (me->HealthBelowPctDamaged(65, damage) && me->HasAura(SPELL_TASTE_OF_BLOOD))
            DoCast(me, SPELL_TASTE_OF_BLOOD, true);

        if (damage >= me->GetHealth())
            damage = me->GetHealth() - 1;
    }

    void UpdateAI(uint32 diff) override
    {
        if (!UpdateVictim() && !_events.IsInPhase(PHASE_INTRO) && _instance->GetBossState(DATA_ICECROWN_GUNSHIP_BATTLE) != IN_PROGRESS)
            return;

        _events.Update(diff);

        while (uint32 eventId = _events.ExecuteEvent())
        {
            switch (eventId)
            {
                case EVENT_INTRO_A_1:
                    Talk(SAY_MURADIN_INTRO_1);
                    break;
                case EVENT_INTRO_A_2:
                    Talk(SAY_MURADIN_INTRO_2);
                    break;
                case EVENT_INTRO_SUMMON_ORGRIMS_HAMMER:
                    sTransportMgr->CreateTransport(GO_ORGRIMS_HAMMER_A, 0, me->GetMap());
                    break;
                case EVENT_INTRO_A_3:
                    Talk(SAY_MURADIN_INTRO_3);
                    break;
                case EVENT_INTRO_A_4:
                    Talk(SAY_MURADIN_INTRO_4);
                    break;
                case EVENT_INTRO_A_5:
                    Talk(SAY_MURADIN_INTRO_5);
                    break;
                case EVENT_INTRO_A_6:
                    if (Creature* saurfang = me->FindNearestCreature(NPC_IGB_HIGH_OVERLORD_SAURFANG, 100.0f))
                        saurfang->AI()->Talk(SAY_SAURFANG_INTRO_A);
                    break;
                case EVENT_INTRO_A_7:
                    Talk(SAY_MURADIN_INTRO_7);
                    break;
                case EVENT_KEEP_PLAYER_IN_COMBAT:
                    if (_instance->GetBossState(DATA_ICECROWN_GUNSHIP_BATTLE) == IN_PROGRESS)
                    {
                        _instance->DoCastSpellOnPlayers(SPELL_LOCK_PLAYERS_AND_TAP_CHEST);
                        _events.ScheduleEvent(EVENT_KEEP_PLAYER_IN_COMBAT, 5s, 8s);
                    }
<<<<<<< HEAD
                    break;
                case EVENT_SUMMON_MAGE:
                    Talk(SAY_MURADIN_SORCERERS);
                    _controller.SummonCreatures(SLOT_FREEZE_MAGE, SLOT_FREEZE_MAGE);
                    break;
                case EVENT_ADDS:
                    Talk(SAY_MURADIN_ENTER_ORGRIMMS_HAMMER);
                    _controller.SummonCreatures(SLOT_MAGE_1, SLOT_MAGE_2);
                    _controller.SummonCreatures(SLOT_MARINE_1, Is25ManRaid() ? SLOT_MARINE_4 : SLOT_MARINE_2);
                    _controller.SummonCreatures(SLOT_SERGEANT_1, Is25ManRaid() ? SLOT_SERGEANT_2 : SLOT_SERGEANT_1);
                    if (Transport* skybreaker = me->GetTransport())
                        skybreaker->SummonPassenger(NPC_TELEPORT_PORTAL, SkybreakerTeleportPortal, TEMPSUMMON_TIMED_DESPAWN, nullptr, 21000);

                    if (Transport* orgrimsHammer = HashMapHolder<Transport>::Find(_instance->GetGuidData(DATA_ICECROWN_GUNSHIP_BATTLE)))
                        orgrimsHammer->SummonPassenger(NPC_TELEPORT_EXIT, OrgrimsHammerTeleportExit, TEMPSUMMON_TIMED_DESPAWN, nullptr, 23000);

                    _events.ScheduleEvent(EVENT_ADDS_BOARD_YELL, 6s);
                    _events.ScheduleEvent(EVENT_ADDS, 1min);
                    break;
                case EVENT_ADDS_BOARD_YELL:
                    if (Creature* saurfang = me->FindNearestCreature(NPC_IGB_HIGH_OVERLORD_SAURFANG, 200.0f))
                        saurfang->AI()->Talk(SAY_SAURFANG_BOARD);
                    break;
                case EVENT_CHECK_RIFLEMAN:
                    if (_controller.SummonCreatures(SLOT_RIFLEMAN_1, Is25ManRaid() ? SLOT_RIFLEMAN_8 : SLOT_RIFLEMAN_4))
=======

                    me->GetMap()->SetZoneMusic(AREA_ICECROWN_CITADEL, MUSIC_ENCOUNTER);
                }
                else if (action == ACTION_SPAWN_MAGE)
                {
                    time_t now = time(nullptr);
                    if (_firstMageCooldown > now)
                        _events.ScheduleEvent(EVENT_SUMMON_MAGE, (_firstMageCooldown - now) * IN_MILLISECONDS);
                    else
                        _events.ScheduleEvent(EVENT_SUMMON_MAGE, 1);
                }
                else if (action == ACTION_SPAWN_ALL_ADDS)
                {
                    _events.ScheduleEvent(EVENT_ADDS, 12000);
                    _events.ScheduleEvent(EVENT_CHECK_RIFLEMAN, 13000);
                    _events.ScheduleEvent(EVENT_CHECK_MORTAR, 13000);
                    if (Is25ManRaid())
                        _controller.SummonCreatures(SLOT_MAGE_1, SLOT_MORTAR_4);
                    else
>>>>>>> 28d470c5
                    {
                        if (_riflemanYellCooldown < GameTime::GetGameTime())
                        {
                            Talk(SAY_MURADIN_RIFLEMAN);
                            _riflemanYellCooldown = GameTime::GetGameTime() + 5;
                        }
                    }
<<<<<<< HEAD
                    _events.ScheduleEvent(EVENT_CHECK_RIFLEMAN, 1s);
                    break;
                case EVENT_CHECK_MORTAR:
                    if (_controller.SummonCreatures(SLOT_MORTAR_1, Is25ManRaid() ? SLOT_MORTAR_4 : SLOT_MORTAR_2))
                    {
                        if (_mortarYellCooldown < GameTime::GetGameTime())
                        {
                            Talk(SAY_MURADIN_MORTAR);
                            _mortarYellCooldown = GameTime::GetGameTime() + 5;
                        }
=======
                }
                else if (action == ACTION_EXIT_SHIP)
                {
                    Position pos;
                    pos.Relocate(MuradinExitPath[MuradinExitPathSize - 1].x, MuradinExitPath[MuradinExitPathSize - 1].y, MuradinExitPath[MuradinExitPathSize - 1].z);
                    me->GetMotionMaster()->MovePoint(EVENT_CHARGE_PREPATH, pos, false);

                    Movement::PointsArray path(MuradinExitPath, MuradinExitPath + MuradinExitPathSize);

                    Movement::MoveSplineInit init(me);
                    init.DisableTransportPathTransformations();
                    init.MovebyPath(path, 0);
                    init.Launch();

                    me->DespawnOrUnsummon(18000);
                }
            }

            void SetData(uint32 type, uint32 data) override
            {
                if (type == ACTION_CLEAR_SLOT)
                {
                    _controller.ClearSlot(PassengerSlots(data));
                    if (data == SLOT_FREEZE_MAGE)
                        _events.ScheduleEvent(EVENT_SUMMON_MAGE, urand(30000, 33500));
                }
            }

            bool GossipSelect(Player* /*player*/, uint32 /*menuId*/, uint32 /*gossipListId*/) override
            {
                me->RemoveNpcFlag(UNIT_NPC_FLAG_GOSSIP);
                me->GetTransport()->EnableMovement(true);
                _events.SetPhase(PHASE_INTRO);
                _events.ScheduleEvent(EVENT_INTRO_A_1, 5000);
                _events.ScheduleEvent(EVENT_INTRO_A_2, 10000, 0, PHASE_INTRO);
                _events.ScheduleEvent(EVENT_INTRO_SUMMON_ORGRIMS_HAMMER, 28000, 0, PHASE_INTRO);
                _events.ScheduleEvent(EVENT_INTRO_A_3, 33000, 0, PHASE_INTRO);
                _events.ScheduleEvent(EVENT_INTRO_A_4, 39000, 0, PHASE_INTRO);
                _events.ScheduleEvent(EVENT_INTRO_A_5, 45000, 0, PHASE_INTRO);
                return false;
            }

            void DamageTaken(Unit* , uint32& damage) override
            {
                if (me->HealthBelowPctDamaged(65, damage) && me->HasAura(SPELL_TASTE_OF_BLOOD))
                    DoCast(me, SPELL_TASTE_OF_BLOOD, true);

                if (damage >= me->GetHealth())
                    damage = me->GetHealth() - 1;
            }

            void UpdateAI(uint32 diff) override
            {
                if (!UpdateVictim() && !_events.IsInPhase(PHASE_INTRO) && _instance->GetBossState(DATA_ICECROWN_GUNSHIP_BATTLE) != IN_PROGRESS)
                    return;

                _events.Update(diff);

                while (uint32 eventId = _events.ExecuteEvent())
                {
                    switch (eventId)
                    {
                        case EVENT_INTRO_A_1:
                            Talk(SAY_MURADIN_INTRO_1);
                            break;
                        case EVENT_INTRO_A_2:
                            Talk(SAY_MURADIN_INTRO_2);
                            break;
                        case EVENT_INTRO_SUMMON_ORGRIMS_HAMMER:
                            sTransportMgr->CreateTransport(GO_ORGRIMS_HAMMER_A, UI64LIT(0), me->GetMap());
                            break;
                        case EVENT_INTRO_A_3:
                            Talk(SAY_MURADIN_INTRO_3);
                            break;
                        case EVENT_INTRO_A_4:
                            Talk(SAY_MURADIN_INTRO_4);
                            break;
                        case EVENT_INTRO_A_5:
                            Talk(SAY_MURADIN_INTRO_5);
                            break;
                        case EVENT_INTRO_A_6:
                            if (Creature* saurfang = me->FindNearestCreature(NPC_IGB_HIGH_OVERLORD_SAURFANG, 100.0f))
                                saurfang->AI()->Talk(SAY_SAURFANG_INTRO_A);
                            break;
                        case EVENT_INTRO_A_7:
                            Talk(SAY_MURADIN_INTRO_7);
                            break;
                        case EVENT_KEEP_PLAYER_IN_COMBAT:
                            if (_instance->GetBossState(DATA_ICECROWN_GUNSHIP_BATTLE) == IN_PROGRESS)
                            {
                                _instance->DoCastSpellOnPlayers(SPELL_LOCK_PLAYERS_AND_TAP_CHEST);
                                _events.ScheduleEvent(EVENT_KEEP_PLAYER_IN_COMBAT, urand(5000, 8000));
                            }
                            break;
                        case EVENT_SUMMON_MAGE:
                            Talk(SAY_MURADIN_SORCERERS);
                            _controller.SummonCreatures(SLOT_FREEZE_MAGE, SLOT_FREEZE_MAGE);
                            break;
                        case EVENT_ADDS:
                            Talk(SAY_MURADIN_ENTER_ORGRIMMS_HAMMER);
                            _controller.SummonCreatures(SLOT_MAGE_1, SLOT_MAGE_2);
                            _controller.SummonCreatures(SLOT_MARINE_1, Is25ManRaid() ? SLOT_MARINE_4 : SLOT_MARINE_2);
                            _controller.SummonCreatures(SLOT_SERGEANT_1, Is25ManRaid() ? SLOT_SERGEANT_2 : SLOT_SERGEANT_1);
                            if (Transport* skybreaker = me->GetTransport())
                                skybreaker->SummonPassenger(NPC_TELEPORT_PORTAL, SkybreakerTeleportPortal, TEMPSUMMON_TIMED_DESPAWN, nullptr, 21000);

                            if (Transport* orgrimsHammer = HashMapHolder<Transport>::Find(_instance->GetGuidData(DATA_ICECROWN_GUNSHIP_BATTLE)))
                                orgrimsHammer->SummonPassenger(NPC_TELEPORT_EXIT, OrgrimsHammerTeleportExit, TEMPSUMMON_TIMED_DESPAWN, nullptr, 23000);

                            _events.ScheduleEvent(EVENT_ADDS_BOARD_YELL, 6000);
                            _events.ScheduleEvent(EVENT_ADDS, 60000);
                            break;
                        case EVENT_ADDS_BOARD_YELL:
                            if (Creature* saurfang = me->FindNearestCreature(NPC_IGB_HIGH_OVERLORD_SAURFANG, 200.0f))
                                saurfang->AI()->Talk(SAY_SAURFANG_BOARD);
                            break;
                        case EVENT_CHECK_RIFLEMAN:
                            if (_controller.SummonCreatures(SLOT_RIFLEMAN_1, Is25ManRaid() ? SLOT_RIFLEMAN_8 : SLOT_RIFLEMAN_4))
                            {
                                if (_riflemanYellCooldown < time(nullptr))
                                {
                                    Talk(SAY_MURADIN_RIFLEMAN);
                                    _riflemanYellCooldown = time(nullptr) + 5;
                                }
                            }
                            _events.ScheduleEvent(EVENT_CHECK_RIFLEMAN, 1000);
                            break;
                        case EVENT_CHECK_MORTAR:
                            if (_controller.SummonCreatures(SLOT_MORTAR_1, Is25ManRaid() ? SLOT_MORTAR_4 : SLOT_MORTAR_2))
                            {
                                if (_mortarYellCooldown < time(nullptr))
                                {
                                    Talk(SAY_MURADIN_MORTAR);
                                    _mortarYellCooldown = time(nullptr) + 5;
                                }
                            }
                            _events.ScheduleEvent(EVENT_CHECK_MORTAR, 1000);
                            break;
                        case EVENT_CLEAVE:
                            DoCastVictim(SPELL_CLEAVE);
                            _events.ScheduleEvent(EVENT_CLEAVE, urand(2000, 10000));
                            break;
                        default:
                            break;
>>>>>>> 28d470c5
                    }
                    _events.ScheduleEvent(EVENT_CHECK_MORTAR, 1s);
                    break;
                case EVENT_CLEAVE:
                    DoCastVictim(SPELL_CLEAVE);
                    _events.ScheduleEvent(EVENT_CLEAVE, 2s, 10s);
                    break;
                default:
                    break;
            }
        }

        if (me->IsWithinMeleeRange(me->GetVictim()))
            DoMeleeAttackIfReady();
        else if (me->isAttackReady())
        {
            DoCastVictim(SPELL_RENDING_THROW);
            me->resetAttackTimer();
        }
    }

    bool CanAIAttack(Unit const* target) const override
    {
        if (_instance->GetBossState(DATA_ICECROWN_GUNSHIP_BATTLE) != IN_PROGRESS)
            return false;
        return target->HasAura(SPELL_ON_SKYBREAKER_DECK) || target->GetEntry() == NPC_KOR_KRON_REAVER || target->GetEntry() == NPC_KOR_KRON_SERGEANT;
    }

private:
    EventMap _events;
    PassengerController _controller;
    InstanceScript* _instance;
    TimePoint _firstMageCooldown;
    time_t _riflemanYellCooldown;
    time_t _mortarYellCooldown;
};

struct npc_zafod_boombox : public gunship_npc_AI
{
    npc_zafod_boombox(Creature* creature) : gunship_npc_AI(creature) { }

<<<<<<< HEAD
    void Reset() override
    {
        me->SetReactState(REACT_PASSIVE);
    }
=======
            bool GossipSelect(Player* player, uint32 /*menuId*/, uint32 /*gossipListId*/) override
            {
                player->AddItem(ITEM_GOBLIN_ROCKET_PACK, 1);
                CloseGossipMenuFor(player);
                return false;
            }
>>>>>>> 28d470c5

    bool OnGossipSelect(Player* player, uint32 /*menuId*/, uint32 /*gossipListId*/) override
    {
        player->AddItem(ITEM_GOBLIN_ROCKET_PACK, 1);
        player->PlayerTalkClass->SendCloseGossip();
        return false;
    }

    void UpdateAI(uint32 /*diff*/) override
    {
        UpdateVictim();
    }
};

struct npc_gunship_boarding_addAI : public gunship_npc_AI
{
    npc_gunship_boarding_addAI(Creature* creature) : gunship_npc_AI(creature)
    {
        me->m_CombatDistance = 80.0f;
        _usedDesperateResolve = false;
    }

    void SetData(uint32 type, uint32 data) override
    {
        // detach from captain
        if (type == ACTION_SET_SLOT)
        {
            SetSlotInfo(data);

            me->SetReactState(REACT_PASSIVE);

            me->m_Events.AddEvent(new DelayedMovementEvent(me, Slot->TargetPosition), me->m_Events.CalculateTime(3s * (Index - SLOT_MARINE_1)));

            if (Creature* captain = me->FindNearestCreature(Instance->GetData(DATA_TEAM_IN_INSTANCE) == HORDE ? NPC_IGB_MURADIN_BRONZEBEARD : NPC_IGB_HIGH_OVERLORD_SAURFANG, 200.0f))
                captain->AI()->SetData(ACTION_CLEAR_SLOT, Index);
        }
    }

    void MovementInform(uint32 type, uint32 pointId) override
    {
        if (type != POINT_MOTION_TYPE)
            return;

        if (pointId == EVENT_CHARGE_PREPATH && Slot)
        {
            Position const& otherTransportPos = Instance->GetData(DATA_TEAM_IN_INSTANCE) == HORDE ? OrgrimsHammerTeleportExit : SkybreakerTeleportExit;
            float x, y, z, o;
            otherTransportPos.GetPosition(x, y, z, o);

            Transport* myTransport = me->GetTransport();
            if (!myTransport)
                return;

            if (Transport* destTransport = HashMapHolder<Transport>::Find(Instance->GetGuidData(DATA_ICECROWN_GUNSHIP_BATTLE)))
                destTransport->CalculatePassengerPosition(x, y, z, &o);

            float angle = frand(0, float(M_PI) * 2.0f);
            x += 2.0f * std::cos(angle);
            y += 2.0f * std::sin(angle);

            me->SetHomePosition(x, y, z, o);
            myTransport->CalculatePassengerOffset(x, y, z, &o);
            me->SetTransportHomePosition(x, y, z, o);

            me->m_Events.AddEvent(new BattleExperienceEvent(me), me->m_Events.CalculateTime(BattleExperienceEvent::ExperiencedTimes[0]));
            DoCast(me, SPELL_BATTLE_EXPERIENCE, true);
            DoCast(me, SPELL_TELEPORT_TO_ENEMY_SHIP, true);
            DoCast(me, Instance->GetData(DATA_TEAM_IN_INSTANCE) == HORDE ? SPELL_MELEE_TARGETING_ON_ORGRIMS_HAMMER : SPELL_MELEE_TARGETING_ON_SKYBREAKER, true);
            me->GetSpellHistory()->AddCooldown(BurningPitchId, 0, std::chrono::seconds(3));

            std::list<Player*> players;
            Trinity::UnitAuraCheck check(true, Instance->GetData(DATA_TEAM_IN_INSTANCE) == HORDE ? SPELL_ON_ORGRIMS_HAMMER_DECK : SPELL_ON_SKYBREAKER_DECK);
            Trinity::PlayerListSearcher<Trinity::UnitAuraCheck> searcher(me, players, check);
            Cell::VisitWorldObjects(me, searcher, 200.0f);

            players.remove_if([this](Player* player)
            {
                return !me->_IsTargetAcceptable(player) || !me->CanStartAttack(player, true);
            });

            if (!players.empty())
            {
                players.sort(Trinity::ObjectDistanceOrderPred(me));
                for (std::list<Player*>::iterator itr = players.begin(); itr != players.end(); ++itr)
                    AddThreat(*itr, 1.0f);

                AttackStart(players.front());
            }

            me->SetReactState(REACT_AGGRESSIVE);
        }
    }

    void DamageTaken(Unit* /*attacker*/, uint32& damage) override
    {
        if (_usedDesperateResolve)
            return;

        if (!me->HealthBelowPctDamaged(25, damage))
            return;

        _usedDesperateResolve = true;
        DoCast(me, SPELL_DESPERATE_RESOLVE, true);
    }

    void UpdateAI(uint32 /*diff*/) override
    {
        if (!SelectVictim())
        {
            TriggerBurningPitch();
            return;
        }

        if (!HasAttackablePlayerNearby())
            TriggerBurningPitch();

        DoMeleeAttackIfReady();
    }

    bool CanAIAttack(Unit const* target) const override
    {
        uint32 spellId = SPELL_ON_SKYBREAKER_DECK;
        uint32 creatureEntry = NPC_IGB_MURADIN_BRONZEBEARD;
        if (Instance->GetData(DATA_TEAM_IN_INSTANCE) == HORDE)
        {
            spellId = SPELL_ON_ORGRIMS_HAMMER_DECK;
            creatureEntry = NPC_IGB_HIGH_OVERLORD_SAURFANG;
        }

        return target->HasAura(spellId) || target->GetEntry() == creatureEntry;
    }

    bool HasAttackablePlayerNearby()
    {
        std::list<Player*> players;
        Trinity::UnitAuraCheck check(true, Instance->GetData(DATA_TEAM_IN_INSTANCE) == HORDE ? SPELL_ON_ORGRIMS_HAMMER_DECK : SPELL_ON_SKYBREAKER_DECK);
        Trinity::PlayerListSearcher<Trinity::UnitAuraCheck> searcher(me, players, check);
        Cell::VisitWorldObjects(me, searcher,200.0f );

        players.remove_if([this](Player* player)
        {
            return !me->_IsTargetAcceptable(player) || !me->CanStartAttack(player, true);
        });

        return !players.empty();
    }

private:
    bool _usedDesperateResolve;
};

struct npc_gunship_boarding_leader : public npc_gunship_boarding_addAI
{
    npc_gunship_boarding_leader(Creature* creature) : npc_gunship_boarding_addAI(creature) { }

    void JustEngagedWith(Unit* target) override
    {
        npc_gunship_boarding_addAI::JustEngagedWith(target);
        _events.ScheduleEvent(EVENT_BLADESTORM, 13s, 18s);
        _events.ScheduleEvent(EVENT_WOUNDING_STRIKE, 8s, 10s);
    }

    void UpdateAI(uint32 diff) override
    {
        if (!SelectVictim())
        {
            TriggerBurningPitch();
            return;
        }

        _events.Update(diff);

        if (me->HasUnitState(UNIT_STATE_CASTING) || me->HasAura(SPELL_BLADESTORM))
            return;

        if (!HasAttackablePlayerNearby())
            TriggerBurningPitch();

        while (uint32 eventId = _events.ExecuteEvent())
        {
            switch (eventId)
            {
                case EVENT_BLADESTORM:
                    DoCastAOE(SPELL_BLADESTORM);
                    _events.ScheduleEvent(EVENT_BLADESTORM, 25s, 30s);
                    break;
                case EVENT_WOUNDING_STRIKE:
                    DoCastVictim(SPELL_WOUNDING_STRIKE);
                    _events.ScheduleEvent(EVENT_WOUNDING_STRIKE, 9s, 13s);
                    break;
                default:
                    break;
            }
        }

        DoMeleeAttackIfReady();
    }

private:
    EventMap _events;
};

class npc_gunship_boarding_add : public CreatureScript
{
    public:
        npc_gunship_boarding_add() : CreatureScript("npc_gunship_boarding_add") { }

        CreatureAI* GetAI(Creature* creature) const override
        {
            return GetIcecrownCitadelAI<npc_gunship_boarding_addAI>(creature);
        }
};

struct npc_gunship_gunner : public gunship_npc_AI
{
    npc_gunship_gunner(Creature* creature) : gunship_npc_AI(creature)
    {
        creature->m_CombatDistance = 200.0f;
    }

    void AttackStart(Unit* target) override
    {
        me->Attack(target, false);
    }

    void MovementInform(uint32 type, uint32 pointId) override
    {
        gunship_npc_AI::MovementInform(type, pointId);
        if (type == POINT_MOTION_TYPE && pointId == EVENT_CHARGE_PREPATH)
            me->SetControlled(true, UNIT_STATE_ROOT);
    }

    void UpdateAI(uint32 /*diff*/) override
    {
        if (!SelectVictim())
        {
            TriggerBurningPitch();
            return;
        }

        DoSpellAttackIfReady(me->GetEntry() == NPC_SKYBREAKER_RIFLEMAN ? SPELL_SHOOT : SPELL_HURL_AXE);
    }
};

struct npc_gunship_rocketeer : public gunship_npc_AI
{
    npc_gunship_rocketeer(Creature* creature) : gunship_npc_AI(creature)
    {
        creature->m_CombatDistance = 200.0f;
    }

    void MovementInform(uint32 type, uint32 pointId) override
    {
        gunship_npc_AI::MovementInform(type, pointId);
        if (type == POINT_MOTION_TYPE && pointId == EVENT_CHARGE_PREPATH)
            me->SetControlled(true, UNIT_STATE_ROOT);
    }

    void UpdateAI(uint32 /*diff*/) override
    {
        if (!SelectVictim())
            return;

<<<<<<< HEAD
        if (me->HasUnitState(UNIT_STATE_CASTING))
            return;

        uint32 spellId = me->GetEntry() == NPC_SKYBREAKER_MORTAR_SOLDIER ? SPELL_ROCKET_ARTILLERY_A : SPELL_ROCKET_ARTILLERY_H;
        if (me->GetSpellHistory()->HasCooldown(spellId))
            return;
=======
                uint32 spellId = me->GetEntry() == NPC_SKYBREAKER_MORTAR_SOLDIER ? SPELL_ROCKET_ARTILLERY_A : SPELL_ROCKET_ARTILLERY_H;
                if (me->GetSpellHistory()->HasCooldown(spellId))
                    return;

                DoCastAOE(spellId, true);
                me->GetSpellHistory()->AddCooldown(spellId, 0, std::chrono::seconds(9));
            }
        };
>>>>>>> 28d470c5

        DoCastAOE(spellId, true);
        me->GetSpellHistory()->AddCooldown(spellId, 0, std::chrono::seconds(9));
    }
};

struct npc_gunship_mage : public gunship_npc_AI
{
    npc_gunship_mage(Creature* creature) : gunship_npc_AI(creature)
    {
        me->SetReactState(REACT_PASSIVE);
    }

    void EnterEvadeMode(EvadeReason /*why*/) override { }

<<<<<<< HEAD
    void MovementInform(uint32 type, uint32 pointId) override
    {
        if (type != POINT_MOTION_TYPE)
            return;
=======
            void EnterEvadeMode(EvadeReason /*why*/) override { }
>>>>>>> 28d470c5

        if (pointId == EVENT_CHARGE_PREPATH && Slot)
        {
            SlotInfo const* slots = Instance->GetData(DATA_TEAM_IN_INSTANCE) == HORDE ? SkybreakerSlotInfo : OrgrimsHammerSlotInfo;
            me->SetFacingTo(slots[Index].TargetPosition.GetOrientation());
            switch (Index)
            {
                case SLOT_FREEZE_MAGE:
                    DoCastAOE(SPELL_BELOW_ZERO);
                    break;
                case SLOT_MAGE_1:
                case SLOT_MAGE_2:
                    DoCastAOE(SPELL_SHADOW_CHANNELING);
                    break;
                default:
                    break;
            }

            me->SetControlled(true, UNIT_STATE_ROOT);
        }
    }

    void UpdateAI(uint32 /*diff*/) override
    {
        UpdateVictim();
    }

    bool CanAIAttack(Unit const* /*target*/) const override
    {
        return true;
    }
};

/** @HACK This AI only resets MOVEMENTFLAG_ROOT on the vehicle.
          Currently the core always removes MOVEMENTFLAG_ROOT sent from client packets to prevent cheaters from freezing clients of other players
          but it actually is a valid flag - needs more research to fix both freezes and keep the flag as is (see WorldSession::ReadMovementInfo)

Example packet:
ClientToServer: CMSG_MOVE_FORCE_ROOT_ACK (0x00E9) Length: 67 ConnectionIndex: 0 Time: 03/04/2010 03:57:55.000 Number: 471326
Guid:
Movement Counter: 80
Movement Flags: OnTransport, Root (2560)
Extra Movement Flags: None (0)
Time: 52291611
Position: X: -396.0302 Y: 2482.906 Z: 249.86
Orientation: 1.468665
Transport GUID: Full: 0x1FC0000000000460 Type: MOTransport Low: 1120
Transport Position: X: -6.152398 Y: -23.49037 Z: 21.64464 O: 4.827727
Transport Time: 9926
Transport Seat: 255
Fall Time: 824
*/

struct npc_gunship_cannon : public PassiveAI
{
    npc_gunship_cannon(Creature* creature) : PassiveAI(creature) { }

    void OnCharmed(bool /*isNew*/) override { }

    void PassengerBoarded(Unit* /*passenger*/, int8 /*seat*/, bool apply) override
    {
        if (!apply)
        {
<<<<<<< HEAD
            me->SetControlled(false, UNIT_STATE_ROOT);
            me->SetControlled(true, UNIT_STATE_ROOT);
=======
            return GetIcecrownCitadelAI<npc_gunship_cannonAI>(creature);
>>>>>>> 28d470c5
        }
    }
};

class spell_igb_rocket_pack : public AuraScript
{
<<<<<<< HEAD
    PrepareAuraScript(spell_igb_rocket_pack);

    bool Validate(SpellInfo const* /*spellInfo*/) override
    {
        return ValidateSpellInfo({ SPELL_ROCKET_PACK_DAMAGE, SPELL_ROCKET_BURST });
    }

    void HandlePeriodic(AuraEffect const* /*aurEff*/)
    {
        if (GetTarget()->movespline->Finalized())
            Remove(AURA_REMOVE_BY_EXPIRE);
    }
=======
    public:
        spell_igb_rocket_pack() : SpellScriptLoader("spell_igb_rocket_pack") { }

        class spell_igb_rocket_pack_AuraScript : public AuraScript
        {
            PrepareAuraScript(spell_igb_rocket_pack_AuraScript);

            bool Validate(SpellInfo const* /*spellInfo*/) override
            {
                return ValidateSpellInfo({ SPELL_ROCKET_PACK_DAMAGE, SPELL_ROCKET_BURST });
            }

            void HandlePeriodic(AuraEffect const* /*aurEff*/)
            {
                if (!GetTarget()->IsSplineEnabled())
                    Remove(AURA_REMOVE_BY_EXPIRE);
            }

            void HandleRemove(AuraEffect const* aurEff, AuraEffectHandleModes /*mode*/)
            {
                SpellInfo const* damageInfo = sSpellMgr->AssertSpellInfo(SPELL_ROCKET_PACK_DAMAGE, GetCastDifficulty());
                GetTarget()->CastCustomSpell(SPELL_ROCKET_PACK_DAMAGE, SPELLVALUE_BASE_POINT0, 2 * (damageInfo->GetEffect(EFFECT_0)->CalcValue() + aurEff->GetTickNumber() * aurEff->GetPeriod()), nullptr, TRIGGERED_FULL_MASK);
                GetTarget()->CastSpell(nullptr, SPELL_ROCKET_BURST, TRIGGERED_FULL_MASK);
            }
>>>>>>> 28d470c5

    void HandleRemove(AuraEffect const* aurEff, AuraEffectHandleModes /*mode*/)
    {
        SpellInfo const* damageInfo = sSpellMgr->AssertSpellInfo(SPELL_ROCKET_PACK_DAMAGE);
        CastSpellExtraArgs args(TRIGGERED_FULL_MASK);
        args.AddSpellBP0(2 * (damageInfo->Effects[EFFECT_0].CalcValue() + aurEff->GetTickNumber() * aurEff->GetAmplitude()));
        GetTarget()->CastSpell(nullptr, SPELL_ROCKET_PACK_DAMAGE, args);
        GetTarget()->CastSpell(nullptr, SPELL_ROCKET_BURST, TRIGGERED_FULL_MASK);
    }

    void Register() override
    {
        OnEffectPeriodic += AuraEffectPeriodicFn(spell_igb_rocket_pack::HandlePeriodic, EFFECT_0, SPELL_AURA_PERIODIC_DUMMY);
        OnEffectRemove += AuraEffectRemoveFn(spell_igb_rocket_pack::HandleRemove, EFFECT_0, SPELL_AURA_PERIODIC_DUMMY, AURA_EFFECT_HANDLE_REAL);
    }
};

class spell_igb_rocket_pack_useable : public AuraScript
{
    PrepareAuraScript(spell_igb_rocket_pack_useable);

<<<<<<< HEAD
    bool Load() override
    {
        return GetOwner()->GetInstanceScript() != nullptr;
    }
=======
            bool Load() override
            {
                return GetOwner()->GetInstanceScript() != nullptr;
            }

            bool CheckAreaTarget(Unit* target)
            {
                return target->GetTypeId() == TYPEID_PLAYER && GetOwner()->GetInstanceScript()->GetBossState(DATA_ICECROWN_GUNSHIP_BATTLE) != DONE;
            }
>>>>>>> 28d470c5

    bool CheckAreaTarget(Unit* target)
    {
        return target->GetTypeId() == TYPEID_PLAYER && GetOwner()->GetInstanceScript()->GetBossState(DATA_ICECROWN_GUNSHIP_BATTLE) != DONE;
    }

    void HandleApply(AuraEffect const* /*aurEff*/, AuraEffectHandleModes /*mode*/)
    {
        if (Creature* owner = GetOwner()->ToCreature())
            if (Player* target = GetTarget()->ToPlayer())
                if (target->HasItemCount(ITEM_GOBLIN_ROCKET_PACK, 1))
                    sCreatureTextMgr->SendChat(owner, SAY_ZAFOD_ROCKET_PACK_ACTIVE, target, CHAT_MSG_ADDON, LANG_ADDON, TEXT_RANGE_NORMAL, 0, TEAM_OTHER, false, target);
    }

    void HandleRemove(AuraEffect const* /*aurEff*/, AuraEffectHandleModes /*mode*/)
    {
        if (Creature* owner = GetOwner()->ToCreature())
            if (Player* target = GetTarget()->ToPlayer())
                if (target->HasItemCount(ITEM_GOBLIN_ROCKET_PACK, 1))
                    sCreatureTextMgr->SendChat(owner, SAY_ZAFOD_ROCKET_PACK_DISABLED, target, CHAT_MSG_ADDON, LANG_ADDON, TEXT_RANGE_NORMAL, 0, TEAM_OTHER, false, target);
    }

    void Register() override
    {
        DoCheckAreaTarget += AuraCheckAreaTargetFn(spell_igb_rocket_pack_useable::CheckAreaTarget);
        AfterEffectApply += AuraEffectApplyFn(spell_igb_rocket_pack_useable::HandleApply, EFFECT_0, SPELL_AURA_DUMMY, AURA_EFFECT_HANDLE_REAL);
        AfterEffectRemove += AuraEffectRemoveFn(spell_igb_rocket_pack_useable::HandleRemove, EFFECT_0, SPELL_AURA_DUMMY, AURA_EFFECT_HANDLE_REAL);
    }
};

class spell_igb_on_gunship_deck : public AuraScript
{
    PrepareAuraScript(spell_igb_on_gunship_deck);

public:
    spell_igb_on_gunship_deck()
    {
        _teamInInstance = 0;
    }

private:
    bool Load() override
    {
        if (InstanceScript* instance = GetOwner()->GetInstanceScript())
            _teamInInstance = instance->GetData(DATA_TEAM_IN_INSTANCE);
        else
            _teamInInstance = 0;
        return true;
    }

    bool CheckAreaTarget(Unit* unit)
    {
        return unit->GetTypeId() == TYPEID_PLAYER;
    }

    void HandleApply(AuraEffect const* /*aurEff*/, AuraEffectHandleModes /*mode*/)
    {
        if (GetSpellInfo()->Id == uint32(_teamInInstance == HORDE ? SPELL_ON_SKYBREAKER_DECK : SPELL_ON_ORGRIMS_HAMMER_DECK))
            if (Creature* gunship = GetOwner()->FindNearestCreature(_teamInInstance == HORDE ? NPC_ORGRIMS_HAMMER : NPC_THE_SKYBREAKER, 200.0f))
                gunship->AI()->SetGUID(GetTarget()->GetGUID(), ACTION_SHIP_VISITS);
    }

    void Register() override
    {
        DoCheckAreaTarget += AuraCheckAreaTargetFn(spell_igb_on_gunship_deck::CheckAreaTarget);
        AfterEffectApply += AuraEffectApplyFn(spell_igb_on_gunship_deck::HandleApply, EFFECT_0, SPELL_AURA_DUMMY, AURA_EFFECT_HANDLE_REAL);
    }

    uint32 _teamInInstance;
};

class spell_igb_periodic_trigger_with_power_cost : public AuraScript
{
    PrepareAuraScript(spell_igb_periodic_trigger_with_power_cost);

    void HandlePeriodicTick(AuraEffect const* /*aurEff*/)
    {
        PreventDefaultAction();
        GetTarget()->CastSpell(GetTarget(), GetSpellInfo()->Effects[EFFECT_0].TriggerSpell, TriggerCastFlags(TRIGGERED_FULL_MASK & ~TRIGGERED_IGNORE_POWER_AND_REAGENT_COST));
    }

<<<<<<< HEAD
    void Register() override
    {
        OnEffectPeriodic += AuraEffectPeriodicFn(spell_igb_periodic_trigger_with_power_cost::HandlePeriodicTick, EFFECT_0, SPELL_AURA_PERIODIC_TRIGGER_SPELL);
    }
};
=======
            void HandlePeriodicTick(AuraEffect const* /*aurEff*/)
            {
                PreventDefaultAction();
                GetTarget()->CastSpell(GetTarget(), GetSpellInfo()->GetEffect(EFFECT_0)->TriggerSpell, TriggerCastFlags(TRIGGERED_FULL_MASK & ~TRIGGERED_IGNORE_POWER_AND_REAGENT_COST));
            }
>>>>>>> 28d470c5

class spell_igb_cannon_blast : public SpellScript
{
    PrepareSpellScript(spell_igb_cannon_blast);

    bool Load() override
    {
        return GetCaster()->GetTypeId() == TYPEID_UNIT;
    }

    void CheckEnergy()
    {
        if (GetCaster()->GetPower(POWER_ENERGY) >= 100)
        {
            GetCaster()->CastSpell(GetCaster(), SPELL_OVERHEAT, TRIGGERED_FULL_MASK);
            if (Vehicle* vehicle = GetCaster()->GetVehicleKit())
                if (Unit* passenger = vehicle->GetPassenger(0))
                    sCreatureTextMgr->SendChat(GetCaster()->ToCreature(), SAY_OVERHEAT, passenger);
        }
    }

    void Register() override
    {
        AfterHit += SpellHitFn(spell_igb_cannon_blast::CheckEnergy);
    }
};

class spell_igb_incinerating_blast : public SpellScript
{
    PrepareSpellScript(spell_igb_incinerating_blast);

public:
    spell_igb_incinerating_blast()
    {
        _energyLeft = 0;
    }

<<<<<<< HEAD
private:
    void StoreEnergy()
    {
        _energyLeft = GetCaster()->GetPower(POWER_ENERGY) - 10;
    }
=======
            bool Load() override
            {
                return GetCaster()->GetTypeId() == TYPEID_UNIT;
            }

            void CheckEnergy()
            {
                if (GetCaster()->GetPower(POWER_ENERGY) >= 100)
                {
                    GetCaster()->CastSpell(GetCaster(), SPELL_OVERHEAT, TRIGGERED_FULL_MASK);
                    if (Vehicle* vehicle = GetCaster()->GetVehicleKit())
                        if (Unit* passenger = vehicle->GetPassenger(0))
                            sCreatureTextMgr->SendChat(GetCaster()->ToCreature(), SAY_OVERHEAT, passenger);
                }
            }

            void Register() override
            {
                AfterHit += SpellHitFn(spell_igb_cannon_blast_SpellScript::CheckEnergy);
            }
        };

        SpellScript* GetSpellScript() const override
        {
            return new spell_igb_cannon_blast_SpellScript();
        }
};

class spell_igb_incinerating_blast : public SpellScriptLoader
{
    public:
        spell_igb_incinerating_blast() : SpellScriptLoader("spell_igb_incinerating_blast") { }

        class spell_igb_incinerating_blast_SpellScript : public SpellScript
        {
            PrepareSpellScript(spell_igb_incinerating_blast_SpellScript);

        public:
            spell_igb_incinerating_blast_SpellScript()
            {
                _energyLeft = 0;
            }

        private:
            void StoreEnergy()
            {
                _energyLeft = GetCaster()->GetPower(POWER_ENERGY) - 10;
            }

            void RemoveEnergy()
            {
                GetCaster()->SetPower(POWER_ENERGY, 0);
            }
>>>>>>> 28d470c5

    void RemoveEnergy()
    {
        GetCaster()->SetPower(POWER_ENERGY, 0);
    }

    void CalculateDamage(SpellEffIndex /*effIndex*/)
    {
        SetEffectValue(GetEffectValue() + _energyLeft * _energyLeft * 8);
    }

    void Register() override
    {
        OnCast += SpellCastFn(spell_igb_incinerating_blast::StoreEnergy);
        AfterCast += SpellCastFn(spell_igb_incinerating_blast::RemoveEnergy);
        OnEffectLaunchTarget += SpellEffectFn(spell_igb_incinerating_blast::CalculateDamage, EFFECT_1, SPELL_EFFECT_SCHOOL_DAMAGE);
    }

    uint32 _energyLeft;
};

class spell_igb_overheat : public AuraScript
{
    PrepareAuraScript(spell_igb_overheat);

    bool Load() override
    {
        if (GetAura()->GetType() != UNIT_AURA_TYPE)
            return false;
        return GetUnitOwner()->IsVehicle();
    }

<<<<<<< HEAD
    void SendClientControl(uint8 value)
    {
        if (Vehicle* vehicle = GetUnitOwner()->GetVehicleKit())
        {
            if (Unit* passenger = vehicle->GetPassenger(0))
=======
            void SendClientControl(bool value)
>>>>>>> 28d470c5
            {
                if (Player* player = passenger->ToPlayer())
                {
<<<<<<< HEAD
                    WorldPacket data(SMSG_CLIENT_CONTROL_UPDATE, GetUnitOwner()->GetPackGUID().size() + 1);
                    data << GetUnitOwner()->GetPackGUID();
                    data << uint8(value);
                    player->SendDirectMessage(&data);
=======
                    if (Unit* passenger = vehicle->GetPassenger(0))
                    {
                        if (Player* player = passenger->ToPlayer())
                        {
                            WorldPackets::Movement::ControlUpdate data;
                            data.Guid = GetUnitOwner()->GetGUID();
                            data.On = value;
                            player->SendDirectMessage(data.Write());
                        }
                    }
>>>>>>> 28d470c5
                }
            }
        }
    }

<<<<<<< HEAD
    void HandleApply(AuraEffect const* /*aurEff*/, AuraEffectHandleModes /*mode*/)
    {
        SendClientControl(0);
    }
=======
            void HandleApply(AuraEffect const* /*aurEff*/, AuraEffectHandleModes /*mode*/)
            {
                SendClientControl(false);
            }

            void HandleRemove(AuraEffect const* /*aurEff*/, AuraEffectHandleModes /*mode*/)
            {
                SendClientControl(true);
            }
>>>>>>> 28d470c5

    void HandleRemove(AuraEffect const* /*aurEff*/, AuraEffectHandleModes /*mode*/)
    {
        SendClientControl(1);
    }

    void Register() override
    {
        AfterEffectApply += AuraEffectApplyFn(spell_igb_overheat::HandleApply, EFFECT_0, SPELL_AURA_PERIODIC_TRIGGER_SPELL, AURA_EFFECT_HANDLE_REAL);
        AfterEffectRemove += AuraEffectRemoveFn(spell_igb_overheat::HandleRemove, EFFECT_0, SPELL_AURA_PERIODIC_TRIGGER_SPELL, AURA_EFFECT_HANDLE_REAL);
    }
};

class spell_igb_below_zero : public SpellScript
{
    PrepareSpellScript(spell_igb_below_zero);

<<<<<<< HEAD
    void RemovePassengers(SpellMissInfo missInfo)
    {
        if (missInfo != SPELL_MISS_NONE)
            return;

        GetHitUnit()->CastSpell(GetHitUnit(), SPELL_EJECT_ALL_PASSENGERS_BELOW_ZERO, TRIGGERED_FULL_MASK);
    }
=======
            void RemovePassengers(SpellMissInfo missInfo)
            {
                if (missInfo != SPELL_MISS_NONE)
                    return;

                GetHitUnit()->CastSpell(GetHitUnit(), SPELL_EJECT_ALL_PASSENGERS_BELOW_ZERO, TRIGGERED_FULL_MASK);
            }

            void Register() override
            {
                BeforeHit += BeforeSpellHitFn(spell_igb_below_zero_SpellScript::RemovePassengers);
            }
        };
>>>>>>> 28d470c5

    void Register() override
    {
        BeforeHit += BeforeSpellHitFn(spell_igb_below_zero::RemovePassengers);
    }
};

class spell_igb_teleport_to_enemy_ship : public SpellScript
{
    PrepareSpellScript(spell_igb_teleport_to_enemy_ship);

    void RelocateTransportOffset(SpellEffIndex /*effIndex*/)
    {
        WorldLocation const* dest = GetHitDest();
        Unit* target = GetHitUnit();
        if (!dest || !target || !target->GetTransport())
            return;

        float x, y, z, o;
        dest->GetPosition(x, y, z, o);
        target->GetTransport()->CalculatePassengerOffset(x, y, z, &o);
        target->m_movementInfo.transport.pos.Relocate(x, y, z, o);
    }

    void Register() override
    {
        OnEffectHitTarget += SpellEffectFn(spell_igb_teleport_to_enemy_ship::RelocateTransportOffset, EFFECT_0, SPELL_EFFECT_TELEPORT_UNITS);
    }
};

class spell_igb_burning_pitch_selector : public SpellScript
{
    PrepareSpellScript(spell_igb_burning_pitch_selector);

    void FilterTargets(std::list<WorldObject*>& targets)
    {
        uint32 team = HORDE;
        if (InstanceScript* instance = GetCaster()->GetInstanceScript())
            team = instance->GetData(DATA_TEAM_IN_INSTANCE);

        targets.remove_if([team](WorldObject* target) -> bool
        {
            if (Transport* transport = target->GetTransport())
                return transport->GetEntry() != uint32(team == HORDE ? GO_ORGRIMS_HAMMER_H : GO_THE_SKYBREAKER_A);
            return true;
        });

        if (!targets.empty())
        {
            WorldObject* target = Trinity::Containers::SelectRandomContainerElement(targets);
            targets.clear();
            targets.push_back(target);
        }
    }

    void HandleDummy(SpellEffIndex effIndex)
    {
        PreventHitDefaultEffect(effIndex);
        GetCaster()->CastSpell(GetHitUnit(), uint32(GetEffectValue()), TRIGGERED_NONE);
    }

    void Register() override
    {
        OnObjectAreaTargetSelect += SpellObjectAreaTargetSelectFn(spell_igb_burning_pitch_selector::FilterTargets, EFFECT_0, TARGET_UNIT_SRC_AREA_ENTRY);
        OnEffectHitTarget += SpellEffectFn(spell_igb_burning_pitch_selector::HandleDummy, EFFECT_0, SPELL_EFFECT_DUMMY);
    }
};

<<<<<<< HEAD
class spell_igb_burning_pitch : public SpellScript
{
    PrepareSpellScript(spell_igb_burning_pitch);
=======
            void HandleDummy(SpellEffIndex effIndex)
            {
                PreventHitDefaultEffect(effIndex);
                GetCaster()->CastCustomSpell(uint32(GetEffectValue()), SPELLVALUE_BASE_POINT0, 8000, nullptr, TRIGGERED_FULL_MASK);
                GetHitUnit()->CastSpell(GetHitUnit(), SPELL_BURNING_PITCH, TRIGGERED_FULL_MASK);
            }
>>>>>>> 28d470c5

    void HandleDummy(SpellEffIndex effIndex)
    {
        PreventHitDefaultEffect(effIndex);
        CastSpellExtraArgs args(TRIGGERED_FULL_MASK);
        args.AddSpellBP0(8000);
        GetCaster()->CastSpell(nullptr, GetEffectValue(), args);
        GetHitUnit()->CastSpell(GetHitUnit(), SPELL_BURNING_PITCH, TRIGGERED_FULL_MASK);
    }

    void Register() override
    {
        OnEffectHitTarget += SpellEffectFn(spell_igb_burning_pitch::HandleDummy, EFFECT_0, SPELL_EFFECT_DUMMY);
    }
};

class spell_igb_rocket_artillery : public SpellScript
{
    PrepareSpellScript(spell_igb_rocket_artillery);

    void SelectRandomTarget(std::list<WorldObject*>& targets)
    {
        if (!targets.empty())
        {
            WorldObject* target = Trinity::Containers::SelectRandomContainerElement(targets);
            targets.clear();
            targets.push_back(target);
        }
    }

    void HandleScript(SpellEffIndex effIndex)
    {
        PreventHitDefaultEffect(effIndex);
        GetCaster()->CastSpell(GetHitUnit(), uint32(GetEffectValue()), TRIGGERED_NONE);
    }

    void Register() override
    {
        OnObjectAreaTargetSelect += SpellObjectAreaTargetSelectFn(spell_igb_rocket_artillery::SelectRandomTarget, EFFECT_0, TARGET_UNIT_SRC_AREA_ENEMY);
        OnEffectHitTarget += SpellEffectFn(spell_igb_rocket_artillery::HandleScript, EFFECT_0, SPELL_EFFECT_SCRIPT_EFFECT);
    }
};

class spell_igb_rocket_artillery_explosion : public SpellScript
{
<<<<<<< HEAD
    PrepareSpellScript(spell_igb_rocket_artillery_explosion);
=======
    public:
        spell_igb_rocket_artillery_explosion() : SpellScriptLoader("spell_igb_rocket_artillery_explosion") { }

        class spell_igb_rocket_artillery_explosion_SpellScript : public SpellScript
        {
            PrepareSpellScript(spell_igb_rocket_artillery_explosion_SpellScript);

            void DamageGunship(SpellEffIndex /*effIndex*/)
            {
                if (InstanceScript* instance = GetCaster()->GetInstanceScript())
                    GetCaster()->CastCustomSpell(instance->GetData(DATA_TEAM_IN_INSTANCE) == HORDE ? SPELL_BURNING_PITCH_DAMAGE_A : SPELL_BURNING_PITCH_DAMAGE_H, SPELLVALUE_BASE_POINT0, 5000, nullptr, TRIGGERED_FULL_MASK);
            }
>>>>>>> 28d470c5

    void DamageGunship(SpellEffIndex /*effIndex*/)
    {
        if (InstanceScript* instance = GetCaster()->GetInstanceScript())
        {
            CastSpellExtraArgs args(TRIGGERED_FULL_MASK);
            args.AddSpellBP0(5000);
            GetCaster()->CastSpell(nullptr, instance->GetData(DATA_TEAM_IN_INSTANCE) == HORDE ? SPELL_BURNING_PITCH_DAMAGE_A : SPELL_BURNING_PITCH_DAMAGE_H, args);
        }
    }

    void Register() override
    {
        OnEffectHit += SpellEffectFn(spell_igb_rocket_artillery_explosion::DamageGunship, EFFECT_0, SPELL_EFFECT_TRIGGER_MISSILE);
    }
};

class spell_igb_gunship_fall_teleport : public SpellScript
{
    PrepareSpellScript(spell_igb_gunship_fall_teleport);

<<<<<<< HEAD
    bool Load() override
    {
        return GetCaster()->GetInstanceScript() != nullptr;
    }
=======
        class spell_igb_gunship_fall_teleport_SpellScript : public SpellScript
        {
            PrepareSpellScript(spell_igb_gunship_fall_teleport_SpellScript);

            bool Load() override
            {
                return GetCaster()->GetInstanceScript() != nullptr;
            }

            void SelectTransport(WorldObject*& target)
            {
                if (InstanceScript* instance = target->GetInstanceScript())
                    target = HashMapHolder<Transport>::Find(instance->GetGuidData(DATA_ICECROWN_GUNSHIP_BATTLE));
            }
>>>>>>> 28d470c5

    void SelectTransport(WorldObject*& target)
    {
        if (InstanceScript* instance = target->GetInstanceScript())
            target = HashMapHolder<Transport>::Find(instance->GetGuidData(DATA_ICECROWN_GUNSHIP_BATTLE));
    }

    void RelocateDest(SpellEffIndex /*effIndex*/)
    {
        if (GetCaster()->GetInstanceScript()->GetData(DATA_TEAM_IN_INSTANCE) == HORDE)
            GetHitDest()->RelocateOffset({ 0.0f, 0.0f, 36.0f, 0.0f });
        else
            GetHitDest()->RelocateOffset({ 0.0f, 0.0f, 21.0f, 0.0f });
    }

    void Register() override
    {
        OnObjectTargetSelect += SpellObjectTargetSelectFn(spell_igb_gunship_fall_teleport::SelectTransport, EFFECT_0, TARGET_DEST_NEARBY_ENTRY);
        OnEffectLaunch += SpellEffectFn(spell_igb_gunship_fall_teleport::RelocateDest, EFFECT_0, SPELL_EFFECT_TELEPORT_UNITS);
    }
};

class spell_igb_check_for_players : public SpellScript
{
    PrepareSpellScript(spell_igb_check_for_players);

public:
    spell_igb_check_for_players()
    {
        _playerCount = 0;
    }

private:
    bool Load() override
    {
        return GetCaster()->GetTypeId() == TYPEID_UNIT;
    }

<<<<<<< HEAD
    void CountTargets(std::list<WorldObject*>& targets)
    {
        _playerCount = targets.size();
    }
=======
            void TriggerWipe()
            {
                if (!_playerCount)
                    GetCaster()->ToCreature()->AI()->JustDied(nullptr);
            }
>>>>>>> 28d470c5

    void TriggerWipe()
    {
        if (!_playerCount)
            GetCaster()->ToCreature()->AI()->JustDied(nullptr);
    }

    void TeleportPlayer(SpellEffIndex /*effIndex*/)
    {
        if (GetHitUnit()->GetPositionZ() < GetCaster()->GetPositionZ() - 10.0f)
            GetHitUnit()->CastSpell(GetHitUnit(), SPELL_GUNSHIP_FALL_TELEPORT, TRIGGERED_FULL_MASK);
    }

    void Register() override
    {
        OnObjectAreaTargetSelect += SpellObjectAreaTargetSelectFn(spell_igb_check_for_players::CountTargets, EFFECT_0, TARGET_UNIT_SRC_AREA_ENTRY);
        AfterCast += SpellCastFn(spell_igb_check_for_players::TriggerWipe);
        OnEffectHitTarget += SpellEffectFn(spell_igb_check_for_players::TeleportPlayer, EFFECT_0, SPELL_EFFECT_DUMMY);
    }

    uint32 _playerCount;
};

class spell_igb_teleport_players_on_victory : public SpellScript
{
    PrepareSpellScript(spell_igb_teleport_players_on_victory);

    bool Load() override
    {
        return GetCaster()->GetInstanceScript() != nullptr;
    }

    void FilterTargets(std::list<WorldObject*>& targets)
    {
        InstanceScript* instance = GetCaster()->GetInstanceScript();
        targets.remove_if([instance](WorldObject* target) -> bool
        {
            return target->GetTransGUID() != instance->GetGuidData(DATA_ENEMY_GUNSHIP);
        });
    }

    void Register() override
    {
        OnObjectAreaTargetSelect += SpellObjectAreaTargetSelectFn(spell_igb_teleport_players_on_victory::FilterTargets, EFFECT_1, TARGET_UNIT_DEST_AREA_ENTRY);
    }
};

// 71201 - Battle Experience - proc should never happen, handled in script
class spell_igb_battle_experience_check : public AuraScript
{
    PrepareAuraScript(spell_igb_battle_experience_check);

    bool CheckProc(ProcEventInfo& /*eventInfo*/)
    {
        return false;
    }

    void Register() override
    {
        DoCheckProc += AuraCheckProcFn(spell_igb_battle_experience_check::CheckProc);
    }
};

// 71201 - Battle Experience - proc should never happen, handled in script
class spell_igb_battle_experience_check : public SpellScriptLoader
{
public:
    spell_igb_battle_experience_check() : SpellScriptLoader("spell_igb_battle_experience_check") { }

    class spell_igb_battle_experience_check_AuraScript : public AuraScript
    {
        PrepareAuraScript(spell_igb_battle_experience_check_AuraScript);

        bool CheckProc(ProcEventInfo& /*eventInfo*/)
        {
            return false;
        }

        void Register() override
        {
            DoCheckProc += AuraCheckProcFn(spell_igb_battle_experience_check_AuraScript::CheckProc);
        }
    };

    AuraScript* GetAuraScript() const override
    {
        return new spell_igb_battle_experience_check_AuraScript();
    }
};

class achievement_im_on_a_boat : public AchievementCriteriaScript
{
    public:
        achievement_im_on_a_boat() : AchievementCriteriaScript("achievement_im_on_a_boat") { }

        bool OnCheck(Player* /*source*/, Unit* target) override
        {
            return target->GetAI() && target->GetAI()->GetData(ACTION_SHIP_VISITS) <= 2;
        }
};

void AddSC_boss_icecrown_gunship_battle()
{
    // Creatures
    new npc_gunship();
    RegisterIcecrownCitadelCreatureAI(npc_high_overlord_saurfang_igb);
    RegisterIcecrownCitadelCreatureAI(npc_muradin_bronzebeard_igb);
    RegisterIcecrownCitadelCreatureAI(npc_zafod_boombox);
    RegisterIcecrownCitadelCreatureAI(npc_gunship_boarding_leader);
    new npc_gunship_boarding_add();
<<<<<<< HEAD
    RegisterIcecrownCitadelCreatureAI(npc_gunship_gunner);
    RegisterIcecrownCitadelCreatureAI(npc_gunship_rocketeer);
    RegisterIcecrownCitadelCreatureAI(npc_gunship_mage);
    RegisterIcecrownCitadelCreatureAI(npc_gunship_cannon);

    // Spells
    RegisterSpellScript(spell_igb_rocket_pack);
    RegisterSpellScript(spell_igb_rocket_pack_useable);
    RegisterSpellScript(spell_igb_on_gunship_deck);
    RegisterSpellScript(spell_igb_periodic_trigger_with_power_cost);
    RegisterSpellScript(spell_igb_cannon_blast);
    RegisterSpellScript(spell_igb_incinerating_blast);
    RegisterSpellScript(spell_igb_overheat);
    RegisterSpellScript(spell_igb_below_zero);
    RegisterSpellScript(spell_igb_teleport_to_enemy_ship);
    RegisterSpellScript(spell_igb_burning_pitch_selector);
    RegisterSpellScript(spell_igb_burning_pitch);
    RegisterSpellScript(spell_igb_rocket_artillery);
    RegisterSpellScript(spell_igb_rocket_artillery_explosion);
    RegisterSpellScript(spell_igb_gunship_fall_teleport);
    RegisterSpellScript(spell_igb_check_for_players);
    RegisterSpellScript(spell_igb_teleport_players_on_victory);
    RegisterSpellScript(spell_igb_battle_experience_check);

    // Achievements
=======
    new npc_gunship_gunner();
    new npc_gunship_rocketeer();
    new npc_gunship_mage();
    new npc_gunship_cannon();
    new spell_igb_rocket_pack();
    new spell_igb_rocket_pack_useable();
    new spell_igb_on_gunship_deck();
    new spell_igb_periodic_trigger_with_power_cost();
    new spell_igb_cannon_blast();
    new spell_igb_incinerating_blast();
    new spell_igb_overheat();
    new spell_igb_below_zero();
    new spell_igb_teleport_to_enemy_ship();
    new spell_igb_burning_pitch_selector();
    new spell_igb_burning_pitch();
    new spell_igb_rocket_artillery();
    new spell_igb_rocket_artillery_explosion();
    new spell_igb_gunship_fall_teleport();
    new spell_igb_check_for_players();
    new spell_igb_teleport_players_on_victory();
    new spell_igb_battle_experience_check();
>>>>>>> 28d470c5
    new achievement_im_on_a_boat();
}<|MERGE_RESOLUTION|>--- conflicted
+++ resolved
@@ -15,26 +15,15 @@
  * with this program. If not, see <http://www.gnu.org/licenses/>.
  */
 
-<<<<<<< HEAD
-#include "ScriptMgr.h"
-=======
 #include "icecrown_citadel.h"
->>>>>>> 28d470c5
 #include "CellImpl.h"
 #include "CreatureTextMgr.h"
 #include "GossipDef.h"
 #include "GridNotifiersImpl.h"
-<<<<<<< HEAD
-#include "icecrown_citadel.h"
-#include "InstanceScript.h"
-#include "MotionMaster.h"
-#include "MoveSpline.h"
-=======
 #include "InstanceScript.h"
 #include "Map.h"
 #include "MotionMaster.h"
 #include "MovementPackets.h"
->>>>>>> 28d470c5
 #include "MoveSplineInit.h"
 #include "ObjectAccessor.h"
 #include "PassiveAI.h"
@@ -415,11 +404,7 @@
             return false;
 
         bool summoned = false;
-<<<<<<< HEAD
-        time_t now = GameTime::GetGameTime();
-=======
         time_t now = time(nullptr);
->>>>>>> 28d470c5
         for (int32 i = first; i <= last; ++i)
         {
             if (_respawnCooldowns[i] > now)
@@ -447,11 +432,7 @@
     void ClearSlot(PassengerSlots slot)
     {
         _controlledSlots[slot].Clear();
-<<<<<<< HEAD
-        _respawnCooldowns[slot] = GameTime::GetGameTime() + _slotInfo[slot].Cooldown;
-=======
         _respawnCooldowns[slot] = time(nullptr) + _slotInfo[slot].Cooldown;
->>>>>>> 28d470c5
     }
 
     bool SlotsNeedRefill(PassengerSlots first, PassengerSlots last) const
@@ -492,10 +473,12 @@
         if (!_owner->IsAlive())
             return true;
 
+        _owner->GetMotionMaster()->MovePoint(EVENT_CHARGE_PREPATH, *_owner, false);
+
         Movement::MoveSplineInit init(_owner);
         init.DisableTransportPathTransformations();
         init.MoveTo(_dest.GetPositionX(), _dest.GetPositionY(), _dest.GetPositionZ(), false);
-        _owner->GetMotionMaster()->LaunchMoveSpline(std::move(init), EVENT_CHARGE_PREPATH, MOTION_PRIORITY_NORMAL, POINT_MOTION_TYPE);
+        init.Launch();
 
         return true;
     }
@@ -531,7 +514,7 @@
 {
 public:
     static uint32 const ExperiencedSpells[5];
-    static Milliseconds const ExperiencedTimes[5];
+    static uint32 const ExperiencedTimes[5];
 
     BattleExperienceEvent(Creature* creature) : _creature(creature), _level(0) { }
 
@@ -546,7 +529,7 @@
         _creature->CastSpell(_creature, ExperiencedSpells[_level], TRIGGERED_FULL_MASK);
         if (_level < (_creature->GetMap()->IsHeroic() ? 4 : 3))
         {
-            _creature->m_Events.AddEvent(this, Milliseconds(timer) + ExperiencedTimes[_level]);
+            _creature->m_Events.AddEvent(this, timer + ExperiencedTimes[_level]);
             return false;
         }
 
@@ -559,7 +542,7 @@
 };
 
 uint32 const BattleExperienceEvent::ExperiencedSpells[5] = { 0, SPELL_EXPERIENCED, SPELL_VETERAN, SPELL_ELITE, SPELL_ADDS_BERSERK };
-Milliseconds const BattleExperienceEvent::ExperiencedTimes[5] = { 100s, 70s, 60s, 90s, 0s };
+uint32 const BattleExperienceEvent::ExperiencedTimes[5] = { 100000, 70000, 60000, 90000, 0 };
 
 struct gunship_npc_AI : public ScriptedAI
 {
@@ -586,10 +569,12 @@
             me->GetTransport()->CalculatePassengerPosition(hx, hy, hz, &ho);
             me->SetHomePosition(hx, hy, hz, ho);
 
+            me->GetMotionMaster()->MovePoint(EVENT_CHARGE_PREPATH, Slot->TargetPosition, false);
+
             Movement::MoveSplineInit init(me);
             init.DisableTransportPathTransformations();
             init.MoveTo(x, y, z, false);
-            me->GetMotionMaster()->LaunchMoveSpline(std::move(init), EVENT_CHARGE_PREPATH, MOTION_PRIORITY_NORMAL, POINT_MOTION_TYPE);
+            init.Launch();
         }
     }
 
@@ -598,12 +583,8 @@
         if (!me->IsAlive() || !me->IsInCombat())
             return;
 
-<<<<<<< HEAD
-=======
         me->GetThreatManager().ClearAllThreat();
->>>>>>> 28d470c5
         me->CombatStop(true);
-        EngagementOver();
         me->GetMotionMaster()->MoveTargetedHome();
     }
 
@@ -653,11 +634,7 @@
         if (!me->HasReactState(REACT_PASSIVE))
         {
             if (Unit* victim = me->SelectVictim())
-<<<<<<< HEAD
-                if (!me->HasSpellFocus() && victim != me->GetVictim())
-=======
                 if (!me->IsFocusing(nullptr, true) && victim != me->GetVictim())
->>>>>>> 28d470c5
                     AttackStart(victim);
 
             return me->GetVictim() != nullptr;
@@ -751,10 +728,7 @@
                 {
                     Creature* stalker = *itr;
                     stalker->RemoveAllAuras();
-<<<<<<< HEAD
-=======
                     stalker->GetThreatManager().ClearAllThreat();
->>>>>>> 28d470c5
                     stalker->CombatStop(true);
                 }
 
@@ -815,17 +789,17 @@
                     GetCreatureListWithEntryInGrid(creatures, me, NPC_KOR_KRON_REAVER, 200.0f);
                     GetCreatureListWithEntryInGrid(creatures, me, NPC_KOR_KRON_SERGEANT, 200.0f);
                     for (std::list<Creature*>::iterator itr = creatures.begin(); itr != creatures.end(); ++itr)
-                        (*itr)->DespawnOrUnsummon(1ms);
+                        (*itr)->DespawnOrUnsummon(1);
                 }
                 else
                 {
                     uint32 teleportSpellId = _teamInInstance == HORDE ? SPELL_TELEPORT_PLAYERS_ON_RESET_H : SPELL_TELEPORT_PLAYERS_ON_RESET_A;
                     me->m_Events.AddEvent(new ResetEncounterEvent(me, teleportSpellId, me->GetInstanceScript()->GetGuidData(DATA_ENEMY_GUNSHIP)),
-                        me->m_Events.CalculateTime(8s));
-                }
-            }
-
-            void SetGUID(ObjectGuid const& guid, int32 id) override
+                        me->m_Events.CalculateTime(8000));
+                }
+            }
+
+            void SetGUID(ObjectGuid guid, int32 id/* = 0*/) override
             {
                 if (id != ACTION_SHIP_VISITS)
                     return;
@@ -865,58 +839,13 @@
         }
 };
 
-struct npc_high_overlord_saurfang_igb : public ScriptedAI
-{
-    npc_high_overlord_saurfang_igb(Creature* creature) : ScriptedAI(creature),
-        _instance(creature->GetInstanceScript())
-    {
-        _controller.ResetSlots(HORDE);
-        _controller.SetTransport(creature->GetTransport());
-        me->SetRegenerateHealth(false);
-        me->m_CombatDistance = 70.0f;
-        _firstMageCooldown = GameTime::Now() + 60s;
-        _axethrowersYellCooldown = time_t(0);
-        _rocketeersYellCooldown = time_t(0);
-    }
-
-    void InitializeAI() override
-    {
-        ScriptedAI::InitializeAI();
-
-        _events.Reset();
-        _firstMageCooldown = GameTime::Now() + 60s;
-        _axethrowersYellCooldown = time_t(0);
-        _rocketeersYellCooldown = time_t(0);
-    }
-
-    void JustEngagedWith(Unit* /*target*/) override
-    {
-        _events.SetPhase(PHASE_COMBAT);
-        DoCast(me, _instance->GetData(DATA_TEAM_IN_INSTANCE) == HORDE ? SPELL_FRIENDLY_BOSS_DAMAGE_MOD : SPELL_MELEE_TARGETING_ON_ORGRIMS_HAMMER, true);
-        DoCast(me, SPELL_BATTLE_FURY, true);
-        _events.ScheduleEvent(EVENT_CLEAVE, 2s, 10s);
-    }
-
-    void EnterEvadeMode(EvadeReason /*why*/) override
-    {
-        if (!me->IsAlive())
-            return;
-
-        me->CombatStop(true);
-        EngagementOver();
-        me->GetMotionMaster()->MoveTargetedHome();
-
-        Reset();
-    }
-
-    void DoAction(int32 action) override
-    {
-        if (action == ACTION_ENEMY_GUNSHIP_TALK)
-        {
-<<<<<<< HEAD
-            if (Creature* muradin = me->FindNearestCreature(NPC_IGB_MURADIN_BRONZEBEARD, 100.0f))
-                muradin->AI()->DoAction(ACTION_SPAWN_ALL_ADDS);
-=======
+class npc_high_overlord_saurfang_igb : public CreatureScript
+{
+    public:
+        npc_high_overlord_saurfang_igb() : CreatureScript("npc_high_overlord_saurfang_igb") { }
+
+        struct npc_high_overlord_saurfang_igbAI : public ScriptedAI
+        {
             npc_high_overlord_saurfang_igbAI(Creature* creature) : ScriptedAI(creature),
                 _instance(creature->GetInstanceScript())
             {
@@ -928,176 +857,59 @@
                 _axethrowersYellCooldown = time_t(0);
                 _rocketeersYellCooldown = time_t(0);
             }
->>>>>>> 28d470c5
-
-            Talk(SAY_SAURFANG_INTRO_5);
-            _events.ScheduleEvent(EVENT_INTRO_H_5, 4s);
-            _events.ScheduleEvent(EVENT_INTRO_H_6, 11s);
-            _events.ScheduleEvent(EVENT_KEEP_PLAYER_IN_COMBAT, 1ms);
-
-<<<<<<< HEAD
-            _instance->SetBossState(DATA_ICECROWN_GUNSHIP_BATTLE, IN_PROGRESS);
-            // Combat starts now
-            if (Creature* skybreaker = me->FindNearestCreature(NPC_THE_SKYBREAKER, 100.0f))
-                _instance->SendEncounterUnit(ENCOUNTER_FRAME_ENGAGE, skybreaker, 1);
-=======
+
+            void InitializeAI() override
+            {
+                ScriptedAI::InitializeAI();
+
                 _events.Reset();
                 _firstMageCooldown = time(nullptr) + 60;
                 _axethrowersYellCooldown = time_t(0);
                 _rocketeersYellCooldown = time_t(0);
             }
->>>>>>> 28d470c5
-
-            if (Creature* orgrimsHammer = me->FindNearestCreature(NPC_ORGRIMS_HAMMER, 100.0f))
-            {
-                _instance->SendEncounterUnit(ENCOUNTER_FRAME_ENGAGE, orgrimsHammer, 2);
-                orgrimsHammer->CastSpell(orgrimsHammer, SPELL_CHECK_FOR_PLAYERS, TRIGGERED_FULL_MASK);
-            }
-
-<<<<<<< HEAD
-            me->GetMap()->SetZoneMusic(AREA_ICECROWN_CITADEL, MUSIC_ENCOUNTER);
-        }
-        else if (action == ACTION_SPAWN_MAGE)
-        {
-            TimePoint now = GameTime::Now();
-            if (_firstMageCooldown > now)
-                _events.ScheduleEvent(EVENT_SUMMON_MAGE, std::chrono::duration_cast<Milliseconds>(_firstMageCooldown - now));
-            else
-                _events.ScheduleEvent(EVENT_SUMMON_MAGE, 1ms);
-        }
-        else if (action == ACTION_SPAWN_ALL_ADDS)
-        {
-            _events.ScheduleEvent(EVENT_ADDS, 12s);
-            _events.ScheduleEvent(EVENT_CHECK_RIFLEMAN, 13s);
-            _events.ScheduleEvent(EVENT_CHECK_MORTAR, 13s);
-            if (Is25ManRaid())
-                _controller.SummonCreatures(SLOT_MAGE_1, SLOT_MORTAR_4);
-            else
-=======
+
+            void EnterCombat(Unit* /*target*/) override
+            {
+                _events.SetPhase(PHASE_COMBAT);
+                DoCast(me, _instance->GetData(DATA_TEAM_IN_INSTANCE) == HORDE ? SPELL_FRIENDLY_BOSS_DAMAGE_MOD : SPELL_MELEE_TARGETING_ON_ORGRIMS_HAMMER, true);
+                DoCast(me, SPELL_BATTLE_FURY, true);
+                _events.ScheduleEvent(EVENT_CLEAVE, urand(2000, 10000));
+            }
+
             void EnterEvadeMode(EvadeReason /*why*/) override
->>>>>>> 28d470c5
-            {
-                _controller.SummonCreatures(SLOT_MAGE_1, SLOT_MAGE_2);
-                _controller.SummonCreatures(SLOT_MORTAR_1, SLOT_MORTAR_2);
-                _controller.SummonCreatures(SLOT_RIFLEMAN_1, SLOT_RIFLEMAN_4);
-            }
-        }
-        else if (action == ACTION_EXIT_SHIP)
-        {
-            Movement::PointsArray path(SaurfangExitPath, SaurfangExitPath + SaurfangExitPathSize);
-            Movement::MoveSplineInit init(me);
-            init.DisableTransportPathTransformations();
-            init.MovebyPath(path, 0);
-            me->GetMotionMaster()->LaunchMoveSpline(std::move(init), 0, MOTION_PRIORITY_NORMAL, POINT_MOTION_TYPE);
-
-<<<<<<< HEAD
-            me->DespawnOrUnsummon(18s);
-        }
-    }
-=======
+            {
+                if (!me->IsAlive())
+                    return;
+
                 me->GetThreatManager().ClearAllThreat();
                 me->CombatStop(true);
                 me->GetMotionMaster()->MoveTargetedHome();
->>>>>>> 28d470c5
-
-    void SetData(uint32 type, uint32 data) override
-    {
-        if (type == ACTION_CLEAR_SLOT)
-        {
-            _controller.ClearSlot(PassengerSlots(data));
-            if (data == SLOT_FREEZE_MAGE)
-                _events.ScheduleEvent(EVENT_SUMMON_MAGE, 30s, 33500ms);
-        }
-    }
-
-    bool OnGossipSelect(Player* /*player*/, uint32 /*menuId*/, uint32 /*gossipListId*/) override
-    {
-        me->RemoveFlag(UNIT_NPC_FLAGS, UNIT_NPC_FLAG_GOSSIP);
-        me->GetTransport()->EnableMovement(true);
-        _events.SetPhase(PHASE_INTRO);
-        _events.ScheduleEvent(EVENT_INTRO_H_1, 5s, 0, PHASE_INTRO);
-        _events.ScheduleEvent(EVENT_INTRO_H_2, 16s, 0, PHASE_INTRO);
-        _events.ScheduleEvent(EVENT_INTRO_SUMMON_SKYBREAKER, 24600ms, 0, PHASE_INTRO);
-        _events.ScheduleEvent(EVENT_INTRO_H_3, 29600ms, 0, PHASE_INTRO);
-        _events.ScheduleEvent(EVENT_INTRO_H_4, 39200ms, 0, PHASE_INTRO);
-        return false;
-    }
-
-    void DamageTaken(Unit* /*attacker*/, uint32& damage) override
-    {
-        if (me->HealthBelowPctDamaged(65, damage) && !me->HasAura(SPELL_TASTE_OF_BLOOD))
-            DoCast(me, SPELL_TASTE_OF_BLOOD, true);
-
-        if (damage >= me->GetHealth())
-            damage = me->GetHealth() - 1;
-    }
-
-    void UpdateAI(uint32 diff) override
-    {
-        if (!UpdateVictim() && !_events.IsInPhase(PHASE_INTRO) && _instance->GetBossState(DATA_ICECROWN_GUNSHIP_BATTLE) != IN_PROGRESS)
-            return;
-
-        _events.Update(diff);
-
-        while (uint32 eventId = _events.ExecuteEvent())
-        {
-            switch (eventId)
-            {
-                case EVENT_INTRO_H_1:
-                    Talk(SAY_SAURFANG_INTRO_1);
-                    break;
-                case EVENT_INTRO_H_2:
-                    Talk(SAY_SAURFANG_INTRO_2);
-                    break;
-                case EVENT_INTRO_SUMMON_SKYBREAKER:
-                    sTransportMgr->CreateTransport(GO_THE_SKYBREAKER_H, 0, me->GetMap());
-                    break;
-                case EVENT_INTRO_H_3:
-                    Talk(SAY_SAURFANG_INTRO_3);
-                    break;
-                case EVENT_INTRO_H_4:
-                    Talk(SAY_SAURFANG_INTRO_4);
-                    break;
-                case EVENT_INTRO_H_5:
+
+                Reset();
+            }
+
+            void DoAction(int32 action) override
+            {
+                if (action == ACTION_ENEMY_GUNSHIP_TALK)
+                {
                     if (Creature* muradin = me->FindNearestCreature(NPC_IGB_MURADIN_BRONZEBEARD, 100.0f))
-                        muradin->AI()->Talk(SAY_MURADIN_INTRO_H);
-                    break;
-                case EVENT_INTRO_H_6:
-                    Talk(SAY_SAURFANG_INTRO_6);
-                    break;
-                case EVENT_KEEP_PLAYER_IN_COMBAT:
-                    if (_instance->GetBossState(DATA_ICECROWN_GUNSHIP_BATTLE) == IN_PROGRESS)
+                        muradin->AI()->DoAction(ACTION_SPAWN_ALL_ADDS);
+
+                    Talk(SAY_SAURFANG_INTRO_5);
+                    _events.ScheduleEvent(EVENT_INTRO_H_5, 4000);
+                    _events.ScheduleEvent(EVENT_INTRO_H_6, 11000);
+                    _events.ScheduleEvent(EVENT_KEEP_PLAYER_IN_COMBAT, 1);
+
+                    _instance->SetBossState(DATA_ICECROWN_GUNSHIP_BATTLE, IN_PROGRESS);
+                    // Combat starts now
+                    if (Creature* skybreaker = me->FindNearestCreature(NPC_THE_SKYBREAKER, 100.0f))
+                        _instance->SendEncounterUnit(ENCOUNTER_FRAME_ENGAGE, skybreaker, 1);
+
+                    if (Creature* orgrimsHammer = me->FindNearestCreature(NPC_ORGRIMS_HAMMER, 100.0f))
                     {
-                        _instance->DoCastSpellOnPlayers(SPELL_LOCK_PLAYERS_AND_TAP_CHEST);
-                        _events.ScheduleEvent(EVENT_KEEP_PLAYER_IN_COMBAT, 5s, 8s);
+                        _instance->SendEncounterUnit(ENCOUNTER_FRAME_ENGAGE, orgrimsHammer, 2);
+                        orgrimsHammer->CastSpell(orgrimsHammer, SPELL_CHECK_FOR_PLAYERS, TRIGGERED_FULL_MASK);
                     }
-<<<<<<< HEAD
-                    break;
-                case EVENT_SUMMON_MAGE:
-                    Talk(SAY_SAURFANG_MAGES);
-                    _controller.SummonCreatures(SLOT_FREEZE_MAGE, SLOT_FREEZE_MAGE);
-                    break;
-                case EVENT_ADDS:
-                    Talk(SAY_SAURFANG_ENTER_SKYBREAKER);
-                    _controller.SummonCreatures(SLOT_MAGE_1, SLOT_MAGE_2);
-                    _controller.SummonCreatures(SLOT_MARINE_1, Is25ManRaid() ? SLOT_MARINE_4 : SLOT_MARINE_2);
-                    _controller.SummonCreatures(SLOT_SERGEANT_1, Is25ManRaid() ? SLOT_SERGEANT_2 : SLOT_SERGEANT_1);
-                    if (Transport* orgrimsHammer = me->GetTransport())
-                        orgrimsHammer->SummonPassenger(NPC_TELEPORT_PORTAL, OrgrimsHammerTeleportPortal, TEMPSUMMON_TIMED_DESPAWN, nullptr, 21000);
-
-                    if (Transport* skybreaker = HashMapHolder<Transport>::Find(_instance->GetGuidData(DATA_ICECROWN_GUNSHIP_BATTLE)))
-                        skybreaker->SummonPassenger(NPC_TELEPORT_EXIT, SkybreakerTeleportExit, TEMPSUMMON_TIMED_DESPAWN, nullptr, 23000);
-
-                    _events.ScheduleEvent(EVENT_ADDS_BOARD_YELL, 6s);
-                    _events.ScheduleEvent(EVENT_ADDS, 1min);
-                    break;
-                case EVENT_ADDS_BOARD_YELL:
-                    if (Creature* muradin = me->FindNearestCreature(NPC_IGB_MURADIN_BRONZEBEARD, 200.0f))
-                        muradin->AI()->Talk(SAY_MURADIN_BOARD);
-                    break;
-                case EVENT_CHECK_RIFLEMAN:
-                    if (_controller.SummonCreatures(SLOT_RIFLEMAN_1, Is25ManRaid() ? SLOT_RIFLEMAN_8 : SLOT_RIFLEMAN_4))
-=======
 
                     me->GetMap()->SetZoneMusic(AREA_ICECROWN_CITADEL, MUSIC_ENCOUNTER);
                 }
@@ -1117,53 +929,39 @@
                     if (Is25ManRaid())
                         _controller.SummonCreatures(SLOT_MAGE_1, SLOT_MORTAR_4);
                     else
->>>>>>> 28d470c5
                     {
-                        if (_axethrowersYellCooldown < GameTime::GetGameTime())
-                        {
-                            Talk(SAY_SAURFANG_AXETHROWERS);
-                            _axethrowersYellCooldown = GameTime::GetGameTime() + 5;
-                        }
+                        _controller.SummonCreatures(SLOT_MAGE_1, SLOT_MAGE_2);
+                        _controller.SummonCreatures(SLOT_MORTAR_1, SLOT_MORTAR_2);
+                        _controller.SummonCreatures(SLOT_RIFLEMAN_1, SLOT_RIFLEMAN_4);
                     }
-                    _events.ScheduleEvent(EVENT_CHECK_RIFLEMAN, 1s);
-                    break;
-                case EVENT_CHECK_MORTAR:
-                    if (_controller.SummonCreatures(SLOT_MORTAR_1, Is25ManRaid() ? SLOT_MORTAR_4 : SLOT_MORTAR_2))
-                    {
-                        if (_rocketeersYellCooldown < GameTime::GetGameTime())
-                        {
-                            Talk(SAY_SAURFANG_ROCKETEERS);
-                            _rocketeersYellCooldown = GameTime::GetGameTime() + 5;
-                        }
-                    }
-                    _events.ScheduleEvent(EVENT_CHECK_MORTAR, 1s);
-                    break;
-                case EVENT_CLEAVE:
-                    DoCastVictim(SPELL_CLEAVE);
-                    _events.ScheduleEvent(EVENT_CLEAVE, 2s, 10s);
-                    break;
-                default:
-                    break;
-            }
-        }
-
-        if (me->IsWithinMeleeRange(me->GetVictim()))
-            DoMeleeAttackIfReady();
-        else if (me->isAttackReady())
-        {
-            DoCastVictim(SPELL_RENDING_THROW);
-            me->resetAttackTimer();
-        }
-    }
-
-<<<<<<< HEAD
-    bool CanAIAttack(Unit const* target) const override
-    {
-        if (_instance->GetBossState(DATA_ICECROWN_GUNSHIP_BATTLE) != IN_PROGRESS)
-            return false;
-        return target->HasAura(SPELL_ON_ORGRIMS_HAMMER_DECK) || target->GetEntry() == NPC_SKYBREAKER_MARINE || target->GetEntry() == NPC_SKYBREAKER_SERGEANT;
-    }
-=======
+                }
+                else if (action == ACTION_EXIT_SHIP)
+                {
+                    Position pos;
+                    pos.Relocate(SaurfangExitPath[SaurfangExitPathSize - 1].x, SaurfangExitPath[SaurfangExitPathSize - 1].y, SaurfangExitPath[SaurfangExitPathSize - 1].z);
+                    me->GetMotionMaster()->MovePoint(EVENT_CHARGE_PREPATH, pos, false);
+
+                    Movement::PointsArray path(SaurfangExitPath, SaurfangExitPath + SaurfangExitPathSize);
+
+                    Movement::MoveSplineInit init(me);
+                    init.DisableTransportPathTransformations();
+                    init.MovebyPath(path, 0);
+                    init.Launch();
+
+                    me->DespawnOrUnsummon(18000);
+                }
+            }
+
+            void SetData(uint32 type, uint32 data) override
+            {
+                if (type == ACTION_CLEAR_SLOT)
+                {
+                    _controller.ClearSlot(PassengerSlots(data));
+                    if (data == SLOT_FREEZE_MAGE)
+                        _events.ScheduleEvent(EVENT_SUMMON_MAGE, urand(30000, 33500));
+                }
+            }
+
             bool GossipSelect(Player* /*player*/, uint32 /*menuId*/, uint32 /*gossipListId*/) override
             {
                 me->RemoveNpcFlag(UNIT_NPC_FLAG_GOSSIP);
@@ -1176,50 +974,23 @@
                 _events.ScheduleEvent(EVENT_INTRO_H_4, 39200, 0, PHASE_INTRO);
                 return false;
             }
->>>>>>> 28d470c5
-
-private:
-    EventMap _events;
-    PassengerController _controller;
-    InstanceScript* _instance;
-    TimePoint _firstMageCooldown;
-    time_t _axethrowersYellCooldown;
-    time_t _rocketeersYellCooldown;
-};
-
-struct npc_muradin_bronzebeard_igb : public ScriptedAI
-{
-    npc_muradin_bronzebeard_igb(Creature* creature) : ScriptedAI(creature),
-        _instance(creature->GetInstanceScript())
-    {
-        _controller.ResetSlots(ALLIANCE);
-        _controller.SetTransport(creature->GetTransport());
-        me->SetRegenerateHealth(false);
-        me->m_CombatDistance = 70.0f;
-        _firstMageCooldown = GameTime::Now() + 60s;
-        _riflemanYellCooldown = time_t(0);
-        _mortarYellCooldown = time_t(0);
-    }
-
-    void InitializeAI() override
-    {
-        ScriptedAI::InitializeAI();
-
-        _events.Reset();
-        _firstMageCooldown = GameTime::Now() + 60s;
-        _riflemanYellCooldown = time_t(0);
-        _mortarYellCooldown = time_t(0);
-    }
-
-<<<<<<< HEAD
-    void JustEngagedWith(Unit* /*target*/) override
-    {
-        _events.SetPhase(PHASE_COMBAT);
-        DoCast(me, _instance->GetData(DATA_TEAM_IN_INSTANCE) == ALLIANCE ? SPELL_FRIENDLY_BOSS_DAMAGE_MOD : SPELL_MELEE_TARGETING_ON_SKYBREAKER, true);
-        DoCast(me, SPELL_BATTLE_FURY, true);
-        _events.ScheduleEvent(EVENT_CLEAVE, 2s, 10s);
-    }
-=======
+
+            void DamageTaken(Unit* , uint32& damage) override
+            {
+                if (me->HealthBelowPctDamaged(65, damage) && !me->HasAura(SPELL_TASTE_OF_BLOOD))
+                    DoCast(me, SPELL_TASTE_OF_BLOOD, true);
+
+                if (damage >= me->GetHealth())
+                    damage = me->GetHealth() - 1;
+            }
+
+            void UpdateAI(uint32 diff) override
+            {
+                if (!UpdateVictim() && !_events.IsInPhase(PHASE_INTRO) && _instance->GetBossState(DATA_ICECROWN_GUNSHIP_BATTLE) != IN_PROGRESS)
+                    return;
+
+                _events.Update(diff);
+
                 while (uint32 eventId = _events.ExecuteEvent())
                 {
                     switch (eventId)
@@ -1305,38 +1076,43 @@
                             break;
                     }
                 }
->>>>>>> 28d470c5
-
-    void EnterEvadeMode(EvadeReason /*why*/) override
-    {
-        if (!me->IsAlive())
-            return;
-
-        me->CombatStop(true);
-        EngagementOver();
-        me->GetMotionMaster()->MoveTargetedHome();
-
-        Reset();
-    }
-
-    void DoAction(int32 action) override
-    {
-        if (action == ACTION_ENEMY_GUNSHIP_TALK)
-        {
-            if (Creature* muradin = me->FindNearestCreature(NPC_IGB_HIGH_OVERLORD_SAURFANG, 100.0f))
-                muradin->AI()->DoAction(ACTION_SPAWN_ALL_ADDS);
-
-            Talk(SAY_MURADIN_INTRO_6);
-            _events.ScheduleEvent(EVENT_INTRO_A_6, 5s);
-            _events.ScheduleEvent(EVENT_INTRO_A_7, 11s);
-            _events.ScheduleEvent(EVENT_KEEP_PLAYER_IN_COMBAT, 1ms);
-
-<<<<<<< HEAD
-            _instance->SetBossState(DATA_ICECROWN_GUNSHIP_BATTLE, IN_PROGRESS);
-            // Combat starts now
-            if (Creature* orgrimsHammer = me->FindNearestCreature(NPC_ORGRIMS_HAMMER, 100.0f))
-                _instance->SendEncounterUnit(ENCOUNTER_FRAME_ENGAGE, orgrimsHammer, 1);
-=======
+
+                if (me->IsWithinMeleeRange(me->GetVictim()))
+                    DoMeleeAttackIfReady();
+                else if (me->isAttackReady())
+                {
+                    DoCastVictim(SPELL_RENDING_THROW);
+                    me->resetAttackTimer();
+                }
+            }
+
+            bool CanAIAttack(Unit const* target) const override
+            {
+                if (_instance->GetBossState(DATA_ICECROWN_GUNSHIP_BATTLE) != IN_PROGRESS)
+                    return false;
+                return target->HasAura(SPELL_ON_ORGRIMS_HAMMER_DECK) || target->GetEntry() == NPC_SKYBREAKER_MARINE || target->GetEntry() == NPC_SKYBREAKER_SERGEANT;
+            }
+
+        private:
+            EventMap _events;
+            PassengerController _controller;
+            InstanceScript* _instance;
+            time_t _firstMageCooldown;
+            time_t _axethrowersYellCooldown;
+            time_t _rocketeersYellCooldown;
+        };
+
+        CreatureAI* GetAI(Creature* creature) const override
+        {
+            return GetIcecrownCitadelAI<npc_high_overlord_saurfang_igbAI>(creature);
+        }
+};
+
+class npc_muradin_bronzebeard_igb : public CreatureScript
+{
+    public:
+        npc_muradin_bronzebeard_igb() : CreatureScript("npc_muradin_bronzebeard_igb") { }
+
         struct npc_muradin_bronzebeard_igbAI : public ScriptedAI
         {
             npc_muradin_bronzebeard_igbAI(Creature* creature) : ScriptedAI(creature),
@@ -1350,70 +1126,25 @@
                 _riflemanYellCooldown = time_t(0);
                 _mortarYellCooldown = time_t(0);
             }
->>>>>>> 28d470c5
-
-            if (Creature* skybreaker = me->FindNearestCreature(NPC_THE_SKYBREAKER, 100.0f))
-            {
-<<<<<<< HEAD
-                _instance->SendEncounterUnit(ENCOUNTER_FRAME_ENGAGE, skybreaker, 2);
-                skybreaker->CastSpell(skybreaker, SPELL_CHECK_FOR_PLAYERS, TRIGGERED_FULL_MASK);
-=======
+
+            void InitializeAI() override
+            {
                 ScriptedAI::InitializeAI();
 
                 _events.Reset();
                 _firstMageCooldown = time(nullptr) + 60;
                 _riflemanYellCooldown = time_t(0);
                 _mortarYellCooldown = time_t(0);
->>>>>>> 28d470c5
-            }
-
-            me->GetMap()->SetZoneMusic(AREA_ICECROWN_CITADEL, MUSIC_ENCOUNTER);
-        }
-        else if (action == ACTION_SPAWN_MAGE)
-        {
-            TimePoint now = GameTime::Now();
-            if (_firstMageCooldown > now)
-                _events.ScheduleEvent(EVENT_SUMMON_MAGE, std::chrono::duration_cast<Milliseconds>(_firstMageCooldown - now));
-            else
-                _events.ScheduleEvent(EVENT_SUMMON_MAGE, 1ms);
-        }
-        else if (action == ACTION_SPAWN_ALL_ADDS)
-        {
-            _events.ScheduleEvent(EVENT_ADDS, 12s);
-            _events.ScheduleEvent(EVENT_CHECK_RIFLEMAN, 13s);
-            _events.ScheduleEvent(EVENT_CHECK_MORTAR, 13s);
-            if (Is25ManRaid())
-                _controller.SummonCreatures(SLOT_MAGE_1, SLOT_MORTAR_4);
-            else
-            {
-                _controller.SummonCreatures(SLOT_MAGE_1, SLOT_MAGE_2);
-                _controller.SummonCreatures(SLOT_MORTAR_1, SLOT_MORTAR_2);
-                _controller.SummonCreatures(SLOT_RIFLEMAN_1, SLOT_RIFLEMAN_4);
-            }
-        }
-        else if (action == ACTION_EXIT_SHIP)
-        {
-            Movement::PointsArray path(MuradinExitPath, MuradinExitPath + MuradinExitPathSize);
-            Movement::MoveSplineInit init(me);
-            init.DisableTransportPathTransformations();
-            init.MovebyPath(path, 0);
-            me->GetMotionMaster()->LaunchMoveSpline(std::move(init), 0, MOTION_PRIORITY_NORMAL, POINT_MOTION_TYPE);
-
-<<<<<<< HEAD
-            me->DespawnOrUnsummon(18s);
-        }
-    }
-
-    void SetData(uint32 type, uint32 data) override
-    {
-        if (type == ACTION_CLEAR_SLOT)
-        {
-            _controller.ClearSlot(PassengerSlots(data));
-            if (data == SLOT_FREEZE_MAGE)
-                _events.ScheduleEvent(EVENT_SUMMON_MAGE, 30s, 33500ms);
-        }
-    }
-=======
+            }
+
+            void EnterCombat(Unit* /*target*/) override
+            {
+                _events.SetPhase(PHASE_COMBAT);
+                DoCast(me, _instance->GetData(DATA_TEAM_IN_INSTANCE) == ALLIANCE ? SPELL_FRIENDLY_BOSS_DAMAGE_MOD : SPELL_MELEE_TARGETING_ON_SKYBREAKER, true);
+                DoCast(me, SPELL_BATTLE_FURY, true);
+                _events.ScheduleEvent(EVENT_CLEAVE, urand(2000, 10000));
+            }
+
             void EnterEvadeMode(EvadeReason /*why*/) override
             {
                 if (!me->IsAlive())
@@ -1422,100 +1153,32 @@
                 me->GetThreatManager().ClearAllThreat();
                 me->CombatStop(true);
                 me->GetMotionMaster()->MoveTargetedHome();
->>>>>>> 28d470c5
-
-    bool OnGossipSelect(Player* /*player*/, uint32 /*menuId*/, uint32 /*gossipListId*/) override
-    {
-        me->RemoveFlag(UNIT_NPC_FLAGS, UNIT_NPC_FLAG_GOSSIP);
-        me->GetTransport()->EnableMovement(true);
-        _events.SetPhase(PHASE_INTRO);
-        _events.ScheduleEvent(EVENT_INTRO_A_1, 5s);
-        _events.ScheduleEvent(EVENT_INTRO_A_2, 10s, 0, PHASE_INTRO);
-        _events.ScheduleEvent(EVENT_INTRO_SUMMON_ORGRIMS_HAMMER, 28s, 0, PHASE_INTRO);
-        _events.ScheduleEvent(EVENT_INTRO_A_3, 33s, 0, PHASE_INTRO);
-        _events.ScheduleEvent(EVENT_INTRO_A_4, 39s, 0, PHASE_INTRO);
-        _events.ScheduleEvent(EVENT_INTRO_A_5, 45s, 0, PHASE_INTRO);
-        return false;
-    }
-
-    void DamageTaken(Unit* /*attacker*/, uint32& damage) override
-    {
-        if (me->HealthBelowPctDamaged(65, damage) && me->HasAura(SPELL_TASTE_OF_BLOOD))
-            DoCast(me, SPELL_TASTE_OF_BLOOD, true);
-
-        if (damage >= me->GetHealth())
-            damage = me->GetHealth() - 1;
-    }
-
-    void UpdateAI(uint32 diff) override
-    {
-        if (!UpdateVictim() && !_events.IsInPhase(PHASE_INTRO) && _instance->GetBossState(DATA_ICECROWN_GUNSHIP_BATTLE) != IN_PROGRESS)
-            return;
-
-        _events.Update(diff);
-
-        while (uint32 eventId = _events.ExecuteEvent())
-        {
-            switch (eventId)
-            {
-                case EVENT_INTRO_A_1:
-                    Talk(SAY_MURADIN_INTRO_1);
-                    break;
-                case EVENT_INTRO_A_2:
-                    Talk(SAY_MURADIN_INTRO_2);
-                    break;
-                case EVENT_INTRO_SUMMON_ORGRIMS_HAMMER:
-                    sTransportMgr->CreateTransport(GO_ORGRIMS_HAMMER_A, 0, me->GetMap());
-                    break;
-                case EVENT_INTRO_A_3:
-                    Talk(SAY_MURADIN_INTRO_3);
-                    break;
-                case EVENT_INTRO_A_4:
-                    Talk(SAY_MURADIN_INTRO_4);
-                    break;
-                case EVENT_INTRO_A_5:
-                    Talk(SAY_MURADIN_INTRO_5);
-                    break;
-                case EVENT_INTRO_A_6:
-                    if (Creature* saurfang = me->FindNearestCreature(NPC_IGB_HIGH_OVERLORD_SAURFANG, 100.0f))
-                        saurfang->AI()->Talk(SAY_SAURFANG_INTRO_A);
-                    break;
-                case EVENT_INTRO_A_7:
-                    Talk(SAY_MURADIN_INTRO_7);
-                    break;
-                case EVENT_KEEP_PLAYER_IN_COMBAT:
-                    if (_instance->GetBossState(DATA_ICECROWN_GUNSHIP_BATTLE) == IN_PROGRESS)
+
+                Reset();
+            }
+
+            void DoAction(int32 action) override
+            {
+                if (action == ACTION_ENEMY_GUNSHIP_TALK)
+                {
+                    if (Creature* muradin = me->FindNearestCreature(NPC_IGB_HIGH_OVERLORD_SAURFANG, 100.0f))
+                        muradin->AI()->DoAction(ACTION_SPAWN_ALL_ADDS);
+
+                    Talk(SAY_MURADIN_INTRO_6);
+                    _events.ScheduleEvent(EVENT_INTRO_A_6, 5000);
+                    _events.ScheduleEvent(EVENT_INTRO_A_7, 11000);
+                    _events.ScheduleEvent(EVENT_KEEP_PLAYER_IN_COMBAT, 1);
+
+                    _instance->SetBossState(DATA_ICECROWN_GUNSHIP_BATTLE, IN_PROGRESS);
+                    // Combat starts now
+                    if (Creature* orgrimsHammer = me->FindNearestCreature(NPC_ORGRIMS_HAMMER, 100.0f))
+                        _instance->SendEncounterUnit(ENCOUNTER_FRAME_ENGAGE, orgrimsHammer, 1);
+
+                    if (Creature* skybreaker = me->FindNearestCreature(NPC_THE_SKYBREAKER, 100.0f))
                     {
-                        _instance->DoCastSpellOnPlayers(SPELL_LOCK_PLAYERS_AND_TAP_CHEST);
-                        _events.ScheduleEvent(EVENT_KEEP_PLAYER_IN_COMBAT, 5s, 8s);
+                        _instance->SendEncounterUnit(ENCOUNTER_FRAME_ENGAGE, skybreaker, 2);
+                        skybreaker->CastSpell(skybreaker, SPELL_CHECK_FOR_PLAYERS, TRIGGERED_FULL_MASK);
                     }
-<<<<<<< HEAD
-                    break;
-                case EVENT_SUMMON_MAGE:
-                    Talk(SAY_MURADIN_SORCERERS);
-                    _controller.SummonCreatures(SLOT_FREEZE_MAGE, SLOT_FREEZE_MAGE);
-                    break;
-                case EVENT_ADDS:
-                    Talk(SAY_MURADIN_ENTER_ORGRIMMS_HAMMER);
-                    _controller.SummonCreatures(SLOT_MAGE_1, SLOT_MAGE_2);
-                    _controller.SummonCreatures(SLOT_MARINE_1, Is25ManRaid() ? SLOT_MARINE_4 : SLOT_MARINE_2);
-                    _controller.SummonCreatures(SLOT_SERGEANT_1, Is25ManRaid() ? SLOT_SERGEANT_2 : SLOT_SERGEANT_1);
-                    if (Transport* skybreaker = me->GetTransport())
-                        skybreaker->SummonPassenger(NPC_TELEPORT_PORTAL, SkybreakerTeleportPortal, TEMPSUMMON_TIMED_DESPAWN, nullptr, 21000);
-
-                    if (Transport* orgrimsHammer = HashMapHolder<Transport>::Find(_instance->GetGuidData(DATA_ICECROWN_GUNSHIP_BATTLE)))
-                        orgrimsHammer->SummonPassenger(NPC_TELEPORT_EXIT, OrgrimsHammerTeleportExit, TEMPSUMMON_TIMED_DESPAWN, nullptr, 23000);
-
-                    _events.ScheduleEvent(EVENT_ADDS_BOARD_YELL, 6s);
-                    _events.ScheduleEvent(EVENT_ADDS, 1min);
-                    break;
-                case EVENT_ADDS_BOARD_YELL:
-                    if (Creature* saurfang = me->FindNearestCreature(NPC_IGB_HIGH_OVERLORD_SAURFANG, 200.0f))
-                        saurfang->AI()->Talk(SAY_SAURFANG_BOARD);
-                    break;
-                case EVENT_CHECK_RIFLEMAN:
-                    if (_controller.SummonCreatures(SLOT_RIFLEMAN_1, Is25ManRaid() ? SLOT_RIFLEMAN_8 : SLOT_RIFLEMAN_4))
-=======
 
                     me->GetMap()->SetZoneMusic(AREA_ICECROWN_CITADEL, MUSIC_ENCOUNTER);
                 }
@@ -1535,26 +1198,11 @@
                     if (Is25ManRaid())
                         _controller.SummonCreatures(SLOT_MAGE_1, SLOT_MORTAR_4);
                     else
->>>>>>> 28d470c5
                     {
-                        if (_riflemanYellCooldown < GameTime::GetGameTime())
-                        {
-                            Talk(SAY_MURADIN_RIFLEMAN);
-                            _riflemanYellCooldown = GameTime::GetGameTime() + 5;
-                        }
+                        _controller.SummonCreatures(SLOT_MAGE_1, SLOT_MAGE_2);
+                        _controller.SummonCreatures(SLOT_MORTAR_1, SLOT_MORTAR_2);
+                        _controller.SummonCreatures(SLOT_RIFLEMAN_1, SLOT_RIFLEMAN_4);
                     }
-<<<<<<< HEAD
-                    _events.ScheduleEvent(EVENT_CHECK_RIFLEMAN, 1s);
-                    break;
-                case EVENT_CHECK_MORTAR:
-                    if (_controller.SummonCreatures(SLOT_MORTAR_1, Is25ManRaid() ? SLOT_MORTAR_4 : SLOT_MORTAR_2))
-                    {
-                        if (_mortarYellCooldown < GameTime::GetGameTime())
-                        {
-                            Talk(SAY_MURADIN_MORTAR);
-                            _mortarYellCooldown = GameTime::GetGameTime() + 5;
-                        }
-=======
                 }
                 else if (action == ACTION_EXIT_SHIP)
                 {
@@ -1699,73 +1347,73 @@
                             break;
                         default:
                             break;
->>>>>>> 28d470c5
                     }
-                    _events.ScheduleEvent(EVENT_CHECK_MORTAR, 1s);
-                    break;
-                case EVENT_CLEAVE:
-                    DoCastVictim(SPELL_CLEAVE);
-                    _events.ScheduleEvent(EVENT_CLEAVE, 2s, 10s);
-                    break;
-                default:
-                    break;
-            }
-        }
-
-        if (me->IsWithinMeleeRange(me->GetVictim()))
-            DoMeleeAttackIfReady();
-        else if (me->isAttackReady())
-        {
-            DoCastVictim(SPELL_RENDING_THROW);
-            me->resetAttackTimer();
-        }
-    }
-
-    bool CanAIAttack(Unit const* target) const override
-    {
-        if (_instance->GetBossState(DATA_ICECROWN_GUNSHIP_BATTLE) != IN_PROGRESS)
-            return false;
-        return target->HasAura(SPELL_ON_SKYBREAKER_DECK) || target->GetEntry() == NPC_KOR_KRON_REAVER || target->GetEntry() == NPC_KOR_KRON_SERGEANT;
-    }
-
-private:
-    EventMap _events;
-    PassengerController _controller;
-    InstanceScript* _instance;
-    TimePoint _firstMageCooldown;
-    time_t _riflemanYellCooldown;
-    time_t _mortarYellCooldown;
-};
-
-struct npc_zafod_boombox : public gunship_npc_AI
-{
-    npc_zafod_boombox(Creature* creature) : gunship_npc_AI(creature) { }
-
-<<<<<<< HEAD
-    void Reset() override
-    {
-        me->SetReactState(REACT_PASSIVE);
-    }
-=======
+                }
+
+                if (me->IsWithinMeleeRange(me->GetVictim()))
+                    DoMeleeAttackIfReady();
+                else if (me->isAttackReady())
+                {
+                    DoCastVictim(SPELL_RENDING_THROW);
+                    me->resetAttackTimer();
+                }
+            }
+
+            bool CanAIAttack(Unit const* target) const override
+            {
+                if (_instance->GetBossState(DATA_ICECROWN_GUNSHIP_BATTLE) != IN_PROGRESS)
+                    return false;
+                return target->HasAura(SPELL_ON_SKYBREAKER_DECK) || target->GetEntry() == NPC_KOR_KRON_REAVER || target->GetEntry() == NPC_KOR_KRON_SERGEANT;
+            }
+
+        private:
+            EventMap _events;
+            PassengerController _controller;
+            InstanceScript* _instance;
+            time_t _firstMageCooldown;
+            time_t _riflemanYellCooldown;
+            time_t _mortarYellCooldown;
+        };
+
+        CreatureAI* GetAI(Creature* creature) const override
+        {
+            return GetIcecrownCitadelAI<npc_muradin_bronzebeard_igbAI>(creature);
+        }
+};
+
+class npc_zafod_boombox : public CreatureScript
+{
+    public:
+        npc_zafod_boombox() : CreatureScript("npc_zafod_boombox") { }
+
+        struct npc_zafod_boomboxAI : public gunship_npc_AI
+        {
+            npc_zafod_boomboxAI(Creature* creature) : gunship_npc_AI(creature)
+            {
+            }
+
+            void Reset() override
+            {
+                me->SetReactState(REACT_PASSIVE);
+            }
+
             bool GossipSelect(Player* player, uint32 /*menuId*/, uint32 /*gossipListId*/) override
             {
                 player->AddItem(ITEM_GOBLIN_ROCKET_PACK, 1);
                 CloseGossipMenuFor(player);
                 return false;
             }
->>>>>>> 28d470c5
-
-    bool OnGossipSelect(Player* player, uint32 /*menuId*/, uint32 /*gossipListId*/) override
-    {
-        player->AddItem(ITEM_GOBLIN_ROCKET_PACK, 1);
-        player->PlayerTalkClass->SendCloseGossip();
-        return false;
-    }
-
-    void UpdateAI(uint32 /*diff*/) override
-    {
-        UpdateVictim();
-    }
+
+            void UpdateAI(uint32 /*diff*/) override
+            {
+                UpdateVictim();
+            }
+        };
+
+        CreatureAI* GetAI(Creature* creature) const override
+        {
+            return GetIcecrownCitadelAI<npc_zafod_boomboxAI>(creature);
+        }
 };
 
 struct npc_gunship_boarding_addAI : public gunship_npc_AI
@@ -1785,7 +1433,7 @@
 
             me->SetReactState(REACT_PASSIVE);
 
-            me->m_Events.AddEvent(new DelayedMovementEvent(me, Slot->TargetPosition), me->m_Events.CalculateTime(3s * (Index - SLOT_MARINE_1)));
+            me->m_Events.AddEvent(new DelayedMovementEvent(me, Slot->TargetPosition), me->m_Events.CalculateTime(3000 * (Index - SLOT_MARINE_1)));
 
             if (Creature* captain = me->FindNearestCreature(Instance->GetData(DATA_TEAM_IN_INSTANCE) == HORDE ? NPC_IGB_MURADIN_BRONZEBEARD : NPC_IGB_HIGH_OVERLORD_SAURFANG, 200.0f))
                 captain->AI()->SetData(ACTION_CLEAR_SLOT, Index);
@@ -1905,55 +1553,68 @@
     bool _usedDesperateResolve;
 };
 
-struct npc_gunship_boarding_leader : public npc_gunship_boarding_addAI
-{
-    npc_gunship_boarding_leader(Creature* creature) : npc_gunship_boarding_addAI(creature) { }
-
-    void JustEngagedWith(Unit* target) override
-    {
-        npc_gunship_boarding_addAI::JustEngagedWith(target);
-        _events.ScheduleEvent(EVENT_BLADESTORM, 13s, 18s);
-        _events.ScheduleEvent(EVENT_WOUNDING_STRIKE, 8s, 10s);
-    }
-
-    void UpdateAI(uint32 diff) override
-    {
-        if (!SelectVictim())
-        {
-            TriggerBurningPitch();
-            return;
-        }
-
-        _events.Update(diff);
-
-        if (me->HasUnitState(UNIT_STATE_CASTING) || me->HasAura(SPELL_BLADESTORM))
-            return;
-
-        if (!HasAttackablePlayerNearby())
-            TriggerBurningPitch();
-
-        while (uint32 eventId = _events.ExecuteEvent())
-        {
-            switch (eventId)
-            {
-                case EVENT_BLADESTORM:
-                    DoCastAOE(SPELL_BLADESTORM);
-                    _events.ScheduleEvent(EVENT_BLADESTORM, 25s, 30s);
-                    break;
-                case EVENT_WOUNDING_STRIKE:
-                    DoCastVictim(SPELL_WOUNDING_STRIKE);
-                    _events.ScheduleEvent(EVENT_WOUNDING_STRIKE, 9s, 13s);
-                    break;
-                default:
-                    break;
-            }
-        }
-
-        DoMeleeAttackIfReady();
-    }
-
-private:
-    EventMap _events;
+class npc_gunship_boarding_leader : public CreatureScript
+{
+    public:
+        npc_gunship_boarding_leader() : CreatureScript("npc_gunship_boarding_leader") { }
+
+        struct npc_gunship_boarding_leaderAI : public npc_gunship_boarding_addAI
+        {
+            npc_gunship_boarding_leaderAI(Creature* creature) : npc_gunship_boarding_addAI(creature)
+            {
+            }
+
+            void EnterCombat(Unit* target) override
+            {
+                npc_gunship_boarding_addAI::EnterCombat(target);
+                _events.ScheduleEvent(EVENT_BLADESTORM, urand(13000, 18000));
+                _events.ScheduleEvent(EVENT_WOUNDING_STRIKE, urand(8000, 10000));
+            }
+
+            void UpdateAI(uint32 diff) override
+            {
+                if (!SelectVictim())
+                {
+                    TriggerBurningPitch();
+                    return;
+                }
+
+                _events.Update(diff);
+
+                if (me->HasUnitState(UNIT_STATE_CASTING) || me->HasAura(SPELL_BLADESTORM))
+                    return;
+
+                if (!HasAttackablePlayerNearby())
+                    TriggerBurningPitch();
+
+                while (uint32 eventId = _events.ExecuteEvent())
+                {
+                    switch (eventId)
+                    {
+                        case EVENT_BLADESTORM:
+                            DoCastAOE(SPELL_BLADESTORM);
+                            _events.ScheduleEvent(EVENT_BLADESTORM, urand(25000, 30000));
+                            break;
+                        case EVENT_WOUNDING_STRIKE:
+                            DoCastVictim(SPELL_WOUNDING_STRIKE);
+                            _events.ScheduleEvent(EVENT_WOUNDING_STRIKE, urand(9000, 13000));
+                            break;
+                        default:
+                            break;
+                    }
+                }
+
+                DoMeleeAttackIfReady();
+            }
+
+        private:
+            EventMap _events;
+        };
+
+        CreatureAI* GetAI(Creature* creature) const override
+        {
+            return GetIcecrownCitadelAI<npc_gunship_boarding_leaderAI>(creature);
+        }
 };
 
 class npc_gunship_boarding_add : public CreatureScript
@@ -1961,70 +1622,82 @@
     public:
         npc_gunship_boarding_add() : CreatureScript("npc_gunship_boarding_add") { }
 
+
         CreatureAI* GetAI(Creature* creature) const override
         {
             return GetIcecrownCitadelAI<npc_gunship_boarding_addAI>(creature);
         }
 };
 
-struct npc_gunship_gunner : public gunship_npc_AI
-{
-    npc_gunship_gunner(Creature* creature) : gunship_npc_AI(creature)
-    {
-        creature->m_CombatDistance = 200.0f;
-    }
-
-    void AttackStart(Unit* target) override
-    {
-        me->Attack(target, false);
-    }
-
-    void MovementInform(uint32 type, uint32 pointId) override
-    {
-        gunship_npc_AI::MovementInform(type, pointId);
-        if (type == POINT_MOTION_TYPE && pointId == EVENT_CHARGE_PREPATH)
-            me->SetControlled(true, UNIT_STATE_ROOT);
-    }
-
-    void UpdateAI(uint32 /*diff*/) override
-    {
-        if (!SelectVictim())
-        {
-            TriggerBurningPitch();
-            return;
-        }
-
-        DoSpellAttackIfReady(me->GetEntry() == NPC_SKYBREAKER_RIFLEMAN ? SPELL_SHOOT : SPELL_HURL_AXE);
-    }
-};
-
-struct npc_gunship_rocketeer : public gunship_npc_AI
-{
-    npc_gunship_rocketeer(Creature* creature) : gunship_npc_AI(creature)
-    {
-        creature->m_CombatDistance = 200.0f;
-    }
-
-    void MovementInform(uint32 type, uint32 pointId) override
-    {
-        gunship_npc_AI::MovementInform(type, pointId);
-        if (type == POINT_MOTION_TYPE && pointId == EVENT_CHARGE_PREPATH)
-            me->SetControlled(true, UNIT_STATE_ROOT);
-    }
-
-    void UpdateAI(uint32 /*diff*/) override
-    {
-        if (!SelectVictim())
-            return;
-
-<<<<<<< HEAD
-        if (me->HasUnitState(UNIT_STATE_CASTING))
-            return;
-
-        uint32 spellId = me->GetEntry() == NPC_SKYBREAKER_MORTAR_SOLDIER ? SPELL_ROCKET_ARTILLERY_A : SPELL_ROCKET_ARTILLERY_H;
-        if (me->GetSpellHistory()->HasCooldown(spellId))
-            return;
-=======
+class npc_gunship_gunner : public CreatureScript
+{
+    public:
+        npc_gunship_gunner() : CreatureScript("npc_gunship_gunner") { }
+
+        struct npc_gunship_gunnerAI : public gunship_npc_AI
+        {
+            npc_gunship_gunnerAI(Creature* creature) : gunship_npc_AI(creature)
+            {
+                creature->m_CombatDistance = 200.0f;
+            }
+
+            void AttackStart(Unit* target) override
+            {
+                me->Attack(target, false);
+            }
+
+            void MovementInform(uint32 type, uint32 pointId) override
+            {
+                gunship_npc_AI::MovementInform(type, pointId);
+                if (type == POINT_MOTION_TYPE && pointId == EVENT_CHARGE_PREPATH)
+                    me->SetControlled(true, UNIT_STATE_ROOT);
+            }
+
+            void UpdateAI(uint32 /*diff*/) override
+            {
+                if (!SelectVictim())
+                {
+                    TriggerBurningPitch();
+                    return;
+                }
+
+                DoSpellAttackIfReady(me->GetEntry() == NPC_SKYBREAKER_RIFLEMAN ? SPELL_SHOOT : SPELL_HURL_AXE);
+            }
+        };
+
+        CreatureAI* GetAI(Creature* creature) const override
+        {
+            return GetIcecrownCitadelAI<npc_gunship_gunnerAI>(creature);
+        }
+};
+
+class npc_gunship_rocketeer : public CreatureScript
+{
+    public:
+        npc_gunship_rocketeer() : CreatureScript("npc_gunship_rocketeer") { }
+
+        struct npc_gunship_rocketeerAI : public gunship_npc_AI
+        {
+            npc_gunship_rocketeerAI(Creature* creature) : gunship_npc_AI(creature)
+            {
+                creature->m_CombatDistance = 200.0f;
+            }
+
+            void MovementInform(uint32 type, uint32 pointId) override
+            {
+                gunship_npc_AI::MovementInform(type, pointId);
+                if (type == POINT_MOTION_TYPE && pointId == EVENT_CHARGE_PREPATH)
+                    me->SetControlled(true, UNIT_STATE_ROOT);
+            }
+
+            void UpdateAI(uint32 /*diff*/) override
+            {
+                if (!SelectVictim())
+                    return;
+
+                if (me->HasUnitState(UNIT_STATE_CASTING))
+                    return;
+
                 uint32 spellId = me->GetEntry() == NPC_SKYBREAKER_MORTAR_SOLDIER ? SPELL_ROCKET_ARTILLERY_A : SPELL_ROCKET_ARTILLERY_H;
                 if (me->GetSpellHistory()->HasCooldown(spellId))
                     return;
@@ -2033,61 +1706,68 @@
                 me->GetSpellHistory()->AddCooldown(spellId, 0, std::chrono::seconds(9));
             }
         };
->>>>>>> 28d470c5
-
-        DoCastAOE(spellId, true);
-        me->GetSpellHistory()->AddCooldown(spellId, 0, std::chrono::seconds(9));
-    }
-};
-
-struct npc_gunship_mage : public gunship_npc_AI
-{
-    npc_gunship_mage(Creature* creature) : gunship_npc_AI(creature)
-    {
-        me->SetReactState(REACT_PASSIVE);
-    }
-
-    void EnterEvadeMode(EvadeReason /*why*/) override { }
-
-<<<<<<< HEAD
-    void MovementInform(uint32 type, uint32 pointId) override
-    {
-        if (type != POINT_MOTION_TYPE)
-            return;
-=======
+
+        CreatureAI* GetAI(Creature* creature) const override
+        {
+            return GetIcecrownCitadelAI<npc_gunship_rocketeerAI>(creature);
+        }
+};
+
+class npc_gunship_mage : public CreatureScript
+{
+    public:
+        npc_gunship_mage() : CreatureScript("npc_gunship_mage") { }
+
+        struct npc_gunship_mageAI : public gunship_npc_AI
+        {
+            npc_gunship_mageAI(Creature* creature) : gunship_npc_AI(creature)
+            {
+                me->SetReactState(REACT_PASSIVE);
+            }
+
             void EnterEvadeMode(EvadeReason /*why*/) override { }
->>>>>>> 28d470c5
-
-        if (pointId == EVENT_CHARGE_PREPATH && Slot)
-        {
-            SlotInfo const* slots = Instance->GetData(DATA_TEAM_IN_INSTANCE) == HORDE ? SkybreakerSlotInfo : OrgrimsHammerSlotInfo;
-            me->SetFacingTo(slots[Index].TargetPosition.GetOrientation());
-            switch (Index)
-            {
-                case SLOT_FREEZE_MAGE:
-                    DoCastAOE(SPELL_BELOW_ZERO);
-                    break;
-                case SLOT_MAGE_1:
-                case SLOT_MAGE_2:
-                    DoCastAOE(SPELL_SHADOW_CHANNELING);
-                    break;
-                default:
-                    break;
-            }
-
-            me->SetControlled(true, UNIT_STATE_ROOT);
-        }
-    }
-
-    void UpdateAI(uint32 /*diff*/) override
-    {
-        UpdateVictim();
-    }
-
-    bool CanAIAttack(Unit const* /*target*/) const override
-    {
-        return true;
-    }
+
+            void MovementInform(uint32 type, uint32 pointId) override
+            {
+                if (type != POINT_MOTION_TYPE)
+                    return;
+
+                if (pointId == EVENT_CHARGE_PREPATH && Slot)
+                {
+                    SlotInfo const* slots = Instance->GetData(DATA_TEAM_IN_INSTANCE) == HORDE ? SkybreakerSlotInfo : OrgrimsHammerSlotInfo;
+                    me->SetFacingTo(slots[Index].TargetPosition.GetOrientation());
+                    switch (Index)
+                    {
+                        case SLOT_FREEZE_MAGE:
+                            DoCastAOE(SPELL_BELOW_ZERO);
+                            break;
+                        case SLOT_MAGE_1:
+                        case SLOT_MAGE_2:
+                            DoCastAOE(SPELL_SHADOW_CHANNELING);
+                            break;
+                        default:
+                            break;
+                    }
+
+                    me->SetControlled(true, UNIT_STATE_ROOT);
+                }
+            }
+
+            void UpdateAI(uint32 /*diff*/) override
+            {
+                UpdateVictim();
+            }
+
+            bool CanAIAttack(Unit const* /*target*/) const override
+            {
+                return true;
+            }
+        };
+
+        CreatureAI* GetAI(Creature* creature) const override
+        {
+            return GetIcecrownCitadelAI<npc_gunship_mageAI>(creature);
+        }
 };
 
 /** @HACK This AI only resets MOVEMENTFLAG_ROOT on the vehicle.
@@ -2109,43 +1789,37 @@
 Transport Seat: 255
 Fall Time: 824
 */
-
-struct npc_gunship_cannon : public PassiveAI
-{
-    npc_gunship_cannon(Creature* creature) : PassiveAI(creature) { }
-
-    void OnCharmed(bool /*isNew*/) override { }
-
-    void PassengerBoarded(Unit* /*passenger*/, int8 /*seat*/, bool apply) override
-    {
-        if (!apply)
-        {
-<<<<<<< HEAD
-            me->SetControlled(false, UNIT_STATE_ROOT);
-            me->SetControlled(true, UNIT_STATE_ROOT);
-=======
+class npc_gunship_cannon : public CreatureScript
+{
+    public:
+        npc_gunship_cannon() : CreatureScript("npc_gunship_cannon") { }
+
+        struct npc_gunship_cannonAI : public PassiveAI
+        {
+            npc_gunship_cannonAI(Creature* creature) : PassiveAI(creature)
+            {
+            }
+
+            void OnCharmed(bool /*apply*/) override { }
+
+            void PassengerBoarded(Unit* /*passenger*/, int8 /*seat*/, bool apply) override
+            {
+                if (!apply)
+                {
+                    me->SetControlled(false, UNIT_STATE_ROOT);
+                    me->SetControlled(true, UNIT_STATE_ROOT);
+                }
+            }
+        };
+
+        CreatureAI* GetAI(Creature* creature) const override
+        {
             return GetIcecrownCitadelAI<npc_gunship_cannonAI>(creature);
->>>>>>> 28d470c5
-        }
-    }
-};
-
-class spell_igb_rocket_pack : public AuraScript
-{
-<<<<<<< HEAD
-    PrepareAuraScript(spell_igb_rocket_pack);
-
-    bool Validate(SpellInfo const* /*spellInfo*/) override
-    {
-        return ValidateSpellInfo({ SPELL_ROCKET_PACK_DAMAGE, SPELL_ROCKET_BURST });
-    }
-
-    void HandlePeriodic(AuraEffect const* /*aurEff*/)
-    {
-        if (GetTarget()->movespline->Finalized())
-            Remove(AURA_REMOVE_BY_EXPIRE);
-    }
-=======
+        }
+};
+
+class spell_igb_rocket_pack : public SpellScriptLoader
+{
     public:
         spell_igb_rocket_pack() : SpellScriptLoader("spell_igb_rocket_pack") { }
 
@@ -2170,34 +1844,29 @@
                 GetTarget()->CastCustomSpell(SPELL_ROCKET_PACK_DAMAGE, SPELLVALUE_BASE_POINT0, 2 * (damageInfo->GetEffect(EFFECT_0)->CalcValue() + aurEff->GetTickNumber() * aurEff->GetPeriod()), nullptr, TRIGGERED_FULL_MASK);
                 GetTarget()->CastSpell(nullptr, SPELL_ROCKET_BURST, TRIGGERED_FULL_MASK);
             }
->>>>>>> 28d470c5
-
-    void HandleRemove(AuraEffect const* aurEff, AuraEffectHandleModes /*mode*/)
-    {
-        SpellInfo const* damageInfo = sSpellMgr->AssertSpellInfo(SPELL_ROCKET_PACK_DAMAGE);
-        CastSpellExtraArgs args(TRIGGERED_FULL_MASK);
-        args.AddSpellBP0(2 * (damageInfo->Effects[EFFECT_0].CalcValue() + aurEff->GetTickNumber() * aurEff->GetAmplitude()));
-        GetTarget()->CastSpell(nullptr, SPELL_ROCKET_PACK_DAMAGE, args);
-        GetTarget()->CastSpell(nullptr, SPELL_ROCKET_BURST, TRIGGERED_FULL_MASK);
-    }
-
-    void Register() override
-    {
-        OnEffectPeriodic += AuraEffectPeriodicFn(spell_igb_rocket_pack::HandlePeriodic, EFFECT_0, SPELL_AURA_PERIODIC_DUMMY);
-        OnEffectRemove += AuraEffectRemoveFn(spell_igb_rocket_pack::HandleRemove, EFFECT_0, SPELL_AURA_PERIODIC_DUMMY, AURA_EFFECT_HANDLE_REAL);
-    }
-};
-
-class spell_igb_rocket_pack_useable : public AuraScript
-{
-    PrepareAuraScript(spell_igb_rocket_pack_useable);
-
-<<<<<<< HEAD
-    bool Load() override
-    {
-        return GetOwner()->GetInstanceScript() != nullptr;
-    }
-=======
+
+            void Register() override
+            {
+                OnEffectPeriodic += AuraEffectPeriodicFn(spell_igb_rocket_pack_AuraScript::HandlePeriodic, EFFECT_0, SPELL_AURA_PERIODIC_DUMMY);
+                OnEffectRemove += AuraEffectRemoveFn(spell_igb_rocket_pack_AuraScript::HandleRemove, EFFECT_0, SPELL_AURA_PERIODIC_DUMMY, AURA_EFFECT_HANDLE_REAL);
+            }
+        };
+
+        AuraScript* GetAuraScript() const override
+        {
+            return new spell_igb_rocket_pack_AuraScript();
+        }
+};
+
+class spell_igb_rocket_pack_useable : public SpellScriptLoader
+{
+    public:
+        spell_igb_rocket_pack_useable() : SpellScriptLoader("spell_igb_rocket_pack_useable") { }
+
+        class spell_igb_rocket_pack_useable_AuraScript : public AuraScript
+        {
+            PrepareAuraScript(spell_igb_rocket_pack_useable_AuraScript);
+
             bool Load() override
             {
                 return GetOwner()->GetInstanceScript() != nullptr;
@@ -2207,145 +1876,125 @@
             {
                 return target->GetTypeId() == TYPEID_PLAYER && GetOwner()->GetInstanceScript()->GetBossState(DATA_ICECROWN_GUNSHIP_BATTLE) != DONE;
             }
->>>>>>> 28d470c5
-
-    bool CheckAreaTarget(Unit* target)
-    {
-        return target->GetTypeId() == TYPEID_PLAYER && GetOwner()->GetInstanceScript()->GetBossState(DATA_ICECROWN_GUNSHIP_BATTLE) != DONE;
-    }
-
-    void HandleApply(AuraEffect const* /*aurEff*/, AuraEffectHandleModes /*mode*/)
-    {
-        if (Creature* owner = GetOwner()->ToCreature())
-            if (Player* target = GetTarget()->ToPlayer())
-                if (target->HasItemCount(ITEM_GOBLIN_ROCKET_PACK, 1))
-                    sCreatureTextMgr->SendChat(owner, SAY_ZAFOD_ROCKET_PACK_ACTIVE, target, CHAT_MSG_ADDON, LANG_ADDON, TEXT_RANGE_NORMAL, 0, TEAM_OTHER, false, target);
-    }
-
-    void HandleRemove(AuraEffect const* /*aurEff*/, AuraEffectHandleModes /*mode*/)
-    {
-        if (Creature* owner = GetOwner()->ToCreature())
-            if (Player* target = GetTarget()->ToPlayer())
-                if (target->HasItemCount(ITEM_GOBLIN_ROCKET_PACK, 1))
-                    sCreatureTextMgr->SendChat(owner, SAY_ZAFOD_ROCKET_PACK_DISABLED, target, CHAT_MSG_ADDON, LANG_ADDON, TEXT_RANGE_NORMAL, 0, TEAM_OTHER, false, target);
-    }
-
-    void Register() override
-    {
-        DoCheckAreaTarget += AuraCheckAreaTargetFn(spell_igb_rocket_pack_useable::CheckAreaTarget);
-        AfterEffectApply += AuraEffectApplyFn(spell_igb_rocket_pack_useable::HandleApply, EFFECT_0, SPELL_AURA_DUMMY, AURA_EFFECT_HANDLE_REAL);
-        AfterEffectRemove += AuraEffectRemoveFn(spell_igb_rocket_pack_useable::HandleRemove, EFFECT_0, SPELL_AURA_DUMMY, AURA_EFFECT_HANDLE_REAL);
-    }
-};
-
-class spell_igb_on_gunship_deck : public AuraScript
-{
-    PrepareAuraScript(spell_igb_on_gunship_deck);
-
-public:
-    spell_igb_on_gunship_deck()
-    {
-        _teamInInstance = 0;
-    }
-
-private:
-    bool Load() override
-    {
-        if (InstanceScript* instance = GetOwner()->GetInstanceScript())
-            _teamInInstance = instance->GetData(DATA_TEAM_IN_INSTANCE);
-        else
-            _teamInInstance = 0;
-        return true;
-    }
-
-    bool CheckAreaTarget(Unit* unit)
-    {
-        return unit->GetTypeId() == TYPEID_PLAYER;
-    }
-
-    void HandleApply(AuraEffect const* /*aurEff*/, AuraEffectHandleModes /*mode*/)
-    {
-        if (GetSpellInfo()->Id == uint32(_teamInInstance == HORDE ? SPELL_ON_SKYBREAKER_DECK : SPELL_ON_ORGRIMS_HAMMER_DECK))
-            if (Creature* gunship = GetOwner()->FindNearestCreature(_teamInInstance == HORDE ? NPC_ORGRIMS_HAMMER : NPC_THE_SKYBREAKER, 200.0f))
-                gunship->AI()->SetGUID(GetTarget()->GetGUID(), ACTION_SHIP_VISITS);
-    }
-
-    void Register() override
-    {
-        DoCheckAreaTarget += AuraCheckAreaTargetFn(spell_igb_on_gunship_deck::CheckAreaTarget);
-        AfterEffectApply += AuraEffectApplyFn(spell_igb_on_gunship_deck::HandleApply, EFFECT_0, SPELL_AURA_DUMMY, AURA_EFFECT_HANDLE_REAL);
-    }
-
-    uint32 _teamInInstance;
-};
-
-class spell_igb_periodic_trigger_with_power_cost : public AuraScript
-{
-    PrepareAuraScript(spell_igb_periodic_trigger_with_power_cost);
-
-    void HandlePeriodicTick(AuraEffect const* /*aurEff*/)
-    {
-        PreventDefaultAction();
-        GetTarget()->CastSpell(GetTarget(), GetSpellInfo()->Effects[EFFECT_0].TriggerSpell, TriggerCastFlags(TRIGGERED_FULL_MASK & ~TRIGGERED_IGNORE_POWER_AND_REAGENT_COST));
-    }
-
-<<<<<<< HEAD
-    void Register() override
-    {
-        OnEffectPeriodic += AuraEffectPeriodicFn(spell_igb_periodic_trigger_with_power_cost::HandlePeriodicTick, EFFECT_0, SPELL_AURA_PERIODIC_TRIGGER_SPELL);
-    }
-};
-=======
+
+            void HandleApply(AuraEffect const* /*aurEff*/, AuraEffectHandleModes /*mode*/)
+            {
+                if (Creature* owner = GetOwner()->ToCreature())
+                    if (Player* target = GetTarget()->ToPlayer())
+                        if (target->HasItemCount(ITEM_GOBLIN_ROCKET_PACK, 1))
+                            sCreatureTextMgr->SendChat(owner, SAY_ZAFOD_ROCKET_PACK_ACTIVE, target, CHAT_MSG_ADDON, LANG_ADDON, TEXT_RANGE_NORMAL, 0, TEAM_OTHER, false, target);
+            }
+
+            void HandleRemove(AuraEffect const* /*aurEff*/, AuraEffectHandleModes /*mode*/)
+            {
+                if (Creature* owner = GetOwner()->ToCreature())
+                    if (Player* target = GetTarget()->ToPlayer())
+                        if (target->HasItemCount(ITEM_GOBLIN_ROCKET_PACK, 1))
+                            sCreatureTextMgr->SendChat(owner, SAY_ZAFOD_ROCKET_PACK_DISABLED, target, CHAT_MSG_ADDON, LANG_ADDON, TEXT_RANGE_NORMAL, 0, TEAM_OTHER, false, target);
+            }
+
+            void Register() override
+            {
+                DoCheckAreaTarget += AuraCheckAreaTargetFn(spell_igb_rocket_pack_useable_AuraScript::CheckAreaTarget);
+                AfterEffectApply += AuraEffectApplyFn(spell_igb_rocket_pack_useable_AuraScript::HandleApply, EFFECT_0, SPELL_AURA_DUMMY, AURA_EFFECT_HANDLE_REAL);
+                AfterEffectRemove += AuraEffectRemoveFn(spell_igb_rocket_pack_useable_AuraScript::HandleRemove, EFFECT_0, SPELL_AURA_DUMMY, AURA_EFFECT_HANDLE_REAL);
+            }
+        };
+
+        AuraScript* GetAuraScript() const override
+        {
+            return new spell_igb_rocket_pack_useable_AuraScript();
+        }
+};
+
+class spell_igb_on_gunship_deck : public SpellScriptLoader
+{
+    public:
+        spell_igb_on_gunship_deck() : SpellScriptLoader("spell_igb_on_gunship_deck") { }
+
+        class spell_igb_on_gunship_deck_AuraScript : public AuraScript
+        {
+            PrepareAuraScript(spell_igb_on_gunship_deck_AuraScript);
+
+        public:
+            spell_igb_on_gunship_deck_AuraScript()
+            {
+                _teamInInstance = 0;
+            }
+
+        private:
+            bool Load() override
+            {
+                if (InstanceScript* instance = GetOwner()->GetInstanceScript())
+                    _teamInInstance = instance->GetData(DATA_TEAM_IN_INSTANCE);
+                else
+                    _teamInInstance = 0;
+                return true;
+            }
+
+            bool CheckAreaTarget(Unit* unit)
+            {
+                return unit->GetTypeId() == TYPEID_PLAYER;
+            }
+
+            void HandleApply(AuraEffect const* /*aurEff*/, AuraEffectHandleModes /*mode*/)
+            {
+                if (GetSpellInfo()->Id == uint32(_teamInInstance == HORDE ? SPELL_ON_SKYBREAKER_DECK : SPELL_ON_ORGRIMS_HAMMER_DECK))
+                    if (Creature* gunship = GetOwner()->FindNearestCreature(_teamInInstance == HORDE ? NPC_ORGRIMS_HAMMER : NPC_THE_SKYBREAKER, 200.0f))
+                        gunship->AI()->SetGUID(GetTarget()->GetGUID(), ACTION_SHIP_VISITS);
+            }
+
+            void Register() override
+            {
+                DoCheckAreaTarget += AuraCheckAreaTargetFn(spell_igb_on_gunship_deck_AuraScript::CheckAreaTarget);
+                AfterEffectApply += AuraEffectApplyFn(spell_igb_on_gunship_deck_AuraScript::HandleApply, EFFECT_0, SPELL_AURA_DUMMY, AURA_EFFECT_HANDLE_REAL);
+            }
+
+            uint32 _teamInInstance;
+        };
+
+        AuraScript* GetAuraScript() const override
+        {
+            return new spell_igb_on_gunship_deck_AuraScript();
+        }
+};
+
+class spell_igb_periodic_trigger_with_power_cost : public SpellScriptLoader
+{
+    public:
+        spell_igb_periodic_trigger_with_power_cost() : SpellScriptLoader("spell_igb_periodic_trigger_with_power_cost") { }
+
+        class spell_igb_periodic_trigger_with_power_cost_AuraScript : public AuraScript
+        {
+            PrepareAuraScript(spell_igb_periodic_trigger_with_power_cost_AuraScript);
+
             void HandlePeriodicTick(AuraEffect const* /*aurEff*/)
             {
                 PreventDefaultAction();
                 GetTarget()->CastSpell(GetTarget(), GetSpellInfo()->GetEffect(EFFECT_0)->TriggerSpell, TriggerCastFlags(TRIGGERED_FULL_MASK & ~TRIGGERED_IGNORE_POWER_AND_REAGENT_COST));
             }
->>>>>>> 28d470c5
-
-class spell_igb_cannon_blast : public SpellScript
-{
-    PrepareSpellScript(spell_igb_cannon_blast);
-
-    bool Load() override
-    {
-        return GetCaster()->GetTypeId() == TYPEID_UNIT;
-    }
-
-    void CheckEnergy()
-    {
-        if (GetCaster()->GetPower(POWER_ENERGY) >= 100)
-        {
-            GetCaster()->CastSpell(GetCaster(), SPELL_OVERHEAT, TRIGGERED_FULL_MASK);
-            if (Vehicle* vehicle = GetCaster()->GetVehicleKit())
-                if (Unit* passenger = vehicle->GetPassenger(0))
-                    sCreatureTextMgr->SendChat(GetCaster()->ToCreature(), SAY_OVERHEAT, passenger);
-        }
-    }
-
-    void Register() override
-    {
-        AfterHit += SpellHitFn(spell_igb_cannon_blast::CheckEnergy);
-    }
-};
-
-class spell_igb_incinerating_blast : public SpellScript
-{
-    PrepareSpellScript(spell_igb_incinerating_blast);
-
-public:
-    spell_igb_incinerating_blast()
-    {
-        _energyLeft = 0;
-    }
-
-<<<<<<< HEAD
-private:
-    void StoreEnergy()
-    {
-        _energyLeft = GetCaster()->GetPower(POWER_ENERGY) - 10;
-    }
-=======
+
+            void Register() override
+            {
+                OnEffectPeriodic += AuraEffectPeriodicFn(spell_igb_periodic_trigger_with_power_cost_AuraScript::HandlePeriodicTick, EFFECT_0, SPELL_AURA_PERIODIC_TRIGGER_SPELL);
+            }
+        };
+
+        AuraScript* GetAuraScript() const override
+        {
+            return new spell_igb_periodic_trigger_with_power_cost_AuraScript();
+        }
+};
+
+class spell_igb_cannon_blast : public SpellScriptLoader
+{
+    public:
+        spell_igb_cannon_blast() : SpellScriptLoader("spell_igb_cannon_blast") { }
+
+        class spell_igb_cannon_blast_SpellScript : public SpellScript
+        {
+            PrepareSpellScript(spell_igb_cannon_blast_SpellScript);
+
             bool Load() override
             {
                 return GetCaster()->GetTypeId() == TYPEID_UNIT;
@@ -2399,57 +2048,48 @@
             {
                 GetCaster()->SetPower(POWER_ENERGY, 0);
             }
->>>>>>> 28d470c5
-
-    void RemoveEnergy()
-    {
-        GetCaster()->SetPower(POWER_ENERGY, 0);
-    }
-
-    void CalculateDamage(SpellEffIndex /*effIndex*/)
-    {
-        SetEffectValue(GetEffectValue() + _energyLeft * _energyLeft * 8);
-    }
-
-    void Register() override
-    {
-        OnCast += SpellCastFn(spell_igb_incinerating_blast::StoreEnergy);
-        AfterCast += SpellCastFn(spell_igb_incinerating_blast::RemoveEnergy);
-        OnEffectLaunchTarget += SpellEffectFn(spell_igb_incinerating_blast::CalculateDamage, EFFECT_1, SPELL_EFFECT_SCHOOL_DAMAGE);
-    }
-
-    uint32 _energyLeft;
-};
-
-class spell_igb_overheat : public AuraScript
-{
-    PrepareAuraScript(spell_igb_overheat);
-
-    bool Load() override
-    {
-        if (GetAura()->GetType() != UNIT_AURA_TYPE)
-            return false;
-        return GetUnitOwner()->IsVehicle();
-    }
-
-<<<<<<< HEAD
-    void SendClientControl(uint8 value)
-    {
-        if (Vehicle* vehicle = GetUnitOwner()->GetVehicleKit())
-        {
-            if (Unit* passenger = vehicle->GetPassenger(0))
-=======
+
+            void CalculateDamage(SpellEffIndex /*effIndex*/)
+            {
+                SetEffectValue(GetEffectValue() + _energyLeft * _energyLeft * 8);
+            }
+
+            void Register() override
+            {
+                OnCast += SpellCastFn(spell_igb_incinerating_blast_SpellScript::StoreEnergy);
+                AfterCast += SpellCastFn(spell_igb_incinerating_blast_SpellScript::RemoveEnergy);
+                OnEffectLaunchTarget += SpellEffectFn(spell_igb_incinerating_blast_SpellScript::CalculateDamage, EFFECT_1, SPELL_EFFECT_SCHOOL_DAMAGE);
+            }
+
+            uint32 _energyLeft;
+        };
+
+        SpellScript* GetSpellScript() const override
+        {
+            return new spell_igb_incinerating_blast_SpellScript();
+        }
+};
+
+class spell_igb_overheat : public SpellScriptLoader
+{
+    public:
+        spell_igb_overheat() : SpellScriptLoader("spell_igb_overheat") { }
+
+        class spell_igb_overheat_AuraScript : public AuraScript
+        {
+            PrepareAuraScript(spell_igb_overheat_AuraScript);
+
+            bool Load() override
+            {
+                if (GetAura()->GetType() != UNIT_AURA_TYPE)
+                    return false;
+                return GetUnitOwner()->IsVehicle();
+            }
+
             void SendClientControl(bool value)
->>>>>>> 28d470c5
-            {
-                if (Player* player = passenger->ToPlayer())
-                {
-<<<<<<< HEAD
-                    WorldPacket data(SMSG_CLIENT_CONTROL_UPDATE, GetUnitOwner()->GetPackGUID().size() + 1);
-                    data << GetUnitOwner()->GetPackGUID();
-                    data << uint8(value);
-                    player->SendDirectMessage(&data);
-=======
+            {
+                if (Vehicle* vehicle = GetUnitOwner()->GetVehicleKit())
+                {
                     if (Unit* passenger = vehicle->GetPassenger(0))
                     {
                         if (Player* player = passenger->ToPlayer())
@@ -2460,18 +2100,9 @@
                             player->SendDirectMessage(data.Write());
                         }
                     }
->>>>>>> 28d470c5
-                }
-            }
-        }
-    }
-
-<<<<<<< HEAD
-    void HandleApply(AuraEffect const* /*aurEff*/, AuraEffectHandleModes /*mode*/)
-    {
-        SendClientControl(0);
-    }
-=======
+                }
+            }
+
             void HandleApply(AuraEffect const* /*aurEff*/, AuraEffectHandleModes /*mode*/)
             {
                 SendClientControl(false);
@@ -2481,33 +2112,29 @@
             {
                 SendClientControl(true);
             }
->>>>>>> 28d470c5
-
-    void HandleRemove(AuraEffect const* /*aurEff*/, AuraEffectHandleModes /*mode*/)
-    {
-        SendClientControl(1);
-    }
-
-    void Register() override
-    {
-        AfterEffectApply += AuraEffectApplyFn(spell_igb_overheat::HandleApply, EFFECT_0, SPELL_AURA_PERIODIC_TRIGGER_SPELL, AURA_EFFECT_HANDLE_REAL);
-        AfterEffectRemove += AuraEffectRemoveFn(spell_igb_overheat::HandleRemove, EFFECT_0, SPELL_AURA_PERIODIC_TRIGGER_SPELL, AURA_EFFECT_HANDLE_REAL);
-    }
-};
-
-class spell_igb_below_zero : public SpellScript
-{
-    PrepareSpellScript(spell_igb_below_zero);
-
-<<<<<<< HEAD
-    void RemovePassengers(SpellMissInfo missInfo)
-    {
-        if (missInfo != SPELL_MISS_NONE)
-            return;
-
-        GetHitUnit()->CastSpell(GetHitUnit(), SPELL_EJECT_ALL_PASSENGERS_BELOW_ZERO, TRIGGERED_FULL_MASK);
-    }
-=======
+
+            void Register() override
+            {
+                AfterEffectApply += AuraEffectApplyFn(spell_igb_overheat_AuraScript::HandleApply, EFFECT_0, SPELL_AURA_PERIODIC_TRIGGER_SPELL, AURA_EFFECT_HANDLE_REAL);
+                AfterEffectRemove += AuraEffectRemoveFn(spell_igb_overheat_AuraScript::HandleRemove, EFFECT_0, SPELL_AURA_PERIODIC_TRIGGER_SPELL, AURA_EFFECT_HANDLE_REAL);
+            }
+        };
+
+        AuraScript* GetAuraScript() const override
+        {
+            return new spell_igb_overheat_AuraScript();
+        }
+};
+
+class spell_igb_below_zero : public SpellScriptLoader
+{
+    public:
+        spell_igb_below_zero() : SpellScriptLoader("spell_igb_below_zero") { }
+
+        class spell_igb_below_zero_SpellScript : public SpellScript
+        {
+            PrepareSpellScript(spell_igb_below_zero_SpellScript);
+
             void RemovePassengers(SpellMissInfo missInfo)
             {
                 if (missInfo != SPELL_MISS_NONE)
@@ -2521,135 +2148,164 @@
                 BeforeHit += BeforeSpellHitFn(spell_igb_below_zero_SpellScript::RemovePassengers);
             }
         };
->>>>>>> 28d470c5
-
-    void Register() override
-    {
-        BeforeHit += BeforeSpellHitFn(spell_igb_below_zero::RemovePassengers);
-    }
-};
-
-class spell_igb_teleport_to_enemy_ship : public SpellScript
-{
-    PrepareSpellScript(spell_igb_teleport_to_enemy_ship);
-
-    void RelocateTransportOffset(SpellEffIndex /*effIndex*/)
-    {
-        WorldLocation const* dest = GetHitDest();
-        Unit* target = GetHitUnit();
-        if (!dest || !target || !target->GetTransport())
-            return;
-
-        float x, y, z, o;
-        dest->GetPosition(x, y, z, o);
-        target->GetTransport()->CalculatePassengerOffset(x, y, z, &o);
-        target->m_movementInfo.transport.pos.Relocate(x, y, z, o);
-    }
-
-    void Register() override
-    {
-        OnEffectHitTarget += SpellEffectFn(spell_igb_teleport_to_enemy_ship::RelocateTransportOffset, EFFECT_0, SPELL_EFFECT_TELEPORT_UNITS);
-    }
-};
-
-class spell_igb_burning_pitch_selector : public SpellScript
-{
-    PrepareSpellScript(spell_igb_burning_pitch_selector);
-
-    void FilterTargets(std::list<WorldObject*>& targets)
-    {
-        uint32 team = HORDE;
-        if (InstanceScript* instance = GetCaster()->GetInstanceScript())
-            team = instance->GetData(DATA_TEAM_IN_INSTANCE);
-
-        targets.remove_if([team](WorldObject* target) -> bool
-        {
-            if (Transport* transport = target->GetTransport())
-                return transport->GetEntry() != uint32(team == HORDE ? GO_ORGRIMS_HAMMER_H : GO_THE_SKYBREAKER_A);
-            return true;
-        });
-
-        if (!targets.empty())
-        {
-            WorldObject* target = Trinity::Containers::SelectRandomContainerElement(targets);
-            targets.clear();
-            targets.push_back(target);
-        }
-    }
-
-    void HandleDummy(SpellEffIndex effIndex)
-    {
-        PreventHitDefaultEffect(effIndex);
-        GetCaster()->CastSpell(GetHitUnit(), uint32(GetEffectValue()), TRIGGERED_NONE);
-    }
-
-    void Register() override
-    {
-        OnObjectAreaTargetSelect += SpellObjectAreaTargetSelectFn(spell_igb_burning_pitch_selector::FilterTargets, EFFECT_0, TARGET_UNIT_SRC_AREA_ENTRY);
-        OnEffectHitTarget += SpellEffectFn(spell_igb_burning_pitch_selector::HandleDummy, EFFECT_0, SPELL_EFFECT_DUMMY);
-    }
-};
-
-<<<<<<< HEAD
-class spell_igb_burning_pitch : public SpellScript
-{
-    PrepareSpellScript(spell_igb_burning_pitch);
-=======
+
+        SpellScript* GetSpellScript() const override
+        {
+            return new spell_igb_below_zero_SpellScript();
+        }
+};
+
+class spell_igb_teleport_to_enemy_ship : public SpellScriptLoader
+{
+    public:
+        spell_igb_teleport_to_enemy_ship() : SpellScriptLoader("spell_igb_teleport_to_enemy_ship") { }
+
+        class spell_igb_teleport_to_enemy_ship_SpellScript : public SpellScript
+        {
+            PrepareSpellScript(spell_igb_teleport_to_enemy_ship_SpellScript);
+
+            void RelocateTransportOffset(SpellEffIndex /*effIndex*/)
+            {
+                WorldLocation const* dest = GetHitDest();
+                Unit* target = GetHitUnit();
+                if (!dest || !target || !target->GetTransport())
+                    return;
+
+                float x, y, z, o;
+                dest->GetPosition(x, y, z, o);
+                target->GetTransport()->CalculatePassengerOffset(x, y, z, &o);
+                target->m_movementInfo.transport.pos.Relocate(x, y, z, o);
+            }
+
+            void Register() override
+            {
+                OnEffectHitTarget += SpellEffectFn(spell_igb_teleport_to_enemy_ship_SpellScript::RelocateTransportOffset, EFFECT_0, SPELL_EFFECT_TELEPORT_UNITS);
+            }
+        };
+
+        SpellScript* GetSpellScript() const override
+        {
+            return new spell_igb_teleport_to_enemy_ship_SpellScript();
+        }
+};
+
+class spell_igb_burning_pitch_selector : public SpellScriptLoader
+{
+    public:
+        spell_igb_burning_pitch_selector() : SpellScriptLoader("spell_igb_burning_pitch_selector") { }
+
+        class spell_igb_burning_pitch_selector_SpellScript : public SpellScript
+        {
+            PrepareSpellScript(spell_igb_burning_pitch_selector_SpellScript);
+
+            void FilterTargets(std::list<WorldObject*>& targets)
+            {
+                uint32 team = HORDE;
+                if (InstanceScript* instance = GetCaster()->GetInstanceScript())
+                    team = instance->GetData(DATA_TEAM_IN_INSTANCE);
+
+                targets.remove_if([team](WorldObject* target) -> bool
+                {
+                    if (Transport* transport = target->GetTransport())
+                        return transport->GetEntry() != uint32(team == HORDE ? GO_ORGRIMS_HAMMER_H : GO_THE_SKYBREAKER_A);
+                    return true;
+                });
+
+                if (!targets.empty())
+                {
+                    WorldObject* target = Trinity::Containers::SelectRandomContainerElement(targets);
+                    targets.clear();
+                    targets.push_back(target);
+                }
+            }
+
+            void HandleDummy(SpellEffIndex effIndex)
+            {
+                PreventHitDefaultEffect(effIndex);
+                GetCaster()->CastSpell(GetHitUnit(), uint32(GetEffectValue()), TRIGGERED_NONE);
+            }
+
+            void Register() override
+            {
+                OnObjectAreaTargetSelect += SpellObjectAreaTargetSelectFn(spell_igb_burning_pitch_selector_SpellScript::FilterTargets, EFFECT_0, TARGET_UNIT_SRC_AREA_ENTRY);
+                OnEffectHitTarget += SpellEffectFn(spell_igb_burning_pitch_selector_SpellScript::HandleDummy, EFFECT_0, SPELL_EFFECT_DUMMY);
+            }
+        };
+
+        SpellScript* GetSpellScript() const override
+        {
+            return new spell_igb_burning_pitch_selector_SpellScript();
+        }
+};
+
+class spell_igb_burning_pitch : public SpellScriptLoader
+{
+    public:
+        spell_igb_burning_pitch() : SpellScriptLoader("spell_igb_burning_pitch") { }
+
+        class spell_igb_burning_pitch_SpellScript : public SpellScript
+        {
+            PrepareSpellScript(spell_igb_burning_pitch_SpellScript);
+
             void HandleDummy(SpellEffIndex effIndex)
             {
                 PreventHitDefaultEffect(effIndex);
                 GetCaster()->CastCustomSpell(uint32(GetEffectValue()), SPELLVALUE_BASE_POINT0, 8000, nullptr, TRIGGERED_FULL_MASK);
                 GetHitUnit()->CastSpell(GetHitUnit(), SPELL_BURNING_PITCH, TRIGGERED_FULL_MASK);
             }
->>>>>>> 28d470c5
-
-    void HandleDummy(SpellEffIndex effIndex)
-    {
-        PreventHitDefaultEffect(effIndex);
-        CastSpellExtraArgs args(TRIGGERED_FULL_MASK);
-        args.AddSpellBP0(8000);
-        GetCaster()->CastSpell(nullptr, GetEffectValue(), args);
-        GetHitUnit()->CastSpell(GetHitUnit(), SPELL_BURNING_PITCH, TRIGGERED_FULL_MASK);
-    }
-
-    void Register() override
-    {
-        OnEffectHitTarget += SpellEffectFn(spell_igb_burning_pitch::HandleDummy, EFFECT_0, SPELL_EFFECT_DUMMY);
-    }
-};
-
-class spell_igb_rocket_artillery : public SpellScript
-{
-    PrepareSpellScript(spell_igb_rocket_artillery);
-
-    void SelectRandomTarget(std::list<WorldObject*>& targets)
-    {
-        if (!targets.empty())
-        {
-            WorldObject* target = Trinity::Containers::SelectRandomContainerElement(targets);
-            targets.clear();
-            targets.push_back(target);
-        }
-    }
-
-    void HandleScript(SpellEffIndex effIndex)
-    {
-        PreventHitDefaultEffect(effIndex);
-        GetCaster()->CastSpell(GetHitUnit(), uint32(GetEffectValue()), TRIGGERED_NONE);
-    }
-
-    void Register() override
-    {
-        OnObjectAreaTargetSelect += SpellObjectAreaTargetSelectFn(spell_igb_rocket_artillery::SelectRandomTarget, EFFECT_0, TARGET_UNIT_SRC_AREA_ENEMY);
-        OnEffectHitTarget += SpellEffectFn(spell_igb_rocket_artillery::HandleScript, EFFECT_0, SPELL_EFFECT_SCRIPT_EFFECT);
-    }
-};
-
-class spell_igb_rocket_artillery_explosion : public SpellScript
-{
-<<<<<<< HEAD
-    PrepareSpellScript(spell_igb_rocket_artillery_explosion);
-=======
+
+            void Register() override
+            {
+                OnEffectHitTarget += SpellEffectFn(spell_igb_burning_pitch_SpellScript::HandleDummy, EFFECT_0, SPELL_EFFECT_DUMMY);
+            }
+        };
+
+        SpellScript* GetSpellScript() const override
+        {
+            return new spell_igb_burning_pitch_SpellScript();
+        }
+};
+
+class spell_igb_rocket_artillery : public SpellScriptLoader
+{
+    public:
+        spell_igb_rocket_artillery() : SpellScriptLoader("spell_igb_rocket_artillery") { }
+
+        class spell_igb_rocket_artillery_SpellScript : public SpellScript
+        {
+            PrepareSpellScript(spell_igb_rocket_artillery_SpellScript);
+
+            void SelectRandomTarget(std::list<WorldObject*>& targets)
+            {
+                if (!targets.empty())
+                {
+                    WorldObject* target = Trinity::Containers::SelectRandomContainerElement(targets);
+                    targets.clear();
+                    targets.push_back(target);
+                }
+            }
+
+            void HandleScript(SpellEffIndex effIndex)
+            {
+                PreventHitDefaultEffect(effIndex);
+                GetCaster()->CastSpell(GetHitUnit(), uint32(GetEffectValue()), TRIGGERED_NONE);
+            }
+
+            void Register() override
+            {
+                OnObjectAreaTargetSelect += SpellObjectAreaTargetSelectFn(spell_igb_rocket_artillery_SpellScript::SelectRandomTarget, EFFECT_0, TARGET_UNIT_SRC_AREA_ENEMY);
+                OnEffectHitTarget += SpellEffectFn(spell_igb_rocket_artillery_SpellScript::HandleScript, EFFECT_0, SPELL_EFFECT_SCRIPT_EFFECT);
+            }
+        };
+
+        SpellScript* GetSpellScript() const override
+        {
+            return new spell_igb_rocket_artillery_SpellScript();
+        }
+};
+
+class spell_igb_rocket_artillery_explosion : public SpellScriptLoader
+{
     public:
         spell_igb_rocket_artillery_explosion() : SpellScriptLoader("spell_igb_rocket_artillery_explosion") { }
 
@@ -2662,34 +2318,24 @@
                 if (InstanceScript* instance = GetCaster()->GetInstanceScript())
                     GetCaster()->CastCustomSpell(instance->GetData(DATA_TEAM_IN_INSTANCE) == HORDE ? SPELL_BURNING_PITCH_DAMAGE_A : SPELL_BURNING_PITCH_DAMAGE_H, SPELLVALUE_BASE_POINT0, 5000, nullptr, TRIGGERED_FULL_MASK);
             }
->>>>>>> 28d470c5
-
-    void DamageGunship(SpellEffIndex /*effIndex*/)
-    {
-        if (InstanceScript* instance = GetCaster()->GetInstanceScript())
-        {
-            CastSpellExtraArgs args(TRIGGERED_FULL_MASK);
-            args.AddSpellBP0(5000);
-            GetCaster()->CastSpell(nullptr, instance->GetData(DATA_TEAM_IN_INSTANCE) == HORDE ? SPELL_BURNING_PITCH_DAMAGE_A : SPELL_BURNING_PITCH_DAMAGE_H, args);
-        }
-    }
-
-    void Register() override
-    {
-        OnEffectHit += SpellEffectFn(spell_igb_rocket_artillery_explosion::DamageGunship, EFFECT_0, SPELL_EFFECT_TRIGGER_MISSILE);
-    }
-};
-
-class spell_igb_gunship_fall_teleport : public SpellScript
-{
-    PrepareSpellScript(spell_igb_gunship_fall_teleport);
-
-<<<<<<< HEAD
-    bool Load() override
-    {
-        return GetCaster()->GetInstanceScript() != nullptr;
-    }
-=======
+
+            void Register() override
+            {
+                OnEffectHit += SpellEffectFn(spell_igb_rocket_artillery_explosion_SpellScript::DamageGunship, EFFECT_0, SPELL_EFFECT_TRIGGER_MISSILE);
+            }
+        };
+
+        SpellScript* GetSpellScript() const override
+        {
+            return new spell_igb_rocket_artillery_explosion_SpellScript();
+        }
+};
+
+class spell_igb_gunship_fall_teleport : public SpellScriptLoader
+{
+    public:
+        spell_igb_gunship_fall_teleport() : SpellScriptLoader("spell_igb_gunship_fall_teleport") { }
+
         class spell_igb_gunship_fall_teleport_SpellScript : public SpellScript
         {
             PrepareSpellScript(spell_igb_gunship_fall_teleport_SpellScript);
@@ -2704,118 +2350,115 @@
                 if (InstanceScript* instance = target->GetInstanceScript())
                     target = HashMapHolder<Transport>::Find(instance->GetGuidData(DATA_ICECROWN_GUNSHIP_BATTLE));
             }
->>>>>>> 28d470c5
-
-    void SelectTransport(WorldObject*& target)
-    {
-        if (InstanceScript* instance = target->GetInstanceScript())
-            target = HashMapHolder<Transport>::Find(instance->GetGuidData(DATA_ICECROWN_GUNSHIP_BATTLE));
-    }
-
-    void RelocateDest(SpellEffIndex /*effIndex*/)
-    {
-        if (GetCaster()->GetInstanceScript()->GetData(DATA_TEAM_IN_INSTANCE) == HORDE)
-            GetHitDest()->RelocateOffset({ 0.0f, 0.0f, 36.0f, 0.0f });
-        else
-            GetHitDest()->RelocateOffset({ 0.0f, 0.0f, 21.0f, 0.0f });
-    }
-
-    void Register() override
-    {
-        OnObjectTargetSelect += SpellObjectTargetSelectFn(spell_igb_gunship_fall_teleport::SelectTransport, EFFECT_0, TARGET_DEST_NEARBY_ENTRY);
-        OnEffectLaunch += SpellEffectFn(spell_igb_gunship_fall_teleport::RelocateDest, EFFECT_0, SPELL_EFFECT_TELEPORT_UNITS);
-    }
-};
-
-class spell_igb_check_for_players : public SpellScript
-{
-    PrepareSpellScript(spell_igb_check_for_players);
-
-public:
-    spell_igb_check_for_players()
-    {
-        _playerCount = 0;
-    }
-
-private:
-    bool Load() override
-    {
-        return GetCaster()->GetTypeId() == TYPEID_UNIT;
-    }
-
-<<<<<<< HEAD
-    void CountTargets(std::list<WorldObject*>& targets)
-    {
-        _playerCount = targets.size();
-    }
-=======
+
+            void RelocateDest(SpellEffIndex /*effIndex*/)
+            {
+                if (GetCaster()->GetInstanceScript()->GetData(DATA_TEAM_IN_INSTANCE) == HORDE)
+                    GetHitDest()->RelocateOffset({ 0.0f, 0.0f, 36.0f, 0.0f });
+                else
+                    GetHitDest()->RelocateOffset({ 0.0f, 0.0f, 21.0f, 0.0f });
+            }
+
+            void Register() override
+            {
+                OnObjectTargetSelect += SpellObjectTargetSelectFn(spell_igb_gunship_fall_teleport_SpellScript::SelectTransport, EFFECT_0, TARGET_DEST_NEARBY_ENTRY);
+                OnEffectLaunch += SpellEffectFn(spell_igb_gunship_fall_teleport_SpellScript::RelocateDest, EFFECT_0, SPELL_EFFECT_TELEPORT_UNITS);
+            }
+        };
+
+        SpellScript* GetSpellScript() const override
+        {
+            return new spell_igb_gunship_fall_teleport_SpellScript();
+        }
+};
+
+class spell_igb_check_for_players : public SpellScriptLoader
+{
+    public:
+        spell_igb_check_for_players() : SpellScriptLoader("spell_igb_check_for_players") { }
+
+        class spell_igb_check_for_players_SpellScript : public SpellScript
+        {
+            PrepareSpellScript(spell_igb_check_for_players_SpellScript);
+
+        public:
+            spell_igb_check_for_players_SpellScript()
+            {
+                _playerCount = 0;
+            }
+
+        private:
+            bool Load() override
+            {
+                return GetCaster()->GetTypeId() == TYPEID_UNIT;
+            }
+
+            void CountTargets(std::list<WorldObject*>& targets)
+            {
+                _playerCount = targets.size();
+            }
+
             void TriggerWipe()
             {
                 if (!_playerCount)
                     GetCaster()->ToCreature()->AI()->JustDied(nullptr);
             }
->>>>>>> 28d470c5
-
-    void TriggerWipe()
-    {
-        if (!_playerCount)
-            GetCaster()->ToCreature()->AI()->JustDied(nullptr);
-    }
-
-    void TeleportPlayer(SpellEffIndex /*effIndex*/)
-    {
-        if (GetHitUnit()->GetPositionZ() < GetCaster()->GetPositionZ() - 10.0f)
-            GetHitUnit()->CastSpell(GetHitUnit(), SPELL_GUNSHIP_FALL_TELEPORT, TRIGGERED_FULL_MASK);
-    }
-
-    void Register() override
-    {
-        OnObjectAreaTargetSelect += SpellObjectAreaTargetSelectFn(spell_igb_check_for_players::CountTargets, EFFECT_0, TARGET_UNIT_SRC_AREA_ENTRY);
-        AfterCast += SpellCastFn(spell_igb_check_for_players::TriggerWipe);
-        OnEffectHitTarget += SpellEffectFn(spell_igb_check_for_players::TeleportPlayer, EFFECT_0, SPELL_EFFECT_DUMMY);
-    }
-
-    uint32 _playerCount;
-};
-
-class spell_igb_teleport_players_on_victory : public SpellScript
-{
-    PrepareSpellScript(spell_igb_teleport_players_on_victory);
-
-    bool Load() override
-    {
-        return GetCaster()->GetInstanceScript() != nullptr;
-    }
-
-    void FilterTargets(std::list<WorldObject*>& targets)
-    {
-        InstanceScript* instance = GetCaster()->GetInstanceScript();
-        targets.remove_if([instance](WorldObject* target) -> bool
-        {
-            return target->GetTransGUID() != instance->GetGuidData(DATA_ENEMY_GUNSHIP);
-        });
-    }
-
-    void Register() override
-    {
-        OnObjectAreaTargetSelect += SpellObjectAreaTargetSelectFn(spell_igb_teleport_players_on_victory::FilterTargets, EFFECT_1, TARGET_UNIT_DEST_AREA_ENTRY);
-    }
-};
-
-// 71201 - Battle Experience - proc should never happen, handled in script
-class spell_igb_battle_experience_check : public AuraScript
-{
-    PrepareAuraScript(spell_igb_battle_experience_check);
-
-    bool CheckProc(ProcEventInfo& /*eventInfo*/)
-    {
-        return false;
-    }
-
-    void Register() override
-    {
-        DoCheckProc += AuraCheckProcFn(spell_igb_battle_experience_check::CheckProc);
-    }
+
+            void TeleportPlayer(SpellEffIndex /*effIndex*/)
+            {
+                if (GetHitUnit()->GetPositionZ() < GetCaster()->GetPositionZ() - 10.0f)
+                    GetHitUnit()->CastSpell(GetHitUnit(), SPELL_GUNSHIP_FALL_TELEPORT, TRIGGERED_FULL_MASK);
+            }
+
+            void Register() override
+            {
+                OnObjectAreaTargetSelect += SpellObjectAreaTargetSelectFn(spell_igb_check_for_players_SpellScript::CountTargets, EFFECT_0, TARGET_UNIT_SRC_AREA_ENTRY);
+                AfterCast += SpellCastFn(spell_igb_check_for_players_SpellScript::TriggerWipe);
+                OnEffectHitTarget += SpellEffectFn(spell_igb_check_for_players_SpellScript::TeleportPlayer, EFFECT_0, SPELL_EFFECT_DUMMY);
+            }
+
+            uint32 _playerCount;
+        };
+
+        SpellScript* GetSpellScript() const override
+        {
+            return new spell_igb_check_for_players_SpellScript();
+        }
+};
+
+class spell_igb_teleport_players_on_victory : public SpellScriptLoader
+{
+    public:
+        spell_igb_teleport_players_on_victory() : SpellScriptLoader("spell_igb_teleport_players_on_victory") { }
+
+        class spell_igb_teleport_players_on_victory_SpellScript : public SpellScript
+        {
+            PrepareSpellScript(spell_igb_teleport_players_on_victory_SpellScript);
+
+            bool Load() override
+            {
+                return GetCaster()->GetInstanceScript() != nullptr;
+            }
+
+            void FilterTargets(std::list<WorldObject*>& targets)
+            {
+                InstanceScript* instance = GetCaster()->GetInstanceScript();
+                targets.remove_if([instance](WorldObject* target) -> bool
+                {
+                    return target->GetTransGUID() != instance->GetGuidData(DATA_ENEMY_GUNSHIP);
+                });
+            }
+
+            void Register() override
+            {
+                OnObjectAreaTargetSelect += SpellObjectAreaTargetSelectFn(spell_igb_teleport_players_on_victory_SpellScript::FilterTargets, EFFECT_1, TARGET_UNIT_DEST_AREA_ENTRY);
+            }
+        };
+
+        SpellScript* GetSpellScript() const override
+        {
+            return new spell_igb_teleport_players_on_victory_SpellScript();
+        }
 };
 
 // 71201 - Battle Experience - proc should never happen, handled in script
@@ -2858,40 +2501,12 @@
 
 void AddSC_boss_icecrown_gunship_battle()
 {
-    // Creatures
     new npc_gunship();
-    RegisterIcecrownCitadelCreatureAI(npc_high_overlord_saurfang_igb);
-    RegisterIcecrownCitadelCreatureAI(npc_muradin_bronzebeard_igb);
-    RegisterIcecrownCitadelCreatureAI(npc_zafod_boombox);
-    RegisterIcecrownCitadelCreatureAI(npc_gunship_boarding_leader);
+    new npc_high_overlord_saurfang_igb();
+    new npc_muradin_bronzebeard_igb();
+    new npc_zafod_boombox();
+    new npc_gunship_boarding_leader();
     new npc_gunship_boarding_add();
-<<<<<<< HEAD
-    RegisterIcecrownCitadelCreatureAI(npc_gunship_gunner);
-    RegisterIcecrownCitadelCreatureAI(npc_gunship_rocketeer);
-    RegisterIcecrownCitadelCreatureAI(npc_gunship_mage);
-    RegisterIcecrownCitadelCreatureAI(npc_gunship_cannon);
-
-    // Spells
-    RegisterSpellScript(spell_igb_rocket_pack);
-    RegisterSpellScript(spell_igb_rocket_pack_useable);
-    RegisterSpellScript(spell_igb_on_gunship_deck);
-    RegisterSpellScript(spell_igb_periodic_trigger_with_power_cost);
-    RegisterSpellScript(spell_igb_cannon_blast);
-    RegisterSpellScript(spell_igb_incinerating_blast);
-    RegisterSpellScript(spell_igb_overheat);
-    RegisterSpellScript(spell_igb_below_zero);
-    RegisterSpellScript(spell_igb_teleport_to_enemy_ship);
-    RegisterSpellScript(spell_igb_burning_pitch_selector);
-    RegisterSpellScript(spell_igb_burning_pitch);
-    RegisterSpellScript(spell_igb_rocket_artillery);
-    RegisterSpellScript(spell_igb_rocket_artillery_explosion);
-    RegisterSpellScript(spell_igb_gunship_fall_teleport);
-    RegisterSpellScript(spell_igb_check_for_players);
-    RegisterSpellScript(spell_igb_teleport_players_on_victory);
-    RegisterSpellScript(spell_igb_battle_experience_check);
-
-    // Achievements
-=======
     new npc_gunship_gunner();
     new npc_gunship_rocketeer();
     new npc_gunship_mage();
@@ -2913,6 +2528,5 @@
     new spell_igb_check_for_players();
     new spell_igb_teleport_players_on_victory();
     new spell_igb_battle_experience_check();
->>>>>>> 28d470c5
     new achievement_im_on_a_boat();
 }