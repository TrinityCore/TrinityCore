--- conflicted
+++ resolved
@@ -1,4 +1,3 @@
-<<<<<<< HEAD
 /*
  * Copyright (C) 2008-2012 TrinityCore <http://www.trinitycore.org/>
  *
@@ -16,8 +15,6 @@
  * with this program. If not, see <http://www.gnu.org/licenses/>.
  */
 
-=======
->>>>>>> 93edb4e5
 #include "ScriptPCH.h"
 #include "icecrown_citadel.h"
 
