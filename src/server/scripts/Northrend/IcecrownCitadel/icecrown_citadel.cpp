--- conflicted
+++ resolved
@@ -17,26 +17,11 @@
 
 #include "icecrown_citadel.h"
 #include "CellImpl.h"
-<<<<<<< HEAD
-#include "Creature.h"
-#include "CreatureAI.h"
-#include "GameObject.h"
-#include "GameObjectAI.h"
-=======
->>>>>>> 28d470c5
 #include "GridNotifiersImpl.h"
 #include "InstanceScript.h"
 #include "MotionMaster.h"
 #include "ObjectAccessor.h"
 #include "PassiveAI.h"
-<<<<<<< HEAD
-#include "ScriptedCreature.h"
-#include "ScriptMgr.h"
-#include "SpellMgr.h"
-#include "SpellScript.h"
-#include "TemporarySummon.h"
-#include "VehicleDefines.h"
-=======
 #include "ScriptedEscortAI.h"
 #include "SmartAI.h"
 #include "SpellInfo.h"
@@ -50,44 +35,70 @@
 // * Residue Rendezvous           (DONE)
 // * Blood Quickening             (DONE)
 // * Respite for a Tormented Soul
->>>>>>> 28d470c5
 
 enum ICCTexts
 {
     // Highlord Tirion Fordring (at Light's Hammer)
-    SAY_TIRION_INTRO_1          = 0,
-    SAY_TIRION_INTRO_2          = 1,
-    SAY_TIRION_INTRO_3          = 2,
-    SAY_TIRION_INTRO_4          = 3,
-    SAY_TIRION_INTRO_H_5        = 4,
-    SAY_TIRION_INTRO_A_5        = 5,
+    SAY_TIRION_INTRO_1              = 0,
+    SAY_TIRION_INTRO_2              = 1,
+    SAY_TIRION_INTRO_3              = 2,
+    SAY_TIRION_INTRO_4              = 3,
+    SAY_TIRION_INTRO_H_5            = 4,
+    SAY_TIRION_INTRO_A_5            = 5,
 
     // The Lich King (at Light's Hammer)
-    SAY_LK_INTRO_1              = 0,
-    SAY_LK_INTRO_2              = 1,
-    SAY_LK_INTRO_3              = 2,
-    SAY_LK_INTRO_4              = 3,
-    SAY_LK_INTRO_5              = 4,
+    SAY_LK_INTRO_1                  = 0,
+    SAY_LK_INTRO_2                  = 1,
+    SAY_LK_INTRO_3                  = 2,
+    SAY_LK_INTRO_4                  = 3,
+    SAY_LK_INTRO_5                  = 4,
 
     // Highlord Bolvar Fordragon (at Light's Hammer)
-    SAY_BOLVAR_INTRO_1          = 0,
+    SAY_BOLVAR_INTRO_1              = 0,
 
     // High Overlord Saurfang (at Light's Hammer)
-    SAY_SAURFANG_INTRO_1       = 15,
-    SAY_SAURFANG_INTRO_2       = 16,
-    SAY_SAURFANG_INTRO_3       = 17,
-    SAY_SAURFANG_INTRO_4       = 18,
+    SAY_SAURFANG_INTRO_1            = 15,
+    SAY_SAURFANG_INTRO_2            = 16,
+    SAY_SAURFANG_INTRO_3            = 17,
+    SAY_SAURFANG_INTRO_4            = 18,
 
     // Muradin Bronzebeard (at Light's Hammer)
-    SAY_MURADIN_INTRO_1        = 13,
-    SAY_MURADIN_INTRO_2        = 14,
-    SAY_MURADIN_INTRO_3        = 15,
+    SAY_MURADIN_INTRO_1             = 13,
+    SAY_MURADIN_INTRO_2             = 14,
+    SAY_MURADIN_INTRO_3             = 15,
 
     // Deathbound Ward
-    SAY_TRAP_ACTIVATE          = 0,
+    SAY_TRAP_ACTIVATE               = 0,
 
     // Rotting Frost Giant
-    EMOTE_DEATH_PLAGUE_WARNING = 0,
+    EMOTE_DEATH_PLAGUE_WARNING      = 0,
+
+    // Sister Svalna
+    SAY_SVALNA_KILL_CAPTAIN         = 1, // happens when she kills a captain
+    SAY_SVALNA_KILL                 = 4,
+    SAY_SVALNA_CAPTAIN_DEATH        = 5, // happens when a captain resurrected by her dies
+    SAY_SVALNA_DEATH                = 6,
+    EMOTE_SVALNA_IMPALE             = 7,
+    EMOTE_SVALNA_BROKEN_SHIELD      = 8,
+
+    SAY_CROK_INTRO_1                = 0, // Ready your arms, my Argent Brothers. The Vrykul will protect the Frost Queen with their lives.
+    SAY_ARNATH_INTRO_2              = 5, // Even dying here beats spending another day collecting reagents for that madman, Finklestein.
+    SAY_CROK_INTRO_3                = 1, // Enough idle banter! Our champions have arrived - support them as we push our way through the hall!
+    SAY_SVALNA_EVENT_START          = 0, // You may have once fought beside me, Crok, but now you are nothing more than a traitor. Come, your second death approaches!
+    SAY_CROK_COMBAT_WP_0            = 2, // Draw them back to us, and we'll assist you.
+    SAY_CROK_COMBAT_WP_1            = 3, // Quickly, push on!
+    SAY_CROK_FINAL_WP               = 4, // Her reinforcements will arrive shortly, we must bring her down quickly!
+    SAY_SVALNA_RESURRECT_CAPTAINS   = 2, // Foolish Crok. You brought my reinforcements with you. Arise, Argent Champions, and serve the Lich King in death!
+    SAY_CROK_COMBAT_SVALNA          = 5, // I'll draw her attacks. Return our brothers to their graves, then help me bring her down!
+    SAY_SVALNA_AGGRO                = 3, // Come, Scourgebane. I'll show the master which of us is truly worthy of the title of "Champion"!
+    SAY_CAPTAIN_DEATH               = 0,
+    SAY_CAPTAIN_RESURRECTED         = 1,
+    SAY_CAPTAIN_KILL                = 2,
+    SAY_CAPTAIN_SECOND_DEATH        = 3,
+    SAY_CAPTAIN_SURVIVE_TALK        = 4,
+    SAY_CROK_WEAKENING_GAUNTLET     = 6,
+    SAY_CROK_WEAKENING_SVALNA       = 7,
+    SAY_CROK_DEATH                  = 8,
 };
 
 enum ICCSpells
@@ -105,8 +116,6 @@
 
     // Alchemist Adrianna
     SPELL_HARVEST_BLIGHT_SPECIMEN   = 72155,
-<<<<<<< HEAD
-=======
     SPELL_HARVEST_BLIGHT_SPECIMEN25 = 72162,
 
     // Crok Scourgebane
@@ -152,118 +161,117 @@
     SPELL_FEL_IRON_BOMB_UNDEAD      = 71787,
     SPELL_MACHINE_GUN_UNDEAD        = 71788,
     SPELL_ROCKET_LAUNCH_UNDEAD      = 71786,
->>>>>>> 28d470c5
 
     // Invisible Stalker (Float, Uninteractible, LargeAOI)
     SPELL_SOUL_MISSILE              = 72585,
-
-    // Empowering Blood Orb
-    SPELL_EMPOWERED_BLOOD_2         = 70232,
-    SPELL_EMPOWERED_BLOOD_3         = 70304,
-    SPELL_EMPOWERED_BLOOD_4         = 70320,
-    SPELL_ORB_CONTROLLER_ACTIVE     = 70293,
-
-    // Darkfallen Generic
-    SPELL_BLOOD_ORB_VISUAL          = 72099,
-    SPELL_SIPHON_ESSENCE            = 70299,
-
-    // Darkfallen Blood Knight
-    SPELL_VAMPIRIC_AURA             = 71736,
-    SPELL_BLOOD_MIRROR              = 70450,
-    SPELL_BLOOD_MIRROR_2            = 70451,
-    SPELL_BLOOD_MIRROR_DAMAGE_SHARE = 70445,
-    SPELL_UNHOLY_STRIKE             = 70437,
-
-    // Darkfallen Noble
-    SPELL_SHADOW_BOLT               = 72960,
-    SPELL_CHAINS_OF_SHADOW          = 72960,
-
-    // Darkfallen Archmage
-    SPELL_FIREBALL                  = 70409,
-    SPELL_AMPLIFY_MAGIC             = 70408,
-    SPELL_BLAST_WAVE                = 70407,
-    SPELL_POLYMORPH_ALLY            = 72106,
-    SPELL_POLYMORPH                 = 70410,
-
-    // Darkfallen Advisor
-    SPELL_LICH_SLAP                 = 72057,
-    SPELL_SHROUD_OF_SPELL_WARDING   = 72066,
-
-    // Vampiric Fiend
-    SPELL_DISEASE_CLOUD             = 41290,
-    SPELL_LEECHING_ROOT             = 70671,
-
-    // Darkfallen Tactician
-    SPELL_SHADOWSTEP                = 70431,
-    SPELL_BLOOD_SAP                 = 70432,
-
-    // Nerubar broodkeeper
-    SPELL_WEB_BEAM                  = 69887,
-    SPELL_CRYPT_SCARABS             = 70965,
-    SPELL_WEB_WRAP                  = 70980,
-    SPELL_DARK_MENDING              = 71020
-};
-
-<<<<<<< HEAD
-enum ICCTimedEventIds
-=======
+};
+
+// Helper defines
+// Captain Arnath
+#define SPELL_FLASH_HEAL        (IsUndead ? SPELL_FLASH_HEAL_UNDEAD : SPELL_FLASH_HEAL_NORMAL)
+#define SPELL_POWER_WORD_SHIELD (IsUndead ? SPELL_POWER_WORD_SHIELD_UNDEAD : SPELL_POWER_WORD_SHIELD_NORMAL)
+#define SPELL_SMITE             (IsUndead ? SPELL_SMITE_UNDEAD : SPELL_SMITE_NORMAL)
+
+// Captain Rupert
+#define SPELL_FEL_IRON_BOMB     (IsUndead ? SPELL_FEL_IRON_BOMB_UNDEAD : SPELL_FEL_IRON_BOMB_NORMAL)
+#define SPELL_MACHINE_GUN       (IsUndead ? SPELL_MACHINE_GUN_UNDEAD : SPELL_MACHINE_GUN_NORMAL)
+#define SPELL_ROCKET_LAUNCH     (IsUndead ? SPELL_ROCKET_LAUNCH_UNDEAD : SPELL_ROCKET_LAUNCH_NORMAL)
+
 enum ICCEventTypes
->>>>>>> 28d470c5
-{
-    // Light's Hammer RP
-    EVENT_TIRION_INTRO_2 = 1,
-    EVENT_TIRION_INTRO_3,
-    EVENT_TIRION_INTRO_4,
-    EVENT_TIRION_INTRO_5,
-    EVENT_LK_INTRO_1,
-    EVENT_TIRION_INTRO_6,
-    EVENT_LK_INTRO_2,
-    EVENT_LK_INTRO_3,
-    EVENT_LK_INTRO_4,
-    EVENT_BOLVAR_INTRO_1,
-    EVENT_LK_INTRO_5,
-    EVENT_SAURFANG_INTRO_1,
-    EVENT_TIRION_INTRO_H_7,
-    EVENT_SAURFANG_INTRO_2,
-    EVENT_SAURFANG_INTRO_3,
-    EVENT_SAURFANG_INTRO_4,
-    EVENT_SAURFANG_RUN,
-    EVENT_MURADIN_INTRO_1,
-    EVENT_MURADIN_INTRO_2,
-    EVENT_MURADIN_INTRO_3,
-    EVENT_TIRION_INTRO_A_7,
-    EVENT_MURADIN_INTRO_4,
-    EVENT_MURADIN_INTRO_5,
-    EVENT_MURADIN_RUN,
-
-    // Nerub'ar Broodkeeper
-    EVENT_CRYPT_SCARABS,
-    EVENT_WEB_WRAP,
-    EVENT_DARK_MENDING,
+{
+    // Highlord Tirion Fordring (at Light's Hammer)
+    // The Lich King (at Light's Hammer)
+    // Highlord Bolvar Fordragon (at Light's Hammer)
+    // High Overlord Saurfang (at Light's Hammer)
+    // Muradin Bronzebeard (at Light's Hammer)
+    EVENT_TIRION_INTRO_2                = 1,
+    EVENT_TIRION_INTRO_3                = 2,
+    EVENT_TIRION_INTRO_4                = 3,
+    EVENT_TIRION_INTRO_5                = 4,
+    EVENT_LK_INTRO_1                    = 5,
+    EVENT_TIRION_INTRO_6                = 6,
+    EVENT_LK_INTRO_2                    = 7,
+    EVENT_LK_INTRO_3                    = 8,
+    EVENT_LK_INTRO_4                    = 9,
+    EVENT_BOLVAR_INTRO_1                = 10,
+    EVENT_LK_INTRO_5                    = 11,
+    EVENT_SAURFANG_INTRO_1              = 12,
+    EVENT_TIRION_INTRO_H_7              = 13,
+    EVENT_SAURFANG_INTRO_2              = 14,
+    EVENT_SAURFANG_INTRO_3              = 15,
+    EVENT_SAURFANG_INTRO_4              = 16,
+    EVENT_SAURFANG_RUN                  = 17,
+    EVENT_MURADIN_INTRO_1               = 18,
+    EVENT_MURADIN_INTRO_2               = 19,
+    EVENT_MURADIN_INTRO_3               = 20,
+    EVENT_TIRION_INTRO_A_7              = 21,
+    EVENT_MURADIN_INTRO_4               = 22,
+    EVENT_MURADIN_INTRO_5               = 23,
+    EVENT_MURADIN_RUN                   = 24,
 
     // Rotting Frost Giant
-    EVENT_DEATH_PLAGUE,
-    EVENT_STOMP,
-    EVENT_ARCTIC_BREATH,
+    EVENT_DEATH_PLAGUE                  = 25,
+    EVENT_STOMP                         = 26,
+    EVENT_ARCTIC_BREATH                 = 27,
 
     // Frost Freeze Trap
-    EVENT_ACTIVATE_TRAP,
+    EVENT_ACTIVATE_TRAP                 = 28,
+
+    // Crok Scourgebane
+    EVENT_SCOURGE_STRIKE                = 29,
+    EVENT_DEATH_STRIKE                  = 30,
+    EVENT_HEALTH_CHECK                  = 31,
+    EVENT_CROK_INTRO_3                  = 32,
+    EVENT_START_PATHING                 = 33,
+
+    // Sister Svalna
+    EVENT_ARNATH_INTRO_2                = 34,
+    EVENT_SVALNA_START                  = 35,
+    EVENT_SVALNA_RESURRECT              = 36,
+    EVENT_SVALNA_COMBAT                 = 37,
+    EVENT_IMPALING_SPEAR                = 38,
+    EVENT_AETHER_SHIELD                 = 39,
+
+    // Captain Arnath
+    EVENT_ARNATH_FLASH_HEAL             = 40,
+    EVENT_ARNATH_PW_SHIELD              = 41,
+    EVENT_ARNATH_SMITE                  = 42,
+    EVENT_ARNATH_DOMINATE_MIND          = 43,
+
+    // Captain Brandon
+    EVENT_BRANDON_CRUSADER_STRIKE       = 44,
+    EVENT_BRANDON_DIVINE_SHIELD         = 45,
+    EVENT_BRANDON_JUDGEMENT_OF_COMMAND  = 46,
+    EVENT_BRANDON_HAMMER_OF_BETRAYAL    = 47,
+
+    // Captain Grondel
+    EVENT_GRONDEL_CHARGE_CHECK          = 48,
+    EVENT_GRONDEL_MORTAL_STRIKE         = 49,
+    EVENT_GRONDEL_SUNDER_ARMOR          = 50,
+    EVENT_GRONDEL_CONFLAGRATION         = 51,
+
+    // Captain Rupert
+    EVENT_RUPERT_FEL_IRON_BOMB          = 52,
+    EVENT_RUPERT_MACHINE_GUN            = 53,
+    EVENT_RUPERT_ROCKET_LAUNCH          = 54,
 
     // Invisible Stalker (Float, Uninteractible, LargeAOI)
-    EVENT_SOUL_MISSILE,
+    EVENT_SOUL_MISSILE                  = 55,
 };
 
 enum ICCDataTypes
 {
-    DATA_DAMNED_KILLS = 1,
-    DATA_GUID
+    DATA_DAMNED_KILLS       = 1,
 };
 
 enum ICCActions
 {
-    ACTION_SIPHON_INTERRUPTED = 1,
-    ACTION_EVADE,
-    ACTION_COMBAT
+    // Sister Svalna
+    ACTION_KILL_CAPTAIN         = 1,
+    ACTION_START_GAUNTLET       = 2,
+    ACTION_RESURRECT_CAPTAINS   = 3,
+    ACTION_CAPTAIN_DIES         = 4,
+    ACTION_RESET_EVENT          = 5,
 };
 
 enum ICCEventIds
@@ -274,13 +282,6 @@
     EVENT_AWAKEN_WARD_4 = 22909,
 };
 
-<<<<<<< HEAD
-enum ICCMisc
-{
-    GOSSIP_MENUID_ALLY  = 11204,
-    GOSSIP_MENUID_HORDE = 11207,
-    POINT_LAND          = 1,
-=======
 enum ICCMovementPoints
 {
     POINT_LAND  = 1,
@@ -374,61 +375,97 @@
 
     private:
         Creature const& _owner;
->>>>>>> 28d470c5
 };
 
 // at Light's Hammer
-struct npc_highlord_tirion_fordring_lh : public ScriptedAI
-{
-    npc_highlord_tirion_fordring_lh(Creature* creature) : ScriptedAI(creature), _instance(creature->GetInstanceScript())
-    {
-        Initialize();
-    }
-
-    void Initialize()
-    {
-        _theLichKing.Clear();
-        _bolvarFordragon.Clear();
-        _factionNPC.Clear();
-        _damnedKills = 0;
-    }
-
-    void Reset() override
-    {
-        _events.Reset();
-        Initialize();
-    }
-
-    // IMPORTANT NOTE: This is triggered from per-GUID scripts
-    // of The Damned SAI
-    void SetData(uint32 type, uint32 data) override
-    {
-        if (type == DATA_DAMNED_KILLS && data == 1)
-        {
-            if (++_damnedKills == 2)
-            {
-                if (Creature* theLichKing = me->FindNearestCreature(NPC_THE_LICH_KING_LH, 150.0f))
-                {
-                    if (Creature* bolvarFordragon = me->FindNearestCreature(NPC_HIGHLORD_BOLVAR_FORDRAGON_LH, 150.0f))
+class npc_highlord_tirion_fordring_lh : public CreatureScript
+{
+    public:
+        npc_highlord_tirion_fordring_lh() : CreatureScript("npc_highlord_tirion_fordring_lh") { }
+
+        struct npc_highlord_tirion_fordringAI : public ScriptedAI
+        {
+            npc_highlord_tirion_fordringAI(Creature* creature) : ScriptedAI(creature), _instance(creature->GetInstanceScript())
+            {
+                Initialize();
+            }
+
+            void Initialize()
+            {
+                _theLichKing.Clear();
+                _bolvarFordragon.Clear();
+                _factionNPC.Clear();
+                _damnedKills = 0;
+            }
+
+            void Reset() override
+            {
+                _events.Reset();
+                Initialize();
+            }
+
+            // IMPORTANT NOTE: This is triggered from per-GUID scripts
+            // of The Damned SAI
+            void SetData(uint32 type, uint32 data) override
+            {
+                if (type == DATA_DAMNED_KILLS && data == 1)
+                {
+                    if (++_damnedKills == 2)
                     {
-                        if (Creature* factionNPC = me->FindNearestCreature(_instance->GetData(DATA_TEAM_IN_INSTANCE) == HORDE ? NPC_SE_HIGH_OVERLORD_SAURFANG : NPC_SE_MURADIN_BRONZEBEARD, 50.0f))
+                        if (Creature* theLichKing = me->FindNearestCreature(NPC_THE_LICH_KING_LH, 150.0f))
                         {
-                            me->setActive(true);
-                            me->SetFarVisible(true);
-                            _theLichKing = theLichKing->GetGUID();
-                            theLichKing->setActive(true);
-                            theLichKing->SetFarVisible(true);
-                            _bolvarFordragon = bolvarFordragon->GetGUID();
-                            bolvarFordragon->setActive(true);
-                            bolvarFordragon->SetFarVisible(true);
-                            _factionNPC = factionNPC->GetGUID();
-                            factionNPC->setActive(true);
-                            factionNPC->SetFarVisible(true);
+                            if (Creature* bolvarFordragon = me->FindNearestCreature(NPC_HIGHLORD_BOLVAR_FORDRAGON_LH, 150.0f))
+                            {
+                                if (Creature* factionNPC = me->FindNearestCreature(_instance->GetData(DATA_TEAM_IN_INSTANCE) == HORDE ? NPC_SE_HIGH_OVERLORD_SAURFANG : NPC_SE_MURADIN_BRONZEBEARD, 50.0f))
+                                {
+                                    me->setActive(true);
+                                    _theLichKing = theLichKing->GetGUID();
+                                    theLichKing->setActive(true);
+                                    _bolvarFordragon = bolvarFordragon->GetGUID();
+                                    bolvarFordragon->setActive(true);
+                                    _factionNPC = factionNPC->GetGUID();
+                                    factionNPC->setActive(true);
+                                }
+                            }
+                        }
+
+                        if (!_bolvarFordragon || !_theLichKing || !_factionNPC)
+                            return;
+
+                        Talk(SAY_TIRION_INTRO_1);
+                        _events.ScheduleEvent(EVENT_TIRION_INTRO_2, 4000);
+                        _events.ScheduleEvent(EVENT_TIRION_INTRO_3, 14000);
+                        _events.ScheduleEvent(EVENT_TIRION_INTRO_4, 18000);
+                        _events.ScheduleEvent(EVENT_TIRION_INTRO_5, 31000);
+                        _events.ScheduleEvent(EVENT_LK_INTRO_1, 35000);
+                        _events.ScheduleEvent(EVENT_TIRION_INTRO_6, 51000);
+                        _events.ScheduleEvent(EVENT_LK_INTRO_2, 58000);
+                        _events.ScheduleEvent(EVENT_LK_INTRO_3, 74000);
+                        _events.ScheduleEvent(EVENT_LK_INTRO_4, 86000);
+                        _events.ScheduleEvent(EVENT_BOLVAR_INTRO_1, 100000);
+                        _events.ScheduleEvent(EVENT_LK_INTRO_5, 108000);
+
+                        if (_instance->GetData(DATA_TEAM_IN_INSTANCE) == HORDE)
+                        {
+                            _events.ScheduleEvent(EVENT_SAURFANG_INTRO_1, 120000);
+                            _events.ScheduleEvent(EVENT_TIRION_INTRO_H_7, 129000);
+                            _events.ScheduleEvent(EVENT_SAURFANG_INTRO_2, 139000);
+                            _events.ScheduleEvent(EVENT_SAURFANG_INTRO_3, 150000);
+                            _events.ScheduleEvent(EVENT_SAURFANG_INTRO_4, 162000);
+                            _events.ScheduleEvent(EVENT_SAURFANG_RUN, 170000);
+                        }
+                        else
+                        {
+                            _events.ScheduleEvent(EVENT_MURADIN_INTRO_1, 120000);
+                            _events.ScheduleEvent(EVENT_MURADIN_INTRO_2, 124000);
+                            _events.ScheduleEvent(EVENT_MURADIN_INTRO_3, 127000);
+                            _events.ScheduleEvent(EVENT_TIRION_INTRO_A_7, 136000);
+                            _events.ScheduleEvent(EVENT_MURADIN_INTRO_4, 144000);
+                            _events.ScheduleEvent(EVENT_MURADIN_INTRO_5, 151000);
+                            _events.ScheduleEvent(EVENT_MURADIN_RUN, 157000);
                         }
                     }
                 }
-<<<<<<< HEAD
-=======
             }
 
             void UpdateAI(uint32 diff) override
@@ -551,53 +588,136 @@
             ObjectGuid _factionNPC;
             uint16 _damnedKills;
         };
->>>>>>> 28d470c5
-
-                if (!_bolvarFordragon || !_theLichKing || !_factionNPC)
+
+        CreatureAI* GetAI(Creature* creature) const override
+        {
+            return GetIcecrownCitadelAI<npc_highlord_tirion_fordringAI>(creature);
+        }
+};
+
+class npc_rotting_frost_giant : public CreatureScript
+{
+    public:
+        npc_rotting_frost_giant() : CreatureScript("npc_rotting_frost_giant") { }
+
+        struct npc_rotting_frost_giantAI : public ScriptedAI
+        {
+            npc_rotting_frost_giantAI(Creature* creature) : ScriptedAI(creature)
+            {
+            }
+
+            void Reset() override
+            {
+                _events.Reset();
+                _events.ScheduleEvent(EVENT_DEATH_PLAGUE, 15000);
+                _events.ScheduleEvent(EVENT_STOMP, urand(5000, 8000));
+                _events.ScheduleEvent(EVENT_ARCTIC_BREATH, urand(10000, 15000));
+            }
+
+            void JustDied(Unit* /*killer*/) override
+            {
+                _events.Reset();
+            }
+
+            void UpdateAI(uint32 diff) override
+            {
+                if (!UpdateVictim())
                     return;
 
-                Talk(SAY_TIRION_INTRO_1);
-                _events.ScheduleEvent(EVENT_TIRION_INTRO_2, 4s);
-                _events.ScheduleEvent(EVENT_TIRION_INTRO_3, 14s);
-                _events.ScheduleEvent(EVENT_TIRION_INTRO_4, 18s);
-                _events.ScheduleEvent(EVENT_TIRION_INTRO_5, 31s);
-                _events.ScheduleEvent(EVENT_LK_INTRO_1, 35s);
-                _events.ScheduleEvent(EVENT_TIRION_INTRO_6, 51s);
-                _events.ScheduleEvent(EVENT_LK_INTRO_2, 58s);
-                _events.ScheduleEvent(EVENT_LK_INTRO_3, 74s);
-                _events.ScheduleEvent(EVENT_LK_INTRO_4, 86s);
-                _events.ScheduleEvent(EVENT_BOLVAR_INTRO_1, 100s);
-                _events.ScheduleEvent(EVENT_LK_INTRO_5, 108s);
-
-                if (_instance->GetData(DATA_TEAM_IN_INSTANCE) == HORDE)
-                {
-                    _events.ScheduleEvent(EVENT_SAURFANG_INTRO_1, 120s);
-                    _events.ScheduleEvent(EVENT_TIRION_INTRO_H_7, 129s);
-                    _events.ScheduleEvent(EVENT_SAURFANG_INTRO_2, 139s);
-                    _events.ScheduleEvent(EVENT_SAURFANG_INTRO_3, 150s);
-                    _events.ScheduleEvent(EVENT_SAURFANG_INTRO_4, 162s);
-                    _events.ScheduleEvent(EVENT_SAURFANG_RUN, 170s);
-                }
-                else
-                {
-                    _events.ScheduleEvent(EVENT_MURADIN_INTRO_1, 120s);
-                    _events.ScheduleEvent(EVENT_MURADIN_INTRO_2, 124s);
-                    _events.ScheduleEvent(EVENT_MURADIN_INTRO_3, 127s);
-                    _events.ScheduleEvent(EVENT_TIRION_INTRO_A_7, 136s);
-                    _events.ScheduleEvent(EVENT_MURADIN_INTRO_4, 144s);
-                    _events.ScheduleEvent(EVENT_MURADIN_INTRO_5, 151s);
-                    _events.ScheduleEvent(EVENT_MURADIN_RUN, 157s);
-                }
-            }
-        }
-    }
-
-<<<<<<< HEAD
-    void UpdateAI(uint32 diff) override
-    {
-        if (_damnedKills != 2)
-            return;
-=======
+                _events.Update(diff);
+
+                if (me->HasUnitState(UNIT_STATE_CASTING))
+                    return;
+
+                while (uint32 eventId = _events.ExecuteEvent())
+                {
+                    switch (eventId)
+                    {
+                        case EVENT_DEATH_PLAGUE:
+                            if (Unit* target = SelectTarget(SELECT_TARGET_RANDOM, 1, 0.0f, true))
+                            {
+                                Talk(EMOTE_DEATH_PLAGUE_WARNING, target);
+                                DoCast(target, SPELL_DEATH_PLAGUE);
+                            }
+                            _events.ScheduleEvent(EVENT_DEATH_PLAGUE, 15000);
+                            break;
+                        case EVENT_STOMP:
+                            DoCastVictim(SPELL_STOMP);
+                            _events.ScheduleEvent(EVENT_STOMP, urand(15000, 18000));
+                            break;
+                        case EVENT_ARCTIC_BREATH:
+                            DoCastVictim(SPELL_ARCTIC_BREATH);
+                            _events.ScheduleEvent(EVENT_ARCTIC_BREATH, urand(26000, 33000));
+                            break;
+                        default:
+                            break;
+                    }
+                }
+
+                DoMeleeAttackIfReady();
+            }
+
+        private:
+            EventMap _events;
+        };
+
+        CreatureAI* GetAI(Creature* creature) const override
+        {
+            return GetIcecrownCitadelAI<npc_rotting_frost_giantAI>(creature);
+        }
+};
+
+class npc_frost_freeze_trap : public CreatureScript
+{
+    public:
+        npc_frost_freeze_trap() : CreatureScript("npc_frost_freeze_trap") { }
+
+        struct npc_frost_freeze_trapAI: public ScriptedAI
+        {
+            npc_frost_freeze_trapAI(Creature* creature) : ScriptedAI(creature)
+            {
+                SetCombatMovement(false);
+            }
+
+            void DoAction(int32 action) override
+            {
+                switch (action)
+                {
+                    case 1000:
+                    case 11000:
+                        _events.ScheduleEvent(EVENT_ACTIVATE_TRAP, uint32(action));
+                        break;
+                    default:
+                        break;
+                }
+            }
+
+            void UpdateAI(uint32 diff) override
+            {
+                _events.Update(diff);
+
+                if (_events.ExecuteEvent() == EVENT_ACTIVATE_TRAP)
+                {
+                    DoCast(me, SPELL_COLDFLAME_JETS);
+                    _events.ScheduleEvent(EVENT_ACTIVATE_TRAP, 22000);
+                }
+            }
+
+        private:
+            EventMap _events;
+        };
+
+        CreatureAI* GetAI(Creature* creature) const override
+        {
+            return GetIcecrownCitadelAI<npc_frost_freeze_trapAI>(creature);
+        }
+};
+
+class npc_alchemist_adrianna : public CreatureScript
+{
+    public:
+        npc_alchemist_adrianna() : CreatureScript("npc_alchemist_adrianna") { }
+
         struct npc_alchemist_adriannaAI : public ScriptedAI
         {
             npc_alchemist_adriannaAI(Creature* creature) : ScriptedAI(creature) { }
@@ -616,115 +736,50 @@
             return GetIcecrownCitadelAI<npc_alchemist_adriannaAI>(creature);
         }
 };
->>>>>>> 28d470c5
-
-        _events.Update(diff);
-
-        while (uint32 eventId = _events.ExecuteEvent())
-        {
-            switch (eventId)
-            {
-                case EVENT_TIRION_INTRO_2:
-                    me->HandleEmoteCommand(EMOTE_ONESHOT_EXCLAMATION);
-                    break;
-                case EVENT_TIRION_INTRO_3:
-                    Talk(SAY_TIRION_INTRO_2);
-                    break;
-                case EVENT_TIRION_INTRO_4:
-                    me->HandleEmoteCommand(EMOTE_ONESHOT_EXCLAMATION);
-                    break;
-                case EVENT_TIRION_INTRO_5:
-                    Talk(SAY_TIRION_INTRO_3);
-                    break;
-                case EVENT_LK_INTRO_1:
-                    me->HandleEmoteCommand(EMOTE_ONESHOT_POINT_NO_SHEATHE);
-                    if (Creature* theLichKing = ObjectAccessor::GetCreature(*me, _theLichKing))
-                        theLichKing->AI()->Talk(SAY_LK_INTRO_1);
-                    break;
-                case EVENT_TIRION_INTRO_6:
-                    Talk(SAY_TIRION_INTRO_4);
-                    break;
-                case EVENT_LK_INTRO_2:
-                    if (Creature* theLichKing = ObjectAccessor::GetCreature(*me, _theLichKing))
-                        theLichKing->AI()->Talk(SAY_LK_INTRO_2);
-                    break;
-                case EVENT_LK_INTRO_3:
-                    if (Creature* theLichKing = ObjectAccessor::GetCreature(*me, _theLichKing))
-                        theLichKing->AI()->Talk(SAY_LK_INTRO_3);
-                    break;
-                case EVENT_LK_INTRO_4:
-                    if (Creature* theLichKing = ObjectAccessor::GetCreature(*me, _theLichKing))
-                        theLichKing->AI()->Talk(SAY_LK_INTRO_4);
-                    break;
-                case EVENT_BOLVAR_INTRO_1:
-                    if (Creature* bolvarFordragon = ObjectAccessor::GetCreature(*me, _bolvarFordragon))
+
+class boss_sister_svalna : public CreatureScript
+{
+    public:
+        boss_sister_svalna() : CreatureScript("boss_sister_svalna") { }
+
+        struct boss_sister_svalnaAI : public BossAI
+        {
+            boss_sister_svalnaAI(Creature* creature) : BossAI(creature, DATA_SISTER_SVALNA),
+                _isEventInProgress(false)
+            {
+            }
+
+            void InitializeAI() override
+            {
+                if (!me->isDead())
+                    Reset();
+
+                me->SetReactState(REACT_PASSIVE);
+            }
+
+            void Reset() override
+            {
+                _Reset();
+                me->SetReactState(REACT_DEFENSIVE);
+                _isEventInProgress = false;
+            }
+
+            void JustDied(Unit* /*killer*/) override
+            {
+                _JustDied();
+                Talk(SAY_SVALNA_DEATH);
+
+                uint64 delay = 1;
+                for (uint32 i = 0; i < 4; ++i)
+                {
+                    if (Creature* crusader = ObjectAccessor::GetCreature(*me, instance->GetGuidData(DATA_CAPTAIN_ARNATH + i)))
                     {
-                        bolvarFordragon->AI()->Talk(SAY_BOLVAR_INTRO_1);
-                        bolvarFordragon->setActive(false);
-                        bolvarFordragon->SetFarVisible(false);
+                        if (crusader->IsAlive() && crusader->GetEntry() == crusader->GetCreatureData()->id)
+                        {
+                            crusader->m_Events.AddEvent(new CaptainSurviveTalk(*crusader), crusader->m_Events.CalculateTime(delay));
+                            delay += 6000;
+                        }
                     }
-<<<<<<< HEAD
-                    break;
-                case EVENT_LK_INTRO_5:
-                    if (Creature* theLichKing = ObjectAccessor::GetCreature(*me, _theLichKing))
-                    {
-                        theLichKing->AI()->Talk(SAY_LK_INTRO_5);
-                        theLichKing->setActive(false);
-                        theLichKing->SetFarVisible(false);
-                    }
-                    break;
-                case EVENT_SAURFANG_INTRO_1:
-                    if (Creature* saurfang = ObjectAccessor::GetCreature(*me, _factionNPC))
-                        saurfang->AI()->Talk(SAY_SAURFANG_INTRO_1);
-                    break;
-                case EVENT_TIRION_INTRO_H_7:
-                    Talk(SAY_TIRION_INTRO_H_5);
-                    break;
-                case EVENT_SAURFANG_INTRO_2:
-                    if (Creature* saurfang = ObjectAccessor::GetCreature(*me, _factionNPC))
-                        saurfang->AI()->Talk(SAY_SAURFANG_INTRO_2);
-                    break;
-                case EVENT_SAURFANG_INTRO_3:
-                    if (Creature* saurfang = ObjectAccessor::GetCreature(*me, _factionNPC))
-                        saurfang->AI()->Talk(SAY_SAURFANG_INTRO_3);
-                    break;
-                case EVENT_SAURFANG_INTRO_4:
-                    if (Creature* saurfang = ObjectAccessor::GetCreature(*me, _factionNPC))
-                        saurfang->AI()->Talk(SAY_SAURFANG_INTRO_4);
-                    break;
-                case EVENT_MURADIN_RUN:
-                case EVENT_SAURFANG_RUN:
-                    if (Creature* factionNPC = ObjectAccessor::GetCreature(*me, _factionNPC))
-                        factionNPC->GetMotionMaster()->MovePath(factionNPC->GetSpawnId() * 10, false);
-                    me->setActive(false);
-                    _damnedKills = 3;
-                    break;
-                case EVENT_MURADIN_INTRO_1:
-                    if (Creature* muradin = ObjectAccessor::GetCreature(*me, _factionNPC))
-                        muradin->AI()->Talk(SAY_MURADIN_INTRO_1);
-                    break;
-                case EVENT_MURADIN_INTRO_2:
-                    if (Creature* muradin = ObjectAccessor::GetCreature(*me, _factionNPC))
-                        muradin->HandleEmoteCommand(EMOTE_ONESHOT_TALK);
-                    break;
-                case EVENT_MURADIN_INTRO_3:
-                    if (Creature* muradin = ObjectAccessor::GetCreature(*me, _factionNPC))
-                        muradin->HandleEmoteCommand(EMOTE_ONESHOT_EXCLAMATION);
-                    break;
-                case EVENT_TIRION_INTRO_A_7:
-                    Talk(SAY_TIRION_INTRO_A_5);
-                    break;
-                case EVENT_MURADIN_INTRO_4:
-                    if (Creature* muradin = ObjectAccessor::GetCreature(*me, _factionNPC))
-                        muradin->AI()->Talk(SAY_MURADIN_INTRO_2);
-                    break;
-                case EVENT_MURADIN_INTRO_5:
-                    if (Creature* muradin = ObjectAccessor::GetCreature(*me, _factionNPC))
-                        muradin->AI()->Talk(SAY_MURADIN_INTRO_3);
-                    break;
-                default:
-                    break;
-=======
                 }
             }
 
@@ -1552,34 +1607,18 @@
                 Events.ScheduleEvent(EVENT_RUPERT_FEL_IRON_BOMB, urand(15000, 20000));
                 Events.ScheduleEvent(EVENT_RUPERT_MACHINE_GUN, urand(25000, 30000));
                 Events.ScheduleEvent(EVENT_RUPERT_ROCKET_LAUNCH, urand(10000, 15000));
->>>>>>> 28d470c5
-            }
-        }
-    }
-
-private:
-    EventMap _events;
-    InstanceScript* const _instance;
-    ObjectGuid _theLichKing;
-    ObjectGuid _bolvarFordragon;
-    ObjectGuid _factionNPC;
-    uint16 _damnedKills;
-};
-
-class DeathPlagueTargetSelector
-{
-public:
-    DeathPlagueTargetSelector(Unit* owner) : _me(owner) { }
-
-    bool operator()(Unit* unit) const
-    {
-        if (unit->GetTypeId() != TYPEID_PLAYER || _me->GetDistance(unit) > 100.0f)
-            return false;
-
-<<<<<<< HEAD
-        if (_me->GetVictim() && _me->GetVictim()->GetGUID() == unit->GetGUID())
-            return false;
-=======
+            }
+
+            void UpdateAI(uint32 diff) override
+            {
+                if (!UpdateVictim())
+                    return;
+
+                Events.Update(diff);
+
+                if (me->HasUnitState(UNIT_STATE_CASTING))
+                    return;
+
                 while (uint32 eventId = Events.ExecuteEvent())
                 {
                     switch (eventId)
@@ -1606,74 +1645,28 @@
                     if (me->HasUnitState(UNIT_STATE_CASTING))
                         return;
                 }
->>>>>>> 28d470c5
-
-        if (unit->HasAura(SPELL_DEATH_PLAGUE_AURA) || unit->HasAura(SPELL_RECENTLY_INFECTED))
-            return false;
-
-        return true;
-    }
-private:
-    Unit const* _me;
-};
-
-struct npc_rotting_frost_giant : public ScriptedAI
-{
-    npc_rotting_frost_giant(Creature* creature) : ScriptedAI(creature) { }
-
-    void Reset() override
-    {
-        _events.Reset();
-        _events.ScheduleEvent(EVENT_DEATH_PLAGUE, 15s);
-        _events.ScheduleEvent(EVENT_STOMP, 5s, 8s);
-        _events.ScheduleEvent(EVENT_ARCTIC_BREATH, 10s, 15s);
-    }
-
-    void JustDied(Unit* /*killer*/) override
-    {
-        _events.Reset();
-        if (InstanceScript* instance = me->GetInstanceScript())
-            instance->DoRemoveAurasDueToSpellOnPlayers(SPELL_DEATH_PLAGUE_AURA);
-    }
-
-    void UpdateAI(uint32 diff) override
-    {
-        if (!UpdateVictim())
-            return;
-
-        _events.Update(diff);
-
-        if (me->HasUnitState(UNIT_STATE_CASTING))
-            return;
-
-        while (uint32 eventId = _events.ExecuteEvent())
-        {
-            switch (eventId)
-            {
-                case EVENT_DEATH_PLAGUE:
-                    if (Unit* target = SelectTarget(SelectTargetMethod::Random, 1, DeathPlagueTargetSelector(me)))
-                    {
-                        Talk(EMOTE_DEATH_PLAGUE_WARNING, target);
-                        DoCast(target, SPELL_DEATH_PLAGUE_AURA);
-                    }
-                    _events.ScheduleEvent(EVENT_DEATH_PLAGUE, 15s);
-                    break;
-                case EVENT_STOMP:
-                    DoCastVictim(SPELL_STOMP);
-                    _events.ScheduleEvent(EVENT_STOMP, 15s, 18s);
-                    break;
-                case EVENT_ARCTIC_BREATH:
-                    DoCastVictim(SPELL_ARCTIC_BREATH);
-                    _events.ScheduleEvent(EVENT_ARCTIC_BREATH, 26s, 33s);
-                    break;
-                default:
-                    break;
-            }
-
-<<<<<<< HEAD
-            if (me->HasUnitState(UNIT_STATE_CASTING))
-                return;
-=======
+
+                DoMeleeAttackIfReady();
+            }
+        };
+
+        CreatureAI* GetAI(Creature* creature) const override
+        {
+            return GetIcecrownCitadelAI<npc_captain_rupertAI>(creature);
+        }
+};
+
+class npc_frostwing_vrykul : public CreatureScript
+{
+    public:
+        npc_frostwing_vrykul() : CreatureScript("npc_frostwing_vrykul") { }
+
+        struct npc_frostwing_vrykulAI : public SmartAI
+        {
+            npc_frostwing_vrykulAI(Creature* creature) : SmartAI(creature)
+            {
+            }
+
             bool CanAIAttack(Unit const* target) const override
             {
                 // do not see targets inside Frostwing Halls when we are not there
@@ -1684,66 +1677,51 @@
         CreatureAI* GetAI(Creature* creature) const override
         {
             return GetIcecrownCitadelAI<npc_frostwing_vrykulAI>(creature);
->>>>>>> 28d470c5
-        }
-
-        DoMeleeAttackIfReady();
-    }
-
-private:
-    EventMap _events;
-};
-
-struct npc_frost_freeze_trap: public ScriptedAI
-{
-    npc_frost_freeze_trap(Creature* creature) : ScriptedAI(creature)
-    {
-        SetCombatMovement(false);
-    }
-
-    void DoAction(int32 action) override
-    {
-        switch (action)
-        {
-            case 1000:
-            case 11000:
-                _events.ScheduleEvent(EVENT_ACTIVATE_TRAP, Milliseconds(action));
-                break;
-            default:
-                break;
-        }
-    }
-
-    void UpdateAI(uint32 diff) override
-    {
-        _events.Update(diff);
-
-        if (_events.ExecuteEvent() == EVENT_ACTIVATE_TRAP)
-        {
-<<<<<<< HEAD
-            DoCast(me, SPELL_COLDFLAME_JETS);
-            _events.ScheduleEvent(EVENT_ACTIVATE_TRAP, 22s);
-=======
+        }
+};
+
+class npc_impaling_spear : public CreatureScript
+{
+    public:
+        npc_impaling_spear() : CreatureScript("npc_impaling_spear") { }
+
+        struct npc_impaling_spearAI : public CreatureAI
+        {
+            npc_impaling_spearAI(Creature* creature) : CreatureAI(creature)
+            {
+                Initialize();
+            }
+
+            void Initialize()
+            {
+                _vehicleCheckTimer = 500;
+            }
+
+            void Reset() override
+            {
+                me->SetReactState(REACT_PASSIVE);
+                Initialize();
+            }
+
+            void UpdateAI(uint32 diff) override
+            {
+                if (_vehicleCheckTimer <= diff)
+                {
+                    _vehicleCheckTimer = 500;
+                    if (!me->GetVehicle())
+                        me->DespawnOrUnsummon(100);
+                }
+                else
+                    _vehicleCheckTimer -= diff;
+            }
+
+            uint32 _vehicleCheckTimer;
+        };
+
+        CreatureAI* GetAI(Creature* creature) const override
+        {
             return GetIcecrownCitadelAI<npc_impaling_spearAI>(creature);
->>>>>>> 28d470c5
-        }
-    }
-
-private:
-    EventMap _events;
-};
-
-struct npc_alchemist_adrianna : public ScriptedAI
-{
-    npc_alchemist_adrianna(Creature* creature) : ScriptedAI(creature) { }
-
-    bool OnGossipHello(Player* player) override
-    {
-        if (!me->FindCurrentSpellBySpellId(sSpellMgr->GetSpellIdForDifficulty(SPELL_HARVEST_BLIGHT_SPECIMEN, me)))
-            if (player->HasAura(SPELL_ORANGE_BLIGHT_RESIDUE) && player->HasAura(SPELL_GREEN_BLIGHT_RESIDUE))
-                DoCastSelf(SPELL_HARVEST_BLIGHT_SPECIMEN, false);
-        return false;
-    }
+        }
 };
 
 class npc_arthas_teleport_visual : public CreatureScript
@@ -1763,7 +1741,7 @@
                 if (_instance->GetBossState(DATA_PROFESSOR_PUTRICIDE) == DONE &&
                     _instance->GetBossState(DATA_BLOOD_QUEEN_LANA_THEL) == DONE &&
                     _instance->GetBossState(DATA_SINDRAGOSA) == DONE)
-                    _events.ScheduleEvent(EVENT_SOUL_MISSILE, 1s, 6s);
+                    _events.ScheduleEvent(EVENT_SOUL_MISSILE, urand(1000, 6000));
             }
 
             void UpdateAI(uint32 diff) override
@@ -1776,7 +1754,7 @@
                 if (_events.ExecuteEvent() == EVENT_SOUL_MISSILE)
                 {
                     DoCastAOE(SPELL_SOUL_MISSILE);
-                    _events.ScheduleEvent(EVENT_SOUL_MISSILE, 5s, 7s);
+                    _events.ScheduleEvent(EVENT_SOUL_MISSILE, urand(5000, 7000));
                 }
             }
 
@@ -1796,80 +1774,17 @@
         }
 };
 
-struct npc_entrance_faction_leader : public ScriptedAI
-{
-    npc_entrance_faction_leader(Creature* creature) : ScriptedAI(creature) { }
-
-    bool OnGossipSelect(Player* /*player*/, uint32 menuId, uint32 /*gossipListId*/) override
-    {
-        if (menuId == GOSSIP_MENUID_ALLY || menuId == GOSSIP_MENUID_HORDE)
-            if (InstanceScript* instance = me->GetInstanceScript())
-                instance->SetData(DATA_FACTION_BUFF, 0);
-        return false;
-    }
-};
-
-class ICCOrbControllerMinionSearch
-{
-public:
-    ICCOrbControllerMinionSearch(Unit* owner, bool checkCasting) : _owner(owner), _checkCasting(checkCasting) { }
-
-    bool operator()(Creature* target) const
-    {
-        if (!target->IsAlive() || (_checkCasting && target->HasUnitState(UNIT_STATE_CASTING)) || target->GetWaypointPath() || _owner->GetDistance(target) > 10.0f)
-            return false;
-
-        switch (target->GetEntry())
-        {
-            case NPC_DARKFALLEN_BLOOD_KNIGHT:
-            case NPC_DARKFALLEN_NOBLE:
-            case NPC_DARKFALLEN_ARCHMAGE:
-            case NPC_DARKFALLEN_ADVISOR:
-            case NPC_DARKFALLEN_TACTICIAN:
-                return true;
-            default:
-                return false;
-        }
-    }
-
-private:
-    // Need check to not use polymorph in a casting creature
-    Unit* _owner;
-    bool _checkCasting;
-};
-
-static Emote const DarkFallensEmotes[]=
-{
-    EMOTE_ONESHOT_TALK,
-    EMOTE_ONESHOT_EXCLAMATION,
-    EMOTE_ONESHOT_QUESTION,
-    EMOTE_ONESHOT_LAUGH,
-    EMOTE_ONESHOT_YES,
-    EMOTE_ONESHOT_NO
-};
-
-struct npc_icc_orb_controller : public ScriptedAI
-{
-    npc_icc_orb_controller(Creature* creature) : ScriptedAI(creature), _isInCombat(false), _isLongRepeat(false) { }
-
-    void Reset() override
-    {
-        _scheduler.Schedule(1s, [this](TaskContext /*initialize*/)
-        {
-            std::vector<Creature*> creatures;
-            ICCOrbControllerMinionSearch check(me, false);
-            Trinity::CreatureListSearcher<ICCOrbControllerMinionSearch> searcher(me, creatures, check);
-            Cell::VisitGridObjects(me, searcher, 10.0f);
-
-            if (creatures.empty())
-                return;
-
-            for (Creature* creature : creatures)
-            {
-<<<<<<< HEAD
-                creature->AI()->SetGUID(me->GetGUID(), DATA_GUID);
-                _minionGuids.push_back(creature->GetGUID());
-=======
+class spell_icc_stoneform : public SpellScriptLoader
+{
+    public:
+        spell_icc_stoneform() : SpellScriptLoader("spell_icc_stoneform") { }
+
+        class spell_icc_stoneform_AuraScript : public AuraScript
+        {
+            PrepareAuraScript(spell_icc_stoneform_AuraScript);
+
+            void OnApply(AuraEffect const* /*aurEff*/, AuraEffectHandleModes /*mode*/)
+            {
                 if (Creature* target = GetTarget()->ToCreature())
                 {
                     target->SetReactState(REACT_PASSIVE);
@@ -1877,882 +1792,325 @@
                     target->SetImmuneToPC(true);
                     target->SetEmoteState(EMOTE_STATE_CUSTOM_SPELL_02);
                 }
->>>>>>> 28d470c5
-            }
-
-            ScheduleVisualChannel(false);
-        });
-    }
-
-    void ScheduleVisualChannel(bool evading)
-    {
-        _scheduler.Schedule(evading ? 5s : 1s, [this](TaskContext visual)
-        {
-            ObjectGuid guid = Trinity::Containers::SelectRandomContainerElement(_minionGuids);
-            if (Unit* minion = ObjectAccessor::GetUnit(*me, guid))
-                minion->CastSpell(nullptr, SPELL_BLOOD_ORB_VISUAL);
-            visual.Repeat(_isLongRepeat ? 21s : 3s);
-            _isLongRepeat = !_isLongRepeat;
-        });
-    }
-
-    void UpdateValidGuids()
-    {
-        for (GuidVector::iterator itr = _minionGuids.begin(); itr != _minionGuids.end();)
-        {
-            if (Unit* minion = ObjectAccessor::GetUnit(*me, (*itr)))
-            {
-                if (!minion->IsAlive())
-                {
-<<<<<<< HEAD
-                    itr = _minionGuids.erase(itr);
-                    continue;
-=======
+            }
+
+            void OnRemove(AuraEffect const* /*aurEff*/, AuraEffectHandleModes /*mode*/)
+            {
+                if (Creature* target = GetTarget()->ToCreature())
+                {
                     target->SetReactState(REACT_AGGRESSIVE);
                     target->RemoveUnitFlag(UNIT_FLAG_NOT_SELECTABLE);
                     target->SetImmuneToPC(false);
                     target->SetEmoteState(EMOTE_ONESHOT_NONE);
->>>>>>> 28d470c5
-                }
-
-                ++itr;
-            }
-            // Is not in world anymore
-            else
-                itr = _minionGuids.erase(itr);
-        }
-    }
-
-    void SpellHit(WorldObject* caster, SpellInfo const* spellInfo) override
-    {
-        if (spellInfo->Id == SPELL_ORB_CONTROLLER_ACTIVE)
-            if (GameObject* orb = me->FindNearestGameObject(GO_EMPOWERING_BLOOD_ORB, 5.0f))
-                orb->AI()->SetGUID(caster->GetGUID(), DATA_GUID);
-    }
-
-    void SetGUID(ObjectGuid const& guid, int32 id) override
-    {
-        if (id != ACTION_COMBAT || _isInCombat)
-            return;
-
-        Creature* darkfallen = ObjectAccessor::GetCreature(*me, guid);
-        if (!darkfallen)
-            return;
-
-        _isInCombat = true;
-        _scheduler.CancelAll();
-        if (_minionGuids.empty())
-            return;
-
-        for (ObjectGuid guid : _minionGuids)
-        {
-            if (Creature* minion = ObjectAccessor::GetCreature(*me, guid))
-                if (minion->IsAIEnabled() && !minion->IsInCombat())
-                    minion->AI()->DoZoneInCombat(darkfallen);
-        }
-
-        if (Unit* minion = ObjectAccessor::GetUnit(*me, Trinity::Containers::SelectRandomContainerElement(_minionGuids)))
-            minion->CastSpell(nullptr, SPELL_SIPHON_ESSENCE);
-    }
-
-    void DoAction(int32 action) override
-    {
-        if (action == ACTION_EVADE && _isInCombat)
-        {
-            _isInCombat = false;
-            UpdateValidGuids();
-            ScheduleVisualChannel(true);
-            if (GameObject* orb = me->FindNearestGameObject(GO_EMPOWERING_BLOOD_ORB, 5.0f))
-                orb->SetFlag(GAMEOBJECT_FLAGS, GO_FLAG_NOT_SELECTABLE);
-        }
-    }
-
-    void UpdateAI(uint32 diff) override
-    {
-        _scheduler.Update(diff);
-    }
-
-private:
-    TaskScheduler _scheduler;
-    GuidVector _minionGuids;
-    bool _isInCombat;
-    bool _isLongRepeat;
-};
-
-struct DarkFallenAI : public ScriptedAI
-{
-    DarkFallenAI(Creature* creature) : ScriptedAI(creature), IsDoingEmotes(true), AttackSpellId(0) { }
-
-    virtual void ScheduleSpells() = 0;
-
-    void Reset() override
-    {
-        IsDoingEmotes = me->GetWaypointPath() ? false : true;
-        Scheduler.CancelAll();
-        Scheduler.SetValidator([this]
-        {
-            return !me->HasUnitState(UNIT_STATE_CASTING);
-        })
-        .Schedule(1s, 10s, [this](TaskContext emote)
-        {
-            if (!IsDoingEmotes)
-                return;
-
-            if (roll_chance_i(20))
-            {
-<<<<<<< HEAD
-                std::vector<Creature*> creatures;
-                ICCOrbControllerMinionSearch check(me, true);
-                Trinity::CreatureListSearcher<ICCOrbControllerMinionSearch> searcher(me, creatures, check);
-                Cell::VisitGridObjects(me, searcher, 10.0f);
-                if (!creatures.empty())
-=======
+                }
+            }
+
+            void Register() override
+            {
+                OnEffectApply += AuraEffectApplyFn(spell_icc_stoneform_AuraScript::OnApply, EFFECT_0, SPELL_AURA_DUMMY, AURA_EFFECT_HANDLE_REAL);
+                OnEffectRemove += AuraEffectRemoveFn(spell_icc_stoneform_AuraScript::OnRemove, EFFECT_0, SPELL_AURA_DUMMY, AURA_EFFECT_HANDLE_REAL);
+            }
+        };
+
+        AuraScript* GetAuraScript() const override
+        {
+            return new spell_icc_stoneform_AuraScript();
+        }
+};
+
+class spell_icc_sprit_alarm : public SpellScriptLoader
+{
+    public:
+        spell_icc_sprit_alarm() : SpellScriptLoader("spell_icc_sprit_alarm") { }
+
+        class spell_icc_sprit_alarm_SpellScript : public SpellScript
+        {
+            PrepareSpellScript(spell_icc_sprit_alarm_SpellScript);
+
+            void HandleEvent(SpellEffIndex effIndex)
+            {
                 PreventHitDefaultEffect(effIndex);
                 uint32 trapId = 0;
                 switch (GetSpellInfo()->GetEffect(effIndex)->MiscValue)
->>>>>>> 28d470c5
-                {
-                    Creature* friendly = Trinity::Containers::SelectRandomContainerElement(creatures);
-                    DoCast(friendly, SPELL_POLYMORPH_ALLY);
-                }
-            }
-            Scheduler.Schedule(1s, [this](TaskContext /*emote*/)
-            {
-                me->HandleEmoteCommand(Trinity::Containers::SelectRandomContainerElement(DarkFallensEmotes));
-            });
-            emote.Repeat(15s, 30s);
-        });
-    }
-
-    void JustEngagedWith(Unit* /*who*/) override
-    {
-        IsDoingEmotes = false;
-        Scheduler.CancelAll();
-        ScheduleSpells();
-        if (Unit* trigger = ObjectAccessor::GetUnit(*me, TriggerGuid))
-            trigger->GetAI()->SetGUID(me->GetGUID(), ACTION_COMBAT);
-    }
-
-    void DoAction(int32 action) override
-    {
-        if (action == ACTION_SIPHON_INTERRUPTED)
-            if (GameObject* orb = me->FindNearestGameObject(GO_EMPOWERING_BLOOD_ORB, 10.0f))
-                orb->RemoveFlag(GAMEOBJECT_FLAGS, GO_FLAG_NOT_SELECTABLE);
-    }
-
-    void SetGUID(ObjectGuid const& guid, int32 id) override
-    {
-        if (id == DATA_GUID)
-            TriggerGuid = guid;
-    }
-
-    void EnterEvadeMode(EvadeReason why) override
-    {
-        ScriptedAI::EnterEvadeMode(why);
-        if (Unit* trigger = ObjectAccessor::GetUnit(*me, TriggerGuid))
-            trigger->GetAI()->DoAction(ACTION_EVADE);
-    }
-
-    void UpdateAI(uint32 diff) override
-    {
-        if (!UpdateVictim() && !IsDoingEmotes)
-            return;
-
-        Scheduler.Update(diff);
-
-        if (AttackSpellId)
-            DoSpellAttackIfReady(AttackSpellId);
-        else
-            DoMeleeAttackIfReady();
-    }
-
-protected:
-    TaskScheduler Scheduler;
-    ObjectGuid TriggerGuid;
-    bool IsDoingEmotes;
-    uint32 AttackSpellId;
-};
-
-<<<<<<< HEAD
-struct npc_darkfallen_blood_knight : public DarkFallenAI
-{
-    npc_darkfallen_blood_knight(Creature* creature) : DarkFallenAI(creature) { }
-=======
+                {
+                    case EVENT_AWAKEN_WARD_1:
+                        trapId = GO_SPIRIT_ALARM_1;
+                        break;
+                    case EVENT_AWAKEN_WARD_2:
+                        trapId = GO_SPIRIT_ALARM_2;
+                        break;
+                    case EVENT_AWAKEN_WARD_3:
+                        trapId = GO_SPIRIT_ALARM_3;
+                        break;
+                    case EVENT_AWAKEN_WARD_4:
+                        trapId = GO_SPIRIT_ALARM_4;
+                        break;
+                    default:
+                        return;
+                }
+
                 if (GameObject* trap = GetCaster()->FindNearestGameObject(trapId, 5.0f))
                     trap->SetRespawnTime(trap->GetGOInfo()->GetAutoCloseTime() / IN_MILLISECONDS);
->>>>>>> 28d470c5
-
-    void ScheduleSpells() override
-    {
-        Scheduler.Schedule(500ms, [this](TaskContext /*context*/)
-        {
-            DoCastSelf(SPELL_VAMPIRIC_AURA);
-        })
-        .Schedule(8s, [this](TaskContext unholyStrike)
-        {
-            DoCastVictim(SPELL_UNHOLY_STRIKE);
-            unholyStrike.Repeat(8s, 9s);
-        })
-        .Schedule(6s, [this](TaskContext bloodMirror)
-        {
-            DoCastSelf(SPELL_BLOOD_MIRROR);
-            bloodMirror.Repeat(34s);
-        });
-    }
-};
-
-<<<<<<< HEAD
-struct npc_darkfallen_noble : public DarkFallenAI
-{
-    npc_darkfallen_noble(Creature* creature) : DarkFallenAI(creature) { }
-=======
+
+                std::list<Creature*> wards;
+                GetCaster()->GetCreatureListWithEntryInGrid(wards, NPC_DEATHBOUND_WARD, 150.0f);
+                wards.sort(Trinity::ObjectDistanceOrderPred(GetCaster()));
+                for (std::list<Creature*>::iterator itr = wards.begin(); itr != wards.end(); ++itr)
+                {
+                    if ((*itr)->IsAlive() && (*itr)->HasAura(SPELL_STONEFORM))
+                    {
+                        (*itr)->AI()->Talk(SAY_TRAP_ACTIVATE);
+                        (*itr)->RemoveAurasDueToSpell(SPELL_STONEFORM);
+                        if (Unit* target = (*itr)->SelectNearestTarget(150.0f))
+                            (*itr)->AI()->AttackStart(target);
+                        break;
+                    }
+                }
+            }
+
             void Register() override
             {
                 OnEffectHit += SpellEffectFn(spell_icc_sprit_alarm_SpellScript::HandleEvent, EFFECT_1, SPELL_EFFECT_SEND_EVENT);
             }
         };
->>>>>>> 28d470c5
-
-    void ScheduleSpells() override
-    {
-        AttackSpellId = SPELL_SHADOW_BOLT;
-        Scheduler.Schedule(500ms, [this](TaskContext /*context*/)
-        {
-            if (Unit* target = SelectTarget(SelectTargetMethod::Random, 0, 0.0f, true, false, -SPELL_CHAINS_OF_SHADOW))
-                DoCast(target, SPELL_CHAINS_OF_SHADOW);
-        })
-        .Schedule(11s, [this](TaskContext summonVampiric)
-        {
-            // Vampiric should be summoned by 70647 but i have no idea what is miscB of summon effect
-            if (Unit* target = me->GetVictim())
-                if (Creature* vampiric = me->SummonCreature(NPC_VAMPIRIC_FIEND, target->GetPosition(), TEMPSUMMON_CORPSE_DESPAWN))
-                    vampiric->AI()->AttackStart(target);
-            summonVampiric.Repeat(30s);
-        });
-    }
-};
-
-struct npc_vampiric_fiend : public ScriptedAI
-{
-    npc_vampiric_fiend(Creature* creature) : ScriptedAI(creature) { }
-
-    void JustEngagedWith(Unit* /*who*/) override
-    {
-        DoCastSelf(SPELL_DISEASE_CLOUD);
-        _scheduler.Schedule(9s, [this](TaskContext /*leechingRoot*/)
-        {
-            DoCastVictim(SPELL_LEECHING_ROOT);
-        })
-        .Schedule(38s, [this](TaskContext /*leechingRoot*/)
-        {
-            me->DespawnOrUnsummon();
-        });
-    }
-
-    void EnterEvadeMode(EvadeReason /*why*/) override
-    {
-        _scheduler.CancelAll();
-        me->DespawnOrUnsummon();
-    }
-
-    void UpdateAI(uint32 diff) override
-    {
-        if (!UpdateVictim())
-            return;
-
-        _scheduler.Update(diff);
-
-        DoMeleeAttackIfReady();
-    }
-
-private:
-    TaskScheduler _scheduler;
-};
-
-struct npc_darkfallen_archmage : public DarkFallenAI
-{
-    npc_darkfallen_archmage(Creature* creature) : DarkFallenAI(creature) { }
-
-    void ScheduleSpells() override
-    {
-        AttackSpellId = SPELL_FIREBALL;
-        Scheduler.Schedule(1s, [this](TaskContext amplifyMagic)
-        {
-            if (Unit* target = SelectTarget(SelectTargetMethod::Random, 0))
-                DoCast(target, SPELL_AMPLIFY_MAGIC);
-            amplifyMagic.Repeat(15s, 24s);
-        })
-        .Schedule(10s, [this](TaskContext blastWave)
-        {
-            DoCastSelf(SPELL_BLAST_WAVE);
-            blastWave.Repeat(25s, 30s);
-        })
-        .Schedule(17s, [this](TaskContext polymorph)
-        {
-            if (Unit* target = SelectTarget(SelectTargetMethod::Random, 0, 0.0f, true, false, -SPELL_POLYMORPH))
-                DoCast(target, SPELL_POLYMORPH);
-            polymorph.Repeat(25s, 35s);
-        });
-    }
-};
-
-struct npc_darkfallen_advisor : public DarkFallenAI
-{
-    npc_darkfallen_advisor(Creature* creature) : DarkFallenAI(creature) { }
-
-    void ScheduleSpells() override
-    {
-        Scheduler.Schedule(8s, [this](TaskContext lichSlap)
-        {
-            DoCastVictim(SPELL_LICH_SLAP);
-            lichSlap.Repeat(12s);
-        })
-        .Schedule(50s, [this](TaskContext immunity)
-        {
-            if (Unit* target = DoSelectLowestHpFriendly(40.0f))
-                DoCast(target, SPELL_SHROUD_OF_SPELL_WARDING);
-            immunity.Repeat(20s, 25s);
-        });
-    }
-};
-
-struct npc_darkfallen_tactician : public DarkFallenAI
-{
-    npc_darkfallen_tactician(Creature* creature) : DarkFallenAI(creature) { }
-
-    void ScheduleSpells() override
-    {
-        Scheduler.Schedule(8s, [this](TaskContext unholyStrike)
-        {
-            DoCastVictim(SPELL_UNHOLY_STRIKE);
-            unholyStrike.Repeat(8s, 11s);
-        })
-        .Schedule(10s, [this](TaskContext shadowStep)
-        {
-            if (Unit* target = SelectTarget(SelectTargetMethod::Random, 0, 0.0f, true, false))
-            {
-                DoCast(target, SPELL_SHADOWSTEP);
-                DoCast(target, SPELL_BLOOD_SAP);
-            }
-            shadowStep.Repeat(20s);
-        });
-    }
-};
-
-struct npc_icc_nerubar_broodkeeper : public ScriptedAI
-{
-    npc_icc_nerubar_broodkeeper(Creature* creature) : ScriptedAI(creature) { }
-
-    // We set the anim tier and flags manually because we don't need them anymore once the spiders are down
-    void InitializeAI() override
-    {
-        me->SetDisableGravity(true);
-        me->SetImmuneToAll(true);
-        me->SetUInt32Value(UNIT_NPC_EMOTESTATE, EMOTE_STATE_CUSTOM_SPELL_03);
-    }
-
-    void Reset() override
-    {
-        _events.Reset();
-    }
-
-    void JustEngagedWith(Unit* /*who*/) override
-    {
-        _events.ScheduleEvent(EVENT_CRYPT_SCARABS, 1s, 3s);
-        _events.ScheduleEvent(EVENT_DARK_MENDING, 5s);
-        _events.ScheduleEvent(EVENT_WEB_WRAP, 20s);
-    }
-
-    void DoAction(int32 action) override
-    {
-        if (action != ACTION_NERUBAR_FALL)
-            return;
-
-        DoCastSelf(SPELL_WEB_BEAM);
-        float x, y, z;
-        me->GetPosition(x, y);
-        z = me->GetFloorZ();
-        me->SetHomePosition(x, y, z, me->GetOrientation());
-
-        me->GetMotionMaster()->MoveLand(POINT_LAND, Position(x, y, z));
-        me->SetUInt32Value(UNIT_NPC_EMOTESTATE, EMOTE_ONESHOT_NONE);
-    }
-
-    void MovementInform(uint32 type, uint32 id) override
-    {
-        if (type == EFFECT_MOTION_TYPE && id == POINT_LAND)
-        {
-            me->SetImmuneToAll(false);
-            me->SetDisableGravity(false);
-        }
-    }
-
-    void UpdateAI(uint32 diff) override
-    {
-        if (!UpdateVictim())
-            return;
-
-        _events.Update(diff);
-
-        if (me->HasUnitState(UNIT_STATE_CASTING))
-            return;
-
-        while (uint32 eventId = _events.ExecuteEvent())
-        {
-            switch (eventId)
-            {
-                case EVENT_CRYPT_SCARABS:
-                    DoCastVictim(SPELL_CRYPT_SCARABS);
-                    _events.Repeat(4s, 10s);
-                    break;
-                case EVENT_DARK_MENDING:
-                {
-                    // Select a friendly target between 1% and 75% hp
-                    Unit* target = nullptr;
-                    Trinity::MostHPPercentMissingInRange u_check(me, 40.0f, 1, 75);
-                    Trinity::UnitLastSearcher<Trinity::MostHPPercentMissingInRange> searcher(me, target, u_check);
-                    Cell::VisitGridObjects(me, searcher, 40.0f);
-
-                    if (target)
-                        DoCast(target, SPELL_DARK_MENDING);
-                    _events.Repeat(3s, 10s);
-                    break;
-                }
-                case EVENT_WEB_WRAP:
-                    if (Unit* target = SelectTarget(SelectTargetMethod::Random, 0, 40.0f))
-                        DoCast(target, SPELL_WEB_WRAP);
-                    _events.Repeat(16s, 20s);
-                    break;
-                default:
-                    break;
-            }
-
-            if (me->HasUnitState(UNIT_STATE_CASTING))
-                return;
-        }
-
-        DoMeleeAttackIfReady();
-    }
-
-private:
-    EventMap _events;
-};
-
-struct go_empowering_blood_orb : public GameObjectAI
-{
-    go_empowering_blood_orb(GameObject* go) : GameObjectAI(go) { }
-
-    void Reset() override
-    {
-        if (Creature* trigger = me->SummonCreature(NPC_ORB_VISUAL_STALKER, me->GetPosition(), TEMPSUMMON_MANUAL_DESPAWN))
-            _triggerGuid = trigger->GetGUID();
-    }
-
-    bool OnGossipHello(Player* player) override
-    {
-        me->CastSpell(player, SPELL_EMPOWERED_BLOOD, true);
-        HandleObjectUse();
-        return true;
-    }
-
-    void HandleObjectUse()
-    {
-        me->SetFlag(GAMEOBJECT_FLAGS, GO_FLAG_IN_USE);
-        me->SetGoAnimProgress(255);
-        me->SetGoState(GO_STATE_DESTROYED);
-        if (Creature* trigger = ObjectAccessor::GetCreature(*me, _triggerGuid))
-            trigger->DespawnOrUnsummon();
-        _scheduler.Schedule(3s, [this](TaskContext /*context*/)
-        {
-            me->Delete();
-        });
-    }
-
-    void SetGUID(ObjectGuid const& guid, int32 id) override
-    {
-        if (id == DATA_GUID)
-        {
-            if (Unit* target = ObjectAccessor::GetUnit(*me, guid))
-                me->CastSpell(target, SPELL_EMPOWERED_BLOOD_3, true);
-            HandleObjectUse();
-        }
-    }
-
-    void UpdateAI(uint32 diff) override
-    {
-        _scheduler.Update(diff);
-    }
-
-private:
-    TaskScheduler _scheduler;
-    ObjectGuid _triggerGuid;
-};
-
-// 70227 - Empowered Blood
-class spell_icc_empowered_blood : public AuraScript
-{
-    PrepareAuraScript(spell_icc_empowered_blood);
-
-    bool Validate(SpellInfo const* /*spell*/) override
-    {
-        return ValidateSpellInfo({ SPELL_EMPOWERED_BLOOD_2 });
-    }
-
-    void OnApply(AuraEffect const* /*aurEff*/, AuraEffectHandleModes /*mode*/)
-    {
-        GetTarget()->CastSpell(GetTarget(), SPELL_EMPOWERED_BLOOD_2, true);
-    }
-
-    void OnRemove(AuraEffect const* /*aurEff*/, AuraEffectHandleModes /*mode*/)
-    {
-        GetTarget()->RemoveAurasDueToSpell(SPELL_EMPOWERED_BLOOD_2);
-    }
-
-    void Register() override
-    {
-        OnEffectApply += AuraEffectApplyFn(spell_icc_empowered_blood::OnApply, EFFECT_0, SPELL_AURA_MOD_DAMAGE_PERCENT_DONE, AURA_EFFECT_HANDLE_REAL);
-        AfterEffectRemove += AuraEffectRemoveFn(spell_icc_empowered_blood::OnRemove, EFFECT_0, SPELL_AURA_MOD_DAMAGE_PERCENT_DONE, AURA_EFFECT_HANDLE_REAL);
-    }
-};
-
-// 70304 - Empowered Blood
-class spell_icc_empowered_blood_3 : public AuraScript
-{
-    PrepareAuraScript(spell_icc_empowered_blood_3);
-
-    bool Validate(SpellInfo const* /*spell*/) override
-    {
-        return ValidateSpellInfo({ SPELL_EMPOWERED_BLOOD_4 });
-    }
-
-    void OnApply(AuraEffect const* /*aurEff*/, AuraEffectHandleModes /*mode*/)
-    {
-        GetTarget()->CastSpell(GetTarget(), SPELL_EMPOWERED_BLOOD_4, true);
-    }
-
-    void OnRemove(AuraEffect const* /*aurEff*/, AuraEffectHandleModes /*mode*/)
-    {
-        GetTarget()->RemoveAurasDueToSpell(SPELL_EMPOWERED_BLOOD_4);
-    }
-
-    void Register() override
-    {
-        OnEffectApply += AuraEffectApplyFn(spell_icc_empowered_blood_3::OnApply, EFFECT_0, SPELL_AURA_MOD_DAMAGE_PERCENT_DONE, AURA_EFFECT_HANDLE_REAL);
-        AfterEffectRemove += AuraEffectRemoveFn(spell_icc_empowered_blood_3::OnRemove, EFFECT_0, SPELL_AURA_MOD_DAMAGE_PERCENT_DONE, AURA_EFFECT_HANDLE_REAL);
-    }
-};
-
-// 70299 - Siphon Essence
-class spell_icc_siphon_essence : public AuraScript
-{
-    PrepareAuraScript(spell_icc_siphon_essence);
-
-    void OnRemove(AuraEffect const* /*aurEff*/, AuraEffectHandleModes /*mode*/)
-    {
-        if (GetTargetApplication()->GetRemoveMode() == AURA_REMOVE_BY_CANCEL)
-            GetTarget()->GetAI()->DoAction(ACTION_SIPHON_INTERRUPTED);
-    }
-
-    void Register() override
-    {
-        AfterEffectRemove += AuraEffectRemoveFn(spell_icc_siphon_essence::OnRemove, EFFECT_1, SPELL_AURA_MOD_ROOT, AURA_EFFECT_HANDLE_REAL);
-    }
-};
-
-// 70450 - Blood Mirror
-class spell_darkfallen_blood_mirror : public SpellScript
-{
-    PrepareSpellScript(spell_darkfallen_blood_mirror);
-
-    bool Validate(SpellInfo const* /*spell*/) override
-    {
-        return ValidateSpellInfo({ SPELL_BLOOD_MIRROR_2, SPELL_BLOOD_MIRROR_DAMAGE_SHARE });
-    }
-
-    void FilterTargets(std::list<WorldObject*>& targets)
-    {
-        targets.remove_if([](WorldObject* target)
-        {
-            return target->GetTypeId() != TYPEID_PLAYER;
-        });
-
-<<<<<<< HEAD
-        if (targets.size() < 2)
-            return;
-=======
+
+        SpellScript* GetSpellScript() const override
+        {
+            return new spell_icc_sprit_alarm_SpellScript();
+        }
+};
+
+class DeathPlagueTargetSelector
+{
+    public:
+        explicit DeathPlagueTargetSelector(Unit* caster) : _caster(caster) { }
+
+        bool operator()(WorldObject* object) const
+        {
+            if (object == _caster)
+                return true;
+
+            if (object->GetTypeId() != TYPEID_PLAYER)
+                return true;
+
+            if (object->ToUnit()->HasAura(SPELL_RECENTLY_INFECTED) || object->ToUnit()->HasAura(SPELL_DEATH_PLAGUE_AURA))
+                return true;
+
+            return false;
+        }
+
+    private:
+        Unit* _caster;
+};
+
+class spell_frost_giant_death_plague : public SpellScriptLoader
+{
+    public:
+        spell_frost_giant_death_plague() : SpellScriptLoader("spell_frost_giant_death_plague") { }
+
+        class spell_frost_giant_death_plague_SpellScript : public SpellScript
+        {
+            PrepareSpellScript(spell_frost_giant_death_plague_SpellScript);
+
+        public:
+            spell_frost_giant_death_plague_SpellScript()
+            {
+                _failed = false;
+            }
+
+        private:
+            // First effect
+            void CountTargets(std::list<WorldObject*>& targets)
+            {
+                targets.remove(GetCaster());
+                _failed = targets.empty();
+            }
+
+            // Second effect
+            void FilterTargets(std::list<WorldObject*>& targets)
+            {
+                // Select valid targets for jump
+                targets.remove_if(DeathPlagueTargetSelector(GetCaster()));
+                if (!targets.empty())
+                {
+                    WorldObject* target = Trinity::Containers::SelectRandomContainerElement(targets);
+                    targets.clear();
+                    targets.push_back(target);
+                }
+
+                targets.push_back(GetCaster());
+            }
+
+            void HandleScript(SpellEffIndex effIndex)
+            {
+                PreventHitDefaultEffect(effIndex);
+                if (GetHitUnit() != GetCaster())
+                    GetCaster()->CastSpell(GetHitUnit(), SPELL_DEATH_PLAGUE_AURA, true);
+                else if (_failed)
+                    GetCaster()->CastSpell(GetCaster(), SPELL_DEATH_PLAGUE_KILL, true);
+            }
+
+            void Register() override
+            {
+                OnObjectAreaTargetSelect += SpellObjectAreaTargetSelectFn(spell_frost_giant_death_plague_SpellScript::CountTargets, EFFECT_0, TARGET_UNIT_SRC_AREA_ALLY);
+                OnObjectAreaTargetSelect += SpellObjectAreaTargetSelectFn(spell_frost_giant_death_plague_SpellScript::FilterTargets, EFFECT_1, TARGET_UNIT_SRC_AREA_ALLY);
+                OnEffectHitTarget += SpellEffectFn(spell_frost_giant_death_plague_SpellScript::HandleScript, EFFECT_1, SPELL_EFFECT_SCRIPT_EFFECT);
+            }
+
+            bool _failed;
+        };
+
+        SpellScript* GetSpellScript() const override
+        {
+            return new spell_frost_giant_death_plague_SpellScript();
+        }
+};
+
+class spell_icc_harvest_blight_specimen : public SpellScriptLoader
+{
+    public:
+        spell_icc_harvest_blight_specimen() : SpellScriptLoader("spell_icc_harvest_blight_specimen") { }
+
+        class spell_icc_harvest_blight_specimen_SpellScript : public SpellScript
+        {
+            PrepareSpellScript(spell_icc_harvest_blight_specimen_SpellScript);
+
+            void HandleScript(SpellEffIndex effIndex)
+            {
+                PreventHitDefaultEffect(effIndex);
+                GetHitUnit()->RemoveAurasDueToSpell(uint32(GetEffectValue()));
+            }
+
+            void HandleQuestComplete(SpellEffIndex /*effIndex*/)
+            {
+                GetHitUnit()->RemoveAurasDueToSpell(uint32(GetEffectValue()));
+            }
+
+            void Register() override
+            {
+                OnEffectHitTarget += SpellEffectFn(spell_icc_harvest_blight_specimen_SpellScript::HandleScript, EFFECT_0, SPELL_EFFECT_SCRIPT_EFFECT);
+                OnEffectHitTarget += SpellEffectFn(spell_icc_harvest_blight_specimen_SpellScript::HandleQuestComplete, EFFECT_1, SPELL_EFFECT_QUEST_COMPLETE);
+            }
+        };
+
+        SpellScript* GetSpellScript() const override
+        {
+            return new spell_icc_harvest_blight_specimen_SpellScript();
+        }
+};
+
+class AliveCheck
+{
+    public:
+        bool operator()(WorldObject* object) const
+        {
+            if (Unit* unit = object->ToUnit())
+                return unit->IsAlive();
+            return true;
+        }
+};
+
+class spell_svalna_revive_champion : public SpellScriptLoader
+{
+    public:
+        spell_svalna_revive_champion() : SpellScriptLoader("spell_svalna_revive_champion") { }
+
+        class spell_svalna_revive_champion_SpellScript : public SpellScript
+        {
+            PrepareSpellScript(spell_svalna_revive_champion_SpellScript);
+
             void RemoveAliveTarget(std::list<WorldObject*>& targets)
             {
                 targets.remove_if(AliveCheck());
                 Trinity::Containers::RandomResize(targets, 2);
             }
->>>>>>> 28d470c5
-
-        _targets = targets;
-        Trinity::Containers::RandomResize(_targets, 2);
-    }
-
-<<<<<<< HEAD
-    void HandleMirror(SpellEffIndex /*effIndex*/)
-    {
-        if (_targets.empty())
-            return;
-=======
+
+            void Land(SpellEffIndex /*effIndex*/)
+            {
+                Creature* caster = GetCaster()->ToCreature();
+                if (!caster)
+                    return;
+
                 Position pos = caster->GetNearPosition(5.0f, 0.0f);
                 //pos.m_positionZ = caster->GetBaseMap()->GetHeight(caster->GetPhases(), pos.GetPositionX(), pos.GetPositionY(), caster->GetPositionZ(), true, 50.0f);
                 //pos.m_positionZ += 0.05f;
                 caster->SetHomePosition(pos);
                 caster->GetMotionMaster()->MoveLand(POINT_LAND, pos);
             }
->>>>>>> 28d470c5
-
-        Unit* caster = GetCaster();
-        WorldObject* target = _targets.front();
-        WorldObject* mirror = _targets.back();
-
-        caster->CastSpell(target, SPELL_BLOOD_MIRROR_2, true);
-        target->CastSpell(mirror, SPELL_BLOOD_MIRROR_DAMAGE_SHARE, true);
-    }
-
-    void Register() override
-    {
-        OnObjectAreaTargetSelect += SpellObjectAreaTargetSelectFn(spell_darkfallen_blood_mirror::FilterTargets, EFFECT_0, TARGET_UNIT_SRC_AREA_ENEMY);
-        OnEffectLaunch += SpellEffectFn(spell_darkfallen_blood_mirror::HandleMirror, EFFECT_0, SPELL_EFFECT_DUMMY);
-    }
-
-private:
-    std::list<WorldObject*> _targets;
-};
-
-// 72131 - Remove Empowered Blood
-// 70939 - Blood Queen Lana'thel - Clear all Status Ailments
-class spell_generic_remove_empowered_blood : public SpellScript
-{
-    PrepareSpellScript(spell_generic_remove_empowered_blood);
-
-    bool Validate(SpellInfo const* /*spell*/) override
-    {
-        return ValidateSpellInfo({ SPELL_EMPOWERED_BLOOD });
-    }
-
-    void HandleScript(SpellEffIndex /*effIndex*/)
-    {
-        GetHitUnit()->RemoveAurasDueToSpell(SPELL_EMPOWERED_BLOOD);
-    }
-
-    void Register() override
-    {
-        OnEffectHitTarget += SpellEffectFn(spell_generic_remove_empowered_blood::HandleScript, EFFECT_0, SPELL_EFFECT_SCRIPT_EFFECT);
-    }
-};
-
-class spell_icc_stoneform : public AuraScript
-{
-    PrepareAuraScript(spell_icc_stoneform);
-
-    void OnApply(AuraEffect const* /*aurEff*/, AuraEffectHandleModes /*mode*/)
-    {
-        if (Creature* target = GetTarget()->ToCreature())
-        {
-            target->SetReactState(REACT_PASSIVE);
-            target->SetFlag(UNIT_FIELD_FLAGS, UNIT_FLAG_NOT_SELECTABLE);
-            target->SetImmuneToPC(true);
-            target->SetUInt32Value(UNIT_NPC_EMOTESTATE, EMOTE_STATE_CUSTOM_SPELL_02);
-        }
-    }
-
-    void OnRemove(AuraEffect const* /*aurEff*/, AuraEffectHandleModes /*mode*/)
-    {
-        if (Creature* target = GetTarget()->ToCreature())
-        {
-            target->SetReactState(REACT_AGGRESSIVE);
-            target->RemoveFlag(UNIT_FIELD_FLAGS, UNIT_FLAG_NOT_SELECTABLE);
-            target->SetImmuneToPC(false);
-            target->SetUInt32Value(UNIT_NPC_EMOTESTATE, 0);
-        }
-    }
-
-    void Register() override
-    {
-        OnEffectApply += AuraEffectApplyFn(spell_icc_stoneform::OnApply, EFFECT_0, SPELL_AURA_DUMMY, AURA_EFFECT_HANDLE_REAL);
-        OnEffectRemove += AuraEffectRemoveFn(spell_icc_stoneform::OnRemove, EFFECT_0, SPELL_AURA_DUMMY, AURA_EFFECT_HANDLE_REAL);
-    }
-};
-
-class spell_icc_sprit_alarm : public SpellScript
-{
-    PrepareSpellScript(spell_icc_sprit_alarm);
-
-    void HandleEvent(SpellEffIndex effIndex)
-    {
-        PreventHitDefaultEffect(effIndex);
-        uint32 trapId = 0;
-        switch (GetSpellInfo()->Effects[effIndex].MiscValue)
-        {
-            case EVENT_AWAKEN_WARD_1:
-                trapId = GO_SPIRIT_ALARM_1;
-                break;
-            case EVENT_AWAKEN_WARD_2:
-                trapId = GO_SPIRIT_ALARM_2;
-                break;
-            case EVENT_AWAKEN_WARD_3:
-                trapId = GO_SPIRIT_ALARM_3;
-                break;
-            case EVENT_AWAKEN_WARD_4:
-                trapId = GO_SPIRIT_ALARM_4;
-                break;
-            default:
-                return;
-        }
-
-        if (GameObject* trap = GetGObjCaster()->FindNearestGameObject(trapId, 5.0f))
-            trap->SetRespawnTime(trap->GetGOInfo()->GetAutoCloseTime() / IN_MILLISECONDS);
-
-        std::list<Creature*> wards;
-        GetGObjCaster()->GetCreatureListWithEntryInGrid(wards, NPC_DEATHBOUND_WARD, 150.0f);
-        wards.sort(Trinity::ObjectDistanceOrderPred(GetGObjCaster()));
-        for (std::list<Creature*>::iterator itr = wards.begin(); itr != wards.end(); ++itr)
-        {
-            if ((*itr)->IsAlive() && (*itr)->HasAura(SPELL_STONEFORM))
-            {
-                (*itr)->AI()->Talk(SAY_TRAP_ACTIVATE);
-                (*itr)->RemoveAurasDueToSpell(SPELL_STONEFORM);
-                if (Unit* target = (*itr)->SelectNearestTarget(150.0f))
-                    (*itr)->AI()->AttackStart(target);
-                break;
-            }
-        }
-    }
-
-    void Register() override
-    {
-        OnEffectHit += SpellEffectFn(spell_icc_sprit_alarm::HandleEvent, EFFECT_2, SPELL_EFFECT_SEND_EVENT);
-    }
-};
-
-// 72864 - Death Plague
-class spell_frost_giant_death_plague : public SpellScript
-{
-    PrepareSpellScript(spell_frost_giant_death_plague);
-
-    bool Validate(SpellInfo const* /*spell*/) override
-    {
-        return ValidateSpellInfo({ SPELL_RECENTLY_INFECTED, SPELL_DEATH_PLAGUE_KILL, SPELL_DEATH_PLAGUE });
-    }
-
-    // Damage Effect count
-    void CountTargets(std::list<WorldObject*>& targets)
-    {
-        _sharedList = targets;
-        _failed = targets.empty();
-    }
-
-    // Filter targets to jump
-    void FilterTargets(std::list<WorldObject*>& targets)
-    {
-        targets = _sharedList;
-        targets.remove_if([](WorldObject* obj) -> bool
-        {
-            Unit* object = obj->ToUnit();
-
-            if (!object || object->GetTypeId() != TYPEID_PLAYER)
-                return true;
-
-            if (object->HasAura(SPELL_RECENTLY_INFECTED) || object->HasAura(SPELL_DEATH_PLAGUE_AURA))
-                return true;
-
-            return false;
-        });
-    }
-
-    void HandleScript(SpellEffIndex effIndex)
-    {
-        PreventHitDefaultEffect(effIndex);
-        Unit* caster = GetCaster();
-        caster->CastSpell(GetHitUnit(), SPELL_DEATH_PLAGUE, true);
-        caster->CastSpell(caster, SPELL_RECENTLY_INFECTED, true);
-    }
-
-    void HandleKill()
-    {
-        if (_failed)
-        {
-            Unit* caster = GetCaster();
-            caster->CastSpell(caster, SPELL_DEATH_PLAGUE_KILL, true);
-        }
-    }
-
-    void Register() override
-    {
-        OnObjectAreaTargetSelect += SpellObjectAreaTargetSelectFn(spell_frost_giant_death_plague::CountTargets, EFFECT_0, TARGET_UNIT_SRC_AREA_ALLY);
-        OnObjectAreaTargetSelect += SpellObjectAreaTargetSelectFn(spell_frost_giant_death_plague::FilterTargets, EFFECT_1, TARGET_UNIT_SRC_AREA_ALLY);
-        OnEffectHitTarget += SpellEffectFn(spell_frost_giant_death_plague::HandleScript, EFFECT_1, SPELL_EFFECT_SCRIPT_EFFECT);
-        AfterCast += SpellCastFn(spell_frost_giant_death_plague::HandleKill);
-    }
-
-private:
-    bool _failed = false;
-    std::list<WorldObject*> _sharedList;
-};
-
-class spell_icc_harvest_blight_specimen : public SpellScript
-{
-    PrepareSpellScript(spell_icc_harvest_blight_specimen);
-
-    void HandleScript(SpellEffIndex effIndex)
-    {
-        PreventHitDefaultEffect(effIndex);
-        GetHitUnit()->RemoveAurasDueToSpell(uint32(GetEffectValue()));
-    }
-
-    void HandleQuestComplete(SpellEffIndex /*effIndex*/)
-    {
-        GetHitUnit()->RemoveAurasDueToSpell(uint32(GetEffectValue()));
-    }
-
-    void Register() override
-    {
-        OnEffectHitTarget += SpellEffectFn(spell_icc_harvest_blight_specimen::HandleScript, EFFECT_0, SPELL_EFFECT_SCRIPT_EFFECT);
-        OnEffectHitTarget += SpellEffectFn(spell_icc_harvest_blight_specimen::HandleQuestComplete, EFFECT_1, SPELL_EFFECT_QUEST_COMPLETE);
-    }
+
+            void Register() override
+            {
+                OnObjectAreaTargetSelect += SpellObjectAreaTargetSelectFn(spell_svalna_revive_champion_SpellScript::RemoveAliveTarget, EFFECT_0, TARGET_UNIT_DEST_AREA_ENTRY);
+                OnEffectHit += SpellEffectFn(spell_svalna_revive_champion_SpellScript::Land, EFFECT_0, SPELL_EFFECT_SCRIPT_EFFECT);
+            }
+        };
+
+        SpellScript* GetSpellScript() const override
+        {
+            return new spell_svalna_revive_champion_SpellScript();
+        }
+};
+
+class spell_svalna_remove_spear : public SpellScriptLoader
+{
+    public:
+        spell_svalna_remove_spear() : SpellScriptLoader("spell_svalna_remove_spear") { }
+
+        class spell_svalna_remove_spear_SpellScript : public SpellScript
+        {
+            PrepareSpellScript(spell_svalna_remove_spear_SpellScript);
+
+            void HandleScript(SpellEffIndex effIndex)
+            {
+                PreventHitDefaultEffect(effIndex);
+                if (Creature* target = GetHitCreature())
+                {
+                    if (Unit* vehicle = target->GetVehicleBase())
+                        vehicle->RemoveAurasDueToSpell(SPELL_IMPALING_SPEAR);
+                    target->DespawnOrUnsummon(1);
+                }
+            }
+
+            void Register() override
+            {
+                OnEffectHitTarget += SpellEffectFn(spell_svalna_remove_spear_SpellScript::HandleScript, EFFECT_0, SPELL_EFFECT_SCRIPT_EFFECT);
+            }
+        };
+
+        SpellScript* GetSpellScript() const override
+        {
+            return new spell_svalna_remove_spear_SpellScript();
+        }
 };
 
 // 72585 - Soul Missile
-class spell_icc_soul_missile : public SpellScript
-{
-    PrepareSpellScript(spell_icc_soul_missile);
-
-    void RelocateDest(SpellDestination& dest)
-    {
-        static Position const offset = { 0.0f, 0.0f, 200.0f, 0.0f };
-        dest.RelocateOffset(offset);
-    }
-
-    void Register() override
-    {
-        OnDestinationTargetSelect += SpellDestinationTargetSelectFn(spell_icc_soul_missile::RelocateDest, EFFECT_0, TARGET_DEST_CASTER);
-    }
-};
-
-<<<<<<< HEAD
-spell_trigger_spell_from_caster::spell_trigger_spell_from_caster(uint32 triggerId, TriggerCastFlags triggerFlags /*= TRIGGERED_FULL_MASK*/)
-    : SpellScript(), _triggerId(triggerId), _triggerFlags(triggerFlags)
-{
-}
-
-bool spell_trigger_spell_from_caster::Validate(SpellInfo const* /*spell*/)
-{
-    return ValidateSpellInfo({ _triggerId });
-}
-
-void spell_trigger_spell_from_caster::HandleTrigger()
-{
-    GetCaster()->CastSpell(GetHitUnit(), _triggerId, _triggerFlags);
-}
-
-void spell_trigger_spell_from_caster::Register()
-{
-    AfterHit += SpellHitFn(spell_trigger_spell_from_caster::HandleTrigger);
-=======
+class spell_icc_soul_missile : public SpellScriptLoader
+{
+    public:
+        spell_icc_soul_missile() : SpellScriptLoader("spell_icc_soul_missile") { }
+
+        class spell_icc_soul_missile_SpellScript : public SpellScript
+        {
+            PrepareSpellScript(spell_icc_soul_missile_SpellScript);
+
+            void RelocateDest(SpellDestination& dest)
+            {
+                static Position const offset = { 0.0f, 0.0f, 200.0f, 0.0f };
+                dest.RelocateOffset(offset);
+            }
+
+            void Register() override
+            {
+                OnDestinationTargetSelect += SpellDestinationTargetSelectFn(spell_icc_soul_missile_SpellScript::RelocateDest, EFFECT_0, TARGET_DEST_CASTER);
+            }
+        };
+
+        SpellScript* GetSpellScript() const override
+        {
+            return new spell_icc_soul_missile_SpellScript();
+        }
+};
+
 class spell_trigger_spell_from_caster_SpellScript : public SpellScript
 {
     PrepareSpellScript(spell_trigger_spell_from_caster_SpellScript);
@@ -2794,7 +2152,6 @@
 SpellScript* spell_trigger_spell_from_caster::GetSpellScript() const
 {
     return new spell_trigger_spell_from_caster_SpellScript(_triggerId, _triggerFlags);
->>>>>>> 28d470c5
 }
 
 class at_icc_saurfang_portal : public AreaTriggerScript
@@ -2859,64 +2216,45 @@
         }
 };
 
-class at_icc_nerubar_broodkeeper : public OnlyOnceAreaTriggerScript
-{
-    public:
-        at_icc_nerubar_broodkeeper() : OnlyOnceAreaTriggerScript("at_icc_nerubar_broodkeeper") { }
-
-<<<<<<< HEAD
-        bool TryHandleOnce(Player* player, AreaTriggerEntry const* areaTrigger) override
-=======
+class at_icc_start_frostwing_gauntlet : public AreaTriggerScript
+{
+    public:
+        at_icc_start_frostwing_gauntlet() : AreaTriggerScript("at_icc_start_frostwing_gauntlet") { }
+
         bool OnTrigger(Player* player, AreaTriggerEntry const* /*areaTrigger*/, bool /*entered*/) override
->>>>>>> 28d470c5
         {
             if (InstanceScript* instance = player->GetInstanceScript())
-            {
-                if (player->IsGameMaster())
-                    return false;
-
-                instance->SetData(DATA_NERUBAR_BROODKEEPER_EVENT, areaTrigger->ID);
-            }
+                if (Creature* crok = ObjectAccessor::GetCreature(*player, instance->GetGuidData(DATA_CROK_SCOURGEBANE)))
+                    crok->AI()->DoAction(ACTION_START_GAUNTLET);
             return true;
         }
 };
 
 void AddSC_icecrown_citadel()
 {
-    // Creatures
-    RegisterIcecrownCitadelCreatureAI(npc_highlord_tirion_fordring_lh);
-    RegisterIcecrownCitadelCreatureAI(npc_rotting_frost_giant);
-    RegisterIcecrownCitadelCreatureAI(npc_frost_freeze_trap);
-    RegisterIcecrownCitadelCreatureAI(npc_alchemist_adrianna);
+    new npc_highlord_tirion_fordring_lh();
+    new npc_rotting_frost_giant();
+    new npc_frost_freeze_trap();
+    new npc_alchemist_adrianna();
+    new boss_sister_svalna();
+    new npc_crok_scourgebane();
+    new npc_captain_arnath();
+    new npc_captain_brandon();
+    new npc_captain_grondel();
+    new npc_captain_rupert();
+    new npc_frostwing_vrykul();
+    new npc_impaling_spear();
     new npc_arthas_teleport_visual();
-    RegisterIcecrownCitadelCreatureAI(npc_entrance_faction_leader);
-    RegisterIcecrownCitadelCreatureAI(npc_icc_orb_controller);
-    RegisterIcecrownCitadelCreatureAI(npc_darkfallen_blood_knight);
-    RegisterIcecrownCitadelCreatureAI(npc_darkfallen_noble);
-    RegisterIcecrownCitadelCreatureAI(npc_vampiric_fiend);
-    RegisterIcecrownCitadelCreatureAI(npc_darkfallen_archmage);
-    RegisterIcecrownCitadelCreatureAI(npc_darkfallen_advisor);
-    RegisterIcecrownCitadelCreatureAI(npc_darkfallen_tactician);
-    RegisterIcecrownCitadelCreatureAI(npc_icc_nerubar_broodkeeper);
-
-    // GameObjects
-    RegisterGameObjectAI(go_empowering_blood_orb);
-
-    // Spells
-    RegisterSpellScript(spell_icc_empowered_blood);
-    RegisterSpellScript(spell_icc_empowered_blood_3);
-    RegisterSpellScript(spell_icc_siphon_essence);
-    RegisterSpellScript(spell_darkfallen_blood_mirror);
-    RegisterSpellScript(spell_generic_remove_empowered_blood);
-    RegisterSpellScript(spell_icc_stoneform);
-    RegisterSpellScript(spell_icc_sprit_alarm);
-    RegisterSpellScript(spell_frost_giant_death_plague);
-    RegisterSpellScript(spell_icc_harvest_blight_specimen);
-    RegisterSpellScript(spell_icc_soul_missile);
-
-    // AreaTriggers
+    new spell_icc_stoneform();
+    new spell_icc_sprit_alarm();
+    new spell_frost_giant_death_plague();
+    new spell_icc_harvest_blight_specimen();
+    new spell_trigger_spell_from_caster("spell_svalna_caress_of_death", SPELL_IMPALING_SPEAR_KILL);
+    new spell_svalna_revive_champion();
+    new spell_svalna_remove_spear();
+    new spell_icc_soul_missile();
     new at_icc_saurfang_portal();
     new at_icc_shutdown_traps();
     new at_icc_start_blood_quickening();
-    new at_icc_nerubar_broodkeeper();
+    new at_icc_start_frostwing_gauntlet();
 }