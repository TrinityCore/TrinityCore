--- conflicted
+++ resolved
@@ -72,36 +72,6 @@
     // Deathbound Ward
     SAY_TRAP_ACTIVATE               = 0,
 
-    // Kor'kron Primalist
-    SAY_FIRST_SQUAD_RESCUED_HORDE_0  = 0,
-
-    // Kor'kron Invoker
-    SAY_FIRST_SQUAD_RESCUED_HORDE_1  = 0,
-
-    // Kor'kron Defender
-    SAY_SECOND_SQUAD_RESCUED_HORDE_0 = 0,
-    SAY_SECOND_SQUAD_RESCUED_HORDE_1 = 1,
-    SAY_FROSTWYRM_SUMMON_0           = 2,
-    SAY_FROSTWYRM_SUMMON_1           = 3,
-
-    // Skybreaker Vindicator
-    SAY_FIRST_SQUAD_RESCUED_ALLIANCE_0  = 0,
-
-    // Skybreaker Sorcerer
-    SAY_FIRST_SQUAD_RESCUED_ALLIANCE_1  = 0,
-
-    // Skybreaker Protector
-    SAY_SECOND_SQUAD_RESCUED_ALLIANCE_0 = 0,
-    SAY_SECOND_SQUAD_RESCUED_ALLIANCE_1 = 1,
-    SAY_SECOND_SQUAD_RESCUED_ALLIANCE_2 = 2,
-
-    // Kor'kron Invoker & Skybreaker Sorcerer
-    SAY_SUMMON_BATTLE_STANDARD      = 1,
-
-    // Froswyrm
-    SAY_FROSTWYRM_LAND_H_0          = 0,
-    SAY_FROSTWYRM_LAND_A_1          = 1,
-
     // Rotting Frost Giant
     EMOTE_DEATH_PLAGUE_WARNING      = 0,
 
@@ -135,40 +105,12 @@
 
 enum Spells
 {
-    // Rampart of Skulls NPCs Spells
-    // Kor'kron Primalist
-    SPELL_WRATH                     = 69968,
-    SPELL_HEALING_TOUCH             = 69899,
-    SPELL_REGROWTH                  = 69882,
-    SPELL_REJUVENATION              = 69898,
-
-    SPELL_SUMMON_BATTLE_STANDART_A  = 69810,
-    SPELL_SUMMON_BATTLE_STANDART_H  = 69811,
-    SPELL_ACHIEVEMENT_SHIP          = 72959,
-
-    // Kor'kron Defender
-    SPELL_DEVASTATE                 = 69902,
-    SPELL_THUNDERCLAP               = 69965,
-    SPELL_SUNDER_ARMOR_DEF          = 57807,
-    SPELL_SPELL_REFLECT             = 69901,
-
-    // Skybreaker Vindicator
-    SPELL_AVENGERS_SHIELD           = 69927,
-    SPELL_CONCENTRATION             = 69930,
-    SPELL_HOLY_WRATH                = 69934,
-
-    // Frostwyrm
-    SPELL_FROST_BREATH              = 70116,
-    SPELL_BLIZZARD                  = 70362,
-    SPELL_FROST_CLEAVE              = 70361,
-
     // Rotting Frost Giant
     SPELL_DEATH_PLAGUE              = 72879,
     SPELL_DEATH_PLAGUE_AURA         = 72865,
     SPELL_RECENTLY_INFECTED         = 72884,
     SPELL_DEATH_PLAGUE_KILL         = 72867,
-    SPELL_STOMP                     = 64639,
-    SPELL_STOMP_H                   = 64652,
+    SPELL_STOMP                     = 64652,
     SPELL_ARCTIC_BREATH             = 72848,
 
     // Frost Freeze Trap
@@ -191,7 +133,6 @@
     SPELL_IMPALING_SPEAR            = 71443,
     SPELL_AETHER_SHIELD             = 71463,
     SPELL_HURL_SPEAR                = 71466,
-    SPELL_DIVINE_SURGE              = 71465,
 
     // Captain Arnath
     SPELL_DOMINATE_MIND             = 14515,
@@ -317,46 +258,11 @@
 
     // Invisible Stalker (Float, Uninteractible, LargeAOI)
     EVENT_SOUL_MISSILE                  = 55,
-<<<<<<< HEAD
-
-    // Rampart of Skulls NPCs Events
-    EVENT_WRATH                         = 56,
-    EVENT_HEAL                          = 57,
-
-    EVENT_SUNDER_ARMOR                  = 58,
-    EVENT_SPELL_REFLECT                 = 59,
-    EVENT_THUNDERCLAP                   = 60,
-    EVENT_DEVASTATE                     = 61,
-
-    EVENT_FROST_BREATH                  = 62,
-    EVENT_BLIZZARD                      = 63,
-    EVENT_CLEAVE                        = 64,
-
-    // Skybreaker Vindicator
-    EVENT_AVENGERS_SHILED               = 65,
-    EVENT_CONCENTRATION                 = 66,
-    EVENT_HOLY_WRATH                    = 67,
-
-    // First Squad Assisted
-    EVENT_FIRST_SQUAD_ASSISTED_1        = 68,
-    EVENT_FIRST_SQUAD_ASSISTED_2        = 69,
-
-    // Second Squad Assisted
-    EVENT_SECOND_SQUAD_ASSISTED_1       = 70,
-    EVENT_SECOND_SQUAD_ASSISTED_2       = 71,
-    EVENT_SECOND_SQUAD_ASSISTED_3       = 72,
-
-    // Sindragosas Ward
-    EVENT_SUB_WAVE_1                    = 56,
-    EVENT_SUB_WAVE_2                    = 57,
-    EVENT_UPDATE_CHECK                  = 58
-=======
     
     // Sindragosas Ward
     EVENT_SUB_WAVE_1                    = 56,
     EVENT_SUB_WAVE_2                    = 57,
     EVENT_UPDATE_CHECK                  = 58,
->>>>>>> 7fda6f37
 };
 
 enum DataTypesICC
@@ -381,15 +287,6 @@
     EVENT_AWAKEN_WARD_3 = 22908,
     EVENT_AWAKEN_WARD_4 = 22909,
 };
-
-enum Achievements
-{
-    IM_ON_A_BOAT_10    = 4536,
-    IM_ON_A_BOAT_25    = 4612
-};
-
-Position const FrostWyrmPosH   = {-435.429f, 2077.556f, 219.1148f, 2.623434f};
-Position const FrostWyrmPosA   = {-437.409f, 2349.026f, 219.1148f, 3.510935f};
 
 enum MovementPoints
 {
@@ -414,10 +311,7 @@
     { 4138.78f, 2463.95f, 211.033f, 0 },
 };
 
-<<<<<<< HEAD
-=======
-
->>>>>>> 7fda6f37
+
 class FrostwingVrykulSearcher
 {
     public:
@@ -731,30 +625,17 @@
             {
             }
 
-            GameObject* pChest;
-
             void Reset()
             {
                 _events.Reset();
-                _events.ScheduleEvent(EVENT_DEATH_PLAGUE, 15*IN_MILLISECONDS);
-                _events.ScheduleEvent(EVENT_STOMP, urand(5*IN_MILLISECONDS, 8*IN_MILLISECONDS));
-                _events.ScheduleEvent(EVENT_ARCTIC_BREATH, urand(10*IN_MILLISECONDS, 15*IN_MILLISECONDS));
-                pChest = NULL;
+                _events.ScheduleEvent(EVENT_DEATH_PLAGUE, 15000);
+                _events.ScheduleEvent(EVENT_STOMP, urand(5000, 8000));
+                _events.ScheduleEvent(EVENT_ARCTIC_BREATH, urand(10000, 15000));
             }
 
             void JustDied(Unit* /*killer*/)
             {
                 _events.Reset();
-                me->DespawnOrUnsummon(10000);
-                if (InstanceScript* instance = me->GetInstanceScript())
-                {
-                    instance->DoCompleteAchievement(RAID_MODE(IM_ON_A_BOAT_10,IM_ON_A_BOAT_25,IM_ON_A_BOAT_10,IM_ON_A_BOAT_25));
-                    instance->DoCastSpellOnPlayers(SPELL_ACHIEVEMENT_SHIP);
-                    if (instance->GetData(DATA_TEAM_IN_INSTANCE) == HORDE)
-                        me->SummonGameObject(RAID_MODE(GO_CAPITAN_CHEST_H_10N, GO_CAPITAN_CHEST_H_25N, GO_CAPITAN_CHEST_H_10H, GO_CAPITAN_CHEST_H_25H), -307.584930f, 2211.561768f, 199.990861f, 0, 0, 0, 0, 0, 90000000);
-                    else
-                        me->SummonGameObject(RAID_MODE(GO_CAPITAN_CHEST_A_10N, GO_CAPITAN_CHEST_A_25N, GO_CAPITAN_CHEST_A_10H, GO_CAPITAN_CHEST_A_25H), -307.584930f, 2211.561768f, 199.990861f, 0, 0, 0, 0, 0, 90000000);
-                }
             }
 
             void UpdateAI(uint32 diff)
@@ -777,15 +658,15 @@
                                 Talk(EMOTE_DEATH_PLAGUE_WARNING, target->GetGUID());
                                 DoCast(target, SPELL_DEATH_PLAGUE);
                             }
-                            _events.ScheduleEvent(EVENT_DEATH_PLAGUE, 15*IN_MILLISECONDS);
+                            _events.ScheduleEvent(EVENT_DEATH_PLAGUE, 15000);
                             break;
                         case EVENT_STOMP:
-                            DoCast(me, RAID_MODE(SPELL_STOMP, SPELL_STOMP_H, SPELL_STOMP, SPELL_STOMP_H), false);
-                            _events.ScheduleEvent(EVENT_STOMP, urand(15*IN_MILLISECONDS, 18*IN_MILLISECONDS));
+                            DoCastVictim(SPELL_STOMP);
+                            _events.ScheduleEvent(EVENT_STOMP, urand(15000, 18000));
                             break;
                         case EVENT_ARCTIC_BREATH:
                             DoCastVictim(SPELL_ARCTIC_BREATH);
-                            _events.ScheduleEvent(EVENT_ARCTIC_BREATH, urand(26*IN_MILLISECONDS, 33*IN_MILLISECONDS));
+                            _events.ScheduleEvent(EVENT_ARCTIC_BREATH, urand(26000, 33000));
                             break;
                         default:
                             break;
@@ -916,10 +797,9 @@
                 _EnterCombat();
                 if (Creature* crok = ObjectAccessor::GetCreature(*me, instance->GetData64(DATA_CROK_SCOURGEBANE)))
                     crok->AI()->Talk(SAY_CROK_COMBAT_SVALNA);
-                events.ScheduleEvent(EVENT_SVALNA_COMBAT, 1);
+                events.ScheduleEvent(EVENT_SVALNA_COMBAT, 9000);
                 events.ScheduleEvent(EVENT_IMPALING_SPEAR, urand(40000, 50000));
                 events.ScheduleEvent(EVENT_AETHER_SHIELD, urand(100000, 110000));
-                DoCast(SPELL_DIVINE_SURGE);
             }
 
             void KilledUnit(Unit* victim)
@@ -951,7 +831,8 @@
             {
                 _JustReachedHome();
                 me->SetReactState(REACT_PASSIVE);
-                me->SetCanFly(false);
+                me->SetDisableGravity(false);
+                me->SetHover(false);
             }
 
             void DoAction(int32 action)
@@ -964,7 +845,7 @@
                     case ACTION_START_GAUNTLET:
                         me->setActive(true);
                         _isEventInProgress = true;
-                        me->SetFlag(UNIT_FIELD_FLAGS, UNIT_FLAG_IMMUNE_TO_PC | UNIT_FLAG_IMMUNE_TO_NPC | UNIT_FLAG_NON_ATTACKABLE);
+                        me->SetFlag(UNIT_FIELD_FLAGS, UNIT_FLAG_IMMUNE_TO_PC | UNIT_FLAG_IMMUNE_TO_NPC);
                         events.ScheduleEvent(EVENT_SVALNA_START, 25000);
                         break;
                     case ACTION_RESURRECT_CAPTAINS:
@@ -993,16 +874,14 @@
 
             void MovementInform(uint32 type, uint32 id)
             {
-                if (type != POINT_MOTION_TYPE || id != POINT_LAND)
+                if (type != EFFECT_MOTION_TYPE || id != POINT_LAND)
                     return;
 
                 _isEventInProgress = false;
                 me->setActive(false);
-                me->RemoveFlag(UNIT_FIELD_FLAGS, UNIT_FLAG_IMMUNE_TO_PC | UNIT_FLAG_IMMUNE_TO_NPC | UNIT_FLAG_NON_ATTACKABLE);
+                me->RemoveFlag(UNIT_FIELD_FLAGS, UNIT_FLAG_IMMUNE_TO_PC | UNIT_FLAG_IMMUNE_TO_NPC);
                 me->SetDisableGravity(false);
                 me->SetHover(false);
-                me->SendMovementFlagUpdate();
-                DoZoneInCombat(me, 150.0f);
             }
 
             void SpellHitTarget(Unit* target, SpellInfo const* spell)
@@ -1100,16 +979,8 @@
                 _events.ScheduleEvent(EVENT_SCOURGE_STRIKE, urand(7500, 12500));
                 _events.ScheduleEvent(EVENT_DEATH_STRIKE, urand(25000, 30000));
                 me->SetReactState(REACT_DEFENSIVE);
-                _isEventActive = false;
-
-                if (_instance)
-                    _isEventDone = _instance->GetBossState(DATA_SISTER_SVALNA) == DONE;
-
-                me->SetFlag(UNIT_FIELD_FLAGS, UNIT_FLAG_NON_ATTACKABLE);
                 _didUnderTenPercentText = false;
                 _wipeCheckTimer = 1000;
-                _aliveTrash.clear();
-                _currentWPid = 0;
             }
 
             void DoAction(int32 action)
@@ -1155,7 +1026,6 @@
                         if (_currentWPid == 4 && _isEventActive)
                         {
                             _isEventActive = false;
-                            me->SetFlag(UNIT_FIELD_FLAGS, UNIT_FLAG_NON_ATTACKABLE);
                             me->setActive(false);
                             Talk(SAY_CROK_FINAL_WP);
                             if (Creature* svalna = ObjectAccessor::GetCreature(*me, _instance->GetData64(DATA_SISTER_SVALNA)))
@@ -1184,7 +1054,6 @@
                         if (_aliveTrash.empty() && _isEventActive)
                         {
                             _isEventActive = false;
-                            me->SetFlag(UNIT_FIELD_FLAGS, UNIT_FLAG_NON_ATTACKABLE);
                             me->setActive(false);
                             Talk(SAY_CROK_FINAL_WP);
                             if (Creature* svalna = ObjectAccessor::GetCreature(*me, _instance->GetData64(DATA_SISTER_SVALNA)))
@@ -1269,7 +1138,7 @@
                     }
                 }
 
-                if (HealthBelowPct(10) || damage >= me->GetHealth())
+                if (HealthBelowPct(10))
                 {
                     if (!_didUnderTenPercentText)
                     {
@@ -1313,7 +1182,6 @@
                             Talk(SAY_CROK_INTRO_3);
                             break;
                         case EVENT_START_PATHING:
-                            me->RemoveFlag(UNIT_FIELD_FLAGS, UNIT_FLAG_NON_ATTACKABLE);
                             Start(true, true);
                             break;
                         case EVENT_SCOURGE_STRIKE:
@@ -1432,11 +1300,8 @@
 
         void EnterEvadeMode()
         {
-            if (IsUndead)
-                me->DespawnOrUnsummon();
-
             // not yet following
-            if (me->GetMotionMaster()->GetMotionSlotType(MOTION_SLOT_IDLE) != CHASE_MOTION_TYPE)
+            if (me->GetMotionMaster()->GetMotionSlotType(MOTION_SLOT_IDLE) != CHASE_MOTION_TYPE || IsUndead)
             {
                 ScriptedAI::EnterEvadeMode();
                 return;
@@ -1483,8 +1348,6 @@
                 Talk(SAY_CAPTAIN_RESURRECTED);
                 me->UpdateEntry(newEntry, instance->GetData(DATA_TEAM_IN_INSTANCE), me->GetCreatureData());
                 DoCast(me, SPELL_UNDEATH, true);
-                me->SetReactState(REACT_AGGRESSIVE);
-                DoZoneInCombat(me, 150.0f);
             }
         }
 
@@ -1855,8 +1718,8 @@
             {
                 _events.Reset();
                 if (_instance->GetBossState(DATA_PROFESSOR_PUTRICIDE) == DONE &&
-                    _instance->GetBossState(DATA_BLOOD_QUEEN_LANA_THEL) == DONE/* &&
-                    _instance->GetBossState(DATA_SINDRAGOSA) == DONE*/)
+                    _instance->GetBossState(DATA_BLOOD_QUEEN_LANA_THEL) == DONE &&
+                    _instance->GetBossState(DATA_SINDRAGOSA) == DONE)
                     _events.ScheduleEvent(EVENT_SOUL_MISSILE, urand(1000, 6000));
             }
 
@@ -1975,7 +1838,7 @@
                     {
                         (*itr)->AI()->Talk(SAY_TRAP_ACTIVATE);
                         (*itr)->RemoveAurasDueToSpell(SPELL_STONEFORM);
-                        if (Unit* target = (*itr)->SelectNearestTarget(80.0f))
+                        if (Unit* target = (*itr)->SelectNearestTarget(150.0f))
                             (*itr)->AI()->AttackStart(target);
                         break;
                     }
@@ -2144,8 +2007,13 @@
                 if (!caster)
                     return;
 
-                caster->SetHomePosition(SvalnaLandPos);
-                caster->GetMotionMaster()->MovePoint(POINT_LAND, SvalnaLandPos);
+                Position pos;
+                caster->GetPosition(&pos);
+                caster->GetNearPosition(pos, 5.0f, 0.0f);
+                //pos.m_positionZ = caster->GetBaseMap()->GetHeight(caster->GetPhaseMask(), pos.GetPositionX(), pos.GetPositionY(), caster->GetPositionZ(), true, 50.0f);
+                //pos.m_positionZ += 0.05f;
+                caster->SetHomePosition(pos);
+                caster->GetMotionMaster()->MoveLand(POINT_LAND, pos);
             }
 
             void Register()
@@ -2503,573 +2371,6 @@
         }
 };
 
-<<<<<<< HEAD
-/* ----------------------------------- Rampart of Skulls NPCs ----------------------------------- */
-
-/* Kor'kron Primalist  37030*/
-class npc_korkron_primalist: public CreatureScript
-{
-    public:
-        npc_korkron_primalist() : CreatureScript("npc_korkron_primalist") { }
-
-        struct npc_korkron_primalistAI : public ScriptedAI
-        {
-            npc_korkron_primalistAI(Creature* creature) : ScriptedAI(creature)
-            {
-                instance = creature->GetInstanceScript();
-                _started = false;
-            }
-
-            void Reset()
-            {
-                events.Reset();
-                events.ScheduleEvent(EVENT_WRATH, 10000); // TODO: Fix the timers
-                events.ScheduleEvent(EVENT_HEAL, 20000); // TODO: Fix the timers
-            }
-
-            void MoveInLineOfSight(Unit* who)
-            {
-                if (!instance)
-                    return;
-
-                if (instance->GetData(DATA_TEAM_IN_INSTANCE) != HORDE)
-                    return;
-
-                if (who->GetTypeId() != TYPEID_PLAYER)
-                    return;
-
-                if (instance->GetData(DATA_FIRST_SQUAD_STATE) == DONE)
-                    return;
-
-                if (!_started && me->IsWithinDistInMap(who, 25.0f))
-                {
-                    _started = true;
-                    events.ScheduleEvent(EVENT_FIRST_SQUAD_ASSISTED_1, 1000);
-                    events.ScheduleEvent(EVENT_FIRST_SQUAD_ASSISTED_2, 15000); // TODO : fix the timer
-                }
-            }
-
-            void UpdateAI(uint32 diff)
-            {
-                if (!instance)
-                    return;
-
-                if (me->HasUnitState(UNIT_STATE_CASTING))
-                    return;
-
-                events.Update(diff);
-
-                while (uint32 eventId = events.ExecuteEvent())
-                {
-                    switch (eventId)
-                    {
-                        case EVENT_FIRST_SQUAD_ASSISTED_1:
-                            Talk(SAY_FIRST_SQUAD_RESCUED_HORDE_0);
-                            break;
-                        case EVENT_FIRST_SQUAD_ASSISTED_2:
-                            if (Creature* tempUnit = me->FindNearestCreature(NPC_KORKRON_INVOKER, 120.0f, true))
-                            {
-                                tempUnit->AI()->Talk(SAY_FIRST_SQUAD_RESCUED_HORDE_1);
-                                tempUnit->AI()->Talk(SAY_SUMMON_BATTLE_STANDARD);
-                                tempUnit->CastSpell(tempUnit, SPELL_SUMMON_BATTLE_STANDART_H, true);
-                            }
-                            instance->SetData(DATA_FIRST_SQUAD_STATE, DONE);
-                            break;
-                        case EVENT_WRATH:
-                            if (UpdateVictim())
-                                if (Unit* target = SelectTarget(SELECT_TARGET_RANDOM, 1, 10.0f))
-                                    DoCast(target, SPELL_WRATH);
-                            events.ScheduleEvent(EVENT_WRATH, 10000);
-                            break;
-                        case EVENT_HEAL:
-                            if (UpdateVictim())
-                            {
-                                std::list<Unit*> TargetList;
-                                Unit* finalTarget = me;
-                                Trinity::AnyFriendlyUnitInObjectRangeCheck checker(me, me, 30.0f);
-                                Trinity::UnitListSearcher<Trinity::AnyFriendlyUnitInObjectRangeCheck> searcher(me, TargetList, checker);
-                                me->VisitNearbyObject(30.0f, searcher);
-                                for (std::list<Unit*>::iterator itr = TargetList.begin(); itr != TargetList.end(); ++itr)
-                                     if ((*itr)->GetHealthPct() < finalTarget->GetHealthPct())
-                                         finalTarget = *itr;
-
-                                uint32 spellId = SPELL_HEALING_TOUCH;
-                                uint32 healthPct = uint32(finalTarget->GetHealthPct());
-                                if (healthPct > 15 && healthPct < 20)
-                                    spellId = (urand (0, 1) ? SPELL_REGROWTH : SPELL_HEALING_TOUCH);
-                                else
-                                    if (healthPct >= 20 && healthPct < 40)
-                                        spellId = SPELL_REGROWTH;
-                                else
-                                    if (healthPct > 40)
-                                        spellId = (urand(0, 1) ? SPELL_REJUVENATION : SPELL_REGROWTH);
-
-                                me->CastSpell(finalTarget, spellId, false);
-                                events.ScheduleEvent(EVENT_HEAL, 20000);
-                            }
-                            break;
-                    }
-                }
-
-                DoMeleeAttackIfReady();
-            }
-
-            private:
-                bool _started;
-                EventMap events;
-                InstanceScript* instance;
-        };
-
-        CreatureAI* GetAI(Creature* pCreature) const
-        {
-            return new npc_korkron_primalistAI(pCreature);
-        }
-};
-
-/* Kor'kron Defender  37032*/
-class npc_korkron_defender: public CreatureScript
-{
-    public:
-        npc_korkron_defender() : CreatureScript("npc_korkron_defender") { }
-
-        struct npc_korkron_defenderAI : public ScriptedAI
-        {
-            npc_korkron_defenderAI(Creature* creature) : ScriptedAI(creature)
-            {
-                instance = creature->GetInstanceScript();
-                _started2 = false;
-            }
-
-            void Reset()
-            {
-                events.Reset();
-                events.ScheduleEvent(EVENT_DEVASTATE, 10000);
-                events.ScheduleEvent(EVENT_THUNDERCLAP, 20000);
-                events.ScheduleEvent(EVENT_SPELL_REFLECT, 25000);
-                events.ScheduleEvent(EVENT_SUNDER_ARMOR, 15000);
-            }
-
-            void MoveInLineOfSight(Unit* who)
-            {
-                if (!instance)
-                    return;
-
-                if (instance->GetData(DATA_TEAM_IN_INSTANCE) != HORDE)
-                    return;
-
-                if (who->GetTypeId() != TYPEID_PLAYER)
-                    return;
-
-                if (instance->GetData(DATA_SECOND_SQUAD_STATE) == DONE)
-                    return;
-
-                if (!_started2 && me->IsWithinDistInMap(who, 25.0f))
-                {
-                    _started2 = true;
-                    instance->SetData(DATA_SECOND_SQUAD_STATE, DONE);
-                    events.ScheduleEvent(EVENT_SECOND_SQUAD_ASSISTED_1, 1000);
-                    events.ScheduleEvent(EVENT_SECOND_SQUAD_ASSISTED_2, 5000); // TODO : fix the timer
-                }
-            }
-
-            void UpdateAI(uint32 diff)
-            {
-                if (!instance)
-                    return;
-
-                if (me->HasUnitState(UNIT_STATE_CASTING))
-                    return;
-
-                events.Update(diff);
-
-                while (uint32 eventId = events.ExecuteEvent())
-                {
-                    switch (eventId)
-                    {
-                        case EVENT_SECOND_SQUAD_ASSISTED_1:
-                            Talk(SAY_SECOND_SQUAD_RESCUED_HORDE_0);
-                            break;
-                        case EVENT_SECOND_SQUAD_ASSISTED_2:
-                            Talk(SAY_SECOND_SQUAD_RESCUED_HORDE_1);
-                            Talk(SAY_FROSTWYRM_SUMMON_0);
-                            me->SummonCreature(NPC_SPIRE_FROSTWYRM, FrostWyrmPosH);
-                            break;
-                        case EVENT_DEVASTATE:
-                            if (UpdateVictim())
-                            {
-                                if (Unit* target = SelectTarget(SELECT_TARGET_RANDOM, 0))
-                                    DoCast(target, SPELL_DEVASTATE);
-                            }
-                            events.ScheduleEvent(EVENT_DEVASTATE, 10000);
-                            break;
-                        case EVENT_SPELL_REFLECT:
-                            if (UpdateVictim())
-                            {
-                                DoCast(me, SPELL_SPELL_REFLECT);
-                            }
-                            events.ScheduleEvent(EVENT_SPELL_REFLECT, 25000);
-                            break;
-                        case EVENT_THUNDERCLAP:
-                            if (UpdateVictim())
-                            {
-                                if (Unit* target = SelectTarget(SELECT_TARGET_RANDOM, 1))
-                                    DoCast(target, SPELL_THUNDERCLAP);
-                            }
-                            events.ScheduleEvent(EVENT_THUNDERCLAP, 20000);
-                            break;
-                        case EVENT_SUNDER_ARMOR:
-                            if (UpdateVictim())
-                            {
-                                if (Unit* target = SelectTarget(SELECT_TARGET_RANDOM, 1))
-                                    DoCast(target, SPELL_SUNDER_ARMOR_DEF);
-                            }
-                            events.ScheduleEvent(EVENT_SUNDER_ARMOR, 15000);
-                            break;
-                    }
-                }
-
-                DoMeleeAttackIfReady();
-            }
-
-            private:
-                EventMap events;
-                bool _started2;
-                InstanceScript* instance;
-        };
-
-        CreatureAI* GetAI(Creature* pCreature) const
-        {
-            return new npc_korkron_defenderAI(pCreature);
-        }
-};
-
-/* Skybreaker Vindicator  37003*/
-class npc_skybreaker_vindicator: public CreatureScript
-{
-    public:
-        npc_skybreaker_vindicator() : CreatureScript("npc_skybreaker_vindicator") { }
-
-        struct npc_skybreaker_vindicatorAI : public ScriptedAI
-        {
-            npc_skybreaker_vindicatorAI(Creature* creature) : ScriptedAI(creature)
-            {
-                instance = creature->GetInstanceScript();
-                _started = false;
-            }
-
-            void Reset()
-            {
-                events.Reset();
-                events.ScheduleEvent(EVENT_AVENGERS_SHILED, 10000); // TODO: Fix the timers
-                events.ScheduleEvent(EVENT_CONCENTRATION, 20000); // TODO: Fix the timers
-                events.ScheduleEvent(EVENT_HOLY_WRATH, 20000); // TODO: Fix the timers
-            }
-
-            void MoveInLineOfSight(Unit* who)
-            {
-                if (!instance)
-                    return;
-
-                if (instance->GetData(DATA_TEAM_IN_INSTANCE) != ALLIANCE)
-                    return;
-
-                if (who->GetTypeId() != TYPEID_PLAYER)
-                    return;
-
-                if (instance->GetData(DATA_FIRST_SQUAD_STATE) == DONE)
-                    return;
-
-                if (!_started && me->IsWithinDistInMap(who, 25.0f))
-                {
-                    _started = true;
-                    events.ScheduleEvent(EVENT_FIRST_SQUAD_ASSISTED_1, 1000);
-                    events.ScheduleEvent(EVENT_FIRST_SQUAD_ASSISTED_2, 15000); // TODO : fix the timer
-                }
-            }
-
-            void UpdateAI(uint32 diff)
-            {
-                if (!instance)
-                    return;
-
-                if (me->HasUnitState(UNIT_STATE_CASTING))
-                    return;
-
-                events.Update(diff);
-
-                while (uint32 eventId = events.ExecuteEvent())
-                {
-                    switch (eventId)
-                    {
-                        case EVENT_FIRST_SQUAD_ASSISTED_1:
-                            Talk(SAY_FIRST_SQUAD_RESCUED_ALLIANCE_0);
-                            break;
-                        case EVENT_FIRST_SQUAD_ASSISTED_2:
-                            if (Creature* tempUnit = me->FindNearestCreature(NPC_SKYBREAKER_SORCERER, 120.0f, true))
-                            {
-                                tempUnit->AI()->Talk(SAY_FIRST_SQUAD_RESCUED_ALLIANCE_1);
-                                tempUnit->AI()->Talk(SAY_SUMMON_BATTLE_STANDARD);
-                                tempUnit->CastSpell(tempUnit, SPELL_SUMMON_BATTLE_STANDART_A, true);
-                            }
-                            instance->SetData(DATA_FIRST_SQUAD_STATE, DONE);
-                            break;
-                        case EVENT_AVENGERS_SHILED:
-                            if (UpdateVictim())
-                                if (Unit* target = SelectTarget(SELECT_TARGET_RANDOM, 1, 10.0f))
-                                    DoCast(target, SPELL_WRATH);
-                            events.ScheduleEvent(EVENT_AVENGERS_SHILED, 10000);
-                            break;
-                        case EVENT_CONCENTRATION:
-                            if (UpdateVictim())
-                                if (Unit* target = SelectTarget(SELECT_TARGET_RANDOM, 1, 10.0f))
-                                    DoCast(target, SPELL_CONCENTRATION);
-                            events.ScheduleEvent(EVENT_CONCENTRATION, 20000);
-                            break;
-                        case EVENT_HOLY_WRATH:
-                            if (UpdateVictim())
-                                if (Unit* target = SelectTarget(SELECT_TARGET_RANDOM, 1, 10.0f))
-                                    DoCast(target, SPELL_HOLY_WRATH);
-                            events.ScheduleEvent(EVENT_HOLY_WRATH, 15000);
-                            break;
-                    }
-                }
-
-                DoMeleeAttackIfReady();
-            }
-
-            private:
-                bool _started;
-                EventMap events;
-                InstanceScript* instance;
-        };
-
-        CreatureAI* GetAI(Creature* pCreature) const
-        {
-            return new npc_skybreaker_vindicatorAI(pCreature);
-        }
-};
-
-/* Skybreaker Protector  36998*/
-class npc_skybreaker_protector: public CreatureScript
-{
-    public:
-        npc_skybreaker_protector() : CreatureScript("npc_skybreaker_protector") { }
-
-        struct npc_skybreaker_protectorAI : public ScriptedAI
-        {
-            npc_skybreaker_protectorAI(Creature* creature) : ScriptedAI(creature)
-            {
-                instance = creature->GetInstanceScript();
-                _started2 = false;
-            }
-
-            void Reset()
-            {
-                events.Reset();
-                events.ScheduleEvent(EVENT_DEVASTATE, 10000);
-                events.ScheduleEvent(EVENT_THUNDERCLAP, 20000);
-                events.ScheduleEvent(EVENT_SPELL_REFLECT, 25000);
-                events.ScheduleEvent(EVENT_SUNDER_ARMOR, 15000);
-            }
-
-            void MoveInLineOfSight(Unit* who)
-            {
-                if (!instance)
-                    return;
-
-                if (instance->GetData(DATA_TEAM_IN_INSTANCE) != ALLIANCE)
-                    return;
-
-                if (who->GetTypeId() != TYPEID_PLAYER)
-                    return;
-
-                if (instance->GetData(DATA_SECOND_SQUAD_STATE) == DONE)
-                    return;
-
-                if (!_started2 && me->IsWithinDistInMap(who, 25.0f))
-                {
-                    _started2 = true;
-                    instance->SetData(DATA_SECOND_SQUAD_STATE, DONE);
-                    events.ScheduleEvent(EVENT_SECOND_SQUAD_ASSISTED_1, 1000);
-                    events.ScheduleEvent(EVENT_SECOND_SQUAD_ASSISTED_2, 11000); // TODO : fix the timer
-                    events.ScheduleEvent(EVENT_SECOND_SQUAD_ASSISTED_3, 17000); // TODO : fix the timer
-                }
-            }
-
-            void UpdateAI(uint32 diff)
-            {
-                if (!instance)
-                    return;
-
-                if (me->HasUnitState(UNIT_STATE_CASTING))
-                    return;
-
-                events.Update(diff);
-
-                while (uint32 eventId = events.ExecuteEvent())
-                {
-                    switch (eventId)
-                    {
-                        case EVENT_SECOND_SQUAD_ASSISTED_1:
-                            Talk(SAY_SECOND_SQUAD_RESCUED_ALLIANCE_0);
-                            break;
-                        case EVENT_SECOND_SQUAD_ASSISTED_2:
-                            Talk(SAY_SECOND_SQUAD_RESCUED_ALLIANCE_1);
-                            break;
-                        case EVENT_SECOND_SQUAD_ASSISTED_3:
-                            Talk(SAY_SECOND_SQUAD_RESCUED_ALLIANCE_2);
-                            Talk(SAY_FROSTWYRM_SUMMON_1);
-                            me->SummonCreature(NPC_SPIRE_FROSTWYRM, FrostWyrmPosA);
-                            break;
-                        case EVENT_DEVASTATE:
-                            if (UpdateVictim())
-                            {
-                                if (Unit* target = SelectTarget(SELECT_TARGET_RANDOM, 0))
-                                    DoCast(target, SPELL_DEVASTATE);
-                            }
-                            events.ScheduleEvent(EVENT_DEVASTATE, 10000);
-                            break;
-                        case EVENT_SPELL_REFLECT:
-                            if (UpdateVictim())
-                            {
-                                DoCast(me, SPELL_SPELL_REFLECT);
-                            }
-                            events.ScheduleEvent(EVENT_SPELL_REFLECT, 25000);
-                            break;
-                        case EVENT_THUNDERCLAP:
-                            if (UpdateVictim())
-                            {
-                                if (Unit* target = SelectTarget(SELECT_TARGET_RANDOM, 1))
-                                    DoCast(target, SPELL_THUNDERCLAP);
-                            }
-                            events.ScheduleEvent(EVENT_THUNDERCLAP, 20000);
-                            break;
-                        case EVENT_SUNDER_ARMOR:
-                            if (UpdateVictim())
-                            {
-                                if (Unit* target = SelectTarget(SELECT_TARGET_RANDOM, 1))
-                                    DoCast(target, SPELL_SUNDER_ARMOR_DEF);
-                            }
-                            events.ScheduleEvent(EVENT_SUNDER_ARMOR, 15000);
-                            break;
-                    }
-                }
-
-                DoMeleeAttackIfReady();
-            }
-
-            private:
-                bool _started2;
-                EventMap events;
-                InstanceScript* instance;
-        };
-        CreatureAI* GetAI(Creature* pCreature) const
-        {
-            return new npc_skybreaker_protectorAI(pCreature);
-        }
-};
-
-
-/* Spire Frostwyrm  37230*/
-class npc_icc_spire_frostwyrm: public CreatureScript
-{
-    public:
-        npc_icc_spire_frostwyrm() : CreatureScript("npc_icc_spire_frostwyrm") { }
-
-        struct npc_icc_spire_frostwyrmAI : public ScriptedAI
-        {
-            npc_icc_spire_frostwyrmAI(Creature* creature) : ScriptedAI(creature)
-            {
-                instance = creature->GetInstanceScript();
-            }
-
-            void Reset()
-            {
-                landed = false;
-                events.Reset();
-                me->SetCanFly(true);
-                me->SetReactState(REACT_AGGRESSIVE);
-                me->AddUnitMovementFlag(MOVEMENTFLAG_DISABLE_GRAVITY);
-                me->SetByteFlag(UNIT_FIELD_BYTES_1, 3, UNIT_BYTE1_FLAG_ALWAYS_STAND | UNIT_BYTE1_FLAG_HOVER);
-                events.ScheduleEvent(EVENT_FROST_BREATH, 20000);
-                events.ScheduleEvent(EVENT_BLIZZARD, 25000);
-                events.ScheduleEvent(EVENT_CLEAVE, 10000);
-            }
-
-            void MoveInLineOfSight(Unit* who)
-            {
-                if (!instance)
-                    return;
-
-                if (who->GetTypeId() != TYPEID_PLAYER)
-                    return;
-
-                if (!who->isTargetableForAttack())
-                    return;
-
-                if (!landed && me->IsWithinDistInMap(who, 45.0f))
-                {
-                    if (instance->GetData(DATA_TEAM_IN_INSTANCE) == HORDE)
-                        Talk(SAY_FROSTWYRM_LAND_H_0);
-                    else
-                        Talk(SAY_FROSTWYRM_LAND_A_1);
-                    landed = true;
-                    me->SetCanFly(false);
-                    me->RemoveUnitMovementFlag(MOVEMENTFLAG_DISABLE_GRAVITY);
-                    me->SetInCombatWith(who);
-                    me->AddThreat(who, 1.0f);
-                    me->GetMotionMaster()->MoveChase(who);
-                }
-            }
-
-            void UpdateAI(uint32 diff)
-            {
-                if (!UpdateVictim())
-                    return;
-
-                if (me->HasUnitState(UNIT_STATE_CASTING))
-                    return;
-
-                events.Update(diff);
-
-                while (uint32 eventId = events.ExecuteEvent())
-                {
-                    switch (eventId)
-                    {
-                        case EVENT_FROST_BREATH:
-                            if (Unit* target = SelectTarget(SELECT_TARGET_RANDOM, 1, 10.0f))
-                                DoCast(target, SPELL_FROST_BREATH);
-                            events.ScheduleEvent(EVENT_FROST_BREATH, 20000);
-                            break;
-                        case EVENT_BLIZZARD:
-                            if (Unit* target = SelectTarget(SELECT_TARGET_RANDOM, 1, 10.0f))
-                                DoCast(target, SPELL_BLIZZARD);
-                            events.ScheduleEvent(EVENT_BLIZZARD, 25000);
-                            break;
-                        case EVENT_CLEAVE:
-                            if (Unit* target = SelectTarget(SELECT_TARGET_RANDOM, 1, 10.0f))
-                                DoCast(target, SPELL_FROST_CLEAVE);
-                            events.ScheduleEvent(EVENT_CLEAVE, 10000);
-                            break;
-                    }
-                }
-
-                DoMeleeAttackIfReady();
-            }
-
-            private:
-                bool landed;
-                EventMap events;
-                InstanceScript* instance;
-        };
-
-        CreatureAI* GetAI(Creature* pCreature) const
-        {
-            return new npc_icc_spire_frostwyrmAI(pCreature);
-        }
-};
-=======
->>>>>>> 7fda6f37
 
 void AddSC_icecrown_citadel()
 {
@@ -3100,12 +2401,4 @@
     new at_icc_start_frostwing_gauntlet();
     new npc_sindragosas_ward();
     new at_icc_start_sindragosa_gauntlet();
-<<<<<<< HEAD
-    new npc_korkron_primalist();
-    new npc_korkron_defender();
-    new npc_skybreaker_vindicator();
-    new npc_skybreaker_protector();
-    new npc_icc_spire_frostwyrm();
-=======
->>>>>>> 7fda6f37
 }