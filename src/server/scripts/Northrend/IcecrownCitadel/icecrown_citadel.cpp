--- conflicted
+++ resolved
@@ -548,29 +548,13 @@
 {
     npc_alchemist_adrianna(Creature* creature) : ScriptedAI(creature) { }
 
-<<<<<<< HEAD
-    bool GossipHello(Player* player) override
+    bool OnGossipHello(Player* player) override
     {
         if (!me->FindCurrentSpellBySpellId(sSpellMgr->GetSpellIdForDifficulty(SPELL_HARVEST_BLIGHT_SPECIMEN, me)))
             if (player->HasAura(SPELL_ORANGE_BLIGHT_RESIDUE) && player->HasAura(SPELL_GREEN_BLIGHT_RESIDUE))
                 DoCastSelf(SPELL_HARVEST_BLIGHT_SPECIMEN, false);
         return false;
     }
-=======
-            bool OnGossipHello(Player* player) override
-            {
-                if (!me->FindCurrentSpellBySpellId(sSpellMgr->GetSpellIdForDifficulty(SPELL_HARVEST_BLIGHT_SPECIMEN, me)))
-                    if (player->HasAura(SPELL_ORANGE_BLIGHT_RESIDUE) && player->HasAura(SPELL_GREEN_BLIGHT_RESIDUE))
-                        DoCastSelf(SPELL_HARVEST_BLIGHT_SPECIMEN, false);
-                return false;
-            }
-        };
-
-        CreatureAI* GetAI(Creature* creature) const override
-        {
-            return GetIcecrownCitadelAI<npc_alchemist_adriannaAI>(creature);
-        }
->>>>>>> cd1858b0
 };
 
 class npc_arthas_teleport_visual : public CreatureScript
