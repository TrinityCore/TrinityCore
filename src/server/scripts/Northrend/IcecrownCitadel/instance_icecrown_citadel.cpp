--- conflicted
+++ resolved
@@ -39,9 +39,9 @@
     {GO_ORANGE_PLAGUE_MONSTER_ENTRANCE,      DATA_FESTERGUT_EVENT,             DOOR_TYPE_ROOM,    BOUNDARY_E   },
     {GO_GREEN_PLAGUE_MONSTER_ENTRANCE,       DATA_ROTFACE_EVENT,               DOOR_TYPE_ROOM,    BOUNDARY_E   },
     {GO_SCIENTIST_ENTRANCE,                  DATA_PROFESSOR_PUTRICIDE_EVENT,   DOOR_TYPE_ROOM,    BOUNDARY_E   },
-    {GO_CRIMSON_HALL_DOOR,                   DATA_BLOOD_PRINCE_COUNCIL_EVENT,  DOOR_TYPE_ROOM,    BOUNDARY_S   },
-    {GO_BLOOD_ELF_COUNCIL_DOOR,              DATA_BLOOD_PRINCE_COUNCIL_EVENT,  DOOR_TYPE_PASSAGE, BOUNDARY_W   },
-    {GO_BLOOD_ELF_COUNCIL_DOOR_RIGHT,        DATA_BLOOD_PRINCE_COUNCIL_EVENT,  DOOR_TYPE_PASSAGE, BOUNDARY_E   },
+    {GO_CRIMSON_HALL_DOOR,                   DATA_BLOOD_PRINCE_COUNCIL,  DOOR_TYPE_ROOM,    BOUNDARY_S   },
+    {GO_BLOOD_ELF_COUNCIL_DOOR,              DATA_BLOOD_PRINCE_COUNCIL,  DOOR_TYPE_PASSAGE, BOUNDARY_W   },
+    {GO_BLOOD_ELF_COUNCIL_DOOR_RIGHT,        DATA_BLOOD_PRINCE_COUNCIL,  DOOR_TYPE_PASSAGE, BOUNDARY_E   },
     {GO_BLOOD_QUEEN_BLOOD_BARRIER,           DATA_BLOOD_QUEEN_LANA_THEL_EVENT, DOOR_TYPE_ROOM,    BOUNDARY_S   },
     {GO_DOODAD_ICECROWN_GRATE_01,            DATA_BLOOD_QUEEN_LANA_THEL_EVENT, DOOR_TYPE_PASSAGE, BOUNDARY_NONE},
     {GO_GREEN_DRAGON_BOSS_ENTRANCE,          DATA_VALITHRIA_DREAMWALKER_EVENT, DOOR_TYPE_ROOM,    BOUNDARY_N   },
@@ -86,7 +86,6 @@
             {
                 Initialize();
                 LoadDoorData(doorData);
-<<<<<<< HEAD
                 uiDifficulty = pMap->GetDifficulty();
 
                 uiLordMarrowgar         = 0;
@@ -210,43 +209,6 @@
                 bloodQuickeningState = NOT_STARTED;
                 bloodQuickeningTimer = 0;
                 bloodQuickeningMinutes = 0;
-=======
-                TeamInInstance = 0;
-                HeroicAttempts = MaxHeroicAttempts;
-                LadyDeathwisperElevatorGUID = 0;
-                DeathbringerSaurfangGUID = 0;
-                DeathbringerSaurfangDoorGUID = 0;
-                DeathbringerSaurfangEventGUID = 0;
-                DeathbringersCacheGUID = 0;
-                SaurfangTeleportGUID = 0;
-                PlagueSigilGUID = 0;
-                BloodwingSigilGUID = 0;
-                FrostwingSigilGUID = 0;
-                memset(PutricidePipeGUIDs, 0, 2*sizeof(uint64));
-                memset(PutricideGateGUIDs, 0, 2*sizeof(uint64));
-                PutricideCollisionGUID = 0;
-                FestergutGUID = 0;
-                RotfaceGUID = 0;
-                ProfessorPutricideGUID = 0;
-                PutricideTableGUID = 0;
-                memset(BloodCouncilGUIDs, 0, 3*sizeof(uint64));
-                BloodCouncilControllerGUID = 0;
-                BloodQueenLanaThelGUID = 0;
-                SindragosaGUID = 0;
-                SpinestalkerGUID = 0;
-                RimefangGUID = 0;
-                FrostwyrmCount = 0;
-                SpinestalkerTrashCount = 0;
-                RimefangTrashCount = 0;
-                IsBonedEligible = true;
-                IsOozeDanceEligible = true;
-                IsNauseaEligible = true;
-                IsOrbWhispererEligible = true;
-                ColdflameJetsState = NOT_STARTED;
-                BloodQuickeningState = NOT_STARTED;
-                BloodQuickeningTimer = 0;
-                BloodQuickeningMinutes = 0;
->>>>>>> 9be224ce
             }
 
             void Initialize()
@@ -258,10 +220,9 @@
 
             void FillInitialWorldStates(WorldPacket& data)
             {
-                data << uint32(WORLDSTATE_SHOW_TIMER)         << uint32(BloodQuickeningState == IN_PROGRESS);
-                data << uint32(WORLDSTATE_EXECUTION_TIME)     << uint32(BloodQuickeningMinutes);
+                data << uint32(WORLDSTATE_SHOW_TIMER)         << uint32(bloodQuickeningState == IN_PROGRESS);
+                data << uint32(WORLDSTATE_EXECUTION_TIME)     << uint32(bloodQuickeningMinutes);
                 data << uint32(WORLDSTATE_SHOW_ATTEMPTS)      << uint32(instance->IsHeroic());
-<<<<<<< HEAD
                 data << uint32(WORLDSTATE_ATTEMPTS_REMAINING) << uint32(heroicAttempts);
                 data << uint32(WORLDSTATE_ATTEMPTS_MAX)       << uint32(50);
             };
@@ -274,33 +235,22 @@
                     if (uiEncounter[i] == IN_PROGRESS)
                         return true;
                 return false;
-=======
-                data << uint32(WORLDSTATE_ATTEMPTS_REMAINING) << uint32(HeroicAttempts);
-                data << uint32(WORLDSTATE_ATTEMPTS_MAX)       << uint32(MaxHeroicAttempts);
->>>>>>> 9be224ce
             }
 
             void OnPlayerEnter(Player* player)
             {
-                if (!TeamInInstance)
-                    TeamInInstance = player->GetTeam();
+                if (!teamInInstance)
+                    teamInInstance = player->GetTeam();
             }
 
             void OnCreatureCreate(Creature* creature)
             {
-                if (!TeamInInstance)
+                if (!teamInInstance)
                 {
-<<<<<<< HEAD
                 Map::PlayerList const &players = instance->GetPlayers();
                 if (!players.isEmpty())
                     if (Player* pPlayer = players.begin()->getSource())
                         teamInInstance = pPlayer->GetTeam();
-=======
-                    Map::PlayerList const &players = instance->GetPlayers();
-                    if (!players.isEmpty())
-                        if (Player* player = players.begin()->getSource())
-                            TeamInInstance = player->GetTeam();
->>>>>>> 9be224ce
                 }
                 switch(creature->GetEntry())
                 {
@@ -311,65 +261,48 @@
                         creature->SetReactState(REACT_PASSIVE);
                         break;
                     case NPC_KOR_KRON_GENERAL:
-                        if (TeamInInstance == ALLIANCE)
+                        if (teamInInstance == ALLIANCE)
                             creature->UpdateEntry(NPC_ALLIANCE_COMMANDER, ALLIANCE);
                         break;
-<<<<<<< HEAD
-=======
-                    case NPC_KOR_KRON_LIEUTENANT:
-                        if (TeamInInstance == ALLIANCE)
-                            creature->UpdateEntry(NPC_SKYBREAKER_LIEUTENANT, ALLIANCE);
-                        break;
->>>>>>> 9be224ce
                     case NPC_TORTUNOK:
-                        if (TeamInInstance == ALLIANCE)
+                        if (teamInInstance == ALLIANCE)
                             creature->UpdateEntry(NPC_ALANA_MOONSTRIKE, ALLIANCE);
                         break;
                     case NPC_GERARDO_THE_SUAVE:
-                        if (TeamInInstance == ALLIANCE)
+                        if (teamInInstance == ALLIANCE)
                             creature->UpdateEntry(NPC_TALAN_MOONSTRIKE, ALLIANCE);
                         break;
                     case NPC_UVLUS_BANEFIRE:
-                        if (TeamInInstance == ALLIANCE)
+                        if (teamInInstance == ALLIANCE)
                             creature->UpdateEntry(NPC_MALFUS_GRIMFROST, ALLIANCE);
                         break;
                     case NPC_IKFIRUS_THE_VILE:
-                        if (TeamInInstance == ALLIANCE)
+                        if (teamInInstance == ALLIANCE)
                             creature->UpdateEntry(NPC_YILI, ALLIANCE);
                         break;
                     case NPC_VOL_GUK:
-                        if (TeamInInstance == ALLIANCE)
+                        if (teamInInstance == ALLIANCE)
                             creature->UpdateEntry(NPC_JEDEBIA, ALLIANCE);
                         break;
                     case NPC_HARAGG_THE_UNSEEN:
-                        if (TeamInInstance == ALLIANCE)
+                        if (teamInInstance == ALLIANCE)
                             creature->UpdateEntry(NPC_NIBY_THE_ALMIGHTY, ALLIANCE);
                         break;
                     case NPC_GARROSH_HELLSCREAM:
-                        if (TeamInInstance == ALLIANCE)
+                        if (teamInInstance == ALLIANCE)
                             creature->UpdateEntry(NPC_KING_VARIAN_WRYNN, ALLIANCE);
                         break;
-<<<<<<< HEAD
-=======
-                    case NPC_DEATHBRINGER_SAURFANG:
-                        DeathbringerSaurfangGUID = creature->GetGUID();
-                        break;
->>>>>>> 9be224ce
                     case NPC_SE_HIGH_OVERLORD_SAURFANG:
-                        if (TeamInInstance == ALLIANCE)
+                        if (teamInInstance == ALLIANCE)
                             creature->UpdateEntry(NPC_SE_MURADIN_BRONZEBEARD, ALLIANCE, creature->GetCreatureData());
                     case NPC_SE_MURADIN_BRONZEBEARD:
-<<<<<<< HEAD
                         uiSaurfangEventNPC = creature->GetGUID();
-=======
-                        DeathbringerSaurfangEventGUID = creature->GetGUID();
->>>>>>> 9be224ce
                         creature->LastUsedScriptID = creature->GetScriptId();
                         if (uiEncounter[DATA_SAURFANG_EVENT] != DONE && uiEncounter[DATA_SAURFANG_EVENT] != IN_PROGRESS)
                             creature->SetFlag(UNIT_NPC_FLAGS, UNIT_NPC_FLAG_GOSSIP);
                         break;
                     case NPC_SE_KOR_KRON_REAVER:
-                        if (TeamInInstance == ALLIANCE)
+                        if (teamInInstance == ALLIANCE)
                             creature->UpdateEntry(NPC_SE_SKYBREAKER_MARINE, ALLIANCE);
                         break;
                     case NPC_LORD_MARROWGAR:
@@ -381,10 +314,9 @@
                         uiDeathbringerSaurfang = creature->GetGUID();
                         break;
                     case NPC_FROST_FREEZE_TRAP:
-                        ColdflameJetGUIDs.insert(creature->GetGUID());
+                        coldflameJets.insert(creature->GetGUID());
                         break;
                     case NPC_FESTERGUT:
-<<<<<<< HEAD
                         uiFestergut = creature->GetGUID();
                         break;
                     case NPC_ROTFACE:
@@ -426,43 +358,6 @@
                         creature->SetSpeed(MOVE_WALK, 0.0f, true);
                         creature->SetFlag(UNIT_FIELD_FLAGS, UNIT_FLAG_NON_ATTACKABLE | UNIT_FLAG_DISABLE_MOVE | UNIT_FLAG_NOT_SELECTABLE);
                         creature->SetVisible(false);
-=======
-                        FestergutGUID = creature->GetGUID();
-                        break;
-                    case NPC_ROTFACE:
-                        RotfaceGUID = creature->GetGUID();
-                        break;
-                    case NPC_PROFESSOR_PUTRICIDE:
-                        ProfessorPutricideGUID = creature->GetGUID();
-                        break;
-                    case NPC_PRINCE_KELESETH:
-                        BloodCouncilGUIDs[0] = creature->GetGUID();
-                        break;
-                    case NPC_PRINCE_TALDARAM:
-                        BloodCouncilGUIDs[1] = creature->GetGUID();
-                        break;
-                    case NPC_PRINCE_VALANAR:
-                        BloodCouncilGUIDs[2] = creature->GetGUID();
-                        break;
-                    case NPC_BLOOD_ORB_CONTROLLER:
-                        BloodCouncilControllerGUID = creature->GetGUID();
-                        break;
-                    case NPC_BLOOD_QUEEN_LANA_THEL:
-                        BloodQueenLanaThelGUID = creature->GetGUID();
-                        break;
-                    case NPC_SINDRAGOSA:
-                        SindragosaGUID = creature->GetGUID();
-                        break;
-                    case NPC_SPINESTALKER:
-                        SpinestalkerGUID = creature->GetGUID();
-                        if (!creature->isDead())
-                            ++FrostwyrmCount;
-                        break;
-                    case NPC_RIMEFANG:
-                        RimefangGUID = creature->GetGUID();
-                        if (!creature->isDead())
-                            ++FrostwyrmCount;
->>>>>>> 9be224ce
                         break;
                     }
                     case NPC_SINDRAGOSA: 
@@ -553,7 +448,7 @@
             void OnCreatureRemove(Creature* creature)
             {
                 if (creature->GetEntry() == NPC_FROST_FREEZE_TRAP)
-                    ColdflameJetGUIDs.erase(creature->GetGUID());
+                    coldflameJets.erase(creature->GetGUID());
             }
 
             void OnGameObjectCreate(GameObject* go)
@@ -616,38 +511,26 @@
                         break;
                     }
                     case GO_LADY_DEATHWHISPER_ELEVATOR:
-<<<<<<< HEAD
                     {
                         uiLadyDeathwisperTransporter = go->GetGUID();
                         if (uiEncounter[DATA_DEATHWHISPER_EVENT] == DONE)
-=======
-                        LadyDeathwisperElevatorGUID = go->GetGUID();
-                        if (GetBossState(DATA_LADY_DEATHWHISPER) == DONE)
->>>>>>> 9be224ce
                         {
                             go->SetUInt32Value(GAMEOBJECT_LEVEL, 0);
                             go->SetGoState(GO_STATE_READY);
                         }
                         break;
-<<<<<<< HEAD
                     }
                     //Deathbringer Saurfang
                     case GO_DEATHBRINGER_S_DOOR:
                     {
                         uiSaurfangDoor = go->GetGUID();
                         HandleGameObject(NULL, uiEncounter[DATA_SAURFANG_EVENT] == DONE, go);
-=======
-                    case GO_SAURFANG_S_DOOR:
-                        DeathbringerSaurfangDoorGUID = go->GetGUID();
-                        AddDoor(go, true);
->>>>>>> 9be224ce
                         break;
                     }
                     case GO_DEATHBRINGER_S_CACHE_10N:
                     case GO_DEATHBRINGER_S_CACHE_25N:
                     case GO_DEATHBRINGER_S_CACHE_10H:
                     case GO_DEATHBRINGER_S_CACHE_25H:
-<<<<<<< HEAD
                     {
                         uiSaurfangCache = go->GetGUID();
                         break;
@@ -657,12 +540,6 @@
                     {
                         uiBloodwingDoor = go->GetGUID();
                         HandleGameObject(NULL, uiEncounter[DATA_SAURFANG_EVENT] == DONE, go);
-=======
-                        DeathbringersCacheGUID = go->GetGUID();
-                        break;
-                    case GO_SCOURGE_TRANSPORTER_SAURFANG:
-                        SaurfangTeleportGUID = go->GetGUID();
->>>>>>> 9be224ce
                         break;
                     }
                     case GO_FROSTWING_DOOR:
@@ -672,19 +549,12 @@
                         break;
                     }
                     case GO_PLAGUE_SIGIL:
-<<<<<<< HEAD
                     {
                         uiPlagueSigil = go->GetGUID();
                         go->SetGoState(uiEncounter[DATA_PROFESSOR_PUTRICIDE_EVENT] == DONE ? GO_STATE_READY : GO_STATE_ACTIVE);
-=======
-                        PlagueSigilGUID = go->GetGUID();
-                        if (GetBossState(DATA_PROFESSOR_PUTRICIDE) == DONE)
-                            HandleGameObject(PlagueSigilGUID, false, go);
->>>>>>> 9be224ce
                         break;
                     }
                     case GO_BLOODWING_SIGIL:
-<<<<<<< HEAD
                     {
                         uiBloodwingSigil = go->GetGUID();
                         go->SetGoState(uiEncounter[DATA_BLOOD_QUEEN_LANA_THEL_EVENT] == DONE ? GO_STATE_READY : GO_STATE_ACTIVE);
@@ -714,92 +584,48 @@
                     {
                         uiGreenMonsterDoor = go->GetGUID();
                         HandleGameObject(NULL, uiEncounter[DATA_ROTFACE_EVENT] != IN_PROGRESS, go);
-=======
-                        BloodwingSigilGUID = go->GetGUID();
-                        if (GetBossState(DATA_BLOOD_QUEEN_LANA_THEL) == DONE)
-                            HandleGameObject(BloodwingSigilGUID, false, go);
-                        break;
-                    case GO_SIGIL_OF_THE_FROSTWING:
-                        FrostwingSigilGUID = go->GetGUID();
-                        if (GetBossState(DATA_SINDRAGOSA) == DONE)
-                            HandleGameObject(FrostwingSigilGUID, false, go);
->>>>>>> 9be224ce
                         break;
                     }
                     case GO_SCIENTIST_AIRLOCK_DOOR_COLLISION:
-<<<<<<< HEAD
                     {
                         uiProfCollisionDoor = go->GetGUID();
                         HandleGameObject(NULL, oozeValveActivated && gasValveActivated, go);
-=======
-                        PutricideCollisionGUID = go->GetGUID();
-                        if (GetBossState(DATA_FESTERGUT) == DONE && GetBossState(DATA_ROTFACE) == DONE)
-                            HandleGameObject(PutricideCollisionGUID, true, go);
->>>>>>> 9be224ce
                         break;
                     }
                     case GO_SCIENTIST_AIRLOCK_DOOR_ORANGE:
-<<<<<<< HEAD
                     {
                         uiProfDoorOrange = go->GetGUID();
                         if (gasValveActivated == SPECIAL)
                             go->SetGoState(GO_STATE_ACTIVE_ALTERNATIVE);
                         else
                             go->SetGoState(GO_STATE_ACTIVE);
-=======
-                        PutricideGateGUIDs[0] = go->GetGUID();
-                        if (GetBossState(DATA_FESTERGUT) == DONE && GetBossState(DATA_ROTFACE) == DONE)
-                            go->SetGoState(GO_STATE_ACTIVE_ALTERNATIVE);
-                        else if (GetBossState(DATA_FESTERGUT) == DONE)
-                            HandleGameObject(PutricideGateGUIDs[1], false, go);
->>>>>>> 9be224ce
                         break;
                     }
                     case GO_SCIENTIST_AIRLOCK_DOOR_GREEN:
-<<<<<<< HEAD
                     {
                         uiProfDoorGreen = go->GetGUID();
                         if (oozeValveActivated == SPECIAL)
                             go->SetGoState(GO_STATE_ACTIVE_ALTERNATIVE);
                         else
                             go->SetGoState(GO_STATE_ACTIVE);
-=======
-                        PutricideGateGUIDs[1] = go->GetGUID();
-                        if (GetBossState(DATA_ROTFACE) == DONE && GetBossState(DATA_FESTERGUT) == DONE)
-                            go->SetGoState(GO_STATE_ACTIVE_ALTERNATIVE);
-                        else if (GetBossState(DATA_ROTFACE) == DONE)
-                            HandleGameObject(PutricideGateGUIDs[1], false, go);
->>>>>>> 9be224ce
                         break;
                     }
                     case GO_DOODAD_ICECROWN_ORANGETUBES02:
-<<<<<<< HEAD
                     {
                         uiOrangePipe = go->GetGUID();
                         if (gasValveActivated == SPECIAL)
                             go->SetGoState(GO_STATE_ACTIVE);
                         else
                             go->SetGoState(GO_STATE_READY);
-=======
-                        PutricidePipeGUIDs[0] = go->GetGUID();
-                        if (GetBossState(DATA_FESTERGUT) == DONE)
-                            HandleGameObject(PutricidePipeGUIDs[0], true, go);
->>>>>>> 9be224ce
                         break;
                     }
                     case GO_DOODAD_ICECROWN_GREENTUBES02:
-<<<<<<< HEAD
                     {
                         uiGreenPipe = go->GetGUID();
                         if (oozeValveActivated == SPECIAL)
                             go->SetGoState(GO_STATE_ACTIVE);
                         else
                             go->SetGoState(GO_STATE_READY);
-=======
-                        PutricidePipeGUIDs[1] = go->GetGUID();
-                        if (GetBossState(DATA_ROTFACE) == DONE)
-                            HandleGameObject(PutricidePipeGUIDs[1], true, go);
->>>>>>> 9be224ce
                         break;
                     }
                     case GO_SCIENTIST_ENTRANCE:
@@ -809,14 +635,10 @@
                         break;
                     }
                     case GO_DRINK_ME:
-<<<<<<< HEAD
                     {
                         uiPutricideTable = go->GetGUID();
                         if (uiEncounter[DATA_PROFESSOR_PUTRICIDE_EVENT] == DONE)
                             go->SetGoState(GO_STATE_ACTIVE_ALTERNATIVE);
-=======
-                        PutricideTableGUID = go->GetGUID();
->>>>>>> 9be224ce
                         break;
                     }
                     case GO_OOZE_VALVE:
@@ -849,19 +671,19 @@
                     case GO_CRIMSON_HALL_DOOR:
                     {
                         uiCrimsonHallDoor1 = go->GetGUID();
-                        HandleGameObject(NULL, uiEncounter[DATA_BLOOD_PRINCE_COUNCIL_EVENT] != IN_PROGRESS, go);
+                        HandleGameObject(NULL, uiEncounter[DATA_BLOOD_PRINCE_COUNCIL] != IN_PROGRESS, go);
                         break;
                     }
                     case GO_BLOOD_ELF_COUNCIL_DOOR:
                     {
                         uiCrimsonHallDoorLeft = go->GetGUID();
-                        HandleGameObject(NULL, uiEncounter[DATA_BLOOD_PRINCE_COUNCIL_EVENT] == DONE, go);
+                        HandleGameObject(NULL, uiEncounter[DATA_BLOOD_PRINCE_COUNCIL] == DONE, go);
                         break;
                     }
                     case GO_BLOOD_ELF_COUNCIL_DOOR_RIGHT:
                     {
                         uiCrimsonHallDoorRight = go->GetGUID();
-                        HandleGameObject(NULL, uiEncounter[DATA_BLOOD_PRINCE_COUNCIL_EVENT] == DONE, go);
+                        HandleGameObject(NULL, uiEncounter[DATA_BLOOD_PRINCE_COUNCIL] == DONE, go);
                         break;
                     }
                     //Blood Queen Lana'thel
@@ -1088,9 +910,9 @@
                     case GUID_FESTERGUT:                        return uiFestergut;
                     case GUID_ROTFACE:                          return uiRotface;
                     case GUID_PROFESSOR_PUTRICIDE:              return uiProfessorPutricide;
-                    case GUID_PRINCE_VALANAR_ICC:               return uiPrinceValanar;
-                    case GUID_PRINCE_KELESETH_ICC:              return uiPrinceKeleseth;
-                    case GUID_PRINCE_TALDARAM_ICC:              return uiPrinceTaldaram;
+                    case DATA_PRINCE_VALANAR_GUID:               return uiPrinceValanar;
+                    case DATA_PRINCE_KELESETH_GUID:              return uiPrinceKeleseth;
+                    case DATA_PRINCE_TALDARAM_GUID:              return uiPrinceTaldaram;
                     case GUID_BLOOD_QUEEN_LANA_THEL:            return uiBloodQueenLanathel;
                     case GUID_VALITHRIA_DREAMWALKER:            return uiValithriaDreamwalker;
                     case GUID_VALITHRIA_ALTERNATIVE:            return uiValithriaAlternative;
@@ -1105,7 +927,7 @@
                         return uiLichKing;
                     }
                     case GUID_TIRION:                           return uiTirion;
-                    case GUID_BLOOD_PRINCES_CONTROL:            return uiBloodCouncilController;
+                    case DATA_BLOOD_PRINCES_CONTROL:            return uiBloodCouncilController;
                     case GUID_PUTRICIDE_TABLE:                  return uiPutricideTable;
                     case GUID_SINDRAGOSA_ENTRANCE_DOOR:         return uiSindragosaDoor1;
 
@@ -1200,32 +1022,10 @@
 
             uint32 GetCompletedEncounterMask() const
             {
-<<<<<<< HEAD
                 uint32 mask = 0;
                 for (uint8 i = 0; i < MAX_ENCOUNTER; ++i)
                     if (GetBossState(i) == DONE)
                         mask |= 1 << i;
-=======
-                switch (type)
-                {
-                    case DATA_SINDRAGOSA_FROSTWYRMS:
-                        return FrostwyrmCount;
-                    case DATA_SPINESTALKER:
-                        return SpinestalkerTrashCount;
-                    case DATA_RIMEFANG:
-                        return RimefangTrashCount;
-                    case DATA_COLDFLAME_JETS:
-                        return ColdflameJetsState;
-                    case DATA_TEAM_IN_INSTANCE:
-                        return TeamInInstance;
-                    case DATA_BLOOD_QUICKENING_STATE:
-                        return BloodQuickeningState;
-                    case DATA_HEROIC_ATTEMPTS:
-                        return HeroicAttempts;
-                    default:
-                        break;
-                }
->>>>>>> 9be224ce
 
                 return mask;
             }
@@ -1244,45 +1044,8 @@
                 GameObject *obj = instance->GetGameObject(objGUID);
                 if (!obj)
                 {
-<<<<<<< HEAD
                     instance->LoadGrid(gameObjectPositions[objGUID].GetPositionX(), gameObjectPositions[objGUID].GetPositionY());
                     obj = instance->GetGameObject(objGUID);
-=======
-                    case DATA_DEATHBRINGER_SAURFANG:
-                        return DeathbringerSaurfangGUID;
-                    case DATA_SAURFANG_EVENT_NPC:
-                        return DeathbringerSaurfangEventGUID;
-                    case GO_SAURFANG_S_DOOR:
-                        return DeathbringerSaurfangDoorGUID;
-                    case GO_SCOURGE_TRANSPORTER_SAURFANG:
-                        return SaurfangTeleportGUID;
-                    case DATA_FESTERGUT:
-                        return FestergutGUID;
-                    case DATA_ROTFACE:
-                        return RotfaceGUID;
-                    case DATA_PROFESSOR_PUTRICIDE:
-                        return ProfessorPutricideGUID;
-                    case DATA_PUTRICIDE_TABLE:
-                        return PutricideTableGUID;
-                    case DATA_PRINCE_KELESETH_GUID:
-                        return BloodCouncilGUIDs[0];
-                    case DATA_PRINCE_TALDARAM_GUID:
-                        return BloodCouncilGUIDs[1];
-                    case DATA_PRINCE_VALANAR_GUID:
-                        return BloodCouncilGUIDs[2];
-                    case DATA_BLOOD_PRINCES_CONTROL:
-                        return BloodCouncilControllerGUID;
-                    case DATA_BLOOD_QUEEN_LANA_THEL:
-                        return BloodQueenLanaThelGUID;
-                    case DATA_SINDRAGOSA:
-                        return SindragosaGUID;
-                    case DATA_SPINESTALKER:
-                        return SpinestalkerGUID;
-                    case DATA_RIMEFANG:
-                        return RimefangGUID;
-                    default:
-                        break;
->>>>>>> 9be224ce
                 }
                 if (!obj)
                     return;
@@ -1320,16 +1083,12 @@
                         HandleGameObject(uiOratoryDoor, data != IN_PROGRESS);
                         if(data == DONE)
                         {
-<<<<<<< HEAD
                             MakeObjectClickable(GUID_TELEPORT_RAMPART_OF_SKULLS);
                             EnableObject(GUID_TELEPORT_RAMPART_OF_SKULLS, data == DONE ? GO_STATE_ACTIVE : GO_STATE_READY);
                             MakeObjectClickable(GUID_TELEPORT_DEATHBRINGERS_RISE);
                             EnableObject(GUID_TELEPORT_DEATHBRINGERS_RISE, data == DONE ? GO_STATE_ACTIVE : GO_STATE_READY);
                             HandleGameObject(uiOratoryDoor, true);
                             if (GameObject* go = instance->GetGameObject(uiLadyDeathwisperTransporter))
-=======
-                            if (GameObject* elevator = instance->GetGameObject(LadyDeathwisperElevatorGUID))
->>>>>>> 9be224ce
                             {
                                 go->SetUInt32Value(GAMEOBJECT_LEVEL, 0);
                                 go->SetGoState(GO_STATE_READY);
@@ -1342,16 +1101,6 @@
                         switch(data)
                         {
                             case DONE:
-<<<<<<< HEAD
-=======
-                                DoRespawnGameObject(DeathbringersCacheGUID, 7*DAY);
-                            case NOT_STARTED:
-                                if (GameObject* teleporter = instance->GetGameObject(SaurfangTeleportGUID))
-                                {
-                                    HandleGameObject(SaurfangTeleportGUID, true, teleporter);
-                                    teleporter->RemoveFlag(GAMEOBJECT_FLAGS, GO_FLAG_IN_USE);
-                                }
->>>>>>> 9be224ce
                                 break;
                             case NOT_STARTED:
                                 break;
@@ -1442,31 +1191,18 @@
                             }
                             case SPECIAL:
                             {
-<<<<<<< HEAD
                                 //Remove airlock door
                                 HandleGameObject(uiProfCollisionDoor, true);
                                 //Open ooze and gas doors
                                 if (GameObject* go = instance->GetGameObject(uiProfDoorOrange))
                                     go->SetGoState(GO_STATE_ACTIVE_ALTERNATIVE);
                                 if (GameObject* go = instance->GetGameObject(uiProfDoorGreen))
-=======
-                                HandleGameObject(PutricideCollisionGUID, true);
-                                if (GameObject* go = instance->GetGameObject(PutricideGateGUIDs[0]))
-                                    go->SetGoState(GO_STATE_ACTIVE_ALTERNATIVE);
-                                if (GameObject* go = instance->GetGameObject(PutricideGateGUIDs[1]))
->>>>>>> 9be224ce
                                     go->SetGoState(GO_STATE_ACTIVE_ALTERNATIVE);
                                 //Make sure that professor's inner door is opened
                                 instance->LoadGrid(4356.0f, 3155.0f);
                                 HandleGameObject(uiProfessorDoor, true);
                                 break;
                             }
-<<<<<<< HEAD
-=======
-                            else
-                                HandleGameObject(PutricideGateGUIDs[0], false);
-                            HandleGameObject(PutricidePipeGUIDs[0], true);
->>>>>>> 9be224ce
                         }
                         break;
                     }
@@ -1516,7 +1252,6 @@
                             }
                             case FAIL:
                             {
-<<<<<<< HEAD
                                 if (oozeValveActivated == DONE)
                                     break;
                                 //Failed to activate valves simultaneously
@@ -1543,19 +1278,12 @@
                                 if (GameObject* go = instance->GetGameObject(uiProfDoorOrange))
                                     go->SetGoState(GO_STATE_ACTIVE_ALTERNATIVE);
                                 if (GameObject* go = instance->GetGameObject(uiProfDoorGreen))
-=======
-                                HandleGameObject(PutricideCollisionGUID, true);
-                                if (GameObject* go = instance->GetGameObject(PutricideGateGUIDs[0]))
-                                    go->SetGoState(GO_STATE_ACTIVE_ALTERNATIVE);
-                                if (GameObject* go = instance->GetGameObject(PutricideGateGUIDs[1]))
->>>>>>> 9be224ce
                                     go->SetGoState(GO_STATE_ACTIVE_ALTERNATIVE);
                                 //Make sure that professor's inner door is opened
                                 instance->LoadGrid(4356.0f, 3155.0f);
                                 HandleGameObject(uiProfessorDoor, true);
                                 break;
                             }
-<<<<<<< HEAD
                         }
                         break;
                     }
@@ -1569,23 +1297,6 @@
                                 DoUpdateWorldState(WORLDSTATE_ATTEMPTS_REMAINING, heroicAttempts);
                                 if (!heroicAttempts)
                                     if (Creature* putricide = instance->GetCreature(uiProfessorPutricide))
-=======
-                            else
-                                HandleGameObject(PutricideGateGUIDs[1], false);
-                            HandleGameObject(PutricidePipeGUIDs[1], true);
-                        }
-                        break;
-                    case DATA_PROFESSOR_PUTRICIDE:
-                        HandleGameObject(PlagueSigilGUID, state != DONE);
-                        if (instance->IsHeroic())
-                        {
-                            if (state == FAIL && HeroicAttempts)
-                            {
-                                --HeroicAttempts;
-                                DoUpdateWorldState(WORLDSTATE_ATTEMPTS_REMAINING, HeroicAttempts);
-                                if (!HeroicAttempts)
-                                    if (Creature* putricide = instance->GetCreature(ProfessorPutricideGUID))
->>>>>>> 9be224ce
                                         putricide->DespawnOrUnsummon();
                             }
                         }
@@ -1605,7 +1316,7 @@
                         uiEncounter[DATA_PROFESSOR_PUTRICIDE_EVENT] = data;
                         break;
                     }
-                    case DATA_BLOOD_PRINCE_COUNCIL_EVENT:
+                    case DATA_BLOOD_PRINCE_COUNCIL:
                     {
                         if(data == DONE)
                         {
@@ -1614,9 +1325,8 @@
                             HandleGameObject(uiCrimsonHallDoorLeft, true);
                         }
                         HandleGameObject(uiCrimsonHallDoor1, data != IN_PROGRESS);
-                        uiEncounter[DATA_BLOOD_PRINCE_COUNCIL_EVENT] = data;
-                        break;
-<<<<<<< HEAD
+                        uiEncounter[DATA_BLOOD_PRINCE_COUNCIL] = data;
+                        break;
                     }
                     case DATA_BLOOD_QUEEN_LANA_THEL_EVENT:
                     {
@@ -1628,18 +1338,6 @@
                                 DoUpdateWorldState(WORLDSTATE_ATTEMPTS_REMAINING, heroicAttempts);
                                 if (!heroicAttempts)
                                     if (Creature* bq = instance->GetCreature(uiBloodQueenLanathel))
-=======
-                    case DATA_BLOOD_QUEEN_LANA_THEL:
-                        HandleGameObject(BloodwingSigilGUID, state != DONE);
-                        if (instance->IsHeroic())
-                        {
-                            if (state == FAIL && HeroicAttempts)
-                            {
-                                --HeroicAttempts;
-                                DoUpdateWorldState(WORLDSTATE_ATTEMPTS_REMAINING, HeroicAttempts);
-                                if (!HeroicAttempts)
-                                    if (Creature* bq = instance->GetCreature(BloodQueenLanaThelGUID))
->>>>>>> 9be224ce
                                         bq->DespawnOrUnsummon();
                             }
                         }
@@ -1693,7 +1391,6 @@
                         }
                         uiEncounter[DATA_VALITHRIA_DREAMWALKER_EVENT] = data;
                         break;
-<<<<<<< HEAD
                     }
                     case DATA_SINDRAGOSA_EVENT:
                     {
@@ -1707,18 +1404,6 @@
                                 DoUpdateWorldState(WORLDSTATE_ATTEMPTS_REMAINING, heroicAttempts);
                                 if (!heroicAttempts)
                                     if (Creature* sindra = instance->GetCreature(uiSindragosa))
-=======
-                    case DATA_SINDRAGOSA:
-                        HandleGameObject(FrostwingSigilGUID, state != DONE);
-                        if (instance->IsHeroic())
-                        {
-                            if (state == FAIL && HeroicAttempts)
-                            {
-                                --HeroicAttempts;
-                                DoUpdateWorldState(WORLDSTATE_ATTEMPTS_REMAINING, HeroicAttempts);
-                                if (!HeroicAttempts)
-                                    if (Creature* sindra = instance->GetCreature(SindragosaGUID))
->>>>>>> 9be224ce
                                         sindra->DespawnOrUnsummon();
                             }
                         }
@@ -1758,26 +1443,26 @@
                         uiEncounter[DATA_LICH_KING_EVENT] = data;
                         break;
                     case DATA_BONED_ACHIEVEMENT:
-                        IsBonedEligible = data ? true : false;
+                        isBonedEligible = data ? true : false;
                         break;
                     case DATA_OOZE_DANCE_ACHIEVEMENT:
-                        IsOozeDanceEligible = data ? true : false;
+                        isOozeDanceEligible = data ? true : false;
                         break;
                     case DATA_NAUSEA_ACHIEVEMENT:
-                        IsNauseaEligible = data ? true : false;
+                        isNauseaEligible = data ? true : false;
                         break;
                     case DATA_ORB_WHISPERER_ACHIEVEMENT:
-                        IsOrbWhispererEligible = data ? true : false;
+                        isOrbWhispererEligible = data ? true : false;
                         break;
                     case DATA_PORTAL_JOCKEY_ACHIEVEMENT:
                         isPortalJockeyEligible = data ? true : false;
                         break;
                     case DATA_SINDRAGOSA_FROSTWYRMS:
                     {
-                        if (FrostwyrmCount == 255)
+                        if (frostwyrms == 255)
                             return;
 
-                        if (instance->IsHeroic() && !HeroicAttempts)
+                        if (instance->IsHeroic() && !heroicAttempts)
                             return;
 
                         if (GetBossState(DATA_SINDRAGOSA_EVENT) != DONE)
@@ -1786,10 +1471,10 @@
                         switch (data)
                         { 
                             case 0:
-                                if (FrostwyrmCount)
+                                if (frostwyrms)
                                 {
-                                    --FrostwyrmCount;
-                                    if (!FrostwyrmCount)
+                                    --frostwyrms;
+                                    if (!frostwyrms)
                                     {
                                         instance->LoadGrid(SindragosaSpawnPos.GetPositionX(), SindragosaSpawnPos.GetPositionY());
                                         if (Creature* boss = instance->SummonCreature(NPC_SINDRAGOSA, SindragosaSpawnPos))
@@ -1798,92 +1483,70 @@
                                 }
                                 break;
                             case 1:
-                                ++FrostwyrmCount;
+                                ++frostwyrms;
                                 break;
                             default:
-                                FrostwyrmCount = data;
+                                frostwyrms = data;
                                 break;
                         } 
                         break; 
                     }
                     case DATA_SPINESTALKER_EVENT:
                     {
-                        if (SpinestalkerTrashCount == 255)
+                        if (spinestalkerTrash == 255)
                             return;
 
                         switch (data)
                         {
                             case 0:
-                                if (SpinestalkerTrashCount)
+                                if (spinestalkerTrash)
                                 {
-<<<<<<< HEAD
                                     --spinestalkerTrash;
                                     if (!spinestalkerTrash)
                                         if (Creature* spinestalk = instance->GetCreature(uiSpinestalker))
-=======
-                                    --SpinestalkerTrashCount;
-                                    if (!SpinestalkerTrashCount)
-                                        if (Creature* spinestalk = instance->GetCreature(SpinestalkerGUID))
->>>>>>> 9be224ce
                                             spinestalk->AI()->DoAction(ACTION_START_FROSTWYRM);
                                 }
                                 break;
                             case 1:
-<<<<<<< HEAD
                                ++spinestalkerTrash;
-=======
-                                ++SpinestalkerTrashCount;
->>>>>>> 9be224ce
                                 break;
                             default:
-                                SpinestalkerTrashCount = data;
+                                spinestalkerTrash = data;
                                 break;
                         }
                         break;
                     }
                     case DATA_RIMEFANG_EVENT:
                     {
-                        if (RimefangTrashCount == 255)
+                        if (rimefangTrash == 255)
                             return;
 
                         switch (data)
                         {
                             case 0:
-                                if (RimefangTrashCount)
+                                if (rimefangTrash)
                                 {
-<<<<<<< HEAD
                                     --rimefangTrash;
                                     if (!rimefangTrash)
                                         if (Creature* rime = instance->GetCreature(uiRimefang))
-=======
-                                    --RimefangTrashCount;
-                                    if (!RimefangTrashCount)
-                                        if (Creature* rime = instance->GetCreature(RimefangGUID))
->>>>>>> 9be224ce
                                             rime->AI()->DoAction(ACTION_START_FROSTWYRM);
                                 }
                                 break;
                             case 1:
-                                ++RimefangTrashCount;
+                                ++rimefangTrash;
                                 break;
                             default:
-                                RimefangTrashCount = data;
-                                break;
-                        }
-                        break;
-                    }
-<<<<<<< HEAD
+                                rimefangTrash = data;
+                                break;
+                        }
+                        break;
+                    }
                     case DATA_COLDFLAME_JETS_EVENT:
                         coldflameJetsState = data;
                         if (coldflameJetsState == DONE)
-=======
-                    case DATA_COLDFLAME_JETS:
-                        ColdflameJetsState = data;
-                        if (ColdflameJetsState == DONE)
->>>>>>> 9be224ce
                         {
                             SaveToDB();
-                            for (std::set<uint64>::iterator itr = ColdflameJetGUIDs.begin(); itr != ColdflameJetGUIDs.end(); ++itr)
+                            for (std::set<uint64>::iterator itr = coldflameJets.begin(); itr != coldflameJets.end(); ++itr)
                                 if (Creature* trap = instance->GetCreature(*itr))
                                     trap->AI()->DoAction(ACTION_STOP_TRAPS);
                         }
@@ -1891,7 +1554,7 @@
                     case DATA_BLOOD_QUICKENING_STATE:
                     {
                         // skip if nothing changes
-                        if (BloodQuickeningState == data)
+                        if (bloodQuickeningState == data)
                             break;
 
                         // 5 is the index of Blood Quickening
@@ -1901,26 +1564,21 @@
                         switch (data)
                         {
                             case IN_PROGRESS:
-                                BloodQuickeningTimer = 60000;
-                                BloodQuickeningMinutes = 30;
+                                bloodQuickeningTimer = 60000;
+                                bloodQuickeningMinutes = 30;
                                 DoUpdateWorldState(WORLDSTATE_SHOW_TIMER, 1);
-                                DoUpdateWorldState(WORLDSTATE_EXECUTION_TIME, BloodQuickeningMinutes);
+                                DoUpdateWorldState(WORLDSTATE_EXECUTION_TIME, bloodQuickeningMinutes);
                                 break;
                             case DONE:
-                                BloodQuickeningTimer = 0;
-                                BloodQuickeningMinutes = 0;
+                                bloodQuickeningTimer = 0;
+                                bloodQuickeningMinutes = 0;
                                 DoUpdateWorldState(WORLDSTATE_SHOW_TIMER, 0);
                                 break;
                             default:
                                 break;
                         }
 
-<<<<<<< HEAD
                         bloodQuickeningState = data;
-=======
-                        BloodQuickeningState = data;
-                        SaveToDB();
->>>>>>> 9be224ce
                         break;
                     }
                     case DATA_NECK_DEEP_ACHIEVEMENT:         
@@ -1973,8 +1631,8 @@
                         return uiEncounter[DATA_ROTFACE_EVENT];
                     case DATA_PROFESSOR_PUTRICIDE_EVENT:
                         return uiEncounter[DATA_PROFESSOR_PUTRICIDE_EVENT];
-                    case DATA_BLOOD_PRINCE_COUNCIL_EVENT:
-                        return uiEncounter[DATA_BLOOD_PRINCE_COUNCIL_EVENT];
+                    case DATA_BLOOD_PRINCE_COUNCIL:
+                        return uiEncounter[DATA_BLOOD_PRINCE_COUNCIL];
                     case DATA_BLOOD_QUEEN_LANA_THEL_EVENT:
                         return uiEncounter[DATA_BLOOD_QUEEN_LANA_THEL_EVENT];
                     case DATA_VALITHRIA_DREAMWALKER_EVENT:
@@ -2031,7 +1689,7 @@
                 uiEncounter[DATA_GUNSHIP_BATTLE_EVENT] = DONE;
                 std::ostringstream saveStream;
                 saveStream << "I C " << uiEncounter[DATA_LORD_MARROWGAR_EVENT] << " " << uiEncounter[DATA_DEATHWHISPER_EVENT] << " " << uiEncounter[DATA_GUNSHIP_BATTLE_EVENT] << " " << uiEncounter[DATA_SAURFANG_EVENT]
-                << " " << uiEncounter[DATA_FESTERGUT_EVENT] << " " << uiEncounter[DATA_ROTFACE_EVENT] << " " << uiEncounter[DATA_PROFESSOR_PUTRICIDE_EVENT] << " " << uiEncounter[DATA_BLOOD_PRINCE_COUNCIL_EVENT] << " " << uiEncounter[DATA_BLOOD_QUEEN_LANA_THEL_EVENT]
+                << " " << uiEncounter[DATA_FESTERGUT_EVENT] << " " << uiEncounter[DATA_ROTFACE_EVENT] << " " << uiEncounter[DATA_PROFESSOR_PUTRICIDE_EVENT] << " " << uiEncounter[DATA_BLOOD_PRINCE_COUNCIL] << " " << uiEncounter[DATA_BLOOD_QUEEN_LANA_THEL_EVENT]
                 << " " << uiEncounter[DATA_VALITHRIA_DREAMWALKER_EVENT] << " " << uiEncounter[DATA_SINDRAGOSA_EVENT] << " " << uiEncounter[DATA_LICH_KING_EVENT];
                 //Saving additional data
                 saveStream << " " << uint32(gasValveActivated) << " " << uint32(oozeValveActivated) << " " << uint32(coldflameJetsState) << " " << uint32(bloodQuickeningState) << " " << uint32(bloodQuickeningMinutes);
@@ -2054,22 +1712,22 @@
                     case CRITERIA_BONED_25N:
                     case CRITERIA_BONED_10H:
                     case CRITERIA_BONED_25H:
-                        return IsBonedEligible;
+                        return isBonedEligible;
                     case CRITERIA_DANCES_WITH_OOZES_10N:
                     case CRITERIA_DANCES_WITH_OOZES_25N:
                     case CRITERIA_DANCES_WITH_OOZES_10H:
                     case CRITERIA_DANCES_WITH_OOZES_25H:
-                        return IsOozeDanceEligible;
+                        return isOozeDanceEligible;
                     case CRITERIA_NAUSEA_10N:
                     case CRITERIA_NAUSEA_25N:
                     case CRITERIA_NAUSEA_10H:
                     case CRITERIA_NAUSEA_25H:
-                        return IsNauseaEligible;
+                        return isNauseaEligible;
                     case CRITERIA_ORB_WHISPERER_10N:
                     case CRITERIA_ORB_WHISPERER_25N:
                     case CRITERIA_ORB_WHISPERER_10H:
                     case CRITERIA_ORB_WHISPERER_25H:
-                        return IsOrbWhispererEligible;
+                        return isOrbWhispererEligible;
                     // Only one criteria for both modes, need to do it like this
                     case CRITERIA_KILL_LANA_THEL_10M:
                     case CRITERIA_ONCE_BITTEN_TWICE_SHY_10N:
@@ -2091,156 +1749,7 @@
                 return false;
             }
 
-<<<<<<< HEAD
             void Load(const char* in)
-=======
-            bool CheckRequiredBosses(uint32 bossId, Player const* player = NULL) const
-            {
-                if (player && player->isGameMaster())
-                    return true;
-
-                switch (bossId)
-                {
-                    case DATA_THE_LICH_KING:
-                        if (!CheckPlagueworks(bossId))
-                            return false;
-                        if (!CheckCrimsonHalls(bossId))
-                            return false;
-                        if (!CheckFrostwingHalls(bossId))
-                            return false;
-                        break;
-                    case DATA_SINDRAGOSA:
-                    case DATA_VALITHRIA_DREAMWALKER:
-                        if (!CheckFrostwingHalls(bossId))
-                            return false;
-                        break;
-                    case DATA_BLOOD_QUEEN_LANA_THEL:
-                    case DATA_BLOOD_PRINCE_COUNCIL:
-                        if (!CheckCrimsonHalls(bossId))
-                            return false;
-                        break;
-                    case DATA_FESTERGUT:
-                    case DATA_ROTFACE:
-                    case DATA_PROFESSOR_PUTRICIDE:
-                        if (!CheckPlagueworks(bossId))
-                            return false;
-                        break;
-                    default:
-                        break;
-                }
-
-                if (!CheckLowerSpire(bossId))
-                    return false;
-
-                return true;
-            }
-
-            bool CheckPlagueworks(uint32 bossId) const
-            {
-                switch (bossId)
-                {
-                    case DATA_THE_LICH_KING:
-                        if (GetBossState(DATA_PROFESSOR_PUTRICIDE) != DONE)
-                            return false;
-                        // no break
-                    case DATA_PROFESSOR_PUTRICIDE:
-                        if (GetBossState(DATA_FESTERGUT) != DONE || GetBossState(DATA_ROTFACE) != DONE)
-                            return false;
-                        break;
-                    default:
-                        break;
-                }
-
-                return true;
-            }
-
-            bool CheckCrimsonHalls(uint32 bossId) const
-            {
-                switch (bossId)
-                {
-                    case DATA_THE_LICH_KING:
-                        if (GetBossState(DATA_BLOOD_QUEEN_LANA_THEL) != DONE)
-                            return false;
-                        // no break
-                    case DATA_BLOOD_QUEEN_LANA_THEL:
-                        if (GetBossState(DATA_BLOOD_PRINCE_COUNCIL) != DONE)
-                            return false;
-                        break;
-                    default:
-                        break;
-                }
-
-                return true;
-            }
-
-            bool CheckFrostwingHalls(uint32 bossId) const
-            {
-                switch (bossId)
-                {
-                    case DATA_THE_LICH_KING:
-                        if (GetBossState(DATA_SINDRAGOSA) != DONE)
-                            return false;
-                        // no break
-                    case DATA_SINDRAGOSA:
-                        //if (GetBossState(DATA_VALITHRIA_DREAMWALKER) != DONE)
-                        //    return false;
-                        break;
-                    default:
-                        break;
-                }
-
-                return true;
-            }
-
-            bool CheckLowerSpire(uint32 bossId) const
-            {
-                switch (bossId)
-                {
-                    case DATA_THE_LICH_KING:
-                    case DATA_SINDRAGOSA:
-                    case DATA_BLOOD_QUEEN_LANA_THEL:
-                    case DATA_PROFESSOR_PUTRICIDE:
-                    case DATA_VALITHRIA_DREAMWALKER:
-                    case DATA_BLOOD_PRINCE_COUNCIL:
-                    case DATA_ROTFACE:
-                    case DATA_FESTERGUT:
-                        if (GetBossState(DATA_DEATHBRINGER_SAURFANG) != DONE)
-                            return false;
-                        // no break
-                    case DATA_DEATHBRINGER_SAURFANG:
-                        if (GetBossState(DATA_GUNSHIP_EVENT) != DONE)
-                            return false;
-                        // no break
-                    case DATA_GUNSHIP_EVENT:
-                        if (GetBossState(DATA_LADY_DEATHWHISPER) != DONE)
-                            return false;
-                        // no break
-                    case DATA_LADY_DEATHWHISPER:
-                        if (GetBossState(DATA_LORD_MARROWGAR) != DONE)
-                            return false;
-                        // no break
-                    case DATA_LORD_MARROWGAR:
-                    default:
-                        break;
-                }
-
-                return true;
-            }
-
-            std::string GetSaveData()
-            {
-                OUT_SAVE_INST_DATA;
-
-                std::ostringstream saveStream;
-                saveStream << "I C " << GetBossSaveData() << ColdflameJetsState
-                    << " " << BloodQuickeningState << " " << BloodQuickeningMinutes;
-
-                OUT_SAVE_INST_DATA_COMPLETE;
-                return saveStream.str();
-            }
-
-            void Load(const char* str)
->>>>>>> 9be224ce
             {
                 if (!in)
                 {
@@ -2267,7 +1776,7 @@
                     uiEncounter[DATA_FESTERGUT_EVENT] = data4;
                     uiEncounter[DATA_ROTFACE_EVENT] = data5;
                     uiEncounter[DATA_PROFESSOR_PUTRICIDE_EVENT] = data6;
-                    uiEncounter[DATA_BLOOD_PRINCE_COUNCIL_EVENT] = data7;
+                    uiEncounter[DATA_BLOOD_PRINCE_COUNCIL] = data7;
                     uiEncounter[DATA_BLOOD_QUEEN_LANA_THEL_EVENT] = data8;
                     uiEncounter[DATA_VALITHRIA_DREAMWALKER_EVENT] = data9;
                     uiEncounter[DATA_SINDRAGOSA_EVENT] = data10;
@@ -2290,10 +1799,9 @@
 
                     uint32 temp = 0;
                     loadStream >> temp;
-                    ColdflameJetsState = temp ? DONE : NOT_STARTED;
+                    coldflameJetsState = temp ? DONE : NOT_STARTED;
                     temp = 0;
                     loadStream >> temp;
-<<<<<<< HEAD
                     bloodQuickeningState = temp ? DONE : NOT_STARTED;   // DONE means finished (not success/fail)
                     loadStream >> bloodQuickeningMinutes;
                     loadStream >> uiTeleportToOratoryOfTheDamnedActivated;
@@ -2303,53 +1811,37 @@
                     loadStream >> uiTeleportToSindragosasLairActivated;
                     loadStream >> uiTeleportToFrozenThroneActivated;
                 } else OUT_LOAD_INST_DATA_FAIL;
-=======
-                    BloodQuickeningState = temp ? DONE : NOT_STARTED;   // DONE means finished (not success/fail)
-                    loadStream >> BloodQuickeningMinutes;
-                }
-                else
-                    OUT_LOAD_INST_DATA_FAIL;
->>>>>>> 9be224ce
 
                 OUT_LOAD_INST_DATA_COMPLETE;
             }
 
             void Update(uint32 diff)
             {
-<<<<<<< HEAD
                 if (bloodQuickeningMinutes)
-=======
-                if (BloodQuickeningState == IN_PROGRESS)
->>>>>>> 9be224ce
                 {
-                    if (BloodQuickeningTimer <= diff)
-                    {
-                        --BloodQuickeningMinutes;
-                        BloodQuickeningTimer = 60000;
-                        if (BloodQuickeningMinutes)
+                    if (bloodQuickeningTimer <= diff)
+                    {
+                        --bloodQuickeningMinutes;
+                        bloodQuickeningTimer = 60000;
+                        if (bloodQuickeningMinutes)
                         {
                             DoUpdateWorldState(WORLDSTATE_SHOW_TIMER, 1);
-                            DoUpdateWorldState(WORLDSTATE_EXECUTION_TIME, BloodQuickeningMinutes);
+                            DoUpdateWorldState(WORLDSTATE_EXECUTION_TIME, bloodQuickeningMinutes);
                         }
                         else
                         {
-                            BloodQuickeningState = DONE;
+                            bloodQuickeningState = DONE;
                             DoUpdateWorldState(WORLDSTATE_SHOW_TIMER, 0);
-<<<<<<< HEAD
                             if (Creature* bq = instance->GetCreature(uiBloodQueenLanathel))
-=======
-                            if (Creature* bq = instance->GetCreature(BloodQueenLanaThelGUID))
->>>>>>> 9be224ce
                                 bq->AI()->DoAction(ACTION_KILL_MINCHAR);
                         }
                         SaveToDB();
                     }
                     else
-                        BloodQuickeningTimer -= diff;
+                        bloodQuickeningTimer -= diff;
                 }
             }
 
-<<<<<<< HEAD
         private:
             uint64 uiLordMarrowgar;
             uint64 uiDeathbringerSaurfang;
@@ -2474,45 +1966,6 @@
             uint32 teamInInstance;
             uint32 uiEncounter[MAX_ENCOUNTER];
             std::map<uint64, Position> gameObjectPositions;
-=======
-        protected:
-            std::set<uint64> ColdflameJetGUIDs;
-            uint64 LadyDeathwisperElevatorGUID;
-            uint64 DeathbringerSaurfangGUID;
-            uint64 DeathbringerSaurfangDoorGUID;
-            uint64 DeathbringerSaurfangEventGUID;   // Muradin Bronzebeard or High Overlord Saurfang
-            uint64 DeathbringersCacheGUID;
-            uint64 SaurfangTeleportGUID;
-            uint64 PlagueSigilGUID;
-            uint64 BloodwingSigilGUID;
-            uint64 FrostwingSigilGUID;
-            uint64 PutricidePipeGUIDs[2];
-            uint64 PutricideGateGUIDs[2];
-            uint64 PutricideCollisionGUID;
-            uint64 FestergutGUID;
-            uint64 RotfaceGUID;
-            uint64 ProfessorPutricideGUID;
-            uint64 PutricideTableGUID;
-            uint64 BloodCouncilGUIDs[3];
-            uint64 BloodCouncilControllerGUID;
-            uint64 BloodQueenLanaThelGUID;
-            uint64 SindragosaGUID;
-            uint64 SpinestalkerGUID;
-            uint64 RimefangGUID;
-            uint32 TeamInInstance;
-            uint32 BloodQuickeningTimer;
-            uint32 ColdflameJetsState;
-            uint32 FrostwyrmCount;
-            uint32 SpinestalkerTrashCount;
-            uint32 RimefangTrashCount;
-            uint32 BloodQuickeningState;
-            uint16 HeroicAttempts;
-            uint16 BloodQuickeningMinutes;
-            bool IsBonedEligible;
-            bool IsOozeDanceEligible;
-            bool IsNauseaEligible;
-            bool IsOrbWhispererEligible;
->>>>>>> 9be224ce
         };
 
         InstanceScript* GetInstanceScript(InstanceMap* pMap) const
