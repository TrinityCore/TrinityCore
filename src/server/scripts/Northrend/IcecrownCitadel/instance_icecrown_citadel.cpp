--- conflicted
+++ resolved
@@ -129,24 +129,7 @@
                 SindragosaGUID = 0;
                 SpinestalkerGUID = 0;
                 RimefangGUID = 0;
-                uiDreamwalkerCache = 0;
                 TheLichKingGUID = 0;
-<<<<<<< HEAD
-                uiTirion = 0;
-                uiTerenasFighter = 0;
-                uiSpiritWarden = 0;
-                uiIceShard1 = 0;
-                uiIceShard2 = 0;
-                uiIceShard3 = 0;
-                uiIceShard4 = 0;
-                uiFrostyEdgeInner = 0;
-                uiFrostyEdgeOuter = 0;
-                uiEdgeDestroyWarning = 0;
-                uilavaman = 0;
-                uihangingman = 0;
-                IsNeckDeep = true;
-                IsNecroticStack = true;
-=======
                 HighlordTirionFordringGUID = 0;
                 TerenasMenethilGUID = 0;
                 ArthasPlatformGUID = 0;
@@ -154,7 +137,6 @@
                 FrozenThroneEdgeGUID = 0;
                 FrozenThroneWindGUID = 0;
                 FrozenThroneWarningGUID = 0;
->>>>>>> 8b1d5128
                 FrostwyrmCount = 0;
                 SpinestalkerTrashCount = 0;
                 RimefangTrashCount = 0;
@@ -307,23 +289,12 @@
                     case NPC_THE_LICH_KING:
                         TheLichKingGUID = creature->GetGUID();
                         break;
-<<<<<<< HEAD
-                    case NPC_TIRION_ICC:
-                        uiTirion = creature->GetGUID();
-                        break;
-                    case NPC_TERENAS_FIGHTER:
-                        uiTerenasFighter = creature->GetGUID();
-                        break;
-                    case NPC_SPIRIT_WARDEN:
-                        uiSpiritWarden = creature->GetGUID();
-=======
                     case NPC_HIGHLORD_TIRION_FORDRING_LK:
                         HighlordTirionFordringGUID = creature->GetGUID();
                         break;
                     case NPC_TERENAS_MENETHIL_FROSTMOURNE:
                     case NPC_TERENAS_MENETHIL_FROSTMOURNE_H:
                         TerenasMenethilGUID = creature->GetGUID();
->>>>>>> 8b1d5128
                         break;
                     default:
                         break;
@@ -480,52 +451,6 @@
                     case GO_DRINK_ME:
                         PutricideTableGUID = go->GetGUID();
                         break;
-<<<<<<< HEAD
-                    case GO_DREAMWALKER_CACHE_10_N:
-                    case GO_DREAMWALKER_CACHE_25_N:
-                    case GO_DREAMWALKER_CACHE_10_H:
-                    case GO_DREAMWALKER_CACHE_25_H:
-                    {
-                        uiDreamwalkerCache = go->GetGUID();
-                        break;
-                    }
-                    //Lich King
-                    case GO_LAVAMAN:
-                        uilavaman = go->GetGUID();
-                        if (GetBossState(DATA_THE_LICH_KING) == DONE)
-                            go->SetRespawnTime(5*DAY);
-                        break;
-                    case GO_HANGINGMAN:
-                        uihangingman = go->GetGUID();
-                        break;
-                    case GO_ICE_SHARD_1:
-                        uiIceShard1 = go->GetGUID();
-                        go->SetGoState(GetBossState(DATA_THE_LICH_KING) == DONE ? GO_STATE_ACTIVE : GO_STATE_READY);
-                        break;
-                    case GO_ICE_SHARD_2:     
-                        uiIceShard2 = go->GetGUID();
-                        go->SetGoState(GetBossState(DATA_THE_LICH_KING) == DONE ? GO_STATE_ACTIVE : GO_STATE_READY);
-                        break;
-                    case GO_ICE_SHARD_3:
-                        uiIceShard3 = go->GetGUID();
-                        go->SetGoState(GetBossState(DATA_THE_LICH_KING) == DONE ? GO_STATE_ACTIVE : GO_STATE_READY);
-                        break;
-                    case GO_ICE_SHARD_4:
-                        uiIceShard4 = go->GetGUID();
-                        go->SetGoState(GetBossState(DATA_THE_LICH_KING) == DONE ? GO_STATE_ACTIVE : GO_STATE_READY);
-                        break;
-                    case GO_FROSTY_EDGE_OUTER:
-                        uiFrostyEdgeOuter = go->GetGUID();
-                        go->SetGoState(GO_STATE_ACTIVE);
-                        break;
-                    case GO_FROSTY_EDGE_INNER:
-                        uiFrostyEdgeInner = go->GetGUID();
-                        go->SetGoState(GO_STATE_READY);
-                        break;
-                    case GO_EDGE_DESTROY_WARNING:
-                        uiEdgeDestroyWarning = go->GetGUID();
-                        go->SetGoState(GO_STATE_READY);
-=======
                     case GO_ARTHAS_PLATFORM:
                         // this enables movement at The Frozen Throne, when printed this value is 0.000000f
                         // however, when represented as integer client will accept only this value
@@ -559,7 +484,6 @@
                         PillarsUnchainedGUID = go->GetGUID();
                         if (GetBossState(DATA_THE_LICH_KING) == DONE)
                             go->SetRespawnTime(7 * DAY);
->>>>>>> 8b1d5128
                         break;
                     default:
                         break;
@@ -629,30 +553,6 @@
             {
                 switch (type)
                 {
-                    case GUID_ICE_SHARD_1:
-                        return uiIceShard1;
-                    case GUID_ICE_SHARD_2:
-                        return uiIceShard2;
-                    case GUID_ICE_SHARD_3:
-                        return uiIceShard3;
-                    case GUID_ICE_SHARD_4:
-                        return uiIceShard4;
-                    case GUID_FROSTY_EDGE_OUTER:
-                        return uiFrostyEdgeOuter;
-                    case GUID_FROSTY_EDGE_INNER:
-                        return uiFrostyEdgeInner;
-                    case GUID_EDGE_DESTROY_WARNING:
-                        return uiEdgeDestroyWarning;
-                    case GUID_LAVAMAN:
-                        return uilavaman;
-                    case GUID_HANGINGMAN:
-                        return uihangingman;
-                    case GUID_TIRION:
-                           return uiTirion;
-                    case GUID_TERENAS_FIGHTER:
-                        return uiTerenasFighter;
-                    case GUID_SPIRIT_WARDEN:
-                        return uiSpiritWarden;
                     case DATA_DEATHBRINGER_SAURFANG:
                         return DeathbringerSaurfangGUID;
                     case DATA_SAURFANG_EVENT_NPC:
@@ -812,12 +712,6 @@
                     case DATA_VALITHRIA_DREAMWALKER:
                         if (state == DONE && sPoolMgr->IsSpawnedObject<Quest>(WeeklyQuestData[8].questId[instance->GetSpawnMode() & 1]))
                             instance->SummonCreature(NPC_VALITHRIA_DREAMWALKER_QUEST, ValithriaSpawnPos);
-
-                        if (state == DONE)
-                        {
-                            if (GameObject* pChest = instance->GetGameObject(uiDreamwalkerCache))
-                                pChest->SetRespawnTime(pChest->GetRespawnDelay());
-                        }
                         break;
                     case DATA_SINDRAGOSA:
                         HandleGameObject(FrostwingSigilGUID, state != DONE);
@@ -853,21 +747,6 @@
                                         theLichKing->DespawnOrUnsummon();
                             }
                         }
-<<<<<<< HEAD
-                        if (state == NOT_STARTED)
-                        {
-                            if (GameObject *go = instance->GetGameObject(uilavaman))
-                                go->SetPhaseMask(2,true);
-                        }
-                        else if (state == DONE)
-                        {
-                            if (GameObject *go = instance->GetGameObject(uilavaman))
-                                go->SetPhaseMask(1,true);
-                            if (GameObject *go = instance->GetGameObject(uilavaman))
-                                go->SetRespawnTime(5*DAY);;
-                            if (GameObject *go = instance->GetGameObject(uihangingman))
-                                go->SetPhaseMask(2,true);
-=======
 
                         if (state == DONE)
                         {
@@ -877,7 +756,6 @@
                                 pillars->SetRespawnTime(7 * DAY);
                             if (GameObject* pillars = instance->GetGameObject(PillarsUnchainedGUID))
                                 pillars->SetRespawnTime(7 * DAY);
->>>>>>> 8b1d5128
                         }
                         break;
                     }
@@ -892,12 +770,6 @@
             {
                 switch (type)
                 {
-                    case DATA_NECK_DEEP_ACHIEVEMENT:         
-                        IsNeckDeep = data ? true : false;
-                        break;
-                    case DATA_BEEN_WAITING_ACHIEVEMENT:         
-                        IsNecroticStack = data ? true : false;
-                        break;
                     case DATA_BONED_ACHIEVEMENT:
                         IsBonedEligible = data ? true : false;
                         break;
@@ -1039,16 +911,6 @@
             {
                 switch (criteria_id)
                 {
-                    case CRITERIA_WAITING_A_LONG_TIME_10N:
-                    case CRITERIA_WAITING_A_LONG_TIME_10H:
-                    case CRITERIA_WAITING_A_LONG_TIME_25N:
-                    case CRITERIA_WAITING_A_LONG_TIME_25H:
-                        return IsNecroticStack;
-                    case CRITERIA_NECK_DEEP_IN_VILE_10N:
-                    case CRITERIA_NECK_DEEP_IN_VILE_10H:
-                    case CRITERIA_NECK_DEEP_IN_VILE_25N:
-                    case CRITERIA_NECK_DEEP_IN_VILE_25H:
-                        return IsNeckDeep;
                     case CRITERIA_BONED_10N:
                     case CRITERIA_BONED_25N:
                     case CRITERIA_BONED_10H:
@@ -1087,8 +949,6 @@
 
             bool CheckRequiredBosses(uint32 bossId, Player const* player = NULL) const
             {
-                return true;
-
                 if (player && player->isGameMaster())
                     return true;
 
@@ -1401,24 +1261,7 @@
             uint64 SindragosaGUID;
             uint64 SpinestalkerGUID;
             uint64 RimefangGUID;
-            uint64 uiDreamwalkerCache;
             uint64 TheLichKingGUID;
-<<<<<<< HEAD
-            uint64 uiTirion;
-            uint64 uiTerenasFighter;
-            uint64 uiSpiritWarden;
-            uint64 uiIceShard1;
-            uint64 uiIceShard2;
-            uint64 uiIceShard3;
-            uint64 uiIceShard4;
-            uint64 uiFrostyEdgeInner;
-            uint64 uiFrostyEdgeOuter;
-            uint64 uiEdgeDestroyWarning;
-            uint64 uilavaman;
-            uint64 uihangingman;
-            bool  IsNeckDeep;
-            bool  IsNecroticStack;
-=======
             uint64 HighlordTirionFordringGUID;
             uint64 TerenasMenethilGUID;
             uint64 ArthasPlatformGUID;
@@ -1429,7 +1272,6 @@
             uint64 FrozenBolvarGUID;
             uint64 PillarsChainedGUID;
             uint64 PillarsUnchainedGUID;
->>>>>>> 8b1d5128
             uint32 TeamInInstance;
             uint32 ColdflameJetsState;
             uint32 FrostwyrmCount;
