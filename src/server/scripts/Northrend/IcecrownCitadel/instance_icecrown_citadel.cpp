--- conflicted
+++ resolved
@@ -41,16 +41,9 @@
 
 enum TimedEvents
 {
-    EVENT_UPDATE_EXECUTION_TIME  = 1,
-    EVENT_QUAKE_SHATTER          = 2,
-    EVENT_REBUILD_PLATFORM       = 3,
-    EVENT_CHECK_HERO_ACHIEVEMENT = 4,
-};
-
-enum RequiredAchievementsForHeroic
-{
-    ACHIEVEMENT_FROZEN_THRONE_10 = 4530,
-    ACHIEVEMENT_FROZEN_THRONE_25 = 4597,
+    EVENT_UPDATE_EXECUTION_TIME = 1,
+    EVENT_QUAKE_SHATTER         = 2,
+    EVENT_REBUILD_PLATFORM      = 3,
 };
 
 DoorData const doorData[] =
@@ -119,7 +112,6 @@
                 TeamInInstance = 0;
                 HeroicAttempts = MaxHeroicAttempts;
                 LadyDeathwisperElevatorGUID = 0;
-                RottingFrostGiantGUID = 0;
                 DeathbringerSaurfangGUID = 0;
                 DeathbringerSaurfangDoorGUID = 0;
                 DeathbringerSaurfangEventGUID = 0;
@@ -163,9 +155,6 @@
                 ColdflameJetsState = NOT_STARTED;
                 BloodQuickeningState = NOT_STARTED;
                 BloodQuickeningMinutes = 0;
-<<<<<<< HEAD
-                SindragosasWardGUID = 0;
-=======
 				// Gunship event
                 FirstSquadState = 0;
                 SecondSquadState = 0;
@@ -179,7 +168,6 @@
                 GbBattleMageGUID = 0;
                 isPrepared = false;
                 SindragosasWardGUID = 0;	
->>>>>>> 7fda6f37
             }
 
             void FillInitialWorldStates(WorldPacket& data)
@@ -195,13 +183,7 @@
             {
                 if (!TeamInInstance)
                     TeamInInstance = player->GetTeam();
-<<<<<<< HEAD
-
-                if (instance->IsHeroic())
-                    Events.ScheduleEvent(EVENT_CHECK_HERO_ACHIEVEMENT, 10000);
-=======
 					PrepareGunshipEvent(player); // Spawn Gunship Event
->>>>>>> 7fda6f37
             }
 
             void OnCreatureCreate(Creature* creature)
@@ -251,10 +233,6 @@
                     case NPC_GARROSH_HELLSCREAM:
                         if (TeamInInstance == ALLIANCE)
                             creature->UpdateEntry(NPC_KING_VARIAN_WRYNN, ALLIANCE);
-                        break;
-                    case NPC_ROTTING_FROST_GIANT_10:
-                    case NPC_ROTTING_FROST_GIANT_25:
-                        RottingFrostGiantGUID = creature->GetGUID();
                         break;
                     case NPC_DEATHBRINGER_SAURFANG:
                         DeathbringerSaurfangGUID = creature->GetGUID();
@@ -340,9 +318,6 @@
                     case NPC_TERENAS_MENETHIL_FROSTMOURNE:
                     case NPC_TERENAS_MENETHIL_FROSTMOURNE_H:
                         TerenasMenethilGUID = creature->GetGUID();
-                        break;
-                    case NPC_SINDRAGOSAS_WARD:
-                        SindragosasWardGUID = creature->GetGUID();
                         break;
                     case NPC_WICKED_SPIRIT:
                         // Remove corpse as soon as it dies (and respawn 10 seconds later)
@@ -516,19 +491,6 @@
                             go->SetGoState(GO_STATE_READY);
                         }
                         break;
-                    case GO_CAPITAN_CHEST_A_10N:
-                    case GO_CAPITAN_CHEST_A_10H:
-                    case GO_CAPITAN_CHEST_A_25N:
-                    case GO_CAPITAN_CHEST_A_25H:
-                    case GO_CAPITAN_CHEST_H_10N:
-                    case GO_CAPITAN_CHEST_H_10H:
-                    case GO_CAPITAN_CHEST_H_25N:
-                    case GO_CAPITAN_CHEST_H_25H:
-                        RottingFrostGiantGUID = go->GetGUID();
-                        if (Creature* rotting = instance->GetCreature(RottingFrostGiantGUID))
-                            go->SetLootRecipient(rotting->GetLootRecipient());
-                            go->RemoveFlag(GAMEOBJECT_FLAGS, GO_FLAG_LOCKED | GO_FLAG_NOT_SELECTABLE | GO_FLAG_NODESPAWN);
-                        break;
                     case GO_SAURFANG_S_DOOR:
                         DeathbringerSaurfangDoorGUID = go->GetGUID();
                         AddDoor(go, true);
@@ -599,7 +561,7 @@
                         break;
                     case GO_SCOURGE_TRANSPORTER_LK:
                         TheLichKingTeleportGUID = go->GetGUID();
-                        if (GetBossState(DATA_PROFESSOR_PUTRICIDE) == DONE && GetBossState(DATA_BLOOD_QUEEN_LANA_THEL) == DONE/* && GetBossState(DATA_SINDRAGOSA) == DONE*/)
+                        if (GetBossState(DATA_PROFESSOR_PUTRICIDE) == DONE && GetBossState(DATA_BLOOD_QUEEN_LANA_THEL) == DONE && GetBossState(DATA_SINDRAGOSA) == DONE)
                             go->SetGoState(GO_STATE_ACTIVE);
                         break;
                     case GO_ARTHAS_PLATFORM:
@@ -782,8 +744,6 @@
                         return ArthasPlatformGUID;
                     case DATA_TERENAS_MENETHIL:
                         return TerenasMenethilGUID;
-<<<<<<< HEAD
-=======
 						//Gunship: To merge all
                     case DATA_SKYBREAKER_BOSS:
                         return SkybreakerBossGUID;
@@ -799,7 +759,6 @@
                         return MuradinBronzebeardNotVisualGUID;
                     case DATA_GB_BATTLE_MAGE:
                         return GbBattleMageGUID;
->>>>>>> 7fda6f37
                     case DATA_SINDRAGOSA_GAUNTLET:
                         return SindragosasWardGUID;
                     default:
@@ -1229,21 +1188,6 @@
                     }
                 }
             }
- 
-            bool CheckHeroicAchievement(uint32 mode)
-            {
-                Map::PlayerList const &players = instance->GetPlayers();
-                for (Map::PlayerList::const_iterator itr = players.begin(); itr != players.end(); ++itr)
-                {
-                    Player* player = itr->getSource();
-                    if (player->isGameMaster())
-                        continue;
-
-                    if (player->HasAchieved(mode == 25 ? ACHIEVEMENT_FROZEN_THRONE_25 : ACHIEVEMENT_FROZEN_THRONE_10))
-                        return true;
-                }
-                return false;
-            }
 
             std::string GetSaveData()
             {
@@ -1310,16 +1254,6 @@
                 {
                     switch (eventId)
                     {
-                        case EVENT_CHECK_HERO_ACHIEVEMENT:
-                            if (!CheckHeroicAchievement(instance->ToInstanceMap()->GetMaxPlayers()))
-                            {
-                                Map::PlayerList const &players = instance->GetPlayers();
-                                for (Map::PlayerList::const_iterator itr = players.begin(); itr != players.end(); ++itr)
-                                    if (Player* player = itr->getSource())
-                                        player->RepopAtGraveyard();
-                            }
-                            Events.ScheduleEvent(EVENT_CHECK_HERO_ACHIEVEMENT, 10000);
-                            break;
                         case EVENT_UPDATE_EXECUTION_TIME:
                         {
                             --BloodQuickeningMinutes;
@@ -1609,7 +1543,6 @@
         protected:
             EventMap Events;
             uint64 LadyDeathwisperElevatorGUID;
-            uint64 RottingFrostGiantGUID;
             uint64 DeathbringerSaurfangGUID;
             uint64 DeathbringerSaurfangDoorGUID;
             uint64 DeathbringerSaurfangEventGUID;   // Muradin Bronzebeard or High Overlord Saurfang
@@ -1661,8 +1594,6 @@
             bool IsOozeDanceEligible;
             bool IsNauseaEligible;
             bool IsOrbWhispererEligible;
-<<<<<<< HEAD
-=======
 			bool isPrepared;
             // Gunship: Variables
             // Here we must add states and these things first squad with real events ls
@@ -1681,7 +1612,6 @@
             uint64 GBSaurfangGUID;
             uint64 GBSkybreakerGUID;
             uint64 GBOgrimsHammerGUID;
->>>>>>> 7fda6f37
             uint64 SindragosasWardGUID;
         };
 
