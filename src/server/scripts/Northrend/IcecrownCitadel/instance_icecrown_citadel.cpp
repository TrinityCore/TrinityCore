/*
 * Copyright (C) 2010-2011 by WarHead (United Worlds of MaNGOS)
 * Copyright (C) 2008-2011 TrinityCore <http://www.trinitycore.org/>
 *
 * This program is free software; you can redistribute it and/or modify it
 * under the terms of the GNU General Public License as published by the
 * Free Software Foundation; either version 2 of the License, or (at your
 * option) any later version.
 *
 * This program is distributed in the hope that it will be useful, but WITHOUT
 * ANY WARRANTY; without even the implied warranty of MERCHANTABILITY or
 * FITNESS FOR A PARTICULAR PURPOSE. See the GNU General Public License for
 * more details.
 *
 * You should have received a copy of the GNU General Public License along
 * with this program. If not, see <http://www.gnu.org/licenses/>.
 */

#include "ObjectMgr.h"
#include "ScriptMgr.h"
#include "InstanceScript.h"
#include "ScriptedCreature.h"
#include "Map.h"
#include "PoolMgr.h"
#include "icecrown_citadel.h"

DoorData const doorData[] =
{
    {GO_LORD_MARROWGAR_S_ENTRANCE,           DATA_LORD_MARROWGAR,        DOOR_TYPE_ROOM,    BOUNDARY_N   },
    {GO_ICEWALL,                             DATA_LORD_MARROWGAR,        DOOR_TYPE_PASSAGE, BOUNDARY_NONE},
    {GO_DOODAD_ICECROWN_ICEWALL02,           DATA_LORD_MARROWGAR,        DOOR_TYPE_PASSAGE, BOUNDARY_NONE},
    {GO_ORATORY_OF_THE_DAMNED_ENTRANCE,      DATA_LADY_DEATHWHISPER,     DOOR_TYPE_ROOM,    BOUNDARY_N   },
    {GO_SAURFANG_S_DOOR,                     DATA_DEATHBRINGER_SAURFANG, DOOR_TYPE_PASSAGE, BOUNDARY_NONE},
    {GO_ORANGE_PLAGUE_MONSTER_ENTRANCE,      DATA_FESTERGUT,             DOOR_TYPE_ROOM,    BOUNDARY_E   },
    {GO_GREEN_PLAGUE_MONSTER_ENTRANCE,       DATA_ROTFACE,               DOOR_TYPE_ROOM,    BOUNDARY_E   },
    {GO_SCIENTIST_ENTRANCE,                  DATA_PROFESSOR_PUTRICIDE,   DOOR_TYPE_ROOM,    BOUNDARY_E   },
    {GO_CRIMSON_HALL_DOOR,                   DATA_BLOOD_PRINCE_COUNCIL,  DOOR_TYPE_ROOM,    BOUNDARY_S   },
    {GO_BLOOD_ELF_COUNCIL_DOOR,              DATA_BLOOD_PRINCE_COUNCIL,  DOOR_TYPE_PASSAGE, BOUNDARY_W   },
    {GO_BLOOD_ELF_COUNCIL_DOOR_RIGHT,        DATA_BLOOD_PRINCE_COUNCIL,  DOOR_TYPE_PASSAGE, BOUNDARY_E   },
    {GO_DOODAD_ICECROWN_BLOODPRINCE_DOOR_01, DATA_BLOOD_QUEEN_LANA_THEL, DOOR_TYPE_ROOM,    BOUNDARY_S   },
    {GO_DOODAD_ICECROWN_GRATE_01,            DATA_BLOOD_QUEEN_LANA_THEL, DOOR_TYPE_PASSAGE, BOUNDARY_NONE},
    {GO_GREEN_DRAGON_BOSS_ENTRANCE,          DATA_VALITHRIA_DREAMWALKER, DOOR_TYPE_ROOM,    BOUNDARY_N   },
    {GO_GREEN_DRAGON_BOSS_EXIT,              DATA_VALITHRIA_DREAMWALKER, DOOR_TYPE_PASSAGE, BOUNDARY_S   },
    {GO_SINDRAGOSA_ENTRANCE_DOOR,            DATA_SINDRAGOSA,            DOOR_TYPE_ROOM,    BOUNDARY_S   },
    {GO_SINDRAGOSA_SHORTCUT_ENTRANCE_DOOR,   DATA_SINDRAGOSA,            DOOR_TYPE_PASSAGE, BOUNDARY_E   },
    {GO_SINDRAGOSA_SHORTCUT_EXIT_DOOR,       DATA_SINDRAGOSA,            DOOR_TYPE_PASSAGE, BOUNDARY_NONE},
    {GO_ICE_WALL,                            DATA_SINDRAGOSA,            DOOR_TYPE_ROOM,    BOUNDARY_SE  },
    {GO_ICE_WALL,                            DATA_SINDRAGOSA,            DOOR_TYPE_ROOM,    BOUNDARY_SW  },
    {0,                                      0,                          DOOR_TYPE_ROOM,    BOUNDARY_NONE} // END
};

// this doesnt have to only store questgivers, also can be used for related quest spawns
struct WeeklyQuest
{
    uint32 creatureEntry;
    uint32 questId[2];  // 10 and 25 man versions
};

// when changing the content, remember to update SetData, DATA_BLOOD_QUICKENING_STATE case for NPC_ALRIN_THE_AGILE index
WeeklyQuest const WeeklyQuestData[WeeklyNPCs] =
{
    {NPC_INFILTRATOR_MINCHAR,         {QUEST_DEPROGRAMMING_10,                 QUEST_DEPROGRAMMING_25                }}, // Deprogramming
    {NPC_KOR_KRON_LIEUTENANT,         {QUEST_SECURING_THE_RAMPARTS_10,         QUEST_SECURING_THE_RAMPARTS_25        }}, // Securing the Ramparts
    {NPC_ROTTING_FROST_GIANT_10,      {QUEST_SECURING_THE_RAMPARTS_10,         QUEST_SECURING_THE_RAMPARTS_25        }}, // Securing the Ramparts
    {NPC_ROTTING_FROST_GIANT_25,      {QUEST_SECURING_THE_RAMPARTS_10,         QUEST_SECURING_THE_RAMPARTS_25        }}, // Securing the Ramparts
    {NPC_ALCHEMIST_ADRIANNA,          {QUEST_RESIDUE_RENDEZVOUS_10,            QUEST_RESIDUE_RENDEZVOUS_25           }}, // Residue Rendezvous
    {NPC_ALRIN_THE_AGILE,             {QUEST_BLOOD_QUICKENING_10,              QUEST_BLOOD_QUICKENING_25             }}, // Blood Quickening
    {NPC_INFILTRATOR_MINCHAR_BQ,      {QUEST_BLOOD_QUICKENING_10,              QUEST_BLOOD_QUICKENING_25             }}, // Blood Quickening
    {NPC_MINCHAR_BEAM_STALKER,        {QUEST_BLOOD_QUICKENING_10,              QUEST_BLOOD_QUICKENING_25             }}, // Blood Quickening
    {NPC_VALITHRIA_DREAMWALKER_QUEST, {QUEST_RESPITE_FOR_A_TORNMENTED_SOUL_10, QUEST_RESPITE_FOR_A_TORNMENTED_SOUL_25}}, // Respite for a Tormented Soul
};

class instance_icecrown_citadel : public InstanceMapScript
{
    public:
        instance_icecrown_citadel() : InstanceMapScript(ICCScriptName, 631) { }

        struct instance_icecrown_citadel_InstanceMapScript : public InstanceScript
        {
            instance_icecrown_citadel_InstanceMapScript(InstanceMap* map) : InstanceScript(map)
            {
                SetBossNumber(EncounterCount);
                LoadDoorData(doorData);
                teamInInstance = 0;
                heroicAttempts = MaxHeroicAttempts;
                ladyDeathwisperElevator = 0;
                deathbringerSaurfang = 0;
                saurfangDoor = 0;
                saurfangEventNPC = 0;
                deathbringersCache = 0;
                saurfangTeleport = 0;
                plagueSigil = 0;
                bloodwingSigil = 0;
                frostwingSigil = 0;
                memset(putricidePipes, 0, 2*sizeof(uint64));
                memset(putricideGates, 0, 2*sizeof(uint64));
                putricideCollision = 0;
                festergut = 0;
                rotface = 0;
                professorPutricide = 0;
                putricideTable = 0;
                memset(bloodCouncil, 0, 3*sizeof(uint64));
                bloodCouncilController = 0;
                bloodQueenLanaThel = 0;
                sindragosa = 0;
                spinestalker = 0;
                rimefang = 0;
                frostwyrms = 0;
                spinestalkerTrash = 0;
                rimefangTrash = 0;
                TraumwandlerEingang = 0;
                TraumwandlerAusgang = 0;
                isBonedEligible = true;
                isOozeDanceEligible = true;
                isNauseaEligible = true;
                isOrbWhispererEligible = true;
                coldflameJetsState = NOT_STARTED;
                bloodQuickeningState = NOT_STARTED;
                bloodQuickeningTimer = 0;
                bloodQuickeningMinutes = 0;
            }

            void FillInitialWorldStates(WorldPacket& data)
            {
                data << uint32(WORLDSTATE_SHOW_TIMER)         << uint32(bloodQuickeningState == IN_PROGRESS);
                data << uint32(WORLDSTATE_EXECUTION_TIME)     << uint32(bloodQuickeningMinutes);
                data << uint32(WORLDSTATE_SHOW_ATTEMPTS)      << uint32(instance->IsHeroic());
                data << uint32(WORLDSTATE_ATTEMPTS_REMAINING) << uint32(heroicAttempts);
                data << uint32(WORLDSTATE_ATTEMPTS_MAX)       << uint32(MaxHeroicAttempts);
            }

            void OnPlayerEnter(Player* player)
            {
                if (!teamInInstance)
                    teamInInstance = player->GetTeam();
            }

            void OnCreatureCreate(Creature* creature)
            {
                if (!teamInInstance)
                {
                    Map::PlayerList const &players = instance->GetPlayers();
                    if (!players.isEmpty())
                        if (Player* player = players.begin()->getSource())
                            teamInInstance = player->GetTeam();
                }

                switch (creature->GetEntry())
                {
                    case NPC_KOR_KRON_GENERAL:
                        if (teamInInstance == ALLIANCE)
                            creature->UpdateEntry(NPC_ALLIANCE_COMMANDER, ALLIANCE);
                        break;
                    case NPC_KOR_KRON_LIEUTENANT:
                        if (teamInInstance == ALLIANCE)
                            creature->UpdateEntry(NPC_SKYBREAKER_LIEUTENANT, ALLIANCE);
                        break;
                    case NPC_TORTUNOK:
                        if (teamInInstance == ALLIANCE)
                            creature->UpdateEntry(NPC_ALANA_MOONSTRIKE, ALLIANCE);
                        break;
                    case NPC_GERARDO_THE_SUAVE:
                        if (teamInInstance == ALLIANCE)
                            creature->UpdateEntry(NPC_TALAN_MOONSTRIKE, ALLIANCE);
                        break;
                    case NPC_UVLUS_BANEFIRE:
                        if (teamInInstance == ALLIANCE)
                            creature->UpdateEntry(NPC_MALFUS_GRIMFROST, ALLIANCE);
                        break;
                    case NPC_IKFIRUS_THE_VILE:
                        if (teamInInstance == ALLIANCE)
                            creature->UpdateEntry(NPC_YILI, ALLIANCE);
                        break;
                    case NPC_VOL_GUK:
                        if (teamInInstance == ALLIANCE)
                            creature->UpdateEntry(NPC_JEDEBIA, ALLIANCE);
                        break;
                    case NPC_HARAGG_THE_UNSEEN:
                        if (teamInInstance == ALLIANCE)
                            creature->UpdateEntry(NPC_NIBY_THE_ALMIGHTY, ALLIANCE);
                        break;
                    case NPC_GARROSH_HELLSCREAM:
                        if (teamInInstance == ALLIANCE)
                            creature->UpdateEntry(NPC_KING_VARIAN_WRYNN, ALLIANCE);
                        break;
                    case NPC_DEATHBRINGER_SAURFANG:
                        deathbringerSaurfang = creature->GetGUID();
                        break;
                    case NPC_SE_HIGH_OVERLORD_SAURFANG:
                        if (teamInInstance == ALLIANCE)
                            creature->UpdateEntry(NPC_SE_MURADIN_BRONZEBEARD, ALLIANCE, creature->GetCreatureData());
                    case NPC_SE_MURADIN_BRONZEBEARD:
                        saurfangEventNPC = creature->GetGUID();
                        creature->LastUsedScriptID = creature->GetScriptId();
                        break;
                    case NPC_SE_KOR_KRON_REAVER:
                        if (teamInInstance == ALLIANCE)
                            creature->UpdateEntry(NPC_SE_SKYBREAKER_MARINE, ALLIANCE);
                        break;
                    case NPC_FROST_FREEZE_TRAP:
                        coldflameJets.insert(creature->GetGUID());
                        break;
                    case NPC_FESTERGUT:
                        festergut = creature->GetGUID();
                        break;
                    case NPC_ROTFACE:
                        rotface = creature->GetGUID();
                        break;
                    case NPC_PROFESSOR_PUTRICIDE:
                        professorPutricide = creature->GetGUID();
                        break;
                    case NPC_PRINCE_KELESETH:
                        bloodCouncil[0] = creature->GetGUID();
                        break;
                    case NPC_PRINCE_TALDARAM:
                        bloodCouncil[1] = creature->GetGUID();
                        break;
                    case NPC_PRINCE_VALANAR:
                        bloodCouncil[2] = creature->GetGUID();
                        break;
                    case NPC_BLOOD_ORB_CONTROLLER:
                        bloodCouncilController = creature->GetGUID();
                        break;
                    case NPC_BLOOD_QUEEN_LANA_THEL:
                        bloodQueenLanaThel = creature->GetGUID();
                        break;
                    case NPC_SINDRAGOSA:
                        sindragosa = creature->GetGUID();
                        break;
                    case NPC_SPINESTALKER:
                        spinestalker = creature->GetGUID();
                        if (!creature->isDead())
                            ++frostwyrms;
                        break;
                    case NPC_RIMEFANG:
                        rimefang = creature->GetGUID();
                        if (!creature->isDead())
                            ++frostwyrms;
                        break;
                    default:
                        break;
                }
            }

            // Weekly quest spawn prevention
            uint32 GetCreatureEntry(uint32 /*guidLow*/, CreatureData const* data)
            {
                uint32 entry = data->id;
                switch (entry)
                {
                    case NPC_INFILTRATOR_MINCHAR:
                    case NPC_KOR_KRON_LIEUTENANT:
                    case NPC_ALCHEMIST_ADRIANNA:
                    case NPC_ALRIN_THE_AGILE:
                    case NPC_INFILTRATOR_MINCHAR_BQ:
                    case NPC_MINCHAR_BEAM_STALKER:
                    case NPC_VALITHRIA_DREAMWALKER_QUEST:
                    {
                        for (uint8 questIndex = 0; questIndex < WeeklyNPCs; ++questIndex)
                        {
                            if (WeeklyQuestData[questIndex].creatureEntry == entry)
                            {
                                uint8 diffIndex = uint8(instance->GetSpawnMode() & 1);
                                if (!sPoolMgr->IsSpawnedObject<Quest>(WeeklyQuestData[questIndex].questId[diffIndex]))
                                    entry = 0;
                                break;
                            }
                        }
                        break;
                    }
                    default:
                        break;
                }

                return entry;
            }

            void OnCreatureRemove(Creature* creature)
            {
                if (creature->GetEntry() == NPC_FROST_FREEZE_TRAP)
                    coldflameJets.erase(creature->GetGUID());
            }

            void OnGameObjectCreate(GameObject* go)
            {
                switch (go->GetEntry())
                {
                    case GO_DOODAD_ICECROWN_ICEWALL02:
                    case GO_ICEWALL:
                    case GO_LORD_MARROWGAR_S_ENTRANCE:
                    case GO_ORATORY_OF_THE_DAMNED_ENTRANCE:
                    case GO_ORANGE_PLAGUE_MONSTER_ENTRANCE:
                    case GO_GREEN_PLAGUE_MONSTER_ENTRANCE:
                    case GO_SCIENTIST_ENTRANCE:
                    case GO_CRIMSON_HALL_DOOR:
                    case GO_BLOOD_ELF_COUNCIL_DOOR:
                    case GO_BLOOD_ELF_COUNCIL_DOOR_RIGHT:
                    case GO_DOODAD_ICECROWN_BLOODPRINCE_DOOR_01:
                    case GO_DOODAD_ICECROWN_GRATE_01:
                    case GO_SINDRAGOSA_ENTRANCE_DOOR:
                    case GO_SINDRAGOSA_SHORTCUT_ENTRANCE_DOOR:
                    case GO_SINDRAGOSA_SHORTCUT_EXIT_DOOR:
                    case GO_ICE_WALL:
                        AddDoor(go, true);
                        break;
                    case GO_LADY_DEATHWHISPER_ELEVATOR:
                        ladyDeathwisperElevator = go->GetGUID();
                        if (GetBossState(DATA_LADY_DEATHWHISPER) == DONE)
                        {
                            go->SetUInt32Value(GAMEOBJECT_LEVEL, 0);
                            go->SetGoState(GO_STATE_READY);
                        }
                        break;
                    case GO_SAURFANG_S_DOOR:
                        saurfangDoor = go->GetGUID();
                        AddDoor(go, true);
                        break;
                    case GO_DEATHBRINGER_S_CACHE_10N:
                    case GO_DEATHBRINGER_S_CACHE_25N:
                    case GO_DEATHBRINGER_S_CACHE_10H:
                    case GO_DEATHBRINGER_S_CACHE_25H:
                        deathbringersCache = go->GetGUID();
                        break;
                    case GO_SCOURGE_TRANSPORTER_SAURFANG:
                        saurfangTeleport = go->GetGUID();
                        break;
                    case GO_PLAGUE_SIGIL:
                        plagueSigil = go->GetGUID();
                        if (GetBossState(DATA_PROFESSOR_PUTRICIDE) == DONE)
                            HandleGameObject(plagueSigil, false, go);
                        break;
                    case GO_BLOODWING_SIGIL:
                        bloodwingSigil = go->GetGUID();
                        if (GetBossState(DATA_BLOOD_QUEEN_LANA_THEL) == DONE)
                            HandleGameObject(bloodwingSigil, false, go);
                        break;
                    case GO_SIGIL_OF_THE_FROSTWING:
                        frostwingSigil = go->GetGUID();
                        if (GetBossState(DATA_SINDRAGOSA) == DONE)
                            HandleGameObject(frostwingSigil, false, go);
                        break;
                    case GO_SCIENTIST_AIRLOCK_DOOR_COLLISION:
                        putricideCollision = go->GetGUID();
                        if (GetBossState(DATA_FESTERGUT) == DONE && GetBossState(DATA_ROTFACE) == DONE)
                            HandleGameObject(putricideCollision, true, go);
                        break;
                    case GO_SCIENTIST_AIRLOCK_DOOR_ORANGE:
                        putricideGates[0] = go->GetGUID();
                        if (GetBossState(DATA_FESTERGUT) == DONE && GetBossState(DATA_ROTFACE) == DONE)
                            go->SetGoState(GO_STATE_ACTIVE_ALTERNATIVE);
                        else if (GetBossState(DATA_FESTERGUT) == DONE)
                            HandleGameObject(putricideGates[1], false, go);
                        break;
                    case GO_SCIENTIST_AIRLOCK_DOOR_GREEN:
                        putricideGates[1] = go->GetGUID();
                        if (GetBossState(DATA_ROTFACE) == DONE && GetBossState(DATA_FESTERGUT) == DONE)
                            go->SetGoState(GO_STATE_ACTIVE_ALTERNATIVE);
                        else if (GetBossState(DATA_ROTFACE) == DONE)
                            HandleGameObject(putricideGates[1], false, go);
                        break;
                    case GO_DOODAD_ICECROWN_ORANGETUBES02:
                        putricidePipes[0] = go->GetGUID();
                        if (GetBossState(DATA_FESTERGUT) == DONE)
                            HandleGameObject(putricidePipes[0], true, go);
                        break;
                    case GO_DOODAD_ICECROWN_GREENTUBES02:
                        putricidePipes[1] = go->GetGUID();
                        if (GetBossState(DATA_ROTFACE) == DONE)
                            HandleGameObject(putricidePipes[1], true, go);
                        break;
                    case GO_DRINK_ME:
                        putricideTable = go->GetGUID();
                        break;
                    case GO_GREEN_DRAGON_BOSS_ENTRANCE:
                        AddDoor(go, true);
                        TraumwandlerEingang = go->GetGUID();
                        if (GetBossState(DATA_BLOOD_QUEEN_LANA_THEL) == DONE && GetBossState(DATA_PROFESSOR_PUTRICIDE) == DONE)
                        {
                            go->SetUInt32Value(GAMEOBJECT_LEVEL, 0);
                            go->SetGoState(GO_STATE_READY);
                        }
                        break;
                    case GO_GREEN_DRAGON_BOSS_EXIT:
                        AddDoor(go, true);
                        TraumwandlerAusgang = go->GetGUID();
                        if (GetBossState(DATA_BLOOD_QUEEN_LANA_THEL) == DONE && GetBossState(DATA_PROFESSOR_PUTRICIDE) == DONE)
                        {
                            go->SetUInt32Value(GAMEOBJECT_LEVEL, 0);
                            go->SetGoState(GO_STATE_READY);
                        }
                        break;
                    default:
                        break;
                }
            }

            void OnGameObjectRemove(GameObject* go)
            {
                switch (go->GetEntry())
                {
                    case GO_DOODAD_ICECROWN_ICEWALL02:
                    case GO_ICEWALL:
                    case GO_LORD_MARROWGAR_S_ENTRANCE:
                    case GO_ORATORY_OF_THE_DAMNED_ENTRANCE:
                    case GO_SAURFANG_S_DOOR:
                    case GO_ORANGE_PLAGUE_MONSTER_ENTRANCE:
                    case GO_GREEN_PLAGUE_MONSTER_ENTRANCE:
                    case GO_SCIENTIST_ENTRANCE:
                    case GO_CRIMSON_HALL_DOOR:
                    case GO_BLOOD_ELF_COUNCIL_DOOR:
                    case GO_BLOOD_ELF_COUNCIL_DOOR_RIGHT:
                    case GO_DOODAD_ICECROWN_BLOODPRINCE_DOOR_01:
                    case GO_DOODAD_ICECROWN_GRATE_01:
                    case GO_GREEN_DRAGON_BOSS_ENTRANCE:
                    case GO_GREEN_DRAGON_BOSS_EXIT:
                    case GO_SINDRAGOSA_ENTRANCE_DOOR:
                    case GO_SINDRAGOSA_SHORTCUT_ENTRANCE_DOOR:
                    case GO_SINDRAGOSA_SHORTCUT_EXIT_DOOR:
                    case GO_ICE_WALL:
                        AddDoor(go, false);
                        break;
                    default:
                        break;
                }
            }

            uint32 GetData(uint32 type)
            {
                switch (type)
                {
                    case DATA_SINDRAGOSA_FROSTWYRMS:
                        return frostwyrms;
                    case DATA_SPINESTALKER:
                        return spinestalkerTrash;
                    case DATA_RIMEFANG:
                        return rimefangTrash;
                    case DATA_COLDFLAME_JETS:
                        return coldflameJetsState;
                    case DATA_TEAM_IN_INSTANCE:
                        return teamInInstance;
                    case DATA_BLOOD_QUICKENING_STATE:
                        return bloodQuickeningState;
                    case DATA_HEROIC_ATTEMPTS:
                        return heroicAttempts;
                    default:
                        break;
                }

                return 0;
            }

            uint64 GetData64(uint32 type)
            {
                switch (type)
                {
                    case DATA_DEATHBRINGER_SAURFANG:
                        return deathbringerSaurfang;
                    case DATA_SAURFANG_EVENT_NPC:
                        return saurfangEventNPC;
                    case GO_SAURFANG_S_DOOR:
                        return saurfangDoor;
                    case GO_SCOURGE_TRANSPORTER_SAURFANG:
                        return saurfangTeleport;
                    case DATA_FESTERGUT:
                        return festergut;
                    case DATA_ROTFACE:
                        return rotface;
                    case DATA_PROFESSOR_PUTRICIDE:
                        return professorPutricide;
                    case DATA_PUTRICIDE_TABLE:
                        return putricideTable;
                    case DATA_PRINCE_KELESETH_GUID:
                        return bloodCouncil[0];
                    case DATA_PRINCE_TALDARAM_GUID:
                        return bloodCouncil[1];
                    case DATA_PRINCE_VALANAR_GUID:
                        return bloodCouncil[2];
                    case DATA_BLOOD_PRINCES_CONTROL:
                        return bloodCouncilController;
                    case DATA_BLOOD_QUEEN_LANA_THEL:
                        return bloodQueenLanaThel;
                    case DATA_SINDRAGOSA:
                        return sindragosa;
                    case DATA_SPINESTALKER:
                        return spinestalker;
                    case DATA_RIMEFANG:
                        return rimefang;
                    default:
                        break;
                }

                return 0;
            }

            bool SetBossState(uint32 type, EncounterState state)
            {
                if (!InstanceScript::SetBossState(type, state))
                    return false;

                switch (type)
                {
                    case DATA_LADY_DEATHWHISPER:
                        SetBossState(DATA_GUNSHIP_EVENT, state);    // TEMP HACK UNTIL GUNSHIP SCRIPTED
                        if (state == DONE)
                        {
                            if (GameObject* elevator = instance->GetGameObject(ladyDeathwisperElevator))
                            {
                                elevator->SetUInt32Value(GAMEOBJECT_LEVEL, 0);
                                elevator->SetGoState(GO_STATE_READY);
                            }
                        }
                        break;
                    case DATA_DEATHBRINGER_SAURFANG:
                        switch (state)
                        {
                            case DONE:
                                DoRespawnGameObject(deathbringersCache, 7*DAY);
                            case NOT_STARTED:
                                if (GameObject* teleporter = instance->GetGameObject(saurfangTeleport))
                                {
                                    HandleGameObject(saurfangTeleport, true, teleporter);
                                    teleporter->RemoveFlag(GAMEOBJECT_FLAGS, GO_FLAG_IN_USE);
                                }
                                break;
                            default:
                                break;
                        }
                        break;
                    case DATA_FESTERGUT:
                        if (state == DONE)
                        {
                            if (GetBossState(DATA_ROTFACE) == DONE)
                            {
                                HandleGameObject(putricideCollision, true);
                                if (GameObject* go = instance->GetGameObject(putricideGates[0]))
                                    go->SetGoState(GO_STATE_ACTIVE_ALTERNATIVE);
                                if (GameObject* go = instance->GetGameObject(putricideGates[1]))
                                    go->SetGoState(GO_STATE_ACTIVE_ALTERNATIVE);
                            }
                            else
                                HandleGameObject(putricideGates[0], false);
                            HandleGameObject(putricidePipes[0], true);
                        }
                        break;
                    case DATA_ROTFACE:
                        if (state == DONE)
                        {
                            if (GetBossState(DATA_FESTERGUT) == DONE)
                            {
                                HandleGameObject(putricideCollision, true);
                                if (GameObject* go = instance->GetGameObject(putricideGates[0]))
                                    go->SetGoState(GO_STATE_ACTIVE_ALTERNATIVE);
                                if (GameObject* go = instance->GetGameObject(putricideGates[1]))
                                    go->SetGoState(GO_STATE_ACTIVE_ALTERNATIVE);
                            }
                            else
                                HandleGameObject(putricideGates[1], false);
                            HandleGameObject(putricidePipes[1], true);
                        }
                        break;
                    case DATA_PROFESSOR_PUTRICIDE:
                        HandleGameObject(plagueSigil, state != DONE);
<<<<<<< HEAD
                        if (state == DONE)
                        {
                            if (GetBossState(DATA_BLOOD_QUEEN_LANA_THEL) == DONE)
                            {
                                HandleGameObject(TraumwandlerEingang, true);
                                HandleGameObject(TraumwandlerAusgang, true);
                            }
                            else
                            {
                                HandleGameObject(TraumwandlerEingang, false);
                                HandleGameObject(TraumwandlerAusgang, false);
=======
                        if (instance->IsHeroic())
                        {
                            if (state == FAIL && heroicAttempts)
                            {
                                --heroicAttempts;
                                DoUpdateWorldState(WORLDSTATE_ATTEMPTS_REMAINING, heroicAttempts);
                                if (!heroicAttempts)
                                    if (Creature* putricide = instance->GetCreature(professorPutricide))
                                        putricide->DespawnOrUnsummon();
>>>>>>> 6fffcb68
                            }
                        }
                        break;
                    case DATA_BLOOD_QUEEN_LANA_THEL:
                        HandleGameObject(bloodwingSigil, state != DONE);
<<<<<<< HEAD
                        if (state == DONE)
                        {
                            if (GetBossState(DATA_PROFESSOR_PUTRICIDE) == DONE)
                            {
                                HandleGameObject(TraumwandlerEingang, true);
                                HandleGameObject(TraumwandlerAusgang, true);
                            }
                            else
                            {
                                HandleGameObject(TraumwandlerEingang, false);
                                HandleGameObject(TraumwandlerAusgang, false);
=======
                        if (instance->IsHeroic())
                        {
                            if (state == FAIL && heroicAttempts)
                            {
                                --heroicAttempts;
                                DoUpdateWorldState(WORLDSTATE_ATTEMPTS_REMAINING, heroicAttempts);
                                if (!heroicAttempts)
                                    if (Creature* bq = instance->GetCreature(bloodQueenLanaThel))
                                        bq->DespawnOrUnsummon();
>>>>>>> 6fffcb68
                            }
                        }
                        break;
                    case DATA_VALITHRIA_DREAMWALKER:
                        break;
                    case DATA_SINDRAGOSA:
                        HandleGameObject(frostwingSigil, state != DONE);
                        if (instance->IsHeroic())
                        {
                            if (state == FAIL && heroicAttempts)
                            {
                                --heroicAttempts;
                                DoUpdateWorldState(WORLDSTATE_ATTEMPTS_REMAINING, heroicAttempts);
                                if (!heroicAttempts)
                                    if (Creature* sindra = instance->GetCreature(sindragosa))
                                        sindra->DespawnOrUnsummon();
                            }
                        }
                        break;
                    case DATA_THE_LICH_KING:
                        break;
                    default:
                        break;
                 }

                 return true;
            }

            void SetData(uint32 type, uint32 data)
            {
                switch (type)
                {
                    case DATA_KILL_CREDIT:
                        GiveKillCredit(data);
                        break;
                    case DATA_BONED_ACHIEVEMENT:
                        isBonedEligible = data ? true : false;
                        break;
                    case DATA_OOZE_DANCE_ACHIEVEMENT:
                        isOozeDanceEligible = data ? true : false;
                        break;
                    case DATA_NAUSEA_ACHIEVEMENT:
                        isNauseaEligible = data ? true : false;
                        break;
                    case DATA_ORB_WHISPERER_ACHIEVEMENT:
                        isOrbWhispererEligible = data ? true : false;
                        break;
                    case DATA_SINDRAGOSA_FROSTWYRMS:
                    {
                        if (frostwyrms == 255)
                            return;

                        if (instance->IsHeroic() && !heroicAttempts)
                            return;

                        if (GetBossState(DATA_SINDRAGOSA) != DONE)
                            return;

                        switch (data)
                        {
                            case 0:
                                if (frostwyrms)
                                {
                                    --frostwyrms;
                                    if (!frostwyrms)
                                    {
                                        instance->LoadGrid(SindragosaSpawnPos.GetPositionX(), SindragosaSpawnPos.GetPositionY());
                                        if (Creature* boss = instance->SummonCreature(NPC_SINDRAGOSA, SindragosaSpawnPos))
                                            boss->AI()->DoAction(ACTION_START_FROSTWYRM);
                                    }
                                }
                                break;
                            case 1:
                                ++frostwyrms;
                                break;
                            default:
                                frostwyrms = data;
                                break;
                        }
                        break;
                    }
                    case DATA_SPINESTALKER:
                    {
                        if (spinestalkerTrash == 255)
                            return;

                        switch (data)
                        {
                            case 0:
                                if (spinestalkerTrash)
                                {
                                    --spinestalkerTrash;
                                    if (!spinestalkerTrash)
                                        if (Creature* spinestalk = instance->GetCreature(spinestalker))
                                            spinestalk->AI()->DoAction(ACTION_START_FROSTWYRM);
                                }
                                break;
                            case 1:
                                ++spinestalkerTrash;
                                break;
                            default:
                                spinestalkerTrash = data;
                                break;
                        }
                        break;
                    }
                    case DATA_RIMEFANG:
                    {
                        if (rimefangTrash == 255)
                            return;

                        switch (data)
                        {
                            case 0:
                                if (rimefangTrash)
                                {
                                    --rimefangTrash;
                                    if (!rimefangTrash)
                                        if (Creature* rime = instance->GetCreature(rimefang))
                                            rime->AI()->DoAction(ACTION_START_FROSTWYRM);
                                }
                                break;
                            case 1:
                                ++rimefangTrash;
                                break;
                            default:
                                rimefangTrash = data;
                                break;
                        }
                        break;
                    }
                    case DATA_COLDFLAME_JETS:
                        coldflameJetsState = data;
                        if (coldflameJetsState == DONE)
                        {
                            SaveToDB();
                            for (std::set<uint64>::iterator itr = coldflameJets.begin(); itr != coldflameJets.end(); ++itr)
                                if (Creature* trap = instance->GetCreature(*itr))
                                    trap->AI()->DoAction(ACTION_STOP_TRAPS);
                        }
                        break;
                    case DATA_BLOOD_QUICKENING_STATE:
                    {
                        // skip if nothing changes
                        if (bloodQuickeningState == data)
                            break;

                        // 5 is the index of Blood Quickening
                        if (!sPoolMgr->IsSpawnedObject<Quest>(WeeklyQuestData[5].questId[instance->GetSpawnMode() & 1]))
                            break;

                        switch (data)
                        {
                            case IN_PROGRESS:
                                bloodQuickeningTimer = 60000;
                                bloodQuickeningMinutes = 30;
                                DoUpdateWorldState(WORLDSTATE_SHOW_TIMER, 1);
                                DoUpdateWorldState(WORLDSTATE_EXECUTION_TIME, bloodQuickeningMinutes);
                                break;
                            case DONE:
                                bloodQuickeningTimer = 0;
                                bloodQuickeningMinutes = 0;
                                DoUpdateWorldState(WORLDSTATE_SHOW_TIMER, 0);
                                break;
                            default:
                                break;
                        }

                        bloodQuickeningState = data;
                        SaveToDB();
                        break;
                    }
                    default:
                        break;
                }
            }

            bool CheckAchievementCriteriaMeet(uint32 criteria_id, Player const* /*source*/, Unit const* /*target*/, uint32 /*miscvalue1*/)
            {
                switch (criteria_id)
                {
                    case CRITERIA_BONED_10N:
                    case CRITERIA_BONED_25N:
                    case CRITERIA_BONED_10H:
                    case CRITERIA_BONED_25H:
                        return isBonedEligible;
                    case CRITERIA_DANCES_WITH_OOZES_10N:
                    case CRITERIA_DANCES_WITH_OOZES_25N:
                    case CRITERIA_DANCES_WITH_OOZES_10H:
                    case CRITERIA_DANCES_WITH_OOZES_25H:
                        return isOozeDanceEligible;
                    case CRITERIA_NAUSEA_10N:
                    case CRITERIA_NAUSEA_25N:
                    case CRITERIA_NAUSEA_10H:
                    case CRITERIA_NAUSEA_25H:
                        return isNauseaEligible;
                    case CRITERIA_ORB_WHISPERER_10N:
                    case CRITERIA_ORB_WHISPERER_25N:
                    case CRITERIA_ORB_WHISPERER_10H:
                    case CRITERIA_ORB_WHISPERER_25H:
                        return isOrbWhispererEligible;
                    // Only one criteria for both modes, need to do it like this
                    case CRITERIA_KILL_LANA_THEL_10M:
                    case CRITERIA_ONCE_BITTEN_TWICE_SHY_10N:
                    case CRITERIA_ONCE_BITTEN_TWICE_SHY_10V:
                        return CAST_INST(InstanceMap, instance)->GetMaxPlayers() == 10;
                    case CRITERIA_KILL_LANA_THEL_25M:
                    case CRITERIA_ONCE_BITTEN_TWICE_SHY_25N:
                    case CRITERIA_ONCE_BITTEN_TWICE_SHY_25V:
                        return CAST_INST(InstanceMap, instance)->GetMaxPlayers() == 25;
                    default:
                        break;
                }

                return false;
            }

            bool CheckRequiredBosses(uint32 bossId, Player const* player = NULL) const
            {
                if (player && player->isGameMaster())
                    return true;

                switch (bossId)
                {
                    case DATA_THE_LICH_KING:
                        if (!CheckPlagueworks(bossId))
                            return false;
                        if (!CheckCrimsonHalls(bossId))
                            return false;
                        if (!CheckFrostwingHalls(bossId))
                            return false;
                        break;
                    case DATA_SINDRAGOSA:
                    case DATA_VALITHRIA_DREAMWALKER:
                        if (!CheckFrostwingHalls(bossId))
                            return false;
                        break;
                    case DATA_BLOOD_QUEEN_LANA_THEL:
                    case DATA_BLOOD_PRINCE_COUNCIL:
                        if (!CheckCrimsonHalls(bossId))
                            return false;
                        break;
                    case DATA_FESTERGUT:
                    case DATA_ROTFACE:
                    case DATA_PROFESSOR_PUTRICIDE:
                        if (!CheckPlagueworks(bossId))
                            return false;
                        break;
                    default:
                        break;
                }

                if (!CheckLowerSpire(bossId))
                    return false;

                return true;
            }

            bool CheckPlagueworks(uint32 bossId) const
            {
                switch (bossId)
                {
                    case DATA_THE_LICH_KING:
                        if (GetBossState(DATA_PROFESSOR_PUTRICIDE) != DONE)
                            return false;
                        // no break
                    case DATA_PROFESSOR_PUTRICIDE:
                        if (GetBossState(DATA_FESTERGUT) != DONE || GetBossState(DATA_ROTFACE) != DONE)
                            return false;
                        break;
                    default:
                        break;
                }

                return true;
            }

            bool CheckCrimsonHalls(uint32 bossId) const
            {
                switch (bossId)
                {
                    case DATA_THE_LICH_KING:
                        if (GetBossState(DATA_BLOOD_QUEEN_LANA_THEL) != DONE)
                            return false;
                        // no break
                    case DATA_BLOOD_QUEEN_LANA_THEL:
                        if (GetBossState(DATA_BLOOD_PRINCE_COUNCIL) != DONE)
                            return false;
                        break;
                    default:
                        break;
                }

                return true;
            }

            bool CheckFrostwingHalls(uint32 bossId) const
            {
                switch (bossId)
                {
                    case DATA_THE_LICH_KING:
                        if (GetBossState(DATA_SINDRAGOSA) != DONE)
                            return false;
                        // no break
                    case DATA_SINDRAGOSA:
                        //if (GetBossState(DATA_VALITHRIA_DREAMWALKER) != DONE)
                        //    return false;
                        break;
                    default:
                        break;
                }

                return true;
            }

            bool CheckLowerSpire(uint32 bossId) const
            {
                switch (bossId)
                {
                    case DATA_THE_LICH_KING:
                    case DATA_SINDRAGOSA:
                    case DATA_BLOOD_QUEEN_LANA_THEL:
                    case DATA_PROFESSOR_PUTRICIDE:
                    case DATA_VALITHRIA_DREAMWALKER:
                    case DATA_BLOOD_PRINCE_COUNCIL:
                    case DATA_ROTFACE:
                    case DATA_FESTERGUT:
                        if (GetBossState(DATA_DEATHBRINGER_SAURFANG) != DONE)
                            return false;
                        // no break
                    case DATA_DEATHBRINGER_SAURFANG:
                        if (GetBossState(DATA_GUNSHIP_EVENT) != DONE)
                            return false;
                        // no break
                    case DATA_GUNSHIP_EVENT:
                        if (GetBossState(DATA_LADY_DEATHWHISPER) != DONE)
                            return false;
                        // no break
                    case DATA_LADY_DEATHWHISPER:
                        if (GetBossState(DATA_LORD_MARROWGAR) != DONE)
                            return false;
                        // no break
                    case DATA_LORD_MARROWGAR:
                    default:
                        break;
                }

                return true;
            }

            void GiveKillCredit(uint32 uiQuest)
            {
                switch(uiQuest)
                {
                    case Quest_A_Feast_of_Souls: // Quest 24547 Kill Credit
                        if (instance->GetDifficulty() == RAID_DIFFICULTY_25MAN_NORMAL || instance->GetDifficulty() == RAID_DIFFICULTY_25MAN_HEROIC)
                        {
                            Map::PlayerList const &pl = instance->GetPlayers();
                            if (!pl.isEmpty())
                            {
                                for (Map::PlayerList::const_iterator itr = pl.begin(); itr != pl.end(); ++itr)
                                {
                                    if (Player* pPl = itr->getSource())
                                        if (pPl->hasQuest(uiQuest) && !pPl->GetQuestRewardStatus(uiQuest))
                                        {
                                            pPl->CastSpell(pPl, SPELL_SOUL_FEAST_1, true);
                                            pPl->CastSpell(pPl, SPELL_SOUL_FEAST_2, true);
                                        }
                                }
                            }
                        }
                        break;
                }
            }

            std::string GetSaveData()
            {
                OUT_SAVE_INST_DATA;

                std::ostringstream saveStream;
                saveStream << "I C " << GetBossSaveData() << coldflameJetsState
                    << " " << bloodQuickeningState << " " << bloodQuickeningMinutes;

                OUT_SAVE_INST_DATA_COMPLETE;
                return saveStream.str();
            }

            void Load(const char* str)
            {
                if (!str)
                {
                    OUT_LOAD_INST_DATA_FAIL;
                    return;
                }

                OUT_LOAD_INST_DATA(str);

                char dataHead1, dataHead2;

                std::istringstream loadStream(str);
                loadStream >> dataHead1 >> dataHead2;

                if (dataHead1 == 'I' && dataHead2 == 'C')
                {
                    for (uint32 i = 0; i < EncounterCount; ++i)
                    {
                        uint32 tmpState;
                        loadStream >> tmpState;
                        if (tmpState == IN_PROGRESS || tmpState > SPECIAL)
                            tmpState = NOT_STARTED;
                        SetBossState(i, EncounterState(tmpState));
                    }

                    uint32 temp = 0;
                    loadStream >> temp;
                    coldflameJetsState = temp ? DONE : NOT_STARTED;
                    temp = 0;
                    loadStream >> temp;
                    bloodQuickeningState = temp ? DONE : NOT_STARTED;   // DONE means finished (not success/fail)
                    loadStream >> bloodQuickeningMinutes;
                }
                else
                    OUT_LOAD_INST_DATA_FAIL;

                OUT_LOAD_INST_DATA_COMPLETE;
            }

            void Update(uint32 diff)
            {
                if (bloodQuickeningState == IN_PROGRESS)
                {
                    if (bloodQuickeningTimer <= diff)
                    {
                        --bloodQuickeningMinutes;
                        bloodQuickeningTimer = 60000;
                        if (bloodQuickeningMinutes)
                        {
                            DoUpdateWorldState(WORLDSTATE_SHOW_TIMER, 1);
                            DoUpdateWorldState(WORLDSTATE_EXECUTION_TIME, bloodQuickeningMinutes);
                        }
                        else
                        {
                            bloodQuickeningState = DONE;
                            DoUpdateWorldState(WORLDSTATE_SHOW_TIMER, 0);
                            if (Creature* bq = instance->GetCreature(bloodQueenLanaThel))
                                bq->AI()->DoAction(ACTION_KILL_MINCHAR);
                        }
                        SaveToDB();
                    }
                    else
                        bloodQuickeningTimer -= diff;
                }
            }

        private:
            std::set<uint64> coldflameJets;
            uint64 ladyDeathwisperElevator;
            uint64 deathbringerSaurfang;
            uint64 saurfangDoor;
            uint64 saurfangEventNPC;  // Muradin Bronzebeard or High Overlord Saurfang
            uint64 deathbringersCache;
            uint64 saurfangTeleport;
            uint64 plagueSigil;
            uint64 bloodwingSigil;
            uint64 frostwingSigil;
            uint64 putricidePipes[2];
            uint64 putricideGates[2];
            uint64 putricideCollision;
            uint64 festergut;
            uint64 rotface;
            uint64 professorPutricide;
            uint64 putricideTable;
            uint64 bloodCouncil[3];
            uint64 bloodCouncilController;
            uint64 bloodQueenLanaThel;
            uint64 sindragosa;
            uint64 spinestalker;
            uint64 rimefang;
<<<<<<< HEAD
            uint64 TraumwandlerEingang;
            uint64 TraumwandlerAusgang;
            std::set<uint64> coldflameJets;
=======
>>>>>>> 6fffcb68
            uint32 teamInInstance;
            uint32 bloodQuickeningTimer;
            uint32 coldflameJetsState;
            uint32 frostwyrms;
            uint32 spinestalkerTrash;
            uint32 rimefangTrash;
            uint32 bloodQuickeningState;
            uint16 heroicAttempts;
            uint16 bloodQuickeningMinutes;
            bool isBonedEligible;
            bool isOozeDanceEligible;
            bool isNauseaEligible;
            bool isOrbWhispererEligible;
        };

        InstanceScript* GetInstanceScript(InstanceMap* map) const
        {
            return new instance_icecrown_citadel_InstanceMapScript(map);
        }
};

void AddSC_instance_icecrown_citadel()
{
    new instance_icecrown_citadel();
}<|MERGE_RESOLUTION|>--- conflicted
+++ resolved
@@ -560,7 +560,7 @@
                         break;
                     case DATA_PROFESSOR_PUTRICIDE:
                         HandleGameObject(plagueSigil, state != DONE);
-<<<<<<< HEAD
+
                         if (state == DONE)
                         {
                             if (GetBossState(DATA_BLOOD_QUEEN_LANA_THEL) == DONE)
@@ -572,7 +572,9 @@
                             {
                                 HandleGameObject(TraumwandlerEingang, false);
                                 HandleGameObject(TraumwandlerAusgang, false);
-=======
+                            }
+                        }
+
                         if (instance->IsHeroic())
                         {
                             if (state == FAIL && heroicAttempts)
@@ -582,13 +584,12 @@
                                 if (!heroicAttempts)
                                     if (Creature* putricide = instance->GetCreature(professorPutricide))
                                         putricide->DespawnOrUnsummon();
->>>>>>> 6fffcb68
                             }
                         }
                         break;
                     case DATA_BLOOD_QUEEN_LANA_THEL:
                         HandleGameObject(bloodwingSigil, state != DONE);
-<<<<<<< HEAD
+
                         if (state == DONE)
                         {
                             if (GetBossState(DATA_PROFESSOR_PUTRICIDE) == DONE)
@@ -600,7 +601,9 @@
                             {
                                 HandleGameObject(TraumwandlerEingang, false);
                                 HandleGameObject(TraumwandlerAusgang, false);
-=======
+                            }
+                        }
+
                         if (instance->IsHeroic())
                         {
                             if (state == FAIL && heroicAttempts)
@@ -610,7 +613,6 @@
                                 if (!heroicAttempts)
                                     if (Creature* bq = instance->GetCreature(bloodQueenLanaThel))
                                         bq->DespawnOrUnsummon();
->>>>>>> 6fffcb68
                             }
                         }
                         break;
@@ -1089,12 +1091,6 @@
             uint64 sindragosa;
             uint64 spinestalker;
             uint64 rimefang;
-<<<<<<< HEAD
-            uint64 TraumwandlerEingang;
-            uint64 TraumwandlerAusgang;
-            std::set<uint64> coldflameJets;
-=======
->>>>>>> 6fffcb68
             uint32 teamInInstance;
             uint32 bloodQuickeningTimer;
             uint32 coldflameJetsState;
@@ -1108,6 +1104,9 @@
             bool isOozeDanceEligible;
             bool isNauseaEligible;
             bool isOrbWhispererEligible;
+
+            uint64 TraumwandlerEingang;
+            uint64 TraumwandlerAusgang;
         };
 
         InstanceScript* GetInstanceScript(InstanceMap* map) const
