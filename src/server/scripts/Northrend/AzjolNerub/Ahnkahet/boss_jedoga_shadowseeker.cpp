/*
 * This file is part of the TrinityCore Project. See AUTHORS file for Copyright information
 *
 * This program is free software; you can redistribute it and/or modify it
 * under the terms of the GNU General Public License as published by the
 * Free Software Foundation; either version 2 of the License, or (at your
 * option) any later version.
 *
 * This program is distributed in the hope that it will be useful, but WITHOUT
 * ANY WARRANTY; without even the implied warranty of MERCHANTABILITY or
 * FITNESS FOR A PARTICULAR PURPOSE. See the GNU General Public License for
 * more details.
 *
 * You should have received a copy of the GNU General Public License along
 * with this program. If not, see <http://www.gnu.org/licenses/>.
 */

#include "ScriptMgr.h"
#include "ahnkahet.h"
#include "InstanceScript.h"
#include "MotionMaster.h"
#include "ObjectAccessor.h"
#include "ScriptedCreature.h"
#include "Spell.h"
#include "SpellScript.h"
#include "TemporarySummon.h"

enum Yells
{
    SAY_AGGRO      = 0,
    SAY_CHOOSE     = 1,
    SAY_SACRIFICE  = 2,
    SAY_SLAY       = 3,
    SAY_DEATH      = 4,
    SAY_PREACHING  = 5,

    SAY_CHOSEN     = 0,
    SAY_SACRIFICED = 1
};

enum JedogaSpells
{
    SPELL_RANDOM_LIGHTNING_VISUAL = 56327,
    SPELL_HOVER_FALL_1            = 56100,
    SPELL_HOVER_FALL_2            = 56157,
    SPELL_SPHERE_VISUAL           = 56075,
    SPELL_LIGHTNING_BOLT          = 56891,
    SPELL_THUNDERSHOCK            = 56926,
    SPELL_CYCLONE_STRIKE          = 56855,
    SPELL_SACRIFICE_BEAM          = 56150,

    //Jedoga Controller
    SPELL_BEAM_VISUAL_JEDOGA      = 56312,
    SPELL_SACRIFICE_VISUAL        = 56133,

    //Twilight Volunteer
    SPELL_SPHERE_VISUAL_VOLUNTEER = 56102,
    SPELL_PILLAR_OF_LIGHTNING     = 56868
};

enum JedogaEvents
{
    EVENT_INTRO_SAY = 1,
    EVENT_START_FIGHT_1,
    EVENT_START_FIGHT_2,
    EVENT_CYCLONE_STRIKE,
    EVENT_LIGHTNING_BOLT,
    EVENT_THUNDERSHOCK,
    EVENT_START_PHASE_TWO,
    EVENT_FLY_DELAY,
    EVENT_END_PHASE_TWO,
    EVENT_CHOOSE_VOLUNTEER,
    EVENT_SUMMON_VOLUNTEER
};

enum JedogaPhases
{
    PHASE_INTRO = 0,
    PHASE_ONE,
    PHASE_TWO,
    PHASE_THREE
};

enum JedogaPoints
{
    POINT_INITIAL_POSITION = 0,
    POINT_SACRIFICE,
    POINT_GROUND,
    POINT_PHASE_TWO,
    POINT_PHASE_TWO_FLY
};

Position const SacrificePosition = { 376.5385f, -707.3567f, -16.14124f };
Position const JedogaGroundPosition = { 371.6281f, -704.4836f, -16.17967f };
Position const JedogaFlyPosition = { 371.627f, -704.4217f, -6.707521f };
Position const JedogaControllerPositions[3] =
{
    { 402.7893f, -748.5251f, 29.39399f, 2.024582f },
    { 420.1999f, -727.0132f, 28.88036f, 2.042035f },
    { 375.4977f, -707.3635f, -16.0964f, 2.426008f }
};

typedef std::pair<Position, Position> VolunteerPositionPair;
std::vector<VolunteerPositionPair> const VolunteerSpotPositions =
{
    { { 400.7701f, -784.8928f, -31.60143f }, { 365.9514f, -719.1235f, -16.17974f } },
    { { 397.3595f, -788.5157f, -31.59679f }, { 359.7433f, -715.017f,  -16.17974f } },
    { { 399.3177f, -787.2599f, -31.59631f }, { 362.0263f, -719.1036f, -16.17974f } },
    { { 460.4623f, -719.2227f, -31.58718f }, { 389.266f,  -679.3693f, -16.17973f } },
    { { 456.0909f, -724.3412f, -31.58718f }, { 400.5992f, -691.7954f, -16.17973f } },
    { { 452.6613f, -726.9518f, -31.58718f }, { 400.3423f, -701.5115f, -16.17974f } },
    { { 447.8852f, -732.3298f, -31.58718f }, { 389.861f,  -710.6993f, -16.17974f } },
    { { 457.562f,  -721.1855f, -31.58718f }, { 395.4494f, -684.5345f, -16.17973f } },
    { { 451.7243f, -730.2181f, -31.58718f }, { 397.0945f, -708.4188f, -15.99747f } },
    { { 413.9582f, -777.132f,  -31.58716f }, { 388.1394f, -723.124f,  -15.9938f  } },
    { { 411.5661f, -781.2356f, -31.58716f }, { 381.7102f, -730.0745f, -15.99554f } },
    { { 407.395f,  -786.793f,  -31.58716f }, { 366.9791f, -737.3303f, -16.17974f } },
    { { 404.9166f, -788.3472f, -31.58716f }, { 358.6124f, -735.9944f, -15.9855f  } },
    { { 401.5697f, -791.2033f, -31.58717f }, { 351.9383f, -729.6436f, -16.17974f } },
    { { 410.1105f, -785.4691f, -31.58716f }, { 373.1659f, -736.2893f, -16.17974f } },
    { { 442.5644f, -730.2499f, -31.59826f }, { 390.5955f, -714.6851f, -16.17974f } },
    { { 445.5233f, -725.9542f, -31.60173f }, { 393.9694f, -708.1727f, -16.17974f } },
    { { 448.5531f, -722.5888f, -31.60066f }, { 395.2702f, -702.556f,  -16.17974f } },
    { { 449.8521f, -719.7265f, -31.58849f }, { 394.5757f, -695.1004f, -16.17974f } },
    { { 453.5134f, -717.7018f, -31.59883f }, { 387.6152f, -690.1782f, -16.17974f } },
    { { 457.8564f, -711.7424f, -31.59773f }, { 378.6874f, -687.1343f, -16.17973f } },
    { { 410.0583f, -774.4119f, -31.60115f }, { 383.8151f, -723.4276f, -16.17974f } },
    { { 408.7458f, -777.955f,  -31.59873f }, { 376.9857f, -725.0735f, -16.17974f } },
    { { 405.2404f, -779.6614f, -31.60512f }, { 373.3736f, -722.7498f, -16.17974f } },
    { { 404.0797f, -783.829f,  -31.59497f }, { 367.8631f, -722.5212f, -16.17974f } }
};

enum JedogaMisc
{
    SUMMON_GROUP_INITIATES   = 1,
    SUMMON_GROUP_WORSHIPPERS = 2,
    DATA_VOLUNTEER_WORK      = 1,
    ACTION_CHOSEN            = 1,
    ACTION_SACRIFICE         = 2,
    TWILIGHT_INITIATES_SIZE  = 15
};

struct boss_jedoga_shadowseeker : public BossAI
{
    boss_jedoga_shadowseeker(Creature* creature) : BossAI(creature, DATA_JEDOGA_SHADOWSEEKER), _initiatesKilled(0), _volunteerWork(true) { }

    void Reset() override
    {
        _Reset();
        events.SetPhase(PHASE_INTRO);
        me->SetReactState(REACT_PASSIVE);
        me->SummonCreatureGroup(SUMMON_GROUP_INITIATES);

        if (TempSummon* controller = me->SummonCreature(NPC_JEDOGA_CONTROLLER, JedogaControllerPositions[0], TEMPSUMMON_MANUAL_DESPAWN))
            controller->CastSpell(me, SPELL_BEAM_VISUAL_JEDOGA);
        if (TempSummon* controller = me->SummonCreature(NPC_JEDOGA_CONTROLLER, JedogaControllerPositions[1], TEMPSUMMON_MANUAL_DESPAWN))
            controller->CastSpell(me, SPELL_BEAM_VISUAL_JEDOGA);

        events.ScheduleEvent(EVENT_INTRO_SAY, Minutes(2), 0, PHASE_INTRO);
    }

<<<<<<< HEAD
    void JustEngagedWith(Unit* who) override
=======
    void EnterCombat(Unit* /*who*/) override
>>>>>>> 28d470c5
    {
        me->RemoveAurasDueToSpell(SPELL_SPHERE_VISUAL);
        me->RemoveAurasDueToSpell(SPELL_RANDOM_LIGHTNING_VISUAL);
        me->SummonCreatureGroup(SUMMON_GROUP_WORSHIPPERS);

<<<<<<< HEAD
        BossAI::JustEngagedWith(who);
=======
        _EnterCombat();
>>>>>>> 28d470c5
        Talk(SAY_AGGRO);
        events.SetPhase(PHASE_ONE);

        for (VolunteerPositionPair posPair : VolunteerSpotPositions)
        {
<<<<<<< HEAD
            if (TempSummon* volunteer = me->SummonCreature(NPC_TWILIGHT_VOLUNTEER, posPair.first, TEMPSUMMON_CORPSE_TIMED_DESPAWN, 3s))
=======
            if (TempSummon* volunteer = me->SummonCreature(NPC_TWILIGHT_VOLUNTEER, posPair.first, TEMPSUMMON_CORPSE_TIMED_DESPAWN, 3000))
>>>>>>> 28d470c5
            {
                volunteer->GetMotionMaster()->MovePoint(POINT_INITIAL_POSITION, posPair.second);
                _volunteerGUIDS.push_back(volunteer->GetGUID());
            }
        }
    }

    void EnterEvadeMode(EvadeReason /*why*/) override
    {
        summons.DespawnAll();
        _EnterEvadeMode();
        _DespawnAtEvade(Seconds(15));
    }

    void KilledUnit(Unit* Victim) override
    {
        if (Victim->GetTypeId() == TYPEID_PLAYER)
            Talk(SAY_SLAY);
    }

    void JustDied(Unit* /*killer*/) override
    {
        _JustDied();
        Talk(SAY_DEATH);
    }

    uint32 GetData(uint32 type) const override
    {
        if (type == DATA_VOLUNTEER_WORK)
            return _volunteerWork ? 1 : 0;

        return 0;
    }

    void DamageTaken(Unit* /*done_by*/, uint32& /*damage*/) override
    {
        if (HealthBelowPct(55) && events.IsInPhase(PHASE_ONE))
        {
            events.Reset();
            events.SetPhase(PHASE_TWO);
<<<<<<< HEAD
            events.ScheduleEvent(EVENT_START_PHASE_TWO, 1s);
=======
            events.ScheduleEvent(EVENT_START_PHASE_TWO, Seconds(1));
>>>>>>> 28d470c5
        }
    }

    void DoAction(int32 action) override
    {
        if (action == ACTION_SACRIFICE)
        {
            Talk(SAY_SACRIFICE);
            DoCastAOE(SPELL_SACRIFICE_BEAM);
<<<<<<< HEAD
            events.ScheduleEvent(EVENT_END_PHASE_TWO, 3s);
=======
            events.ScheduleEvent(EVENT_END_PHASE_TWO, Seconds(3));
>>>>>>> 28d470c5
            events.RescheduleEvent(EVENT_SUMMON_VOLUNTEER, Seconds(15));
        }
    }

    void JustSummoned(Creature* summon) override
    {
        if (summon->GetEntry() == NPC_TWILIGHT_WORSHIPPER)
        {
            summon->SetStandState(UNIT_STAND_STATE_KNEEL);
            summons.Summon(summon);
            return;
        }

        BossAI::JustSummoned(summon);
    }

    void SummonedCreatureDies(Creature* summon, Unit* killer) override
    {
        if (summon->GetEntry() == NPC_TWILIGHT_INITIATE)
        {
            if (++_initiatesKilled == TWILIGHT_INITIATES_SIZE)
            {
                DoCastSelf(SPELL_HOVER_FALL_1);
<<<<<<< HEAD
                me->SetAnimationTier(AnimationTier::Ground);
=======
                me->SetAnimTier(UNIT_BYTE1_FLAG_NONE, true);
>>>>>>> 28d470c5
                events.ScheduleEvent(EVENT_START_FIGHT_1, Seconds(1));
            }
        }
        else if (summon->GetEntry() == NPC_TWILIGHT_VOLUNTEER)
        {
            _volunteerWork = false;

            if (events.IsInPhase(PHASE_TWO))
            {
                events.SetPhase(PHASE_THREE);
                events.RescheduleEvent(EVENT_END_PHASE_TWO, Seconds(1));
            }

            events.RescheduleEvent(EVENT_SUMMON_VOLUNTEER, Seconds(10));
        }

        BossAI::SummonedCreatureDies(summon, killer);
    }

    void MovementInform(uint32 type, uint32 pointId) override
    {
        if (type != POINT_MOTION_TYPE && type != EFFECT_MOTION_TYPE)
            return;

        switch (pointId)
        {
            case POINT_GROUND:
<<<<<<< HEAD
                me->RemoveFlag(UNIT_FIELD_FLAGS, UNIT_FLAG_NOT_SELECTABLE);
                me->SetReactState(REACT_AGGRESSIVE);
                DoZoneInCombat();
                events.ScheduleEvent(EVENT_CYCLONE_STRIKE, 3s);
                events.ScheduleEvent(EVENT_LIGHTNING_BOLT, 7s);
                events.ScheduleEvent(EVENT_THUNDERSHOCK, 12s);
                break;
            case POINT_PHASE_TWO:
                events.ScheduleEvent(EVENT_FLY_DELAY, 2s);
                break;
            case POINT_PHASE_TWO_FLY:
                events.ScheduleEvent(EVENT_CHOOSE_VOLUNTEER, 2s);
=======
                me->RemoveUnitFlag(UNIT_FLAG_NOT_SELECTABLE);
                me->SetReactState(REACT_AGGRESSIVE);
                DoZoneInCombat();
                events.ScheduleEvent(EVENT_CYCLONE_STRIKE, Seconds(3));
                events.ScheduleEvent(EVENT_LIGHTNING_BOLT, Seconds(7));
                events.ScheduleEvent(EVENT_THUNDERSHOCK, Seconds(12));
                break;
            case POINT_PHASE_TWO:
                events.ScheduleEvent(EVENT_FLY_DELAY, Seconds(2));
                break;
            case POINT_PHASE_TWO_FLY:
                events.ScheduleEvent(EVENT_CHOOSE_VOLUNTEER, Seconds(2));
>>>>>>> 28d470c5
                break;
            default:
                break;
        }
    }

    void UpdateAI(uint32 diff) override
    {
        if (!UpdateVictim() && !events.IsInPhase(PHASE_INTRO))
            return;

        events.Update(diff);

        if (me->HasUnitState(UNIT_STATE_CASTING))
            return;

        while (uint32 eventId = events.ExecuteEvent())
        {
            switch (eventId)
            {
                case EVENT_INTRO_SAY:
                    if (instance->GetBossState(DATA_PRINCE_TALDARAM) == DONE)
                        Talk(SAY_PREACHING);
                    events.Repeat(Minutes(2));
                    break;
                case EVENT_START_FIGHT_1:
                    me->RemoveAurasDueToSpell(SPELL_BEAM_VISUAL_JEDOGA);
                    events.ScheduleEvent(EVENT_START_FIGHT_2, Seconds(1));
                    break;
                case EVENT_START_FIGHT_2:
                    summons.DespawnEntry(NPC_JEDOGA_CONTROLLER);
                    me->SetDisableGravity(false);
<<<<<<< HEAD
=======
                    me->SetAnimTier(UNIT_BYTE1_FLAG_NONE, true);
>>>>>>> 28d470c5
                    me->GetMotionMaster()->MoveLand(POINT_GROUND, JedogaGroundPosition);
                    break;
                case EVENT_START_PHASE_TWO:
                    me->SetReactState(REACT_PASSIVE);
                    me->AttackStop();
                    me->InterruptNonMeleeSpells(true);
<<<<<<< HEAD
                    me->SetFlag(UNIT_FIELD_FLAGS, UNIT_FLAG_NOT_SELECTABLE);
=======
                    me->AddUnitFlag(UNIT_FLAG_NOT_SELECTABLE);
>>>>>>> 28d470c5
                    me->GetMotionMaster()->MovePoint(POINT_PHASE_TWO, JedogaGroundPosition);
                    break;
                case EVENT_FLY_DELAY:
                    me->SetDisableGravity(true);
<<<<<<< HEAD
=======
                    me->SetAnimTier(UnitBytes1_Flags(UNIT_BYTE1_FLAG_ALWAYS_STAND | UNIT_BYTE1_FLAG_HOVER), true);
>>>>>>> 28d470c5
                    me->GetMotionMaster()->MoveTakeoff(POINT_PHASE_TWO_FLY, JedogaFlyPosition);
                    break;
                case EVENT_CHOOSE_VOLUNTEER:
                    if (TempSummon* controller = me->SummonCreature(NPC_JEDOGA_CONTROLLER, JedogaControllerPositions[2], TEMPSUMMON_MANUAL_DESPAWN))
                    {
                        me->SetFacingToObject(controller);
                        controller->CastSpell(controller, SPELL_SACRIFICE_VISUAL);
                    }

                    Talk(SAY_CHOOSE);

                    if (_volunteerGUIDS.empty())
                        break;

                    _selectedVolunteerGUID = Trinity::Containers::SelectRandomContainerElement(_volunteerGUIDS);
                    if (Creature* volunteer = ObjectAccessor::GetCreature(*me, _selectedVolunteerGUID))
                        volunteer->AI()->DoAction(ACTION_CHOSEN);
                    break;
                case EVENT_SUMMON_VOLUNTEER:
                {
                    uint32 pos = std::distance(_volunteerGUIDS.begin(), std::find(_volunteerGUIDS.begin(), _volunteerGUIDS.end(), _selectedVolunteerGUID));
                    if (pos < VolunteerSpotPositions.size())
                    {
                        VolunteerPositionPair posPair = VolunteerSpotPositions.at(pos);
<<<<<<< HEAD
                        if (TempSummon* volunteer = me->SummonCreature(NPC_TWILIGHT_VOLUNTEER, posPair.first, TEMPSUMMON_CORPSE_TIMED_DESPAWN, 3s))
=======
                        if (TempSummon* volunteer = me->SummonCreature(NPC_TWILIGHT_VOLUNTEER, posPair.first, TEMPSUMMON_CORPSE_TIMED_DESPAWN, 3000))
>>>>>>> 28d470c5
                            volunteer->GetMotionMaster()->MovePoint(POINT_INITIAL_POSITION, posPair.second);
                    }
                    break;
                }
                case EVENT_END_PHASE_TWO:
                    summons.DespawnEntry(NPC_JEDOGA_CONTROLLER);
                    DoCastSelf(SPELL_HOVER_FALL_2);
                    me->SetDisableGravity(false);
<<<<<<< HEAD
=======
                    me->SetAnimTier(UNIT_BYTE1_FLAG_NONE, true);
>>>>>>> 28d470c5
                    me->GetMotionMaster()->MoveLand(POINT_GROUND, JedogaGroundPosition);
                    break;
                case EVENT_CYCLONE_STRIKE:
                    DoCastSelf(SPELL_CYCLONE_STRIKE);
                    events.Repeat(Seconds(15), Seconds(30));
                    break;
                case EVENT_LIGHTNING_BOLT:
<<<<<<< HEAD
                    if (Unit* target = SelectTarget(SelectTargetMethod::Random, 0, 100.0f, true))
=======
                    if (Unit* target = SelectTarget(SELECT_TARGET_RANDOM, 0, 100.0f, true))
>>>>>>> 28d470c5
                        DoCast(target, SPELL_LIGHTNING_BOLT);
                    events.Repeat(Seconds(15), Seconds(30));
                    break;
                case EVENT_THUNDERSHOCK:
<<<<<<< HEAD
                    if (Unit* target = SelectTarget(SelectTargetMethod::Random, 0, 100.0f, true))
=======
                    if (Unit* target = SelectTarget(SELECT_TARGET_RANDOM, 0, 100.0f, true))
>>>>>>> 28d470c5
                        DoCast(target, SPELL_THUNDERSHOCK);
                    events.Repeat(Seconds(15), Seconds(30));
                    break;
                default:
                    break;
            }

            if (me->HasUnitState(UNIT_STATE_CASTING))
                return;
        }

        DoMeleeAttackIfReady();
    }

private:
    uint8 _initiatesKilled;
    bool _volunteerWork;
    GuidVector _volunteerGUIDS;
    ObjectGuid _selectedVolunteerGUID;
};

struct npc_twilight_volunteer : public ScriptedAI
{
    npc_twilight_volunteer(Creature* creature) : ScriptedAI(creature), _instance(creature->GetInstanceScript())
    {
        me->SetReactState(REACT_PASSIVE);
    }

    void DoAction(int32 action) override
    {
        if (action == ACTION_CHOSEN)
        {
            DoCastSelf(SPELL_PILLAR_OF_LIGHTNING);
            me->RemoveAurasDueToSpell(SPELL_SPHERE_VISUAL_VOLUNTEER);
            Talk(SAY_CHOSEN);
            me->SetStandState(UNIT_STAND_STATE_STAND);
<<<<<<< HEAD
            me->RemoveFlag(UNIT_FIELD_FLAGS, UNIT_FLAG_NOT_SELECTABLE);
=======
            me->RemoveUnitFlag(UNIT_FLAG_NOT_SELECTABLE);
>>>>>>> 28d470c5
            me->SetWalk(true);
            me->GetMotionMaster()->MovePoint(POINT_SACRIFICE, SacrificePosition);
        }
    }

    void MovementInform(uint32 type, uint32 pointId) override
    {
        if (type != POINT_MOTION_TYPE)
            return;

        switch (pointId)
        {
            case POINT_INITIAL_POSITION:
                if (Creature* jedoga = _instance->GetCreature(DATA_JEDOGA_SHADOWSEEKER))
                    me->SetFacingToObject(jedoga);

                DoCastSelf(SPELL_SPHERE_VISUAL_VOLUNTEER);
                me->SetStandState(UNIT_STAND_STATE_KNEEL);
                break;
            case POINT_SACRIFICE:
                if (Creature* jedoga = _instance->GetCreature(DATA_JEDOGA_SHADOWSEEKER))
                {
                    me->SetStandState(UNIT_STAND_STATE_KNEEL);
                    jedoga->AI()->DoAction(ACTION_SACRIFICE);
                    Talk(SAY_SACRIFICED);

                    _scheduler.Schedule(Seconds(3), [this](TaskContext /*context*/)
                    {
                        me->SetStandState(UNIT_STAND_STATE_DEAD);
                        me->DespawnOrUnsummon(Seconds(5));
                    });
                }
                break;
            default:
                break;
        }
    }

    void UpdateAI(uint32 diff) override
    {
        _scheduler.Update(diff);
    }

private:
    InstanceScript* _instance;
    TaskScheduler _scheduler;
};

// 56328 - Random Lightning Visual Effect
class spell_random_lightning_visual_effect : public SpellScript
{
    PrepareSpellScript(spell_random_lightning_visual_effect);

    void ModDestHeight(SpellDestination& dest)
    {
        Position const offset = { 0.0f, 0.0f, -19.0f, 0.0f };
        dest.RelocateOffset(offset);
    }

    void Register() override
    {
        OnDestinationTargetSelect += SpellDestinationTargetSelectFn(spell_random_lightning_visual_effect::ModDestHeight, EFFECT_0, TARGET_DEST_CASTER_RANDOM);
    }

};

class achievement_volunteer_work : public AchievementCriteriaScript
{
    public:
        achievement_volunteer_work() : AchievementCriteriaScript("achievement_volunteer_work") { }

        bool OnCheck(Player* /*player*/, Unit* target) override
        {
            if (!target)
                return false;

            if (Creature* jedoga = target->ToCreature())
                if (jedoga->AI()->GetData(DATA_VOLUNTEER_WORK) == 1)
                    return true;

            return false;
        }
};

void AddSC_boss_jedoga_shadowseeker()
{
    RegisterAhnKahetCreatureAI(boss_jedoga_shadowseeker);
    RegisterAhnKahetCreatureAI(npc_twilight_volunteer);
    RegisterSpellScript(spell_random_lightning_visual_effect);
    new achievement_volunteer_work();
}<|MERGE_RESOLUTION|>--- conflicted
+++ resolved
@@ -159,31 +159,19 @@
         events.ScheduleEvent(EVENT_INTRO_SAY, Minutes(2), 0, PHASE_INTRO);
     }
 
-<<<<<<< HEAD
-    void JustEngagedWith(Unit* who) override
-=======
     void EnterCombat(Unit* /*who*/) override
->>>>>>> 28d470c5
     {
         me->RemoveAurasDueToSpell(SPELL_SPHERE_VISUAL);
         me->RemoveAurasDueToSpell(SPELL_RANDOM_LIGHTNING_VISUAL);
         me->SummonCreatureGroup(SUMMON_GROUP_WORSHIPPERS);
 
-<<<<<<< HEAD
-        BossAI::JustEngagedWith(who);
-=======
         _EnterCombat();
->>>>>>> 28d470c5
         Talk(SAY_AGGRO);
         events.SetPhase(PHASE_ONE);
 
         for (VolunteerPositionPair posPair : VolunteerSpotPositions)
         {
-<<<<<<< HEAD
-            if (TempSummon* volunteer = me->SummonCreature(NPC_TWILIGHT_VOLUNTEER, posPair.first, TEMPSUMMON_CORPSE_TIMED_DESPAWN, 3s))
-=======
             if (TempSummon* volunteer = me->SummonCreature(NPC_TWILIGHT_VOLUNTEER, posPair.first, TEMPSUMMON_CORPSE_TIMED_DESPAWN, 3000))
->>>>>>> 28d470c5
             {
                 volunteer->GetMotionMaster()->MovePoint(POINT_INITIAL_POSITION, posPair.second);
                 _volunteerGUIDS.push_back(volunteer->GetGUID());
@@ -224,11 +212,7 @@
         {
             events.Reset();
             events.SetPhase(PHASE_TWO);
-<<<<<<< HEAD
-            events.ScheduleEvent(EVENT_START_PHASE_TWO, 1s);
-=======
             events.ScheduleEvent(EVENT_START_PHASE_TWO, Seconds(1));
->>>>>>> 28d470c5
         }
     }
 
@@ -238,11 +222,7 @@
         {
             Talk(SAY_SACRIFICE);
             DoCastAOE(SPELL_SACRIFICE_BEAM);
-<<<<<<< HEAD
-            events.ScheduleEvent(EVENT_END_PHASE_TWO, 3s);
-=======
             events.ScheduleEvent(EVENT_END_PHASE_TWO, Seconds(3));
->>>>>>> 28d470c5
             events.RescheduleEvent(EVENT_SUMMON_VOLUNTEER, Seconds(15));
         }
     }
@@ -266,11 +246,7 @@
             if (++_initiatesKilled == TWILIGHT_INITIATES_SIZE)
             {
                 DoCastSelf(SPELL_HOVER_FALL_1);
-<<<<<<< HEAD
-                me->SetAnimationTier(AnimationTier::Ground);
-=======
                 me->SetAnimTier(UNIT_BYTE1_FLAG_NONE, true);
->>>>>>> 28d470c5
                 events.ScheduleEvent(EVENT_START_FIGHT_1, Seconds(1));
             }
         }
@@ -298,20 +274,6 @@
         switch (pointId)
         {
             case POINT_GROUND:
-<<<<<<< HEAD
-                me->RemoveFlag(UNIT_FIELD_FLAGS, UNIT_FLAG_NOT_SELECTABLE);
-                me->SetReactState(REACT_AGGRESSIVE);
-                DoZoneInCombat();
-                events.ScheduleEvent(EVENT_CYCLONE_STRIKE, 3s);
-                events.ScheduleEvent(EVENT_LIGHTNING_BOLT, 7s);
-                events.ScheduleEvent(EVENT_THUNDERSHOCK, 12s);
-                break;
-            case POINT_PHASE_TWO:
-                events.ScheduleEvent(EVENT_FLY_DELAY, 2s);
-                break;
-            case POINT_PHASE_TWO_FLY:
-                events.ScheduleEvent(EVENT_CHOOSE_VOLUNTEER, 2s);
-=======
                 me->RemoveUnitFlag(UNIT_FLAG_NOT_SELECTABLE);
                 me->SetReactState(REACT_AGGRESSIVE);
                 DoZoneInCombat();
@@ -324,7 +286,6 @@
                 break;
             case POINT_PHASE_TWO_FLY:
                 events.ScheduleEvent(EVENT_CHOOSE_VOLUNTEER, Seconds(2));
->>>>>>> 28d470c5
                 break;
             default:
                 break;
@@ -357,29 +318,19 @@
                 case EVENT_START_FIGHT_2:
                     summons.DespawnEntry(NPC_JEDOGA_CONTROLLER);
                     me->SetDisableGravity(false);
-<<<<<<< HEAD
-=======
                     me->SetAnimTier(UNIT_BYTE1_FLAG_NONE, true);
->>>>>>> 28d470c5
                     me->GetMotionMaster()->MoveLand(POINT_GROUND, JedogaGroundPosition);
                     break;
                 case EVENT_START_PHASE_TWO:
                     me->SetReactState(REACT_PASSIVE);
                     me->AttackStop();
                     me->InterruptNonMeleeSpells(true);
-<<<<<<< HEAD
-                    me->SetFlag(UNIT_FIELD_FLAGS, UNIT_FLAG_NOT_SELECTABLE);
-=======
                     me->AddUnitFlag(UNIT_FLAG_NOT_SELECTABLE);
->>>>>>> 28d470c5
                     me->GetMotionMaster()->MovePoint(POINT_PHASE_TWO, JedogaGroundPosition);
                     break;
                 case EVENT_FLY_DELAY:
                     me->SetDisableGravity(true);
-<<<<<<< HEAD
-=======
                     me->SetAnimTier(UnitBytes1_Flags(UNIT_BYTE1_FLAG_ALWAYS_STAND | UNIT_BYTE1_FLAG_HOVER), true);
->>>>>>> 28d470c5
                     me->GetMotionMaster()->MoveTakeoff(POINT_PHASE_TWO_FLY, JedogaFlyPosition);
                     break;
                 case EVENT_CHOOSE_VOLUNTEER:
@@ -404,11 +355,7 @@
                     if (pos < VolunteerSpotPositions.size())
                     {
                         VolunteerPositionPair posPair = VolunteerSpotPositions.at(pos);
-<<<<<<< HEAD
-                        if (TempSummon* volunteer = me->SummonCreature(NPC_TWILIGHT_VOLUNTEER, posPair.first, TEMPSUMMON_CORPSE_TIMED_DESPAWN, 3s))
-=======
                         if (TempSummon* volunteer = me->SummonCreature(NPC_TWILIGHT_VOLUNTEER, posPair.first, TEMPSUMMON_CORPSE_TIMED_DESPAWN, 3000))
->>>>>>> 28d470c5
                             volunteer->GetMotionMaster()->MovePoint(POINT_INITIAL_POSITION, posPair.second);
                     }
                     break;
@@ -417,10 +364,7 @@
                     summons.DespawnEntry(NPC_JEDOGA_CONTROLLER);
                     DoCastSelf(SPELL_HOVER_FALL_2);
                     me->SetDisableGravity(false);
-<<<<<<< HEAD
-=======
                     me->SetAnimTier(UNIT_BYTE1_FLAG_NONE, true);
->>>>>>> 28d470c5
                     me->GetMotionMaster()->MoveLand(POINT_GROUND, JedogaGroundPosition);
                     break;
                 case EVENT_CYCLONE_STRIKE:
@@ -428,20 +372,12 @@
                     events.Repeat(Seconds(15), Seconds(30));
                     break;
                 case EVENT_LIGHTNING_BOLT:
-<<<<<<< HEAD
-                    if (Unit* target = SelectTarget(SelectTargetMethod::Random, 0, 100.0f, true))
-=======
                     if (Unit* target = SelectTarget(SELECT_TARGET_RANDOM, 0, 100.0f, true))
->>>>>>> 28d470c5
                         DoCast(target, SPELL_LIGHTNING_BOLT);
                     events.Repeat(Seconds(15), Seconds(30));
                     break;
                 case EVENT_THUNDERSHOCK:
-<<<<<<< HEAD
-                    if (Unit* target = SelectTarget(SelectTargetMethod::Random, 0, 100.0f, true))
-=======
                     if (Unit* target = SelectTarget(SELECT_TARGET_RANDOM, 0, 100.0f, true))
->>>>>>> 28d470c5
                         DoCast(target, SPELL_THUNDERSHOCK);
                     events.Repeat(Seconds(15), Seconds(30));
                     break;
@@ -478,11 +414,7 @@
             me->RemoveAurasDueToSpell(SPELL_SPHERE_VISUAL_VOLUNTEER);
             Talk(SAY_CHOSEN);
             me->SetStandState(UNIT_STAND_STATE_STAND);
-<<<<<<< HEAD
-            me->RemoveFlag(UNIT_FIELD_FLAGS, UNIT_FLAG_NOT_SELECTABLE);
-=======
             me->RemoveUnitFlag(UNIT_FLAG_NOT_SELECTABLE);
->>>>>>> 28d470c5
             me->SetWalk(true);
             me->GetMotionMaster()->MovePoint(POINT_SACRIFICE, SacrificePosition);
         }
