--- conflicted
+++ resolved
@@ -50,13 +50,6 @@
 
 enum Yells
 {
-<<<<<<< HEAD
-    SAY_AGGRO                                     = 0,
-    SAY_VANISH                                    = 1,
-    SAY_FEED                                      = 2,
-    SAY_SLAY                                      = 3,
-    SAY_DEATH                                     = 4,
-=======
     SAY_1                                         = 0,
     SAY_WARNING                                   = 1,
     SAY_AGGRO                                     = 2,
@@ -64,7 +57,6 @@
     SAY_DEATH                                     = 4,
     SAY_FEED                                      = 5,
     SAY_VANISH                                    = 6,
->>>>>>> 3d0063ab
 };
 enum CombatPhase
 {
@@ -186,7 +178,6 @@
                         uiPhaseTimer = 1300;
                         break;
                     case VANISHED:
-                        Talk(SAY_FEED);
                         if (Unit* pEmbraceTarget = GetEmbraceTarget())
                             DoCast(pEmbraceTarget, DUNGEON_MODE(SPELL_EMBRACE_OF_THE_VAMPYR, H_SPELL_EMBRACE_OF_THE_VAMPYR));
                         Talk(SAY_FEED);
