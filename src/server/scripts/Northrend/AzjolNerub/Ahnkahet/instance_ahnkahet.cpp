/*
 * This file is part of the TrinityCore Project. See AUTHORS file for Copyright information
 *
 * This program is free software; you can redistribute it and/or modify it
 * under the terms of the GNU General Public License as published by the
 * Free Software Foundation; either version 2 of the License, or (at your
 * option) any later version.
 *
 * This program is distributed in the hope that it will be useful, but WITHOUT
 * ANY WARRANTY; without even the implied warranty of MERCHANTABILITY or
 * FITNESS FOR A PARTICULAR PURPOSE. See the GNU General Public License for
 * more details.
 *
 * You should have received a copy of the GNU General Public License along
 * with this program. If not, see <http://www.gnu.org/licenses/>.
 */

#include "ScriptMgr.h"
#include "AreaBoundary.h"
#include "ahnkahet.h"
#include "Creature.h"
#include "GameObject.h"
#include "InstanceScript.h"
#include "Map.h"
<<<<<<< HEAD
#include "SpellInfo.h"
#include "SpellScript.h"
=======
#include <sstream>
>>>>>>> 28d470c5

DoorData const doorData[] =
{
    { GO_PRINCE_TALDARAM_GATE, DATA_PRINCE_TALDARAM, DOOR_TYPE_PASSAGE },
    { 0,                       0,                    DOOR_TYPE_ROOM } // END
};

ObjectData const creatureData[] =
{
    { NPC_ELDER_NADOX,         DATA_ELDER_NADOX         },
    { NPC_PRINCE_TALDARAM,     DATA_PRINCE_TALDARAM     },
    { NPC_JEDOGA_SHADOWSEEKER, DATA_JEDOGA_SHADOWSEEKER },
    { NPC_AMANITAR,            DATA_AMANITAR            },
    { NPC_HERALD_VOLAZJ,       DATA_HERALD_VOLAZJ       },
    { 0,                       0                        }
};

ObjectData const gameObjectData[] =
{
    { GO_PRINCE_TALDARAM_PLATFORM, DATA_PRINCE_TALDARAM_PLATFORM },
    { 0,                           0                             } //END
};

BossBoundaryData const boundaries =
{
    { DATA_JEDOGA_SHADOWSEEKER, new ParallelogramBoundary(Position(460.365f, -661.997f, -20.985f), Position(364.958f,-790.211f, -14.207f), Position(347.436f,-657.978f,14.478f)) }
};

class instance_ahnkahet : public InstanceMapScript
{
    public:
        instance_ahnkahet() : InstanceMapScript(AhnKahetScriptName, 619) { }

        struct instance_ahnkahet_InstanceScript : public InstanceScript
        {
            instance_ahnkahet_InstanceScript(InstanceMap* map) : InstanceScript(map)
            {
                SetHeaders(DataHeader);
                SetBossNumber(EncounterCount);
                LoadDoorData(doorData);
                LoadObjectData(creatureData, gameObjectData);
                LoadBossBoundaries(boundaries);

                SpheresState[0]             = 0;
                SpheresState[1]             = 0;
            }

            void OnGameObjectCreate(GameObject* go) override
            {
                InstanceScript::OnGameObjectCreate(go);

                switch (go->GetEntry())
                {
                    case GO_PRINCE_TALDARAM_PLATFORM:
                        if (GetBossState(DATA_PRINCE_TALDARAM) == DONE)
                            HandleGameObject(ObjectGuid::Empty, true, go);
                        break;
                    case GO_SPHERE_1:
                        if (SpheresState[0])
                        {
                            go->SetGoState(GO_STATE_ACTIVE);
                            go->AddFlag(GO_FLAG_NOT_SELECTABLE);
                        }
                        else
                            go->RemoveFlag(GO_FLAG_NOT_SELECTABLE);
                        break;
                    case GO_SPHERE_2:
                        if (SpheresState[1])
                        {
                            go->SetGoState(GO_STATE_ACTIVE);
                            go->AddFlag(GO_FLAG_NOT_SELECTABLE);
                        }
                        else
<<<<<<< HEAD
                            go->RemoveFlag(GAMEOBJECT_FLAGS, GO_FLAG_NOT_SELECTABLE);
=======
                            go->RemoveFlag(GO_FLAG_NOT_SELECTABLE);
>>>>>>> 28d470c5
                        break;
                    default:
                        break;
                }
            }

            void SetData(uint32 type, uint32 data) override
            {
                switch (type)
                {
                    case DATA_SPHERE_1:
                    case DATA_SPHERE_2:
                        SpheresState[type - DATA_SPHERE_1] = data;
                        break;
                    default:
                        break;
                }
            }

            uint32 GetData(uint32 type) const override
            {
                switch (type)
                {
                    case DATA_SPHERE_1:
                    case DATA_SPHERE_2:
                        return SpheresState[type - DATA_SPHERE_1];
                    default:
                        break;
                }
                return 0;
            }

            void WriteSaveDataMore(std::ostringstream& data) override
            {
                data << SpheresState[0] << ' ' << SpheresState[1];
            }

            void ReadSaveDataMore(std::istringstream& data) override
            {
                data >> SpheresState[0];
                data >> SpheresState[1];
            }

        protected:
            uint32 SpheresState[2];
        };

        InstanceScript* GetInstanceScript(InstanceMap* map) const override
        {
           return new instance_ahnkahet_InstanceScript(map);
        }
};

// 56584 - Combined Toxins
class spell_combined_toxins : public AuraScript
{
    PrepareAuraScript(spell_combined_toxins);

    bool CheckProc(AuraEffect const* /*aurEff*/, ProcEventInfo& eventInfo)
    {
        // only procs on poisons (damage class check to exclude stuff like Envenom)
        SpellInfo const* spellInfo = eventInfo.GetSpellInfo();
        return (spellInfo && spellInfo->Dispel == DISPEL_POISON && spellInfo->DmgClass != SPELL_DAMAGE_CLASS_MELEE);
    }

    void Register() override
    {
        DoCheckEffectProc += AuraCheckEffectProcFn(spell_combined_toxins::CheckProc, EFFECT_0, SPELL_AURA_PROC_TRIGGER_DAMAGE);
    }
};

void AddSC_instance_ahnkahet()
{
    new instance_ahnkahet();
    RegisterSpellScript(spell_combined_toxins);
}<|MERGE_RESOLUTION|>--- conflicted
+++ resolved
@@ -22,12 +22,7 @@
 #include "GameObject.h"
 #include "InstanceScript.h"
 #include "Map.h"
-<<<<<<< HEAD
-#include "SpellInfo.h"
-#include "SpellScript.h"
-=======
 #include <sstream>
->>>>>>> 28d470c5
 
 DoorData const doorData[] =
 {
@@ -101,11 +96,7 @@
                             go->AddFlag(GO_FLAG_NOT_SELECTABLE);
                         }
                         else
-<<<<<<< HEAD
-                            go->RemoveFlag(GAMEOBJECT_FLAGS, GO_FLAG_NOT_SELECTABLE);
-=======
                             go->RemoveFlag(GO_FLAG_NOT_SELECTABLE);
->>>>>>> 28d470c5
                         break;
                     default:
                         break;
@@ -159,26 +150,7 @@
         }
 };
 
-// 56584 - Combined Toxins
-class spell_combined_toxins : public AuraScript
-{
-    PrepareAuraScript(spell_combined_toxins);
-
-    bool CheckProc(AuraEffect const* /*aurEff*/, ProcEventInfo& eventInfo)
-    {
-        // only procs on poisons (damage class check to exclude stuff like Envenom)
-        SpellInfo const* spellInfo = eventInfo.GetSpellInfo();
-        return (spellInfo && spellInfo->Dispel == DISPEL_POISON && spellInfo->DmgClass != SPELL_DAMAGE_CLASS_MELEE);
-    }
-
-    void Register() override
-    {
-        DoCheckEffectProc += AuraCheckEffectProcFn(spell_combined_toxins::CheckProc, EFFECT_0, SPELL_AURA_PROC_TRIGGER_DAMAGE);
-    }
-};
-
 void AddSC_instance_ahnkahet()
 {
     new instance_ahnkahet();
-    RegisterSpellScript(spell_combined_toxins);
 }