/*
 * This file is part of the TrinityCore Project. See AUTHORS file for Copyright information
 *
 * This program is free software; you can redistribute it and/or modify it
 * under the terms of the GNU General Public License as published by the
 * Free Software Foundation; either version 2 of the License, or (at your
 * option) any later version.
 *
 * This program is distributed in the hope that it will be useful, but WITHOUT
 * ANY WARRANTY; without even the implied warranty of MERCHANTABILITY or
 * FITNESS FOR A PARTICULAR PURPOSE. See the GNU General Public License for
 * more details.
 *
 * You should have received a copy of the GNU General Public License along
 * with this program. If not, see <http://www.gnu.org/licenses/>.
 */

/*
 * Comment: Find in the future best timers and the event is not implemented.
 */

#include "ScriptMgr.h"
#include "azjol_nerub.h"
#include "Containers.h"
#include "InstanceScript.h"
#include "PassiveAI.h"
#include "ScriptedCreature.h"
#include "SpellAuras.h"
#include "SpellScript.h"
#include "TemporarySummon.h"

enum Events
{
    // Krik'thir the Gatewatcher
    EVENT_SEND_GROUP = 1,
    EVENT_SWARM,
    EVENT_MIND_FLAY,
    EVENT_FRENZY,

    // Watchers - Shared
    EVENT_WEB_WRAP,
    EVENT_INFECTED_BITE,

    // Watcher Gashra
    EVENT_ENRAGE,
    // Watcher Narjil
    EVENT_BLINDING_WEBS,
    // Watcher Silthik
    EVENT_POISON_SPRAY,

    // Anubar Skirmisher
    EVENT_ANUBAR_CHARGE,
    EVENT_BACKSTAB,

    // Anubar Shadowcaster
    EVENT_SHADOW_BOLT,
    EVENT_SHADOW_NOVA,

    // Anubar Warrior
    EVENT_STRIKE,
    EVENT_CLEAVE
};

enum Spells
{
    // Krik'thir the Gatewatcher
    SPELL_SUBBOSS_AGGRO_TRIGGER     = 52343,
    SPELL_SWARM                     = 52440,
    SPELL_MIND_FLAY                 = 52586,
    SPELL_CURSE_OF_FATIGUE          = 52592,
    SPELL_FRENZY                    = 28747,

    // Watchers - Shared
    SPELL_WEB_WRAP                  = 52086,
    SPELL_WEB_WRAP_WRAPPED          = 52087,
    SPELL_INFECTED_BITE             = 52469,

    // Watcher Gashra
    SPELL_ENRAGE                    = 52470,
    // Watcher Narjil
    SPELL_BLINDING_WEBS             = 52524,
    // Watcher Silthik
    SPELL_POISON_SPRAY              = 52493,

    // Anub'ar Warrior
    SPELL_CLEAVE                    = 49806,
    SPELL_STRIKE                    = 52532,

    // Anub'ar Skirmisher
    SPELL_CHARGE                    = 52538,
    SPELL_BACKSTAB                  = 52540,
<<<<<<< HEAD
    SPELL_FIXATE_TRIGGER            = 52536,
    SPELL_FIXATE_TRIGGERED          = 52537,
=======
    SPELL_FIXTATE_TRIGGER           = 52536,
    SPELL_FIXTATE_TRIGGERED         = 52537,
>>>>>>> 28d470c5

    // Anub'ar Shadowcaster
    SPELL_SHADOW_BOLT               = 52534,
    SPELL_SHADOW_NOVA               = 52535,

    // Skittering Infector
    SPELL_ACID_SPLASH               = 52446
};

enum Data
{
    DATA_PET_GROUP
};

enum Actions
{
    ACTION_GASHRA_DIED,
    ACTION_NARJIL_DIED,
    ACTION_SILTHIK_DIED,
    ACTION_WATCHER_ENGAGED,
    ACTION_PET_ENGAGED,
    ACTION_PET_EVADE
};

enum Yells
{
    SAY_AGGRO       = 0,
    SAY_SLAY        = 1,
    SAY_DEATH       = 2,
    SAY_SWARM       = 3,
    SAY_PREFIGHT    = 4,
    SAY_SEND_GROUP  = 5
};

class boss_krik_thir : public CreatureScript
{
    public:
        boss_krik_thir() : CreatureScript("boss_krik_thir") { }

        struct boss_krik_thirAI : public BossAI
        {
            boss_krik_thirAI(Creature* creature) : BossAI(creature, DATA_KRIKTHIR), _hadFrenzy(false), _petsInCombat(false), _watchersActive(0) { }

            void SummonAdds()
            {
                if (instance->GetBossState(DATA_KRIKTHIR) == DONE)
                    return;

                for (uint8 i = 1; i <= 3; ++i)
                {
                    std::list<TempSummon*> adds;
                    me->SummonCreatureGroup(i, &adds);
                    for (TempSummon* add : adds)
                        add->AI()->SetData(DATA_PET_GROUP, i);
                }
            }

            void Reset() override
            {
                BossAI::Reset();
                _hadFrenzy = false;
                _petsInCombat = false;
                _watchersActive = 0;
                me->SetReactState(REACT_PASSIVE);
            }

            void JustAppeared() override
            {
                BossAI::JustAppeared();
                SummonAdds();
            }

            void KilledUnit(Unit* victim) override
            {
                if (victim->GetTypeId() == TYPEID_PLAYER)
                    Talk(SAY_SLAY);
            }

<<<<<<< HEAD
            void JustDied(Unit* /*killer*/) override
            {
                summons.clear();
                _JustDied();
                Talk(SAY_DEATH);
            }

            void JustEngagedWith(Unit* who) override
=======
            void JustDied(Unit* killer) override
            {
                summons.clear();
                BossAI::JustDied(killer);
                Talk(SAY_DEATH);
            }

            void EnterCombat(Unit* who) override
>>>>>>> 28d470c5
            {
                _petsInCombat = false;
                me->SetReactState(REACT_AGGRESSIVE);
                summons.DoZoneInCombat();

                events.CancelEvent(EVENT_SEND_GROUP);
<<<<<<< HEAD
                events.ScheduleEvent(EVENT_SWARM, 5s);
                events.ScheduleEvent(EVENT_MIND_FLAY, randtime(Seconds(1), Seconds(3)));

                BossAI::JustEngagedWith(who);
=======
                events.ScheduleEvent(EVENT_SWARM, Seconds(5));
                events.ScheduleEvent(EVENT_MIND_FLAY, randtime(Seconds(1), Seconds(3)));

                BossAI::EnterCombat(who);
>>>>>>> 28d470c5
            }

            void MoveInLineOfSight(Unit* who) override
            {
                if (!me->HasReactState(REACT_PASSIVE))
                {
                    ScriptedAI::MoveInLineOfSight(who);
                    return;
                }
<<<<<<< HEAD

                if (me->CanStartAttack(who, false) && me->IsWithinDistInMap(who, me->GetAttackDistance(who) + me->m_CombatDistance))
                    JustEngagedWith(who);
            }

            void EnterEvadeMode(EvadeReason /*why*/) override
            {
                summons.DespawnAll();
                _DespawnAtEvade();
            }

            void DoAction(int32 action) override
            {
=======

                if (me->CanStartAttack(who, false) && me->IsWithinDistInMap(who, me->GetAttackDistance(who) + me->m_CombatDistance))
                    EnterCombat(who);
            }

            void EnterEvadeMode(EvadeReason /*why*/) override
            {
                summons.DespawnAll();
                _DespawnAtEvade();
            }

            void DoAction(int32 action) override
            {
>>>>>>> 28d470c5
                switch (action)
                {
                    case -ACTION_GATEWATCHER_GREET:
                        if (!instance->GetData(DATA_GATEWATCHER_GREET) && me->IsAlive() && !me->IsInCombat() && !_petsInCombat)
                        {
                            instance->SetData(DATA_GATEWATCHER_GREET, 1);
                            Talk(SAY_PREFIGHT);
                        }
                        break;
                    case ACTION_GASHRA_DIED:
                    case ACTION_NARJIL_DIED:
                    case ACTION_SILTHIK_DIED:
                        if (!_watchersActive) // something is wrong
                        {
                            EnterEvadeMode(EVADE_REASON_OTHER);
                            return;
                        }
                        if (!--_watchersActive) // if there are no watchers currently in combat...
                            events.RescheduleEvent(EVENT_SEND_GROUP, Seconds(5)); // ...send the next watcher after the targets sooner
                        break;
                    case ACTION_WATCHER_ENGAGED:
                        ++_watchersActive;
                        break;
                    case ACTION_PET_ENGAGED:
                        if (_petsInCombat || me->IsInCombat())
                            break;
                        _petsInCombat = true;
                        Talk(SAY_AGGRO);
<<<<<<< HEAD
                        events.ScheduleEvent(EVENT_SEND_GROUP, 70s);
=======
                        events.ScheduleEvent(EVENT_SEND_GROUP, Seconds(70));
>>>>>>> 28d470c5
                        break;
                    case ACTION_PET_EVADE:
                        EnterEvadeMode(EVADE_REASON_OTHER);
                        break;
                }
            }

            void UpdateAI(uint32 diff) override
            {
                if (!UpdateVictim() && !_petsInCombat)
                    return;

                events.Update(diff);

                if (me->HasUnitState(UNIT_STATE_CASTING))
                    return;

                if (me->HealthBelowPct(10) && !_hadFrenzy)
                {
                    _hadFrenzy = true;
<<<<<<< HEAD
                    events.ScheduleEvent(EVENT_FRENZY, 1s);
=======
                    events.ScheduleEvent(EVENT_FRENZY, Seconds(1));
>>>>>>> 28d470c5
                }

                while (uint32 eventId = events.ExecuteEvent())
                {
                    switch (eventId)
                    {
                        case EVENT_SEND_GROUP:
                            DoCastAOE(SPELL_SUBBOSS_AGGRO_TRIGGER, true);
                            events.Repeat(Seconds(70));
<<<<<<< HEAD
                            break;

                        case EVENT_SWARM:
                            DoCastAOE(SPELL_SWARM);
                            Talk(SAY_SWARM);
                            break;

=======
                            break;

                        case EVENT_SWARM:
                            DoCastAOE(SPELL_SWARM);
                            Talk(SAY_SWARM);
                            break;

>>>>>>> 28d470c5
                        case EVENT_MIND_FLAY:
                            DoCastVictim(SPELL_MIND_FLAY);
                            events.Repeat(randtime(Seconds(9), Seconds(11)));
                            break;

                        case EVENT_FRENZY:
                            DoCastSelf(SPELL_FRENZY);
                            DoCastAOE(SPELL_CURSE_OF_FATIGUE);
                            events.Repeat(Seconds(15));
                            break;
                    }

                    if (me->HasUnitState(UNIT_STATE_CASTING))
                        return;
                }

                DoMeleeAttackIfReady();
            }

<<<<<<< HEAD
            void SpellHit(WorldObject* /*caster*/, SpellInfo const* spellInfo) override
            {
                if (spellInfo->Id == SPELL_SUBBOSS_AGGRO_TRIGGER)
                    DoZoneInCombat();
            }

            void SpellHitTarget(WorldObject* /*target*/, SpellInfo const* spellInfo) override
            {
                if (spellInfo->Id == SPELL_SUBBOSS_AGGRO_TRIGGER)
=======
            void SpellHit(Unit* /*whose*/, SpellInfo const* spell) override
            {
                if (spell->Id == SPELL_SUBBOSS_AGGRO_TRIGGER)
                    DoZoneInCombat();
            }

            void SpellHitTarget(Unit* /*who*/, SpellInfo const* spell) override
            {
                if (spell->Id == SPELL_SUBBOSS_AGGRO_TRIGGER)
>>>>>>> 28d470c5
                    Talk(SAY_SEND_GROUP);
            }

            private:
                bool _hadFrenzy;
                bool _petsInCombat;
                uint8 _watchersActive;
        };

        CreatureAI* GetAI(Creature* creature) const override
        {
            return GetAzjolNerubAI<boss_krik_thirAI>(creature);
        }
};

struct npc_gatewatcher_petAI : public ScriptedAI
{
    npc_gatewatcher_petAI(Creature* creature, bool isWatcher) : ScriptedAI(creature), _instance(creature->GetInstanceScript()), _petGroup(0), _isWatcher(isWatcher) { }

<<<<<<< HEAD
    virtual void _JustEngagedWith() = 0;
    void JustEngagedWith(Unit* who) override
=======
    virtual void _EnterCombat() = 0;
    void EnterCombat(Unit* who) override
>>>>>>> 28d470c5
    {
        if (_isWatcher)
        {
            _isWatcher = false;
            if (TempSummon* meSummon = me->ToTempSummon())
                if (Creature* summoner = meSummon->GetSummonerCreatureBase())
                    summoner->AI()->DoAction(ACTION_WATCHER_ENGAGED);
        }
<<<<<<< HEAD

        if (me->HasReactState(REACT_PASSIVE))
        {
            std::list<Creature*> others;
            me->GetCreatureListWithEntryInGrid(others, 0, 40.0f);
            for (Creature* other : others)
                if (other->AI()->GetData(DATA_PET_GROUP) == _petGroup)
                {
                    other->SetReactState(REACT_AGGRESSIVE);
                    other->AI()->AttackStart(who);
                }

            if (TempSummon* meSummon = me->ToTempSummon())
                if (Creature* summoner = meSummon->GetSummonerCreatureBase())
                    summoner->AI()->DoAction(ACTION_PET_ENGAGED);
        }
        _JustEngagedWith();
        ScriptedAI::JustEngagedWith(who);
        me->SetCombatPulseDelay(5);
    }

    void SetData(uint32 data, uint32 value) override
    {
        if (data == DATA_PET_GROUP)
        {
=======

        if (me->HasReactState(REACT_PASSIVE))
        {
            std::list<Creature*> others;
            me->GetCreatureListWithEntryInGrid(others, 0, 40.0f);
            for (Creature* other : others)
                if (other->AI()->GetData(DATA_PET_GROUP) == _petGroup)
                {
                    other->SetReactState(REACT_AGGRESSIVE);
                    other->AI()->AttackStart(who);
                }

            if (TempSummon* meSummon = me->ToTempSummon())
                if (Creature* summoner = meSummon->GetSummonerCreatureBase())
                    summoner->AI()->DoAction(ACTION_PET_ENGAGED);
        }
        _EnterCombat();
        ScriptedAI::EnterCombat(who);
    }

    void SetData(uint32 data, uint32 value) override
    {
        if (data == DATA_PET_GROUP)
        {
>>>>>>> 28d470c5
            _petGroup = value;
            me->SetReactState(_petGroup ? REACT_PASSIVE : REACT_AGGRESSIVE);
        }
    }

    uint32 GetData(uint32 data) const override
    {
        if (data == DATA_PET_GROUP)
            return _petGroup;
        return 0;
    }

    void MoveInLineOfSight(Unit* who) override
    {
        if (!me->HasReactState(REACT_PASSIVE))
        {
            ScriptedAI::MoveInLineOfSight(who);
            return;
        }

        if (me->CanStartAttack(who, false) && me->IsWithinDistInMap(who, me->GetAttackDistance(who) + me->m_CombatDistance))
<<<<<<< HEAD
            JustEngagedWith(who);
    }

    void SpellHit(WorldObject* /*caster*/, SpellInfo const* spellInfo) override
    {
        if (spellInfo->Id == SPELL_SUBBOSS_AGGRO_TRIGGER)
=======
            EnterCombat(who);
    }

    void SpellHit(Unit* /*whose*/, SpellInfo const* spell) override
    {
        if (spell->Id == SPELL_SUBBOSS_AGGRO_TRIGGER)
>>>>>>> 28d470c5
            DoZoneInCombat();
    }

    void EnterEvadeMode(EvadeReason why) override
    {
        if (TempSummon* meSummon = me->ToTempSummon())
        {
            if (Creature* summoner = meSummon->GetSummonerCreatureBase())
                summoner->AI()->DoAction(ACTION_PET_EVADE);
            else
                me->DespawnOrUnsummon();
            return;
        }
        ScriptedAI::EnterEvadeMode(why);
    }

    EventMap _events;
    InstanceScript* _instance;
    uint32 _petGroup;
    bool _isWatcher;
};

class npc_watcher_gashra : public CreatureScript
{
    public:
        npc_watcher_gashra() : CreatureScript("npc_watcher_gashra") { }

        struct npc_watcher_gashraAI : public npc_gatewatcher_petAI
        {
            npc_watcher_gashraAI(Creature* creature) : npc_gatewatcher_petAI(creature, true) { }

            void Reset() override
            {
                _events.Reset();
            }

<<<<<<< HEAD
            void _JustEngagedWith() override
=======
            void _EnterCombat() override
>>>>>>> 28d470c5
            {
                _events.ScheduleEvent(EVENT_ENRAGE, randtime(Seconds(3), Seconds(5)));
                _events.ScheduleEvent(EVENT_WEB_WRAP, randtime(Seconds(16), Seconds(19)));
                _events.ScheduleEvent(EVENT_INFECTED_BITE, randtime(Seconds(7),Seconds(11)));
            }

            void JustDied(Unit* /*killer*/) override
            {
                Creature* krikthir = _instance->GetCreature(DATA_KRIKTHIR);
                if (krikthir && krikthir->IsAlive())
                    krikthir->AI()->DoAction(ACTION_GASHRA_DIED);
            }

            void UpdateAI(uint32 diff) override
            {
                if (!UpdateVictim())
                    return;

                _events.Update(diff);

                if (me->HasUnitState(UNIT_STATE_CASTING))
                    return;

                while (uint32 eventId = _events.ExecuteEvent())
                {
                    switch (eventId)
                    {
                        case EVENT_ENRAGE:
                            DoCastSelf(SPELL_ENRAGE);
                            _events.Repeat(randtime(Seconds(12), Seconds(20)));
                            break;
                        case EVENT_WEB_WRAP:
<<<<<<< HEAD
                            if (Unit* target = SelectTarget(SelectTargetMethod::Random, 0, 100.0f))
=======
                            if (Unit* target = SelectTarget(SELECT_TARGET_RANDOM, 0, 100.0f))
>>>>>>> 28d470c5
                                DoCast(target, SPELL_WEB_WRAP);
                            _events.Repeat(randtime(Seconds(13), Seconds(19)));
                            break;
                        case EVENT_INFECTED_BITE:
                            DoCastVictim(SPELL_INFECTED_BITE);
                            _events.Repeat(randtime(Seconds(23), Seconds(27)));
                            break;
                        default:
                            break;
                    }

                    if (me->HasUnitState(UNIT_STATE_CASTING))
                        return;
                }

                DoMeleeAttackIfReady();
            }

            private:
                EventMap _events;
        };

        CreatureAI* GetAI(Creature* creature) const override
        {
            return GetAzjolNerubAI<npc_watcher_gashraAI>(creature);
        }
};

class npc_watcher_narjil : public CreatureScript
{
    public:
        npc_watcher_narjil() : CreatureScript("npc_watcher_narjil") { }

        struct npc_watcher_narjilAI : public npc_gatewatcher_petAI
        {
            npc_watcher_narjilAI(Creature* creature) : npc_gatewatcher_petAI(creature, true)
            {
            }

            void Reset() override
            {
                _events.Reset();
            }

<<<<<<< HEAD
            void _JustEngagedWith() override
=======
            void _EnterCombat() override
>>>>>>> 28d470c5
            {
                _events.ScheduleEvent(EVENT_BLINDING_WEBS, randtime(Seconds(13), Seconds(18)));
                _events.ScheduleEvent(EVENT_WEB_WRAP, randtime(Seconds(3), Seconds(5)));
                _events.ScheduleEvent(EVENT_INFECTED_BITE, randtime(Seconds(7), Seconds(11)));
            }

            void JustDied(Unit* /*killer*/) override
            {
                Creature* krikthir = _instance->GetCreature(DATA_KRIKTHIR);
                if (krikthir && krikthir->IsAlive())
                    krikthir->AI()->DoAction(ACTION_NARJIL_DIED);
            }

            void UpdateAI(uint32 diff) override
            {
                if (!UpdateVictim())
                    return;

                _events.Update(diff);

                if (me->HasUnitState(UNIT_STATE_CASTING))
                    return;

                while (uint32 eventId = _events.ExecuteEvent())
                {
                    switch (eventId)
                    {
                        case EVENT_BLINDING_WEBS:
                            DoCastVictim(SPELL_BLINDING_WEBS);
                            _events.Repeat(randtime(Seconds(23), Seconds(27)));
<<<<<<< HEAD
                            break;
                        case EVENT_WEB_WRAP:
                            if (Unit* target = SelectTarget(SelectTargetMethod::Random, 0, 100, true))
                                DoCast(target, SPELL_WEB_WRAP);
                            _events.Repeat(randtime(Seconds(13), Seconds(19)));
                            break;
=======
                            break;
                        case EVENT_WEB_WRAP:
                            if (Unit* target = SelectTarget(SELECT_TARGET_RANDOM, 0, 100, true))
                                DoCast(target, SPELL_WEB_WRAP);
                            _events.Repeat(randtime(Seconds(13), Seconds(19)));
                            break;
>>>>>>> 28d470c5
                        case EVENT_INFECTED_BITE:
                            DoCastVictim(SPELL_INFECTED_BITE);
                            _events.Repeat(randtime(Seconds(20), Seconds(25)));
                            break;
                        default:
                            break;
                    }

                    if (me->HasUnitState(UNIT_STATE_CASTING))
                        return;
                }

                DoMeleeAttackIfReady();
            }

            private:
                EventMap _events;
        };

        CreatureAI* GetAI(Creature* creature) const override
        {
            return GetAzjolNerubAI<npc_watcher_narjilAI>(creature);
        }
};

class npc_watcher_silthik : public CreatureScript
{
    public:
        npc_watcher_silthik() : CreatureScript("npc_watcher_silthik") { }

        struct npc_watcher_silthikAI : public npc_gatewatcher_petAI
        {
            npc_watcher_silthikAI(Creature* creature) : npc_gatewatcher_petAI(creature, true)
            {
            }

            void Reset() override
            {
                _events.Reset();
            }

<<<<<<< HEAD
            void _JustEngagedWith() override
=======
            void _EnterCombat() override
>>>>>>> 28d470c5
            {
                _events.ScheduleEvent(EVENT_POISON_SPRAY, randtime(Seconds(16), Seconds(19)));
                _events.ScheduleEvent(EVENT_WEB_WRAP, randtime(Seconds(7), Seconds(11)));
                _events.ScheduleEvent(EVENT_INFECTED_BITE, randtime(Seconds(3), Seconds(5)));
            }

            void JustDied(Unit* /*killer*/) override
            {
                Creature* krikthir = _instance->GetCreature(DATA_KRIKTHIR);
                if (krikthir && krikthir->IsAlive())
                    krikthir->AI()->DoAction(ACTION_SILTHIK_DIED);
            }

            void UpdateAI(uint32 diff) override
            {
                if (!UpdateVictim())
                    return;

                _events.Update(diff);

                if (me->HasUnitState(UNIT_STATE_CASTING))
                    return;

                while (uint32 eventId = _events.ExecuteEvent())
                {
                    switch (eventId)
                    {
                        case EVENT_POISON_SPRAY:
                            DoCastVictim(SPELL_POISON_SPRAY);
                            _events.Repeat(randtime(Seconds(13), Seconds(19)));
                            break;
                        case EVENT_WEB_WRAP:
<<<<<<< HEAD
                            if (Unit* target = SelectTarget(SelectTargetMethod::Random, 0, 100, true))
=======
                            if (Unit* target = SelectTarget(SELECT_TARGET_RANDOM, 0, 100, true))
>>>>>>> 28d470c5
                                DoCast(target, SPELL_WEB_WRAP);
                            _events.Repeat(randtime(Seconds(13), Seconds(17)));
                            break;
                        case EVENT_INFECTED_BITE:
                            DoCastVictim(SPELL_INFECTED_BITE);
                            _events.Repeat(randtime(Seconds(20), Seconds(24)));
                            break;
                        default:
                            break;
                    }

                    if (me->HasUnitState(UNIT_STATE_CASTING))
                        return;
                }

                DoMeleeAttackIfReady();
            }

            private:
                EventMap _events;
        };

        CreatureAI* GetAI(Creature* creature) const override
        {
            return GetAzjolNerubAI<npc_watcher_silthikAI>(creature);
        }
};

class npc_anub_ar_warrior : public CreatureScript
{
    public:
        npc_anub_ar_warrior() : CreatureScript("npc_anub_ar_warrior") { }

        struct npc_anub_ar_warriorAI : public npc_gatewatcher_petAI
        {
            npc_anub_ar_warriorAI(Creature* creature) : npc_gatewatcher_petAI(creature, false) { }

            void Reset() override
            {
                _events.Reset();
            }

<<<<<<< HEAD
            void _JustEngagedWith() override
=======
            void _EnterCombat() override
>>>>>>> 28d470c5
            {
                _events.ScheduleEvent(EVENT_CLEAVE, randtime(Seconds(7), Seconds(9)));
                _events.ScheduleEvent(EVENT_STRIKE, randtime(Seconds(5), Seconds(10)));
            }

            void UpdateAI(uint32 diff) override
            {
                if (!UpdateVictim())
                    return;

                _events.Update(diff);

                if (me->HasUnitState(UNIT_STATE_CASTING))
                    return;

                while (uint32 eventId = _events.ExecuteEvent())
                {
                    switch (eventId)
                    {
                        case EVENT_CLEAVE:
                            DoCastVictim(SPELL_CLEAVE);
                            _events.Repeat(randtime(Seconds(10), Seconds(16)));
                            break;
                        case EVENT_STRIKE:
                            DoCastVictim(SPELL_STRIKE);
                            _events.Repeat(randtime(Seconds(15), Seconds(19)));
                            break;
                        default:
                            break;
                    }

                    if (me->HasUnitState(UNIT_STATE_CASTING))
                        return;
                }

                DoMeleeAttackIfReady();
            }
        };

        CreatureAI* GetAI(Creature* creature) const override
        {
            return GetAzjolNerubAI<npc_anub_ar_warriorAI>(creature);
        }
};

class npc_anub_ar_skirmisher : public CreatureScript
{
    public:
        npc_anub_ar_skirmisher() : CreatureScript("npc_anub_ar_skirmisher") { }

        struct npc_anub_ar_skirmisherAI : public npc_gatewatcher_petAI
        {
            npc_anub_ar_skirmisherAI(Creature* creature) : npc_gatewatcher_petAI(creature, false) { }

            void Reset() override
            {
                _events.Reset();
            }

<<<<<<< HEAD
            void _JustEngagedWith() override
=======
            void _EnterCombat() override
>>>>>>> 28d470c5
            {
                _events.ScheduleEvent(EVENT_ANUBAR_CHARGE, randtime(Seconds(6), Seconds(8)));
                _events.ScheduleEvent(EVENT_BACKSTAB, randtime(Seconds(7), Seconds(9)));
            }

            void UpdateAI(uint32 diff) override
            {
                if (!UpdateVictim())
                    return;

                _events.Update(diff);

                if (me->HasUnitState(UNIT_STATE_CASTING))
                    return;

                while (uint32 eventId = _events.ExecuteEvent())
                {
                    switch (eventId)
                    {
                        case EVENT_ANUBAR_CHARGE:
<<<<<<< HEAD
                            if (Unit* target = SelectTarget(SelectTargetMethod::Random, 0, 100.0f, true))
=======
                            if (Unit* target = SelectTarget(SELECT_TARGET_RANDOM, 0, 100.0f, true))
>>>>>>> 28d470c5
                                DoCast(target, SPELL_CHARGE);
                            _events.Repeat(randtime(Seconds(20), Seconds(25)));
                            break;
                        case EVENT_BACKSTAB:
                            if (me->GetVictim() && me->GetVictim()->isInBack(me))
                                DoCastVictim(SPELL_BACKSTAB);
                            _events.Repeat(randtime(Seconds(10), Seconds(13)));
                            break;
                        default:
                            break;
                    }

                    if (me->HasUnitState(UNIT_STATE_CASTING))
                        return;
                }

                DoMeleeAttackIfReady();
            }

<<<<<<< HEAD
            void SpellHitTarget(WorldObject* target, SpellInfo const* spellInfo) override
            {
                Unit* unitTarget = target->ToUnit();
                if (!unitTarget)
                    return;

                if (spellInfo->Id == SPELL_CHARGE)
                    DoCast(unitTarget, SPELL_FIXATE_TRIGGER);
=======
            void SpellHitTarget(Unit* target, SpellInfo const* spell) override
            {
                if (spell->Id == SPELL_CHARGE && target)
                    DoCast(target, SPELL_FIXTATE_TRIGGER);
>>>>>>> 28d470c5
            }
        };

        CreatureAI* GetAI(Creature* creature) const override
        {
            return GetAzjolNerubAI<npc_anub_ar_skirmisherAI>(creature);
        }
};

class npc_anub_ar_shadowcaster : public CreatureScript
{
    public:
        npc_anub_ar_shadowcaster() : CreatureScript("npc_anub_ar_shadowcaster") { }

        struct npc_anub_ar_shadowcasterAI : public npc_gatewatcher_petAI
        {
            npc_anub_ar_shadowcasterAI(Creature* creature) : npc_gatewatcher_petAI(creature, false) { }

            void Reset() override
            {
                _events.Reset();
            }

<<<<<<< HEAD
            void _JustEngagedWith() override
            {
                _events.ScheduleEvent(EVENT_SHADOW_BOLT, 4s);
=======
            void _EnterCombat() override
            {
                _events.ScheduleEvent(EVENT_SHADOW_BOLT, Seconds(4));
>>>>>>> 28d470c5
                _events.ScheduleEvent(EVENT_SHADOW_NOVA, randtime(Seconds(10), Seconds(14)));
            }

            void UpdateAI(uint32 diff) override
            {
                if (!UpdateVictim())
                    return;

                _events.Update(diff);

                if (me->HasUnitState(UNIT_STATE_CASTING))
                    return;

                while (uint32 eventId = _events.ExecuteEvent())
                {
                    switch (eventId)
                    {
                        case EVENT_SHADOW_BOLT:
<<<<<<< HEAD
                            if (Unit* target = SelectTarget(SelectTargetMethod::Random, 0, 100.0f, true))
=======
                            if (Unit* target = SelectTarget(SELECT_TARGET_RANDOM, 0, 100.0f, true))
>>>>>>> 28d470c5
                                DoCast(target, SPELL_SHADOW_BOLT);
                            _events.Repeat(randtime(Seconds(2), Seconds(4)));
                            break;
                        case EVENT_SHADOW_NOVA:
                            DoCastVictim(SPELL_SHADOW_NOVA);
                            _events.Repeat(randtime(Seconds(10), Seconds(16)));
                            break;
                        default:
                            break;
                    }

                    if (me->HasUnitState(UNIT_STATE_CASTING))
                        return;
                }

                DoMeleeAttackIfReady();
            }
        };

        CreatureAI* GetAI(Creature* creature) const override
        {
            return GetAzjolNerubAI<npc_anub_ar_shadowcasterAI>(creature);
        }
};

class npc_skittering_swarmer : public CreatureScript
{
    public:
        npc_skittering_swarmer() : CreatureScript("npc_skittering_swarmer") { }

        struct npc_skittering_swarmerAI : public ScriptedAI
        {
            npc_skittering_swarmerAI(Creature* creature) : ScriptedAI(creature) { }

            void InitializeAI() override
            {
                ScriptedAI::InitializeAI();
                if (Creature* gatewatcher = me->GetInstanceScript()->GetCreature(DATA_KRIKTHIR))
                {
                    if (Unit* target = gatewatcher->getAttackerForHelper())
                        AttackStart(target);
                    gatewatcher->AI()->JustSummoned(me);
                }
            }
        };

        CreatureAI* GetAI(Creature* creature) const override
        {
            return GetAzjolNerubAI<npc_skittering_swarmerAI>(creature);
        }
};

class npc_skittering_infector : public CreatureScript
{
    public:
        npc_skittering_infector() : CreatureScript("npc_skittering_infector") { }

        struct npc_skittering_infectorAI : public ScriptedAI
        {
            npc_skittering_infectorAI(Creature* creature) : ScriptedAI(creature) { }

            void InitializeAI() override
            {
                ScriptedAI::InitializeAI();
                if (Creature* gatewatcher = me->GetInstanceScript()->GetCreature(DATA_KRIKTHIR))
                {
                    if (Unit* target = gatewatcher->getAttackerForHelper())
                        AttackStart(target);
                    gatewatcher->AI()->JustSummoned(me);
                }
            }

            void JustDied(Unit* killer) override
            {
                DoCastAOE(SPELL_ACID_SPLASH);
                ScriptedAI::JustDied(killer);
            }
        };

        CreatureAI* GetAI(Creature* creature) const override
        {
            return GetAzjolNerubAI<npc_skittering_infectorAI>(creature);
        }
};

class npc_gatewatcher_web_wrap : public CreatureScript
{
    public:
        npc_gatewatcher_web_wrap() : CreatureScript("npc_gatewatcher_web_wrap") { }

        struct npc_gatewatcher_web_wrapAI : public NullCreatureAI
        {
            npc_gatewatcher_web_wrapAI(Creature* creature) : NullCreatureAI(creature) { }

            void JustDied(Unit* /*killer*/) override
            {
                if (TempSummon* meSummon = me->ToTempSummon())
<<<<<<< HEAD
                    if (Unit* summoner = meSummon->GetSummonerUnit())
=======
                    if (Unit* summoner = meSummon->GetSummoner())
>>>>>>> 28d470c5
                        summoner->RemoveAurasDueToSpell(SPELL_WEB_WRAP_WRAPPED);
            }
        };

        CreatureAI* GetAI(Creature* creature) const override
        {
            return GetAzjolNerubAI<npc_gatewatcher_web_wrapAI>(creature);
        }
};

class spell_gatewatcher_subboss_trigger : public SpellScriptLoader
{
    public:
        spell_gatewatcher_subboss_trigger() : SpellScriptLoader("spell_gatewatcher_subboss_trigger") { }

        class spell_gatewatcher_subboss_trigger_SpellScript : public SpellScript
        {
            PrepareSpellScript(spell_gatewatcher_subboss_trigger_SpellScript);

            void HandleTargets(std::list<WorldObject*>& targetList)
            {
                // Remove any Watchers that are already in combat
                auto it = targetList.begin();
                while (it != targetList.end())
                {
                    if (Creature* creature = (*it)->ToCreature())
                        if (creature->IsAlive() && !creature->IsInCombat())
                        {
                            ++it;
                            continue;
                        }
                    it = targetList.erase(it);
                }

                // Default to Krik'thir himself if he isn't engaged
                WorldObject* target = nullptr;
                if (GetCaster() && !GetCaster()->IsInCombat())
                    target = GetCaster();
                // Unless there are Watchers that aren't engaged yet
                if (!targetList.empty())
                {
                    // If there are, pick one of them at random
                    target = Trinity::Containers::SelectRandomContainerElement(targetList);
                }
                // And hit only that one
                targetList.clear();
                if (target)
                    targetList.push_back(target);
            }

            void Register() override
            {
                OnObjectAreaTargetSelect += SpellObjectAreaTargetSelectFn(spell_gatewatcher_subboss_trigger_SpellScript::HandleTargets, EFFECT_0, TARGET_UNIT_SRC_AREA_ENTRY);
            }
        };

        SpellScript* GetSpellScript() const override
        {
            return new spell_gatewatcher_subboss_trigger_SpellScript();
        }
};

<<<<<<< HEAD
class spell_anub_ar_skirmisher_fixate : public SpellScriptLoader
{
    public:
        spell_anub_ar_skirmisher_fixate() : SpellScriptLoader("spell_anub_ar_skirmisher_fixate") { }

        class spell_anub_ar_skirmisher_fixate_SpellScript : public SpellScript
        {
            PrepareSpellScript(spell_anub_ar_skirmisher_fixate_SpellScript);

            bool Validate(SpellInfo const* /*spell*/) override
            {
                return ValidateSpellInfo({ SPELL_FIXATE_TRIGGERED });
=======
class spell_anub_ar_skirmisher_fixtate : public SpellScriptLoader
{
    public:
        spell_anub_ar_skirmisher_fixtate() : SpellScriptLoader("spell_anub_ar_skirmisher_fixtate") { }

        class spell_anub_ar_skirmisher_fixtate_SpellScript : public SpellScript
        {
            PrepareSpellScript(spell_anub_ar_skirmisher_fixtate_SpellScript);

            bool Validate(SpellInfo const* /*spell*/) override
            {
                return ValidateSpellInfo({ SPELL_FIXTATE_TRIGGERED });
>>>>>>> 28d470c5
            }

            void HandleScript(SpellEffIndex /*effIndex*/)
            {
                if (Unit* target = GetHitUnit())
<<<<<<< HEAD
                    target->CastSpell(GetCaster(), SPELL_FIXATE_TRIGGERED, true);
=======
                    target->CastSpell(GetCaster(), SPELL_FIXTATE_TRIGGERED, true);
>>>>>>> 28d470c5
            }

            void Register() override
            {
<<<<<<< HEAD
                OnEffectHitTarget += SpellEffectFn(spell_anub_ar_skirmisher_fixate_SpellScript::HandleScript, EFFECT_0, SPELL_EFFECT_SCRIPT_EFFECT);
=======
                OnEffectHitTarget += SpellEffectFn(spell_anub_ar_skirmisher_fixtate_SpellScript::HandleScript, EFFECT_0, SPELL_EFFECT_SCRIPT_EFFECT);
>>>>>>> 28d470c5
            }
        };

        SpellScript* GetSpellScript() const override
        {
<<<<<<< HEAD
            return new spell_anub_ar_skirmisher_fixate_SpellScript();
=======
            return new spell_anub_ar_skirmisher_fixtate_SpellScript();
>>>>>>> 28d470c5
        }
};

class spell_gatewatcher_web_wrap : public SpellScriptLoader
{
    public:
        spell_gatewatcher_web_wrap() : SpellScriptLoader("spell_gatewatcher_web_wrap") { }

        class spell_gatewatcher_web_wrap_AuraScript : public AuraScript
        {
            PrepareAuraScript(spell_gatewatcher_web_wrap_AuraScript);

            bool Validate(SpellInfo const* /*spell*/) override
            {
                return ValidateSpellInfo({ SPELL_WEB_WRAP_WRAPPED });
            }

            void HandleEffectRemove(AuraEffect const* /*aurEff*/, AuraEffectHandleModes /*mode*/)
            {
                if (GetTargetApplication()->GetRemoveMode() != AURA_REMOVE_BY_EXPIRE)
                    return;

                if (Unit* target = GetTarget())
                    target->CastSpell(target, SPELL_WEB_WRAP_WRAPPED, true);
            }

            void Register() override
            {
                OnEffectRemove += AuraEffectRemoveFn(spell_gatewatcher_web_wrap_AuraScript::HandleEffectRemove, EFFECT_0, SPELL_AURA_MOD_ROOT, AURA_EFFECT_HANDLE_REAL);
            }
        };

        AuraScript* GetAuraScript() const override
        {
            return new spell_gatewatcher_web_wrap_AuraScript();
        }
};

class achievement_watch_him_die : public AchievementCriteriaScript
{
    public:
        achievement_watch_him_die() : AchievementCriteriaScript("achievement_watch_him_die") { }

        bool OnCheck(Player* /*player*/, Unit* target) override
        {
            if (!target)
                return false;

            InstanceScript* instance = target->GetInstanceScript();
            if (!instance)
                return false;

            for (ANDataTypes watcherData : {DATA_WATCHER_GASHRA, DATA_WATCHER_NARJIL, DATA_WATCHER_SILTHIK})
            {
                if (Creature* watcher = instance->GetCreature(watcherData))
                    if (watcher->IsAlive())
                        continue;
                return false;
            }

            return true;
        }
};

void AddSC_boss_krik_thir()
{
    new boss_krik_thir();

    new npc_watcher_gashra();
    new npc_watcher_narjil();
    new npc_watcher_silthik();

    new npc_anub_ar_warrior();
    new npc_anub_ar_skirmisher();
    new npc_anub_ar_shadowcaster();

    new npc_skittering_swarmer();
    new npc_skittering_infector();
    new npc_gatewatcher_web_wrap();

    new spell_gatewatcher_subboss_trigger();
<<<<<<< HEAD
    new spell_anub_ar_skirmisher_fixate();
=======
    new spell_anub_ar_skirmisher_fixtate();
>>>>>>> 28d470c5
    new spell_gatewatcher_web_wrap();

    new achievement_watch_him_die();
}<|MERGE_RESOLUTION|>--- conflicted
+++ resolved
@@ -89,13 +89,8 @@
     // Anub'ar Skirmisher
     SPELL_CHARGE                    = 52538,
     SPELL_BACKSTAB                  = 52540,
-<<<<<<< HEAD
-    SPELL_FIXATE_TRIGGER            = 52536,
-    SPELL_FIXATE_TRIGGERED          = 52537,
-=======
     SPELL_FIXTATE_TRIGGER           = 52536,
     SPELL_FIXTATE_TRIGGERED         = 52537,
->>>>>>> 28d470c5
 
     // Anub'ar Shadowcaster
     SPELL_SHADOW_BOLT               = 52534,
@@ -174,16 +169,6 @@
                     Talk(SAY_SLAY);
             }
 
-<<<<<<< HEAD
-            void JustDied(Unit* /*killer*/) override
-            {
-                summons.clear();
-                _JustDied();
-                Talk(SAY_DEATH);
-            }
-
-            void JustEngagedWith(Unit* who) override
-=======
             void JustDied(Unit* killer) override
             {
                 summons.clear();
@@ -192,24 +177,16 @@
             }
 
             void EnterCombat(Unit* who) override
->>>>>>> 28d470c5
             {
                 _petsInCombat = false;
                 me->SetReactState(REACT_AGGRESSIVE);
                 summons.DoZoneInCombat();
 
                 events.CancelEvent(EVENT_SEND_GROUP);
-<<<<<<< HEAD
-                events.ScheduleEvent(EVENT_SWARM, 5s);
-                events.ScheduleEvent(EVENT_MIND_FLAY, randtime(Seconds(1), Seconds(3)));
-
-                BossAI::JustEngagedWith(who);
-=======
                 events.ScheduleEvent(EVENT_SWARM, Seconds(5));
                 events.ScheduleEvent(EVENT_MIND_FLAY, randtime(Seconds(1), Seconds(3)));
 
                 BossAI::EnterCombat(who);
->>>>>>> 28d470c5
             }
 
             void MoveInLineOfSight(Unit* who) override
@@ -219,10 +196,9 @@
                     ScriptedAI::MoveInLineOfSight(who);
                     return;
                 }
-<<<<<<< HEAD
 
                 if (me->CanStartAttack(who, false) && me->IsWithinDistInMap(who, me->GetAttackDistance(who) + me->m_CombatDistance))
-                    JustEngagedWith(who);
+                    EnterCombat(who);
             }
 
             void EnterEvadeMode(EvadeReason /*why*/) override
@@ -233,21 +209,6 @@
 
             void DoAction(int32 action) override
             {
-=======
-
-                if (me->CanStartAttack(who, false) && me->IsWithinDistInMap(who, me->GetAttackDistance(who) + me->m_CombatDistance))
-                    EnterCombat(who);
-            }
-
-            void EnterEvadeMode(EvadeReason /*why*/) override
-            {
-                summons.DespawnAll();
-                _DespawnAtEvade();
-            }
-
-            void DoAction(int32 action) override
-            {
->>>>>>> 28d470c5
                 switch (action)
                 {
                     case -ACTION_GATEWATCHER_GREET:
@@ -276,11 +237,7 @@
                             break;
                         _petsInCombat = true;
                         Talk(SAY_AGGRO);
-<<<<<<< HEAD
-                        events.ScheduleEvent(EVENT_SEND_GROUP, 70s);
-=======
                         events.ScheduleEvent(EVENT_SEND_GROUP, Seconds(70));
->>>>>>> 28d470c5
                         break;
                     case ACTION_PET_EVADE:
                         EnterEvadeMode(EVADE_REASON_OTHER);
@@ -301,11 +258,7 @@
                 if (me->HealthBelowPct(10) && !_hadFrenzy)
                 {
                     _hadFrenzy = true;
-<<<<<<< HEAD
-                    events.ScheduleEvent(EVENT_FRENZY, 1s);
-=======
                     events.ScheduleEvent(EVENT_FRENZY, Seconds(1));
->>>>>>> 28d470c5
                 }
 
                 while (uint32 eventId = events.ExecuteEvent())
@@ -315,7 +268,6 @@
                         case EVENT_SEND_GROUP:
                             DoCastAOE(SPELL_SUBBOSS_AGGRO_TRIGGER, true);
                             events.Repeat(Seconds(70));
-<<<<<<< HEAD
                             break;
 
                         case EVENT_SWARM:
@@ -323,15 +275,6 @@
                             Talk(SAY_SWARM);
                             break;
 
-=======
-                            break;
-
-                        case EVENT_SWARM:
-                            DoCastAOE(SPELL_SWARM);
-                            Talk(SAY_SWARM);
-                            break;
-
->>>>>>> 28d470c5
                         case EVENT_MIND_FLAY:
                             DoCastVictim(SPELL_MIND_FLAY);
                             events.Repeat(randtime(Seconds(9), Seconds(11)));
@@ -351,17 +294,6 @@
                 DoMeleeAttackIfReady();
             }
 
-<<<<<<< HEAD
-            void SpellHit(WorldObject* /*caster*/, SpellInfo const* spellInfo) override
-            {
-                if (spellInfo->Id == SPELL_SUBBOSS_AGGRO_TRIGGER)
-                    DoZoneInCombat();
-            }
-
-            void SpellHitTarget(WorldObject* /*target*/, SpellInfo const* spellInfo) override
-            {
-                if (spellInfo->Id == SPELL_SUBBOSS_AGGRO_TRIGGER)
-=======
             void SpellHit(Unit* /*whose*/, SpellInfo const* spell) override
             {
                 if (spell->Id == SPELL_SUBBOSS_AGGRO_TRIGGER)
@@ -371,7 +303,6 @@
             void SpellHitTarget(Unit* /*who*/, SpellInfo const* spell) override
             {
                 if (spell->Id == SPELL_SUBBOSS_AGGRO_TRIGGER)
->>>>>>> 28d470c5
                     Talk(SAY_SEND_GROUP);
             }
 
@@ -391,13 +322,8 @@
 {
     npc_gatewatcher_petAI(Creature* creature, bool isWatcher) : ScriptedAI(creature), _instance(creature->GetInstanceScript()), _petGroup(0), _isWatcher(isWatcher) { }
 
-<<<<<<< HEAD
-    virtual void _JustEngagedWith() = 0;
-    void JustEngagedWith(Unit* who) override
-=======
     virtual void _EnterCombat() = 0;
     void EnterCombat(Unit* who) override
->>>>>>> 28d470c5
     {
         if (_isWatcher)
         {
@@ -406,7 +332,6 @@
                 if (Creature* summoner = meSummon->GetSummonerCreatureBase())
                     summoner->AI()->DoAction(ACTION_WATCHER_ENGAGED);
         }
-<<<<<<< HEAD
 
         if (me->HasReactState(REACT_PASSIVE))
         {
@@ -423,41 +348,14 @@
                 if (Creature* summoner = meSummon->GetSummonerCreatureBase())
                     summoner->AI()->DoAction(ACTION_PET_ENGAGED);
         }
-        _JustEngagedWith();
-        ScriptedAI::JustEngagedWith(who);
-        me->SetCombatPulseDelay(5);
+        _EnterCombat();
+        ScriptedAI::EnterCombat(who);
     }
 
     void SetData(uint32 data, uint32 value) override
     {
         if (data == DATA_PET_GROUP)
         {
-=======
-
-        if (me->HasReactState(REACT_PASSIVE))
-        {
-            std::list<Creature*> others;
-            me->GetCreatureListWithEntryInGrid(others, 0, 40.0f);
-            for (Creature* other : others)
-                if (other->AI()->GetData(DATA_PET_GROUP) == _petGroup)
-                {
-                    other->SetReactState(REACT_AGGRESSIVE);
-                    other->AI()->AttackStart(who);
-                }
-
-            if (TempSummon* meSummon = me->ToTempSummon())
-                if (Creature* summoner = meSummon->GetSummonerCreatureBase())
-                    summoner->AI()->DoAction(ACTION_PET_ENGAGED);
-        }
-        _EnterCombat();
-        ScriptedAI::EnterCombat(who);
-    }
-
-    void SetData(uint32 data, uint32 value) override
-    {
-        if (data == DATA_PET_GROUP)
-        {
->>>>>>> 28d470c5
             _petGroup = value;
             me->SetReactState(_petGroup ? REACT_PASSIVE : REACT_AGGRESSIVE);
         }
@@ -479,21 +377,12 @@
         }
 
         if (me->CanStartAttack(who, false) && me->IsWithinDistInMap(who, me->GetAttackDistance(who) + me->m_CombatDistance))
-<<<<<<< HEAD
-            JustEngagedWith(who);
-    }
-
-    void SpellHit(WorldObject* /*caster*/, SpellInfo const* spellInfo) override
-    {
-        if (spellInfo->Id == SPELL_SUBBOSS_AGGRO_TRIGGER)
-=======
             EnterCombat(who);
     }
 
     void SpellHit(Unit* /*whose*/, SpellInfo const* spell) override
     {
         if (spell->Id == SPELL_SUBBOSS_AGGRO_TRIGGER)
->>>>>>> 28d470c5
             DoZoneInCombat();
     }
 
@@ -530,11 +419,7 @@
                 _events.Reset();
             }
 
-<<<<<<< HEAD
-            void _JustEngagedWith() override
-=======
             void _EnterCombat() override
->>>>>>> 28d470c5
             {
                 _events.ScheduleEvent(EVENT_ENRAGE, randtime(Seconds(3), Seconds(5)));
                 _events.ScheduleEvent(EVENT_WEB_WRAP, randtime(Seconds(16), Seconds(19)));
@@ -567,11 +452,7 @@
                             _events.Repeat(randtime(Seconds(12), Seconds(20)));
                             break;
                         case EVENT_WEB_WRAP:
-<<<<<<< HEAD
-                            if (Unit* target = SelectTarget(SelectTargetMethod::Random, 0, 100.0f))
-=======
                             if (Unit* target = SelectTarget(SELECT_TARGET_RANDOM, 0, 100.0f))
->>>>>>> 28d470c5
                                 DoCast(target, SPELL_WEB_WRAP);
                             _events.Repeat(randtime(Seconds(13), Seconds(19)));
                             break;
@@ -616,11 +497,7 @@
                 _events.Reset();
             }
 
-<<<<<<< HEAD
-            void _JustEngagedWith() override
-=======
             void _EnterCombat() override
->>>>>>> 28d470c5
             {
                 _events.ScheduleEvent(EVENT_BLINDING_WEBS, randtime(Seconds(13), Seconds(18)));
                 _events.ScheduleEvent(EVENT_WEB_WRAP, randtime(Seconds(3), Seconds(5)));
@@ -651,21 +528,12 @@
                         case EVENT_BLINDING_WEBS:
                             DoCastVictim(SPELL_BLINDING_WEBS);
                             _events.Repeat(randtime(Seconds(23), Seconds(27)));
-<<<<<<< HEAD
-                            break;
-                        case EVENT_WEB_WRAP:
-                            if (Unit* target = SelectTarget(SelectTargetMethod::Random, 0, 100, true))
-                                DoCast(target, SPELL_WEB_WRAP);
-                            _events.Repeat(randtime(Seconds(13), Seconds(19)));
-                            break;
-=======
                             break;
                         case EVENT_WEB_WRAP:
                             if (Unit* target = SelectTarget(SELECT_TARGET_RANDOM, 0, 100, true))
                                 DoCast(target, SPELL_WEB_WRAP);
                             _events.Repeat(randtime(Seconds(13), Seconds(19)));
                             break;
->>>>>>> 28d470c5
                         case EVENT_INFECTED_BITE:
                             DoCastVictim(SPELL_INFECTED_BITE);
                             _events.Repeat(randtime(Seconds(20), Seconds(25)));
@@ -707,11 +575,7 @@
                 _events.Reset();
             }
 
-<<<<<<< HEAD
-            void _JustEngagedWith() override
-=======
             void _EnterCombat() override
->>>>>>> 28d470c5
             {
                 _events.ScheduleEvent(EVENT_POISON_SPRAY, randtime(Seconds(16), Seconds(19)));
                 _events.ScheduleEvent(EVENT_WEB_WRAP, randtime(Seconds(7), Seconds(11)));
@@ -744,11 +608,7 @@
                             _events.Repeat(randtime(Seconds(13), Seconds(19)));
                             break;
                         case EVENT_WEB_WRAP:
-<<<<<<< HEAD
-                            if (Unit* target = SelectTarget(SelectTargetMethod::Random, 0, 100, true))
-=======
                             if (Unit* target = SelectTarget(SELECT_TARGET_RANDOM, 0, 100, true))
->>>>>>> 28d470c5
                                 DoCast(target, SPELL_WEB_WRAP);
                             _events.Repeat(randtime(Seconds(13), Seconds(17)));
                             break;
@@ -791,11 +651,7 @@
                 _events.Reset();
             }
 
-<<<<<<< HEAD
-            void _JustEngagedWith() override
-=======
             void _EnterCombat() override
->>>>>>> 28d470c5
             {
                 _events.ScheduleEvent(EVENT_CLEAVE, randtime(Seconds(7), Seconds(9)));
                 _events.ScheduleEvent(EVENT_STRIKE, randtime(Seconds(5), Seconds(10)));
@@ -855,11 +711,7 @@
                 _events.Reset();
             }
 
-<<<<<<< HEAD
-            void _JustEngagedWith() override
-=======
             void _EnterCombat() override
->>>>>>> 28d470c5
             {
                 _events.ScheduleEvent(EVENT_ANUBAR_CHARGE, randtime(Seconds(6), Seconds(8)));
                 _events.ScheduleEvent(EVENT_BACKSTAB, randtime(Seconds(7), Seconds(9)));
@@ -880,11 +732,7 @@
                     switch (eventId)
                     {
                         case EVENT_ANUBAR_CHARGE:
-<<<<<<< HEAD
-                            if (Unit* target = SelectTarget(SelectTargetMethod::Random, 0, 100.0f, true))
-=======
                             if (Unit* target = SelectTarget(SELECT_TARGET_RANDOM, 0, 100.0f, true))
->>>>>>> 28d470c5
                                 DoCast(target, SPELL_CHARGE);
                             _events.Repeat(randtime(Seconds(20), Seconds(25)));
                             break;
@@ -904,21 +752,10 @@
                 DoMeleeAttackIfReady();
             }
 
-<<<<<<< HEAD
-            void SpellHitTarget(WorldObject* target, SpellInfo const* spellInfo) override
-            {
-                Unit* unitTarget = target->ToUnit();
-                if (!unitTarget)
-                    return;
-
-                if (spellInfo->Id == SPELL_CHARGE)
-                    DoCast(unitTarget, SPELL_FIXATE_TRIGGER);
-=======
             void SpellHitTarget(Unit* target, SpellInfo const* spell) override
             {
                 if (spell->Id == SPELL_CHARGE && target)
                     DoCast(target, SPELL_FIXTATE_TRIGGER);
->>>>>>> 28d470c5
             }
         };
 
@@ -942,15 +779,9 @@
                 _events.Reset();
             }
 
-<<<<<<< HEAD
-            void _JustEngagedWith() override
-            {
-                _events.ScheduleEvent(EVENT_SHADOW_BOLT, 4s);
-=======
             void _EnterCombat() override
             {
                 _events.ScheduleEvent(EVENT_SHADOW_BOLT, Seconds(4));
->>>>>>> 28d470c5
                 _events.ScheduleEvent(EVENT_SHADOW_NOVA, randtime(Seconds(10), Seconds(14)));
             }
 
@@ -969,11 +800,7 @@
                     switch (eventId)
                     {
                         case EVENT_SHADOW_BOLT:
-<<<<<<< HEAD
-                            if (Unit* target = SelectTarget(SelectTargetMethod::Random, 0, 100.0f, true))
-=======
                             if (Unit* target = SelectTarget(SELECT_TARGET_RANDOM, 0, 100.0f, true))
->>>>>>> 28d470c5
                                 DoCast(target, SPELL_SHADOW_BOLT);
                             _events.Repeat(randtime(Seconds(2), Seconds(4)));
                             break;
@@ -1071,11 +898,7 @@
             void JustDied(Unit* /*killer*/) override
             {
                 if (TempSummon* meSummon = me->ToTempSummon())
-<<<<<<< HEAD
-                    if (Unit* summoner = meSummon->GetSummonerUnit())
-=======
                     if (Unit* summoner = meSummon->GetSummoner())
->>>>>>> 28d470c5
                         summoner->RemoveAurasDueToSpell(SPELL_WEB_WRAP_WRAPPED);
             }
         };
@@ -1138,62 +961,35 @@
         }
 };
 
-<<<<<<< HEAD
-class spell_anub_ar_skirmisher_fixate : public SpellScriptLoader
-{
-    public:
-        spell_anub_ar_skirmisher_fixate() : SpellScriptLoader("spell_anub_ar_skirmisher_fixate") { }
-
-        class spell_anub_ar_skirmisher_fixate_SpellScript : public SpellScript
-        {
-            PrepareSpellScript(spell_anub_ar_skirmisher_fixate_SpellScript);
+class spell_anub_ar_skirmisher_fixtate : public SpellScriptLoader
+{
+    public:
+        spell_anub_ar_skirmisher_fixtate() : SpellScriptLoader("spell_anub_ar_skirmisher_fixtate") { }
+
+        class spell_anub_ar_skirmisher_fixtate_SpellScript : public SpellScript
+        {
+            PrepareSpellScript(spell_anub_ar_skirmisher_fixtate_SpellScript);
 
             bool Validate(SpellInfo const* /*spell*/) override
             {
-                return ValidateSpellInfo({ SPELL_FIXATE_TRIGGERED });
-=======
-class spell_anub_ar_skirmisher_fixtate : public SpellScriptLoader
-{
-    public:
-        spell_anub_ar_skirmisher_fixtate() : SpellScriptLoader("spell_anub_ar_skirmisher_fixtate") { }
-
-        class spell_anub_ar_skirmisher_fixtate_SpellScript : public SpellScript
-        {
-            PrepareSpellScript(spell_anub_ar_skirmisher_fixtate_SpellScript);
-
-            bool Validate(SpellInfo const* /*spell*/) override
-            {
                 return ValidateSpellInfo({ SPELL_FIXTATE_TRIGGERED });
->>>>>>> 28d470c5
             }
 
             void HandleScript(SpellEffIndex /*effIndex*/)
             {
                 if (Unit* target = GetHitUnit())
-<<<<<<< HEAD
-                    target->CastSpell(GetCaster(), SPELL_FIXATE_TRIGGERED, true);
-=======
                     target->CastSpell(GetCaster(), SPELL_FIXTATE_TRIGGERED, true);
->>>>>>> 28d470c5
             }
 
             void Register() override
             {
-<<<<<<< HEAD
-                OnEffectHitTarget += SpellEffectFn(spell_anub_ar_skirmisher_fixate_SpellScript::HandleScript, EFFECT_0, SPELL_EFFECT_SCRIPT_EFFECT);
-=======
                 OnEffectHitTarget += SpellEffectFn(spell_anub_ar_skirmisher_fixtate_SpellScript::HandleScript, EFFECT_0, SPELL_EFFECT_SCRIPT_EFFECT);
->>>>>>> 28d470c5
             }
         };
 
         SpellScript* GetSpellScript() const override
         {
-<<<<<<< HEAD
-            return new spell_anub_ar_skirmisher_fixate_SpellScript();
-=======
             return new spell_anub_ar_skirmisher_fixtate_SpellScript();
->>>>>>> 28d470c5
         }
 };
 
@@ -1275,11 +1071,7 @@
     new npc_gatewatcher_web_wrap();
 
     new spell_gatewatcher_subboss_trigger();
-<<<<<<< HEAD
-    new spell_anub_ar_skirmisher_fixate();
-=======
     new spell_anub_ar_skirmisher_fixtate();
->>>>>>> 28d470c5
     new spell_gatewatcher_web_wrap();
 
     new achievement_watch_him_die();
