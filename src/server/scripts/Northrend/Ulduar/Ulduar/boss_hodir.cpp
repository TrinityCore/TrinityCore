--- conflicted
+++ resolved
@@ -193,11 +193,7 @@
                 if (!UpdateVictim() || me->GetVictim()->HasAura(SPELL_BLOCK_OF_ICE) || me->GetVictim()->HasAura(SPELL_FLASH_FREEZE_HELPER))
                     return;
 
-<<<<<<< HEAD
-                if (me->getVictim()->GetGUID() != targetGUID || instance->GetBossState(DATA_HODIR) != IN_PROGRESS)
-=======
-                if (me->GetVictim()->GetGUID() != targetGUID || instance->GetBossState(BOSS_HODIR) != IN_PROGRESS)
->>>>>>> fd0b9ebb
+                if (me->GetVictim()->GetGUID() != targetGUID || instance->GetBossState(DATA_HODIR) != IN_PROGRESS)
                     me->DespawnOrUnsummon();
 
                 if (checkDespawnTimer <= diff)
