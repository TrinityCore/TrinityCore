--- conflicted
+++ resolved
@@ -776,13 +776,8 @@
             }
 
             void JustDied(Unit* /*killer*/) override
-<<<<<<< HEAD
-            {
-                if (Creature* Hodir = ObjectAccessor::GetCreature(*me, instance->GetData64(BOSS_HODIR)))
-=======
-             {
+            {
                 if (Creature* Hodir = ObjectAccessor::GetCreature(*me, instance->GetGuidData(BOSS_HODIR)))
->>>>>>> ad49bd51
                     Hodir->AI()->DoAction(ACTION_I_HAVE_THE_COOLEST_FRIENDS);
             }
 
