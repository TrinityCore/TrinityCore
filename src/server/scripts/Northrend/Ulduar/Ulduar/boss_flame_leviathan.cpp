/*
 * This file is part of the TrinityCore Project. See AUTHORS file for Copyright information
 *
 * This program is free software; you can redistribute it and/or modify it
 * under the terms of the GNU General Public License as published by the
 * Free Software Foundation; either version 2 of the License, or (at your
 * option) any later version.
 *
 * This program is distributed in the hope that it will be useful, but WITHOUT
 * ANY WARRANTY; without even the implied warranty of MERCHANTABILITY or
 * FITNESS FOR A PARTICULAR PURPOSE. See the GNU General Public License for
 * more details.
 *
 * You should have received a copy of the GNU General Public License along
 * with this program. If not, see <http://www.gnu.org/licenses/>.
 */

/*
 * Comment: there is missing code on triggers,
 *          brann bronzebeard needs correct gossip info.
 *          requires more work involving area triggers.
 *          if reached brann speaks through his radio..
 */

#include "ScriptMgr.h"
#include "CellImpl.h"
#include "CombatAI.h"
#include "GameObjectAI.h"
#include "GridNotifiersImpl.h"
#include "InstanceScript.h"
#include "MotionMaster.h"
#include "ObjectAccessor.h"
#include "PassiveAI.h"
#include "ScriptedEscortAI.h"
#include "ScriptedGossip.h"
#include "Spell.h"
#include "SpellAuraEffects.h"
#include "SpellInfo.h"
#include "SpellScript.h"
#include "ulduar.h"
#include "Vehicle.h"

enum Spells
{
    SPELL_PURSUED                  = 62374,
    SPELL_GATHERING_SPEED          = 62375,
    SPELL_BATTERING_RAM            = 62376,
    SPELL_FLAME_VENTS              = 62396,
    SPELL_MISSILE_BARRAGE          = 62400,
    SPELL_SYSTEMS_SHUTDOWN         = 62475,
    SPELL_OVERLOAD_CIRCUIT         = 62399,
    SPELL_START_THE_ENGINE         = 62472,
    SPELL_SEARING_FLAME            = 62402,
    SPELL_BLAZE                    = 62292,
    SPELL_TAR_PASSIVE              = 62288,
    SPELL_SMOKE_TRAIL              = 63575,
    SPELL_ELECTROSHOCK             = 62522,
    SPELL_NAPALM                   = 63666,
    SPELL_INVIS_AND_STEALTH_DETECT = 18950, // Passive
    //TOWER Additional SPELLS
    SPELL_THORIM_S_HAMMER          = 62911, // Tower of Storms
    SPELL_MIMIRON_S_INFERNO        = 62909, // Tower of Flames
    SPELL_HODIR_S_FURY             = 62533, // Tower of Frost
    SPELL_FREYA_S_WARD             = 62906, // Tower of Nature
    SPELL_FREYA_SUMMONS            = 62947, // Tower of Nature
    //TOWER ap & health spells
    SPELL_BUFF_TOWER_OF_STORMS     = 65076,
    SPELL_BUFF_TOWER_OF_FLAMES     = 65075,
    SPELL_BUFF_TOWER_OF_FR0ST      = 65077,
    SPELL_BUFF_TOWER_OF_LIFE       = 64482,
    //Additional Spells
    SPELL_LASH                     = 65062,
    SPELL_FREYA_S_WARD_EFFECT_1    = 62947,
    SPELL_FREYA_S_WARD_EFFECT_2    = 62907,
    SPELL_AUTO_REPAIR              = 62705,
    AURA_DUMMY_BLUE                = 63294,
    AURA_DUMMY_GREEN               = 63295,
    AURA_DUMMY_YELLOW              = 63292,
    SPELL_LIQUID_PYRITE            = 62494,
    SPELL_DUSTY_EXPLOSION          = 63360,
    SPELL_DUST_CLOUD_IMPACT        = 54740,
    AURA_STEALTH_DETECTION         = 18950,
    SPELL_RIDE_VEHICLE             = 46598,
};

enum Creatures
{
    NPC_SEAT                       = 33114,
    NPC_MECHANOLIFT                = 33214,
    NPC_LIQUID                     = 33189,
    NPC_CONTAINER                  = 33218,
    NPC_THORIM_BEACON              = 33365,
    NPC_MIMIRON_BEACON             = 33370,
    NPC_HODIR_BEACON               = 33212,
    NPC_FREYA_BEACON               = 33367,
    NPC_THORIM_TARGET_BEACON       = 33364,
    NPC_MIMIRON_TARGET_BEACON      = 33369,
    NPC_HODIR_TARGET_BEACON        = 33108,
    NPC_FREYA_TARGET_BEACON        = 33366,
    NPC_ULDUAR_GAUNTLET_GENERATOR  = 33571, // Trigger tied to towers
};

enum Towers
{
    GO_TOWER_OF_STORMS    = 194377,
    GO_TOWER_OF_FLAMES    = 194371,
    GO_TOWER_OF_FROST     = 194370,
    GO_TOWER_OF_LIFE      = 194375,
};

enum Events
{
    EVENT_PURSUE               = 1,
    EVENT_MISSILE              = 2,
    EVENT_VENT                 = 3,
    EVENT_SPEED                = 4,
    EVENT_SUMMON               = 5,
    EVENT_SHUTDOWN             = 6,
    EVENT_REPAIR               = 7,
    EVENT_THORIM_S_HAMMER      = 8,    // Tower of Storms
    EVENT_MIMIRON_S_INFERNO    = 9,    // Tower of Flames
    EVENT_HODIR_S_FURY         = 10,   // Tower of Frost
    EVENT_FREYA_S_WARD         = 11,   // Tower of Nature
};

enum Seats
{
    SEAT_PLAYER    = 0,
    SEAT_TURRET    = 1,
    SEAT_DEVICE    = 2,
    SEAT_CANNON    = 7,
};

enum Vehicles
{
    VEHICLE_SIEGE         = 33060,
    VEHICLE_CHOPPER       = 33062,
    VEHICLE_DEMOLISHER    = 33109,
};

enum Misc
{
    DATA_SHUTOUT               = 29112912, // 2911, 2912 are achievement IDs
    DATA_ORBIT_ACHIEVEMENTS    = 1,
    VEHICLE_SPAWNS             = 5,
    FREYA_SPAWNS               = 4

};

enum Yells
{
    SAY_AGGRO            = 0,
    SAY_SLAY             = 1,
    SAY_DEATH            = 2,
    SAY_TARGET           = 3,
    SAY_HARDMODE         = 4,
    SAY_TOWER_NONE       = 5,
    SAY_TOWER_FROST      = 6,
    SAY_TOWER_FLAME      = 7,
    SAY_TOWER_NATURE     = 8,
    SAY_TOWER_STORM      = 9,
    SAY_PLAYER_RIDING    = 10,
    SAY_OVERLOAD         = 11,
    EMOTE_PURSUE         = 12,
    EMOTE_OVERLOAD       = 13,
    EMOTE_REPAIR         = 14
};

enum MiscellanousData
{
    // Other Actions are in Ulduar.h
    ACTION_START_HARD_MODE    = 5,
    ACTION_SPAWN_VEHICLES     = 6,
    // Amount of seats depending on Raid mode
    TWO_SEATS                 = 2,
    FOUR_SEATS                = 4,
};

Position const Center = { 354.8771f, -12.90240f, 409.803650f, 0.0f };
Position const InfernoStart = { 390.93f, -13.91f, 409.81f, 0.0f };

Position const PosSiege[VEHICLE_SPAWNS] =
{
    {-814.59f, -64.54f, 429.92f, 5.969f},
    {-784.37f, -33.31f, 429.92f, 5.096f},
    {-808.99f, -52.10f, 429.92f, 5.668f},
    {-798.59f, -44.00f, 429.92f, 5.663f},
    {-812.83f, -77.71f, 429.92f, 0.046f},
};

Position const PosChopper[VEHICLE_SPAWNS] =
{
    {-717.83f, -106.56f, 430.02f, 0.122f},
    {-717.83f, -114.23f, 430.44f, 0.122f},
    {-717.83f, -109.70f, 430.22f, 0.122f},
    {-718.45f, -118.24f, 430.26f, 0.052f},
    {-718.45f, -123.58f, 430.41f, 0.085f},
};

Position const PosDemolisher[VEHICLE_SPAWNS] =
{
    {-724.12f, -176.64f, 430.03f, 2.543f},
    {-766.70f, -225.03f, 430.50f, 1.710f},
    {-729.54f, -186.26f, 430.12f, 1.902f},
    {-756.01f, -219.23f, 430.50f, 2.369f},
    {-798.01f, -227.24f, 429.84f, 1.446f},
};

Position const FreyaBeacons[FREYA_SPAWNS] =
{
    {377.02f, -119.10f, 409.81f, 0.0f},
    {185.62f, -119.10f, 409.81f, 0.0f},
    {377.02f, 54.78f, 409.81f, 0.0f},
    {185.62f, 54.78f, 409.81f, 0.0f},
};

class boss_flame_leviathan : public CreatureScript
{
    public:
        boss_flame_leviathan() : CreatureScript("boss_flame_leviathan") { }

        struct boss_flame_leviathanAI : public BossAI
        {
            boss_flame_leviathanAI(Creature* creature) : BossAI(creature, BOSS_LEVIATHAN)
            {
                Initialize();
            }

            void Initialize()
            {
                ActiveTowersCount = 4;
                Shutdown = 0;
                ActiveTowers = false;
                towerOfStorms = false;
                towerOfLife = false;
                towerOfFlames = false;
                towerOfFrost = false;
                Shutout = true;
                Unbroken = true;
            }

            void InitializeAI() override
            {
                if (!me->isDead())
                    Reset();

                Initialize();

                DoCast(SPELL_INVIS_AND_STEALTH_DETECT);

                me->SetFlag(UNIT_FIELD_FLAGS, UNIT_FLAG_NON_ATTACKABLE | UNIT_FLAG_NOT_SELECTABLE | UNIT_FLAG_STUNNED);
                me->SetReactState(REACT_PASSIVE);
            }

            uint8 ActiveTowersCount;
            uint8 Shutdown;
            bool ActiveTowers;
            bool towerOfStorms;
            bool towerOfLife;
            bool towerOfFlames;
            bool towerOfFrost;
            bool Shutout;
            bool Unbroken;

            void Reset() override
            {
                _Reset();
                //resets shutdown counter to 0.  2 or 4 depending on raid mode
                Shutdown = 0;
                _pursueTarget.Clear();

                me->SetReactState(REACT_DEFENSIVE);
            }

            void JustEngagedWith(Unit* who) override
            {
                BossAI::JustEngagedWith(who);
                me->SetReactState(REACT_PASSIVE);
                events.ScheduleEvent(EVENT_PURSUE, 1);
                events.ScheduleEvent(EVENT_MISSILE, urand(1500, 4*IN_MILLISECONDS));
                events.ScheduleEvent(EVENT_VENT, 20s);
                events.ScheduleEvent(EVENT_SHUTDOWN, 150s);
                events.ScheduleEvent(EVENT_SPEED, 15s);
                events.ScheduleEvent(EVENT_SUMMON, 1s);
                ActiveTower(); //void ActiveTower
            }

            void ActiveTower()
            {
                if (ActiveTowers)
                {
                    if (towerOfStorms)
                    {
                        me->AddAura(SPELL_BUFF_TOWER_OF_STORMS, me);
                        events.ScheduleEvent(EVENT_THORIM_S_HAMMER, 35s);
                    }

                    if (towerOfFlames)
                    {
                        me->AddAura(SPELL_BUFF_TOWER_OF_FLAMES, me);
                        events.ScheduleEvent(EVENT_MIMIRON_S_INFERNO, 70s);
                    }

                    if (towerOfFrost)
                    {
                        me->AddAura(SPELL_BUFF_TOWER_OF_FR0ST, me);
                        events.ScheduleEvent(EVENT_HODIR_S_FURY, 105s);
                    }

                    if (towerOfLife)
                    {
                        me->AddAura(SPELL_BUFF_TOWER_OF_LIFE, me);
                        events.ScheduleEvent(EVENT_FREYA_S_WARD, 140s);
                    }

                    if (!towerOfLife && !towerOfFrost && !towerOfFlames && !towerOfStorms)
                        Talk(SAY_TOWER_NONE);
                    else
                        Talk(SAY_HARDMODE);
                }
                else
                    Talk(SAY_AGGRO);
            }

            void JustDied(Unit* /*killer*/) override
            {
                _JustDied();
                // Set Field Flags 67108928 = 64 | 67108864 = UNIT_FLAG_UNK_6 | UNIT_FLAG_SKINNABLE
                // Set DynFlags 12
                // Set NPCFlags 0
                Talk(SAY_DEATH);
            }

            void SpellHit(WorldObject* /*caster*/, SpellInfo const* spellInfo) override
            {
                if (spellInfo->Id == SPELL_START_THE_ENGINE)
                    if (Vehicle* vehicleKit = me->GetVehicleKit())
                        vehicleKit->InstallAllAccessories(false);

                if (spellInfo->Id == SPELL_ELECTROSHOCK)
                    me->InterruptSpell(CURRENT_CHANNELED_SPELL);

                if (spellInfo->Id == SPELL_OVERLOAD_CIRCUIT)
                    ++Shutdown;
            }

            uint32 GetData(uint32 type) const override
            {
                switch (type)
                {
                    case DATA_SHUTOUT:
                        return Shutout ? 1 : 0;
                    case DATA_UNBROKEN:
                        return Unbroken ? 1 : 0;
                    case DATA_ORBIT_ACHIEVEMENTS:
                        if (ActiveTowers) // Only on HardMode
                            return ActiveTowersCount;
                    default:
                        break;
                }

                return 0;
            }

            void SetData(uint32 id, uint32 data) override
            {
                if (id == DATA_UNBROKEN)
                    Unbroken = data ? true : false;
            }

            void UpdateAI(uint32 diff) override
            {
                if (!me->IsEngaged())
                    return;

                if (!me->IsInCombat())
                {
                    EnterEvadeMode(EVADE_REASON_NO_HOSTILES);
                    return;
                }

                events.Update(diff);

                if (Shutdown == RAID_MODE(TWO_SEATS, FOUR_SEATS))
                {
                    Shutdown = 0;
                    events.ScheduleEvent(EVENT_SHUTDOWN, 4s);
                    me->RemoveAurasDueToSpell(SPELL_OVERLOAD_CIRCUIT);
                    me->InterruptNonMeleeSpells(true);
                    return;
                }

                if (me->HasUnitState(UNIT_STATE_CASTING))
                    return;

                while (uint32 eventId = events.ExecuteEvent())
                {
                    switch (eventId)
                    {
                        case EVENT_PURSUE:
                            Talk(SAY_TARGET);
                            DoCast(SPELL_PURSUED);  // Will select target in spellscript
                            events.ScheduleEvent(EVENT_PURSUE, 35s);
                            break;
                        case EVENT_MISSILE:
                            DoCast(me, SPELL_MISSILE_BARRAGE, true);
                            events.ScheduleEvent(EVENT_MISSILE, 2s);
                            break;
                        case EVENT_VENT:
                            DoCastAOE(SPELL_FLAME_VENTS);
                            events.ScheduleEvent(EVENT_VENT, 20s);
                            break;
                        case EVENT_SPEED:
                            DoCastAOE(SPELL_GATHERING_SPEED);
                            events.ScheduleEvent(EVENT_SPEED, 15s);
                            break;
                        case EVENT_SUMMON:
                            if (summons.size() < 15)
                                if (Creature* lift = DoSummonFlyer(NPC_MECHANOLIFT, me, 30.0f, 50.0f, 0))
                                    lift->GetMotionMaster()->MoveRandom(100);
                            events.ScheduleEvent(EVENT_SUMMON, 2s);
                            break;
                        case EVENT_SHUTDOWN:
                            Talk(SAY_OVERLOAD);
                            Talk(EMOTE_OVERLOAD);
                            me->CastSpell(me, SPELL_SYSTEMS_SHUTDOWN, true);
                            if (Shutout)
                                Shutout = false;
                            events.ScheduleEvent(EVENT_REPAIR, 4s);
                            events.DelayEvents(20 * IN_MILLISECONDS, 0);
                            break;
                        case EVENT_REPAIR:
                            Talk(EMOTE_REPAIR);
                            me->ClearUnitState(UNIT_STATE_STUNNED | UNIT_STATE_ROOT);
                            events.ScheduleEvent(EVENT_SHUTDOWN, 150s);
                            events.CancelEvent(EVENT_REPAIR);
                            break;
                        case EVENT_THORIM_S_HAMMER: // Tower of Storms
                            for (uint8 i = 0; i < 7; ++i)
                            {
                                if (Creature* thorim = DoSummon(NPC_THORIM_BEACON, me, float(urand(20, 60)), 20000, TEMPSUMMON_TIMED_DESPAWN))
                                    thorim->GetMotionMaster()->MoveRandom(100);
                            }
                            Talk(SAY_TOWER_STORM);
                            events.CancelEvent(EVENT_THORIM_S_HAMMER);
                            break;
                        case EVENT_MIMIRON_S_INFERNO: // Tower of Flames
                            me->SummonCreature(NPC_MIMIRON_BEACON, InfernoStart);
                            Talk(SAY_TOWER_FLAME);
                            events.CancelEvent(EVENT_MIMIRON_S_INFERNO);
                            break;
                        case EVENT_HODIR_S_FURY:      // Tower of Frost
                            for (uint8 i = 0; i < 7; ++i)
                            {
                                if (Creature* hodir = DoSummon(NPC_HODIR_BEACON, me, 50, 0))
                                    hodir->GetMotionMaster()->MoveRandom(100);
                            }
                            Talk(SAY_TOWER_FROST);
                            events.CancelEvent(EVENT_HODIR_S_FURY);
                            break;
                        case EVENT_FREYA_S_WARD:    // Tower of Nature
                            Talk(SAY_TOWER_NATURE);
                            for (int32 i = 0; i < 4; ++i)
                                me->SummonCreature(NPC_FREYA_BEACON, FreyaBeacons[i]);

                            if (Unit* target = SelectTarget(SELECT_TARGET_RANDOM))
                                DoCast(target, SPELL_FREYA_S_WARD);
                            events.CancelEvent(EVENT_FREYA_S_WARD);
                            break;
                    }

                    if (me->HasUnitState(UNIT_STATE_CASTING))
                        return;
                }

                DoBatteringRamIfReady();
            }

            void SpellHitTarget(WorldObject* target, SpellInfo const* spellInfo) override
            {
                Unit* unitTarget = target->ToUnit();
                if (!unitTarget)
                    return;

                if (spellInfo->Id != SPELL_PURSUED)
                    return;

                _pursueTarget = target->GetGUID();
<<<<<<< HEAD
                me->GetMotionMaster()->Clear();
                me->GetMotionMaster()->MoveChase(unitTarget);
=======
                AttackStart(target);
>>>>>>> 1181b636

                for (SeatMap::const_iterator itr = unitTarget->GetVehicleKit()->Seats.begin(); itr != unitTarget->GetVehicleKit()->Seats.end(); ++itr)
                {
                    if (Player* passenger = ObjectAccessor::GetPlayer(*me, itr->second.Passenger.Guid))
                    {
                        Talk(EMOTE_PURSUE, passenger);
                        return;
                    }
                }
            }

            void DoAction(int32 action) override
            {
                if (action && action <= 4) // Tower destruction, debuff leviathan loot and reduce active tower count
                {
                    if (me->HasLootMode(LOOT_MODE_DEFAULT | LOOT_MODE_HARD_MODE_1 | LOOT_MODE_HARD_MODE_2 | LOOT_MODE_HARD_MODE_3 | LOOT_MODE_HARD_MODE_4) && ActiveTowersCount == 4)
                        me->RemoveLootMode(LOOT_MODE_HARD_MODE_4);

                    if (me->HasLootMode(LOOT_MODE_DEFAULT | LOOT_MODE_HARD_MODE_1 | LOOT_MODE_HARD_MODE_2 | LOOT_MODE_HARD_MODE_3) && ActiveTowersCount == 3)
                        me->RemoveLootMode(LOOT_MODE_HARD_MODE_3);

                    if (me->HasLootMode(LOOT_MODE_DEFAULT | LOOT_MODE_HARD_MODE_1 | LOOT_MODE_HARD_MODE_2) && ActiveTowersCount == 2)
                        me->RemoveLootMode(LOOT_MODE_HARD_MODE_2);

                    if (me->HasLootMode(LOOT_MODE_DEFAULT | LOOT_MODE_HARD_MODE_1) && ActiveTowersCount == 1)
                        me->RemoveLootMode(LOOT_MODE_HARD_MODE_1);
                }

                switch (action)
                {
                    case ACTION_TOWER_OF_STORM_DESTROYED:
                        if (towerOfStorms)
                        {
                            towerOfStorms = false;
                            --ActiveTowersCount;
                        }
                        break;
                    case ACTION_TOWER_OF_FROST_DESTROYED:
                        if (towerOfFrost)
                        {
                            towerOfFrost = false;
                            --ActiveTowersCount;
                        }
                        break;
                    case ACTION_TOWER_OF_FLAMES_DESTROYED:
                        if (towerOfFlames)
                        {
                            towerOfFlames = false;
                            --ActiveTowersCount;
                        }
                        break;
                    case ACTION_TOWER_OF_LIFE_DESTROYED:
                        if (towerOfLife)
                        {
                            towerOfLife = false;
                            --ActiveTowersCount;
                        }
                        break;
                    case ACTION_START_HARD_MODE:  // Activate hard-mode enable all towers, apply buffs on leviathan
                        ActiveTowers = true;
                        towerOfStorms = true;
                        towerOfLife = true;
                        towerOfFlames = true;
                        towerOfFrost = true;
                        me->SetLootMode(LOOT_MODE_DEFAULT | LOOT_MODE_HARD_MODE_1 | LOOT_MODE_HARD_MODE_2 | LOOT_MODE_HARD_MODE_3 | LOOT_MODE_HARD_MODE_4);
                        break;
                    case ACTION_MOVE_TO_CENTER_POSITION: // Triggered by 2 Collossus near door
                        if (!me->isDead() && me->HasReactState(REACT_PASSIVE))
                        {
                            me->SetHomePosition(Center);
                            me->GetMotionMaster()->MoveCharge(Center.GetPositionX(), Center.GetPositionY(), Center.GetPositionZ(), 42.0f, ACTION_MOVE_TO_CENTER_POSITION); // position center
                        }
                        break;
                    default:
                        break;
                }
            }

            void MovementInform(uint32 /*type*/, uint32 id) override
            {
                if (id != ACTION_MOVE_TO_CENTER_POSITION)
                    return;
                me->SetReactState(REACT_AGGRESSIVE);
                me->RemoveFlag(UNIT_FIELD_FLAGS, UNIT_FLAG_NON_ATTACKABLE | UNIT_FLAG_NOT_SELECTABLE | UNIT_FLAG_STUNNED);
            }

            private:
                //! Copypasta from DoSpellAttackIfReady, only difference is the target - it cannot be selected trough getVictim this way -
                //! I also removed the spellInfo check
                void DoBatteringRamIfReady()
                {
                    if (me->isAttackReady())
                    {
                        Unit* target = ObjectAccessor::GetUnit(*me, _pursueTarget);

                        if (!target)
                        {
                            events.RescheduleEvent(EVENT_PURSUE, 0);
                            return;
                        }

                        if (me->IsWithinCombatRange(target, 30.0f))
                        {
                            DoCast(target, SPELL_BATTERING_RAM);
                            me->resetAttackTimer();
                        }
                    }
                }

                ObjectGuid _pursueTarget;
        };

        CreatureAI* GetAI(Creature* creature) const override
        {
            return GetUlduarAI<boss_flame_leviathanAI>(creature);
        }
};

class boss_flame_leviathan_seat : public CreatureScript
{
    public:
        boss_flame_leviathan_seat() : CreatureScript("boss_flame_leviathan_seat") { }

        struct boss_flame_leviathan_seatAI : public ScriptedAI
        {
            boss_flame_leviathan_seatAI(Creature* creature) : ScriptedAI(creature)
            {
                me->SetReactState(REACT_PASSIVE);
                me->SetDisplayId(me->GetCreatureTemplate()->Modelid2);
                instance = creature->GetInstanceScript();
            }

            InstanceScript* instance;

            void PassengerBoarded(Unit* who, int8 seatId, bool apply) override
            {
                if (!me->GetVehicle())
                    return;

                if (seatId == SEAT_PLAYER)
                {
                    if (!apply)
                        return;
                    else if (Creature* leviathan = me->GetVehicleCreatureBase())
                        leviathan->AI()->Talk(SAY_PLAYER_RIDING);

                    if (Unit* turretPassenger = me->GetVehicleKit()->GetPassenger(SEAT_TURRET))
                        if (Creature* turret = turretPassenger->ToCreature())
                        {
                            turret->SetFaction(me->GetVehicleBase()->GetFaction());
                            turret->SetUInt32Value(UNIT_FIELD_FLAGS, 0); // unselectable
                            turret->AI()->AttackStart(who);
                        }
                    if (Unit* devicePassenger = me->GetVehicleKit()->GetPassenger(SEAT_DEVICE))
                        if (Creature* device = devicePassenger->ToCreature())
                        {
                            device->SetFlag(UNIT_NPC_FLAGS, UNIT_NPC_FLAG_SPELLCLICK);
                            device->RemoveFlag(UNIT_FIELD_FLAGS, UNIT_FLAG_NOT_SELECTABLE);
                        }

                    me->SetFlag(UNIT_FIELD_FLAGS, UNIT_FLAG_NOT_SELECTABLE);
                }
                else if (seatId == SEAT_TURRET)
                {
                    if (apply)
                        return;

                    if (Unit* device = ASSERT_NOTNULL(me->GetVehicleKit())->GetPassenger(SEAT_DEVICE))
                    {
                        device->SetFlag(UNIT_NPC_FLAGS, UNIT_NPC_FLAG_SPELLCLICK);
                        device->SetUInt32Value(UNIT_FIELD_FLAGS, 0); // unselectable
                    }
                }
            }
        };

        CreatureAI* GetAI(Creature* creature) const override
        {
            return GetUlduarAI<boss_flame_leviathan_seatAI>(creature);
        }
};

class boss_flame_leviathan_defense_cannon : public CreatureScript
{
    public:
        boss_flame_leviathan_defense_cannon() : CreatureScript("boss_flame_leviathan_defense_cannon") { }

        struct boss_flame_leviathan_defense_cannonAI : public ScriptedAI
        {
            boss_flame_leviathan_defense_cannonAI(Creature* creature) : ScriptedAI(creature)
            {
                Initialize();
            }

            void Initialize()
            {
                NapalmTimer = 5 * IN_MILLISECONDS;
            }

            uint32 NapalmTimer;

            void Reset() override
            {
                Initialize();
                DoCast(me, AURA_STEALTH_DETECTION);
            }

            void UpdateAI(uint32 diff) override
            {
                if (!UpdateVictim())
                    return;

                if (NapalmTimer <= diff)
                {
                    if (Unit* target = SelectTarget(SELECT_TARGET_RANDOM, 0))
                        if (CanAIAttack(target))
                            DoCast(target, SPELL_NAPALM, true);

                    NapalmTimer = 5000;
                }
                else
                    NapalmTimer -= diff;
            }

            bool CanAIAttack(Unit const* who) const override
            {
                if (who->GetTypeId() != TYPEID_PLAYER || !who->GetVehicle() || who->GetVehicleBase()->GetEntry() == NPC_SEAT)
                    return false;
                return true;
            }
        };

        CreatureAI* GetAI(Creature* creature) const override
        {
            return GetUlduarAI<boss_flame_leviathan_defense_cannonAI>(creature);
        }
};

class boss_flame_leviathan_defense_turret : public CreatureScript
{
    public:
        boss_flame_leviathan_defense_turret() : CreatureScript("boss_flame_leviathan_defense_turret") { }

        struct boss_flame_leviathan_defense_turretAI : public TurretAI
        {
            boss_flame_leviathan_defense_turretAI(Creature* creature) : TurretAI(creature) { }

            void DamageTaken(Unit* who, uint32 &damage) override
            {
                if (!CanAIAttack(who))
                    damage = 0;
            }

            bool CanAIAttack(Unit const* who) const override
            {
                if (!who || who->GetTypeId() != TYPEID_PLAYER || !who->GetVehicle() || who->GetVehicleBase()->GetEntry() != NPC_SEAT)
                    return false;
                return true;
            }
        };

        CreatureAI* GetAI(Creature* creature) const override
        {
            return GetUlduarAI<boss_flame_leviathan_defense_turretAI>(creature);
        }
};

class boss_flame_leviathan_overload_device : public CreatureScript
{
    public:
        boss_flame_leviathan_overload_device() : CreatureScript("boss_flame_leviathan_overload_device") { }

        struct boss_flame_leviathan_overload_deviceAI : public PassiveAI
        {
            boss_flame_leviathan_overload_deviceAI(Creature* creature) : PassiveAI(creature)
            {
            }

            void OnSpellClick(Unit* /*clicker*/, bool spellClickHandled) override
            {
                if (!spellClickHandled)
                    return;

                if (me->GetVehicle())
                {
                    me->RemoveFlag(UNIT_NPC_FLAGS, UNIT_NPC_FLAG_SPELLCLICK);
                    me->SetFlag(UNIT_FIELD_FLAGS, UNIT_FLAG_NOT_SELECTABLE);

                    if (Unit* player = me->GetVehicle()->GetPassenger(SEAT_PLAYER))
                    {
                        me->GetVehicleBase()->CastSpell(player, SPELL_SMOKE_TRAIL, true);
                        player->GetMotionMaster()->MoveKnockbackFrom(me->GetVehicleBase()->GetPositionX(), me->GetVehicleBase()->GetPositionY(), 30, 30);
                        player->ExitVehicle();
                    }
                }
            }
        };

        CreatureAI* GetAI(Creature* creature) const override
        {
            return GetUlduarAI<boss_flame_leviathan_overload_deviceAI>(creature);
        }
};

class boss_flame_leviathan_safety_container : public CreatureScript
{
    public:
        boss_flame_leviathan_safety_container() : CreatureScript("boss_flame_leviathan_safety_container") { }

        struct boss_flame_leviathan_safety_containerAI : public PassiveAI
        {
            boss_flame_leviathan_safety_containerAI(Creature* creature) : PassiveAI(creature)
            {
            }

            void JustDied(Unit* /*killer*/) override
            {
                float x, y, z;
                me->GetPosition(x, y, z);
                z = me->GetMap()->GetHeight(me->GetPhaseMask(), x, y, z);
                me->GetMotionMaster()->MovePoint(0, x, y, z);
                me->UpdatePosition(x, y, z, 0);
            }

            void UpdateAI(uint32 /*diff*/) override
            {
            }
        };

        CreatureAI* GetAI(Creature* creature) const override
        {
            return GetUlduarAI<boss_flame_leviathan_safety_containerAI>(creature);
        }
};

class npc_mechanolift : public CreatureScript
{
    public:
        npc_mechanolift() : CreatureScript("npc_mechanolift") { }

        struct npc_mechanoliftAI : public PassiveAI
        {
            npc_mechanoliftAI(Creature* creature) : PassiveAI(creature)
            {
                Initialize();
                ASSERT(me->GetVehicleKit());
            }

            void Initialize()
            {
                MoveTimer = 0;
            }

            uint32 MoveTimer;

            void Reset() override
            {
                Initialize();
                me->GetMotionMaster()->MoveRandom(50);
            }

            void JustDied(Unit* /*killer*/) override
            {
                me->GetMotionMaster()->MoveTargetedHome();
                DoCast(SPELL_DUSTY_EXPLOSION);
                Creature* liquid = DoSummon(NPC_LIQUID, me, 0);
                if (liquid)
                {
                    liquid->CastSpell(liquid, SPELL_LIQUID_PYRITE, true);
                    liquid->CastSpell(liquid, SPELL_DUST_CLOUD_IMPACT, true);
                }
            }

            void MovementInform(uint32 type, uint32 id) override
            {
                if (type == POINT_MOTION_TYPE && id == 1)
                    if (Creature* container = me->FindNearestCreature(NPC_CONTAINER, 5, true))
                        container->EnterVehicle(me);
            }

            void UpdateAI(uint32 diff) override
            {
                if (MoveTimer <= diff)
                {
                    if (me->GetVehicleKit()->HasEmptySeat(-1))
                    {
                        Creature* container = me->FindNearestCreature(NPC_CONTAINER, 50, true);
                        if (container && !container->GetVehicle())
                            me->GetMotionMaster()->MovePoint(1, container->GetPositionX(), container->GetPositionY(), container->GetPositionZ());
                    }

                    MoveTimer = 30000; //check next 30 seconds
                }
                else
                    MoveTimer -= diff;
            }
        };

        CreatureAI* GetAI(Creature* creature) const override
        {
            return GetUlduarAI<npc_mechanoliftAI>(creature);
        }
};

class npc_pool_of_tar : public CreatureScript
{
    public:
        npc_pool_of_tar() : CreatureScript("npc_pool_of_tar") { }

        struct npc_pool_of_tarAI : public ScriptedAI
        {
            npc_pool_of_tarAI(Creature* creature) : ScriptedAI(creature)
            {
                me->RemoveFlag(UNIT_FIELD_FLAGS, UNIT_FLAG_NOT_SELECTABLE);
                me->SetReactState(REACT_PASSIVE);
                me->CastSpell(me, SPELL_TAR_PASSIVE, true);
            }

            void DamageTaken(Unit* /*who*/, uint32& damage) override
            {
                damage = 0;
            }

            void SpellHit(WorldObject* /*caster*/, SpellInfo const* spellInfo) override
            {
                if (spellInfo->SchoolMask & SPELL_SCHOOL_MASK_FIRE && !me->HasAura(SPELL_BLAZE))
                    me->CastSpell(me, SPELL_BLAZE, true);
            }

            void UpdateAI(uint32 /*diff*/) override { }
        };

        CreatureAI* GetAI(Creature* creature) const override
        {
            return GetUlduarAI<npc_pool_of_tarAI>(creature);
        }
};

class npc_colossus : public CreatureScript
{
    public:
        npc_colossus() : CreatureScript("npc_colossus") { }

        struct npc_colossusAI : public ScriptedAI
        {
            npc_colossusAI(Creature* creature) : ScriptedAI(creature)
            {
                instance = creature->GetInstanceScript();
            }

            InstanceScript* instance;

            void JustDied(Unit* /*killer*/) override
            {
                if (me->GetHomePosition().IsInDist(&Center, 50.f))
                    instance->SetData(DATA_COLOSSUS, instance->GetData(DATA_COLOSSUS)+1);
            }

            void UpdateAI(uint32 /*diff*/) override
            {
                if (!UpdateVictim())
                    return;

                DoMeleeAttackIfReady();
            }
        };

        CreatureAI* GetAI(Creature* creature) const override
        {
            return GetUlduarAI<npc_colossusAI>(creature);
        }
};

class npc_thorims_hammer : public CreatureScript
{
    public:
        npc_thorims_hammer() : CreatureScript("npc_thorims_hammer") { }

        struct npc_thorims_hammerAI : public ScriptedAI
        {
            npc_thorims_hammerAI(Creature* creature) : ScriptedAI(creature)
            {
                me->SetFlag(UNIT_FIELD_FLAGS, UNIT_FLAG_NOT_SELECTABLE);
                me->CastSpell(me, AURA_DUMMY_BLUE, true);
            }

            void MoveInLineOfSight(Unit* who) override

            {
                if (who->GetTypeId() == TYPEID_PLAYER && who->IsVehicle() && me->IsInRange(who, 0, 10, false))
                {
                    if (Creature* trigger = DoSummonFlyer(NPC_THORIM_TARGET_BEACON, me, 20, 0, 1000, TEMPSUMMON_TIMED_DESPAWN))
                        trigger->CastSpell(who, SPELL_THORIM_S_HAMMER, true);
                }
            }

            void UpdateAI(uint32 /*diff*/) override
            {
                if (!me->HasAura(AURA_DUMMY_BLUE))
                    me->CastSpell(me, AURA_DUMMY_BLUE, true);

                UpdateVictim();
            }
        };

        CreatureAI* GetAI(Creature* creature) const override
        {
            return GetUlduarAI<npc_thorims_hammerAI>(creature);
        }
};

class npc_mimirons_inferno : public CreatureScript
{
public:
    npc_mimirons_inferno() : CreatureScript("npc_mimirons_inferno") { }

    struct npc_mimirons_infernoAI : public EscortAI
    {
        npc_mimirons_infernoAI(Creature* creature) : EscortAI(creature)
        {
            Initialize();
            me->SetFlag(UNIT_FIELD_FLAGS, UNIT_FLAG_NON_ATTACKABLE | UNIT_FLAG_NOT_SELECTABLE);
            me->CastSpell(me, AURA_DUMMY_YELLOW, true);
            me->SetReactState(REACT_PASSIVE);
        }

        void Initialize()
        {
            infernoTimer = 2000;
        }

        void Reset() override
        {
            Initialize();
        }

        uint32 infernoTimer;

        void UpdateAI(uint32 diff) override
        {
            EscortAI::UpdateAI(diff);

            if (!HasEscortState(STATE_ESCORT_ESCORTING))
                Start(false, true, ObjectGuid::Empty, nullptr, false, true);
            else
            {
                if (infernoTimer <= diff)
                {
                    if (Creature* trigger = DoSummonFlyer(NPC_MIMIRON_TARGET_BEACON, me, 20, 0, 1000, TEMPSUMMON_TIMED_DESPAWN))
                    {
                        trigger->CastSpell(me->GetPosition(), SPELL_MIMIRON_S_INFERNO, true);
                        infernoTimer = 2000;
                    }
                }
                else
                    infernoTimer -= diff;

                if (!me->HasAura(AURA_DUMMY_YELLOW))
                    me->CastSpell(me, AURA_DUMMY_YELLOW, true);
            }
        }
    };

    CreatureAI* GetAI(Creature* creature) const override
    {
        return GetUlduarAI<npc_mimirons_infernoAI>(creature);
    }
};

class npc_hodirs_fury : public CreatureScript
{
    public:
        npc_hodirs_fury() : CreatureScript("npc_hodirs_fury") { }

        struct npc_hodirs_furyAI : public ScriptedAI
        {
            npc_hodirs_furyAI(Creature* creature) : ScriptedAI(creature)
            {
                me->SetFlag(UNIT_FIELD_FLAGS, UNIT_FLAG_NOT_SELECTABLE);
                me->CastSpell(me, AURA_DUMMY_GREEN, true);
            }

            void MoveInLineOfSight(Unit* who) override

            {
                if (who->GetTypeId() == TYPEID_PLAYER && who->IsVehicle() && me->IsInRange(who, 0, 5, false))
                {
                    if (Creature* trigger = DoSummonFlyer(NPC_HODIR_TARGET_BEACON, me, 20, 0, 1000, TEMPSUMMON_TIMED_DESPAWN))
                        trigger->CastSpell(who, SPELL_HODIR_S_FURY, true);
                }
            }

            void UpdateAI(uint32 /*diff*/) override
            {
                if (!me->HasAura(AURA_DUMMY_GREEN))
                    me->CastSpell(me, AURA_DUMMY_GREEN, true);

                UpdateVictim();
            }
        };

        CreatureAI* GetAI(Creature* creature) const override
        {
            return GetUlduarAI<npc_hodirs_furyAI>(creature);
        }
};

class npc_freyas_ward : public CreatureScript
{
    public:
        npc_freyas_ward() : CreatureScript("npc_freyas_ward") { }

        struct npc_freyas_wardAI : public ScriptedAI
        {
            npc_freyas_wardAI(Creature* creature) : ScriptedAI(creature)
            {
                Initialize();
                me->CastSpell(me, AURA_DUMMY_GREEN, true);
            }

            void Initialize()
            {
                summonTimer = 5000;
            }

            uint32 summonTimer;

            void Reset() override
            {
                Initialize();
            }

            void UpdateAI(uint32 diff) override
            {
                if (summonTimer <= diff)
                {
                    DoCast(SPELL_FREYA_S_WARD_EFFECT_1);
                    DoCast(SPELL_FREYA_S_WARD_EFFECT_2);
                    summonTimer = 20000;
                }
                else
                    summonTimer -= diff;

                if (!me->HasAura(AURA_DUMMY_GREEN))
                    me->CastSpell(me, AURA_DUMMY_GREEN, true);

                UpdateVictim();
            }
        };

        CreatureAI* GetAI(Creature* creature) const override
        {
            return GetUlduarAI<npc_freyas_wardAI>(creature);
        }
};

class npc_freya_ward_summon : public CreatureScript
{
    public:
        npc_freya_ward_summon() : CreatureScript("npc_freya_ward_summon") { }

        struct npc_freya_ward_summonAI : public ScriptedAI
        {
            npc_freya_ward_summonAI(Creature* creature) : ScriptedAI(creature)
            {
                Initialize();
                creature->GetMotionMaster()->MoveRandom(100);
            }

            void Initialize()
            {
                lashTimer = 5000;
            }

            uint32 lashTimer;

            void Reset() override
            {
                Initialize();
            }

            void UpdateAI(uint32 diff) override
            {
                if (!UpdateVictim())
                    return;

                if (lashTimer <= diff)
                {
                    DoCast(SPELL_LASH);
                    lashTimer = 20000;
                }
                else
                    lashTimer -= diff;

                DoMeleeAttackIfReady();
            }
        };

        CreatureAI* GetAI(Creature* creature) const override
        {
            return GetUlduarAI<npc_freya_ward_summonAI>(creature);
        }
};

enum BrannBronzebeardGossips
{
    GOSSIP_MENU_BRANN_BRONZEBEARD   = 10355,
    GOSSIP_OPTION_BRANN_BRONZEBEARD = 0
};

class npc_brann_bronzebeard_ulduar_intro : public CreatureScript
{
    public:
        npc_brann_bronzebeard_ulduar_intro() : CreatureScript("npc_brann_bronzebeard_ulduar_intro") { }

        struct npc_brann_bronzebeard_ulduar_introAI : public ScriptedAI
        {
            npc_brann_bronzebeard_ulduar_introAI(Creature* creature) : ScriptedAI(creature)
            {
                _instance = creature->GetInstanceScript();
            }

            bool GossipSelect(Player* player, uint32 menuId, uint32 gossipListId) override
            {
                if (menuId == GOSSIP_MENU_BRANN_BRONZEBEARD && gossipListId == GOSSIP_OPTION_BRANN_BRONZEBEARD)
                {
                    me->RemoveFlag(UNIT_NPC_FLAGS, UNIT_NPC_FLAG_GOSSIP);
                    player->PlayerTalkClass->SendCloseGossip();
                    if (Creature* loreKeeper = _instance->GetCreature(DATA_LORE_KEEPER_OF_NORGANNON))
                        loreKeeper->RemoveFlag(UNIT_NPC_FLAGS, UNIT_NPC_FLAG_GOSSIP);
                }
                return false;
            }

        private:
            InstanceScript* _instance;
        };

        CreatureAI* GetAI(Creature* creature) const override
        {
            return GetUlduarAI<npc_brann_bronzebeard_ulduar_introAI>(creature);
        }
};

enum LoreKeeperGossips
{
    GOSSIP_MENU_LORE_KEEPER   = 10477,
    GOSSIP_OPTION_LORE_KEEPER = 0
};

class npc_lorekeeper : public CreatureScript
{
    public:
        npc_lorekeeper() : CreatureScript("npc_lorekeeper") { }

        struct npc_lorekeeperAI : public ScriptedAI
        {
            npc_lorekeeperAI(Creature* creature) : ScriptedAI(creature)
            {
                _instance = creature->GetInstanceScript();
            }

            void DoAction(int32 action) override
            {
                // Start encounter
                if (action == ACTION_SPAWN_VEHICLES)
                {
                    for (uint8 i = 0; i < RAID_MODE(2, 5); ++i)
                        DoSummon(VEHICLE_SIEGE, PosSiege[i], 3000, TEMPSUMMON_CORPSE_TIMED_DESPAWN);
                    for (uint8 i = 0; i < RAID_MODE(2, 5); ++i)
                        DoSummon(VEHICLE_CHOPPER, PosChopper[i], 3000, TEMPSUMMON_CORPSE_TIMED_DESPAWN);
                    for (uint8 i = 0; i < RAID_MODE(2, 5); ++i)
                        DoSummon(VEHICLE_DEMOLISHER, PosDemolisher[i], 3000, TEMPSUMMON_CORPSE_TIMED_DESPAWN);
                }
            }

            bool GossipSelect(Player* player, uint32 menuId, uint32 gossipListId) override
            {
                if (menuId == GOSSIP_MENU_LORE_KEEPER && gossipListId == GOSSIP_OPTION_LORE_KEEPER)
                {
                    me->RemoveFlag(UNIT_NPC_FLAGS, UNIT_NPC_FLAG_GOSSIP);
                    player->PlayerTalkClass->SendCloseGossip();
                    _instance->instance->LoadGrid(364, -16); // make sure leviathan is loaded

                    if (Creature* leviathan = _instance->GetCreature(BOSS_LEVIATHAN))
                    {
                        leviathan->AI()->DoAction(ACTION_START_HARD_MODE);
                        me->SetVisible(false);
                        DoAction(ACTION_SPAWN_VEHICLES); // spawn the vehicles
                        if (Creature* delorah = _instance->GetCreature(DATA_DELLORAH))
                        {
                            if (Creature* brann = _instance->GetCreature(DATA_BRANN_BRONZEBEARD_INTRO))
                            {
                                brann->RemoveFlag(UNIT_NPC_FLAGS, UNIT_NPC_FLAG_GOSSIP);
                                delorah->GetMotionMaster()->MovePoint(0, brann->GetPositionX() - 4, brann->GetPositionY(), brann->GetPositionZ());
                                /// @todo delorah->AI()->Talk(xxxx, brann->GetGUID()); when reached at branz
                            }
                        }
                    }
                }
                return false;
            }

        private:
            InstanceScript* _instance;
        };

        CreatureAI* GetAI(Creature* creature) const override
        {
            return GetUlduarAI<npc_lorekeeperAI>(creature);
        }
};

class go_ulduar_tower : public GameObjectScript
{
    public:
        go_ulduar_tower() : GameObjectScript("go_ulduar_tower") { }

        struct go_ulduar_towerAI : public GameObjectAI
        {
            go_ulduar_towerAI(GameObject* go) : GameObjectAI(go), instance(go->GetInstanceScript()) { }

            InstanceScript* instance;

            void Destroyed(WorldObject* /*attacker*/, uint32 /*eventId*/) override
            {
                switch (me->GetEntry())
                {
                    case GO_TOWER_OF_STORMS:
                        instance->ProcessEvent(me, EVENT_TOWER_OF_STORM_DESTROYED);
                        break;
                    case GO_TOWER_OF_FLAMES:
                        instance->ProcessEvent(me, EVENT_TOWER_OF_FLAMES_DESTROYED);
                        break;
                    case GO_TOWER_OF_FROST:
                        instance->ProcessEvent(me, EVENT_TOWER_OF_FROST_DESTROYED);
                        break;
                    case GO_TOWER_OF_LIFE:
                        instance->ProcessEvent(me, EVENT_TOWER_OF_LIFE_DESTROYED);
                        break;
                }

                if (Creature* trigger = me->FindNearestCreature(NPC_ULDUAR_GAUNTLET_GENERATOR, 15.0f, true))
                    trigger->DisappearAndDie();
            }
        };

        GameObjectAI* GetAI(GameObject* go) const override
        {
            return GetUlduarAI<go_ulduar_towerAI>(go);
        }
};

class achievement_three_car_garage_demolisher : public AchievementCriteriaScript
{
    public:
        achievement_three_car_garage_demolisher() : AchievementCriteriaScript("achievement_three_car_garage_demolisher") { }

        bool OnCheck(Player* source, Unit* /*target*/) override
        {
            if (Creature* vehicle = source->GetVehicleCreatureBase())
            {
                if (vehicle->GetEntry() == VEHICLE_DEMOLISHER)
                    return true;
            }

            return false;
        }
};

class achievement_three_car_garage_chopper : public AchievementCriteriaScript
{
    public:
        achievement_three_car_garage_chopper() : AchievementCriteriaScript("achievement_three_car_garage_chopper") { }

        bool OnCheck(Player* source, Unit* /*target*/) override
        {
            if (Creature* vehicle = source->GetVehicleCreatureBase())
            {
                if (vehicle->GetEntry() == VEHICLE_CHOPPER)
                    return true;
            }

            return false;
        }
};

class achievement_three_car_garage_siege : public AchievementCriteriaScript
{
    public:
        achievement_three_car_garage_siege() : AchievementCriteriaScript("achievement_three_car_garage_siege") { }

        bool OnCheck(Player* source, Unit* /*target*/) override
        {
            if (Creature* vehicle = source->GetVehicleCreatureBase())
            {
                if (vehicle->GetEntry() == VEHICLE_SIEGE)
                    return true;
            }

            return false;
        }
};

class achievement_shutout : public AchievementCriteriaScript
{
    public:
        achievement_shutout() : AchievementCriteriaScript("achievement_shutout") { }

        bool OnCheck(Player* /*source*/, Unit* target) override
        {
            if (target)
                if (Creature* leviathan = target->ToCreature())
                    if (leviathan->AI()->GetData(DATA_SHUTOUT))
                        return true;

            return false;
        }
};

class achievement_unbroken : public AchievementCriteriaScript
{
    public:
        achievement_unbroken() : AchievementCriteriaScript("achievement_unbroken") { }

        bool OnCheck(Player* /*source*/, Unit* target) override
        {
            if (target)
                if (InstanceScript* instance = target->GetInstanceScript())
                    return instance->GetData(DATA_UNBROKEN) != 0;

            return false;
        }
};

class achievement_orbital_bombardment : public AchievementCriteriaScript
{
    public:
        achievement_orbital_bombardment() : AchievementCriteriaScript("achievement_orbital_bombardment") { }

        bool OnCheck(Player* /*source*/, Unit* target) override
        {
            if (!target)
                return false;

            if (Creature* Leviathan = target->ToCreature())
                if (Leviathan->AI()->GetData(DATA_ORBIT_ACHIEVEMENTS) >= 1)
                    return true;

            return false;
        }
};

class achievement_orbital_devastation : public AchievementCriteriaScript
{
    public:
        achievement_orbital_devastation() : AchievementCriteriaScript("achievement_orbital_devastation") { }

        bool OnCheck(Player* /*source*/, Unit* target) override
        {
            if (!target)
                return false;

            if (Creature* Leviathan = target->ToCreature())
                if (Leviathan->AI()->GetData(DATA_ORBIT_ACHIEVEMENTS) >= 2)
                    return true;

            return false;
        }
};

class achievement_nuked_from_orbit : public AchievementCriteriaScript
{
    public:
        achievement_nuked_from_orbit() : AchievementCriteriaScript("achievement_nuked_from_orbit") { }

        bool OnCheck(Player* /*source*/, Unit* target) override
        {
            if (!target)
                return false;

            if (Creature* Leviathan = target->ToCreature())
                if (Leviathan->AI()->GetData(DATA_ORBIT_ACHIEVEMENTS) >= 3)
                    return true;

            return false;
        }
};

class achievement_orbit_uary : public AchievementCriteriaScript
{
    public:
        achievement_orbit_uary() : AchievementCriteriaScript("achievement_orbit_uary") { }

        bool OnCheck(Player* /*source*/, Unit* target) override
        {
            if (!target)
                return false;

            if (Creature* Leviathan = target->ToCreature())
                if (Leviathan->AI()->GetData(DATA_ORBIT_ACHIEVEMENTS) == 4)
                    return true;

            return false;
        }
};

// 62399 Overload Circuit
class spell_overload_circuit : public AuraScript
{
    PrepareAuraScript(spell_overload_circuit);

    bool Validate(SpellInfo const* /*spellInfo*/) override
    {
        return ValidateSpellInfo({ SPELL_SYSTEMS_SHUTDOWN });
    }

    void PeriodicTick(AuraEffect const* /*aurEff*/)
    {
        if (!GetTarget()->GetMap()->IsDungeon() || int32(GetTarget()->GetAppliedAuras().count(GetId())) < (GetTarget()->GetMap()->Is25ManRaid() ? 4 : 2))
            return;

        GetTarget()->CastSpell(nullptr, SPELL_SYSTEMS_SHUTDOWN, true);
        if (Unit* veh = GetTarget()->GetVehicleBase())
            veh->CastSpell(nullptr, SPELL_SYSTEMS_SHUTDOWN, true);
    }

    void Register() override
    {
        OnEffectPeriodic += AuraEffectPeriodicFn(spell_overload_circuit::PeriodicTick, EFFECT_1, SPELL_AURA_PERIODIC_DUMMY);
    }
};

// 62292 Blaze
class spell_tar_blaze : public AuraScript
{
    PrepareAuraScript(spell_tar_blaze);

    bool Validate(SpellInfo const* spellInfo) override
    {
        return ValidateSpellInfo({ spellInfo->Effects[EFFECT_0].TriggerSpell });
    }

    void PeriodicTick(AuraEffect const* aurEff)
    {
        // should we use custom damage?
        GetTarget()->CastSpell(nullptr, GetSpellInfo()->Effects[aurEff->GetEffIndex()].TriggerSpell, true);
    }

    void Register() override
    {
        OnEffectPeriodic += AuraEffectPeriodicFn(spell_tar_blaze::PeriodicTick, EFFECT_0, SPELL_AURA_PERIODIC_DUMMY);
    }
};

class spell_load_into_catapult : public SpellScriptLoader
{
    enum Spells
    {
        SPELL_PASSENGER_LOADED = 62340,
    };

    public:
        spell_load_into_catapult() : SpellScriptLoader("spell_load_into_catapult") { }

        class spell_load_into_catapult_AuraScript : public AuraScript
        {
            PrepareAuraScript(spell_load_into_catapult_AuraScript);

            void OnApply(AuraEffect const* /*aurEff*/, AuraEffectHandleModes /*mode*/)
            {
                Unit* owner = GetOwner()->ToUnit();
                if (!owner)
                    return;

                owner->CastSpell(owner, SPELL_PASSENGER_LOADED, true);
            }

            void OnRemove(AuraEffect const* /*aurEff*/, AuraEffectHandleModes /*mode*/)
            {
                Unit* owner = GetOwner()->ToUnit();
                if (!owner)
                    return;

                owner->RemoveAurasDueToSpell(SPELL_PASSENGER_LOADED);
            }

            void Register() override
            {
                OnEffectApply += AuraEffectApplyFn(spell_load_into_catapult_AuraScript::OnApply, EFFECT_0, SPELL_AURA_CONTROL_VEHICLE, AURA_EFFECT_HANDLE_REAL);
                OnEffectRemove += AuraEffectRemoveFn(spell_load_into_catapult_AuraScript::OnRemove, EFFECT_0, SPELL_AURA_CONTROL_VEHICLE, AURA_EFFECT_HANDLE_REAL_OR_REAPPLY_MASK);
            }
        };

        AuraScript* GetAuraScript() const override
        {
            return new spell_load_into_catapult_AuraScript();
        }
};

class spell_auto_repair : public SpellScriptLoader
{
    enum Spells
    {
        SPELL_AUTO_REPAIR = 62705,
    };

    public:
        spell_auto_repair() : SpellScriptLoader("spell_auto_repair") { }

        class spell_auto_repair_SpellScript : public SpellScript
        {
            PrepareSpellScript(spell_auto_repair_SpellScript);

            void CheckCooldownForTarget(SpellMissInfo missInfo)
            {
                if (missInfo != SPELL_MISS_NONE)
                    return;

                if (GetHitUnit()->HasAuraEffect(SPELL_AUTO_REPAIR, EFFECT_2))   // Check presence of dummy aura indicating cooldown
                {
                    PreventHitEffect(EFFECT_0);
                    PreventHitDefaultEffect(EFFECT_1);
                    PreventHitDefaultEffect(EFFECT_2);
                    //! Currently this doesn't work: if we call PreventHitAura(), the existing aura will be removed
                    //! because of recent aura refreshing changes. Since removing the existing aura negates the idea
                    //! of a cooldown marker, we just let the dummy aura refresh itself without executing the other spelleffects.
                    //! The spelleffects can be executed by letting the dummy aura expire naturally.
                    //! This is a temporary solution only.
                    //PreventHitAura();
                }
            }

            void HandleScript(SpellEffIndex /*eff*/)
            {
                Vehicle* vehicle = GetHitUnit()->GetVehicleKit();
                if (!vehicle)
                    return;

                Unit* driver = vehicle->GetPassenger(0);
                if (!driver)
                    return;

                driver->TextEmote(EMOTE_REPAIR, driver, true);

                InstanceScript* instance = driver->GetInstanceScript();
                if (!instance)
                    return;

                // Actually should/could use basepoints (100) for this spell effect as percentage of health, but oh well.
                vehicle->GetBase()->SetFullHealth();

                // For achievement
                instance->SetData(DATA_UNBROKEN, 0);
            }

            void Register() override
            {
                OnEffectHitTarget += SpellEffectFn(spell_auto_repair_SpellScript::HandleScript, EFFECT_0, SPELL_EFFECT_SCRIPT_EFFECT);
                BeforeHit += BeforeSpellHitFn(spell_auto_repair_SpellScript::CheckCooldownForTarget);
            }
        };

        SpellScript* GetSpellScript() const override
        {
            return new spell_auto_repair_SpellScript();
        }
};

class spell_systems_shutdown : public SpellScriptLoader
{
    public:
        spell_systems_shutdown() : SpellScriptLoader("spell_systems_shutdown") { }

        class spell_systems_shutdown_AuraScript : public AuraScript
        {
            PrepareAuraScript(spell_systems_shutdown_AuraScript);

            void OnApply(AuraEffect const* /*aurEff*/, AuraEffectHandleModes /*mode*/)
            {
                Creature* owner = GetOwner()->ToCreature();
                if (!owner)
                    return;

                //! This could probably in the SPELL_EFFECT_SEND_EVENT handler too:
                owner->AddUnitState(UNIT_STATE_STUNNED | UNIT_STATE_ROOT);
                owner->SetFlag(UNIT_FIELD_FLAGS, UNIT_FLAG_STUNNED);
                owner->RemoveAurasDueToSpell(SPELL_GATHERING_SPEED);
            }

            void OnRemove(AuraEffect const* /*aurEff*/, AuraEffectHandleModes /*mode*/)
            {
                Creature* owner = GetOwner()->ToCreature();
                if (!owner)
                    return;

                owner->RemoveFlag(UNIT_FIELD_FLAGS, UNIT_FLAG_STUNNED);
            }

            void Register() override
            {
                OnEffectApply += AuraEffectApplyFn(spell_systems_shutdown_AuraScript::OnApply, EFFECT_0, SPELL_AURA_MOD_DAMAGE_PERCENT_TAKEN, AURA_EFFECT_HANDLE_REAL);
                OnEffectRemove += AuraEffectRemoveFn(spell_systems_shutdown_AuraScript::OnRemove, EFFECT_0, SPELL_AURA_MOD_DAMAGE_PERCENT_TAKEN, AURA_EFFECT_HANDLE_REAL);
            }
        };

        AuraScript* GetAuraScript() const override
        {
            return new spell_systems_shutdown_AuraScript();
        }
};

class FlameLeviathanPursuedTargetSelector
{
    enum Area
    {
        AREA_FORMATION_GROUNDS = 4652,
    };

    public:
        explicit FlameLeviathanPursuedTargetSelector() { };

        bool operator()(WorldObject* target) const
        {
            //! No players, only vehicles. Pursue is never cast on players.
            Creature* creatureTarget = target->ToCreature();
            if (!creatureTarget)
                return false;

            //! NPC entries must match
            if (creatureTarget->GetEntry() != NPC_SALVAGED_DEMOLISHER && creatureTarget->GetEntry() != NPC_SALVAGED_SIEGE_ENGINE)
                return false;

            //! NPC must be a valid vehicle installation
            Vehicle* vehicle = creatureTarget->GetVehicleKit();
            if (!vehicle)
                return false;

            //! Entity needs to be in appropriate area
            if (target->GetAreaId() != AREA_FORMATION_GROUNDS)
                return false;

            //! Vehicle must be in use by player
            for (SeatMap::const_iterator itr = vehicle->Seats.begin(); itr != vehicle->Seats.end(); ++itr)
                if (itr->second.Passenger.Guid.IsPlayer())
                    return true;

            return false;
        }
};

class spell_pursue : public SpellScriptLoader
{
    public:
        spell_pursue() : SpellScriptLoader("spell_pursue") { }

        class spell_pursue_SpellScript : public SpellScript
        {
            PrepareSpellScript(spell_pursue_SpellScript);

        private:
            // EFFECT #0 - select target
            void FilterTargets(std::list<WorldObject*>& targets)
            {
                Trinity::Containers::RandomResize(targets, FlameLeviathanPursuedTargetSelector(), 1);
                if (targets.empty())
                {
                    if (Unit* caster = GetCaster())
                        if (Creature* cCaster = caster->ToCreature())
                            cCaster->AI()->EnterEvadeMode(CreatureAI::EVADE_REASON_NO_HOSTILES);
                }
                else
                    _target = targets.front();
            }

            // EFFECT #1 - copy target from effect #0
            void FilterTargetsSubsequently(std::list<WorldObject*>& targets)
            {
                targets.clear();
                if (_target)
                    targets.push_back(_target);
            }

            void Register() override
            {
                OnObjectAreaTargetSelect += SpellObjectAreaTargetSelectFn(spell_pursue_SpellScript::FilterTargets, EFFECT_0, TARGET_UNIT_SRC_AREA_ENEMY);
                OnObjectAreaTargetSelect += SpellObjectAreaTargetSelectFn(spell_pursue_SpellScript::FilterTargetsSubsequently, EFFECT_1, TARGET_UNIT_SRC_AREA_ENEMY);
            }

            WorldObject* _target = nullptr;
        };

        SpellScript* GetSpellScript() const override
        {
            return new spell_pursue_SpellScript();
        }
};

class spell_vehicle_throw_passenger : public SpellScriptLoader
{
    public:
        spell_vehicle_throw_passenger() : SpellScriptLoader("spell_vehicle_throw_passenger") { }

        class spell_vehicle_throw_passenger_SpellScript : public SpellScript
        {
            PrepareSpellScript(spell_vehicle_throw_passenger_SpellScript);
            void HandleScript(SpellEffIndex effIndex)
            {
                Spell* baseSpell = GetSpell();
                SpellCastTargets targets = baseSpell->m_targets;
                int32 damage = GetEffectValue();
                if (targets.HasTraj())
                    if (Vehicle* vehicle = GetCaster()->GetVehicleKit())
                        if (Unit* passenger = vehicle->GetPassenger(damage - 1))
                        {
                            // use 99 because it is 3d search
                            std::list<WorldObject*> targetList;
                            Trinity::WorldObjectSpellAreaTargetCheck check(99, GetExplTargetDest(), GetCaster(), GetCaster(), GetSpellInfo(), TARGET_CHECK_DEFAULT, nullptr);
                            Trinity::WorldObjectListSearcher<Trinity::WorldObjectSpellAreaTargetCheck> searcher(GetCaster(), targetList, check);
                            Cell::VisitAllObjects(GetCaster(), searcher, 99.0f);
                            float minDist = 99 * 99;
                            Unit* target = nullptr;
                            for (std::list<WorldObject*>::iterator itr = targetList.begin(); itr != targetList.end(); ++itr)
                            {
                                if (Unit* unit = (*itr)->ToUnit())
                                    if (unit->GetEntry() == NPC_SEAT)
                                        if (Vehicle* seat = unit->GetVehicleKit())
                                            if (!seat->GetPassenger(0))
                                                if (Unit* device = seat->GetPassenger(2))
                                                    if (!device->GetCurrentSpell(CURRENT_CHANNELED_SPELL))
                                                    {
                                                        float dist = unit->GetExactDistSq(targets.GetDstPos());
                                                        if (dist < minDist)
                                                        {
                                                            minDist = dist;
                                                            target = unit;
                                                        }
                                                    }
                            }
                            if (target && target->IsWithinDist2d(targets.GetDstPos(), GetSpellInfo()->Effects[effIndex].CalcRadius() * 2)) // now we use *2 because the location of the seat is not correct
                                passenger->EnterVehicle(target, 0);
                            else
                            {
                                passenger->ExitVehicle();
                                passenger->GetMotionMaster()->MoveJump(*targets.GetDstPos(), targets.GetSpeedXY(), targets.GetSpeedZ());
                            }
                        }
            }

            void Register() override
            {
                OnEffectHitTarget += SpellEffectFn(spell_vehicle_throw_passenger_SpellScript::HandleScript, EFFECT_0, SPELL_EFFECT_DUMMY);
            }
        };

        SpellScript* GetSpellScript() const override
        {
            return new spell_vehicle_throw_passenger_SpellScript();
        }
};

void AddSC_boss_flame_leviathan()
{
    new boss_flame_leviathan();
    new boss_flame_leviathan_seat();
    new boss_flame_leviathan_defense_turret();
    new boss_flame_leviathan_defense_cannon();
    new boss_flame_leviathan_overload_device();
    new boss_flame_leviathan_safety_container();
    new npc_mechanolift();
    new npc_pool_of_tar();
    new npc_colossus();
    new npc_thorims_hammer();
    new npc_mimirons_inferno();
    new npc_hodirs_fury();
    new npc_freyas_ward();
    new npc_freya_ward_summon();
    new npc_brann_bronzebeard_ulduar_intro();
    new npc_lorekeeper();
    new go_ulduar_tower();

    new achievement_three_car_garage_demolisher();
    new achievement_three_car_garage_chopper();
    new achievement_three_car_garage_siege();
    new achievement_shutout();
    new achievement_unbroken();
    new achievement_orbital_bombardment();
    new achievement_orbital_devastation();
    new achievement_nuked_from_orbit();
    new achievement_orbit_uary();

    RegisterAuraScript(spell_overload_circuit);
    RegisterAuraScript(spell_tar_blaze);
    new spell_load_into_catapult();
    new spell_auto_repair();
    new spell_systems_shutdown();
    new spell_pursue();
    new spell_vehicle_throw_passenger();
}<|MERGE_RESOLUTION|>--- conflicted
+++ resolved
@@ -486,12 +486,7 @@
                     return;
 
                 _pursueTarget = target->GetGUID();
-<<<<<<< HEAD
-                me->GetMotionMaster()->Clear();
-                me->GetMotionMaster()->MoveChase(unitTarget);
-=======
                 AttackStart(target);
->>>>>>> 1181b636
 
                 for (SeatMap::const_iterator itr = unitTarget->GetVehicleKit()->Seats.begin(); itr != unitTarget->GetVehicleKit()->Seats.end(); ++itr)
                 {
