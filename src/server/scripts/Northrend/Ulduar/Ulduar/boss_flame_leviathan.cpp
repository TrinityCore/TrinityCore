/*
 * Copyright (C) 2008-2012 TrinityCore <http://www.trinitycore.org/>
 *
 * This program is free software; you can redistribute it and/or modify it
 * under the terms of the GNU General Public License as published by the
 * Free Software Foundation; either version 2 of the License, or (at your
 * option) any later version.
 *
 * This program is distributed in the hope that it will be useful, but WITHOUT
 * ANY WARRANTY; without even the implied warranty of MERCHANTABILITY or
 * FITNESS FOR A PARTICULAR PURPOSE. See the GNU General Public License for
 * more details.
 *
 * You should have received a copy of the GNU General Public License along
 * with this program. If not, see <http://www.gnu.org/licenses/>.
 */

/*
 * Comment: there is missing code on triggers,
 *          brann bronzebeard needs correct gossip info.
 *          requires more work involving area triggers.
 *          if reached brann speaks through his radio..
 */

#include "ScriptMgr.h"
#include "ScriptedCreature.h"
#include "ScriptedGossip.h"
#include "ScriptedEscortAI.h"
#include "Cell.h"
#include "CellImpl.h"
#include "GridNotifiers.h"
#include "GridNotifiersImpl.h"
#include "CombatAI.h"
#include "PassiveAI.h"
#include "ObjectMgr.h"
#include "SpellInfo.h"
#include "SpellScript.h"
#include "Vehicle.h"
#include "VehicleDefines.h"
#include "ulduar.h"
#include "Spell.h"

enum Spells
{
    SPELL_PURSUED                  = 62374,
    SPELL_GATHERING_SPEED          = 62375,
    SPELL_BATTERING_RAM            = 62376,
    SPELL_FLAME_VENTS              = 62396,
    SPELL_MISSILE_BARRAGE          = 62400,
    SPELL_SYSTEMS_SHUTDOWN         = 62475,
    SPELL_OVERLOAD_CIRCUIT         = 62399,
    SPELL_START_THE_ENGINE         = 62472,
    SPELL_SEARING_FLAME            = 62402,
    SPELL_BLAZE                    = 62292,
    SPELL_TAR_PASSIVE              = 62288,
    SPELL_SMOKE_TRAIL              = 63575,
    SPELL_ELECTROSHOCK             = 62522,
    SPELL_NAPALM                   = 63666,
    SPELL_INVIS_AND_STEALTH_DETECT = 18950, // Passive
    //TOWER Additional SPELLS
    SPELL_THORIM_S_HAMMER          = 62911, // Tower of Storms
    SPELL_MIMIRON_S_INFERNO        = 62909, // Tower of Flames
    SPELL_HODIR_S_FURY             = 62533, // Tower of Frost
    SPELL_FREYA_S_WARD             = 62906, // Tower of Nature
    SPELL_FREYA_SUMMONS            = 62947, // Tower of Nature
    //TOWER ap & health spells
    SPELL_BUFF_TOWER_OF_STORMS     = 65076,
    SPELL_BUFF_TOWER_OF_FLAMES     = 65075,
    SPELL_BUFF_TOWER_OF_FR0ST      = 65077,
    SPELL_BUFF_TOWER_OF_LIFE       = 64482,
    //Additional Spells
    SPELL_LASH                     = 65062,
    SPELL_FREYA_S_WARD_EFFECT_1    = 62947,
    SPELL_FREYA_S_WARD_EFFECT_2    = 62907,
    SPELL_AUTO_REPAIR              = 62705,
    AURA_DUMMY_BLUE                = 63294,
    AURA_DUMMY_GREEN               = 63295,
    AURA_DUMMY_YELLOW              = 63292,
    SPELL_LIQUID_PYRITE            = 62494,
    SPELL_DUSTY_EXPLOSION          = 63360,
    SPELL_DUST_CLOUD_IMPACT        = 54740,
    AURA_STEALTH_DETECTION         = 18950,
    SPELL_RIDE_VEHICLE             = 46598,
};

enum Creatures
{
    NPC_SEAT                       = 33114,
    NPC_MECHANOLIFT                = 33214,
    NPC_LIQUID                     = 33189,
    NPC_CONTAINER                  = 33218,
    NPC_THORIM_BEACON              = 33365,
    NPC_MIMIRON_BEACON             = 33370,
    NPC_HODIR_BEACON               = 33212,
    NPC_FREYA_BEACON               = 33367,
    NPC_THORIM_TARGET_BEACON       = 33364,
    NPC_MIMIRON_TARGET_BEACON      = 33369,
    NPC_HODIR_TARGET_BEACON        = 33108,
    NPC_FREYA_TARGET_BEACON        = 33366,
    NPC_LOREKEEPER                 = 33686, // Hard mode starter
    NPC_BRANZ_BRONZBEARD           = 33579,
//    NPC_DELORAH                    = 33701,
    NPC_ULDUAR_GAUNTLET_GENERATOR  = 33571, // Trigger tied to towers
};

enum Towers
{
    GO_TOWER_OF_STORMS    = 194377,
    GO_TOWER_OF_FLAMES    = 194371,
    GO_TOWER_OF_FROST     = 194370,
    GO_TOWER_OF_LIFE      = 194375,
};

enum Events
{
    EVENT_PURSUE               = 1,
    EVENT_MISSILE              = 2,
    EVENT_VENT                 = 3,
    EVENT_SPEED                = 4,
    EVENT_SUMMON               = 5,
    EVENT_SHUTDOWN             = 6,
    EVENT_REPAIR               = 7,
    EVENT_THORIM_S_HAMMER      = 8,    // Tower of Storms
    EVENT_MIMIRON_S_INFERNO    = 9,    // Tower of Flames
    EVENT_HODIR_S_FURY         = 10,   // Tower of Frost
    EVENT_FREYA_S_WARD         = 11,   // Tower of Nature
};

enum Seats
{
    SEAT_PLAYER    = 0,
    SEAT_TURRET    = 1,
    SEAT_DEVICE    = 2,
    SEAT_CANNON    = 7,
};

enum Vehicles
{
    VEHICLE_SIEGE         = 33060,
    VEHICLE_CHOPPER       = 33062,
    VEHICLE_DEMOLISHER    = 33109,
};

#define EMOTE_PURSUE      "Flame Leviathan pursues $N."
#define EMOTE_OVERLOAD    "Flame Leviathan's circuits overloaded."
#define EMOTE_REPAIR      "Automatic repair sequence initiated."
#define DATA_SHUTOUT      29112912 // 2911, 2912 are achievement IDs
#define DATA_ORBIT_ACHIEVEMENTS    1
#define VEHICLE_SPAWNS             5
#define FREYA_SPAWNS               4

enum Yells
{
    SAY_AGGRO            = -1603060,
    SAY_SLAY             = -1603061,
    SAY_DEATH            = -1603062,
    SAY_TARGET_1         = -1603063,
    SAY_TARGET_2         = -1603064,
    SAY_TARGET_3         = -1603065,
    SAY_HARDMODE         = -1603066,
    SAY_TOWER_NONE       = -1603067,
    SAY_TOWER_FROST      = -1603068,
    SAY_TOWER_FLAME      = -1603069,
    SAY_TOWER_NATURE     = -1603070,
    SAY_TOWER_STORM      = -1603071,
    SAY_PLAYER_RIDING    = -1603072,
    SAY_OVERLOAD_1       = -1603073,
    SAY_OVERLOAD_2       = -1603074,
    SAY_OVERLOAD_3       = -1603075,
};

enum MiscellanousData
{
    // Other Actions are in Ulduar.h
    ACTION_START_HARD_MODE    = 5,
    ACTION_SPAWN_VEHICLES     = 6,
    // Amount of seats depending on Raid mode
    TWO_SEATS                 = 2,
    FOUR_SEATS                = 4,
};

Position const Center[]=
{
    {354.8771f, -12.90240f, 409.803650f, 0.0f},
};

Position const InfernoStart[]=
{
    {390.93f, -13.91f, 409.81f, 0.0f},
};

Position const PosSiege[VEHICLE_SPAWNS] =
{
    {-814.59f, -64.54f, 429.92f, 5.969f},
    {-784.37f, -33.31f, 429.92f, 5.096f},
    {-808.99f, -52.10f, 429.92f, 5.668f},
    {-798.59f, -44.00f, 429.92f, 5.663f},
    {-812.83f, -77.71f, 429.92f, 0.046f},
};

Position const PosChopper[VEHICLE_SPAWNS] =
{
    {-717.83f, -106.56f, 430.02f, 0.122f},
    {-717.83f, -114.23f, 430.44f, 0.122f},
    {-717.83f, -109.70f, 430.22f, 0.122f},
    {-718.45f, -118.24f, 430.26f, 0.052f},
    {-718.45f, -123.58f, 430.41f, 0.085f},
};

Position const PosDemolisher[VEHICLE_SPAWNS] =
{
    {-724.12f, -176.64f, 430.03f, 2.543f},
    {-766.70f, -225.03f, 430.50f, 1.710f},
    {-729.54f, -186.26f, 430.12f, 1.902f},
    {-756.01f, -219.23f, 430.50f, 2.369f},
    {-798.01f, -227.24f, 429.84f, 1.446f},
};

Position const FreyaBeacons[FREYA_SPAWNS] =
{
    {377.02f, -119.10f, 409.81f, 0.0f},
    {185.62f, -119.10f, 409.81f, 0.0f},
    {377.02f, 54.78f, 409.81f, 0.0f},
    {185.62f, 54.78f, 409.81f, 0.0f},
};

class boss_flame_leviathan : public CreatureScript
{
    public:
        boss_flame_leviathan() : CreatureScript("boss_flame_leviathan") { }

        struct boss_flame_leviathanAI : public BossAI
        {
            boss_flame_leviathanAI(Creature* creature) : BossAI(creature, BOSS_LEVIATHAN), vehicle(creature->GetVehicleKit())
            {
            }

            void InitializeAI()
            {
                ASSERT(vehicle);
                if (!me->isDead())
                    Reset();

                ActiveTowersCount = 4;
                Shutdown = 0;
                ActiveTowers = false;
                towerOfStorms = false;
                towerOfLife = false;
                towerOfFlames = false;
                towerOfFrost = false;
                Shutout = true;
                Unbroken = true;

                DoCast(SPELL_INVIS_AND_STEALTH_DETECT);

                me->SetFlag(UNIT_FIELD_FLAGS, UNIT_FLAG_NON_ATTACKABLE | UNIT_FLAG_NOT_SELECTABLE | UNIT_FLAG_STUNNED);
                me->SetReactState(REACT_PASSIVE);
            }

            Vehicle* vehicle;
            uint8 ActiveTowersCount;
            uint8 Shutdown;
            bool ActiveTowers;
            bool towerOfStorms;
            bool towerOfLife;
            bool towerOfFlames;
            bool towerOfFrost;
            bool Shutout;
            bool Unbroken;

            void Reset()
            {
                _Reset();
                //resets shutdown counter to 0.  2 or 4 depending on raid mode
                Shutdown = 0;
                _pursueTarget = 0;

                me->SetReactState(REACT_DEFENSIVE);
            }

            void EnterCombat(Unit* /*who*/)
            {
                _EnterCombat();
                me->SetReactState(REACT_PASSIVE);
                events.ScheduleEvent(EVENT_PURSUE, 1);
                events.ScheduleEvent(EVENT_MISSILE, urand(1500, 4*IN_MILLISECONDS));
                events.ScheduleEvent(EVENT_VENT, 20*IN_MILLISECONDS);
                events.ScheduleEvent(EVENT_SHUTDOWN, 150*IN_MILLISECONDS);
                events.ScheduleEvent(EVENT_SPEED, 15*IN_MILLISECONDS);
                events.ScheduleEvent(EVENT_SUMMON, 1*IN_MILLISECONDS);
                ActiveTower(); //void ActiveTower
            }

            void ActiveTower()
            {
                if (ActiveTowers)
                {
                    if (towerOfStorms)
                    {
                        me->AddAura(SPELL_BUFF_TOWER_OF_STORMS, me);
                        events.ScheduleEvent(EVENT_THORIM_S_HAMMER, 35*IN_MILLISECONDS);
                    }

                    if (towerOfFlames)
                    {
                        me->AddAura(SPELL_BUFF_TOWER_OF_FLAMES, me);
                        events.ScheduleEvent(EVENT_MIMIRON_S_INFERNO, 70*IN_MILLISECONDS);
                    }

                    if (towerOfFrost)
                    {
                        me->AddAura(SPELL_BUFF_TOWER_OF_FR0ST, me);
                        events.ScheduleEvent(EVENT_HODIR_S_FURY, 105*IN_MILLISECONDS);
                    }

                    if (towerOfLife)
                    {
                        me->AddAura(SPELL_BUFF_TOWER_OF_LIFE, me);
                        events.ScheduleEvent(EVENT_FREYA_S_WARD, 140*IN_MILLISECONDS);
                    }

                    if (!towerOfLife && !towerOfFrost && !towerOfFlames && !towerOfStorms)
                        DoScriptText(SAY_TOWER_NONE, me);
                    else
                        DoScriptText(SAY_HARDMODE, me);
                }
                else
                    DoScriptText(SAY_AGGRO, me);
            }

            void JustDied(Unit* /*victim*/)
            {
                _JustDied();
                // Set Field Flags 67108928 = 64 | 67108864 = UNIT_FLAG_UNK_6 | UNIT_FLAG_SKINNABLE
                // Set DynFlags 12
                // Set NPCFlags 0
                DoScriptText(SAY_DEATH, me);
            }

            void SpellHit(Unit* /*caster*/, SpellInfo const* spell)
            {
                if (spell->Id == SPELL_START_THE_ENGINE)
                    vehicle->InstallAllAccessories(false);

                if (spell->Id == SPELL_ELECTROSHOCK)
                    me->InterruptSpell(CURRENT_CHANNELED_SPELL);

                if (spell->Id == SPELL_OVERLOAD_CIRCUIT)
                    ++Shutdown;
            }

            uint32 GetData(uint32 type)
            {
                switch (type)
                {
                    case DATA_SHUTOUT:
                        return Shutout ? 1 : 0;
                    case DATA_UNBROKEN:
                        return Unbroken ? 1 : 0;
                    case DATA_ORBIT_ACHIEVEMENTS:
                        if (ActiveTowers) // Only on HardMode
                            return ActiveTowersCount;
                    default:
                        break;
                }

                return 0;
            }

            void SetData(uint32 id, uint32 data)
            {
                if (id == DATA_UNBROKEN)
                    Unbroken = data ? true : false;
            }

            void UpdateAI(uint32 const diff)
            {
                if (!UpdateVictim() || !CheckInRoom())
                    return;

                events.Update(diff);

                if (Shutdown == RAID_MODE(TWO_SEATS, FOUR_SEATS))
                {
                    Shutdown = 0;
                    events.ScheduleEvent(EVENT_SHUTDOWN, 4000);
                    me->RemoveAurasDueToSpell(SPELL_OVERLOAD_CIRCUIT);
                    me->InterruptNonMeleeSpells(true);
                    return;
                }

                if (me->HasUnitState(UNIT_STATE_CASTING))
                    return;

                while (uint32 eventId = events.ExecuteEvent())
                {
                    switch (eventId)
                    {
                        case EVENT_PURSUE:
                            DoScriptText(RAND(SAY_TARGET_1, SAY_TARGET_2, SAY_TARGET_3), me);
                            DoCast(SPELL_PURSUED);  // Will select target in spellscript
                            events.ScheduleEvent(EVENT_PURSUE, 35*IN_MILLISECONDS);
                            break;
                        case EVENT_MISSILE:
                            DoCast(me, SPELL_MISSILE_BARRAGE, true);
                            events.ScheduleEvent(EVENT_MISSILE, 2*IN_MILLISECONDS);
                            break;
                        case EVENT_VENT:
                            DoCastAOE(SPELL_FLAME_VENTS);
                            events.ScheduleEvent(EVENT_VENT, 20*IN_MILLISECONDS);
                            break;
                        case EVENT_SPEED:
                            DoCastAOE(SPELL_GATHERING_SPEED);
                            events.ScheduleEvent(EVENT_SPEED, 15*IN_MILLISECONDS);
                            break;
                        case EVENT_SUMMON:
                            if (summons.size() < 15)
                                if (Creature* lift = DoSummonFlyer(NPC_MECHANOLIFT, me, 30.0f, 50.0f, 0))
                                    lift->GetMotionMaster()->MoveRandom(100);
                            events.ScheduleEvent(EVENT_SUMMON, 2*IN_MILLISECONDS);
                            break;
                        case EVENT_SHUTDOWN:
                            DoScriptText(RAND(SAY_OVERLOAD_1, SAY_OVERLOAD_2, SAY_OVERLOAD_3), me);
                            me->MonsterTextEmote(EMOTE_OVERLOAD, 0, true);
                            me->CastSpell(me, SPELL_SYSTEMS_SHUTDOWN, true);
                            if (Shutout)
                                Shutout = false;
                            events.ScheduleEvent(EVENT_REPAIR, 4000);
                            events.DelayEvents(20 * IN_MILLISECONDS, 0);
                            break;
                        case EVENT_REPAIR:
                            me->MonsterTextEmote(EMOTE_REPAIR, 0, true);
                            me->ClearUnitState(UNIT_STATE_STUNNED | UNIT_STATE_ROOT);
                            events.ScheduleEvent(EVENT_SHUTDOWN, 150*IN_MILLISECONDS);
                            events.CancelEvent(EVENT_REPAIR);
                            break;
                        case EVENT_THORIM_S_HAMMER: // Tower of Storms
                            for (uint8 i = 0; i < 7; ++i)
                            {
                                if (Creature* thorim = DoSummon(NPC_THORIM_BEACON, me, float(urand(20, 60)), 20000, TEMPSUMMON_TIMED_DESPAWN))
                                    thorim->GetMotionMaster()->MoveRandom(100);
                            }
                            DoScriptText(SAY_TOWER_STORM, me);
                            events.CancelEvent(EVENT_THORIM_S_HAMMER);
                            break;
                        case EVENT_MIMIRON_S_INFERNO: // Tower of Flames
                            me->SummonCreature(NPC_MIMIRON_BEACON, InfernoStart->GetPositionX(), InfernoStart->GetPositionY(), InfernoStart->GetPositionZ());
                            DoScriptText(SAY_TOWER_FLAME, me);
                            events.CancelEvent(EVENT_MIMIRON_S_INFERNO);
                            break;
                        case EVENT_HODIR_S_FURY:      // Tower of Frost
                            for (uint8 i = 0; i < 7; ++i)
                            {
                                if (Creature* hodir = DoSummon(NPC_HODIR_BEACON, me, 50, 0))
                                    hodir->GetMotionMaster()->MoveRandom(100);
                            }
                            DoScriptText(SAY_TOWER_FROST, me);
                            events.CancelEvent(EVENT_HODIR_S_FURY);
                            break;
                        case EVENT_FREYA_S_WARD:    // Tower of Nature
                            DoScriptText(SAY_TOWER_NATURE, me);
                            for (int32 i = 0; i < 4; ++i)
                                me->SummonCreature(NPC_FREYA_BEACON, FreyaBeacons[i]);

                            if (Unit* target = SelectTarget(SELECT_TARGET_RANDOM))
                                DoCast(target, SPELL_FREYA_S_WARD);
                            events.CancelEvent(EVENT_FREYA_S_WARD);
                            break;
                    }
                }

                DoBatteringRamIfReady();
            }

            void SpellHitTarget(Unit* target, SpellInfo const* spell)
            {
                if (spell->Id == SPELL_PURSUED)
                    _pursueTarget = target->GetGUID();
            }

            void DoAction(int32 const action)
            {
                if (action && action <= 4) // Tower destruction, debuff leviathan loot and reduce active tower count
                {
                    if (me->HasLootMode(LOOT_MODE_DEFAULT | LOOT_MODE_HARD_MODE_1 | LOOT_MODE_HARD_MODE_2 | LOOT_MODE_HARD_MODE_3 | LOOT_MODE_HARD_MODE_4) && ActiveTowersCount == 4)
                    {
                        me->RemoveLootMode(LOOT_MODE_HARD_MODE_4);
                        --ActiveTowersCount;
                    }
                    if (me->HasLootMode(LOOT_MODE_DEFAULT | LOOT_MODE_HARD_MODE_1 | LOOT_MODE_HARD_MODE_2 | LOOT_MODE_HARD_MODE_3) && ActiveTowersCount == 3)
                    {
                        me->RemoveLootMode(LOOT_MODE_HARD_MODE_3);
                        --ActiveTowersCount;
                    }
                    if (me->HasLootMode(LOOT_MODE_DEFAULT | LOOT_MODE_HARD_MODE_1 | LOOT_MODE_HARD_MODE_2) && ActiveTowersCount == 2)
                    {
                        me->RemoveLootMode(LOOT_MODE_HARD_MODE_2);
                        --ActiveTowersCount;
                    }
                    if (me->HasLootMode(LOOT_MODE_DEFAULT | LOOT_MODE_HARD_MODE_1) && ActiveTowersCount == 1)
                    {
                        me->RemoveLootMode(LOOT_MODE_HARD_MODE_1);
                        --ActiveTowersCount;
                    }
                }

                switch (action)
                {
                    case ACTION_TOWER_OF_STORM_DESTROYED:
                        towerOfStorms = false;
                        break;
                    case ACTION_TOWER_OF_FROST_DESTROYED:
                        towerOfFrost = false;
                        break;
                    case ACTION_TOWER_OF_FLAMES_DESTROYED:
                        towerOfFlames = false;
                        break;
                    case ACTION_TOWER_OF_LIFE_DESTROYED:
                        towerOfLife = false;
                        break;
                    case ACTION_START_HARD_MODE:  // Activate hard-mode enable all towers, apply buffs on leviathan
                        ActiveTowers = true;
                        towerOfStorms = true;
                        towerOfLife = true;
                        towerOfFlames = true;
                        towerOfFrost = true;
                        me->SetLootMode(LOOT_MODE_DEFAULT | LOOT_MODE_HARD_MODE_1 | LOOT_MODE_HARD_MODE_2 | LOOT_MODE_HARD_MODE_3 | LOOT_MODE_HARD_MODE_4);
                        break;
                    case ACTION_MOVE_TO_CENTER_POSITION: // Triggered by 2 Collossus near door
                        if (!me->isDead())
                        {
                            me->SetHomePosition(Center->GetPositionX(), Center->GetPositionY(), Center->GetPositionZ(), 0);
                            me->GetMotionMaster()->MoveCharge(Center->GetPositionX(), Center->GetPositionY(), Center->GetPositionZ()); //position center
                            me->SetReactState(REACT_AGGRESSIVE);
                            me->RemoveFlag(UNIT_FIELD_FLAGS, UNIT_FLAG_NON_ATTACKABLE | UNIT_FLAG_NOT_SELECTABLE | UNIT_FLAG_STUNNED);
                            return;
                        }
                        break;
                    default:
                        break;
                }
            }

            private:
                //! Copypasta from DoSpellAttackIfReady, only difference is the target - it cannot be selected trough getVictim this way -
                //! I also removed the spellInfo check
                void DoBatteringRamIfReady()
                {
                    if (me->isAttackReady())
                    {
                        Unit* target = ObjectAccessor::GetUnit(*me, _pursueTarget);
                        if (me->IsWithinCombatRange(target, 30.0f))
                        {
                            DoCast(target, SPELL_BATTERING_RAM);
                            me->resetAttackTimer();
                        }
                    }
                }

                uint64 _pursueTarget;
        };

        CreatureAI* GetAI(Creature* creature) const
        {
            return GetUlduarAI<boss_flame_leviathanAI>(creature);
        }
};

class boss_flame_leviathan_seat : public CreatureScript
{
    public:
        boss_flame_leviathan_seat() : CreatureScript("boss_flame_leviathan_seat") { }

        struct boss_flame_leviathan_seatAI : public ScriptedAI
        {
            boss_flame_leviathan_seatAI(Creature* creature) : ScriptedAI(creature), vehicle(creature->GetVehicleKit())
            {
                ASSERT(vehicle);
                me->SetReactState(REACT_PASSIVE);
                me->SetDisplayId(me->GetCreatureTemplate()->Modelid2);
                instance = creature->GetInstanceScript();
            }

            InstanceScript* instance;
            Vehicle* vehicle;

            void PassengerBoarded(Unit* who, int8 seatId, bool apply)
            {
                if (!me->GetVehicle())
                    return;

                if (seatId == SEAT_PLAYER)
                {
                    if (!apply)
                        return;
                    else
                        DoScriptText(SAY_PLAYER_RIDING, me);

                    if (Creature* turret = me->GetVehicleKit()->GetPassenger(SEAT_TURRET)->ToCreature())
                    {
                        turret->setFaction(me->GetVehicleBase()->getFaction());
                        turret->SetUInt32Value(UNIT_FIELD_FLAGS, 0); // unselectable
                        turret->AI()->AttackStart(who);
                    }
                    if (Creature* device = me->GetVehicleKit()->GetPassenger(SEAT_DEVICE)->ToCreature())
                    {
                        device->SetFlag(UNIT_NPC_FLAGS, UNIT_NPC_FLAG_SPELLCLICK);
                        device->RemoveFlag(UNIT_FIELD_FLAGS, UNIT_FLAG_NOT_SELECTABLE);
                    }

                    me->SetFlag(UNIT_FIELD_FLAGS, UNIT_FLAG_NOT_SELECTABLE);
                }
                else if (seatId == SEAT_TURRET)
                {
                    if (apply)
                        return;

                    if (Unit* device = vehicle->GetPassenger(SEAT_DEVICE))
                    {
                        device->SetFlag(UNIT_NPC_FLAGS, UNIT_NPC_FLAG_SPELLCLICK);
                        device->SetUInt32Value(UNIT_FIELD_FLAGS, 0); // unselectable
                    }
                }
            }
        };

        CreatureAI* GetAI(Creature* creature) const
        {
            return new boss_flame_leviathan_seatAI(creature);
        }
};

class boss_flame_leviathan_defense_cannon : public CreatureScript
{
    public:
        boss_flame_leviathan_defense_cannon() : CreatureScript("boss_flame_leviathan_defense_cannon") { }

        struct boss_flame_leviathan_defense_cannonAI : public ScriptedAI
        {
            boss_flame_leviathan_defense_cannonAI(Creature* creature) : ScriptedAI(creature)
            {
            }

            uint32 NapalmTimer;

            void Reset ()
            {
                NapalmTimer = 5*IN_MILLISECONDS;
                DoCast(me, AURA_STEALTH_DETECTION);
            }

            void UpdateAI(uint32 const diff)
            {
                if (!UpdateVictim())
                    return;

                if (NapalmTimer <= diff)
                {
                    if (Unit* target = SelectTarget(SELECT_TARGET_RANDOM, 0))
                        if (CanAIAttack(target))
                            DoCast(target, SPELL_NAPALM, true);

                    NapalmTimer = 5000;
                }
                else
                    NapalmTimer -= diff;
            }

            bool CanAIAttack(Unit const* who) const
            {
                if (who->GetTypeId() != TYPEID_PLAYER || !who->GetVehicle() || who->GetVehicleBase()->GetEntry() == NPC_SEAT)
                    return false;
                return true;
            }
        };

        CreatureAI* GetAI(Creature* creature) const
        {
            return new boss_flame_leviathan_defense_cannonAI(creature);
        }
};

class boss_flame_leviathan_defense_turret : public CreatureScript
{
    public:
        boss_flame_leviathan_defense_turret() : CreatureScript("boss_flame_leviathan_defense_turret") { }

        struct boss_flame_leviathan_defense_turretAI : public TurretAI
        {
            boss_flame_leviathan_defense_turretAI(Creature* creature) : TurretAI(creature) {}

            void DamageTaken(Unit* who, uint32 &damage)
            {
                if (!CanAIAttack(who))
                    damage = 0;
            }

            bool CanAIAttack(Unit const* who) const
            {
                if (who->GetTypeId() != TYPEID_PLAYER || !who->GetVehicle() || who->GetVehicleBase()->GetEntry() != NPC_SEAT)
                    return false;
                return true;
            }
        };

        CreatureAI* GetAI(Creature* creature) const
        {
            return new boss_flame_leviathan_defense_turretAI(creature);
        }
};

class boss_flame_leviathan_overload_device : public CreatureScript
{
    public:
        boss_flame_leviathan_overload_device() : CreatureScript("boss_flame_leviathan_overload_device") { }

        struct boss_flame_leviathan_overload_deviceAI : public PassiveAI
        {
            boss_flame_leviathan_overload_deviceAI(Creature* creature) : PassiveAI(creature)
            {
            }

            void DoAction(const int32 param)
            {
                if (param == EVENT_SPELLCLICK)
                {
                    if (me->GetVehicle())
                    {
                        me->RemoveFlag(UNIT_NPC_FLAGS, UNIT_NPC_FLAG_SPELLCLICK);
                        me->SetFlag(UNIT_FIELD_FLAGS, UNIT_FLAG_NOT_SELECTABLE);
                        if (Unit* player = me->GetVehicle()->GetPassenger(SEAT_PLAYER))
                        {
                            me->GetVehicleBase()->CastSpell(player, SPELL_SMOKE_TRAIL, true);
                            player->GetMotionMaster()->MoveKnockbackFrom(me->GetVehicleBase()->GetPositionX(), me->GetVehicleBase()->GetPositionY(), 30, 30);
                            player->ExitVehicle();
                        }
                    }
                }
            }
        };

        CreatureAI* GetAI(Creature* creature) const
        {
            return new boss_flame_leviathan_overload_deviceAI(creature);
        }
};

class boss_flame_leviathan_safety_container : public CreatureScript
{
    public:
        boss_flame_leviathan_safety_container() : CreatureScript("boss_flame_leviathan_safety_container") { }

        struct boss_flame_leviathan_safety_containerAI : public PassiveAI
        {
            boss_flame_leviathan_safety_containerAI(Creature* creature) : PassiveAI(creature)
            {
            }

            void JustDied(Unit* /*killer*/)
            {
                float x, y, z;
                me->GetPosition(x, y, z);
                z = me->GetMap()->GetHeight(me->GetPhaseMask(), x, y, z);
                me->GetMotionMaster()->MovePoint(0, x, y, z);
                me->SetPosition(x, y, z, 0);
            }

            void UpdateAI(uint32 const /*diff*/)
            {
            }
        };

        CreatureAI* GetAI(Creature* creature) const
        {
            return new boss_flame_leviathan_safety_containerAI(creature);
        }
};

class npc_mechanolift : public CreatureScript
{
    public:
        npc_mechanolift() : CreatureScript("npc_mechanolift") { }

        struct npc_mechanoliftAI : public PassiveAI
        {
            npc_mechanoliftAI(Creature* creature) : PassiveAI(creature)
            {
                ASSERT(me->GetVehicleKit());
            }

            uint32 MoveTimer;

            void Reset()
            {
                MoveTimer = 0;
                me->GetMotionMaster()->MoveRandom(50);
            }

            void JustDied(Unit* /*killer*/)
            {
                me->GetMotionMaster()->MoveTargetedHome();
                DoCast(SPELL_DUSTY_EXPLOSION);
                Creature* liquid = DoSummon(NPC_LIQUID, me, 0);
                if (liquid)
                {
                    liquid->CastSpell(liquid, SPELL_LIQUID_PYRITE, true);
                    liquid->CastSpell(liquid, SPELL_DUST_CLOUD_IMPACT, true);
                }
            }

            void MovementInform(uint32 type, uint32 id)
            {
                if (type == POINT_MOTION_TYPE && id == 1)
                    if (Creature* container = me->FindNearestCreature(NPC_CONTAINER, 5, true))
                        container->EnterVehicle(me);
            }

            void UpdateAI(const uint32 diff)
            {
                if (MoveTimer <= diff)
                {
                    if (me->GetVehicleKit()->HasEmptySeat(-1))
                    {
                        Creature* container = me->FindNearestCreature(NPC_CONTAINER, 50, true);
                        if (container && !container->GetVehicle())
                            me->GetMotionMaster()->MovePoint(1, container->GetPositionX(), container->GetPositionY(), container->GetPositionZ());
                    }

                    MoveTimer = 30000; //check next 30 seconds
                }
                else
                    MoveTimer -= diff;
            }
        };

        CreatureAI* GetAI(Creature* creature) const
        {
            return new npc_mechanoliftAI(creature);
        }
};

class npc_pool_of_tar : public CreatureScript
{
    public:
        npc_pool_of_tar() : CreatureScript("npc_pool_of_tar") { }

        struct npc_pool_of_tarAI : public ScriptedAI
        {
            npc_pool_of_tarAI(Creature* creature) : ScriptedAI(creature)
            {
                me->RemoveFlag(UNIT_FIELD_FLAGS, UNIT_FLAG_NOT_SELECTABLE);
                me->SetReactState(REACT_PASSIVE);
                me->CastSpell(me, SPELL_TAR_PASSIVE, true);
            }

            void DamageTaken(Unit* /*who*/, uint32& damage)
            {
                damage = 0;
            }

            void SpellHit(Unit* /*caster*/, SpellInfo const* spell)
            {
                if (spell->SchoolMask & SPELL_SCHOOL_MASK_FIRE && !me->HasAura(SPELL_BLAZE))
                    me->CastSpell(me, SPELL_BLAZE, true);
            }

            void UpdateAI(uint32 const /*diff*/) {}
        };

        CreatureAI* GetAI(Creature* creature) const
        {
            return new npc_pool_of_tarAI(creature);
        }
};

class npc_colossus : public CreatureScript
{
    public:
        npc_colossus() : CreatureScript("npc_colossus") { }

        struct npc_colossusAI : public ScriptedAI
        {
            npc_colossusAI(Creature* creature) : ScriptedAI(creature)
            {
                instance = creature->GetInstanceScript();
            }

            InstanceScript* instance;

            void JustDied(Unit* /*Who*/)
            {
                if (me->GetHomePosition().IsInDist(Center, 50.f))
                    instance->SetData(DATA_COLOSSUS, instance->GetData(DATA_COLOSSUS)+1);
            }

            void UpdateAI(uint32 const /*diff*/)
            {
                if (!UpdateVictim())
                    return;

                DoMeleeAttackIfReady();
            }
        };

        CreatureAI* GetAI(Creature* creature) const
        {
            return new npc_colossusAI(creature);
        }
};

class npc_thorims_hammer : public CreatureScript
{
    public:
        npc_thorims_hammer() : CreatureScript("npc_thorims_hammer") { }

        struct npc_thorims_hammerAI : public ScriptedAI
        {
            npc_thorims_hammerAI(Creature* creature) : ScriptedAI(creature)
            {
                me->SetFlag(UNIT_FIELD_FLAGS, UNIT_FLAG_NOT_SELECTABLE);
                me->CastSpell(me, AURA_DUMMY_BLUE, true);
            }

            void MoveInLineOfSight(Unit* who)
            {
                if (who->GetTypeId() == TYPEID_PLAYER && who->IsVehicle() && me->IsInRange(who, 0, 10, false))
                {
                    if (Creature* trigger = DoSummonFlyer(NPC_THORIM_TARGET_BEACON, me, 20, 0, 1000, TEMPSUMMON_TIMED_DESPAWN))
                        trigger->CastSpell(who, SPELL_THORIM_S_HAMMER, true);
                }
            }

            void UpdateAI(uint32 const /*diff*/)
            {
                if (!me->HasAura(AURA_DUMMY_BLUE))
                    me->CastSpell(me, AURA_DUMMY_BLUE, true);

                UpdateVictim();
            }
        };

        CreatureAI* GetAI(Creature* creature) const
        {
            return new npc_thorims_hammerAI(creature);
        }
};

class npc_mimirons_inferno : public CreatureScript
{
public:
    npc_mimirons_inferno() : CreatureScript("npc_mimirons_inferno") { }

    CreatureAI* GetAI(Creature* creature) const
    {
        return new npc_mimirons_infernoAI(creature);
    }

    struct npc_mimirons_infernoAI : public npc_escortAI
    {
        npc_mimirons_infernoAI(Creature* creature) : npc_escortAI(creature)
        {
            me->SetFlag(UNIT_FIELD_FLAGS, UNIT_FLAG_NON_ATTACKABLE | UNIT_FLAG_NOT_SELECTABLE);
            me->CastSpell(me, AURA_DUMMY_YELLOW, true);
            me->SetReactState(REACT_PASSIVE);
        }

        void WaypointReached(uint32 /*i*/)
        {
        }

        void Reset()
        {
            infernoTimer = 2000;
        }

        uint32 infernoTimer;

        void UpdateAI(uint32 const diff)
        {
            npc_escortAI::UpdateAI(diff);

            if (!HasEscortState(STATE_ESCORT_ESCORTING))
                Start(false, true, 0, NULL, false, true);
            else
            {
                if (infernoTimer <= diff)
                {
                    if (Creature* trigger = DoSummonFlyer(NPC_MIMIRON_TARGET_BEACON, me, 20, 0, 1000, TEMPSUMMON_TIMED_DESPAWN))
                    {
                        trigger->CastSpell(me->GetPositionX(), me->GetPositionY(), me->GetPositionZ(), SPELL_MIMIRON_S_INFERNO, true);
                        infernoTimer = 2000;
                    }
                }
                else
                    infernoTimer -= diff;

                if (!me->HasAura(AURA_DUMMY_YELLOW))
                    me->CastSpell(me, AURA_DUMMY_YELLOW, true);
            }
        }
    };

};

class npc_hodirs_fury : public CreatureScript
{
    public:
        npc_hodirs_fury() : CreatureScript("npc_hodirs_fury") { }

        struct npc_hodirs_furyAI : public ScriptedAI
        {
            npc_hodirs_furyAI(Creature* creature) : ScriptedAI(creature)
            {
                me->SetFlag(UNIT_FIELD_FLAGS, UNIT_FLAG_NOT_SELECTABLE);
                me->CastSpell(me, AURA_DUMMY_GREEN, true);
            }

            void MoveInLineOfSight(Unit* who)
            {
                if (who->GetTypeId() == TYPEID_PLAYER && who->IsVehicle() && me->IsInRange(who, 0, 5, false))
                {
                    if (Creature* trigger = DoSummonFlyer(NPC_HODIR_TARGET_BEACON, me, 20, 0, 1000, TEMPSUMMON_TIMED_DESPAWN))
                        trigger->CastSpell(who, SPELL_HODIR_S_FURY, true);
                }
            }

            void UpdateAI(uint32 const /*diff*/)
            {
                if (!me->HasAura(AURA_DUMMY_GREEN))
                    me->CastSpell(me, AURA_DUMMY_GREEN, true);

                UpdateVictim();
            }
        };

        CreatureAI* GetAI(Creature* creature) const
        {
            return new npc_hodirs_furyAI(creature);
        }
};

class npc_freyas_ward : public CreatureScript
{
    public:
        npc_freyas_ward() : CreatureScript("npc_freyas_ward") { }

        struct npc_freyas_wardAI : public ScriptedAI
        {
            npc_freyas_wardAI(Creature* creature) : ScriptedAI(creature)
            {
                me->CastSpell(me, AURA_DUMMY_GREEN, true);
            }

            uint32 summonTimer;

            void Reset()
            {
                summonTimer = 5000;
            }

            void UpdateAI(uint32 const diff)
            {
                if (summonTimer <= diff)
                {
                    DoCast(SPELL_FREYA_S_WARD_EFFECT_1);
                    DoCast(SPELL_FREYA_S_WARD_EFFECT_2);
                    summonTimer = 20000;
                }
                else
                    summonTimer -= diff;

                if (!me->HasAura(AURA_DUMMY_GREEN))
                    me->CastSpell(me, AURA_DUMMY_GREEN, true);

                UpdateVictim();
            }
        };

        CreatureAI* GetAI(Creature* creature) const
        {
            return new npc_freyas_wardAI(creature);
        }
};

class npc_freya_ward_summon : public CreatureScript
{
    public:
        npc_freya_ward_summon() : CreatureScript("npc_freya_ward_summon") { }

        struct npc_freya_ward_summonAI : public ScriptedAI
        {
            npc_freya_ward_summonAI(Creature* creature) : ScriptedAI(creature)
            {
                creature->GetMotionMaster()->MoveRandom(100);
            }

            uint32 lashTimer;

            void Reset()
            {
                lashTimer = 5000;
            }

            void UpdateAI(uint32 const diff)
            {
                if (!UpdateVictim())
                    return;

                if (lashTimer <= diff)
                {
                    DoCast(SPELL_LASH);
                    lashTimer = 20000;
                }
                else
                    lashTimer -= diff;

                DoMeleeAttackIfReady();
            }
        };

        CreatureAI* GetAI(Creature* creature) const
        {
            return new npc_freya_ward_summonAI(creature);
        }
};

<<<<<<< HEAD
=======
//npc lore keeper
#define GOSSIP_ITEM_1  "Activate secondary defensive systems"
#define GOSSIP_ITEM_2  "Confirmed"

class npc_lorekeeper : public CreatureScript
{
    public:
        npc_lorekeeper() : CreatureScript("npc_lorekeeper") { }

        struct npc_lorekeeperAI : public ScriptedAI
        {
            npc_lorekeeperAI(Creature* creature) : ScriptedAI(creature)
            {
            }

            void DoAction(int32 const action)
            {
                // Start encounter
                if (action == ACTION_SPAWN_VEHICLES)
                {
                    for (int32 i = 0; i < RAID_MODE(2, 5); ++i)
                        DoSummon(VEHICLE_SIEGE, PosSiege[i], 3000, TEMPSUMMON_CORPSE_TIMED_DESPAWN);
                    for (int32 i = 0; i < RAID_MODE(2, 5); ++i)
                        DoSummon(VEHICLE_CHOPPER, PosChopper[i], 3000, TEMPSUMMON_CORPSE_TIMED_DESPAWN);
                    for (int32 i = 0; i < RAID_MODE(2, 5); ++i)
                        DoSummon(VEHICLE_DEMOLISHER, PosDemolisher[i], 3000, TEMPSUMMON_CORPSE_TIMED_DESPAWN);
                    return;
                }
            }
        };

        bool OnGossipSelect(Player* player, Creature* creature, uint32 /*sender*/, uint32 action)
        {
            player->PlayerTalkClass->ClearMenus();
            InstanceScript* instance = creature->GetInstanceScript();
            if (!instance)
                return true;

            switch (action)
            {
                case GOSSIP_ACTION_INFO_DEF+1:
                    if (player)
                    {
                        player->PrepareGossipMenu(creature);
                        instance->instance->LoadGrid(364, -16); //make sure leviathan is loaded

                        player->ADD_GOSSIP_ITEM(GOSSIP_ICON_CHAT, GOSSIP_ITEM_2, GOSSIP_SENDER_MAIN, GOSSIP_ACTION_INFO_DEF+2);
                        player->SEND_GOSSIP_MENU(player->GetGossipTextId(creature), creature->GetGUID());
                    }
                    break;
                case GOSSIP_ACTION_INFO_DEF+2:
                    if (player)
                        player->CLOSE_GOSSIP_MENU();

                    if (Creature* leviathan = instance->instance->GetCreature(instance->GetData64(BOSS_LEVIATHAN)))
                    {
                        leviathan->AI()->DoAction(ACTION_START_HARD_MODE);
                        creature->SetVisible(false);
                        creature->AI()->DoAction(ACTION_SPAWN_VEHICLES); // spawn the vehicles
                        if (Creature* Delorah = creature->FindNearestCreature(NPC_DELORAH, 1000, true))
                        {
                            if (Creature* Branz = creature->FindNearestCreature(NPC_BRANZ_BRONZBEARD, 1000, true))
                            {
                                Delorah->GetMotionMaster()->MovePoint(0, Branz->GetPositionX()-4, Branz->GetPositionY(), Branz->GetPositionZ());
                                //TODO DoScriptText(xxxx, Delorah, Branz); when reached at branz
                            }
                        }
                    }
                    break;
            }

            return true;
        }

        bool OnGossipHello(Player* player, Creature* creature)
        {
            InstanceScript* instance = creature->GetInstanceScript();
            if (instance && instance->GetData(BOSS_LEVIATHAN) !=DONE && player)
            {
                player->PrepareGossipMenu(creature);

                player->ADD_GOSSIP_ITEM(GOSSIP_ICON_CHAT, GOSSIP_ITEM_1, GOSSIP_SENDER_MAIN, GOSSIP_ACTION_INFO_DEF+1);
                player->SEND_GOSSIP_MENU(player->GetGossipTextId(creature), creature->GetGUID());
            }
            return true;
        }

        CreatureAI* GetAI(Creature* creature) const
        {
            return new npc_lorekeeperAI(creature);
        }
};

//enable hardmode
////npc_brann_bronzebeard this requires more work involving area triggers. if reached this guy speaks through his radio..
//#define GOSSIP_ITEM_1  "xxxxx"
//#define GOSSIP_ITEM_2  "xxxxx"
//
/*
class npc_brann_bronzebeard : public CreatureScript
{
public:
    npc_brann_bronzebeard() : CreatureScript("npc_brann_bronzebeard") { }

    //bool OnGossipSelect(Player* player, Creature* creature, uint32 sender, uint32 action)
    //{
    //    player->PlayerTalkClass->ClearMenus();
    //    switch(action)
    //    {
    //        case GOSSIP_ACTION_INFO_DEF+1:
    //            if (player)
    //            {
    //                player->PrepareGossipMenu(creature);
    //
    //                player->ADD_GOSSIP_ITEM(GOSSIP_ICON_CHAT, GOSSIP_ITEM_2, GOSSIP_SENDER_MAIN, GOSSIP_ACTION_INFO_DEF+2);
    //                player->SEND_GOSSIP_MENU(player->GetGossipTextId(creature), creature->GetGUID());
    //            }
    //            break;
    //        case GOSSIP_ACTION_INFO_DEF+2:
    //            if (player)
    //                player->CLOSE_GOSSIP_MENU();
    //            if (Creature* Lorekeeper = creature->FindNearestCreature(NPC_LOREKEEPER, 1000, true)) //lore keeper of lorgannon
    //                Lorekeeper->RemoveFlag(UNIT_NPC_FLAGS, UNIT_NPC_FLAG_GOSSIP);
    //            break;
    //    }
    //    return true;
    //}
    //bool OnGossipHello(Player* player, Creature* creature)
    //{
    //    InstanceScript* instance = creature->GetInstanceScript();
    //    if (instance && instance->GetData(BOSS_LEVIATHAN) !=DONE)
    //    {
    //        player->PrepareGossipMenu(creature);
    //
    //        player->ADD_GOSSIP_ITEM(GOSSIP_ICON_CHAT, GOSSIP_ITEM_1, GOSSIP_SENDER_MAIN, GOSSIP_ACTION_INFO_DEF+1);
    //        player->SEND_GOSSIP_MENU(player->GetGossipTextId(creature), creature->GetGUID());
    //    }
    //    return true;
    //}
    //
}
*/

>>>>>>> a1a7a2d7
class go_ulduar_tower : public GameObjectScript
{
    public:
        go_ulduar_tower() : GameObjectScript("go_ulduar_tower") { }

        void OnDestroyed(GameObject* go, Player* /*player*/,  uint32 /*value*/)
        {
            InstanceScript* instance = go->GetInstanceScript();
            if (!instance)
                return;

            switch (go->GetEntry())
            {
                case GO_TOWER_OF_STORMS:
                    instance->ProcessEvent(go, EVENT_TOWER_OF_STORM_DESTROYED);
                    break;
                case GO_TOWER_OF_FLAMES:
                    instance->ProcessEvent(go, EVENT_TOWER_OF_FLAMES_DESTROYED);
                    break;
                case GO_TOWER_OF_FROST:
                    instance->ProcessEvent(go, EVENT_TOWER_OF_FROST_DESTROYED);
                    break;
                case GO_TOWER_OF_LIFE:
                    instance->ProcessEvent(go, EVENT_TOWER_OF_LIFE_DESTROYED);
                    break;
            }

            Creature* trigger = go->FindNearestCreature(NPC_ULDUAR_GAUNTLET_GENERATOR, 15.0f, true);
            if (trigger)
                trigger->DisappearAndDie();
        }
};

class achievement_three_car_garage_demolisher : public AchievementCriteriaScript
{
    public:
        achievement_three_car_garage_demolisher() : AchievementCriteriaScript("achievement_three_car_garage_demolisher") { }

        bool OnCheck(Player* source, Unit* /*target*/)
        {
            if (Creature* vehicle = source->GetVehicleCreatureBase())
            {
                if (vehicle->GetEntry() == VEHICLE_DEMOLISHER)
                    return true;
            }

            return false;
        }
};

class achievement_three_car_garage_chopper : public AchievementCriteriaScript
{
    public:
        achievement_three_car_garage_chopper() : AchievementCriteriaScript("achievement_three_car_garage_chopper") { }

        bool OnCheck(Player* source, Unit* /*target*/)
        {
            if (Creature* vehicle = source->GetVehicleCreatureBase())
            {
                if (vehicle->GetEntry() == VEHICLE_CHOPPER)
                    return true;
            }

            return false;
        }
};

class achievement_three_car_garage_siege : public AchievementCriteriaScript
{
    public:
        achievement_three_car_garage_siege() : AchievementCriteriaScript("achievement_three_car_garage_siege") { }

        bool OnCheck(Player* source, Unit* /*target*/)
        {
            if (Creature* vehicle = source->GetVehicleCreatureBase())
            {
                if (vehicle->GetEntry() == VEHICLE_SIEGE)
                    return true;
            }

            return false;
        }
};

class achievement_shutout : public AchievementCriteriaScript
{
    public:
        achievement_shutout() : AchievementCriteriaScript("achievement_shutout") { }

        bool OnCheck(Player* /*source*/, Unit* target)
        {
            if (target)
                if (Creature* leviathan = target->ToCreature())
                    if (leviathan->AI()->GetData(DATA_SHUTOUT))
                        return true;

            return false;
        }
};

class achievement_unbroken : public AchievementCriteriaScript
{
    public:
        achievement_unbroken() : AchievementCriteriaScript("achievement_unbroken") { }

        bool OnCheck(Player* /*source*/, Unit* target)
        {
            if (target)
                if (InstanceScript* instance = target->GetInstanceScript())
                    return instance->GetData(DATA_UNBROKEN);

            return false;
        }
};

class achievement_orbital_bombardment : public AchievementCriteriaScript
{
    public:
        achievement_orbital_bombardment() : AchievementCriteriaScript("achievement_orbital_bombardment") { }

        bool OnCheck(Player* /*source*/, Unit* target)
        {
            if (!target)
                return false;

            if (Creature* Leviathan = target->ToCreature())
                if (Leviathan->AI()->GetData(DATA_ORBIT_ACHIEVEMENTS) >= 1)
                    return true;

            return false;
        }
};

class achievement_orbital_devastation : public AchievementCriteriaScript
{
    public:
        achievement_orbital_devastation() : AchievementCriteriaScript("achievement_orbital_devastation") { }

        bool OnCheck(Player* /*source*/, Unit* target)
        {
            if (!target)
                return false;

            if (Creature* Leviathan = target->ToCreature())
                if (Leviathan->AI()->GetData(DATA_ORBIT_ACHIEVEMENTS) >= 2)
                    return true;

            return false;
        }
};

class achievement_nuked_from_orbit : public AchievementCriteriaScript
{
    public:
        achievement_nuked_from_orbit() : AchievementCriteriaScript("achievement_nuked_from_orbit") { }

        bool OnCheck(Player* /*source*/, Unit* target)
        {
            if (!target)
                return false;

            if (Creature* Leviathan = target->ToCreature())
                if (Leviathan->AI()->GetData(DATA_ORBIT_ACHIEVEMENTS) >= 3)
                    return true;

            return false;
        }
};

class achievement_orbit_uary : public AchievementCriteriaScript
{
    public:
        achievement_orbit_uary() : AchievementCriteriaScript("achievement_orbit_uary") { }

        bool OnCheck(Player* /*source*/, Unit* target)
        {
            if (!target)
                return false;

            if (Creature* Leviathan = target->ToCreature())
                if (Leviathan->AI()->GetData(DATA_ORBIT_ACHIEVEMENTS) == 4)
                    return true;

            return false;
        }
};

class spell_load_into_catapult : public SpellScriptLoader
{
    enum Spells
    {
        SPELL_PASSENGER_LOADED = 62340,
    };

    public:
        spell_load_into_catapult() : SpellScriptLoader("spell_load_into_catapult") { }

        class spell_load_into_catapult_AuraScript : public AuraScript
        {
            PrepareAuraScript(spell_load_into_catapult_AuraScript);

            void OnApply(AuraEffect const* /*aurEff*/, AuraEffectHandleModes /*mode*/)
            {
                Unit* owner = GetOwner()->ToUnit();
                if (!owner)
                    return;

                owner->CastSpell(owner, SPELL_PASSENGER_LOADED, true);
            }

            void OnRemove(AuraEffect const* /*aurEff*/, AuraEffectHandleModes /*mode*/)
            {
                Unit* owner = GetOwner()->ToUnit();
                if (!owner)
                    return;

                owner->RemoveAurasDueToSpell(SPELL_PASSENGER_LOADED);
            }

            void Register()
            {
                OnEffectApply += AuraEffectApplyFn(spell_load_into_catapult_AuraScript::OnApply, EFFECT_0, SPELL_AURA_CONTROL_VEHICLE, AURA_EFFECT_HANDLE_REAL);
                OnEffectRemove += AuraEffectRemoveFn(spell_load_into_catapult_AuraScript::OnRemove, EFFECT_0, SPELL_AURA_CONTROL_VEHICLE, AURA_EFFECT_HANDLE_REAL_OR_REAPPLY_MASK);
            }
        };

        AuraScript* GetAuraScript() const
        {
            return new spell_load_into_catapult_AuraScript();
        }
};

class spell_auto_repair : public SpellScriptLoader
{
    enum Spells
    {
        SPELL_AUTO_REPAIR = 62705,
    };

    public:
        spell_auto_repair() : SpellScriptLoader("spell_auto_repair") {}

        class spell_auto_repair_SpellScript : public SpellScript
        {
            PrepareSpellScript(spell_auto_repair_SpellScript);

            void CheckCooldownForTarget()
            {
                if (GetHitUnit()->HasAuraEffect(SPELL_AUTO_REPAIR, EFFECT_2))   // Check presence of dummy aura indicating cooldown
                {
                    PreventHitEffect(EFFECT_0);
                    PreventHitDefaultEffect(EFFECT_1);
                    PreventHitDefaultEffect(EFFECT_2);
                    //! Currently this doesn't work: if we call PreventHitAura(), the existing aura will be removed
                    //! because of recent aura refreshing changes. Since removing the existing aura negates the idea
                    //! of a cooldown marker, we just let the dummy aura refresh itself without executing the other spelleffects.
                    //! The spelleffects can be executed by letting the dummy aura expire naturally.
                    //! This is a temporary solution only.
                    //PreventHitAura();
                }
            }

            void HandleScript(SpellEffIndex /*eff*/)
            {
                Vehicle* vehicle = GetHitUnit()->GetVehicleKit();
                if (!vehicle)
                    return;

                Player* driver = vehicle->GetPassenger(0) ? vehicle->GetPassenger(0)->ToPlayer() : NULL;
                if (!driver)
                    return;

                driver->MonsterTextEmote(EMOTE_REPAIR, driver->GetGUID(), true);

                InstanceScript* instance = driver->GetInstanceScript();
                if (!instance)
                    return;

                // Actually should/could use basepoints (100) for this spell effect as percentage of health, but oh well.
                vehicle->GetBase()->SetFullHealth();

                // For achievement
                instance->SetData(DATA_UNBROKEN, 0);
            }

            void Register()
            {
                OnEffectHitTarget += SpellEffectFn(spell_auto_repair_SpellScript::HandleScript, EFFECT_0, SPELL_EFFECT_SCRIPT_EFFECT);
                BeforeHit += SpellHitFn(spell_auto_repair_SpellScript::CheckCooldownForTarget);
            }
        };

        SpellScript* GetSpellScript() const
        {
            return new spell_auto_repair_SpellScript();
        }
};

class spell_systems_shutdown : public SpellScriptLoader
{
    public:
        spell_systems_shutdown() : SpellScriptLoader("spell_systems_shutdown") { }

        class spell_systems_shutdown_AuraScript : public AuraScript
        {
            PrepareAuraScript(spell_systems_shutdown_AuraScript);

            void OnApply(AuraEffect const* /*aurEff*/, AuraEffectHandleModes /*mode*/)
            {
                Creature* owner = GetOwner()->ToCreature();
                if (!owner)
                    return;

                //! This could probably in the SPELL_EFFECT_SEND_EVENT handler too:
                owner->AddUnitState(UNIT_STATE_STUNNED | UNIT_STATE_ROOT);
                owner->SetFlag(UNIT_FIELD_FLAGS, UNIT_FLAG_STUNNED);
                owner->RemoveAurasDueToSpell(SPELL_GATHERING_SPEED);
            }

            void OnRemove(AuraEffect const* /*aurEff*/, AuraEffectHandleModes /*mode*/)
            {
                Creature* owner = GetOwner()->ToCreature();
                if (!owner)
                    return;

                owner->RemoveFlag(UNIT_FIELD_FLAGS, UNIT_FLAG_STUNNED);
            }

            void Register()
            {
                OnEffectApply += AuraEffectApplyFn(spell_systems_shutdown_AuraScript::OnApply, EFFECT_0, SPELL_AURA_MOD_DAMAGE_PERCENT_TAKEN, AURA_EFFECT_HANDLE_REAL);
                OnEffectRemove += AuraEffectRemoveFn(spell_systems_shutdown_AuraScript::OnRemove, EFFECT_0, SPELL_AURA_MOD_DAMAGE_PERCENT_TAKEN, AURA_EFFECT_HANDLE_REAL);
            }
        };

        AuraScript* GetAuraScript() const
        {
            return new spell_systems_shutdown_AuraScript();
        }
};

class FlameLeviathanPursuedTargetSelector
{
    enum Area
    {
        AREA_FORMATION_GROUNDS = 4652,
    };

    public:
        explicit FlameLeviathanPursuedTargetSelector(Unit* unit) : _me(unit) {};

        bool operator()(Unit* target) const
        {
            //! No players, only vehicles (todo: check if blizzlike)
            Creature* creatureTarget = target->ToCreature();
            if (!creatureTarget)
                return true;

            //! NPC entries must match
            if (creatureTarget->GetEntry() != NPC_SALVAGED_DEMOLISHER && creatureTarget->GetEntry() != NPC_SALVAGED_SIEGE_ENGINE)
                return true;

            //! NPC must be a valid vehicle installation
            Vehicle* vehicle = creatureTarget->GetVehicleKit();
            if (!vehicle)
                return true;

            //! Entity needs to be in appropriate area
            if (target->GetAreaId() != AREA_FORMATION_GROUNDS)
                return true;

            //! Vehicle must be in use by player
            bool playerFound = false;
            for (SeatMap::const_iterator itr = vehicle->Seats.begin(); itr != vehicle->Seats.end() && !playerFound; ++itr)
                if (IS_PLAYER_GUID(itr->second.Passenger))
                    playerFound = true;

            return !playerFound;
        }

    private:
        Unit const* _me;
};

class spell_pursue : public SpellScriptLoader
{
    public:
        spell_pursue() : SpellScriptLoader("spell_pursue") {}

        class spell_pursue_SpellScript : public SpellScript
        {
            PrepareSpellScript(spell_pursue_SpellScript);

            bool Load()
            {
                _target = NULL;
                return true;
            }

            void FilterTargets(std::list<Unit*>& targets)
            {
                targets.remove_if(FlameLeviathanPursuedTargetSelector(GetCaster()));
                if (targets.empty())
                {
                    if (Creature* caster = GetCaster()->ToCreature())
                        caster->AI()->EnterEvadeMode();
                }
                else
                {
                    //! In the end, only one target should be selected
                    _target = SelectRandomContainerElement(targets);
                    FilterTargetsSubsequently(targets);
                }
            }

            void FilterTargetsSubsequently(std::list<Unit*>& targets)
            {
                targets.clear();
                if(_target)
                    targets.push_back(_target);
            }

            void HandleScript(SpellEffIndex /*eff*/)
            {
                Creature* caster = GetCaster()->ToCreature();
                if (!caster)
                    return;

                caster->AI()->AttackStart(GetHitUnit());    // Chase target

                for (SeatMap::const_iterator itr = caster->GetVehicleKit()->Seats.begin(); itr != caster->GetVehicleKit()->Seats.end(); ++itr)
                {
                    if (IS_PLAYER_GUID(itr->second.Passenger))
                    {
                        caster->MonsterTextEmote(EMOTE_PURSUE, itr->second.Passenger, true);
                        return;
                    }
                }
            }

            void Register()
            {
                OnUnitTargetSelect += SpellUnitTargetFn(spell_pursue_SpellScript::FilterTargets, EFFECT_0, TARGET_UNIT_SRC_AREA_ENEMY);
                OnUnitTargetSelect += SpellUnitTargetFn(spell_pursue_SpellScript::FilterTargetsSubsequently, EFFECT_1, TARGET_UNIT_SRC_AREA_ENEMY);
                OnEffectHitTarget += SpellEffectFn(spell_pursue_SpellScript::HandleScript, EFFECT_0, SPELL_EFFECT_APPLY_AURA);
            }

            Unit* _target;
        };

        SpellScript* GetSpellScript() const
        {
            return new spell_pursue_SpellScript();
        }
};

class spell_vehicle_throw_passenger : public SpellScriptLoader
{
    public:
        spell_vehicle_throw_passenger() : SpellScriptLoader("spell_vehicle_throw_passenger") {}

        class spell_vehicle_throw_passenger_SpellScript : public SpellScript
        {
            PrepareSpellScript(spell_vehicle_throw_passenger_SpellScript);
            void HandleScript(SpellEffIndex effIndex)
            {
                Spell* baseSpell = GetSpell();
                SpellCastTargets targets = baseSpell->m_targets;
                int32 damage = GetEffectValue();
                if (targets.HasTraj())
                    if (Vehicle* vehicle = GetCaster()->GetVehicleKit())
                        if (Unit* passenger = vehicle->GetPassenger(damage - 1))
                        {
                            // use 99 because it is 3d search
                            std::list<WorldObject*> targetList;
                            Trinity::WorldObjectSpellAreaTargetCheck check(99, GetTargetDest(), GetCaster(), GetCaster(), GetSpellInfo(), TARGET_CHECK_DEFAULT, NULL);
                            Trinity::WorldObjectListSearcher<Trinity::WorldObjectSpellAreaTargetCheck> searcher(GetCaster(), targetList, check);
                            GetCaster()->GetMap()->VisitAll(GetCaster()->m_positionX, GetCaster()->m_positionY, 99, searcher);
                            float minDist = 99 * 99;
                            Unit* target = NULL;
                            for (std::list<WorldObject*>::iterator itr = targetList.begin(); itr != targetList.end(); ++itr)
                            {
                                if (Unit* unit = (*itr)->ToUnit())
                                    if (unit->GetEntry() == NPC_SEAT)
                                        if (Vehicle* seat = unit->GetVehicleKit())
                                            if (!seat->GetPassenger(0))
                                                if (Unit* device = seat->GetPassenger(2))
                                                    if (!device->GetCurrentSpell(CURRENT_CHANNELED_SPELL))
                                                    {
                                                        float dist = unit->GetExactDistSq(targets.GetDstPos());
                                                        if (dist < minDist)
                                                        {
                                                            minDist = dist;
                                                            target = unit;
                                                        }
                                                    }
                            }
                            if (target && target->IsWithinDist2d(targets.GetDstPos(), GetSpellInfo()->Effects[effIndex].CalcRadius() * 2)) // now we use *2 because the location of the seat is not correct
                                passenger->EnterVehicle(target, 0);
                            else
                            {
                                passenger->ExitVehicle();
                                float x, y, z;
                                targets.GetDstPos()->GetPosition(x, y, z);
                                passenger->GetMotionMaster()->MoveJump(x, y, z, targets.GetSpeedXY(), targets.GetSpeedZ());
                            }
                        }
            }

            void Register()
            {
                OnEffectHitTarget += SpellEffectFn(spell_vehicle_throw_passenger_SpellScript::HandleScript, EFFECT_0, SPELL_EFFECT_DUMMY);
            }
        };

        SpellScript* GetSpellScript() const
        {
            return new spell_vehicle_throw_passenger_SpellScript();
        }
};

void AddSC_boss_flame_leviathan()
{
    new boss_flame_leviathan();
    new boss_flame_leviathan_seat();
    new boss_flame_leviathan_defense_turret();
    new boss_flame_leviathan_defense_cannon();
    new boss_flame_leviathan_overload_device();
    new boss_flame_leviathan_safety_container();
    new npc_mechanolift();
    new npc_pool_of_tar();
    new npc_colossus();
    new npc_thorims_hammer();
    new npc_mimirons_inferno();
    new npc_hodirs_fury();
    new npc_freyas_ward();
    new npc_freya_ward_summon();
	
    new go_ulduar_tower();

    new achievement_three_car_garage_demolisher();
    new achievement_three_car_garage_chopper();
    new achievement_three_car_garage_siege();
    new achievement_shutout();
    new achievement_unbroken();
    new achievement_orbital_bombardment();
    new achievement_orbital_devastation();
    new achievement_nuked_from_orbit();
    new achievement_orbit_uary();

    new spell_load_into_catapult();
    new spell_auto_repair();
    new spell_systems_shutdown();
    new spell_pursue();
    new spell_vehicle_throw_passenger();
}<|MERGE_RESOLUTION|>--- conflicted
+++ resolved
@@ -1124,152 +1124,6 @@
         }
 };
 
-<<<<<<< HEAD
-=======
-//npc lore keeper
-#define GOSSIP_ITEM_1  "Activate secondary defensive systems"
-#define GOSSIP_ITEM_2  "Confirmed"
-
-class npc_lorekeeper : public CreatureScript
-{
-    public:
-        npc_lorekeeper() : CreatureScript("npc_lorekeeper") { }
-
-        struct npc_lorekeeperAI : public ScriptedAI
-        {
-            npc_lorekeeperAI(Creature* creature) : ScriptedAI(creature)
-            {
-            }
-
-            void DoAction(int32 const action)
-            {
-                // Start encounter
-                if (action == ACTION_SPAWN_VEHICLES)
-                {
-                    for (int32 i = 0; i < RAID_MODE(2, 5); ++i)
-                        DoSummon(VEHICLE_SIEGE, PosSiege[i], 3000, TEMPSUMMON_CORPSE_TIMED_DESPAWN);
-                    for (int32 i = 0; i < RAID_MODE(2, 5); ++i)
-                        DoSummon(VEHICLE_CHOPPER, PosChopper[i], 3000, TEMPSUMMON_CORPSE_TIMED_DESPAWN);
-                    for (int32 i = 0; i < RAID_MODE(2, 5); ++i)
-                        DoSummon(VEHICLE_DEMOLISHER, PosDemolisher[i], 3000, TEMPSUMMON_CORPSE_TIMED_DESPAWN);
-                    return;
-                }
-            }
-        };
-
-        bool OnGossipSelect(Player* player, Creature* creature, uint32 /*sender*/, uint32 action)
-        {
-            player->PlayerTalkClass->ClearMenus();
-            InstanceScript* instance = creature->GetInstanceScript();
-            if (!instance)
-                return true;
-
-            switch (action)
-            {
-                case GOSSIP_ACTION_INFO_DEF+1:
-                    if (player)
-                    {
-                        player->PrepareGossipMenu(creature);
-                        instance->instance->LoadGrid(364, -16); //make sure leviathan is loaded
-
-                        player->ADD_GOSSIP_ITEM(GOSSIP_ICON_CHAT, GOSSIP_ITEM_2, GOSSIP_SENDER_MAIN, GOSSIP_ACTION_INFO_DEF+2);
-                        player->SEND_GOSSIP_MENU(player->GetGossipTextId(creature), creature->GetGUID());
-                    }
-                    break;
-                case GOSSIP_ACTION_INFO_DEF+2:
-                    if (player)
-                        player->CLOSE_GOSSIP_MENU();
-
-                    if (Creature* leviathan = instance->instance->GetCreature(instance->GetData64(BOSS_LEVIATHAN)))
-                    {
-                        leviathan->AI()->DoAction(ACTION_START_HARD_MODE);
-                        creature->SetVisible(false);
-                        creature->AI()->DoAction(ACTION_SPAWN_VEHICLES); // spawn the vehicles
-                        if (Creature* Delorah = creature->FindNearestCreature(NPC_DELORAH, 1000, true))
-                        {
-                            if (Creature* Branz = creature->FindNearestCreature(NPC_BRANZ_BRONZBEARD, 1000, true))
-                            {
-                                Delorah->GetMotionMaster()->MovePoint(0, Branz->GetPositionX()-4, Branz->GetPositionY(), Branz->GetPositionZ());
-                                //TODO DoScriptText(xxxx, Delorah, Branz); when reached at branz
-                            }
-                        }
-                    }
-                    break;
-            }
-
-            return true;
-        }
-
-        bool OnGossipHello(Player* player, Creature* creature)
-        {
-            InstanceScript* instance = creature->GetInstanceScript();
-            if (instance && instance->GetData(BOSS_LEVIATHAN) !=DONE && player)
-            {
-                player->PrepareGossipMenu(creature);
-
-                player->ADD_GOSSIP_ITEM(GOSSIP_ICON_CHAT, GOSSIP_ITEM_1, GOSSIP_SENDER_MAIN, GOSSIP_ACTION_INFO_DEF+1);
-                player->SEND_GOSSIP_MENU(player->GetGossipTextId(creature), creature->GetGUID());
-            }
-            return true;
-        }
-
-        CreatureAI* GetAI(Creature* creature) const
-        {
-            return new npc_lorekeeperAI(creature);
-        }
-};
-
-//enable hardmode
-////npc_brann_bronzebeard this requires more work involving area triggers. if reached this guy speaks through his radio..
-//#define GOSSIP_ITEM_1  "xxxxx"
-//#define GOSSIP_ITEM_2  "xxxxx"
-//
-/*
-class npc_brann_bronzebeard : public CreatureScript
-{
-public:
-    npc_brann_bronzebeard() : CreatureScript("npc_brann_bronzebeard") { }
-
-    //bool OnGossipSelect(Player* player, Creature* creature, uint32 sender, uint32 action)
-    //{
-    //    player->PlayerTalkClass->ClearMenus();
-    //    switch(action)
-    //    {
-    //        case GOSSIP_ACTION_INFO_DEF+1:
-    //            if (player)
-    //            {
-    //                player->PrepareGossipMenu(creature);
-    //
-    //                player->ADD_GOSSIP_ITEM(GOSSIP_ICON_CHAT, GOSSIP_ITEM_2, GOSSIP_SENDER_MAIN, GOSSIP_ACTION_INFO_DEF+2);
-    //                player->SEND_GOSSIP_MENU(player->GetGossipTextId(creature), creature->GetGUID());
-    //            }
-    //            break;
-    //        case GOSSIP_ACTION_INFO_DEF+2:
-    //            if (player)
-    //                player->CLOSE_GOSSIP_MENU();
-    //            if (Creature* Lorekeeper = creature->FindNearestCreature(NPC_LOREKEEPER, 1000, true)) //lore keeper of lorgannon
-    //                Lorekeeper->RemoveFlag(UNIT_NPC_FLAGS, UNIT_NPC_FLAG_GOSSIP);
-    //            break;
-    //    }
-    //    return true;
-    //}
-    //bool OnGossipHello(Player* player, Creature* creature)
-    //{
-    //    InstanceScript* instance = creature->GetInstanceScript();
-    //    if (instance && instance->GetData(BOSS_LEVIATHAN) !=DONE)
-    //    {
-    //        player->PrepareGossipMenu(creature);
-    //
-    //        player->ADD_GOSSIP_ITEM(GOSSIP_ICON_CHAT, GOSSIP_ITEM_1, GOSSIP_SENDER_MAIN, GOSSIP_ACTION_INFO_DEF+1);
-    //        player->SEND_GOSSIP_MENU(player->GetGossipTextId(creature), creature->GetGUID());
-    //    }
-    //    return true;
-    //}
-    //
-}
-*/
-
->>>>>>> a1a7a2d7
 class go_ulduar_tower : public GameObjectScript
 {
     public:
