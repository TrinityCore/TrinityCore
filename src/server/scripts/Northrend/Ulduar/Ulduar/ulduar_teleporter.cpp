/*
 * Copyright (C) 2008-2013 TrinityCore <http://www.trinitycore.org/>
 * Copyright (C) 2006-2009 ScriptDev2 <https://scriptdev2.svn.sourceforge.net/>
 *
 * This program is free software; you can redistribute it and/or modify it
 * under the terms of the GNU General Public License as published by the
 * Free Software Foundation; either version 2 of the License, or (at your
 * option) any later version.
 *
 * This program is distributed in the hope that it will be useful, but WITHOUT
 * ANY WARRANTY; without even the implied warranty of MERCHANTABILITY or
 * FITNESS FOR A PARTICULAR PURPOSE. See the GNU General Public License for
 * more details.
 *
 * You should have received a copy of the GNU General Public License along
 * with this program. If not, see <http://www.gnu.org/licenses/>.
 */

#include "ScriptMgr.h"
#include "ScriptedGossip.h"
#include "ulduar.h"
#include "InstanceScript.h"

/*
The teleporter appears to be active and stable.

- Expedition Base Camp
- Formation Grounds
- Colossal Forge
- Scrapyard
- Antechamber of Ulduar
- Shattered Walkway
- Conservatory of Life
*/

#define MAP_ULDUAR 603

enum UlduarTeleportTargets
{
<<<<<<< HEAD
    // Definitions for actions & gossips
    BASE_CAMP    = GOSSIP_ACTION_INFO_DEF + 0,
    GROUNDS      = GOSSIP_ACTION_INFO_DEF + 1,
    FORGE        = GOSSIP_ACTION_INFO_DEF + 2,
    SCRAPYARD    = GOSSIP_ACTION_INFO_DEF + 3,
    ANTECHAMBER  = GOSSIP_ACTION_INFO_DEF + 4,
    WALKWAY      = GOSSIP_ACTION_INFO_DEF + 5,
    CONSERVATORY = GOSSIP_ACTION_INFO_DEF + 6,
    SPARK        = GOSSIP_ACTION_INFO_DEF + 7,
    MADNESS      = GOSSIP_ACTION_INFO_DEF + 8,
};

float TeleportPointsUlduar[9][3] =
{
    {-706.122f, -92.6024f, 429.876f},   // Base Camp
    { 131.248f, -35.3802f, 409.804f},   // Grounds
    { 553.233f, -12.3247f, 409.679f},   // Forge
    { 926.292f, -11.4635f, 418.595f},   // Scrapyard
    { 1498.09f, -24.246f,  420.967f},   // Antechamber
    { 1859.45f, -24.1f,    448.9f  },   // Walkway
    { 2086.27f, -24.3134f, 421.239f},   // Conservatory
    { 2518.13f,  2569.34f, 421.382f},   // Spark
    { 1855.03f, -11.629f,  334.58f },   // Descent into Madness
=======
    BASE_CAMP       = 0,
    GROUNDS         = 1,
    FORGE           = 2,
    SCRAPYARD       = 3,
    ANTECHAMBER     = 4,
    WALKWAY         = 5,
    CONSERVATORY    = 6,
    SPARK           = 7,
    MADNESS         = 8,
    MAX             = 9
};

float TeleportPointsUlduarGOs[9][3] =
{
    {-706.122f, -92.6024f, 429.876f},   // Base Camp
    {131.248f, -35.3802f, 409.804f},    // Grounds
    {553.233f, -12.3247f, 409.679f},    // Forge
    {926.292f, -11.4635f, 418.595f},    // Scrapyard
    {1498.09f, -24.246f, 420.967f},     // Antechamber
    {1859.45f, -24.1f, 448.9f},         // Walkway
    {2086.27f, -24.3134f, 421.239f},    // Conservatory
    {2518.13f, 2569.34f, 421.382f},     // Spark
    {1855.03f, -11.629f, 334.58f},      // Descent into Madness
>>>>>>> 7fda6f37
};

class ulduar_teleporter : public GameObjectScript
{
public:
    ulduar_teleporter() : GameObjectScript("ulduar_teleporter") { }

<<<<<<< HEAD
        bool OnGossipSelect(Player* player, GameObject* /*gameObject*/, uint32 sender, uint32 action)
        {
            player->PlayerTalkClass->ClearMenus();
            if (sender != GOSSIP_SENDER_MAIN)
                return false;
            if (!player->getAttackers().empty())
                return false;
            if (action < BASE_CAMP || action > MADNESS)
                return false;

            action -= GOSSIP_ACTION_INFO_DEF;   // eases evaluation

            player->CLOSE_GOSSIP_MENU();

            if (player->GetVehicle())    // If player is on vehicle, throw him out - we cannot teleport both (or maybe we can? dunno)
                player->ExitVehicle();

            if (action > SCRAPYARD)
            {
                // Drop player from mount - they are only allowed on the outside, up to XT002
                player->Dismount();
                player->RemoveAurasByType(SPELL_AURA_MOUNTED);
            }
            player->TeleportTo(MAP_ULDUAR, TeleportPointsUlduar[action][0], TeleportPointsUlduar[action][1], TeleportPointsUlduar[action][2], 0.0f);
            return true;
        }
=======
    bool OnGossipSelect(Player *pPlayer, GameObject * /*pGO*/, uint32 sender, uint32 action)
    {
        pPlayer->PlayerTalkClass->ClearMenus();
        if (sender != GOSSIP_SENDER_MAIN)
            return false;
        if (!pPlayer->getAttackers().empty())
            return false;

        int pos = action - GOSSIP_ACTION_INFO_DEF;
        if (pos >= 0 && pos < MAX)
            pPlayer->TeleportTo(MAP_ULDUAR, TeleportPointsUlduarGOs[pos][0], TeleportPointsUlduarGOs[pos][1], TeleportPointsUlduarGOs[pos][2], 0.0f);
        pPlayer->CLOSE_GOSSIP_MENU();

        return true;
    }
>>>>>>> 7fda6f37

    bool OnGossipHello(Player *player, GameObject *go)
    {
        player->ADD_GOSSIP_ITEM(GOSSIP_ICON_CHAT, "Teleport to the Expedition Base Camp", GOSSIP_SENDER_MAIN, GOSSIP_ACTION_INFO_DEF + BASE_CAMP);
        if (InstanceScript* instance = go->GetInstanceScript())
        {
            if (instance->GetData(DATA_COLOSSUS) == 2) //count of 2 collossus death
                player->ADD_GOSSIP_ITEM(GOSSIP_ICON_CHAT, "Teleport to the Formation Grounds", GOSSIP_SENDER_MAIN, GOSSIP_ACTION_INFO_DEF + GROUNDS);
            if (instance->GetBossState(DATA_LEVIATHAN) == DONE)
                player->ADD_GOSSIP_ITEM(GOSSIP_ICON_CHAT, "Teleport to the Colossal Forge", GOSSIP_SENDER_MAIN, GOSSIP_ACTION_INFO_DEF + FORGE);
            if (instance->GetBossState(DATA_XT002) == DONE)
            {
<<<<<<< HEAD
                if (player->isGameMaster())
                {
                    player->ADD_GOSSIP_ITEM(GOSSIP_ICON_CHAT, "Teleport to the Formation Grounds", GOSSIP_SENDER_MAIN, GROUNDS);
                    player->ADD_GOSSIP_ITEM(GOSSIP_ICON_CHAT, "Teleport to the Colossal Forge", GOSSIP_SENDER_MAIN, FORGE);
                    player->ADD_GOSSIP_ITEM(GOSSIP_ICON_CHAT, "Teleport to the Scrapyard", GOSSIP_SENDER_MAIN, SCRAPYARD);
                    player->ADD_GOSSIP_ITEM(GOSSIP_ICON_CHAT, "Teleport to the Antechamber of Ulduar", GOSSIP_SENDER_MAIN, ANTECHAMBER);
                    player->ADD_GOSSIP_ITEM(GOSSIP_ICON_CHAT, "Teleport to the Shattered Walkway", GOSSIP_SENDER_MAIN, WALKWAY);
                    player->ADD_GOSSIP_ITEM(GOSSIP_ICON_CHAT, "Teleport to the Conservatory of Life", GOSSIP_SENDER_MAIN, CONSERVATORY);
                    player->ADD_GOSSIP_ITEM(GOSSIP_ICON_CHAT, "Teleport to the Spark of Imagination", GOSSIP_SENDER_MAIN, SPARK);
                    player->ADD_GOSSIP_ITEM(GOSSIP_ICON_CHAT, "Teleport to Descent into Madness", GOSSIP_SENDER_MAIN, MADNESS);
                }
                else
                {
                    if (instance->GetData(DATA_COLOSSUS) == 2) //count of 2 collossus death
                        player->ADD_GOSSIP_ITEM(GOSSIP_ICON_CHAT, "Teleport to the Formation Grounds", GOSSIP_SENDER_MAIN, GROUNDS);
                    //if (instance->GetBossState(BOSS_LEVIATHAN) == DONE)
                        player->ADD_GOSSIP_ITEM(GOSSIP_ICON_CHAT, "Teleport to the Colossal Forge", GOSSIP_SENDER_MAIN, FORGE);
                    if (instance->GetBossState(BOSS_XT002) == DONE)
                    {
                        player->ADD_GOSSIP_ITEM(GOSSIP_ICON_CHAT, "Teleport to the Scrapyard", GOSSIP_SENDER_MAIN, SCRAPYARD);
                        player->ADD_GOSSIP_ITEM(GOSSIP_ICON_CHAT, "Teleport to the Antechamber of Ulduar", GOSSIP_SENDER_MAIN, ANTECHAMBER);
                    }
                    if (instance->GetBossState(BOSS_KOLOGARN) == DONE)
                        player->ADD_GOSSIP_ITEM(GOSSIP_ICON_CHAT, "Teleport to the Shattered Walkway", GOSSIP_SENDER_MAIN, WALKWAY);
                    if (instance->GetBossState(BOSS_AURIAYA) == DONE)
                        player->ADD_GOSSIP_ITEM(GOSSIP_ICON_CHAT, "Teleport to the Conservatory of Life", GOSSIP_SENDER_MAIN, CONSERVATORY);
                    if (instance->GetBossState(BOSS_FREYA) == DONE)
                        player->ADD_GOSSIP_ITEM(GOSSIP_ICON_CHAT, "Teleport to the Spark of Imagination", GOSSIP_SENDER_MAIN, SPARK);
                    if (instance->GetBossState(BOSS_VEZAX) == DONE)
                        player->ADD_GOSSIP_ITEM(GOSSIP_ICON_CHAT, "Teleport to Descent into Madness", GOSSIP_SENDER_MAIN, MADNESS);
                }
=======
                player->ADD_GOSSIP_ITEM(GOSSIP_ICON_CHAT, "Teleport to the Scrapyard", GOSSIP_SENDER_MAIN, GOSSIP_ACTION_INFO_DEF + SCRAPYARD);
                player->ADD_GOSSIP_ITEM(GOSSIP_ICON_CHAT, "Teleport to the Antechamber of Ulduar", GOSSIP_SENDER_MAIN, GOSSIP_ACTION_INFO_DEF + ANTECHAMBER);
>>>>>>> 7fda6f37
            }
            if (instance->GetBossState(DATA_KOLOGARN) == DONE)
                player->ADD_GOSSIP_ITEM(GOSSIP_ICON_CHAT, "Teleport to the Shattered Walkway", GOSSIP_SENDER_MAIN, GOSSIP_ACTION_INFO_DEF + WALKWAY);
            if (instance->GetBossState(DATA_AURIAYA) == DONE)
                player->ADD_GOSSIP_ITEM(GOSSIP_ICON_CHAT, "Teleport to the Conservatory of Life", GOSSIP_SENDER_MAIN, GOSSIP_ACTION_INFO_DEF + CONSERVATORY);
            if (instance->GetBossState(DATA_FREYA) == DONE)
                player->ADD_GOSSIP_ITEM(GOSSIP_ICON_CHAT, "Teleport to the Spark of Imagination", GOSSIP_SENDER_MAIN, GOSSIP_ACTION_INFO_DEF + SPARK);
            if (instance->GetBossState(DATA_VEZAX) == DONE)
                player->ADD_GOSSIP_ITEM(GOSSIP_ICON_CHAT, "Teleport to Descent into Madness", GOSSIP_SENDER_MAIN, GOSSIP_ACTION_INFO_DEF + MADNESS);
        }
        player->SEND_GOSSIP_MENU(go->GetGOInfo()->GetGossipMenuId(), go->GetGUID());
        return true;
    }

};

void AddSC_ulduar_teleporter()
{
    new ulduar_teleporter();
}<|MERGE_RESOLUTION|>--- conflicted
+++ resolved
@@ -37,31 +37,6 @@
 
 enum UlduarTeleportTargets
 {
-<<<<<<< HEAD
-    // Definitions for actions & gossips
-    BASE_CAMP    = GOSSIP_ACTION_INFO_DEF + 0,
-    GROUNDS      = GOSSIP_ACTION_INFO_DEF + 1,
-    FORGE        = GOSSIP_ACTION_INFO_DEF + 2,
-    SCRAPYARD    = GOSSIP_ACTION_INFO_DEF + 3,
-    ANTECHAMBER  = GOSSIP_ACTION_INFO_DEF + 4,
-    WALKWAY      = GOSSIP_ACTION_INFO_DEF + 5,
-    CONSERVATORY = GOSSIP_ACTION_INFO_DEF + 6,
-    SPARK        = GOSSIP_ACTION_INFO_DEF + 7,
-    MADNESS      = GOSSIP_ACTION_INFO_DEF + 8,
-};
-
-float TeleportPointsUlduar[9][3] =
-{
-    {-706.122f, -92.6024f, 429.876f},   // Base Camp
-    { 131.248f, -35.3802f, 409.804f},   // Grounds
-    { 553.233f, -12.3247f, 409.679f},   // Forge
-    { 926.292f, -11.4635f, 418.595f},   // Scrapyard
-    { 1498.09f, -24.246f,  420.967f},   // Antechamber
-    { 1859.45f, -24.1f,    448.9f  },   // Walkway
-    { 2086.27f, -24.3134f, 421.239f},   // Conservatory
-    { 2518.13f,  2569.34f, 421.382f},   // Spark
-    { 1855.03f, -11.629f,  334.58f },   // Descent into Madness
-=======
     BASE_CAMP       = 0,
     GROUNDS         = 1,
     FORGE           = 2,
@@ -85,7 +60,6 @@
     {2086.27f, -24.3134f, 421.239f},    // Conservatory
     {2518.13f, 2569.34f, 421.382f},     // Spark
     {1855.03f, -11.629f, 334.58f},      // Descent into Madness
->>>>>>> 7fda6f37
 };
 
 class ulduar_teleporter : public GameObjectScript
@@ -93,34 +67,6 @@
 public:
     ulduar_teleporter() : GameObjectScript("ulduar_teleporter") { }
 
-<<<<<<< HEAD
-        bool OnGossipSelect(Player* player, GameObject* /*gameObject*/, uint32 sender, uint32 action)
-        {
-            player->PlayerTalkClass->ClearMenus();
-            if (sender != GOSSIP_SENDER_MAIN)
-                return false;
-            if (!player->getAttackers().empty())
-                return false;
-            if (action < BASE_CAMP || action > MADNESS)
-                return false;
-
-            action -= GOSSIP_ACTION_INFO_DEF;   // eases evaluation
-
-            player->CLOSE_GOSSIP_MENU();
-
-            if (player->GetVehicle())    // If player is on vehicle, throw him out - we cannot teleport both (or maybe we can? dunno)
-                player->ExitVehicle();
-
-            if (action > SCRAPYARD)
-            {
-                // Drop player from mount - they are only allowed on the outside, up to XT002
-                player->Dismount();
-                player->RemoveAurasByType(SPELL_AURA_MOUNTED);
-            }
-            player->TeleportTo(MAP_ULDUAR, TeleportPointsUlduar[action][0], TeleportPointsUlduar[action][1], TeleportPointsUlduar[action][2], 0.0f);
-            return true;
-        }
-=======
     bool OnGossipSelect(Player *pPlayer, GameObject * /*pGO*/, uint32 sender, uint32 action)
     {
         pPlayer->PlayerTalkClass->ClearMenus();
@@ -136,7 +82,6 @@
 
         return true;
     }
->>>>>>> 7fda6f37
 
     bool OnGossipHello(Player *player, GameObject *go)
     {
@@ -149,42 +94,8 @@
                 player->ADD_GOSSIP_ITEM(GOSSIP_ICON_CHAT, "Teleport to the Colossal Forge", GOSSIP_SENDER_MAIN, GOSSIP_ACTION_INFO_DEF + FORGE);
             if (instance->GetBossState(DATA_XT002) == DONE)
             {
-<<<<<<< HEAD
-                if (player->isGameMaster())
-                {
-                    player->ADD_GOSSIP_ITEM(GOSSIP_ICON_CHAT, "Teleport to the Formation Grounds", GOSSIP_SENDER_MAIN, GROUNDS);
-                    player->ADD_GOSSIP_ITEM(GOSSIP_ICON_CHAT, "Teleport to the Colossal Forge", GOSSIP_SENDER_MAIN, FORGE);
-                    player->ADD_GOSSIP_ITEM(GOSSIP_ICON_CHAT, "Teleport to the Scrapyard", GOSSIP_SENDER_MAIN, SCRAPYARD);
-                    player->ADD_GOSSIP_ITEM(GOSSIP_ICON_CHAT, "Teleport to the Antechamber of Ulduar", GOSSIP_SENDER_MAIN, ANTECHAMBER);
-                    player->ADD_GOSSIP_ITEM(GOSSIP_ICON_CHAT, "Teleport to the Shattered Walkway", GOSSIP_SENDER_MAIN, WALKWAY);
-                    player->ADD_GOSSIP_ITEM(GOSSIP_ICON_CHAT, "Teleport to the Conservatory of Life", GOSSIP_SENDER_MAIN, CONSERVATORY);
-                    player->ADD_GOSSIP_ITEM(GOSSIP_ICON_CHAT, "Teleport to the Spark of Imagination", GOSSIP_SENDER_MAIN, SPARK);
-                    player->ADD_GOSSIP_ITEM(GOSSIP_ICON_CHAT, "Teleport to Descent into Madness", GOSSIP_SENDER_MAIN, MADNESS);
-                }
-                else
-                {
-                    if (instance->GetData(DATA_COLOSSUS) == 2) //count of 2 collossus death
-                        player->ADD_GOSSIP_ITEM(GOSSIP_ICON_CHAT, "Teleport to the Formation Grounds", GOSSIP_SENDER_MAIN, GROUNDS);
-                    //if (instance->GetBossState(BOSS_LEVIATHAN) == DONE)
-                        player->ADD_GOSSIP_ITEM(GOSSIP_ICON_CHAT, "Teleport to the Colossal Forge", GOSSIP_SENDER_MAIN, FORGE);
-                    if (instance->GetBossState(BOSS_XT002) == DONE)
-                    {
-                        player->ADD_GOSSIP_ITEM(GOSSIP_ICON_CHAT, "Teleport to the Scrapyard", GOSSIP_SENDER_MAIN, SCRAPYARD);
-                        player->ADD_GOSSIP_ITEM(GOSSIP_ICON_CHAT, "Teleport to the Antechamber of Ulduar", GOSSIP_SENDER_MAIN, ANTECHAMBER);
-                    }
-                    if (instance->GetBossState(BOSS_KOLOGARN) == DONE)
-                        player->ADD_GOSSIP_ITEM(GOSSIP_ICON_CHAT, "Teleport to the Shattered Walkway", GOSSIP_SENDER_MAIN, WALKWAY);
-                    if (instance->GetBossState(BOSS_AURIAYA) == DONE)
-                        player->ADD_GOSSIP_ITEM(GOSSIP_ICON_CHAT, "Teleport to the Conservatory of Life", GOSSIP_SENDER_MAIN, CONSERVATORY);
-                    if (instance->GetBossState(BOSS_FREYA) == DONE)
-                        player->ADD_GOSSIP_ITEM(GOSSIP_ICON_CHAT, "Teleport to the Spark of Imagination", GOSSIP_SENDER_MAIN, SPARK);
-                    if (instance->GetBossState(BOSS_VEZAX) == DONE)
-                        player->ADD_GOSSIP_ITEM(GOSSIP_ICON_CHAT, "Teleport to Descent into Madness", GOSSIP_SENDER_MAIN, MADNESS);
-                }
-=======
                 player->ADD_GOSSIP_ITEM(GOSSIP_ICON_CHAT, "Teleport to the Scrapyard", GOSSIP_SENDER_MAIN, GOSSIP_ACTION_INFO_DEF + SCRAPYARD);
                 player->ADD_GOSSIP_ITEM(GOSSIP_ICON_CHAT, "Teleport to the Antechamber of Ulduar", GOSSIP_SENDER_MAIN, GOSSIP_ACTION_INFO_DEF + ANTECHAMBER);
->>>>>>> 7fda6f37
             }
             if (instance->GetBossState(DATA_KOLOGARN) == DONE)
                 player->ADD_GOSSIP_ITEM(GOSSIP_ICON_CHAT, "Teleport to the Shattered Walkway", GOSSIP_SENDER_MAIN, GOSSIP_ACTION_INFO_DEF + WALKWAY);
