--- conflicted
+++ resolved
@@ -20,10 +20,7 @@
 #include "ScriptedGossip.h"
 #include "ulduar.h"
 #include "InstanceScript.h"
-<<<<<<< HEAD
-=======
 #include "Player.h"
->>>>>>> 71076fe4
 
 enum UlduarTeleporter
 {
