--- conflicted
+++ resolved
@@ -840,7 +840,6 @@
                 }
             }
 
-<<<<<<< HEAD
             void OnEnterVehicle(AuraEffect const* /*aurEff*/, AuraEffectHandleModes /*mode*/)
             {
                 Player* caster = GetCaster() ? GetCaster()->ToPlayer() : 0;
@@ -848,32 +847,6 @@
                     caster->ClearUnitState(UNIT_STATE_ONVEHICLE);
                 // TODO: Check if this works, but due to the code below, GetCaster() should return the player. 
                 // It appears that this function will be called after entering the "vehicle" arm. 
-=======
-            void OnRemoveVehicle(AuraEffect const* /*aurEff*/, AuraEffectHandleModes /*mode*/)
-            {
-                PreventDefaultAction();
-                Unit* caster = GetCaster();
-                if (!caster)
-                    return;
-
-                Position exitPosition;
-                exitPosition.m_positionX = 1750.0f;
-                exitPosition.m_positionY = -7.5f + frand(-3.0f, 3.0f);
-                exitPosition.m_positionZ = 457.9322f;
-
-                // Remove pending passengers before exiting vehicle - might cause an Uninstall
-                GetTarget()->GetVehicleKit()->RemovePendingEventsForPassenger(caster);
-                caster->_ExitVehicle(&exitPosition);
-                caster->RemoveAurasDueToSpell(GetId());
-
-                // Temporarily relocate player to vehicle exit dest serverside to send proper fall movement
-                // beats me why blizzard sends these 2 spline packets one after another instantly
-                Position oldPos;
-                caster->GetPosition(&oldPos);
-                caster->Relocate(exitPosition);
-                caster->GetMotionMaster()->MoveFall();
-                caster->Relocate(oldPos);
->>>>>>> 199f8b71
             }
 
             void Register()
