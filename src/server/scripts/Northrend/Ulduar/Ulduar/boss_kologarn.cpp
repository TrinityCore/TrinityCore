/*
 * This file is part of the TrinityCore Project. See AUTHORS file for Copyright information
 *
 * This program is free software; you can redistribute it and/or modify it
 * under the terms of the GNU General Public License as published by the
 * Free Software Foundation; either version 2 of the License, or (at your
 * option) any later version.
 *
 * This program is distributed in the hope that it will be useful, but WITHOUT
 * ANY WARRANTY; without even the implied warranty of MERCHANTABILITY or
 * FITNESS FOR A PARTICULAR PURPOSE. See the GNU General Public License for
 * more details.
 *
 * You should have received a copy of the GNU General Public License along
 * with this program. If not, see <http://www.gnu.org/licenses/>.
 */

#include "ScriptMgr.h"
#include "InstanceScript.h"
#include "Map.h"
#include "MotionMaster.h"
#include "ObjectAccessor.h"
<<<<<<< HEAD
#include "Player.h"
=======
>>>>>>> 28d470c5
#include "ScriptedCreature.h"
#include "SpellAuraEffects.h"
#include "SpellScript.h"
#include "ulduar.h"
#include "Vehicle.h"

/* ScriptData
SDName: boss_kologarn
SD%Complete: 90
SDComment: @todo Achievements
SDCategory: Ulduar
EndScriptData */

enum Spells
{
    SPELL_ARM_DEAD_DAMAGE               = 63629,
    SPELL_TWO_ARM_SMASH                 = 63356,
    SPELL_ONE_ARM_SMASH                 = 63573,
    SPELL_ARM_SWEEP                     = 63766,
    SPELL_STONE_SHOUT                   = 63716,
    SPELL_PETRIFY_BREATH                = 62030,
    SPELL_STONE_GRIP                    = 62166,
    SPELL_STONE_GRIP_CANCEL             = 65594,
    SPELL_SUMMON_RUBBLE                 = 63633,
    SPELL_FALLING_RUBBLE                = 63821,
    SPELL_ARM_ENTER_VEHICLE             = 65343,
    SPELL_ARM_ENTER_VISUAL              = 64753,

    SPELL_SUMMON_FOCUSED_EYEBEAM        = 63342,
    SPELL_FOCUSED_EYEBEAM_PERIODIC      = 63347,
    SPELL_FOCUSED_EYEBEAM_VISUAL        = 63369,
    SPELL_FOCUSED_EYEBEAM_VISUAL_LEFT   = 63676,
    SPELL_FOCUSED_EYEBEAM_VISUAL_RIGHT  = 63702,

    // Passive
    SPELL_KOLOGARN_REDUCE_PARRY         = 64651,
    SPELL_KOLOGARN_PACIFY               = 63726,
    SPELL_KOLOGARN_UNK_0                = 65219, // Not found in DBC

    SPELL_BERSERK                       = 47008  // guess
};

enum NPCs
{
    NPC_RUBBLE_STALKER                  = 33809,
    NPC_ARM_SWEEP_STALKER               = 33661
};

enum Events
{
    EVENT_NONE = 0,
    EVENT_INSTALL_ACCESSORIES,
    EVENT_MELEE_CHECK,
    EVENT_SMASH,
    EVENT_SWEEP,
    EVENT_STONE_SHOUT,
    EVENT_STONE_GRIP,
    EVENT_FOCUSED_EYEBEAM,
    EVENT_RESPAWN_LEFT_ARM,
    EVENT_RESPAWN_RIGHT_ARM,
    EVENT_ENRAGE,
};

enum Yells
{
    SAY_AGGRO                               = 0,
    SAY_SLAY                                = 1,
    SAY_LEFT_ARM_GONE                       = 2,
    SAY_RIGHT_ARM_GONE                      = 3,
    SAY_SHOCKWAVE                           = 4,
    SAY_GRAB_PLAYER                         = 5,
    SAY_DEATH                               = 6,
    SAY_BERSERK                             = 7,
    EMOTE_STONE_GRIP                        = 8
};

class boss_kologarn : public CreatureScript
{
    public:
        boss_kologarn() : CreatureScript("boss_kologarn") { }

        struct boss_kologarnAI : public BossAI
        {
            boss_kologarnAI(Creature* creature) : BossAI(creature, BOSS_KOLOGARN),
                left(false), right(false)
            {
<<<<<<< HEAD
                me->RemoveFlag(UNIT_FIELD_FLAGS, UNIT_FLAG_NOT_SELECTABLE);
=======
                me->RemoveUnitFlag(UNIT_FLAG_NOT_SELECTABLE);
>>>>>>> 28d470c5
                me->SetControlled(true, UNIT_STATE_ROOT);

                DoCast(SPELL_KOLOGARN_REDUCE_PARRY);
                SetCombatMovement(false);
            }

            bool left, right;
            ObjectGuid eyebeamTarget;

            void JustEngagedWith(Unit* who) override
            {
                Talk(SAY_AGGRO);

                events.ScheduleEvent(EVENT_MELEE_CHECK, 6s);
                events.ScheduleEvent(EVENT_SMASH, 5s);
                events.ScheduleEvent(EVENT_SWEEP, 19s);
                events.ScheduleEvent(EVENT_STONE_GRIP, 25s);
                events.ScheduleEvent(EVENT_FOCUSED_EYEBEAM, 21s);
                events.ScheduleEvent(EVENT_ENRAGE, 10min);

                if (Vehicle* vehicle = me->GetVehicleKit())
                    for (uint8 i = 0; i < 2; ++i)
                        if (Unit* arm = vehicle->GetPassenger(i))
<<<<<<< HEAD
                            DoZoneInCombat(arm->ToCreature());
=======
                            arm->ToCreature()->SetInCombatWithZone();
>>>>>>> 28d470c5

                BossAI::JustEngagedWith(who);
            }

            void Reset() override
            {
                _Reset();
                me->RemoveUnitFlag(UNIT_FLAG_NOT_SELECTABLE);
                eyebeamTarget.Clear();
            }

            void JustDied(Unit* /*killer*/) override
            {
                Talk(SAY_DEATH);
                DoCast(SPELL_KOLOGARN_PACIFY);
                me->GetMotionMaster()->MoveTargetedHome();
                me->AddUnitFlag(UNIT_FLAG_NOT_SELECTABLE);
                me->SetCorpseDelay(604800); // Prevent corpse from despawning.
                _JustDied();
            }

            void KilledUnit(Unit* who) override
            {
                if (who->GetTypeId() == TYPEID_PLAYER)
                    Talk(SAY_SLAY);
            }

            void PassengerBoarded(Unit* who, int8 /*seatId*/, bool apply) override
            {
                bool isEncounterInProgress = instance->GetBossState(BOSS_KOLOGARN) == IN_PROGRESS;
                if (who->GetEntry() == NPC_LEFT_ARM)
                {
                    left = apply;
                    if (!apply && isEncounterInProgress)
                    {
                        Talk(SAY_LEFT_ARM_GONE);
                        events.ScheduleEvent(EVENT_RESPAWN_LEFT_ARM, 40s);
                    }
                }

                else if (who->GetEntry() == NPC_RIGHT_ARM)
                {
                    right = apply;
                    if (!apply && isEncounterInProgress)
                    {
                        Talk(SAY_RIGHT_ARM_GONE);
                        events.ScheduleEvent(EVENT_RESPAWN_RIGHT_ARM, 40s);
                    }
                }

                if (!isEncounterInProgress)
                    return;

                if (!apply)
                {
                    who->CastSpell(me, SPELL_ARM_DEAD_DAMAGE, true);

                    if (Creature* rubbleStalker = who->FindNearestCreature(NPC_RUBBLE_STALKER, 70.0f))
                    {
                        rubbleStalker->CastSpell(rubbleStalker, SPELL_FALLING_RUBBLE, true);
                        rubbleStalker->CastSpell(rubbleStalker, SPELL_SUMMON_RUBBLE, true);
                        who->ToCreature()->DespawnOrUnsummon();
                    }

                    if (!right && !left)
                        events.ScheduleEvent(EVENT_STONE_SHOUT, 5s);

                    instance->DoStartCriteriaTimer(CRITERIA_TIMED_TYPE_EVENT, CRITERIA_DISARMED);
                }
                else
                {
                    events.CancelEvent(EVENT_STONE_SHOUT);
                    DoZoneInCombat(who->ToCreature());
                }
            }

            void JustSummoned(Creature* summon) override
            {
                BossAI::JustSummoned(summon);
                switch (summon->GetEntry())
                {
                    case NPC_FOCUSED_EYEBEAM:
                        summon->CastSpell(me, SPELL_FOCUSED_EYEBEAM_VISUAL_LEFT, true);
                        break;
                    case NPC_FOCUSED_EYEBEAM_RIGHT:
                        summon->CastSpell(me, SPELL_FOCUSED_EYEBEAM_VISUAL_RIGHT, true);
                        break;
                    case NPC_RUBBLE:
                        summons.Summon(summon);
                        [[fallthrough]];
                    default:
                        return;
                }

                summon->CastSpell(summon, SPELL_FOCUSED_EYEBEAM_PERIODIC, true);
                summon->CastSpell(summon, SPELL_FOCUSED_EYEBEAM_VISUAL, true);
                summon->SetReactState(REACT_PASSIVE);

                // Victim gets 67351
                if (!eyebeamTarget.IsEmpty())
                {
                    if (Unit* target = ObjectAccessor::GetUnit(*summon, eyebeamTarget))
                    {
                        summon->Attack(target, false);
                        summon->GetMotionMaster()->MoveChase(target);
                    }
                }
            }

            void UpdateAI(uint32 diff) override
            {
                if (!UpdateVictim())
                    return;

                events.Update(diff);

                if (me->HasUnitState(UNIT_STATE_CASTING))
                    return;

                while (uint32 eventId = events.ExecuteEvent())
                {
                    switch (eventId)
                    {
                        case EVENT_MELEE_CHECK:
                            if (!me->IsWithinMeleeRange(me->GetVictim()))
                                DoCast(SPELL_PETRIFY_BREATH);
                            events.ScheduleEvent(EVENT_MELEE_CHECK, 1s);
                            break;
                        case EVENT_SWEEP:
                            if (left)
                                DoCast(me->FindNearestCreature(NPC_ARM_SWEEP_STALKER, 500.0f, true), SPELL_ARM_SWEEP, true);
                            events.ScheduleEvent(EVENT_SWEEP, 25s);
                            break;
                        case EVENT_SMASH:
                            if (left && right)
                                DoCastVictim(SPELL_TWO_ARM_SMASH);
                            else if (left || right)
                                DoCastVictim(SPELL_ONE_ARM_SMASH);
                            events.ScheduleEvent(EVENT_SMASH, 15s);
                            break;
                        case EVENT_STONE_SHOUT:
                            DoCast(SPELL_STONE_SHOUT);
                            events.ScheduleEvent(EVENT_STONE_SHOUT, 2s);
                            break;
                        case EVENT_ENRAGE:
                            DoCast(SPELL_BERSERK);
                            Talk(SAY_BERSERK);
                            break;
                        case EVENT_RESPAWN_LEFT_ARM:
                        case EVENT_RESPAWN_RIGHT_ARM:
                        {
                            if (Vehicle* vehicle = me->GetVehicleKit())
                            {
                                int8 seat = eventId == EVENT_RESPAWN_LEFT_ARM ? 0 : 1;
                                uint32 entry = eventId == EVENT_RESPAWN_LEFT_ARM ? NPC_LEFT_ARM : NPC_RIGHT_ARM;
                                vehicle->InstallAccessory(entry, seat, true, TEMPSUMMON_MANUAL_DESPAWN, 0);
                            }
                            break;
                        }
                        case EVENT_STONE_GRIP:
                        {
                            if (right)
                            {
                                DoCast(SPELL_STONE_GRIP);
                                Talk(SAY_GRAB_PLAYER);
                                Talk(EMOTE_STONE_GRIP);
                            }
                            events.ScheduleEvent(EVENT_STONE_GRIP, 25s);
                            break;
                        }
                        case EVENT_FOCUSED_EYEBEAM:
<<<<<<< HEAD
                            if (Unit* eyebeamTargetUnit = SelectTarget(SelectTargetMethod::MaxDistance, 0, 0, true))
=======
                            if (Unit* eyebeamTargetUnit = SelectTarget(SELECT_TARGET_MAXDISTANCE, 0, 0, true))
>>>>>>> 28d470c5
                            {
                                eyebeamTarget = eyebeamTargetUnit->GetGUID();
                                DoCast(me, SPELL_SUMMON_FOCUSED_EYEBEAM, true);
                            }
                            events.ScheduleEvent(EVENT_FOCUSED_EYEBEAM, 15s, 35s);
                            break;
                    }

                    if (me->HasUnitState(UNIT_STATE_CASTING))
                        return;
                }

                DoMeleeAttackIfReady();
            }
        };

        CreatureAI* GetAI(Creature* creature) const override
        {
            return GetUlduarAI<boss_kologarnAI>(creature);
        }
};

class spell_ulduar_rubble_summon : public SpellScriptLoader
{
    public:
        spell_ulduar_rubble_summon() : SpellScriptLoader("spell_ulduar_rubble_summon") { }

        class spell_ulduar_rubble_summonSpellScript : public SpellScript
        {
            PrepareSpellScript(spell_ulduar_rubble_summonSpellScript);

            void HandleScript(SpellEffIndex /*effIndex*/)
            {
                Unit* caster = GetCaster();
                if (!caster)
                    return;

                ObjectGuid originalCaster = caster->GetInstanceScript() ? caster->GetInstanceScript()->GetGuidData(BOSS_KOLOGARN) : ObjectGuid::Empty;
                uint32 spellId = GetEffectValue();
                for (uint8 i = 0; i < 5; ++i)
<<<<<<< HEAD
                    caster->CastSpell(caster, spellId, originalCaster);
=======
                    caster->CastSpell(caster, spellId, true, nullptr, nullptr, originalCaster);
>>>>>>> 28d470c5
            }

            void Register() override
            {
                OnEffectHitTarget += SpellEffectFn(spell_ulduar_rubble_summonSpellScript::HandleScript, EFFECT_0, SPELL_EFFECT_SCRIPT_EFFECT);
            }
        };

        SpellScript* GetSpellScript() const override
        {
            return new spell_ulduar_rubble_summonSpellScript();
        }
};

// predicate function to select non main tank target
class StoneGripTargetSelector
{
    public:
        StoneGripTargetSelector(Creature* me, Unit const* victim) : _me(me), _victim(victim) { }

        bool operator()(WorldObject* target)
        {
            if (target == _victim && _me->GetThreatManager().GetThreatListSize() > 1)
                return true;

            if (target->GetTypeId() != TYPEID_PLAYER)
                return true;

            return false;
        }

        Creature* _me;
        Unit const* _victim;
};

class spell_ulduar_stone_grip_cast_target : public SpellScriptLoader
{
    public:
        spell_ulduar_stone_grip_cast_target() : SpellScriptLoader("spell_ulduar_stone_grip_cast_target") { }

        class spell_ulduar_stone_grip_cast_target_SpellScript : public SpellScript
        {
            PrepareSpellScript(spell_ulduar_stone_grip_cast_target_SpellScript);

            bool Load() override
            {
                if (GetCaster()->GetTypeId() != TYPEID_UNIT)
                    return false;
                return true;
            }

            void FilterTargetsInitial(std::list<WorldObject*>& unitList)
            {
                // Remove "main tank" and non-player targets
                unitList.remove_if(StoneGripTargetSelector(GetCaster()->ToCreature(), GetCaster()->GetThreatManager().GetCurrentVictim()));
                // Maximum affected targets per difficulty mode
                uint32 maxTargets = 1;
                if (GetSpellInfo()->Id == 63981)
                    maxTargets = 3;

                // Return a random amount of targets based on maxTargets
                while (maxTargets < unitList.size())
                {
                    std::list<WorldObject*>::iterator itr = unitList.begin();
                    advance(itr, urand(0, unitList.size()-1));
                    unitList.erase(itr);
                }

                // For subsequent effects
                _unitList = unitList;
            }

            void FillTargetsSubsequential(std::list<WorldObject*>& unitList)
            {
                unitList = _unitList;
            }

            void Register() override
            {
                OnObjectAreaTargetSelect += SpellObjectAreaTargetSelectFn(spell_ulduar_stone_grip_cast_target_SpellScript::FilterTargetsInitial, EFFECT_0, TARGET_UNIT_SRC_AREA_ENEMY);
                OnObjectAreaTargetSelect += SpellObjectAreaTargetSelectFn(spell_ulduar_stone_grip_cast_target_SpellScript::FillTargetsSubsequential, EFFECT_1, TARGET_UNIT_SRC_AREA_ENEMY);
                OnObjectAreaTargetSelect += SpellObjectAreaTargetSelectFn(spell_ulduar_stone_grip_cast_target_SpellScript::FillTargetsSubsequential, EFFECT_2, TARGET_UNIT_SRC_AREA_ENEMY);
            }

        private:
            // Shared between effects
            std::list<WorldObject*> _unitList;
        };

        SpellScript* GetSpellScript() const override
        {
            return new spell_ulduar_stone_grip_cast_target_SpellScript();
        }
};

class spell_ulduar_cancel_stone_grip : public SpellScriptLoader
{
    public:
        spell_ulduar_cancel_stone_grip() : SpellScriptLoader("spell_ulduar_cancel_stone_grip") { }

        class spell_ulduar_cancel_stone_gripSpellScript : public SpellScript
        {
            PrepareSpellScript(spell_ulduar_cancel_stone_gripSpellScript);

            void HandleScript(SpellEffIndex /*effIndex*/)
            {
                Unit* target = GetHitUnit();
                if (!target || !target->GetVehicle())
                    return;

                switch (target->GetMap()->GetDifficultyID())
                {
                    case DIFFICULTY_10_N:
                        target->RemoveAura(GetSpellInfo()->GetEffect(EFFECT_0)->CalcValue());
                        break;
                    case DIFFICULTY_25_N:
                        target->RemoveAura(GetSpellInfo()->GetEffect(EFFECT_1)->CalcValue());
                        break;
                    default:
                        break;
                }
            }

            void Register() override
            {
                OnEffectHitTarget += SpellEffectFn(spell_ulduar_cancel_stone_gripSpellScript::HandleScript, EFFECT_0, SPELL_EFFECT_SCRIPT_EFFECT);
            }
        };

        SpellScript* GetSpellScript() const override
        {
            return new spell_ulduar_cancel_stone_gripSpellScript();
        }
};

class spell_ulduar_squeezed_lifeless : public SpellScriptLoader
{
    public:
        spell_ulduar_squeezed_lifeless() : SpellScriptLoader("spell_ulduar_squeezed_lifeless") { }

        class spell_ulduar_squeezed_lifeless_SpellScript : public SpellScript
        {
            PrepareSpellScript(spell_ulduar_squeezed_lifeless_SpellScript);

            void HandleInstaKill(SpellEffIndex /*effIndex*/)
            {
                if (GetHitUnit()->GetTypeId() != TYPEID_PLAYER || !GetHitUnit()->GetVehicle())
                    return;

                //! Proper exit position does not work currently,
                //! See documentation in void Unit::ExitVehicle(Position const* exitPosition)
                Position pos;
                pos.m_positionX = 1756.25f + irand(-3, 3);
                pos.m_positionY = -8.3f + irand(-3, 3);
                pos.m_positionZ = 448.8f;
                pos.SetOrientation(float(M_PI));
                GetHitUnit()->DestroyForNearbyPlayers();
                GetHitUnit()->ExitVehicle(&pos);
                GetHitUnit()->UpdateObjectVisibility(false);
            }

            void Register() override
            {
                OnEffectHitTarget += SpellEffectFn(spell_ulduar_squeezed_lifeless_SpellScript::HandleInstaKill, EFFECT_1, SPELL_EFFECT_INSTAKILL);
            }
        };

        SpellScript* GetSpellScript() const override
        {
            return new spell_ulduar_squeezed_lifeless_SpellScript();
        }
};

class spell_ulduar_stone_grip_absorb : public SpellScriptLoader
{
    public:
        spell_ulduar_stone_grip_absorb() : SpellScriptLoader("spell_ulduar_stone_grip_absorb") { }

        class spell_ulduar_stone_grip_absorb_AuraScript : public AuraScript
        {
            PrepareAuraScript(spell_ulduar_stone_grip_absorb_AuraScript);

            //! This will be called when Right Arm (vehicle) has sustained a specific amount of damage depending on instance mode
            //! What we do here is remove all harmful aura's related and teleport to safe spot.
            void OnRemove(AuraEffect const* /*aurEff*/, AuraEffectHandleModes /*mode*/)
            {
                if (GetTargetApplication()->GetRemoveMode() != AURA_REMOVE_BY_ENEMY_SPELL)
                    return;

                if (GetOwner()->GetTypeId() != TYPEID_UNIT)
                    return;

                uint32 rubbleStalkerEntry = (GetOwner()->GetMap()->GetDifficultyID() == DIFFICULTY_NORMAL ? 33809 : 33942);
                Creature* rubbleStalker = GetOwner()->FindNearestCreature(rubbleStalkerEntry, 200.0f, true);
                if (rubbleStalker)
                    rubbleStalker->CastSpell(rubbleStalker, SPELL_STONE_GRIP_CANCEL, true);
            }

            void Register() override
            {
                AfterEffectRemove += AuraEffectRemoveFn(spell_ulduar_stone_grip_absorb_AuraScript::OnRemove, EFFECT_0, SPELL_AURA_SCHOOL_ABSORB, AURA_EFFECT_HANDLE_REAL);
            }
        };

        AuraScript* GetAuraScript() const override
        {
            return new spell_ulduar_stone_grip_absorb_AuraScript();
        }
};

class spell_ulduar_stone_grip : public SpellScriptLoader
{
    public:
        spell_ulduar_stone_grip() : SpellScriptLoader("spell_ulduar_stone_grip") { }

        class spell_ulduar_stone_grip_AuraScript : public AuraScript
        {
            PrepareAuraScript(spell_ulduar_stone_grip_AuraScript);

            void OnRemoveStun(AuraEffect const* aurEff, AuraEffectHandleModes /*mode*/)
            {
                GetUnitOwner()->RemoveAurasDueToSpell(aurEff->GetAmount());
            }

            void OnRemoveVehicle(AuraEffect const* /*aurEff*/, AuraEffectHandleModes /*mode*/)
            {
                PreventDefaultAction();
                Unit* caster = GetCaster();
                if (!caster)
                    return;

                Position exitPosition;
                exitPosition.m_positionX = 1750.0f;
                exitPosition.m_positionY = -7.5f + frand(-3.0f, 3.0f);
                exitPosition.m_positionZ = 457.9322f;

                // Remove pending passengers before exiting vehicle - might cause an Uninstall
                GetTarget()->GetVehicleKit()->RemovePendingEventsForPassenger(caster);
                caster->_ExitVehicle(&exitPosition);
                caster->RemoveAurasDueToSpell(GetId());

                // Temporarily relocate player to vehicle exit dest serverside to send proper fall movement
                // beats me why blizzard sends these 2 spline packets one after another instantly
                Position oldPos = caster->GetPosition();
                caster->Relocate(exitPosition);
                caster->GetMotionMaster()->MoveFall();
                caster->Relocate(oldPos);
            }

            void Register() override
            {
                OnEffectRemove += AuraEffectRemoveFn(spell_ulduar_stone_grip_AuraScript::OnRemoveVehicle, EFFECT_0, SPELL_AURA_CONTROL_VEHICLE, AURA_EFFECT_HANDLE_REAL);
                AfterEffectRemove += AuraEffectRemoveFn(spell_ulduar_stone_grip_AuraScript::OnRemoveStun, EFFECT_2, SPELL_AURA_MOD_STUN, AURA_EFFECT_HANDLE_REAL);
            }
        };

        AuraScript* GetAuraScript() const override
        {
            return new spell_ulduar_stone_grip_AuraScript();
        }
};

class spell_kologarn_stone_shout : public SpellScriptLoader
{
    public:
        spell_kologarn_stone_shout() : SpellScriptLoader("spell_kologarn_stone_shout") { }

        class spell_kologarn_stone_shout_SpellScript : public SpellScript
        {
            PrepareSpellScript(spell_kologarn_stone_shout_SpellScript);

            void FilterTargets(std::list<WorldObject*>& targets)
            {
<<<<<<< HEAD
                targets.remove_if([](WorldObject* object) -> bool
                {
                    if (object->GetTypeId() == TYPEID_PLAYER)
                        return false;

                    if (Creature* creature = object->ToCreature())
                        return !creature->IsPet();

                    return true;
=======
                unitList.remove_if([](WorldObject* target)
                {
                    return target->GetTypeId() != TYPEID_PLAYER && (target->GetTypeId() != TYPEID_UNIT || !target->ToUnit()->IsPet());
>>>>>>> 28d470c5
                });
            }

            void Register() override
            {
                OnObjectAreaTargetSelect += SpellObjectAreaTargetSelectFn(spell_kologarn_stone_shout_SpellScript::FilterTargets, EFFECT_0, TARGET_UNIT_SRC_AREA_ENEMY);
            }
        };

        SpellScript* GetSpellScript() const override
        {
            return new spell_kologarn_stone_shout_SpellScript();
        }
};

class spell_kologarn_summon_focused_eyebeam : public SpellScriptLoader
{
    public:
        spell_kologarn_summon_focused_eyebeam() : SpellScriptLoader("spell_kologarn_summon_focused_eyebeam") { }

        class spell_kologarn_summon_focused_eyebeam_SpellScript : public SpellScript
        {
            PrepareSpellScript(spell_kologarn_summon_focused_eyebeam_SpellScript);

            void HandleForceCast(SpellEffIndex effIndex)
            {
                PreventHitDefaultEffect(effIndex);
                GetCaster()->CastSpell(GetCaster(), GetSpellInfo()->GetEffect(effIndex)->TriggerSpell, true);
            }

            void Register() override
            {
                OnEffectHitTarget += SpellEffectFn(spell_kologarn_summon_focused_eyebeam_SpellScript::HandleForceCast, EFFECT_0, SPELL_EFFECT_FORCE_CAST);
                OnEffectHitTarget += SpellEffectFn(spell_kologarn_summon_focused_eyebeam_SpellScript::HandleForceCast, EFFECT_1, SPELL_EFFECT_FORCE_CAST);
            }
        };

        SpellScript* GetSpellScript() const override
        {
            return new spell_kologarn_summon_focused_eyebeam_SpellScript();
        }
};

void AddSC_boss_kologarn()
{
    new boss_kologarn();
    new spell_ulduar_rubble_summon();
    new spell_ulduar_squeezed_lifeless();
    new spell_ulduar_cancel_stone_grip();
    new spell_ulduar_stone_grip_cast_target();
    new spell_ulduar_stone_grip_absorb();
    new spell_ulduar_stone_grip();
    new spell_kologarn_stone_shout();
    new spell_kologarn_summon_focused_eyebeam();
}<|MERGE_RESOLUTION|>--- conflicted
+++ resolved
@@ -20,10 +20,6 @@
 #include "Map.h"
 #include "MotionMaster.h"
 #include "ObjectAccessor.h"
-<<<<<<< HEAD
-#include "Player.h"
-=======
->>>>>>> 28d470c5
 #include "ScriptedCreature.h"
 #include "SpellAuraEffects.h"
 #include "SpellScript.h"
@@ -110,41 +106,34 @@
             boss_kologarnAI(Creature* creature) : BossAI(creature, BOSS_KOLOGARN),
                 left(false), right(false)
             {
-<<<<<<< HEAD
-                me->RemoveFlag(UNIT_FIELD_FLAGS, UNIT_FLAG_NOT_SELECTABLE);
-=======
                 me->RemoveUnitFlag(UNIT_FLAG_NOT_SELECTABLE);
->>>>>>> 28d470c5
                 me->SetControlled(true, UNIT_STATE_ROOT);
 
                 DoCast(SPELL_KOLOGARN_REDUCE_PARRY);
                 SetCombatMovement(false);
+                Reset();
             }
 
             bool left, right;
             ObjectGuid eyebeamTarget;
 
-            void JustEngagedWith(Unit* who) override
+            void EnterCombat(Unit* /*who*/) override
             {
                 Talk(SAY_AGGRO);
 
-                events.ScheduleEvent(EVENT_MELEE_CHECK, 6s);
-                events.ScheduleEvent(EVENT_SMASH, 5s);
-                events.ScheduleEvent(EVENT_SWEEP, 19s);
-                events.ScheduleEvent(EVENT_STONE_GRIP, 25s);
-                events.ScheduleEvent(EVENT_FOCUSED_EYEBEAM, 21s);
-                events.ScheduleEvent(EVENT_ENRAGE, 10min);
+                events.ScheduleEvent(EVENT_MELEE_CHECK, 6000);
+                events.ScheduleEvent(EVENT_SMASH, 5000);
+                events.ScheduleEvent(EVENT_SWEEP, 19000);
+                events.ScheduleEvent(EVENT_STONE_GRIP, 25000);
+                events.ScheduleEvent(EVENT_FOCUSED_EYEBEAM, 21000);
+                events.ScheduleEvent(EVENT_ENRAGE, 600000);
 
                 if (Vehicle* vehicle = me->GetVehicleKit())
                     for (uint8 i = 0; i < 2; ++i)
                         if (Unit* arm = vehicle->GetPassenger(i))
-<<<<<<< HEAD
-                            DoZoneInCombat(arm->ToCreature());
-=======
                             arm->ToCreature()->SetInCombatWithZone();
->>>>>>> 28d470c5
-
-                BossAI::JustEngagedWith(who);
+
+                _EnterCombat();
             }
 
             void Reset() override
@@ -179,7 +168,7 @@
                     if (!apply && isEncounterInProgress)
                     {
                         Talk(SAY_LEFT_ARM_GONE);
-                        events.ScheduleEvent(EVENT_RESPAWN_LEFT_ARM, 40s);
+                        events.ScheduleEvent(EVENT_RESPAWN_LEFT_ARM, 40000);
                     }
                 }
 
@@ -189,7 +178,7 @@
                     if (!apply && isEncounterInProgress)
                     {
                         Talk(SAY_RIGHT_ARM_GONE);
-                        events.ScheduleEvent(EVENT_RESPAWN_RIGHT_ARM, 40s);
+                        events.ScheduleEvent(EVENT_RESPAWN_RIGHT_ARM, 40000);
                     }
                 }
 
@@ -208,20 +197,19 @@
                     }
 
                     if (!right && !left)
-                        events.ScheduleEvent(EVENT_STONE_SHOUT, 5s);
+                        events.ScheduleEvent(EVENT_STONE_SHOUT, 5000);
 
                     instance->DoStartCriteriaTimer(CRITERIA_TIMED_TYPE_EVENT, CRITERIA_DISARMED);
                 }
                 else
                 {
                     events.CancelEvent(EVENT_STONE_SHOUT);
-                    DoZoneInCombat(who->ToCreature());
+                    who->ToCreature()->SetInCombatWithZone();
                 }
             }
 
             void JustSummoned(Creature* summon) override
             {
-                BossAI::JustSummoned(summon);
                 switch (summon->GetEntry())
                 {
                     case NPC_FOCUSED_EYEBEAM:
@@ -232,7 +220,7 @@
                         break;
                     case NPC_RUBBLE:
                         summons.Summon(summon);
-                        [[fallthrough]];
+                        // absence of break intended
                     default:
                         return;
                 }
@@ -269,23 +257,23 @@
                         case EVENT_MELEE_CHECK:
                             if (!me->IsWithinMeleeRange(me->GetVictim()))
                                 DoCast(SPELL_PETRIFY_BREATH);
-                            events.ScheduleEvent(EVENT_MELEE_CHECK, 1s);
+                            events.ScheduleEvent(EVENT_MELEE_CHECK, 1 * IN_MILLISECONDS);
                             break;
                         case EVENT_SWEEP:
                             if (left)
                                 DoCast(me->FindNearestCreature(NPC_ARM_SWEEP_STALKER, 500.0f, true), SPELL_ARM_SWEEP, true);
-                            events.ScheduleEvent(EVENT_SWEEP, 25s);
+                            events.ScheduleEvent(EVENT_SWEEP, 25 * IN_MILLISECONDS);
                             break;
                         case EVENT_SMASH:
                             if (left && right)
                                 DoCastVictim(SPELL_TWO_ARM_SMASH);
                             else if (left || right)
                                 DoCastVictim(SPELL_ONE_ARM_SMASH);
-                            events.ScheduleEvent(EVENT_SMASH, 15s);
+                            events.ScheduleEvent(EVENT_SMASH, 15 * IN_MILLISECONDS);
                             break;
                         case EVENT_STONE_SHOUT:
                             DoCast(SPELL_STONE_SHOUT);
-                            events.ScheduleEvent(EVENT_STONE_SHOUT, 2s);
+                            events.ScheduleEvent(EVENT_STONE_SHOUT, 2 * IN_MILLISECONDS);
                             break;
                         case EVENT_ENRAGE:
                             DoCast(SPELL_BERSERK);
@@ -310,20 +298,16 @@
                                 Talk(SAY_GRAB_PLAYER);
                                 Talk(EMOTE_STONE_GRIP);
                             }
-                            events.ScheduleEvent(EVENT_STONE_GRIP, 25s);
+                            events.ScheduleEvent(EVENT_STONE_GRIP, 25 * IN_MILLISECONDS);
                             break;
                         }
                         case EVENT_FOCUSED_EYEBEAM:
-<<<<<<< HEAD
-                            if (Unit* eyebeamTargetUnit = SelectTarget(SelectTargetMethod::MaxDistance, 0, 0, true))
-=======
                             if (Unit* eyebeamTargetUnit = SelectTarget(SELECT_TARGET_MAXDISTANCE, 0, 0, true))
->>>>>>> 28d470c5
                             {
                                 eyebeamTarget = eyebeamTargetUnit->GetGUID();
                                 DoCast(me, SPELL_SUMMON_FOCUSED_EYEBEAM, true);
                             }
-                            events.ScheduleEvent(EVENT_FOCUSED_EYEBEAM, 15s, 35s);
+                            events.ScheduleEvent(EVENT_FOCUSED_EYEBEAM, urand(15, 35) * IN_MILLISECONDS);
                             break;
                     }
 
@@ -359,11 +343,7 @@
                 ObjectGuid originalCaster = caster->GetInstanceScript() ? caster->GetInstanceScript()->GetGuidData(BOSS_KOLOGARN) : ObjectGuid::Empty;
                 uint32 spellId = GetEffectValue();
                 for (uint8 i = 0; i < 5; ++i)
-<<<<<<< HEAD
-                    caster->CastSpell(caster, spellId, originalCaster);
-=======
                     caster->CastSpell(caster, spellId, true, nullptr, nullptr, originalCaster);
->>>>>>> 28d470c5
             }
 
             void Register() override
@@ -379,7 +359,7 @@
 };
 
 // predicate function to select non main tank target
-class StoneGripTargetSelector
+class StoneGripTargetSelector : public std::unary_function<Unit*, bool>
 {
     public:
         StoneGripTargetSelector(Creature* me, Unit const* victim) : _me(me), _victim(victim) { }
@@ -635,23 +615,11 @@
         {
             PrepareSpellScript(spell_kologarn_stone_shout_SpellScript);
 
-            void FilterTargets(std::list<WorldObject*>& targets)
-            {
-<<<<<<< HEAD
-                targets.remove_if([](WorldObject* object) -> bool
-                {
-                    if (object->GetTypeId() == TYPEID_PLAYER)
-                        return false;
-
-                    if (Creature* creature = object->ToCreature())
-                        return !creature->IsPet();
-
-                    return true;
-=======
+            void FilterTargets(std::list<WorldObject*>& unitList)
+            {
                 unitList.remove_if([](WorldObject* target)
                 {
                     return target->GetTypeId() != TYPEID_PLAYER && (target->GetTypeId() != TYPEID_UNIT || !target->ToUnit()->IsPet());
->>>>>>> 28d470c5
                 });
             }
 
