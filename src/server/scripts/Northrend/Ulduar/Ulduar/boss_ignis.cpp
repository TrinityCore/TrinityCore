/*
 * Copyright (C) 2008-2013 TrinityCore <http://www.trinitycore.org/>
 *
 * This program is free software; you can redistribute it and/or modify it
 * under the terms of the GNU General Public License as published by the
 * Free Software Foundation; either version 2 of the License, or (at your
 * option) any later version.
 *
 * This program is distributed in the hope that it will be useful, but WITHOUT
 * ANY WARRANTY; without even the implied warranty of MERCHANTABILITY or
 * FITNESS FOR A PARTICULAR PURPOSE. See the GNU General Public License for
 * more details.
 *
 * You should have received a copy of the GNU General Public License along
 * with this program. If not, see <http://www.gnu.org/licenses/>.
 */

#include "ScriptMgr.h"
#include "ScriptedCreature.h"
#include "SpellScript.h"
#include "SpellAuraEffects.h"
#include "ulduar.h"
#include "Vehicle.h"

enum Yells
{
    SAY_AGGRO       = 0,
    SAY_SLAY        = 1,
    SAY_DEATH       = 2,
    SAY_SUMMON      = 3,
    SAY_SLAG_POT    = 4,
    SAY_SCORCH      = 5,
    SAY_BERSERK     = 6,
    EMOTE_JETS      = 7
};

enum Spells
{
    SPELL_FLAME_JETS            = 62680,
    SPELL_SCORCH                = 62546,
    SPELL_SLAG_POT              = 62717,
    SPELL_SLAG_POT_DAMAGE       = 65722,
    SPELL_SLAG_IMBUED           = 62836,
    SPELL_ACTIVATE_CONSTRUCT    = 62488,
    SPELL_STRENGTH              = 64473,
    SPELL_GRAB                  = 62707,
    SPELL_BERSERK               = 47008,
    SPELL_GRAB_ENTER_VEHICLE    = 62711,    

    // Iron Construct
    SPELL_HEAT                  = 65667,
    SPELL_MOLTEN                = 62373,
    SPELL_BRITTLE_10            = 62382,
    SPELL_BRITTLE_25            = 67114,
    SPELL_SHATTER               = 62383,
    SPELL_GROUND                = 62548,
    SPELL_FREEZE_ANIM           = 63354
};

#define SPELL_BRITTLE RAID_MODE(SPELL_BRITTLE_10, SPELL_BRITTLE_25)

enum Events
{
    EVENT_JET           = 1,
    EVENT_SCORCH        = 2,
    EVENT_SLAG_POT      = 3,
    EVENT_GRAB_POT      = 4,
    EVENT_CHANGE_POT    = 5,
    EVENT_END_POT       = 6,
    EVENT_CONSTRUCT     = 7,
    EVENT_BERSERK       = 8
};

enum Actions
{
    ACTION_REMOVE_BUFF = 20
};

enum Creatures
{
    NPC_IRON_CONSTRUCT  = 33121,
    NPC_GROUND_SCORCH   = 33221
};

enum AchievementData
{
    DATA_SHATTERED                      = 29252926,
    ACHIEVEMENT_IGNIS_START_EVENT       = 20951,
    ACHIEVEMENT_SHATTERED_TIME_LIMIT    = 5*IN_MILLISECONDS
};

#define CONSTRUCT_SPAWN_POINTS 20

Position const ConstructSpawnPosition[CONSTRUCT_SPAWN_POINTS] =
{
    {630.366f, 216.772f, 360.891f, 3.001970f},
    {630.594f, 231.846f, 360.891f, 3.124140f},
    {630.435f, 337.246f, 360.886f, 3.211410f},
    {630.493f, 313.349f, 360.886f, 3.054330f},
    {630.444f, 321.406f, 360.886f, 3.124140f},
    {630.366f, 247.307f, 360.888f, 3.211410f},
    {630.698f, 305.311f, 360.886f, 3.001970f},
    {630.500f, 224.559f, 360.891f, 3.054330f},
    {630.668f, 239.840f, 360.890f, 3.159050f},
    {630.384f, 329.585f, 360.886f, 3.159050f},
    {543.220f, 313.451f, 360.886f, 0.104720f},
    {543.356f, 329.408f, 360.886f, 6.248280f},
    {543.076f, 247.458f, 360.888f, 6.213370f},
    {543.117f, 232.082f, 360.891f, 0.069813f},
    {543.161f, 305.956f, 360.886f, 0.157080f},
    {543.277f, 321.482f, 360.886f, 0.052360f},
    {543.316f, 337.468f, 360.886f, 6.195920f},
    {543.280f, 239.674f, 360.890f, 6.265730f},
    {543.265f, 217.147f, 360.891f, 0.174533f},
    {543.256f, 224.831f, 360.891f, 0.122173f}
};

/* 
    TODO: 
    - Shatter Achievement (2925/2926)
*/

class AchievShatterHelper
{
    public:
        explicit AchievShatterHelper(const uint64 timeLimit) : gotInformed(false), achievFulfilled(false), timer(0), limit(timeLimit) {}

        // Called when an Iron Construct got Shattered
        void Inform()
        {
            if (achievFulfilled)
                return; // Nothing to be done

            if (gotInformed)                // Check if timer is ok
            {
                if (timer <= limit)
                    achievFulfilled = true;
            }
            else                            // First information, start tracking
            {
                gotInformed = true;
                timer = 0;
            }
        }

        void Reset()
        {
            gotInformed = achievFulfilled = false;
            timer = 0;
        }

        // Updated by boss script
        void Update(uint32 diff)
        {
            if (achievFulfilled || !gotInformed)    // Nothing to be done if achievement got already fulfilled, or tracking was not started yet.
                return;

            timer += diff;
            if (timer > limit)  // Check timeout
            {
                gotInformed = false;
                timer = 0;
            }
        }

        bool GotAchievFulfilled() const
        {
            return achievFulfilled;
        }
    private:        
        bool gotInformed;       // Starts time-tracking
        bool achievFulfilled;   // Set if achievement was completed successfully
        const uint64 limit;     // Time-limit, set on construction
        uint64 timer;           // Current timer
};

class boss_ignis : public CreatureScript
{
    public:
        boss_ignis() : CreatureScript("boss_ignis") { }

        struct boss_ignis_AI : public BossAI
        {
<<<<<<< HEAD
            boss_ignis_AI(Creature* creature) : BossAI(creature, BOSS_IGNIS), vehicle(me->GetVehicleKit()), shatteredHelper(ACHIEVEMENT_SHATTERED_TIME_LIMIT)
=======
            boss_ignis_AI(Creature* creature) : BossAI(creature,DATA_IGNIS), _vehicle(me->GetVehicleKit())
>>>>>>> 7fda6f37
            {
                ASSERT(vehicle);
            }

            void Reset()
            {
                _Reset();
                if (vehicle)
                    vehicle->RemoveAllPassengers();

                summons.DespawnAll();
                shatteredHelper.Reset();

                for (uint8 i = 0; i < CONSTRUCT_SPAWN_POINTS; i++)
                    if (Creature* construct = me->SummonCreature(NPC_IRON_CONSTRUCT, ConstructSpawnPosition[i]))
                        summons.Summon(construct);

                instance->DoStopTimedAchievement(ACHIEVEMENT_TIMED_TYPE_EVENT, ACHIEVEMENT_IGNIS_START_EVENT);
            }

            void EnterCombat(Unit* /*who*/)
            {
                _EnterCombat();
                Talk(SAY_AGGRO);
                events.ScheduleEvent(EVENT_JET, 30*IN_MILLISECONDS);
                events.ScheduleEvent(EVENT_SCORCH, 25*IN_MILLISECONDS);
                events.ScheduleEvent(EVENT_SLAG_POT, 35*IN_MILLISECONDS);
                events.ScheduleEvent(EVENT_CONSTRUCT, 15*IN_MILLISECONDS);
                events.ScheduleEvent(EVENT_END_POT, 40*IN_MILLISECONDS);
                events.ScheduleEvent(EVENT_BERSERK, 8*MINUTE*IN_MILLISECONDS);
                slagPotGUID = 0;
                instance->DoStartTimedAchievement(ACHIEVEMENT_TIMED_TYPE_EVENT, ACHIEVEMENT_IGNIS_START_EVENT);
            }

            void JustDied(Unit* /*victim*/)
            {
                _JustDied();
                Talk(SAY_DEATH);
                if (shatteredHelper.GotAchievFulfilled())
                {
                    instance->DoCompleteAchievement(RAID_MODE(2925,2926));
                }
            }

            void SummonedCreatureDespawn(Creature* summon)      // Gets called then an Iron Construct despawns through its own script
            {
                if (summon->GetEntry() == NPC_IRON_CONSTRUCT)
                    summons.Despawn(summon);
            }
            
            void SummonedCreatureDies(Creature* summon, Unit* /*killer*/)
            {
                if (summon->GetEntry() == NPC_IRON_CONSTRUCT)
                    summons.Despawn(summon);
            }

            uint32 GetData(uint32 type) const
            {
                if (type == DATA_SHATTERED)
                    return shatteredHelper.GotAchievFulfilled() ? 1 : 0;

                return 0;
            }

            void KilledUnit(Unit* /*victim*/)
            {
                if (!urand(0,5))
                    Talk(SAY_SLAY);
            }

            void DoAction(int32 action)
            {
                switch (action)
                {
                    case ACTION_REMOVE_BUFF: // Action is called every time a construct is shattered.
                        me->RemoveAuraFromStack(SPELL_STRENGTH);
                        // Shattered Achievement - testing stage
                        shatteredHelper.Inform();
                        break;
                    default:
                        break;
                }
            }

            void UpdateAI(uint32 diff)
            {
                if (!UpdateVictim())
                    return;

                shatteredHelper.Update(diff);
                events.Update(diff);

                if (me->HasUnitState(UNIT_STATE_CASTING))
                    return;

                while (uint32 eventId = events.ExecuteEvent())
                {
                    switch (eventId)
                    {
                        case EVENT_JET:
                            Talk(EMOTE_JETS);
                            DoCast(me, SPELL_FLAME_JETS);
                            events.DelayEvents(5*IN_MILLISECONDS);   // Cast time
                            events.ScheduleEvent(EVENT_JET, urand(35*IN_MILLISECONDS, 40*IN_MILLISECONDS));
                            return;
                        case EVENT_SLAG_POT:
                            if (Unit* target = SelectTarget(SELECT_TARGET_RANDOM, 1, 0.0f, true))
                            {
                                Talk(SAY_SLAG_POT);
                                slagPotGUID = target->GetGUID();
                                DoCast(target, SPELL_GRAB);
                                events.DelayEvents(3*IN_MILLISECONDS);
                                events.ScheduleEvent(EVENT_GRAB_POT, 0.5*IN_MILLISECONDS);
                            }
                            events.ScheduleEvent(EVENT_SLAG_POT, RAID_MODE(30*IN_MILLISECONDS, 15*IN_MILLISECONDS));
                            return;
                        case EVENT_GRAB_POT:
                            if (Unit* slagPotTarget = ObjectAccessor::GetUnit(*me, slagPotGUID))
                            {
                                slagPotTarget->EnterVehicle(me, 1);
                                events.ScheduleEvent(EVENT_CHANGE_POT, 1*IN_MILLISECONDS);
                            }
                            return;
                        case EVENT_CHANGE_POT:
                            if (Unit* slagPotTarget = ObjectAccessor::GetUnit(*me, slagPotGUID))
                            {
                                slagPotTarget->EnterVehicle(me, 1);
                                slagPotTarget->ClearUnitState(UNIT_STATE_ONVEHICLE);
                                DoCast(slagPotTarget, SPELL_SLAG_POT);
                                events.ScheduleEvent(EVENT_END_POT, 10*IN_MILLISECONDS);
                            }
                            return;
                        case EVENT_END_POT:
                            if (Unit* slagPotTarget = ObjectAccessor::GetUnit(*me, slagPotGUID))
                            {
                                slagPotTarget->ExitVehicle();
                                slagPotGUID = 0;
                            }
                            return;
                        case EVENT_SCORCH:
                            Talk(SAY_SCORCH);
                            if (Unit* target = me->getVictim())
                                me->SummonCreature(NPC_GROUND_SCORCH, target->GetPositionX(), target->GetPositionY(), target->GetPositionZ(), 0, TEMPSUMMON_TIMED_DESPAWN, 45*IN_MILLISECONDS);
                            DoCast(SPELL_SCORCH);
                            events.ScheduleEvent(EVENT_SCORCH, 25*IN_MILLISECONDS);
                            return;
                        case EVENT_CONSTRUCT:
                            if (!summons.empty())
                            {
                                Talk(SAY_SUMMON);
                                DoCast(me, SPELL_ACTIVATE_CONSTRUCT);
                                events.ScheduleEvent(EVENT_CONSTRUCT, RAID_MODE(40*IN_MILLISECONDS, 30*IN_MILLISECONDS));
                            }
                            return;
                        case EVENT_BERSERK:
                            DoCast(me, SPELL_BERSERK, true);
                            Talk(SAY_BERSERK);
                            return;
                        default:
                            return;
                    }
                }

                DoMeleeAttackIfReady();

                EnterEvadeIfOutOfCombatArea(diff);
            }

            private:
                AchievShatterHelper shatteredHelper;
                uint64 slagPotGUID;
                Vehicle* vehicle;
        };

        CreatureAI* GetAI(Creature* creature) const
        {
            return GetUlduarAI<boss_ignis_AI>(creature);
        }
};

class npc_iron_construct : public CreatureScript
{
    public:
        npc_iron_construct() : CreatureScript("npc_iron_construct") { }

        struct npc_iron_constructAI : public ScriptedAI
        {
            npc_iron_constructAI(Creature* creature) : ScriptedAI(creature), instance(creature->GetInstanceScript())
            {
                creature->setActive(true);
                creature->SetFlag(UNIT_FIELD_FLAGS, UNIT_FLAG_NOT_SELECTABLE | UNIT_FLAG_STUNNED | UNIT_FLAG_DISABLE_MOVE);
                DoCast(me, SPELL_FREEZE_ANIM, true);
            }

            void Reset()
            {
                me->SetReactState(REACT_PASSIVE);
                brittled = false;
            }

            void JustReachedHome()
            {
                me->SetFlag(UNIT_FIELD_FLAGS, UNIT_FLAG_NON_ATTACKABLE | UNIT_FLAG_NOT_SELECTABLE | UNIT_FLAG_STUNNED | UNIT_FLAG_DISABLE_MOVE);
                DoCast(me, SPELL_FREEZE_ANIM, true);
            }

            void DamageTaken(Unit* /*attacker*/, uint32& damage)
            {
                if (me->HasAura(SPELL_BRITTLE) && damage >= 5*IN_MILLISECONDS)
                {
                    DoCast(SPELL_SHATTER);
<<<<<<< HEAD
                    if (Creature* ignis = ObjectAccessor::GetCreature(*me, instance->GetData64(BOSS_IGNIS)))
=======
                    if (Creature* ignis = ObjectAccessor::GetCreature(*me, _instance->GetData64(DATA_IGNIS)))
>>>>>>> 7fda6f37
                        if (ignis->AI())
                            ignis->AI()->DoAction(ACTION_REMOVE_BUFF);

                    me->DespawnOrUnsummon(1*IN_MILLISECONDS);
                }
            }

            void SpellHit(Unit* /*caster*/, SpellInfo const* spell)
            {
                if (spell->Id == SPELL_ACTIVATE_CONSTRUCT)
                {
                    me->RemoveAurasDueToSpell(SPELL_FREEZE_ANIM);
                    me->SetReactState(REACT_AGGRESSIVE);
                    me->RemoveFlag(UNIT_FIELD_FLAGS, UNIT_FLAG_NON_ATTACKABLE | UNIT_FLAG_NOT_SELECTABLE | UNIT_FLAG_STUNNED | UNIT_FLAG_DISABLE_MOVE);
                    me->AI()->DoZoneInCombat();
                    if (Creature* ignis = ObjectAccessor::GetCreature(*me, instance->GetData64(BOSS_IGNIS)))
                    {
                        me->AI()->AttackStart(ignis->getVictim());
                        ignis->CastSpell(ignis, SPELL_STRENGTH, true);
                    }
                }
            }

            void UpdateAI(uint32 /*uiDiff*/)
            {
                if (!UpdateVictim())
                    return;

                if (Aura* aur = me->GetAura(SPELL_HEAT))
                {
                    if (aur->GetStackAmount() >= 10)
                    {
                        me->RemoveAura(SPELL_HEAT);
                        DoCast(SPELL_MOLTEN);
                        brittled = false;
                    }
                }

                // Water pools
                if (me->IsInWater() && !brittled && me->HasAura(SPELL_MOLTEN))
                {
                    DoCast(SPELL_BRITTLE);
                    me->RemoveAura(SPELL_MOLTEN);
                    brittled = true;
                }

                DoMeleeAttackIfReady();
            }

        private:
            InstanceScript* instance;
            bool brittled;
        };

        CreatureAI* GetAI(Creature* creature) const
        {
            return GetUlduarAI<npc_iron_constructAI>(creature);
        }
};

class npc_scorch_ground : public CreatureScript
{
    public:
        npc_scorch_ground() : CreatureScript("npc_scorch_ground") { }

        struct npc_scorch_groundAI : public ScriptedAI
        {
            npc_scorch_groundAI(Creature* creature) : ScriptedAI(creature)
            {
                me->SetFlag(UNIT_FIELD_FLAGS, UNIT_FLAG_DISABLE_MOVE |UNIT_FLAG_NOT_SELECTABLE | UNIT_FLAG_PACIFIED);
                creature->SetDisplayId(16925); //model 2 in db cannot overwrite wdb fields
            }

            void MoveInLineOfSight(Unit* unit)
            {
                if (!heat)
                {
                    if (unit->GetEntry() == NPC_IRON_CONSTRUCT)
                    {
                        if (!unit->HasAura(SPELL_HEAT) || !unit->HasAura(SPELL_MOLTEN))
                        {
                            constructGUID = unit->GetGUID();
                            heat = true;
                        }
                    }
                }
            }

            void Reset()
            {
                heat = false;
                DoCast(me, SPELL_GROUND);
                constructGUID = 0;
                heatTimer = 0;
            }

            void UpdateAI(uint32 uiDiff)
            {
                if (heat)
                {
                    if (heatTimer <= uiDiff)
                    {
                        Creature* construct = me->GetCreature(*me, constructGUID);
                        if (construct && !construct->HasAura(SPELL_MOLTEN))
                        {
                            me->AddAura(SPELL_HEAT, construct);
                            heatTimer = 1*IN_MILLISECONDS;
                        }
                    }
                    else
                        heatTimer -= uiDiff;
                }
            }

        private:
            uint64 constructGUID;
            uint32 heatTimer;
            bool heat;
        };

        CreatureAI* GetAI(Creature* creature) const
        {
            return GetUlduarAI<npc_scorch_groundAI>(creature);
        }
};

class spell_ignis_slag_pot : public SpellScriptLoader
{
    public:
        spell_ignis_slag_pot() : SpellScriptLoader("spell_ignis_slag_pot") { }

        class spell_ignis_slag_pot_AuraScript : public AuraScript
        {
            PrepareAuraScript(spell_ignis_slag_pot_AuraScript);

            bool Validate(SpellInfo const* /*spellEntry*/)
            {
                if (!sSpellMgr->GetSpellInfo(SPELL_SLAG_POT_DAMAGE))
                    return false;
                if (!sSpellMgr->GetSpellInfo(SPELL_SLAG_IMBUED))
                    return false;
                return true;
            }

            void HandleEffectPeriodic(AuraEffect const* aurEff)
            {
                Unit* aurEffCaster = aurEff->GetCaster();
                if (!aurEffCaster)
                    return;

                Unit* target = GetTarget();
                aurEffCaster->CastSpell(target, SPELL_SLAG_POT_DAMAGE, true);
            }

            void OnRemove(AuraEffect const* /*aurEff*/, AuraEffectHandleModes /*mode*/)
            {
                if (GetTarget()->isAlive())
                    GetTarget()->CastSpell(GetTarget(), SPELL_SLAG_IMBUED, true);
            }

            void Register()
            {
                OnEffectPeriodic += AuraEffectPeriodicFn(spell_ignis_slag_pot_AuraScript::HandleEffectPeriodic, EFFECT_0, SPELL_AURA_PERIODIC_DUMMY);
                AfterEffectRemove += AuraEffectRemoveFn(spell_ignis_slag_pot_AuraScript::OnRemove, EFFECT_0, SPELL_AURA_PERIODIC_DUMMY, AURA_EFFECT_HANDLE_REAL);
            }
        };

        AuraScript* GetAuraScript() const
        {
            return new spell_ignis_slag_pot_AuraScript();
        }
};

// Selector removes targets that are neither player not pets
class spell_ignis_flame_jets : public SpellScriptLoader
{
    public:
        spell_ignis_flame_jets() : SpellScriptLoader("spell_ignis_flame_jets") { }

        class spell_ignis_flame_jets_SpellScript : public SpellScript
        {
            PrepareSpellScript(spell_ignis_flame_jets_SpellScript);

            void FilterTargets(std::list<WorldObject*>& targets)
            {
                targets.remove_if(PlayerOrPetCheck());
            }

            void Register()
            {
                OnObjectAreaTargetSelect += SpellObjectAreaTargetSelectFn(spell_ignis_flame_jets_SpellScript::FilterTargets, EFFECT_0, TARGET_UNIT_SRC_AREA_ENEMY);
                OnObjectAreaTargetSelect += SpellObjectAreaTargetSelectFn(spell_ignis_flame_jets_SpellScript::FilterTargets, EFFECT_1, TARGET_UNIT_SRC_AREA_ENEMY);
                OnObjectAreaTargetSelect += SpellObjectAreaTargetSelectFn(spell_ignis_flame_jets_SpellScript::FilterTargets, EFFECT_2, TARGET_UNIT_SRC_AREA_ENEMY);
            }
        };

        SpellScript* GetSpellScript() const
        {
            return new spell_ignis_flame_jets_SpellScript();
        }
};

class spell_ignis_activate_construct : public SpellScriptLoader
{
    public:
        spell_ignis_activate_construct() : SpellScriptLoader("spell_ignis_activate_construct") {}

        class spell_ignis_activate_construct_SpellScript : public SpellScript
        {
            PrepareSpellScript(spell_ignis_activate_construct_SpellScript);

            void FilterTargets(std::list<WorldObject*>& targets)
            {
                if (WorldObject* _target = Trinity::Containers::SelectRandomContainerElement(targets))
                {
                    targets.clear();
                    targets.push_back(_target);
                }
            }

            void Register()
            {
                OnObjectAreaTargetSelect += SpellObjectAreaTargetSelectFn(spell_ignis_activate_construct_SpellScript::FilterTargets, EFFECT_0, TARGET_UNIT_SRC_AREA_ENTRY);
            }
        };

        SpellScript* GetSpellScript() const
        {
            return new spell_ignis_activate_construct_SpellScript();
        }
};

class achievement_ignis_shattered : public AchievementCriteriaScript
{
    public:
        achievement_ignis_shattered() : AchievementCriteriaScript("achievement_ignis_shattered") { }

        bool OnCheck(Player* /*source*/, Unit* target)
        {
            if (target && target->IsAIEnabled)
                return target->GetAI()->GetData(DATA_SHATTERED);

            return false;
        }
};

void AddSC_boss_ignis()
{
    new boss_ignis();
    new npc_iron_construct();
    new npc_scorch_ground();
    new spell_ignis_slag_pot();
    new spell_ignis_flame_jets();
    new achievement_ignis_shattered();
    new spell_ignis_activate_construct();
}

#undef SPELL_BRITTLE <|MERGE_RESOLUTION|>--- conflicted
+++ resolved
@@ -25,12 +25,12 @@
 enum Yells
 {
     SAY_AGGRO       = 0,
-    SAY_SLAY        = 1,
-    SAY_DEATH       = 2,
-    SAY_SUMMON      = 3,
-    SAY_SLAG_POT    = 4,
-    SAY_SCORCH      = 5,
-    SAY_BERSERK     = 6,
+    SAY_SUMMON      = 1,
+    SAY_SLAG_POT    = 2,
+    SAY_SCORCH      = 3,
+    SAY_SLAY        = 4,
+    SAY_BERSERK     = 5,
+    SAY_DEATH       = 6,
     EMOTE_JETS      = 7
 };
 
@@ -42,22 +42,17 @@
     SPELL_SLAG_POT_DAMAGE       = 65722,
     SPELL_SLAG_IMBUED           = 62836,
     SPELL_ACTIVATE_CONSTRUCT    = 62488,
-    SPELL_STRENGTH              = 64473,
+    SPELL_STRENGHT              = 64473,
     SPELL_GRAB                  = 62707,
     SPELL_BERSERK               = 47008,
-    SPELL_GRAB_ENTER_VEHICLE    = 62711,    
 
     // Iron Construct
     SPELL_HEAT                  = 65667,
     SPELL_MOLTEN                = 62373,
-    SPELL_BRITTLE_10            = 62382,
-    SPELL_BRITTLE_25            = 67114,
+    SPELL_BRITTLE               = 62382,
     SPELL_SHATTER               = 62383,
     SPELL_GROUND                = 62548,
-    SPELL_FREEZE_ANIM           = 63354
-};
-
-#define SPELL_BRITTLE RAID_MODE(SPELL_BRITTLE_10, SPELL_BRITTLE_25)
+};
 
 enum Events
 {
@@ -68,25 +63,24 @@
     EVENT_CHANGE_POT    = 5,
     EVENT_END_POT       = 6,
     EVENT_CONSTRUCT     = 7,
-    EVENT_BERSERK       = 8
+    EVENT_BERSERK       = 8,
 };
 
 enum Actions
 {
-    ACTION_REMOVE_BUFF = 20
+    ACTION_REMOVE_BUFF = 20,
 };
 
 enum Creatures
 {
     NPC_IRON_CONSTRUCT  = 33121,
-    NPC_GROUND_SCORCH   = 33221
+    NPC_GROUND_SCORCH   = 33221,
 };
 
 enum AchievementData
 {
-    DATA_SHATTERED                      = 29252926,
-    ACHIEVEMENT_IGNIS_START_EVENT       = 20951,
-    ACHIEVEMENT_SHATTERED_TIME_LIMIT    = 5*IN_MILLISECONDS
+    DATA_SHATTERED                  = 29252926,
+    ACHIEVEMENT_IGNIS_START_EVENT   = 20951,
 };
 
 #define CONSTRUCT_SPAWN_POINTS 20
@@ -112,66 +106,7 @@
     {543.316f, 337.468f, 360.886f, 6.195920f},
     {543.280f, 239.674f, 360.890f, 6.265730f},
     {543.265f, 217.147f, 360.891f, 0.174533f},
-    {543.256f, 224.831f, 360.891f, 0.122173f}
-};
-
-/* 
-    TODO: 
-    - Shatter Achievement (2925/2926)
-*/
-
-class AchievShatterHelper
-{
-    public:
-        explicit AchievShatterHelper(const uint64 timeLimit) : gotInformed(false), achievFulfilled(false), timer(0), limit(timeLimit) {}
-
-        // Called when an Iron Construct got Shattered
-        void Inform()
-        {
-            if (achievFulfilled)
-                return; // Nothing to be done
-
-            if (gotInformed)                // Check if timer is ok
-            {
-                if (timer <= limit)
-                    achievFulfilled = true;
-            }
-            else                            // First information, start tracking
-            {
-                gotInformed = true;
-                timer = 0;
-            }
-        }
-
-        void Reset()
-        {
-            gotInformed = achievFulfilled = false;
-            timer = 0;
-        }
-
-        // Updated by boss script
-        void Update(uint32 diff)
-        {
-            if (achievFulfilled || !gotInformed)    // Nothing to be done if achievement got already fulfilled, or tracking was not started yet.
-                return;
-
-            timer += diff;
-            if (timer > limit)  // Check timeout
-            {
-                gotInformed = false;
-                timer = 0;
-            }
-        }
-
-        bool GotAchievFulfilled() const
-        {
-            return achievFulfilled;
-        }
-    private:        
-        bool gotInformed;       // Starts time-tracking
-        bool achievFulfilled;   // Set if achievement was completed successfully
-        const uint64 limit;     // Time-limit, set on construction
-        uint64 timer;           // Current timer
+    {543.256f, 224.831f, 360.891f, 0.122173f},
 };
 
 class boss_ignis : public CreatureScript
@@ -181,27 +116,16 @@
 
         struct boss_ignis_AI : public BossAI
         {
-<<<<<<< HEAD
-            boss_ignis_AI(Creature* creature) : BossAI(creature, BOSS_IGNIS), vehicle(me->GetVehicleKit()), shatteredHelper(ACHIEVEMENT_SHATTERED_TIME_LIMIT)
-=======
             boss_ignis_AI(Creature* creature) : BossAI(creature,DATA_IGNIS), _vehicle(me->GetVehicleKit())
->>>>>>> 7fda6f37
-            {
-                ASSERT(vehicle);
+            {
+                ASSERT(_vehicle);
             }
 
             void Reset()
             {
                 _Reset();
-                if (vehicle)
-                    vehicle->RemoveAllPassengers();
-
-                summons.DespawnAll();
-                shatteredHelper.Reset();
-
-                for (uint8 i = 0; i < CONSTRUCT_SPAWN_POINTS; i++)
-                    if (Creature* construct = me->SummonCreature(NPC_IRON_CONSTRUCT, ConstructSpawnPosition[i]))
-                        summons.Summon(construct);
+                if (_vehicle)
+                    _vehicle->RemoveAllPassengers();
 
                 instance->DoStopTimedAchievement(ACHIEVEMENT_TIMED_TYPE_EVENT, ACHIEVEMENT_IGNIS_START_EVENT);
             }
@@ -210,64 +134,63 @@
             {
                 _EnterCombat();
                 Talk(SAY_AGGRO);
-                events.ScheduleEvent(EVENT_JET, 30*IN_MILLISECONDS);
-                events.ScheduleEvent(EVENT_SCORCH, 25*IN_MILLISECONDS);
-                events.ScheduleEvent(EVENT_SLAG_POT, 35*IN_MILLISECONDS);
-                events.ScheduleEvent(EVENT_CONSTRUCT, 15*IN_MILLISECONDS);
-                events.ScheduleEvent(EVENT_END_POT, 40*IN_MILLISECONDS);
-                events.ScheduleEvent(EVENT_BERSERK, 8*MINUTE*IN_MILLISECONDS);
-                slagPotGUID = 0;
+                events.ScheduleEvent(EVENT_JET, 30000);
+                events.ScheduleEvent(EVENT_SCORCH, 25000);
+                events.ScheduleEvent(EVENT_SLAG_POT, 35000);
+                events.ScheduleEvent(EVENT_CONSTRUCT, 15000);
+                events.ScheduleEvent(EVENT_END_POT, 40000);
+                events.ScheduleEvent(EVENT_BERSERK, 480000);
+                _slagPotGUID = 0;
+                _shattered = false;
+                _firstConstructKill = 0;
                 instance->DoStartTimedAchievement(ACHIEVEMENT_TIMED_TYPE_EVENT, ACHIEVEMENT_IGNIS_START_EVENT);
             }
 
-            void JustDied(Unit* /*victim*/)
+            void JustDied(Unit* /*killer*/)
             {
                 _JustDied();
                 Talk(SAY_DEATH);
-                if (shatteredHelper.GotAchievFulfilled())
-                {
-                    instance->DoCompleteAchievement(RAID_MODE(2925,2926));
-                }
-            }
-
-            void SummonedCreatureDespawn(Creature* summon)      // Gets called then an Iron Construct despawns through its own script
+            }
+
+            uint32 GetData(uint32 type) const
+            {
+                if (type == DATA_SHATTERED)
+                    return _shattered ? 1 : 0;
+
+                return 0;
+            }
+
+            void KilledUnit(Unit* who)
+            {
+                if (who->GetTypeId() == TYPEID_PLAYER)
+                    Talk(SAY_SLAY);
+            }
+
+            void JustSummoned(Creature* summon)
             {
                 if (summon->GetEntry() == NPC_IRON_CONSTRUCT)
-                    summons.Despawn(summon);
-            }
-            
-            void SummonedCreatureDies(Creature* summon, Unit* /*killer*/)
-            {
-                if (summon->GetEntry() == NPC_IRON_CONSTRUCT)
-                    summons.Despawn(summon);
-            }
-
-            uint32 GetData(uint32 type) const
-            {
-                if (type == DATA_SHATTERED)
-                    return shatteredHelper.GotAchievFulfilled() ? 1 : 0;
-
-                return 0;
-            }
-
-            void KilledUnit(Unit* /*victim*/)
-            {
-                if (!urand(0,5))
-                    Talk(SAY_SLAY);
+                {
+                    summon->setFaction(16);
+                    summon->SetReactState(REACT_AGGRESSIVE);
+                    summon->RemoveFlag(UNIT_FIELD_FLAGS, UNIT_FLAG_NON_ATTACKABLE | UNIT_FLAG_NOT_SELECTABLE | UNIT_FLAG_PACIFIED | UNIT_FLAG_STUNNED | UNIT_FLAG_DISABLE_MOVE);
+                }
+
+                summon->AI()->AttackStart(me->getVictim());
+                summon->AI()->DoZoneInCombat();
+                summons.Summon(summon);
             }
 
             void DoAction(int32 action)
             {
-                switch (action)
-                {
-                    case ACTION_REMOVE_BUFF: // Action is called every time a construct is shattered.
-                        me->RemoveAuraFromStack(SPELL_STRENGTH);
-                        // Shattered Achievement - testing stage
-                        shatteredHelper.Inform();
-                        break;
-                    default:
-                        break;
-                }
+                if (action != ACTION_REMOVE_BUFF)
+                    return;
+
+                me->RemoveAuraFromStack(SPELL_STRENGHT);
+                // Shattered Achievement
+                time_t secondKill = sWorld->GetGameTime();
+                if ((secondKill - _firstConstructKill) < 5)
+                    _shattered = true;
+                _firstConstructKill = secondKill;
             }
 
             void UpdateAI(uint32 diff)
@@ -275,7 +198,6 @@
                 if (!UpdateVictim())
                     return;
 
-                shatteredHelper.Update(diff);
                 events.Update(diff);
 
                 if (me->HasUnitState(UNIT_STATE_CASTING))
@@ -288,64 +210,63 @@
                         case EVENT_JET:
                             Talk(EMOTE_JETS);
                             DoCast(me, SPELL_FLAME_JETS);
-                            events.DelayEvents(5*IN_MILLISECONDS);   // Cast time
-                            events.ScheduleEvent(EVENT_JET, urand(35*IN_MILLISECONDS, 40*IN_MILLISECONDS));
-                            return;
+                            events.ScheduleEvent(EVENT_JET, urand(35000, 40000));
+                            break;
                         case EVENT_SLAG_POT:
-                            if (Unit* target = SelectTarget(SELECT_TARGET_RANDOM, 1, 0.0f, true))
+                            if (Unit* target = SelectTarget(SELECT_TARGET_RANDOM, 0, 100, true))
                             {
                                 Talk(SAY_SLAG_POT);
-                                slagPotGUID = target->GetGUID();
+                                _slagPotGUID = target->GetGUID();
                                 DoCast(target, SPELL_GRAB);
-                                events.DelayEvents(3*IN_MILLISECONDS);
-                                events.ScheduleEvent(EVENT_GRAB_POT, 0.5*IN_MILLISECONDS);
+                                events.DelayEvents(3000);
+                                events.ScheduleEvent(EVENT_GRAB_POT, 500);
                             }
-                            events.ScheduleEvent(EVENT_SLAG_POT, RAID_MODE(30*IN_MILLISECONDS, 15*IN_MILLISECONDS));
-                            return;
+                            events.ScheduleEvent(EVENT_SLAG_POT, RAID_MODE(30000, 15000));
+                            break;
                         case EVENT_GRAB_POT:
-                            if (Unit* slagPotTarget = ObjectAccessor::GetUnit(*me, slagPotGUID))
+                            if (Unit* slagPotTarget = ObjectAccessor::GetUnit(*me, _slagPotGUID))
                             {
+                                slagPotTarget->EnterVehicle(me, 0);
+                                events.CancelEvent(EVENT_GRAB_POT);
+                                events.ScheduleEvent(EVENT_CHANGE_POT, 1000);
+                            }
+                            break;
+                        case EVENT_CHANGE_POT:
+                            if (Unit* slagPotTarget = ObjectAccessor::GetUnit(*me, _slagPotGUID))
+                            {
+                                slagPotTarget->AddAura(SPELL_SLAG_POT, slagPotTarget);
                                 slagPotTarget->EnterVehicle(me, 1);
-                                events.ScheduleEvent(EVENT_CHANGE_POT, 1*IN_MILLISECONDS);
+                                events.CancelEvent(EVENT_CHANGE_POT);
+                                events.ScheduleEvent(EVENT_END_POT, 10000);
                             }
-                            return;
-                        case EVENT_CHANGE_POT:
-                            if (Unit* slagPotTarget = ObjectAccessor::GetUnit(*me, slagPotGUID))
-                            {
-                                slagPotTarget->EnterVehicle(me, 1);
-                                slagPotTarget->ClearUnitState(UNIT_STATE_ONVEHICLE);
-                                DoCast(slagPotTarget, SPELL_SLAG_POT);
-                                events.ScheduleEvent(EVENT_END_POT, 10*IN_MILLISECONDS);
-                            }
-                            return;
+                            break;
                         case EVENT_END_POT:
-                            if (Unit* slagPotTarget = ObjectAccessor::GetUnit(*me, slagPotGUID))
+                            if (Unit* slagPotTarget = ObjectAccessor::GetUnit(*me, _slagPotGUID))
                             {
                                 slagPotTarget->ExitVehicle();
-                                slagPotGUID = 0;
+                                slagPotTarget = NULL;
+                                _slagPotGUID = 0;
+                                events.CancelEvent(EVENT_END_POT);
                             }
-                            return;
+                            break;
                         case EVENT_SCORCH:
                             Talk(SAY_SCORCH);
                             if (Unit* target = me->getVictim())
-                                me->SummonCreature(NPC_GROUND_SCORCH, target->GetPositionX(), target->GetPositionY(), target->GetPositionZ(), 0, TEMPSUMMON_TIMED_DESPAWN, 45*IN_MILLISECONDS);
+                                me->SummonCreature(NPC_GROUND_SCORCH, target->GetPositionX(), target->GetPositionY(), target->GetPositionZ(), 0, TEMPSUMMON_TIMED_DESPAWN, 45000);
                             DoCast(SPELL_SCORCH);
-                            events.ScheduleEvent(EVENT_SCORCH, 25*IN_MILLISECONDS);
-                            return;
+                            events.ScheduleEvent(EVENT_SCORCH, 25000);
+                            break;
                         case EVENT_CONSTRUCT:
-                            if (!summons.empty())
-                            {
-                                Talk(SAY_SUMMON);
-                                DoCast(me, SPELL_ACTIVATE_CONSTRUCT);
-                                events.ScheduleEvent(EVENT_CONSTRUCT, RAID_MODE(40*IN_MILLISECONDS, 30*IN_MILLISECONDS));
-                            }
-                            return;
+                            Talk(SAY_SUMMON);
+                            DoSummon(NPC_IRON_CONSTRUCT, ConstructSpawnPosition[urand(0, CONSTRUCT_SPAWN_POINTS - 1)], 30000, TEMPSUMMON_TIMED_DESPAWN_OUT_OF_COMBAT);
+                            DoCast(SPELL_STRENGHT);
+                            DoCast(me, SPELL_ACTIVATE_CONSTRUCT);
+                            events.ScheduleEvent(EVENT_CONSTRUCT, RAID_MODE(40000, 30000));
+                            break;
                         case EVENT_BERSERK:
                             DoCast(me, SPELL_BERSERK, true);
                             Talk(SAY_BERSERK);
-                            return;
-                        default:
-                            return;
+                            break;
                     }
                 }
 
@@ -354,10 +275,12 @@
                 EnterEvadeIfOutOfCombatArea(diff);
             }
 
-            private:
-                AchievShatterHelper shatteredHelper;
-                uint64 slagPotGUID;
-                Vehicle* vehicle;
+        private:
+            uint64 _slagPotGUID;
+            Vehicle* _vehicle;
+            time_t _firstConstructKill;
+            bool _shattered;
+
         };
 
         CreatureAI* GetAI(Creature* creature) const
@@ -373,55 +296,26 @@
 
         struct npc_iron_constructAI : public ScriptedAI
         {
-            npc_iron_constructAI(Creature* creature) : ScriptedAI(creature), instance(creature->GetInstanceScript())
-            {
-                creature->setActive(true);
-                creature->SetFlag(UNIT_FIELD_FLAGS, UNIT_FLAG_NOT_SELECTABLE | UNIT_FLAG_STUNNED | UNIT_FLAG_DISABLE_MOVE);
-                DoCast(me, SPELL_FREEZE_ANIM, true);
+            npc_iron_constructAI(Creature* creature) : ScriptedAI(creature), _instance(creature->GetInstanceScript())
+            {
+                creature->SetReactState(REACT_PASSIVE);
             }
 
             void Reset()
             {
-                me->SetReactState(REACT_PASSIVE);
-                brittled = false;
-            }
-
-            void JustReachedHome()
-            {
-                me->SetFlag(UNIT_FIELD_FLAGS, UNIT_FLAG_NON_ATTACKABLE | UNIT_FLAG_NOT_SELECTABLE | UNIT_FLAG_STUNNED | UNIT_FLAG_DISABLE_MOVE);
-                DoCast(me, SPELL_FREEZE_ANIM, true);
+                _brittled = false;
             }
 
             void DamageTaken(Unit* /*attacker*/, uint32& damage)
             {
-                if (me->HasAura(SPELL_BRITTLE) && damage >= 5*IN_MILLISECONDS)
+                if (me->HasAura(SPELL_BRITTLE) && damage >= 5000)
                 {
                     DoCast(SPELL_SHATTER);
-<<<<<<< HEAD
-                    if (Creature* ignis = ObjectAccessor::GetCreature(*me, instance->GetData64(BOSS_IGNIS)))
-=======
                     if (Creature* ignis = ObjectAccessor::GetCreature(*me, _instance->GetData64(DATA_IGNIS)))
->>>>>>> 7fda6f37
                         if (ignis->AI())
                             ignis->AI()->DoAction(ACTION_REMOVE_BUFF);
 
-                    me->DespawnOrUnsummon(1*IN_MILLISECONDS);
-                }
-            }
-
-            void SpellHit(Unit* /*caster*/, SpellInfo const* spell)
-            {
-                if (spell->Id == SPELL_ACTIVATE_CONSTRUCT)
-                {
-                    me->RemoveAurasDueToSpell(SPELL_FREEZE_ANIM);
-                    me->SetReactState(REACT_AGGRESSIVE);
-                    me->RemoveFlag(UNIT_FIELD_FLAGS, UNIT_FLAG_NON_ATTACKABLE | UNIT_FLAG_NOT_SELECTABLE | UNIT_FLAG_STUNNED | UNIT_FLAG_DISABLE_MOVE);
-                    me->AI()->DoZoneInCombat();
-                    if (Creature* ignis = ObjectAccessor::GetCreature(*me, instance->GetData64(BOSS_IGNIS)))
-                    {
-                        me->AI()->AttackStart(ignis->getVictim());
-                        ignis->CastSpell(ignis, SPELL_STRENGTH, true);
-                    }
+                    me->DespawnOrUnsummon(1000);
                 }
             }
 
@@ -436,24 +330,24 @@
                     {
                         me->RemoveAura(SPELL_HEAT);
                         DoCast(SPELL_MOLTEN);
-                        brittled = false;
+                        _brittled = false;
                     }
                 }
 
                 // Water pools
-                if (me->IsInWater() && !brittled && me->HasAura(SPELL_MOLTEN))
+                if (me->IsInWater() && !_brittled && me->HasAura(SPELL_MOLTEN))
                 {
                     DoCast(SPELL_BRITTLE);
                     me->RemoveAura(SPELL_MOLTEN);
-                    brittled = true;
+                    _brittled = true;
                 }
 
                 DoMeleeAttackIfReady();
             }
 
         private:
-            InstanceScript* instance;
-            bool brittled;
+            InstanceScript* _instance;
+            bool _brittled;
         };
 
         CreatureAI* GetAI(Creature* creature) const
@@ -475,16 +369,16 @@
                 creature->SetDisplayId(16925); //model 2 in db cannot overwrite wdb fields
             }
 
-            void MoveInLineOfSight(Unit* unit)
-            {
-                if (!heat)
-                {
-                    if (unit->GetEntry() == NPC_IRON_CONSTRUCT)
+            void MoveInLineOfSight(Unit* who)
+            {
+                if (!_heat)
+                {
+                    if (who->GetEntry() == NPC_IRON_CONSTRUCT)
                     {
-                        if (!unit->HasAura(SPELL_HEAT) || !unit->HasAura(SPELL_MOLTEN))
+                        if (!who->HasAura(SPELL_HEAT) || !who->HasAura(SPELL_MOLTEN))
                         {
-                            constructGUID = unit->GetGUID();
-                            heat = true;
+                            _constructGUID = who->GetGUID();
+                            _heat = true;
                         }
                     }
                 }
@@ -492,34 +386,34 @@
 
             void Reset()
             {
-                heat = false;
+                _heat = false;
                 DoCast(me, SPELL_GROUND);
-                constructGUID = 0;
-                heatTimer = 0;
+                _constructGUID = 0;
+                _heatTimer = 0;
             }
 
             void UpdateAI(uint32 uiDiff)
             {
-                if (heat)
-                {
-                    if (heatTimer <= uiDiff)
+                if (_heat)
+                {
+                    if (_heatTimer <= uiDiff)
                     {
-                        Creature* construct = me->GetCreature(*me, constructGUID);
+                        Creature* construct = me->GetCreature(*me, _constructGUID);
                         if (construct && !construct->HasAura(SPELL_MOLTEN))
                         {
                             me->AddAura(SPELL_HEAT, construct);
-                            heatTimer = 1*IN_MILLISECONDS;
+                            _heatTimer = 1000;
                         }
                     }
                     else
-                        heatTimer -= uiDiff;
+                        _heatTimer -= uiDiff;
                 }
             }
 
         private:
-            uint64 constructGUID;
-            uint32 heatTimer;
-            bool heat;
+            uint64 _constructGUID;
+            uint32 _heatTimer;
+            bool _heat;
         };
 
         CreatureAI* GetAI(Creature* creature) const
@@ -575,65 +469,6 @@
         }
 };
 
-// Selector removes targets that are neither player not pets
-class spell_ignis_flame_jets : public SpellScriptLoader
-{
-    public:
-        spell_ignis_flame_jets() : SpellScriptLoader("spell_ignis_flame_jets") { }
-
-        class spell_ignis_flame_jets_SpellScript : public SpellScript
-        {
-            PrepareSpellScript(spell_ignis_flame_jets_SpellScript);
-
-            void FilterTargets(std::list<WorldObject*>& targets)
-            {
-                targets.remove_if(PlayerOrPetCheck());
-            }
-
-            void Register()
-            {
-                OnObjectAreaTargetSelect += SpellObjectAreaTargetSelectFn(spell_ignis_flame_jets_SpellScript::FilterTargets, EFFECT_0, TARGET_UNIT_SRC_AREA_ENEMY);
-                OnObjectAreaTargetSelect += SpellObjectAreaTargetSelectFn(spell_ignis_flame_jets_SpellScript::FilterTargets, EFFECT_1, TARGET_UNIT_SRC_AREA_ENEMY);
-                OnObjectAreaTargetSelect += SpellObjectAreaTargetSelectFn(spell_ignis_flame_jets_SpellScript::FilterTargets, EFFECT_2, TARGET_UNIT_SRC_AREA_ENEMY);
-            }
-        };
-
-        SpellScript* GetSpellScript() const
-        {
-            return new spell_ignis_flame_jets_SpellScript();
-        }
-};
-
-class spell_ignis_activate_construct : public SpellScriptLoader
-{
-    public:
-        spell_ignis_activate_construct() : SpellScriptLoader("spell_ignis_activate_construct") {}
-
-        class spell_ignis_activate_construct_SpellScript : public SpellScript
-        {
-            PrepareSpellScript(spell_ignis_activate_construct_SpellScript);
-
-            void FilterTargets(std::list<WorldObject*>& targets)
-            {
-                if (WorldObject* _target = Trinity::Containers::SelectRandomContainerElement(targets))
-                {
-                    targets.clear();
-                    targets.push_back(_target);
-                }
-            }
-
-            void Register()
-            {
-                OnObjectAreaTargetSelect += SpellObjectAreaTargetSelectFn(spell_ignis_activate_construct_SpellScript::FilterTargets, EFFECT_0, TARGET_UNIT_SRC_AREA_ENTRY);
-            }
-        };
-
-        SpellScript* GetSpellScript() const
-        {
-            return new spell_ignis_activate_construct_SpellScript();
-        }
-};
-
 class achievement_ignis_shattered : public AchievementCriteriaScript
 {
     public:
@@ -654,9 +489,5 @@
     new npc_iron_construct();
     new npc_scorch_ground();
     new spell_ignis_slag_pot();
-    new spell_ignis_flame_jets();
     new achievement_ignis_shattered();
-    new spell_ignis_activate_construct();
-}
-
-#undef SPELL_BRITTLE +}