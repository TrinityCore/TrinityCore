--- conflicted
+++ resolved
@@ -178,12 +178,8 @@
                 {
                     summon->setFaction(16);
                     summon->SetReactState(REACT_AGGRESSIVE);
-<<<<<<< HEAD
-                    summon->RemoveFlag(UNIT_FIELD_FLAGS, UNIT_FLAG_NON_ATTACKABLE | UNIT_FLAG_NOT_SELECTABLE | UNIT_FLAG_PACIFIED | UNIT_FLAG_STUNNED);
+                    summon->RemoveFlag(UNIT_FIELD_FLAGS, UNIT_FLAG_NON_ATTACKABLE | UNIT_FLAG_NOT_SELECTABLE | UNIT_FLAG_PACIFIED | UNIT_FLAG_STUNNED | UNIT_FLAG_IMMUNE_TO_PC);
                     summon->ClearUnitState(UNIT_STATE_ROOT);
-=======
-                    summon->RemoveFlag(UNIT_FIELD_FLAGS, UNIT_FLAG_NON_ATTACKABLE | UNIT_FLAG_NOT_SELECTABLE | UNIT_FLAG_PACIFIED | UNIT_FLAG_STUNNED | UNIT_FLAG_REMOVE_CLIENT_CONTROL | UNIT_FLAG_IMMUNE_TO_PC);
->>>>>>> a953b590
                 }
 
                 summon->AI()->AttackStart(me->GetVictim());
