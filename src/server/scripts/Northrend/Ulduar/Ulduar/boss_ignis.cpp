--- conflicted
+++ resolved
@@ -142,16 +142,16 @@
                 instance->DoStopCriteriaTimer(CRITERIA_TIMED_TYPE_EVENT, ACHIEVEMENT_IGNIS_START_EVENT);
             }
 
-            void JustEngagedWith(Unit* who) override
-            {
-                BossAI::JustEngagedWith(who);
+            void EnterCombat(Unit* /*who*/) override
+            {
+                _EnterCombat();
                 Talk(SAY_AGGRO);
-                events.ScheduleEvent(EVENT_JET, 30s);
-                events.ScheduleEvent(EVENT_SCORCH, 25s);
-                events.ScheduleEvent(EVENT_SLAG_POT, 35s);
-                events.ScheduleEvent(EVENT_CONSTRUCT, 15s);
-                events.ScheduleEvent(EVENT_END_POT, 40s);
-                events.ScheduleEvent(EVENT_BERSERK, 480s);
+                events.ScheduleEvent(EVENT_JET, 30000);
+                events.ScheduleEvent(EVENT_SCORCH, 25000);
+                events.ScheduleEvent(EVENT_SLAG_POT, 35000);
+                events.ScheduleEvent(EVENT_CONSTRUCT, 15000);
+                events.ScheduleEvent(EVENT_END_POT, 40000);
+                events.ScheduleEvent(EVENT_BERSERK, 480000);
                 Initialize();
                 instance->DoStartCriteriaTimer(CRITERIA_TIMED_TYPE_EVENT, ACHIEVEMENT_IGNIS_START_EVENT);
             }
@@ -182,11 +182,7 @@
                 {
                     summon->SetFaction(FACTION_MONSTER_2);
                     summon->SetReactState(REACT_AGGRESSIVE);
-<<<<<<< HEAD
-                    summon->RemoveFlag(UNIT_FIELD_FLAGS, UNIT_FLAG_NON_ATTACKABLE | UNIT_FLAG_NOT_SELECTABLE | UNIT_FLAG_PACIFIED | UNIT_FLAG_STUNNED);
-=======
                     summon->RemoveUnitFlag(UnitFlags(UNIT_FLAG_NON_ATTACKABLE | UNIT_FLAG_NOT_SELECTABLE | UNIT_FLAG_PACIFIED | UNIT_FLAG_STUNNED));
->>>>>>> 28d470c5
                     summon->SetImmuneToPC(false);
                     summon->SetControlled(false, UNIT_STATE_ROOT);
                 }
@@ -226,29 +222,25 @@
                         case EVENT_JET:
                             Talk(EMOTE_JETS);
                             DoCast(me, SPELL_FLAME_JETS);
-                            events.ScheduleEvent(EVENT_JET, 35s, 40s);
+                            events.ScheduleEvent(EVENT_JET, urand(35000, 40000));
                             break;
                         case EVENT_SLAG_POT:
-<<<<<<< HEAD
-                            if (Unit* target = SelectTarget(SelectTargetMethod::Random, 1, 100, true))
-=======
                             if (Unit* target = SelectTarget(SELECT_TARGET_RANDOM, 1, 100, true))
->>>>>>> 28d470c5
                             {
                                 Talk(SAY_SLAG_POT);
                                 _slagPotGUID = target->GetGUID();
                                 DoCast(target, SPELL_GRAB);
-                                events.DelayEvents(3s);
-                                events.ScheduleEvent(EVENT_GRAB_POT, 500ms);
+                                events.DelayEvents(3000);
+                                events.ScheduleEvent(EVENT_GRAB_POT, 500);
                             }
-                            events.ScheduleEvent(EVENT_SLAG_POT, RAID_MODE(30s, 15s));
+                            events.ScheduleEvent(EVENT_SLAG_POT, RAID_MODE(30000, 15000));
                             break;
                         case EVENT_GRAB_POT:
                             if (Unit* slagPotTarget = ObjectAccessor::GetUnit(*me, _slagPotGUID))
                             {
                                 slagPotTarget->EnterVehicle(me, 0);
                                 events.CancelEvent(EVENT_GRAB_POT);
-                                events.ScheduleEvent(EVENT_CHANGE_POT, 1s);
+                                events.ScheduleEvent(EVENT_CHANGE_POT, 1000);
                             }
                             break;
                         case EVENT_CHANGE_POT:
@@ -257,7 +249,7 @@
                                 DoCast(slagPotTarget, SPELL_SLAG_POT, true);
                                 slagPotTarget->EnterVehicle(me, 1);
                                 events.CancelEvent(EVENT_CHANGE_POT);
-                                events.ScheduleEvent(EVENT_END_POT, 10s);
+                                events.ScheduleEvent(EVENT_END_POT, 10000);
                             }
                             break;
                         case EVENT_END_POT:
@@ -272,16 +264,16 @@
                         case EVENT_SCORCH:
                             Talk(SAY_SCORCH);
                             if (Unit* target = me->GetVictim())
-                                me->SummonCreature(NPC_GROUND_SCORCH, target->GetPositionX(), target->GetPositionY(), target->GetPositionZ(), 0, TEMPSUMMON_TIMED_DESPAWN, 45s);
+                                me->SummonCreature(NPC_GROUND_SCORCH, target->GetPositionX(), target->GetPositionY(), target->GetPositionZ(), 0, TEMPSUMMON_TIMED_DESPAWN, 45000);
                             DoCast(SPELL_SCORCH);
-                            events.ScheduleEvent(EVENT_SCORCH, 25s);
+                            events.ScheduleEvent(EVENT_SCORCH, 25000);
                             break;
                         case EVENT_CONSTRUCT:
                             Talk(SAY_SUMMON);
-                            DoSummon(NPC_IRON_CONSTRUCT, ConstructSpawnPosition[urand(0, CONSTRUCT_SPAWN_POINTS - 1)], 30s, TEMPSUMMON_TIMED_DESPAWN_OUT_OF_COMBAT);
+                            DoSummon(NPC_IRON_CONSTRUCT, ConstructSpawnPosition[urand(0, CONSTRUCT_SPAWN_POINTS - 1)], 30000, TEMPSUMMON_TIMED_DESPAWN_OUT_OF_COMBAT);
                             DoCast(SPELL_STRENGHT);
                             DoCast(me, SPELL_ACTIVATE_CONSTRUCT);
-                            events.ScheduleEvent(EVENT_CONSTRUCT, RAID_MODE(40s, 30s));
+                            events.ScheduleEvent(EVENT_CONSTRUCT, RAID_MODE(40000, 30000));
                             break;
                         case EVENT_BERSERK:
                             DoCast(me, SPELL_BERSERK, true);
@@ -341,7 +333,7 @@
                         if (ignis->AI())
                             ignis->AI()->DoAction(ACTION_REMOVE_BUFF);
 
-                    me->DespawnOrUnsummon(1s);
+                    me->DespawnOrUnsummon(1000);
                 }
             }
 
@@ -392,11 +384,7 @@
             npc_scorch_groundAI(Creature* creature) : ScriptedAI(creature)
             {
                 Initialize();
-<<<<<<< HEAD
-                me->SetFlag(UNIT_FIELD_FLAGS, UNIT_FLAG_NOT_SELECTABLE | UNIT_FLAG_PACIFIED);
-=======
                 me->AddUnitFlag(UnitFlags(UNIT_FLAG_NOT_SELECTABLE | UNIT_FLAG_PACIFIED));
->>>>>>> 28d470c5
                 me->SetControlled(true, UNIT_STATE_ROOT);
                 creature->SetDisplayId(16925); //model 2 in db cannot overwrite wdb fields
             }
@@ -508,8 +496,8 @@
 
         bool OnCheck(Player* /*source*/, Unit* target) override
         {
-            if (UnitAI* ai = target ? target->GetAI() : nullptr)
-                return ai->GetData(DATA_SHATTERED) != 0;
+            if (target && target->IsAIEnabled)
+                return target->GetAI()->GetData(DATA_SHATTERED) != 0;
 
             return false;
         }
