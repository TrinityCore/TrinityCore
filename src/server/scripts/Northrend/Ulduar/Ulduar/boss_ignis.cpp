--- conflicted
+++ resolved
@@ -486,14 +486,10 @@
 
         bool OnCheck(Player* /*source*/, Unit* target) override
         {
-<<<<<<< HEAD
-            return target && target->GetAI()->GetData(DATA_SHATTERED);
-=======
             if (target && target->IsAIEnabled)
                 return target->GetAI()->GetData(DATA_SHATTERED) != 0;
 
             return false;
->>>>>>> 8b48aad6
         }
 };
 
