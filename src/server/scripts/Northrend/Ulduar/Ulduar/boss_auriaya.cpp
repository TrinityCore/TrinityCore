/*
 * Copyright (C) 2008-2014 TrinityCore <http://www.trinitycore.org/>
 *
 * This program is free software; you can redistribute it and/or modify it
 * under the terms of the GNU General Public License as published by the
 * Free Software Foundation; either version 2 of the License, or (at your
 * option) any later version.
 *
 * This program is distributed in the hope that it will be useful, but WITHOUT
 * ANY WARRANTY; without even the implied warranty of MERCHANTABILITY or
 * FITNESS FOR A PARTICULAR PURPOSE. See the GNU General Public License for
 * more details.
 *
 * You should have received a copy of the GNU General Public License along
 * with this program. If not, see <http://www.gnu.org/licenses/>.
 */

#include "ScriptMgr.h"
#include "ScriptedCreature.h"
#include "SpellScript.h"
#include "ulduar.h"

enum AuriayaSpells
{
    // Auriaya
    SPELL_SENTINEL_BLAST                         = 64389,
    SPELL_SONIC_SCREECH                          = 64422,
    SPELL_TERRIFYING_SCREECH                     = 64386,
    SPELL_SUMMON_SWARMING_GUARDIAN               = 64396,
    SPELL_ACTIVATE_DEFENDER                      = 64449,
    SPELL_DEFENDER_TRIGGER                       = 64448,
    SPELL_SUMMON_DEFENDER                        = 64447,
    SPELL_BERSERK                                = 47008,

    // Feral Defender
    SPELL_FERAL_RUSH                             = 64496,
    SPELL_FERAL_POUNCE                           = 64478,
    SPELL_SEEPING_ESSENCE                        = 64458,
    SPELL_SUMMON_ESSENCE                         = 64457,
    SPELL_FERAL_ESSENCE                          = 64455,

    // Sanctum Sentry
    SPELL_SAVAGE_POUNCE                          = 64666,
    SPELL_RIP_FLESH                              = 64375,
    SPELL_STRENGHT_PACK                          = 64369,
};

enum AuriayaNPCs
{
    NPC_SANCTUM_SENTRY                           = 34014,
    NPC_FERAL_DEFENDER                           = 34035,
    NPC_FERAL_DEFENDER_TRIGGER                   = 34096,
    NPC_SEEPING_TRIGGER                          = 34098,
};

enum AuriayaEvents
{
    // Auriaya
    EVENT_SCREECH                                = 1,
    EVENT_BLAST                                  = 2,
    EVENT_TERRIFYING                             = 3,
    EVENT_SUMMON                                 = 4,
    EVENT_DEFENDER                               = 5,
    EVENT_ACTIVATE_DEFENDER                      = 6,
    EVENT_RESPAWN_DEFENDER                       = 7,
    EVENT_BERSERK                                = 8,

    // Sanctum Sentry
    EVENT_RIP                                    = 9,
    EVENT_POUNCE                                 = 10,

    // Feral Defender
    EVENT_FERAL_POUNCE                           = 11,
    EVENT_RUSH                                   = 12,
};

enum AuriayaYells
{
    SAY_AGGRO                                    = 0,
    SAY_SLAY                                     = 1,
    SAY_DEATH                                    = 2,
    SAY_BERSERK                                  = 3,
    EMOTE_FEAR                                   = 4,
    EMOTE_DEFENDER                               = 5
};

enum AuriayaActions
{
    ACTION_CRAZY_CAT_LADY                        = 0,
    ACTION_RESPAWN_DEFENDER
};

#define SENTRY_NUMBER                            RAID_MODE<uint8>(2, 4)

enum Mis
{
    DATA_NINE_LIVES                             = 30763077,
    DATA_CRAZY_CAT_LADY                         = 30063007
};

class boss_auriaya : public CreatureScript
{
    public:
        boss_auriaya() : CreatureScript("boss_auriaya") { }

        struct boss_auriayaAI : public BossAI
        {
            boss_auriayaAI(Creature* creature) : BossAI(creature, BOSS_AURIAYA)
            {
                Initialize();
            }

            void Initialize()
            {
<<<<<<< HEAD
                DefenderGUID = 0;
=======
                _Reset();
                DefenderGUID.Clear();
>>>>>>> 9b933b4a
                defenderLives = 8;
                crazyCatLady = true;
                nineLives = false;
            }

            void Reset() override
            {
                _Reset();
                Initialize();
            }

            void EnterCombat(Unit* /*who*/) override
            {
                _EnterCombat();
                Talk(SAY_AGGRO);

                events.ScheduleEvent(EVENT_SCREECH, urand(45000, 65000));
                events.ScheduleEvent(EVENT_BLAST, urand(20000, 25000));
                events.ScheduleEvent(EVENT_TERRIFYING, urand(20000, 30000));
                events.ScheduleEvent(EVENT_DEFENDER, urand(40000, 55000));
                events.ScheduleEvent(EVENT_SUMMON, urand(45000, 55000));
                events.ScheduleEvent(EVENT_BERSERK, 600000);
            }

            void KilledUnit(Unit* who) override
            {
                if (who->GetTypeId() == TYPEID_PLAYER)
                    Talk(SAY_SLAY);
            }

            void JustSummoned(Creature* summoned) override
            {
                summons.Summon(summoned);

                if (Unit* target = SelectTarget(SELECT_TARGET_RANDOM, 0, 0.0f, true))
                {
                    summoned->AI()->AttackStart(target);
                    summoned->AddThreat(target, 250.0f);
                    DoZoneInCombat(summoned);
                }

                if (summoned->GetEntry() == NPC_FERAL_DEFENDER)
                {
                    if (!summoned->IsInCombat() && me->GetVictim())
                        summoned->AI()->AttackStart(me->GetVictim());
                    summoned->SetAuraStack(SPELL_FERAL_ESSENCE, summoned, 9);
                    DefenderGUID = summoned->GetGUID();
                    DoZoneInCombat(summoned);
                }
            }

            void DoAction(int32 action) override
            {
                switch (action)
                {
                    case ACTION_CRAZY_CAT_LADY:
                        SetData(DATA_CRAZY_CAT_LADY, 0);
                        break;
                    case ACTION_RESPAWN_DEFENDER:
                        --defenderLives;
                        if (!defenderLives)
                        {
                            SetData(DATA_NINE_LIVES, 1);
                            break;
                        }
                        events.ScheduleEvent(EVENT_RESPAWN_DEFENDER, 30000);
                        break;
                    default:
                        break;
                }
            }

            uint32 GetData(uint32 type) const override
            {
                switch (type)
                {
                    case DATA_NINE_LIVES:
                        return nineLives ? 1 : 0;
                    case DATA_CRAZY_CAT_LADY:
                        return crazyCatLady ? 1 : 0;
                }

                return 0;
            }

            void SetData(uint32 id, uint32 data) override
            {
               switch (id)
               {
                   case DATA_NINE_LIVES:
                        nineLives = data ? true : false;
                        break;
                    case DATA_CRAZY_CAT_LADY:
                        crazyCatLady = data ? true : false;
                        break;
               }
            }

            void JustDied(Unit* /*killer*/) override
            {
                _JustDied();
                Talk(SAY_DEATH);
            }

            void UpdateAI(uint32 diff) override
            {
                if (!UpdateVictim())
                    return;

                events.Update(diff);

                if (me->HasUnitState(UNIT_STATE_CASTING))
                    return;

                while (uint32 eventId = events.ExecuteEvent())
                {
                    switch (eventId)
                    {
                        case EVENT_SCREECH:
                            DoCast(SPELL_SONIC_SCREECH);
                            events.ScheduleEvent(EVENT_SCREECH, urand(40000, 60000));
                            break;
                        case EVENT_TERRIFYING:
                            Talk(EMOTE_FEAR);
                            DoCast(SPELL_TERRIFYING_SCREECH);
                            events.ScheduleEvent(EVENT_TERRIFYING, urand(20000, 30000));
                            break;
                        case EVENT_BLAST:
                            DoCastAOE(SPELL_SENTINEL_BLAST);
                            events.ScheduleEvent(EVENT_BLAST, urand(25000, 35000));
                            break;
                        case EVENT_DEFENDER:
                            Talk(EMOTE_DEFENDER);
                            DoCast(SPELL_DEFENDER_TRIGGER);
                            if (Creature* trigger = me->FindNearestCreature(NPC_FERAL_DEFENDER_TRIGGER, 15.0f, true))
                                DoCast(trigger, SPELL_ACTIVATE_DEFENDER, true);
                            break;
                        case EVENT_RESPAWN_DEFENDER:
                            if (Creature* Defender = ObjectAccessor::GetCreature(*me, DefenderGUID))
                            {
                                Defender->Respawn();
                                if (defenderLives)
                                    Defender->SetAuraStack(SPELL_FERAL_ESSENCE, Defender, defenderLives);
                                Defender->SetInCombatWithZone();
                                if (!Defender->IsInCombat())
                                    Defender->AI()->AttackStart(me->GetVictim());
                                events.CancelEvent(EVENT_RESPAWN_DEFENDER);
                            }
                            break;
                        case EVENT_SUMMON:
                            if (Unit* target = SelectTarget(SELECT_TARGET_RANDOM, 0, 0.0f, true))
                                DoCast(target, SPELL_SUMMON_SWARMING_GUARDIAN);
                            events.ScheduleEvent(EVENT_SUMMON, urand(30000, 45000));
                            break;
                        case EVENT_BERSERK:
                            DoCast(me, SPELL_BERSERK, true);
                            Talk(SAY_BERSERK);
                            events.CancelEvent(EVENT_BERSERK);
                            break;
                    }
                }

                DoMeleeAttackIfReady();
            }

        private:
            ObjectGuid DefenderGUID;
            uint8 defenderLives;
            bool crazyCatLady;
            bool nineLives;
        };

        CreatureAI* GetAI(Creature* creature) const override
        {
            return GetUlduarAI<boss_auriayaAI>(creature);
        }
};

class npc_auriaya_seeping_trigger : public CreatureScript
{
    public:
        npc_auriaya_seeping_trigger() : CreatureScript("npc_auriaya_seeping_trigger") { }

        struct npc_auriaya_seeping_triggerAI : public ScriptedAI
        {
            npc_auriaya_seeping_triggerAI(Creature* creature) : ScriptedAI(creature)
            {
                instance = me->GetInstanceScript();
            }

            void Reset() override
            {
                me->DespawnOrUnsummon(600000);
                DoCast(me, SPELL_SEEPING_ESSENCE);
            }

            void UpdateAI(uint32 /*diff*/) override
            {
                if (instance->GetBossState(BOSS_AURIAYA) != IN_PROGRESS)
                    me->DespawnOrUnsummon();
            }

        private:
            InstanceScript* instance;
        };

        CreatureAI* GetAI(Creature* creature) const override
        {
            return GetInstanceAI<npc_auriaya_seeping_triggerAI>(creature);
        }
};

class npc_sanctum_sentry : public CreatureScript
{
    public:
        npc_sanctum_sentry() : CreatureScript("npc_sanctum_sentry") { }

        struct npc_sanctum_sentryAI : public ScriptedAI
        {
            npc_sanctum_sentryAI(Creature* creature) : ScriptedAI(creature)
            {
                instance = me->GetInstanceScript();
            }

            void Reset() override
            {
                events.ScheduleEvent(EVENT_RIP, urand(4000, 8000));
                events.ScheduleEvent(EVENT_POUNCE, urand(12000, 15000));
            }

            void EnterCombat(Unit* /*who*/) override
            {
                DoCast(me, SPELL_STRENGHT_PACK, true);
            }

            void UpdateAI(uint32 diff) override
            {
                if (!UpdateVictim())
                    return;

                events.Update(diff);

                if (me->HasUnitState(UNIT_STATE_CASTING))
                    return;

                while (uint32 eventId = events.ExecuteEvent())
                {
                    switch (eventId)
                    {
                        case EVENT_RIP:
                            DoCastVictim(SPELL_RIP_FLESH);
                            events.ScheduleEvent(EVENT_RIP, urand(12000, 15000));
                            break;
                        case EVENT_POUNCE:
                            if (Unit* target = SelectTarget(SELECT_TARGET_RANDOM, 0, 0.0f, true))
                            {
                                me->AddThreat(target, 100.0f);
                                AttackStart(target);
                                DoCast(target, SPELL_SAVAGE_POUNCE);
                            }
                            events.ScheduleEvent(EVENT_POUNCE, urand(12000, 17000));
                            break;
                        default:
                            break;
                    }
                }

                DoMeleeAttackIfReady();
            }

            void JustDied(Unit* /*killer*/) override
            {
                if (Creature* Auriaya = ObjectAccessor::GetCreature(*me, instance->GetGuidData(BOSS_AURIAYA)))
                    Auriaya->AI()->DoAction(ACTION_CRAZY_CAT_LADY);
            }

        private:
            InstanceScript* instance;
            EventMap events;
        };

        CreatureAI* GetAI(Creature* creature) const override
        {
            return GetInstanceAI<npc_sanctum_sentryAI>(creature);
        }
};

class npc_feral_defender : public CreatureScript
{
    public:
        npc_feral_defender() : CreatureScript("npc_feral_defender") { }

        struct npc_feral_defenderAI : public ScriptedAI
        {
            npc_feral_defenderAI(Creature* creature) : ScriptedAI(creature)
            {
                instance = me->GetInstanceScript();
            }

            void Reset() override
            {
                events.ScheduleEvent(EVENT_FERAL_POUNCE, 5000);
                events.ScheduleEvent(EVENT_RUSH, 10000);
            }

            void UpdateAI(uint32 diff) override
            {
                if (!UpdateVictim())
                    return;

                events.Update(diff);

                if (me->HasUnitState(UNIT_STATE_CASTING))
                    return;

                while (uint32 eventId = events.ExecuteEvent())
                {
                    switch (eventId)
                    {
                        case EVENT_FERAL_POUNCE:
                            if (Unit* target = SelectTarget(SELECT_TARGET_RANDOM, 0, 0.0f, true))
                            {
                                me->AddThreat(target, 100.0f);
                                AttackStart(target);
                                DoCast(target, SPELL_FERAL_POUNCE);
                            }
                            events.ScheduleEvent(EVENT_FERAL_POUNCE, urand(10000, 12000));
                            break;
                        case EVENT_RUSH:
                            if (Unit* target = SelectTarget(SELECT_TARGET_RANDOM, 0, 0.0f, true))
                            {
                                me->AddThreat(target, 100.0f);
                                AttackStart(target);
                                DoCast(target, SPELL_FERAL_RUSH);
                            }
                            events.ScheduleEvent(EVENT_RUSH, urand(10000, 12000));
                            break;
                    default:
                        break;
                    }
                }

                DoMeleeAttackIfReady();
            }

            void JustDied(Unit* /*killer*/) override
            {
                DoCast(me, SPELL_SUMMON_ESSENCE);
                if (Creature* Auriaya = ObjectAccessor::GetCreature(*me, instance->GetGuidData(BOSS_AURIAYA)))
                    Auriaya->AI()->DoAction(ACTION_RESPAWN_DEFENDER);
            }

        private:
            InstanceScript* instance;
            EventMap events;
        };

        CreatureAI* GetAI(Creature* creature) const override
        {
            return GetInstanceAI<npc_feral_defenderAI>(creature);
        }
};

class SanctumSentryCheck
{
    public:
        bool operator()(WorldObject* object) const
        {
            if (object->GetEntry() == NPC_SANCTUM_SENTRY)
                return false;

            return true;
        }
};

class spell_auriaya_strenght_of_the_pack : public SpellScriptLoader
{
    public:
        spell_auriaya_strenght_of_the_pack() : SpellScriptLoader("spell_auriaya_strenght_of_the_pack") { }

        class spell_auriaya_strenght_of_the_pack_SpellScript : public SpellScript
        {
            PrepareSpellScript(spell_auriaya_strenght_of_the_pack_SpellScript);

            void FilterTargets(std::list<WorldObject*>& unitList)
            {
                unitList.remove_if(SanctumSentryCheck());
            }

            void Register() override
            {
                OnObjectAreaTargetSelect += SpellObjectAreaTargetSelectFn(spell_auriaya_strenght_of_the_pack_SpellScript::FilterTargets, EFFECT_0, TARGET_UNIT_SRC_AREA_ALLY);
            }
        };

        SpellScript* GetSpellScript() const override
        {
            return new spell_auriaya_strenght_of_the_pack_SpellScript();
        }
};

class spell_auriaya_sentinel_blast : public SpellScriptLoader
{
    public:
        spell_auriaya_sentinel_blast() : SpellScriptLoader("spell_auriaya_sentinel_blast") { }

        class spell_auriaya_sentinel_blast_SpellScript : public SpellScript
        {
            PrepareSpellScript(spell_auriaya_sentinel_blast_SpellScript);

            void FilterTargets(std::list<WorldObject*>& unitList)
            {
                unitList.remove_if(PlayerOrPetCheck());
            }

            void Register() override
            {
                OnObjectAreaTargetSelect += SpellObjectAreaTargetSelectFn(spell_auriaya_sentinel_blast_SpellScript::FilterTargets, EFFECT_0, TARGET_UNIT_SRC_AREA_ENEMY);
                OnObjectAreaTargetSelect += SpellObjectAreaTargetSelectFn(spell_auriaya_sentinel_blast_SpellScript::FilterTargets, EFFECT_1, TARGET_UNIT_SRC_AREA_ENEMY);
            }
        };

        SpellScript* GetSpellScript() const override
        {
            return new spell_auriaya_sentinel_blast_SpellScript();
        }
};


class achievement_nine_lives : public AchievementCriteriaScript
{
    public:
        achievement_nine_lives() : AchievementCriteriaScript("achievement_nine_lives")
        {
        }

        bool OnCheck(Player* /*player*/, Unit* target) override
        {
            if (!target)
                return false;

            if (Creature* Auriaya = target->ToCreature())
                if (Auriaya->AI()->GetData(DATA_NINE_LIVES))
                    return true;

            return false;
        }
};

class achievement_crazy_cat_lady : public AchievementCriteriaScript
{
    public:
        achievement_crazy_cat_lady() : AchievementCriteriaScript("achievement_crazy_cat_lady")
        {
        }

        bool OnCheck(Player* /*player*/, Unit* target) override
        {
            if (!target)
                return false;

            if (Creature* Auriaya = target->ToCreature())
                if (Auriaya->AI()->GetData(DATA_CRAZY_CAT_LADY))
                    return true;

            return false;
        }
};

void AddSC_boss_auriaya()
{
    new boss_auriaya();
    new npc_auriaya_seeping_trigger();
    new npc_feral_defender();
    new npc_sanctum_sentry();
    new spell_auriaya_strenght_of_the_pack();
    new spell_auriaya_sentinel_blast();
    new achievement_nine_lives();
    new achievement_crazy_cat_lady();
}<|MERGE_RESOLUTION|>--- conflicted
+++ resolved
@@ -112,12 +112,7 @@
 
             void Initialize()
             {
-<<<<<<< HEAD
-                DefenderGUID = 0;
-=======
-                _Reset();
                 DefenderGUID.Clear();
->>>>>>> 9b933b4a
                 defenderLives = 8;
                 crazyCatLady = true;
                 nineLives = false;
