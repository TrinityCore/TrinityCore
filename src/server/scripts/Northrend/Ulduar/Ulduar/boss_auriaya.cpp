/*
 * This file is part of the TrinityCore Project. See AUTHORS file for Copyright information
 *
 * This program is free software; you can redistribute it and/or modify it
 * under the terms of the GNU General Public License as published by the
 * Free Software Foundation; either version 2 of the License, or (at your
 * option) any later version.
 *
 * This program is distributed in the hope that it will be useful, but WITHOUT
 * ANY WARRANTY; without even the implied warranty of MERCHANTABILITY or
 * FITNESS FOR A PARTICULAR PURPOSE. See the GNU General Public License for
 * more details.
 *
 * You should have received a copy of the GNU General Public License along
 * with this program. If not, see <http://www.gnu.org/licenses/>.
 */

#include "ScriptMgr.h"
#include "InstanceScript.h"
#include "MotionMaster.h"
#include "ObjectAccessor.h"
#include "ScriptedCreature.h"
#include "SpellAuras.h"
#include "SpellScript.h"
#include "ulduar.h"

enum AuriayaSpells
{
    // Auriaya
    SPELL_SENTINEL_BLAST                    = 64389,
    SPELL_SONIC_SCREECH                     = 64422,
    SPELL_TERRIFYING_SCREECH                = 64386,
    SPELL_SUMMON_SWARMING_GUARDIAN          = 64396,
    SPELL_ACTIVATE_DEFENDER                 = 64449,
    SPELL_DEFENDER_TRIGGER                  = 64448,
    SPELL_BERSERK                           = 47008,
    SPELL_INSTAKILL_ARACHNOPOD              = 64900,

    // Feral Defender
    SPELL_FERAL_RUSH                        = 64496,
    SPELL_FERAL_RUSH_2                      = 64489,
    SPELL_FERAL_POUNCE                      = 64478,
    SPELL_SUMMON_ESSENCE                    = 64457,
    SPELL_FERAL_ESSENCE                     = 64455,
    SPELL_SHADOW_PAWS                       = 64479,
    SPELL_REDUCE_CRITCAL                    = 64481,
    SPELL_RANDOM_AGRO_PERIODIC              = 61906,
    SPELL_PERMANENT_FEIGN_DEATH             = 58951,
    SPELL_FERAL_ESSENCE_APPLICATION_REMOVAL = 64456,
    SPELL_CLEAR_ALL_DEBUFFS                 = 34098,
    SPELL_DROWNED_STATE                     = 64462,
    SPELL_FULL_HEAL                         = 64460,

    // Seeping Essence Stalker
    SPELL_SEEPING_ESSENCE                   = 64458,

    // Sanctum Sentry
    SPELL_SAVAGE_POUNCE                     = 64666,
    SPELL_RIP_FLESH                         = 64375,
    SPELL_STRENGHT_OF_THE_PACK              = 64369,

    // Swarming Guardian
    SPELL_AGRO_CREATOR                      = 63709,
    SPELL_POUNCE                            = 64399
};

enum AuriayaEvents
{
    // Auriaya
    EVENT_SONIC_SCREECH = 1,
    EVENT_BLAST,
    EVENT_TERRIFYING_SCREECH,
    EVENT_SWARNING_GUARDIAN,
    EVENT_SUMMON_DEFENDER,
    EVENT_ACTIVATE_DEFENDER,
    EVENT_BERSERK,

    // Sanctum Sentry
    EVENT_RIP,
    EVENT_SAVAGE_POUNCE,

    // Feral Defender
    EVENT_FERAL_POUNCE,
    EVENT_RUSH,
    EVENT_START_COMBAT,
    EVENT_RESPAWN_DEFENDER,
    EVENT_RESPAWN_DEFENDER_2,
    EVENT_RESPAWN_DEFENDER_3
};

enum AuriayaYells
{
    SAY_AGGRO      = 0,
    SAY_SLAY       = 1,
    SAY_BERSERK    = 2,
    EMOTE_FEAR     = 3,
    EMOTE_DEFENDER = 4
};

enum AuriayaActions
{
    ACTION_CRAZY_CAT_LADY = 0,
    ACTION_DEFENDER_DIED
};

enum Misc
{
    DATA_NINE_LIVES       = 30763077,
    DATA_CRAZY_CAT_LADY   = 30063007,
    PHASE_NONE            = 1,
    PHASE_COMBAT          = 2,
    SUMMON_GROUP_10_MAN   = 1,
    SUMMON_GROUP_25_MAN   = 2,
    AURIAYA_DEATH_SOUNDID = 15476,
    NPC_SANCTUM_SENTRY    = 34014
};

class CatsTargetSelector
{
public:
    CatsTargetSelector(Unit const* unit, float minDist, float maxDist) : _me(unit), _minDist(minDist), _maxDist(maxDist) { }

    bool operator()(Unit* unit) const
    {
        float dist = _me->GetDistance(unit);
        return unit->GetTypeId() == TYPEID_PLAYER && dist >= _minDist && dist < _maxDist && _me->IsWithinLOSInMap(unit);
    }

private:
    Unit const* _me;
    float _minDist;
    float _maxDist;
};

struct boss_auriaya : public BossAI
{
    boss_auriaya(Creature* creature) : BossAI(creature, BOSS_AURIAYA), _crazyCatLady(true), _nineLives(false) { }

    void Reset() override
    {
        _Reset();
        _crazyCatLady = true;
        _nineLives = false;
        HandleCats(true);
    }

    void HandleCats(bool isResetting)
    {
        std::list<Creature*> catList;
        me->GetCreatureListWithEntryInGrid(catList, NPC_SANCTUM_SENTRY, 500.0f);
        for (std::list<Creature*>::const_iterator itr = catList.begin(); itr != catList.end(); ++itr)
        {
<<<<<<< HEAD
            if (!isResetting)
                (*itr)->DespawnOrUnsummon();
            else if (!(*itr)->IsAlive())
                (*itr)->Respawn(true);
        }
    }

    void JustEngagedWith(Unit* who) override
    {
        BossAI::JustEngagedWith(who);
        Talk(SAY_AGGRO);
        instance->SendEncounterUnit(ENCOUNTER_FRAME_ENGAGE, me);
        events.ScheduleEvent(EVENT_SONIC_SCREECH, 48s);
        events.ScheduleEvent(EVENT_TERRIFYING_SCREECH, 38s);
        events.ScheduleEvent(EVENT_SUMMON_DEFENDER, 1min);
        events.ScheduleEvent(EVENT_SWARNING_GUARDIAN, 51s);
        events.ScheduleEvent(EVENT_BERSERK, 10min);
=======
            if (isResetting)
                (*itr)->Respawn();
            else
                (*itr)->DespawnOrUnsummon();
        }
    }

    void EnterCombat(Unit* /*who*/) override
    {
        _EnterCombat();
        Talk(SAY_AGGRO);
        instance->SendEncounterUnit(ENCOUNTER_FRAME_ENGAGE, me);
        events.ScheduleEvent(EVENT_SONIC_SCREECH, Seconds(48));
        events.ScheduleEvent(EVENT_TERRIFYING_SCREECH, Seconds(38));
        events.ScheduleEvent(EVENT_SUMMON_DEFENDER, Seconds(60));
        events.ScheduleEvent(EVENT_SWARNING_GUARDIAN, Seconds(51));
        events.ScheduleEvent(EVENT_BERSERK, Minutes(10));
>>>>>>> 28d470c5
    }

    void KilledUnit(Unit* who) override
    {
        if (who->GetTypeId() == TYPEID_PLAYER && roll_chance_i(50))
            Talk(SAY_SLAY);
    }

    void DoAction(int32 action) override
    {
        switch (action)
        {
            case ACTION_CRAZY_CAT_LADY:
                _crazyCatLady = false;
                break;
            case ACTION_DEFENDER_DIED:
                _nineLives = true;
                break;
            default:
                break;
        }
    }
<<<<<<< HEAD

    uint32 GetData(uint32 type) const override
    {
        switch (type)
        {
            case DATA_NINE_LIVES:
                return _nineLives ? 1 : 0;
            case DATA_CRAZY_CAT_LADY:
                return _crazyCatLady ? 1 : 0;
            default:
                return 0;
        }
    }

    void JustDied(Unit* /*killer*/) override
    {
        _JustDied();
        DoPlaySoundToSet(me, AURIAYA_DEATH_SOUNDID);
        instance->SendEncounterUnit(ENCOUNTER_FRAME_DISENGAGE, me);
        HandleCats(false);
    }

    void EnterEvadeMode(EvadeReason why) override
    {
        instance->SendEncounterUnit(ENCOUNTER_FRAME_DISENGAGE, me);
        BossAI::EnterEvadeMode(why);
    }

    void UpdateAI(uint32 diff) override
    {
        if (!UpdateVictim())
            return;

        events.Update(diff);

=======

    uint32 GetData(uint32 type) const override
    {
        switch (type)
        {
            case DATA_NINE_LIVES:
                return _nineLives ? 1 : 0;
            case DATA_CRAZY_CAT_LADY:
                return _crazyCatLady ? 1 : 0;
            default:
                return 0;
        }
    }

    void JustDied(Unit* /*killer*/) override
    {
        _JustDied();
        DoPlaySoundToSet(me, AURIAYA_DEATH_SOUNDID);
        instance->SendEncounterUnit(ENCOUNTER_FRAME_DISENGAGE, me);
        HandleCats(false);
    }

    void EnterEvadeMode(EvadeReason /*why*/) override
    {
        instance->SendEncounterUnit(ENCOUNTER_FRAME_DISENGAGE, me);
        summons.DespawnAll();
        _DespawnAtEvade(Seconds(5));
    }

    void UpdateAI(uint32 diff) override
    {
        if (!UpdateVictim())
            return;

        events.Update(diff);

>>>>>>> 28d470c5
        if (me->HasUnitState(UNIT_STATE_CASTING))
            return;

        while (uint32 eventId = events.ExecuteEvent())
        {
            switch (eventId)
            {
                case EVENT_SONIC_SCREECH:
                    DoCastVictim(SPELL_SONIC_SCREECH);
                    events.Repeat(Seconds(22), Seconds(30));
                    break;
                case EVENT_TERRIFYING_SCREECH:
                    Talk(EMOTE_FEAR);
                    DoCastSelf(SPELL_TERRIFYING_SCREECH);
                    events.ScheduleEvent(EVENT_BLAST, Milliseconds(1));
                    events.Repeat(Seconds(36), Seconds(45));
                    break;
                case EVENT_BLAST:
                    DoCastAOE(SPELL_SENTINEL_BLAST);
                    break;
                case EVENT_SUMMON_DEFENDER:
                    Talk(EMOTE_DEFENDER);
                    DoCastSelf(SPELL_DEFENDER_TRIGGER);
<<<<<<< HEAD
                    events.ScheduleEvent(EVENT_ACTIVATE_DEFENDER, 2s);
=======
                    events.ScheduleEvent(EVENT_ACTIVATE_DEFENDER, Seconds(2));
>>>>>>> 28d470c5
                    break;
                case EVENT_ACTIVATE_DEFENDER:
                    DoCastSelf(SPELL_ACTIVATE_DEFENDER);
                    break;
                case EVENT_SWARNING_GUARDIAN:
<<<<<<< HEAD
                    if (Unit* target = SelectTarget(SelectTargetMethod::Random, 1, 0.0f, true))
=======
                    if (Unit* target = SelectTarget(SELECT_TARGET_RANDOM, 1, 0.0f, true))
>>>>>>> 28d470c5
                        DoCast(target, SPELL_SUMMON_SWARMING_GUARDIAN);
                    events.Repeat(Seconds(25), Seconds(45));
                    break;
                case EVENT_BERSERK:
                    DoCastSelf(SPELL_BERSERK, true);
                    Talk(SAY_BERSERK);
                    break;
                default:
                    break;
            }

            if (me->HasUnitState(UNIT_STATE_CASTING))
                return;
        }

        DoMeleeAttackIfReady();
    }

private:
    bool _crazyCatLady;
    bool _nineLives;
};

struct npc_sanctum_sentry : public ScriptedAI
{
    npc_sanctum_sentry(Creature* creature) : ScriptedAI(creature), _instance(creature->GetInstanceScript()) { }

    void Reset() override
    {
<<<<<<< HEAD
        _events.Reset();
=======
>>>>>>> 28d470c5
        DoCastSelf(SPELL_STRENGHT_OF_THE_PACK, true);
        me->SetWalk(true);
    }

<<<<<<< HEAD
    void JustEngagedWith(Unit* /*who*/) override
    {
        _events.ScheduleEvent(EVENT_RIP, 6s);
=======
    void EnterCombat(Unit* /*who*/) override
    {
        _events.ScheduleEvent(EVENT_RIP, Seconds(6));
>>>>>>> 28d470c5
        _events.ScheduleEvent(EVENT_SAVAGE_POUNCE, Milliseconds(1));
        me->SetWalk(false);
    }

    void JustDied(Unit* /*killer*/) override
    {
        if (Creature* auriaya = _instance->GetCreature(BOSS_AURIAYA))
            auriaya->AI()->DoAction(ACTION_CRAZY_CAT_LADY);
    }

    void UpdateAI(uint32 diff) override
    {
        if (!UpdateVictim())
            return;

        _events.Update(diff);

        if (me->HasUnitState(UNIT_STATE_CASTING))
            return;

        while (uint32 eventId = _events.ExecuteEvent())
        {
            switch (eventId)
            {
                case EVENT_RIP:
                    DoCastVictim(SPELL_RIP_FLESH);
                    _events.Repeat(Seconds(10), Seconds(12));
                    break;
                case EVENT_SAVAGE_POUNCE:
<<<<<<< HEAD
                    if (Unit* target = SelectTarget(SelectTargetMethod::Random, 0, CatsTargetSelector(me, 10.0f, 15.0f)))
=======
                    if (Unit* target = SelectTarget(SELECT_TARGET_RANDOM, 0, CatsTargetSelector(me, 10.0f, 15.0f)))
>>>>>>> 28d470c5
                    {
                        DoCast(target, SPELL_SAVAGE_POUNCE);
                        _events.Repeat(Seconds(10));
                        break;
                    }
                    _events.Repeat(Seconds(1));
                    break;
                default:
                    break;
            }

            if (me->HasUnitState(UNIT_STATE_CASTING))
                return;
        }

        DoMeleeAttackIfReady();
    }

private:
    InstanceScript* _instance;
    EventMap _events;
};

struct npc_feral_defender : public ScriptedAI
{
    npc_feral_defender(Creature* creature) : ScriptedAI(creature), _instance(creature->GetInstanceScript()) { }

    void Reset() override
    {
        me->SetReactState(REACT_PASSIVE);
        DoCastSelf(SPELL_SHADOW_PAWS, true);
        DoCastSelf(SPELL_REDUCE_CRITCAL, true);
        me->SetAuraStack(SPELL_FERAL_ESSENCE, me, 8);
        DoCastSelf(SPELL_RANDOM_AGRO_PERIODIC, true);
        _events.SetPhase(PHASE_NONE);
<<<<<<< HEAD
        _events.ScheduleEvent(EVENT_START_COMBAT, 1s);
=======
        _events.ScheduleEvent(EVENT_START_COMBAT, Seconds(1));
>>>>>>> 28d470c5

        if (Creature* auriaya = _instance->GetCreature(BOSS_AURIAYA))
            auriaya->AI()->JustSummoned(me);
    }

    void UpdateAI(uint32 diff) override
    {
        if (!UpdateVictim() && !_events.IsInPhase(PHASE_NONE))
            return;

        _events.Update(diff);

        if (me->HasUnitState(UNIT_STATE_CASTING))
            return;

        while (uint32 eventId = _events.ExecuteEvent())
        {
            switch (eventId)
            {
                case EVENT_START_COMBAT:
                    _events.SetPhase(PHASE_COMBAT);
                    me->SetReactState(REACT_AGGRESSIVE);
<<<<<<< HEAD
                    if (Unit* target = SelectTarget(SelectTargetMethod::Random, 0, 0.0f, true))
                        AttackStart(target);
                    _events.ScheduleEvent(EVENT_RUSH, 1s);
                    break;
                case EVENT_RUSH:
                    if (Unit* target = SelectTarget(SelectTargetMethod::Random, 1, CatsTargetSelector(me, 10.0f, 11.0f)))
=======
                    if (Unit* target = SelectTarget(SELECT_TARGET_RANDOM, 0, 0.0f, true))
                        AttackStart(target);
                    _events.ScheduleEvent(EVENT_RUSH, Seconds(1));
                    break;
                case EVENT_RUSH:
                    if (Unit* target = SelectTarget(SELECT_TARGET_RANDOM, 1, CatsTargetSelector(me, 10.0f, 11.0f)))
>>>>>>> 28d470c5
                    {
                        DoCast(target, SPELL_FERAL_RUSH, true);
                        _events.Repeat(Seconds(5));
                        break;
                    }
                    _events.Repeat(Seconds(1));
                    break;
                case EVENT_RESPAWN_DEFENDER:
                    me->SetDisableGravity(true);
                    me->SetHover(true);
                    DoCastSelf(SPELL_DROWNED_STATE, true);
                    _events.ScheduleEvent(EVENT_RESPAWN_DEFENDER_2, Seconds(3));
                    _events.ScheduleEvent(EVENT_RESPAWN_DEFENDER_3, Seconds(5));
                    break;
                case EVENT_RESPAWN_DEFENDER_2:
                    me->RemoveAurasDueToSpell(SPELL_DROWNED_STATE);
                    break;
                case EVENT_RESPAWN_DEFENDER_3:
                    me->RemoveAurasDueToSpell(SPELL_PERMANENT_FEIGN_DEATH);
                    DoCastSelf(SPELL_FULL_HEAL, true);
<<<<<<< HEAD
                    me->RemoveFlag(UNIT_FIELD_FLAGS, UNIT_FLAG_NOT_SELECTABLE);
                    me->SetReactState(REACT_AGGRESSIVE);
                    me->SetDisableGravity(false);
                    me->SetHover(false);
                    if (Unit* target = SelectTarget(SelectTargetMethod::Random, 0, 0.0f, true))
                        AttackStart(target);
                    _events.ScheduleEvent(EVENT_RUSH, 1s);
=======
                    me->RemoveUnitFlag(UNIT_FLAG_NOT_SELECTABLE);
                    me->SetReactState(REACT_AGGRESSIVE);
                    me->SetDisableGravity(false);
                    me->SetHover(false);
                    if (Unit* target = SelectTarget(SELECT_TARGET_RANDOM, 0, 0.0f, true))
                        AttackStart(target);
                    _events.ScheduleEvent(EVENT_RUSH, Seconds(1));
>>>>>>> 28d470c5
                    break;
                default:
                    break;
            }

            if (me->HasUnitState(UNIT_STATE_CASTING))
                return;
        }

        DoMeleeAttackIfReady();
    }

    void DamageTaken(Unit* /*done_by*/, uint32 &damage) override
    {
        if (damage >= me->GetHealth() && me->HasAura(SPELL_FERAL_ESSENCE))
        {
            damage = 0;
            if (!me->HasAura(SPELL_PERMANENT_FEIGN_DEATH))
            {
                me->SetReactState(REACT_PASSIVE);
                me->AttackStop();
<<<<<<< HEAD
                me->SetFlag(UNIT_FIELD_FLAGS, UNIT_FLAG_NOT_SELECTABLE);
=======
                me->AddUnitFlag(UNIT_FLAG_NOT_SELECTABLE);
>>>>>>> 28d470c5
                DoCastSelf(SPELL_PERMANENT_FEIGN_DEATH, true);
                DoCastSelf(SPELL_FERAL_ESSENCE_APPLICATION_REMOVAL, true);
                DoCastSelf(SPELL_SUMMON_ESSENCE, true);
                DoCastSelf(SPELL_CLEAR_ALL_DEBUFFS, true);
                ResetThreatList();
<<<<<<< HEAD
                _events.ScheduleEvent(EVENT_RESPAWN_DEFENDER, 30s);
=======
                _events.ScheduleEvent(EVENT_RESPAWN_DEFENDER, Seconds(30));
>>>>>>> 28d470c5
                _events.CancelEvent(EVENT_RUSH);
            }
        }
    }

    void JustDied(Unit* /*killer*/) override
    {
        DoCastSelf(SPELL_SUMMON_ESSENCE, true);
        if (Creature* auriaya = _instance->GetCreature(BOSS_AURIAYA))
            auriaya->AI()->DoAction(ACTION_DEFENDER_DIED);
    }

private:
    InstanceScript* _instance;
    EventMap _events;
};

struct npc_swarming_guardian : public ScriptedAI
{
    npc_swarming_guardian(Creature* creature) : ScriptedAI(creature), _instance(creature->GetInstanceScript()) { }

    void Reset() override
    {
        me->SetReactState(REACT_PASSIVE);
        _scheduler.Schedule(Seconds(1), [this](TaskContext /*context*/)
        {
            me->SetReactState(REACT_AGGRESSIVE);
            DoCastSelf(SPELL_AGRO_CREATOR);
        });
        if (Creature* auriaya = _instance->GetCreature(BOSS_AURIAYA))
            auriaya->AI()->JustSummoned(me);
    }

    void UpdateAI(uint32 diff) override
    {
        _scheduler.Update(diff);
        if (!UpdateVictim())
            return;

        DoMeleeAttackIfReady();
    }

private:
    InstanceScript* _instance;
    TaskScheduler _scheduler;
};
<<<<<<< HEAD

struct npc_seeping_essence_stalker : public ScriptedAI
{
    npc_seeping_essence_stalker(Creature* creature) : ScriptedAI(creature), _instance(creature->GetInstanceScript()) { }

    void Reset() override
    {
        DoCastSelf(SPELL_SEEPING_ESSENCE);
        if (Creature* auriaya = _instance->GetCreature(BOSS_AURIAYA))
            auriaya->AI()->JustSummoned(me);
    }

    void UpdateAI(uint32 /*diff*/) override { }

=======

struct npc_seeping_essence_stalker : public ScriptedAI
{
    npc_seeping_essence_stalker(Creature* creature) : ScriptedAI(creature), _instance(creature->GetInstanceScript()) { }

    void Reset() override
    {
        DoCastSelf(SPELL_SEEPING_ESSENCE);
        if (Creature* auriaya = _instance->GetCreature(BOSS_AURIAYA))
            auriaya->AI()->JustSummoned(me);
    }

    void UpdateAI(uint32 /*diff*/) override { }

>>>>>>> 28d470c5
private:
    InstanceScript* _instance;
};

// 64381 - Strength of the Pack
class spell_auriaya_strenght_of_the_pack : public SpellScript
{
    PrepareSpellScript(spell_auriaya_strenght_of_the_pack);

    void FilterTargets(std::list<WorldObject*>& unitList)
    {
        unitList.remove_if([](WorldObject* obj) { return obj->GetEntry() != NPC_SANCTUM_SENTRY; });
    }

    void Register() override
    {
        OnObjectAreaTargetSelect += SpellObjectAreaTargetSelectFn(spell_auriaya_strenght_of_the_pack::FilterTargets, EFFECT_0, TARGET_UNIT_SRC_AREA_ALLY);
    }
};

// 64392, 64679 - Sentinel Blast
class spell_auriaya_sentinel_blast : public SpellScript
{
    PrepareSpellScript(spell_auriaya_sentinel_blast);
<<<<<<< HEAD

    void FilterTargets(std::list<WorldObject*>& targets)
    {
        targets.remove_if([](WorldObject* object) -> bool
        {
            if (object->GetTypeId() == TYPEID_PLAYER)
                return false;

            if (Creature* creature = object->ToCreature())
                return !creature->IsPet();

            return true;
=======

    void FilterTargets(std::list<WorldObject*>& unitList)
    {
        unitList.remove_if([](WorldObject* target)
        {
            return target->GetTypeId() != TYPEID_PLAYER && (target->GetTypeId() != TYPEID_UNIT || !target->ToUnit()->IsPet());
>>>>>>> 28d470c5
        });
    }

    void Register() override
    {
        OnObjectAreaTargetSelect += SpellObjectAreaTargetSelectFn(spell_auriaya_sentinel_blast::FilterTargets, EFFECT_0, TARGET_UNIT_SRC_AREA_ENEMY);
        OnObjectAreaTargetSelect += SpellObjectAreaTargetSelectFn(spell_auriaya_sentinel_blast::FilterTargets, EFFECT_1, TARGET_UNIT_SRC_AREA_ENEMY);
    }
};

// 63709 - Aggro Creator
class spell_auriaya_agro_creator : public SpellScript
{
    PrepareSpellScript(spell_auriaya_agro_creator);

    bool Validate(SpellInfo const* /*spellInfo*/) override
    {
        return ValidateSpellInfo({ SPELL_POUNCE });
    }

    void HandleDummyEffect(SpellEffIndex /*effIndex*/)
    {
        Creature* caster = GetCaster()->ToCreature();
<<<<<<< HEAD
        if (!caster || !caster->IsAIEnabled() || caster->HasReactState(REACT_PASSIVE))
            return;

        if (Unit* target = caster->AI()->SelectTarget(SelectTargetMethod::Random, 0, CatsTargetSelector(caster, 5.0f, 10.0f)))
=======
        if (!caster || !caster->IsAIEnabled || caster->HasReactState(REACT_PASSIVE))
            return;

        if (Unit* target = caster->AI()->SelectTarget(SELECT_TARGET_RANDOM, 0, CatsTargetSelector(caster, 5.0f, 10.0f)))
>>>>>>> 28d470c5
        {
            caster->CastSpell(target, SPELL_POUNCE, true);
            caster->GetThreatManager().AddThreat(target, 50000000.0f, nullptr, true);
            caster->AI()->AttackStart(target);
        }
    }

    void Register() override
    {
        OnEffectHitTarget += SpellEffectFn(spell_auriaya_agro_creator::HandleDummyEffect, EFFECT_0, SPELL_EFFECT_DUMMY);
    }
};

<<<<<<< HEAD
// 61906 - Random Aggro Periodic (5 sec)
class spell_auriaya_random_agro_periodic : public AuraScript
{
    PrepareAuraScript(spell_auriaya_random_agro_periodic);

    bool Validate(SpellInfo const* /*spellInfo*/) override
    {
        return ValidateSpellInfo({ SPELL_FERAL_POUNCE });
    }

    void HandleEffectPeriodic(AuraEffect const* /*aurEff*/)
    {
        Creature* owner = GetUnitOwner()->ToCreature();
        if (!owner || !owner->IsAIEnabled() || owner->HasReactState(REACT_PASSIVE))
            return;

        bool farTarget = true;
        Unit* target = owner->AI()->SelectTarget(SelectTargetMethod::Random, 0, CatsTargetSelector(owner, 15.0f, 25.0f));
        if (!target)
        {
            farTarget = false;
            target = owner->AI()->SelectTarget(SelectTargetMethod::Random, 0);
        }

        if (!target)
            return;

        owner->GetThreatManager().AddThreat(target, 3000000.0f, nullptr, true);
        if (farTarget)
            owner->CastSpell(target, SPELL_FERAL_POUNCE, true);
        owner->AI()->AttackStart(target);
    }

    void Register() override
    {
        OnEffectPeriodic += AuraEffectPeriodicFn(spell_auriaya_random_agro_periodic::HandleEffectPeriodic, EFFECT_0, SPELL_AURA_PERIODIC_DUMMY);
    }
};

// 64456 - Feral Essence Application Removal
class spell_auriaya_feral_essence_removal : public SpellScript
{
    PrepareSpellScript(spell_auriaya_feral_essence_removal);

    bool Validate(SpellInfo const* /*spellInfo*/) override
    {
        return ValidateSpellInfo({ SPELL_FERAL_ESSENCE });
    }

    void HandleScriptEffect(SpellEffIndex /*effIndex*/)
    {
        if (Aura* essence = GetCaster()->GetAura(SPELL_FERAL_ESSENCE))
            essence->ModStackAmount(-1);
=======
//  61906 - Random Aggro Periodic (5 sec)
class spell_auriaya_random_agro_periodic : public AuraScript
{
    PrepareAuraScript(spell_auriaya_random_agro_periodic);

    bool Validate(SpellInfo const* /*spellInfo*/) override
    {
        return ValidateSpellInfo({ SPELL_FERAL_POUNCE });
    }

    void HandleEffectPeriodic(AuraEffect const* /*aurEff*/)
    {
        Creature* owner = GetUnitOwner()->ToCreature();
        if (!owner || !owner->IsAIEnabled || owner->HasReactState(REACT_PASSIVE))
            return;

        if (Unit* target = owner->AI()->SelectTarget(SELECT_TARGET_RANDOM, 0, CatsTargetSelector(owner, 15.0f, 25.0f)))
        {
            owner->GetThreatManager().AddThreat(target, 3000000.0f, nullptr, true);
            owner->CastSpell(target, SPELL_FERAL_POUNCE, true);
            owner->AI()->AttackStart(target);
        }
        else if (Unit* target = owner->AI()->SelectTarget(SELECT_TARGET_RANDOM, 0))
        {
            owner->GetThreatManager().AddThreat(target, 3000000.0f);
            owner->AI()->AttackStart(target);
        }
>>>>>>> 28d470c5
    }

    void Register() override
    {
<<<<<<< HEAD
        OnEffectHitTarget += SpellEffectFn(spell_auriaya_feral_essence_removal::HandleScriptEffect, EFFECT_0, SPELL_EFFECT_SCRIPT_EFFECT);
    }
};

=======
        OnEffectPeriodic += AuraEffectPeriodicFn(spell_auriaya_random_agro_periodic::HandleEffectPeriodic, EFFECT_0, SPELL_AURA_PERIODIC_DUMMY);
    }
};

// 64456 - Feral Essence Application Removal
class spell_auriaya_feral_essence_removal : public SpellScript
{
    PrepareSpellScript(spell_auriaya_feral_essence_removal);

    bool Validate(SpellInfo const* /*spellInfo*/) override
    {
        return ValidateSpellInfo({ SPELL_FERAL_ESSENCE });
    }

    void HandleScriptEffect(SpellEffIndex /*effIndex*/)
    {
        if (Aura* essence = GetCaster()->GetAura(SPELL_FERAL_ESSENCE))
            essence->ModStackAmount(-1);
    }

    void Register() override
    {
        OnEffectHitTarget += SpellEffectFn(spell_auriaya_feral_essence_removal::HandleScriptEffect, EFFECT_0, SPELL_EFFECT_SCRIPT_EFFECT);
    }
};

>>>>>>> 28d470c5
// 64496, 64674 - Feral Rush
class spell_auriaya_feral_rush : public SpellScript
{
    PrepareSpellScript(spell_auriaya_feral_rush);

    bool Validate(SpellInfo const* /*spellInfo*/) override
    {
        return ValidateSpellInfo({ SPELL_FERAL_RUSH_2 });
    }

    void HandleOnHit(SpellEffIndex /*effIndex*/)
    {
        GetCaster()->CastSpell(GetCaster(), SPELL_FERAL_RUSH_2, true);
    }

    void Register() override
    {
        OnEffectHitTarget += SpellEffectFn(spell_auriaya_feral_rush::HandleOnHit, EFFECT_1, SPELL_EFFECT_SCHOOL_DAMAGE);
    }
};

class achievement_nine_lives : public AchievementCriteriaScript
{
    public:
        achievement_nine_lives() : AchievementCriteriaScript("achievement_nine_lives") { }

        bool OnCheck(Player* /*player*/, Unit* target) override
        {
            if (!target)
                return false;

            if (Creature* auriaya = target->ToCreature())
                if (auriaya->AI()->GetData(DATA_NINE_LIVES))
                    return true;

            return false;
        }
};

class achievement_crazy_cat_lady : public AchievementCriteriaScript
{
    public:
        achievement_crazy_cat_lady() : AchievementCriteriaScript("achievement_crazy_cat_lady") { }

        bool OnCheck(Player* /*player*/, Unit* target) override
        {
            if (!target)
                return false;

            if (Creature* auriaya = target->ToCreature())
                if (auriaya->AI()->GetData(DATA_CRAZY_CAT_LADY))
                    return true;

            return false;
        }
};

void AddSC_boss_auriaya()
{
    RegisterUlduarCreatureAI(boss_auriaya);
    RegisterUlduarCreatureAI(npc_feral_defender);
    RegisterUlduarCreatureAI(npc_sanctum_sentry);
    RegisterUlduarCreatureAI(npc_swarming_guardian);
    RegisterUlduarCreatureAI(npc_seeping_essence_stalker);
    RegisterSpellScript(spell_auriaya_strenght_of_the_pack);
    RegisterSpellScript(spell_auriaya_sentinel_blast);
    RegisterSpellScript(spell_auriaya_agro_creator);
<<<<<<< HEAD
    RegisterSpellScript(spell_auriaya_random_agro_periodic);
=======
    RegisterAuraScript(spell_auriaya_random_agro_periodic);
>>>>>>> 28d470c5
    RegisterSpellScript(spell_auriaya_feral_essence_removal);
    RegisterSpellScript(spell_auriaya_feral_rush);
    new achievement_nine_lives();
    new achievement_crazy_cat_lady();
}<|MERGE_RESOLUTION|>--- conflicted
+++ resolved
@@ -150,25 +150,6 @@
         me->GetCreatureListWithEntryInGrid(catList, NPC_SANCTUM_SENTRY, 500.0f);
         for (std::list<Creature*>::const_iterator itr = catList.begin(); itr != catList.end(); ++itr)
         {
-<<<<<<< HEAD
-            if (!isResetting)
-                (*itr)->DespawnOrUnsummon();
-            else if (!(*itr)->IsAlive())
-                (*itr)->Respawn(true);
-        }
-    }
-
-    void JustEngagedWith(Unit* who) override
-    {
-        BossAI::JustEngagedWith(who);
-        Talk(SAY_AGGRO);
-        instance->SendEncounterUnit(ENCOUNTER_FRAME_ENGAGE, me);
-        events.ScheduleEvent(EVENT_SONIC_SCREECH, 48s);
-        events.ScheduleEvent(EVENT_TERRIFYING_SCREECH, 38s);
-        events.ScheduleEvent(EVENT_SUMMON_DEFENDER, 1min);
-        events.ScheduleEvent(EVENT_SWARNING_GUARDIAN, 51s);
-        events.ScheduleEvent(EVENT_BERSERK, 10min);
-=======
             if (isResetting)
                 (*itr)->Respawn();
             else
@@ -186,7 +167,6 @@
         events.ScheduleEvent(EVENT_SUMMON_DEFENDER, Seconds(60));
         events.ScheduleEvent(EVENT_SWARNING_GUARDIAN, Seconds(51));
         events.ScheduleEvent(EVENT_BERSERK, Minutes(10));
->>>>>>> 28d470c5
     }
 
     void KilledUnit(Unit* who) override
@@ -209,7 +189,6 @@
                 break;
         }
     }
-<<<<<<< HEAD
 
     uint32 GetData(uint32 type) const override
     {
@@ -232,42 +211,6 @@
         HandleCats(false);
     }
 
-    void EnterEvadeMode(EvadeReason why) override
-    {
-        instance->SendEncounterUnit(ENCOUNTER_FRAME_DISENGAGE, me);
-        BossAI::EnterEvadeMode(why);
-    }
-
-    void UpdateAI(uint32 diff) override
-    {
-        if (!UpdateVictim())
-            return;
-
-        events.Update(diff);
-
-=======
-
-    uint32 GetData(uint32 type) const override
-    {
-        switch (type)
-        {
-            case DATA_NINE_LIVES:
-                return _nineLives ? 1 : 0;
-            case DATA_CRAZY_CAT_LADY:
-                return _crazyCatLady ? 1 : 0;
-            default:
-                return 0;
-        }
-    }
-
-    void JustDied(Unit* /*killer*/) override
-    {
-        _JustDied();
-        DoPlaySoundToSet(me, AURIAYA_DEATH_SOUNDID);
-        instance->SendEncounterUnit(ENCOUNTER_FRAME_DISENGAGE, me);
-        HandleCats(false);
-    }
-
     void EnterEvadeMode(EvadeReason /*why*/) override
     {
         instance->SendEncounterUnit(ENCOUNTER_FRAME_DISENGAGE, me);
@@ -282,7 +225,6 @@
 
         events.Update(diff);
 
->>>>>>> 28d470c5
         if (me->HasUnitState(UNIT_STATE_CASTING))
             return;
 
@@ -306,21 +248,13 @@
                 case EVENT_SUMMON_DEFENDER:
                     Talk(EMOTE_DEFENDER);
                     DoCastSelf(SPELL_DEFENDER_TRIGGER);
-<<<<<<< HEAD
-                    events.ScheduleEvent(EVENT_ACTIVATE_DEFENDER, 2s);
-=======
                     events.ScheduleEvent(EVENT_ACTIVATE_DEFENDER, Seconds(2));
->>>>>>> 28d470c5
                     break;
                 case EVENT_ACTIVATE_DEFENDER:
                     DoCastSelf(SPELL_ACTIVATE_DEFENDER);
                     break;
                 case EVENT_SWARNING_GUARDIAN:
-<<<<<<< HEAD
-                    if (Unit* target = SelectTarget(SelectTargetMethod::Random, 1, 0.0f, true))
-=======
                     if (Unit* target = SelectTarget(SELECT_TARGET_RANDOM, 1, 0.0f, true))
->>>>>>> 28d470c5
                         DoCast(target, SPELL_SUMMON_SWARMING_GUARDIAN);
                     events.Repeat(Seconds(25), Seconds(45));
                     break;
@@ -350,23 +284,13 @@
 
     void Reset() override
     {
-<<<<<<< HEAD
-        _events.Reset();
-=======
->>>>>>> 28d470c5
         DoCastSelf(SPELL_STRENGHT_OF_THE_PACK, true);
         me->SetWalk(true);
     }
 
-<<<<<<< HEAD
-    void JustEngagedWith(Unit* /*who*/) override
-    {
-        _events.ScheduleEvent(EVENT_RIP, 6s);
-=======
     void EnterCombat(Unit* /*who*/) override
     {
         _events.ScheduleEvent(EVENT_RIP, Seconds(6));
->>>>>>> 28d470c5
         _events.ScheduleEvent(EVENT_SAVAGE_POUNCE, Milliseconds(1));
         me->SetWalk(false);
     }
@@ -396,11 +320,7 @@
                     _events.Repeat(Seconds(10), Seconds(12));
                     break;
                 case EVENT_SAVAGE_POUNCE:
-<<<<<<< HEAD
-                    if (Unit* target = SelectTarget(SelectTargetMethod::Random, 0, CatsTargetSelector(me, 10.0f, 15.0f)))
-=======
                     if (Unit* target = SelectTarget(SELECT_TARGET_RANDOM, 0, CatsTargetSelector(me, 10.0f, 15.0f)))
->>>>>>> 28d470c5
                     {
                         DoCast(target, SPELL_SAVAGE_POUNCE);
                         _events.Repeat(Seconds(10));
@@ -436,11 +356,7 @@
         me->SetAuraStack(SPELL_FERAL_ESSENCE, me, 8);
         DoCastSelf(SPELL_RANDOM_AGRO_PERIODIC, true);
         _events.SetPhase(PHASE_NONE);
-<<<<<<< HEAD
-        _events.ScheduleEvent(EVENT_START_COMBAT, 1s);
-=======
         _events.ScheduleEvent(EVENT_START_COMBAT, Seconds(1));
->>>>>>> 28d470c5
 
         if (Creature* auriaya = _instance->GetCreature(BOSS_AURIAYA))
             auriaya->AI()->JustSummoned(me);
@@ -463,21 +379,12 @@
                 case EVENT_START_COMBAT:
                     _events.SetPhase(PHASE_COMBAT);
                     me->SetReactState(REACT_AGGRESSIVE);
-<<<<<<< HEAD
-                    if (Unit* target = SelectTarget(SelectTargetMethod::Random, 0, 0.0f, true))
-                        AttackStart(target);
-                    _events.ScheduleEvent(EVENT_RUSH, 1s);
-                    break;
-                case EVENT_RUSH:
-                    if (Unit* target = SelectTarget(SelectTargetMethod::Random, 1, CatsTargetSelector(me, 10.0f, 11.0f)))
-=======
                     if (Unit* target = SelectTarget(SELECT_TARGET_RANDOM, 0, 0.0f, true))
                         AttackStart(target);
                     _events.ScheduleEvent(EVENT_RUSH, Seconds(1));
                     break;
                 case EVENT_RUSH:
                     if (Unit* target = SelectTarget(SELECT_TARGET_RANDOM, 1, CatsTargetSelector(me, 10.0f, 11.0f)))
->>>>>>> 28d470c5
                     {
                         DoCast(target, SPELL_FERAL_RUSH, true);
                         _events.Repeat(Seconds(5));
@@ -498,15 +405,6 @@
                 case EVENT_RESPAWN_DEFENDER_3:
                     me->RemoveAurasDueToSpell(SPELL_PERMANENT_FEIGN_DEATH);
                     DoCastSelf(SPELL_FULL_HEAL, true);
-<<<<<<< HEAD
-                    me->RemoveFlag(UNIT_FIELD_FLAGS, UNIT_FLAG_NOT_SELECTABLE);
-                    me->SetReactState(REACT_AGGRESSIVE);
-                    me->SetDisableGravity(false);
-                    me->SetHover(false);
-                    if (Unit* target = SelectTarget(SelectTargetMethod::Random, 0, 0.0f, true))
-                        AttackStart(target);
-                    _events.ScheduleEvent(EVENT_RUSH, 1s);
-=======
                     me->RemoveUnitFlag(UNIT_FLAG_NOT_SELECTABLE);
                     me->SetReactState(REACT_AGGRESSIVE);
                     me->SetDisableGravity(false);
@@ -514,7 +412,6 @@
                     if (Unit* target = SelectTarget(SELECT_TARGET_RANDOM, 0, 0.0f, true))
                         AttackStart(target);
                     _events.ScheduleEvent(EVENT_RUSH, Seconds(1));
->>>>>>> 28d470c5
                     break;
                 default:
                     break;
@@ -536,21 +433,13 @@
             {
                 me->SetReactState(REACT_PASSIVE);
                 me->AttackStop();
-<<<<<<< HEAD
-                me->SetFlag(UNIT_FIELD_FLAGS, UNIT_FLAG_NOT_SELECTABLE);
-=======
                 me->AddUnitFlag(UNIT_FLAG_NOT_SELECTABLE);
->>>>>>> 28d470c5
                 DoCastSelf(SPELL_PERMANENT_FEIGN_DEATH, true);
                 DoCastSelf(SPELL_FERAL_ESSENCE_APPLICATION_REMOVAL, true);
                 DoCastSelf(SPELL_SUMMON_ESSENCE, true);
                 DoCastSelf(SPELL_CLEAR_ALL_DEBUFFS, true);
                 ResetThreatList();
-<<<<<<< HEAD
-                _events.ScheduleEvent(EVENT_RESPAWN_DEFENDER, 30s);
-=======
                 _events.ScheduleEvent(EVENT_RESPAWN_DEFENDER, Seconds(30));
->>>>>>> 28d470c5
                 _events.CancelEvent(EVENT_RUSH);
             }
         }
@@ -597,7 +486,6 @@
     InstanceScript* _instance;
     TaskScheduler _scheduler;
 };
-<<<<<<< HEAD
 
 struct npc_seeping_essence_stalker : public ScriptedAI
 {
@@ -612,22 +500,6 @@
 
     void UpdateAI(uint32 /*diff*/) override { }
 
-=======
-
-struct npc_seeping_essence_stalker : public ScriptedAI
-{
-    npc_seeping_essence_stalker(Creature* creature) : ScriptedAI(creature), _instance(creature->GetInstanceScript()) { }
-
-    void Reset() override
-    {
-        DoCastSelf(SPELL_SEEPING_ESSENCE);
-        if (Creature* auriaya = _instance->GetCreature(BOSS_AURIAYA))
-            auriaya->AI()->JustSummoned(me);
-    }
-
-    void UpdateAI(uint32 /*diff*/) override { }
-
->>>>>>> 28d470c5
 private:
     InstanceScript* _instance;
 };
@@ -652,27 +524,12 @@
 class spell_auriaya_sentinel_blast : public SpellScript
 {
     PrepareSpellScript(spell_auriaya_sentinel_blast);
-<<<<<<< HEAD
-
-    void FilterTargets(std::list<WorldObject*>& targets)
-    {
-        targets.remove_if([](WorldObject* object) -> bool
-        {
-            if (object->GetTypeId() == TYPEID_PLAYER)
-                return false;
-
-            if (Creature* creature = object->ToCreature())
-                return !creature->IsPet();
-
-            return true;
-=======
 
     void FilterTargets(std::list<WorldObject*>& unitList)
     {
         unitList.remove_if([](WorldObject* target)
         {
             return target->GetTypeId() != TYPEID_PLAYER && (target->GetTypeId() != TYPEID_UNIT || !target->ToUnit()->IsPet());
->>>>>>> 28d470c5
         });
     }
 
@@ -696,17 +553,10 @@
     void HandleDummyEffect(SpellEffIndex /*effIndex*/)
     {
         Creature* caster = GetCaster()->ToCreature();
-<<<<<<< HEAD
-        if (!caster || !caster->IsAIEnabled() || caster->HasReactState(REACT_PASSIVE))
-            return;
-
-        if (Unit* target = caster->AI()->SelectTarget(SelectTargetMethod::Random, 0, CatsTargetSelector(caster, 5.0f, 10.0f)))
-=======
         if (!caster || !caster->IsAIEnabled || caster->HasReactState(REACT_PASSIVE))
             return;
 
         if (Unit* target = caster->AI()->SelectTarget(SELECT_TARGET_RANDOM, 0, CatsTargetSelector(caster, 5.0f, 10.0f)))
->>>>>>> 28d470c5
         {
             caster->CastSpell(target, SPELL_POUNCE, true);
             caster->GetThreatManager().AddThreat(target, 50000000.0f, nullptr, true);
@@ -720,61 +570,6 @@
     }
 };
 
-<<<<<<< HEAD
-// 61906 - Random Aggro Periodic (5 sec)
-class spell_auriaya_random_agro_periodic : public AuraScript
-{
-    PrepareAuraScript(spell_auriaya_random_agro_periodic);
-
-    bool Validate(SpellInfo const* /*spellInfo*/) override
-    {
-        return ValidateSpellInfo({ SPELL_FERAL_POUNCE });
-    }
-
-    void HandleEffectPeriodic(AuraEffect const* /*aurEff*/)
-    {
-        Creature* owner = GetUnitOwner()->ToCreature();
-        if (!owner || !owner->IsAIEnabled() || owner->HasReactState(REACT_PASSIVE))
-            return;
-
-        bool farTarget = true;
-        Unit* target = owner->AI()->SelectTarget(SelectTargetMethod::Random, 0, CatsTargetSelector(owner, 15.0f, 25.0f));
-        if (!target)
-        {
-            farTarget = false;
-            target = owner->AI()->SelectTarget(SelectTargetMethod::Random, 0);
-        }
-
-        if (!target)
-            return;
-
-        owner->GetThreatManager().AddThreat(target, 3000000.0f, nullptr, true);
-        if (farTarget)
-            owner->CastSpell(target, SPELL_FERAL_POUNCE, true);
-        owner->AI()->AttackStart(target);
-    }
-
-    void Register() override
-    {
-        OnEffectPeriodic += AuraEffectPeriodicFn(spell_auriaya_random_agro_periodic::HandleEffectPeriodic, EFFECT_0, SPELL_AURA_PERIODIC_DUMMY);
-    }
-};
-
-// 64456 - Feral Essence Application Removal
-class spell_auriaya_feral_essence_removal : public SpellScript
-{
-    PrepareSpellScript(spell_auriaya_feral_essence_removal);
-
-    bool Validate(SpellInfo const* /*spellInfo*/) override
-    {
-        return ValidateSpellInfo({ SPELL_FERAL_ESSENCE });
-    }
-
-    void HandleScriptEffect(SpellEffIndex /*effIndex*/)
-    {
-        if (Aura* essence = GetCaster()->GetAura(SPELL_FERAL_ESSENCE))
-            essence->ModStackAmount(-1);
-=======
 //  61906 - Random Aggro Periodic (5 sec)
 class spell_auriaya_random_agro_periodic : public AuraScript
 {
@@ -802,17 +597,10 @@
             owner->GetThreatManager().AddThreat(target, 3000000.0f);
             owner->AI()->AttackStart(target);
         }
->>>>>>> 28d470c5
     }
 
     void Register() override
     {
-<<<<<<< HEAD
-        OnEffectHitTarget += SpellEffectFn(spell_auriaya_feral_essence_removal::HandleScriptEffect, EFFECT_0, SPELL_EFFECT_SCRIPT_EFFECT);
-    }
-};
-
-=======
         OnEffectPeriodic += AuraEffectPeriodicFn(spell_auriaya_random_agro_periodic::HandleEffectPeriodic, EFFECT_0, SPELL_AURA_PERIODIC_DUMMY);
     }
 };
@@ -839,7 +627,6 @@
     }
 };
 
->>>>>>> 28d470c5
 // 64496, 64674 - Feral Rush
 class spell_auriaya_feral_rush : public SpellScript
 {
@@ -907,11 +694,7 @@
     RegisterSpellScript(spell_auriaya_strenght_of_the_pack);
     RegisterSpellScript(spell_auriaya_sentinel_blast);
     RegisterSpellScript(spell_auriaya_agro_creator);
-<<<<<<< HEAD
-    RegisterSpellScript(spell_auriaya_random_agro_periodic);
-=======
     RegisterAuraScript(spell_auriaya_random_agro_periodic);
->>>>>>> 28d470c5
     RegisterSpellScript(spell_auriaya_feral_essence_removal);
     RegisterSpellScript(spell_auriaya_feral_rush);
     new achievement_nine_lives();
