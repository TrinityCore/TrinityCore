/*
 * Copyright (C) 2008-2012 TrinityCore <http://www.trinitycore.org/>
 *
 * This program is free software; you can redistribute it and/or modify it
 * under the terms of the GNU General Public License as published by the
 * Free Software Foundation; either version 2 of the License, or (at your
 * option) any later version.
 *
 * This program is distributed in the hope that it will be useful, but WITHOUT
 * ANY WARRANTY; without even the implied warranty of MERCHANTABILITY or
 * FITNESS FOR A PARTICULAR PURPOSE. See the GNU General Public License for
 * more details.
 *
 * You should have received a copy of the GNU General Public License along
 * with this program. If not, see <http://www.gnu.org/licenses/>.
 */

#include "ScriptMgr.h"
#include "ScriptedCreature.h"
#include "ulduar.h"
#include <limits>

// Thorim Spells
enum Spells
{
    SPELL_SHEAT_OF_LIGHTNING    = 62276,
    SPELL_STORMHAMMER           = 62042,
    SPELL_DEAFENING_THUNDER     = 62470,
    SPELL_CHARGE_ORB            = 62016,
    SPELL_SUMMON_LIGHTNING_ORB  = 62391,
    SPELL_TOUCH_OF_DOMINION     = 62565,
    SPELL_CHAIN_LIGHTNING_10    = 62131,
    SPELL_CHAIN_LIGHTNING_25    = 64390,
    SPELL_LIGHTNING_CHARGE      = 62279,
    SPELL_LIGHTNING_DESTRUCTION = 62393,
    SPELL_LIGHTNING_RELEASE     = 62466,
    SPELL_LIGHTNING_PILLAR      = 62976,
    SPELL_UNBALANCING_STRIKE    = 62130,
    SPELL_BERSERK_PHASE_1       = 62560,
    SPELL_BERSERK_PHASE_2       = 26662
};

#define SPELL_CHAIN_LIGHTNING RAID_MODE(SPELL_CHAIN_LIGHTNING_10, SPELL_CHAIN_LIGHTNING_25)

enum Events // Only start > 0 is relevant
{
    EVENT_SAY_AGGRO_2 = 1,
    EVENT_STORMHAMMER,
    EVENT_CHARGE_ORB,
    EVENT_SUMMON_WARBRINGER,
    EVENT_SUMMON_EVOKER,
    EVENT_SUMMON_COMMONER,
    EVENT_BERSERK_PHASE_1,
    EVENT_BERSERK_PHASE_2,
    EVENT_UNBALANCING_STRIKE,
    EVENT_CHAIN_LIGHTNING,
    EVENT_TRANSFER_ENERGY,
    EVENT_RELEASE_LIGHTNING_CHARGE,
};

enum Yells
{
    SAY_AGGRO_1      = -1603270,
    SAY_AGGRO_2      = -1603271,
    SAY_SPECIAL_1    = -1603272,
    SAY_SPECIAL_2    = -1603273,
    SAY_SPECIAL_3    = -1603274,
    SAY_JUMPDOWN     = -1603275,
    SAY_SLAY_1       = -1603276,
    SAY_SLAY_2       = -1603277,
    SAY_BERSERK      = -1603278,
    SAY_WIPE         = -1603279,
    SAY_DEATH        = -1603280,
    SAY_END_NORMAL_1 = -1603281,
    SAY_END_NORMAL_2 = -1603282,
    SAY_END_NORMAL_3 = -1603283,
    SAY_END_HARD_1   = -1603284,
    SAY_END_HARD_2   = -1603285,
    SAY_END_HARD_3   = -1603286,
    SAY_YS_HELP      = -1603287,
};

enum Actions
{
    ACTION_PREPHASE_ADDS_DIED = 1, 
    ACTION_DOSCHEDULE_RUNIC_SMASH,                      
    ACTION_BERSERK,
    MAX_HARD_MODE_TIME = 3*MINUTE*IN_MILLISECONDS                          
};

// Achievements
#define ACHIEVEMENT_SIFFED                      RAID_MODE(2977, 2978)
#define ACHIEVEMENT_LOSE_ILLUSION               RAID_MODE(3176, 3183)

enum Creatures
{
    NPC_SIF                         = 33196,
    NPC_LIGHTNING_ORB               = 33138,
    NPC_THUNDER_ORB                 = 33378,
    NPC_THORIM_COMBAT_TRIGGER       = 34055,
    NPC_THORIM_GOLEM_RH_BUNNY       = 33140, // TODO: does some stupid things
    NPC_THORIM_GOLEM_LH_BUNNY       = 33141, // TODO: does some stupid things
};

#define SPELL_AURA_OF_CELERITY                  62320
#define SPELL_CHARGE                            32323

enum GameObjects
{
    GO_LEVER = 194264,
     // Should be opened by GO_LEVER
};

// Runic Colossus (Mini Boss) Spells
enum RunicSpells
{
    SPELL_SMASH                                 = 62339,
    SPELL_RUNIC_BARRIER                         = 62338,
    SPELL_RUNIC_CHARGE                          = 62613,
    SPELL_RUNIC_SMASH                           = 62465,
    SPELL_RUNIC_SMASH_LEFT                      = 62057,
    SPELL_RUNIC_SMASH_RIGHT                     = 62058
};

// Ancient Rune Giant (Mini Boss) Spells
enum AncientSpells
{
    SPELL_RUNIC_FORTIFICATION                   = 62942,
    SPELL_RUNE_DETONATION                       = 62526,
    SPELL_STOMP                                 = 62411
};

enum ThorimChests
{
    CACHE_OF_STORMS_10                          = 194312,
    CACHE_OF_STORMS_HARDMODE_10                 = 194313,
    CACHE_OF_STORMS_25                          = 194315,
    CACHE_OF_STORMS_HARDMODE_25                 = 194314
};

const Position Pos[7] =
{
    {2095.53f, -279.48f, 419.84f, 0.504f},
    {2092.93f, -252.96f, 419.84f, 6.024f},
    {2097.86f, -240.97f, 419.84f, 5.643f},
    {2113.14f, -225.94f, 419.84f, 5.259f},
    {2156.87f, -226.12f, 419.84f, 4.202f},
    {2172.42f, -242.70f, 419.84f, 3.583f},
    {2171.92f, -284.59f, 419.84f, 2.691f}
};

const Position PosOrbs[7] =
{
    {2104.99f, -233.484f, 433.576f, 5.49779f},
    {2092.64f, -262.594f, 433.576f, 6.26573f},
    {2104.76f, -292.719f, 433.576f, 0.78539f},
    {2164.97f, -293.375f, 433.576f, 2.35619f},
    {2164.58f, -233.333f, 433.576f, 3.90954f},
    {2145.81f, -222.196f, 433.576f, 4.45059f},
    {2123.91f, -222.443f, 433.576f, 4.97419f}
};

const Position PosCharge[7] =
{
    {2108.95f, -289.241f, 420.149f, 5.49779f},
    {2097.93f, -262.782f, 420.149f, 6.26573f},
    {2108.66f, -237.102f, 420.149f, 0.78539f},
    {2160.56f, -289.292f, 420.149f, 2.35619f},
    {2161.02f, -237.258f, 420.149f, 3.90954f},
    {2143.87f, -227.415f, 420.149f, 4.45059f},
    {2125.84f, -227.439f, 420.149f, 4.97419f}
};

#define POS_X_ARENA  2181.19f
#define POS_Y_ARENA  -299.12f

struct SummonLocation
{
    Position pos;
    uint32 entry;
};

// Forwarding definition, since required by add-location and predicates
enum ArenaAddEntries
{
    NPC_DARK_RUNE_CHAMPION      = 32876,
    NPC_DARK_RUNE_COMMONER      = 32904,
    NPC_DARK_RUNE_EVOKER        = 32878,
    NPC_DARK_RUNE_WARBRINGER    = 32877,
    NPC_IRON_RING_GUARD         = 32874,
    NPC_IRON_HONOR_GUARD        = 32875,
    NPC_DARK_RUNE_ACOLYTE_ARENA = 33110
};

SummonLocation preAddLocations[]=
{
    {{2149.68f, -263.477f, 419.679f, 3.120f}, NPC_JORMUNGAR_BEHEMOTH},
    {{2131.31f, -271.640f, 419.840f, 2.188f}, NPC_MERCENARY_CAPTAIN_A},
    {{2127.24f, -259.182f, 419.974f, 5.917f}, NPC_MERCENARY_CAPTAIN_A},
    {{2123.32f, -254.770f, 419.840f, 6.170f}, NPC_MERCENARY_CAPTAIN_A},
    {{2120.10f, -258.990f, 419.840f, 6.250f}, NPC_MERCENARY_CAPTAIN_A},
    {{2129.09f, -277.142f, 419.756f, 1.222f}, NPC_DARK_RUNE_ACOLYTE}
};


/************************************************************************/
/*                        Predicates                                    */
/************************************************************************/

class HealerCheck
{
    public:
        HealerCheck(bool shouldBe): __shouldBe(shouldBe) {}
        bool operator() (const Unit* unit)
        {
            return __shouldBe ? __IsHealer(unit) : !__IsHealer(unit);
        }
    private:
        bool __shouldBe;
        bool __IsHealer(const Unit* who)
        {
            return (who->GetEntry() == NPC_DARK_RUNE_ACOLYTE || who->GetEntry() == NPC_DARK_RUNE_EVOKER || who->GetEntry() == NPC_DARK_RUNE_ACOLYTE_ARENA);
        }
};

class ArenaAreaCheck
{
    public:
        ArenaAreaCheck(bool shouldBeIn): __shouldBeIn(shouldBeIn) {}        
        bool operator() (const WorldObject* unit)
        {
            return __shouldBeIn ? __IsInArena(unit) : !__IsInArena(unit);
        }
    private:
        bool __shouldBeIn;
        bool __IsInArena(const WorldObject* who)
        {
            return (who->GetPositionX() < POS_X_ARENA && who->GetPositionY() > POS_Y_ARENA);    // TODO: Check if this is ok, end positions ? 
        }
};

/************************************************************************/
/*                         Thorim                                       */
/************************************************************************/

class npc_thorim_controller : public CreatureScript
{
    private:
        enum MyEvents
        {
            EVENT_CHECK_PLAYER_IN_RANGE = 1,
        };

    public:
        npc_thorim_controller() : CreatureScript("npc_thorim_controller") {}
        
        struct npc_thorim_controllerAI : public ScriptedAI
        {
            npc_thorim_controllerAI(Creature* creature) : ScriptedAI(creature), summons(me)
            {
                me->SetCanFly(true);
                me->SetVisible(false);
                instance = creature->GetInstanceScript();
                me->SetReactState(REACT_PASSIVE);
                me->SetFlag(UNIT_FIELD_FLAGS, UNIT_FLAG_DISABLE_MOVE);
                gotActivated = false;
            }

            void Reset()
            {
<<<<<<< HEAD
                if (!gotActivated)
                {
                    instance->HandleGameObject(instance->GetData64(GO_THORIM_LIGHTNING_FIELD), true); // Open the entrance door.
                    events.ScheduleEvent(EVENT_CHECK_PLAYER_IN_RANGE, 1000);  
                }                            
=======
                gotActivated = false;
                instance->HandleGameObject(instance->GetData64(GO_THORIM_LIGHTNING_FIELD), true); // Open the entrance door.
                events.ScheduleEvent(EVENT_CHECK_PLAYER_IN_RANGE, 1000);
>>>>>>> 76087ac6
            }

            void JustSummoned(Creature* summon)
            {
                summons.Summon(summon);
                summon->AI()->AttackStart(SelectTarget(SELECT_TARGET_RANDOM));
            }

            void SummonedCreatureDies(Creature* summon, Unit* killer)
            {
                summons.Despawn(summon);
                if (summons.empty())
                {
                    uint64 attackTarget = 0;
                    if (killer != 0)
                        if (Player* player = killer->ToPlayer())
                            attackTarget = player->GetGUID();
                    
                    if (attackTarget == 0)
                        if (Player* target = me->SelectNearestPlayer(30.0f))
                            attackTarget = target->GetGUID();
                    
                    if (Creature* thorim = ObjectAccessor::GetCreature(*me, instance->GetData64(BOSS_THORIM)))
                        thorim->AI()->SetGUID(attackTarget, ACTION_PREPHASE_ADDS_DIED);
                    instance->HandleGameObject(instance->GetData64(GO_THORIM_LIGHTNING_FIELD), false); // Close the entrance door.
                }
            }

            void UpdateAI(uint32 const diff)
            {
                if (instance->GetBossState(BOSS_THORIM) == DONE)
                    return;

                events.Update(diff);
                // MoveInLineOfSight does not seem to work here, so...
                while (uint32 event = events.ExecuteEvent())
                {
                    switch (event)
                    {
                        case EVENT_CHECK_PLAYER_IN_RANGE:
                            if (!gotActivated)
                            {
                                Player* player = 0;
                                Trinity::AnyPlayerInObjectRangeCheck u_check(me, 70.0f, true);
                                Trinity::PlayerSearcher<Trinity::AnyPlayerInObjectRangeCheck> searcher(me, player, u_check);
                                me->VisitNearbyObject(70.0f, searcher);
                                if (player)
                                    if (!player->isGameMaster())
                                    {                                        
                                        for (uint8 i = 0; i < 6; i++)   // Spawn Pre-Phase Adds
                                            me->SummonCreature(preAddLocations[i].entry, preAddLocations[i].pos, TEMPSUMMON_CORPSE_DESPAWN);
                                        gotActivated = true;                            
                                    }
                                if (!gotActivated)
                                    events.ScheduleEvent(EVENT_CHECK_PLAYER_IN_RANGE, 1000);
                            }                            
                            break;
                    }
                }
            }

            private:
                bool gotActivated;
                EventMap events;
                InstanceScript* instance;
                SummonList summons;
        };

        CreatureAI* GetAI(Creature* c) const
        {
            return new npc_thorim_controllerAI(c);
        }
};

const uint32 ArenaAddEntries[]                  = { NPC_DARK_RUNE_CHAMPION, NPC_DARK_RUNE_COMMONER, NPC_DARK_RUNE_EVOKER, NPC_DARK_RUNE_WARBRINGER, 
                                                    NPC_IRON_RING_GUARD, NPC_IRON_HONOR_GUARD, NPC_DARK_RUNE_ACOLYTE_ARENA };

class boss_thorim : public CreatureScript
{
    private:
        enum Phases
        {
            PHASE_NULL = 0,
            PHASE_1,
            PHASE_2
        };

    public:
<<<<<<< HEAD
        boss_thorim() : CreatureScript("boss_thorim") {}        
=======
        boss_thorim() : CreatureScript("boss_thorim") {}
>>>>>>> 76087ac6

        struct boss_thorimAI : public BossAI
        {
            boss_thorimAI(Creature* creature) : BossAI(creature, BOSS_THORIM)
            {
                gotAddsWiped = false;
                gotEncounterFinished = false;
                homePosition = creature->GetHomePosition();
            }

            void Reset()
            {
                _Reset();
                gotEncounterFinished = gotEncounterFinished || (instance->GetBossState(BOSS_THORIM) == DONE);
                if (gotEncounterFinished) // May be called during fight if Thorim gets outfight... hm, should _not_ happen regularly
                {
                    me->setFaction(35);
                    return;
                }

                if (gotAddsWiped)
                    DoScriptText(SAY_WIPE, me);

                me->SetReactState(REACT_PASSIVE);
                me->SetFlag(UNIT_FIELD_FLAGS, UNIT_FLAG_DISABLE_MOVE | UNIT_FLAG_NON_ATTACKABLE);

                phase = PHASE_NULL;
                gotAddsWiped = false;
                HardMode = false;
                gotBerserkedAndOrbSummoned = false;
                summonChampion = false;
                checkTargetTimer = 7000;
                if (Creature* ctrl = ObjectAccessor::GetCreature(*me, instance->GetData64(NPC_THORIM_CTRL)))
                    ctrl->AI()->Reset();

                // Respawn Mini Bosses
                for (uint8 i = DATA_RUNIC_COLOSSUS; i <= DATA_RUNE_GIANT; i++)  // TODO: Check if we can move this, it's a little bit crazy.
                    if (Creature* MiniBoss = ObjectAccessor::GetCreature(*me, instance->GetData64(i)))
                        MiniBoss->Respawn(true);                
                
                if (GameObject* go = me->FindNearestGameObject(GO_LEVER, 500.0f))
                    go->SetFlag(GAMEOBJECT_FLAGS, GO_FLAG_NOT_SELECTABLE);

                me->GetMotionMaster()->Clear();
                me->GetMotionMaster()->MoveRandom(5.0f);

                instance->HandleGameObject(instance->GetData64(GO_THORIM_LIGHTNING_FIELD), true); // Open the entrance door if the raid got past the first adds, since in this case, it will not be performed by the controller bunny.
            }

            void KilledUnit(Unit* /*victim*/)
            {
                DoScriptText(RAND(SAY_SLAY_1, SAY_SLAY_2), me);
            }

            void EncounterPostProgress()
            {
                if (gotEncounterFinished)  // lock, function should not be called twice
                    return;

                gotEncounterFinished = true;
                DoScriptText(SAY_DEATH, me);
                me->setFaction(35);
                me->DespawnOrUnsummon(7000);
                me->RemoveAllAuras();
                me->RemoveAllAttackers();
                me->AttackStop();
                me->CombatStop(true);

                if (Creature* ctrl = ObjectAccessor::GetCreature(*me, instance->GetData64(NPC_THORIM_CTRL)))
                    ctrl->DespawnOrUnsummon();

                // Kill credit
                instance->DoUpdateAchievementCriteria(ACHIEVEMENT_CRITERIA_TYPE_BE_SPELL_TARGET, 64985);
                // Lose Your Illusion
                if (HardMode)
                {
                    instance->DoCompleteAchievement(ACHIEVEMENT_LOSE_ILLUSION);
                    me->SummonGameObject(RAID_MODE(CACHE_OF_STORMS_HARDMODE_10, CACHE_OF_STORMS_HARDMODE_25), 2134.58f, -286.908f, 419.495f, 1.55988f, 0.0f, 0.0f, 1.0f, 1.0f, 604800);
                }
                else
                    me->SummonGameObject(RAID_MODE(CACHE_OF_STORMS_10, CACHE_OF_STORMS_25), 2134.58f, -286.908f, 419.495f, 1.55988f, 0, 0, 1, 1, 604800);

                _JustDied();
            }

            void EnterCombat(Unit* who)
            {
                _EnterCombat();
                DoScriptText(SAY_AGGRO_1, me);

                // Spawn Thunder Orbs
                for (uint8 n = 0; n < 7; n++)
                    me->SummonCreature(NPC_THUNDER_ORB, PosOrbs[n], TEMPSUMMON_CORPSE_DESPAWN);
                
                EncounterTime = 0;
                phase = PHASE_1;
                events.SetPhase(phase);
                DoCast(me, SPELL_SHEAT_OF_LIGHTNING);
                events.ScheduleEvent(EVENT_STORMHAMMER, 40000, 0, phase);
                events.ScheduleEvent(EVENT_CHARGE_ORB, 30000, 0, phase);
                events.ScheduleEvent(EVENT_SUMMON_WARBRINGER, 25000, 0, phase);
                events.ScheduleEvent(EVENT_SUMMON_EVOKER, 30000, 0, phase);
                events.ScheduleEvent(EVENT_SUMMON_COMMONER, 35000, 0, phase);
                events.ScheduleEvent(EVENT_BERSERK_PHASE_1, 360000, 0, phase);
                events.ScheduleEvent(EVENT_SAY_AGGRO_2, 10000, 0, phase);

                if (Creature* runic = ObjectAccessor::GetCreature(*me, instance->GetData64(DATA_RUNIC_COLOSSUS)))
                {
                    runic->setActive(true);
                    runic->AI()->DoAction(ACTION_DOSCHEDULE_RUNIC_SMASH);  // Signals runic smash rotation
                }

                if (GameObject* go = me->FindNearestGameObject(GO_LEVER, 500.0f))
                    go->RemoveFlag(GAMEOBJECT_FLAGS, GO_FLAG_NOT_SELECTABLE);

                me->SetFacingToObject(who);
                me->GetMotionMaster()->Clear();
                me->GetMotionMaster()->MoveIdle();
            }

            void EnterEvadeMode()
            {
                if (!_EnterEvadeMode())
                    return;

                me->SetHomePosition(homePosition);
                me->GetMotionMaster()->MoveTargetedHome();
                Reset();
            }

            void UpdateAI(const uint32 diff)
            {
                if (!UpdateVictim())
                    return;

                if (phase == PHASE_2 && me->getVictim() && ArenaAreaCheck(false)(me->getVictim()))
                {
                    me->getVictim()->getHostileRefManager().deleteReference(me);
                    return;
                }

                if (checkTargetTimer < diff)
                {
                    if (!SelectTarget(SELECT_TARGET_RANDOM, 0, 200.0f, true))
                    {
                        EnterEvadeMode();
                        return;
                    }
                    checkTargetTimer = 7000;
                }
                else
                    checkTargetTimer -= diff;

                // Thorim should be inside the arena during phase 2
                if (phase == PHASE_2 && ArenaAreaCheck(false)(me))
                {
                    EnterEvadeMode();
                    return;
                }
                                
                EncounterTime += diff;

                if (me->HasUnitState(UNIT_STATE_CASTING))
                    return;

                events.Update(diff);
<<<<<<< HEAD

                while (uint32 eventId = events.ExecuteEvent())
                {
                    switch (eventId)
                    {
                        case EVENT_SAY_AGGRO_2:
                            DoScriptText(SAY_AGGRO_2, me);
                            break;
                        case EVENT_STORMHAMMER:
                            DoCast(SPELL_STORMHAMMER);
                            events.ScheduleEvent(EVENT_STORMHAMMER, urand(15, 20) *IN_MILLISECONDS, 0, PHASE_1);
                            break;
                        case EVENT_CHARGE_ORB:
                            DoCastAOE(SPELL_CHARGE_ORB);
                            events.ScheduleEvent(EVENT_CHARGE_ORB, urand(15, 20) *IN_MILLISECONDS, 0, PHASE_1);
                            break;
                        case EVENT_SUMMON_WARBRINGER:
                            me->SummonCreature(ArenaAddEntries[3], Pos[rand()%7], TEMPSUMMON_CORPSE_TIMED_DESPAWN, 3000);
                            if (summonChampion)
                            {
                                me->SummonCreature(ArenaAddEntries[0], Pos[rand()%7], TEMPSUMMON_CORPSE_TIMED_DESPAWN, 3000);
                                summonChampion = false;
                            }
                            else
                                summonChampion = true;
                            events.ScheduleEvent(EVENT_SUMMON_WARBRINGER, 20000, 0, PHASE_1);
                            break;
                        case EVENT_SUMMON_EVOKER:
                            me->SummonCreature(ArenaAddEntries[2], Pos[rand()%7], TEMPSUMMON_CORPSE_TIMED_DESPAWN, 3000);
                            events.ScheduleEvent(EVENT_SUMMON_EVOKER, urand(23, 27) *IN_MILLISECONDS, 0, PHASE_1);
                            break;
                        case EVENT_SUMMON_COMMONER:
                            for (uint8 n = 0; n < urand(5, 7); ++n)
                                me->SummonCreature(ArenaAddEntries[1], Pos[rand()%7], TEMPSUMMON_CORPSE_TIMED_DESPAWN, 3000);
                            events.ScheduleEvent(EVENT_SUMMON_COMMONER, 30000, 0, PHASE_1);
                            break;
                        case EVENT_BERSERK_PHASE_1:
                            DoCast(me, SPELL_BERSERK_PHASE_1);
                            DoCast(me, SPELL_SUMMON_LIGHTNING_ORB, true);
                            DoScriptText(SAY_BERSERK, me);
                            break;
                        // Phase 2 stuff
                        case EVENT_UNBALANCING_STRIKE:
                            DoCastVictim(SPELL_UNBALANCING_STRIKE);
                            events.ScheduleEvent(EVENT_UNBALANCING_STRIKE, 26000, 0, PHASE_2);
                            break;
                        case EVENT_CHAIN_LIGHTNING:
                            if (Unit* target = SelectTarget(SELECT_TARGET_RANDOM, 0, 100, true))
                                DoCast(target, SPELL_CHAIN_LIGHTNING);
                            events.ScheduleEvent(EVENT_CHAIN_LIGHTNING, urand(7, 15) *IN_MILLISECONDS, 0, PHASE_2);
                            break;
                        case EVENT_TRANSFER_ENERGY:
                            if (Creature* source = me->SummonCreature(NPC_THORIM_COMBAT_TRIGGER, PosCharge[urand(0, 6)], TEMPSUMMON_TIMED_DESPAWN, 9000))
                                source->CastSpell(source, SPELL_LIGHTNING_PILLAR, true);
                            events.ScheduleEvent(EVENT_RELEASE_LIGHTNING_CHARGE, 8000, 0, PHASE_2);
                            break;
                        case EVENT_RELEASE_LIGHTNING_CHARGE:
                            if (Creature* source = me->FindNearestCreature(NPC_THORIM_COMBAT_TRIGGER, 100.0f))
                                DoCast(source, SPELL_LIGHTNING_RELEASE);
                            DoCast(me, SPELL_LIGHTNING_CHARGE, true);
                            events.ScheduleEvent(EVENT_TRANSFER_ENERGY, 8000, 0, PHASE_2);
                            break;
                        case EVENT_BERSERK_PHASE_2:
                            DoCast(me, SPELL_BERSERK_PHASE_2);
                            DoScriptText(SAY_BERSERK, me);
                            break;
                    }
                }

                DoMeleeAttackIfReady();
                // EnterEvadeIfOutOfCombatArea(diff);
            }

            void DoAction(int32 const action)
            {
                switch (action)
                {
                    case ACTION_BERSERK:
                        if (phase != PHASE_1)
                            return;
                        if (!gotBerserkedAndOrbSummoned)
                        {
                            events.RescheduleEvent(EVENT_BERSERK_PHASE_1, 1000);
                            gotBerserkedAndOrbSummoned = true;
                        }
                        break;
                }
            }

            void SetGUID(uint64 guid, int32 data)
            {
                switch (data)
                {
                    case ACTION_PREPHASE_ADDS_DIED:
                        if (!gotAddsWiped)
                        {
                            gotAddsWiped = true;
                            me->RemoveFlag(UNIT_FIELD_FLAGS, UNIT_FLAG_NON_ATTACKABLE);
                            events.Reset();
                            DoZoneInCombat();
                        }
                        break;
                }
            }

            void JustSummoned(Creature* summon)
            {
                summons.Summon(summon);
                if (me->isInCombat())
                    DoZoneInCombat(summon);

                if (summon->GetEntry() == NPC_LIGHTNING_ORB)
                    summon->CastSpell(summon, SPELL_LIGHTNING_DESTRUCTION, true);
            }

            void SummonedCreatureDies(Creature* summon, Unit* /*killer*/)
            {                
                summons.Despawn(summon);
                summon->RemoveCorpse(false);
            }

            void DamageTaken(Unit* attacker, uint32 &damage)
            {
                if (damage >= me->GetHealth())
                {
                    damage = 0;
                    EncounterPostProgress();
                }

                if (phase == PHASE_1 && attacker && instance)
                {
                    Creature* colossus = ObjectAccessor::GetCreature(*me, instance->GetData64(DATA_RUNIC_COLOSSUS));
                    Creature* giant = ObjectAccessor::GetCreature(*me, instance->GetData64(DATA_RUNE_GIANT));
                    if (colossus && colossus->isDead() && giant && giant->isDead() && me->IsWithinDistInMap(attacker, 50.0f) && attacker->ToPlayer())
                    {
                        DoScriptText(SAY_JUMPDOWN, me);
                        phase = PHASE_2;
                        events.SetPhase(PHASE_2);
                        me->RemoveAurasDueToSpell(SPELL_SHEAT_OF_LIGHTNING);
                        me->SetReactState(REACT_AGGRESSIVE);
                        me->RemoveFlag(UNIT_FIELD_FLAGS, UNIT_FLAG_DISABLE_MOVE);
                        me->GetMotionMaster()->MoveJump(2134.79f, -263.03f, 419.84f, 10.0f, 20.0f);
                        summons.DespawnEntry(NPC_THUNDER_ORB); // despawn charged orbs
                        events.ScheduleEvent(EVENT_UNBALANCING_STRIKE, 15000, 0, PHASE_2);
                        events.ScheduleEvent(EVENT_CHAIN_LIGHTNING, 20000, 0, PHASE_2);
                        events.ScheduleEvent(EVENT_TRANSFER_ENERGY, 20000, 0, PHASE_2);
                        events.ScheduleEvent(EVENT_BERSERK_PHASE_2, 300000, 0, PHASE_2);
                        // Check for Hard Mode
                        if (EncounterTime <= MAX_HARD_MODE_TIME)
                        {
                            HardMode = true;
                            // Summon Sif
                            me->SummonCreature(NPC_SIF, 2149.27f, -260.55f, 419.69f, 2.527f, TEMPSUMMON_CORPSE_DESPAWN);
                            // Achievement Siffed
                            if (instance)
                                instance->DoCompleteAchievement(ACHIEVEMENT_SIFFED);
                        }
                        else
                            me->AddAura(SPELL_TOUCH_OF_DOMINION, me);
                    }
                }
            }

            private:
                Phases phase;
                uint8 PreAddsCount;
                uint32 EncounterTime;
                uint32 checkTargetTimer;
                bool gotAddsWiped;
                bool HardMode;
                bool gotBerserkedAndOrbSummoned;
                bool gotEncounterFinished;
                bool summonChampion;
                Position homePosition;
        };

        CreatureAI* GetAI(Creature* creature) const
        {
            return GetUlduarAI<boss_thorimAI>(creature);
        }
};

/************************************************************************/
/* Pre-Phase adds                                                       */
/* Note: The behavior script below will be registered for all pre-phase */
/* indices, so we need some helpers for managing their spells and       */
/* entries.                                                             */
/************************************************************************/
enum PreAddSpells
{
    SPELL_ACID_BREATH_10            = 62315,
    SPELL_ACID_BREATH_25            = 62415,
    SPELL_SWEEP_10                  = 62316,
    SPELL_SWEEP_25                  = 62417,

    SPELL_DEVASTATE                 = 62317,
    SPELL_HEROIC_SWIPE              = 62444,

    SPELL_BARBED_SHOT               = 62318,
    SPELL_SHOOT                     = 16496,

    SPELL_RENEW_10                  = 62333,
    SPELL_RENEW_25                  = 62441,
    SPELL_GREATER_HEAL_10           = 62334,
    SPELL_GREATER_HEAL_25           = 62442
};

#define SPELL_HOLY_SMITE    RAID_MODE(62335, 62443)

enum PrePhaseAddIndex
{
    INDEX_BEHEMOTH                = 0,
    INDEX_MERCENARY_CAPTAIN_A,
    INDEX_MERCENARY_SOLDIER_A,
    INDEX_DARK_RUNE_ACOLYTE,
    INDEX_MERCENARY_CAPTAIN_H,
    INDEX_MERCENARY_SOLDIER_H,
    INDEX_PRE_ADD_NONE
};
const uint32 PrePhaseAddList[] = {NPC_JORMUNGAR_BEHEMOTH, NPC_MERCENARY_CAPTAIN_A, NPC_MERCENARY_SOLDIER_A, NPC_DARK_RUNE_ACOLYTE, NPC_MERCENARY_CAPTAIN_H, NPC_MERCENARY_SOLDIER_H};
const uint32 PrePhaseAddSpells_Primary[2][6] = 
{
    {SPELL_ACID_BREATH_10, SPELL_DEVASTATE, SPELL_BARBED_SHOT, SPELL_RENEW_10, SPELL_DEVASTATE, SPELL_BARBED_SHOT},
    {SPELL_ACID_BREATH_25, SPELL_DEVASTATE, SPELL_BARBED_SHOT, SPELL_RENEW_25, SPELL_DEVASTATE, SPELL_BARBED_SHOT}
};
const uint32 PrePhaseAddSpells_Secondary[2][6] = 
{
    {SPELL_SWEEP_10, SPELL_HEROIC_SWIPE, SPELL_SHOOT, SPELL_GREATER_HEAL_10, SPELL_HEROIC_SWIPE, SPELL_SHOOT},
    {SPELL_SWEEP_25, SPELL_HEROIC_SWIPE, SPELL_SHOOT, SPELL_GREATER_HEAL_25, SPELL_HEROIC_SWIPE, SPELL_SHOOT}
}; 

class PrePhaseAddHelper
{
    private:
        enum ManCnt
        {
            In10Man = 0,
            In25Man
        };

    public:
        enum Index
        {
            INDEX_PRIMARY,
            INDEX_SECONDARY
        };

        PrePhaseAddHelper(Difficulty raidDifficulty)
        {
=======

                while (uint32 eventId = events.ExecuteEvent())
                {
                    switch (eventId)
                    {
                        case EVENT_SAY_AGGRO_2:
                            DoScriptText(SAY_AGGRO_2, me);
                            break;
                        case EVENT_STORMHAMMER:
                            DoCast(SPELL_STORMHAMMER);
                            events.ScheduleEvent(EVENT_STORMHAMMER, urand(15, 20) *IN_MILLISECONDS, 0, PHASE_1);
                            break;
                        case EVENT_CHARGE_ORB:
                            DoCastAOE(SPELL_CHARGE_ORB);
                            events.ScheduleEvent(EVENT_CHARGE_ORB, urand(15, 20) *IN_MILLISECONDS, 0, PHASE_1);
                            break;
                        case EVENT_SUMMON_WARBRINGER:
                            me->SummonCreature(ArenaAddEntries[3], Pos[rand()%7], TEMPSUMMON_CORPSE_TIMED_DESPAWN, 3000);
                            if (summonChampion)
                            {
                                me->SummonCreature(ArenaAddEntries[0], Pos[rand()%7], TEMPSUMMON_CORPSE_TIMED_DESPAWN, 3000);
                                summonChampion = false;
                            }
                            else
                                summonChampion = true;
                            events.ScheduleEvent(EVENT_SUMMON_WARBRINGER, 20000, 0, PHASE_1);
                            break;
                        case EVENT_SUMMON_EVOKER:
                            me->SummonCreature(ArenaAddEntries[2], Pos[rand()%7], TEMPSUMMON_CORPSE_TIMED_DESPAWN, 3000);
                            events.ScheduleEvent(EVENT_SUMMON_EVOKER, urand(23, 27) *IN_MILLISECONDS, 0, PHASE_1);
                            break;
                        case EVENT_SUMMON_COMMONER:
                            for (uint8 n = 0; n < urand(5, 7); ++n)
                                me->SummonCreature(ArenaAddEntries[1], Pos[rand()%7], TEMPSUMMON_CORPSE_TIMED_DESPAWN, 3000);
                            events.ScheduleEvent(EVENT_SUMMON_COMMONER, 30000, 0, PHASE_1);
                            break;
                        case EVENT_BERSERK_PHASE_1:
                            DoCast(me, SPELL_BERSERK_PHASE_1);
                            DoCast(me, SPELL_SUMMON_LIGHTNING_ORB, true);
                            DoScriptText(SAY_BERSERK, me);
                            break;
                        // Phase 2 stuff
                        case EVENT_UNBALANCING_STRIKE:
                            DoCastVictim(SPELL_UNBALANCING_STRIKE);
                            events.ScheduleEvent(EVENT_UNBALANCING_STRIKE, 26000, 0, PHASE_2);
                            break;
                        case EVENT_CHAIN_LIGHTNING:
                            if (Unit* target = SelectTarget(SELECT_TARGET_RANDOM, 0, 100, true))
                                DoCast(target, SPELL_CHAIN_LIGHTNING);
                            events.ScheduleEvent(EVENT_CHAIN_LIGHTNING, urand(7, 15) *IN_MILLISECONDS, 0, PHASE_2);
                            break;
                        case EVENT_TRANSFER_ENERGY:
                            if (Creature* source = me->SummonCreature(NPC_THORIM_COMBAT_TRIGGER, PosCharge[urand(0, 6)], TEMPSUMMON_TIMED_DESPAWN, 9000))
                                source->CastSpell(source, SPELL_LIGHTNING_PILLAR, true);
                            events.ScheduleEvent(EVENT_RELEASE_LIGHTNING_CHARGE, 8000, 0, PHASE_2);
                            break;
                        case EVENT_RELEASE_LIGHTNING_CHARGE:
                            if (Creature* source = me->FindNearestCreature(NPC_THORIM_COMBAT_TRIGGER, 100.0f))
                                DoCast(source, SPELL_LIGHTNING_RELEASE);
                            DoCast(me, SPELL_LIGHTNING_CHARGE, true);
                            events.ScheduleEvent(EVENT_TRANSFER_ENERGY, 8000, 0, PHASE_2);
                            break;
                        case EVENT_BERSERK_PHASE_2:
                            DoCast(me, SPELL_BERSERK_PHASE_2);
                            DoScriptText(SAY_BERSERK, me);
                            break;
                    }
                }

                DoMeleeAttackIfReady();
                // EnterEvadeIfOutOfCombatArea(diff);
            }

            void DoAction(int32 const action)
            {
                switch (action)
                {
                    case ACTION_BERSERK:
                        if (phase != PHASE_1)
                            return;
                        if (!gotBerserkedAndOrbSummoned)
                        {
                            events.RescheduleEvent(EVENT_BERSERK_PHASE_1, 1000);
                            gotBerserkedAndOrbSummoned = true;
                        }
                        break;
                }
            }

            void SetGUID(uint64 guid, int32 data)
            {
                switch (data)
                {
                    case ACTION_PREPHASE_ADDS_DIED:
                        if (!gotAddsWiped)
                        {
                            gotAddsWiped = true;
                            me->RemoveFlag(UNIT_FIELD_FLAGS, UNIT_FLAG_NON_ATTACKABLE);
                            events.Reset();
                            DoZoneInCombat();
                        }
                        break;
                }
            }

            void JustSummoned(Creature* summon)
            {
                summons.Summon(summon);
                if (me->isInCombat())
                    DoZoneInCombat(summon);

                if (summon->GetEntry() == NPC_LIGHTNING_ORB)
                    summon->CastSpell(summon, SPELL_LIGHTNING_DESTRUCTION, true);
            }

            void SummonedCreatureDies(Creature* summon, Unit* /*killer*/)
            {                
                summons.Despawn(summon);
                summon->RemoveCorpse(false);
            }

            void DamageTaken(Unit* attacker, uint32 &damage)
            {
                if (damage >= me->GetHealth())
                {
                    damage = 0;
                    EncounterPostProgress();
                }

                if (phase == PHASE_1 && attacker && instance)
                {
                    Creature* colossus = ObjectAccessor::GetCreature(*me, instance->GetData64(DATA_RUNIC_COLOSSUS));
                    Creature* giant = ObjectAccessor::GetCreature(*me, instance->GetData64(DATA_RUNE_GIANT));
                    if (colossus && colossus->isDead() && giant && giant->isDead() && me->IsWithinDistInMap(attacker, 50.0f) && attacker->ToPlayer())
                    {
                        DoScriptText(SAY_JUMPDOWN, me);
                        phase = PHASE_2;
                        events.SetPhase(PHASE_2);
                        me->RemoveAurasDueToSpell(SPELL_SHEAT_OF_LIGHTNING);
                        me->SetReactState(REACT_AGGRESSIVE);
                        me->RemoveFlag(UNIT_FIELD_FLAGS, UNIT_FLAG_DISABLE_MOVE);
                        me->GetMotionMaster()->MoveJump(2134.79f, -263.03f, 419.84f, 10.0f, 20.0f);
                        summons.DespawnEntry(NPC_THUNDER_ORB); // despawn charged orbs
                        events.ScheduleEvent(EVENT_UNBALANCING_STRIKE, 15000, 0, PHASE_2);
                        events.ScheduleEvent(EVENT_CHAIN_LIGHTNING, 20000, 0, PHASE_2);
                        events.ScheduleEvent(EVENT_TRANSFER_ENERGY, 20000, 0, PHASE_2);
                        events.ScheduleEvent(EVENT_BERSERK_PHASE_2, 300000, 0, PHASE_2);
                        // Check for Hard Mode
                        if (EncounterTime <= MAX_HARD_MODE_TIME)
                        {
                            HardMode = true;
                            // Summon Sif
                            me->SummonCreature(NPC_SIF, 2149.27f, -260.55f, 419.69f, 2.527f, TEMPSUMMON_CORPSE_DESPAWN);
                            // Achievement Siffed
                            if (instance)
                                instance->DoCompleteAchievement(ACHIEVEMENT_SIFFED);
                        }
                        else
                            me->AddAura(SPELL_TOUCH_OF_DOMINION, me);
                    }
                }
            }

            private:
                Phases phase;
                uint8 PreAddsCount;
                uint32 EncounterTime;
                uint32 checkTargetTimer;
                bool gotAddsWiped;
                bool HardMode;
                bool gotBerserkedAndOrbSummoned;
                bool gotEncounterFinished;
                bool summonChampion;
                Position homePosition;
        };

        CreatureAI* GetAI(Creature* creature) const
        {
            return GetUlduarAI<boss_thorimAI>(creature);
        }
};

/************************************************************************/
/* Pre-Phase adds                                                       */
/* Note: The behavior script below will be registered for all pre-phase */
/* indices, so we need some helpers for managing their spells and       */
/* entries.                                                             */
/************************************************************************/
enum PreAddSpells
{
    SPELL_ACID_BREATH_10            = 62315,
    SPELL_ACID_BREATH_25            = 62415,
    SPELL_SWEEP_10                  = 62316,
    SPELL_SWEEP_25                  = 62417,

    SPELL_DEVASTATE                 = 62317,
    SPELL_HEROIC_SWIPE              = 62444,

    SPELL_BARBED_SHOT               = 62318,
    SPELL_SHOOT                     = 16496,

    SPELL_RENEW_10                  = 62333,
    SPELL_RENEW_25                  = 62441,
    SPELL_GREATER_HEAL_10           = 62334,
    SPELL_GREATER_HEAL_25           = 62442
};

#define SPELL_HOLY_SMITE    RAID_MODE(62335, 62443)

enum PrePhaseAddIndex
{
    INDEX_BEHEMOTH                = 0,
    INDEX_MERCENARY_CAPTAIN_A,
    INDEX_MERCENARY_SOLDIER_A,
    INDEX_DARK_RUNE_ACOLYTE,
    INDEX_MERCENARY_CAPTAIN_H,
    INDEX_MERCENARY_SOLDIER_H,
    INDEX_PRE_ADD_NONE
};
const uint32 PrePhaseAddList[] = {NPC_JORMUNGAR_BEHEMOTH, NPC_MERCENARY_CAPTAIN_A, NPC_MERCENARY_SOLDIER_A, NPC_DARK_RUNE_ACOLYTE, NPC_MERCENARY_CAPTAIN_H, NPC_MERCENARY_SOLDIER_H};
const uint32 PrePhaseAddSpells_Primary[2][6] = 
{
    {SPELL_ACID_BREATH_10, SPELL_DEVASTATE, SPELL_BARBED_SHOT, SPELL_RENEW_10, SPELL_DEVASTATE, SPELL_BARBED_SHOT},
    {SPELL_ACID_BREATH_25, SPELL_DEVASTATE, SPELL_BARBED_SHOT, SPELL_RENEW_25, SPELL_DEVASTATE, SPELL_BARBED_SHOT}
};
const uint32 PrePhaseAddSpells_Secondary[2][6] = 
{
    {SPELL_SWEEP_10, SPELL_HEROIC_SWIPE, SPELL_SHOOT, SPELL_GREATER_HEAL_10, SPELL_HEROIC_SWIPE, SPELL_SHOOT},
    {SPELL_SWEEP_25, SPELL_HEROIC_SWIPE, SPELL_SHOOT, SPELL_GREATER_HEAL_25, SPELL_HEROIC_SWIPE, SPELL_SHOOT}
}; 

class PrePhaseAddHelper
{
    private:
        enum ManCnt
        {
            In10Man = 0,
            In25Man
        };

    public:
        enum Index
        {
            INDEX_PRIMARY,
            INDEX_SECONDARY
        };

        PrePhaseAddHelper(Difficulty raidDifficulty)
        {
            if (raidDifficulty == RAID_DIFFICULTY_25MAN_NORMAL || raidDifficulty == RAID_DIFFICULTY_25MAN_HEROIC) // should not be heroic, just for the case
                diffi = In10Man;
            else
                diffi = In25Man;
        }

        PrePhaseAddIndex operator[](uint32 creatureEntry)
        {
            for (uint8 i = 0; i < 6; i++)
                if (PrePhaseAddList[i] == creatureEntry)
                    return PrePhaseAddIndex(i);
            return INDEX_PRE_ADD_NONE;
        }

        uint32 operator()(PrePhaseAddIndex myId, Index idx)
        {
            if (myId < INDEX_PRE_ADD_NONE)
                if (idx == INDEX_PRIMARY)
                    return PrePhaseAddSpells_Primary[diffi][myId];
                else
                    return PrePhaseAddSpells_Secondary[diffi][myId];
            return 0;
        }

    private:    
        ManCnt diffi;  
};

class npc_thorim_pre_phase_add : public CreatureScript
{
    private:
        enum
        {
            EVENT_PRIMARY_SKILL = 1,
            EVENT_SECONDARY_SKILL,
            EVENT_CHECK_PLAYER_IN_RANGE
        };

    public:
        npc_thorim_pre_phase_add() : CreatureScript("npc_thorim_pre_phase_add") {}        

        struct npc_thorim_pre_phaseAI : public ScriptedAI
        {
            npc_thorim_pre_phaseAI(Creature *pCreature) : ScriptedAI(pCreature), myHelper(GetDifficulty())
            {
                pInstance = pCreature->GetInstanceScript();
                me->SetReactState(REACT_AGGRESSIVE);
                myIndex = myHelper[me->GetEntry()];
                amIHealer = HealerCheck(true)(me);
            }            

            void Reset()
            {                
                events.Reset();
                events.ScheduleEvent(EVENT_CHECK_PLAYER_IN_RANGE, 1*IN_MILLISECONDS);
            }

            void IsSummonedBy(Unit* /*summoner*/)
            {
                Reset();
            }

            void EnterCombat(Unit* /*target*/)
            {
                events.ScheduleEvent(EVENT_PRIMARY_SKILL, urand(3000, 6000));
                events.ScheduleEvent(EVENT_SECONDARY_SKILL, urand (12000, 15000));
            }

            void JustDied(Unit* /*victim*/)
            {
                if (Creature* pThorim = ObjectAccessor::GetCreature(*me, pInstance->GetData64(BOSS_THORIM)))
                    pThorim->AI()->DoAction(ACTION_PREPHASE_ADDS_DIED);
            }

            void AttackStart(Unit* target)
            {
                if (myIndex == INDEX_DARK_RUNE_ACOLYTE)
                    AttackStartCaster(target, 30.0f);
                else
                    ScriptedAI::AttackStart(target);
            }

            void UpdateAI(uint32 const diff)
            {
                if (!UpdateVictim())
                    return;

                events.Update(diff);

                if (me->HasUnitState(UNIT_STATE_CASTING))
                    return;

                while (uint32 event = events.ExecuteEvent())
                {
                    switch (event)
                    {
                        case EVENT_CHECK_PLAYER_IN_RANGE:
                            if (!me->isInCombat())
                            {
                                Player* player = 0;
                                Trinity::AnyPlayerInObjectRangeCheck u_check(me, 30.0f, true);
                                Trinity::PlayerSearcher<Trinity::AnyPlayerInObjectRangeCheck> searcher(me, player, u_check);
                                me->VisitNearbyObject(30.0f, searcher);
                                if (player)
                                    if (!player->isGameMaster())
                                        AttackStart(player);
                                events.ScheduleEvent(EVENT_CHECK_PLAYER_IN_RANGE, 1000);
                            }                            
                            break;
                        case EVENT_PRIMARY_SKILL:
                            if (Unit* target = amIHealer ? (me->GetHealthPct() > 40? DoSelectLowestHpFriendly(40) : me) : me->getVictim())
                            {
                                DoCast(target, myHelper(myIndex, PrePhaseAddHelper::INDEX_PRIMARY));
                                events.ScheduleEvent(EVENT_PRIMARY_SKILL, urand(10000, 15000));
                            }
                            else
                                events.ScheduleEvent(EVENT_PRIMARY_SKILL, urand(2000, 3000));
                            break;
                        case EVENT_SECONDARY_SKILL:
                            if (Unit* target = amIHealer ? (me->GetHealthPct() > 40? DoSelectLowestHpFriendly(40) : me) : me->getVictim())
                            {
                                DoCast(myHelper(myIndex, PrePhaseAddHelper::INDEX_SECONDARY));
                                events.ScheduleEvent(EVENT_PRIMARY_SKILL, urand(4000, 8000));
                            }
                            else
                                events.ScheduleEvent(EVENT_PRIMARY_SKILL, urand(1000, 2000));
                            break;
                    }
                }

                if (myIndex == INDEX_DARK_RUNE_ACOLYTE)
                    DoSpellAttackIfReady(SPELL_HOLY_SMITE);
                else
                    DoMeleeAttackIfReady();
            }

            private:
                InstanceScript* pInstance;
                PrePhaseAddHelper myHelper;
                PrePhaseAddIndex myIndex;
                EventMap events;
                bool amIHealer;
        };

        CreatureAI* GetAI(Creature* pCreature) const
        {
            return GetUlduarAI<npc_thorim_pre_phaseAI>(pCreature);
        }
};

/************************************************************************/
/* Adds in arena-phase                                                  */
/* Note: The behavior script below will be registered for all           */
/* arena-phase indices, so we need some helpers for managing their      */
/* spells and entries.                                                  */
/************************************************************************/
enum ArenaAddsSpells
{
    // Primary spells
    SPELL_MORTAL_STRIKE         = 35054,
    SPELL_LOW_BLOW              = 62326,
    SPELL_RUNIC_LIGHTNING_10    = 62327,
    SPELL_RUNIC_LIGHTNING_25    = 62445,
    SPELL_RUNIC_STRIKE          = 62322,
    SPELL_WHIRLING_TRIP         = 64151,
    SPELL_CLEAVE                = 42724,
    //SPELL_RENEW_10              = 62333,  // Used from previous definition
    //SPELL_RENEW_25              = 62441,
    // Secondary spells
    SPELL_WHIRLWIND             = 15578,
    SPELL_PUMMEL                = 38313,
    SPELL_RUNIC_SHIELD_10       = 62321,
    SPELL_RUNIC_SHIELD_25       = 62529,
    SPELL_IMPALE_10             = 62331,
    SPELL_IMPALE_25             = 62418,
    SPELL_SHIELD_SMASH_10       = 62332,
    SPELL_SHIELD_SMASH_25       = 62420,
    //SPELL_GREATER_HEAL_10       = 62334,  // Used from previous definition
    //SPELL_GREATER_HEAL_25       = 62442,
    // Some tertiary skills
    SPELL_RUNIC_MENDING_10      = 62328, 
    SPELL_RUNIC_MENDING_25      = 62446,
};
#define SPELL_RUNIC_MENDING     RAID_MODE(SPELL_RUNIC_MENDING_10, SPELL_RUNIC_MENDING_25)
enum ArenaAddIndex
{
    INDEX_DARK_RUNE_CHAMPION = 0,
    INDEX_DARK_RUNE_COMMONER,
    INDEX_DARK_RUNE_EVOKER,
    INDEX_DARK_RUNE_WARBRINGER,
    INDEX_IRON_RING_GUARD,
    INDEX_IRON_HONOR_GUARD,
    INDEX_ARENA_DARK_RUNE_ACOLYTE,
    INDEX_ARENA_ADD_NONE,
};
const uint32 ArenaAddSpells_Primary[2][7] = 
{
    {SPELL_MORTAL_STRIKE, SPELL_LOW_BLOW, SPELL_RUNIC_LIGHTNING_10, SPELL_RUNIC_STRIKE, SPELL_WHIRLING_TRIP, SPELL_CLEAVE, SPELL_RENEW_10},
    {SPELL_MORTAL_STRIKE, SPELL_LOW_BLOW, SPELL_RUNIC_LIGHTNING_25, SPELL_RUNIC_STRIKE, SPELL_WHIRLING_TRIP, SPELL_CLEAVE, SPELL_RENEW_25}
}; 
const uint32 ArenaAddSpells_Secondary[2][7] = 
{
    {SPELL_WHIRLWIND, SPELL_PUMMEL, SPELL_RUNIC_SHIELD_10, 0, SPELL_IMPALE_10, SPELL_SHIELD_SMASH_10, SPELL_GREATER_HEAL_10},
    {SPELL_WHIRLWIND, SPELL_PUMMEL, SPELL_RUNIC_SHIELD_25, 0, SPELL_IMPALE_25, SPELL_SHIELD_SMASH_25, SPELL_GREATER_HEAL_25}
};

class ArenaPhaseAddHelper
{
    private:
        enum ManCnt
        {
            In10Man = 0,
            In25Man
        };

    public:
        enum Index
        {
            INDEX_PRIMARY,
            INDEX_SECONDARY
        };

        ArenaPhaseAddHelper(Difficulty raidDifficulty)
        {
>>>>>>> 76087ac6
            if (raidDifficulty == RAID_DIFFICULTY_25MAN_NORMAL || raidDifficulty == RAID_DIFFICULTY_25MAN_HEROIC) // should not be heroic, just for the case
                diffi = In10Man;
            else
                diffi = In25Man;
        }

<<<<<<< HEAD
        PrePhaseAddIndex operator[](uint32 creatureEntry)
        {
            for (uint8 i = 0; i < 6; i++)
                if (PrePhaseAddList[i] == creatureEntry)
                    return PrePhaseAddIndex(i);
            return INDEX_PRE_ADD_NONE;
        }

        uint32 operator()(PrePhaseAddIndex myId, Index idx)
        {
            if (myId < INDEX_PRE_ADD_NONE)
                if (idx == INDEX_PRIMARY)
                    return PrePhaseAddSpells_Primary[diffi][myId];
                else
                    return PrePhaseAddSpells_Secondary[diffi][myId];
=======
        ArenaAddIndex operator[](uint32 creatureEntry)
        {
            for (uint8 i = 0; i < 7; i++)
                if (ArenaAddEntries[i] == creatureEntry)
                    return ArenaAddIndex(i);
            return INDEX_ARENA_ADD_NONE;
        }

        uint32 operator()(ArenaAddIndex myId, Index idx)
        {
            if (myId < INDEX_ARENA_ADD_NONE)
                if (idx == INDEX_PRIMARY)
                    return ArenaAddSpells_Primary[diffi][myId];
                else
                    return ArenaAddSpells_Secondary[diffi][myId];
>>>>>>> 76087ac6
            return 0;
        }

    private:    
        ManCnt diffi;  
};

<<<<<<< HEAD
class npc_thorim_pre_phase_add : public CreatureScript
{
    private:
        enum
        {
            EVENT_PRIMARY_SKILL = 1,
            EVENT_SECONDARY_SKILL,
            EVENT_CHECK_PLAYER_IN_RANGE
        };

    public:
        npc_thorim_pre_phase_add() : CreatureScript("npc_thorim_pre_phase_add") {}        

        struct npc_thorim_pre_phaseAI : public ScriptedAI
        {
            npc_thorim_pre_phaseAI(Creature *pCreature) : ScriptedAI(pCreature), myHelper(GetDifficulty())
            {
                pInstance = pCreature->GetInstanceScript();
                me->SetReactState(REACT_AGGRESSIVE);
                myIndex = myHelper[me->GetEntry()];
                amIHealer = HealerCheck(true)(me);
            }            

            void Reset()
            {                
                events.Reset();
                events.ScheduleEvent(EVENT_CHECK_PLAYER_IN_RANGE, 1*IN_MILLISECONDS);
            }

            void IsSummonedBy(Unit* /*summoner*/)
            {
                Reset();
            }

            void EnterCombat(Unit* /*target*/)
            {
                events.ScheduleEvent(EVENT_PRIMARY_SKILL, urand(3000, 6000));
                events.ScheduleEvent(EVENT_SECONDARY_SKILL, urand (12000, 15000));
            }

            void JustDied(Unit* /*victim*/)
            {
                if (Creature* pThorim = ObjectAccessor::GetCreature(*me, pInstance->GetData64(BOSS_THORIM)))
                    pThorim->AI()->DoAction(ACTION_PREPHASE_ADDS_DIED);
            }

            void AttackStart(Unit* target)
            {
                if (myIndex == INDEX_DARK_RUNE_ACOLYTE)
                    AttackStartCaster(target, 30.0f);
                else
                    ScriptedAI::AttackStart(target);
            }

            void UpdateAI(uint32 const diff)
            {
                events.Update(diff);

                if (me->HasUnitState(UNIT_STATE_CASTING))
                    return;

                while (uint32 event = events.ExecuteEvent())
                {
                    switch (event)
                    {
                        case EVENT_CHECK_PLAYER_IN_RANGE:
                            if (!me->isInCombat())
                            {
                                Player* player = 0;
                                Trinity::AnyPlayerInObjectRangeCheck u_check(me, 30.0f, true);
                                Trinity::PlayerSearcher<Trinity::AnyPlayerInObjectRangeCheck> searcher(me, player, u_check);
                                me->VisitNearbyObject(30.0f, searcher);
                                if (player)
                                    if (!player->isGameMaster())
                                        AttackStart(player);
                                events.ScheduleEvent(EVENT_CHECK_PLAYER_IN_RANGE, 1000);
                            }                            
                            break;
                        case EVENT_PRIMARY_SKILL:
                            if (Unit* target = amIHealer ? (me->GetHealthPct() > 40? DoSelectLowestHpFriendly(40) : me) : me->getVictim())
                            {
                                DoCast(target, myHelper(myIndex, PrePhaseAddHelper::INDEX_PRIMARY));
                                events.ScheduleEvent(EVENT_PRIMARY_SKILL, urand(10000, 15000));
                            }
                            else
                                events.ScheduleEvent(EVENT_PRIMARY_SKILL, urand(2000, 3000));
                            break;
                        case EVENT_SECONDARY_SKILL:
                            if (Unit* target = amIHealer ? (me->GetHealthPct() > 40? DoSelectLowestHpFriendly(40) : me) : me->getVictim())
                            {
                                DoCast(myHelper(myIndex, PrePhaseAddHelper::INDEX_SECONDARY));
                                events.ScheduleEvent(EVENT_PRIMARY_SKILL, urand(4000, 8000));
                            }
                            else
                                events.ScheduleEvent(EVENT_PRIMARY_SKILL, urand(1000, 2000));
                            break;
                    }
                }

                if (myIndex == INDEX_DARK_RUNE_ACOLYTE)
                    DoSpellAttackIfReady(SPELL_HOLY_SMITE);
                else
                    DoMeleeAttackIfReady();
            }

            private:
                InstanceScript* pInstance;
                PrePhaseAddHelper myHelper;
                PrePhaseAddIndex myIndex;
                EventMap events;
                bool amIHealer;
        };

        CreatureAI* GetAI(Creature* pCreature) const
        {
            return GetUlduarAI<npc_thorim_pre_phaseAI>(pCreature);
        }
};

/************************************************************************/
/* Adds in arena-phase                                                  */
/* Note: The behavior script below will be registered for all           */
/* arena-phase indices, so we need some helpers for managing their      */
/* spells and entries.                                                  */
/************************************************************************/
enum ArenaAddsSpells
{
    // Primary spells
    SPELL_MORTAL_STRIKE         = 35054,
    SPELL_LOW_BLOW              = 62326,
    SPELL_RUNIC_LIGHTNING_10    = 62327,
    SPELL_RUNIC_LIGHTNING_25    = 62445,
    SPELL_RUNIC_STRIKE          = 62322,
    SPELL_WHIRLING_TRIP         = 64151,
    SPELL_CLEAVE                = 42724,
    //SPELL_RENEW_10              = 62333,  // Used from previous definition
    //SPELL_RENEW_25              = 62441,
    // Secondary spells
    SPELL_WHIRLWIND             = 15578,
    SPELL_PUMMEL                = 38313,
    SPELL_RUNIC_SHIELD_10       = 62321,
    SPELL_RUNIC_SHIELD_25       = 62529,
    SPELL_IMPALE_10             = 62331,
    SPELL_IMPALE_25             = 62418,
    SPELL_SHIELD_SMASH_10       = 62332,
    SPELL_SHIELD_SMASH_25       = 62420,
    //SPELL_GREATER_HEAL_10       = 62334,  // Used from previous definition
    //SPELL_GREATER_HEAL_25       = 62442,
    // Some tertiary skills
    SPELL_RUNIC_MENDING_10      = 62328, 
    SPELL_RUNIC_MENDING_25      = 62446,
};
#define SPELL_RUNIC_MENDING     RAID_MODE(SPELL_RUNIC_MENDING_10, SPELL_RUNIC_MENDING_25)
enum ArenaAddIndex
{
    INDEX_DARK_RUNE_CHAMPION = 0,
    INDEX_DARK_RUNE_COMMONER,
    INDEX_DARK_RUNE_EVOKER,
    INDEX_DARK_RUNE_WARBRINGER,
    INDEX_IRON_RING_GUARD,
    INDEX_IRON_HONOR_GUARD,
    INDEX_ARENA_DARK_RUNE_ACOLYTE,
    INDEX_ARENA_ADD_NONE,
};
const uint32 ArenaAddSpells_Primary[2][7] = 
{
    {SPELL_MORTAL_STRIKE, SPELL_LOW_BLOW, SPELL_RUNIC_LIGHTNING_10, SPELL_RUNIC_STRIKE, SPELL_WHIRLING_TRIP, SPELL_CLEAVE, SPELL_RENEW_10},
    {SPELL_MORTAL_STRIKE, SPELL_LOW_BLOW, SPELL_RUNIC_LIGHTNING_25, SPELL_RUNIC_STRIKE, SPELL_WHIRLING_TRIP, SPELL_CLEAVE, SPELL_RENEW_25}
}; 
const uint32 ArenaAddSpells_Secondary[2][7] = 
{
    {SPELL_WHIRLWIND, SPELL_PUMMEL, SPELL_RUNIC_SHIELD_10, 0, SPELL_IMPALE_10, SPELL_SHIELD_SMASH_10, SPELL_GREATER_HEAL_10},
    {SPELL_WHIRLWIND, SPELL_PUMMEL, SPELL_RUNIC_SHIELD_25, 0, SPELL_IMPALE_25, SPELL_SHIELD_SMASH_25, SPELL_GREATER_HEAL_25}
};

class ArenaPhaseAddHelper
{
    private:
        enum ManCnt
        {
            In10Man = 0,
            In25Man
        };

    public:
        enum Index
        {
            INDEX_PRIMARY,
            INDEX_SECONDARY
        };

        ArenaPhaseAddHelper(Difficulty raidDifficulty)
        {
            if (raidDifficulty == RAID_DIFFICULTY_25MAN_NORMAL || raidDifficulty == RAID_DIFFICULTY_25MAN_HEROIC) // should not be heroic, just for the case
                diffi = In10Man;
            else
                diffi = In25Man;
        }

        ArenaAddIndex operator[](uint32 creatureEntry)
        {
            for (uint8 i = 0; i < 7; i++)
                if (ArenaAddEntries[i] == creatureEntry)
                    return ArenaAddIndex(i);
            return INDEX_ARENA_ADD_NONE;
        }

        uint32 operator()(ArenaAddIndex myId, Index idx)
        {
            if (myId < INDEX_ARENA_ADD_NONE)
                if (idx == INDEX_PRIMARY)
                    return ArenaAddSpells_Primary[diffi][myId];
                else
                    return ArenaAddSpells_Secondary[diffi][myId];
            return 0;
        }

    private:    
        ManCnt diffi;  
};

class npc_thorim_arena_phase_add : public CreatureScript
{
    private:
        enum
        {
            EVENT_PRIMARY_SKILL = 1,
            EVENT_SECONDARY_SKILL,
            EVENT_CHARGE
        };

    public:
        npc_thorim_arena_phase_add() : CreatureScript("npc_thorim_arena_phase_add") {}

        struct npc_thorim_arena_phaseAI : public ScriptedAI
        {
=======
class npc_thorim_arena_phase_add : public CreatureScript
{
    private:
        enum
        {
            EVENT_PRIMARY_SKILL = 1,
            EVENT_SECONDARY_SKILL,
            EVENT_CHARGE
        };

    public:
        npc_thorim_arena_phase_add() : CreatureScript("npc_thorim_arena_phase_add") {}

        struct npc_thorim_arena_phaseAI : public ScriptedAI
        {
>>>>>>> 76087ac6
            npc_thorim_arena_phaseAI(Creature* creature) : ScriptedAI(creature), myHelper(GetDifficulty())
            {
                _instance = creature->GetInstanceScript();
                myIndex = myHelper[me->GetEntry()];
                IsInArena = ArenaAreaCheck(false)(me);
                amIhealer = HealerCheck(true)(me);
            }

            bool isOnSameSide(const Unit* who)
            {
                return (IsInArena == ArenaAreaCheck(false)(who));
            }

            void DamageTaken(Unit* attacker, uint32 &damage)
            {
                if (!isOnSameSide(attacker))
                    damage = 0;
            }

            void Reset()
            {
<<<<<<< HEAD
=======
                me->RemoveFlag(UNIT_FIELD_FLAGS, UNIT_FLAG_NON_ATTACKABLE | UNIT_FLAG_IMMUNE_TO_PC);
>>>>>>> 76087ac6
                events.ScheduleEvent(EVENT_PRIMARY_SKILL, urand(3000, 6000));
                events.ScheduleEvent(EVENT_SECONDARY_SKILL, urand (7000, 9000));
                if (myIndex == INDEX_DARK_RUNE_CHAMPION)
                    events.ScheduleEvent(EVENT_CHARGE, 8000);
            }

            void EnterCombat(Unit* /*who*/)
            {
                if (myIndex == INDEX_DARK_RUNE_WARBRINGER)
                    DoCast(me, SPELL_AURA_OF_CELERITY);
            }

            // this should only happen if theres no alive player in the arena -> summon orb
            // might be called by mind control release or controllers death
            void EnterEvadeMode()
            {
                if (Creature* thorim = me->GetCreature(*me, _instance ? _instance->GetData64(BOSS_THORIM) : 0))
                    thorim->AI()->DoAction(ACTION_BERSERK);
                _EnterEvadeMode();
                me->GetMotionMaster()->MoveTargetedHome();
                Reset();
            }

            void UpdateAI(uint32 const diff)
            {
<<<<<<< HEAD
                if (!UpdateVictim() || me->HasUnitState(UNIT_STATE_CASTING))
=======
                if (!UpdateVictim())
>>>>>>> 76087ac6
                    return;

                if (me->getVictim() && !isOnSameSide(me->getVictim()))
                {
                    me->getVictim()->getHostileRefManager().deleteReference(me);
                    return;
                }

<<<<<<< HEAD
=======
                events.Update(diff);

                if (me->HasUnitState(UNIT_STATE_CASTING))
                    return;

>>>>>>> 76087ac6
                while (uint32 event = events.ExecuteEvent())
                {
                    switch (event)
                    {
                        case EVENT_PRIMARY_SKILL:
                            if (Unit* target = amIhealer ? (me->GetHealthPct() > 40 ? DoSelectLowestHpFriendly(40) : me) : me->getVictim())
                            {
                                if (myIndex != INDEX_DARK_RUNE_EVOKER)  // Specialize
                                    DoCast(target, SPELL_RUNIC_MENDING);
                                else
                                    DoCast(target, myHelper(myIndex, ArenaPhaseAddHelper::INDEX_PRIMARY));

                                events.ScheduleEvent(EVENT_PRIMARY_SKILL, urand(3000, 6000));
                            }
                            else
                                events.ScheduleEvent(EVENT_PRIMARY_SKILL, urand(1000, 2000));
                            break;
                        case EVENT_SECONDARY_SKILL:
                            if (Unit* target = amIhealer ? (me->GetHealthPct() > 40 ? DoSelectLowestHpFriendly(40) : me) : me->getVictim())
                            {
                                DoCast(target, myHelper(myIndex, ArenaPhaseAddHelper::INDEX_SECONDARY));
                                events.ScheduleEvent(EVENT_SECONDARY_SKILL, urand(12000, 16000));
                            }
                            else
                                events.ScheduleEvent(EVENT_SECONDARY_SKILL, urand(2000, 4000));
                            break;
                        case EVENT_CHARGE:
                            if (Unit* target = SelectTarget(SELECT_TARGET_RANDOM, 0, 40, true))
                                DoCast(target, SPELL_CHARGE);
                            events.ScheduleEvent(EVENT_CHARGE, 12000);
                            break;
                    }
                }

                if (myIndex == INDEX_ARENA_DARK_RUNE_ACOLYTE)
                    DoSpellAttackIfReady(SPELL_HOLY_SMITE);
                else
                    DoMeleeAttackIfReady();
            }

        private:
            InstanceScript* _instance;
            ArenaAddIndex myIndex;
            EventMap events;
            ArenaPhaseAddHelper myHelper;
            bool IsInArena;
            bool amIhealer;
        };

        CreatureAI* GetAI(Creature* creature) const
        {
            return GetUlduarAI<npc_thorim_arena_phaseAI>(creature);
<<<<<<< HEAD
        }
};

/************************************************************************/
/* Runic Colossus                                                       */
/************************************************************************/
SummonLocation colossusAddLocations[]=
{
    {{2218.38f, -297.50f, 412.18f, 1.030f}, 32874},
    {{2235.07f, -297.98f, 412.18f, 1.613f}, 32874},
    {{2235.26f, -338.34f, 412.18f, 1.589f}, 32874},
    {{2217.69f, -337.39f, 412.18f, 1.241f}, 32874},
    {{2227.58f, -308.30f, 412.18f, 1.591f}, 33110},
    {{2227.47f, -345.37f, 412.18f, 1.566f}, 33110}
};
#define EMOTE_BARRIER                           "Runic Colossus surrounds itself with a crackling Runic Barrier!"

class npc_runic_colossus : public CreatureScript
{
    private:
        enum
        {
            EVENT_BARRIER = 1,
            EVENT_SMASH,
            EVENT_SMASH_WAVE,
            EVENT_CHARGE,
            EVENT_RUNIC_SMASH
        };

    public:
        npc_runic_colossus() : CreatureScript("npc_runic_colossus") {}

        struct npc_runic_colossusAI : public ScriptedAI
        {
            npc_runic_colossusAI(Creature* creature) : ScriptedAI(creature), summons(me)
            {
                instance = creature->GetInstanceScript();
                me->ApplySpellImmune(0, IMMUNITY_EFFECT, SPELL_EFFECT_KNOCK_BACK, true);
                me->ApplySpellImmune(0, IMMUNITY_MECHANIC, MECHANIC_GRIP, true);
            }

            void Reset()
            {
                me->setActive(false);
                me->GetMotionMaster()->MoveTargetedHome();
                me->SetFlag(UNIT_FIELD_FLAGS, UNIT_FLAG_NON_ATTACKABLE);

                // Runed Door closed
                if (instance)
                    instance->SetData(DATA_RUNIC_DOOR, GO_STATE_READY);

                // Spawn trashes
                summons.DespawnAll();
                for (uint8 i = 0; i < 6; i++)
                    me->SummonCreature(colossusAddLocations[i].entry, colossusAddLocations[i].pos.GetPositionX(), colossusAddLocations[i].pos.GetPositionX(), colossusAddLocations[i].pos.GetPositionX(),
                    colossusAddLocations[i].pos.GetOrientation(), TEMPSUMMON_CORPSE_TIMED_DESPAWN, 3000);
            }

            void JustSummoned(Creature* summon)
            {
                summons.Summon(summon);
            }

            void JustDied(Unit* /*victim*/)
            {
                // Runed Door opened
                if (instance)
                    instance->SetData(DATA_RUNIC_DOOR, GO_STATE_ACTIVE);
            }

            void DoAction(int32 const action)
            {
                switch (action)
                {
                    case ACTION_DOSCHEDULE_RUNIC_SMASH:
                        events.ScheduleEvent(EVENT_RUNIC_SMASH, 1000);
                        break;
                }
            }

            void DoRunicSmash(bool side)
            {
                for (uint8 i = 0; i < 9; i++)
                    if (Creature* bunny = me->SummonCreature(NPC_THORIM_GOLEM_RH_BUNNY, side ? 2236.0f : 2219.0f, i * 10 - 380.0f, 412.2f, 0, TEMPSUMMON_TIMED_DESPAWN, 5000))
                        bunny->AI()->SetData(1, (i + 1)* 200);

                for (uint8 i = 0; i < 9; i++)
                    if (Creature* bunny = me->SummonCreature(NPC_THORIM_GOLEM_LH_BUNNY, side ? 2246.0f : 2209.0f, i * 10 - 380.0f, 412.2f, 0, TEMPSUMMON_TIMED_DESPAWN, 5000))
                        bunny->AI()->SetData(1, (i + 1)* 200);
            }

            void EnterCombat(Unit* /*who*/)
            {
                events.ScheduleEvent(EVENT_BARRIER, urand(12000, 15000));
                events.ScheduleEvent(EVENT_SMASH, urand (15000, 18000));
                events.ScheduleEvent(EVENT_CHARGE, urand (20000, 24000));

                me->InterruptNonMeleeSpells(true);
                me->RemoveFlag(UNIT_FIELD_FLAGS, UNIT_FLAG_NON_ATTACKABLE);
            }

            void UpdateAI(uint32 const diff)
            {
                if (instance->GetBossState(BOSS_THORIM) != IN_PROGRESS)
                    return;

                events.Update(diff);

                if (me->HasUnitState(UNIT_STATE_CASTING))
                    return;

                while (uint32 event = events.ExecuteEvent())
                {
                    switch (event)
                    {
                        case EVENT_BARRIER:
                            me->MonsterTextEmote(EMOTE_BARRIER, 0, true);
                            DoCast(me, SPELL_RUNIC_BARRIER);
                            events.ScheduleEvent(EVENT_BARRIER, urand(35000, 45000));
                            return;
                        case EVENT_SMASH:
                            DoCast(me, SPELL_SMASH);
                            events.ScheduleEvent(EVENT_SMASH, urand(15000, 18000));
                            return;
                        case EVENT_CHARGE:
                            if (Unit* target = SelectTarget(SELECT_TARGET_RANDOM, 0, -8.0f, true))
                            {
                                DoCast(target, SPELL_RUNIC_CHARGE);
                                events.ScheduleEvent(EVENT_CHARGE, 20000);
                            }
                            else
                                events.ScheduleEvent(EVENT_CHARGE, 2000);
                            return;
                        case EVENT_RUNIC_SMASH:
                            if (UpdateVictim())
                                break;

                            side = urand(0, 1);
                            if (side == 0)
                                DoCast(me, SPELL_RUNIC_SMASH_RIGHT);
                            else
                                DoCast(me, SPELL_RUNIC_SMASH_LEFT);

                            events.ScheduleEvent(EVENT_SMASH_WAVE, 5500);
                            events.ScheduleEvent(EVENT_RUNIC_SMASH, 8000);
                            return;
                        case EVENT_SMASH_WAVE:
                            if (!UpdateVictim())
                                DoRunicSmash(side);
                            return;
                    }
                }
                DoMeleeAttackIfReady();
            }

            private:
                InstanceScript* instance;
                SummonList summons;
                EventMap events;

                bool side;
                uint32 BarrierTimer;
                uint32 SmashTimer;
                uint32 ChargeTimer;
                uint32 RunicSmashTimer;
        };

        CreatureAI* GetAI(Creature* creature) const
        {
            return GetUlduarAI<npc_runic_colossusAI>(creature);
        }
};

class npc_runic_smash : public CreatureScript
{
    public:
        npc_runic_smash() : CreatureScript("npc_runic_smash") {}

        struct npc_runic_smashAI : public Scripted_NoMovementAI
        {
            npc_runic_smashAI(Creature* creature) : Scripted_NoMovementAI(creature)
            {
                me->SetReactState(REACT_PASSIVE);
                me->SetDisplayId(16925);
                me->SetFlag(UNIT_FIELD_FLAGS, UNIT_FLAG_NON_ATTACKABLE);                
            }

            void Reset()
            {
                ExplodeTimer = 10000;
            }

            void SetData(uint32 /*type*/, uint32 data)
            {
                ExplodeTimer = data;
            }

            void UpdateAI(uint32 const diff)
            {
                if (ExplodeTimer <= diff)
                {
                    DoCastAOE(SPELL_RUNIC_SMASH, true);
                    ExplodeTimer = 10000;
                }
                else ExplodeTimer -= diff;
            }

            private:
                uint32 ExplodeTimer;
        };


        CreatureAI* GetAI(Creature* creature) const
        {
            return GetUlduarAI<npc_runic_smashAI>(creature);
        }
};

/************************************************************************/
/* Rune Giant                                                           */
/************************************************************************/
SummonLocation giantAddLocations[]=
{
    {{2198.05f, -428.77f, 419.95f, 6.056f}, 32875},
    {{2220.31f, -436.22f, 412.26f, 1.064f}, 32875},
    {{2158.88f, -441.73f, 438.25f, 0.127f}, 32875},
    {{2198.29f, -436.92f, 419.95f, 0.261f}, 33110},
    {{2230.93f, -434.27f, 412.26f, 1.931f}, 33110}
};

#define EMOTE_MIGHT                             "Ancient Rune Giant fortifies nearby allies with runic might!"

class npc_ancient_rune_giant : public CreatureScript
=======
        }
};

/************************************************************************/
/* Runic Colossus                                                       */
/************************************************************************/
SummonLocation colossusAddLocations[]=
{
    {{2218.38f, -297.50f, 412.18f, 1.030f}, 32874},
    {{2235.07f, -297.98f, 412.18f, 1.613f}, 32874},
    {{2235.26f, -338.34f, 412.18f, 1.589f}, 32874},
    {{2217.69f, -337.39f, 412.18f, 1.241f}, 32874},
    {{2227.58f, -308.30f, 412.18f, 1.591f}, 33110},
    {{2227.47f, -345.37f, 412.18f, 1.566f}, 33110}
};
#define EMOTE_BARRIER                           "Runic Colossus surrounds itself with a crackling Runic Barrier!"

class npc_runic_colossus : public CreatureScript
>>>>>>> 76087ac6
{
    private:
        enum
        {
<<<<<<< HEAD
            EVENT_STOMP = 1,
            EVENT_DETONATION
        };

    public:
        npc_ancient_rune_giant() : CreatureScript("npc_ancient_rune_giant") {}        

        struct npc_ancient_rune_giantAI : public ScriptedAI
        {
=======
            EVENT_BARRIER = 1,
            EVENT_SMASH,
            EVENT_SMASH_WAVE,
            EVENT_CHARGE,
            EVENT_RUNIC_SMASH
        };

    public:
        npc_runic_colossus() : CreatureScript("npc_runic_colossus") {}

        struct npc_runic_colossusAI : public ScriptedAI
        {
            npc_runic_colossusAI(Creature* creature) : ScriptedAI(creature), summons(me)
            {
                instance = creature->GetInstanceScript();
                me->ApplySpellImmune(0, IMMUNITY_EFFECT, SPELL_EFFECT_KNOCK_BACK, true);
                me->ApplySpellImmune(0, IMMUNITY_MECHANIC, MECHANIC_GRIP, true);
            }

            void Reset()
            {
                me->setActive(false);
                me->GetMotionMaster()->MoveTargetedHome();
                me->RemoveFlag(UNIT_FIELD_FLAGS, UNIT_FLAG_NON_ATTACKABLE | UNIT_FLAG_IMMUNE_TO_PC);

                // Runed Door closed
                if (instance)
                    instance->SetData(DATA_RUNIC_DOOR, GO_STATE_READY);

                // Spawn trashes
                summons.DespawnAll();
                for (uint8 i = 0; i < 6; i++)
                    me->SummonCreature(colossusAddLocations[i].entry, colossusAddLocations[i].pos.GetPositionX(), colossusAddLocations[i].pos.GetPositionX(), colossusAddLocations[i].pos.GetPositionX(),
                    colossusAddLocations[i].pos.GetOrientation(), TEMPSUMMON_CORPSE_TIMED_DESPAWN, 3000);
            }

            void JustSummoned(Creature* summon)
            {
                summons.Summon(summon);
            }

            void JustDied(Unit* /*victim*/)
            {
                // Runed Door opened
                if (instance)
                    instance->SetData(DATA_RUNIC_DOOR, GO_STATE_ACTIVE);
            }

            void DoAction(int32 const action)
            {
                switch (action)
                {
                    case ACTION_DOSCHEDULE_RUNIC_SMASH:
                        events.ScheduleEvent(EVENT_RUNIC_SMASH, 1000);
                        break;
                }
            }

            void DoRunicSmash(bool side)
            {
                for (uint8 i = 0; i < 9; i++)
                    if (Creature* bunny = me->SummonCreature(NPC_THORIM_GOLEM_RH_BUNNY, side ? 2236.0f : 2219.0f, i * 10 - 380.0f, 412.2f, 0, TEMPSUMMON_TIMED_DESPAWN, 5000))
                        bunny->AI()->SetData(1, (i + 1)* 200);

                for (uint8 i = 0; i < 9; i++)
                    if (Creature* bunny = me->SummonCreature(NPC_THORIM_GOLEM_LH_BUNNY, side ? 2246.0f : 2209.0f, i * 10 - 380.0f, 412.2f, 0, TEMPSUMMON_TIMED_DESPAWN, 5000))
                        bunny->AI()->SetData(1, (i + 1)* 200);
            }

            void EnterCombat(Unit* /*who*/)
            {
                events.ScheduleEvent(EVENT_BARRIER, urand(12000, 15000));
                events.ScheduleEvent(EVENT_SMASH, urand (15000, 18000));
                events.ScheduleEvent(EVENT_CHARGE, urand (20000, 24000));

                me->InterruptNonMeleeSpells(true);
            }

            void UpdateAI(uint32 const diff)
            {
                if (instance->GetBossState(BOSS_THORIM) != IN_PROGRESS)
                    return;

                events.Update(diff);

                if (me->HasUnitState(UNIT_STATE_CASTING))
                    return;

                while (uint32 event = events.ExecuteEvent())
                {
                    switch (event)
                    {
                        case EVENT_BARRIER:
                            me->MonsterTextEmote(EMOTE_BARRIER, 0, true);
                            DoCast(me, SPELL_RUNIC_BARRIER);
                            events.ScheduleEvent(EVENT_BARRIER, urand(35000, 45000));
                            return;
                        case EVENT_SMASH:
                            DoCast(me, SPELL_SMASH);
                            events.ScheduleEvent(EVENT_SMASH, urand(15000, 18000));
                            return;
                        case EVENT_CHARGE:
                            if (Unit* target = SelectTarget(SELECT_TARGET_RANDOM, 0, -8.0f, true))
                            {
                                DoCast(target, SPELL_RUNIC_CHARGE);
                                events.ScheduleEvent(EVENT_CHARGE, 20000);
                            }
                            else
                                events.ScheduleEvent(EVENT_CHARGE, 2000);
                            return;
                        case EVENT_RUNIC_SMASH:
                            if (UpdateVictim())
                                break;

                            side = urand(0, 1);
                            if (side == 0)
                                DoCast(me, SPELL_RUNIC_SMASH_RIGHT);
                            else
                                DoCast(me, SPELL_RUNIC_SMASH_LEFT);

                            events.ScheduleEvent(EVENT_SMASH_WAVE, 5500);
                            events.ScheduleEvent(EVENT_RUNIC_SMASH, 8000);
                            return;
                        case EVENT_SMASH_WAVE:
                            if (!UpdateVictim())
                                DoRunicSmash(side);
                            return;
                    }
                }
                DoMeleeAttackIfReady();
            }

            private:
                InstanceScript* instance;
                SummonList summons;
                EventMap events;

                bool side;
                uint32 BarrierTimer;
                uint32 SmashTimer;
                uint32 ChargeTimer;
                uint32 RunicSmashTimer;
        };

        CreatureAI* GetAI(Creature* creature) const
        {
            return GetUlduarAI<npc_runic_colossusAI>(creature);
        }
};

class npc_runic_smash : public CreatureScript
{
    public:
        npc_runic_smash() : CreatureScript("npc_runic_smash") {}

        struct npc_runic_smashAI : public Scripted_NoMovementAI
        {
            npc_runic_smashAI(Creature* creature) : Scripted_NoMovementAI(creature)
            {
                me->SetReactState(REACT_PASSIVE);
                me->SetDisplayId(16925);
                me->SetFlag(UNIT_FIELD_FLAGS, UNIT_FLAG_NON_ATTACKABLE);                
            }

            void Reset()
            {
                ExplodeTimer = 10000;
            }

            void SetData(uint32 /*type*/, uint32 data)
            {
                ExplodeTimer = data;
            }

            void UpdateAI(uint32 const diff)
            {
                if (ExplodeTimer <= diff)
                {
                    DoCastAOE(SPELL_RUNIC_SMASH, true);
                    ExplodeTimer = 10000;
                }
                else ExplodeTimer -= diff;
            }

            private:
                uint32 ExplodeTimer;
        };


        CreatureAI* GetAI(Creature* creature) const
        {
            return GetUlduarAI<npc_runic_smashAI>(creature);
        }
};

/************************************************************************/
/* Rune Giant                                                           */
/************************************************************************/
SummonLocation giantAddLocations[]=
{
    {{2198.05f, -428.77f, 419.95f, 6.056f}, 32875},
    {{2220.31f, -436.22f, 412.26f, 1.064f}, 32875},
    {{2158.88f, -441.73f, 438.25f, 0.127f}, 32875},
    {{2198.29f, -436.92f, 419.95f, 0.261f}, 33110},
    {{2230.93f, -434.27f, 412.26f, 1.931f}, 33110}
};

#define EMOTE_MIGHT                             "Ancient Rune Giant fortifies nearby allies with runic might!"

class npc_ancient_rune_giant : public CreatureScript
{
    private:
        enum
        {
            EVENT_STOMP = 1,
            EVENT_DETONATION
        };

    public:
        npc_ancient_rune_giant() : CreatureScript("npc_ancient_rune_giant") {}        

        struct npc_ancient_rune_giantAI : public ScriptedAI
        {
>>>>>>> 76087ac6
            npc_ancient_rune_giantAI(Creature* creature) : ScriptedAI(creature), summons(me)
            {
                instance = creature->GetInstanceScript();
                me->ApplySpellImmune(0, IMMUNITY_EFFECT, SPELL_EFFECT_KNOCK_BACK, true);
                me->ApplySpellImmune(0, IMMUNITY_MECHANIC, MECHANIC_GRIP, true);
            }

            void Reset()
            {
<<<<<<< HEAD
=======
                me->RemoveFlag(UNIT_FIELD_FLAGS, UNIT_FLAG_NON_ATTACKABLE | UNIT_FLAG_IMMUNE_TO_PC);
>>>>>>> 76087ac6
                events.ScheduleEvent(EVENT_STOMP, urand(10000, 12000));
                events.ScheduleEvent(EVENT_DETONATION, 25000);

                me->GetMotionMaster()->MoveTargetedHome();
<<<<<<< HEAD
                me->SetFlag(UNIT_FIELD_FLAGS, UNIT_FLAG_NON_ATTACKABLE);
=======
>>>>>>> 76087ac6

                // Stone Door closed
                if (instance)
                    instance->SetData(DATA_STONE_DOOR, GO_STATE_READY);

                // Spawn trashes
                summons.DespawnAll();
                for (uint8 i = 0; i < 5; i++)
                    me->SummonCreature(giantAddLocations[i].entry, giantAddLocations[i].pos.GetPositionX(), giantAddLocations[i].pos.GetPositionY(), giantAddLocations[i].pos.GetPositionZ(), giantAddLocations[i].pos.GetOrientation(),TEMPSUMMON_CORPSE_TIMED_DESPAWN,3000);
            }

            void JustSummoned(Creature *summon)
            {
                summons.Summon(summon);
            }

            void EnterCombat(Unit* /*who*/)
            {
<<<<<<< HEAD
                me->MonsterTextEmote(EMOTE_MIGHT, 0, true);
                DoCast(me, SPELL_RUNIC_FORTIFICATION, true);
                me->RemoveFlag(UNIT_FIELD_FLAGS, UNIT_FLAG_NON_ATTACKABLE);
=======
                // runic fortification causes client crash at wipe, disabled it for now
                /*me->MonsterTextEmote(EMOTE_MIGHT, 0, true);
                me->AddAura(SPELL_RUNIC_FORTIFICATION, me);*/
>>>>>>> 76087ac6
            }

            void JustDied(Unit* /*victim*/)
            {
                // Stone Door opened
                if (instance)
                    instance->SetData(DATA_STONE_DOOR, GO_STATE_ACTIVE);
            }

            void UpdateAI(uint32 const diff)
            {
<<<<<<< HEAD
                if (!UpdateVictim() || me->HasUnitState(UNIT_STATE_CASTING))
=======
                if (!UpdateVictim())
                    return;

                events.Update(diff);

                if (me->HasUnitState(UNIT_STATE_CASTING))
>>>>>>> 76087ac6
                    return;
                
                while (uint32 event = events.ExecuteEvent())
                {
                    switch (event)
                    {
                        case EVENT_STOMP:
                            DoCast(me, SPELL_STOMP);
                            events.ScheduleEvent(EVENT_STOMP, urand(10000, 12000));
                            return;
                        case EVENT_DETONATION:
                            if (Unit* target = SelectTarget(SELECT_TARGET_RANDOM, 0, 40, true))
                            {
                                DoCast(target, SPELL_RUNE_DETONATION);
                                events.ScheduleEvent(EVENT_DETONATION, urand(10000, 12000));
                            }
                            else
                                events.ScheduleEvent(EVENT_DETONATION, urand(2000, 3000));
                            return;
                    }
                }
                DoMeleeAttackIfReady();
            }
            
            private:
                InstanceScript* instance;
                SummonList summons;
                EventMap events;
        };

        CreatureAI* GetAI(Creature* creature) const
        {
            return GetUlduarAI<npc_ancient_rune_giantAI>(creature);
        }
};

class npc_sif : public CreatureScript
{
    private:
        enum
        {
            EVENT_FROSTBOLT = 1,
            EVENT_FROSTBOLT_VOLLEY,
            EVENT_BLIZZARD,
            EVENT_FROSTNOVA
        };
<<<<<<< HEAD

        enum SifSpells
        {
            SPELL_FROSTBOLT_VOLLEY = 62580,
            SPELL_FROSTNOVA        = 62597,
            SPELL_BLIZZARD         = 62576,
            SPELL_FROSTBOLT        = 69274
        };

    public:
        npc_sif() : CreatureScript("npc_sif") {}        

        struct npc_sifAI : public ScriptedAI
        {
            npc_sifAI(Creature* creature) : ScriptedAI(creature)
            {
                me->SetFlag(UNIT_FIELD_FLAGS, UNIT_FLAG_NON_ATTACKABLE | UNIT_FLAG_PACIFIED);
            }           

            void Reset()
            {
                events.ScheduleEvent(EVENT_FROSTBOLT, 2000);
                events.ScheduleEvent(EVENT_FROSTBOLT_VOLLEY, 15000);
                events.ScheduleEvent(EVENT_BLIZZARD, 30000);
                events.ScheduleEvent(EVENT_FROSTNOVA, urand(20000, 25000));
            }

            void UpdateAI(uint32 const diff)
            {
                if (!UpdateVictim() || me->HasUnitState(UNIT_STATE_CASTING))
                    return;

                while (uint32 event = events.ExecuteEvent())
                {
                    switch (event)
                    {
                        case EVENT_FROSTBOLT:
                            if (Unit* target = SelectTarget(SELECT_TARGET_RANDOM, 0, 60, true))
                                DoCast(target, SPELL_FROSTBOLT);
                            events.ScheduleEvent(EVENT_FROSTBOLT, 4000);
                            return;
                        case EVENT_FROSTBOLT_VOLLEY:
                            if (Unit* target = SelectTarget(SELECT_TARGET_RANDOM, 0, 40, true))
                            {
                                DoResetThreat();
                                me->AddThreat(target, std::numeric_limits<float>::max());
                                DoCast(target, SPELL_FROSTBOLT_VOLLEY, true);
                                events.ScheduleEvent(EVENT_FROSTBOLT_VOLLEY, urand(15000, 20000));
                            }
                            else
                                events.ScheduleEvent(EVENT_FROSTBOLT_VOLLEY, urand(1500, 2000));
                            return;
                        case EVENT_BLIZZARD:
                            DoCast(me, SPELL_BLIZZARD, true);
                            events.ScheduleEvent(EVENT_BLIZZARD, 45000);
                            return;
                        case EVENT_FROSTNOVA:
                            DoCastAOE(SPELL_FROSTNOVA, true);
                            events.ScheduleEvent(EVENT_FROSTNOVA, urand(20000, 25000));
                            return;
                    }
                }
            }

            private:
                EventMap events;
        };

        CreatureAI* GetAI(Creature* creature) const
        {
            return GetUlduarAI<npc_sifAI>(creature);
        }
};

class spell_stormhammer_targeting : public SpellScriptLoader
{
    public:
        spell_stormhammer_targeting() : SpellScriptLoader("spell_stormhammer_targeting") {}

        class spell_stormhammer_targeting_SpellScript : public SpellScript
        {
            PrepareSpellScript(spell_stormhammer_targeting_SpellScript);

            void FilterTargets(std::list<WorldObject*>& targets)
            {
                _target = NULL;
                targets.remove_if(ArenaAreaCheck(false));

                if (targets.empty())
                    return;

                _target = Trinity::Containers::SelectRandomContainerElement(targets);
                SetTarget(targets);
            }

            void SetTarget(std::list<WorldObject*>& targets)
            {
                targets.clear();

                if (_target)
                    targets.push_back(_target);
            }

            void Register()
            {
                OnObjectAreaTargetSelect += SpellObjectAreaTargetSelectFn(spell_stormhammer_targeting_SpellScript::FilterTargets, EFFECT_0, TARGET_UNIT_SRC_AREA_ENEMY);
                OnObjectAreaTargetSelect += SpellObjectAreaTargetSelectFn(spell_stormhammer_targeting_SpellScript::SetTarget, EFFECT_1, TARGET_UNIT_SRC_AREA_ENEMY);
                OnObjectAreaTargetSelect += SpellObjectAreaTargetSelectFn(spell_stormhammer_targeting_SpellScript::SetTarget, EFFECT_2, TARGET_UNIT_SRC_AREA_ENEMY);
            }

            private:
                WorldObject* _target;
        };

        SpellScript* GetSpellScript() const
        {
            return new spell_stormhammer_targeting_SpellScript();
=======

        enum SifSpells
        {
            SPELL_FROSTBOLT_VOLLEY = 62580,
            SPELL_FROSTNOVA        = 62597,
            SPELL_BLIZZARD         = 62576,
            SPELL_FROSTBOLT        = 69274
        };

    public:
        npc_sif() : CreatureScript("npc_sif") {}        

        struct npc_sifAI : public ScriptedAI
        {
            npc_sifAI(Creature* creature) : ScriptedAI(creature)
            {
                me->SetFlag(UNIT_FIELD_FLAGS, UNIT_FLAG_NON_ATTACKABLE | UNIT_FLAG_PACIFIED);
            }           

            void Reset()
            {
                events.ScheduleEvent(EVENT_FROSTBOLT, 2000);
                events.ScheduleEvent(EVENT_FROSTBOLT_VOLLEY, 15000);
                events.ScheduleEvent(EVENT_BLIZZARD, 30000);
                events.ScheduleEvent(EVENT_FROSTNOVA, urand(20000, 25000));
            }

            void UpdateAI(uint32 const diff)
            {
                if (!UpdateVictim())
                    return;

                events.Update(diff);

                if (me->HasUnitState(UNIT_STATE_CASTING))
                    return;

                while (uint32 event = events.ExecuteEvent())
                {
                    switch (event)
                    {
                        case EVENT_FROSTBOLT:
                            if (Unit* target = SelectTarget(SELECT_TARGET_RANDOM, 0, 60, true))
                                DoCast(target, SPELL_FROSTBOLT);
                            events.ScheduleEvent(EVENT_FROSTBOLT, 4000);
                            return;
                        case EVENT_FROSTBOLT_VOLLEY:
                            if (Unit* target = SelectTarget(SELECT_TARGET_RANDOM, 0, 40, true))
                            {
                                DoResetThreat();
                                me->AddThreat(target, std::numeric_limits<float>::max());
                                DoCast(target, SPELL_FROSTBOLT_VOLLEY, true);
                                events.ScheduleEvent(EVENT_FROSTBOLT_VOLLEY, urand(15000, 20000));
                            }
                            else
                                events.ScheduleEvent(EVENT_FROSTBOLT_VOLLEY, urand(1500, 2000));
                            return;
                        case EVENT_BLIZZARD:
                            DoCast(me, SPELL_BLIZZARD, true);
                            events.ScheduleEvent(EVENT_BLIZZARD, 45000);
                            return;
                        case EVENT_FROSTNOVA:
                            DoCastAOE(SPELL_FROSTNOVA, true);
                            events.ScheduleEvent(EVENT_FROSTNOVA, urand(20000, 25000));
                            return;
                    }
                }
            }

            private:
                EventMap events;
        };

        CreatureAI* GetAI(Creature* creature) const
        {
            return GetUlduarAI<npc_sifAI>(creature);
        }
};

class spell_stormhammer_targeting : public SpellScriptLoader
{
    public:
        spell_stormhammer_targeting() : SpellScriptLoader("spell_stormhammer_targeting") {}

        class spell_stormhammer_targeting_SpellScript : public SpellScript
        {
            PrepareSpellScript(spell_stormhammer_targeting_SpellScript);

            void FilterTargets(std::list<WorldObject*>& targets)
            {
                _target = NULL;
                targets.remove_if(ArenaAreaCheck(false));

                if (targets.empty())
                    return;

                _target = Trinity::Containers::SelectRandomContainerElement(targets);
                SetTarget(targets);
            }

            void SetTarget(std::list<WorldObject*>& targets)
            {
                targets.clear();

                if (_target)
                    targets.push_back(_target);
            }

            void Register()
            {
                OnObjectAreaTargetSelect += SpellObjectAreaTargetSelectFn(spell_stormhammer_targeting_SpellScript::FilterTargets, EFFECT_0, TARGET_UNIT_SRC_AREA_ENEMY);
                OnObjectAreaTargetSelect += SpellObjectAreaTargetSelectFn(spell_stormhammer_targeting_SpellScript::SetTarget, EFFECT_1, TARGET_UNIT_SRC_AREA_ENEMY);
                OnObjectAreaTargetSelect += SpellObjectAreaTargetSelectFn(spell_stormhammer_targeting_SpellScript::SetTarget, EFFECT_2, TARGET_UNIT_SRC_AREA_ENEMY);
            }

            private:
                WorldObject* _target;
        };

        SpellScript* GetSpellScript() const
        {
            return new spell_stormhammer_targeting_SpellScript();
        }
};

class spell_thorim_berserk : public SpellScriptLoader
{
    public:
        spell_thorim_berserk() : SpellScriptLoader("spell_thorim_berserk") { }

        class spell_thorim_berserk_AuraScript : public AuraScript
        {
            PrepareAuraScript(spell_thorim_berserk_AuraScript);

            bool CheckAreaTarget(Unit* target)
            {
                for (uint8 i = 0; i < 7; i++)
                {
                    if (target->GetEntry() == ArenaAddEntries[i])
                        return true;
                }
                if (target->GetEntry() == NPC_THORIM || target->GetEntry() == NPC_RUNIC_COLOSSUS || target->GetEntry() == NPC_RUNE_GIANT)
                    return true;

                return false;
            }
            void Register()
            {
                DoCheckAreaTarget += AuraCheckAreaTargetFn(spell_thorim_berserk_AuraScript::CheckAreaTarget);
            }
        };

        AuraScript* GetAuraScript() const
        {
            return new spell_thorim_berserk_AuraScript();
>>>>>>> 76087ac6
        }
};

void AddSC_boss_thorim()
{
    new boss_thorim();
    new npc_thorim_controller();
    new npc_thorim_pre_phase_add();
    new npc_thorim_arena_phase_add();
    new npc_runic_colossus();
    new npc_runic_smash();
    new npc_ancient_rune_giant();
    new npc_sif();
    new spell_stormhammer_targeting();
<<<<<<< HEAD
=======
    new spell_thorim_berserk();
>>>>>>> 76087ac6
}

#undef SPELL_CHAIN_LIGHTNING
#undef SPELL_RUNIC_MENDING<|MERGE_RESOLUTION|>--- conflicted
+++ resolved
@@ -268,17 +268,9 @@
 
             void Reset()
             {
-<<<<<<< HEAD
-                if (!gotActivated)
-                {
-                    instance->HandleGameObject(instance->GetData64(GO_THORIM_LIGHTNING_FIELD), true); // Open the entrance door.
-                    events.ScheduleEvent(EVENT_CHECK_PLAYER_IN_RANGE, 1000);  
-                }                            
-=======
                 gotActivated = false;
                 instance->HandleGameObject(instance->GetData64(GO_THORIM_LIGHTNING_FIELD), true); // Open the entrance door.
                 events.ScheduleEvent(EVENT_CHECK_PLAYER_IN_RANGE, 1000);
->>>>>>> 76087ac6
             }
 
             void JustSummoned(Creature* summon)
@@ -367,11 +359,7 @@
         };
 
     public:
-<<<<<<< HEAD
-        boss_thorim() : CreatureScript("boss_thorim") {}        
-=======
         boss_thorim() : CreatureScript("boss_thorim") {}
->>>>>>> 76087ac6
 
         struct boss_thorimAI : public BossAI
         {
@@ -538,7 +526,6 @@
                     return;
 
                 events.Update(diff);
-<<<<<<< HEAD
 
                 while (uint32 eventId = events.ExecuteEvent())
                 {
@@ -788,256 +775,6 @@
 
         PrePhaseAddHelper(Difficulty raidDifficulty)
         {
-=======
-
-                while (uint32 eventId = events.ExecuteEvent())
-                {
-                    switch (eventId)
-                    {
-                        case EVENT_SAY_AGGRO_2:
-                            DoScriptText(SAY_AGGRO_2, me);
-                            break;
-                        case EVENT_STORMHAMMER:
-                            DoCast(SPELL_STORMHAMMER);
-                            events.ScheduleEvent(EVENT_STORMHAMMER, urand(15, 20) *IN_MILLISECONDS, 0, PHASE_1);
-                            break;
-                        case EVENT_CHARGE_ORB:
-                            DoCastAOE(SPELL_CHARGE_ORB);
-                            events.ScheduleEvent(EVENT_CHARGE_ORB, urand(15, 20) *IN_MILLISECONDS, 0, PHASE_1);
-                            break;
-                        case EVENT_SUMMON_WARBRINGER:
-                            me->SummonCreature(ArenaAddEntries[3], Pos[rand()%7], TEMPSUMMON_CORPSE_TIMED_DESPAWN, 3000);
-                            if (summonChampion)
-                            {
-                                me->SummonCreature(ArenaAddEntries[0], Pos[rand()%7], TEMPSUMMON_CORPSE_TIMED_DESPAWN, 3000);
-                                summonChampion = false;
-                            }
-                            else
-                                summonChampion = true;
-                            events.ScheduleEvent(EVENT_SUMMON_WARBRINGER, 20000, 0, PHASE_1);
-                            break;
-                        case EVENT_SUMMON_EVOKER:
-                            me->SummonCreature(ArenaAddEntries[2], Pos[rand()%7], TEMPSUMMON_CORPSE_TIMED_DESPAWN, 3000);
-                            events.ScheduleEvent(EVENT_SUMMON_EVOKER, urand(23, 27) *IN_MILLISECONDS, 0, PHASE_1);
-                            break;
-                        case EVENT_SUMMON_COMMONER:
-                            for (uint8 n = 0; n < urand(5, 7); ++n)
-                                me->SummonCreature(ArenaAddEntries[1], Pos[rand()%7], TEMPSUMMON_CORPSE_TIMED_DESPAWN, 3000);
-                            events.ScheduleEvent(EVENT_SUMMON_COMMONER, 30000, 0, PHASE_1);
-                            break;
-                        case EVENT_BERSERK_PHASE_1:
-                            DoCast(me, SPELL_BERSERK_PHASE_1);
-                            DoCast(me, SPELL_SUMMON_LIGHTNING_ORB, true);
-                            DoScriptText(SAY_BERSERK, me);
-                            break;
-                        // Phase 2 stuff
-                        case EVENT_UNBALANCING_STRIKE:
-                            DoCastVictim(SPELL_UNBALANCING_STRIKE);
-                            events.ScheduleEvent(EVENT_UNBALANCING_STRIKE, 26000, 0, PHASE_2);
-                            break;
-                        case EVENT_CHAIN_LIGHTNING:
-                            if (Unit* target = SelectTarget(SELECT_TARGET_RANDOM, 0, 100, true))
-                                DoCast(target, SPELL_CHAIN_LIGHTNING);
-                            events.ScheduleEvent(EVENT_CHAIN_LIGHTNING, urand(7, 15) *IN_MILLISECONDS, 0, PHASE_2);
-                            break;
-                        case EVENT_TRANSFER_ENERGY:
-                            if (Creature* source = me->SummonCreature(NPC_THORIM_COMBAT_TRIGGER, PosCharge[urand(0, 6)], TEMPSUMMON_TIMED_DESPAWN, 9000))
-                                source->CastSpell(source, SPELL_LIGHTNING_PILLAR, true);
-                            events.ScheduleEvent(EVENT_RELEASE_LIGHTNING_CHARGE, 8000, 0, PHASE_2);
-                            break;
-                        case EVENT_RELEASE_LIGHTNING_CHARGE:
-                            if (Creature* source = me->FindNearestCreature(NPC_THORIM_COMBAT_TRIGGER, 100.0f))
-                                DoCast(source, SPELL_LIGHTNING_RELEASE);
-                            DoCast(me, SPELL_LIGHTNING_CHARGE, true);
-                            events.ScheduleEvent(EVENT_TRANSFER_ENERGY, 8000, 0, PHASE_2);
-                            break;
-                        case EVENT_BERSERK_PHASE_2:
-                            DoCast(me, SPELL_BERSERK_PHASE_2);
-                            DoScriptText(SAY_BERSERK, me);
-                            break;
-                    }
-                }
-
-                DoMeleeAttackIfReady();
-                // EnterEvadeIfOutOfCombatArea(diff);
-            }
-
-            void DoAction(int32 const action)
-            {
-                switch (action)
-                {
-                    case ACTION_BERSERK:
-                        if (phase != PHASE_1)
-                            return;
-                        if (!gotBerserkedAndOrbSummoned)
-                        {
-                            events.RescheduleEvent(EVENT_BERSERK_PHASE_1, 1000);
-                            gotBerserkedAndOrbSummoned = true;
-                        }
-                        break;
-                }
-            }
-
-            void SetGUID(uint64 guid, int32 data)
-            {
-                switch (data)
-                {
-                    case ACTION_PREPHASE_ADDS_DIED:
-                        if (!gotAddsWiped)
-                        {
-                            gotAddsWiped = true;
-                            me->RemoveFlag(UNIT_FIELD_FLAGS, UNIT_FLAG_NON_ATTACKABLE);
-                            events.Reset();
-                            DoZoneInCombat();
-                        }
-                        break;
-                }
-            }
-
-            void JustSummoned(Creature* summon)
-            {
-                summons.Summon(summon);
-                if (me->isInCombat())
-                    DoZoneInCombat(summon);
-
-                if (summon->GetEntry() == NPC_LIGHTNING_ORB)
-                    summon->CastSpell(summon, SPELL_LIGHTNING_DESTRUCTION, true);
-            }
-
-            void SummonedCreatureDies(Creature* summon, Unit* /*killer*/)
-            {                
-                summons.Despawn(summon);
-                summon->RemoveCorpse(false);
-            }
-
-            void DamageTaken(Unit* attacker, uint32 &damage)
-            {
-                if (damage >= me->GetHealth())
-                {
-                    damage = 0;
-                    EncounterPostProgress();
-                }
-
-                if (phase == PHASE_1 && attacker && instance)
-                {
-                    Creature* colossus = ObjectAccessor::GetCreature(*me, instance->GetData64(DATA_RUNIC_COLOSSUS));
-                    Creature* giant = ObjectAccessor::GetCreature(*me, instance->GetData64(DATA_RUNE_GIANT));
-                    if (colossus && colossus->isDead() && giant && giant->isDead() && me->IsWithinDistInMap(attacker, 50.0f) && attacker->ToPlayer())
-                    {
-                        DoScriptText(SAY_JUMPDOWN, me);
-                        phase = PHASE_2;
-                        events.SetPhase(PHASE_2);
-                        me->RemoveAurasDueToSpell(SPELL_SHEAT_OF_LIGHTNING);
-                        me->SetReactState(REACT_AGGRESSIVE);
-                        me->RemoveFlag(UNIT_FIELD_FLAGS, UNIT_FLAG_DISABLE_MOVE);
-                        me->GetMotionMaster()->MoveJump(2134.79f, -263.03f, 419.84f, 10.0f, 20.0f);
-                        summons.DespawnEntry(NPC_THUNDER_ORB); // despawn charged orbs
-                        events.ScheduleEvent(EVENT_UNBALANCING_STRIKE, 15000, 0, PHASE_2);
-                        events.ScheduleEvent(EVENT_CHAIN_LIGHTNING, 20000, 0, PHASE_2);
-                        events.ScheduleEvent(EVENT_TRANSFER_ENERGY, 20000, 0, PHASE_2);
-                        events.ScheduleEvent(EVENT_BERSERK_PHASE_2, 300000, 0, PHASE_2);
-                        // Check for Hard Mode
-                        if (EncounterTime <= MAX_HARD_MODE_TIME)
-                        {
-                            HardMode = true;
-                            // Summon Sif
-                            me->SummonCreature(NPC_SIF, 2149.27f, -260.55f, 419.69f, 2.527f, TEMPSUMMON_CORPSE_DESPAWN);
-                            // Achievement Siffed
-                            if (instance)
-                                instance->DoCompleteAchievement(ACHIEVEMENT_SIFFED);
-                        }
-                        else
-                            me->AddAura(SPELL_TOUCH_OF_DOMINION, me);
-                    }
-                }
-            }
-
-            private:
-                Phases phase;
-                uint8 PreAddsCount;
-                uint32 EncounterTime;
-                uint32 checkTargetTimer;
-                bool gotAddsWiped;
-                bool HardMode;
-                bool gotBerserkedAndOrbSummoned;
-                bool gotEncounterFinished;
-                bool summonChampion;
-                Position homePosition;
-        };
-
-        CreatureAI* GetAI(Creature* creature) const
-        {
-            return GetUlduarAI<boss_thorimAI>(creature);
-        }
-};
-
-/************************************************************************/
-/* Pre-Phase adds                                                       */
-/* Note: The behavior script below will be registered for all pre-phase */
-/* indices, so we need some helpers for managing their spells and       */
-/* entries.                                                             */
-/************************************************************************/
-enum PreAddSpells
-{
-    SPELL_ACID_BREATH_10            = 62315,
-    SPELL_ACID_BREATH_25            = 62415,
-    SPELL_SWEEP_10                  = 62316,
-    SPELL_SWEEP_25                  = 62417,
-
-    SPELL_DEVASTATE                 = 62317,
-    SPELL_HEROIC_SWIPE              = 62444,
-
-    SPELL_BARBED_SHOT               = 62318,
-    SPELL_SHOOT                     = 16496,
-
-    SPELL_RENEW_10                  = 62333,
-    SPELL_RENEW_25                  = 62441,
-    SPELL_GREATER_HEAL_10           = 62334,
-    SPELL_GREATER_HEAL_25           = 62442
-};
-
-#define SPELL_HOLY_SMITE    RAID_MODE(62335, 62443)
-
-enum PrePhaseAddIndex
-{
-    INDEX_BEHEMOTH                = 0,
-    INDEX_MERCENARY_CAPTAIN_A,
-    INDEX_MERCENARY_SOLDIER_A,
-    INDEX_DARK_RUNE_ACOLYTE,
-    INDEX_MERCENARY_CAPTAIN_H,
-    INDEX_MERCENARY_SOLDIER_H,
-    INDEX_PRE_ADD_NONE
-};
-const uint32 PrePhaseAddList[] = {NPC_JORMUNGAR_BEHEMOTH, NPC_MERCENARY_CAPTAIN_A, NPC_MERCENARY_SOLDIER_A, NPC_DARK_RUNE_ACOLYTE, NPC_MERCENARY_CAPTAIN_H, NPC_MERCENARY_SOLDIER_H};
-const uint32 PrePhaseAddSpells_Primary[2][6] = 
-{
-    {SPELL_ACID_BREATH_10, SPELL_DEVASTATE, SPELL_BARBED_SHOT, SPELL_RENEW_10, SPELL_DEVASTATE, SPELL_BARBED_SHOT},
-    {SPELL_ACID_BREATH_25, SPELL_DEVASTATE, SPELL_BARBED_SHOT, SPELL_RENEW_25, SPELL_DEVASTATE, SPELL_BARBED_SHOT}
-};
-const uint32 PrePhaseAddSpells_Secondary[2][6] = 
-{
-    {SPELL_SWEEP_10, SPELL_HEROIC_SWIPE, SPELL_SHOOT, SPELL_GREATER_HEAL_10, SPELL_HEROIC_SWIPE, SPELL_SHOOT},
-    {SPELL_SWEEP_25, SPELL_HEROIC_SWIPE, SPELL_SHOOT, SPELL_GREATER_HEAL_25, SPELL_HEROIC_SWIPE, SPELL_SHOOT}
-}; 
-
-class PrePhaseAddHelper
-{
-    private:
-        enum ManCnt
-        {
-            In10Man = 0,
-            In25Man
-        };
-
-    public:
-        enum Index
-        {
-            INDEX_PRIMARY,
-            INDEX_SECONDARY
-        };
-
-        PrePhaseAddHelper(Difficulty raidDifficulty)
-        {
             if (raidDifficulty == RAID_DIFFICULTY_25MAN_NORMAL || raidDifficulty == RAID_DIFFICULTY_25MAN_HEROIC) // should not be heroic, just for the case
                 diffi = In10Man;
             else
@@ -1262,247 +999,6 @@
 
         ArenaPhaseAddHelper(Difficulty raidDifficulty)
         {
->>>>>>> 76087ac6
-            if (raidDifficulty == RAID_DIFFICULTY_25MAN_NORMAL || raidDifficulty == RAID_DIFFICULTY_25MAN_HEROIC) // should not be heroic, just for the case
-                diffi = In10Man;
-            else
-                diffi = In25Man;
-        }
-
-<<<<<<< HEAD
-        PrePhaseAddIndex operator[](uint32 creatureEntry)
-        {
-            for (uint8 i = 0; i < 6; i++)
-                if (PrePhaseAddList[i] == creatureEntry)
-                    return PrePhaseAddIndex(i);
-            return INDEX_PRE_ADD_NONE;
-        }
-
-        uint32 operator()(PrePhaseAddIndex myId, Index idx)
-        {
-            if (myId < INDEX_PRE_ADD_NONE)
-                if (idx == INDEX_PRIMARY)
-                    return PrePhaseAddSpells_Primary[diffi][myId];
-                else
-                    return PrePhaseAddSpells_Secondary[diffi][myId];
-=======
-        ArenaAddIndex operator[](uint32 creatureEntry)
-        {
-            for (uint8 i = 0; i < 7; i++)
-                if (ArenaAddEntries[i] == creatureEntry)
-                    return ArenaAddIndex(i);
-            return INDEX_ARENA_ADD_NONE;
-        }
-
-        uint32 operator()(ArenaAddIndex myId, Index idx)
-        {
-            if (myId < INDEX_ARENA_ADD_NONE)
-                if (idx == INDEX_PRIMARY)
-                    return ArenaAddSpells_Primary[diffi][myId];
-                else
-                    return ArenaAddSpells_Secondary[diffi][myId];
->>>>>>> 76087ac6
-            return 0;
-        }
-
-    private:    
-        ManCnt diffi;  
-};
-
-<<<<<<< HEAD
-class npc_thorim_pre_phase_add : public CreatureScript
-{
-    private:
-        enum
-        {
-            EVENT_PRIMARY_SKILL = 1,
-            EVENT_SECONDARY_SKILL,
-            EVENT_CHECK_PLAYER_IN_RANGE
-        };
-
-    public:
-        npc_thorim_pre_phase_add() : CreatureScript("npc_thorim_pre_phase_add") {}        
-
-        struct npc_thorim_pre_phaseAI : public ScriptedAI
-        {
-            npc_thorim_pre_phaseAI(Creature *pCreature) : ScriptedAI(pCreature), myHelper(GetDifficulty())
-            {
-                pInstance = pCreature->GetInstanceScript();
-                me->SetReactState(REACT_AGGRESSIVE);
-                myIndex = myHelper[me->GetEntry()];
-                amIHealer = HealerCheck(true)(me);
-            }            
-
-            void Reset()
-            {                
-                events.Reset();
-                events.ScheduleEvent(EVENT_CHECK_PLAYER_IN_RANGE, 1*IN_MILLISECONDS);
-            }
-
-            void IsSummonedBy(Unit* /*summoner*/)
-            {
-                Reset();
-            }
-
-            void EnterCombat(Unit* /*target*/)
-            {
-                events.ScheduleEvent(EVENT_PRIMARY_SKILL, urand(3000, 6000));
-                events.ScheduleEvent(EVENT_SECONDARY_SKILL, urand (12000, 15000));
-            }
-
-            void JustDied(Unit* /*victim*/)
-            {
-                if (Creature* pThorim = ObjectAccessor::GetCreature(*me, pInstance->GetData64(BOSS_THORIM)))
-                    pThorim->AI()->DoAction(ACTION_PREPHASE_ADDS_DIED);
-            }
-
-            void AttackStart(Unit* target)
-            {
-                if (myIndex == INDEX_DARK_RUNE_ACOLYTE)
-                    AttackStartCaster(target, 30.0f);
-                else
-                    ScriptedAI::AttackStart(target);
-            }
-
-            void UpdateAI(uint32 const diff)
-            {
-                events.Update(diff);
-
-                if (me->HasUnitState(UNIT_STATE_CASTING))
-                    return;
-
-                while (uint32 event = events.ExecuteEvent())
-                {
-                    switch (event)
-                    {
-                        case EVENT_CHECK_PLAYER_IN_RANGE:
-                            if (!me->isInCombat())
-                            {
-                                Player* player = 0;
-                                Trinity::AnyPlayerInObjectRangeCheck u_check(me, 30.0f, true);
-                                Trinity::PlayerSearcher<Trinity::AnyPlayerInObjectRangeCheck> searcher(me, player, u_check);
-                                me->VisitNearbyObject(30.0f, searcher);
-                                if (player)
-                                    if (!player->isGameMaster())
-                                        AttackStart(player);
-                                events.ScheduleEvent(EVENT_CHECK_PLAYER_IN_RANGE, 1000);
-                            }                            
-                            break;
-                        case EVENT_PRIMARY_SKILL:
-                            if (Unit* target = amIHealer ? (me->GetHealthPct() > 40? DoSelectLowestHpFriendly(40) : me) : me->getVictim())
-                            {
-                                DoCast(target, myHelper(myIndex, PrePhaseAddHelper::INDEX_PRIMARY));
-                                events.ScheduleEvent(EVENT_PRIMARY_SKILL, urand(10000, 15000));
-                            }
-                            else
-                                events.ScheduleEvent(EVENT_PRIMARY_SKILL, urand(2000, 3000));
-                            break;
-                        case EVENT_SECONDARY_SKILL:
-                            if (Unit* target = amIHealer ? (me->GetHealthPct() > 40? DoSelectLowestHpFriendly(40) : me) : me->getVictim())
-                            {
-                                DoCast(myHelper(myIndex, PrePhaseAddHelper::INDEX_SECONDARY));
-                                events.ScheduleEvent(EVENT_PRIMARY_SKILL, urand(4000, 8000));
-                            }
-                            else
-                                events.ScheduleEvent(EVENT_PRIMARY_SKILL, urand(1000, 2000));
-                            break;
-                    }
-                }
-
-                if (myIndex == INDEX_DARK_RUNE_ACOLYTE)
-                    DoSpellAttackIfReady(SPELL_HOLY_SMITE);
-                else
-                    DoMeleeAttackIfReady();
-            }
-
-            private:
-                InstanceScript* pInstance;
-                PrePhaseAddHelper myHelper;
-                PrePhaseAddIndex myIndex;
-                EventMap events;
-                bool amIHealer;
-        };
-
-        CreatureAI* GetAI(Creature* pCreature) const
-        {
-            return GetUlduarAI<npc_thorim_pre_phaseAI>(pCreature);
-        }
-};
-
-/************************************************************************/
-/* Adds in arena-phase                                                  */
-/* Note: The behavior script below will be registered for all           */
-/* arena-phase indices, so we need some helpers for managing their      */
-/* spells and entries.                                                  */
-/************************************************************************/
-enum ArenaAddsSpells
-{
-    // Primary spells
-    SPELL_MORTAL_STRIKE         = 35054,
-    SPELL_LOW_BLOW              = 62326,
-    SPELL_RUNIC_LIGHTNING_10    = 62327,
-    SPELL_RUNIC_LIGHTNING_25    = 62445,
-    SPELL_RUNIC_STRIKE          = 62322,
-    SPELL_WHIRLING_TRIP         = 64151,
-    SPELL_CLEAVE                = 42724,
-    //SPELL_RENEW_10              = 62333,  // Used from previous definition
-    //SPELL_RENEW_25              = 62441,
-    // Secondary spells
-    SPELL_WHIRLWIND             = 15578,
-    SPELL_PUMMEL                = 38313,
-    SPELL_RUNIC_SHIELD_10       = 62321,
-    SPELL_RUNIC_SHIELD_25       = 62529,
-    SPELL_IMPALE_10             = 62331,
-    SPELL_IMPALE_25             = 62418,
-    SPELL_SHIELD_SMASH_10       = 62332,
-    SPELL_SHIELD_SMASH_25       = 62420,
-    //SPELL_GREATER_HEAL_10       = 62334,  // Used from previous definition
-    //SPELL_GREATER_HEAL_25       = 62442,
-    // Some tertiary skills
-    SPELL_RUNIC_MENDING_10      = 62328, 
-    SPELL_RUNIC_MENDING_25      = 62446,
-};
-#define SPELL_RUNIC_MENDING     RAID_MODE(SPELL_RUNIC_MENDING_10, SPELL_RUNIC_MENDING_25)
-enum ArenaAddIndex
-{
-    INDEX_DARK_RUNE_CHAMPION = 0,
-    INDEX_DARK_RUNE_COMMONER,
-    INDEX_DARK_RUNE_EVOKER,
-    INDEX_DARK_RUNE_WARBRINGER,
-    INDEX_IRON_RING_GUARD,
-    INDEX_IRON_HONOR_GUARD,
-    INDEX_ARENA_DARK_RUNE_ACOLYTE,
-    INDEX_ARENA_ADD_NONE,
-};
-const uint32 ArenaAddSpells_Primary[2][7] = 
-{
-    {SPELL_MORTAL_STRIKE, SPELL_LOW_BLOW, SPELL_RUNIC_LIGHTNING_10, SPELL_RUNIC_STRIKE, SPELL_WHIRLING_TRIP, SPELL_CLEAVE, SPELL_RENEW_10},
-    {SPELL_MORTAL_STRIKE, SPELL_LOW_BLOW, SPELL_RUNIC_LIGHTNING_25, SPELL_RUNIC_STRIKE, SPELL_WHIRLING_TRIP, SPELL_CLEAVE, SPELL_RENEW_25}
-}; 
-const uint32 ArenaAddSpells_Secondary[2][7] = 
-{
-    {SPELL_WHIRLWIND, SPELL_PUMMEL, SPELL_RUNIC_SHIELD_10, 0, SPELL_IMPALE_10, SPELL_SHIELD_SMASH_10, SPELL_GREATER_HEAL_10},
-    {SPELL_WHIRLWIND, SPELL_PUMMEL, SPELL_RUNIC_SHIELD_25, 0, SPELL_IMPALE_25, SPELL_SHIELD_SMASH_25, SPELL_GREATER_HEAL_25}
-};
-
-class ArenaPhaseAddHelper
-{
-    private:
-        enum ManCnt
-        {
-            In10Man = 0,
-            In25Man
-        };
-
-    public:
-        enum Index
-        {
-            INDEX_PRIMARY,
-            INDEX_SECONDARY
-        };
-
-        ArenaPhaseAddHelper(Difficulty raidDifficulty)
-        {
             if (raidDifficulty == RAID_DIFFICULTY_25MAN_NORMAL || raidDifficulty == RAID_DIFFICULTY_25MAN_HEROIC) // should not be heroic, just for the case
                 diffi = In10Man;
             else
@@ -1546,23 +1042,6 @@
 
         struct npc_thorim_arena_phaseAI : public ScriptedAI
         {
-=======
-class npc_thorim_arena_phase_add : public CreatureScript
-{
-    private:
-        enum
-        {
-            EVENT_PRIMARY_SKILL = 1,
-            EVENT_SECONDARY_SKILL,
-            EVENT_CHARGE
-        };
-
-    public:
-        npc_thorim_arena_phase_add() : CreatureScript("npc_thorim_arena_phase_add") {}
-
-        struct npc_thorim_arena_phaseAI : public ScriptedAI
-        {
->>>>>>> 76087ac6
             npc_thorim_arena_phaseAI(Creature* creature) : ScriptedAI(creature), myHelper(GetDifficulty())
             {
                 _instance = creature->GetInstanceScript();
@@ -1584,10 +1063,7 @@
 
             void Reset()
             {
-<<<<<<< HEAD
-=======
                 me->RemoveFlag(UNIT_FIELD_FLAGS, UNIT_FLAG_NON_ATTACKABLE | UNIT_FLAG_IMMUNE_TO_PC);
->>>>>>> 76087ac6
                 events.ScheduleEvent(EVENT_PRIMARY_SKILL, urand(3000, 6000));
                 events.ScheduleEvent(EVENT_SECONDARY_SKILL, urand (7000, 9000));
                 if (myIndex == INDEX_DARK_RUNE_CHAMPION)
@@ -1613,11 +1089,7 @@
 
             void UpdateAI(uint32 const diff)
             {
-<<<<<<< HEAD
-                if (!UpdateVictim() || me->HasUnitState(UNIT_STATE_CASTING))
-=======
                 if (!UpdateVictim())
->>>>>>> 76087ac6
                     return;
 
                 if (me->getVictim() && !isOnSameSide(me->getVictim()))
@@ -1626,14 +1098,11 @@
                     return;
                 }
 
-<<<<<<< HEAD
-=======
                 events.Update(diff);
 
                 if (me->HasUnitState(UNIT_STATE_CASTING))
                     return;
 
->>>>>>> 76087ac6
                 while (uint32 event = events.ExecuteEvent())
                 {
                     switch (event)
@@ -1686,7 +1155,6 @@
         CreatureAI* GetAI(Creature* creature) const
         {
             return GetUlduarAI<npc_thorim_arena_phaseAI>(creature);
-<<<<<<< HEAD
         }
 };
 
@@ -1732,7 +1200,7 @@
             {
                 me->setActive(false);
                 me->GetMotionMaster()->MoveTargetedHome();
-                me->SetFlag(UNIT_FIELD_FLAGS, UNIT_FLAG_NON_ATTACKABLE);
+                me->RemoveFlag(UNIT_FIELD_FLAGS, UNIT_FLAG_NON_ATTACKABLE | UNIT_FLAG_IMMUNE_TO_PC);
 
                 // Runed Door closed
                 if (instance)
@@ -1785,7 +1253,6 @@
                 events.ScheduleEvent(EVENT_CHARGE, urand (20000, 24000));
 
                 me->InterruptNonMeleeSpells(true);
-                me->RemoveFlag(UNIT_FIELD_FLAGS, UNIT_FLAG_NON_ATTACKABLE);
             }
 
             void UpdateAI(uint32 const diff)
@@ -1920,31 +1387,10 @@
 #define EMOTE_MIGHT                             "Ancient Rune Giant fortifies nearby allies with runic might!"
 
 class npc_ancient_rune_giant : public CreatureScript
-=======
-        }
-};
-
-/************************************************************************/
-/* Runic Colossus                                                       */
-/************************************************************************/
-SummonLocation colossusAddLocations[]=
-{
-    {{2218.38f, -297.50f, 412.18f, 1.030f}, 32874},
-    {{2235.07f, -297.98f, 412.18f, 1.613f}, 32874},
-    {{2235.26f, -338.34f, 412.18f, 1.589f}, 32874},
-    {{2217.69f, -337.39f, 412.18f, 1.241f}, 32874},
-    {{2227.58f, -308.30f, 412.18f, 1.591f}, 33110},
-    {{2227.47f, -345.37f, 412.18f, 1.566f}, 33110}
-};
-#define EMOTE_BARRIER                           "Runic Colossus surrounds itself with a crackling Runic Barrier!"
-
-class npc_runic_colossus : public CreatureScript
->>>>>>> 76087ac6
 {
     private:
         enum
         {
-<<<<<<< HEAD
             EVENT_STOMP = 1,
             EVENT_DETONATION
         };
@@ -1954,20 +1400,7 @@
 
         struct npc_ancient_rune_giantAI : public ScriptedAI
         {
-=======
-            EVENT_BARRIER = 1,
-            EVENT_SMASH,
-            EVENT_SMASH_WAVE,
-            EVENT_CHARGE,
-            EVENT_RUNIC_SMASH
-        };
-
-    public:
-        npc_runic_colossus() : CreatureScript("npc_runic_colossus") {}
-
-        struct npc_runic_colossusAI : public ScriptedAI
-        {
-            npc_runic_colossusAI(Creature* creature) : ScriptedAI(creature), summons(me)
+            npc_ancient_rune_giantAI(Creature* creature) : ScriptedAI(creature), summons(me)
             {
                 instance = creature->GetInstanceScript();
                 me->ApplySpellImmune(0, IMMUNITY_EFFECT, SPELL_EFFECT_KNOCK_BACK, true);
@@ -1976,230 +1409,11 @@
 
             void Reset()
             {
-                me->setActive(false);
-                me->GetMotionMaster()->MoveTargetedHome();
                 me->RemoveFlag(UNIT_FIELD_FLAGS, UNIT_FLAG_NON_ATTACKABLE | UNIT_FLAG_IMMUNE_TO_PC);
-
-                // Runed Door closed
-                if (instance)
-                    instance->SetData(DATA_RUNIC_DOOR, GO_STATE_READY);
-
-                // Spawn trashes
-                summons.DespawnAll();
-                for (uint8 i = 0; i < 6; i++)
-                    me->SummonCreature(colossusAddLocations[i].entry, colossusAddLocations[i].pos.GetPositionX(), colossusAddLocations[i].pos.GetPositionX(), colossusAddLocations[i].pos.GetPositionX(),
-                    colossusAddLocations[i].pos.GetOrientation(), TEMPSUMMON_CORPSE_TIMED_DESPAWN, 3000);
-            }
-
-            void JustSummoned(Creature* summon)
-            {
-                summons.Summon(summon);
-            }
-
-            void JustDied(Unit* /*victim*/)
-            {
-                // Runed Door opened
-                if (instance)
-                    instance->SetData(DATA_RUNIC_DOOR, GO_STATE_ACTIVE);
-            }
-
-            void DoAction(int32 const action)
-            {
-                switch (action)
-                {
-                    case ACTION_DOSCHEDULE_RUNIC_SMASH:
-                        events.ScheduleEvent(EVENT_RUNIC_SMASH, 1000);
-                        break;
-                }
-            }
-
-            void DoRunicSmash(bool side)
-            {
-                for (uint8 i = 0; i < 9; i++)
-                    if (Creature* bunny = me->SummonCreature(NPC_THORIM_GOLEM_RH_BUNNY, side ? 2236.0f : 2219.0f, i * 10 - 380.0f, 412.2f, 0, TEMPSUMMON_TIMED_DESPAWN, 5000))
-                        bunny->AI()->SetData(1, (i + 1)* 200);
-
-                for (uint8 i = 0; i < 9; i++)
-                    if (Creature* bunny = me->SummonCreature(NPC_THORIM_GOLEM_LH_BUNNY, side ? 2246.0f : 2209.0f, i * 10 - 380.0f, 412.2f, 0, TEMPSUMMON_TIMED_DESPAWN, 5000))
-                        bunny->AI()->SetData(1, (i + 1)* 200);
-            }
-
-            void EnterCombat(Unit* /*who*/)
-            {
-                events.ScheduleEvent(EVENT_BARRIER, urand(12000, 15000));
-                events.ScheduleEvent(EVENT_SMASH, urand (15000, 18000));
-                events.ScheduleEvent(EVENT_CHARGE, urand (20000, 24000));
-
-                me->InterruptNonMeleeSpells(true);
-            }
-
-            void UpdateAI(uint32 const diff)
-            {
-                if (instance->GetBossState(BOSS_THORIM) != IN_PROGRESS)
-                    return;
-
-                events.Update(diff);
-
-                if (me->HasUnitState(UNIT_STATE_CASTING))
-                    return;
-
-                while (uint32 event = events.ExecuteEvent())
-                {
-                    switch (event)
-                    {
-                        case EVENT_BARRIER:
-                            me->MonsterTextEmote(EMOTE_BARRIER, 0, true);
-                            DoCast(me, SPELL_RUNIC_BARRIER);
-                            events.ScheduleEvent(EVENT_BARRIER, urand(35000, 45000));
-                            return;
-                        case EVENT_SMASH:
-                            DoCast(me, SPELL_SMASH);
-                            events.ScheduleEvent(EVENT_SMASH, urand(15000, 18000));
-                            return;
-                        case EVENT_CHARGE:
-                            if (Unit* target = SelectTarget(SELECT_TARGET_RANDOM, 0, -8.0f, true))
-                            {
-                                DoCast(target, SPELL_RUNIC_CHARGE);
-                                events.ScheduleEvent(EVENT_CHARGE, 20000);
-                            }
-                            else
-                                events.ScheduleEvent(EVENT_CHARGE, 2000);
-                            return;
-                        case EVENT_RUNIC_SMASH:
-                            if (UpdateVictim())
-                                break;
-
-                            side = urand(0, 1);
-                            if (side == 0)
-                                DoCast(me, SPELL_RUNIC_SMASH_RIGHT);
-                            else
-                                DoCast(me, SPELL_RUNIC_SMASH_LEFT);
-
-                            events.ScheduleEvent(EVENT_SMASH_WAVE, 5500);
-                            events.ScheduleEvent(EVENT_RUNIC_SMASH, 8000);
-                            return;
-                        case EVENT_SMASH_WAVE:
-                            if (!UpdateVictim())
-                                DoRunicSmash(side);
-                            return;
-                    }
-                }
-                DoMeleeAttackIfReady();
-            }
-
-            private:
-                InstanceScript* instance;
-                SummonList summons;
-                EventMap events;
-
-                bool side;
-                uint32 BarrierTimer;
-                uint32 SmashTimer;
-                uint32 ChargeTimer;
-                uint32 RunicSmashTimer;
-        };
-
-        CreatureAI* GetAI(Creature* creature) const
-        {
-            return GetUlduarAI<npc_runic_colossusAI>(creature);
-        }
-};
-
-class npc_runic_smash : public CreatureScript
-{
-    public:
-        npc_runic_smash() : CreatureScript("npc_runic_smash") {}
-
-        struct npc_runic_smashAI : public Scripted_NoMovementAI
-        {
-            npc_runic_smashAI(Creature* creature) : Scripted_NoMovementAI(creature)
-            {
-                me->SetReactState(REACT_PASSIVE);
-                me->SetDisplayId(16925);
-                me->SetFlag(UNIT_FIELD_FLAGS, UNIT_FLAG_NON_ATTACKABLE);                
-            }
-
-            void Reset()
-            {
-                ExplodeTimer = 10000;
-            }
-
-            void SetData(uint32 /*type*/, uint32 data)
-            {
-                ExplodeTimer = data;
-            }
-
-            void UpdateAI(uint32 const diff)
-            {
-                if (ExplodeTimer <= diff)
-                {
-                    DoCastAOE(SPELL_RUNIC_SMASH, true);
-                    ExplodeTimer = 10000;
-                }
-                else ExplodeTimer -= diff;
-            }
-
-            private:
-                uint32 ExplodeTimer;
-        };
-
-
-        CreatureAI* GetAI(Creature* creature) const
-        {
-            return GetUlduarAI<npc_runic_smashAI>(creature);
-        }
-};
-
-/************************************************************************/
-/* Rune Giant                                                           */
-/************************************************************************/
-SummonLocation giantAddLocations[]=
-{
-    {{2198.05f, -428.77f, 419.95f, 6.056f}, 32875},
-    {{2220.31f, -436.22f, 412.26f, 1.064f}, 32875},
-    {{2158.88f, -441.73f, 438.25f, 0.127f}, 32875},
-    {{2198.29f, -436.92f, 419.95f, 0.261f}, 33110},
-    {{2230.93f, -434.27f, 412.26f, 1.931f}, 33110}
-};
-
-#define EMOTE_MIGHT                             "Ancient Rune Giant fortifies nearby allies with runic might!"
-
-class npc_ancient_rune_giant : public CreatureScript
-{
-    private:
-        enum
-        {
-            EVENT_STOMP = 1,
-            EVENT_DETONATION
-        };
-
-    public:
-        npc_ancient_rune_giant() : CreatureScript("npc_ancient_rune_giant") {}        
-
-        struct npc_ancient_rune_giantAI : public ScriptedAI
-        {
->>>>>>> 76087ac6
-            npc_ancient_rune_giantAI(Creature* creature) : ScriptedAI(creature), summons(me)
-            {
-                instance = creature->GetInstanceScript();
-                me->ApplySpellImmune(0, IMMUNITY_EFFECT, SPELL_EFFECT_KNOCK_BACK, true);
-                me->ApplySpellImmune(0, IMMUNITY_MECHANIC, MECHANIC_GRIP, true);
-            }
-
-            void Reset()
-            {
-<<<<<<< HEAD
-=======
-                me->RemoveFlag(UNIT_FIELD_FLAGS, UNIT_FLAG_NON_ATTACKABLE | UNIT_FLAG_IMMUNE_TO_PC);
->>>>>>> 76087ac6
                 events.ScheduleEvent(EVENT_STOMP, urand(10000, 12000));
                 events.ScheduleEvent(EVENT_DETONATION, 25000);
 
                 me->GetMotionMaster()->MoveTargetedHome();
-<<<<<<< HEAD
-                me->SetFlag(UNIT_FIELD_FLAGS, UNIT_FLAG_NON_ATTACKABLE);
-=======
->>>>>>> 76087ac6
 
                 // Stone Door closed
                 if (instance)
@@ -2218,15 +1432,9 @@
 
             void EnterCombat(Unit* /*who*/)
             {
-<<<<<<< HEAD
-                me->MonsterTextEmote(EMOTE_MIGHT, 0, true);
-                DoCast(me, SPELL_RUNIC_FORTIFICATION, true);
-                me->RemoveFlag(UNIT_FIELD_FLAGS, UNIT_FLAG_NON_ATTACKABLE);
-=======
                 // runic fortification causes client crash at wipe, disabled it for now
                 /*me->MonsterTextEmote(EMOTE_MIGHT, 0, true);
                 me->AddAura(SPELL_RUNIC_FORTIFICATION, me);*/
->>>>>>> 76087ac6
             }
 
             void JustDied(Unit* /*victim*/)
@@ -2238,16 +1446,12 @@
 
             void UpdateAI(uint32 const diff)
             {
-<<<<<<< HEAD
-                if (!UpdateVictim() || me->HasUnitState(UNIT_STATE_CASTING))
-=======
                 if (!UpdateVictim())
                     return;
 
                 events.Update(diff);
 
                 if (me->HasUnitState(UNIT_STATE_CASTING))
->>>>>>> 76087ac6
                     return;
                 
                 while (uint32 event = events.ExecuteEvent())
@@ -2294,7 +1498,6 @@
             EVENT_BLIZZARD,
             EVENT_FROSTNOVA
         };
-<<<<<<< HEAD
 
         enum SifSpells
         {
@@ -2324,7 +1527,12 @@
 
             void UpdateAI(uint32 const diff)
             {
-                if (!UpdateVictim() || me->HasUnitState(UNIT_STATE_CASTING))
+                if (!UpdateVictim())
+                    return;
+
+                events.Update(diff);
+
+                if (me->HasUnitState(UNIT_STATE_CASTING))
                     return;
 
                 while (uint32 event = events.ExecuteEvent())
@@ -2412,129 +1620,6 @@
         SpellScript* GetSpellScript() const
         {
             return new spell_stormhammer_targeting_SpellScript();
-=======
-
-        enum SifSpells
-        {
-            SPELL_FROSTBOLT_VOLLEY = 62580,
-            SPELL_FROSTNOVA        = 62597,
-            SPELL_BLIZZARD         = 62576,
-            SPELL_FROSTBOLT        = 69274
-        };
-
-    public:
-        npc_sif() : CreatureScript("npc_sif") {}        
-
-        struct npc_sifAI : public ScriptedAI
-        {
-            npc_sifAI(Creature* creature) : ScriptedAI(creature)
-            {
-                me->SetFlag(UNIT_FIELD_FLAGS, UNIT_FLAG_NON_ATTACKABLE | UNIT_FLAG_PACIFIED);
-            }           
-
-            void Reset()
-            {
-                events.ScheduleEvent(EVENT_FROSTBOLT, 2000);
-                events.ScheduleEvent(EVENT_FROSTBOLT_VOLLEY, 15000);
-                events.ScheduleEvent(EVENT_BLIZZARD, 30000);
-                events.ScheduleEvent(EVENT_FROSTNOVA, urand(20000, 25000));
-            }
-
-            void UpdateAI(uint32 const diff)
-            {
-                if (!UpdateVictim())
-                    return;
-
-                events.Update(diff);
-
-                if (me->HasUnitState(UNIT_STATE_CASTING))
-                    return;
-
-                while (uint32 event = events.ExecuteEvent())
-                {
-                    switch (event)
-                    {
-                        case EVENT_FROSTBOLT:
-                            if (Unit* target = SelectTarget(SELECT_TARGET_RANDOM, 0, 60, true))
-                                DoCast(target, SPELL_FROSTBOLT);
-                            events.ScheduleEvent(EVENT_FROSTBOLT, 4000);
-                            return;
-                        case EVENT_FROSTBOLT_VOLLEY:
-                            if (Unit* target = SelectTarget(SELECT_TARGET_RANDOM, 0, 40, true))
-                            {
-                                DoResetThreat();
-                                me->AddThreat(target, std::numeric_limits<float>::max());
-                                DoCast(target, SPELL_FROSTBOLT_VOLLEY, true);
-                                events.ScheduleEvent(EVENT_FROSTBOLT_VOLLEY, urand(15000, 20000));
-                            }
-                            else
-                                events.ScheduleEvent(EVENT_FROSTBOLT_VOLLEY, urand(1500, 2000));
-                            return;
-                        case EVENT_BLIZZARD:
-                            DoCast(me, SPELL_BLIZZARD, true);
-                            events.ScheduleEvent(EVENT_BLIZZARD, 45000);
-                            return;
-                        case EVENT_FROSTNOVA:
-                            DoCastAOE(SPELL_FROSTNOVA, true);
-                            events.ScheduleEvent(EVENT_FROSTNOVA, urand(20000, 25000));
-                            return;
-                    }
-                }
-            }
-
-            private:
-                EventMap events;
-        };
-
-        CreatureAI* GetAI(Creature* creature) const
-        {
-            return GetUlduarAI<npc_sifAI>(creature);
-        }
-};
-
-class spell_stormhammer_targeting : public SpellScriptLoader
-{
-    public:
-        spell_stormhammer_targeting() : SpellScriptLoader("spell_stormhammer_targeting") {}
-
-        class spell_stormhammer_targeting_SpellScript : public SpellScript
-        {
-            PrepareSpellScript(spell_stormhammer_targeting_SpellScript);
-
-            void FilterTargets(std::list<WorldObject*>& targets)
-            {
-                _target = NULL;
-                targets.remove_if(ArenaAreaCheck(false));
-
-                if (targets.empty())
-                    return;
-
-                _target = Trinity::Containers::SelectRandomContainerElement(targets);
-                SetTarget(targets);
-            }
-
-            void SetTarget(std::list<WorldObject*>& targets)
-            {
-                targets.clear();
-
-                if (_target)
-                    targets.push_back(_target);
-            }
-
-            void Register()
-            {
-                OnObjectAreaTargetSelect += SpellObjectAreaTargetSelectFn(spell_stormhammer_targeting_SpellScript::FilterTargets, EFFECT_0, TARGET_UNIT_SRC_AREA_ENEMY);
-                OnObjectAreaTargetSelect += SpellObjectAreaTargetSelectFn(spell_stormhammer_targeting_SpellScript::SetTarget, EFFECT_1, TARGET_UNIT_SRC_AREA_ENEMY);
-                OnObjectAreaTargetSelect += SpellObjectAreaTargetSelectFn(spell_stormhammer_targeting_SpellScript::SetTarget, EFFECT_2, TARGET_UNIT_SRC_AREA_ENEMY);
-            }
-
-            private:
-                WorldObject* _target;
-        };
-
-        SpellScript* GetSpellScript() const
-        {
-            return new spell_stormhammer_targeting_SpellScript();
         }
 };
 
@@ -2568,7 +1653,6 @@
         AuraScript* GetAuraScript() const
         {
             return new spell_thorim_berserk_AuraScript();
->>>>>>> 76087ac6
         }
 };
 
@@ -2583,10 +1667,7 @@
     new npc_ancient_rune_giant();
     new npc_sif();
     new spell_stormhammer_targeting();
-<<<<<<< HEAD
-=======
     new spell_thorim_berserk();
->>>>>>> 76087ac6
 }
 
 #undef SPELL_CHAIN_LIGHTNING
