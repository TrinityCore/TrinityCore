--- conflicted
+++ resolved
@@ -56,19 +56,11 @@
    SPELL_SELF_REPAIR                           = 64383,
 
    // Leviathan MK II
-<<<<<<< HEAD
-   SPELL_MINES_SPAWN                           = 63016, /*65347*/
-   SPELL_FLAME_SUPPRESSANT_MK                  = 64570,
-   SPELL_NAPALM_SHELL_10                       = 63666,
-   SPELL_NAPALM_SHELL_25                       = 65026,
-   SPELL_PLASMA_BLAST                          = 62977,
-=======
    SPELL_MINES_SPAWN                           = 65347,
    SPELL_FLAME_SUPPRESSANT_MK                  = 64570,
    SPELL_NAPALM_SHELL_10                       = 63666,
    SPELL_NAPALM_SHELL_25                       = 65026,
    SPELL_PLASMA_BLAST                          = 62997,
->>>>>>> 76087ac6
    SPELL_PROXIMITY_MINES                       = 63027,
    SPELL_SHOCK_BLAST                           = 63631,
    SPELL_EXPLOSION                             = 66351,
@@ -160,12 +152,8 @@
     NPC_FLAME_SPREAD                            = 34121,
     NPC_FROST_BOMB                              = 34149,
     NPC_MKII_TURRET                             = 34071,
-<<<<<<< HEAD
-    NPC_PROXIMITY_MINE                          = 34362
-=======
     NPC_PROXIMITY_MINE                          = 34362,
     NPC_MIMIRON_FOCUS                           = 33835
->>>>>>> 76087ac6
 };
 
 // Achievements
@@ -177,7 +165,6 @@
 // 26491 - 38080 - 45033 <- what do these numbers mean ?
 
 enum BombIndices // Scripts are present, but criteria-id <-> script is missing
-<<<<<<< HEAD
 {
     DATA_AVOIDED_PROXIMITY_MINES     = 30,
     DATA_AVOIDED_ROCKET_STRIKES,
@@ -411,6 +398,12 @@
 
                 if (GameObject* go = me->FindNearestGameObject(GO_BIG_RED_BUTTON, 200))
                     go->SetFlag(GAMEOBJECT_FLAGS, GO_FLAG_NOT_SELECTABLE);
+            }
+
+            void JustDied(Unit* /*victim*/)
+            {
+                // for testing purpose
+                EncounterPostProgress();
             }
 
             void UpdateAI(uint32 const diff)
@@ -528,7 +521,7 @@
                             case PHASE_VX001_ACTIVATION:
                                 if (instance)
                                     instance->SetData(DATA_MIMIRON_ELEVATOR, GO_STATE_READY);
-                                events.ScheduleEvent(EVENT_STEP_4, 5*IN_MILLISECONDS, 0, PHASE_VX001_ACTIVATION);
+                                events.ScheduleEvent(EVENT_STEP_4, 15*IN_MILLISECONDS, 0, PHASE_VX001_ACTIVATION);
                                 break;
                             case PHASE_AERIAL_ACTIVATION:
                                 me->SetUInt32Value(UNIT_NPC_EMOTESTATE, EMOTE_STATE_STAND);
@@ -954,7 +947,7 @@
                 }
 
                 events.ScheduleEvent(EVENT_SHOCK_BLAST, 30000, 0, PHASE_LEVIATHAN_SOLO__GLOBAL_1);
-                events.ScheduleEvent(EVENT_PROXIMITY_MINE, 1000, 0, PHASE_LEVIATHAN_SOLO__GLOBAL_1);
+                events.ScheduleEvent(EVENT_PROXIMITY_MINE, 0, 0, PHASE_LEVIATHAN_SOLO__GLOBAL_1);
                 events.ScheduleEvent(EVENT_PLASMA_BLAST, 10000, 0, PHASE_LEVIATHAN_SOLO__GLOBAL_1);
                 if (gotMimironHardMode)
                 {
@@ -1197,37 +1190,6 @@
         }
 };
 
-class spell_proximity_mines_triggered : public SpellScriptLoader // Spell 63016
-{
-    public:
-        spell_proximity_mines_triggered() : SpellScriptLoader("spell_proximity_mines_triggered") {}
-
-        class spell_proximity_mines_triggered_SpellScript : public SpellScript
-        {
-            PrepareSpellScript(spell_proximity_mines_triggered_SpellScript);
-
-            void HandleDummyTick(SpellEffIndex /*effIndex*/)
-            {
-                if (Unit* caster = GetCaster())
-                {
-                    Position base;
-                    caster->GetRandomNearPosition(base, 15.0f); // wowhead: Mines should land in 15 yards away from caster.
-                    caster->SummonCreature(NPC_PROXIMITY_MINE, base);
-                }
-            }
-
-            void Register()
-            {
-                OnEffectHit += SpellEffectFn(spell_proximity_mines_triggered_SpellScript::HandleDummyTick, EFFECT_0, SPELL_EFFECT_SUMMON);
-            }
-        };
-
-        SpellScript* GetSpellScript() const
-        {
-            return new spell_proximity_mines_triggered_SpellScript();
-        }
-};
-
 class spell_proximity_mines : public SpellScriptLoader // Spell 63027
 {
     public:
@@ -1252,1057 +1214,6 @@
             }
         };
 
-=======
-{
-    DATA_AVOIDED_PROXIMITY_MINES     = 30,
-    DATA_AVOIDED_ROCKET_STRIKES,
-    DATA_AVOIDED_BOOM_BOT_EXPLOSION             
-};
-
-enum MimironChests
-{
-    CACHE_OF_INNOVATION_10                      = 194789,
-    CACHE_OF_INNOVATION_HARDMODE_10             = 194957,
-    CACHE_OF_INNOVATION_25                      = 194956,
-    CACHE_OF_INNOVATION_HARDMODE_25             = 194958
-};
-
-Position const SummonPos[9] =
-{
-    {2703.93f, 2569.32f, 364.397f, 0},
-    {2715.33f, 2569.23f, 364.397f, 0},
-    {2726.85f, 2569.28f, 364.397f, 0},
-    {2765.24f, 2534.38f, 364.397f, 0},
-    {2759.54f, 2544.30f, 364.397f, 0},
-    {2753.82f, 2554.22f, 364.397f, 0},
-    {2764.95f, 2604.11f, 364.397f, 0},
-    {2759.19f, 2594.26f, 364.397f, 0},
-    {2753.56f, 2584.30f, 364.397f, 0}
-};
-
-#define FLAME_CAP 200 // find a good (blizzlike!) value
-
-struct EqualHelper // Helper for Mimirons map that stores the members repair states
-{
-    EqualHelper(bool& base) : __base(base) {}
-    void operator()(std::pair<uint32, bool> value)
-    {
-        __base = __base && value.second;
-    }
-
-private:
-    bool& __base;
-};
-
-/************************************************************************/
-/*                              Mimiron                                 */
-/************************************************************************/
-
-class boss_mimiron : public CreatureScript
-{
-    private:
-        enum MyEvents
-        {
-            // General events
-            EVENT_CHECK_TARGET = 1,
-            EVENT_ENRAGE,
-            EVENT_FLAME,
-
-            // Event - stepping for phases
-            EVENT_STEP_1,
-            EVENT_STEP_2,
-            EVENT_STEP_3,
-            EVENT_STEP_4,
-            EVENT_STEP_5,
-            EVENT_STEP_6,
-            EVENT_STEP_7,
-            EVENT_STEP_8,
-            EVENT_STEP_9,
-
-            // Events for bot-alive-checks
-            EVENT_CHECK_BOTALIVE,
-        };
-        enum
-        {
-            TIMER_BOT_ALIVE_CHECK = 250,
-        };
-        enum MyPhase
-        {
-            PHASE_IDLE = 0,
-            PHASE_INTRO,
-            PHASE_COMBAT, 
-            PHASE_VX001_ACTIVATION,
-            PHASE_AERIAL_ACTIVATION,
-            PHASE_V0L7R0N_ACTIVATION,
-        };
-    public:
-        boss_mimiron() : CreatureScript("boss_mimiron") {}
-
-        struct boss_mimironAI : public BossAI
-        {
-            boss_mimironAI(Creature* creature) : BossAI(creature, BOSS_MIMIRON)
-            {
-                me->ApplySpellImmune(0, IMMUNITY_ID, SPELL_ROCKET_STRIKE_DMG, true);
-                me->SetReactState(REACT_PASSIVE);
-                gotEncounterFinished = false;
-            }
-
-            void DespawnCreatures(uint32 entry, float distance)
-            {
-                std::list<Creature*> creatures;
-                GetCreatureListWithEntryInGrid(creatures, me, entry, distance);
-
-                if (creatures.empty())
-                    return;
-
-                for (std::list<Creature*>::iterator iter = creatures.begin(); iter != creatures.end(); ++iter)
-                    (*iter)->DespawnOrUnsummon();
-            }
-
-            void Reset()
-            {
-                gotEncounterFinished = gotEncounterFinished || (instance->GetBossState(BOSS_MIMIRON) == DONE);
-                if (gotEncounterFinished)
-                    return;
-
-                _Reset();
-                me->RemoveFlag(UNIT_FIELD_FLAGS, UNIT_FLAG_NOT_ATTACKABLE_1);
-                me->SetUInt32Value(UNIT_NPC_EMOTESTATE, EMOTE_STATE_USE_STANDING);
-                me->SetVisible(true);
-                me->ExitVehicle();
-                me->GetMotionMaster()->MoveTargetedHome();
-
-                instance->SetData(DATA_MIMIRON_ELEVATOR, GO_STATE_ACTIVE);
-
-                phase = PHASE_IDLE;
-                events.SetPhase(phase);
-                flameCount = 0;
-                gotHardMode = false;
-                enraged = false;
-
-                events.ScheduleEvent(EVENT_CHECK_TARGET, 7000);
-
-                DespawnCreatures(NPC_FLAMES_INITIAL, 100.0f);
-                DespawnCreatures(NPC_PROXIMITY_MINE, 100.0f);
-                DespawnCreatures(NPC_ROCKET, 100.0f);
-                DespawnCreatures(NPC_JUNK_BOT, 100.0f);
-                DespawnCreatures(NPC_ASSAULT_BOT, 100.0f);
-                DespawnCreatures(NPC_BOOM_BOT, 100.0f);
-                DespawnCreatures(NPC_EMERGENCY_BOT, 100.0f);
-
-                for (uint8 data = DATA_LEVIATHAN_MK_II; data <= DATA_AERIAL_UNIT; ++data)
-                    if (Creature* creature = ObjectAccessor::GetCreature(*me, instance->GetData64(data)))
-                        if (creature->isAlive())
-                        {
-                            creature->ExitVehicle();
-                            creature->AI()->EnterEvadeMode();
-                        }
-
-                if (GameObject* go = me->FindNearestGameObject(GO_BIG_RED_BUTTON, 200))
-                {
-                    go->SetGoState(GO_STATE_READY);
-                    go->SetLootState(GO_JUST_DEACTIVATED);
-                    go->RemoveFlag(GAMEOBJECT_FLAGS, GO_FLAG_NOT_SELECTABLE);
-                }
-
-                isSelfRepairing[DATA_LEVIATHAN_MK_II] = false;
-                isSelfRepairing[DATA_VX_001] = false;
-                isSelfRepairing[DATA_AERIAL_UNIT] = false;
-
-                setUpUsTheBomb[DATA_AVOIDED_PROXIMITY_MINES] = true;
-                setUpUsTheBomb[DATA_AVOIDED_ROCKET_STRIKES] = true;
-                setUpUsTheBomb[DATA_AVOIDED_BOOM_BOT_EXPLOSION] = true;
-            }
-
-            void BotAliveCheck()
-            {
-                if (phase != PHASE_COMBAT)
-                    return;                
-
-                mapMutex.acquire();
-                bool res = true;
-                // Check if there is still a false value.
-                std::for_each(isSelfRepairing.begin(), isSelfRepairing.end(), EqualHelper(res));
-                mapMutex.release();
-                if (res)
-                {
-                    // We're down, baby.
-                    Creature* Leviathan = ObjectAccessor::GetCreature(*me, instance->GetData64(DATA_LEVIATHAN_MK_II));
-                    Creature* VX_001 = ObjectAccessor::GetCreature(*me, instance->GetData64(DATA_VX_001));
-                    Creature* AerialUnit = ObjectAccessor::GetCreature(*me, instance->GetData64(DATA_AERIAL_UNIT));
-                    if (Leviathan && VX_001 && AerialUnit)
-                    {
-                        Leviathan->DisappearAndDie();
-                        VX_001->DisappearAndDie();
-                        AerialUnit->DisappearAndDie();
-                        DespawnCreatures(NPC_FLAMES_INITIAL, 100.0f);
-                        DespawnCreatures(NPC_PROXIMITY_MINE, 100.0f);
-                        DespawnCreatures(NPC_ROCKET, 100);
-                        me->ExitVehicle();
-                        EncounterPostProgress();
-                    }
-                }
-                
-            }
-
-            void EncounterPostProgress()
-            {
-                if (gotEncounterFinished)
-                    return;
-
-                DoScriptText(SAY_V07TRON_DEATH, me);
-
-                me->SetReactState(REACT_PASSIVE);                
-                me->RemoveAllAuras();
-                me->AttackStop();
-                me->setFaction(35);
-                me->DeleteThreatList();
-                me->CombatStop(true);
-                if (instance)
-                {
-                     if (gotHardMode)
-                        me->SummonGameObject(RAID_MODE(CACHE_OF_INNOVATION_HARDMODE_10, CACHE_OF_INNOVATION_HARDMODE_25), 2744.65f, 2569.46f,
-                        364.314f, 3.14159f, 0, 0, 0.7f, 0.7f, 604800);
-                    else
-                        me->SummonGameObject(RAID_MODE(CACHE_OF_INNOVATION_10, CACHE_OF_INNOVATION_25), 2744.65f, 2569.46f, 364.314f, 3.14159f,
-                        0, 0, 0.7f, 0.7f, 604800);
-
-                    instance->DoUpdateAchievementCriteria(ACHIEVEMENT_CRITERIA_TYPE_KILL_CREATURE, NPC_LEVIATHAN_MKII, 1);
-                }
-                _JustDied();
-                me->DespawnOrUnsummon(5000);
-            }
-
-            void EnterCombat(Unit* /*who*/)
-            {
-                _EnterCombat();
-                me->SetFlag(UNIT_FIELD_FLAGS, UNIT_FLAG_NOT_ATTACKABLE_1);
-                phase = PHASE_INTRO;
-                events.SetPhase(phase);
-                if (gotHardMode)
-                    events.ScheduleEvent(EVENT_FLAME, 5000);
-                events.ScheduleEvent(EVENT_ENRAGE, gotHardMode ? 10*60*1000 : 15*60*1000); // Enrage in 10 (hard mode) or 15 min
-                events.ScheduleEvent(EVENT_STEP_1, 100, 0, phase);
-
-                if (GameObject* go = me->FindNearestGameObject(GO_BIG_RED_BUTTON, 200))
-                    go->SetFlag(GAMEOBJECT_FLAGS, GO_FLAG_NOT_SELECTABLE);
-            }
-
-            void JustDied(Unit* /*victim*/)
-            {
-                // for testing purpose
-                EncounterPostProgress();
-            }
-
-            void UpdateAI(uint32 const diff)
-            {
-                if (!UpdateVictim())
-                    return;
-
-                events.Update(diff);
-
-                while (uint32 event = events.ExecuteEvent())
-                {
-                    switch (event)
-                    {
-                    case EVENT_CHECK_TARGET:
-                        // prevent mimiron staying infight with leviathan introduced in rev #b40bf69
-                        // TODO: find out why this happens
-                        if (!SelectTarget(SELECT_TARGET_RANDOM, 0, 200.0f, true))
-                        {
-                            EnterEvadeMode();
-                            return;
-                        }
-                        events.ScheduleEvent(EVENT_CHECK_TARGET, 7000);
-                        return;
-                    case EVENT_ENRAGE:
-                        DoScriptText(SAY_BERSERK, me);
-                        for (uint8 data = DATA_LEVIATHAN_MK_II; data <= DATA_AERIAL_UNIT; ++data)
-                            if (Creature* creature = ObjectAccessor::GetCreature(*me, instance->GetData64(data)))
-                                creature->AI()->DoAction(DO_ENTER_ENRAGE);
-                        enraged = true;
-                        if (gotHardMode)
-                        {
-                            DoCast(me, SPELL_SELF_DESTRUCTION, true);
-                            DoCast(me, SPELL_SELF_DESTRUCTION_VISUAL, true);
-                        }
-                        return;
-                    case EVENT_FLAME:
-                        for (uint8 i = 0; i < 3; ++i)
-                            if (Unit* target = SelectTarget(SELECT_TARGET_RANDOM, 0, 100, true))
-                                DoCast(target, SPELL_SUMMON_FLAMES_INITIAL, true);
-                        events.ScheduleEvent(EVENT_FLAME, 30000);
-                        return;
-                    case EVENT_STEP_1:
-                        switch (phase)
-                        {
-                            case PHASE_INTRO:
-                                DoScriptText(gotHardMode ? SAY_HARDMODE_ON : SAY_AGGRO, me);
-                                events.ScheduleEvent(EVENT_STEP_2, 10*IN_MILLISECONDS, 0, PHASE_INTRO);
-                                break;
-                            case PHASE_VX001_ACTIVATION:
-                                DoScriptText(SAY_MKII_DEATH, me);
-                                events.ScheduleEvent(EVENT_STEP_2, 10*IN_MILLISECONDS, 0, PHASE_VX001_ACTIVATION);
-                                break;
-                            case PHASE_AERIAL_ACTIVATION:
-                                me->ChangeSeat(4);
-                                me->SetUInt32Value(UNIT_NPC_EMOTESTATE, EMOTE_STATE_STAND);
-                                events.ScheduleEvent(EVENT_STEP_2, 2500, 0, PHASE_AERIAL_ACTIVATION);
-                                break;
-                            case PHASE_V0L7R0N_ACTIVATION:
-                                if (instance)
-                                {
-                                    //me->SetVisible(true);
-                                    if (Creature* Leviathan = ObjectAccessor::GetCreature(*me, instance->GetData64(DATA_LEVIATHAN_MK_II)))
-                                        Leviathan->GetMotionMaster()->MovePoint(0, 2744.65f, 2569.46f, 364.397f);
-                                    if (Creature* VX_001 = ObjectAccessor::GetCreature(*me, instance->GetData64(DATA_VX_001)))
-                                    {
-                                        me->EnterVehicle(VX_001, 1);
-                                        me->SetUInt32Value(UNIT_NPC_EMOTESTATE, EMOTE_STATE_STAND);
-                                        DoScriptText(SAY_AERIAL_DEATH, me);
-                                    }
-                                }
-                                events.ScheduleEvent(EVENT_STEP_2, 5*IN_MILLISECONDS, 0, PHASE_V0L7R0N_ACTIVATION);
-                                break;
-                        }
-                        return;
-                    case EVENT_STEP_2:
-                        switch (phase)
-                        {
-                            case PHASE_INTRO:
-                                if (instance)
-                                {
-                                    if (Creature* Leviathan = ObjectAccessor::GetCreature(*me, instance->GetData64(DATA_LEVIATHAN_MK_II)))
-                                        me->EnterVehicle(Leviathan, 4);
-                                }
-                                events.ScheduleEvent(EVENT_STEP_3, 2*IN_MILLISECONDS, 0, PHASE_INTRO);
-                                break;
-                            case PHASE_VX001_ACTIVATION:
-                                me->ChangeSeat(1);
-                                events.ScheduleEvent(EVENT_STEP_3, 2*IN_MILLISECONDS, 0, PHASE_VX001_ACTIVATION);
-                                break;
-                            case PHASE_AERIAL_ACTIVATION:
-                                DoScriptText(SAY_VX001_DEATH, me);
-                                me->SetUInt32Value(UNIT_NPC_EMOTESTATE, EMOTE_STATE_TALK);
-                                events.ScheduleEvent(EVENT_STEP_3, 5*IN_MILLISECONDS, 0, PHASE_AERIAL_ACTIVATION);
-                                break;
-                            case PHASE_V0L7R0N_ACTIVATION:
-                                if (instance)
-                                    if (Creature* VX_001 = ObjectAccessor::GetCreature(*me, instance->GetData64(DATA_VX_001)))
-                                        if (Creature* Leviathan = ObjectAccessor::GetCreature(*me, instance->GetData64(DATA_LEVIATHAN_MK_II)))
-                                        {
-                                            VX_001->SetStandState(UNIT_STAND_STATE_STAND);
-                                            VX_001->SetUInt32Value(UNIT_NPC_EMOTESTATE, EMOTE_STATE_CUSTOM_SPELL_01);
-                                            VX_001->EnterVehicle(Leviathan, 7);
-                                        }
-                                events.ScheduleEvent(EVENT_STEP_3, 2*IN_MILLISECONDS, 0, PHASE_V0L7R0N_ACTIVATION);
-                                break;
-                        }
-                        return;
-                    case EVENT_STEP_3:
-                        switch (phase)
-                        {
-                            case PHASE_INTRO:
-                                me->ChangeSeat(2);
-                                events.ScheduleEvent(EVENT_STEP_4, 2*IN_MILLISECONDS, 0, PHASE_INTRO);
-                                break;
-                            case PHASE_VX001_ACTIVATION:
-                                if (instance)
-                                    instance->SetData(DATA_MIMIRON_ELEVATOR, GO_STATE_READY);
-                                events.ScheduleEvent(EVENT_STEP_4, 15*IN_MILLISECONDS, 0, PHASE_VX001_ACTIVATION);
-                                break;
-                            case PHASE_AERIAL_ACTIVATION:
-                                me->SetUInt32Value(UNIT_NPC_EMOTESTATE, EMOTE_STATE_STAND);
-                                if (instance)
-                                {
-                                    if (Creature* AerialUnit = me->SummonCreature(NPC_AERIAL_COMMAND_UNIT, 2744.65f, 2569.46f, 380, 3.14159f, TEMPSUMMON_CORPSE_TIMED_DESPAWN, 10000))
-                                    {
-                                        AerialUnit->SetFlag(UNIT_FIELD_FLAGS, UNIT_FLAG_NON_ATTACKABLE);
-                                        AerialUnit->SetVisible(true);
-                                    }
-                                }
-                                events.ScheduleEvent(EVENT_STEP_4, 5*IN_MILLISECONDS, 0, PHASE_AERIAL_ACTIVATION);
-                                break;
-                            case PHASE_V0L7R0N_ACTIVATION:
-                                if (instance)
-                                    if (Creature* VX_001 = ObjectAccessor::GetCreature(*me, instance->GetData64(DATA_VX_001)))
-                                        if (Creature* AerialUnit = ObjectAccessor::GetCreature(*me, instance->GetData64(DATA_AERIAL_UNIT)))
-                                        {
-                                            AerialUnit->SetCanFly(false);
-                                            AerialUnit->EnterVehicle(VX_001, 3);
-                                            DoScriptText(SAY_V07TRON_ACTIVATE, me);
-                                        }
-                                events.ScheduleEvent(EVENT_STEP_4, 10*IN_MILLISECONDS, 0, PHASE_V0L7R0N_ACTIVATION);
-                                break;
-                        }
-                        return;
-                    case EVENT_STEP_4:
-                        switch (phase)
-                        {
-                            case PHASE_INTRO:
-                                me->ChangeSeat(5);
-                                me->SetUInt32Value(UNIT_NPC_EMOTESTATE, EMOTE_STATE_STAND);
-                                events.ScheduleEvent(EVENT_STEP_5, 2500, 0, PHASE_INTRO);
-                                break;
-                            case PHASE_VX001_ACTIVATION:
-                                if (instance)
-                                {
-                                    if (Creature* VX_001 = me->SummonCreature(NPC_VX_001, 2744.65f, 2569.46f, 364.397f, 3.14159f, TEMPSUMMON_CORPSE_TIMED_DESPAWN, 10000))
-                                    {
-                                        instance->SetData(DATA_MIMIRON_ELEVATOR, GO_STATE_ACTIVE_ALTERNATIVE);
-                                        VX_001->SetVisible(true);
-                                        VX_001->setFaction(35);
-                                        VX_001->SetFlag(UNIT_FIELD_FLAGS, UNIT_FLAG_NOT_SELECTABLE);
-                                        for (uint8 n = 5; n < 7; ++n)
-                                        {
-                                            if (Creature* Rocket = VX_001->SummonCreature(NPC_ROCKET, VX_001->GetPositionX(), VX_001->GetPositionY(), VX_001->GetPositionZ(), 0, TEMPSUMMON_MANUAL_DESPAWN))
-                                            {
-                                                Rocket->setFaction(14);
-                                                Rocket->SetReactState(REACT_PASSIVE);
-                                                Rocket->EnterVehicle(VX_001, n);
-                                            }
-                                        }
-                                    }
-                                }
-                                events.ScheduleEvent(EVENT_STEP_5, 8*IN_MILLISECONDS, 0, PHASE_VX001_ACTIVATION);
-                                break;
-                            case PHASE_AERIAL_ACTIVATION:
-                                me->ExitVehicle();
-                                //me->GetMotionMaster()->MoveJump(2745.06f, 2569.36f, 379.90f, 10, 15);
-                                // entering the vehicle makes Mimiron leave combat and restart the encounter
-                                //if (Creature* AerialUnit = ObjectAccessor::GetCreature(*me, instance->GetData64(DATA_AERIAL_UNIT)))
-                                  //  me->EnterVehicle(AerialUnit, 0);
-                                events.ScheduleEvent(EVENT_STEP_5, 2*IN_MILLISECONDS, 0, PHASE_AERIAL_ACTIVATION);
-                                break;
-                            case PHASE_V0L7R0N_ACTIVATION:
-                                if (instance)
-                                {
-                                    if (Creature* Leviathan = ObjectAccessor::GetCreature(*me, instance->GetData64(DATA_LEVIATHAN_MK_II)))
-                                        Leviathan->AI()->DoAction(DO_LEVIATHAN_ASSEMBLED);
-                                    if (Creature* VX_001 = ObjectAccessor::GetCreature(*me, instance->GetData64(DATA_VX_001)))
-                                        VX_001->AI()->DoAction(DO_VX001_ASSEMBLED);
-                                    if (Creature* AerialUnit = ObjectAccessor::GetCreature(*me, instance->GetData64(DATA_AERIAL_UNIT)))
-                                        AerialUnit->AI()->DoAction(DO_AERIAL_ASSEMBLED);
-                                    phase = PHASE_COMBAT;
-                                    events.SetPhase(phase);
-                                }
-                                break;
-                        }
-                        return;
-                    case EVENT_STEP_5:
-                        switch (phase) // TODO: Add other phases if required
-                        {
-                            case PHASE_INTRO:
-                                DoScriptText(SAY_MKII_ACTIVATE, me);
-                                me->SetUInt32Value(UNIT_NPC_EMOTESTATE, EMOTE_STATE_TALK);
-                                events.ScheduleEvent(EVENT_STEP_6, 6*IN_MILLISECONDS, 0, PHASE_INTRO);
-                                break;
-                            case PHASE_VX001_ACTIVATION:
-                                if (instance)
-                                {
-                                    if (Creature* VX_001 = ObjectAccessor::GetCreature(*me, instance->GetData64(DATA_VX_001)))
-                                        me->EnterVehicle(VX_001, 0);
-                                }
-                                events.ScheduleEvent(EVENT_STEP_6, 3500, 0, PHASE_VX001_ACTIVATION);
-                                break;
-                            case PHASE_AERIAL_ACTIVATION:
-                                me->SetUInt32Value(UNIT_NPC_EMOTESTATE, EMOTE_STATE_TALK);
-                                DoScriptText(SAY_AERIAL_ACTIVATE, me);
-                                events.ScheduleEvent(EVENT_STEP_6, 8*IN_MILLISECONDS, 0, PHASE_AERIAL_ACTIVATION);
-                                break;
-                        }
-                        return;
-                    case EVENT_STEP_6:
-                        switch (phase) // TODO: Add other phases if required
-                        {
-                            case PHASE_INTRO:
-                                me->ChangeSeat(6);
-                                events.ScheduleEvent(EVENT_STEP_7, 2*IN_MILLISECONDS, 0, PHASE_INTRO);
-                                break;
-                            case PHASE_VX001_ACTIVATION:
-                                me->SetUInt32Value(UNIT_NPC_EMOTESTATE, EMOTE_STATE_TALK);
-                                DoScriptText(SAY_VX001_ACTIVATE, me);
-                                events.ScheduleEvent(EVENT_STEP_7, 10*IN_MILLISECONDS, 0, PHASE_VX001_ACTIVATION);
-                                break;
-                            case PHASE_AERIAL_ACTIVATION:
-                                me->SetUInt32Value(UNIT_NPC_EMOTESTATE, EMOTE_STATE_STAND);
-                                //me->SetVisible(false);
-                                if (instance)
-                                {
-                                    if (Creature* AerialUnit = ObjectAccessor::GetCreature(*me, instance->GetData64(DATA_AERIAL_UNIT)))
-                                    {
-                                        AerialUnit->AI()->DoAction(DO_START_AERIAL);
-                                        AerialUnit->RemoveFlag(UNIT_FIELD_FLAGS, UNIT_FLAG_NON_ATTACKABLE);
-                                        phase = PHASE_COMBAT;
-                                        events.SetPhase(phase);
-                                    }
-                                }
-                                break;
-                        }
-                        return;
-                    case EVENT_STEP_7:
-                        switch (phase) // TODO: Add other phases if required
-                        {
-                            case PHASE_INTRO:
-                                if (instance)
-                                {
-                                    if (Creature* Leviathan = ObjectAccessor::GetCreature(*me, instance->GetData64(DATA_LEVIATHAN_MK_II)))
-                                    {
-                                        me->SetUInt32Value(UNIT_NPC_EMOTESTATE, EMOTE_STATE_STAND);
-                                        Leviathan->AI()->DoAction(DO_START_ENCOUNTER);
-                                        phase = PHASE_COMBAT;
-                                        events.SetPhase(phase);
-                                    }
-                                }
-                                break;
-                            case PHASE_VX001_ACTIVATION:
-                                me->ChangeSeat(1);
-                                me->SetUInt32Value(UNIT_NPC_EMOTESTATE, EMOTE_STATE_SIT);
-                                events.ScheduleEvent(EVENT_STEP_8, 2*IN_MILLISECONDS, 0, PHASE_VX001_ACTIVATION);
-                                break;
-                        }
-                        return;
-                    case EVENT_STEP_8:
-                        switch (phase) // TODO: Add other phases if required
-                        {
-                            case PHASE_VX001_ACTIVATION:
-                                if (instance)
-                                {
-                                    if (Creature* VX_001 = ObjectAccessor::GetCreature(*me, instance->GetData64(DATA_VX_001)))
-                                        VX_001->HandleEmoteCommand(EMOTE_ONESHOT_EMERGE);
-                                }
-                                events.ScheduleEvent(EVENT_STEP_9, 3500, 0, PHASE_VX001_ACTIVATION);
-                                break;
-                        }
-                        return;
-                    case EVENT_STEP_9:
-                        switch (phase) // TODO: Add other phases if required
-                        {
-                            case PHASE_VX001_ACTIVATION:
-                                if (instance)
-                                    if (Creature* VX_001 = ObjectAccessor::GetCreature(*me, instance->GetData64(DATA_VX_001)))
-                                    {
-                                        VX_001->AddAura(SPELL_HOVER, VX_001); // Hover
-                                        VX_001->AI()->DoAction(DO_START_VX001);
-                                        phase = PHASE_COMBAT;
-                                        events.SetPhase(phase);
-                                    }
-                                break;
-                        }
-                        return;
-                    }                    
-                }
-            }
-
-            uint32 GetData(uint32 type)
-            {
-                switch (type)
-                {
-                    case DATA_GET_HARD_MODE:
-                        return gotHardMode ? 1 : 0;
-                    case DATA_FLAME_COUNT:
-                        return flameCount;
-                    case DATA_AVOIDED_ROCKET_STRIKES:
-                        return setUpUsTheBomb[DATA_AVOIDED_ROCKET_STRIKES] ? 1 : 0;
-                    case DATA_AVOIDED_PROXIMITY_MINES:
-                        return setUpUsTheBomb[DATA_AVOIDED_PROXIMITY_MINES] ? 1 : 0;
-                    case DATA_AVOIDED_BOOM_BOT_EXPLOSION:
-                        return setUpUsTheBomb[DATA_AVOIDED_BOOM_BOT_EXPLOSION] ? 1 : 0;
-                    default:
-                        return 0;
-                }
-            }
-
-            void DoAction(int32 const action)
-            {
-                switch (action)
-                {
-                    case DO_ACTIVATE_VX001:
-                        phase = PHASE_VX001_ACTIVATION;
-                        events.SetPhase(phase);
-                        events.ScheduleEvent(EVENT_STEP_1, 100, 0, phase);
-                        break;
-                    case DO_ACTIVATE_AERIAL:
-                        phase = PHASE_AERIAL_ACTIVATION;
-                        events.SetPhase(phase);
-                        events.ScheduleEvent(EVENT_STEP_1, 5000, 0, phase);
-                        break;
-                    case DO_ACTIVATE_V0L7R0N:
-                        me->SetVisible(true);
-                        phase = PHASE_V0L7R0N_ACTIVATION;
-                        events.SetPhase(phase);
-                        events.ScheduleEvent(EVENT_STEP_1, 1000, 0, phase);
-                        break;
-                    case DO_ACTIVATE_HARD_MODE:     // Cannot be done infight, since the button gets locked on EnterCombat() with Mimiron.
-                        gotHardMode = true;
-                        DoZoneInCombat();
-                        break;
-                    case DO_INCREASE_FLAME_COUNT:
-                        ++flameCount;
-                        break;
-                    case DO_DECREASE_FLAME_COUNT:
-                        if (flameCount)
-                            --flameCount;
-                        break;
-                    // Repair stuff
-                    case DO_LEVIATHAN_SELF_REPAIR_START:
-                        mapMutex.acquire();
-                        isSelfRepairing[DATA_LEVIATHAN_MK_II] = true;
-                        mapMutex.release();
-                        BotAliveCheck();
-                        break;
-                    case DO_LEVIATHAN_SELF_REPAIR_END:
-                        mapMutex.acquire();
-                        isSelfRepairing[DATA_LEVIATHAN_MK_II] = false;
-                        mapMutex.release();
-                        break;
-                    case DO_VX001_SELF_REPAIR_START:
-                        mapMutex.acquire();
-                        isSelfRepairing[DATA_VX_001] = true;
-                        mapMutex.release();
-                        BotAliveCheck();
-                        break;
-                    case DO_VX001_SELF_REPAIR_END:
-                        mapMutex.acquire();
-                        isSelfRepairing[DATA_VX_001] = false;
-                        mapMutex.release();
-                        break;
-                    case DO_AERIAL_SELF_REPAIR_START:
-                        mapMutex.acquire();
-                        isSelfRepairing[DATA_AERIAL_UNIT] = true;
-                        mapMutex.release();
-                        BotAliveCheck();
-                        break;
-                    case DO_AERIAL_SELF_REPAIR_END:
-                        mapMutex.acquire();
-                        isSelfRepairing[DATA_AERIAL_UNIT] = false;
-                        mapMutex.release();
-                        break;
-                    // Achiev
-                    case DATA_AVOIDED_ROCKET_STRIKES:
-                        setUpUsTheBomb[DATA_AVOIDED_ROCKET_STRIKES] = false;
-                        break;
-                    case DATA_AVOIDED_PROXIMITY_MINES:
-                        setUpUsTheBomb[DATA_AVOIDED_PROXIMITY_MINES] = false;
-                        break;
-                    case DATA_AVOIDED_BOOM_BOT_EXPLOSION:
-                        setUpUsTheBomb[DATA_AVOIDED_BOOM_BOT_EXPLOSION] = false;
-                        break;
-                }
-            }
-
-            private:
-                ACE_Mutex mapMutex;
-                std::map< uint32, bool > isSelfRepairing;
-                std::map< BombIndices, bool > setUpUsTheBomb;
-                MyPhase phase;
-                uint32 flameCount;
-                bool gotHardMode;
-                bool enraged;
-                bool gotEncounterFinished;
-        };
-
-        CreatureAI* GetAI(Creature* creature) const
-        {
-            return GetUlduarAI<boss_mimironAI>(creature);
-        }
-};
-
-/************************************************************************/
-/*                          Leviathan MK II                             */
-/************************************************************************/
-
-#define EMOTE_LEVIATHAN                         "Leviathan MK II begins to cast Plasma Blast!"
-
-class boss_leviathan_mk : public CreatureScript
-{
-    private:
-        enum MyPhase
-        {
-            PHASE_IDLE                              = 0,
-            PHASE_LEVIATHAN_SOLO__GLOBAL_1,
-            PHASE_LEVIATHAN_ASSEMBLED__GLOBAL_4,
-        };
-        enum Events
-        {
-            EVENT_PROXIMITY_MINE                    = 1,
-            EVENT_NAPALM_SHELL,
-            EVENT_PLASMA_BLAST,
-            EVENT_SHOCK_BLAST,
-            EVENT_FLAME_SUPPRESSANT,
-        };
-    public:
-        boss_leviathan_mk() : CreatureScript("boss_leviathan_mk") {}
-
-        struct boss_leviathan_mkAI : public ScriptedAI
-        {
-            boss_leviathan_mkAI(Creature* creature) : ScriptedAI(creature) {}            
-
-            void InitializeAI()
-            {
-                instance = me->GetInstanceScript();
-                me->ApplySpellImmune(0, IMMUNITY_ID, SPELL_ROCKET_STRIKE_DMG, true);
-                me->RemoveFlag(UNIT_FIELD_FLAGS, UNIT_FLAG_NOT_SELECTABLE);
-            }
-
-            void Reset()
-            {
-                events.Reset();
-                me->SetFlag(UNIT_FIELD_FLAGS, UNIT_FLAG_NOT_ATTACKABLE_1);
-                me->SetStandState(UNIT_STAND_STATE_STAND);
-                me->SetReactState(REACT_PASSIVE);
-                me->RemoveAllAurasExceptType(SPELL_AURA_CONTROL_VEHICLE);
-                phase = PHASE_IDLE;
-                events.SetPhase(phase);
-                gotMimironHardMode = false;
-
-                if (Creature* turret = CAST_CRE(me->GetVehicleKit()->GetPassenger(3)))
-                {
-                    turret->SetFlag(UNIT_FIELD_FLAGS, UNIT_FLAG_NOT_ATTACKABLE_1);
-                    turret->SetReactState(REACT_PASSIVE);
-                }
-            }
-
-            void KilledUnit(Unit* /*who*/)
-            {
-                if (!(rand()%5))
-                    if (Creature* Mimiron = ObjectAccessor::GetCreature(*me, instance->GetData64(BOSS_MIMIRON)))
-                    {
-                        if (phase == PHASE_LEVIATHAN_SOLO__GLOBAL_1)
-                            DoScriptText(RAND(SAY_MKII_SLAY_1, SAY_MKII_SLAY_2), Mimiron);
-                        else
-                            DoScriptText(RAND(SAY_V07TRON_SLAY_1, SAY_V07TRON_SLAY_2), Mimiron);
-                    }
-            }
-
-            void SpellHit(Unit* caster, SpellInfo const* spell)
-            {
-                if (!caster || !spell)
-                    return;
-                if (spell->Id == SPELL_SELF_REPAIR)
-                {
-                    DoAction(DO_LEVIATHAN_SELF_REPAIR_END);
-                    if (Creature* Mimiron = ObjectAccessor::GetCreature(*me, instance->GetData64(BOSS_MIMIRON)))
-                        Mimiron->AI()->DoAction(DO_LEVIATHAN_SELF_REPAIR_END);
-                }
-            }
-
-            void DamageTaken(Unit* /*who*/, uint32 &damage)
-            {
-                if (damage >= me->GetHealth())
-                {
-                    // Common stuff
-                    damage = 0;
-                    me->InterruptNonMeleeSpells(true);
-                    me->SetFlag(UNIT_FIELD_FLAGS, UNIT_FLAG_NOT_ATTACKABLE_1);
-                    me->AttackStop();
-                    me->SetReactState(REACT_PASSIVE);
-                    me->RemoveAllAurasExceptType(SPELL_AURA_CONTROL_VEHICLE);
-                    switch (phase)
-                    {
-                        case PHASE_LEVIATHAN_SOLO__GLOBAL_1:
-                            me->SetHealth(me->GetMaxHealth());
-                            if (Creature* Mimiron = ObjectAccessor::GetCreature(*me, instance->GetData64(BOSS_MIMIRON)))
-                                Mimiron->AI()->DoAction(DO_ACTIVATE_VX001);
-                            if (Creature* turret = CAST_CRE(me->GetVehicleKit()->GetPassenger(3)))
-                                turret->Kill(turret, false);
-                            me->SetSpeed(MOVE_RUN, 1.5f, true);
-                            me->GetMotionMaster()->MovePoint(0, 2790.11f, 2595.83f, 364.32f);
-                            break;
-                        case PHASE_LEVIATHAN_ASSEMBLED__GLOBAL_4:
-                            me->SetStandState(UNIT_STAND_STATE_DEAD);
-                            if (Creature* Mimiron = ObjectAccessor::GetCreature(*me, instance->GetData64(BOSS_MIMIRON)))
-                                Mimiron->AI()->DoAction(DO_LEVIATHAN_SELF_REPAIR_START);
-                            DoCast(me, SPELL_SELF_REPAIR);
-                            break;
-                    }
-                    events.Reset(); // Wipe events, just for the case
-                    phase = PHASE_IDLE;
-                    events.SetPhase(phase);  
-                }
-            }        
-
-            void EnterCombat(Unit* /*who*/)
-            {
-                if (Creature* Mimiron = ObjectAccessor::GetCreature(*me, instance ? instance->GetData64(BOSS_MIMIRON) : 0))
-                    gotMimironHardMode = Mimiron->AI()->GetData(DATA_GET_HARD_MODE);                
-            
-                if (Creature* turret = CAST_CRE(me->GetVehicleKit()->GetPassenger(3)))
-                {
-                    turret->RemoveFlag(UNIT_FIELD_FLAGS, UNIT_FLAG_NOT_ATTACKABLE_1);
-                    turret->SetReactState(REACT_AGGRESSIVE);
-                    turret->AI()->DoZoneInCombat();
-                }
-
-                events.ScheduleEvent(EVENT_SHOCK_BLAST, 30000, 0, PHASE_LEVIATHAN_SOLO__GLOBAL_1);
-                events.ScheduleEvent(EVENT_PROXIMITY_MINE, 0, 0, PHASE_LEVIATHAN_SOLO__GLOBAL_1);
-                events.ScheduleEvent(EVENT_PLASMA_BLAST, 10000, 0, PHASE_LEVIATHAN_SOLO__GLOBAL_1);
-                if (gotMimironHardMode)
-                {
-                    DoCast(me, SPELL_EMERGENCY_MODE, true);
-                    events.ScheduleEvent(EVENT_FLAME_SUPPRESSANT, 60000, 0, PHASE_LEVIATHAN_SOLO__GLOBAL_1);
-                }
-            }
-
-            void DoAction(int32 const action)
-            {
-                switch (action)
-                {
-                    case DO_START_ENCOUNTER:
-                        me->RemoveFlag(UNIT_FIELD_FLAGS, UNIT_FLAG_NOT_ATTACKABLE_1 | UNIT_FLAG_IMMUNE_TO_PC);
-                        me->SetReactState(REACT_AGGRESSIVE);
-                        phase = PHASE_LEVIATHAN_SOLO__GLOBAL_1;
-                        events.SetPhase(phase);
-                        DoZoneInCombat();
-                        break;
-                    case DO_LEVIATHAN_ASSEMBLED:                            // Assemble and self-repair share some stuff, so the fallthrough is intended!                        
-                        me->SetHealth( (me->GetMaxHealth() >> 1) );                        
-                    case DO_LEVIATHAN_SELF_REPAIR_END:
-                        if (gotMimironHardMode)
-                            if (!me->HasAura(SPELL_EMERGENCY_MODE))
-                                DoCast(me, SPELL_EMERGENCY_MODE, true);
-                        phase = PHASE_LEVIATHAN_ASSEMBLED__GLOBAL_4;
-                        events.SetPhase(phase);
-                        me->InterruptNonMeleeSpells(false);                
-                        me->RemoveFlag(UNIT_FIELD_FLAGS, UNIT_FLAG_NOT_ATTACKABLE_1);
-                        me->SetReactState(REACT_AGGRESSIVE);
-                        me->SetSpeed(MOVE_RUN, 1.0f, true);
-                        me->SetStandState(UNIT_STAND_STATE_STAND);                
-                        events.RescheduleEvent(EVENT_PROXIMITY_MINE, 1000, 0, PHASE_LEVIATHAN_ASSEMBLED__GLOBAL_4);
-                        events.RescheduleEvent(EVENT_SHOCK_BLAST, 3000, 0, PHASE_LEVIATHAN_ASSEMBLED__GLOBAL_4);
-                        break;
-                    case DO_ENTER_ENRAGE:
-                        DoCast(me, SPELL_BERSERK, true);
-                        break;
-                }
-            }
-
-            void UpdateAI(uint32 const diff)
-            {
-                if (!UpdateVictim() || phase == PHASE_IDLE)
-                    return;
-
-                events.Update(diff);
-
-                if (me->HasUnitState(UNIT_STATE_CASTING) || me->HasUnitState(UNIT_STATE_STUNNED))
-                    return;
-
-                while (uint32 eventId = events.ExecuteEvent())
-                {
-                    switch (eventId)
-                    {
-                        case EVENT_PROXIMITY_MINE:
-                            {                                                                
-                                DoCast(SPELL_PROXIMITY_MINES);
-                                events.RescheduleEvent(EVENT_PROXIMITY_MINE, 35000, phase);
-                            }
-                            return;
-                        case EVENT_PLASMA_BLAST:
-                            me->MonsterTextEmote(EMOTE_LEVIATHAN, 0, true);
-                            DoCast(SPELL_PLASMA_BLAST);
-                            events.RescheduleEvent(EVENT_PLASMA_BLAST, urand(30000, 35000), 0, phase);
-                            events.RescheduleEvent(EVENT_SHOCK_BLAST, urand(6000, 10000), 0, phase);
-                            return;
-                        case EVENT_SHOCK_BLAST:
-                            DoCastAOE(SPELL_SHOCK_BLAST);
-                            events.RescheduleEvent(EVENT_SHOCK_BLAST, 35000, 0, phase);
-                            return;
-                        case EVENT_FLAME_SUPPRESSANT:
-                            DoCastAOE(SPELL_FLAME_SUPPRESSANT_MK);
-                            events.RescheduleEvent(EVENT_FLAME_SUPPRESSANT, 60000, 0, PHASE_LEVIATHAN_SOLO__GLOBAL_1);
-                            return;
-                    }
-                }
-
-                DoMeleeAttackIfReady();
-            }
-
-            private:
-                MyPhase phase;
-                EventMap events;
-                bool gotMimironHardMode;
-                InstanceScript* instance;
-        };
-
-        CreatureAI* GetAI(Creature* creature) const
-        {
-            return GetUlduarAI<boss_leviathan_mkAI>(creature);
-        }
-};
-
-// Levi's turret
-class boss_leviathan_mk_turret : public CreatureScript
-{
-    private:
-        enum { SPELL_DEATH_GRIP = 49560 };
-    public:
-        boss_leviathan_mk_turret() : CreatureScript("boss_leviathan_mk_turret") {}
-
-        struct boss_leviathan_mk_turretAI : public ScriptedAI
-        {
-            boss_leviathan_mk_turretAI(Creature* c) : ScriptedAI(c) {}
-
-            void InitializeAI()
-            {
-                me->ApplySpellImmune(0, IMMUNITY_EFFECT, SPELL_EFFECT_KNOCK_BACK, true);
-                me->ApplySpellImmune(0, IMMUNITY_ID, SPELL_DEATH_GRIP, true);
-            }
-
-            void Reset()
-            {
-                me->SetReactState(REACT_PASSIVE);
-                napalmShellTimer = urand(8000, 12000);
-            }
-
-            // try to prefer ranged targets
-            Unit* GetNapalmShellTarget()
-            {
-                if (Map* map = me->GetMap())
-                {
-                    std::list<Player*> playerList;
-                    Map::PlayerList const& Players = map->GetPlayers();
-                    for (Map::PlayerList::const_iterator itr = Players.begin(); itr != Players.end(); ++itr)
-                    {
-                        if (Player* player = itr->getSource())
-                        {
-                            if (player->isDead() || player->isGameMaster())
-                                continue;
-
-                            float Distance = player->GetDistance(me->GetPositionX(), me->GetPositionY(), me->GetPositionZ());
-                            if (Distance < 15.0f || Distance > 100.0f)
-                                continue;
-
-                            playerList.push_back(player);
-                        }
-                    }
-                    if (playerList.empty())
-                        return SelectTarget(SELECT_TARGET_RANDOM, 0, 100.0f, true);
-                    else
-                        return Trinity::Containers::SelectRandomContainerElement(playerList);
-                }
-                else
-                    return 0;
-            }
-
-            void UpdateAI(uint32 const diff)
-            {
-                if (!UpdateVictim())
-                    return;
-
-                if (napalmShellTimer <= diff)
-                {
-                    if (Unit* shellTarget = GetNapalmShellTarget())
-                        DoCast(shellTarget, SPELL_NAPALM_SHELL);
-                    napalmShellTimer = urand(8000, 12000);
-                }
-                else
-                    napalmShellTimer -= diff;
-            }
-
-            private:
-                uint32 napalmShellTimer;
-        };
-
-        CreatureAI* GetAI(Creature* creature) const
-        {
-            return GetUlduarAI<boss_leviathan_mk_turretAI>(creature);
-        }
-};
-
-// Npc that triggers the mine explosion
-// Bomb will explode after 35 seconds or if a potential target is within half a meter
-class npc_proximity_mine : public CreatureScript
-{
-    public:
-        npc_proximity_mine() : CreatureScript("npc_proximity_mine") {}    
-
-        struct npc_proximity_mineAI : public Scripted_NoMovementAI
-        {
-            npc_proximity_mineAI(Creature* creature) : Scripted_NoMovementAI(creature) {}
-
-            void InitializeAI()
-            {
-                me->SetFlag(UNIT_FIELD_FLAGS, UNIT_FLAG_NON_ATTACKABLE | UNIT_FLAG_NOT_SELECTABLE | UNIT_FLAG_PACIFIED); 
-                uiBoomTimer = 35000;
-                boomLocked = false;               
-            }
-
-            void SpellHitTarget(Unit* target, SpellInfo const* spell)
-            {
-                if (!target || !spell)
-                    return;
-
-                if (Player* player = target->ToPlayer())
-                    if (spell->Id == SPELL_EXPLOSION)
-                        if (InstanceScript* instance = me->GetInstanceScript())
-                            if (Creature* mimiron = ObjectAccessor::GetCreature(*me, instance->GetData64(BOSS_MIMIRON)))
-                                mimiron->AI()->DoAction(DATA_AVOIDED_PROXIMITY_MINES);
-            }
-
-            void MoveInLineOfSight(Unit* who)
-            {
-                if (!who)
-                    return;
-                if (Player* player = who->ToPlayer())
-                    if (!player->isGameMaster())
-                        if (!boomLocked && me->GetDistance2d(player)<3.0f)
-                        {
-                            DoCastAOE(SPELL_EXPLOSION);
-                            boomLocked = true;
-                            me->DespawnOrUnsummon(1000);
-                        }                           
-            }
-
-            void UpdateAI(const uint32 diff)
-            {
-                if (uiBoomTimer <= diff)
-                {
-                    if (!boomLocked)
-                    {
-                        DoCastAOE(SPELL_EXPLOSION);
-                        me->DespawnOrUnsummon(200);
-                        boomLocked = true;
-                    }                    
-                }
-                else uiBoomTimer -= diff;
-            }
-
-            private:
-                uint32 uiBoomTimer;
-                bool boomLocked;
-        };
-
-        CreatureAI* GetAI(Creature* creature) const
-        {
-            return new npc_proximity_mineAI(creature);
-        }
-};
-
-class spell_proximity_mines : public SpellScriptLoader // Spell 63027
-{
-    public:
-        spell_proximity_mines() : SpellScriptLoader("spell_proximity_mines") {}
-
-        class spell_proximity_mines_SpellScript : public SpellScript
-        {
-            PrepareSpellScript(spell_proximity_mines_SpellScript);
-
-            void HandleDummyTick(SpellEffIndex /*effIndex*/)
-            {
-                if (Unit* caster = GetCaster())
-                {
-                    for (uint8 i = 0; i < 10; i++)
-                        caster->CastSpell(caster, SPELL_MINES_SPAWN, true);
-                }
-            }
-
-            void Register()
-            {
-                OnEffectHit += SpellEffectFn(spell_proximity_mines_SpellScript::HandleDummyTick, EFFECT_0, SPELL_EFFECT_SCRIPT_EFFECT);
-            }
-        };
-
->>>>>>> 76087ac6
         SpellScript* GetSpellScript() const
         {
             return new spell_proximity_mines_SpellScript();
@@ -2361,10 +1272,6 @@
                 events.Reset();
                 me->SetFlag(UNIT_FIELD_FLAGS, UNIT_FLAG_NOT_ATTACKABLE_1 | UNIT_FLAG_DISABLE_MOVE);
                 me->SetStandState(UNIT_STAND_STATE_STAND);
-<<<<<<< HEAD
-                me->SetVisible(false);
-=======
->>>>>>> 76087ac6
                 me->RemoveAllAurasExceptType(SPELL_AURA_CONTROL_VEHICLE);
                 phase = PHASE_IDLE;
                 events.SetPhase(phase);
@@ -2410,13 +1317,8 @@
                         me->RemoveFlag(UNIT_FIELD_FLAGS, UNIT_FLAG_NOT_ATTACKABLE_1 | UNIT_FLAG_IMMUNE_TO_PC | UNIT_FLAG_NOT_SELECTABLE);
                         phase = PHASE_VX001_SOLO__GLOBAL_2;
                         events.SetPhase(phase);
-<<<<<<< HEAD
-                        DoZoneInCombat();
-                        me->setFaction(14);
-=======
                         me->setFaction(14);
                         me->SetInCombatWithZone();
->>>>>>> 76087ac6
                         break;
                     case DO_VX001_ASSEMBLED:                                // Reassemble and heal share some stuff, fallthrough is intended                        
                         me->SetHealth( (me->GetMaxHealth() >> 1) );                        
@@ -2555,11 +1457,8 @@
                                 leviathan->CastSpell(leviathan, SPELL_SELF_STUN, true); // temporary
                                 leviathan->SetFacingTo(orient);
                                 me->SetOrientation(orient);
-<<<<<<< HEAD
-=======
                                 if (Creature* AerialUnit = ObjectAccessor::GetCreature(*me, instance->GetData64(DATA_AERIAL_UNIT)))
                                     AerialUnit->SetFacingTo(orient);
->>>>>>> 76087ac6
                             }
                             direction = RAND(true, false);
                             spinning = true;
@@ -2579,14 +1478,6 @@
                             return;
                         case EVENT_ROCKET_STRIKE:
                             if (Unit* target = SelectTarget(SELECT_TARGET_RANDOM, 0, 100, true))
-<<<<<<< HEAD
-                                if (Unit* missile = me->GetVehicleKit()->GetPassenger(5))
-                                    missile->CastSpell(target, SPELL_ROCKET_STRIKE, true);
-                            if (phase == PHASE_VX001_ASSEMBLED__GLOBAL_4)
-                                if (Unit* target = SelectTarget(SELECT_TARGET_RANDOM, 0, 100, true))
-                                    if (Unit* missile = me->GetVehicleKit()->GetPassenger(6))
-                                        missile->CastSpell(target, SPELL_ROCKET_STRIKE, true);
-=======
                             {
                                 if (Creature* pTemp = me->SummonCreature(NPC_MIMIRON_FOCUS, target->GetPositionX(), target->GetPositionY(), target->GetPositionZ(), 0, TEMPSUMMON_TIMED_DESPAWN, 10000))
                                 {
@@ -2613,7 +1504,6 @@
                                     if (Unit* missile = me->GetVehicleKit()->GetPassenger(6))
                                         missile->CastSpell(target, SPELL_ROCKET_STRIKE, true);
                                 }
->>>>>>> 76087ac6
                             events.RescheduleEvent(EVENT_ROCKET_STRIKE, urand(20000, 25000), 0, phase);
                             return;
                         case EVENT_HEAT_WAVE:
@@ -2660,19 +1550,11 @@
 
 class npc_rocket_strike : public CreatureScript
 {
-<<<<<<< HEAD
-    public:
-        npc_rocket_strike() : CreatureScript("npc_rocket_strike") {}
-
-        struct npc_rocket_strikeAI : public Scripted_NoMovementAI
-        {
-=======
 public:
     npc_rocket_strike() : CreatureScript("npc_rocket_strike") {}
 
     struct npc_rocket_strikeAI : public Scripted_NoMovementAI
     {
->>>>>>> 76087ac6
             npc_rocket_strikeAI(Creature* creature) : Scripted_NoMovementAI(creature) {}
 
             void InitializeAI()
@@ -2689,25 +1571,11 @@
             {
                 if (!casted)
                 {
-<<<<<<< HEAD
-                   
-=======
->>>>>>> 76087ac6
                     DoCast(me, SPELL_ROCKET_STRIKE_AURA);
                     me->DespawnOrUnsummon(10000);
                 }                
             }
 
-<<<<<<< HEAD
-            private:
-                bool casted;
-        };
-
-        CreatureAI* GetAI(Creature* creature) const
-        {
-            return new npc_rocket_strikeAI(creature);
-        }
-=======
     private:
         bool casted;
     };
@@ -2716,7 +1584,6 @@
     {
         return new npc_rocket_strikeAI(creature);
     }
->>>>>>> 76087ac6
 };
 
 class spell_rapid_burst : public SpellScriptLoader
@@ -3236,10 +2103,7 @@
         bool OnGossipHello(Player* player, GameObject* go)
         {
             if (InstanceScript* instance = go->GetInstanceScript())
-<<<<<<< HEAD
-=======
-            {
->>>>>>> 76087ac6
+            {
                 if ((instance->GetBossState(BOSS_MIMIRON) != IN_PROGRESS || instance->GetBossState(BOSS_MIMIRON) != DONE) && player)
                     if (Creature* mimiron = ObjectAccessor::GetCreature((*player), instance->GetData64(BOSS_MIMIRON)))
                     {
@@ -3247,10 +2111,7 @@
                         go->UseDoorOrButton();
                         return true;
                     }
-<<<<<<< HEAD
-=======
-            }
->>>>>>> 76087ac6
+            }
             return false;
         }
 };
@@ -3524,10 +2385,6 @@
     new npc_frost_bomb();
 
     new spell_rapid_burst();    
-<<<<<<< HEAD
-    new spell_proximity_mines_triggered();
-=======
->>>>>>> 76087ac6
     new spell_proximity_mines();
     
     new go_not_push_button();
