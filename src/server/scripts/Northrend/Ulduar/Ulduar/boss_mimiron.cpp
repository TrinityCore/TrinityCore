--- conflicted
+++ resolved
@@ -27,23 +27,6 @@
 
 enum Yells
 {
-<<<<<<< HEAD
-    SAY_AGGRO                                   = 0,
-    SAY_HARDMODE_ON                             = 1,
-    SAY_MKII_ACTIVATE                           = 2,
-    SAY_MKII_SLAY                               = 3,
-    SAY_MKII_DEATH                              = 4,
-    SAY_VX001_ACTIVATE                          = 5,
-    SAY_VX001_SLAY                              = 6,
-    SAY_VX001_DEATH                             = 7,
-    SAY_AERIAL_ACTIVATE                         = 8,
-    SAY_AERIAL_SLAY                             = 9,
-    SAY_AERIAL_DEATH                            = 10,
-    SAY_V07TRON_ACTIVATE                        = 11,
-    SAY_V07TRON_SLAY                            = 12,
-    SAY_V07TRON_DEATH                           = 13,
-    SAY_BERSERK                                 = 14
-=======
    SAY_AGGRO                                   = 0,
    SAY_HARDMODE_ON                             = 1,
    SAY_MKII_ACTIVATE                           = 2,
@@ -60,7 +43,6 @@
    SAY_V07TRON_DEATH                           = 13,
    SAY_BERSERK                                 = 14,
    SAY_YS_HELP                                 = 15
->>>>>>> b5b9bb52
 };
 
 enum Spells
