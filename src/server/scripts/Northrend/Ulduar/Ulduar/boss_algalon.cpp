--- conflicted
+++ resolved
@@ -206,18 +206,9 @@
     public:
         boss_algalon() : CreatureScript("boss_algalon") { }
 
-<<<<<<< HEAD
         CreatureAI* GetAI(Creature* creature) const
         {
             return GetUlduarAI<boss_algalonAI>(creature);
-=======
-    struct boss_algalonAI : public ScriptedAI
-    {
-        boss_algalonAI(Creature* creature) : ScriptedAI(creature)
-        {
-            instance = creature->GetInstanceScript();
-            Summon = false; // not in reset. intro speech done only once.
->>>>>>> 9fc7fe6b
         }
 
         struct boss_algalonAI : public BossAI
@@ -315,7 +306,7 @@
                     instance->SetData(BOSS_ALGALON, NOT_STARTED);
 
                 me->setFaction(FACTION_NEUTRAL);
-                me->AddUnitMovementFlag(MOVEMENTFLAG_LEVITATING);
+                me->AddUnitMovementFlag(MOVEMENTFLAG_DISABLE_GRAVITY);
                 me->SendMovementFlagUpdate();
                 me->SetVisible(false);
                 me->SetSheath(SHEATH_STATE_UNARMED);
@@ -390,7 +381,7 @@
                     Summon->SetUInt64Value(UNIT_FIELD_SUMMONEDBY, me->GetGUID());
                     break;
                 case CREATURE_UNLEASHED_DARK_MATTER:
-                    Summon->AddUnitMovementFlag(MOVEMENTFLAG_LEVITATING);
+                    Summon->AddUnitMovementFlag(MOVEMENTFLAG_DISABLE_GRAVITY);
                     Summon->SetInCombatWithZone();
                     if (Unit* Target = SelectTarget(SELECT_TARGET_RANDOM, 0, 0.0f, true))
                         Summon->AI()->AttackStart(Target);
@@ -568,7 +559,7 @@
                         break;
                     case 3:
                         Talk(SAY_SUMMON_2);
-                        me->RemoveUnitMovementFlag(MOVEMENTFLAG_LEVITATING);
+                        me->RemoveUnitMovementFlag(MOVEMENTFLAG_DISABLE_GRAVITY);
                         me->SendMovementFlagUpdate();
                         DoCastAOE(SPELL_REORIGINATION);
                         JumpToNextStep(8000);
@@ -1051,7 +1042,7 @@
             {
                 active = false;
                 me->SetFlag(UNIT_FIELD_FLAGS, UNIT_FLAG_NOT_SELECTABLE | UNIT_FLAG_NON_ATTACKABLE | UNIT_FLAG_IMMUNE_TO_NPC);
-                me->SetFlying(true);
+                me->SetCanFly(true);
                 me->SendMovementFlagUpdate();
                 me->SetReactState(REACT_PASSIVE);
                 me->SetFloatValue(UNIT_FIELD_BOUNDINGRADIUS, 6);
@@ -1125,7 +1116,7 @@
             void InitializeAI()
             {
                 me->SetPhaseMask(16, true);
-                me->AddUnitMovementFlag(MOVEMENTFLAG_LEVITATING);
+                me->AddUnitMovementFlag(MOVEMENTFLAG_DISABLE_GRAVITY);
                 Reset();
             }
 
@@ -1527,7 +1518,7 @@
                 summon->SetReactState(REACT_PASSIVE);
                 if (entry == CREATURE_ALGALON_ASTEROID_2)
                 {
-                    summon->SetFlying(true);
+                    summon->SetCanFly(true);
                     summon->SendMovementFlagUpdate();
                 }
                 summon->setFaction(GetOriginalCaster()->getFaction());
