/*
* Copyright (C) 2008-2012 TrinityCore <http://www.trinitycore.org/>
*
* This program is free software; you can redistribute it and/or modify it
* under the terms of the GNU General Public License as published by the
* Free Software Foundation; either version 2 of the License, or (at your
* option) any later version.
*
* This program is distributed in the hope that it will be useful, but WITHOUT
* ANY WARRANTY; without even the implied warranty of MERCHANTABILITY or
* FITNESS FOR A PARTICULAR PURPOSE. See the GNU General Public License for
* more details.
*
* You should have received a copy of the GNU General Public License along
* with this program. If not, see <http://www.gnu.org/licenses/>.
*/

#include "ScriptMgr.h"
#include "ScriptedCreature.h"
#include "ScriptedGossip.h"
#include "SpellScript.h"
#include "ulduar.h"
#include "SpellInfo.h"

enum Says
{
    SAY_GREET                                    = -1603260,
    SAY_GROUND_PHASE                             = -1603261,
    SAY_AGGRO_1                                  = -1603262,
    SAY_AGGRO_2                                  = -1603263,
    SAY_AGGRO_3                                  = -1603264,
    SAY_TURRETS                                  = -1603265,
    EMOTE_HARPOON                                = -1603266,
    EMOTE_BREATH                                 = -1603267,
    EMOTE_PERMA                                  = -1603268,
};

enum Spells
{
    SPELL_FLAMEBUFFET                            = 64016,
    SPELL_FIREBALL                               = 62796,
    SPELL_FLAME_GROUND                           = 64734,
    SPELL_WINGBUFFET                             = 62666,
    SPELL_FLAMEBREATH                            = 63317,
    SPELL_FUSEARMOR                              = 64771,
    SPELL_FLAMED                                 = 62696,
    SPELL_STUN                                   = 9032,
    SPELL_BERSERK                                = 47008,
    // Additonal Spells
    // Devouring Flame Spells
    SPELL_DEVOURING_FLAME                        = 63308,
    SPELL_DEVOURING_FLAME_DAMAGE                 = 64704,
    SPELL_DEVOURING_FLAME_TRIGGER                = 64709,
    // HarpoonSpells
    SPELL_HARPOON_TRIGGER                        = 62505,
    SPELL_HARPOON_SHOT_1                         = 63658,
    SPELL_HARPOON_SHOT_2                         = 63657,
    SPELL_HARPOON_SHOT_3                         = 63659,
    SPELL_HARPOON_SHOT_4                         = 63524,
    // MoleMachine Spells
    SPELL_SUMMON_MOLE_MACHINE                    = 62899,
    SPELL_SUMMON_IRON_DWARVES                    = 63116,
    SPELL_SUMMON_IRON_DWARVES_2                  = 63114,
    SPELL_SUMMON_IRON_DWARF_GUARDIAN             = 62926,
    SPELL_SUMMON_IRON_DWARF_WATCHER              = 63135,
    SPELL_SUMMON_IRON_VRYKUL                     = 63798
};

enum NPC
{
    NPC_DARK_RUNE_GUARDIAN                       = 33388,
    NPC_DARK_RUNE_SENTINEL                       = 33846,
    NPC_DARK_RUNE_WATCHER                        = 33453,
    MOLE_MACHINE_TRIGGER                         = 33245,
    NPC_COMMANDER                                = 33210,
    NPC_ENGINEER                                 = 33287,
    NPC_DEFENDER                                 = 33816,
};

enum DarkRuneSpells
{
    // Dark Rune Watcher
    SPELL_CHAIN_LIGHTNING                        = 64758,
    SPELL_LIGHTNING_BOLT                         = 63809,
    // Dark Rune Guardian
    SPELL_STORMSTRIKE                            = 64757,
    // Dark Rune Sentinel
    SPELL_BATTLE_SHOUT                           = 46763,
    SPELL_BATTLE_SHOUT_25                        = 64062,
    SPELL_HEROIC_STRIKE                          = 45026,
    SPELL_WHIRLWIND                              = 63808,
};

enum Actions
{
    ACTION_EVENT_START                           = 1,
    ACTION_GROUND_PHASE                          = 2,
    ACTION_HARPOON_BUILD                         = 3,
    ACTION_PLACE_BROKEN_HARPOON                  = 4,
    ACTION_REMOVE_HARPOON                        = 5,
    ACTION_COMMANDER_RESET                       = 7,
    ACTION_DESPAWN_ADDS                          = 8
};

enum Phases
{
    PHASE_PERMAGROUND                            = 1,
    PHASE_GROUND                                 = 2,
    PHASE_FLIGHT                                 = 3,
};

enum Events
{
    EVENT_BERSERK                                = 1,
    EVENT_BREATH                                 = 2,
    EVENT_BUFFET                                 = 3,
    EVENT_FIREBALL                               = 5,
    EVENT_FLIGHT                                 = 6,
    EVENT_DEVOURING                              = 7,
    EVENT_FLAME                                  = 8,
    EVENT_LAND                                   = 9,
    EVENT_GROUND                                 = 10,
    EVENT_FUSE                                   = 11,
    EVENT_SUMMON                                 = 12,
    // Razorscale Controller
    EVENT_BUILD_HARPOON_1                        = 13,
    EVENT_BUILD_HARPOON_2                        = 14,
    EVENT_BUILD_HARPOON_3                        = 15,
    EVENT_BUILD_HARPOON_4                        = 16,
};

#define GROUND_Z                                 391.517f
#define GOSSIP_ITEM_1                            "Activate Harpoons!"
#define DATA_QUICK_SHAVE                         29192921 // 2919, 2921 are achievement IDs
#define DATA_IRON_DWARF_MEDIUM_RARE              29232924

const Position PosEngRepair[4] =
{
    { 590.442f, -130.550f, GROUND_Z, 4.789f },
    { 574.850f, -133.687f, GROUND_Z, 4.252f },
    { 606.567f, -143.369f, GROUND_Z, 4.434f },
    { 560.609f, -142.967f, GROUND_Z, 5.074f },
};

const Position PosDefSpawn[4] =
{
    { 600.75f, -104.850f, GROUND_Z, 0 },
    { 596.38f, -110.262f, GROUND_Z, 0 },
    { 566.47f, -103.633f, GROUND_Z, 0 },
    { 570.41f, -108.791f, GROUND_Z, 0 },
};

const Position PosDefCombat[4] =
{
    { 614.975f, -155.138f, GROUND_Z, 4.154f },
    { 609.814f, -204.968f, GROUND_Z, 5.385f },
    { 563.531f, -201.557f, GROUND_Z, 4.108f },
    { 560.231f, -153.677f, GROUND_Z, 5.403f },
};

const Position PosHarpoon[4] =
{
    { 571.901f, -136.554f, GROUND_Z, 0 },
    { 589.450f, -134.888f, GROUND_Z, 0 },
    { 559.119f, -140.505f, GROUND_Z, 0 },
    { 606.229f, -136.721f, GROUND_Z, 0 },
};

const Position RazorFlight = { 588.050f, -251.191f, 470.536f, 1.498f };
const Position RazorGround = { 586.966f, -175.534f, GROUND_Z, 4.682f };
const Position PosEngSpawn = { 591.951f, -95.9680f, GROUND_Z, 0.000f };

class boss_razorscale_controller : public CreatureScript
{
    public:
        boss_razorscale_controller() : CreatureScript("boss_razorscale_controller") { }

        struct boss_razorscale_controllerAI : public BossAI
        {
            boss_razorscale_controllerAI(Creature* creature) : BossAI(creature, DATA_RAZORSCALE_CONTROL)
            {
                me->SetDisplayId(me->GetCreatureTemplate()->Modelid2);
            }

            void Reset()
            {
                _Reset();
                me->SetReactState(REACT_PASSIVE);
            }

            void SpellHit(Unit* /*caster*/, SpellInfo const* spell)
            {
                switch (spell->Id)
                {
                    case SPELL_FLAMED:
                        DoAction(ACTION_REMOVE_HARPOON);
                        DoAction(ACTION_HARPOON_BUILD);
                        DoAction(ACTION_PLACE_BROKEN_HARPOON);
                        break;
                    case SPELL_HARPOON_SHOT_1:
                    case SPELL_HARPOON_SHOT_2:
                    case SPELL_HARPOON_SHOT_3:
                    case SPELL_HARPOON_SHOT_4:
                        DoCast(SPELL_HARPOON_TRIGGER);
                        break;
                }
            }

            void JustDied(Unit* /*who*/)
            {
                _JustDied();
            }

            void DoAction(int32 const action)
            {
                if (instance->GetBossState(BOSS_RAZORSCALE) != IN_PROGRESS)
                    return;

                switch (action)
                {
                    case ACTION_HARPOON_BUILD:
                        events.ScheduleEvent(EVENT_BUILD_HARPOON_1, 50000);
                        if (me->GetMap()->GetSpawnMode() == RAID_DIFFICULTY_25MAN_NORMAL)
                            events.ScheduleEvent(EVENT_BUILD_HARPOON_3, 90000);
                        break;
                    case ACTION_PLACE_BROKEN_HARPOON:
                        for (uint8 n = 0; n < RAID_MODE(2, 4); n++)
                            me->SummonGameObject(GO_RAZOR_BROKEN_HARPOON, PosHarpoon[n].GetPositionX(), PosHarpoon[n].GetPositionY(), PosHarpoon[n].GetPositionZ(), 2.286f, 0, 0, 0, 0, 180000);
                        break;
                    case ACTION_REMOVE_HARPOON:
                        if (GameObject* Harpoon1 = ObjectAccessor::GetGameObject(*me, instance->GetData64(GO_RAZOR_HARPOON_1)))
                            Harpoon1->RemoveFromWorld();
                        if (GameObject* Harpoon2 = ObjectAccessor::GetGameObject(*me, instance->GetData64(GO_RAZOR_HARPOON_2)))
                            Harpoon2->RemoveFromWorld();
                        if (GameObject* Harpoon3 = ObjectAccessor::GetGameObject(*me, instance->GetData64(GO_RAZOR_HARPOON_3)))
                            Harpoon3->RemoveFromWorld();
                        if (GameObject* Harpoon4 = ObjectAccessor::GetGameObject(*me, instance->GetData64(GO_RAZOR_HARPOON_4)))
                            Harpoon4->RemoveFromWorld();
                        break;
                }
            }

            void UpdateAI(uint32 const Diff)
            {
                if (me->isInCombat() && instance->GetBossState(BOSS_RAZORSCALE) != IN_PROGRESS)
                    EnterEvadeMode();

                events.Update(Diff);

                while (uint32 eventId = events.ExecuteEvent())
                {
                    switch (eventId)
                    {
                        case EVENT_BUILD_HARPOON_1:
                            DoScriptText(EMOTE_HARPOON, me);
                            if (GameObject* Harpoon = me->SummonGameObject(GO_RAZOR_HARPOON_1, PosHarpoon[0].GetPositionX(), PosHarpoon[0].GetPositionY(), PosHarpoon[0].GetPositionZ(), 4.790f, 0.0f, 0.0f, 0.0f, 0.0f, uint32(me->GetRespawnTime())))
                            {
                                if (GameObject* BrokenHarpoon = Harpoon->FindNearestGameObject(GO_RAZOR_BROKEN_HARPOON, 5.0f)) //only nearest broken harpoon
                                    BrokenHarpoon->RemoveFromWorld();
                                events.ScheduleEvent(EVENT_BUILD_HARPOON_2, 20000);
                                events.CancelEvent(EVENT_BUILD_HARPOON_1);
                            }
                            return;
                        case EVENT_BUILD_HARPOON_2:
                            DoScriptText(EMOTE_HARPOON, me);
                            if (GameObject* Harpoon = me->SummonGameObject(GO_RAZOR_HARPOON_2, PosHarpoon[1].GetPositionX(), PosHarpoon[1].GetPositionY(), PosHarpoon[1].GetPositionZ(), 4.659f, 0, 0, 0, 0, uint32(me->GetRespawnTime())))
                            {
                                if (GameObject* BrokenHarpoon = Harpoon->FindNearestGameObject(GO_RAZOR_BROKEN_HARPOON, 5.0f))
                                    BrokenHarpoon->RemoveFromWorld();
                                events.CancelEvent(EVENT_BUILD_HARPOON_2);
                            }
                            return;
                        case EVENT_BUILD_HARPOON_3:
                            DoScriptText(EMOTE_HARPOON, me);
                            if (GameObject* Harpoon = me->SummonGameObject(GO_RAZOR_HARPOON_3, PosHarpoon[2].GetPositionX(), PosHarpoon[2].GetPositionY(), PosHarpoon[2].GetPositionZ(), 5.382f, 0, 0, 0, 0, uint32(me->GetRespawnTime())))
                            {
                                if (GameObject* BrokenHarpoon = Harpoon->FindNearestGameObject(GO_RAZOR_BROKEN_HARPOON, 5.0f))
                                    BrokenHarpoon->RemoveFromWorld();
                                events.ScheduleEvent(EVENT_BUILD_HARPOON_4, 20000);
                                events.CancelEvent(EVENT_BUILD_HARPOON_3);
                            }
                            return;
                        case EVENT_BUILD_HARPOON_4:
                            DoScriptText(EMOTE_HARPOON, me);
                            if (GameObject* Harpoon = me->SummonGameObject(GO_RAZOR_HARPOON_4, PosHarpoon[3].GetPositionX(), PosHarpoon[3].GetPositionY(), PosHarpoon[3].GetPositionZ(), 4.266f, 0, 0, 0, 0, uint32(me->GetRespawnTime())))
                            {
                                if (GameObject* BrokenHarpoon = Harpoon->FindNearestGameObject(GO_RAZOR_BROKEN_HARPOON, 5.0f))
                                    BrokenHarpoon->RemoveFromWorld();
                                events.CancelEvent(EVENT_BUILD_HARPOON_4);
                            }
                            return;
                    }
                }
            }
        };

        CreatureAI* GetAI(Creature* creature) const
        {
            return new boss_razorscale_controllerAI(creature);
        }
};

class go_razorscale_harpoon : public GameObjectScript
{
    public:
        go_razorscale_harpoon() : GameObjectScript("go_razorscale_harpoon") {}

        bool OnGossipHello(Player* /*player*/, GameObject* go)
        {
            InstanceScript* instance = go->GetInstanceScript();
            if (ObjectAccessor::GetCreature(*go, instance ? instance->GetData64(BOSS_RAZORSCALE) : 0))
                go->SetFlag(GAMEOBJECT_FLAGS, GO_FLAG_NOT_SELECTABLE);
            return false;
        }
};

class boss_razorscale : public CreatureScript
{
    public:
        boss_razorscale() : CreatureScript("boss_razorscale") { }

        struct boss_razorscaleAI : public BossAI
        {
            boss_razorscaleAI(Creature* creature) : BossAI(creature, BOSS_RAZORSCALE)
            {
                // Do not let Razorscale be affected by Battle Shout buff
                me->ApplySpellImmune(0, IMMUNITY_ID, RAID_MODE<uint32>(SPELL_BATTLE_SHOUT, SPELL_BATTLE_SHOUT_25), true);
            }

            Phases phase;

            uint32 EnrageTimer;
            uint8 FlyCount;
            uint8 HarpoonCounter;
            bool PermaGround;
            bool Enraged;

            void Reset()
            {
                if (Creature* controller = ObjectAccessor::GetCreature(*me, instance ? instance->GetData64(DATA_RAZORSCALE_CONTROL) : 0))
                {
                    controller->AI()->DoAction(ACTION_REMOVE_HARPOON);
                    controller->AI()->DoAction(ACTION_PLACE_BROKEN_HARPOON);
                }
                summons.DoAction(MOLE_MACHINE_TRIGGER, ACTION_DESPAWN_ADDS);
                _Reset();
                me->SetCanFly(true);
                me->SetFlag(UNIT_FIELD_FLAGS, UNIT_FLAG_NOT_SELECTABLE);
                me->SetReactState(REACT_PASSIVE);
                PermaGround = false;
                HarpoonCounter = 0;
                if (Creature* commander = ObjectAccessor::GetCreature(*me, instance ? instance->GetData64(DATA_EXPEDITION_COMMANDER) : 0))
                    commander->AI()->DoAction(ACTION_COMMANDER_RESET);
            }

            void EnterCombat(Unit* /*who*/)
            {
                _EnterCombat();
                if (Creature* controller = ObjectAccessor::GetCreature(*me, instance ? instance->GetData64(DATA_RAZORSCALE_CONTROL) : 0))
                    controller->AI()->DoAction(ACTION_HARPOON_BUILD);
                me->SetSpeed(MOVE_FLIGHT, 3.0f, true);
                me->SetReactState(REACT_PASSIVE);
                phase = PHASE_GROUND;
                events.SetPhase(PHASE_GROUND);
                FlyCount = 0;
                EnrageTimer = 600000;
                Enraged = false;
                events.ScheduleEvent(EVENT_FLIGHT, 0, 0, PHASE_GROUND);
            }

            void JustDied(Unit* /*who*/)
            {
                _JustDied();
                if (Creature* controller = ObjectAccessor::GetCreature(*me, instance ? instance->GetData64(DATA_RAZORSCALE_CONTROL) : 0))
                    controller->AI()->Reset();
            }

            void SpellHit(Unit* /*caster*/, SpellInfo const* spell)
            {
                if (spell->Id == SPELL_HARPOON_TRIGGER)
                    ++HarpoonCounter;
            }

            void MovementInform(uint32 type, uint32 id)
            {
                if (type == POINT_MOTION_TYPE && id == 1)
                {
                    phase = PHASE_GROUND;
                    events.SetPhase(PHASE_GROUND);
                    events.ScheduleEvent(EVENT_LAND, 0, 0, PHASE_GROUND);
                }
            }

            uint32 GetData(uint32 type)
            {
                if (type == DATA_QUICK_SHAVE)
                    if (FlyCount <= 2)
                        return 1;

                return 0;
            }

            void UpdateAI(uint32 const Diff)
            {
                if (!UpdateVictim())
                    return;

                events.Update(Diff);
                _DoAggroPulse(Diff);

                if (HealthBelowPct(50) && !PermaGround)
                    EnterPermaGround();

                if (EnrageTimer <= Diff && !Enraged)
                {
                    DoCast(me, SPELL_BERSERK);
                    Enraged = true;
                }
                else
                    EnrageTimer -= Diff;

                if (HarpoonCounter == RAID_MODE<uint8>(2, 4))
                {
                    HarpoonCounter = 0;
                    events.CancelEvent(EVENT_SUMMON);
                    me->GetMotionMaster()->MovePoint(1, RazorGround);
                }

                if (phase == PHASE_GROUND)
                {
                    while (uint32 eventId = events.ExecuteEvent())
                    {
                        switch (eventId)
                        {
                            case EVENT_FLIGHT:
                                phase = PHASE_FLIGHT;
                                events.SetPhase(PHASE_FLIGHT);
                                me->SetCanFly(true);
                                me->SetFlag(UNIT_FIELD_FLAGS, UNIT_FLAG_NOT_SELECTABLE);
                                me->RemoveAllAuras();
                                me->SetReactState(REACT_PASSIVE);
                                me->AttackStop();
                                me->GetMotionMaster()->MovePoint(0, RazorFlight);
                                events.ScheduleEvent(EVENT_FIREBALL, 7000, 0, PHASE_FLIGHT);
                                events.ScheduleEvent(EVENT_DEVOURING, 10000, 0, PHASE_FLIGHT);
                                events.ScheduleEvent(EVENT_SUMMON, 5000, 0, PHASE_FLIGHT);
                                ++FlyCount;
                                return;
                            case EVENT_LAND:
                                me->SetCanFly(false);
                                me->RemoveFlag(UNIT_FIELD_FLAGS, UNIT_FLAG_NOT_SELECTABLE);
                                me->SetFlag(UNIT_FIELD_FLAGS, UNIT_FLAG_STUNNED | UNIT_FLAG_PACIFIED);
                                if (Creature* commander = ObjectAccessor::GetCreature(*me, instance ? instance->GetData64(DATA_EXPEDITION_COMMANDER) : 0))
                                    commander->AI()->DoAction(ACTION_GROUND_PHASE);
                                events.ScheduleEvent(EVENT_BREATH, 30000, 0, PHASE_GROUND);
                                events.ScheduleEvent(EVENT_BUFFET, 33000, 0, PHASE_GROUND);
                                events.ScheduleEvent(EVENT_FLIGHT, 35000, 0, PHASE_GROUND);
                                return;
                            case EVENT_BREATH:
                                me->RemoveFlag(UNIT_FIELD_FLAGS, UNIT_FLAG_STUNNED | UNIT_FLAG_PACIFIED);
                                me->RemoveAurasDueToSpell(SPELL_HARPOON_TRIGGER);
                                me->SetReactState(REACT_AGGRESSIVE);
                                DoScriptText(EMOTE_BREATH, me, 0);
                                DoCastAOE(SPELL_FLAMEBREATH);
                                events.CancelEvent(EVENT_BREATH);
                                return;
                            case EVENT_BUFFET:
                                DoCastAOE(SPELL_WINGBUFFET);
                                if (Creature* controller = ObjectAccessor::GetCreature(*me, instance ? instance->GetData64(DATA_RAZORSCALE_CONTROL) : 0))
                                    controller->CastSpell(controller, SPELL_FLAMED, true);
                                events.CancelEvent(EVENT_BUFFET);
                                return;
                        }
                    }
                }
                else if (phase == PHASE_PERMAGROUND)
                {
                    while (uint32 eventId = events.ExecuteEvent())
                    {
                        switch (eventId)
                        {
                            case EVENT_FLAME:
                                DoCastAOE(SPELL_FLAMEBUFFET);
                                events.ScheduleEvent(EVENT_FLAME, 10000, 0, PHASE_PERMAGROUND);
                                return;
                            case EVENT_BREATH:
                                me->MonsterTextEmote(EMOTE_BREATH, 0, true);
                                DoCastVictim(SPELL_FLAMEBREATH);
                                events.ScheduleEvent(EVENT_BREATH, 20000, 0, PHASE_PERMAGROUND);
                                return;
                            case EVENT_FIREBALL:
                                if (Unit* target = SelectTarget(SELECT_TARGET_RANDOM, 0, 200.0f, true))
                                    DoCast(target, SPELL_FIREBALL);
                                events.ScheduleEvent(EVENT_FIREBALL, 3000, 0, PHASE_PERMAGROUND);
                                return;
                            case EVENT_DEVOURING:
                                if (Unit* target = SelectTarget(SELECT_TARGET_RANDOM, 0, 200.0f, true))
                                    DoCast(target, SPELL_DEVOURING_FLAME);
                                events.ScheduleEvent(EVENT_DEVOURING, 10000, 0, PHASE_PERMAGROUND);
                                return;
                            case EVENT_BUFFET:
                                DoCastAOE(SPELL_WINGBUFFET);
                                events.CancelEvent(EVENT_BUFFET);
                                return;
                            case EVENT_FUSE:
                                DoCast(me->getVictim(), SPELL_FUSEARMOR);
                                events.ScheduleEvent(EVENT_FUSE, 10000, 0, PHASE_PERMAGROUND);
                                return;
                        }
                    }
                    DoMeleeAttackIfReady();
                }
                else
                {
                    if (uint32 eventId = events.ExecuteEvent())
                    {
                        switch (eventId)
                        {
                            case EVENT_FIREBALL:
                                if (Unit* target = SelectTarget(SELECT_TARGET_RANDOM, 0, 200.0f, true))
                                    DoCast(target, SPELL_FIREBALL);
                                events.ScheduleEvent(EVENT_FIREBALL, 3000, 0, PHASE_FLIGHT);
                                return;
                            case EVENT_DEVOURING:
                                if (Unit* target = SelectTarget(SELECT_TARGET_RANDOM, 0, 200.0f, true))
                                    me->CastSpell(target->GetPositionX(), target->GetPositionY(), target->GetPositionZ(), SPELL_DEVOURING_FLAME, true);
                                events.ScheduleEvent(EVENT_DEVOURING, 10000, 0, PHASE_FLIGHT);
                                return;
                            case EVENT_SUMMON:
                                SummonMoleMachines();
                                events.ScheduleEvent(EVENT_SUMMON, 45000, 0, PHASE_FLIGHT);
                                return;
                        }
                    }
                }
            }

            void EnterPermaGround()
            {
                me->MonsterTextEmote(EMOTE_PERMA, 0, true);
                phase = PHASE_PERMAGROUND;
                events.SetPhase(PHASE_PERMAGROUND);
<<<<<<< HEAD
                me->SetFlying(false);
                me->RemoveFlag(UNIT_FIELD_FLAGS, UNIT_FLAG_NOT_SELECTABLE | UNIT_FLAG_STUNNED | UNIT_FLAG_PACIFIED);
=======
                me->SetCanFly(false);
                me->RemoveFlag(UNIT_FIELD_FLAGS, UNIT_FLAG_NOT_SELECTABLE);
>>>>>>> 9fc7fe6b
                me->SetReactState(REACT_AGGRESSIVE);
                me->RemoveAurasDueToSpell(SPELL_HARPOON_TRIGGER);
                me->SetSpeed(MOVE_FLIGHT, 1.0f, true);
                PermaGround = true;
                DoCastAOE(SPELL_FLAMEBREATH);
                events.ScheduleEvent(EVENT_FLAME, 15000, 0, PHASE_PERMAGROUND);
                events.RescheduleEvent(EVENT_DEVOURING, 15000, 0, PHASE_PERMAGROUND);
                events.RescheduleEvent(EVENT_BREATH, 20000, 0, PHASE_PERMAGROUND);
                events.RescheduleEvent(EVENT_FIREBALL, 3000, 0, PHASE_PERMAGROUND);
                events.RescheduleEvent(EVENT_DEVOURING, 6000, 0, PHASE_PERMAGROUND);
                events.RescheduleEvent(EVENT_BUFFET, 2500, 0, PHASE_PERMAGROUND);
                events.RescheduleEvent(EVENT_FUSE, 5000, 0, PHASE_PERMAGROUND);
            }

            void SummonMoleMachines()
            {
                // Adds will come in waves from mole machines. One mole can spawn a Dark Rune Watcher
                // with 1-2 Guardians, or a lone Sentinel. Up to 4 mole machines can spawn adds at any given time.
                uint8 random = urand(2, 4);
                for (uint8 n = 0; n < random; ++n)
                {
                    float x = float(irand(540, 640));       // Safe range is between 500 and 650
                    float y = float(irand(-230, -195));     // Safe range is between -235 and -145
                    float z = GROUND_Z;                     // Ground level
                    me->SummonCreature(MOLE_MACHINE_TRIGGER, x, y, z, 0);
                }
            }

            void DoAction(int32 const action)
            {
                switch (action)
                {
                    case ACTION_EVENT_START:
                        me->RemoveFlag(UNIT_FIELD_FLAGS, UNIT_FLAG_NON_ATTACKABLE | UNIT_FLAG_NOT_SELECTABLE);
                        me->SetReactState(REACT_AGGRESSIVE);
                        DoZoneInCombat(me, 150.0f);
                        break;
                }
            }
        };

        CreatureAI* GetAI(Creature* creature) const
        {
            return new boss_razorscaleAI(creature);
        }
};

class npc_expedition_commander : public CreatureScript
{
    public:
        npc_expedition_commander() : CreatureScript("npc_expedition_commander") { }

        struct npc_expedition_commanderAI : public ScriptedAI
        {
            npc_expedition_commanderAI(Creature* creature) : ScriptedAI(creature), summons(me)
            {
                instance = me->GetInstanceScript();
                Greet = false;
            }

            InstanceScript* instance;
            SummonList summons;

            bool Greet;
            uint32 AttackStartTimer;
            uint8  Phase;
            Creature* Engineer[4];
            Creature* Defender[4];

            void Reset()
            {
                AttackStartTimer = 0;
                Phase = 0;
                Greet = false;
            }

            void MoveInLineOfSight(Unit* who)
            {
                if (!Greet && me->IsWithinDistInMap(who, 10.0f) && who->GetTypeId() == TYPEID_PLAYER)
                {
                    DoScriptText(SAY_GREET, me);
                    Greet = true;
                }
            }

            void JustSummoned(Creature* summoned)
            {
                summons.Summon(summoned);
            }

            void DoAction(int32 const action)
            {
                switch (action)
                {
                    case ACTION_GROUND_PHASE:
                        DoScriptText(SAY_GROUND_PHASE, me);
                        break;
                    case ACTION_COMMANDER_RESET:
                        summons.DespawnAll();
                        me->SetFlag(UNIT_NPC_FLAGS, UNIT_NPC_FLAG_GOSSIP);
                        break;
                }
            }

            void UpdateAI(uint32 const Diff)
            {
                if (AttackStartTimer <= Diff)
                {
                    switch (Phase)
                    {
                        case 1:
                            instance->SetBossState(BOSS_RAZORSCALE, IN_PROGRESS);
                            summons.DespawnAll();
                            AttackStartTimer = 1000;
                            Phase = 2;
                            break;
                        case 2:
                            for (uint8 n = 0; n < RAID_MODE<uint8>(2, 4); ++n)
                            {
                                Engineer[n] = me->SummonCreature(NPC_ENGINEER, PosEngSpawn, TEMPSUMMON_CORPSE_TIMED_DESPAWN, 3000);
                                Engineer[n]->SetWalk(false);
                                Engineer[n]->SetSpeed(MOVE_RUN, 0.5f);
                                Engineer[n]->SetHomePosition(PosEngRepair[n]);
                                Engineer[n]->GetMotionMaster()->MoveTargetedHome();
                            }
                            Engineer[0]->MonsterYell(SAY_AGGRO_3, LANG_UNIVERSAL, 0);
                            Phase = 3;
                            AttackStartTimer = 14000;
                            break;
                        case 3:
                            for (uint8 n = 0; n < 4; ++n)
                            {
                                Defender[n] = me->SummonCreature(NPC_DEFENDER, PosDefSpawn[n], TEMPSUMMON_CORPSE_TIMED_DESPAWN, 3000);
                                Defender[n]->SetWalk(false);
                                Defender[n]->SetHomePosition(PosDefCombat[n]);
                                Defender[n]->GetMotionMaster()->MoveTargetedHome();
                            }
                            Phase = 4;
                            break;
                        case 4:
                            for (uint8 n = 0; n < RAID_MODE<uint8>(2, 4); ++n)
                                Engineer[n]->SetUInt32Value(UNIT_NPC_EMOTESTATE, EMOTE_STATE_USE_STANDING);
                            for (uint8 n = 0; n < 4; ++n)
                                Defender[n]->SetUInt32Value(UNIT_NPC_EMOTESTATE, EMOTE_STATE_READY2H);
                            me->MonsterYell(SAY_AGGRO_2, LANG_UNIVERSAL, 0);
                            AttackStartTimer = 16000;
                            Phase = 5;
                            break;
                        case 5:
                            if (Creature* Razorscale = ObjectAccessor::GetCreature(*me, instance ? instance->GetData64(BOSS_RAZORSCALE) : 0))
                            {
                                Razorscale->AI()->DoAction(ACTION_EVENT_START);
                                me->SetInCombatWith(Razorscale);
                            }
                            Engineer[0]->MonsterYell(SAY_AGGRO_1, LANG_UNIVERSAL, 0);
                            Phase = 6;
                            break;
                    }
                }
                else
                    AttackStartTimer -= Diff;
            }
        };

        bool OnGossipSelect(Player* player, Creature* creature, uint32 /*sender*/, uint32 action)
        {
            player->PlayerTalkClass->ClearMenus();
            switch (action)
            {
                case GOSSIP_ACTION_INFO_DEF:
                    player->CLOSE_GOSSIP_MENU();
                    CAST_AI(npc_expedition_commanderAI, creature->AI())->Phase = 1;
                    break;
            }
            return true;
        }

        bool OnGossipHello(Player* player, Creature* creature)
        {
            InstanceScript* instance = creature->GetInstanceScript();
            if (instance && instance->GetBossState(BOSS_RAZORSCALE) == NOT_STARTED)
            {
                player->PrepareGossipMenu(creature);

                player->ADD_GOSSIP_ITEM(GOSSIP_ICON_CHAT, GOSSIP_ITEM_1, GOSSIP_SENDER_MAIN, GOSSIP_ACTION_INFO_DEF);
                player->SEND_GOSSIP_MENU(13853, creature->GetGUID());
            }
            else
                player->SEND_GOSSIP_MENU(13910, creature->GetGUID());

            return true;
        }

        CreatureAI* GetAI(Creature* creature) const
        {
            return new npc_expedition_commanderAI(creature);
        }
};

class npc_mole_machine_trigger : public CreatureScript
{
    public:
        npc_mole_machine_trigger() : CreatureScript("npc_mole_machine_trigger") { }

        struct npc_mole_machine_triggerAI : public Scripted_NoMovementAI
        {
            npc_mole_machine_triggerAI(Creature* creature) : Scripted_NoMovementAI(creature), summons(me)
            {
                me->SetFlag(UNIT_FIELD_FLAGS, UNIT_FLAG_NON_ATTACKABLE | UNIT_FLAG_PACIFIED);
                me->SetVisible(false);
            }

            SummonList summons;
            uint32 SummonGobTimer;
            uint32 SummonNpcTimer;
            bool GobSummoned;
            bool NpcSummoned;

            void Reset()
            {
                SummonGobTimer = 2000;
                SummonNpcTimer = 6000;
                GobSummoned = false;
                NpcSummoned = false;
            }

            void DoAction(int32 const /*action*/)
            {
                summons.DespawnAll();
            }

            void UpdateAI(uint32 const diff)
            {
                if (!GobSummoned && SummonGobTimer <= diff)
                {
                    DoCast(SPELL_SUMMON_MOLE_MACHINE);
                    GobSummoned = true;
                }
                else
                    SummonGobTimer -= diff;

                if (!NpcSummoned && SummonNpcTimer <= diff)
                {
                    switch (urand(0, 1))
                    {
                        case 0:
                            DoCast(SPELL_SUMMON_IRON_DWARVES);
                            for (uint8 n = 0; n < urand(1, 2); ++n)
                                DoCast(SPELL_SUMMON_IRON_DWARF_GUARDIAN);
                            DoCast(SPELL_SUMMON_IRON_DWARF_WATCHER);
                            break;
                        case 1:
                            DoCast(SPELL_SUMMON_IRON_DWARVES_2);
                            DoCast(SPELL_SUMMON_IRON_VRYKUL);
                            break;
                    }

                    NpcSummoned = true;
                }
                else
                    SummonNpcTimer -= diff;
            }

            void JustSummoned(Creature* summoned)
            {
                summons.Summon(summoned);
                summoned->AI()->DoZoneInCombat();
            }
        };

        CreatureAI* GetAI(Creature* creature) const
        {
            return new npc_mole_machine_triggerAI(creature);
        }
};

class npc_devouring_flame : public CreatureScript
{
    public:
        npc_devouring_flame() : CreatureScript("npc_devouring_flame") { }

        struct npc_devouring_flameAI : public Scripted_NoMovementAI
        {
            npc_devouring_flameAI(Creature* creature) : Scripted_NoMovementAI(creature)
            {
                me->SetFlag(UNIT_FIELD_FLAGS, UNIT_FLAG_NON_ATTACKABLE | UNIT_FLAG_PACIFIED);
                me->SetDisplayId(me->GetCreatureTemplate()->Modelid2);
            }

            void Reset()
            {
                DoCast(SPELL_FLAME_GROUND);
            }
        };

        CreatureAI* GetAI(Creature* creature) const
        {
            return new npc_devouring_flameAI(creature);
        }
};

class npc_darkrune_watcher : public CreatureScript
{
    public:
        npc_darkrune_watcher() : CreatureScript("npc_darkrune_watcher") { }

        struct npc_darkrune_watcherAI : public ScriptedAI
        {
            npc_darkrune_watcherAI(Creature* creature) : ScriptedAI(creature){}

            uint32 ChainTimer;
            uint32 LightTimer;

            void Reset()
            {
                ChainTimer = urand(10000, 15000);
                LightTimer = urand(1000, 3000);
            }

            void UpdateAI(uint32 const diff)
            {
                if (!UpdateVictim())
                    return;

                if (ChainTimer <= diff)
                {
                    DoCastVictim(SPELL_CHAIN_LIGHTNING);
                    ChainTimer = urand(10000, 15000);
                }
                else
                    ChainTimer -= diff;

                if (LightTimer <= diff)
                {
                    DoCastVictim(SPELL_LIGHTNING_BOLT);
                    LightTimer = urand(5000, 7000);
                }
                else
                    LightTimer -= diff;

                DoMeleeAttackIfReady();
            }
        };

        CreatureAI* GetAI(Creature* creature) const
        {
            return new npc_darkrune_watcherAI(creature);
        }
};

class npc_darkrune_guardian : public CreatureScript
{
    public:
        npc_darkrune_guardian() : CreatureScript("npc_darkrune_guardian") { }

        struct npc_darkrune_guardianAI : public ScriptedAI
        {
            npc_darkrune_guardianAI(Creature* creature) : ScriptedAI(creature){}

            uint32 StormTimer;

            void Reset()
            {
                StormTimer = urand(3000, 6000);
                killedByBreath = false;
            }

            uint32 GetData(uint32 type)
            {
                return type == DATA_IRON_DWARF_MEDIUM_RARE ? killedByBreath : 0;
            }

            void SetData(uint32 type, uint32 value)
            {
                if (type == DATA_IRON_DWARF_MEDIUM_RARE)
                    killedByBreath = value;
            }


            void UpdateAI(uint32 const diff)
            {
                if (!UpdateVictim())
                    return;

                if (StormTimer <= diff)
                {
                    DoCastVictim(SPELL_STORMSTRIKE);
                    StormTimer = urand(4000, 8000);
                }
                else
                    StormTimer -= diff;

                DoMeleeAttackIfReady();
            }

        private:
            bool killedByBreath;
        };

        CreatureAI* GetAI(Creature* creature) const
        {
            return new npc_darkrune_guardianAI(creature);
        }
};

class npc_darkrune_sentinel : public CreatureScript
{
    public:
        npc_darkrune_sentinel() : CreatureScript("npc_darkrune_sentinel") { }

        struct npc_darkrune_sentinelAI : public ScriptedAI
        {
            npc_darkrune_sentinelAI(Creature* creature) : ScriptedAI(creature){}

            uint32 HeroicTimer;
            uint32 WhirlTimer;
            uint32 ShoutTimer;

            void Reset()
            {
                HeroicTimer = urand(4000, 8000);
                WhirlTimer = urand(5000, 10000);
                ShoutTimer = urand(10000, 20000);
            }

            void UpdateAI(uint32 const diff)
            {
                if (!UpdateVictim())
                    return;

                if (HeroicTimer <= diff)
                {
                    DoCastVictim(SPELL_HEROIC_STRIKE);
                    HeroicTimer = urand(4000, 6000);
                }
                else
                    HeroicTimer -= diff;

                if (Is25ManRaid())
                    if (WhirlTimer <= diff)
                    {
                        DoCast(me, SPELL_WHIRLWIND);
                        WhirlTimer = urand(15000, 20000);
                    }
                    else
                        WhirlTimer -= diff;

                if (ShoutTimer <= diff)
                {
                    DoCast(me, RAID_MODE<uint32>(SPELL_BATTLE_SHOUT, SPELL_BATTLE_SHOUT_25));
                    ShoutTimer = urand(30000, 40000);
                }
                else
                    ShoutTimer -= diff;

                DoMeleeAttackIfReady();
            }
        };

        CreatureAI* GetAI(Creature* creature) const
        {
            return new npc_darkrune_sentinelAI(creature);
        }
};

class spell_razorscale_devouring_flame : public SpellScriptLoader
{
    public:
        spell_razorscale_devouring_flame() : SpellScriptLoader("spell_razorscale_devouring_flame") { }

        class spell_razorscale_devouring_flame_SpellScript : public SpellScript
        {
            PrepareSpellScript(spell_razorscale_devouring_flame_SpellScript);

            void HandleSummon(SpellEffIndex effIndex)
            {
                PreventHitDefaultEffect(effIndex);
                Unit* caster = GetCaster();
                uint32 entry = uint32(GetSpellInfo()->Effects[effIndex].MiscValue);
                WorldLocation const* summonLocation = GetTargetDest();
                if (!caster || !summonLocation)
                    return;

                caster->SummonCreature(entry, summonLocation->GetPositionX(), summonLocation->GetPositionY(), GROUND_Z, 0.0f, TEMPSUMMON_TIMED_DESPAWN, 20000);
            }

            void Register()
            {
                OnEffectHit += SpellEffectFn(spell_razorscale_devouring_flame_SpellScript::HandleSummon, EFFECT_0, SPELL_EFFECT_SUMMON);
            }
        };

        SpellScript* GetSpellScript() const
        {
            return new spell_razorscale_devouring_flame_SpellScript();
        }
};

class spell_razorscale_flame_breath : public SpellScriptLoader
{
    public:
        spell_razorscale_flame_breath() : SpellScriptLoader("spell_razorscale_flame_breath") { }

        class spell_razorscale_flame_breath_SpellScript : public SpellScript
        {
            PrepareSpellScript(spell_razorscale_flame_breath_SpellScript);

            void CheckDamage()
            {
                Creature* target = GetHitCreature();
                if (!target || target->GetEntry() != NPC_DARK_RUNE_GUARDIAN)
                    return;

                if (GetHitDamage() >= int32(target->GetHealth()))
                    target->AI()->SetData(DATA_IRON_DWARF_MEDIUM_RARE, 1);
            }

            void Register()
            {
                OnHit += SpellHitFn(spell_razorscale_flame_breath_SpellScript::CheckDamage);
            }
        };

        SpellScript* GetSpellScript() const
        {
            return new spell_razorscale_flame_breath_SpellScript();
        }
};

class achievement_iron_dwarf_medium_rare : public AchievementCriteriaScript
{
    public:
        achievement_iron_dwarf_medium_rare() : AchievementCriteriaScript("achievement_iron_dwarf_medium_rare")
        {
        }

        bool OnCheck(Player* /*player*/, Unit* target)
        {
            return target && target->IsAIEnabled && target->GetAI()->GetData(DATA_IRON_DWARF_MEDIUM_RARE);
        }
};

class achievement_quick_shave : public AchievementCriteriaScript
{
    public:
        achievement_quick_shave() : AchievementCriteriaScript("achievement_quick_shave") { }

        bool OnCheck(Player* /*source*/, Unit* target)
        {
           if (target)
                if (Creature* razorscale = target->ToCreature())
                    if (razorscale->AI()->GetData(DATA_QUICK_SHAVE))
                        return true;

            return false;
        }
};

void AddSC_boss_razorscale()
{
    new boss_razorscale_controller();
    new go_razorscale_harpoon();
    new boss_razorscale();
    new npc_expedition_commander();
    new npc_mole_machine_trigger();
    new npc_devouring_flame();
    new npc_darkrune_watcher();
    new npc_darkrune_guardian();
    new npc_darkrune_sentinel();
    new spell_razorscale_devouring_flame();
    new spell_razorscale_flame_breath();
    new achievement_iron_dwarf_medium_rare();
    new achievement_quick_shave();
}<|MERGE_RESOLUTION|>--- conflicted
+++ resolved
@@ -540,13 +540,8 @@
                 me->MonsterTextEmote(EMOTE_PERMA, 0, true);
                 phase = PHASE_PERMAGROUND;
                 events.SetPhase(PHASE_PERMAGROUND);
-<<<<<<< HEAD
-                me->SetFlying(false);
+                me->SetCanFly(false);
                 me->RemoveFlag(UNIT_FIELD_FLAGS, UNIT_FLAG_NOT_SELECTABLE | UNIT_FLAG_STUNNED | UNIT_FLAG_PACIFIED);
-=======
-                me->SetCanFly(false);
-                me->RemoveFlag(UNIT_FIELD_FLAGS, UNIT_FLAG_NOT_SELECTABLE);
->>>>>>> 9fc7fe6b
                 me->SetReactState(REACT_AGGRESSIVE);
                 me->RemoveAurasDueToSpell(SPELL_HARPOON_TRIGGER);
                 me->SetSpeed(MOVE_FLIGHT, 1.0f, true);
