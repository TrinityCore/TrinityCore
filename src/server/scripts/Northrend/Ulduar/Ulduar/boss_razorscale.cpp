/*
 * This file is part of the TrinityCore Project. See AUTHORS file for Copyright information
 *
 * This program is free software; you can redistribute it and/or modify it
 * under the terms of the GNU General Public License as published by the
 * Free Software Foundation; either version 2 of the License, or (at your
 * option) any later version.
 *
 * This program is distributed in the hope that it will be useful, but WITHOUT
 * ANY WARRANTY; without even the implied warranty of MERCHANTABILITY or
 * FITNESS FOR A PARTICULAR PURPOSE. See the GNU General Public License for
 * more details.
 *
 * You should have received a copy of the GNU General Public License along
 * with this program. If not, see <http://www.gnu.org/licenses/>.
 */

#include "ScriptMgr.h"
#include "GameObject.h"
#include "GameObjectAI.h"
#include "InstanceScript.h"
<<<<<<< HEAD
#include "Map.h"
#include "MotionMaster.h"
#include "MoveSplineInit.h"
#include "ObjectAccessor.h"
#include "PassiveAI.h"
=======
#include "MotionMaster.h"
#include "MoveSplineInit.h"
#include "ObjectAccessor.h"
>>>>>>> 28d470c5
#include "Player.h"
#include "ScriptedCreature.h"
#include "ScriptedGossip.h"
#include "SpellInfo.h"
#include "SpellScript.h"
#include "TemporarySummon.h"
#include "ulduar.h"
#include <G3D/Vector3.h>

enum Says
{
    // Expedition Commander
    SAY_COMMANDER_AGGRO             = 0,
    SAY_COMMANDER_GROUND_PHASE      = 1,
    SAY_COMMANDER_ENGINEERS_DEAD    = 2,

    // Expedition Engineer
    SAY_AGGRO                       = 0,
    SAY_START_REPAIR                = 1,
    SAY_REBUILD_TURRETS             = 2,

    // Razorscale Controller
    EMOTE_HARPOON                   = 0,

    // Razorscale
    EMOTE_PERMA_GROUND              = 0,
    EMOTE_BREATH                    = 1,
    EMOTE_BERSERK                   = 2
};

enum Spells
{
    SPELL_FIREBALL                          = 63815,
    SPELL_DEVOURING_FLAME                   = 63236,
    SPELL_WING_BUFFET                       = 62666,
    SPELL_FIREBOLT                          = 62669,
    SPELL_FUSE_ARMOR                        = 64821,
    SPELL_FUSED_ARMOR                       = 64774,
    SPELL_STUN_SELF                         = 62794,
    SPELL_BERSERK                           = 47008,

    // Razorscale Harpoon Fire State
    SPELL_HARPOON_FIRE_STATE                = 62696,

    // Harpoon
    SPELL_HARPOON_TRIGGER                   = 62505,
    SPELL_HARPOON_SHOT_1                    = 63658,
    SPELL_HARPOON_SHOT_2                    = 63657,
    SPELL_HARPOON_SHOT_3                    = 63659,
    SPELL_HARPOON_SHOT_4                    = 63524,

    // Razorscale Spawner
    SPELL_SUMMON_MOLE_MACHINE               = 62899,
    SPELL_SUMMON_IRON_DWARF_GUARDIAN        = 62926,
    SPELL_TRIGGER_SUMMON_IRON_DWARVES       = 63968,
    SPELL_TRIGGER_SUMMON_IRON_DWARVES_2     = 63970,
    SPELL_TRIGGER_SUMMON_IRON_DWARVES_3     = 63969,
    SPELL_TRIGGER_SUMMON_IRON_VRYKUL        = 63798,
    SPELL_SUMMON_IRON_DWARF_WATCHER         = 63135,

    // Dark Rune Guardian
    SPELL_STORMSTRIKE                       = 64757,

    // Dark Rune Sentinel
    SPELL_BATTLE_SHOUT                      = 46763,
    SPELL_HEROIC_STRIKE                     = 45026,
    SPELL_WHIRLWIND                         = 63808,

    // Expedition Defender
    SPELL_THREAT                            = 65146,

    // Expedition Trapper
    SPELL_SHACKLE                           = 62646
};

#define DEVOURING_FLAME_GROUND RAID_MODE<uint32>(64709, 64734)
#define FLAME_BREATH           RAID_MODE<uint32>(63317, 64021)
#define CHAIN_LIGHTNING        RAID_MODE<uint32>(64758, 64759)
#define LIGHTNING_BOLT         RAID_MODE<uint32>(63809, 64696)

enum Actions
{
    ACTION_START_FIGHT = 1,
    ACTION_FIX_HARPOONS,
    ACTION_GROUND_PHASE,
    ACTION_ENGINEER_DEAD,
    ACTION_SHACKLE_RAZORSCALE,
    ACTION_START_PERMA_GROUND,
    ACTION_RETURN_TO_BASE,
    ACTION_BUILD_HARPOON_1,
    ACTION_BUILD_HARPOON_2,
    ACTION_BUILD_HARPOON_3,
    ACTION_BUILD_HARPOON_4,
    ACTION_DESTROY_HARPOONS,
    ACTION_STOP_CONTROLLERS,
    ACTION_STOP_CAST
};

enum Events
{
    EVENT_BERSERK = 1,
    EVENT_FIREBALL,
    EVENT_DEVOURING_FLAME,
    EVENT_SUMMON_MINIONS,
    EVENT_SUMMON_MINIONS_2,
    EVENT_FLAME_BREATH,
    EVENT_FLAME_BREATH_GROUND,
    EVENT_WING_BUFFET,
    EVENT_RESUME_AIR_PHASE,
    EVENT_FIREBOLT,
    EVENT_FUSE_ARMOR,
    EVENT_RESUME_MOVE_CHASE,

    // Expedition Commander
    EVENT_BUILD_HARPOON_1,
    EVENT_BUILD_HARPOON_2,
    EVENT_BUILD_HARPOON_3,
    EVENT_BUILD_HARPOON_4,
    EVENT_HANDLE_DESTROY_HARPOON,

    // Dark Rune Sentinel
    EVENT_START_COMBAT,
    EVENT_HEROIC_STRIKE,
    EVENT_BATTLE_SHOUT,
    EVENT_WHIRLWIND,

    // Dark Rune Watcher
    EVENT_LIGHTNING_BOLT,
    EVENT_CHAIN_LIGHTNING,

    // Dark Rune Guardian
    EVENT_STORMSTRIKE
};

enum Misc
{
    DATA_QUICK_SHAVE                = 29192921, // 2919, 2921 are achievement IDs
    DATA_IRON_DWARF_MEDIUM_RARE     = 29232924,
    GOSSIP_START_ENCOUNTER          = 0,
    DATA_EXPEDITION_NUMBER          = 1,
    RAZORSCALE_EXPEDITION_GROUP     = 1,
    RAZORSCALE_FIRE_STATE_10_GROUP  = 2,
    RAZORSCALE_FIRE_STATE_25_GROUP  = 3,
    ENGINEER_NORTH                  = 0,
    ENGINEER_EAST                   = 1,
    ENGINEER_WEST                   = 2,
    HARPOON_1                       = 0,
    HARPOON_2                       = 1,
    HARPOON_3                       = 2,
    HARPOON_4                       = 3,
    WORLD_STATE_RAZORSCALE_MUSIC    = 4162
};

enum MovePoints
{
    POINT_DEFENDER_ATTACK = 1,
    POINT_SHACKLE_RAZORSCALE,
    POINT_BASE,
    POINT_HARPOON_1,
    POINT_HARPOON_1_25,
    POINT_HARPOON_2,
    POINT_HARPOON_2_25,
    POINT_HARPOON_3,
    POINT_HARPOON_4,
    POINT_RAZORSCALE_FLIGHT,
    POINT_RAZORSCALE_TAKEOFF,
    POINT_RAZORSCALE_FLIGHT_2,
    POINT_RAZORSCALE_LAND,
    POINT_RAZORSCALE_GROUND,
    POINT_START_WAYPOINT
};

enum EngineersSplineMovements
{
    SPLINE_ENGINEER_NORTH_10_HARPOON_1  = 1,
    SPLINE_ENGINEER_NORTH_10_HARPOON_2  = 2,
    SPLINE_ENGINEER_NORTH_10_BASE       = 3,
    SPLINE_ENGINEER_NORTH_25_HARPOON_1  = 4,
    SPLINE_ENGINEER_NORTH_25_HARPOON_2  = 5,
    SPLINE_ENGINEER_NORTH_25_HARPOON_3  = 6,
    SPLINE_ENGINEER_NORTH_25_HARPOON_4  = 7,
    SPLINE_ENGINEER_NORTH_25_BASE       = 8,
    SPLINE_ENGINEER_EAST_10_HARPOON_1   = 9,
    SPLINE_ENGINEER_EAST_10_HARPOON_2   = 10,
    SPLINE_ENGINEER_EAST_10_BASE        = 11,
    SPLINE_ENGINEER_EAST_25_HARPOON_1   = 12,
    SPLINE_ENGINEER_EAST_25_HARPOON_2   = 13,
    SPLINE_ENGINEER_EAST_25_HARPOON_3   = 14,
    SPLINE_ENGINEER_EAST_25_HARPOON_4   = 15,
    SPLINE_ENGINEER_WEST_10_HARPOON_1   = 16,
    SPLINE_ENGINEER_WEST_10_HARPOON_2   = 17,
    SPLINE_ENGINEER_WEST_10_BASE        = 18,
    SPLINE_ENGINEER_WEST_25_HARPOON_1   = 19,
    SPLINE_ENGINEER_WEST_25_HARPOON_2   = 20,
    SPLINE_ENGINEER_WEST_25_HARPOON_3   = 21,
    SPLINE_ENGINEER_WEST_25_HARPOON_4   = 22,
    SPLINE_ENGINEER_WEST_25_BASE        = 23
};

enum RazorscalePhases
{
    PHASE_NONE = 0,
    PHASE_COMBAT,
    PHASE_GROUND,
    PHASE_AIR,
    PHASE_PERMA_GROUND
};

Position const PosBrokenHarpoon[4] =
{
    { 571.9465f, -136.0118f, 391.5171f, 2.286379f }, // 1
    { 589.9233f, -133.6223f, 391.8968f, 3.298687f }, // 2
    { 559.1199f, -140.5058f, 391.1803f, 4.049168f }, // 0
    { 606.2297f, -136.7212f, 391.1803f, 5.131269f }  // 3
};

Position const PosHarpoon[4] =
{
    { 571.9012f, -136.5541f, 391.5171f, 4.921829f }, // GO_RAZOR_HARPOON_1
    { 589.9233f, -133.6223f, 391.8968f, 4.81711f  }, // GO_RAZOR_HARPOON_2
    { 559.1199f, -140.5058f, 391.1803f, 5.061456f }, // GO_RAZOR_HARPOON_3
    { 606.2297f, -136.7212f, 391.1803f, 4.537859f }  // GO_RAZOR_HARPOON_4
};

Position const DefendersPosition[6] =
{
    { 624.3065f, -154.4163f, 391.6442f },
    { 611.6274f, -170.9375f, 391.8087f },
    { 572.1548f, -167.4471f, 391.8087f },
    { 558.4640f, -165.0114f, 391.8087f },
    { 603.3345f, -164.4297f, 391.8087f },
    { 549.1727f, -159.1180f, 391.8087f }
};

Position const TrapperPosition[3] =
{
    { 574.9293f, -184.5150f, 391.8921f },
    { 539.7838f, -178.5337f, 391.3053f },
    { 627.1754f, -177.9638f, 391.5553f }
};

uint32 const SummonMinionsSpells[4] =
{
    SPELL_TRIGGER_SUMMON_IRON_DWARVES,
    SPELL_TRIGGER_SUMMON_IRON_DWARVES_2,
    SPELL_TRIGGER_SUMMON_IRON_DWARVES_3,
    SPELL_TRIGGER_SUMMON_IRON_VRYKUL
};

uint32 const pathSize = 11;
G3D::Vector3 const RazorscalePath[pathSize] =
{
    { 657.0227f, -361.1278f, 519.5406f },
    { 698.9319f, -340.9654f, 520.4857f },
    { 713.8673f, -290.2219f, 518.4573f },
    { 711.1782f, -259.6798f, 524.6802f },
    { 695.5101f, -234.6734f, 529.1528f },
    { 666.9619f, -220.7599f, 531.4860f },
    { 629.2765f, -219.7951f, 528.9301f },
    { 597.4018f, -233.7745f, 526.6508f },
    { 577.5307f, -275.4489f, 528.1241f },
    { 583.1092f, -319.5873f, 527.9302f },
    { 611.5800f, -353.1930f, 526.2653f }
};

Position const RazorFlightPosition       = { 585.3610f, -173.5592f, 456.8430f, 1.526665f };
Position const RazorFlightPositionPhase2 = { 619.1450f, -238.0780f, 475.1800f, 1.423917f };
Position const RazorscaleLand            = { 585.4010f, -173.5430f, 408.5080f, 1.570796f };
Position const RazorscaleGroundPosition  = { 585.4010f, -173.5430f, 391.6421f, 1.570796f };
Position const RazorscaleFirstPoint      = { 657.0227f, -361.1278f, 519.5406f };

struct boss_razorscale : public BossAI
{
    boss_razorscale(Creature* creature) : BossAI(creature, BOSS_RAZORSCALE)
    {
        Initialize();
    }

    void Initialize()
    {
        _engineersCount = 3;
        _defendersCount = 0;
        _engineersSummonCount = 0;
        _harpoonHitCount = 0;
        _trappersCount = 0;
        _permaGround = false;
        _flyCount = 0;
        me->SetDisableGravity(true);
<<<<<<< HEAD
=======
        me->SetAnimTier(UnitBytes1_Flags(UNIT_BYTE1_FLAG_ALWAYS_STAND | UNIT_BYTE1_FLAG_HOVER), true);
>>>>>>> 28d470c5
    }

    void Reset() override
    {
        _Reset();
        Initialize();
        events.SetPhase(PHASE_NONE);
        me->SummonCreatureGroup(RAZORSCALE_EXPEDITION_GROUP);
        me->SummonCreatureGroup(RAZORSCALE_FIRE_STATE_10_GROUP);
        if (Is25ManRaid())
            me->SummonCreatureGroup(RAZORSCALE_FIRE_STATE_25_GROUP);
        // @Developer remove this comment when someone create a way to change view distance for objects
        // me->GetMotionMaster()->MovePoint(POINT_START_WAYPOINT, RazorscaleFirstPoint);
        // And apply it on DB: UPDATE `creature` SET `position_x`=699.7847, `position_y`=-424.8246, `position_z`=589.2745, `orientation`=1.972222 WHERE `guid`=137611; -- Razorscale
        SetCombatMovement(false);
    }

    void HandleInitialMovement()
    {
        Movement::PointsArray path(RazorscalePath, RazorscalePath + pathSize);
        Movement::MoveSplineInit init(me);
        init.MovebyPath(path, 0);
        init.SetCyclic();
        init.SetFly();
<<<<<<< HEAD
        me->GetMotionMaster()->LaunchMoveSpline(std::move(init), 0, MOTION_PRIORITY_NORMAL, POINT_MOTION_TYPE);
=======
        init.Launch();
>>>>>>> 28d470c5
    }

    bool CanAIAttack(Unit const* target) const override
    {
        switch (target->GetEntry())
        {
            case NPC_EXPEDITION_DEFENDER:
            case NPC_EXPEDITION_TRAPPER:
            case NPC_EXPEDITION_COMMANDER:
            case NPC_EXPEDITION_ENGINEER:
                return false;
            default:
                return BossAI::CanAIAttack(target);
        }
    }

<<<<<<< HEAD
    void JustEngagedWith(Unit* who) override
    {
        BossAI::JustEngagedWith(who);
        instance->SendEncounterUnit(ENCOUNTER_FRAME_ENGAGE, me);
        ScheduleAirPhaseEvents();
        summons.DoAction(ACTION_START_FIGHT, DummyEntryCheckPredicate());
        events.ScheduleEvent(EVENT_BERSERK, 15min);
        HandleMusic(true);
=======
    void EnterCombat(Unit* /*who*/) override
    {
        _EnterCombat();
        instance->SendEncounterUnit(ENCOUNTER_FRAME_ENGAGE, me);
        ScheduleAirPhaseEvents();
        summons.DoAction(ACTION_START_FIGHT, DummyEntryCheckPredicate());
        events.ScheduleEvent(EVENT_BERSERK, Minutes(15));
        HandleMusic(true);
        me->SetAnimTier(UnitBytes1_Flags(UNIT_BYTE1_FLAG_ALWAYS_STAND | UNIT_BYTE1_FLAG_HOVER), true);
>>>>>>> 28d470c5
    }

    void ScheduleAirPhaseEvents()
    {
        events.ScheduleEvent(EVENT_FIREBALL, Seconds(3), 0, PHASE_AIR);
        events.ScheduleEvent(EVENT_DEVOURING_FLAME, Seconds(9), 0, PHASE_AIR);
        events.ScheduleEvent(EVENT_SUMMON_MINIONS, Seconds(1), 0, PHASE_AIR);
    }

    void ScheduleGroundPhaseEvents()
    {
        events.ScheduleEvent(EVENT_FIREBOLT, Seconds(3), 0, PHASE_PERMA_GROUND);
        events.ScheduleEvent(EVENT_FUSE_ARMOR, Seconds(15), 0, PHASE_PERMA_GROUND);
        events.ScheduleEvent(EVENT_FLAME_BREATH_GROUND, Seconds(18), 0, PHASE_PERMA_GROUND);
        events.ScheduleEvent(EVENT_DEVOURING_FLAME, Seconds(22), 0, PHASE_PERMA_GROUND);
    }

    void DoAction(int32 actionId) override
    {
        switch (actionId)
        {
            case ACTION_START_FIGHT:
<<<<<<< HEAD
                me->RemoveFlag(UNIT_FIELD_FLAGS, UNIT_FLAG_IMMUNE_TO_PC);
=======
                me->SetImmuneToPC(false);
>>>>>>> 28d470c5
                me->SetSpeedRate(MOVE_RUN, 3.0f);
                me->StopMoving();
                me->GetMotionMaster()->MovePoint(POINT_RAZORSCALE_FLIGHT, RazorFlightPosition);
                break;
            case ACTION_GROUND_PHASE:
                me->InterruptNonMeleeSpells(false);
                events.SetPhase(PHASE_GROUND);
                _harpoonHitCount = 0;
                me->SetSpeedRate(MOVE_RUN, 3.0f);
                me->GetMotionMaster()->MovePoint(POINT_RAZORSCALE_LAND, RazorscaleLand);
                break;
            case ACTION_START_PERMA_GROUND:
            {
                me->SetDisableGravity(false);
<<<<<<< HEAD
=======
                me->SetAnimTier(UNIT_BYTE1_FLAG_NONE, true);
>>>>>>> 28d470c5
                me->RemoveAurasDueToSpell(SPELL_STUN_SELF);
                Talk(EMOTE_PERMA_GROUND);
                DoCastSelf(SPELL_WING_BUFFET);
                EntryCheckPredicate pred(NPC_EXPEDITION_TRAPPER);
                summons.DoAction(ACTION_STOP_CAST, pred);
                events.ScheduleEvent(EVENT_RESUME_MOVE_CHASE, Milliseconds(1));
                ScheduleGroundPhaseEvents();
                break;
            }
            default:
                break;
        }
    }

    void MovementInform(uint32 type, uint32 pointId) override
    {
        if (type != POINT_MOTION_TYPE && type != EFFECT_MOTION_TYPE)
            return;

        switch (pointId)
        {
            case POINT_START_WAYPOINT:
                HandleInitialMovement();
                break;
            case POINT_RAZORSCALE_FLIGHT:
                me->UpdateSpeed(MOVE_RUN);
                me->SetFacingTo(RazorFlightPosition.GetOrientation());
                DoZoneInCombat();
                break;
            case POINT_RAZORSCALE_GROUND:
                me->SetDisableGravity(false);
<<<<<<< HEAD
=======
                me->SetAnimTier(UNIT_BYTE1_FLAG_NONE, true);
>>>>>>> 28d470c5
                if (!_permaGround)
                {
                    DoCastSelf(SPELL_STUN_SELF, true);
                    EntryCheckPredicate pred(NPC_EXPEDITION_TRAPPER);
                    summons.DoAction(ACTION_SHACKLE_RAZORSCALE, pred);
                    if (Creature* commander = instance->GetCreature(DATA_EXPEDITION_COMMANDER))
                        commander->AI()->DoAction(ACTION_GROUND_PHASE);
                    events.ScheduleEvent(EVENT_FLAME_BREATH, Seconds(30), 0, PHASE_GROUND);
                }
                break;
            case POINT_RAZORSCALE_TAKEOFF:
                me->SetSpeedRate(MOVE_RUN, 3.0f);
                me->GetMotionMaster()->MovePoint(POINT_RAZORSCALE_FLIGHT_2, RazorFlightPositionPhase2);
                break;
            case POINT_RAZORSCALE_FLIGHT_2:
                me->SetFacingTo(RazorFlightPositionPhase2.GetOrientation());
                me->SetReactState(REACT_AGGRESSIVE);
                ScheduleAirPhaseEvents();
                ++_flyCount;
                me->UpdateSpeed(MOVE_RUN);
                break;
            case POINT_RAZORSCALE_LAND:
                me->UpdateSpeed(MOVE_RUN);
                me->SetFacingTo(RazorscaleLand.GetOrientation());
                me->GetMotionMaster()->MoveLand(POINT_RAZORSCALE_GROUND, RazorscaleGroundPosition);
                break;
            default:
                break;
        }
    }

    void JustSummoned(Creature* summon) override
    {
        BossAI::JustSummoned(summon);

        switch (summon->GetEntry())
        {
            case NPC_EXPEDITION_DEFENDER:
                summon->AI()->SetData(DATA_EXPEDITION_NUMBER, _defendersCount);
                ++_defendersCount;
                break;
            case NPC_EXPEDITION_ENGINEER:
                summon->AI()->SetData(DATA_EXPEDITION_NUMBER, _engineersSummonCount);
                ++_engineersSummonCount;
                break;
            case NPC_EXPEDITION_TRAPPER:
                summon->AI()->SetData(DATA_EXPEDITION_NUMBER, _trappersCount);
                ++_trappersCount;
                break;
            default:
                break;
        }
    }

    void SummonedCreatureDies(Creature* summon, Unit* /*killer*/) override
    {
        if (summon->GetEntry() == NPC_EXPEDITION_ENGINEER)
        {
            _engineersCount--;
            if (_engineersCount == 0)
                if (Creature* commander = instance->GetCreature(DATA_EXPEDITION_COMMANDER))
                    commander->AI()->DoAction(ACTION_ENGINEER_DEAD);
        }
    }

<<<<<<< HEAD
    void SpellHit(WorldObject* /*caster*/, SpellInfo const* spellInfo) override
    {
        if (spellInfo->Id == SPELL_HARPOON_TRIGGER)
=======
    void SpellHit(Unit* /*caster*/, SpellInfo const* spell) override
    {
        if (spell->Id == SPELL_HARPOON_TRIGGER)
>>>>>>> 28d470c5
        {
            _harpoonHitCount++;
            if (_harpoonHitCount == RAID_MODE(2, 4))
                DoAction(ACTION_GROUND_PHASE);
        }
    }

    uint32 GetData(uint32 type) const override
    {
        if (type == DATA_QUICK_SHAVE && _flyCount <= 1)
            return 1;
        return 0;
    }

    void EnterEvadeMode(EvadeReason why) override
    {
        if (why == EVADE_REASON_BOUNDARY && !events.IsInPhase(PHASE_PERMA_GROUND))
            return;

        instance->SendEncounterUnit(ENCOUNTER_FRAME_DISENGAGE, me);
        summons.DespawnAll();
        HandleMusic(false);
        _EnterEvadeMode();
        _DespawnAtEvade();
    }

    void JustDied(Unit* /*killer*/) override
    {
        _JustDied();
        instance->SendEncounterUnit(ENCOUNTER_FRAME_DISENGAGE, me);
        HandleMusic(false);
    }

    void HandleMusic(bool active)
    {
        uint32 enabled = active ? 1 : 0;
        instance->DoUpdateWorldState(WORLD_STATE_RAZORSCALE_MUSIC, enabled);
    }

    void SummonMinions()
    {
        float x = frand(540.0f, 640.0f);       // Safe range is between 500 and 650
        float y = frand(-230.0f, -195.0f);     // Safe range is between -235 and -145
        float z = 391.517f;                     // Ground level
<<<<<<< HEAD
        me->SummonCreature(NPC_RAZORSCALE_SPAWNER, x, y, z, 0, TEMPSUMMON_TIMED_DESPAWN, 15s);
=======
        me->SummonCreature(NPC_RAZORSCALE_SPAWNER, x, y, z, 0, TEMPSUMMON_TIMED_DESPAWN, 15000);
>>>>>>> 28d470c5
    }

    void DamageTaken(Unit* /*done_by*/, uint32 &damage) override
    {
        if (!_permaGround && me->HealthBelowPctDamaged(50, damage) && events.IsInPhase(PHASE_GROUND))
        {
            _permaGround = true;
            me->SetReactState(REACT_AGGRESSIVE);
            events.SetPhase(PHASE_PERMA_GROUND);
            DoAction(ACTION_START_PERMA_GROUND);
        }
    }

    void UpdateAI(uint32 diff) override
    {
        if (!UpdateVictim())
            return;

        events.Update(diff);

        if (me->HasUnitState(UNIT_STATE_CASTING))
            return;

        while (uint32 eventId = events.ExecuteEvent())
        {
            switch (eventId)
            {
                case EVENT_BERSERK:
                    DoCastSelf(SPELL_BERSERK, true);
                    Talk(EMOTE_BERSERK, me);
                    break;
                case EVENT_FIREBALL:
<<<<<<< HEAD
                    if (Unit* target = SelectTarget(SelectTargetMethod::Random))
=======
                    if (Unit* target = SelectTarget(SELECT_TARGET_RANDOM))
>>>>>>> 28d470c5
                        DoCast(target, SPELL_FIREBALL);
                    events.Repeat(Seconds(2), Seconds(3));
                    break;
                case EVENT_DEVOURING_FLAME:
<<<<<<< HEAD
                    if (Unit* target = SelectTarget(SelectTargetMethod::Random))
=======
                    if (Unit* target = SelectTarget(SELECT_TARGET_RANDOM))
>>>>>>> 28d470c5
                        DoCast(target, SPELL_DEVOURING_FLAME);
                    if (_permaGround)
                        events.Repeat(Seconds(10), Seconds(12));
                    else
                        events.Repeat(Seconds(6), Seconds(12));
                    break;
                case EVENT_SUMMON_MINIONS:
                {
<<<<<<< HEAD
                    uint8 random = RAID_MODE<uint8>(2, urand(2, 4));
=======
                    uint8 random = urand(2, 4);
>>>>>>> 28d470c5
                    uint8 time = 5;
                    for (uint8 n = 0; n < random; ++n)
                    {
                        events.ScheduleEvent(EVENT_SUMMON_MINIONS_2, Seconds(time), 0, PHASE_AIR);
<<<<<<< HEAD
                        time += urand(2, 5);
=======
                        time += 5;
>>>>>>> 28d470c5
                    }
                    events.Repeat(Seconds(40));
                    break;
                }
                case EVENT_SUMMON_MINIONS_2:
                    SummonMinions();
                    break;
                case EVENT_FLAME_BREATH:
                    me->RemoveAurasDueToSpell(SPELL_STUN_SELF);
                    Talk(EMOTE_BREATH, me);
                    DoCastVictim(FLAME_BREATH);
                    events.ScheduleEvent(EVENT_WING_BUFFET, Seconds(2), 0, PHASE_GROUND);
                    break;
                case EVENT_FLAME_BREATH_GROUND:
                    Talk(EMOTE_BREATH, me);
                    DoCastVictim(FLAME_BREATH);
                    events.Repeat(Seconds(15), Seconds(18));
                    break;
                case EVENT_WING_BUFFET:
                {
                    DoCastSelf(SPELL_WING_BUFFET);
                    events.ScheduleEvent(EVENT_FIREBOLT, Seconds(2), 0, PHASE_GROUND);
                    events.ScheduleEvent(EVENT_RESUME_AIR_PHASE, Seconds(4), 0, PHASE_GROUND);
                    EntryCheckPredicate pred(NPC_EXPEDITION_TRAPPER);
                    summons.DoAction(ACTION_STOP_CAST, pred);
                    break;
                }
                case EVENT_RESUME_AIR_PHASE:
                {
                    me->SetDisableGravity(true);
<<<<<<< HEAD
=======
                    me->SetAnimTier(UnitBytes1_Flags(UNIT_BYTE1_FLAG_ALWAYS_STAND | UNIT_BYTE1_FLAG_HOVER), true);
>>>>>>> 28d470c5
                    events.SetPhase(PHASE_AIR);
                    me->SetReactState(REACT_PASSIVE);
                    Position pos = me->GetPosition();
                    pos.m_positionZ += 10.0f;
                    me->GetMotionMaster()->MoveTakeoff(POINT_RAZORSCALE_TAKEOFF, pos);
                    EntryCheckPredicate pred(NPC_EXPEDITION_ENGINEER);
                    summons.DoAction(ACTION_FIX_HARPOONS, pred);
                    break;
                }
                case EVENT_FIREBOLT:
                    DoCastSelf(SPELL_FIREBOLT);
                    break;
                case EVENT_FUSE_ARMOR:
<<<<<<< HEAD
                    if (Unit* victim = me->GetVictim())
                        if (!victim->HasAura(SPELL_FUSED_ARMOR))
                            DoCast(victim, SPELL_FUSE_ARMOR);
=======
                    DoCastVictim(SPELL_FUSE_ARMOR);
>>>>>>> 28d470c5
                    events.Repeat(Seconds(10), Seconds(15));
                    break;
                case EVENT_RESUME_MOVE_CHASE:
                    SetCombatMovement(true);
                    if (Unit* victim = me->GetVictim())
                        me->GetMotionMaster()->MoveChase(victim);
                    break;
                default:
                    break;
            }

            if (me->HasUnitState(UNIT_STATE_CASTING))
                return;
        }

        if (events.IsInPhase(PHASE_PERMA_GROUND))
            DoMeleeAttackIfReady();
    }

private:
    uint8 _engineersCount;
    uint8 _engineersSummonCount;
    uint8 _defendersCount;
    uint8 _harpoonHitCount;
    uint8 _trappersCount;
    bool _permaGround;
    uint32 _flyCount;
};

struct npc_expedition_commander : public ScriptedAI
{
    npc_expedition_commander(Creature* creature) : ScriptedAI(creature), _instance(creature->GetInstanceScript()),
        _is25Man(Is25ManRaid()), _building(false), _destroy(false), _stopControllers(false) { }

    void Reset() override
    {
        _events.Reset();
        _events.SetPhase(PHASE_NONE);
        BuildBrokenHarpoons();
    }

<<<<<<< HEAD
    bool OnGossipSelect(Player* player, uint32 /*menuId*/, uint32 gossipListId) override
=======
    bool GossipSelect(Player* player, uint32 /*menuId*/, uint32 gossipListId) override
>>>>>>> 28d470c5
    {
        if (gossipListId == GOSSIP_START_ENCOUNTER)
        {
            CloseGossipMenuFor(player);
            _events.SetPhase(PHASE_COMBAT);
<<<<<<< HEAD
            me->RemoveFlag(UNIT_NPC_FLAGS, UNIT_NPC_FLAG_GOSSIP);
=======
            me->RemoveNpcFlag(UNIT_NPC_FLAG_GOSSIP);
>>>>>>> 28d470c5
            if (Creature* razorscale = _instance->GetCreature(BOSS_RAZORSCALE))
                razorscale->AI()->DoAction(ACTION_START_FIGHT);
            return true;
        }
        return false;
    }

    void BuildBrokenHarpoons()
    {
        uint8 harpoonNumber = _is25Man ? 4 : 2;
        for (uint8 i = 0; i < harpoonNumber; ++i)
<<<<<<< HEAD
            me->SummonGameObject(GO_RAZOR_BROKEN_HARPOON, PosBrokenHarpoon[i], QuaternionData(0.0f, 0.0f, -0.8987932f, 0.4383728f), 7_days);
=======
            me->SummonGameObject(GO_RAZOR_BROKEN_HARPOON, PosBrokenHarpoon[i], QuaternionData(0.0f, 0.0f, -0.8987932f, 0.4383728f), WEEK);
>>>>>>> 28d470c5
    }

    void DestroyHarpoons()
    {
        for (ObjectGuid harpoonGuid : _harpoons)
            if (GameObject* harpoon = ObjectAccessor::GetGameObject(*me, harpoonGuid))
                harpoon->RemoveFromWorld();

        _harpoons.clear();
        BuildBrokenHarpoons();
<<<<<<< HEAD
        _events.ScheduleEvent(EVENT_HANDLE_DESTROY_HARPOON, 10s);
=======
        _events.ScheduleEvent(EVENT_HANDLE_DESTROY_HARPOON, Seconds(10));
>>>>>>> 28d470c5
    }

    void HandleControllersStopCast()
    {
        std::list<Creature*> Controllers;
        me->GetCreatureListWithEntryInGrid(Controllers, NPC_RAZORSCALE_CONTROLLER, 100.0f);

        for (Creature* controller : Controllers)
            controller->InterruptNonMeleeSpells(false);

        _stopControllers = false;
    }

    void BuildHarpoon(uint8 harpoonNumber)
    {

        if (_is25Man)
        {
            switch (harpoonNumber)
            {
                case HARPOON_1:
<<<<<<< HEAD
                    if (GameObject* harpoon = me->SummonGameObject(GO_RAZOR_HARPOON_3, PosHarpoon[2], QuaternionData(0.0f, 0.0f, -0.573576f, 0.8191524f), 7_days))
                        _harpoons.emplace_back(harpoon->GetGUID());
                    break;
                case HARPOON_2:
                    if (GameObject* harpoon = me->SummonGameObject(GO_RAZOR_HARPOON_1, PosHarpoon[0], QuaternionData(0.0f, 0.0f, -0.6293201f, 0.7771462f), 7_days))
                        _harpoons.emplace_back(harpoon->GetGUID());
                    break;
                case HARPOON_3:
                    if (GameObject* harpoon = me->SummonGameObject(GO_RAZOR_HARPOON_2, PosHarpoon[1], QuaternionData(0.0f, 0.0f, -0.6691303f, 0.743145f), 7_days))
                        _harpoons.emplace_back(harpoon->GetGUID());
                    break;
                case HARPOON_4:
                    if (GameObject* harpoon = me->SummonGameObject(GO_RAZOR_HARPOON_4, PosHarpoon[3], QuaternionData(0.0f, 0.0f, -0.7660437f, 0.6427886f), 7_days))
=======
                    if (GameObject* harpoon = me->SummonGameObject(GO_RAZOR_HARPOON_3, PosHarpoon[2], QuaternionData(0.0f, 0.0f, -0.573576f, 0.8191524f), WEEK))
                        _harpoons.emplace_back(harpoon->GetGUID());
                    break;
                case HARPOON_2:
                    if (GameObject* harpoon = me->SummonGameObject(GO_RAZOR_HARPOON_1, PosHarpoon[0], QuaternionData(0.0f, 0.0f, -0.6293201f, 0.7771462f), WEEK))
                        _harpoons.emplace_back(harpoon->GetGUID());
                    break;
                case HARPOON_3:
                    if (GameObject* harpoon = me->SummonGameObject(GO_RAZOR_HARPOON_2, PosHarpoon[1], QuaternionData(0.0f, 0.0f, -0.6691303f, 0.743145f), WEEK))
                        _harpoons.emplace_back(harpoon->GetGUID());
                    break;
                case HARPOON_4:
                    if (GameObject* harpoon = me->SummonGameObject(GO_RAZOR_HARPOON_4, PosHarpoon[3], QuaternionData(0.0f, 0.0f, -0.7660437f, 0.6427886f), WEEK))
>>>>>>> 28d470c5
                        _harpoons.emplace_back(harpoon->GetGUID());
                    break;
                default:
                    break;
            }
        }
        else
        {
            switch (harpoonNumber)
            {
                case HARPOON_1:
<<<<<<< HEAD
                    if (GameObject* harpoon = me->SummonGameObject(GO_RAZOR_HARPOON_1, PosHarpoon[harpoonNumber], QuaternionData(0.0f, 0.0f, -0.6293201f, 0.7771462f), 0s))
                        _harpoons.emplace_back(harpoon->GetGUID());
                    break;
                case HARPOON_2:
                    if (GameObject* harpoon = me->SummonGameObject(GO_RAZOR_HARPOON_2, PosHarpoon[harpoonNumber], QuaternionData(0.0f, 0.0f, -0.6691303f, 0.743145f), 0s))
=======
                    if (GameObject* harpoon = me->SummonGameObject(GO_RAZOR_HARPOON_1, PosHarpoon[harpoonNumber], QuaternionData(0.0f, 0.0f, -0.6293201f, 0.7771462f), 0))
                        _harpoons.emplace_back(harpoon->GetGUID());
                    break;
                case HARPOON_2:
                    if (GameObject* harpoon = me->SummonGameObject(GO_RAZOR_HARPOON_2, PosHarpoon[harpoonNumber], QuaternionData(0.0f, 0.0f, -0.6691303f, 0.743145f), 0))
>>>>>>> 28d470c5
                        _harpoons.emplace_back(harpoon->GetGUID());
                    break;
                default:
                    break;
            }
        }
    }

    void DoAction(int32 actionId) override
    {
        if (_building && actionId != ACTION_ENGINEER_DEAD)
            return;

        switch (actionId)
        {
            case ACTION_START_FIGHT:
                Talk(SAY_COMMANDER_AGGRO);
                break;
            case ACTION_GROUND_PHASE:
                Talk(SAY_COMMANDER_GROUND_PHASE);
                break;
            case ACTION_ENGINEER_DEAD:
                Talk(SAY_COMMANDER_ENGINEERS_DEAD);
                _events.Reset();
                _building = false;
                break;
            case ACTION_BUILD_HARPOON_1:
                _building = true;
                _events.ScheduleEvent(EVENT_BUILD_HARPOON_1, Seconds(18));
                break;
            case ACTION_BUILD_HARPOON_2:
                _building = true;
                _events.ScheduleEvent(EVENT_BUILD_HARPOON_2, Seconds(18));
                break;
            case ACTION_BUILD_HARPOON_3:
                _building = true;
                _events.ScheduleEvent(EVENT_BUILD_HARPOON_3, Seconds(18));
                break;
            case ACTION_BUILD_HARPOON_4:
                _building = true;
                _events.ScheduleEvent(EVENT_BUILD_HARPOON_4, Seconds(18));
                break;
            case ACTION_DESTROY_HARPOONS:
                if (_destroy)
                    return;
                _destroy = true;
                DestroyHarpoons();
                break;
            case ACTION_STOP_CONTROLLERS:
                if (_stopControllers)
                    return;
                _stopControllers = true;
                HandleControllersStopCast();
                break;
            default:
                break;
        }
    }

    void UpdateAI(uint32 diff) override
    {
        if (!_events.IsInPhase(PHASE_COMBAT))
            return;

        _events.Update(diff);

        while (uint32 eventId = _events.ExecuteEvent())
        {
            switch (eventId)
            {
                case EVENT_BUILD_HARPOON_1:
                    BuildHarpoon(HARPOON_1);
                    _building = false;
                    break;
                case EVENT_BUILD_HARPOON_2:
                    BuildHarpoon(HARPOON_2);
                    _building = false;
                    break;
                case EVENT_BUILD_HARPOON_3:
                    BuildHarpoon(HARPOON_3);
                    _building = false;
                    break;
                case EVENT_BUILD_HARPOON_4:
                    BuildHarpoon(HARPOON_4);
                    _building = false;
                    break;
                case EVENT_HANDLE_DESTROY_HARPOON:
                    _destroy = false;
                    break;
                default:
                    break;
            }
        }
    }

private:
    InstanceScript* _instance;
    GuidVector _harpoons;
    bool _is25Man;
    bool _building;
    bool _destroy;
    bool _stopControllers;
    EventMap _events;
};

struct npc_expedition_defender : public ScriptedAI
{
    npc_expedition_defender(Creature* creature) : ScriptedAI(creature), _myPositionNumber(0), _instance(creature->GetInstanceScript())
    {
        me->SetRegenerateHealth(false);
    }

    void Reset() override
    {
        DoCastSelf(SPELL_THREAT);
    }

    bool CanAIAttack(Unit const* target) const override
    {
        if (target->GetEntry() == NPC_RAZORSCALE || target->GetEntry() == NPC_RAZORSCALE_SPAWNER)
            return false;

        return ScriptedAI::CanAIAttack(target);
    }

    void SetData(uint32 type, uint32 value) override
    {
        if (type == DATA_EXPEDITION_NUMBER)
            _myPositionNumber = value;
    }

    void DoAction(int32 actionId) override
    {
        if (actionId == ACTION_START_FIGHT)
            me->GetMotionMaster()->MovePoint(POINT_DEFENDER_ATTACK, DefendersPosition[_myPositionNumber]);
    }

    void MovementInform(uint32 type, uint32 pointId) override
    {
        if (type != POINT_MOTION_TYPE && pointId != POINT_DEFENDER_ATTACK)
            return;

        me->SetHomePosition(DefendersPosition[_myPositionNumber]);
<<<<<<< HEAD
        me->RemoveFlag(UNIT_FIELD_FLAGS, UNIT_FLAG_IMMUNE_TO_NPC);
=======
        me->SetImmuneToNPC(false);
>>>>>>> 28d470c5
    }

private:
    uint8 _myPositionNumber;
    InstanceScript* _instance;
};

struct npc_expedition_trapper : public ScriptedAI
{
    npc_expedition_trapper(Creature* creature) : ScriptedAI(creature), _myPositionNumber(0), _instance(creature->GetInstanceScript())
    {
        SetCombatMovement(false);
        me->SetReactState(REACT_PASSIVE);
    }

    void DoAction(int32 actionId) override
    {
        if (!me->IsAlive())
            return;

        switch (actionId)
        {
            case ACTION_SHACKLE_RAZORSCALE:
                me->GetMotionMaster()->MovePoint(POINT_SHACKLE_RAZORSCALE, TrapperPosition[_myPositionNumber]);
                break;
            case ACTION_RETURN_TO_BASE:
                me->GetMotionMaster()->MoveTargetedHome();
                break;
            case ACTION_START_FIGHT:
<<<<<<< HEAD
                me->RemoveFlag(UNIT_FIELD_FLAGS, UNIT_FLAG_IMMUNE_TO_NPC);
=======
                me->SetImmuneToNPC(false);
>>>>>>> 28d470c5
                break;
            case ACTION_STOP_CAST:
                me->InterruptNonMeleeSpells(false);
                _scheduler.Schedule(Seconds(2), [this](TaskContext /*context*/)
                {
                    me->GetMotionMaster()->MoveTargetedHome();
                });
                if (Creature* commander = _instance->GetCreature(DATA_EXPEDITION_COMMANDER))
                    commander->AI()->DoAction(ACTION_STOP_CONTROLLERS);
                break;
            default:
                break;
        }
    }

    void SetData(uint32 type, uint32 value) override
    {
        if (type == DATA_EXPEDITION_NUMBER)
            _myPositionNumber = value;
    }

    void MovementInform(uint32 type, uint32 pointId) override
    {
        if (type != POINT_MOTION_TYPE && pointId != POINT_SHACKLE_RAZORSCALE)
            return;

        DoCastSelf(SPELL_SHACKLE);
    }

    void UpdateAI(uint32 diff) override
    {
        _scheduler.Update(diff);
    }

private:
    uint8 _myPositionNumber;
    InstanceScript* _instance;
    TaskScheduler _scheduler;
};

struct npc_expedition_engineer : public ScriptedAI
{
    npc_expedition_engineer(Creature* creature) : ScriptedAI(creature), _instance(creature->GetInstanceScript()), _myPositionNumber(0), _canUpdateAI(false) { }

    void Reset() override
    {
        me->SetReactState(REACT_PASSIVE);
        _scheduler.CancelAll();
    }

    void DoAction(int32 actionId) override
    {
        if (!me->IsAlive())
            return;

        if (actionId == ACTION_START_FIGHT)
        {
            _canUpdateAI = true;
            if (_myPositionNumber == ENGINEER_EAST)
                Talk(SAY_AGGRO);
            _scheduler.Schedule(Seconds(28), [this](TaskContext /*context*/)
            {
                HandleHarpoonMovement();
<<<<<<< HEAD
                me->RemoveFlag(UNIT_FIELD_FLAGS, UNIT_FLAG_IMMUNE_TO_NPC);
=======
                me->SetImmuneToNPC(false);
>>>>>>> 28d470c5
            });
        }
        else if (actionId == ACTION_FIX_HARPOONS)
        {
            if (_myPositionNumber == ENGINEER_EAST)
                Talk(SAY_AGGRO);
            _scheduler.Schedule(Seconds(28), [this](TaskContext /*context*/)
            {
                HandleHarpoonMovement();
            });
        }
    }

    void ChangeOrientation(float orientation)
    {
        _scheduler.Schedule(Milliseconds(1), [this, orientation](TaskContext /*context*/)
        {
            me->SetFacingTo(orientation);
        });
    }

    void HandleHarpoonMovement()
    {
        switch (_myPositionNumber)
        {
            case ENGINEER_NORTH:
                if (Is25ManRaid())
                    me->GetMotionMaster()->MoveAlongSplineChain(POINT_HARPOON_1_25, SPLINE_ENGINEER_NORTH_25_HARPOON_1, false);
                else
                    me->GetMotionMaster()->MoveAlongSplineChain(POINT_HARPOON_1, SPLINE_ENGINEER_NORTH_10_HARPOON_1, false);
                break;
            case ENGINEER_EAST:
                Talk(SAY_START_REPAIR);
                if (Is25ManRaid())
                    me->GetMotionMaster()->MoveAlongSplineChain(POINT_HARPOON_1_25, SPLINE_ENGINEER_EAST_25_HARPOON_1, false);
                else
                    me->GetMotionMaster()->MoveAlongSplineChain(POINT_HARPOON_1, SPLINE_ENGINEER_EAST_10_HARPOON_1, false);
                break;
            case ENGINEER_WEST:
                if (Is25ManRaid())
                    me->GetMotionMaster()->MoveAlongSplineChain(POINT_HARPOON_1_25, SPLINE_ENGINEER_WEST_25_HARPOON_1, false);
                else
                    me->GetMotionMaster()->MoveAlongSplineChain(POINT_HARPOON_1, SPLINE_ENGINEER_WEST_10_HARPOON_1, false);
                break;
            default:
                break;
        }
    }

    void HandleSecondHarpoonMovement()
    {
        switch (_myPositionNumber)
        {
            case ENGINEER_NORTH:
                if (Is25ManRaid())
                    me->GetMotionMaster()->MoveAlongSplineChain(POINT_HARPOON_2_25, SPLINE_ENGINEER_NORTH_25_HARPOON_2, false);
                else
                    me->GetMotionMaster()->MoveAlongSplineChain(POINT_HARPOON_2, SPLINE_ENGINEER_NORTH_10_HARPOON_2, false);
                break;
            case ENGINEER_EAST:
                if (Is25ManRaid())
                    me->GetMotionMaster()->MoveAlongSplineChain(POINT_HARPOON_2_25, SPLINE_ENGINEER_EAST_25_HARPOON_2, false);
                else
                    me->GetMotionMaster()->MoveAlongSplineChain(POINT_HARPOON_2, SPLINE_ENGINEER_EAST_10_HARPOON_2, false);
                break;
            case ENGINEER_WEST:
                if (Is25ManRaid())
                    me->GetMotionMaster()->MoveAlongSplineChain(POINT_HARPOON_2_25, SPLINE_ENGINEER_WEST_25_HARPOON_2, false);
                else
                    me->GetMotionMaster()->MoveAlongSplineChain(POINT_HARPOON_2, SPLINE_ENGINEER_WEST_10_HARPOON_2, false);
                break;
            default:
                break;
        }
    }

    void HandleThirdHarpoonMovement()
    {
        switch (_myPositionNumber)
        {
            case ENGINEER_NORTH:
                if (Is25ManRaid())
                    me->GetMotionMaster()->MoveAlongSplineChain(POINT_HARPOON_3, SPLINE_ENGINEER_NORTH_25_HARPOON_3, false);
                else
                    me->GetMotionMaster()->MoveAlongSplineChain(POINT_BASE, SPLINE_ENGINEER_NORTH_10_BASE, false);
                break;
            case ENGINEER_EAST:
                if (Is25ManRaid())
                    me->GetMotionMaster()->MoveAlongSplineChain(POINT_HARPOON_3, SPLINE_ENGINEER_EAST_25_HARPOON_3, false);
                else
                    me->GetMotionMaster()->MoveAlongSplineChain(POINT_BASE, SPLINE_ENGINEER_EAST_10_BASE, false);
                break;
            case ENGINEER_WEST:
                if (Is25ManRaid())
                    me->GetMotionMaster()->MoveAlongSplineChain(POINT_HARPOON_3, SPLINE_ENGINEER_WEST_25_HARPOON_3, false);
                else
                    me->GetMotionMaster()->MoveAlongSplineChain(POINT_BASE, SPLINE_ENGINEER_WEST_10_BASE, false);
                break;
            default:
                break;
        }
    }

    void HandleFourthHarpoonMovement()
    {
        switch (_myPositionNumber)
        {
            case ENGINEER_NORTH:
                if (Is25ManRaid())
                    me->GetMotionMaster()->MoveAlongSplineChain(POINT_HARPOON_4, SPLINE_ENGINEER_NORTH_25_HARPOON_4, false);
                break;
            case ENGINEER_EAST:
                if (Is25ManRaid())
                    me->GetMotionMaster()->MoveAlongSplineChain(POINT_HARPOON_4, SPLINE_ENGINEER_EAST_25_HARPOON_4, false);
                break;
            case ENGINEER_WEST:
                if (Is25ManRaid())
                    me->GetMotionMaster()->MoveAlongSplineChain(POINT_HARPOON_4, SPLINE_ENGINEER_WEST_25_HARPOON_4, false);
                break;
            default:
                break;
        }
    }

    void HandleBaseMovement()
    {
        switch (_myPositionNumber)
        {
            case ENGINEER_NORTH:
                if (Is25ManRaid())
                    me->GetMotionMaster()->MoveAlongSplineChain(POINT_BASE, SPLINE_ENGINEER_NORTH_25_BASE, false);
                break;
            case ENGINEER_EAST:
                if (Is25ManRaid())
                    me->GetMotionMaster()->MovePoint(POINT_BASE, me->GetHomePosition());
                break;
            case ENGINEER_WEST:
                if (Is25ManRaid())
                    me->GetMotionMaster()->MoveAlongSplineChain(POINT_BASE, SPLINE_ENGINEER_WEST_25_BASE, false);
                break;
            default:
                break;
        }
    }

    void UpdateAI(uint32 diff) override
    {
        if (!_canUpdateAI)
            return;

        _scheduler.Update(diff);
    }

    void SetData(uint32 type, uint32 value) override
    {
        if (type == DATA_EXPEDITION_NUMBER)
            _myPositionNumber = value;
    }

    void MovementInform(uint32 type, uint32 pointId) override
    {
        if (type != POINT_MOTION_TYPE && type != SPLINE_CHAIN_MOTION_TYPE)
            return;

        switch (pointId)
        {
            case POINT_HARPOON_1:
            case POINT_HARPOON_1_25:
                if (Creature* commander = _instance->GetCreature(DATA_EXPEDITION_COMMANDER))
                    commander->AI()->DoAction(ACTION_BUILD_HARPOON_1);

                _scheduler.
                    Schedule(Seconds(3), [this](TaskContext /*context*/)
                {
<<<<<<< HEAD
                    me->SetUInt32Value(UNIT_NPC_EMOTESTATE, EMOTE_STATE_USE_STANDING);
=======
                    me->SetEmoteState(EMOTE_STATE_USE_STANDING);
>>>>>>> 28d470c5
                })
                    .Schedule(Seconds(18), [this](TaskContext /*context*/)
                {
                    HandleSecondHarpoonMovement();
                });
                break;
            case POINT_HARPOON_2:
            case POINT_HARPOON_2_25:
                if (Creature* commander = _instance->GetCreature(DATA_EXPEDITION_COMMANDER))
                    commander->AI()->DoAction(ACTION_BUILD_HARPOON_2);
                _scheduler.Schedule(Seconds(18), [this](TaskContext /*context*/)
                {
                    HandleThirdHarpoonMovement();
                });
                break;
            case POINT_HARPOON_3:
                if (Creature* commander = _instance->GetCreature(DATA_EXPEDITION_COMMANDER))
                    commander->AI()->DoAction(ACTION_BUILD_HARPOON_3);
                _scheduler.Schedule(Seconds(18), [this](TaskContext /*context*/)
                {
                    HandleFourthHarpoonMovement();
                });
                break;
            case POINT_HARPOON_4:
                if (Creature* commander = _instance->GetCreature(DATA_EXPEDITION_COMMANDER))
                    commander->AI()->DoAction(ACTION_BUILD_HARPOON_4);
                _scheduler.Schedule(Seconds(18), [this](TaskContext /*context*/)
                {
                    HandleBaseMovement();
                });
                break;
            case POINT_BASE:
                ChangeOrientation(4.61684f);
                break;
            default:
                break;
        }
    }

private:
    InstanceScript* _instance;
    TaskScheduler _scheduler;
    uint8 _myPositionNumber;
    bool _canUpdateAI;
};

struct npc_razorscale_spawner : public ScriptedAI
{
    npc_razorscale_spawner(Creature* creature) : ScriptedAI(creature) { }

    void Reset() override
    {
        me->setActive(true);
<<<<<<< HEAD
        me->SetFarVisible(true);
=======
>>>>>>> 28d470c5
        me->SetReactState(REACT_PASSIVE);
        _scheduler.
            Schedule(Seconds(1), [this](TaskContext /*context*/)
        {
            DoCastSelf(SPELL_SUMMON_MOLE_MACHINE);
        }).Schedule(Seconds(6), [this](TaskContext /*context*/)
        {
            DoCastSelf(SummonMinionsSpells[urand(0, 3)]);
        });
    }

    void UpdateAI(uint32 diff) override
    {
        _scheduler.Update(diff);
    }

private:
    TaskScheduler _scheduler;
};

struct npc_darkrune_watcher : public ScriptedAI
{
    npc_darkrune_watcher(Creature* creature) : ScriptedAI(creature), _instance(creature->GetInstanceScript()) { }

    void Reset() override
    {
        _events.Reset();
        me->SetReactState(REACT_PASSIVE);
<<<<<<< HEAD
        _events.ScheduleEvent(EVENT_START_COMBAT, 2s);
=======
        _events.ScheduleEvent(EVENT_START_COMBAT, Seconds(2));
>>>>>>> 28d470c5
        if (Creature* razorscale = _instance->GetCreature(BOSS_RAZORSCALE))
            razorscale->AI()->JustSummoned(me);
    }

<<<<<<< HEAD
    void JustEngagedWith(Unit* /*who*/) override
    {
        _events.ScheduleEvent(EVENT_LIGHTNING_BOLT, 5s);
        _events.ScheduleEvent(EVENT_CHAIN_LIGHTNING, 34s);
=======
    void EnterCombat(Unit* /*who*/) override
    {
        _events.ScheduleEvent(EVENT_LIGHTNING_BOLT, Seconds(5));
        _events.ScheduleEvent(EVENT_CHAIN_LIGHTNING, Seconds(34));
>>>>>>> 28d470c5
    }

    void UpdateAI(uint32 diff) override
    {
        if (!UpdateVictim())
            return;

        _events.Update(diff);

        if (me->HasUnitState(UNIT_STATE_CASTING))
            return;

        while (uint32 eventId = _events.ExecuteEvent())
        {
            switch (eventId)
            {
                case EVENT_START_COMBAT:
                    me->SetReactState(REACT_AGGRESSIVE);
<<<<<<< HEAD
                    DoZoneInCombat();
=======
                    me->SetInCombatWithZone();
>>>>>>> 28d470c5
                    break;
                case EVENT_LIGHTNING_BOLT:
                    DoCastVictim(LIGHTNING_BOLT);
                    _events.Repeat(Seconds(3));
                    break;
                case EVENT_CHAIN_LIGHTNING:
                    DoCastVictim(CHAIN_LIGHTNING);
                    _events.Repeat(Seconds(9), Seconds(15));
                    break;
                default:
                    break;
            }

            if (me->HasUnitState(UNIT_STATE_CASTING))
                return;
        }

        DoMeleeAttackIfReady();
    }

private:
    InstanceScript* _instance;
    EventMap _events;
};

struct npc_darkrune_guardian : public ScriptedAI
{
    npc_darkrune_guardian(Creature* creature) : ScriptedAI(creature), _instance(creature->GetInstanceScript()), _killedByBreath(false) { }

    void Reset() override
    {
        _events.Reset();
        me->SetReactState(REACT_PASSIVE);
<<<<<<< HEAD
        _events.ScheduleEvent(EVENT_START_COMBAT, 2s);
=======
        _events.ScheduleEvent(EVENT_START_COMBAT, Seconds(2));
>>>>>>> 28d470c5
        if (Creature* razorscale = _instance->GetCreature(BOSS_RAZORSCALE))
            razorscale->AI()->JustSummoned(me);
    }

<<<<<<< HEAD
    void JustEngagedWith(Unit* /*who*/) override
    {
        _events.ScheduleEvent(EVENT_STORMSTRIKE, 23s);
=======
    void EnterCombat(Unit* /*who*/) override
    {
        _events.ScheduleEvent(EVENT_STORMSTRIKE, Seconds(23));
>>>>>>> 28d470c5
    }

    uint32 GetData(uint32 type) const override
    {
        return type == DATA_IRON_DWARF_MEDIUM_RARE ? _killedByBreath : 0;
    }

    void SetData(uint32 type, uint32 value) override
    {
        if (type == DATA_IRON_DWARF_MEDIUM_RARE)
            _killedByBreath = value != 0;
    }

    void UpdateAI(uint32 diff) override
    {
        if (!UpdateVictim())
            return;

        _events.Update(diff);

        if (me->HasUnitState(UNIT_STATE_CASTING))
            return;

        while (uint32 eventId = _events.ExecuteEvent())
        {
            switch (eventId)
            {
                case EVENT_START_COMBAT:
                    me->SetReactState(REACT_AGGRESSIVE);
<<<<<<< HEAD
                    DoZoneInCombat();
=======
                    me->SetInCombatWithZone();
>>>>>>> 28d470c5
                    break;
                case EVENT_STORMSTRIKE:
                    DoCastVictim(SPELL_STORMSTRIKE);
                    _events.Repeat(Seconds(13), Seconds(25));
                    break;
                default:
                    break;
            }

            if (me->HasUnitState(UNIT_STATE_CASTING))
                return;
        }

        DoMeleeAttackIfReady();
    }

private:
    InstanceScript* _instance;
    EventMap _events;
    bool _killedByBreath;
};

struct npc_darkrune_sentinel : public ScriptedAI
{
    npc_darkrune_sentinel(Creature* creature) : ScriptedAI(creature), _instance(creature->GetInstanceScript()) { }

    void Reset() override
    {
        _events.Reset();
        me->SetReactState(REACT_PASSIVE);
<<<<<<< HEAD
        _events.ScheduleEvent(EVENT_START_COMBAT, 2s);
=======
        _events.ScheduleEvent(EVENT_START_COMBAT, Seconds(2));
>>>>>>> 28d470c5
        if (Creature* razorscale = _instance->GetCreature(BOSS_RAZORSCALE))
            razorscale->AI()->JustSummoned(me);
    }

<<<<<<< HEAD
    void JustEngagedWith(Unit* /*who*/) override
    {
        _events.ScheduleEvent(EVENT_HEROIC_STRIKE, 9s);
        _events.ScheduleEvent(EVENT_BATTLE_SHOUT, 15s);
        _events.ScheduleEvent(EVENT_WHIRLWIND, 17s);
=======
    void EnterCombat(Unit* /*who*/) override
    {
        _events.ScheduleEvent(EVENT_HEROIC_STRIKE, Seconds(9));
        _events.ScheduleEvent(EVENT_BATTLE_SHOUT, Seconds(15));
        _events.ScheduleEvent(EVENT_WHIRLWIND, Seconds(17));
>>>>>>> 28d470c5
    }

    void UpdateAI(uint32 diff) override
    {
        if (!UpdateVictim())
            return;

        _events.Update(diff);

        if (me->HasUnitState(UNIT_STATE_CASTING))
            return;

        while (uint32 eventId = _events.ExecuteEvent())
        {
            switch (eventId)
            {
                case EVENT_START_COMBAT:
                    me->SetReactState(REACT_AGGRESSIVE);
<<<<<<< HEAD
                    DoZoneInCombat();
=======
                    me->SetInCombatWithZone();
>>>>>>> 28d470c5
                    break;
                case EVENT_HEROIC_STRIKE:
                    DoCastVictim(SPELL_HEROIC_STRIKE);
                    _events.Repeat(Seconds(5), Seconds(9));
                    break;
                case EVENT_BATTLE_SHOUT:
                    DoCastSelf(SPELL_BATTLE_SHOUT);
                    _events.Repeat(Seconds(25));
                    break;
                case EVENT_WHIRLWIND:
                    DoCastSelf(SPELL_WHIRLWIND);
                    _events.Repeat(Seconds(10), Seconds(13));
                    break;
                default:
                    break;
            }

            if (me->HasUnitState(UNIT_STATE_CASTING))
                return;
        }

        DoMeleeAttackIfReady();
    }

private:
    InstanceScript* _instance;
    EventMap _events;
};

struct npc_razorscale_harpoon_fire_state : public ScriptedAI
{
    npc_razorscale_harpoon_fire_state(Creature* creature) : ScriptedAI(creature), _instance(creature->GetInstanceScript()) { }

<<<<<<< HEAD
    void SpellHit(WorldObject* /*caster*/, SpellInfo const* spellInfo) override
    {
        if (spellInfo->Id == SPELL_FIREBOLT)
=======
    void SpellHit(Unit* /*caster*/, SpellInfo const* spell) override
    {
        if (spell->Id == SPELL_FIREBOLT)
>>>>>>> 28d470c5
        {
            DoCastSelf(SPELL_HARPOON_FIRE_STATE);
            if (Creature* commander = _instance->GetCreature(DATA_EXPEDITION_COMMANDER))
                commander->AI()->DoAction(ACTION_DESTROY_HARPOONS);
        }
    }

private:
    InstanceScript* _instance;
};

struct npc_razorscale_devouring_flame : public ScriptedAI
{
    npc_razorscale_devouring_flame(Creature* creature) : ScriptedAI(creature) { }

    void Reset() override
    {
<<<<<<< HEAD
        me->SetReactState(REACT_PASSIVE);
        DoCastSelf(DEVOURING_FLAME_GROUND, true);
    }

    // Evade caused by Spell::SummonGuardian. Creature dont need evade at all, is despawned if razorscale enter in evade
    void EnterEvadeMode(EvadeReason /*why*/) override { }
};

class go_razorscale_harpoon : public GameObjectScript
{
public:
    go_razorscale_harpoon() : GameObjectScript("go_razorscale_harpoon") { }

    struct go_razorscale_harpoonAI : public GameObjectAI
    {
        go_razorscale_harpoonAI(GameObject* go) : GameObjectAI(go) { }

        void Reset() override
        {
            _scheduler.Schedule(Seconds(1), [this](TaskContext /*context*/)
            {
                if (Creature* controller = me->FindNearestCreature(NPC_RAZORSCALE_CONTROLLER, 5.0f))
                    controller->AI()->Talk(EMOTE_HARPOON);

=======
        DoCastSelf(DEVOURING_FLAME_GROUND);
    }
};

class go_razorscale_harpoon : public GameObjectScript
{
public:
    go_razorscale_harpoon() : GameObjectScript("go_razorscale_harpoon") { }

    struct go_razorscale_harpoonAI : public GameObjectAI
    {
        go_razorscale_harpoonAI(GameObject* go) : GameObjectAI(go) { }

        void Reset() override
        {
            _scheduler.Schedule(Seconds(1), [this](TaskContext /*context*/)
            {
                if (Creature* controller = me->FindNearestCreature(NPC_RAZORSCALE_CONTROLLER, 5.0f))
                    controller->AI()->Talk(EMOTE_HARPOON);

>>>>>>> 28d470c5
                if (GameObject* brokenHarpoon = me->FindNearestGameObject(GO_RAZOR_BROKEN_HARPOON, 5.0f))
                    brokenHarpoon->RemoveFromWorld();
            });
        }

        uint32 SelectRightSpell()
        {
            switch (me->GetEntry())
            {
                case GO_RAZOR_HARPOON_1:
                    return SPELL_HARPOON_SHOT_1;
                case GO_RAZOR_HARPOON_2:
                    return SPELL_HARPOON_SHOT_2;
                case GO_RAZOR_HARPOON_3:
                    return SPELL_HARPOON_SHOT_3;
                case GO_RAZOR_HARPOON_4:
                    return SPELL_HARPOON_SHOT_4;
                default:
                    return 0;
            }
        }

<<<<<<< HEAD
        bool OnGossipHello(Player* /*player*/) override
        {
            me->SetFlag(GAMEOBJECT_FLAGS, GO_FLAG_NOT_SELECTABLE);
=======
        bool GossipHello(Player* /*player*/) override
        {
            me->AddFlag(GO_FLAG_NOT_SELECTABLE);
>>>>>>> 28d470c5
            if (Creature* controller = me->FindNearestCreature(NPC_RAZORSCALE_CONTROLLER, 5.0f))
            {
                // Prevent 2 players clicking at "same time"
                if (controller->HasUnitState(UNIT_STATE_CASTING))
                    return true;

                uint32 spellId = SelectRightSpell();
                controller->CastSpell(nullptr, spellId, true);
            }

            return true;
        }

        void UpdateAI(uint32 diff) override
        {
            _scheduler.Update(diff);
        }

    private:
        TaskScheduler _scheduler;
    };

    GameObjectAI* GetAI(GameObject* go) const override
    {
        return GetUlduarAI<go_razorscale_harpoonAI>(go);
    }
};

class go_razorscale_mole_machine : public GameObjectScript
{
public:
    go_razorscale_mole_machine() : GameObjectScript("go_razorscale_mole_machine") { }

    struct go_razorscale_mole_machineAI : public GameObjectAI
    {
        go_razorscale_mole_machineAI(GameObject* go) : GameObjectAI(go) { }

        void Reset() override
        {
<<<<<<< HEAD
            me->SetFlag(GAMEOBJECT_FLAGS, GO_FLAG_NOT_SELECTABLE);
=======
            me->AddFlag(GO_FLAG_NOT_SELECTABLE);
>>>>>>> 28d470c5
            _scheduler.Schedule(Seconds(1), [this](TaskContext /*context*/)
            {
                me->UseDoorOrButton();
            });
            _scheduler.Schedule(Seconds(10), [this](TaskContext /*context*/)
            {
                me->Delete();
            });
        }

        void UpdateAI(uint32 diff) override
        {
            _scheduler.Update(diff);
        }

    private:
        TaskScheduler _scheduler;
    };
    GameObjectAI* GetAI(GameObject* go) const override
    {
        return GetUlduarAI<go_razorscale_mole_machineAI>(go);
    }
};

/* 63317 - Flame Breath
   64021 - Flame Breath */
class spell_razorscale_flame_breath : public SpellScript
{
    PrepareSpellScript(spell_razorscale_flame_breath);

    void CheckDamage()
    {
        Creature* target = GetHitCreature();
        if (!target || target->GetEntry() != NPC_DARK_RUNE_GUARDIAN || !target->IsAlive())
            return;

        if (GetHitDamage() >= int32(target->GetHealth()))
            target->AI()->SetData(DATA_IRON_DWARF_MEDIUM_RARE, 1);
    }

    void FilterTargets(std::list<WorldObject*>& targets)
    {
        targets.remove_if([](WorldObject* obj)
        {
            if (Creature* target = obj->ToCreature())
                if (target->IsTrigger())
                    return true;

            return false;
        });
    }

    void Register() override
    {
        OnHit += SpellHitFn(spell_razorscale_flame_breath::CheckDamage);
        OnObjectAreaTargetSelect += SpellObjectAreaTargetSelectFn(spell_razorscale_flame_breath::FilterTargets, EFFECT_1, TARGET_UNIT_CONE_ENTRY);
    }
};

/* 63968 - Summon Iron Dwarves
   63970 - Summon Iron Dwarves
   63969 - Summon Iron Dwarves */
class spell_razorscale_summon_iron_dwarves : public SpellScript
{
    PrepareSpellScript(spell_razorscale_summon_iron_dwarves);

    bool Validate(SpellInfo const* /*spellInfo*/) override
    {
        return ValidateSpellInfo(
        {
            SPELL_SUMMON_IRON_DWARF_GUARDIAN,
            SPELL_SUMMON_IRON_DWARF_WATCHER
        });
    }

    void HandleScriptEffect(SpellEffIndex /*effIndex*/)
    {
        Unit* caster = GetCaster();
        switch (GetSpellInfo()->Id)
        {
            case SPELL_TRIGGER_SUMMON_IRON_DWARVES:
                caster->CastSpell(caster, SPELL_SUMMON_IRON_DWARF_GUARDIAN, true);
                caster->CastSpell(caster, SPELL_SUMMON_IRON_DWARF_GUARDIAN, true);
                caster->CastSpell(caster, SPELL_SUMMON_IRON_DWARF_WATCHER, true);
                break;
            case SPELL_TRIGGER_SUMMON_IRON_DWARVES_2:
            case SPELL_TRIGGER_SUMMON_IRON_DWARVES_3:
                caster->CastSpell(caster, SPELL_SUMMON_IRON_DWARF_GUARDIAN, true);
                caster->CastSpell(caster, SPELL_SUMMON_IRON_DWARF_WATCHER, true);
                caster->CastSpell(caster, SPELL_SUMMON_IRON_DWARF_WATCHER, true);
                break;
            default:
                break;
        }
    }

    void Register() override
    {
        OnEffectHitTarget += SpellEffectFn(spell_razorscale_summon_iron_dwarves::HandleScriptEffect, EFFECT_0, SPELL_EFFECT_SCRIPT_EFFECT);
    }
};

<<<<<<< HEAD
// 64821 - Fuse Armor
=======
// 64771 - Fuse Armor
>>>>>>> 28d470c5
class spell_razorscale_fuse_armor : public AuraScript
{
    PrepareAuraScript(spell_razorscale_fuse_armor);

    bool Validate(SpellInfo const* /*spellInfo*/) override
    {
        return ValidateSpellInfo({ SPELL_FUSED_ARMOR });
    }

<<<<<<< HEAD
    void HandleFused(AuraEffect const* /*aurEff*/)
    {
        if (GetStackAmount() != GetSpellInfo()->StackAmount)
            return;

        GetTarget()->CastSpell(nullptr, SPELL_FUSED_ARMOR, true);
        Remove();
=======
    void HandleFused(AuraEffect const* /*aurEff*/, AuraEffectHandleModes /*mode*/)
    {
        if (GetStackAmount() == 5)
            GetTarget()->CastSpell(GetTarget(), SPELL_FUSED_ARMOR, true);
>>>>>>> 28d470c5
    }

    void Register() override
    {
<<<<<<< HEAD
        OnEffectPeriodic += AuraEffectPeriodicFn(spell_razorscale_fuse_armor::HandleFused, EFFECT_0, SPELL_AURA_PERIODIC_DUMMY);
=======
        AfterEffectApply += AuraEffectRemoveFn(spell_razorscale_fuse_armor::HandleFused, EFFECT_1, SPELL_AURA_MOD_MELEE_HASTE, AURA_EFFECT_HANDLE_REAL);
>>>>>>> 28d470c5
    }
};

// 62669 - Firebolt
class spell_razorscale_firebolt : public SpellScript
{
    PrepareSpellScript(spell_razorscale_firebolt);

    void FilterTargets(std::list<WorldObject*>& targets)
    {
        targets.remove_if([](WorldObject* obj) { return obj->GetEntry() != NPC_RAZORSCALE_HARPOON_FIRE_STATE; });
    }

    void Register() override
    {
        OnObjectAreaTargetSelect += SpellObjectAreaTargetSelectFn(spell_razorscale_firebolt::FilterTargets, EFFECT_0, TARGET_UNIT_SRC_AREA_ENTRY);
    }
};

class achievement_iron_dwarf_medium_rare : public AchievementCriteriaScript
{
    public:
        achievement_iron_dwarf_medium_rare() : AchievementCriteriaScript("achievement_iron_dwarf_medium_rare") { }

        bool OnCheck(Player* /*player*/, Unit* target) override
        {
            return target && target->GetAI() && target->GetAI()->GetData(DATA_IRON_DWARF_MEDIUM_RARE);
        }
};

class achievement_quick_shave : public AchievementCriteriaScript
{
    public:
        achievement_quick_shave() : AchievementCriteriaScript("achievement_quick_shave") { }

        bool OnCheck(Player* /*source*/, Unit* target) override
        {
            if (target)
                if (Creature* razorscale = target->ToCreature())
                    if (razorscale->AI()->GetData(DATA_QUICK_SHAVE))
                        return true;

            return false;
        }
};

void AddSC_boss_razorscale()
{
    RegisterUlduarCreatureAI(boss_razorscale);
    RegisterUlduarCreatureAI(npc_expedition_defender);
    RegisterUlduarCreatureAI(npc_expedition_trapper);
    RegisterUlduarCreatureAI(npc_expedition_engineer);
    RegisterUlduarCreatureAI(npc_expedition_commander);
    RegisterUlduarCreatureAI(npc_razorscale_spawner);
    RegisterUlduarCreatureAI(npc_darkrune_watcher);
    RegisterUlduarCreatureAI(npc_darkrune_guardian);
    RegisterUlduarCreatureAI(npc_darkrune_sentinel);
    RegisterUlduarCreatureAI(npc_razorscale_harpoon_fire_state);
    RegisterUlduarCreatureAI(npc_razorscale_devouring_flame);
    new go_razorscale_harpoon();
    new go_razorscale_mole_machine();
    RegisterSpellScript(spell_razorscale_flame_breath);
    RegisterSpellScript(spell_razorscale_summon_iron_dwarves);
<<<<<<< HEAD
    RegisterSpellScript(spell_razorscale_fuse_armor);
=======
    RegisterAuraScript(spell_razorscale_fuse_armor);
>>>>>>> 28d470c5
    RegisterSpellScript(spell_razorscale_firebolt);
    new achievement_iron_dwarf_medium_rare();
    new achievement_quick_shave();
}<|MERGE_RESOLUTION|>--- conflicted
+++ resolved
@@ -19,17 +19,9 @@
 #include "GameObject.h"
 #include "GameObjectAI.h"
 #include "InstanceScript.h"
-<<<<<<< HEAD
-#include "Map.h"
 #include "MotionMaster.h"
 #include "MoveSplineInit.h"
 #include "ObjectAccessor.h"
-#include "PassiveAI.h"
-=======
-#include "MotionMaster.h"
-#include "MoveSplineInit.h"
-#include "ObjectAccessor.h"
->>>>>>> 28d470c5
 #include "Player.h"
 #include "ScriptedCreature.h"
 #include "ScriptedGossip.h"
@@ -318,10 +310,7 @@
         _permaGround = false;
         _flyCount = 0;
         me->SetDisableGravity(true);
-<<<<<<< HEAD
-=======
         me->SetAnimTier(UnitBytes1_Flags(UNIT_BYTE1_FLAG_ALWAYS_STAND | UNIT_BYTE1_FLAG_HOVER), true);
->>>>>>> 28d470c5
     }
 
     void Reset() override
@@ -346,11 +335,7 @@
         init.MovebyPath(path, 0);
         init.SetCyclic();
         init.SetFly();
-<<<<<<< HEAD
-        me->GetMotionMaster()->LaunchMoveSpline(std::move(init), 0, MOTION_PRIORITY_NORMAL, POINT_MOTION_TYPE);
-=======
         init.Launch();
->>>>>>> 28d470c5
     }
 
     bool CanAIAttack(Unit const* target) const override
@@ -367,16 +352,6 @@
         }
     }
 
-<<<<<<< HEAD
-    void JustEngagedWith(Unit* who) override
-    {
-        BossAI::JustEngagedWith(who);
-        instance->SendEncounterUnit(ENCOUNTER_FRAME_ENGAGE, me);
-        ScheduleAirPhaseEvents();
-        summons.DoAction(ACTION_START_FIGHT, DummyEntryCheckPredicate());
-        events.ScheduleEvent(EVENT_BERSERK, 15min);
-        HandleMusic(true);
-=======
     void EnterCombat(Unit* /*who*/) override
     {
         _EnterCombat();
@@ -386,7 +361,6 @@
         events.ScheduleEvent(EVENT_BERSERK, Minutes(15));
         HandleMusic(true);
         me->SetAnimTier(UnitBytes1_Flags(UNIT_BYTE1_FLAG_ALWAYS_STAND | UNIT_BYTE1_FLAG_HOVER), true);
->>>>>>> 28d470c5
     }
 
     void ScheduleAirPhaseEvents()
@@ -409,11 +383,7 @@
         switch (actionId)
         {
             case ACTION_START_FIGHT:
-<<<<<<< HEAD
-                me->RemoveFlag(UNIT_FIELD_FLAGS, UNIT_FLAG_IMMUNE_TO_PC);
-=======
                 me->SetImmuneToPC(false);
->>>>>>> 28d470c5
                 me->SetSpeedRate(MOVE_RUN, 3.0f);
                 me->StopMoving();
                 me->GetMotionMaster()->MovePoint(POINT_RAZORSCALE_FLIGHT, RazorFlightPosition);
@@ -428,10 +398,7 @@
             case ACTION_START_PERMA_GROUND:
             {
                 me->SetDisableGravity(false);
-<<<<<<< HEAD
-=======
                 me->SetAnimTier(UNIT_BYTE1_FLAG_NONE, true);
->>>>>>> 28d470c5
                 me->RemoveAurasDueToSpell(SPELL_STUN_SELF);
                 Talk(EMOTE_PERMA_GROUND);
                 DoCastSelf(SPELL_WING_BUFFET);
@@ -463,10 +430,7 @@
                 break;
             case POINT_RAZORSCALE_GROUND:
                 me->SetDisableGravity(false);
-<<<<<<< HEAD
-=======
                 me->SetAnimTier(UNIT_BYTE1_FLAG_NONE, true);
->>>>>>> 28d470c5
                 if (!_permaGround)
                 {
                     DoCastSelf(SPELL_STUN_SELF, true);
@@ -532,15 +496,9 @@
         }
     }
 
-<<<<<<< HEAD
-    void SpellHit(WorldObject* /*caster*/, SpellInfo const* spellInfo) override
-    {
-        if (spellInfo->Id == SPELL_HARPOON_TRIGGER)
-=======
     void SpellHit(Unit* /*caster*/, SpellInfo const* spell) override
     {
         if (spell->Id == SPELL_HARPOON_TRIGGER)
->>>>>>> 28d470c5
         {
             _harpoonHitCount++;
             if (_harpoonHitCount == RAID_MODE(2, 4))
@@ -585,11 +543,7 @@
         float x = frand(540.0f, 640.0f);       // Safe range is between 500 and 650
         float y = frand(-230.0f, -195.0f);     // Safe range is between -235 and -145
         float z = 391.517f;                     // Ground level
-<<<<<<< HEAD
-        me->SummonCreature(NPC_RAZORSCALE_SPAWNER, x, y, z, 0, TEMPSUMMON_TIMED_DESPAWN, 15s);
-=======
         me->SummonCreature(NPC_RAZORSCALE_SPAWNER, x, y, z, 0, TEMPSUMMON_TIMED_DESPAWN, 15000);
->>>>>>> 28d470c5
     }
 
     void DamageTaken(Unit* /*done_by*/, uint32 &damage) override
@@ -622,20 +576,12 @@
                     Talk(EMOTE_BERSERK, me);
                     break;
                 case EVENT_FIREBALL:
-<<<<<<< HEAD
-                    if (Unit* target = SelectTarget(SelectTargetMethod::Random))
-=======
                     if (Unit* target = SelectTarget(SELECT_TARGET_RANDOM))
->>>>>>> 28d470c5
                         DoCast(target, SPELL_FIREBALL);
                     events.Repeat(Seconds(2), Seconds(3));
                     break;
                 case EVENT_DEVOURING_FLAME:
-<<<<<<< HEAD
-                    if (Unit* target = SelectTarget(SelectTargetMethod::Random))
-=======
                     if (Unit* target = SelectTarget(SELECT_TARGET_RANDOM))
->>>>>>> 28d470c5
                         DoCast(target, SPELL_DEVOURING_FLAME);
                     if (_permaGround)
                         events.Repeat(Seconds(10), Seconds(12));
@@ -644,20 +590,12 @@
                     break;
                 case EVENT_SUMMON_MINIONS:
                 {
-<<<<<<< HEAD
-                    uint8 random = RAID_MODE<uint8>(2, urand(2, 4));
-=======
                     uint8 random = urand(2, 4);
->>>>>>> 28d470c5
                     uint8 time = 5;
                     for (uint8 n = 0; n < random; ++n)
                     {
                         events.ScheduleEvent(EVENT_SUMMON_MINIONS_2, Seconds(time), 0, PHASE_AIR);
-<<<<<<< HEAD
-                        time += urand(2, 5);
-=======
                         time += 5;
->>>>>>> 28d470c5
                     }
                     events.Repeat(Seconds(40));
                     break;
@@ -688,10 +626,7 @@
                 case EVENT_RESUME_AIR_PHASE:
                 {
                     me->SetDisableGravity(true);
-<<<<<<< HEAD
-=======
                     me->SetAnimTier(UnitBytes1_Flags(UNIT_BYTE1_FLAG_ALWAYS_STAND | UNIT_BYTE1_FLAG_HOVER), true);
->>>>>>> 28d470c5
                     events.SetPhase(PHASE_AIR);
                     me->SetReactState(REACT_PASSIVE);
                     Position pos = me->GetPosition();
@@ -705,13 +640,7 @@
                     DoCastSelf(SPELL_FIREBOLT);
                     break;
                 case EVENT_FUSE_ARMOR:
-<<<<<<< HEAD
-                    if (Unit* victim = me->GetVictim())
-                        if (!victim->HasAura(SPELL_FUSED_ARMOR))
-                            DoCast(victim, SPELL_FUSE_ARMOR);
-=======
                     DoCastVictim(SPELL_FUSE_ARMOR);
->>>>>>> 28d470c5
                     events.Repeat(Seconds(10), Seconds(15));
                     break;
                 case EVENT_RESUME_MOVE_CHASE:
@@ -753,21 +682,13 @@
         BuildBrokenHarpoons();
     }
 
-<<<<<<< HEAD
-    bool OnGossipSelect(Player* player, uint32 /*menuId*/, uint32 gossipListId) override
-=======
     bool GossipSelect(Player* player, uint32 /*menuId*/, uint32 gossipListId) override
->>>>>>> 28d470c5
     {
         if (gossipListId == GOSSIP_START_ENCOUNTER)
         {
             CloseGossipMenuFor(player);
             _events.SetPhase(PHASE_COMBAT);
-<<<<<<< HEAD
-            me->RemoveFlag(UNIT_NPC_FLAGS, UNIT_NPC_FLAG_GOSSIP);
-=======
             me->RemoveNpcFlag(UNIT_NPC_FLAG_GOSSIP);
->>>>>>> 28d470c5
             if (Creature* razorscale = _instance->GetCreature(BOSS_RAZORSCALE))
                 razorscale->AI()->DoAction(ACTION_START_FIGHT);
             return true;
@@ -779,11 +700,7 @@
     {
         uint8 harpoonNumber = _is25Man ? 4 : 2;
         for (uint8 i = 0; i < harpoonNumber; ++i)
-<<<<<<< HEAD
-            me->SummonGameObject(GO_RAZOR_BROKEN_HARPOON, PosBrokenHarpoon[i], QuaternionData(0.0f, 0.0f, -0.8987932f, 0.4383728f), 7_days);
-=======
             me->SummonGameObject(GO_RAZOR_BROKEN_HARPOON, PosBrokenHarpoon[i], QuaternionData(0.0f, 0.0f, -0.8987932f, 0.4383728f), WEEK);
->>>>>>> 28d470c5
     }
 
     void DestroyHarpoons()
@@ -794,11 +711,7 @@
 
         _harpoons.clear();
         BuildBrokenHarpoons();
-<<<<<<< HEAD
-        _events.ScheduleEvent(EVENT_HANDLE_DESTROY_HARPOON, 10s);
-=======
         _events.ScheduleEvent(EVENT_HANDLE_DESTROY_HARPOON, Seconds(10));
->>>>>>> 28d470c5
     }
 
     void HandleControllersStopCast()
@@ -820,21 +733,6 @@
             switch (harpoonNumber)
             {
                 case HARPOON_1:
-<<<<<<< HEAD
-                    if (GameObject* harpoon = me->SummonGameObject(GO_RAZOR_HARPOON_3, PosHarpoon[2], QuaternionData(0.0f, 0.0f, -0.573576f, 0.8191524f), 7_days))
-                        _harpoons.emplace_back(harpoon->GetGUID());
-                    break;
-                case HARPOON_2:
-                    if (GameObject* harpoon = me->SummonGameObject(GO_RAZOR_HARPOON_1, PosHarpoon[0], QuaternionData(0.0f, 0.0f, -0.6293201f, 0.7771462f), 7_days))
-                        _harpoons.emplace_back(harpoon->GetGUID());
-                    break;
-                case HARPOON_3:
-                    if (GameObject* harpoon = me->SummonGameObject(GO_RAZOR_HARPOON_2, PosHarpoon[1], QuaternionData(0.0f, 0.0f, -0.6691303f, 0.743145f), 7_days))
-                        _harpoons.emplace_back(harpoon->GetGUID());
-                    break;
-                case HARPOON_4:
-                    if (GameObject* harpoon = me->SummonGameObject(GO_RAZOR_HARPOON_4, PosHarpoon[3], QuaternionData(0.0f, 0.0f, -0.7660437f, 0.6427886f), 7_days))
-=======
                     if (GameObject* harpoon = me->SummonGameObject(GO_RAZOR_HARPOON_3, PosHarpoon[2], QuaternionData(0.0f, 0.0f, -0.573576f, 0.8191524f), WEEK))
                         _harpoons.emplace_back(harpoon->GetGUID());
                     break;
@@ -848,7 +746,6 @@
                     break;
                 case HARPOON_4:
                     if (GameObject* harpoon = me->SummonGameObject(GO_RAZOR_HARPOON_4, PosHarpoon[3], QuaternionData(0.0f, 0.0f, -0.7660437f, 0.6427886f), WEEK))
->>>>>>> 28d470c5
                         _harpoons.emplace_back(harpoon->GetGUID());
                     break;
                 default:
@@ -860,19 +757,11 @@
             switch (harpoonNumber)
             {
                 case HARPOON_1:
-<<<<<<< HEAD
-                    if (GameObject* harpoon = me->SummonGameObject(GO_RAZOR_HARPOON_1, PosHarpoon[harpoonNumber], QuaternionData(0.0f, 0.0f, -0.6293201f, 0.7771462f), 0s))
-                        _harpoons.emplace_back(harpoon->GetGUID());
-                    break;
-                case HARPOON_2:
-                    if (GameObject* harpoon = me->SummonGameObject(GO_RAZOR_HARPOON_2, PosHarpoon[harpoonNumber], QuaternionData(0.0f, 0.0f, -0.6691303f, 0.743145f), 0s))
-=======
                     if (GameObject* harpoon = me->SummonGameObject(GO_RAZOR_HARPOON_1, PosHarpoon[harpoonNumber], QuaternionData(0.0f, 0.0f, -0.6293201f, 0.7771462f), 0))
                         _harpoons.emplace_back(harpoon->GetGUID());
                     break;
                 case HARPOON_2:
                     if (GameObject* harpoon = me->SummonGameObject(GO_RAZOR_HARPOON_2, PosHarpoon[harpoonNumber], QuaternionData(0.0f, 0.0f, -0.6691303f, 0.743145f), 0))
->>>>>>> 28d470c5
                         _harpoons.emplace_back(harpoon->GetGUID());
                     break;
                 default:
@@ -1016,11 +905,7 @@
             return;
 
         me->SetHomePosition(DefendersPosition[_myPositionNumber]);
-<<<<<<< HEAD
-        me->RemoveFlag(UNIT_FIELD_FLAGS, UNIT_FLAG_IMMUNE_TO_NPC);
-=======
         me->SetImmuneToNPC(false);
->>>>>>> 28d470c5
     }
 
 private:
@@ -1050,11 +935,7 @@
                 me->GetMotionMaster()->MoveTargetedHome();
                 break;
             case ACTION_START_FIGHT:
-<<<<<<< HEAD
-                me->RemoveFlag(UNIT_FIELD_FLAGS, UNIT_FLAG_IMMUNE_TO_NPC);
-=======
                 me->SetImmuneToNPC(false);
->>>>>>> 28d470c5
                 break;
             case ACTION_STOP_CAST:
                 me->InterruptNonMeleeSpells(false);
@@ -1118,11 +999,7 @@
             _scheduler.Schedule(Seconds(28), [this](TaskContext /*context*/)
             {
                 HandleHarpoonMovement();
-<<<<<<< HEAD
-                me->RemoveFlag(UNIT_FIELD_FLAGS, UNIT_FLAG_IMMUNE_TO_NPC);
-=======
                 me->SetImmuneToNPC(false);
->>>>>>> 28d470c5
             });
         }
         else if (actionId == ACTION_FIX_HARPOONS)
@@ -1297,11 +1174,7 @@
                 _scheduler.
                     Schedule(Seconds(3), [this](TaskContext /*context*/)
                 {
-<<<<<<< HEAD
-                    me->SetUInt32Value(UNIT_NPC_EMOTESTATE, EMOTE_STATE_USE_STANDING);
-=======
                     me->SetEmoteState(EMOTE_STATE_USE_STANDING);
->>>>>>> 28d470c5
                 })
                     .Schedule(Seconds(18), [this](TaskContext /*context*/)
                 {
@@ -1355,10 +1228,6 @@
     void Reset() override
     {
         me->setActive(true);
-<<<<<<< HEAD
-        me->SetFarVisible(true);
-=======
->>>>>>> 28d470c5
         me->SetReactState(REACT_PASSIVE);
         _scheduler.
             Schedule(Seconds(1), [this](TaskContext /*context*/)
@@ -1387,26 +1256,15 @@
     {
         _events.Reset();
         me->SetReactState(REACT_PASSIVE);
-<<<<<<< HEAD
-        _events.ScheduleEvent(EVENT_START_COMBAT, 2s);
-=======
         _events.ScheduleEvent(EVENT_START_COMBAT, Seconds(2));
->>>>>>> 28d470c5
         if (Creature* razorscale = _instance->GetCreature(BOSS_RAZORSCALE))
             razorscale->AI()->JustSummoned(me);
     }
 
-<<<<<<< HEAD
-    void JustEngagedWith(Unit* /*who*/) override
-    {
-        _events.ScheduleEvent(EVENT_LIGHTNING_BOLT, 5s);
-        _events.ScheduleEvent(EVENT_CHAIN_LIGHTNING, 34s);
-=======
     void EnterCombat(Unit* /*who*/) override
     {
         _events.ScheduleEvent(EVENT_LIGHTNING_BOLT, Seconds(5));
         _events.ScheduleEvent(EVENT_CHAIN_LIGHTNING, Seconds(34));
->>>>>>> 28d470c5
     }
 
     void UpdateAI(uint32 diff) override
@@ -1425,11 +1283,7 @@
             {
                 case EVENT_START_COMBAT:
                     me->SetReactState(REACT_AGGRESSIVE);
-<<<<<<< HEAD
-                    DoZoneInCombat();
-=======
                     me->SetInCombatWithZone();
->>>>>>> 28d470c5
                     break;
                 case EVENT_LIGHTNING_BOLT:
                     DoCastVictim(LIGHTNING_BOLT);
@@ -1463,24 +1317,14 @@
     {
         _events.Reset();
         me->SetReactState(REACT_PASSIVE);
-<<<<<<< HEAD
-        _events.ScheduleEvent(EVENT_START_COMBAT, 2s);
-=======
         _events.ScheduleEvent(EVENT_START_COMBAT, Seconds(2));
->>>>>>> 28d470c5
         if (Creature* razorscale = _instance->GetCreature(BOSS_RAZORSCALE))
             razorscale->AI()->JustSummoned(me);
     }
 
-<<<<<<< HEAD
-    void JustEngagedWith(Unit* /*who*/) override
-    {
-        _events.ScheduleEvent(EVENT_STORMSTRIKE, 23s);
-=======
     void EnterCombat(Unit* /*who*/) override
     {
         _events.ScheduleEvent(EVENT_STORMSTRIKE, Seconds(23));
->>>>>>> 28d470c5
     }
 
     uint32 GetData(uint32 type) const override
@@ -1510,11 +1354,7 @@
             {
                 case EVENT_START_COMBAT:
                     me->SetReactState(REACT_AGGRESSIVE);
-<<<<<<< HEAD
-                    DoZoneInCombat();
-=======
                     me->SetInCombatWithZone();
->>>>>>> 28d470c5
                     break;
                 case EVENT_STORMSTRIKE:
                     DoCastVictim(SPELL_STORMSTRIKE);
@@ -1545,28 +1385,16 @@
     {
         _events.Reset();
         me->SetReactState(REACT_PASSIVE);
-<<<<<<< HEAD
-        _events.ScheduleEvent(EVENT_START_COMBAT, 2s);
-=======
         _events.ScheduleEvent(EVENT_START_COMBAT, Seconds(2));
->>>>>>> 28d470c5
         if (Creature* razorscale = _instance->GetCreature(BOSS_RAZORSCALE))
             razorscale->AI()->JustSummoned(me);
     }
 
-<<<<<<< HEAD
-    void JustEngagedWith(Unit* /*who*/) override
-    {
-        _events.ScheduleEvent(EVENT_HEROIC_STRIKE, 9s);
-        _events.ScheduleEvent(EVENT_BATTLE_SHOUT, 15s);
-        _events.ScheduleEvent(EVENT_WHIRLWIND, 17s);
-=======
     void EnterCombat(Unit* /*who*/) override
     {
         _events.ScheduleEvent(EVENT_HEROIC_STRIKE, Seconds(9));
         _events.ScheduleEvent(EVENT_BATTLE_SHOUT, Seconds(15));
         _events.ScheduleEvent(EVENT_WHIRLWIND, Seconds(17));
->>>>>>> 28d470c5
     }
 
     void UpdateAI(uint32 diff) override
@@ -1585,11 +1413,7 @@
             {
                 case EVENT_START_COMBAT:
                     me->SetReactState(REACT_AGGRESSIVE);
-<<<<<<< HEAD
-                    DoZoneInCombat();
-=======
                     me->SetInCombatWithZone();
->>>>>>> 28d470c5
                     break;
                 case EVENT_HEROIC_STRIKE:
                     DoCastVictim(SPELL_HEROIC_STRIKE);
@@ -1623,15 +1447,9 @@
 {
     npc_razorscale_harpoon_fire_state(Creature* creature) : ScriptedAI(creature), _instance(creature->GetInstanceScript()) { }
 
-<<<<<<< HEAD
-    void SpellHit(WorldObject* /*caster*/, SpellInfo const* spellInfo) override
-    {
-        if (spellInfo->Id == SPELL_FIREBOLT)
-=======
     void SpellHit(Unit* /*caster*/, SpellInfo const* spell) override
     {
         if (spell->Id == SPELL_FIREBOLT)
->>>>>>> 28d470c5
         {
             DoCastSelf(SPELL_HARPOON_FIRE_STATE);
             if (Creature* commander = _instance->GetCreature(DATA_EXPEDITION_COMMANDER))
@@ -1649,13 +1467,8 @@
 
     void Reset() override
     {
-<<<<<<< HEAD
-        me->SetReactState(REACT_PASSIVE);
-        DoCastSelf(DEVOURING_FLAME_GROUND, true);
-    }
-
-    // Evade caused by Spell::SummonGuardian. Creature dont need evade at all, is despawned if razorscale enter in evade
-    void EnterEvadeMode(EvadeReason /*why*/) override { }
+        DoCastSelf(DEVOURING_FLAME_GROUND);
+    }
 };
 
 class go_razorscale_harpoon : public GameObjectScript
@@ -1674,28 +1487,6 @@
                 if (Creature* controller = me->FindNearestCreature(NPC_RAZORSCALE_CONTROLLER, 5.0f))
                     controller->AI()->Talk(EMOTE_HARPOON);
 
-=======
-        DoCastSelf(DEVOURING_FLAME_GROUND);
-    }
-};
-
-class go_razorscale_harpoon : public GameObjectScript
-{
-public:
-    go_razorscale_harpoon() : GameObjectScript("go_razorscale_harpoon") { }
-
-    struct go_razorscale_harpoonAI : public GameObjectAI
-    {
-        go_razorscale_harpoonAI(GameObject* go) : GameObjectAI(go) { }
-
-        void Reset() override
-        {
-            _scheduler.Schedule(Seconds(1), [this](TaskContext /*context*/)
-            {
-                if (Creature* controller = me->FindNearestCreature(NPC_RAZORSCALE_CONTROLLER, 5.0f))
-                    controller->AI()->Talk(EMOTE_HARPOON);
-
->>>>>>> 28d470c5
                 if (GameObject* brokenHarpoon = me->FindNearestGameObject(GO_RAZOR_BROKEN_HARPOON, 5.0f))
                     brokenHarpoon->RemoveFromWorld();
             });
@@ -1718,15 +1509,9 @@
             }
         }
 
-<<<<<<< HEAD
-        bool OnGossipHello(Player* /*player*/) override
-        {
-            me->SetFlag(GAMEOBJECT_FLAGS, GO_FLAG_NOT_SELECTABLE);
-=======
         bool GossipHello(Player* /*player*/) override
         {
             me->AddFlag(GO_FLAG_NOT_SELECTABLE);
->>>>>>> 28d470c5
             if (Creature* controller = me->FindNearestCreature(NPC_RAZORSCALE_CONTROLLER, 5.0f))
             {
                 // Prevent 2 players clicking at "same time"
@@ -1766,11 +1551,7 @@
 
         void Reset() override
         {
-<<<<<<< HEAD
-            me->SetFlag(GAMEOBJECT_FLAGS, GO_FLAG_NOT_SELECTABLE);
-=======
             me->AddFlag(GO_FLAG_NOT_SELECTABLE);
->>>>>>> 28d470c5
             _scheduler.Schedule(Seconds(1), [this](TaskContext /*context*/)
             {
                 me->UseDoorOrButton();
@@ -1873,11 +1654,7 @@
     }
 };
 
-<<<<<<< HEAD
-// 64821 - Fuse Armor
-=======
 // 64771 - Fuse Armor
->>>>>>> 28d470c5
 class spell_razorscale_fuse_armor : public AuraScript
 {
     PrepareAuraScript(spell_razorscale_fuse_armor);
@@ -1887,29 +1664,15 @@
         return ValidateSpellInfo({ SPELL_FUSED_ARMOR });
     }
 
-<<<<<<< HEAD
-    void HandleFused(AuraEffect const* /*aurEff*/)
-    {
-        if (GetStackAmount() != GetSpellInfo()->StackAmount)
-            return;
-
-        GetTarget()->CastSpell(nullptr, SPELL_FUSED_ARMOR, true);
-        Remove();
-=======
     void HandleFused(AuraEffect const* /*aurEff*/, AuraEffectHandleModes /*mode*/)
     {
         if (GetStackAmount() == 5)
             GetTarget()->CastSpell(GetTarget(), SPELL_FUSED_ARMOR, true);
->>>>>>> 28d470c5
     }
 
     void Register() override
     {
-<<<<<<< HEAD
-        OnEffectPeriodic += AuraEffectPeriodicFn(spell_razorscale_fuse_armor::HandleFused, EFFECT_0, SPELL_AURA_PERIODIC_DUMMY);
-=======
         AfterEffectApply += AuraEffectRemoveFn(spell_razorscale_fuse_armor::HandleFused, EFFECT_1, SPELL_AURA_MOD_MELEE_HASTE, AURA_EFFECT_HANDLE_REAL);
->>>>>>> 28d470c5
     }
 };
 
@@ -1936,7 +1699,7 @@
 
         bool OnCheck(Player* /*player*/, Unit* target) override
         {
-            return target && target->GetAI() && target->GetAI()->GetData(DATA_IRON_DWARF_MEDIUM_RARE);
+            return target && target->IsAIEnabled && target->GetAI()->GetData(DATA_IRON_DWARF_MEDIUM_RARE);
         }
 };
 
@@ -1973,11 +1736,7 @@
     new go_razorscale_mole_machine();
     RegisterSpellScript(spell_razorscale_flame_breath);
     RegisterSpellScript(spell_razorscale_summon_iron_dwarves);
-<<<<<<< HEAD
-    RegisterSpellScript(spell_razorscale_fuse_armor);
-=======
     RegisterAuraScript(spell_razorscale_fuse_armor);
->>>>>>> 28d470c5
     RegisterSpellScript(spell_razorscale_firebolt);
     new achievement_iron_dwarf_medium_rare();
     new achievement_quick_shave();
