--- conflicted
+++ resolved
@@ -23,45 +23,40 @@
 #include "SpellInfo.h"
 #include "Player.h"
 
-enum RazorscaleEmotes
-{
-    EMOTE_BREATH                                = 0,
-    EMOTE_PERMA                                 = 1
-};
-
-enum CommanderSays
-{
-    SAY_GREET                                   = 0,
-    SAY_GROUND_PHASE                            = 1
-};
-
-enum EngineerSays
-{
-    SAY_AGGRO                                   = 0,
-    SAY_TURRETS                                 = 1
-};
-
-enum RazorscaleControllerEmote
-{
-    EMOTE_HARPOON                               = 0
+enum Says
+{
+    // Expedition Commander
+    SAY_INTRO                                    = 0,
+    SAY_GROUND_PHASE                             = 1,
+    SAY_AGGRO_2                                  = 2,
+
+    // Expedition Engineer
+    SAY_AGGRO_1                                  = 0,
+    SAY_AGGRO_3                                  = 1,
+    SAY_TURRETS                                  = 2, // unused
+
+    // Razorscale Controller
+    EMOTE_HARPOON                                = 0,
+
+    // Razorscale
+    EMOTE_PERMA                                  = 0,
+    EMOTE_BREATH                                 = 1
 };
 
 enum Spells
 {
     SPELL_FLAMEBUFFET                            = 64016,
-    SPELL_FIREBALL_10                            = 62796,
-    SPELL_FIREBALL_25                            = 63815,
+    SPELL_FIREBALL                               = 62796,
     SPELL_FLAME_GROUND                           = 64734,
     SPELL_WINGBUFFET                             = 62666,
-    SPELL_FLAMEBREATH_10                         = 63317,
-    SPELL_FLAMEBREATH_25                         = 64021,
+    SPELL_FLAMEBREATH                            = 63317,
     SPELL_FUSEARMOR                              = 64771,
     SPELL_FLAMED                                 = 62696,
     SPELL_STUN                                   = 9032,
     SPELL_BERSERK                                = 47008,
     // Additonal Spells
     // Devouring Flame Spells
-    SPELL_DEVOURING_FLAME                        = 63236,
+    SPELL_DEVOURING_FLAME                        = 63308,
     SPELL_DEVOURING_FLAME_DAMAGE                 = 64704,
     SPELL_DEVOURING_FLAME_TRIGGER                = 64709,
     // HarpoonSpells
@@ -74,9 +69,8 @@
     SPELL_SUMMON_MOLE_MACHINE                    = 62899,
     SPELL_SUMMON_IRON_DWARVES                    = 63116,
     SPELL_SUMMON_IRON_DWARVES_2                  = 63114,
-    SPELL_SUMMON_IRON_DWARF_GUARDIAN             = 62926,
-    SPELL_SUMMON_IRON_DWARF_WATCHER              = 63135,
-    SPELL_SUMMON_IRON_VRYKUL                     = 63798
+    SPELL_SUMMON_IRON_DWARVE_GUARDIAN            = 62926,
+    SPELL_SUMMON_IRON_DWARVE_WATCHER             = 63135,
 };
 
 enum NPC
@@ -84,10 +78,10 @@
     NPC_DARK_RUNE_GUARDIAN                       = 33388,
     NPC_DARK_RUNE_SENTINEL                       = 33846,
     NPC_DARK_RUNE_WATCHER                        = 33453,
-    NPC_MOLE_MACHINE_TRIGGER                     = 33245,
+    MOLE_MACHINE_TRIGGER                         = 33245,
     NPC_COMMANDER                                = 33210,
     NPC_ENGINEER                                 = 33287,
-    NPC_DEFENDER                                 = 33816
+    NPC_DEFENDER                                 = 33816,
 };
 
 enum DarkRuneSpells
@@ -98,16 +92,10 @@
     // Dark Rune Guardian
     SPELL_STORMSTRIKE                            = 64757,
     // Dark Rune Sentinel
-    SPELL_BATTLE_SHOUT_10                        = 46763,
-    SPELL_BATTLE_SHOUT_25                        = 64062,
+    SPELL_BATTLE_SHOUT                           = 46763,
     SPELL_HEROIC_STRIKE                          = 45026,
-    SPELL_WHIRLWIND                              = 63808
-};
-
-// Macros for access simplification
-#define SPELL_FIREBALL RAID_MODE(SPELL_FIREBALL_10, SPELL_FIREBALL_25)
-#define SPELL_FLAMEBREATH RAID_MODE(SPELL_FLAMEBREATH_10, SPELL_FLAMEBREATH_25)
-#define SPELL_BATTLE_SHOUT (SPELL_BATTLE_SHOUT_10, SPELL_BATTLE_SHOUT_25)
+    SPELL_WHIRLWIND                              = 63807,
+};
 
 enum Actions
 {
@@ -115,15 +103,34 @@
     ACTION_GROUND_PHASE                          = 2,
     ACTION_HARPOON_BUILD                         = 3,
     ACTION_PLACE_BROKEN_HARPOON                  = 4,
-    ACTION_REMOVE_HARPOON                        = 5,
     ACTION_COMMANDER_RESET                       = 7,
-    ACTION_DESPAWN_ADDS                          = 8
-};
-
-enum MovementPoints
-{
-    POINT_AIR              = 0,
-    POINT_GROUND           = 1
+};
+
+enum Phases
+{
+    PHASE_PERMAGROUND                            = 1,
+    PHASE_GROUND                                 = 2,
+    PHASE_FLIGHT                                 = 3,
+};
+
+enum Events
+{
+    EVENT_BERSERK                                = 1,
+    EVENT_BREATH                                 = 2,
+    EVENT_BUFFET                                 = 3,
+    EVENT_FIREBALL                               = 5,
+    EVENT_FLIGHT                                 = 6,
+    EVENT_DEVOURING                              = 7,
+    EVENT_FLAME                                  = 8,
+    EVENT_LAND                                   = 9,
+    EVENT_GROUND                                 = 10,
+    EVENT_FUSE                                   = 11,
+    EVENT_SUMMON                                 = 12,
+    // Razorscale Controller
+    EVENT_BUILD_HARPOON_1                        = 13,
+    EVENT_BUILD_HARPOON_2                        = 14,
+    EVENT_BUILD_HARPOON_3                        = 15,
+    EVENT_BUILD_HARPOON_4                        = 16,
 };
 
 #define GROUND_Z                                 391.517f
@@ -133,10 +140,10 @@
 
 const Position PosEngRepair[4] =
 {
-    { 589.281f, -129.956f, GROUND_Z, 4.789f },
-    { 571.850f, -130.687f, GROUND_Z, 4.252f },
-    { 606.567f, -139.369f, GROUND_Z, 4.434f },
-    { 558.565f, -135.265f, GROUND_Z, 5.074f }
+    { 590.442f, -130.550f, GROUND_Z, 4.789f },
+    { 574.850f, -133.687f, GROUND_Z, 4.252f },
+    { 606.567f, -143.369f, GROUND_Z, 4.434f },
+    { 560.609f, -142.967f, GROUND_Z, 5.074f },
 };
 
 const Position PosDefSpawn[4] =
@@ -144,7 +151,7 @@
     { 600.75f, -104.850f, GROUND_Z, 0 },
     { 596.38f, -110.262f, GROUND_Z, 0 },
     { 566.47f, -103.633f, GROUND_Z, 0 },
-    { 570.41f, -108.791f, GROUND_Z, 0 }
+    { 570.41f, -108.791f, GROUND_Z, 0 },
 };
 
 const Position PosDefCombat[4] =
@@ -152,7 +159,7 @@
     { 614.975f, -155.138f, GROUND_Z, 4.154f },
     { 609.814f, -204.968f, GROUND_Z, 5.385f },
     { 563.531f, -201.557f, GROUND_Z, 4.108f },
-    { 560.231f, -153.677f, GROUND_Z, 5.403f }
+    { 560.231f, -153.677f, GROUND_Z, 5.403f },
 };
 
 const Position PosHarpoon[4] =
@@ -160,7 +167,7 @@
     { 571.901f, -136.554f, GROUND_Z, 0 },
     { 589.450f, -134.888f, GROUND_Z, 0 },
     { 559.119f, -140.505f, GROUND_Z, 0 },
-    { 606.229f, -143.721f, GROUND_Z, 0 }
+    { 606.229f, -136.721f, GROUND_Z, 0 },
 };
 
 const Position RazorFlight = { 588.050f, -251.191f, 470.536f, 1.498f };
@@ -169,15 +176,6 @@
 
 class boss_razorscale_controller : public CreatureScript
 {
-    // Moved event declarations, since they are only use here (Paradigm: Add definitions as local as possible).
-    enum
-    {
-        EVENT_BUILD_HARPOON_1 = 13,
-        EVENT_BUILD_HARPOON_2,
-        EVENT_BUILD_HARPOON_3,
-        EVENT_BUILD_HARPOON_4,
-    };
-
     public:
         boss_razorscale_controller() : CreatureScript("boss_razorscale_controller") { }
 
@@ -185,56 +183,20 @@
         {
             boss_razorscale_controllerAI(Creature* creature) : BossAI(creature, DATA_RAZORSCALE_CONTROL)
             {
+                me->SetDisplayId(me->GetCreatureTemplate()->Modelid2);
             }
 
             void Reset()
             {
                 _Reset();
                 me->SetReactState(REACT_PASSIVE);
-                DoAction(ACTION_PLACE_BROKEN_HARPOON);
-                DoAction(ACTION_REMOVE_HARPOON);
-                me->SetDisplayId(me->GetCreatureTemplate()->Modelid2);
-                me->SetFlag(UNIT_FIELD_FLAGS, UNIT_FLAG_NOT_SELECTABLE);
             }
 
             void SpellHit(Unit* /*caster*/, SpellInfo const* spell)
             {
                 switch (spell->Id)
                 {
-                    case SPELL_HARPOON_SHOT_1:
-                    case SPELL_HARPOON_SHOT_2:
-                    case SPELL_HARPOON_SHOT_3:
-                    case SPELL_HARPOON_SHOT_4:
-                        DoCast(SPELL_HARPOON_TRIGGER);
-                        break;
-                    default:
-                        break;
-                }
-            }
-
-            void DamageTaken(Unit* /*killer*/, uint32 &damage)
-            {
-                // just making them immortal
-                damage = 0;
-            }
-
-            void DoAction(int32 action)
-            {
-                if (instance->GetBossState(DATA_RAZORSCALE) != IN_PROGRESS)
-                    return;
-
-                switch (action)
-                {
-                    case ACTION_HARPOON_BUILD:
-                        events.ScheduleEvent(EVENT_BUILD_HARPOON_1, 50*IN_MILLISECONDS);
-                        if (me->GetMap()->GetSpawnMode() == RAID_DIFFICULTY_25MAN_NORMAL)
-                            events.ScheduleEvent(EVENT_BUILD_HARPOON_3, 90*IN_MILLISECONDS);
-                        break;
-                    case ACTION_PLACE_BROKEN_HARPOON:
-                        for (uint8 n = 0; n < RAID_MODE(2, 4); n++)
-                            me->SummonGameObject(GO_RAZOR_BROKEN_HARPOON, PosHarpoon[n].GetPositionX(), PosHarpoon[n].GetPositionY(), PosHarpoon[n].GetPositionZ(), 2.286f, 0, 0, 0, 0, 3*MINUTE*IN_MILLISECONDS);
-                        break;
-                    case ACTION_REMOVE_HARPOON:
+                    case SPELL_FLAMED:
                         if (GameObject* Harpoon1 = ObjectAccessor::GetGameObject(*me, instance->GetData64(GO_RAZOR_HARPOON_1)))
                             Harpoon1->RemoveFromWorld();
                         if (GameObject* Harpoon2 = ObjectAccessor::GetGameObject(*me, instance->GetData64(GO_RAZOR_HARPOON_2)))
@@ -243,34 +205,62 @@
                             Harpoon3->RemoveFromWorld();
                         if (GameObject* Harpoon4 = ObjectAccessor::GetGameObject(*me, instance->GetData64(GO_RAZOR_HARPOON_4)))
                             Harpoon4->RemoveFromWorld();
+                        me->AI()->DoAction(ACTION_HARPOON_BUILD);
+                        me->AI()->DoAction(ACTION_PLACE_BROKEN_HARPOON);
                         break;
-                    default:
+                    case SPELL_HARPOON_SHOT_1:
+                    case SPELL_HARPOON_SHOT_2:
+                    case SPELL_HARPOON_SHOT_3:
+                    case SPELL_HARPOON_SHOT_4:
+                        DoCast(SPELL_HARPOON_TRIGGER);
                         break;
                 }
             }
 
+            void JustDied(Unit* /*killer*/)
+            {
+                _JustDied();
+            }
+
+            void DoAction(int32 action)
+            {
+                if (instance->GetBossState(DATA_RAZORSCALE) != IN_PROGRESS)
+                    return;
+
+                switch (action)
+                {
+                    case ACTION_HARPOON_BUILD:
+                        events.ScheduleEvent(EVENT_BUILD_HARPOON_1, 50000);
+                        if (me->GetMap()->GetSpawnMode() == RAID_DIFFICULTY_25MAN_NORMAL)
+                            events.ScheduleEvent(EVENT_BUILD_HARPOON_3, 90000);
+                        break;
+                    case ACTION_PLACE_BROKEN_HARPOON:
+                        for (uint8 n = 0; n < RAID_MODE(2, 4); n++)
+                            me->SummonGameObject(GO_RAZOR_BROKEN_HARPOON, PosHarpoon[n].GetPositionX(), PosHarpoon[n].GetPositionY(), PosHarpoon[n].GetPositionZ(), 2.286f, 0, 0, 0, 0, 180000);
+                        break;
+                }
+            }
+
             void UpdateAI(uint32 Diff)
             {
-                if (me->isInCombat() && instance->GetBossState(BOSS_RAZORSCALE) != IN_PROGRESS)
-                    EnterEvadeMode();
-
                 events.Update(Diff);
 
                 while (uint32 eventId = events.ExecuteEvent())
                 {
-                    Talk(EMOTE_HARPOON);
                     switch (eventId)
                     {
                         case EVENT_BUILD_HARPOON_1:
+                            Talk(EMOTE_HARPOON);
                             if (GameObject* Harpoon = me->SummonGameObject(GO_RAZOR_HARPOON_1, PosHarpoon[0].GetPositionX(), PosHarpoon[0].GetPositionY(), PosHarpoon[0].GetPositionZ(), 4.790f, 0.0f, 0.0f, 0.0f, 0.0f, uint32(me->GetRespawnTime())))
                             {
                                 if (GameObject* BrokenHarpoon = Harpoon->FindNearestGameObject(GO_RAZOR_BROKEN_HARPOON, 5.0f)) //only nearest broken harpoon
                                     BrokenHarpoon->RemoveFromWorld();
-                                events.ScheduleEvent(EVENT_BUILD_HARPOON_2, 20*IN_MILLISECONDS);
+                                events.ScheduleEvent(EVENT_BUILD_HARPOON_2, 20000);
                                 events.CancelEvent(EVENT_BUILD_HARPOON_1);
                             }
                             return;
                         case EVENT_BUILD_HARPOON_2:
+                            Talk(EMOTE_HARPOON);
                             if (GameObject* Harpoon = me->SummonGameObject(GO_RAZOR_HARPOON_2, PosHarpoon[1].GetPositionX(), PosHarpoon[1].GetPositionY(), PosHarpoon[1].GetPositionZ(), 4.659f, 0, 0, 0, 0, uint32(me->GetRespawnTime())))
                             {
                                 if (GameObject* BrokenHarpoon = Harpoon->FindNearestGameObject(GO_RAZOR_BROKEN_HARPOON, 5.0f))
@@ -279,15 +269,17 @@
                             }
                             return;
                         case EVENT_BUILD_HARPOON_3:
+                            Talk(EMOTE_HARPOON);
                             if (GameObject* Harpoon = me->SummonGameObject(GO_RAZOR_HARPOON_3, PosHarpoon[2].GetPositionX(), PosHarpoon[2].GetPositionY(), PosHarpoon[2].GetPositionZ(), 5.382f, 0, 0, 0, 0, uint32(me->GetRespawnTime())))
                             {
                                 if (GameObject* BrokenHarpoon = Harpoon->FindNearestGameObject(GO_RAZOR_BROKEN_HARPOON, 5.0f))
                                     BrokenHarpoon->RemoveFromWorld();
-                                events.ScheduleEvent(EVENT_BUILD_HARPOON_4, 20*IN_MILLISECONDS);
+                                events.ScheduleEvent(EVENT_BUILD_HARPOON_4, 20000);
                                 events.CancelEvent(EVENT_BUILD_HARPOON_3);
                             }
                             return;
                         case EVENT_BUILD_HARPOON_4:
+                            Talk(EMOTE_HARPOON);
                             if (GameObject* Harpoon = me->SummonGameObject(GO_RAZOR_HARPOON_4, PosHarpoon[3].GetPositionX(), PosHarpoon[3].GetPositionY(), PosHarpoon[3].GetPositionZ(), 4.266f, 0, 0, 0, 0, uint32(me->GetRespawnTime())))
                             {
                                 if (GameObject* BrokenHarpoon = Harpoon->FindNearestGameObject(GO_RAZOR_BROKEN_HARPOON, 5.0f))
@@ -295,8 +287,6 @@
                                 events.CancelEvent(EVENT_BUILD_HARPOON_4);
                             }
                             return;
-                        default:
-                            return;
                     }
                 }
             }
@@ -315,47 +305,15 @@
 
         bool OnGossipHello(Player* /*player*/, GameObject* go)
         {
-<<<<<<< HEAD
-            // There is nothing to be done if the flag mentioned below is already set
-            if (go->HasFlag(GAMEOBJECT_FLAGS, GO_FLAG_NOT_SELECTABLE))
-                return true;
-
-            if (InstanceScript* instance = go->GetInstanceScript())
-                if (ObjectAccessor::GetCreature(*go, instance->GetData64(BOSS_RAZORSCALE))) // Only set the flag if the boss already has a GUID assigned
-                    go->SetFlag(GAMEOBJECT_FLAGS, GO_FLAG_NOT_SELECTABLE);
-=======
             InstanceScript* instance = go->GetInstanceScript();
             if (ObjectAccessor::GetCreature(*go, instance ? instance->GetData64(DATA_RAZORSCALE) : 0))
                 go->SetFlag(GAMEOBJECT_FLAGS, GO_FLAG_NOT_SELECTABLE);
->>>>>>> 7fda6f37
             return false;
         }
 };
 
 class boss_razorscale : public CreatureScript
 {
-    enum Phases
-    {
-        PHASE_PERMAGROUND = 1,
-        PHASE_GROUND,
-        PHASE_FLIGHT
-    };
-
-    enum Events
-    {
-        EVENT_BERSERK  = 1,
-        EVENT_BREATH,
-        EVENT_BUFFET,
-        EVENT_FIREBALL,
-        EVENT_FLIGHT,
-        EVENT_DEVOURING,
-        EVENT_FLAME,
-        EVENT_LAND,
-        EVENT_GROUND,
-        EVENT_FUSE,
-        EVENT_SUMMON
-    };
-
     public:
         boss_razorscale() : CreatureScript("boss_razorscale") { }
 
@@ -364,15 +322,19 @@
             boss_razorscaleAI(Creature* creature) : BossAI(creature, DATA_RAZORSCALE)
             {
                 // Do not let Razorscale be affected by Battle Shout buff
-                me->ApplySpellImmune(0, IMMUNITY_ID, SPELL_BATTLE_SHOUT, true);
-            }
+                me->ApplySpellImmune(0, IMMUNITY_ID, (SPELL_BATTLE_SHOUT), true);
+            }
+
+            Phases phase;
+
+            uint32 EnrageTimer;
+            uint8 FlyCount;
+            uint8 HarpoonCounter;
+            bool PermaGround;
+            bool Enraged;
 
             void Reset()
             {
-                if (Creature* controller = ObjectAccessor::GetCreature(*me, instance ? instance->GetData64(DATA_RAZORSCALE_CONTROL) : 0))
-                    controller->AI()->DoAction(ACTION_REMOVE_HARPOON);
-                EntryCheckPredicate pred(NPC_MOLE_MACHINE_TRIGGER);
-                summons.DoAction(ACTION_DESPAWN_ADDS, pred);
                 _Reset();
                 me->SetCanFly(true);
                 me->SetFlag(UNIT_FIELD_FLAGS, UNIT_FLAG_NOT_SELECTABLE);
@@ -381,22 +343,24 @@
                 HarpoonCounter = 0;
                 if (Creature* commander = ObjectAccessor::GetCreature(*me, instance ? instance->GetData64(DATA_EXPEDITION_COMMANDER) : 0))
                     commander->AI()->DoAction(ACTION_COMMANDER_RESET);
-                events.ScheduleEvent(EVENT_BERSERK, 10*MINUTE*IN_MILLISECONDS, 0, PHASE_PERMAGROUND | PHASE_GROUND | PHASE_FLIGHT);
-                events.ScheduleEvent(EVENT_FLIGHT, 0, 0, PHASE_GROUND);
             }
 
             void EnterCombat(Unit* /*who*/)
             {
                 _EnterCombat();
+                if (Creature* controller = ObjectAccessor::GetCreature(*me, instance ? instance->GetData64(DATA_RAZORSCALE_CONTROL) : 0))
+                    controller->AI()->DoAction(ACTION_HARPOON_BUILD);
                 me->SetSpeed(MOVE_FLIGHT, 3.0f, true);
                 me->SetReactState(REACT_PASSIVE);
                 phase = PHASE_GROUND;
                 events.SetPhase(PHASE_GROUND);
                 FlyCount = 0;
+                EnrageTimer = 600000;
                 Enraged = false;
-            }
-
-            void JustDied(Unit* /*who*/)
+                events.ScheduleEvent(EVENT_FLIGHT, 0, 0, PHASE_GROUND);
+            }
+
+            void JustDied(Unit* /*killer*/)
             {
                 _JustDied();
                 if (Creature* controller = ObjectAccessor::GetCreature(*me, instance ? instance->GetData64(DATA_RAZORSCALE_CONTROL) : 0))
@@ -411,32 +375,11 @@
 
             void MovementInform(uint32 type, uint32 id)
             {
-                if (type != EFFECT_MOTION_TYPE)
-                    return;
-
-                switch (id)
-                {
-                    case POINT_AIR:
-                        phase = PHASE_FLIGHT;
-                        events.SetPhase(PHASE_FLIGHT);
-                        events.ScheduleEvent(EVENT_FLIGHT, 0, 0, PHASE_GROUND);
-                        if (Creature* controller = ObjectAccessor::GetCreature(*me, instance ? instance->GetData64(DATA_RAZORSCALE_CONTROL) : 0))
-                        {
-                            controller->AI()->DoAction(ACTION_HARPOON_BUILD);
-                            controller->AI()->DoAction(ACTION_REMOVE_HARPOON);
-                            // first spawn handled at npc_expedition_commander
-                            if (FlyCount > 1)
-                                controller->AI()->DoAction(ACTION_PLACE_BROKEN_HARPOON);
-                        }
-                        me->SetFacingTo(RazorFlight.GetOrientation());
-                        break;
-                    case POINT_GROUND:
-                        phase = PHASE_GROUND;
-                        events.SetPhase(PHASE_GROUND);
-                        events.ScheduleEvent(EVENT_LAND, 0, 0, PHASE_GROUND);
-                        break;
-                    default:
-                        break;
+                if (type == EFFECT_MOTION_TYPE && id == 1)
+                {
+                    phase = PHASE_GROUND;
+                    events.SetPhase(PHASE_GROUND);
+                    events.ScheduleEvent(EVENT_LAND, 0, 0, PHASE_GROUND);
                 }
             }
 
@@ -449,21 +392,28 @@
                 return 0;
             }
 
-            void UpdateAI(uint32 diff)
+            void UpdateAI(uint32 Diff)
             {
                 if (!UpdateVictim())
                     return;
 
-                events.Update(diff);
+                events.Update(Diff);
 
                 if (HealthBelowPct(50) && !PermaGround)
                     EnterPermaGround();
 
+                if (EnrageTimer <= Diff && !Enraged)
+                {
+                    DoCast(me, SPELL_BERSERK);
+                    Enraged = true;
+                }
+                else
+                    EnrageTimer -= Diff;
+
                 if (HarpoonCounter == RAID_MODE(2, 4))
                 {
                     HarpoonCounter = 0;
-                    events.CancelEvent(EVENT_SUMMON);
-                    me->GetMotionMaster()->MoveLand(POINT_GROUND, RazorGround);
+                    me->GetMotionMaster()->MoveLand(1, RazorGround);
                 }
 
                 if (phase == PHASE_GROUND)
@@ -476,31 +426,28 @@
                                 phase = PHASE_FLIGHT;
                                 events.SetPhase(PHASE_FLIGHT);
                                 me->SetCanFly(true);
-                                me->RemoveAllAuras();
+                                me->SetFlag(UNIT_FIELD_FLAGS, UNIT_FLAG_NOT_SELECTABLE);
                                 me->SetReactState(REACT_PASSIVE);
                                 me->AttackStop();
-                                me->GetMotionMaster()->MoveTakeoff(POINT_AIR, RazorFlight);
-                                events.ScheduleEvent(EVENT_FIREBALL, 7*IN_MILLISECONDS, 0, PHASE_FLIGHT);
-                                events.ScheduleEvent(EVENT_DEVOURING, 10*IN_MILLISECONDS, 0, PHASE_FLIGHT);
-                                events.ScheduleEvent(EVENT_SUMMON, 5*IN_MILLISECONDS, 0, PHASE_FLIGHT);
+                                me->GetMotionMaster()->MoveTakeoff(0, RazorFlight);
+                                events.ScheduleEvent(EVENT_FIREBALL, 7000, 0, PHASE_FLIGHT);
+                                events.ScheduleEvent(EVENT_DEVOURING, 10000, 0, PHASE_FLIGHT);
+                                events.ScheduleEvent(EVENT_SUMMON, 5000, 0, PHASE_FLIGHT);
                                 ++FlyCount;
                                 return;
                             case EVENT_LAND:
-                                /* she doesnt want to land correctlty for some reason
                                 me->SetCanFly(false);
-                                me->RemoveUnitMovementFlag(MOVEMENTFLAG_FLYING | MOVEMENTFLAG_DISABLE_GRAVITY);
-                                me->SetDisableGravity(false);*/
                                 me->RemoveFlag(UNIT_FIELD_FLAGS, UNIT_FLAG_NOT_SELECTABLE);
                                 me->SetFlag(UNIT_FIELD_FLAGS, UNIT_FLAG_STUNNED | UNIT_FLAG_PACIFIED);
                                 if (Creature* commander = ObjectAccessor::GetCreature(*me, instance ? instance->GetData64(DATA_EXPEDITION_COMMANDER) : 0))
                                     commander->AI()->DoAction(ACTION_GROUND_PHASE);
-                                events.ScheduleEvent(EVENT_BREATH, 30*IN_MILLISECONDS, 0, PHASE_GROUND);
-                                events.ScheduleEvent(EVENT_BUFFET, 33*IN_MILLISECONDS, 0, PHASE_GROUND);
-                                events.ScheduleEvent(EVENT_FLIGHT, 35*IN_MILLISECONDS, 0, PHASE_GROUND);
+                                events.ScheduleEvent(EVENT_BREATH, 30000, 0, PHASE_GROUND);
+                                events.ScheduleEvent(EVENT_BUFFET, 33000, 0, PHASE_GROUND);
+                                events.ScheduleEvent(EVENT_FLIGHT, 35000, 0, PHASE_GROUND);
                                 return;
                             case EVENT_BREATH:
                                 me->RemoveFlag(UNIT_FIELD_FLAGS, UNIT_FLAG_STUNNED | UNIT_FLAG_PACIFIED);
-                                me->RemoveAurasDueToSpell(SPELL_HARPOON_TRIGGER);
+                                me->RemoveAllAuras();
                                 me->SetReactState(REACT_AGGRESSIVE);
                                 Talk(EMOTE_BREATH);
                                 DoCastAOE(SPELL_FLAMEBREATH);
@@ -512,15 +459,10 @@
                                     controller->CastSpell(controller, SPELL_FLAMED, true);
                                 events.CancelEvent(EVENT_BUFFET);
                                 return;
-                            case EVENT_BERSERK:
-                                DoCast(me, SPELL_BERSERK);
-                                return;
-                            default:
-                                return;
                         }
                     }
                 }
-                else if (phase == PHASE_PERMAGROUND)
+                if (phase == PHASE_PERMAGROUND)
                 {
                     while (uint32 eventId = events.ExecuteEvent())
                     {
@@ -528,22 +470,22 @@
                         {
                             case EVENT_FLAME:
                                 DoCastAOE(SPELL_FLAMEBUFFET);
-                                events.ScheduleEvent(EVENT_FLAME, 10*IN_MILLISECONDS, 0, PHASE_PERMAGROUND);
+                                events.ScheduleEvent(EVENT_FLAME, 10000, 0, PHASE_PERMAGROUND);
                                 return;
                             case EVENT_BREATH:
                                 Talk(EMOTE_BREATH);
                                 DoCastVictim(SPELL_FLAMEBREATH);
-                                events.ScheduleEvent(EVENT_BREATH, 20*IN_MILLISECONDS, 0, PHASE_PERMAGROUND);
+                                events.ScheduleEvent(EVENT_BREATH, 20000, 0, PHASE_PERMAGROUND);
                                 return;
                             case EVENT_FIREBALL:
                                 if (Unit* target = SelectTarget(SELECT_TARGET_RANDOM, 0, 200.0f, true))
                                     DoCast(target, SPELL_FIREBALL);
-                                events.ScheduleEvent(EVENT_FIREBALL, 3*IN_MILLISECONDS, 0, PHASE_PERMAGROUND);
+                                events.ScheduleEvent(EVENT_FIREBALL, 3000, 0, PHASE_PERMAGROUND);
                                 return;
                             case EVENT_DEVOURING:
                                 if (Unit* target = SelectTarget(SELECT_TARGET_RANDOM, 0, 200.0f, true))
                                     DoCast(target, SPELL_DEVOURING_FLAME);
-                                events.ScheduleEvent(EVENT_DEVOURING, 10*IN_MILLISECONDS, 0, PHASE_PERMAGROUND);
+                                events.ScheduleEvent(EVENT_DEVOURING, 10000, 0, PHASE_PERMAGROUND);
                                 return;
                             case EVENT_BUFFET:
                                 DoCastAOE(SPELL_WINGBUFFET);
@@ -551,12 +493,7 @@
                                 return;
                             case EVENT_FUSE:
                                 DoCast(me->getVictim(), SPELL_FUSEARMOR);
-                                events.ScheduleEvent(EVENT_FUSE, 10*IN_MILLISECONDS, 0, PHASE_PERMAGROUND);
-                                return;
-                            case EVENT_BERSERK:
-                                DoCast(me, SPELL_BERSERK);
-                                return;
-                            default:
+                                events.ScheduleEvent(EVENT_FUSE, 10000, 0, PHASE_PERMAGROUND);
                                 return;
                         }
                     }
@@ -570,29 +507,18 @@
                         switch (eventId)
                         {
                             case EVENT_FIREBALL:
-                            {
-                                Unit* fireballTarget = SelectTarget(SELECT_TARGET_RANDOM, 0, 200.0f, true);
-                                if (fireballTarget)
-                                    DoCast(fireballTarget, SPELL_FIREBALL);
-                                // if everyone goes too far reset the encounter
-                                else
-                                    me->AI()->EnterEvadeMode();
-                                events.ScheduleEvent(EVENT_FIREBALL, 3*IN_MILLISECONDS, 0, PHASE_FLIGHT);
-                                return;
-                            }
+                                if (Unit* target = SelectTarget(SELECT_TARGET_RANDOM, 0, 200.0f, true))
+                                    DoCast(target, SPELL_FIREBALL);
+                                events.ScheduleEvent(EVENT_FIREBALL, 3000, 0, PHASE_FLIGHT);
+                                return;
                             case EVENT_DEVOURING:
                                 if (Unit* target = SelectTarget(SELECT_TARGET_RANDOM, 0, 200.0f, true))
-                                    me->CastSpell(target, SPELL_DEVOURING_FLAME, true);
-                                events.ScheduleEvent(EVENT_DEVOURING, 10*IN_MILLISECONDS, 0, PHASE_FLIGHT);
+                                    me->CastSpell(target->GetPositionX(), target->GetPositionY(), target->GetPositionZ(), SPELL_DEVOURING_FLAME, true);
+                                events.ScheduleEvent(EVENT_DEVOURING, 10000, 0, PHASE_FLIGHT);
                                 return;
                             case EVENT_SUMMON:
                                 SummonMoleMachines();
-                                events.ScheduleEvent(EVENT_SUMMON, 45*IN_MILLISECONDS, 0, PHASE_FLIGHT);
-                                return;
-                            case EVENT_BERSERK:
-                                DoCast(me, SPELL_BERSERK);
-                                return;
-                            default:
+                                events.ScheduleEvent(EVENT_SUMMON, 45000, 0, PHASE_FLIGHT);
                                 return;
                         }
                     }
@@ -611,26 +537,26 @@
                 me->SetSpeed(MOVE_FLIGHT, 1.0f, true);
                 PermaGround = true;
                 DoCastAOE(SPELL_FLAMEBREATH);
-                events.ScheduleEvent(EVENT_FLAME, 15*IN_MILLISECONDS, 0, PHASE_PERMAGROUND);
-                events.RescheduleEvent(EVENT_DEVOURING, 15*IN_MILLISECONDS, 0, PHASE_PERMAGROUND);
-                events.RescheduleEvent(EVENT_BREATH, 20*IN_MILLISECONDS, 0, PHASE_PERMAGROUND);
-                events.RescheduleEvent(EVENT_FIREBALL, 3*IN_MILLISECONDS, 0, PHASE_PERMAGROUND);
-                events.RescheduleEvent(EVENT_DEVOURING, 6*IN_MILLISECONDS, 0, PHASE_PERMAGROUND);
-                events.RescheduleEvent(EVENT_BUFFET, 2.5*IN_MILLISECONDS, 0, PHASE_PERMAGROUND);
-                events.RescheduleEvent(EVENT_FUSE, 5*IN_MILLISECONDS, 0, PHASE_PERMAGROUND);
+                events.ScheduleEvent(EVENT_FLAME, 15000, 0, PHASE_PERMAGROUND);
+                events.RescheduleEvent(EVENT_DEVOURING, 15000, 0, PHASE_PERMAGROUND);
+                events.RescheduleEvent(EVENT_BREATH, 20000, 0, PHASE_PERMAGROUND);
+                events.RescheduleEvent(EVENT_FIREBALL, 3000, 0, PHASE_PERMAGROUND);
+                events.RescheduleEvent(EVENT_DEVOURING, 6000, 0, PHASE_PERMAGROUND);
+                events.RescheduleEvent(EVENT_BUFFET, 2500, 0, PHASE_PERMAGROUND);
+                events.RescheduleEvent(EVENT_FUSE, 5000, 0, PHASE_PERMAGROUND);
             }
 
             void SummonMoleMachines()
             {
-                // Adds will come in waves from mole machines. One mole can spawn a Dark Rune Watcher with 1-2 Guardians, or a lone Sentinel. 
-                // 10m mode spawns 2 moles, 25m 4
-                uint8 amount = RAID_MODE(2, 4);
-                for (uint8 n = 0; n < amount; n++)
+                // Adds will come in waves from mole machines. One mole can spawn a Dark Rune Watcher
+                // with 1-2 Guardians, or a lone Sentinel. Up to 4 mole machines can spawn adds at any given time.
+                uint8 random = urand(2, 4);
+                for (uint8 n = 0; n < random; n++)
                 {
                     float x = float(irand(540, 640));       // Safe range is between 500 and 650
                     float y = float(irand(-230, -195));     // Safe range is between -235 and -145
                     float z = GROUND_Z;                     // Ground level
-                    me->SummonCreature(NPC_MOLE_MACHINE_TRIGGER, x, y, z, 0.0f, TEMPSUMMON_TIMED_DESPAWN, 15*IN_MILLISECONDS);
+                    me->SummonCreature(MOLE_MACHINE_TRIGGER, x, y, z, 0, TEMPSUMMON_TIMED_DESPAWN, 15000);
                 }
             }
 
@@ -643,16 +569,8 @@
                         me->SetReactState(REACT_AGGRESSIVE);
                         DoZoneInCombat(me, 150.0f);
                         break;
-                    default:
-                        break;
-                }
-            }
-            private:
-                Phases phase;
-                uint8 FlyCount;
-                uint8 HarpoonCounter;
-                bool PermaGround;
-                bool Enraged;
+                }
+            }
         };
 
         CreatureAI* GetAI(Creature* creature) const
@@ -668,34 +586,41 @@
 
         struct npc_expedition_commanderAI : public ScriptedAI
         {
-            npc_expedition_commanderAI(Creature* creature) : ScriptedAI(creature), summons(me)
+            npc_expedition_commanderAI(Creature* creature) : ScriptedAI(creature)
             {
                 instance = me->GetInstanceScript();
                 Greet = false;
             }
 
+            InstanceScript* instance;
+            std::list<uint64> summons;
+
+            bool Greet;
+            uint32 AttackStartTimer;
             uint8  Phase;
+            Creature* Engineer[4];
+            Creature* Defender[4];
 
             void Reset()
             {
                 AttackStartTimer = 0;
                 Phase = 0;
                 Greet = false;
-                summons.DespawnAll();
+                summons.clear();
             }
 
             void MoveInLineOfSight(Unit* who)
             {
                 if (!Greet && me->IsWithinDistInMap(who, 10.0f) && who->GetTypeId() == TYPEID_PLAYER)
                 {
-                    Talk(SAY_GREET);
+                    Talk(SAY_INTRO);
                     Greet = true;
                 }
             }
 
             void JustSummoned(Creature* summoned)
             {
-                summons.Summon(summoned);
+                summons.push_back(summoned->GetGUID());
             }
 
             void DoAction(int32 action)
@@ -706,10 +631,8 @@
                         Talk(SAY_GROUND_PHASE);
                         break;
                     case ACTION_COMMANDER_RESET:
-                        summons.DespawnAll();
+                        summons.clear();
                         me->SetFlag(UNIT_NPC_FLAGS, UNIT_NPC_FLAG_GOSSIP);
-                        break;
-                    default:
                         break;
                 }
             }
@@ -721,37 +644,29 @@
                     switch (Phase)
                     {
                         case 1:
-<<<<<<< HEAD
-                            instance->SetBossState(BOSS_RAZORSCALE, IN_PROGRESS);
-                            summons.DespawnAll();
-                            AttackStartTimer = 1*IN_MILLISECONDS;
-=======
                             instance->SetBossState(DATA_RAZORSCALE, IN_PROGRESS);
                             summons.clear();
                             AttackStartTimer = 1000;
->>>>>>> 7fda6f37
                             Phase = 2;
                             break;
                         case 2:
                             for (uint8 n = 0; n < RAID_MODE(2, 4); n++)
                             {
-                                Engineer[n] = me->SummonCreature(NPC_ENGINEER, PosEngSpawn, TEMPSUMMON_CORPSE_TIMED_DESPAWN, 3*IN_MILLISECONDS);
-                                Engineer[n]->RemoveUnitMovementFlag(MOVEMENTFLAG_WALKING);
+                                Engineer[n] = me->SummonCreature(NPC_ENGINEER, PosEngSpawn, TEMPSUMMON_CORPSE_TIMED_DESPAWN, 3000);
+                                Engineer[n]->SetWalk(false);
                                 Engineer[n]->SetSpeed(MOVE_RUN, 0.5f);
                                 Engineer[n]->SetHomePosition(PosEngRepair[n]);
                                 Engineer[n]->GetMotionMaster()->MoveTargetedHome();
                             }
-                            Engineer[0]->AI()->Talk(SAY_AGGRO);
-                            if (Creature* controller = ObjectAccessor::GetCreature(*me, instance ? instance->GetData64(DATA_RAZORSCALE_CONTROL) : 0))
-                                controller->AI()->DoAction(ACTION_PLACE_BROKEN_HARPOON);
+                            Engineer[0]->AI()->Talk(SAY_AGGRO_3);
                             Phase = 3;
-                            AttackStartTimer = 14*IN_MILLISECONDS;
+                            AttackStartTimer = 14000;
                             break;
                         case 3:
                             for (uint8 n = 0; n < 4; n++)
                             {
-                                Defender[n] = me->SummonCreature(NPC_DEFENDER, PosDefSpawn[n], TEMPSUMMON_CORPSE_TIMED_DESPAWN, 3*IN_MILLISECONDS);
-                                Defender[n]->RemoveUnitMovementFlag(MOVEMENTFLAG_WALKING);
+                                Defender[n] = me->SummonCreature(NPC_DEFENDER, PosDefSpawn[n], TEMPSUMMON_CORPSE_TIMED_DESPAWN, 3000);
+                                Defender[n]->SetWalk(false);
                                 Defender[n]->SetHomePosition(PosDefCombat[n]);
                                 Defender[n]->GetMotionMaster()->MoveTargetedHome();
                             }
@@ -762,8 +677,8 @@
                                 Engineer[n]->SetUInt32Value(UNIT_NPC_EMOTESTATE, EMOTE_STATE_USE_STANDING);
                             for (uint8 n = 0; n < 4; ++n)
                                 Defender[n]->SetUInt32Value(UNIT_NPC_EMOTESTATE, EMOTE_STATE_READY2H);
-                            Engineer[0]->AI()->Talk(SAY_AGGRO);
-                            AttackStartTimer = 16*IN_MILLISECONDS;
+                            Talk(SAY_AGGRO_2);
+                            AttackStartTimer = 16000;
                             Phase = 5;
                             break;
                         case 5:
@@ -772,24 +687,14 @@
                                 Razorscale->AI()->DoAction(ACTION_EVENT_START);
                                 me->SetInCombatWith(Razorscale);
                             }
-                            Engineer[0]->AI()->Talk(SAY_AGGRO);
+                            Engineer[0]->AI()->Talk(SAY_AGGRO_1);
                             Phase = 6;
                             break;
-                        default:
-                            break;
                     }
                 }
                 else
                     AttackStartTimer -= Diff;
             }
-
-            private:
-                InstanceScript* instance;
-                SummonList summons;
-                bool Greet;
-                uint32 AttackStartTimer;
-                Creature* Engineer[4];
-                Creature* Defender[4];
         };
 
         bool OnGossipSelect(Player* player, Creature* creature, uint32 /*sender*/, uint32 action)
@@ -801,8 +706,6 @@
                     player->CLOSE_GOSSIP_MENU();
                     CAST_AI(npc_expedition_commanderAI, creature->AI())->Phase = 1;
                     break;
-                default:
-                    break;
             }
             return true;
         }
@@ -831,86 +734,76 @@
 
 class npc_mole_machine_trigger : public CreatureScript
 {
-    enum
-    {
-        EVENT_SUMMON_GOB = 1,
-        EVENT_SUMMON_NPC,
-        EVENT_DISSAPPEAR
-    };
-
-    public:
-        npc_mole_machine_trigger() : CreatureScript("npc_mole_machine_trigger") {}
+    public:
+        npc_mole_machine_trigger() : CreatureScript("npc_mole_machine_trigger") { }
 
         struct npc_mole_machine_triggerAI : public ScriptedAI
         {
-            npc_mole_machine_triggerAI(Creature* creature) : ScriptedAI(creature), summons(me)
+            npc_mole_machine_triggerAI(Creature* creature) : ScriptedAI(creature)
             {
                 SetCombatMovement(false);
                 me->SetFlag(UNIT_FIELD_FLAGS, UNIT_FLAG_NON_ATTACKABLE | UNIT_FLAG_PACIFIED);
-                me->SetVisible(false);
-            }           
+            }
+
+            uint32 SummonGobTimer;
+            uint32 SummonNpcTimer;
+            uint32 DissapearTimer;
+            bool GobSummoned;
+            bool NpcSummoned;
 
             void Reset()
             {
-                events.ScheduleEvent(EVENT_SUMMON_GOB, 2*IN_MILLISECONDS);
-                events.ScheduleEvent(EVENT_SUMMON_NPC, 6*IN_MILLISECONDS);
-                events.ScheduleEvent(EVENT_DISSAPPEAR, 10*IN_MILLISECONDS);
-            }
-
-            void DoAction(int32 /*action*/)
-            {
-                summons.DespawnAll();
-            }
-
-            void UpdateAI(uint32 diff)
-            {
-                events.Update(diff);
-
-                while (uint32 eventId = events.ExecuteEvent())
-                {
-                    switch (eventId)
+                SummonGobTimer = 2000;
+                SummonNpcTimer = 6000;
+                DissapearTimer = 10000;
+                GobSummoned = false;
+                NpcSummoned = false;
+            }
+
+            void UpdateAI(uint32 Diff)
+            {
+                if (!GobSummoned && SummonGobTimer <= Diff)
+                {
+                    DoCast(SPELL_SUMMON_MOLE_MACHINE);
+                    GobSummoned = true;
+                }
+                else
+                    SummonGobTimer -= Diff;
+
+                if (!NpcSummoned && SummonNpcTimer <= Diff)
+                {
+                    switch (urand(0, 1 ))
                     {
-                        case EVENT_SUMMON_GOB:
-                            DoCast(SPELL_SUMMON_MOLE_MACHINE);
+                        case 0:
+                            DoCast(SPELL_SUMMON_IRON_DWARVES);
                             break;
-                        case EVENT_SUMMON_NPC:                     
-                            switch (RAND(SPELL_SUMMON_IRON_DWARVES, SPELL_SUMMON_IRON_DWARVES_2))
-                            {
-                                case SPELL_SUMMON_IRON_DWARVES:
-                                    // Emulator for DoCast(SPELL_SUMMON_IRON_DWARVES); -> SpellScript did not work!
-                                    for (uint8 n = 0; n < urand(1, 2); ++n) 
-                                        me->CastSpell(me, SPELL_SUMMON_IRON_DWARF_GUARDIAN, false);
-                                    me->CastSpell(me, SPELL_SUMMON_IRON_DWARF_WATCHER, false);
-                                    break;
-                                case SPELL_SUMMON_IRON_DWARVES_2:
-                                    // Emulator for DoCast(SPELL_SUMMON_IRON_DWARVES_2); -> SpellScript did not work!
-                                    me->CastSpell(me, SPELL_SUMMON_IRON_VRYKUL, false);
-                                    break;
-                                default:
-                                    break;
-                            }
-                            break;
-                        case EVENT_DISSAPPEAR:
-                            if (GameObject* molemachine = me->FindNearestGameObject(GO_MOLE_MACHINE, 1.f))
-                                molemachine->Delete();
-
-                            me->DisappearAndDie();
-                            break;
-                        default:
+                        case 1:
+                            DoCast(SPELL_SUMMON_IRON_DWARVES_2);
                             break;
                     }
-                }
+
+                    DoCast(SPELL_SUMMON_IRON_DWARVE_GUARDIAN);
+                    DoCast(SPELL_SUMMON_IRON_DWARVE_WATCHER);
+                    NpcSummoned = true;
+                }
+                else
+                    SummonNpcTimer -= Diff;
+
+                if (DissapearTimer <= Diff)
+                {
+                    if (GameObject* molemachine = me->FindNearestGameObject(GO_MOLE_MACHINE, 1))
+                        molemachine->Delete();
+
+                    me->DisappearAndDie();
+                }
+                else
+                    DissapearTimer -= Diff;
             }
 
             void JustSummoned(Creature* summoned)
             {
-                summons.Summon(summoned);
                 summoned->AI()->DoZoneInCombat();
             }
-
-            private:
-                SummonList summons;
-                EventMap events;
         };
 
         CreatureAI* GetAI(Creature* creature) const
@@ -922,7 +815,7 @@
 class npc_devouring_flame : public CreatureScript
 {
     public:
-        npc_devouring_flame() : CreatureScript("npc_devouring_flame") {}
+        npc_devouring_flame() : CreatureScript("npc_devouring_flame") { }
 
         struct npc_devouring_flameAI : public ScriptedAI
         {
@@ -930,7 +823,6 @@
             {
                 SetCombatMovement(false);
                 me->SetFlag(UNIT_FIELD_FLAGS, UNIT_FLAG_NON_ATTACKABLE | UNIT_FLAG_PACIFIED);
-                me->SetDisplayId(me->GetCreatureTemplate()->Modelid2);
             }
 
             void Reset()
@@ -947,60 +839,45 @@
 
 class npc_darkrune_watcher : public CreatureScript
 {
-    enum
-    {
-        EVENT_CHAIN_LIGHTNING = 1,
-        EVENT_LIGHTNING_BOLT
-    };
-
-    public:
-        npc_darkrune_watcher() : CreatureScript("npc_darkrune_watcher") {}
+    public:
+        npc_darkrune_watcher() : CreatureScript("npc_darkrune_watcher") { }
 
         struct npc_darkrune_watcherAI : public ScriptedAI
         {
             npc_darkrune_watcherAI(Creature* creature) : ScriptedAI(creature){}
 
+            uint32 ChainTimer;
+            uint32 LightTimer;
+
             void Reset()
             {
-                events.ScheduleEvent(EVENT_CHAIN_LIGHTNING, urand(10*IN_MILLISECONDS, 15*IN_MILLISECONDS));
-                events.ScheduleEvent(EVENT_LIGHTNING_BOLT, urand(1*IN_MILLISECONDS, 3*IN_MILLISECONDS));
-            }
-
-            void UpdateAI(uint32 diff)
+                ChainTimer = urand(10000, 15000);
+                LightTimer = urand(1000, 3000);
+            }
+
+            void UpdateAI(uint32 Diff)
             {
                 if (!UpdateVictim())
-                {
-                    me->DespawnOrUnsummon();
                     return;
-                }
-
-                events.Update(diff);
-                
-                if (me->HasUnitState(UNIT_STATE_CASTING))
-                    return;
-
-                while (uint32 eventId = events.ExecuteEvent())
-                {
-                    switch (eventId)
-                    {
-                        case EVENT_CHAIN_LIGHTNING:                            
-                            DoCast(me->getVictim(), SPELL_CHAIN_LIGHTNING);
-                            events.ScheduleEvent(EVENT_CHAIN_LIGHTNING, urand(10*IN_MILLISECONDS, 15*IN_MILLISECONDS));
-                            return;
-                        case EVENT_LIGHTNING_BOLT:
-                            DoCastVictim(SPELL_LIGHTNING_BOLT);
-                            events.ScheduleEvent(EVENT_LIGHTNING_BOLT, urand(5*IN_MILLISECONDS, 7*IN_MILLISECONDS));
-                            return;
-                        default:
-                            return;
-                    }
-                }
+
+                if (ChainTimer <= Diff)
+                {
+                    DoCast(me->getVictim(), SPELL_CHAIN_LIGHTNING);
+                    ChainTimer = urand(10000, 15000);
+                }
+                else
+                    ChainTimer -= Diff;
+
+                if (LightTimer <= Diff)
+                {
+                    DoCastVictim(SPELL_LIGHTNING_BOLT);
+                    LightTimer = urand(5000, 7000);
+                }
+                else
+                    LightTimer -= Diff;
 
                 DoMeleeAttackIfReady();
             }
-
-            private:
-                EventMap events;
         };
 
         CreatureAI* GetAI(Creature* creature) const
@@ -1022,7 +899,7 @@
 
             void Reset()
             {
-                StormTimer = urand(3*IN_MILLISECONDS, 6*IN_MILLISECONDS);
+                StormTimer = urand(3000, 6000);
                 killedByBreath = false;
             }
 
@@ -1037,27 +914,25 @@
                     killedByBreath = value;
             }
 
-            void UpdateAI(uint32 diff)
+
+            void UpdateAI(uint32 Diff)
             {
                 if (!UpdateVictim())
-                {
-                    me->DespawnOrUnsummon();
                     return;
-                }
-
-                if (StormTimer <= diff)
+
+                if (StormTimer <= Diff)
                 {
                     DoCast(me->getVictim(), SPELL_STORMSTRIKE);
-                    StormTimer = urand(4*IN_MILLISECONDS, 8*IN_MILLISECONDS);
+                    StormTimer = urand(4000, 8000);
                 }
                 else
-                    StormTimer -= diff;
+                    StormTimer -= Diff;
 
                 DoMeleeAttackIfReady();
             }
 
-            private:
-                bool killedByBreath;
+        private:
+            bool killedByBreath;
         };
 
         CreatureAI* GetAI(Creature* creature) const
@@ -1068,67 +943,55 @@
 
 class npc_darkrune_sentinel : public CreatureScript
 {
-    enum
-    {
-        EVENT_HEROIC_STRIKE = 1,
-        EVENT_WHIRLWIND,
-        EVENT_BATTLE_SHOUT
-    };
-
-    public:
-        npc_darkrune_sentinel() : CreatureScript("npc_darkrune_sentinel") {}
+    public:
+        npc_darkrune_sentinel() : CreatureScript("npc_darkrune_sentinel") { }
 
         struct npc_darkrune_sentinelAI : public ScriptedAI
         {
-            npc_darkrune_sentinelAI(Creature* creature) : ScriptedAI(creature) {}
+            npc_darkrune_sentinelAI(Creature* creature) : ScriptedAI(creature){}
+
+            uint32 HeroicTimer;
+            uint32 WhirlTimer;
+            uint32 ShoutTimer;
 
             void Reset()
             {
-                events.ScheduleEvent(EVENT_HEROIC_STRIKE, urand(4*IN_MILLISECONDS, 8*IN_MILLISECONDS));
-                if (Is25ManRaid())
-                    events.ScheduleEvent(EVENT_WHIRLWIND, urand(5*IN_MILLISECONDS, 10*IN_MILLISECONDS));  // Due to wowhead, whirlwind is only scheduled in 25-man-raid
-                events.ScheduleEvent(EVENT_BATTLE_SHOUT, urand(15*IN_MILLISECONDS, 30*IN_MILLISECONDS));
-            }
-
-            void UpdateAI(uint32 diff)
+                HeroicTimer = urand(4000, 8000);
+                WhirlTimer = urand(20000, 25000);
+                ShoutTimer = urand(15000, 30000);
+            }
+
+            void UpdateAI(uint32 Diff)
             {
                 if (!UpdateVictim())
-                {
-                    me->DespawnOrUnsummon();
                     return;
-                }
-
-                events.Update(diff);
-                
-                if (me->HasUnitState(UNIT_STATE_CASTING))
-                    return;
-
-                while (uint32 eventId = events.ExecuteEvent())
-                {
-                    switch (eventId)
-                    {   
-                        case EVENT_HEROIC_STRIKE:
-                            DoCast(me->getVictim(), SPELL_HEROIC_STRIKE);
-                            events.ScheduleEvent(EVENT_HEROIC_STRIKE, urand(4*IN_MILLISECONDS, 6*IN_MILLISECONDS));
-                            return;
-                        case EVENT_WHIRLWIND:
-                            DoCast(SPELL_WHIRLWIND);
-                            events.ScheduleEvent(EVENT_WHIRLWIND, urand(15*IN_MILLISECONDS, 20*IN_MILLISECONDS));
-                            return;
-                        case EVENT_BATTLE_SHOUT:
-                            DoCast(SPELL_BATTLE_SHOUT);
-                            events.ScheduleEvent(EVENT_BATTLE_SHOUT, urand(25*IN_MILLISECONDS, 35*IN_MILLISECONDS)); // Spell duration 25 secs
-                            return;
-                        default:
-                            return;
-                    }
-                }
+
+                if (HeroicTimer <= Diff)
+                {
+                    DoCast(me->getVictim(), SPELL_HEROIC_STRIKE);
+                    HeroicTimer = urand(4000, 6000);
+                }
+                else
+                    HeroicTimer -= Diff;
+
+                if (WhirlTimer <= Diff)
+                {
+                    DoCast(me->getVictim(), SPELL_WHIRLWIND);
+                    WhirlTimer = urand(20000, 25000);
+                }
+                else
+                    WhirlTimer -= Diff;
+
+                if (ShoutTimer <= Diff)
+                {
+                    DoCast(me, SPELL_BATTLE_SHOUT);
+                    ShoutTimer = urand(30000, 40000);
+                }
+                else
+                    ShoutTimer -= Diff;
 
                 DoMeleeAttackIfReady();
             }
-
-            private:
-                EventMap events;
         };
 
         CreatureAI* GetAI(Creature* creature) const
@@ -1155,7 +1018,7 @@
                 if (!caster || !summonLocation)
                     return;
 
-                caster->SummonCreature(entry, summonLocation->GetPositionX(), summonLocation->GetPositionY(), GROUND_Z, 0.0f, TEMPSUMMON_TIMED_DESPAWN, 20*IN_MILLISECONDS);
+                caster->SummonCreature(entry, summonLocation->GetPositionX(), summonLocation->GetPositionY(), GROUND_Z, 0.0f, TEMPSUMMON_TIMED_DESPAWN, 20000);
             }
 
             void Register()
@@ -1233,6 +1096,7 @@
 void AddSC_boss_razorscale()
 {
     new boss_razorscale_controller();
+    new go_razorscale_harpoon();
     new boss_razorscale();
     new npc_expedition_commander();
     new npc_mole_machine_trigger();
@@ -1240,16 +1104,8 @@
     new npc_darkrune_watcher();
     new npc_darkrune_guardian();
     new npc_darkrune_sentinel();
-
-    new go_razorscale_harpoon();
-
     new spell_razorscale_devouring_flame();
     new spell_razorscale_flame_breath();
-
     new achievement_iron_dwarf_medium_rare();
     new achievement_quick_shave();
-}
-
-#undef SPELL_FIREBALL
-#undef SPELL_FLAMEBREATH
-#undef SPELL_BATTLE_SHOUT+}