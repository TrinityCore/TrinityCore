--- conflicted
+++ resolved
@@ -29,15 +29,6 @@
     EMOTE_PERMA                                 = 1
 };
 
-<<<<<<< HEAD
-enum RazorscaleEmotes
-{
-    EMOTE_BREATH                                = 0,
-    EMOTE_PERMA                                 = 1
-};
-
-=======
->>>>>>> 71076fe4
 enum CommanderSays
 {
     SAY_GREET                                   = 0,
