--- conflicted
+++ resolved
@@ -405,14 +405,10 @@
 
             void MovementInform(uint32 type, uint32 id)
             {
-<<<<<<< HEAD
-                if (type != POINT_MOTION_TYPE)
+                if (type != EFFECT_MOTION_TYPE)
                     return;
 
                 switch (id)
-=======
-                if (type == EFFECT_MOTION_TYPE && id == 1)
->>>>>>> cb8fc503
                 {
                     case POINT_AIR:
                         phase = PHASE_FLIGHT;
@@ -468,12 +464,8 @@
                 if (HarpoonCounter == RAID_MODE(2, 4))
                 {
                     HarpoonCounter = 0;
-<<<<<<< HEAD
                     events.CancelEvent(EVENT_SUMMON);
-                    me->GetMotionMaster()->MovePoint(POINT_GROUND, RazorGround);
-=======
-                    me->GetMotionMaster()->MoveLand(1, RazorGround);
->>>>>>> cb8fc503
+                    me->GetMotionMaster()->MoveLand(POINT_GROUND, RazorGround);
                 }
 
                 if (phase == PHASE_GROUND)
@@ -489,11 +481,7 @@
                                 me->RemoveAllAuras();
                                 me->SetReactState(REACT_PASSIVE);
                                 me->AttackStop();
-<<<<<<< HEAD
-                                me->GetMotionMaster()->MovePoint(POINT_AIR, RazorFlight);
-=======
-                                me->GetMotionMaster()->MoveTakeoff(0, RazorFlight);
->>>>>>> cb8fc503
+                                me->GetMotionMaster()->MoveTakeoff(POINT_AIR, RazorFlight);
                                 events.ScheduleEvent(EVENT_FIREBALL, 7000, 0, PHASE_FLIGHT);
                                 events.ScheduleEvent(EVENT_DEVOURING, 10000, 0, PHASE_FLIGHT);
                                 events.ScheduleEvent(EVENT_SUMMON, 5000, 0, PHASE_FLIGHT);
