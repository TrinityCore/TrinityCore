/*
 * Copyright (C) 2008-2013 TrinityCore <http://www.trinitycore.org/>
 *
 * This program is free software; you can redistribute it and/or modify it
 * under the terms of the GNU General Public License as published by the
 * Free Software Foundation; either version 2 of the License, or (at your
 * option) any later version.
 *
 * This program is distributed in the hope that it will be useful, but WITHOUT
 * ANY WARRANTY; without even the implied warranty of MERCHANTABILITY or
 * FITNESS FOR A PARTICULAR PURPOSE. See the GNU General Public License for
 * more details.
 *
 * You should have received a copy of the GNU General Public License along
 * with this program. If not, see <http://www.gnu.org/licenses/>.
 */

<<<<<<< HEAD
/* ScriptData
SDName: Assembly of Iron encounter
SD%Complete: 60%
SDComment: Runes need DB support, chain lightning won't cast, supercharge won't cast (target error?) - it worked before during debugging.
SDCategory: Ulduar - Ulduar
EndScriptData */

=======
>>>>>>> 7fda6f37
#include "ScriptMgr.h"
#include "ScriptedCreature.h"
#include "SpellScript.h"
#include "SpellAuraEffects.h"
#include "ulduar.h"

/*
7[17:27]	@DorianGrey: 2945, 2946 (But I'm on your side)          | 10088,10418,10419 - 10089,10420,10421 
7[17:27]	@DorianGrey: 2947, 2948 (Can't do that while stunned)   | 10090,10422,10423 - 10091,10424,10425
7[17:27]	@DorianGrey: 2941, 2944 (I choose you)                  | 10084 - 10087
*/

enum AssemblySpells
{
    // Any boss
    SPELL_SUPERCHARGE                  = 61920,
    SPELL_BERSERK                      = 47008, // Hard enrage, don't know the correct ID.
    SPELL_CREDIT_MARKER                = 65195, // spell_dbc
    SPELL_IRON_BOOT_FLASK              = 58501,

    // Steelbreaker
    SPELL_HIGH_VOLTAGE                 = 61890,
    SPELL_FUSION_PUNCH                 = 61903,
    SPELL_STATIC_DISRUPTION_10         = 61911,
    SPELL_STATIC_DISRUPTION_CHECKED_10 = 61912, // Checked = spell works as target-check-trigger
    SPELL_STATIC_DISRUPTION_25         = 63494,
    SPELL_STATIC_DISRUPTION_CHECKED_25 = 63495,
    SPELL_OVERWHELMING_POWER_10        = 61888,
    SPELL_OVERWHELMING_POWER_25        = 64637,
    SPELL_MELTDOWN                     = 61889, // Triggered by overwhelming power
    SPELL_ELECTRICAL_CHARGE            = 61900,
    SPELL_ELECTRICAL_CHARGE_TRIGGER    = 61901,
    SPELL_ELECTRICAL_CHARGE_TRIGGERED  = 61902,

    // Runemaster Molgeim
    SPELL_SHIELD_OF_RUNES              = 62274,
    SPELL_SHIELD_OF_RUNES_10_BUFF      = 62277,
    SPELL_SHIELD_OF_RUNES_25_BUFF      = 63967,
    SPELL_SUMMON_RUNE_OF_POWER         = 63513,
    SPELL_RUNE_OF_POWER                = 61974,
    SPELL_RUNE_OF_DEATH                = 62269,
    SPELL_RUNE_OF_SUMMONING            = 62273, // This is the spell that summons the rune
    SPELL_RUNE_OF_SUMMONING_VIS        = 62019, // Visual
    SPELL_RUNE_OF_SUMMONING_SUMMON     = 62020, // Spell that summons
    SPELL_LIGHTNING_ELEMENTAL_PASSIVE  = 62052, // Basic spell
    SPELL_LIGHTNING_BLAST              = 62054, // Triggered by SPELL_LIGHTNING_BLAST

    // Stormcaller Brundir
    SPELL_CHAIN_LIGHTNING_10           = 61879,
    SPELL_CHAIN_LIGHTNING_25           = 63479,
    SPELL_OVERLOAD_10                  = 61869,
    SPELL_OVERLOAD_25                  = 63481,
    SPELL_LIGHTNING_WHIRL_10           = 61915,
    SPELL_LIGHTNING_WHIRL_25           = 63483,
    SPELL_LIGHTNING_WHIRL_DMG_10       = 61916,   // Periodic damage by spell above
    SPELL_LIGHTNING_WHIRL_DMG_25       = 63482,
    SPELL_LIGHTNING_TENDRILS_10        = 61887,
    SPELL_LIGHTNING_TENDRILS_25        = 63486,
    SPELL_LIGHTNING_TENDRILS_VISUAL    = 61883,
    SPELL_STORMSHIELD                  = 64187
};

// Steelbreaker
#define SPELL_STATIC_DISRUPTION RAID_MODE(SPELL_STATIC_DISRUPTION_10, SPELL_STATIC_DISRUPTION_25)
#define SPELL_OVERWHELMING_POWER RAID_MODE(SPELL_OVERWHELMING_POWER_10, SPELL_OVERWHELMING_POWER_25)

// Molgeim
#define SPELL_SHIELD_OF_RUNES_BUFF RAID_MODE(SPELL_SHIELD_OF_RUNES_10_BUFF, SPELL_SHIELD_OF_RUNES_25_BUFF)

// Brundir
#define SPELL_CHAIN_LIGHTNING RAID_MODE(SPELL_CHAIN_LIGHTNING_10, SPELL_CHAIN_LIGHTNING_25)
#define SPELL_OVERLOAD RAID_MODE(SPELL_OVERLOAD_10, SPELL_OVERLOAD_25)
#define SPELL_LIGHTNING_WHIRL RAID_MODE(SPELL_LIGHTNING_WHIRL_10, SPELL_LIGHTNING_WHIRL_25)
#define SPELL_LIGHTNING_WHIRL_DMG RAID_MODE(SPELL_LIGHTNING_WHIRL_DMG_10, SPELL_LIGHTNING_WHIRL_DMG_25)
#define SPELL_LIGHTNING_TENDRILS RAID_MODE(SPELL_LIGHTNING_TENDRILS_10, SPELL_LIGHTNING_TENDRILS_25)

enum AssemblyEvents
{
    // General
    EVENT_ENRAGE = 1,

    // Steelbreaker
    EVENT_FUSION_PUNCH,
    EVENT_STATIC_DISRUPTION,
    EVENT_OVERWHELMING_POWER,

    // Molgeim
    EVENT_RUNE_OF_POWER,
    EVENT_SHIELD_OF_RUNES,
    EVENT_RUNE_OF_DEATH,
    EVENT_RUNE_OF_SUMMONING,
    EVENT_LIGHTNING_BLAST,

    // Brundir
    EVENT_CHAIN_LIGHTNING,
    EVENT_OVERLOAD,
    EVENT_LIGHTNING_WHIRL,
    EVENT_LIGHTNING_TENDRILS_START,
    EVENT_STORMSHIELD,
    EVENT_THREAT_WIPE,
    EVENT_LIGHTNING_TENDRILS_FLIGHT_NEW_TARGET,
    EVENT_LIGHTNING_TENDRILS_FLIGHT_UPDATE_TARGET,
    EVENT_LIGHTNING_TENDRILS_ENDFLIGHT,
    EVENT_LIGHTNING_TENDRILS_GROUND,
    EVENT_LIGHTNING_TENDRILS_LAND,
    EVENT_MOVE_POSITION
};

enum AssemblyActions
{
    ACTION_ADD_CHARGE           = 3,
    ACTION_UPDATEPHASE          = 4
};

enum SteelBreakerYells
{
    SAY_STEELBREAKER_AGGRO      = 0,
    SAY_STEELBREAKER_SLAY       = 1,
    SAY_STEELBREAKER_POWER      = 2,
    SAY_STEELBREAKER_DEATH      = 3,
    SAY_STEELBREAKER_BERSERK    = 4
};

enum MolgeimYells
{
    SAY_MOLGEIM_AGGRO           = 0,
    SAY_MOLGEIM_SLAY            = 1,
    SAY_MOLGEIM_RUNE_DEATH      = 2,
    SAY_MOLGEIM_SUMMON          = 3,
    SAY_MOLGEIM_DEATH           = 4,
    SAY_MOLGEIM_BERSERK         = 5
};

enum BrundirYells
{
    SAY_BRUNDIR_AGGRO           = 0,
    SAY_BRUNDIR_SLAY            = 1,
    SAY_BRUNDIR_SPECIAL         = 2,
    SAY_BRUNDIR_FLIGHT          = 3,
    SAY_BRUNDIR_DEATH           = 4,
    SAY_BRUNDIR_BERSERK         = 5,
    EMOTE_OVERLOAD              = 6
};

enum AssemblyNPCs
{
    NPC_WORLD_TRIGGER = 22515
};

enum MovePoints
{
    POINT_FLY = 1,
    POINT_LAND,
    POINT_CHASE
};

enum Data
{
    DATA_I_CHOOSE_YOU_PHASE_CHECK = 1,
    DATA_CANT_DO_THAT_WHILE_STUNNED
};

#define FLOOR_Z         427.28f
#define FINAL_FLIGHT_Z  435.0f

void PostEncounterStuff(InstanceScript* inst)
{
    if (!inst)
        return;

    // Note: Sometimes, the players remain infight, even with the whole Assembly of Iron finished.
    // Seems that this occurs due to temporarily spawned triggers which despawn during fight or afterwards.
    // While a SEND_MSG_ATTACKSTART is sent once they spawn (e.g., for Rune of Power), its ATTACKSTOP never occurs in the server-logs.
    // Thus, I will force a combat-stop here.
    const Map::PlayerList& players = inst->instance->GetPlayers();
    for (Map::PlayerList::const_iterator it = players.begin(); it != players.end(); ++it)
    {
        if (Player* p = it->getSource())
            p->CombatStop(true);
    }

    inst->SetBossState(BOSS_ASSEMBLY_OF_IRON, DONE);
    inst->SetBossState(BOSS_STEELBREAKER, DONE);
    inst->SetBossState(BOSS_MOLGEIM, DONE);
    inst->SetBossState(BOSS_BRUNDIR, DONE);

    // Open door to Kologarn
    inst->HandleGameObject(inst->GetData64(GO_KOLOGARN_DOOR), true);
}

bool IsEncounterComplete(InstanceScript* instance, Creature* me)
{
    if (!instance || !me)
        return false;

    if (Creature* boss = ObjectAccessor::GetCreature(*me, instance->GetData64(BOSS_STEELBREAKER)))
        if (boss->isAlive())
            return false;

    if (Creature* boss = ObjectAccessor::GetCreature(*me, instance->GetData64(BOSS_BRUNDIR)))
        if (boss->isAlive())
            return false;

    if (Creature* boss = ObjectAccessor::GetCreature(*me, instance->GetData64(BOSS_MOLGEIM)))
        if (boss->isAlive())
            return false;

    return true;
}

void RespawnEncounter(InstanceScript* instance, Creature* me)
{
    if (!instance || !me)
        return;

    if (Creature* boss = ObjectAccessor::GetCreature(*me, instance->GetData64(BOSS_STEELBREAKER)))
        if (!boss->isAlive())
        {
            boss->Respawn();
            boss->GetMotionMaster()->MoveTargetedHome();
        }

    if (Creature* boss = ObjectAccessor::GetCreature(*me, instance->GetData64(BOSS_BRUNDIR)))
        if (!boss->isAlive())
        {
            boss->Respawn();
            boss->GetMotionMaster()->MoveTargetedHome();
        }

    if (Creature* boss = ObjectAccessor::GetCreature(*me, instance->GetData64(BOSS_MOLGEIM)))
        if (!boss->isAlive())
        {
            boss->Respawn();
            boss->GetMotionMaster()->MoveTargetedHome();
        }
}

void ResetEncounter(InstanceScript* instance, Creature* me)
{
    for (uint8 i = 0; i < 3; ++i)
    {
        uint64 guid = instance->GetData64(BOSS_STEELBREAKER + i);
        if (!guid)
            continue;

        if (Creature* boss = ObjectAccessor::GetCreature(*me, guid))
        {
            if (!boss->isAlive())
            {
                boss->Respawn();
                boss->GetMotionMaster()->MoveTargetedHome();
            }
        }
    }

    instance->HandleGameObject(instance->GetData64(GO_KOLOGARN_DOOR), false);
}

void StartEncounter(InstanceScript* instance, Creature* caller)
{
    if (instance->GetBossState(BOSS_ASSEMBLY_OF_IRON) == IN_PROGRESS)
        return; // Prevent recursive calls

    instance->SetBossState(BOSS_ASSEMBLY_OF_IRON, IN_PROGRESS);

    if (Creature* boss = ObjectAccessor::GetCreature(*caller, instance->GetData64(BOSS_STEELBREAKER)))
        if (boss->isAlive() && caller->GetGUID()!=boss->GetGUID()) // Avoid redundant calls
            boss->SetInCombatWithZone();

    if (Creature* boss = ObjectAccessor::GetCreature(*caller, instance->GetData64(BOSS_BRUNDIR)))
        if (boss->isAlive() && caller->GetGUID()!=boss->GetGUID()) // Avoid redundant calls
            boss->SetInCombatWithZone();

    if (Creature* boss = ObjectAccessor::GetCreature(*caller, instance->GetData64(BOSS_MOLGEIM)))
        if (boss->isAlive() && caller->GetGUID()!=boss->GetGUID()) // Avoid redundant calls
            boss->SetInCombatWithZone();
}

/************************************************************************/
/*                          Steelbreaker                                */
/************************************************************************/

class boss_steelbreaker : public CreatureScript
{
    public:
        boss_steelbreaker() : CreatureScript("boss_steelbreaker") {}

        struct boss_steelbreakerAI : public BossAI
        {
<<<<<<< HEAD
            boss_steelbreakerAI(Creature* creature) : BossAI(creature, BOSS_ASSEMBLY_OF_IRON) {}
=======
            boss_steelbreakerAI(Creature* creature) : BossAI(creature, DATA_ASSEMBLY_OF_IRON) { }

            uint32 phase;
>>>>>>> 7fda6f37

            void Reset()
            {
                _Reset();
                phase = 0;
                superChargedCnt = 0;
                me->RemoveAllAuras();
                me->RemoveLootMode(LOOT_MODE_DEFAULT);
                ResetEncounter(instance, me);
                RespawnEncounter(instance, me);
            }

            void EnterCombat(Unit* /*who*/)
            {
                me->setActive(true);
                StartEncounter(instance, me);
                DoZoneInCombat();
                DoCast(me, SPELL_HIGH_VOLTAGE);
                events.ScheduleEvent(EVENT_ENRAGE, 15*MINUTE*IN_MILLISECONDS);
                events.ScheduleEvent(EVENT_FUSION_PUNCH, 15*IN_MILLISECONDS);
                Talk(SAY_STEELBREAKER_AGGRO);
                DoAction(ACTION_UPDATEPHASE);
            }

            uint32 GetData(uint32 type) const
            {
                if (type == DATA_I_CHOOSE_YOU_PHASE_CHECK)
                    return (phase >= 3) ? 1 : 0;

                return 0;
            }

            void DoAction(int32 action)
            {
                switch (action)
                {
                    case ACTION_ADD_CHARGE:
                        DoCast(me, SPELL_ELECTRICAL_CHARGE, true);
                        break;
                    case ACTION_UPDATEPHASE:
                        phase++;
                        events.SetPhase(phase);
                        if (phase >= 3)
                        {
                            me->ResetLootMode();
                            DoCast(me, SPELL_ELECTRICAL_CHARGE, true);
                            uint32 nextSchedule = 0;
                            if (events.GetNextEventTime(EVENT_STATIC_DISRUPTION) > 0)   // Note: Function returns 0 if the event isn't scheduled yet.
                                nextSchedule = urand(2*IN_MILLISECONDS, 5*IN_MILLISECONDS);
                            else 
                                nextSchedule = urand(20*IN_MILLISECONDS, 30*IN_MILLISECONDS);
                            events.RescheduleEvent(EVENT_OVERWHELMING_POWER, nextSchedule);
                        }
                        else if (phase >= 2)
                            events.RescheduleEvent(EVENT_STATIC_DISRUPTION, 30*IN_MILLISECONDS);
                        break;
                    default:
                        break;
                }
            }

            void JustDied(Unit* /*who*/)
            {
<<<<<<< HEAD
                Talk(SAY_STEELBREAKER_DEATH);
                if (IsEncounterComplete(instance, me))
=======
                _JustDied();

                if (instance->GetBossState(DATA_ASSEMBLY_OF_IRON) == DONE)
>>>>>>> 7fda6f37
                {
                    me->AddLootMode(LOOT_MODE_HARD_MODE_1);
                    _JustDied();
                    PostEncounterStuff(instance);
                    instance->DoUpdateAchievementCriteria(ACHIEVEMENT_CRITERIA_TYPE_BE_SPELL_TARGET, SPELL_CREDIT_MARKER);
                }
                else
                {
                    events.Reset();
                    summons.DespawnAll();
                    me->SetLootRecipient(NULL);
                    DoCastAOE(SPELL_SUPERCHARGE);
                }            
            }

            void KilledUnit(Unit* /*who*/)
            {
                if (!urand(0,5))
                    Talk(SAY_STEELBREAKER_SLAY);

                if (phase == 3)
                    DoCast(me, SPELL_ELECTRICAL_CHARGE);
            }

            void SpellHit(Unit* /*from*/, SpellInfo const* spell)
            {
                switch (spell->Id)
                {
                    case SPELL_SUPERCHARGE:
                        me->SetHealth(me->GetMaxHealth());                     
                        events.RescheduleEvent(EVENT_FUSION_PUNCH, 15*IN_MILLISECONDS);
                        superChargedCnt++;
                        DoAction(ACTION_UPDATEPHASE);
                        // Crazy hack, but since - whyever - stacking does not work automatically when the casts are fired from different NPCs...
                        // Note that it also does not work if the same NPC tries to cast the spell twice (as used in last commit)
                        if (Aura* charge = me->GetAura(SPELL_SUPERCHARGE))                           
                            charge->SetStackAmount(std::min<uint8>(2, superChargedCnt));
                        break;
                    case SPELL_ELECTRICAL_CHARGE_TRIGGERED:
                        if (!me->isInCombat())
                            me->RemoveAurasDueToSpell(SPELL_ELECTRICAL_CHARGE_TRIGGERED);
                        break;
                    default:
                        break;
                }
            }

            void SpellHitTarget(Unit* target, SpellInfo const* spell)
            {
                if (spell->Id == SPELL_MELTDOWN && target && target->ToCreature())
                    target->CastSpell(me, SPELL_ELECTRICAL_CHARGE_TRIGGER, true);
            }

            // try to prefer ranged targets, targets that already have the aura should be avoided; tanks are allowed
            Unit* GetDisruptionTarget()
            {
                Map* map = me->GetMap();
                if (map && map->IsDungeon())
                {
                    std::list<Player*> playerList;
                    Map::PlayerList const& Players = map->GetPlayers();
                    for (Map::PlayerList::const_iterator itr = Players.begin(); itr != Players.end(); ++itr)
                    {
                        if (Player* player = itr->getSource())
                        {
                            if (player->isDead() || player->HasAura(SPELL_STATIC_DISRUPTION) || player->isGameMaster())
                                continue;

                            float Distance = player->GetDistance(me->GetPositionX(), me->GetPositionY(), me->GetPositionZ());
                            if (Distance < 15.0f || Distance > 100.0f)
                                continue;

                            playerList.push_back(player);
                        }
                    }

                    if (playerList.empty())
                    {
                        Unit* sel = SelectTarget(SELECT_TARGET_RANDOM, 0, 100.0f, true, -SPELL_STATIC_DISRUPTION);
                        if (sel)
                        {
                            if (Player* p = sel->ToPlayer())
                                playerList.push_back(p);
                            else
                                return 0;
                        }
                        else
                            return 0; 
                    }

                    return Trinity::Containers::SelectRandomContainerElement(playerList);
                }
                else
                    return 0;
            }

            void UpdateAI(uint32 diff)
            {
                if (!UpdateVictim())
                    return;

                events.Update(diff);

                if (me->HasUnitState(UNIT_STATE_CASTING))
                    return;

                while (uint32 eventId = events.ExecuteEvent())
                {
                    switch (eventId)
                    {
                        case EVENT_ENRAGE:
                            Talk(SAY_STEELBREAKER_BERSERK);
                            DoCast(SPELL_BERSERK);
                            return;
                        case EVENT_FUSION_PUNCH:
                            if (me->IsWithinMeleeRange(me->getVictim()))
                                DoCastVictim(SPELL_FUSION_PUNCH);
                            events.ScheduleEvent(EVENT_FUSION_PUNCH, urand(13*IN_MILLISECONDS, 22*IN_MILLISECONDS));
                            return;
                        case EVENT_STATIC_DISRUPTION:
                            if (Unit* target = GetDisruptionTarget())
                                DoCast(target, SPELL_STATIC_DISRUPTION);
                            events.ScheduleEvent(EVENT_STATIC_DISRUPTION, urand(20*IN_MILLISECONDS, 25*IN_MILLISECONDS));
                            return;
                        case EVENT_OVERWHELMING_POWER:
                            if (me->getVictim() && !me->getVictim()->HasAura(SPELL_OVERWHELMING_POWER))
                            {
                                Talk(SAY_STEELBREAKER_POWER);
                                DoCastVictim(SPELL_OVERWHELMING_POWER);
                                events.ScheduleEvent(EVENT_OVERWHELMING_POWER, RAID_MODE(60*IN_MILLISECONDS, 35*IN_MILLISECONDS));
                            }
                            else
                                events.ScheduleEvent(EVENT_OVERWHELMING_POWER, 2*IN_MILLISECONDS);
                            return;
                        default:
                            return;
                    }
                }

                DoMeleeAttackIfReady();
            }

            private:
                uint32 phase;
                uint8 superChargedCnt;
        };

        CreatureAI* GetAI(Creature* creature) const
        {
            return GetUlduarAI<boss_steelbreakerAI>(creature);
        }
};

class spell_steelbreaker_static_disruption : public SpellScriptLoader
{
    public:
        spell_steelbreaker_static_disruption() : SpellScriptLoader("spell_steelbreaker_static_disruption") {}

        class spell_steelbreaker_static_disruption_SpellScript : public SpellScript
        {
            PrepareSpellScript(spell_steelbreaker_static_disruption_SpellScript);

            bool Validate(SpellInfo const* /*spell*/)
            {
                if (!sSpellMgr->GetSpellInfo(SPELL_STATIC_DISRUPTION_CHECKED_10))
                    return false;
                if (!sSpellMgr->GetSpellInfo(SPELL_STATIC_DISRUPTION_CHECKED_25))
                    return false;
                return true;
            }

            void HandleTriggerMissile(SpellEffIndex effIndex)
            {
                PreventHitDefaultEffect(effIndex);
                Unit* caster = GetCaster();
                Unit* target = GetHitUnit();
                if (caster && target)
                {
                    uint32 id = uint32(caster->GetMap()->GetDifficulty() == RAID_DIFFICULTY_10MAN_NORMAL ? SPELL_STATIC_DISRUPTION_CHECKED_10 : SPELL_STATIC_DISRUPTION_CHECKED_25);
                    caster->CastSpell(target, id, true);
                }
            }

            void Register()
            {
                OnEffectHitTarget += SpellEffectFn(spell_steelbreaker_static_disruption_SpellScript::HandleTriggerMissile, EFFECT_0, SPELL_EFFECT_TRIGGER_MISSILE);
            }
        };

        SpellScript* GetSpellScript() const
        {
            return new spell_steelbreaker_static_disruption_SpellScript();
        }
};

class spell_steelbreaker_electrical_charge : public SpellScriptLoader
{
    public:
        spell_steelbreaker_electrical_charge() : SpellScriptLoader("spell_steelbreaker_electrical_charge") {}

        class spell_steelbreaker_electrical_charge_AuraScript : public AuraScript
        {
            PrepareAuraScript(spell_steelbreaker_electrical_charge_AuraScript);

            void OnRemove(AuraEffect const* /*aurEff*/, AuraEffectHandleModes /*mode*/)
            {
                Unit* target = GetTarget();
                Unit* caster = GetCaster();
                if (target && target->ToPlayer() && caster && GetTargetApplication()->GetRemoveMode() == AURA_REMOVE_BY_DEATH)
                    target->CastSpell(caster, GetSpellInfo()->Effects[EFFECT_0].CalcValue(), true);
            }

            void Register()
            {
                AfterEffectRemove += AuraEffectRemoveFn(spell_steelbreaker_electrical_charge_AuraScript::OnRemove, EFFECT_0, SPELL_AURA_MOD_DAMAGE_PERCENT_DONE, AURA_EFFECT_HANDLE_REAL);
            }
        };

        AuraScript* GetAuraScript() const
        {
            return new spell_steelbreaker_electrical_charge_AuraScript();
        }
};

/************************************************************************/
/*                              Molgeim                                 */
/************************************************************************/

class boss_runemaster_molgeim : public CreatureScript
{
    public:
        boss_runemaster_molgeim() : CreatureScript("boss_runemaster_molgeim") {}

        struct boss_runemaster_molgeimAI : public BossAI
        {
<<<<<<< HEAD
            boss_runemaster_molgeimAI(Creature* creature) : BossAI(creature, BOSS_ASSEMBLY_OF_IRON) {}
=======
            boss_runemaster_molgeimAI(Creature* creature) : BossAI(creature, DATA_ASSEMBLY_OF_IRON) { }

            uint32 phase;
>>>>>>> 7fda6f37

            void Reset()
            {
                _Reset();
                phase = 0;
                superChargedCnt = 0;
                me->RemoveAllAuras();
                me->RemoveLootMode(LOOT_MODE_DEFAULT);
                ResetEncounter(instance, me);
                RespawnEncounter(instance, me);
            }

            void EnterCombat(Unit* /*who*/)
            {
                me->setActive(true);
                StartEncounter(instance, me);
                DoZoneInCombat();
                events.ScheduleEvent(EVENT_ENRAGE, 15*MINUTE*IN_MILLISECONDS);
                events.ScheduleEvent(EVENT_SHIELD_OF_RUNES, 30*IN_MILLISECONDS);
                events.ScheduleEvent(EVENT_RUNE_OF_POWER, 20*IN_MILLISECONDS);
                Talk(SAY_MOLGEIM_AGGRO);
                DoAction(ACTION_UPDATEPHASE);
            }

            uint32 GetData(uint32 type) const
            {
                if (type == DATA_I_CHOOSE_YOU_PHASE_CHECK)
                    return (phase >= 3) ? 1 : 0;
                return 0;
            }

            void DoAction(int32 action)
            {
                switch (action)
                {
                    case ACTION_UPDATEPHASE:
                        phase++;
                        events.SetPhase(phase); 
                        if (phase >= 3)
                        {
                            me->ResetLootMode();
                            events.RescheduleEvent(EVENT_RUNE_OF_SUMMONING, urand(20*IN_MILLISECONDS, 30*IN_MILLISECONDS));
                        }
                        else if (phase >= 2)
                            events.RescheduleEvent(EVENT_RUNE_OF_DEATH, 30*IN_MILLISECONDS);
                        break;
                    default:
                        break;
                }
            }

            void JustDied(Unit* /*who*/)
            {
<<<<<<< HEAD
                Talk(SAY_MOLGEIM_DEATH);
                if (IsEncounterComplete(instance, me))
=======
                _JustDied();

                if (instance->GetBossState(DATA_ASSEMBLY_OF_IRON) == DONE)
>>>>>>> 7fda6f37
                {
                    _JustDied();
                    PostEncounterStuff(instance);
                    instance->DoUpdateAchievementCriteria(ACHIEVEMENT_CRITERIA_TYPE_BE_SPELL_TARGET, SPELL_CREDIT_MARKER);
                }
                else
                {
                    events.Reset();
                    summons.DespawnAll();
                    me->SetLootRecipient(NULL);
                    DoCastAOE(SPELL_SUPERCHARGE);
                }
            }

            void JustSummoned(Creature* summon)
            {
                summons.Summon(summon);
            }

            void KilledUnit(Unit* /*who*/)
            {
                if (!urand(0,5))
                    Talk(SAY_MOLGEIM_SLAY);
            }

            void SpellHit(Unit* /*from*/, SpellInfo const* spell)
            {
                if (spell->Id == SPELL_SUPERCHARGE)
                {
                    me->SetHealth(me->GetMaxHealth());
                    events.RescheduleEvent(EVENT_SHIELD_OF_RUNES, 27*IN_MILLISECONDS);
                    events.RescheduleEvent(EVENT_RUNE_OF_POWER, 25*IN_MILLISECONDS);
                    superChargedCnt++;
                    DoAction(ACTION_UPDATEPHASE);
                    // TODO: hack while stacking auras cast by different npcs doesnt work
                    if (Aura* charge = me->GetAura(SPELL_SUPERCHARGE))
                        charge->SetStackAmount(std::min<uint8>(2, superChargedCnt));
                }
            }

            void UpdateAI(uint32 diff)
            {
                if (!UpdateVictim())
                    return;

                events.Update(diff);

                if (me->HasUnitState(UNIT_STATE_CASTING))
                    return;

                while (uint32 eventId = events.ExecuteEvent())
                {
                    switch (eventId)
                    {
                        case EVENT_ENRAGE:
                            Talk(SAY_MOLGEIM_BERSERK);
                            DoCast(SPELL_BERSERK);
                            break;
                        case EVENT_RUNE_OF_POWER:
                            if (Unit* target = DoSelectLowestHpFriendly(60)) // Removed dead-check, function does not return dead allies
                                DoCast(target, SPELL_SUMMON_RUNE_OF_POWER);
                            else
                                DoCast(me, SPELL_SUMMON_RUNE_OF_POWER);
                            events.ScheduleEvent(EVENT_RUNE_OF_POWER, 60*IN_MILLISECONDS);
                            break;
                        case EVENT_SHIELD_OF_RUNES:
                            DoCast(me, SPELL_SHIELD_OF_RUNES);
                            events.ScheduleEvent(EVENT_SHIELD_OF_RUNES, urand(27*IN_MILLISECONDS, 34*IN_MILLISECONDS));
                            break;
                        case EVENT_RUNE_OF_DEATH:
                            Talk(SAY_MOLGEIM_RUNE_DEATH);
                            if (Unit* target = SelectTarget(SELECT_TARGET_RANDOM, 0, 0.0f, true))
                                DoCast(target, SPELL_RUNE_OF_DEATH);
                            events.ScheduleEvent(EVENT_RUNE_OF_DEATH, urand(30*IN_MILLISECONDS, 40*IN_MILLISECONDS));
                            break;
                        case EVENT_RUNE_OF_SUMMONING:
                            Talk(SAY_MOLGEIM_SUMMON);
                            if (Unit* target = SelectTarget(SELECT_TARGET_RANDOM, 0, 0.0f, true))
                                DoCast(target, SPELL_RUNE_OF_SUMMONING);
                            events.ScheduleEvent(EVENT_RUNE_OF_SUMMONING, urand(35*IN_MILLISECONDS, 45*IN_MILLISECONDS));
                            break;
                        default:
                            break;
                    }
                }

                DoMeleeAttackIfReady();
            }

            private:
                uint32 phase;
                uint8 superChargedCnt;
        };

        CreatureAI* GetAI(Creature* creature) const
        {
            return GetUlduarAI<boss_runemaster_molgeimAI>(creature);
        }
};

class mob_rune_of_power : public CreatureScript
{
    public:
        mob_rune_of_power() : CreatureScript("mob_rune_of_power") {}

        struct mob_rune_of_powerAI : public ScriptedAI
        {
            mob_rune_of_powerAI(Creature* creature) : ScriptedAI(creature)
            {
                me->SetInCombatWithZone();
                SetCombatMovement(false);
                me->SetFlag(UNIT_FIELD_FLAGS, UNIT_FLAG_NOT_SELECTABLE | UNIT_FLAG_NON_ATTACKABLE);
                me->setFaction(16); // Same faction as bosses
                DoCast(SPELL_RUNE_OF_POWER);

                me->DespawnOrUnsummon(60*IN_MILLISECONDS);
            }
        };

        CreatureAI* GetAI(Creature* creature) const
        {
            return new mob_rune_of_powerAI(creature);
        }
};

class mob_lightning_elemental : public CreatureScript
{
    public:
        mob_lightning_elemental() : CreatureScript("mob_lightning_elemental") {}

        struct mob_lightning_elementalAI : public ScriptedAI
        {
            mob_lightning_elementalAI(Creature* creature) : ScriptedAI(creature)
            {
                instance = creature->GetInstanceScript();
                me->SetInCombatWithZone();
            }

            void EnterCombat(Unit* /* target */)
            {
                DoCast(me, SPELL_LIGHTNING_ELEMENTAL_PASSIVE);      // TODO: Check if both this spell and the other one below are required
                if (Unit* target = SelectTarget(SELECT_TARGET_RANDOM, 0, 0.0f, true))
                {
                    me->AddThreat(target, 99999.9f);
                    AttackStart(target);
                }
            }

            void UpdateAI(uint32 /*diff*/)
            {
                if (!UpdateVictim())
                    return;

                if (me->IsWithinMeleeRange(me->getVictim()) && !castDone)
                {
                    me->CastSpell(me, SPELL_LIGHTNING_BLAST, true);
                    me->DespawnOrUnsummon(0.5*IN_MILLISECONDS);
                    castDone = true;
                }

                if (instance->GetBossState(BOSS_ASSEMBLY_OF_IRON) != IN_PROGRESS)
                    me->DespawnOrUnsummon();
            }

        private:
            InstanceScript* instance;
            bool castDone;
        };

        CreatureAI* GetAI(Creature* creature) const
        {
            return new mob_lightning_elementalAI(creature);
        }
};

class mob_rune_of_summoning : public CreatureScript
{
    public:
        mob_rune_of_summoning() : CreatureScript("mob_rune_of_summoning") {}

        struct mob_rune_of_summoningAI : public ScriptedAI
        {
            mob_rune_of_summoningAI(Creature* creature) : ScriptedAI(creature)
            {
                me->AddAura(SPELL_RUNE_OF_SUMMONING_VIS, me);
                summonCount = 0;
                summonTimer = 2*IN_MILLISECONDS;
                instance = creature->GetInstanceScript();
            }

            void JustSummoned(Creature* summon)
            {
                if (Creature* Molgeim = ObjectAccessor::GetCreature(*me, instance ? instance->GetData64(DATA_MOLGEIM) : 0))
                    Molgeim->AI()->JustSummoned(summon);    // Move ownership, take care that the spawned summon does not know about this
            }

            void UpdateAI(uint32 diff)
            {
                if (summonTimer <= diff)
                    SummonLightningElemental();
                else
                    summonTimer -= diff;
            }

            void SummonLightningElemental()
            {
                me->CastSpell(me, SPELL_RUNE_OF_SUMMONING_SUMMON, false);   // Spell summons 32958
                if (++summonCount == 10)                        // TODO: Find out if this amount is right
                    me->DespawnOrUnsummon();
                else
                    summonTimer = 2*IN_MILLISECONDS;                         // TODO: Find out of timer is right
            }

            private:
                InstanceScript* instance;
                uint32 summonCount;
                uint32 summonTimer;
        };

        CreatureAI* GetAI(Creature* creature) const
        {
            return new mob_rune_of_summoningAI(creature);
        }
};

/************************************************************************/
/*                             Brundir                                  */
/************************************************************************/

class boss_stormcaller_brundir : public CreatureScript
{
    public:
        boss_stormcaller_brundir() : CreatureScript("boss_stormcaller_brundir") {}

        struct boss_stormcaller_brundirAI : public BossAI
        {
<<<<<<< HEAD
            boss_stormcaller_brundirAI(Creature* creature) : BossAI(creature, BOSS_ASSEMBLY_OF_IRON) {}
=======
            boss_stormcaller_brundirAI(Creature* creature) : BossAI(creature, DATA_ASSEMBLY_OF_IRON) { }

            uint32 phase;
>>>>>>> 7fda6f37

            void Reset()
            {
                _Reset();
                phase = 0;
                superChargedCnt = 0;
                tendrilTarget = 0; 
                forceLand = false;
                couldNotDoThat = true;
                me->RemoveAllAuras();
                me->RemoveLootMode(LOOT_MODE_DEFAULT);
                me->RemoveUnitMovementFlag(MOVEMENTFLAG_DISABLE_GRAVITY);
                me->SendMovementFlagUpdate();
                me->SetSpeed(MOVE_RUN, 1.42857f);

                me->ApplySpellImmune(0, IMMUNITY_MECHANIC, MECHANIC_INTERRUPT, false);  // Should be interruptible unless overridden by spell (Overload)
                me->ApplySpellImmune(0, IMMUNITY_MECHANIC, MECHANIC_STUN, false);       // Reset immunity, Brundir can be stunned by default
                ResetEncounter(instance, me);
                RespawnEncounter(instance, me);
            }

            void EnterCombat(Unit* /*who*/)
            {
                me->setActive(true);
                StartEncounter(instance, me);
                DoZoneInCombat();
                events.ScheduleEvent(EVENT_ENRAGE, 15*MINUTE*IN_MILLISECONDS);
                events.ScheduleEvent(EVENT_CHAIN_LIGHTNING, 4*IN_MILLISECONDS);
                events.ScheduleEvent(EVENT_OVERLOAD, urand(40*IN_MILLISECONDS, 80*IN_MILLISECONDS));
                Talk(SAY_BRUNDIR_AGGRO);
                DoAction(ACTION_UPDATEPHASE);
            }

            uint32 GetData(uint32 type) const
            {
                switch (type)
                {
                    case DATA_I_CHOOSE_YOU_PHASE_CHECK:
                        return (phase >= 3) ? 1 : 0;
                    case DATA_CANT_DO_THAT_WHILE_STUNNED:
                        return couldNotDoThat ? 1 : 0;
                    default:
                        break;
                }

                return 0;
            }

            void SpellHitTarget(Unit* target, SpellInfo const* spell)
            {
                if (target->GetTypeId() == TYPEID_PLAYER)
                    if (couldNotDoThat)
                        switch (spell->Id)
                        {
                            case SPELL_CHAIN_LIGHTNING_10:
                            case SPELL_CHAIN_LIGHTNING_25:
                            case SPELL_LIGHTNING_WHIRL_DMG_10:
                            case SPELL_LIGHTNING_WHIRL_DMG_25:
                                couldNotDoThat = false;
                                break;
                            default:
                                break;
                        }
            }

            void DoAction(int32 action)
            {
                switch (action)
                {
                    case ACTION_UPDATEPHASE:
                        // Change internal phase. Note that the events should _only_ be scheduled if they are not.
                        phase++;
                        events.SetPhase(phase);
                        if (phase >= 3)
                        {
                            me->ResetLootMode();
                            events.ScheduleEvent(EVENT_THREAT_WIPE, 10*IN_MILLISECONDS);
                            me->ApplySpellImmune(0, IMMUNITY_MECHANIC, MECHANIC_STUN, true);
                            me->ApplySpellImmune(0, IMMUNITY_STATE, SPELL_AURA_MOD_TAUNT, true);
                            DoCast(me, SPELL_STORMSHIELD);
                            events.RescheduleEvent(EVENT_LIGHTNING_TENDRILS_START, urand(30*IN_MILLISECONDS, 40*IN_MILLISECONDS));
                        }
                        else if (phase >= 2)
                            events.RescheduleEvent(EVENT_LIGHTNING_WHIRL, urand(15*IN_MILLISECONDS, 25*IN_MILLISECONDS));
                        break;
                    default:
                        break;
                }
            }

            void JustDied(Unit* /*who*/)
            {
<<<<<<< HEAD
                Talk(SAY_BRUNDIR_DEATH);
                if (IsEncounterComplete(instance, me))
=======
                _JustDied();

                if (instance->GetBossState(DATA_ASSEMBLY_OF_IRON) == DONE)
>>>>>>> 7fda6f37
                {
                    _JustDied();
                    PostEncounterStuff(instance);
                    instance->DoUpdateAchievementCriteria(ACHIEVEMENT_CRITERIA_TYPE_BE_SPELL_TARGET, SPELL_CREDIT_MARKER);
                }
                else
                {
                    events.Reset();
                    summons.DespawnAll();
                    me->SetLootRecipient(NULL);
                    DoCastAOE(SPELL_SUPERCHARGE);
                }

                // Prevent to have Brundir somewhere in the air when he die in Air phase
                if (me->GetPositionZ() > FLOOR_Z)
                    me->GetMotionMaster()->MoveFall();
            }

            void KilledUnit(Unit* /*who*/)
            {
                if (!urand(0,5))
                    Talk(SAY_BRUNDIR_SLAY);
            }

            void SpellHit(Unit* /*from*/, SpellInfo const* spell)
            {
                if (spell->Id == SPELL_SUPERCHARGE)
                {
                    me->SetHealth(me->GetMaxHealth());
                    superChargedCnt++;
                    DoAction(ACTION_UPDATEPHASE);
                    // Crazy hack, but since - whyever - stacking does not work automatically when the casts are fired from different NPCs...
                    // Note that it also does not work if the same NPC tries to cast the spell twice (as used in last commit)
                    if (Aura* charge = me->GetAura(SPELL_SUPERCHARGE))
                        charge->SetStackAmount(std::min<uint8>(2, superChargedCnt));
                }
            }

            void UpdateAI(uint32 diff)
            {
                if (!UpdateVictim())
                    return;

                events.Update(diff);

                if (me->HasUnitState(UNIT_STATE_CASTING))
                    return;
                
                while (uint32 eventId = events.ExecuteEvent())
                {
                    switch (eventId)
                    {
                        case EVENT_ENRAGE:
                            Talk(SAY_BRUNDIR_BERSERK);
                            DoCast(SPELL_BERSERK);
                            return;
                        case EVENT_CHAIN_LIGHTNING:
                            if (Unit* target = SelectTarget(SELECT_TARGET_RANDOM, 0, 0.0f, true))
                                DoCast(target, SPELL_CHAIN_LIGHTNING);
                            events.ScheduleEvent(EVENT_CHAIN_LIGHTNING, urand(5*IN_MILLISECONDS, 7*IN_MILLISECONDS));
                            return;
                        case EVENT_OVERLOAD:
                            Talk(EMOTE_OVERLOAD);
                            Talk(SAY_BRUNDIR_SPECIAL);
                            DoCast(SPELL_OVERLOAD);
                            events.ScheduleEvent(EVENT_OVERLOAD, urand(40*IN_MILLISECONDS, 80*IN_MILLISECONDS));
                            return;
                        case EVENT_LIGHTNING_WHIRL:
                            DoCast(SPELL_LIGHTNING_WHIRL);
                            events.ScheduleEvent(EVENT_LIGHTNING_WHIRL, urand(15*IN_MILLISECONDS, 20*IN_MILLISECONDS));
                            return;
                        case EVENT_THREAT_WIPE:
                            DoResetThreat();
                            if (Unit* target = SelectTarget(SELECT_TARGET_RANDOM, 0, 0.0f, true))
                            {
                                me->AddThreat(target, 99999.9f);
                                me->GetMotionMaster()->MovePoint(POINT_CHASE, target->GetPositionX(), target->GetPositionY(), target->GetPositionZ());
                            }
                            events.ScheduleEvent(EVENT_THREAT_WIPE, 10*IN_MILLISECONDS);
                            return;
                        case EVENT_LIGHTNING_TENDRILS_START:
                            me->SetSpeed(MOVE_RUN, 0.7f);
                            Talk(SAY_BRUNDIR_FLIGHT);
                            DoCast(SPELL_LIGHTNING_TENDRILS);
                            DoCast(SPELL_LIGHTNING_TENDRILS_VISUAL);
                            me->AttackStop();

                            me->SetReactState(REACT_PASSIVE);
                            me->ApplySpellImmune(0, IMMUNITY_STATE, SPELL_AURA_MOD_TAUNT, true);
                            me->ApplySpellImmune(0, IMMUNITY_EFFECT, SPELL_EFFECT_ATTACK_ME, true);
                            me->AddUnitMovementFlag(MOVEMENTFLAG_DISABLE_GRAVITY);
                            me->SendMovementFlagUpdate();

                            me->GetMotionMaster()->Initialize();
                            me->GetMotionMaster()->MovePoint(POINT_FLY, me->GetPositionX(), me->GetPositionY(), FINAL_FLIGHT_Z);
                            events.DelayEvents(37*IN_MILLISECONDS);  // Flight phase is 35 seconds, +2 as buffer
                            events.ScheduleEvent(EVENT_LIGHTNING_TENDRILS_FLIGHT_NEW_TARGET, 2.5*IN_MILLISECONDS);
                            events.ScheduleEvent(EVENT_LIGHTNING_TENDRILS_ENDFLIGHT, 32.5*IN_MILLISECONDS);
                            events.ScheduleEvent(EVENT_MOVE_POSITION, 1*IN_MILLISECONDS);
                            return;
                        case EVENT_LIGHTNING_TENDRILS_FLIGHT_NEW_TARGET:
                            events.CancelEvent(EVENT_LIGHTNING_TENDRILS_FLIGHT_UPDATE_TARGET);
                            tendrilTarget = 0;  
                            if (Unit* target = SelectTarget(SELECT_TARGET_RANDOM, 0, 0.0f, true))
                            {
                                me->GetMotionMaster()->MovePoint(POINT_FLY, target->GetPositionX(), target->GetPositionY(), FINAL_FLIGHT_Z);
                                tendrilTarget = target->GetGUID();
                            }
                            events.ScheduleEvent(EVENT_LIGHTNING_TENDRILS_FLIGHT_NEW_TARGET, 6*IN_MILLISECONDS);
                            events.ScheduleEvent(EVENT_LIGHTNING_TENDRILS_FLIGHT_UPDATE_TARGET, 0.25*IN_MILLISECONDS);
                            return;
                        case EVENT_LIGHTNING_TENDRILS_FLIGHT_UPDATE_TARGET:
                            if (Player* player = ObjectAccessor::GetPlayer(*me, tendrilTarget))
                            {
                                me->StopMoving();
                                me->GetMotionMaster()->Clear();
                                me->GetMotionMaster()->MoveIdle();
                                me->GetMotionMaster()->MovePoint(POINT_FLY, player->GetPositionX(), player->GetPositionY(), FINAL_FLIGHT_Z);
                            }
                            events.ScheduleEvent(EVENT_LIGHTNING_TENDRILS_FLIGHT_UPDATE_TARGET, 0.25*IN_MILLISECONDS);
                            return;
                        case EVENT_LIGHTNING_TENDRILS_ENDFLIGHT:
                            events.CancelEvent(EVENT_LIGHTNING_TENDRILS_FLIGHT_NEW_TARGET);
                            events.CancelEvent(EVENT_LIGHTNING_TENDRILS_FLIGHT_UPDATE_TARGET);
                            me->GetMotionMaster()->Initialize();
                            me->GetMotionMaster()->MovePoint(POINT_FLY, 1586.920166f, 119.848984f, FINAL_FLIGHT_Z);
                            events.ScheduleEvent(EVENT_LIGHTNING_TENDRILS_LAND, 4*IN_MILLISECONDS);
                            return;
                        case EVENT_LIGHTNING_TENDRILS_LAND:
                            me->GetMotionMaster()->Initialize();
                            me->GetMotionMaster()->MovePoint(POINT_LAND, me->GetPositionX(), me->GetPositionY(), FLOOR_Z);
                            events.ScheduleEvent(EVENT_LIGHTNING_TENDRILS_GROUND, 2.5*IN_MILLISECONDS);
                            return;
                        case EVENT_LIGHTNING_TENDRILS_GROUND:
                            me->SetSpeed(MOVE_RUN, 1.42857f);
                            me->RemoveUnitMovementFlag(MOVEMENTFLAG_DISABLE_GRAVITY);
                            me->SendMovementFlagUpdate();
                            me->RemoveAurasDueToSpell(SPELL_LIGHTNING_TENDRILS);
                            me->RemoveAurasDueToSpell(SPELL_LIGHTNING_TENDRILS_VISUAL);
                            me->ApplySpellImmune(0, IMMUNITY_STATE, SPELL_AURA_MOD_TAUNT, false);
                            me->ApplySpellImmune(0, IMMUNITY_EFFECT, SPELL_EFFECT_ATTACK_ME, false);
                            me->RemoveUnitMovementFlag(MOVEMENTFLAG_DISABLE_GRAVITY);
                            me->SendMovementFlagUpdate();
                            DoStartMovement(me->getVictim());
                            me->getThreatManager().resetAllAggro();
                            events.ScheduleEvent(EVENT_LIGHTNING_TENDRILS_START, urand(40*IN_MILLISECONDS, 80*IN_MILLISECONDS));
                            events.CancelEvent(EVENT_MOVE_POSITION);
                            return;
                        case EVENT_MOVE_POSITION:
                            if (me->IsWithinMeleeRange(me->getVictim()))
                            {
                                float x = frand(-25.0f, 25.0f);
                                float y = frand(-25.0f, 25.0f);
                                me->GetMotionMaster()->MovePoint(0, me->GetPositionX() + x, me->GetPositionY() + y, FLOOR_Z);
                                // Prevention to go outside the room or into the walls
                                if (Creature* trigger = me->FindNearestCreature(NPC_WORLD_TRIGGER, 100.0f, true))
                                    if (me->GetDistance(trigger) >= 50.0f)
                                        me->GetMotionMaster()->MovePoint(0, trigger->GetPositionX(), trigger->GetPositionY(), FLOOR_Z);
                            }
                            events.ScheduleEvent(EVENT_MOVE_POSITION, urand(7.5*IN_MILLISECONDS, 10*IN_MILLISECONDS));
                            return;
                        default:
                            return;
                    }
                }

                //if (me->GetPositionZ()>FLOOR_Z && !me->HasAura(SPELL_LIGHTNING_TENDRILS_VISUAL)) // in that case, we should not be above the floor
                //    me->GetMotionMaster()->MoveFall();

                if (!me->HasAura(SPELL_LIGHTNING_TENDRILS))
                    DoMeleeAttackIfReady();
            }

            private:
                uint32 phase;
                uint8 superChargedCnt;
                uint64 tendrilTarget;
                bool forceLand;
                bool couldNotDoThat;
        };

        CreatureAI* GetAI(Creature* creature) const
        {
            return GetUlduarAI<boss_stormcaller_brundirAI>(creature);
        }
};

class spell_shield_of_runes : public SpellScriptLoader
{
    public:
        spell_shield_of_runes() : SpellScriptLoader("spell_shield_of_runes") {}

        class spell_shield_of_runes_AuraScript : public AuraScript
        {
            PrepareAuraScript(spell_shield_of_runes_AuraScript);

            void OnAbsorb(AuraEffect* /*aurEff*/, DamageInfo& dmgInfo, uint32& absorbAmount)
            {
                uint32 damage = dmgInfo.GetDamage();

                if (absorbAmount > damage)
                    return;

                if (Unit* caster = GetCaster())
                    caster->CastSpell(caster, caster->GetMap()->GetDifficulty() == RAID_DIFFICULTY_10MAN_NORMAL ? SPELL_SHIELD_OF_RUNES_10_BUFF : SPELL_SHIELD_OF_RUNES_25_BUFF, true);
            }

            void Register()
            {
                OnEffectAbsorb += AuraEffectAbsorbFn(spell_shield_of_runes_AuraScript::OnAbsorb, EFFECT_0);
            }
        };

        AuraScript* GetAuraScript() const
        {
            return new spell_shield_of_runes_AuraScript();
        }
};

class spell_assembly_meltdown : public SpellScriptLoader
{
    public:
        spell_assembly_meltdown() : SpellScriptLoader("spell_assembly_meltdown") {}

        class spell_assembly_meltdown_SpellScript : public SpellScript
        {
            PrepareSpellScript(spell_assembly_meltdown_SpellScript);

            void HandleInstaKill(SpellEffIndex /*effIndex*/)
            {
                if (InstanceScript* instance = GetCaster()->GetInstanceScript())
                    if (Creature* Steelbreaker = ObjectAccessor::GetCreature(*GetCaster(), instance->GetData64(BOSS_STEELBREAKER)))
                        Steelbreaker->AI()->DoAction(ACTION_ADD_CHARGE);
            }

            void Register()
            {
                OnEffectHitTarget += SpellEffectFn(spell_assembly_meltdown_SpellScript::HandleInstaKill, EFFECT_1, SPELL_EFFECT_INSTAKILL);
            }
        };

        SpellScript* GetSpellScript() const
        {
            return new spell_assembly_meltdown_SpellScript();
        }
};

//=== Supercharge
const uint32 AssemblyMembers[] = 
{
    32867, // NPC_STEELBREAKER,
    32927, // NPC_RUNEMASTER_MOLGEIM,
    32857  // NPC_STORMCALLER_BRUNDIR,
};

struct IsNoAssemblyMember 
{
    bool operator()(const WorldObject* target) const
    {
        if (const Creature* creature = target->ToCreature())
        {
            /* What happens here:
            State before:
                *searchStart = AssemblyMembers[0]
                *searchEnd = AssembyMemebers[3] // Never reached
            State after "find" (worst case):
                *searchStart = AssemblyMembers[3]
                *searchEnd = AssembyMemebers[3] // Never reached
            Follows the ".end() always refers to the first invalid argument" idiom
            */
            if ( std::find(AssemblyMembers, AssemblyMembers + (sizeof(AssemblyMembers) / sizeof(uint32)), creature->GetOriginalEntry()) != (AssemblyMembers + (sizeof(AssemblyMembers) / sizeof(uint32))) )
                return false;
            else
                return true;
        }
        else
            return true;
    }
};

class spell_supercharge : public SpellScriptLoader
{
    public:
        spell_supercharge() : SpellScriptLoader("spell_supercharge") {}

        class spell_supercharge_SpellScript : public SpellScript
        {
            PrepareSpellScript(spell_supercharge_SpellScript);

            void FilterTargets(std::list<WorldObject*>& targets)
            {
                targets.remove_if(IsNoAssemblyMember());
            }

            void Register()
            {              
                OnObjectAreaTargetSelect += SpellObjectAreaTargetSelectFn(spell_supercharge_SpellScript::FilterTargets, EFFECT_0, TARGET_UNIT_SRC_AREA_ENTRY);
                OnObjectAreaTargetSelect += SpellObjectAreaTargetSelectFn(spell_supercharge_SpellScript::FilterTargets, EFFECT_1, TARGET_UNIT_SRC_AREA_ENTRY);
                OnObjectAreaTargetSelect += SpellObjectAreaTargetSelectFn(spell_supercharge_SpellScript::FilterTargets, EFFECT_2, TARGET_UNIT_SRC_AREA_ENTRY);
            }
        };

        SpellScript* GetSpellScript() const
        {
            return new spell_supercharge_SpellScript();
        }
};

class achievement_i_choose_you : public AchievementCriteriaScript
{
    public:
        achievement_i_choose_you(const char* name) : AchievementCriteriaScript(name) {}

        bool OnCheck(Player* /*player*/, Unit* target)
        {
            if (!target)
                return false;

            if (Creature* boss = target->ToCreature())
                if (boss->AI()->GetData(DATA_I_CHOOSE_YOU_PHASE_CHECK))
                    return true;

            return false;
        }
};

class achievement_but_i_am_on_your_side : public AchievementCriteriaScript
{
    public:
        achievement_but_i_am_on_your_side(const char* name) : AchievementCriteriaScript(name) {}

        bool OnCheck(Player* player, Unit* target)
        {
            if (!target || !player)
                return false;

            if (Creature* boss = target->ToCreature())
                if (boss->AI()->GetData(DATA_I_CHOOSE_YOU_PHASE_CHECK) && player->HasAura(SPELL_IRON_BOOT_FLASK))
                    return true;

            return false;
        }
};

class achievement_cant_do_that_while_stunned : public AchievementCriteriaScript
{
    public:
        achievement_cant_do_that_while_stunned(const char* name) : AchievementCriteriaScript(name) {}

        bool OnCheck(Player* /*player*/, Unit* target)
        {
            if (!target)
                return false;

            if (Creature* boss = target->ToCreature())
                if (boss->AI()->GetData(DATA_I_CHOOSE_YOU_PHASE_CHECK))
                    if (InstanceScript* instance = boss->GetInstanceScript())
                        if (Creature* brundir = ObjectAccessor::GetCreature(*boss, instance->GetData64(DATA_BRUNDIR)))
                            if (brundir->AI()->GetData(DATA_CANT_DO_THAT_WHILE_STUNNED))
                                return true;

            return false;
        }
};

void AddSC_boss_assembly_of_iron()
{
    new boss_steelbreaker();
    new spell_steelbreaker_static_disruption();
    new spell_steelbreaker_electrical_charge();
    new boss_runemaster_molgeim();
    new boss_stormcaller_brundir();
    new mob_lightning_elemental();
    new mob_rune_of_summoning();
    new mob_rune_of_power();
    new spell_shield_of_runes();
    new spell_assembly_meltdown();
    new spell_supercharge();
    new achievement_i_choose_you("achievement_i_choose_you");
    new achievement_i_choose_you("achievement_i_choose_you_25");
    new achievement_but_i_am_on_your_side("achievement_but_i_am_on_your_side");
    new achievement_but_i_am_on_your_side("achievement_but_i_am_on_your_side_25");
    new achievement_cant_do_that_while_stunned("achievement_cant_do_that_while_stunned");
    new achievement_cant_do_that_while_stunned("achievement_cant_do_that_while_stunned_25");
}

// Steelbreaker
#undef SPELL_STATIC_DISRUPTION 
#undef SPELL_OVERWHELMING_POWER 

// Molgeim
#undef SPELL_SHIELD_OF_RUNES_BUFF 

// Brundir
#undef SPELL_CHAIN_LIGHTNING
#undef SPELL_OVERLOAD 
#undef SPELL_LIGHTNING_WHIRL 
#undef SPELL_LIGHTNING_WHIRL_DMG 
#undef SPELL_LIGHTNING_TENDRILS <|MERGE_RESOLUTION|>--- conflicted
+++ resolved
@@ -15,479 +15,196 @@
  * with this program. If not, see <http://www.gnu.org/licenses/>.
  */
 
-<<<<<<< HEAD
-/* ScriptData
-SDName: Assembly of Iron encounter
-SD%Complete: 60%
-SDComment: Runes need DB support, chain lightning won't cast, supercharge won't cast (target error?) - it worked before during debugging.
-SDCategory: Ulduar - Ulduar
-EndScriptData */
-
-=======
->>>>>>> 7fda6f37
 #include "ScriptMgr.h"
 #include "ScriptedCreature.h"
 #include "SpellScript.h"
 #include "SpellAuraEffects.h"
 #include "ulduar.h"
 
-/*
-7[17:27]	@DorianGrey: 2945, 2946 (But I'm on your side)          | 10088,10418,10419 - 10089,10420,10421 
-7[17:27]	@DorianGrey: 2947, 2948 (Can't do that while stunned)   | 10090,10422,10423 - 10091,10424,10425
-7[17:27]	@DorianGrey: 2941, 2944 (I choose you)                  | 10084 - 10087
-*/
-
 enum AssemblySpells
 {
-    // Any boss
-    SPELL_SUPERCHARGE                  = 61920,
-    SPELL_BERSERK                      = 47008, // Hard enrage, don't know the correct ID.
-    SPELL_CREDIT_MARKER                = 65195, // spell_dbc
-    SPELL_IRON_BOOT_FLASK              = 58501,
+    // General
+    SPELL_SUPERCHARGE                            = 61920,
+    SPELL_BERSERK                                = 47008, // Hard enrage, don't know the correct ID.
+    SPELL_KILL_CREDIT                            = 65195, // spell_dbc
 
     // Steelbreaker
-    SPELL_HIGH_VOLTAGE                 = 61890,
-    SPELL_FUSION_PUNCH                 = 61903,
-    SPELL_STATIC_DISRUPTION_10         = 61911,
-    SPELL_STATIC_DISRUPTION_CHECKED_10 = 61912, // Checked = spell works as target-check-trigger
-    SPELL_STATIC_DISRUPTION_25         = 63494,
-    SPELL_STATIC_DISRUPTION_CHECKED_25 = 63495,
-    SPELL_OVERWHELMING_POWER_10        = 61888,
-    SPELL_OVERWHELMING_POWER_25        = 64637,
-    SPELL_MELTDOWN                     = 61889, // Triggered by overwhelming power
-    SPELL_ELECTRICAL_CHARGE            = 61900,
-    SPELL_ELECTRICAL_CHARGE_TRIGGER    = 61901,
-    SPELL_ELECTRICAL_CHARGE_TRIGGERED  = 61902,
+    SPELL_HIGH_VOLTAGE                           = 61890,
+    SPELL_FUSION_PUNCH                           = 61903,
+    SPELL_STATIC_DISRUPTION                      = 44008,
+    SPELL_OVERWHELMING_POWER                     = 64637,
+    SPELL_ELECTRICAL_CHARGE                      = 61902,
 
     // Runemaster Molgeim
-    SPELL_SHIELD_OF_RUNES              = 62274,
-    SPELL_SHIELD_OF_RUNES_10_BUFF      = 62277,
-    SPELL_SHIELD_OF_RUNES_25_BUFF      = 63967,
-    SPELL_SUMMON_RUNE_OF_POWER         = 63513,
-    SPELL_RUNE_OF_POWER                = 61974,
-    SPELL_RUNE_OF_DEATH                = 62269,
-    SPELL_RUNE_OF_SUMMONING            = 62273, // This is the spell that summons the rune
-    SPELL_RUNE_OF_SUMMONING_VIS        = 62019, // Visual
-    SPELL_RUNE_OF_SUMMONING_SUMMON     = 62020, // Spell that summons
-    SPELL_LIGHTNING_ELEMENTAL_PASSIVE  = 62052, // Basic spell
-    SPELL_LIGHTNING_BLAST              = 62054, // Triggered by SPELL_LIGHTNING_BLAST
+    SPELL_SHIELD_OF_RUNES                        = 62274,
+    SPELL_SHIELD_OF_RUNES_BUFF                   = 62277,
+    SPELL_SUMMON_RUNE_OF_POWER                   = 63513,
+    SPELL_RUNE_OF_DEATH                          = 62269,
+    SPELL_RUNE_OF_SUMMONING                      = 62273, // This is the spell that summons the rune
+    SPELL_RUNE_OF_SUMMONING_SUMMON               = 62020, // Spell that summons
 
     // Stormcaller Brundir
-    SPELL_CHAIN_LIGHTNING_10           = 61879,
-    SPELL_CHAIN_LIGHTNING_25           = 63479,
-    SPELL_OVERLOAD_10                  = 61869,
-    SPELL_OVERLOAD_25                  = 63481,
-    SPELL_LIGHTNING_WHIRL_10           = 61915,
-    SPELL_LIGHTNING_WHIRL_25           = 63483,
-    SPELL_LIGHTNING_WHIRL_DMG_10       = 61916,   // Periodic damage by spell above
-    SPELL_LIGHTNING_WHIRL_DMG_25       = 63482,
-    SPELL_LIGHTNING_TENDRILS_10        = 61887,
-    SPELL_LIGHTNING_TENDRILS_25        = 63486,
-    SPELL_LIGHTNING_TENDRILS_VISUAL    = 61883,
-    SPELL_STORMSHIELD                  = 64187
-};
-
-// Steelbreaker
-#define SPELL_STATIC_DISRUPTION RAID_MODE(SPELL_STATIC_DISRUPTION_10, SPELL_STATIC_DISRUPTION_25)
-#define SPELL_OVERWHELMING_POWER RAID_MODE(SPELL_OVERWHELMING_POWER_10, SPELL_OVERWHELMING_POWER_25)
-
-// Molgeim
-#define SPELL_SHIELD_OF_RUNES_BUFF RAID_MODE(SPELL_SHIELD_OF_RUNES_10_BUFF, SPELL_SHIELD_OF_RUNES_25_BUFF)
-
-// Brundir
-#define SPELL_CHAIN_LIGHTNING RAID_MODE(SPELL_CHAIN_LIGHTNING_10, SPELL_CHAIN_LIGHTNING_25)
-#define SPELL_OVERLOAD RAID_MODE(SPELL_OVERLOAD_10, SPELL_OVERLOAD_25)
-#define SPELL_LIGHTNING_WHIRL RAID_MODE(SPELL_LIGHTNING_WHIRL_10, SPELL_LIGHTNING_WHIRL_25)
-#define SPELL_LIGHTNING_WHIRL_DMG RAID_MODE(SPELL_LIGHTNING_WHIRL_DMG_10, SPELL_LIGHTNING_WHIRL_DMG_25)
-#define SPELL_LIGHTNING_TENDRILS RAID_MODE(SPELL_LIGHTNING_TENDRILS_10, SPELL_LIGHTNING_TENDRILS_25)
+    SPELL_CHAIN_LIGHTNING                        = 61879,
+    SPELL_OVERLOAD                               = 61869,
+    SPELL_LIGHTNING_WHIRL                        = 61915,
+    SPELL_LIGHTNING_TENDRILS_10M                 = 61887,
+    SPELL_LIGHTNING_TENDRILS_25M                 = 63486,
+    SPELL_LIGHTNING_TENDRILS_VISUAL              = 61883,
+    SPELL_STORMSHIELD                            = 64187
+};
 
 enum AssemblyEvents
 {
     // General
-    EVENT_ENRAGE = 1,
+    EVENT_BERSERK                                = 1,
 
     // Steelbreaker
-    EVENT_FUSION_PUNCH,
-    EVENT_STATIC_DISRUPTION,
-    EVENT_OVERWHELMING_POWER,
+    EVENT_FUSION_PUNCH                           = 2,
+    EVENT_STATIC_DISRUPTION                      = 3,
+    EVENT_OVERWHELMING_POWER                     = 4,
 
     // Molgeim
-    EVENT_RUNE_OF_POWER,
-    EVENT_SHIELD_OF_RUNES,
-    EVENT_RUNE_OF_DEATH,
-    EVENT_RUNE_OF_SUMMONING,
-    EVENT_LIGHTNING_BLAST,
+    EVENT_RUNE_OF_POWER                          = 5,
+    EVENT_SHIELD_OF_RUNES                        = 6,
+    EVENT_RUNE_OF_DEATH                          = 7,
+    EVENT_RUNE_OF_SUMMONING                      = 8,
+    EVENT_LIGHTNING_BLAST                        = 9,
 
     // Brundir
-    EVENT_CHAIN_LIGHTNING,
-    EVENT_OVERLOAD,
-    EVENT_LIGHTNING_WHIRL,
-    EVENT_LIGHTNING_TENDRILS_START,
-    EVENT_STORMSHIELD,
-    EVENT_THREAT_WIPE,
-    EVENT_LIGHTNING_TENDRILS_FLIGHT_NEW_TARGET,
-    EVENT_LIGHTNING_TENDRILS_FLIGHT_UPDATE_TARGET,
-    EVENT_LIGHTNING_TENDRILS_ENDFLIGHT,
-    EVENT_LIGHTNING_TENDRILS_GROUND,
-    EVENT_LIGHTNING_TENDRILS_LAND,
-    EVENT_MOVE_POSITION
+    EVENT_CHAIN_LIGHTNING                        = 10,
+    EVENT_OVERLOAD                               = 11,
+    EVENT_LIGHTNING_WHIRL                        = 12,
+    EVENT_LIGHTNING_TENDRILS                     = 13,
+    EVENT_FLIGHT                                 = 14,
+    EVENT_ENDFLIGHT                              = 15,
+    EVENT_GROUND                                 = 16,
+    EVENT_LAND                                   = 17,
+    EVENT_MOVE_POSITION                          = 18
 };
 
 enum AssemblyActions
 {
-    ACTION_ADD_CHARGE           = 3,
-    ACTION_UPDATEPHASE          = 4
-};
-
-enum SteelBreakerYells
-{
-    SAY_STEELBREAKER_AGGRO      = 0,
-    SAY_STEELBREAKER_SLAY       = 1,
-    SAY_STEELBREAKER_POWER      = 2,
-    SAY_STEELBREAKER_DEATH      = 3,
-    SAY_STEELBREAKER_BERSERK    = 4
-};
-
-enum MolgeimYells
-{
-    SAY_MOLGEIM_AGGRO           = 0,
-    SAY_MOLGEIM_SLAY            = 1,
-    SAY_MOLGEIM_RUNE_DEATH      = 2,
-    SAY_MOLGEIM_SUMMON          = 3,
-    SAY_MOLGEIM_DEATH           = 4,
-    SAY_MOLGEIM_BERSERK         = 5
-};
-
-enum BrundirYells
-{
-    SAY_BRUNDIR_AGGRO           = 0,
-    SAY_BRUNDIR_SLAY            = 1,
-    SAY_BRUNDIR_SPECIAL         = 2,
-    SAY_BRUNDIR_FLIGHT          = 3,
-    SAY_BRUNDIR_DEATH           = 4,
-    SAY_BRUNDIR_BERSERK         = 5,
-    EMOTE_OVERLOAD              = 6
+    ACTION_SUPERCHARGE                           = 1,
+    ACTION_ADD_CHARGE                            = 2
+};
+
+enum AssemblyYells
+{
+    SAY_STEELBREAKER_AGGRO                      = 0,
+    SAY_STEELBREAKER_SLAY                       = 1,
+    SAY_STEELBREAKER_POWER                      = 2,
+    SAY_STEELBREAKER_DEATH                      = 3,
+    SAY_STEELBREAKER_ENCOUNTER_DEFEATED         = 4,
+    SAY_STEELBREAKER_BERSERK                    = 5,
+
+    SAY_MOLGEIM_AGGRO                           = 0,
+    SAY_MOLGEIM_SLAY                            = 1,
+    SAY_MOLGEIM_RUNE_DEATH                      = 2,
+    SAY_MOLGEIM_SUMMON                          = 3,
+    SAY_MOLGEIM_DEATH                           = 4,
+    SAY_MOLGEIM_ENCOUNTER_DEFEATED              = 5,
+    SAY_MOLGEIM_BERSERK                         = 6,
+
+    SAY_BRUNDIR_AGGRO                           = 0,
+    SAY_BRUNDIR_SLAY                            = 1,
+    SAY_BRUNDIR_SPECIAL                         = 2,
+    SAY_BRUNDIR_FLIGHT                          = 3,
+    SAY_BRUNDIR_DEATH                           = 4,
+    SAY_BRUNDIR_ENCOUNTER_DEFEATED              = 5,
+    SAY_BRUNDIR_BERSERK                         = 6,
+    EMOTE_BRUNDIR_OVERLOAD                      = 7
 };
 
 enum AssemblyNPCs
 {
-    NPC_WORLD_TRIGGER = 22515
-};
-
-enum MovePoints
-{
-    POINT_FLY = 1,
-    POINT_LAND,
-    POINT_CHASE
-};
-
-enum Data
-{
-    DATA_I_CHOOSE_YOU_PHASE_CHECK = 1,
-    DATA_CANT_DO_THAT_WHILE_STUNNED
-};
-
-#define FLOOR_Z         427.28f
-#define FINAL_FLIGHT_Z  435.0f
-
-void PostEncounterStuff(InstanceScript* inst)
-{
-    if (!inst)
-        return;
-
-    // Note: Sometimes, the players remain infight, even with the whole Assembly of Iron finished.
-    // Seems that this occurs due to temporarily spawned triggers which despawn during fight or afterwards.
-    // While a SEND_MSG_ATTACKSTART is sent once they spawn (e.g., for Rune of Power), its ATTACKSTOP never occurs in the server-logs.
-    // Thus, I will force a combat-stop here.
-    const Map::PlayerList& players = inst->instance->GetPlayers();
-    for (Map::PlayerList::const_iterator it = players.begin(); it != players.end(); ++it)
-    {
-        if (Player* p = it->getSource())
-            p->CombatStop(true);
-    }
-
-    inst->SetBossState(BOSS_ASSEMBLY_OF_IRON, DONE);
-    inst->SetBossState(BOSS_STEELBREAKER, DONE);
-    inst->SetBossState(BOSS_MOLGEIM, DONE);
-    inst->SetBossState(BOSS_BRUNDIR, DONE);
-
-    // Open door to Kologarn
-    inst->HandleGameObject(inst->GetData64(GO_KOLOGARN_DOOR), true);
-}
-
-bool IsEncounterComplete(InstanceScript* instance, Creature* me)
-{
-    if (!instance || !me)
-        return false;
-
-    if (Creature* boss = ObjectAccessor::GetCreature(*me, instance->GetData64(BOSS_STEELBREAKER)))
-        if (boss->isAlive())
-            return false;
-
-    if (Creature* boss = ObjectAccessor::GetCreature(*me, instance->GetData64(BOSS_BRUNDIR)))
-        if (boss->isAlive())
-            return false;
-
-    if (Creature* boss = ObjectAccessor::GetCreature(*me, instance->GetData64(BOSS_MOLGEIM)))
-        if (boss->isAlive())
-            return false;
-
-    return true;
-}
-
-void RespawnEncounter(InstanceScript* instance, Creature* me)
-{
-    if (!instance || !me)
-        return;
-
-    if (Creature* boss = ObjectAccessor::GetCreature(*me, instance->GetData64(BOSS_STEELBREAKER)))
-        if (!boss->isAlive())
-        {
-            boss->Respawn();
-            boss->GetMotionMaster()->MoveTargetedHome();
-        }
-
-    if (Creature* boss = ObjectAccessor::GetCreature(*me, instance->GetData64(BOSS_BRUNDIR)))
-        if (!boss->isAlive())
-        {
-            boss->Respawn();
-            boss->GetMotionMaster()->MoveTargetedHome();
-        }
-
-    if (Creature* boss = ObjectAccessor::GetCreature(*me, instance->GetData64(BOSS_MOLGEIM)))
-        if (!boss->isAlive())
-        {
-            boss->Respawn();
-            boss->GetMotionMaster()->MoveTargetedHome();
-        }
-}
-
-void ResetEncounter(InstanceScript* instance, Creature* me)
-{
-    for (uint8 i = 0; i < 3; ++i)
-    {
-        uint64 guid = instance->GetData64(BOSS_STEELBREAKER + i);
-        if (!guid)
-            continue;
-
-        if (Creature* boss = ObjectAccessor::GetCreature(*me, guid))
-        {
-            if (!boss->isAlive())
-            {
-                boss->Respawn();
-                boss->GetMotionMaster()->MoveTargetedHome();
-            }
-        }
-    }
-
-    instance->HandleGameObject(instance->GetData64(GO_KOLOGARN_DOOR), false);
-}
-
-void StartEncounter(InstanceScript* instance, Creature* caller)
-{
-    if (instance->GetBossState(BOSS_ASSEMBLY_OF_IRON) == IN_PROGRESS)
-        return; // Prevent recursive calls
-
-    instance->SetBossState(BOSS_ASSEMBLY_OF_IRON, IN_PROGRESS);
-
-    if (Creature* boss = ObjectAccessor::GetCreature(*caller, instance->GetData64(BOSS_STEELBREAKER)))
-        if (boss->isAlive() && caller->GetGUID()!=boss->GetGUID()) // Avoid redundant calls
-            boss->SetInCombatWithZone();
-
-    if (Creature* boss = ObjectAccessor::GetCreature(*caller, instance->GetData64(BOSS_BRUNDIR)))
-        if (boss->isAlive() && caller->GetGUID()!=boss->GetGUID()) // Avoid redundant calls
-            boss->SetInCombatWithZone();
-
-    if (Creature* boss = ObjectAccessor::GetCreature(*caller, instance->GetData64(BOSS_MOLGEIM)))
-        if (boss->isAlive() && caller->GetGUID()!=boss->GetGUID()) // Avoid redundant calls
-            boss->SetInCombatWithZone();
-}
-
-/************************************************************************/
-/*                          Steelbreaker                                */
-/************************************************************************/
+    NPC_WORLD_TRIGGER                            = 22515
+};
+
+#define FLOOR_Z                                  427.28f
+#define FINAL_FLIGHT_Z                           435.0f
 
 class boss_steelbreaker : public CreatureScript
 {
     public:
-        boss_steelbreaker() : CreatureScript("boss_steelbreaker") {}
+        boss_steelbreaker() : CreatureScript("boss_steelbreaker") { }
 
         struct boss_steelbreakerAI : public BossAI
         {
-<<<<<<< HEAD
-            boss_steelbreakerAI(Creature* creature) : BossAI(creature, BOSS_ASSEMBLY_OF_IRON) {}
-=======
             boss_steelbreakerAI(Creature* creature) : BossAI(creature, DATA_ASSEMBLY_OF_IRON) { }
 
             uint32 phase;
->>>>>>> 7fda6f37
 
             void Reset()
             {
                 _Reset();
                 phase = 0;
-                superChargedCnt = 0;
                 me->RemoveAllAuras();
-                me->RemoveLootMode(LOOT_MODE_DEFAULT);
-                ResetEncounter(instance, me);
-                RespawnEncounter(instance, me);
             }
 
             void EnterCombat(Unit* /*who*/)
             {
-                me->setActive(true);
-                StartEncounter(instance, me);
-                DoZoneInCombat();
+                _EnterCombat();
+                Talk(SAY_STEELBREAKER_AGGRO);
                 DoCast(me, SPELL_HIGH_VOLTAGE);
-                events.ScheduleEvent(EVENT_ENRAGE, 15*MINUTE*IN_MILLISECONDS);
-                events.ScheduleEvent(EVENT_FUSION_PUNCH, 15*IN_MILLISECONDS);
-                Talk(SAY_STEELBREAKER_AGGRO);
-                DoAction(ACTION_UPDATEPHASE);
-            }
-
-            uint32 GetData(uint32 type) const
-            {
-                if (type == DATA_I_CHOOSE_YOU_PHASE_CHECK)
-                    return (phase >= 3) ? 1 : 0;
-
-                return 0;
+                events.SetPhase(++phase);
+                events.ScheduleEvent(EVENT_BERSERK, 900000);
+                events.ScheduleEvent(EVENT_FUSION_PUNCH, 15000);
             }
 
             void DoAction(int32 action)
             {
                 switch (action)
                 {
+                    case ACTION_SUPERCHARGE:
+                        me->SetFullHealth();
+                        me->AddAura(SPELL_SUPERCHARGE, me);
+                        events.SetPhase(++phase);
+                        events.RescheduleEvent(EVENT_FUSION_PUNCH, 15000);
+                        if (phase >= 2)
+                            events.RescheduleEvent(EVENT_STATIC_DISRUPTION, 30000);
+                        if (phase >= 3)
+                            events.RescheduleEvent(EVENT_OVERWHELMING_POWER, urand(2000, 5000));
+                        break;
                     case ACTION_ADD_CHARGE:
                         DoCast(me, SPELL_ELECTRICAL_CHARGE, true);
                         break;
-                    case ACTION_UPDATEPHASE:
-                        phase++;
-                        events.SetPhase(phase);
-                        if (phase >= 3)
-                        {
-                            me->ResetLootMode();
-                            DoCast(me, SPELL_ELECTRICAL_CHARGE, true);
-                            uint32 nextSchedule = 0;
-                            if (events.GetNextEventTime(EVENT_STATIC_DISRUPTION) > 0)   // Note: Function returns 0 if the event isn't scheduled yet.
-                                nextSchedule = urand(2*IN_MILLISECONDS, 5*IN_MILLISECONDS);
-                            else 
-                                nextSchedule = urand(20*IN_MILLISECONDS, 30*IN_MILLISECONDS);
-                            events.RescheduleEvent(EVENT_OVERWHELMING_POWER, nextSchedule);
-                        }
-                        else if (phase >= 2)
-                            events.RescheduleEvent(EVENT_STATIC_DISRUPTION, 30*IN_MILLISECONDS);
-                        break;
-                    default:
-                        break;
-                }
-            }
-
-            void JustDied(Unit* /*who*/)
-            {
-<<<<<<< HEAD
-                Talk(SAY_STEELBREAKER_DEATH);
-                if (IsEncounterComplete(instance, me))
-=======
+                }
+            }
+
+            void JustDied(Unit* /*killer*/)
+            {
                 _JustDied();
 
                 if (instance->GetBossState(DATA_ASSEMBLY_OF_IRON) == DONE)
->>>>>>> 7fda6f37
-                {
-                    me->AddLootMode(LOOT_MODE_HARD_MODE_1);
-                    _JustDied();
-                    PostEncounterStuff(instance);
-                    instance->DoUpdateAchievementCriteria(ACHIEVEMENT_CRITERIA_TYPE_BE_SPELL_TARGET, SPELL_CREDIT_MARKER);
+                {
+                    DoCastAOE(SPELL_KILL_CREDIT);
+                    Talk(SAY_STEELBREAKER_ENCOUNTER_DEFEATED);
                 }
                 else
                 {
-                    events.Reset();
-                    summons.DespawnAll();
                     me->SetLootRecipient(NULL);
-                    DoCastAOE(SPELL_SUPERCHARGE);
-                }            
-            }
-
-            void KilledUnit(Unit* /*who*/)
-            {
-                if (!urand(0,5))
+                    Talk(SAY_STEELBREAKER_DEATH);
+                    //DoCastAOE(SPELL_SUPERCHARGE, true);
+
+                    if (Creature* Brundir = ObjectAccessor::GetCreature(*me, instance->GetData64(DATA_BRUNDIR)))
+                        if (Brundir->isAlive())
+                            Brundir->AI()->DoAction(ACTION_SUPERCHARGE);
+
+                    if (Creature* Molgeim = ObjectAccessor::GetCreature(*me, instance->GetData64(DATA_MOLGEIM)))
+                        if (Molgeim->isAlive())
+                            Molgeim->AI()->DoAction(ACTION_SUPERCHARGE);
+                }
+            }
+
+            void KilledUnit(Unit* who)
+            {
+                if (who->GetTypeId() == TYPEID_PLAYER)
                     Talk(SAY_STEELBREAKER_SLAY);
 
                 if (phase == 3)
                     DoCast(me, SPELL_ELECTRICAL_CHARGE);
             }
 
-            void SpellHit(Unit* /*from*/, SpellInfo const* spell)
-            {
-                switch (spell->Id)
-                {
-                    case SPELL_SUPERCHARGE:
-                        me->SetHealth(me->GetMaxHealth());                     
-                        events.RescheduleEvent(EVENT_FUSION_PUNCH, 15*IN_MILLISECONDS);
-                        superChargedCnt++;
-                        DoAction(ACTION_UPDATEPHASE);
-                        // Crazy hack, but since - whyever - stacking does not work automatically when the casts are fired from different NPCs...
-                        // Note that it also does not work if the same NPC tries to cast the spell twice (as used in last commit)
-                        if (Aura* charge = me->GetAura(SPELL_SUPERCHARGE))                           
-                            charge->SetStackAmount(std::min<uint8>(2, superChargedCnt));
-                        break;
-                    case SPELL_ELECTRICAL_CHARGE_TRIGGERED:
-                        if (!me->isInCombat())
-                            me->RemoveAurasDueToSpell(SPELL_ELECTRICAL_CHARGE_TRIGGERED);
-                        break;
-                    default:
-                        break;
-                }
-            }
-
-            void SpellHitTarget(Unit* target, SpellInfo const* spell)
-            {
-                if (spell->Id == SPELL_MELTDOWN && target && target->ToCreature())
-                    target->CastSpell(me, SPELL_ELECTRICAL_CHARGE_TRIGGER, true);
-            }
-
-            // try to prefer ranged targets, targets that already have the aura should be avoided; tanks are allowed
-            Unit* GetDisruptionTarget()
-            {
-                Map* map = me->GetMap();
-                if (map && map->IsDungeon())
-                {
-                    std::list<Player*> playerList;
-                    Map::PlayerList const& Players = map->GetPlayers();
-                    for (Map::PlayerList::const_iterator itr = Players.begin(); itr != Players.end(); ++itr)
-                    {
-                        if (Player* player = itr->getSource())
-                        {
-                            if (player->isDead() || player->HasAura(SPELL_STATIC_DISRUPTION) || player->isGameMaster())
-                                continue;
-
-                            float Distance = player->GetDistance(me->GetPositionX(), me->GetPositionY(), me->GetPositionZ());
-                            if (Distance < 15.0f || Distance > 100.0f)
-                                continue;
-
-                            playerList.push_back(player);
-                        }
-                    }
-
-                    if (playerList.empty())
-                    {
-                        Unit* sel = SelectTarget(SELECT_TARGET_RANDOM, 0, 100.0f, true, -SPELL_STATIC_DISRUPTION);
-                        if (sel)
-                        {
-                            if (Player* p = sel->ToPlayer())
-                                playerList.push_back(p);
-                            else
-                                return 0;
-                        }
-                        else
-                            return 0; 
-                    }
-
-                    return Trinity::Containers::SelectRandomContainerElement(playerList);
-                }
-                else
-                    return 0;
-            }
-
             void UpdateAI(uint32 diff)
             {
                 if (!UpdateVictim())
@@ -502,41 +219,31 @@
                 {
                     switch (eventId)
                     {
-                        case EVENT_ENRAGE:
+                        case EVENT_BERSERK:
                             Talk(SAY_STEELBREAKER_BERSERK);
                             DoCast(SPELL_BERSERK);
-                            return;
+                            events.CancelEvent(EVENT_BERSERK);
+                            break;
                         case EVENT_FUSION_PUNCH:
                             if (me->IsWithinMeleeRange(me->getVictim()))
                                 DoCastVictim(SPELL_FUSION_PUNCH);
-                            events.ScheduleEvent(EVENT_FUSION_PUNCH, urand(13*IN_MILLISECONDS, 22*IN_MILLISECONDS));
-                            return;
+                            events.ScheduleEvent(EVENT_FUSION_PUNCH, urand(13000, 22000));
+                            break;
                         case EVENT_STATIC_DISRUPTION:
-                            if (Unit* target = GetDisruptionTarget())
+                            if (Unit* target = SelectTarget(SELECT_TARGET_RANDOM, 0))
                                 DoCast(target, SPELL_STATIC_DISRUPTION);
-                            events.ScheduleEvent(EVENT_STATIC_DISRUPTION, urand(20*IN_MILLISECONDS, 25*IN_MILLISECONDS));
-                            return;
+                            events.ScheduleEvent(EVENT_STATIC_DISRUPTION, urand(20000, 40000));
+                            break;
                         case EVENT_OVERWHELMING_POWER:
-                            if (me->getVictim() && !me->getVictim()->HasAura(SPELL_OVERWHELMING_POWER))
-                            {
-                                Talk(SAY_STEELBREAKER_POWER);
-                                DoCastVictim(SPELL_OVERWHELMING_POWER);
-                                events.ScheduleEvent(EVENT_OVERWHELMING_POWER, RAID_MODE(60*IN_MILLISECONDS, 35*IN_MILLISECONDS));
-                            }
-                            else
-                                events.ScheduleEvent(EVENT_OVERWHELMING_POWER, 2*IN_MILLISECONDS);
-                            return;
-                        default:
-                            return;
+                            Talk(SAY_STEELBREAKER_POWER);
+                            DoCastVictim(SPELL_OVERWHELMING_POWER);
+                            events.ScheduleEvent(EVENT_OVERWHELMING_POWER, RAID_MODE(60000, 35000));
+                            break;
                     }
                 }
 
                 DoMeleeAttackIfReady();
             }
-
-            private:
-                uint32 phase;
-                uint8 superChargedCnt;
         };
 
         CreatureAI* GetAI(Creature* creature) const
@@ -545,510 +252,233 @@
         }
 };
 
-class spell_steelbreaker_static_disruption : public SpellScriptLoader
+class boss_runemaster_molgeim : public CreatureScript
 {
     public:
-        spell_steelbreaker_static_disruption() : SpellScriptLoader("spell_steelbreaker_static_disruption") {}
-
-        class spell_steelbreaker_static_disruption_SpellScript : public SpellScript
-        {
-            PrepareSpellScript(spell_steelbreaker_static_disruption_SpellScript);
-
-            bool Validate(SpellInfo const* /*spell*/)
-            {
-                if (!sSpellMgr->GetSpellInfo(SPELL_STATIC_DISRUPTION_CHECKED_10))
-                    return false;
-                if (!sSpellMgr->GetSpellInfo(SPELL_STATIC_DISRUPTION_CHECKED_25))
-                    return false;
-                return true;
-            }
-
-            void HandleTriggerMissile(SpellEffIndex effIndex)
-            {
-                PreventHitDefaultEffect(effIndex);
-                Unit* caster = GetCaster();
-                Unit* target = GetHitUnit();
-                if (caster && target)
-                {
-                    uint32 id = uint32(caster->GetMap()->GetDifficulty() == RAID_DIFFICULTY_10MAN_NORMAL ? SPELL_STATIC_DISRUPTION_CHECKED_10 : SPELL_STATIC_DISRUPTION_CHECKED_25);
-                    caster->CastSpell(target, id, true);
-                }
-            }
-
-            void Register()
-            {
-                OnEffectHitTarget += SpellEffectFn(spell_steelbreaker_static_disruption_SpellScript::HandleTriggerMissile, EFFECT_0, SPELL_EFFECT_TRIGGER_MISSILE);
-            }
-        };
-
-        SpellScript* GetSpellScript() const
-        {
-            return new spell_steelbreaker_static_disruption_SpellScript();
-        }
-};
-
-class spell_steelbreaker_electrical_charge : public SpellScriptLoader
-{
-    public:
-        spell_steelbreaker_electrical_charge() : SpellScriptLoader("spell_steelbreaker_electrical_charge") {}
-
-        class spell_steelbreaker_electrical_charge_AuraScript : public AuraScript
-        {
-            PrepareAuraScript(spell_steelbreaker_electrical_charge_AuraScript);
-
-            void OnRemove(AuraEffect const* /*aurEff*/, AuraEffectHandleModes /*mode*/)
-            {
-                Unit* target = GetTarget();
-                Unit* caster = GetCaster();
-                if (target && target->ToPlayer() && caster && GetTargetApplication()->GetRemoveMode() == AURA_REMOVE_BY_DEATH)
-                    target->CastSpell(caster, GetSpellInfo()->Effects[EFFECT_0].CalcValue(), true);
-            }
-
-            void Register()
-            {
-                AfterEffectRemove += AuraEffectRemoveFn(spell_steelbreaker_electrical_charge_AuraScript::OnRemove, EFFECT_0, SPELL_AURA_MOD_DAMAGE_PERCENT_DONE, AURA_EFFECT_HANDLE_REAL);
-            }
-        };
-
-        AuraScript* GetAuraScript() const
-        {
-            return new spell_steelbreaker_electrical_charge_AuraScript();
-        }
-};
-
-/************************************************************************/
-/*                              Molgeim                                 */
-/************************************************************************/
-
-class boss_runemaster_molgeim : public CreatureScript
-{
-    public:
-        boss_runemaster_molgeim() : CreatureScript("boss_runemaster_molgeim") {}
+        boss_runemaster_molgeim() : CreatureScript("boss_runemaster_molgeim") { }
 
         struct boss_runemaster_molgeimAI : public BossAI
         {
-<<<<<<< HEAD
-            boss_runemaster_molgeimAI(Creature* creature) : BossAI(creature, BOSS_ASSEMBLY_OF_IRON) {}
-=======
             boss_runemaster_molgeimAI(Creature* creature) : BossAI(creature, DATA_ASSEMBLY_OF_IRON) { }
 
             uint32 phase;
->>>>>>> 7fda6f37
 
             void Reset()
             {
                 _Reset();
                 phase = 0;
-                superChargedCnt = 0;
                 me->RemoveAllAuras();
-                me->RemoveLootMode(LOOT_MODE_DEFAULT);
-                ResetEncounter(instance, me);
-                RespawnEncounter(instance, me);
             }
 
             void EnterCombat(Unit* /*who*/)
             {
-                me->setActive(true);
-                StartEncounter(instance, me);
-                DoZoneInCombat();
-                events.ScheduleEvent(EVENT_ENRAGE, 15*MINUTE*IN_MILLISECONDS);
-                events.ScheduleEvent(EVENT_SHIELD_OF_RUNES, 30*IN_MILLISECONDS);
-                events.ScheduleEvent(EVENT_RUNE_OF_POWER, 20*IN_MILLISECONDS);
+                _EnterCombat();
                 Talk(SAY_MOLGEIM_AGGRO);
-                DoAction(ACTION_UPDATEPHASE);
-            }
-
-            uint32 GetData(uint32 type) const
-            {
-                if (type == DATA_I_CHOOSE_YOU_PHASE_CHECK)
-                    return (phase >= 3) ? 1 : 0;
-                return 0;
+                events.SetPhase(++phase);
+                events.ScheduleEvent(EVENT_BERSERK, 900000);
+                events.ScheduleEvent(EVENT_SHIELD_OF_RUNES, 30000);
+                events.ScheduleEvent(EVENT_RUNE_OF_POWER, 20000);
             }
 
             void DoAction(int32 action)
             {
                 switch (action)
                 {
-                    case ACTION_UPDATEPHASE:
-                        phase++;
-                        events.SetPhase(phase); 
+                    case ACTION_SUPERCHARGE:
+                    {
+                        me->SetFullHealth();
+                        me->AddAura(SPELL_SUPERCHARGE, me);
+                        events.SetPhase(++phase);
+                        events.RescheduleEvent(EVENT_SHIELD_OF_RUNES, 27000);
+                        events.RescheduleEvent(EVENT_RUNE_OF_POWER, 25000);
+                        if (phase >= 2)
+                            events.RescheduleEvent(EVENT_RUNE_OF_DEATH, 30000);
+                        if (phase >= 3)
+                            events.RescheduleEvent(EVENT_RUNE_OF_SUMMONING, urand(20000, 30000));
+                        break;
+                    }
+                }
+            }
+
+            void JustDied(Unit* /*killer*/)
+            {
+                _JustDied();
+
+                if (instance->GetBossState(DATA_ASSEMBLY_OF_IRON) == DONE)
+                {
+                    DoCastAOE(SPELL_KILL_CREDIT);
+                    Talk(SAY_MOLGEIM_ENCOUNTER_DEFEATED);
+                }
+                else
+                {
+                    me->SetLootRecipient(NULL);
+                    Talk(SAY_MOLGEIM_DEATH);
+                    //DoCastAOE(SPELL_SUPERCHARGE, true);
+
+                    if (Creature* Brundir = ObjectAccessor::GetCreature(*me, instance->GetData64(DATA_BRUNDIR)))
+                        if (Brundir->isAlive())
+                            Brundir->AI()->DoAction(ACTION_SUPERCHARGE);
+
+                    if (Creature* Steelbreaker = ObjectAccessor::GetCreature(*me, instance->GetData64(DATA_STEELBREAKER)))
+                        if (Steelbreaker->isAlive())
+                            Steelbreaker->AI()->DoAction(ACTION_SUPERCHARGE);
+                }
+            }
+
+            void KilledUnit(Unit* who)
+            {
+                if (who->GetTypeId() == TYPEID_PLAYER)
+                    Talk(SAY_MOLGEIM_SLAY);
+            }
+
+            void UpdateAI(uint32 diff)
+            {
+                if (!UpdateVictim())
+                    return;
+
+                events.Update(diff);
+
+                if (me->HasUnitState(UNIT_STATE_CASTING))
+                    return;
+
+                while (uint32 eventId = events.ExecuteEvent())
+                {
+                    switch (eventId)
+                    {
+                        case EVENT_BERSERK:
+                            Talk(SAY_MOLGEIM_BERSERK);
+                            DoCast(SPELL_BERSERK);
+                            events.CancelEvent(EVENT_BERSERK);
+                            break;
+                        case EVENT_RUNE_OF_POWER:
+                        {
+                            Unit* target = me;
+                            switch (urand(0, 2))
+                            {
+                                case 1:
+                                    if (Creature* Steelbreaker = ObjectAccessor::GetCreature(*me, instance->GetData64(DATA_STEELBREAKER)))
+                                        if (Steelbreaker->isAlive())
+                                            target = Steelbreaker;
+                                    break;
+                                case 2:
+                                    if (Creature* Brundir = ObjectAccessor::GetCreature(*me, instance->GetData64(DATA_STEELBREAKER)))
+                                        if (Brundir->isAlive())
+                                            target = Brundir;
+                                    break;
+                                default:
+                                    break;
+                            }
+                            DoCast(target, SPELL_SUMMON_RUNE_OF_POWER);
+                            events.ScheduleEvent(EVENT_RUNE_OF_POWER, 60000);
+                            break;
+                        }
+                        case EVENT_SHIELD_OF_RUNES:
+                            DoCast(me, SPELL_SHIELD_OF_RUNES);
+                            events.ScheduleEvent(EVENT_SHIELD_OF_RUNES, urand(27000, 34000));
+                            break;
+                        case EVENT_RUNE_OF_DEATH:
+                            Talk(SAY_MOLGEIM_RUNE_DEATH);
+                            if (Unit* target = SelectTarget(SELECT_TARGET_RANDOM, 0))
+                                DoCast(target, SPELL_RUNE_OF_DEATH);
+                            events.ScheduleEvent(EVENT_RUNE_OF_DEATH, urand(30000, 40000));
+                            break;
+                        case EVENT_RUNE_OF_SUMMONING:
+                            Talk(SAY_MOLGEIM_SUMMON);
+                            if (Unit* target = SelectTarget(SELECT_TARGET_RANDOM, 0))
+                                DoCast(target, SPELL_RUNE_OF_SUMMONING);
+                            events.ScheduleEvent(EVENT_RUNE_OF_SUMMONING, urand(30000, 45000));
+                            break;
+                    }
+                }
+
+                DoMeleeAttackIfReady();
+            }
+        };
+
+        CreatureAI* GetAI(Creature* creature) const
+        {
+            return GetUlduarAI<boss_runemaster_molgeimAI>(creature);
+        }
+};
+
+class boss_stormcaller_brundir : public CreatureScript
+{
+    public:
+        boss_stormcaller_brundir() : CreatureScript("boss_stormcaller_brundir") { }
+
+        struct boss_stormcaller_brundirAI : public BossAI
+        {
+            boss_stormcaller_brundirAI(Creature* creature) : BossAI(creature, DATA_ASSEMBLY_OF_IRON) { }
+
+            uint32 phase;
+
+            void Reset()
+            {
+                _Reset();
+                phase = 0;
+                me->RemoveAllAuras();
+                me->SetDisableGravity(false);
+                me->ApplySpellImmune(0, IMMUNITY_MECHANIC, MECHANIC_INTERRUPT, false);  // Should be interruptable unless overridden by spell (Overload)
+                me->ApplySpellImmune(0, IMMUNITY_MECHANIC, MECHANIC_STUN, false);       // Reset immumity, Brundir should be stunnable by default
+            }
+
+            void EnterCombat(Unit* /*who*/)
+            {
+                _EnterCombat();
+                Talk(SAY_BRUNDIR_AGGRO);
+                events.SetPhase(++phase);
+                events.ScheduleEvent(EVENT_MOVE_POSITION, 1000);
+                events.ScheduleEvent(EVENT_BERSERK, 900000);
+                events.ScheduleEvent(EVENT_CHAIN_LIGHTNING, 4000);
+                events.ScheduleEvent(EVENT_OVERLOAD, urand(60000, 120000));
+            }
+
+            void DoAction(int32 action)
+            {
+                switch (action)
+                {
+                    case ACTION_SUPERCHARGE:
+                    {
+                        me->SetFullHealth();
+                        me->AddAura(SPELL_SUPERCHARGE, me);
+                        events.SetPhase(++phase);
+                        events.RescheduleEvent(EVENT_CHAIN_LIGHTNING, urand(7000, 12000));
+                        events.RescheduleEvent(EVENT_OVERLOAD, urand(40000, 50000));
+                        if (phase >= 2)
+                            events.RescheduleEvent(EVENT_LIGHTNING_WHIRL, urand(15000, 250000));
                         if (phase >= 3)
                         {
-                            me->ResetLootMode();
-                            events.RescheduleEvent(EVENT_RUNE_OF_SUMMONING, urand(20*IN_MILLISECONDS, 30*IN_MILLISECONDS));
+                            DoCast(me, SPELL_STORMSHIELD);
+                            events.RescheduleEvent(EVENT_LIGHTNING_TENDRILS, urand(50000, 60000));
+                            me->ApplySpellImmune(0, IMMUNITY_MECHANIC, MECHANIC_STUN, true); // Apply immumity to stuns
                         }
-                        else if (phase >= 2)
-                            events.RescheduleEvent(EVENT_RUNE_OF_DEATH, 30*IN_MILLISECONDS);
                         break;
-                    default:
-                        break;
-                }
-            }
-
-            void JustDied(Unit* /*who*/)
-            {
-<<<<<<< HEAD
-                Talk(SAY_MOLGEIM_DEATH);
-                if (IsEncounterComplete(instance, me))
-=======
+                    }
+                }
+            }
+
+            void JustDied(Unit* /*killer*/)
+            {
                 _JustDied();
 
                 if (instance->GetBossState(DATA_ASSEMBLY_OF_IRON) == DONE)
->>>>>>> 7fda6f37
-                {
-                    _JustDied();
-                    PostEncounterStuff(instance);
-                    instance->DoUpdateAchievementCriteria(ACHIEVEMENT_CRITERIA_TYPE_BE_SPELL_TARGET, SPELL_CREDIT_MARKER);
+                {
+                    DoCastAOE(SPELL_KILL_CREDIT);
+                    Talk(SAY_BRUNDIR_ENCOUNTER_DEFEATED);
                 }
                 else
                 {
-                    events.Reset();
-                    summons.DespawnAll();
                     me->SetLootRecipient(NULL);
-                    DoCastAOE(SPELL_SUPERCHARGE);
-                }
-            }
-
-            void JustSummoned(Creature* summon)
-            {
-                summons.Summon(summon);
-            }
-
-            void KilledUnit(Unit* /*who*/)
-            {
-                if (!urand(0,5))
-                    Talk(SAY_MOLGEIM_SLAY);
-            }
-
-            void SpellHit(Unit* /*from*/, SpellInfo const* spell)
-            {
-                if (spell->Id == SPELL_SUPERCHARGE)
-                {
-                    me->SetHealth(me->GetMaxHealth());
-                    events.RescheduleEvent(EVENT_SHIELD_OF_RUNES, 27*IN_MILLISECONDS);
-                    events.RescheduleEvent(EVENT_RUNE_OF_POWER, 25*IN_MILLISECONDS);
-                    superChargedCnt++;
-                    DoAction(ACTION_UPDATEPHASE);
-                    // TODO: hack while stacking auras cast by different npcs doesnt work
-                    if (Aura* charge = me->GetAura(SPELL_SUPERCHARGE))
-                        charge->SetStackAmount(std::min<uint8>(2, superChargedCnt));
-                }
-            }
-
-            void UpdateAI(uint32 diff)
-            {
-                if (!UpdateVictim())
-                    return;
-
-                events.Update(diff);
-
-                if (me->HasUnitState(UNIT_STATE_CASTING))
-                    return;
-
-                while (uint32 eventId = events.ExecuteEvent())
-                {
-                    switch (eventId)
-                    {
-                        case EVENT_ENRAGE:
-                            Talk(SAY_MOLGEIM_BERSERK);
-                            DoCast(SPELL_BERSERK);
-                            break;
-                        case EVENT_RUNE_OF_POWER:
-                            if (Unit* target = DoSelectLowestHpFriendly(60)) // Removed dead-check, function does not return dead allies
-                                DoCast(target, SPELL_SUMMON_RUNE_OF_POWER);
-                            else
-                                DoCast(me, SPELL_SUMMON_RUNE_OF_POWER);
-                            events.ScheduleEvent(EVENT_RUNE_OF_POWER, 60*IN_MILLISECONDS);
-                            break;
-                        case EVENT_SHIELD_OF_RUNES:
-                            DoCast(me, SPELL_SHIELD_OF_RUNES);
-                            events.ScheduleEvent(EVENT_SHIELD_OF_RUNES, urand(27*IN_MILLISECONDS, 34*IN_MILLISECONDS));
-                            break;
-                        case EVENT_RUNE_OF_DEATH:
-                            Talk(SAY_MOLGEIM_RUNE_DEATH);
-                            if (Unit* target = SelectTarget(SELECT_TARGET_RANDOM, 0, 0.0f, true))
-                                DoCast(target, SPELL_RUNE_OF_DEATH);
-                            events.ScheduleEvent(EVENT_RUNE_OF_DEATH, urand(30*IN_MILLISECONDS, 40*IN_MILLISECONDS));
-                            break;
-                        case EVENT_RUNE_OF_SUMMONING:
-                            Talk(SAY_MOLGEIM_SUMMON);
-                            if (Unit* target = SelectTarget(SELECT_TARGET_RANDOM, 0, 0.0f, true))
-                                DoCast(target, SPELL_RUNE_OF_SUMMONING);
-                            events.ScheduleEvent(EVENT_RUNE_OF_SUMMONING, urand(35*IN_MILLISECONDS, 45*IN_MILLISECONDS));
-                            break;
-                        default:
-                            break;
-                    }
-                }
-
-                DoMeleeAttackIfReady();
-            }
-
-            private:
-                uint32 phase;
-                uint8 superChargedCnt;
-        };
-
-        CreatureAI* GetAI(Creature* creature) const
-        {
-            return GetUlduarAI<boss_runemaster_molgeimAI>(creature);
-        }
-};
-
-class mob_rune_of_power : public CreatureScript
-{
-    public:
-        mob_rune_of_power() : CreatureScript("mob_rune_of_power") {}
-
-        struct mob_rune_of_powerAI : public ScriptedAI
-        {
-            mob_rune_of_powerAI(Creature* creature) : ScriptedAI(creature)
-            {
-                me->SetInCombatWithZone();
-                SetCombatMovement(false);
-                me->SetFlag(UNIT_FIELD_FLAGS, UNIT_FLAG_NOT_SELECTABLE | UNIT_FLAG_NON_ATTACKABLE);
-                me->setFaction(16); // Same faction as bosses
-                DoCast(SPELL_RUNE_OF_POWER);
-
-                me->DespawnOrUnsummon(60*IN_MILLISECONDS);
-            }
-        };
-
-        CreatureAI* GetAI(Creature* creature) const
-        {
-            return new mob_rune_of_powerAI(creature);
-        }
-};
-
-class mob_lightning_elemental : public CreatureScript
-{
-    public:
-        mob_lightning_elemental() : CreatureScript("mob_lightning_elemental") {}
-
-        struct mob_lightning_elementalAI : public ScriptedAI
-        {
-            mob_lightning_elementalAI(Creature* creature) : ScriptedAI(creature)
-            {
-                instance = creature->GetInstanceScript();
-                me->SetInCombatWithZone();
-            }
-
-            void EnterCombat(Unit* /* target */)
-            {
-                DoCast(me, SPELL_LIGHTNING_ELEMENTAL_PASSIVE);      // TODO: Check if both this spell and the other one below are required
-                if (Unit* target = SelectTarget(SELECT_TARGET_RANDOM, 0, 0.0f, true))
-                {
-                    me->AddThreat(target, 99999.9f);
-                    AttackStart(target);
-                }
-            }
-
-            void UpdateAI(uint32 /*diff*/)
-            {
-                if (!UpdateVictim())
-                    return;
-
-                if (me->IsWithinMeleeRange(me->getVictim()) && !castDone)
-                {
-                    me->CastSpell(me, SPELL_LIGHTNING_BLAST, true);
-                    me->DespawnOrUnsummon(0.5*IN_MILLISECONDS);
-                    castDone = true;
-                }
-
-                if (instance->GetBossState(BOSS_ASSEMBLY_OF_IRON) != IN_PROGRESS)
-                    me->DespawnOrUnsummon();
-            }
-
-        private:
-            InstanceScript* instance;
-            bool castDone;
-        };
-
-        CreatureAI* GetAI(Creature* creature) const
-        {
-            return new mob_lightning_elementalAI(creature);
-        }
-};
-
-class mob_rune_of_summoning : public CreatureScript
-{
-    public:
-        mob_rune_of_summoning() : CreatureScript("mob_rune_of_summoning") {}
-
-        struct mob_rune_of_summoningAI : public ScriptedAI
-        {
-            mob_rune_of_summoningAI(Creature* creature) : ScriptedAI(creature)
-            {
-                me->AddAura(SPELL_RUNE_OF_SUMMONING_VIS, me);
-                summonCount = 0;
-                summonTimer = 2*IN_MILLISECONDS;
-                instance = creature->GetInstanceScript();
-            }
-
-            void JustSummoned(Creature* summon)
-            {
-                if (Creature* Molgeim = ObjectAccessor::GetCreature(*me, instance ? instance->GetData64(DATA_MOLGEIM) : 0))
-                    Molgeim->AI()->JustSummoned(summon);    // Move ownership, take care that the spawned summon does not know about this
-            }
-
-            void UpdateAI(uint32 diff)
-            {
-                if (summonTimer <= diff)
-                    SummonLightningElemental();
-                else
-                    summonTimer -= diff;
-            }
-
-            void SummonLightningElemental()
-            {
-                me->CastSpell(me, SPELL_RUNE_OF_SUMMONING_SUMMON, false);   // Spell summons 32958
-                if (++summonCount == 10)                        // TODO: Find out if this amount is right
-                    me->DespawnOrUnsummon();
-                else
-                    summonTimer = 2*IN_MILLISECONDS;                         // TODO: Find out of timer is right
-            }
-
-            private:
-                InstanceScript* instance;
-                uint32 summonCount;
-                uint32 summonTimer;
-        };
-
-        CreatureAI* GetAI(Creature* creature) const
-        {
-            return new mob_rune_of_summoningAI(creature);
-        }
-};
-
-/************************************************************************/
-/*                             Brundir                                  */
-/************************************************************************/
-
-class boss_stormcaller_brundir : public CreatureScript
-{
-    public:
-        boss_stormcaller_brundir() : CreatureScript("boss_stormcaller_brundir") {}
-
-        struct boss_stormcaller_brundirAI : public BossAI
-        {
-<<<<<<< HEAD
-            boss_stormcaller_brundirAI(Creature* creature) : BossAI(creature, BOSS_ASSEMBLY_OF_IRON) {}
-=======
-            boss_stormcaller_brundirAI(Creature* creature) : BossAI(creature, DATA_ASSEMBLY_OF_IRON) { }
-
-            uint32 phase;
->>>>>>> 7fda6f37
-
-            void Reset()
-            {
-                _Reset();
-                phase = 0;
-                superChargedCnt = 0;
-                tendrilTarget = 0; 
-                forceLand = false;
-                couldNotDoThat = true;
-                me->RemoveAllAuras();
-                me->RemoveLootMode(LOOT_MODE_DEFAULT);
-                me->RemoveUnitMovementFlag(MOVEMENTFLAG_DISABLE_GRAVITY);
-                me->SendMovementFlagUpdate();
-                me->SetSpeed(MOVE_RUN, 1.42857f);
-
-                me->ApplySpellImmune(0, IMMUNITY_MECHANIC, MECHANIC_INTERRUPT, false);  // Should be interruptible unless overridden by spell (Overload)
-                me->ApplySpellImmune(0, IMMUNITY_MECHANIC, MECHANIC_STUN, false);       // Reset immunity, Brundir can be stunned by default
-                ResetEncounter(instance, me);
-                RespawnEncounter(instance, me);
-            }
-
-            void EnterCombat(Unit* /*who*/)
-            {
-                me->setActive(true);
-                StartEncounter(instance, me);
-                DoZoneInCombat();
-                events.ScheduleEvent(EVENT_ENRAGE, 15*MINUTE*IN_MILLISECONDS);
-                events.ScheduleEvent(EVENT_CHAIN_LIGHTNING, 4*IN_MILLISECONDS);
-                events.ScheduleEvent(EVENT_OVERLOAD, urand(40*IN_MILLISECONDS, 80*IN_MILLISECONDS));
-                Talk(SAY_BRUNDIR_AGGRO);
-                DoAction(ACTION_UPDATEPHASE);
-            }
-
-            uint32 GetData(uint32 type) const
-            {
-                switch (type)
-                {
-                    case DATA_I_CHOOSE_YOU_PHASE_CHECK:
-                        return (phase >= 3) ? 1 : 0;
-                    case DATA_CANT_DO_THAT_WHILE_STUNNED:
-                        return couldNotDoThat ? 1 : 0;
-                    default:
-                        break;
-                }
-
-                return 0;
-            }
-
-            void SpellHitTarget(Unit* target, SpellInfo const* spell)
-            {
-                if (target->GetTypeId() == TYPEID_PLAYER)
-                    if (couldNotDoThat)
-                        switch (spell->Id)
-                        {
-                            case SPELL_CHAIN_LIGHTNING_10:
-                            case SPELL_CHAIN_LIGHTNING_25:
-                            case SPELL_LIGHTNING_WHIRL_DMG_10:
-                            case SPELL_LIGHTNING_WHIRL_DMG_25:
-                                couldNotDoThat = false;
-                                break;
-                            default:
-                                break;
-                        }
-            }
-
-            void DoAction(int32 action)
-            {
-                switch (action)
-                {
-                    case ACTION_UPDATEPHASE:
-                        // Change internal phase. Note that the events should _only_ be scheduled if they are not.
-                        phase++;
-                        events.SetPhase(phase);
-                        if (phase >= 3)
-                        {
-                            me->ResetLootMode();
-                            events.ScheduleEvent(EVENT_THREAT_WIPE, 10*IN_MILLISECONDS);
-                            me->ApplySpellImmune(0, IMMUNITY_MECHANIC, MECHANIC_STUN, true);
-                            me->ApplySpellImmune(0, IMMUNITY_STATE, SPELL_AURA_MOD_TAUNT, true);
-                            DoCast(me, SPELL_STORMSHIELD);
-                            events.RescheduleEvent(EVENT_LIGHTNING_TENDRILS_START, urand(30*IN_MILLISECONDS, 40*IN_MILLISECONDS));
-                        }
-                        else if (phase >= 2)
-                            events.RescheduleEvent(EVENT_LIGHTNING_WHIRL, urand(15*IN_MILLISECONDS, 25*IN_MILLISECONDS));
-                        break;
-                    default:
-                        break;
-                }
-            }
-
-            void JustDied(Unit* /*who*/)
-            {
-<<<<<<< HEAD
-                Talk(SAY_BRUNDIR_DEATH);
-                if (IsEncounterComplete(instance, me))
-=======
-                _JustDied();
-
-                if (instance->GetBossState(DATA_ASSEMBLY_OF_IRON) == DONE)
->>>>>>> 7fda6f37
-                {
-                    _JustDied();
-                    PostEncounterStuff(instance);
-                    instance->DoUpdateAchievementCriteria(ACHIEVEMENT_CRITERIA_TYPE_BE_SPELL_TARGET, SPELL_CREDIT_MARKER);
-                }
-                else
-                {
-                    events.Reset();
-                    summons.DespawnAll();
-                    me->SetLootRecipient(NULL);
-                    DoCastAOE(SPELL_SUPERCHARGE);
+                    Talk(SAY_BRUNDIR_DEATH);
+                    //DoCastAOE(SPELL_SUPERCHARGE, true);
+
+                    if (Creature* Molgeim = ObjectAccessor::GetCreature(*me, instance->GetData64(DATA_MOLGEIM)))
+                        if (Molgeim->isAlive())
+                            Molgeim->AI()->DoAction(ACTION_SUPERCHARGE);
+
+                    if (Creature* Steelbreaker = ObjectAccessor::GetCreature(*me, instance->GetData64(DATA_STEELBREAKER)))
+                        if (Steelbreaker->isAlive())
+                            Steelbreaker->AI()->DoAction(ACTION_SUPERCHARGE);
                 }
 
                 // Prevent to have Brundir somewhere in the air when he die in Air phase
@@ -1056,24 +486,10 @@
                     me->GetMotionMaster()->MoveFall();
             }
 
-            void KilledUnit(Unit* /*who*/)
-            {
-                if (!urand(0,5))
+            void KilledUnit(Unit* who)
+            {
+                if (who->GetTypeId() == TYPEID_PLAYER)
                     Talk(SAY_BRUNDIR_SLAY);
-            }
-
-            void SpellHit(Unit* /*from*/, SpellInfo const* spell)
-            {
-                if (spell->Id == SPELL_SUPERCHARGE)
-                {
-                    me->SetHealth(me->GetMaxHealth());
-                    superChargedCnt++;
-                    DoAction(ACTION_UPDATEPHASE);
-                    // Crazy hack, but since - whyever - stacking does not work automatically when the casts are fired from different NPCs...
-                    // Note that it also does not work if the same NPC tries to cast the spell twice (as used in last commit)
-                    if (Aura* charge = me->GetAura(SPELL_SUPERCHARGE))
-                        charge->SetStackAmount(std::min<uint8>(2, superChargedCnt));
-                }
             }
 
             void UpdateAI(uint32 diff)
@@ -1085,138 +501,90 @@
 
                 if (me->HasUnitState(UNIT_STATE_CASTING))
                     return;
-                
+
                 while (uint32 eventId = events.ExecuteEvent())
                 {
                     switch (eventId)
                     {
-                        case EVENT_ENRAGE:
+                        case EVENT_BERSERK:
                             Talk(SAY_BRUNDIR_BERSERK);
                             DoCast(SPELL_BERSERK);
-                            return;
+                            events.CancelEvent(EVENT_BERSERK);
+                            break;
                         case EVENT_CHAIN_LIGHTNING:
-                            if (Unit* target = SelectTarget(SELECT_TARGET_RANDOM, 0, 0.0f, true))
+                            if (Unit* target = SelectTarget(SELECT_TARGET_RANDOM, 0))
                                 DoCast(target, SPELL_CHAIN_LIGHTNING);
-                            events.ScheduleEvent(EVENT_CHAIN_LIGHTNING, urand(5*IN_MILLISECONDS, 7*IN_MILLISECONDS));
-                            return;
+                            events.ScheduleEvent(EVENT_CHAIN_LIGHTNING, urand(7000, 10000));
+                            break;
                         case EVENT_OVERLOAD:
-                            Talk(EMOTE_OVERLOAD);
+                            Talk(EMOTE_BRUNDIR_OVERLOAD);
                             Talk(SAY_BRUNDIR_SPECIAL);
                             DoCast(SPELL_OVERLOAD);
-                            events.ScheduleEvent(EVENT_OVERLOAD, urand(40*IN_MILLISECONDS, 80*IN_MILLISECONDS));
-                            return;
+                            events.ScheduleEvent(EVENT_OVERLOAD, urand(60000, 120000));
+                            break;
                         case EVENT_LIGHTNING_WHIRL:
                             DoCast(SPELL_LIGHTNING_WHIRL);
-                            events.ScheduleEvent(EVENT_LIGHTNING_WHIRL, urand(15*IN_MILLISECONDS, 20*IN_MILLISECONDS));
-                            return;
-                        case EVENT_THREAT_WIPE:
-                            DoResetThreat();
-                            if (Unit* target = SelectTarget(SELECT_TARGET_RANDOM, 0, 0.0f, true))
-                            {
-                                me->AddThreat(target, 99999.9f);
-                                me->GetMotionMaster()->MovePoint(POINT_CHASE, target->GetPositionX(), target->GetPositionY(), target->GetPositionZ());
-                            }
-                            events.ScheduleEvent(EVENT_THREAT_WIPE, 10*IN_MILLISECONDS);
-                            return;
-                        case EVENT_LIGHTNING_TENDRILS_START:
-                            me->SetSpeed(MOVE_RUN, 0.7f);
+                            events.ScheduleEvent(EVENT_LIGHTNING_WHIRL, urand(15000, 20000));
+                            break;
+                        case EVENT_LIGHTNING_TENDRILS:
                             Talk(SAY_BRUNDIR_FLIGHT);
-                            DoCast(SPELL_LIGHTNING_TENDRILS);
+                            DoCast(RAID_MODE(SPELL_LIGHTNING_TENDRILS_10M, SPELL_LIGHTNING_TENDRILS_25M));
                             DoCast(SPELL_LIGHTNING_TENDRILS_VISUAL);
                             me->AttackStop();
-
-                            me->SetReactState(REACT_PASSIVE);
-                            me->ApplySpellImmune(0, IMMUNITY_STATE, SPELL_AURA_MOD_TAUNT, true);
-                            me->ApplySpellImmune(0, IMMUNITY_EFFECT, SPELL_EFFECT_ATTACK_ME, true);
-                            me->AddUnitMovementFlag(MOVEMENTFLAG_DISABLE_GRAVITY);
-                            me->SendMovementFlagUpdate();
-
+                            //me->SetLevitate(true);
                             me->GetMotionMaster()->Initialize();
-                            me->GetMotionMaster()->MovePoint(POINT_FLY, me->GetPositionX(), me->GetPositionY(), FINAL_FLIGHT_Z);
-                            events.DelayEvents(37*IN_MILLISECONDS);  // Flight phase is 35 seconds, +2 as buffer
-                            events.ScheduleEvent(EVENT_LIGHTNING_TENDRILS_FLIGHT_NEW_TARGET, 2.5*IN_MILLISECONDS);
-                            events.ScheduleEvent(EVENT_LIGHTNING_TENDRILS_ENDFLIGHT, 32.5*IN_MILLISECONDS);
-                            events.ScheduleEvent(EVENT_MOVE_POSITION, 1*IN_MILLISECONDS);
-                            return;
-                        case EVENT_LIGHTNING_TENDRILS_FLIGHT_NEW_TARGET:
-                            events.CancelEvent(EVENT_LIGHTNING_TENDRILS_FLIGHT_UPDATE_TARGET);
-                            tendrilTarget = 0;  
-                            if (Unit* target = SelectTarget(SELECT_TARGET_RANDOM, 0, 0.0f, true))
-                            {
-                                me->GetMotionMaster()->MovePoint(POINT_FLY, target->GetPositionX(), target->GetPositionY(), FINAL_FLIGHT_Z);
-                                tendrilTarget = target->GetGUID();
-                            }
-                            events.ScheduleEvent(EVENT_LIGHTNING_TENDRILS_FLIGHT_NEW_TARGET, 6*IN_MILLISECONDS);
-                            events.ScheduleEvent(EVENT_LIGHTNING_TENDRILS_FLIGHT_UPDATE_TARGET, 0.25*IN_MILLISECONDS);
-                            return;
-                        case EVENT_LIGHTNING_TENDRILS_FLIGHT_UPDATE_TARGET:
-                            if (Player* player = ObjectAccessor::GetPlayer(*me, tendrilTarget))
-                            {
-                                me->StopMoving();
-                                me->GetMotionMaster()->Clear();
-                                me->GetMotionMaster()->MoveIdle();
-                                me->GetMotionMaster()->MovePoint(POINT_FLY, player->GetPositionX(), player->GetPositionY(), FINAL_FLIGHT_Z);
-                            }
-                            events.ScheduleEvent(EVENT_LIGHTNING_TENDRILS_FLIGHT_UPDATE_TARGET, 0.25*IN_MILLISECONDS);
-                            return;
-                        case EVENT_LIGHTNING_TENDRILS_ENDFLIGHT:
-                            events.CancelEvent(EVENT_LIGHTNING_TENDRILS_FLIGHT_NEW_TARGET);
-                            events.CancelEvent(EVENT_LIGHTNING_TENDRILS_FLIGHT_UPDATE_TARGET);
+                            me->GetMotionMaster()->MovePoint(0, me->GetPositionX(), me->GetPositionY(), FINAL_FLIGHT_Z);
+                            events.DelayEvents(35000);
+                            events.ScheduleEvent(EVENT_FLIGHT, 2500);
+                            events.ScheduleEvent(EVENT_ENDFLIGHT, 32500);
+                            events.ScheduleEvent(EVENT_LIGHTNING_TENDRILS, 90000);
+                            break;
+                        case EVENT_FLIGHT:
+                            if (Unit* target = SelectTarget(SELECT_TARGET_RANDOM, 0))
+                                me->GetMotionMaster()->MovePoint(0, target->GetPositionX(), target->GetPositionY(), FINAL_FLIGHT_Z);
+                            events.ScheduleEvent(EVENT_FLIGHT, 6000);
+                            break;
+                        case EVENT_ENDFLIGHT:
                             me->GetMotionMaster()->Initialize();
-                            me->GetMotionMaster()->MovePoint(POINT_FLY, 1586.920166f, 119.848984f, FINAL_FLIGHT_Z);
-                            events.ScheduleEvent(EVENT_LIGHTNING_TENDRILS_LAND, 4*IN_MILLISECONDS);
-                            return;
-                        case EVENT_LIGHTNING_TENDRILS_LAND:
+                            me->GetMotionMaster()->MovePoint(0, 1586.920166f, 119.848984f, FINAL_FLIGHT_Z);
+                            events.CancelEvent(EVENT_FLIGHT);
+                            events.CancelEvent(EVENT_ENDFLIGHT);
+                            events.ScheduleEvent(EVENT_LAND, 4000);
+                            break;
+                        case EVENT_LAND:
                             me->GetMotionMaster()->Initialize();
-                            me->GetMotionMaster()->MovePoint(POINT_LAND, me->GetPositionX(), me->GetPositionY(), FLOOR_Z);
-                            events.ScheduleEvent(EVENT_LIGHTNING_TENDRILS_GROUND, 2.5*IN_MILLISECONDS);
-                            return;
-                        case EVENT_LIGHTNING_TENDRILS_GROUND:
-                            me->SetSpeed(MOVE_RUN, 1.42857f);
-                            me->RemoveUnitMovementFlag(MOVEMENTFLAG_DISABLE_GRAVITY);
-                            me->SendMovementFlagUpdate();
-                            me->RemoveAurasDueToSpell(SPELL_LIGHTNING_TENDRILS);
+                            me->GetMotionMaster()->MovePoint(0, me->GetPositionX(), me->GetPositionY(), FLOOR_Z);
+                            events.CancelEvent(EVENT_LAND);
+                            events.ScheduleEvent(EVENT_GROUND, 2500);
+                            break;
+                        case EVENT_GROUND:
+                            //me->SetLevitate(false);
+                            me->RemoveAurasDueToSpell(RAID_MODE(SPELL_LIGHTNING_TENDRILS_10M, SPELL_LIGHTNING_TENDRILS_25M));
                             me->RemoveAurasDueToSpell(SPELL_LIGHTNING_TENDRILS_VISUAL);
-                            me->ApplySpellImmune(0, IMMUNITY_STATE, SPELL_AURA_MOD_TAUNT, false);
-                            me->ApplySpellImmune(0, IMMUNITY_EFFECT, SPELL_EFFECT_ATTACK_ME, false);
-                            me->RemoveUnitMovementFlag(MOVEMENTFLAG_DISABLE_GRAVITY);
-                            me->SendMovementFlagUpdate();
                             DoStartMovement(me->getVictim());
+                            events.CancelEvent(EVENT_GROUND);
                             me->getThreatManager().resetAllAggro();
-                            events.ScheduleEvent(EVENT_LIGHTNING_TENDRILS_START, urand(40*IN_MILLISECONDS, 80*IN_MILLISECONDS));
-                            events.CancelEvent(EVENT_MOVE_POSITION);
-                            return;
+                            break;
                         case EVENT_MOVE_POSITION:
                             if (me->IsWithinMeleeRange(me->getVictim()))
                             {
-                                float x = frand(-25.0f, 25.0f);
-                                float y = frand(-25.0f, 25.0f);
+                                float x = float(irand(-25, 25));
+                                float y = float(irand(-25, 25));
                                 me->GetMotionMaster()->MovePoint(0, me->GetPositionX() + x, me->GetPositionY() + y, FLOOR_Z);
                                 // Prevention to go outside the room or into the walls
                                 if (Creature* trigger = me->FindNearestCreature(NPC_WORLD_TRIGGER, 100.0f, true))
                                     if (me->GetDistance(trigger) >= 50.0f)
                                         me->GetMotionMaster()->MovePoint(0, trigger->GetPositionX(), trigger->GetPositionY(), FLOOR_Z);
                             }
-                            events.ScheduleEvent(EVENT_MOVE_POSITION, urand(7.5*IN_MILLISECONDS, 10*IN_MILLISECONDS));
-                            return;
+                            events.ScheduleEvent(EVENT_MOVE_POSITION, urand(7500, 10000));
+                            break;
                         default:
-                            return;
+                            break;
                     }
                 }
 
-                //if (me->GetPositionZ()>FLOOR_Z && !me->HasAura(SPELL_LIGHTNING_TENDRILS_VISUAL)) // in that case, we should not be above the floor
-                //    me->GetMotionMaster()->MoveFall();
-
-                if (!me->HasAura(SPELL_LIGHTNING_TENDRILS))
-                    DoMeleeAttackIfReady();
-            }
-
-            private:
-                uint32 phase;
-                uint8 superChargedCnt;
-                uint64 tendrilTarget;
-                bool forceLand;
-                bool couldNotDoThat;
+                DoMeleeAttackIfReady();
+            }
         };
 
         CreatureAI* GetAI(Creature* creature) const
@@ -1228,26 +596,22 @@
 class spell_shield_of_runes : public SpellScriptLoader
 {
     public:
-        spell_shield_of_runes() : SpellScriptLoader("spell_shield_of_runes") {}
+        spell_shield_of_runes() : SpellScriptLoader("spell_shield_of_runes") { }
 
         class spell_shield_of_runes_AuraScript : public AuraScript
         {
             PrepareAuraScript(spell_shield_of_runes_AuraScript);
 
-            void OnAbsorb(AuraEffect* /*aurEff*/, DamageInfo& dmgInfo, uint32& absorbAmount)
-            {
-                uint32 damage = dmgInfo.GetDamage();
-
-                if (absorbAmount > damage)
-                    return;
-
+            void OnRemove(AuraEffect const* /*aurEff*/, AuraEffectHandleModes /*mode*/)
+            {
                 if (Unit* caster = GetCaster())
-                    caster->CastSpell(caster, caster->GetMap()->GetDifficulty() == RAID_DIFFICULTY_10MAN_NORMAL ? SPELL_SHIELD_OF_RUNES_10_BUFF : SPELL_SHIELD_OF_RUNES_25_BUFF, true);
+                    if (GetTargetApplication()->GetRemoveMode() != AURA_REMOVE_BY_EXPIRE)
+                        caster->CastSpell(caster, SPELL_SHIELD_OF_RUNES_BUFF, false);
             }
 
             void Register()
             {
-                OnEffectAbsorb += AuraEffectAbsorbFn(spell_shield_of_runes_AuraScript::OnAbsorb, EFFECT_0);
+                 AfterEffectRemove += AuraEffectRemoveFn(spell_shield_of_runes_AuraScript::OnRemove, EFFECT_0, SPELL_AURA_SCHOOL_ABSORB, AURA_EFFECT_HANDLE_REAL);
             }
         };
 
@@ -1260,7 +624,7 @@
 class spell_assembly_meltdown : public SpellScriptLoader
 {
     public:
-        spell_assembly_meltdown() : SpellScriptLoader("spell_assembly_meltdown") {}
+        spell_assembly_meltdown() : SpellScriptLoader("spell_assembly_meltdown") { }
 
         class spell_assembly_meltdown_SpellScript : public SpellScript
         {
@@ -1269,7 +633,7 @@
             void HandleInstaKill(SpellEffIndex /*effIndex*/)
             {
                 if (InstanceScript* instance = GetCaster()->GetInstanceScript())
-                    if (Creature* Steelbreaker = ObjectAccessor::GetCreature(*GetCaster(), instance->GetData64(BOSS_STEELBREAKER)))
+                    if (Creature* Steelbreaker = ObjectAccessor::GetCreature(*GetCaster(), instance->GetData64(DATA_STEELBREAKER)))
                         Steelbreaker->AI()->DoAction(ACTION_ADD_CHARGE);
             }
 
@@ -1285,155 +649,53 @@
         }
 };
 
-//=== Supercharge
-const uint32 AssemblyMembers[] = 
-{
-    32867, // NPC_STEELBREAKER,
-    32927, // NPC_RUNEMASTER_MOLGEIM,
-    32857  // NPC_STORMCALLER_BRUNDIR,
-};
-
-struct IsNoAssemblyMember 
-{
-    bool operator()(const WorldObject* target) const
-    {
-        if (const Creature* creature = target->ToCreature())
-        {
-            /* What happens here:
-            State before:
-                *searchStart = AssemblyMembers[0]
-                *searchEnd = AssembyMemebers[3] // Never reached
-            State after "find" (worst case):
-                *searchStart = AssemblyMembers[3]
-                *searchEnd = AssembyMemebers[3] // Never reached
-            Follows the ".end() always refers to the first invalid argument" idiom
-            */
-            if ( std::find(AssemblyMembers, AssemblyMembers + (sizeof(AssemblyMembers) / sizeof(uint32)), creature->GetOriginalEntry()) != (AssemblyMembers + (sizeof(AssemblyMembers) / sizeof(uint32))) )
-                return false;
-            else
+class spell_assembly_rune_of_summoning : public SpellScriptLoader
+{
+    public:
+        spell_assembly_rune_of_summoning() : SpellScriptLoader("spell_assembly_rune_of_summoning") { }
+
+        class spell_assembly_rune_of_summoning_AuraScript : public AuraScript
+        {
+            PrepareAuraScript(spell_assembly_rune_of_summoning_AuraScript);
+
+            bool Validate(SpellInfo const* /*spell*/)
+            {
+                if (!sSpellMgr->GetSpellInfo(SPELL_RUNE_OF_SUMMONING_SUMMON))
+                    return false;
                 return true;
+            }
+
+            void HandlePeriodic(AuraEffect const* aurEff)
+            {
+                PreventDefaultAction();
+                GetTarget()->CastSpell(GetTarget(), SPELL_RUNE_OF_SUMMONING_SUMMON, true, NULL, aurEff, GetTarget()->isSummon() ? GetTarget()->ToTempSummon()->GetSummonerGUID() : 0);
+            }
+
+            void OnRemove(AuraEffect const* /*aurEff*/, AuraEffectHandleModes /*mode*/)
+            {
+                if (TempSummon* summ = GetTarget()->ToTempSummon())
+                    summ->DespawnOrUnsummon(1);
+            }
+
+            void Register()
+            {
+                OnEffectPeriodic += AuraEffectPeriodicFn(spell_assembly_rune_of_summoning_AuraScript::HandlePeriodic, EFFECT_0, SPELL_AURA_PERIODIC_DUMMY);
+                OnEffectRemove += AuraEffectRemoveFn(spell_assembly_rune_of_summoning_AuraScript::OnRemove, EFFECT_0, SPELL_AURA_PERIODIC_DUMMY, AURA_EFFECT_HANDLE_REAL);
+            }
+        };
+
+        AuraScript* GetAuraScript() const
+        {
+            return new spell_assembly_rune_of_summoning_AuraScript();
         }
-        else
-            return true;
-    }
-};
-
-class spell_supercharge : public SpellScriptLoader
-{
-    public:
-        spell_supercharge() : SpellScriptLoader("spell_supercharge") {}
-
-        class spell_supercharge_SpellScript : public SpellScript
-        {
-            PrepareSpellScript(spell_supercharge_SpellScript);
-
-            void FilterTargets(std::list<WorldObject*>& targets)
-            {
-                targets.remove_if(IsNoAssemblyMember());
-            }
-
-            void Register()
-            {              
-                OnObjectAreaTargetSelect += SpellObjectAreaTargetSelectFn(spell_supercharge_SpellScript::FilterTargets, EFFECT_0, TARGET_UNIT_SRC_AREA_ENTRY);
-                OnObjectAreaTargetSelect += SpellObjectAreaTargetSelectFn(spell_supercharge_SpellScript::FilterTargets, EFFECT_1, TARGET_UNIT_SRC_AREA_ENTRY);
-                OnObjectAreaTargetSelect += SpellObjectAreaTargetSelectFn(spell_supercharge_SpellScript::FilterTargets, EFFECT_2, TARGET_UNIT_SRC_AREA_ENTRY);
-            }
-        };
-
-        SpellScript* GetSpellScript() const
-        {
-            return new spell_supercharge_SpellScript();
-        }
-};
-
-class achievement_i_choose_you : public AchievementCriteriaScript
-{
-    public:
-        achievement_i_choose_you(const char* name) : AchievementCriteriaScript(name) {}
-
-        bool OnCheck(Player* /*player*/, Unit* target)
-        {
-            if (!target)
-                return false;
-
-            if (Creature* boss = target->ToCreature())
-                if (boss->AI()->GetData(DATA_I_CHOOSE_YOU_PHASE_CHECK))
-                    return true;
-
-            return false;
-        }
-};
-
-class achievement_but_i_am_on_your_side : public AchievementCriteriaScript
-{
-    public:
-        achievement_but_i_am_on_your_side(const char* name) : AchievementCriteriaScript(name) {}
-
-        bool OnCheck(Player* player, Unit* target)
-        {
-            if (!target || !player)
-                return false;
-
-            if (Creature* boss = target->ToCreature())
-                if (boss->AI()->GetData(DATA_I_CHOOSE_YOU_PHASE_CHECK) && player->HasAura(SPELL_IRON_BOOT_FLASK))
-                    return true;
-
-            return false;
-        }
-};
-
-class achievement_cant_do_that_while_stunned : public AchievementCriteriaScript
-{
-    public:
-        achievement_cant_do_that_while_stunned(const char* name) : AchievementCriteriaScript(name) {}
-
-        bool OnCheck(Player* /*player*/, Unit* target)
-        {
-            if (!target)
-                return false;
-
-            if (Creature* boss = target->ToCreature())
-                if (boss->AI()->GetData(DATA_I_CHOOSE_YOU_PHASE_CHECK))
-                    if (InstanceScript* instance = boss->GetInstanceScript())
-                        if (Creature* brundir = ObjectAccessor::GetCreature(*boss, instance->GetData64(DATA_BRUNDIR)))
-                            if (brundir->AI()->GetData(DATA_CANT_DO_THAT_WHILE_STUNNED))
-                                return true;
-
-            return false;
-        }
 };
 
 void AddSC_boss_assembly_of_iron()
 {
     new boss_steelbreaker();
-    new spell_steelbreaker_static_disruption();
-    new spell_steelbreaker_electrical_charge();
     new boss_runemaster_molgeim();
     new boss_stormcaller_brundir();
-    new mob_lightning_elemental();
-    new mob_rune_of_summoning();
-    new mob_rune_of_power();
     new spell_shield_of_runes();
     new spell_assembly_meltdown();
-    new spell_supercharge();
-    new achievement_i_choose_you("achievement_i_choose_you");
-    new achievement_i_choose_you("achievement_i_choose_you_25");
-    new achievement_but_i_am_on_your_side("achievement_but_i_am_on_your_side");
-    new achievement_but_i_am_on_your_side("achievement_but_i_am_on_your_side_25");
-    new achievement_cant_do_that_while_stunned("achievement_cant_do_that_while_stunned");
-    new achievement_cant_do_that_while_stunned("achievement_cant_do_that_while_stunned_25");
-}
-
-// Steelbreaker
-#undef SPELL_STATIC_DISRUPTION 
-#undef SPELL_OVERWHELMING_POWER 
-
-// Molgeim
-#undef SPELL_SHIELD_OF_RUNES_BUFF 
-
-// Brundir
-#undef SPELL_CHAIN_LIGHTNING
-#undef SPELL_OVERLOAD 
-#undef SPELL_LIGHTNING_WHIRL 
-#undef SPELL_LIGHTNING_WHIRL_DMG 
-#undef SPELL_LIGHTNING_TENDRILS +    new spell_assembly_rune_of_summoning();
+}