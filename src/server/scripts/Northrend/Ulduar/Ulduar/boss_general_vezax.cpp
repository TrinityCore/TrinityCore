--- conflicted
+++ resolved
@@ -131,20 +131,20 @@
                 Initialize();
             }
 
-            void JustEngagedWith(Unit* who) override
-            {
-                BossAI::JustEngagedWith(who);
+            void EnterCombat(Unit* /*who*/) override
+            {
+                _EnterCombat();
 
                 Talk(SAY_AGGRO);
                 DoCast(me, SPELL_AURA_OF_DESPAIR);
                 CheckShamanisticRage();
 
-                events.ScheduleEvent(EVENT_SHADOW_CRASH, 8s, 10s);
-                events.ScheduleEvent(EVENT_SEARING_FLAMES, 12s);
-                events.ScheduleEvent(EVENT_MARK_OF_THE_FACELESS, 35s, 40s);
-                events.ScheduleEvent(EVENT_SARONITE_VAPORS, 30s);
-                events.ScheduleEvent(EVENT_SURGE_OF_DARKNESS, 1min);
-                events.ScheduleEvent(EVENT_BERSERK, 10min);
+                events.ScheduleEvent(EVENT_SHADOW_CRASH, urand(8000, 10000));
+                events.ScheduleEvent(EVENT_SEARING_FLAMES, 12000);
+                events.ScheduleEvent(EVENT_MARK_OF_THE_FACELESS, urand(35000, 40000));
+                events.ScheduleEvent(EVENT_SARONITE_VAPORS, 30000);
+                events.ScheduleEvent(EVENT_SURGE_OF_DARKNESS, 60000);
+                events.ScheduleEvent(EVENT_BERSERK, 600000);
             }
 
             void UpdateAI(uint32 diff) override
@@ -165,35 +165,35 @@
                         {
                             Unit* target = CheckPlayersInRange(RAID_MODE<uint8>(4, 9), 15.0f, 50.0f);
                             if (!target)
-                                target = SelectTarget(SelectTargetMethod::Random, 0, 150.0f, true);
+                                target = SelectTarget(SELECT_TARGET_RANDOM, 0, 150.0f, true);
                             if (target)
                                 DoCast(target, SPELL_SHADOW_CRASH);
-                            events.ScheduleEvent(EVENT_SHADOW_CRASH, 8s, 12s);
+                            events.ScheduleEvent(EVENT_SHADOW_CRASH, urand(8000, 12000));
                             break;
                         }
                         case EVENT_SEARING_FLAMES:
                             DoCastAOE(SPELL_SEARING_FLAMES);
-                            events.ScheduleEvent(EVENT_SEARING_FLAMES, 14s, 17500ms);
+                            events.ScheduleEvent(EVENT_SEARING_FLAMES, urand(14000, 17500));
                             break;
                         case EVENT_MARK_OF_THE_FACELESS:
                         {
                             Unit* target = CheckPlayersInRange(RAID_MODE<uint8>(4, 9), 15.0f, 50.0f);
                             if (!target)
-                                target = SelectTarget(SelectTargetMethod::Random, 0, 150.0f, true);
+                                target = SelectTarget(SELECT_TARGET_RANDOM, 0, 150.0f, true);
                             if (target)
                                 DoCast(target, SPELL_MARK_OF_THE_FACELESS);
-                            events.ScheduleEvent(EVENT_MARK_OF_THE_FACELESS, 35s, 45s);
+                            events.ScheduleEvent(EVENT_MARK_OF_THE_FACELESS, urand(35000, 45000));
                             break;
                         }
                         case EVENT_SURGE_OF_DARKNESS:
                             Talk(EMOTE_SURGE_OF_DARKNESS);
                             Talk(SAY_SURGE_OF_DARKNESS);
                             DoCast(me, SPELL_SURGE_OF_DARKNESS);
-                            events.ScheduleEvent(EVENT_SURGE_OF_DARKNESS, 50s, 70s);
+                            events.ScheduleEvent(EVENT_SURGE_OF_DARKNESS, urand(50000, 70000));
                             break;
                         case EVENT_SARONITE_VAPORS:
                             DoCast(SPELL_SUMMON_SARONITE_VAPORS);
-                            events.ScheduleEvent(EVENT_SARONITE_VAPORS, 30s, 35s);
+                            events.ScheduleEvent(EVENT_SARONITE_VAPORS, urand(30000, 35000));
                             if (++vaporCount == 6 && smellSaronite)
                             {
                                 Talk(SAY_HARDMODE);
@@ -219,9 +219,9 @@
                 DoMeleeAttackIfReady();
             }
 
-            void SpellHitTarget(WorldObject* target, SpellInfo const* spellInfo) override
-            {
-                if (target->GetTypeId() == TYPEID_PLAYER && spellInfo->Id == SPELL_SHADOW_CRASH_HIT)
+            void SpellHitTarget(Unit* who, SpellInfo const* spell) override
+            {
+                if (who && who->GetTypeId() == TYPEID_PLAYER && spell->Id == SPELL_SHADOW_CRASH_HIT)
                     shadowDodger = false;
             }
 
@@ -235,7 +235,7 @@
             {
                 _JustDied();
                 Talk(SAY_DEATH);
-                instance->DoRemoveAurasDueToSpellOnPlayers(SPELL_AURA_OF_DESPAIR, true, true);
+                instance->DoRemoveAurasDueToSpellOnPlayers(SPELL_AURA_OF_DESPAIR);
             }
 
             void CheckShamanisticRage()
@@ -270,7 +270,7 @@
                         break;
                     case ACTION_ANIMUS_DIE:
                         me->RemoveAurasDueToSpell(SPELL_SARONITE_BARRIER);
-                        events.ScheduleEvent(EVENT_SEARING_FLAMES, 7s, 12s);
+                        events.ScheduleEvent(EVENT_SEARING_FLAMES, urand(7000, 12000));
                         animusDead = true;
                         break;
                 }
@@ -329,7 +329,7 @@
             {
                 DoCast(me, SPELL_VISUAL_SARONITE_ANIMUS);
                 events.Reset();
-                events.ScheduleEvent(EVENT_PROFOUND_OF_DARKNESS, 3s);
+                events.ScheduleEvent(EVENT_PROFOUND_OF_DARKNESS, 3000);
             }
 
             void JustDied(Unit* /*killer*/) override
@@ -354,7 +354,7 @@
                     {
                         case EVENT_PROFOUND_OF_DARKNESS:
                             DoCastAOE(SPELL_PROFOUND_OF_DARKNESS, true);
-                            events.ScheduleEvent(EVENT_PROFOUND_OF_DARKNESS, 3s);
+                            events.ScheduleEvent(EVENT_PROFOUND_OF_DARKNESS, 3000);
                             break;
                         default:
                             break;
@@ -396,7 +396,7 @@
             void Reset() override
             {
                 events.Reset();
-                events.ScheduleEvent(EVENT_RANDOM_MOVE, 5s, 7500ms);
+                events.ScheduleEvent(EVENT_RANDOM_MOVE, urand(5000, 7500));
             }
 
             void UpdateAI(uint32 diff) override
@@ -409,7 +409,7 @@
                     {
                         case EVENT_RANDOM_MOVE:
                             me->GetMotionMaster()->MoveRandom(30.0f);
-                            events.ScheduleEvent(EVENT_RANDOM_MOVE, 5s, 7500ms);
+                            events.ScheduleEvent(EVENT_RANDOM_MOVE, urand(5000, 7500));
                             break;
                         default:
                             break;
@@ -424,17 +424,13 @@
                 if (damage >= me->GetHealth())
                 {
                     damage = 0;
-<<<<<<< HEAD
-                    me->SetFlag(UNIT_FIELD_FLAGS, UNIT_FLAG_NON_ATTACKABLE | UNIT_FLAG_NOT_SELECTABLE);
-=======
                     me->AddUnitFlag(UnitFlags(UNIT_FLAG_NON_ATTACKABLE | UNIT_FLAG_NOT_SELECTABLE));
->>>>>>> 28d470c5
                     me->SetControlled(true, UNIT_STATE_ROOT);
                     me->SetStandState(UNIT_STAND_STATE_DEAD);
                     me->SetHealth(me->GetMaxHealth());
                     me->RemoveAllAuras();
                     DoCast(me, SPELL_SARONITE_VAPORS);
-                    me->DespawnOrUnsummon(30s);
+                    me->DespawnOrUnsummon(30000);
 
                     if (Creature* vezax = instance->GetCreature(BOSS_VEZAX))
                         vezax->AI()->DoAction(ACTION_VAPORS_DIE);
@@ -469,11 +465,7 @@
             void HandleEffectPeriodic(AuraEffect const* aurEff)
             {
                 if (Unit* caster = GetCaster())
-                {
-                    CastSpellExtraArgs args(TRIGGERED_FULL_MASK);
-                    args.AddSpellMod(SPELLVALUE_BASE_POINT1, aurEff->GetAmount());
-                    caster->CastSpell(GetTarget(), SPELL_MARK_OF_THE_FACELESS_DAMAGE, args);
-                }
+                    caster->CastCustomSpell(SPELL_MARK_OF_THE_FACELESS_DAMAGE, SPELLVALUE_BASE_POINT1, aurEff->GetAmount(), GetTarget(), true);
             }
 
             void Register() override
@@ -536,17 +528,9 @@
                 if (Unit* caster = GetCaster())
                 {
                     int32 mana = int32(aurEff->GetAmount() * std::pow(2.0f, GetStackAmount())); // mana restore - bp * 2^stackamount
-<<<<<<< HEAD
-                    CastSpellExtraArgs args1(TRIGGERED_FULL_MASK), args2(TRIGGERED_FULL_MASK);
-                    args1.AddSpellBP0(mana);
-                    args2.AddSpellBP0(mana * 2);
-                    caster->CastSpell(GetTarget(), SPELL_SARONITE_VAPORS_ENERGIZE, args1);
-                    caster->CastSpell(GetTarget(), SPELL_SARONITE_VAPORS_DAMAGE, args2);
-=======
                     int32 damage = mana * 2;
                     caster->CastCustomSpell(GetTarget(), SPELL_SARONITE_VAPORS_ENERGIZE, &mana, nullptr, nullptr, true);
                     caster->CastCustomSpell(GetTarget(), SPELL_SARONITE_VAPORS_DAMAGE, &damage, nullptr, nullptr, true);
->>>>>>> 28d470c5
                 }
             }
 
