--- conflicted
+++ resolved
@@ -206,13 +206,12 @@
 
 enum Misc
 {
+    WAVE_TIME                                   = 60000, // Normal wave is one minute
     TIME_DIFFERENCE                             = 10000, // If difference between waveTime and WAVE_TIME is bigger then TIME_DIFFERENCE, schedule EVENT_WAVE in 10 seconds
     DATA_GETTING_BACK_TO_NATURE                 = 1,
     DATA_KNOCK_ON_WOOD                          = 2
 };
 
-constexpr Seconds FREYA_WAVE_TIME = 60s; // Normal wave is one minute
-
 class npc_iron_roots : public CreatureScript
 {
     public:
@@ -229,10 +228,9 @@
                 me->SetReactState(REACT_PASSIVE);
             }
 
-            void IsSummonedBy(WorldObject* summonerWO) override
-            {
-                Player* summoner = summonerWO->ToPlayer();
-                if (!summoner)
+            void IsSummonedBy(Unit* summoner) override
+            {
+                if (summoner->GetTypeId() != TYPEID_PLAYER)
                     return;
                 // Summoner is a player, who should have root aura on self
                 summonerGUID = summoner->GetGUID();
@@ -339,9 +337,9 @@
                 }
             }
 
-            void JustEngagedWith(Unit* who) override
-            {
-                BossAI::JustEngagedWith(who);
+            void EnterCombat(Unit* who) override
+            {
+                _EnterCombat();
                 DoZoneInCombat();
                 Creature* Elder[3];
                 for (uint8 n = 0; n < 3; ++n)
@@ -361,19 +359,19 @@
                 if (Elder[0] && Elder[0]->IsAlive())
                 {
                     Elder[0]->CastSpell(me, SPELL_BRIGHTLEAF_ESSENCE, true);
-                    events.ScheduleEvent(EVENT_UNSTABLE_ENERGY, 10s, 20s);
+                    events.ScheduleEvent(EVENT_UNSTABLE_ENERGY, urand(10000, 20000));
                 }
 
                 if (Elder[1] && Elder[1]->IsAlive())
                 {
                     Elder[1]->CastSpell(me, SPELL_STONEBARK_ESSENCE, true);
-                    events.ScheduleEvent(EVENT_GROUND_TREMOR, 10s, 20s);
+                    events.ScheduleEvent(EVENT_GROUND_TREMOR, urand(10000, 20000));
                 }
 
                 if (Elder[2] && Elder[2]->IsAlive())
                 {
                     Elder[2]->CastSpell(me, SPELL_IRONBRANCH_ESSENCE, true);
-                    events.ScheduleEvent(EVENT_STRENGTHENED_IRON_ROOTS, 10s, 20s);
+                    events.ScheduleEvent(EVENT_STRENGTHENED_IRON_ROOTS, urand(10000, 20000));
                 }
 
                 if (elderCount == 0)
@@ -381,14 +379,12 @@
                 else
                     Talk(SAY_AGGRO_WITH_ELDER);
 
-                CastSpellExtraArgs args(TRIGGERED_FULL_MASK);
-                args.AddSpellMod(SPELLVALUE_AURA_STACK, 150);
-                me->CastSpell(me, SPELL_ATTUNED_TO_NATURE, args);
-
-                events.ScheduleEvent(EVENT_WAVE, 10s);
-                events.ScheduleEvent(EVENT_EONAR_GIFT, 25s);
-                events.ScheduleEvent(EVENT_ENRAGE, 10min);
-                events.ScheduleEvent(EVENT_SUNBEAM, 5s, 15s);
+                me->CastCustomSpell(SPELL_ATTUNED_TO_NATURE, SPELLVALUE_AURA_STACK, 150, me, true);
+
+                events.ScheduleEvent(EVENT_WAVE, 10000);
+                events.ScheduleEvent(EVENT_EONAR_GIFT, 25000);
+                events.ScheduleEvent(EVENT_ENRAGE, 600000);
+                events.ScheduleEvent(EVENT_SUNBEAM, urand(5000, 15000));
             }
 
             uint32 GetData(uint32 type) const override
@@ -423,45 +419,41 @@
                             DoCast(me, SPELL_ENRAGE);
                             break;
                         case EVENT_SUNBEAM:
-                            if (Unit* target = SelectTarget(SelectTargetMethod::Random, 0, 100.0f, true))
+                            if (Unit* target = SelectTarget(SELECT_TARGET_RANDOM, 0, 100.0f, true))
                                 DoCast(target, SPELL_SUNBEAM);
-                            events.ScheduleEvent(EVENT_SUNBEAM, 10s, 15s);
+                            events.ScheduleEvent(EVENT_SUNBEAM, urand(10000, 15000));
                             break;
                         case EVENT_NATURE_BOMB:
                             DoCastAOE(SPELL_SUMMON_NATURE_BOMB, true);
-                            events.ScheduleEvent(EVENT_NATURE_BOMB, 10s, 12s);
+                            events.ScheduleEvent(EVENT_NATURE_BOMB, urand(10000, 12000));
                             break;
                         case EVENT_UNSTABLE_ENERGY:
-                            if (Unit* target = SelectTarget(SelectTargetMethod::Random, 0, 100.0f, true))
+                            if (Unit* target = SelectTarget(SELECT_TARGET_RANDOM, 0, 100.0f, true))
                                 DoCast(target, SPELL_FREYA_UNSTABLE_SUNBEAM, true);
-                            events.ScheduleEvent(EVENT_UNSTABLE_ENERGY, 15s, 20s);
+                            events.ScheduleEvent(EVENT_UNSTABLE_ENERGY, urand(15000, 20000));
                             break;
                         case EVENT_WAVE:
                             SpawnWave();
                             if (waveCount <= 6) // If set to 6 The Bombs appear during the Final Add wave
-                                events.ScheduleEvent(EVENT_WAVE, FREYA_WAVE_TIME);
+                                events.ScheduleEvent(EVENT_WAVE, WAVE_TIME);
                             else
-                                events.ScheduleEvent(EVENT_NATURE_BOMB, 10s, 20s);
+                                events.ScheduleEvent(EVENT_NATURE_BOMB, urand(10000, 20000));
                             break;
                         case EVENT_EONAR_GIFT:
                             Talk(EMOTE_LIFEBINDERS_GIFT);
                             DoCast(me, SPELL_SUMMON_EONAR_GIFT);
-                            events.ScheduleEvent(EVENT_EONAR_GIFT, 40s, 50s);
+                            events.ScheduleEvent(EVENT_EONAR_GIFT, urand(40000, 50000));
                             break;
                         case EVENT_STRENGTHENED_IRON_ROOTS:
                             Talk(EMOTE_IRON_ROOTS);
-<<<<<<< HEAD
-                            if (Unit* target = SelectTarget(SelectTargetMethod::Random, 0, 100.0f, true, true, -SPELL_ROOTS_FREYA))
-=======
                             if (Unit* target = SelectTarget(SELECT_TARGET_RANDOM, 0, 100.0f, true, true, -SPELL_ROOTS_FREYA))
->>>>>>> 28d470c5
                                 target->CastSpell(target, SPELL_ROOTS_FREYA, true); // This must be cast by Target self
-                            events.ScheduleEvent(EVENT_STRENGTHENED_IRON_ROOTS, 12s, 20s);
+                            events.ScheduleEvent(EVENT_STRENGTHENED_IRON_ROOTS, urand(12000, 20000));
                             break;
                         case EVENT_GROUND_TREMOR:
                             Talk(EMOTE_GROUND_TREMOR);
                             DoCastAOE(SPELL_FREYA_GROUND_TREMOR);
-                            events.ScheduleEvent(EVENT_GROUND_TREMOR, 25s, 28s);
+                            events.ScheduleEvent(EVENT_GROUND_TREMOR, urand(25000, 28000));
                             break;
                     }
 
@@ -519,7 +511,7 @@
                                         for (uint8 n = 0; n < 3; ++n)
                                         {
                                             summons.Despawn(Elemental[n][i]);
-                                            Elemental[n][i]->DespawnOrUnsummon(5s);
+                                            Elemental[n][i]->DespawnOrUnsummon(5000);
                                             trioDefeated[i] = true;
                                             Elemental[n][i]->CastSpell(me, SPELL_REMOVE_10STACK, true);
                                         }
@@ -618,11 +610,7 @@
                     /* 25N */    {62955, 62956, 62957, 62958}
                 };
 
-<<<<<<< HEAD
-                me->CastSpell(nullptr, summonSpell[me->GetMap()->GetDifficulty()][elderCount], true);
-=======
                 me->CastSpell(nullptr, summonSpell[me->GetMap()->GetDifficultyID() - DIFFICULTY_10_N][elderCount], true);
->>>>>>> 28d470c5
 
                 Talk(SAY_DEATH);
 
@@ -631,11 +619,7 @@
                 me->RemoveAllAttackers();
                 me->AttackStop();
                 me->SetFaction(FACTION_FRIENDLY);
-<<<<<<< HEAD
-                me->DespawnOrUnsummon(7500ms);
-=======
                 me->DespawnOrUnsummon(7500);
->>>>>>> 28d470c5
                 me->CastSpell(me, SPELL_KNOCK_ON_WOOD_CREDIT, true);
                 _JustDied();
 
@@ -647,11 +631,7 @@
                         Elder->RemoveAllAuras();
                         Elder->AttackStop();
                         Elder->CombatStop(true);
-<<<<<<< HEAD
-                        EngagementOver();
-=======
                         Elder->GetThreatManager().ClearAllThreat();
->>>>>>> 28d470c5
                         Elder->AI()->DoAction(ACTION_ELDER_FREYA_KILLED);
                     }
                 }
@@ -678,7 +658,7 @@
                 }
 
                 // Need to have it there, or summoned units would do nothing untill attacked
-                if (Unit* target = SelectTarget(SelectTargetMethod::Random, 0, 250.0f, true))
+                if (Unit* target = SelectTarget(SELECT_TARGET_RANDOM, 0, 250.0f, true))
                 {
                     summoned->AI()->AttackStart(target);
                     AddThreat(target, 250.0f, summoned);
@@ -693,12 +673,12 @@
                     case NPC_DETONATING_LASHER:
                         summoned->CastSpell(me, SPELL_REMOVE_2STACK, true);
                         summoned->CastSpell(who, SPELL_DETONATE, true);
-                        summoned->DespawnOrUnsummon(5s);
+                        summoned->DespawnOrUnsummon(5000);
                         summons.Despawn(summoned);
                         break;
                     case NPC_ANCIENT_CONSERVATOR:
                         summoned->CastSpell(me, SPELL_REMOVE_25STACK, true);
-                        summoned->DespawnOrUnsummon(5s);
+                        summoned->DespawnOrUnsummon(5000);
                         summons.Despawn(summoned);
                         break;
                 }
@@ -727,9 +707,9 @@
                 _Reset();
                 if (me->HasAura(SPELL_DRAINED_OF_POWER))
                     me->RemoveAurasDueToSpell(SPELL_DRAINED_OF_POWER);
-                events.ScheduleEvent(EVENT_SOLAR_FLARE, 5s, 7s);
-                events.ScheduleEvent(EVENT_UNSTABLE_SUN_BEAM, 7s, 12s);
-                events.ScheduleEvent(EVENT_FLUX, 5s);
+                events.ScheduleEvent(EVENT_SOLAR_FLARE, urand(5000, 7000));
+                events.ScheduleEvent(EVENT_UNSTABLE_SUN_BEAM, urand(7000, 12000));
+                events.ScheduleEvent(EVENT_FLUX, 5000);
             }
 
             void KilledUnit(Unit* who) override
@@ -744,9 +724,9 @@
                 Talk(SAY_ELDER_DEATH);
             }
 
-            void JustEngagedWith(Unit* who) override
-            {
-                BossAI::JustEngagedWith(who);
+            void EnterCombat(Unit* /*who*/) override
+            {
+                _EnterCombat();
                 if (!me->HasAura(SPELL_DRAINED_OF_POWER))
                     Talk(SAY_ELDER_AGGRO);
             }
@@ -767,22 +747,15 @@
                     {
                         case EVENT_UNSTABLE_SUN_BEAM:
                             me->CastSpell(me, SPELL_UNSTABLE_SUN_BEAM_SUMMON, true);
-                            events.ScheduleEvent(EVENT_UNSTABLE_SUN_BEAM, 10s, 15s);
+                            events.ScheduleEvent(EVENT_UNSTABLE_SUN_BEAM, urand(10000, 15000));
                             break;
                         case EVENT_SOLAR_FLARE:
                         {
                             uint8 stackAmount = 0;
                             if (Aura* aura = me->GetAura(SPELL_FLUX_AURA))
                                 stackAmount = aura->GetStackAmount();
-<<<<<<< HEAD
-                            CastSpellExtraArgs args;
-                            args.AddSpellMod(SPELLVALUE_MAX_TARGETS, stackAmount);
-                            me->CastSpell(me, SPELL_SOLAR_FLARE, args);
-                            events.ScheduleEvent(EVENT_SOLAR_FLARE, 5s, 10s);
-=======
                             me->CastCustomSpell(SPELL_SOLAR_FLARE, SPELLVALUE_MAX_TARGETS, stackAmount, me, false);
                             events.ScheduleEvent(EVENT_SOLAR_FLARE, urand(5000, 10000));
->>>>>>> 28d470c5
                             break;
                         }
                         case EVENT_FLUX:
@@ -790,7 +763,7 @@
                             me->AddAura(SPELL_FLUX_AURA, me);
                             if (Aura* Flux = me->GetAura(SPELL_FLUX_AURA))
                                 Flux->SetStackAmount(urand(1, 8));
-                            events.ScheduleEvent(EVENT_FLUX, 7500ms);
+                            events.ScheduleEvent(EVENT_FLUX, 7500);
                             break;
                     }
 
@@ -806,7 +779,7 @@
                 switch (action)
                 {
                     case ACTION_ELDER_FREYA_KILLED:
-                        me->DespawnOrUnsummon(10s);
+                        me->DespawnOrUnsummon(10000);
                         _JustDied();
                         break;
                 }
@@ -835,9 +808,9 @@
                 _Reset();
                 if (me->HasAura(SPELL_DRAINED_OF_POWER))
                     me->RemoveAurasDueToSpell(SPELL_DRAINED_OF_POWER);
-                events.ScheduleEvent(EVENT_TREMOR, 10s, 12s);
-                events.ScheduleEvent(EVENT_FISTS, 25s, 35s);
-                events.ScheduleEvent(EVENT_BARK, 37500ms, 40s);
+                events.ScheduleEvent(EVENT_TREMOR, urand(10000, 12000));
+                events.ScheduleEvent(EVENT_FISTS, urand(25000, 35000));
+                events.ScheduleEvent(EVENT_BARK, urand(37500, 40000));
             }
 
             void KilledUnit(Unit* who) override
@@ -852,29 +825,22 @@
                 Talk(SAY_ELDER_DEATH);
             }
 
-            void JustEngagedWith(Unit* who) override
-            {
-                BossAI::JustEngagedWith(who);
+            void EnterCombat(Unit* /*who*/) override
+            {
+                _EnterCombat();
                 if (!me->HasAura(SPELL_DRAINED_OF_POWER))
                     Talk(SAY_ELDER_AGGRO);
             }
 
             void DamageTaken(Unit* who, uint32& damage) override
             {
-                if (!who || who == me)
+                if (who == me)
                     return;
 
-                ///HACK: should be handled by proc
                 if (me->HasAura(SPELL_PETRIFIED_BARK))
                 {
-<<<<<<< HEAD
-                    CastSpellExtraArgs args(TRIGGERED_FULL_MASK);
-                    args.AddSpellBP0(damage);
-                    who->CastSpell(who, SPELL_PETRIFIED_BARK_DMG, args);
-=======
                     int32 reflect = damage;
                     who->CastCustomSpell(who, SPELL_PETRIFIED_BARK_DMG, &reflect, nullptr, nullptr, true);
->>>>>>> 28d470c5
                     damage = 0;
                 }
             }
@@ -895,16 +861,16 @@
                     {
                         case EVENT_BARK:
                             DoCast(me, SPELL_PETRIFIED_BARK);
-                            events.ScheduleEvent(EVENT_BARK, 30s, 50s);
+                            events.ScheduleEvent(EVENT_BARK, urand(30000, 50000));
                             break;
                         case EVENT_FISTS:
                             DoCastVictim(SPELL_FISTS_OF_STONE);
-                            events.ScheduleEvent(EVENT_FISTS, 20s, 30s);
+                            events.ScheduleEvent(EVENT_FISTS, urand(20000, 30000));
                             break;
                         case EVENT_TREMOR:
                             if (!me->HasAura(SPELL_FISTS_OF_STONE))
                                 DoCastVictim(SPELL_GROUND_TREMOR);
-                            events.ScheduleEvent(EVENT_TREMOR, 10s, 20s);
+                            events.ScheduleEvent(EVENT_TREMOR, urand(10000, 20000));
                             break;
                     }
 
@@ -920,7 +886,7 @@
                 switch (action)
                 {
                     case ACTION_ELDER_FREYA_KILLED:
-                        me->DespawnOrUnsummon(10s);
+                        me->DespawnOrUnsummon(10000);
                         _JustDied();
                         break;
                 }
@@ -949,9 +915,9 @@
                 _Reset();
                 if (me->HasAura(SPELL_DRAINED_OF_POWER))
                     me->RemoveAurasDueToSpell(SPELL_DRAINED_OF_POWER);
-                events.ScheduleEvent(EVENT_IMPALE, 18s, 22s);
-                events.ScheduleEvent(EVENT_IRON_ROOTS, 12s, 17s);
-                events.ScheduleEvent(EVENT_THORN_SWARM, 7500ms, 12500ms);
+                events.ScheduleEvent(EVENT_IMPALE, urand(18000, 22000));
+                events.ScheduleEvent(EVENT_IRON_ROOTS, urand(12000, 17000));
+                events.ScheduleEvent(EVENT_THORN_SWARM, urand(7500, 12500));
             }
 
             void KilledUnit(Unit* who) override
@@ -966,9 +932,9 @@
                 Talk(SAY_ELDER_DEATH);
             }
 
-            void JustEngagedWith(Unit* who) override
-            {
-                BossAI::JustEngagedWith(who);
+            void EnterCombat(Unit* /*who*/) override
+            {
+                _EnterCombat();
                 if (!me->HasAura(SPELL_DRAINED_OF_POWER))
                     Talk(SAY_ELDER_AGGRO);
             }
@@ -989,20 +955,16 @@
                     {
                         case EVENT_IMPALE:
                             DoCastVictim(SPELL_IMPALE);
-                            events.ScheduleEvent(EVENT_IMPALE, 15s, 25s);
+                            events.ScheduleEvent(EVENT_IMPALE, urand(15000, 25000));
                             break;
                         case EVENT_IRON_ROOTS:
-<<<<<<< HEAD
-                            if (Unit* target = SelectTarget(SelectTargetMethod::Random, 0, 100.0f, true, true, -SPELL_ROOTS_IRONBRANCH))
-=======
                             if (Unit* target = SelectTarget(SELECT_TARGET_RANDOM, 0, 100.0f, true, true, -SPELL_ROOTS_IRONBRANCH))
->>>>>>> 28d470c5
                                 target->CastSpell(target, SPELL_ROOTS_IRONBRANCH, true);
-                            events.ScheduleEvent(EVENT_IRON_ROOTS, 10s, 20s);
+                            events.ScheduleEvent(EVENT_IRON_ROOTS, urand(10000, 20000));
                             break;
                         case EVENT_THORN_SWARM:
                             DoCastVictim(SPELL_THORN_SWARM);
-                            events.ScheduleEvent(EVENT_THORN_SWARM, 8s, 13s);
+                            events.ScheduleEvent(EVENT_THORN_SWARM, urand(8000, 13000));
                             break;
                     }
 
@@ -1018,7 +980,7 @@
                 switch (action)
                 {
                     case ACTION_ELDER_FREYA_KILLED:
-                        me->DespawnOrUnsummon(10s);
+                        me->DespawnOrUnsummon(10000);
                         _JustDied();
                         break;
                 }
@@ -1070,7 +1032,7 @@
 
                 if (changeTargetTimer <= diff)
                 {
-                    if (Unit* target = SelectTarget(SelectTargetMethod::Random, 0, 100.0f, true))
+                    if (Unit* target = SelectTarget(SELECT_TARGET_RANDOM, 0, 100.0f, true))
                     {
                         // Switching to other target - modify aggro of new target by 20% from current target's aggro
                         AddThreat(target, GetThreat(me->GetVictim()) * 1.2f);
@@ -1129,7 +1091,7 @@
 
                 if (tidalWaveTimer <= diff)
                 {
-                    if (Unit* target = SelectTarget(SelectTargetMethod::Random, 0, 100.0f, true))
+                    if (Unit* target = SelectTarget(SELECT_TARGET_RANDOM, 0, 100.0f, true))
                     {
                         DoCast(target, SPELL_TIDAL_WAVE);
                         DoCast(target, SPELL_TIDAL_WAVE_EFFECT, true);
@@ -1206,7 +1168,7 @@
 
                 if (stormboltTimer <= diff)
                 {
-                    if (Unit* target = SelectTarget(SelectTargetMethod::Random, 0, 100.0f, true))
+                    if (Unit* target = SelectTarget(SELECT_TARGET_RANDOM, 0, 100.0f, true))
                         DoCast(target, SPELL_STORMBOLT);
                     stormboltTimer = urand(8000, 12000);
                 }
@@ -1320,7 +1282,7 @@
                 }
             }
 
-            void JustEngagedWith(Unit* who) override
+            void EnterCombat(Unit* who) override
             {
                 DoCast(who, SPELL_CONSERVATOR_GRIP, true);
             }
@@ -1340,11 +1302,7 @@
 
                 if (natureFuryTimer <= diff)
                 {
-<<<<<<< HEAD
-                    if (Unit* target = SelectTarget(SelectTargetMethod::Random, 0, 100.0f, true, true, -SPELL_NATURE_FURY))
-=======
                     if (Unit* target = SelectTarget(SELECT_TARGET_RANDOM, 0, 100.0f, true, true, -SPELL_NATURE_FURY))
->>>>>>> 28d470c5
                         DoCast(target, SPELL_NATURE_FURY);
                     me->AddAura(SPELL_CONSERVATOR_GRIP, me);
                     natureFuryTimer = 5000;
@@ -1398,11 +1356,7 @@
             npc_healthy_sporeAI(Creature* creature) : ScriptedAI(creature)
             {
                 SetCombatMovement(false);
-<<<<<<< HEAD
-                me->SetFlag(UNIT_FIELD_FLAGS, UNIT_FLAG_NOT_SELECTABLE | UNIT_FLAG_NON_ATTACKABLE);
-=======
                 me->AddUnitFlag(UnitFlags(UNIT_FLAG_NOT_SELECTABLE | UNIT_FLAG_NON_ATTACKABLE));
->>>>>>> 28d470c5
                 me->SetImmuneToPC(true);
                 me->SetReactState(REACT_PASSIVE);
                 DoCast(me, SPELL_HEALTHY_SPORE_VISUAL);
@@ -1416,7 +1370,7 @@
                 if (lifeTimer <= diff)
                 {
                     me->RemoveAurasDueToSpell(SPELL_GROW);
-                    me->DespawnOrUnsummon(2200ms);
+                    me->DespawnOrUnsummon(2200);
                     lifeTimer = urand(22000, 30000);
                 }
                 else
@@ -1456,7 +1410,7 @@
                 {
                     me->RemoveAurasDueToSpell(SPELL_GROW);
                     DoCast(SPELL_LIFEBINDERS_GIFT);
-                    me->DespawnOrUnsummon(2500ms);
+                    me->DespawnOrUnsummon(2500);
                     lifeBindersGiftTimer = 12000;
                 }
                 else
@@ -1544,16 +1498,12 @@
                     despawnTimer -= diff;
             }
 
-            void SpellHitTarget(WorldObject* target, SpellInfo const* spellInfo) override
-            {
-                Unit* unitTarget = target->ToUnit();
-                if (!unitTarget)
-                    return;
-
-                if (spellInfo->Id == SPELL_UNSTABLE_ENERGY)
-                {
-                    unitTarget->RemoveAurasDueToSpell(SPELL_UNSTABLE_SUN_BEAM);
-                    unitTarget->RemoveAurasDueToSpell(SPELL_UNSTABLE_SUN_BEAM_TRIGGERED);
+            void SpellHitTarget(Unit* target, SpellInfo const* spell) override
+            {
+                if (target && spell->Id == SPELL_UNSTABLE_ENERGY)
+                {
+                    target->RemoveAurasDueToSpell(SPELL_UNSTABLE_SUN_BEAM);
+                    target->RemoveAurasDueToSpell(SPELL_UNSTABLE_SUN_BEAM_TRIGGERED);
                 }
             }
 
