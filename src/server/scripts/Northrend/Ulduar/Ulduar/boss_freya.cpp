--- conflicted
+++ resolved
@@ -329,13 +329,8 @@
                 Creature* Elder[3];
                 for (uint8 n = 0; n < 3; ++n)
                 {
-<<<<<<< HEAD
                     Elder[n] = ObjectAccessor::GetCreature(*me, instance->GetData64(DATA_BRIGHTLEAF + n));
-                    if (Elder[n] && Elder[n]->isAlive())
-=======
-                    Elder[n] = ObjectAccessor::GetCreature(*me, instance->GetData64(BOSS_BRIGHTLEAF + n));
                     if (Elder[n] && Elder[n]->IsAlive())
->>>>>>> fd0b9ebb
                     {
                         me->AddAura(SPELL_DRAINED_OF_POWER, Elder[n]);
                         Elder[n]->CastSpell(me, SPELL_IRONBRANCH_ESSENCE, true);
@@ -609,13 +604,8 @@
                 Creature* Elder[3];
                 for (uint8 n = 0; n < 3; ++n)
                 {
-<<<<<<< HEAD
                     Elder[n] = ObjectAccessor::GetCreature(*me, instance->GetData64(DATA_BRIGHTLEAF + n));
-                    if (Elder[n] && Elder[n]->isAlive())
-=======
-                    Elder[n] = ObjectAccessor::GetCreature(*me, instance->GetData64(BOSS_BRIGHTLEAF + n));
                     if (Elder[n] && Elder[n]->IsAlive())
->>>>>>> fd0b9ebb
                     {
                         Elder[n]->RemoveAllAuras();
                         Elder[n]->AttackStop();
