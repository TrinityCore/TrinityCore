--- conflicted
+++ resolved
@@ -27,87 +27,49 @@
 enum FreyaYells
 {
     // Freya
-    SAY_AGGRO                                   = 0,
-    SAY_AGGRO_WITH_ELDER                        = 1,
-    SAY_SLAY                                    = 2,
-    SAY_DEATH                                   = 3,
-    SAY_BERSERK                                 = 4,
-    SAY_SUMMON_CONSERVATOR                      = 5,
-    SAY_SUMMON_TRIO                             = 6,
-    SAY_SUMMON_LASHERS                          = 7
-};
-
-enum BrightleafYells
-{
-    // Elder Brightleaf
-    SAY_BRIGHTLEAF_AGGRO                        = 0,
-    SAY_BRIGHTLEAF_SLAY                         = 1,
-    SAY_BRIGHTLEAF_DEATH                        = 2
-};
-
-enum IronbranchYells
-{
-    // Elder Ironbranch
-    SAY_IRONBRANCH_AGGRO                        = 0,
-    SAY_IRONBRANCH_SLAY                         = 1,
-    SAY_IRONBRANCH_DEATH                        = 2
-};
-
-enum StonebarkYells
-{
-    // Elder Stonebark
-    SAY_STONEBARK_AGGRO                         = 0,
-    SAY_STONEBARK_SLAY                          = 1,
-    SAY_STONEBARK_DEATH                         = 2
-};
-
-enum Achievements
-{
-    // Con-speed-atory timed achievement.
-    // TODO: Should be started when 1st trash is killed.
-    ACHIEV_CON_SPEED_ATORY_START_EVENT           = 21597,
-    SPELL_ACHIEVEMENT_CHECK                      = 65074,
-
-    // Lumberjacked timed achievement.
-    // TODO: should be started when 1st elder is killed.
-    // Spell should be casted when 3rd elder is killed.
-    ACHIEV_LUMBERJACKED                          = 21686,
-    SPELL_LUMBERJACKED_ACHIEVEMENT_CHECK         = 65296,
-
-    ACHIEVMENT_CON_SPEED_ATORY_10                = 2980,
-    ACHIEVMENT_CON_SPEED_ATORY_25                = 2981,
-
-    ACHIEVMENT_LUMBERJACKED_10                   = 2979,
-    ACHIEVMENT_LUMBERJACKED_25                   = 3118
+    SAY_AGGRO                                    = 0,
+    SAY_AGGRO_WITH_ELDER                         = 1,
+    SAY_SLAY                                     = 2,
+    SAY_DEATH                                    = 3,
+    SAY_BERSERK                                  = 4,
+    SAY_SUMMON_CONSERVATOR                       = 5,
+    SAY_SUMMON_TRIO                              = 6,
+    SAY_SUMMON_LASHERS                           = 7,
+    EMOTE_LIFEBINDERS_GIFT                       = 8,
+    EMOTE_ALLIES_OF_NATURE                       = 9,
+    EMOTE_GROUND_TREMOR                          = 10,
+    EMOTE_IRON_ROOTS                             = 11,
+
+    // Elder Brightleaf / Elder Ironbranch / Elder Stonebark
+    SAY_ELDER_AGGRO                              = 0,
+    SAY_ELDER_SLAY                               = 1,
+    SAY_ELDER_DEATH                              = 2
 };
 
 enum FreyaSpells
 {
     // Freya
-    SPELL_BERSERK                                = 47008,
     SPELL_ATTUNED_TO_NATURE                      = 62519,
-    SPELL_TOUCH_OF_EONAR_10                      = 62528,
-    SPELL_TOUCH_OF_EONAR_25                      = 62892,
+    SPELL_TOUCH_OF_EONAR                         = 62528,
     SPELL_SUNBEAM                                = 62623,
+    SPELL_ENRAGE                                 = 47008,
     SPELL_FREYA_GROUND_TREMOR                    = 62437,
-    SPELL_ROOTS_FREYA_10                         = 62438,
-    SPELL_ROOTS_FREYA_25                         = 62861,
+    SPELL_ROOTS_FREYA                            = 62283,
     SPELL_STONEBARK_ESSENCE                      = 62483,
     SPELL_IRONBRANCH_ESSENCE                     = 62484,
     SPELL_BRIGHTLEAF_ESSENCE                     = 62485,
     SPELL_DRAINED_OF_POWER                       = 62467,
+    SPELL_SUMMON_EONAR_GIFT                      = 62572,
 
     // Stonebark
     SPELL_FISTS_OF_STONE                         = 62344,
     SPELL_GROUND_TREMOR                          = 62325,
-    SPELL_PETRIFIED_BARK_10                      = 62337,
-    SPELL_PETRIFIED_BARK_25                      = 62933,
+    SPELL_PETRIFIED_BARK                         = 62337,
     SPELL_PETRIFIED_BARK_DMG                     = 62379,
 
     // Ironbranch
     SPELL_IMPALE                                 = 62310,
-    SPELL_IRON_ROOTS_10                          = 62283,
-    SPELL_IRON_ROOTS_25                          = 62930,
+    SPELL_ROOTS_IRONBRANCH                       = 62438,
     SPELL_THORN_SWARM                            = 62285,
 
     // Brightleaf
@@ -128,7 +90,6 @@
     SPELL_KNOCK_ON_WOOD_CREDIT                   = 65074,
 
     // Wave summoning spells
-    SPELL_SUMMON_WAVE_10                         = 62688, // Trigger 62687 in Spell Effect - Trigger is used directly here
     SPELL_SUMMON_LASHERS                         = 62687,
     SPELL_SUMMON_TRIO                            = 62686,
     SPELL_SUMMON_ANCIENT_CONSERVATOR             = 62685,
@@ -138,26 +99,22 @@
     SPELL_FLAME_LASH                             = 62608,
 
     // Ancient Water Spirit
+    SPELL_TIDAL_WAVE                             = 62653,
     SPELL_TIDAL_WAVE_EFFECT                      = 62654,
-    SPELL_TIDAL_WAVE                             = 62653,
-    SPELL_WATER_REVIVE_VISUAL                    = 62849,
 
     // Storm Lasher
     SPELL_LIGHTNING_LASH                         = 62648,
     SPELL_STORMBOLT                              = 62649,
-    SPELL_STORM_REVIVE_VISUAL                    = 62851,
 
     // Snaplasher
     SPELL_HARDENED_BARK                          = 62664,
-    SPELL_LASHER_REVIVE_VISUAL                   = 62848,
     SPELL_BARK_AURA                              = 62663,
 
     // Ancient Conservator
     SPELL_CONSERVATOR_GRIP                       = 62532,
-    SPELL_NATURES_FURY_10                        = 62589,
-    SPELL_NATURES_FURY_25                        = 63571,
+    SPELL_NATURE_FURY                            = 62589,
     SPELL_SUMMON_PERIODIC                        = 62566,
-    SPELL_SPORE_SUMMON_NW                        = 62582,
+    SPELL_SPORE_SUMMON_NW                        = 62582, // Not used, triggered by SPELL_SUMMON_PERIODIC
     SPELL_SPORE_SUMMON_NE                        = 62591,
     SPELL_SPORE_SUMMON_SE                        = 62592,
     SPELL_SPORE_SUMMON_SW                        = 62593,
@@ -171,22 +128,15 @@
     SPELL_LIFEBINDERS_GIFT                       = 62584,
     SPELL_PHEROMONES                             = 62619,
     SPELL_EONAR_VISUAL                           = 62579,
-    SPELL_SUMMON_EONAR_GIFT                      = 62572,
-    SPELL_LIFEBINDERS_GIFT_SUMMON_1              = 62568,
-    SPELL_LIFEBINDERS_GIFT_TRIGGER_MISSILE_2     = 62870,
-    SPELL_LIFEBINDERS_GIFT_SUMMON_2              = 62869,
 
     // Nature Bomb
     SPELL_NATURE_BOMB                            = 64587,
-    SPELL_NATURE_BOMB_HM                         = 64650,
     SPELL_OBJECT_BOMB                            = 64600,
-    SPELL_SUMMON_NATURE_BOMB                     = 64606,
-    SPELL_NATURE_BOMB_VISUAL                     = 64648, // Projectile Visual ... Dummy
+    SPELL_SUMMON_NATURE_BOMB                     = 64604,
 
     // Unstable Sun Beam
-    SPELL_UNSTABLE_SUN_BEAM_PERIODIC             = 62211,
-    SPELL_UNSTABLE_ENERGY_10                     = 62217, // Remove Unstable Sun Beam Buff
-    SPELL_UNSTABLE_ENERGY_25                     = 62922,
+    SPELL_UNSTABLE_SUN_BEAM                      = 62211,
+    SPELL_UNSTABLE_ENERGY                        = 62217,
     SPELL_PHOTOSYNTHESIS                         = 62209,
     SPELL_UNSTABLE_SUN_BEAM_TRIGGERED            = 62243,
     SPELL_FREYA_UNSTABLE_SUNBEAM                 = 62450, // Or maybe 62866?
@@ -200,13 +150,6 @@
     SPELL_ATTUNED_TO_NATURE_10_DOSE_REDUCTION    = 62525,
     SPELL_ATTUNED_TO_NATURE_25_DOSE_REDUCTION    = 62521
 };
-
-#define SPELL_TOUCH_OF_EONAR RAID_MODE(SPELL_TOUCH_OF_EONAR_10, SPELL_TOUCH_OF_EONAR_25)
-#define SPELL_IRON_ROOTS RAID_MODE(SPELL_IRON_ROOTS_10, SPELL_IRON_ROOTS_25)
-#define SPELL_NATURES_FURY RAID_MODE(SPELL_NATURES_FURY_10, SPELL_NATURES_FURY_25)
-#define SPELL_UNSTABLE_ENERGY RAID_MODE(SPELL_UNSTABLE_ENERGY_10, SPELL_UNSTABLE_ENERGY_25)
-#define SPELL_ROOTS_FREYA RAID_MODE(SPELL_ROOTS_FREYA_10, SPELL_ROOTS_FREYA_25)
-#define SPELL_PETRIFIED_BARK RAID_MODE(SPELL_PETRIFIED_BARK_10, SPELL_PETRIFIED_BARK_25)
 
 enum FreyaNpcs
 {
@@ -223,26 +166,13 @@
     NPC_IRON_ROOTS                               = 33088,
     NPC_STRENGTHENED_IRON_ROOTS                  = 33168,
 
-    GAMEOBJECT_NATURE_BOMB                       = 194902
+    OBJECT_NATURE_BOMB                           = 194902
 };
 
 enum FreyaActions
 {
-    ACTION_ELDER_DEATH         = 1,
-    ACTION_ELDER_FREYA_KILLED,
-    ACTION_ELEMENTAL_DEAD
-};
-
-enum Models
-{
-    MODEL_INVISIBLE                             = 11686
-};
-
-const uint32 WaveSpells[3] =
-{
-    SPELL_SUMMON_WAVE_10,
-    SPELL_SUMMON_TRIO,
-    SPELL_SUMMON_ANCIENT_CONSERVATOR
+    ACTION_ELDER_DEATH                           = 1,
+    ACTION_ELDER_FREYA_KILLED                    = 2
 };
 
 enum FreyaEvents
@@ -255,50 +185,47 @@
     EVENT_STRENGTHENED_IRON_ROOTS                = 5,
     EVENT_GROUND_TREMOR                          = 6,
     EVENT_SUNBEAM                                = 7,
-    EVENT_ENRAGE                                 = 8
-};
-
-enum Data
-{
-    DATA_GETTING_BACK_TO_NATURE = 1, 
-    DATA_KNOCK_ON_WOOD,
-    DATA_ELEMENTAL_DIED,
-    DATA_LASHER_DIED,
-    DATA_TRIO_WAVE_COUNT
-};
-
-#define WAVE_TIME                                1*MINUTE*IN_MILLISECONDS // Normal wave is one minute
-#define TIME_DIFFERENCE                          10*IN_MILLISECONDS // If difference between waveTime and WAVE_TIME is bigger then TIME_DIFFERENCE, schedule EVENT_WAVE in 10 seconds
+    EVENT_ENRAGE                                 = 8,
+
+    // Elder Stonebark
+    EVENT_TREMOR                                 = 9,
+    EVENT_BARK                                   = 10,
+    EVENT_FISTS                                  = 11,
+
+    // Elder Ironbranch
+    EVENT_IMPALE                                 = 12,
+    EVENT_IRON_ROOTS                             = 13,
+    EVENT_THORN_SWARM                            = 14,
+
+    // Elder Brightleaf
+    EVENT_SOLAR_FLARE                            = 15,
+    EVENT_UNSTABLE_SUN_BEAM                      = 16,
+    EVENT_FLUX                                   = 17
+};
+
+enum Misc
+{
+    WAVE_TIME                                   = 60000, // Normal wave is one minute
+    TIME_DIFFERENCE                             = 10000, // If difference between waveTime and WAVE_TIME is bigger then TIME_DIFFERENCE, schedule EVENT_WAVE in 10 seconds
+    DATA_GETTING_BACK_TO_NATURE                 = 1,
+    DATA_KNOCK_ON_WOOD                          = 2
+};
 
 class npc_iron_roots : public CreatureScript
 {
-    private:
-        enum
-        {
-            SPELL_DEATH_GRIP = 49560
-        };
-
-    public:
-        npc_iron_roots() : CreatureScript("npc_iron_roots") {}
+    public:
+        npc_iron_roots() : CreatureScript("npc_iron_roots") { }
 
         struct npc_iron_rootsAI : public ScriptedAI
         {
             npc_iron_rootsAI(Creature* creature) : ScriptedAI(creature)
             {
                 SetCombatMovement(false);
-            }
-
-            void InitializeAI()
-            {
+
                 me->ApplySpellImmune(0, IMMUNITY_EFFECT, SPELL_EFFECT_KNOCK_BACK, true);
-                me->ApplySpellImmune(0, IMMUNITY_ID, SPELL_DEATH_GRIP, true);
-                me->setFaction(FACTION_HOSTILE);
+                me->ApplySpellImmune(0, IMMUNITY_ID, 49560, true); // Death Grip
+                me->setFaction(14);
                 me->SetReactState(REACT_PASSIVE);
-                Reset();
-            }
-
-            void Reset()
-            {
                 summonerGUID = 0;
             }
 
@@ -312,53 +239,34 @@
                 me->SetInCombatWith(summoner);
             }
 
-            void JustDied(Unit* /*who*/)
+            void JustDied(Unit* /*killer*/)
             {
                 if (Player* target = ObjectAccessor::GetPlayer(*me, summonerGUID))
                 {
-                    target->RemoveAurasDueToSpell(SPELL_IRON_ROOTS);
+                    target->RemoveAurasDueToSpell(SPELL_ROOTS_IRONBRANCH);
                     target->RemoveAurasDueToSpell(SPELL_ROOTS_FREYA);
                 }
+
                 me->RemoveCorpse(false);
             }
 
-            void UpdateAI(uint32 diff)
-            {
-                if (checkTimer <= diff)
-                {
-                    if (Player* victim = ObjectAccessor::GetPlayer(*me, summonerGUID))
-                        if (!victim->HasAura(SPELL_IRON_ROOTS) && !victim->HasAura(SPELL_ROOTS_FREYA))
-                            me->DespawnOrUnsummon(2*IN_MILLISECONDS);
-                    checkTimer = 3*IN_MILLISECONDS;
-                }
-                else
-                    checkTimer -= diff;
-            }
-
-            private:
-                uint32 checkTimer;
-                uint64 summonerGUID;
+        private:
+            uint64 summonerGUID;
         };
 
         CreatureAI* GetAI(Creature* creature) const
         {
-            return GetUlduarAI<npc_iron_rootsAI>(creature);
+            return new npc_iron_rootsAI(creature);
         }
 };
 
 class boss_freya : public CreatureScript
 {
     public:
-        boss_freya() : CreatureScript("boss_freya") {}
+        boss_freya() : CreatureScript("boss_freya") { }
 
         struct boss_freyaAI : public BossAI
         {
-<<<<<<< HEAD
-            boss_freyaAI(Creature* creature) : BossAI(creature, BOSS_FREYA) 
-            {
-                EncounterFinished = false;
-            }          
-=======
             boss_freyaAI(Creature* creature) : BossAI(creature, DATA_FREYA) { }
 
             uint64 ElementalGUID[3][2];
@@ -375,21 +283,14 @@
             bool checkElementalAlive[2];
             bool trioDefeated[2];
             bool random[3];
->>>>>>> 7fda6f37
 
             void Reset()
             {
-                EncounterFinished = EncounterFinished || (instance->GetBossState(BOSS_FREYA) == DONE);
-                if (EncounterFinished) // May be called during fight if Freya gets outfight... hm, should _not_ happen regularly
-                {
-                    me->setFaction(FACTION_FRIENDLY);
-                    return;
-                }
                 _Reset();
                 trioWaveCount = 0;
                 trioWaveController = 0;
+                waveCount = 0;
                 elderCount = 0;
-                waveNumber = 0;
 
                 for (uint8 i = 0; i < 3; ++i)
                     for (uint8 n = 0; n < 2; ++n)
@@ -404,80 +305,21 @@
                 }
                 for (uint8 n = 0; n < 3; ++n)
                     random[n] = false;
-
-                for (uint8 n = 0; n < 3; ++n)
-                {
-                    if (Creature* elder = ObjectAccessor::GetCreature(*me, instance->GetData64(BOSS_BRIGHTLEAF + n)))
-                        if (elder->isAlive())
-                        {
-                            elder->ResetLootMode();
-                            elder->AI()->EnterEvadeMode();
-                        }
-                }               
-            }
-
-            void KilledUnit(Unit* /*who*/)
-            {
-                if (!urand(0,5))
+            }
+
+            void KilledUnit(Unit* who)
+            {
+                if (who->GetTypeId() == TYPEID_PLAYER)
                     Talk(SAY_SLAY);
             }
 
-            void DamageTaken(Unit* /*attacker*/, uint32 &amount)
-            {
-                if (amount >= me->GetHealth())
-                {
-                    amount = 0;
-                    EncounterPostProgress();
-                }
-            }
-
-            void EncounterPostProgress()
-            {
-                if (EncounterFinished)
-                    return;
-
-                EncounterFinished = true;
-
-                //! Freya's chest is dynamically spawned on death by different spells.
-                const uint32 summonSpell[2][4] =
-                {
-                    /*          0Elder, 1Elder, 2Elder, 3Elder killed */
-                    /* 10N */    {62957, 62955, 62953, 62950},
-                    /* 25N */    {62958, 62956, 62954, 62952}
-                };
-                me->CastSpell((Unit*)NULL, summonSpell[me->GetMap()->GetDifficulty()][elderCount], true);   // GetDifficulty should return 0 or 1 (numeric)
-
-                Talk(SAY_DEATH);
-                me->SetReactState(REACT_PASSIVE);
-                me->RemoveAllAuras();
-                me->AttackStop();
-                me->setFaction(FACTION_FRIENDLY);
-                me->DeleteThreatList();
-                me->CombatStop(true);
-                me->CastSpell(me, SPELL_KNOCK_ON_WOOD_CREDIT, true);
-                me->SummonGameObject(RAID_MODE(GO_FREYA_CHEST, GO_FREYA_CHEST_HERO), 2349.05f, -40.7049f, 425.686f, 3.1765f, 0, 0, 0, 0, 90000000);
-
-                // getting back to nature achievement
-                attunedToNature = me->GetAuraCount(SPELL_ATTUNED_TO_NATURE);
-
-                // achievements credit
-                DoCast(me, SPELL_ACHIEVEMENT_CHECK, true);
-
-                Creature* Elder[3];
-                for (uint8 n = 0; n < 3; ++n)
-                {
-                    Elder[n] = ObjectAccessor::GetCreature(*me, instance->GetData64(BOSS_BRIGHTLEAF + n));
-                    if (Elder[n] && Elder[n]->isAlive())
-                    {
-                        Elder[n]->RemoveAllAuras();
-                        Elder[n]->AttackStop();
-                        Elder[n]->CombatStop(true);
-                        Elder[n]->DeleteThreatList();
-                        Elder[n]->GetAI()->DoAction(ACTION_ELDER_FREYA_KILLED);
-                    }
-                }
-                me->DespawnOrUnsummon(7.5*IN_MILLISECONDS);
-                _JustDied();
+            void DamageTaken(Unit* who, uint32& damage)
+            {
+                if (damage >= me->GetHealth())
+                {
+                    damage = 0;
+                    JustDied(who);
+                }
             }
 
             void EnterCombat(Unit* who)
@@ -500,23 +342,22 @@
                     }
                 }
 
-                // Note: The events below get scheduled until they are cancelled, i.e. by a dying elder (@see SetGUID)
                 if (Elder[0] && Elder[0]->isAlive())
                 {
                     Elder[0]->CastSpell(me, SPELL_BRIGHTLEAF_ESSENCE, true);
-                    events.ScheduleEvent(EVENT_UNSTABLE_ENERGY, urand(10*IN_MILLISECONDS, 20*IN_MILLISECONDS));
+                    events.ScheduleEvent(EVENT_UNSTABLE_ENERGY, urand(10000, 20000));
                 }
 
                 if (Elder[1] && Elder[1]->isAlive())
                 {
                     Elder[1]->CastSpell(me, SPELL_STONEBARK_ESSENCE, true);
-                    events.ScheduleEvent(EVENT_GROUND_TREMOR, urand(10*IN_MILLISECONDS, 20*IN_MILLISECONDS));
+                    events.ScheduleEvent(EVENT_GROUND_TREMOR, urand(10000, 20000));
                 }
 
                 if (Elder[2] && Elder[2]->isAlive())
                 {
                     Elder[2]->CastSpell(me, SPELL_IRONBRANCH_ESSENCE, true);
-                    events.ScheduleEvent(EVENT_STRENGTHENED_IRON_ROOTS, urand(10*IN_MILLISECONDS, 20*IN_MILLISECONDS));
+                    events.ScheduleEvent(EVENT_STRENGTHENED_IRON_ROOTS, urand(10000, 20000));
                 }
 
                 if (elderCount == 0)
@@ -526,10 +367,10 @@
 
                 me->CastCustomSpell(SPELL_ATTUNED_TO_NATURE, SPELLVALUE_AURA_STACK, 150, me, true);
 
-                events.ScheduleEvent(EVENT_WAVE, 10*IN_MILLISECONDS);
-                events.ScheduleEvent(EVENT_EONAR_GIFT, 25*IN_MILLISECONDS);
-                events.ScheduleEvent(EVENT_ENRAGE, 10*MINUTE*IN_MILLISECONDS);
-                events.ScheduleEvent(EVENT_SUNBEAM, urand(5*IN_MILLISECONDS, 15*IN_MILLISECONDS));
+                events.ScheduleEvent(EVENT_WAVE, 10000);
+                events.ScheduleEvent(EVENT_EONAR_GIFT, 25000);
+                events.ScheduleEvent(EVENT_ENRAGE, 600000);
+                events.ScheduleEvent(EVENT_SUNBEAM, urand(5000, 15000));
             }
 
             uint32 GetData(uint32 type) const
@@ -540,11 +381,8 @@
                         return attunedToNature;
                     case DATA_KNOCK_ON_WOOD:
                         return elderCount;
-                    case DATA_TRIO_WAVE_COUNT:
-                        return trioWaveCount;
-                    default:
-                        break;
-                }
+                }
+
                 return 0;
             }
 
@@ -564,63 +402,56 @@
                     {
                         case EVENT_ENRAGE:
                             Talk(SAY_BERSERK);
-                            DoCast(me, SPELL_BERSERK);
-                            return;
+                            DoCast(me, SPELL_ENRAGE);
+                            break;
                         case EVENT_SUNBEAM:
                             if (Unit* target = SelectTarget(SELECT_TARGET_RANDOM, 0, 100.0f, true))
                                 DoCast(target, SPELL_SUNBEAM);
-                            events.ScheduleEvent(EVENT_SUNBEAM, urand(10*IN_MILLISECONDS, 15*IN_MILLISECONDS));
-                            return;
+                            events.ScheduleEvent(EVENT_SUNBEAM, urand(10000, 15000));
+                            break;
                         case EVENT_NATURE_BOMB:
-                        {
-                            // On every player
-                            std::list<Player*> PlayerList;
-                            Trinity::AnyPlayerInObjectRangeCheck checker(me, 50.0f);
-                            Trinity::PlayerListSearcher<Trinity::AnyPlayerInObjectRangeCheck> searcher(me, PlayerList, checker);
-                            me->VisitNearbyWorldObject(50.0f, searcher);
-                            for (std::list<Player*>::const_iterator itr = PlayerList.begin(); itr != PlayerList.end(); ++itr)
-                                (*itr)->CastSpell(*itr, SPELL_SUMMON_NATURE_BOMB, true);
-                            events.ScheduleEvent(EVENT_NATURE_BOMB, 15*IN_MILLISECONDS);
-                            return;
-                        }
+                            DoCastAOE(SPELL_SUMMON_NATURE_BOMB, true);
+                            events.ScheduleEvent(EVENT_NATURE_BOMB, urand(10000, 12000));
+                            break;
                         case EVENT_UNSTABLE_ENERGY:
                             if (Unit* target = SelectTarget(SELECT_TARGET_RANDOM, 0, 100.0f, true))
                                 DoCast(target, SPELL_FREYA_UNSTABLE_SUNBEAM, true);
-                            events.ScheduleEvent(EVENT_UNSTABLE_ENERGY, urand(15*IN_MILLISECONDS, 20*IN_MILLISECONDS));
-                            return;
+                            events.ScheduleEvent(EVENT_UNSTABLE_ENERGY, urand(15000, 20000));
+                            break;
                         case EVENT_WAVE:
-                            if (waveNumber < 6)
-                            {
-                                SpawnWave();
+                            SpawnWave();
+                            if (waveCount <= 6) // If set to 6 The Bombs appear during the Final Add wave
                                 events.ScheduleEvent(EVENT_WAVE, WAVE_TIME);
-                                waveNumber++;
-                            }
                             else
-                            {
-                                events.ScheduleEvent(EVENT_NATURE_BOMB, urand(10*IN_MILLISECONDS, 15*IN_MILLISECONDS));
-                                events.CancelEvent(EVENT_WAVE);
-                            }
-                            return;
+                                events.ScheduleEvent(EVENT_NATURE_BOMB, urand(10000, 20000));
+                            break;
                         case EVENT_EONAR_GIFT:
+                            Talk(EMOTE_LIFEBINDERS_GIFT);
                             DoCast(me, SPELL_SUMMON_EONAR_GIFT);
-                            events.ScheduleEvent(EVENT_EONAR_GIFT, urand(40*IN_MILLISECONDS, 50*IN_MILLISECONDS));
-                            return;
+                            events.ScheduleEvent(EVENT_EONAR_GIFT, urand(40000, 50000));
+                            break;
                         case EVENT_STRENGTHENED_IRON_ROOTS:
+                            Talk(EMOTE_IRON_ROOTS);
                             if (Unit* target = SelectTarget(SELECT_TARGET_RANDOM, 0, 100.0f, true, -SPELL_ROOTS_FREYA))
                                 target->CastSpell(target, SPELL_ROOTS_FREYA, true); // This must be casted by Target self
-                            events.ScheduleEvent(EVENT_STRENGTHENED_IRON_ROOTS, urand(12*IN_MILLISECONDS, 20*IN_MILLISECONDS));
-                            return;
+                            events.ScheduleEvent(EVENT_STRENGTHENED_IRON_ROOTS, urand(12000, 20000));
+                            break;
                         case EVENT_GROUND_TREMOR:
+                            Talk(EMOTE_GROUND_TREMOR);
                             DoCastAOE(SPELL_FREYA_GROUND_TREMOR);
-                            events.ScheduleEvent(EVENT_GROUND_TREMOR, urand(25*IN_MILLISECONDS, 28*IN_MILLISECONDS));
-                            return;
-                        default:
-                            return;
+                            events.ScheduleEvent(EVENT_GROUND_TREMOR, urand(25000, 28000));
+                            break;
                     }
                 }
 
                 if (!me->HasAura(SPELL_TOUCH_OF_EONAR))
                     me->CastSpell(me, SPELL_TOUCH_OF_EONAR, true);
+
+                // For achievement check
+                if (Aura* aura = me->GetAura(SPELL_ATTUNED_TO_NATURE))
+                    attunedToNature = aura->GetStackAmount();
+                else
+                    attunedToNature = 0;
 
                 diffTimer += diff;                                               // For getting time difference for Deforestation achievement
 
@@ -635,7 +466,7 @@
                         elementalTimer[i] += diff;
                         for (uint8 k = 0; k < 3; ++k)
                             Elemental[k][i] = ObjectAccessor::GetCreature(*me, ElementalGUID[k][i]);
-                        if (elementalTimer[i] > 12*IN_MILLISECONDS)
+                        if (elementalTimer[i] > 12000)
                         {
                             if (!trioDefeated[i]) // Do *NOT* merge this bool with bool few lines below!
                             {
@@ -663,8 +494,9 @@
                                         for (uint8 n = 0; n < 3; ++n)
                                         {
                                             summons.Despawn(Elemental[n][i]);
-                                            Elemental[n][i]->DespawnOrUnsummon(5*IN_MILLISECONDS);
-                                            trioDefeated[i] = true; // Stack-decrease spell is automatically performed through SummonedCreatureDespawn
+                                            Elemental[n][i]->DespawnOrUnsummon(5000);
+                                            trioDefeated[i] = true;
+                                            Elemental[n][i]->CastSpell(me, SPELL_REMOVE_10STACK, true);
                                         }
                                     }
                                 }
@@ -697,7 +529,7 @@
                     {
                         n += deforestation[i][1];
                     }
-                    if ((deforestation[5][0] - deforestation[0][0]) < 10*IN_MILLISECONDS)     // Time check
+                    if ((deforestation[5][0] - deforestation[0][0]) < 10000)     // Time check
                     {
                         if (n == 14 && instance)                                 // Binary mask check - verification of lasher types
                         {
@@ -741,10 +573,6 @@
                         Talk(SAY_SUMMON_CONSERVATOR);
                         DoCast(SPELL_SUMMON_ANCIENT_CONSERVATOR);
                         break;
-<<<<<<< HEAD
-                    default:
-                        break;
-=======
                 }
                 Talk(EMOTE_ALLIES_OF_NATURE);
                 waveCount++;
@@ -785,7 +613,6 @@
                         Elder[n]->DeleteThreatList();
                         Elder[n]->GetAI()->DoAction(ACTION_ELDER_FREYA_KILLED);
                     }
->>>>>>> 7fda6f37
                 }
             }
 
@@ -804,13 +631,12 @@
                         break;
                     case NPC_DETONATING_LASHER:
                     case NPC_ANCIENT_CONSERVATOR:
-                        break;
                     default:
                         summons.Summon(summoned);
                         break;
                 }
 
-                // Need to have it there, or summoned units would do nothing until attacked
+                // Need to have it there, or summoned units would do nothing untill attacked
                 if (Unit* target = SelectTarget(SELECT_TARGET_RANDOM, 0, 250.0f, true))
                 {
                     summoned->AI()->AttackStart(target);
@@ -819,123 +645,23 @@
                 }
             }
 
-            void SummonedCreatureDespawn(Creature* summoned)
+            void SummonedCreatureDies(Creature* summoned, Unit* who)
             {
                 switch (summoned->GetEntry())
                 {
-                    case NPC_SNAPLASHER:
-                    case NPC_ANCIENT_WATER_SPIRIT:
-                    case NPC_STORM_LASHER:
-                        summoned->CastSpell(me, SPELL_REMOVE_10STACK, true);
+                    case NPC_DETONATING_LASHER:
+                        summoned->CastSpell(me, SPELL_REMOVE_2STACK, true);
+                        summoned->CastSpell(who, SPELL_DETONATE, true);
+                        summoned->DespawnOrUnsummon(5000);
+                        summons.Despawn(summoned);
                         break;
                     case NPC_ANCIENT_CONSERVATOR:
                         summoned->CastSpell(me, SPELL_REMOVE_25STACK, true);
-                        summoned->DespawnOrUnsummon(5*IN_MILLISECONDS);
+                        summoned->DespawnOrUnsummon(5000);
                         summons.Despawn(summoned);
                         break;
-                    default:
-                        break;
-                }
-            }
-
-            void SummonedCreatureDies(Creature* summoned, Unit* who)
-            {
-                switch (summoned->GetEntry())
-                {
-                    case NPC_DETONATING_LASHER:
-                        summoned->CastSpell(me, SPELL_REMOVE_2STACK, true);
-                        summoned->CastSpell(who, SPELL_DETONATE, true);
-                        summoned->DespawnOrUnsummon(5*IN_MILLISECONDS);
-                        summons.Despawn(summoned);
-                        break;
-                    case NPC_SNAPLASHER:
-                    case NPC_ANCIENT_WATER_SPIRIT:
-                    case NPC_STORM_LASHER:
-                    case NPC_ANCIENT_CONSERVATOR:
-                        SummonedCreatureDespawn(summoned);  // To avoid duplicated code
-                        break;
-                    default:
-                        break;
-                }
-            }
-
-            void SetData(uint32 type, uint32 value)
-            {
-                switch (type)
-                {
-                    case DATA_ELEMENTAL_DIED:
-                        checkElementalAlive[value] = false;
-                        break;
-                    case DATA_LASHER_DIED:
-                        LasherDead(value);
-                        break;
-                    default:
-                        break;
-                }
-            }
-
-            void SetGUID(uint64 guid, int32 id) 
-            {
-                switch (id)
-                {
-                    case ACTION_ELEMENTAL_DEAD:
-                        if (Creature* c = ObjectAccessor::GetCreature(*me, guid))
-                        {
-                            switch (c->GetEntry())
-                            {
-                                case NPC_DETONATING_LASHER:
-                                    DoCast(me, SPELL_ATTUNED_TO_NATURE_2_DOSE_REDUCTION, true);
-                                    break;
-                                case NPC_ANCIENT_WATER_SPIRIT:
-                                case NPC_STORM_LASHER:
-                                case NPC_SNAPLASHER:
-                                    DoCast(me, SPELL_ATTUNED_TO_NATURE_10_DOSE_REDUCTION, true);
-                                    break;
-                                case NPC_ANCIENT_CONSERVATOR:
-                                    DoCast(me, SPELL_ATTUNED_TO_NATURE_25_DOSE_REDUCTION, true);
-                                    break;
-                            }
-                        }
-                        break;
-                    case ACTION_ELDER_DEATH:    // For each dying elder, Freya looses one ability.
-                        --elderCount;
-                        if (Creature* c = ObjectAccessor::GetCreature(*me, guid))
-                        {
-                            switch (c->GetEntry())
-                            {
-                                case NPC_ELDER_BRIGHTLEAF:
-                                    events.CancelEvent(EVENT_UNSTABLE_ENERGY);
-                                    break;
-                                case NPC_ELDER_IRONBRANCH:
-                                    events.CancelEvent(EVENT_STRENGTHENED_IRON_ROOTS);
-                                    break;
-                                case NPC_ELDER_STONEBARK:
-                                    events.CancelEvent(EVENT_GROUND_TREMOR);
-                                    break;
-                            }
-                        }
-                        break;
-                    default:
-                        break;
-                }
-            }
-
-            private:
-                uint64 ElementalGUID[3][2];
-
-                uint32 deforestation[6][2];
-                uint32 elementalTimer[2];
-                uint32 diffTimer;
-                uint8 trioWaveCount;
-                uint8 trioWaveController;
-                uint8 elderCount;
-                uint8 attunedToNature;
-                uint8 waveNumber;
-
-                bool checkElementalAlive[2];
-                bool trioDefeated[2];
-                bool random[3];
-                bool EncounterFinished;
+                }
+            }
         };
 
         CreatureAI* GetAI(Creature* creature) const
@@ -946,65 +672,45 @@
 
 class boss_elder_brightleaf : public CreatureScript
 {
-    private:
-        enum
-        { 
-            EVENT_SOLAR_FLARE                            = 15,
-            EVENT_UNSTABLE_SUN_BEAM                      = 16,
-            EVENT_FLUX                                   = 17
-        };
-
-    public:
-        boss_elder_brightleaf() : CreatureScript("boss_elder_brightleaf") {}
+    public:
+        boss_elder_brightleaf() : CreatureScript("boss_elder_brightleaf") { }
 
         struct boss_elder_brightleafAI : public BossAI
         {
-<<<<<<< HEAD
-            boss_elder_brightleafAI(Creature* creature) : BossAI(creature, BOSS_BRIGHTLEAF) {}
-=======
             boss_elder_brightleafAI(Creature* creature) : BossAI(creature, DATA_BRIGHTLEAF)
             {
             }
->>>>>>> 7fda6f37
 
             void Reset()
             {
                 _Reset();
                 if (me->HasAura(SPELL_DRAINED_OF_POWER))
                     me->RemoveAurasDueToSpell(SPELL_DRAINED_OF_POWER);
-                events.ScheduleEvent(EVENT_SOLAR_FLARE, urand(5*IN_MILLISECONDS, 7*IN_MILLISECONDS));
-                events.ScheduleEvent(EVENT_UNSTABLE_SUN_BEAM, urand(7*IN_MILLISECONDS, 12*IN_MILLISECONDS));
-                events.ScheduleEvent(EVENT_FLUX, 5*IN_MILLISECONDS);
+                events.ScheduleEvent(EVENT_SOLAR_FLARE, urand(5000, 7000));
+                events.ScheduleEvent(EVENT_UNSTABLE_SUN_BEAM, urand(7000, 12000));
+                events.ScheduleEvent(EVENT_FLUX, 5000);
                 elderCount = 0;
                 lumberjack = false;
             }
 
-            void KilledUnit(Unit* /*who*/)
-            {
-                if (!urand(0,5))
-                    Talk(SAY_BRIGHTLEAF_SLAY);
-            }
-
-            void JustDied(Unit* who)
+            void KilledUnit(Unit* who)
+            {
+                if (who->GetTypeId() == TYPEID_PLAYER)
+                    Talk(SAY_ELDER_SLAY);
+            }
+
+            void JustDied(Unit* killer)
             {
                 _JustDied();
-                Talk(SAY_BRIGHTLEAF_DEATH);
-
-                if (who && who->GetTypeId() == TYPEID_PLAYER)
-                {
-<<<<<<< HEAD
-                    // Inform the others that I died
-                    if (Creature* Ironbranch = ObjectAccessor::GetCreature(*me, instance->GetData64(BOSS_IRONBRANCH)))
-=======
+                Talk(SAY_ELDER_DEATH);
+
+                if (killer->GetTypeId() == TYPEID_PLAYER)
+                {
                     if (Creature* Ironbranch = ObjectAccessor::GetCreature(*me, instance->GetData64(DATA_IRONBRANCH)))
->>>>>>> 7fda6f37
                         Ironbranch->AI()->DoAction(ACTION_ELDER_DEATH);
 
                     if (Creature* Stonebark = ObjectAccessor::GetCreature(*me, instance->GetData64(DATA_STONEBARK)))
                         Stonebark->AI()->DoAction(ACTION_ELDER_DEATH);
-
-                    if (Creature* freya = ObjectAccessor::GetCreature(*me, instance->GetData64(BOSS_FREYA)))
-                        freya->AI()->SetGUID(me->GetGUID(), ACTION_ELDER_DEATH);
                 }
             }
 
@@ -1012,7 +718,7 @@
             {
                 _EnterCombat();
                 if (!me->HasAura(SPELL_DRAINED_OF_POWER))
-                    Talk(SAY_BRIGHTLEAF_AGGRO);
+                    Talk(SAY_ELDER_AGGRO);
             }
 
             void UpdateAI(uint32 diff)
@@ -1031,31 +737,24 @@
                     {
                         case EVENT_UNSTABLE_SUN_BEAM:
                             me->CastSpell(me, SPELL_UNSTABLE_SUN_BEAM_SUMMON, true);
-                            events.ScheduleEvent(EVENT_UNSTABLE_SUN_BEAM, urand(10*IN_MILLISECONDS, 15*IN_MILLISECONDS));
-                            return;
+                            events.ScheduleEvent(EVENT_UNSTABLE_SUN_BEAM, urand(10000, 15000));
+                            break;
                         case EVENT_SOLAR_FLARE:
                         {
                             uint8 stackAmount = 0;
                             if (me->GetAura(SPELL_FLUX_AURA))
                                 stackAmount = me->GetAura(SPELL_FLUX_AURA)->GetStackAmount();
                             me->CastCustomSpell(SPELL_SOLAR_FLARE, SPELLVALUE_MAX_TARGETS, stackAmount, me, false);
-                            events.ScheduleEvent(EVENT_SOLAR_FLARE, urand(5*IN_MILLISECONDS, 10*IN_MILLISECONDS));
-                            return;
+                            events.ScheduleEvent(EVENT_SOLAR_FLARE, urand(5000, 10000));
+                            break;
                         }
                         case EVENT_FLUX:
                             me->RemoveAurasDueToSpell(SPELL_FLUX_AURA);
-
-                            me->RemoveAurasDueToSpell(SPELL_FLUX_PLUS);
-                            me->RemoveAurasDueToSpell(SPELL_FLUX_MINUS);
-
                             me->AddAura(SPELL_FLUX_AURA, me);
                             if (Aura* Flux = me->GetAura(SPELL_FLUX_AURA))
                                 Flux->SetStackAmount(urand(1, 8));
-                            me->AddAura(RAND(SPELL_FLUX_PLUS, SPELL_FLUX_MINUS), me);
-                            events.ScheduleEvent(EVENT_FLUX, 7.5*IN_MILLISECONDS);
-                            return;
-                        default:
-                            return;
+                            events.ScheduleEvent(EVENT_FLUX, 7500);
+                            break;
                     }
                 }
 
@@ -1074,18 +773,16 @@
                         lumberjack = true;
                         break;
                     case ACTION_ELDER_FREYA_KILLED:
-                        me->DespawnOrUnsummon(10*IN_MILLISECONDS);
+                        me->DespawnOrUnsummon(10000);
                         _JustDied();
                         break;
-                    default:
-                        break;
-                }
-            }
-
-            private:
-                uint32 lumberjackTimer;
-                uint8 elderCount;
-                bool lumberjack;
+                }
+            }
+
+        private:
+            uint32 lumberjackTimer;
+            uint8 elderCount;
+            bool lumberjack;
         };
 
         CreatureAI* GetAI(Creature* creature) const
@@ -1096,65 +793,45 @@
 
 class boss_elder_stonebark : public CreatureScript
 {
-    private:
-        enum
-        {
-            EVENT_GROUND_TREMOR                          = 9,
-            EVENT_PETRIFIED_BARK                         = 10,
-            EVENT_FISTS_OF_STONE                         = 11
-        };
-
-    public:
-        boss_elder_stonebark() : CreatureScript("boss_elder_stonebark") {}
+    public:
+        boss_elder_stonebark() : CreatureScript("boss_elder_stonebark") { }
 
         struct boss_elder_stonebarkAI : public BossAI
         {
-<<<<<<< HEAD
-            boss_elder_stonebarkAI(Creature* creature) : BossAI(creature, BOSS_STONEBARK) {}
-=======
             boss_elder_stonebarkAI(Creature* creature) : BossAI(creature, DATA_STONEBARK)
             {
             }
->>>>>>> 7fda6f37
 
             void Reset()
             {
                 _Reset();
                 if (me->HasAura(SPELL_DRAINED_OF_POWER))
                     me->RemoveAurasDueToSpell(SPELL_DRAINED_OF_POWER);
-                events.ScheduleEvent(EVENT_GROUND_TREMOR, urand(10*IN_MILLISECONDS, 12*IN_MILLISECONDS));
-                events.ScheduleEvent(EVENT_FISTS_OF_STONE, urand(25*IN_MILLISECONDS, 35*IN_MILLISECONDS));
-                events.ScheduleEvent(EVENT_PETRIFIED_BARK, urand(37.5*IN_MILLISECONDS, 40*IN_MILLISECONDS));
+                events.ScheduleEvent(EVENT_TREMOR, urand(10000, 12000));
+                events.ScheduleEvent(EVENT_FISTS, urand(25000, 35000));
+                events.ScheduleEvent(EVENT_BARK, urand(37500, 40000));
                 elderCount = 0;
                 lumberjack = false;
             }
 
-            void KilledUnit(Unit* /*who*/)
-            {
-                if (!urand(0,5))
-                    Talk(SAY_STONEBARK_SLAY);
-            }
-
-            void JustDied(Unit* who)
+            void KilledUnit(Unit* who)
+            {
+                if (who->GetTypeId() == TYPEID_PLAYER)
+                    Talk(SAY_ELDER_SLAY);
+            }
+
+            void JustDied(Unit* killer)
             {
                 _JustDied();
-                Talk(SAY_STONEBARK_DEATH);
-
-                if (who && who->GetTypeId() == TYPEID_PLAYER)
-                {
-<<<<<<< HEAD
-                    // Inform the others that I died
-                    if (Creature* Ironbranch = ObjectAccessor::GetCreature(*me, instance->GetData64(BOSS_IRONBRANCH)))
-=======
+                Talk(SAY_ELDER_DEATH);
+
+                if (killer->GetTypeId() == TYPEID_PLAYER)
+                {
                     if (Creature* Ironbranch = ObjectAccessor::GetCreature(*me, instance->GetData64(DATA_IRONBRANCH)))
->>>>>>> 7fda6f37
                         Ironbranch->AI()->DoAction(ACTION_ELDER_DEATH);
 
                     if (Creature* Brightleaf = ObjectAccessor::GetCreature(*me, instance->GetData64(DATA_BRIGHTLEAF)))
                         Brightleaf->AI()->DoAction(ACTION_ELDER_DEATH);
-
-                    if (Creature* freya = ObjectAccessor::GetCreature(*me, instance->GetData64(BOSS_FREYA)))
-                        freya->AI()->SetGUID(me->GetGUID(), ACTION_ELDER_DEATH);
                 }
             }
 
@@ -1162,7 +839,7 @@
             {
                 _EnterCombat();
                 if (!me->HasAura(SPELL_DRAINED_OF_POWER))
-                    Talk(SAY_STONEBARK_AGGRO);
+                    Talk(SAY_ELDER_AGGRO);
             }
 
             void DamageTaken(Unit* who, uint32& damage)
@@ -1192,21 +869,19 @@
                 {
                     switch (eventId)
                     {
-                        case EVENT_PETRIFIED_BARK:
+                        case EVENT_BARK:
                             DoCast(me, SPELL_PETRIFIED_BARK);
-                            events.ScheduleEvent(EVENT_PETRIFIED_BARK, urand(30*IN_MILLISECONDS, 50*IN_MILLISECONDS));
-                            return;
-                        case EVENT_FISTS_OF_STONE:
+                            events.ScheduleEvent(EVENT_BARK, urand(30000, 50000));
+                            break;
+                        case EVENT_FISTS:
                             DoCastVictim(SPELL_FISTS_OF_STONE);
-                            events.ScheduleEvent(EVENT_FISTS_OF_STONE, urand(20*IN_MILLISECONDS, 30*IN_MILLISECONDS));
-                            return;
-                        case EVENT_GROUND_TREMOR:
+                            events.ScheduleEvent(EVENT_FISTS, urand(20000, 30000));
+                            break;
+                        case EVENT_TREMOR:
                             if (!me->HasAura(SPELL_FISTS_OF_STONE))
                                 DoCastVictim(SPELL_GROUND_TREMOR);
-                            events.ScheduleEvent(EVENT_GROUND_TREMOR, urand(10*IN_MILLISECONDS, 20*IN_MILLISECONDS));
-                            return;
-                        default:
-                            return;
+                            events.ScheduleEvent(EVENT_TREMOR, urand(10000, 20000));
+                            break;
                     }
                 }
 
@@ -1225,18 +900,16 @@
                         lumberjack = true;
                         break;
                     case ACTION_ELDER_FREYA_KILLED:
-                        me->DespawnOrUnsummon(10*IN_MILLISECONDS);
+                        me->DespawnOrUnsummon(10000);
                         _JustDied();
                         break;
-                    default:
-                        break;
-                }
-            }
-
-            private:
-                uint32 lumberjackTimer;
-                uint8 elderCount;
-                bool lumberjack;
+                }
+            }
+
+        private:
+            uint32 lumberjackTimer;
+            uint8 elderCount;
+            bool lumberjack;
         };
 
         CreatureAI* GetAI(Creature* creature) const
@@ -1247,60 +920,45 @@
 
 class boss_elder_ironbranch : public CreatureScript
 {
-    private:
-        enum
-        {
-            EVENT_IMPALE                                 = 12,
-            EVENT_IRON_ROOTS                             = 13,
-            EVENT_THORN_SWARM                            = 14
-        };
-
-    public:
-        boss_elder_ironbranch() : CreatureScript("boss_elder_ironbranch") {}
+    public:
+        boss_elder_ironbranch() : CreatureScript("boss_elder_ironbranch") { }
 
         struct boss_elder_ironbranchAI : public BossAI
         {
-<<<<<<< HEAD
-            boss_elder_ironbranchAI(Creature* creature) : BossAI(creature, BOSS_IRONBRANCH) {}
-=======
             boss_elder_ironbranchAI(Creature* creature) : BossAI(creature, DATA_IRONBRANCH)
             {
             }
->>>>>>> 7fda6f37
 
             void Reset()
             {
                 _Reset();
                 if (me->HasAura(SPELL_DRAINED_OF_POWER))
                     me->RemoveAurasDueToSpell(SPELL_DRAINED_OF_POWER);
-                events.ScheduleEvent(EVENT_IMPALE, urand(18*IN_MILLISECONDS, 22*IN_MILLISECONDS));
-                events.ScheduleEvent(EVENT_IRON_ROOTS, urand(12*IN_MILLISECONDS, 17*IN_MILLISECONDS));
-                events.ScheduleEvent(EVENT_THORN_SWARM, urand(7.5*IN_MILLISECONDS, 12.5*IN_MILLISECONDS));
+                events.ScheduleEvent(EVENT_IMPALE, urand(18000, 22000));
+                events.ScheduleEvent(EVENT_IRON_ROOTS, urand(12000, 17000));
+                events.ScheduleEvent(EVENT_THORN_SWARM, urand(7500, 12500));
                 elderCount = 0;
                 lumberjack = false;
             }
 
-            void KilledUnit(Unit* /*who*/)
-            {
-                if (!urand(0,5))
-                    Talk(SAY_IRONBRANCH_SLAY);
-            }
-
-            void JustDied(Unit* who)
+            void KilledUnit(Unit* who)
+            {
+                if (who->GetTypeId() == TYPEID_PLAYER)
+                    Talk(SAY_ELDER_SLAY);
+            }
+
+            void JustDied(Unit* killer)
             {
                 _JustDied();
-                Talk(SAY_IRONBRANCH_DEATH);
-
-                if (who && who->GetTypeId() == TYPEID_PLAYER)
+                Talk(SAY_ELDER_DEATH);
+
+                if (killer->GetTypeId() == TYPEID_PLAYER)
                 {
                     if (Creature* Brightleaf = ObjectAccessor::GetCreature(*me, instance->GetData64(DATA_BRIGHTLEAF)))
                         Brightleaf->AI()->DoAction(ACTION_ELDER_DEATH);
 
                     if (Creature* Stonebark = ObjectAccessor::GetCreature(*me, instance->GetData64(DATA_STONEBARK)))
                         Stonebark->AI()->DoAction(ACTION_ELDER_DEATH);
-
-                    if (Creature* freya = ObjectAccessor::GetCreature(*me, instance->GetData64(BOSS_FREYA)))
-                        freya->AI()->SetGUID(me->GetGUID(), ACTION_ELDER_DEATH);
                 }
             }
 
@@ -1308,7 +966,7 @@
             {
                 _EnterCombat();
                 if (!me->HasAura(SPELL_DRAINED_OF_POWER))
-                    Talk(SAY_IRONBRANCH_AGGRO);
+                    Talk(SAY_ELDER_AGGRO);
             }
 
             void UpdateAI(uint32 diff)
@@ -1327,19 +985,17 @@
                     {
                         case EVENT_IMPALE:
                             DoCastVictim(SPELL_IMPALE);
-                            events.ScheduleEvent(EVENT_IMPALE, urand(15*IN_MILLISECONDS, 25*IN_MILLISECONDS));
-                            return;
+                            events.ScheduleEvent(EVENT_IMPALE, urand(15000, 25000));
+                            break;
                         case EVENT_IRON_ROOTS:
-                            if (Unit* target = SelectTarget(SELECT_TARGET_RANDOM, 0, 100.0f, true, -SPELL_IRON_ROOTS))
-                                target->CastSpell(target, SPELL_IRON_ROOTS, true);
-                            events.ScheduleEvent(EVENT_IRON_ROOTS, urand(10*IN_MILLISECONDS, 20*IN_MILLISECONDS));
-                            return;
+                            if (Unit* target = SelectTarget(SELECT_TARGET_RANDOM, 0, 100.0f, true, -SPELL_ROOTS_IRONBRANCH))
+                                target->CastSpell(target, SPELL_ROOTS_IRONBRANCH, true);
+                            events.ScheduleEvent(EVENT_IRON_ROOTS, urand(10000, 20000));
+                            break;
                         case EVENT_THORN_SWARM:
                             DoCastVictim(SPELL_THORN_SWARM);
-                            events.ScheduleEvent(EVENT_THORN_SWARM, urand(8*IN_MILLISECONDS, 13*IN_MILLISECONDS));
-                            return;
-                        default:
-                            return;
+                            events.ScheduleEvent(EVENT_THORN_SWARM, urand(8000, 13000));
+                            break;
                     }
                 }
 
@@ -1358,18 +1014,16 @@
                         lumberjack = true;
                         break;
                     case ACTION_ELDER_FREYA_KILLED:
-                        me->DespawnOrUnsummon(10*IN_MILLISECONDS);
+                        me->DespawnOrUnsummon(10000);
                         _JustDied();
                         break;
-                    default:
-                        break;
-                }
-            }
-
-            private:
-                uint32 lumberjackTimer;
-                uint8 elderCount;
-                bool lumberjack;
+                }
+            }
+
+        private:
+            uint32 lumberjackTimer;
+            uint8 elderCount;
+            bool lumberjack;
         };
 
         CreatureAI* GetAI(Creature* creature) const
@@ -1380,144 +1034,83 @@
 
 class npc_detonating_lasher : public CreatureScript
 {
-    private:
-        enum
-        {
-            EVENT_LASH = 1,
-            EVENT_CHANGE_TARGET
-        };
-
-    public:
-        npc_detonating_lasher() : CreatureScript("npc_detonating_lasher") {}
+    public:
+        npc_detonating_lasher() : CreatureScript("npc_detonating_lasher") { }
 
         struct npc_detonating_lasherAI : public ScriptedAI
         {
-            npc_detonating_lasherAI(Creature* creature) : ScriptedAI(creature) {}
-
-            void InitializeAI()
+            npc_detonating_lasherAI(Creature* creature) : ScriptedAI(creature)
             {
                 me->ApplySpellImmune(0, IMMUNITY_STATE, SPELL_AURA_MOD_TAUNT, true);
-                instance = me->GetInstanceScript();
-                Reset();
             }
 
             void Reset()
             {
-                if (Unit* target = me->SelectNearbyTarget(0, 100.0f))   // Try to find another target
-                    AttackStart(target);
-
-                events.ScheduleEvent(EVENT_LASH, 5*IN_MILLISECONDS);
-                events.ScheduleEvent(EVENT_CHANGE_TARGET, 7.5*IN_MILLISECONDS);
-            }
-
-            void DamageTaken(Unit* /*attacker*/, uint32 &damage)    // TODO: Check possible double-call
-            {
-                if (damage >= me->GetHealth())
-                {
-                    if (InstanceScript* instance = me->GetInstanceScript())
-                        if (Creature* freya = me->GetCreature(*me, instance->GetData64(BOSS_FREYA)))
-                            freya->AI()->SetGUID(me->GetGUID(), ACTION_ELEMENTAL_DEAD);
-
-                    me->DespawnOrUnsummon(1);
-                }
+                lashTimer = 5000;
+                changeTargetTimer = 7500;
             }
 
             void UpdateAI(uint32 diff)
             {
-                if (instance && instance->GetBossState(BOSS_FREYA) != IN_PROGRESS)
-                    me->DespawnOrUnsummon();
-
                 if (!UpdateVictim())
                     return;
 
-                events.Update(diff);
-
-                while (uint32 event = events.ExecuteEvent())
-                {
-                    switch (event)
+                if (lashTimer <= diff)
+                {
+                    DoCast(SPELL_FLAME_LASH);
+                    lashTimer = urand(5000, 10000);
+                }
+                else
+                    lashTimer -= diff;
+
+                if (changeTargetTimer <= diff)
+                {
+                    if (Unit* target = SelectTarget(SELECT_TARGET_RANDOM, 0, 100.0f, true))
                     {
-                        case EVENT_LASH:
-                            DoCast(SPELL_FLAME_LASH);
-                            events.ScheduleEvent(EVENT_LASH, urand(5*IN_MILLISECONDS, 10*IN_MILLISECONDS));
-                            return;
-                        case EVENT_CHANGE_TARGET:
-                            if (Unit* target = SelectTarget(SELECT_TARGET_RANDOM, 0, 100.0f, true))
-                            {
-                                // Switching to other target - modify aggro of new target by 20% from current target's aggro
-                                me->AddThreat(target, me->getThreatManager().getThreat(me->getVictim(), false) * 1.2f);
-                                me->AI()->AttackStart(target);
-                            }
-                            events.ScheduleEvent(EVENT_CHANGE_TARGET, urand(5*IN_MILLISECONDS, 10*IN_MILLISECONDS));
-                            return;
-                        default:
-                            return;
+                        // Switching to other target - modify aggro of new target by 20% from current target's aggro
+                        me->AddThreat(target, me->getThreatManager().getThreat(me->getVictim(), false) * 1.2f);
+                        me->AI()->AttackStart(target);
                     }
-                }
+                    changeTargetTimer = urand(5000, 10000);
+                }
+                else
+                    changeTargetTimer -= diff;
 
                 DoMeleeAttackIfReady();
             }
 
-            private:
-                EventMap events;
-                InstanceScript* instance;
+        private:
+            uint32 lashTimer;
+            uint32 changeTargetTimer;
         };
 
         CreatureAI* GetAI(Creature* creature) const
         {
-            return GetUlduarAI<npc_detonating_lasherAI>(creature);
+            return new npc_detonating_lasherAI(creature);
         }
 };
 
 class npc_ancient_water_spirit : public CreatureScript
 {
     public:
-        npc_ancient_water_spirit() : CreatureScript("npc_ancient_water_spirit") {}
+        npc_ancient_water_spirit() : CreatureScript("npc_ancient_water_spirit") { }
 
         struct npc_ancient_water_spiritAI : public ScriptedAI
         {
-            npc_ancient_water_spiritAI(Creature* creature) : ScriptedAI(creature) {}
-
-            void InitializeAI()
+            npc_ancient_water_spiritAI(Creature* creature) : ScriptedAI(creature)
             {
                 instance = me->GetInstanceScript();
-<<<<<<< HEAD
-                if (instance)
-                    if (Creature* Freya = ObjectAccessor::GetCreature(*me, instance->GetData64(BOSS_FREYA)))
-                        waveCount = Freya->AI()->GetData(DATA_TRIO_WAVE_COUNT);
-                Reset();
-=======
                 if (Creature* Freya = ObjectAccessor::GetCreature(*me, instance->GetData64(DATA_FREYA)))
                     waveCount = CAST_AI(boss_freya::boss_freyaAI, Freya->AI())->trioWaveCount;
->>>>>>> 7fda6f37
             }
 
             void Reset()
             {
-                if (Unit* target = me->SelectNearbyTarget(NULL,100.0f))
-                    AttackStart(target);
-                tidalWaveTimer = 10*IN_MILLISECONDS;
-            }
-
-            void DamageTaken(Unit* /*attacker*/, uint32 &damage)
-            {
-                if (damage >= me->GetHealth())
-                {
-                    if (instance)
-                        if (Creature* freya = me->GetCreature(*me, instance->GetData64(BOSS_FREYA)))
-                        {
-                            freya->AI()->SetGUID(me->GetGUID(), ACTION_ELEMENTAL_DEAD);
-                            freya->AI()->SetData(DATA_ELEMENTAL_DIED, waveCount);
-                            freya->AI()->SetData(DATA_LASHER_DIED, 1);
-                        }
-                    me->DespawnOrUnsummon(1);
-                }
+                tidalWaveTimer = 10000;
             }
 
             void UpdateAI(uint32 diff)
             {
-                if (instance && instance->GetBossState(BOSS_FREYA) != IN_PROGRESS)
-                    me->DespawnOrUnsummon();
-
                 if (!UpdateVictim())
                     return;
 
@@ -1528,7 +1121,7 @@
                         DoCast(target, SPELL_TIDAL_WAVE);
                         DoCast(target, SPELL_TIDAL_WAVE_EFFECT, true);
                     }
-                    tidalWaveTimer = urand(12*IN_MILLISECONDS, 25*IN_MILLISECONDS);
+                    tidalWaveTimer = urand(12000, 25000);
                 }
                 else
                     tidalWaveTimer -= diff;
@@ -1536,12 +1129,6 @@
                 DoMeleeAttackIfReady();
             }
 
-<<<<<<< HEAD
-            private:
-                uint32 tidalWaveTimer;
-                uint8 waveCount;
-                InstanceScript* instance;
-=======
             void JustDied(Unit* /*killer*/)
             {
                 if (Creature* Freya = ObjectAccessor::GetCreature(*me, instance->GetData64(DATA_FREYA)))
@@ -1555,105 +1142,59 @@
             InstanceScript* instance;
             uint32 tidalWaveTimer;
             uint8 waveCount;
->>>>>>> 7fda6f37
         };
 
         CreatureAI* GetAI(Creature* creature) const
         {
-            return GetUlduarAI<npc_ancient_water_spiritAI>(creature);
+            return new npc_ancient_water_spiritAI(creature);
         }
 };
 
 class npc_storm_lasher : public CreatureScript
 {
-    private:
-        enum
-        {
-            EVENT_LIGHTNING_LASH = 1,
-            EVENT_STORMBOLT
-        };
-
-    public:
-        npc_storm_lasher() : CreatureScript("npc_storm_lasher") {}
+    public:
+        npc_storm_lasher() : CreatureScript("npc_storm_lasher") { }
 
         struct npc_storm_lasherAI : public ScriptedAI
         {
-            npc_storm_lasherAI(Creature* creature) : ScriptedAI(creature) {}
-
-            void InitializeAI()
+            npc_storm_lasherAI(Creature* creature) : ScriptedAI(creature)
             {
                 instance = me->GetInstanceScript();
-<<<<<<< HEAD
-                if (instance)
-                    if (Creature* Freya = ObjectAccessor::GetCreature(*me, instance->GetData64(BOSS_FREYA)))
-                        waveCount = Freya->AI()->GetData(DATA_TRIO_WAVE_COUNT);
-                Reset();
-=======
                 if (Creature* Freya = ObjectAccessor::GetCreature(*me, instance->GetData64(DATA_FREYA)))
                     waveCount = CAST_AI(boss_freya::boss_freyaAI, Freya->AI())->trioWaveCount;
->>>>>>> 7fda6f37
             }
 
             void Reset()
             {
-                events.ScheduleEvent(EVENT_LIGHTNING_LASH, 10*IN_MILLISECONDS);
-                events.ScheduleEvent(EVENT_STORMBOLT, 5*IN_MILLISECONDS);
-                if (Unit* target = me->SelectNearbyTarget(NULL,100.0f))
-                    AttackStart(target);
-            }
-
-            void DamageTaken(Unit* /*attacker*/, uint32 &damage)
-            {
-                if (damage >= me->GetHealth())
-                {
-                    if (instance)
-                        if (Creature* freya = me->GetCreature(*me, instance->GetData64(BOSS_FREYA)))
-                        {
-                            freya->AI()->SetGUID(me->GetGUID(), ACTION_ELEMENTAL_DEAD);
-                            freya->AI()->SetData(DATA_ELEMENTAL_DIED, waveCount);
-                            freya->AI()->SetData(DATA_LASHER_DIED, 2);
-                        }
-                    me->DespawnOrUnsummon(1);
-                }
+                lightningLashTimer = 10000;
+                stormboltTimer = 5000;
             }
 
             void UpdateAI(uint32 diff)
             {
-                if (instance && instance->GetBossState(BOSS_FREYA) != IN_PROGRESS)
-                    me->DespawnOrUnsummon();
-
                 if (!UpdateVictim())
                     return;
 
-                events.Update(diff);
-
-                while (uint32 event = events.ExecuteEvent())
-                {
-                    switch (event)
-                    {
-                        case EVENT_LIGHTNING_LASH:
-                            DoCast(SPELL_LIGHTNING_LASH);
-                            events.ScheduleEvent(EVENT_LIGHTNING_LASH, urand(7*IN_MILLISECONDS, 14*IN_MILLISECONDS));
-                            return;
-                        case EVENT_STORMBOLT:
-                            if (Unit* target = SelectTarget(SELECT_TARGET_RANDOM, 0, 100.0f, true))
-                                DoCast(target, SPELL_STORMBOLT);
-                            events.ScheduleEvent(EVENT_STORMBOLT, urand(8*IN_MILLISECONDS, 12*IN_MILLISECONDS));
-                            return;
-                        default:
-                            return;
-                    }
-                }
+                if (lightningLashTimer <= diff)
+                {
+                    DoCast(SPELL_LIGHTNING_LASH);
+                    lightningLashTimer = urand(7000, 14000);
+                }
+                else
+                    lightningLashTimer -= diff;
+
+                if (stormboltTimer <= diff)
+                {
+                    if (Unit* target = SelectTarget(SELECT_TARGET_RANDOM, 0, 100.0f, true))
+                        DoCast(target, SPELL_STORMBOLT);
+                    stormboltTimer = urand(8000, 12000);
+                }
+                else
+                    stormboltTimer -= diff;
 
                 DoMeleeAttackIfReady();
             }
 
-<<<<<<< HEAD
-            private:
-                EventMap events;
-                uint8 waveCount;
-                InstanceScript* instance;
-=======
             void JustDied(Unit* /*killer*/)
             {
                 if (Creature* Freya = ObjectAccessor::GetCreature(*me, instance->GetData64(DATA_FREYA)))
@@ -1668,64 +1209,30 @@
             uint32 lightningLashTimer;
             uint32 stormboltTimer;
             uint8 waveCount;
->>>>>>> 7fda6f37
         };
 
         CreatureAI* GetAI(Creature* creature) const
         {
-            return GetUlduarAI<npc_storm_lasherAI>(creature);
+            return new npc_storm_lasherAI(creature);
         }
 };
 
 class npc_snaplasher : public CreatureScript
 {
     public:
-        npc_snaplasher() : CreatureScript("npc_snaplasher") {}
+        npc_snaplasher() : CreatureScript("npc_snaplasher") { }
 
         struct npc_snaplasherAI : public ScriptedAI
         {
-            npc_snaplasherAI(Creature* creature) : ScriptedAI(creature) {}
-
-            void InitializeAI()
+            npc_snaplasherAI(Creature* creature) : ScriptedAI(creature)
             {
                 instance = me->GetInstanceScript();
-<<<<<<< HEAD
-                if (instance)
-                    if (Creature* Freya = ObjectAccessor::GetCreature(*me, instance->GetData64(BOSS_FREYA)))
-                        waveCount = Freya->AI()->GetData(DATA_TRIO_WAVE_COUNT);
-                Reset();
-            }
-
-            void Reset()
-            {
-                if (Unit* target = me->SelectNearbyTarget(NULL,100.0f))
-                    AttackStart(target);
-            }
-
-            void DamageTaken(Unit* /*attacker*/, uint32 &damage)
-            {
-                if (damage >= me->GetHealth())
-                {
-                    if (instance)
-                        if (Creature* freya = me->GetCreature(*me, instance->GetData64(BOSS_FREYA)))
-                        {
-                            freya->AI()->SetGUID(me->GetGUID(), ACTION_ELEMENTAL_DEAD);
-                            freya->AI()->SetData(DATA_ELEMENTAL_DIED, waveCount);
-                            freya->AI()->SetData(DATA_LASHER_DIED, 4);
-                        }
-                    me->DespawnOrUnsummon(1);
-                }
-=======
                 if (Creature* Freya = ObjectAccessor::GetCreature(*me, instance->GetData64(DATA_FREYA)))
                     waveCount = CAST_AI(boss_freya::boss_freyaAI, Freya->AI())->trioWaveCount;
->>>>>>> 7fda6f37
             }
 
             void UpdateAI(uint32 /*diff*/)
             {
-                if (instance && instance->GetBossState(BOSS_FREYA) != IN_PROGRESS)
-                    me->DespawnOrUnsummon();
-
                 if (!UpdateVictim())
                     return;
 
@@ -1735,11 +1242,6 @@
                 DoMeleeAttackIfReady();
             }
 
-<<<<<<< HEAD
-            private:
-                uint8 waveCount;
-                InstanceScript* instance;
-=======
             void JustDied(Unit* /*killer*/)
             {
                 if (Creature* Freya = ObjectAccessor::GetCreature(*me, instance->GetData64(DATA_FREYA)))
@@ -1752,41 +1254,29 @@
         private:
             InstanceScript* instance;
             uint8 waveCount;
->>>>>>> 7fda6f37
         };
 
         CreatureAI* GetAI(Creature* creature) const
         {
-            return GetUlduarAI<npc_snaplasherAI>(creature);
+            return new npc_snaplasherAI(creature);
         }
 };
 
 class npc_ancient_conservator : public CreatureScript
 {
-    private:
-        enum
-        {
-            EVENT_NATURES_FURY = 1,
-            EVENT_HEALTHY_SPORE
-        };
-
-    public:
-        npc_ancient_conservator() : CreatureScript("npc_ancient_conservator") {}
+    public:
+        npc_ancient_conservator() : CreatureScript("npc_ancient_conservator") { }
 
         struct npc_ancient_conservatorAI : public ScriptedAI
         {
-            npc_ancient_conservatorAI(Creature* creature) : ScriptedAI(creature) {}
-
-            void InitializeAI()
-            {
-                instance = me->GetInstanceScript();
-                Reset();
+            npc_ancient_conservatorAI(Creature* creature) : ScriptedAI(creature)
+            {
             }
 
             void Reset()
             {
-                events.ScheduleEvent(EVENT_NATURES_FURY, 7.5*IN_MILLISECONDS);
-                events.ScheduleEvent(EVENT_HEALTHY_SPORE, 3.5*IN_MILLISECONDS);
+                natureFuryTimer = 7500;
+                healthySporeTimer = 3500;
                 SummonHealthySpores(2);
             }
 
@@ -1795,112 +1285,80 @@
                 for (uint8 n = 0; n < sporesCount; ++n)
                 {
                     DoCast(SPELL_SUMMON_PERIODIC);
-                    DoCast(SPELL_SPORE_SUMMON_NW);
                     DoCast(SPELL_SPORE_SUMMON_NE);
                     DoCast(SPELL_SPORE_SUMMON_SE);
                     DoCast(SPELL_SPORE_SUMMON_SW);
                 }
             }
 
-            void DamageTaken(Unit* /*attacker*/, uint32 &damage)
-            {
-                if (damage >= me->GetHealth())
-                {
-                    if (instance)
-                        if (Creature* freya = me->GetCreature(*me, instance->GetData64(BOSS_FREYA)))
-                            freya->AI()->SetGUID(me->GetGUID(), ACTION_ELEMENTAL_DEAD);
-                    me->DespawnOrUnsummon(1);
-                }
-            }
-
             void EnterCombat(Unit* who)
             {
-                DoCast(who, SPELL_CONSERVATOR_GRIP);
+                DoCast(who, SPELL_CONSERVATOR_GRIP, true);
             }
 
             void UpdateAI(uint32 diff)
             {
-                if (instance && instance->GetBossState(BOSS_FREYA) != IN_PROGRESS)
-                    me->DespawnOrUnsummon();
-
                 if (!UpdateVictim())
                     return;
 
-                events.Update(diff);
-
-                if (me->HasUnitState(UNIT_STATE_CASTING))
-                    return;
-
-                while (uint32 event = events.ExecuteEvent())
-                {
-                    switch (event)
-                    {
-                        case EVENT_HEALTHY_SPORE:
-                            SummonHealthySpores(1);
-                            events.ScheduleEvent(EVENT_HEALTHY_SPORE, urand(15*IN_MILLISECONDS, 17.5*IN_MILLISECONDS));
-                            return;
-                        case EVENT_NATURES_FURY:
-                            if (Unit* target = SelectTarget(SELECT_TARGET_RANDOM, 0, 100.0f, true, -SPELL_NATURES_FURY))
-                                DoCast(target, SPELL_NATURES_FURY);
-                            me->AddAura(SPELL_CONSERVATOR_GRIP, me);
-                            events.ScheduleEvent(EVENT_NATURES_FURY, 5*IN_MILLISECONDS);
-                            return;
-                        default:
-                            return;
-                    }
-                }
+                if (healthySporeTimer <= diff)
+                {
+                    SummonHealthySpores(1);
+                    healthySporeTimer = urand(15000, 17500);
+                }
+                else
+                    healthySporeTimer -= diff;
+
+                if (natureFuryTimer <= diff)
+                {
+                    if (Unit* target = SelectTarget(SELECT_TARGET_RANDOM, 0, 100.0f, true, -SPELL_NATURE_FURY))
+                        DoCast(target, SPELL_NATURE_FURY);
+                    me->AddAura(SPELL_CONSERVATOR_GRIP, me);
+                    natureFuryTimer = 5000;
+                }
+                else
+                    natureFuryTimer -= diff;
 
                 DoMeleeAttackIfReady();
             }
 
-            private:
-                EventMap events;
-                InstanceScript* instance;
+        private:
+            uint32 natureFuryTimer;
+            uint32 healthySporeTimer;
         };
 
         CreatureAI* GetAI(Creature* creature) const
         {
-            return GetUlduarAI<npc_ancient_conservatorAI>(creature);
+            return new npc_ancient_conservatorAI(creature);
         }
 };
 
 class npc_sun_beam : public CreatureScript
 {
     public:
-        npc_sun_beam() : CreatureScript("npc_sun_beam") {}
+        npc_sun_beam() : CreatureScript("npc_sun_beam") { }
 
         struct npc_sun_beamAI : public ScriptedAI
         {
-            npc_sun_beamAI(Creature* creature) : ScriptedAI(creature) {}
-
-            void InitializeAI()
+            npc_sun_beamAI(Creature* creature) : ScriptedAI(creature)
             {
                 SetCombatMovement(false);
                 me->SetReactState(REACT_PASSIVE);
+                DoCastAOE(SPELL_FREYA_UNSTABLE_ENERGY_VISUAL, true);
                 DoCast(SPELL_FREYA_UNSTABLE_ENERGY);
-                Reset();
-            }
-
-            void Reset()
-            {
-                me->SetReactState(REACT_PASSIVE);
-                me->SetFlag(UNIT_FIELD_FLAGS, UNIT_FLAG_NON_ATTACKABLE | UNIT_FLAG_NOT_SELECTABLE);
-                me->SetDisplayId(me->GetCreatureTemplate()->Modelid2);
-                me->DespawnOrUnsummon(12*IN_MILLISECONDS);
-                DoCast(me, SPELL_FREYA_UNSTABLE_ENERGY_VISUAL, true); // visual
             }
         };
 
         CreatureAI* GetAI(Creature* creature) const
         {
-            return GetUlduarAI<npc_sun_beamAI>(creature);
+            return new npc_sun_beamAI(creature);
         }
 };
 
 class npc_healthy_spore : public CreatureScript
 {
     public:
-        npc_healthy_spore() : CreatureScript("npc_healthy_spore") {}
+        npc_healthy_spore() : CreatureScript("npc_healthy_spore") { }
 
         struct npc_healthy_sporeAI : public ScriptedAI
         {
@@ -1908,65 +1366,47 @@
             {
                 SetCombatMovement(false);
                 me->SetFlag(UNIT_FIELD_FLAGS, UNIT_FLAG_NOT_SELECTABLE | UNIT_FLAG_NON_ATTACKABLE | UNIT_FLAG_IMMUNE_TO_PC);
-            }
-
-            void Reset()
-            {
                 me->SetReactState(REACT_PASSIVE);
                 DoCast(me, SPELL_HEALTHY_SPORE_VISUAL);
                 DoCast(me, SPELL_POTENT_PHEROMONES);
                 DoCast(me, SPELL_GROW);
-                lifeTimer = urand(22*IN_MILLISECONDS, 30*IN_MILLISECONDS);
+                lifeTimer = urand(22000, 30000);
             }
 
             void UpdateAI(uint32 diff)
             {
-                if (InstanceScript* inst = me->GetInstanceScript())
-                {
-                    if (inst->GetBossState(BOSS_FREYA) != IN_PROGRESS)
-                        me->DisappearAndDie();
-                }
-                else
-                    me->DisappearAndDie();
-
                 if (lifeTimer <= diff)
                 {
                     me->RemoveAurasDueToSpell(SPELL_GROW);
-                    me->DespawnOrUnsummon(2.2*IN_MILLISECONDS);
-                    lifeTimer = urand(22*IN_MILLISECONDS, 30*IN_MILLISECONDS);
+                    me->DespawnOrUnsummon(2200);
+                    lifeTimer = urand(22000, 30000);
                 }
                 else
                     lifeTimer -= diff;
             }
 
-            private:
-                uint32 lifeTimer;
+        private:
+            uint32 lifeTimer;
         };
 
         CreatureAI* GetAI(Creature* creature) const
         {
-            return GetUlduarAI<npc_healthy_sporeAI>(creature);
+            return new npc_healthy_sporeAI(creature);
         }
 };
 
 class npc_eonars_gift : public CreatureScript
 {
     public:
-        npc_eonars_gift() : CreatureScript("npc_eonars_gift") {}
+        npc_eonars_gift() : CreatureScript("npc_eonars_gift") { }
 
         struct npc_eonars_giftAI : public ScriptedAI
         {
-            npc_eonars_giftAI(Creature* creature) : ScriptedAI(creature) {}
-
-            void Reset()
+            npc_eonars_giftAI(Creature* creature) : ScriptedAI(creature)
             {
                 SetCombatMovement(false);
-                lifeBindersGiftTimer = 12*IN_MILLISECONDS;
-                cast = false;
-            }
-
-            void IsSummonedBy(Unit* /* summoner */)
-            {
+
+                lifeBindersGiftTimer = 12000;
                 DoCast(me, SPELL_GROW);
                 DoCast(me, SPELL_PHEROMONES, true);
                 DoCast(me, SPELL_EONAR_VISUAL, true);
@@ -1974,121 +1414,85 @@
 
             void UpdateAI(uint32 diff)
             {
-                if (InstanceScript* inst = me->GetInstanceScript())
-                {
-                    if (inst->GetBossState(BOSS_FREYA) != IN_PROGRESS)
-                        me->DisappearAndDie();
-                }
-                else 
-                    me->DisappearAndDie();
-                
-                if (!cast)
-                {
-                    if (lifeBindersGiftTimer <= diff)
+                if (lifeBindersGiftTimer <= diff)
+                {
+                    me->RemoveAurasDueToSpell(SPELL_GROW);
+                    DoCast(SPELL_LIFEBINDERS_GIFT);
+                    me->DespawnOrUnsummon(2500);
+                    lifeBindersGiftTimer = 12000;
+                }
+                else
+                    lifeBindersGiftTimer -= diff;
+            }
+
+        private:
+            uint32 lifeBindersGiftTimer;
+        };
+
+        CreatureAI* GetAI(Creature* creature) const
+        {
+            return new npc_eonars_giftAI(creature);
+        }
+};
+
+class npc_nature_bomb : public CreatureScript
+{
+    public:
+        npc_nature_bomb() : CreatureScript("npc_nature_bomb") { }
+
+        struct npc_nature_bombAI : public ScriptedAI
+        {
+            npc_nature_bombAI(Creature* creature) : ScriptedAI(creature)
+            {
+                SetCombatMovement(false);
+
+                bombTimer = urand(8000, 10000);
+                DoCast(SPELL_OBJECT_BOMB);
+            }
+
+            void UpdateAI(uint32 diff)
+            {
+                if (bombTimer <= diff)
+                {
+                    if (GameObject* go = me->FindNearestGameObject(OBJECT_NATURE_BOMB, 1.0f))
                     {
-                        me->RemoveAurasDueToSpell(SPELL_GROW);
-                        DoCast(SPELL_LIFEBINDERS_GIFT);
-                        me->DespawnOrUnsummon(2.5*IN_MILLISECONDS);
-                        cast = true;
-                    }
-                    else
-                        lifeBindersGiftTimer -= diff;
-                }
-            }
-
-            private:
-                uint32 lifeBindersGiftTimer;
-                bool cast;
-        };
-
-        CreatureAI* GetAI(Creature* creature) const
-        {
-            return GetUlduarAI<npc_eonars_giftAI>(creature);
-        }
-};
-
-class npc_nature_bomb : public CreatureScript
-{
-    public:
-        npc_nature_bomb() : CreatureScript("npc_nature_bomb") {}
-
-        struct npc_nature_bombAI : public ScriptedAI
-        {
-            npc_nature_bombAI(Creature* creature) : ScriptedAI(creature) {}
-
-            void Reset()
-            {
-                SetCombatMovement(false);
-                bombTimer = urand(8*IN_MILLISECONDS, 10*IN_MILLISECONDS);
-                DoCast(SPELL_OBJECT_BOMB);
-                me->SetFlag(UNIT_FIELD_FLAGS, UNIT_FLAG_NON_ATTACKABLE);
-                me->SetDisplayId(me->GetCreatureTemplate()->Modelid2);
-            }
-
-            void UpdateAI(uint32 diff)
-            {
-                if (GameObject* go = me->FindNearestGameObject(GAMEOBJECT_NATURE_BOMB, 5.0f))
-                    go->SetFlag(GAMEOBJECT_FLAGS, GO_FLAG_NOT_SELECTABLE);
-
-                if (bombTimer <= diff)
-                {
-                    if (GameObject* go = me->FindNearestGameObject(GAMEOBJECT_NATURE_BOMB, 5.0f))
-                    {
-                        go->SetGoState(GO_STATE_ACTIVE);
                         DoCast(me, SPELL_NATURE_BOMB);
-                        // me->RemoveGameObject(go, true);
+                        me->RemoveGameObject(go, true);
                         me->RemoveFromWorld();
                     }
+
+                    bombTimer = 10000;
                 }
                 else
                     bombTimer -= diff;
             }
 
-            private:
-                uint32 bombTimer;
+        private:
+            uint32 bombTimer;
         };
 
         CreatureAI* GetAI(Creature* creature) const
         {
-            return GetUlduarAI<npc_nature_bombAI>(creature);
+            return new npc_nature_bombAI(creature);
         }
 };
 
 class npc_unstable_sun_beam : public CreatureScript
 {
     public:
-        npc_unstable_sun_beam() : CreatureScript("npc_unstable_sun_beam") {}
+        npc_unstable_sun_beam() : CreatureScript("npc_unstable_sun_beam") { }
 
         struct npc_unstable_sun_beamAI : public ScriptedAI
         {
-            npc_unstable_sun_beamAI(Creature* creature) : ScriptedAI(creature) {}
-
-            void Reset()
+            npc_unstable_sun_beamAI(Creature* creature) : ScriptedAI(creature)
             {
                 SetCombatMovement(false);
+
+                despawnTimer = urand(7000, 12000);
+                instance = me->GetInstanceScript();
+                DoCast(me, SPELL_PHOTOSYNTHESIS);
+                DoCast(me, SPELL_UNSTABLE_SUN_BEAM);
                 me->SetReactState(REACT_PASSIVE);
-                me->SetFlag(UNIT_FIELD_FLAGS, UNIT_FLAG_NON_ATTACKABLE | UNIT_FLAG_NOT_SELECTABLE);
-                DoCast(me, SPELL_PHOTOSYNTHESIS);
-                DoCast(me, SPELL_UNSTABLE_SUN_BEAM_PERIODIC);
-                despawnTimer = urand(7*IN_MILLISECONDS, 12*IN_MILLISECONDS);
-                me->SetDisplayId(me->GetCreatureTemplate()->Modelid2);
-            }
-
-            void MoveInLineOfSight(Unit* target)
-            {
-                if (target)
-                    if (Creature* c = target->ToCreature())
-                        if (c->GetEntry() == NPC_ELDER_BRIGHTLEAF)
-                        {
-                            if (me->IsWithinDist2d(c, 4))
-                            {
-                                if (!c->HasAura(SPELL_PHOTOSYNTHESIS))                  // Simulates something like "move aura photosynthesis from elder to me"
-                                    me->AddAura(SPELL_PHOTOSYNTHESIS, c);
-                            }
-                            else
-                                if (c->HasAura(SPELL_PHOTOSYNTHESIS))
-                                    c->RemoveAurasDueToSpell(SPELL_PHOTOSYNTHESIS);
-                        }
             }
 
             void UpdateAI(uint32 diff)
@@ -2106,177 +1510,36 @@
             {
                 if (target && spell->Id == SPELL_UNSTABLE_ENERGY)
                 {
-                    target->RemoveAurasDueToSpell(SPELL_UNSTABLE_SUN_BEAM_PERIODIC);
+                    target->RemoveAurasDueToSpell(SPELL_UNSTABLE_SUN_BEAM);
                     target->RemoveAurasDueToSpell(SPELL_UNSTABLE_SUN_BEAM_TRIGGERED);
                 }
             }
 
-            private:
-                uint32 despawnTimer;
+        private:
+            InstanceScript* instance;
+            uint32 despawnTimer;
         };
 
         CreatureAI* GetAI(Creature* creature) const
         {
-            return GetUlduarAI<npc_unstable_sun_beamAI>(creature);
-        }
-};
-
-class IsNoAllyOfNature
-{
-    public:
-        bool operator() (WorldObject* unit)
-        {
-            if (unit->ToCreature())
-            {
-                switch (unit->ToCreature()->GetEntry())
-                {
-                    case NPC_DETONATING_LASHER:
-                    case NPC_ANCIENT_WATER_SPIRIT:
-                    case NPC_STORM_LASHER:
-                    case NPC_SNAPLASHER: 
-                    case NPC_ANCIENT_CONSERVATOR:
-                        return false;
-                    default:
-                        break;
-                }
-            }
-            return true;
-        }
-};
-
-class spell_essence_targeting_ironbranch : public SpellScriptLoader
-{
-    public:
-        spell_essence_targeting_ironbranch() : SpellScriptLoader("spell_elder_ironbranch_essence_targeting") {}
-
-        class spell_essence_targeting_SpellScript : public SpellScript
-        {
-            PrepareSpellScript(spell_essence_targeting_SpellScript);
-
-            void FilterTargets(std::list<WorldObject*>& targets)
-            {
-                targets.remove_if(IsNoAllyOfNature());
-            }
-
-            void Register()
-            {
-                OnObjectAreaTargetSelect += SpellObjectAreaTargetSelectFn(spell_essence_targeting_SpellScript::FilterTargets, EFFECT_0, TARGET_UNIT_SRC_AREA_ALLY);                         
-            }
-        };
-
-        SpellScript* GetSpellScript() const
-        {
-            return new spell_essence_targeting_SpellScript();
-        }
-};
-
-class spell_essence_targeting_brightleaf : public SpellScriptLoader
-{
-    public:
-        spell_essence_targeting_brightleaf() : SpellScriptLoader("spell_elder_brightleaf_essence_targeting") {}
-
-        class spell_essence_targeting_SpellScript : public SpellScript
-        {
-            PrepareSpellScript(spell_essence_targeting_SpellScript);
-
-            void FilterTargets(std::list<WorldObject*>& targets)
-            {
-                targets.remove_if(IsNoAllyOfNature());
-            }
-
-            void Register()
-            {
-                OnObjectAreaTargetSelect += SpellObjectAreaTargetSelectFn(spell_essence_targeting_SpellScript::FilterTargets, EFFECT_0, TARGET_UNIT_SRC_AREA_ALLY);
-                OnObjectAreaTargetSelect += SpellObjectAreaTargetSelectFn(spell_essence_targeting_SpellScript::FilterTargets, EFFECT_1, TARGET_UNIT_SRC_AREA_ALLY);
-            }
-        };
-
-        SpellScript* GetSpellScript() const
-        {
-            return new spell_essence_targeting_SpellScript();
-        }
-};
-
-
-class spell_aggregation_pheromones_targeting : public SpellScriptLoader
-{
-    public:
-        spell_aggregation_pheromones_targeting() : SpellScriptLoader("spell_aggregation_pheromones_targeting") {}
-
-        class spell_aggregation_pheromones_targeting_SpellScript : public SpellScript
-        {
-            PrepareSpellScript(spell_aggregation_pheromones_targeting_SpellScript);
-
-            void FilterTargets(std::list<WorldObject*>& targets)
-            {
-                // remove caster if this is the only target
-                if (targets.size() < 2)
-                    targets.clear();
-            }
-
-            void Register()
-            {
-                OnObjectAreaTargetSelect += SpellObjectAreaTargetSelectFn(spell_aggregation_pheromones_targeting_SpellScript::FilterTargets, EFFECT_0, TARGET_UNIT_SRC_AREA_ALLY);
-                OnObjectAreaTargetSelect += SpellObjectAreaTargetSelectFn(spell_aggregation_pheromones_targeting_SpellScript::FilterTargets, EFFECT_1, TARGET_UNIT_SRC_AREA_ALLY);
-                OnObjectAreaTargetSelect += SpellObjectAreaTargetSelectFn(spell_aggregation_pheromones_targeting_SpellScript::FilterTargets, EFFECT_2, TARGET_UNIT_SRC_AREA_ALLY);
-            }
-        };
-
-        SpellScript* GetSpellScript() const
-        {
-            return new spell_aggregation_pheromones_targeting_SpellScript();
-        }
-};
-
-// temporary to trigger spell on proper target
-class spell_elder_brightleaf_unstable_sun_beam : public SpellScriptLoader
-{
-    public:
-        spell_elder_brightleaf_unstable_sun_beam() : SpellScriptLoader("spell_elder_brightleaf_unstable_sun_beam") {}
-
-        class spell_elder_brightleaf_unstable_sun_beam_SpellScript : public SpellScript
-        {
-            PrepareSpellScript(spell_elder_brightleaf_unstable_sun_beam_SpellScript);
-
-            void HandleForceCast(SpellEffIndex effIndex)
-            {
-                PreventHitDefaultEffect(effIndex);
-
-                Unit* caster = GetCaster();
+            return new npc_unstable_sun_beamAI(creature);
+        }
+};
+
+class spell_freya_attuned_to_nature_dose_reduction : public SpellScriptLoader
+{
+    public:
+        spell_freya_attuned_to_nature_dose_reduction() : SpellScriptLoader("spell_freya_attuned_to_nature_dose_reduction") {  }
+
+        class spell_freya_attuned_to_nature_dose_reduction_SpellScript : public SpellScript
+        {
+            PrepareSpellScript(spell_freya_attuned_to_nature_dose_reduction_SpellScript);
+
+            void HandleScript(SpellEffIndex /*effIndex*/)
+            {
                 Unit* target = GetHitUnit();
 
-                uint32 triggered_spell_id = GetSpellInfo()->Effects[effIndex].TriggerSpell;
-
-                if (caster && target && triggered_spell_id)
-                    target->CastSpell(target, triggered_spell_id, true, 0, 0, caster->GetGUID());
-            }
-
-            void Register()
-            {
-                OnEffectHitTarget += SpellEffectFn(spell_elder_brightleaf_unstable_sun_beam_SpellScript::HandleForceCast, EFFECT_1, SPELL_EFFECT_FORCE_CAST);
-            }
-        };
-
-        SpellScript* GetSpellScript() const
-        {
-            return new spell_elder_brightleaf_unstable_sun_beam_SpellScript();
-        }
-};
-
-class spell_freya_attuned_to_nature_dose_reduction : public SpellScriptLoader
-{
-    public:
-        spell_freya_attuned_to_nature_dose_reduction() : SpellScriptLoader("spell_freya_attuned_to_nature_dose_reduction") {}
-
-        class spell_freya_attuned_to_nature_dose_reduction_SpellScript : public SpellScript
-        {
-            PrepareSpellScript(spell_freya_attuned_to_nature_dose_reduction_SpellScript)
-
-            void HandleScript(SpellEffIndex /*effIndex*/)
-            {
-                Unit* target = GetHitUnit();
-                SpellInfo const* spellInfo = GetSpellInfo();
-                switch (spellInfo->Id)
+                switch (GetSpellInfo()->Id)
                 {
                     case SPELL_ATTUNED_TO_NATURE_2_DOSE_REDUCTION:
                         if (target->HasAura(GetEffectValue()))
@@ -2313,7 +1576,7 @@
 class spell_freya_iron_roots : public SpellScriptLoader
 {
     public:
-        spell_freya_iron_roots() : SpellScriptLoader("spell_freya_iron_roots") {}
+        spell_freya_iron_roots() : SpellScriptLoader("spell_freya_iron_roots") { }
 
         class spell_freya_iron_roots_SpellScript : public SpellScript
         {
@@ -2343,103 +1606,48 @@
         }
 };
 
-class spell_freya_natural_bomb_spell : public SpellScriptLoader
-{
-    public:
-        spell_freya_natural_bomb_spell() : SpellScriptLoader("spell_freya_natural_bomb_spell") {}
-
-        class spell_freya_natural_bomb_SpellScript : public SpellScript
-        {
-            PrepareSpellScript(spell_freya_natural_bomb_SpellScript);
-
-            void OnHitEffect()
-            {
-                if (Unit* target = GetHitUnit())
-                    target->CastSpell(target, SPELL_SUMMON_NATURE_BOMB, true);
-            }
-
-            void Register()
-            {
-                OnHit += SpellHitFn(spell_freya_natural_bomb_SpellScript::OnHitEffect);
-            }
-        };
-
-        SpellScript* GetSpellScript() const
-        {
-            return new spell_freya_natural_bomb_SpellScript();
-        }
-};
-
 class achievement_getting_back_to_nature : public AchievementCriteriaScript
 {
     public:
-        achievement_getting_back_to_nature(const char* name) : AchievementCriteriaScript(name) {}
+        achievement_getting_back_to_nature() : AchievementCriteriaScript("achievement_getting_back_to_nature") { }
 
         bool OnCheck(Player* /*player*/, Unit* target)
         {
-            if (!target)
-                return false;
-
-            if (Creature* Freya = target->ToCreature())
-                if (Freya->AI()->GetData(DATA_GETTING_BACK_TO_NATURE) >= 25)
-                    return true;
-
-            return false;
+            return target && target->GetAI()->GetData(DATA_GETTING_BACK_TO_NATURE) >= 25;
         }
 };
 
 class achievement_knock_on_wood : public AchievementCriteriaScript
 {
-    public:
-        achievement_knock_on_wood(const char* name) : AchievementCriteriaScript(name) {}
-
-        bool OnCheck(Player* /*player*/, Unit* target)
-        {
-            if (!target)
-                return false;
-
-            if (Creature* Freya = target->ToCreature())
-                if (Freya->AI()->GetData(DATA_KNOCK_ON_WOOD) >= 1)
-                    return true;
-
-            return false;
-        }
+   public:
+       achievement_knock_on_wood() : AchievementCriteriaScript("achievement_knock_on_wood") { }
+
+       bool OnCheck(Player* /*player*/, Unit* target)
+       {
+           return target && target->GetAI()->GetData(DATA_KNOCK_ON_WOOD) >= 1;
+       }
 };
 
 class achievement_knock_knock_on_wood : public AchievementCriteriaScript
 {
-    public:
-        achievement_knock_knock_on_wood(const char* name) : AchievementCriteriaScript(name) {}
-
-        bool OnCheck(Player* /*player*/, Unit* target)
-        {
-            if (!target)
-                return false;
-
-            if (Creature* Freya = target->ToCreature())
-                if (Freya->AI()->GetData(DATA_KNOCK_ON_WOOD) >= 2)
-                    return true;
-
-            return false;
-        }
+   public:
+       achievement_knock_knock_on_wood() : AchievementCriteriaScript("achievement_knock_knock_on_wood") { }
+
+       bool OnCheck(Player* /*player*/, Unit* target)
+       {
+           return target && target->GetAI()->GetData(DATA_KNOCK_ON_WOOD) >= 2;
+       }
 };
 
 class achievement_knock_knock_knock_on_wood : public AchievementCriteriaScript
 {
-    public:
-        achievement_knock_knock_knock_on_wood(const char* name) : AchievementCriteriaScript(name) {}
-
-        bool OnCheck(Player* /*player*/, Unit* target)
-        {
-            if (!target)
-                return false;
-
-            if (Creature* Freya = target->ToCreature())
-                if (Freya->AI()->GetData(DATA_KNOCK_ON_WOOD) == 3)
-                    return true;
-
-            return false;
-        }
+   public:
+       achievement_knock_knock_knock_on_wood() : AchievementCriteriaScript("achievement_knock_knock_knock_on_wood") { }
+
+       bool OnCheck(Player* /*player*/, Unit* target)
+       {
+           return target && target->GetAI()->GetData(DATA_KNOCK_ON_WOOD) == 3;
+       }
 };
 
 void AddSC_boss_freya()
@@ -2459,27 +1667,10 @@
     new npc_healthy_spore();
     new npc_unstable_sun_beam();
     new npc_iron_roots();
-    // new spell_essence_targeting("spell_elder_stonebark_essence_targeting");
-    new spell_essence_targeting_ironbranch();
-    new spell_essence_targeting_brightleaf();
-    new spell_aggregation_pheromones_targeting();       // more or less for NPCs that are always in this area
     new spell_freya_attuned_to_nature_dose_reduction();
     new spell_freya_iron_roots();
-    new spell_elder_brightleaf_unstable_sun_beam();
-
-    new achievement_getting_back_to_nature("achievement_getting_back_to_nature");           // 10m 2982 [10445]
-    new achievement_getting_back_to_nature("achievement_getting_back_to_nature_25");        // 25m 2983 [10758]
-    new achievement_knock_on_wood("achievement_knock_on_wood");                             // 10m 3177 [10447]
-    new achievement_knock_on_wood("achievement_knock_on_wood_25");                          // 25m 3185 [10459]
-    new achievement_knock_knock_on_wood("achievement_knock_knock_on_wood");                 // 10m 3178 [10448]
-    new achievement_knock_knock_on_wood("achievement_knock_knock_on_wood_25");              // 25m 3186 [10460]
-    new achievement_knock_knock_knock_on_wood("achievement_knock_knock_knock_on_wood");     // 10m 3179 [10449]
-    new achievement_knock_knock_knock_on_wood("achievement_knock_knock_knock_on_wood_25");  // 25m 3187 [10461]
-}
-
-#undef SPELL_TOUCH_OF_EONAR
-#undef SPELL_IRON_ROOTS
-#undef SPELL_NATURES_FURY
-#undef SPELL_UNSTABLE_ENERGY
-#undef SPELL_ROOTS_FREYA
-#undef SPELL_PETRIFIED_BARK+    new achievement_getting_back_to_nature();
+    new achievement_knock_on_wood();
+    new achievement_knock_knock_on_wood();
+    new achievement_knock_knock_knock_on_wood();
+}