/*
 * Copyright (C) 2008-2014 TrinityCore <http://www.trinitycore.org/>
 *
 * This program is free software; you can redistribute it and/or modify it
 * under the terms of the GNU General Public License as published by the
 * Free Software Foundation; either version 2 of the License, or (at your
 * option) any later version.
 *
 * This program is distributed in the hope that it will be useful, but WITHOUT
 * ANY WARRANTY; without even the implied warranty of MERCHANTABILITY or
 * FITNESS FOR A PARTICULAR PURPOSE. See the GNU General Public License for
 * more details.
 *
 * You should have received a copy of the GNU General Public License along
 * with this program. If not, see <http://www.gnu.org/licenses/>.
 */

#include "ScriptMgr.h"
#include "ScriptedCreature.h"
#include "SpellScript.h"
#include "Cell.h"
#include "CellImpl.h"
#include "GridNotifiers.h"
#include "GridNotifiersImpl.h"
#include "ulduar.h"

enum FreyaYells
{
    // Freya
    SAY_AGGRO                                    = 0,
    SAY_AGGRO_WITH_ELDER                         = 1,
    SAY_SLAY                                     = 2,
    SAY_DEATH                                    = 3,
    SAY_BERSERK                                  = 4,
    SAY_SUMMON_CONSERVATOR                       = 5,
    SAY_SUMMON_TRIO                              = 6,
    SAY_SUMMON_LASHERS                           = 7,
    EMOTE_LIFEBINDERS_GIFT                       = 8,
    EMOTE_ALLIES_OF_NATURE                       = 9,
    EMOTE_GROUND_TREMOR                          = 10,
    EMOTE_IRON_ROOTS                             = 11,

    // Elder Brightleaf / Elder Ironbranch / Elder Stonebark
    SAY_ELDER_AGGRO                              = 0,
    SAY_ELDER_SLAY                               = 1,
    SAY_ELDER_DEATH                              = 2
};

enum FreyaSpells
{
    // Freya
    SPELL_ATTUNED_TO_NATURE                      = 62519,
    SPELL_TOUCH_OF_EONAR                         = 62528,
    SPELL_SUNBEAM                                = 62623,
    SPELL_ENRAGE                                 = 47008,
    SPELL_FREYA_GROUND_TREMOR                    = 62437,
    SPELL_ROOTS_FREYA                            = 62283,
    SPELL_STONEBARK_ESSENCE                      = 62483,
    SPELL_IRONBRANCH_ESSENCE                     = 62484,
    SPELL_BRIGHTLEAF_ESSENCE                     = 62485,
    SPELL_DRAINED_OF_POWER                       = 62467,
    SPELL_SUMMON_EONAR_GIFT                      = 62572,

    // Stonebark
    SPELL_FISTS_OF_STONE                         = 62344,
    SPELL_GROUND_TREMOR                          = 62325,
    SPELL_PETRIFIED_BARK                         = 62337,
    SPELL_PETRIFIED_BARK_DMG                     = 62379,

    // Ironbranch
    SPELL_IMPALE                                 = 62310,
    SPELL_ROOTS_IRONBRANCH                       = 62438,
    SPELL_THORN_SWARM                            = 62285,

    // Brightleaf
    SPELL_FLUX_AURA                              = 62239,
    SPELL_FLUX                                   = 62262,
    SPELL_FLUX_PLUS                              = 62251,
    SPELL_FLUX_MINUS                             = 62252,
    SPELL_SOLAR_FLARE                            = 62240,
    SPELL_UNSTABLE_SUN_BEAM_SUMMON               = 62207, // Trigger 62221

    // Stack Removing of Attuned to Nature
    SPELL_REMOVE_25STACK                         = 62521,
    SPELL_REMOVE_10STACK                         = 62525,
    SPELL_REMOVE_2STACK                          = 62524,

    // Achievement spells
    SPELL_DEFORESTATION_CREDIT                   = 65015,
    SPELL_KNOCK_ON_WOOD_CREDIT                   = 65074,

    // Wave summoning spells
    SPELL_SUMMON_LASHERS                         = 62687,
    SPELL_SUMMON_TRIO                            = 62686,
    SPELL_SUMMON_ANCIENT_CONSERVATOR             = 62685,

    // Detonating Lasher
    SPELL_DETONATE                               = 62598,
    SPELL_FLAME_LASH                             = 62608,

    // Ancient Water Spirit
    SPELL_TIDAL_WAVE                             = 62653,
    SPELL_TIDAL_WAVE_EFFECT                      = 62654,

    // Storm Lasher
    SPELL_LIGHTNING_LASH                         = 62648,
    SPELL_STORMBOLT                              = 62649,

    // Snaplasher
    SPELL_HARDENED_BARK                          = 62664,
    SPELL_BARK_AURA                              = 62663,

    // Ancient Conservator
    SPELL_CONSERVATOR_GRIP                       = 62532,
    SPELL_NATURE_FURY                            = 62589,
    SPELL_SUMMON_PERIODIC                        = 62566,
    SPELL_SPORE_SUMMON_NW                        = 62582, // Not used, triggered by SPELL_SUMMON_PERIODIC
    SPELL_SPORE_SUMMON_NE                        = 62591,
    SPELL_SPORE_SUMMON_SE                        = 62592,
    SPELL_SPORE_SUMMON_SW                        = 62593,

    // Healthly Spore
    SPELL_HEALTHY_SPORE_VISUAL                   = 62538,
    SPELL_GROW                                   = 62559,
    SPELL_POTENT_PHEROMONES                      = 62541,

    // Eonar's Gift
    SPELL_LIFEBINDERS_GIFT                       = 62584,
    SPELL_PHEROMONES                             = 62619,
    SPELL_EONAR_VISUAL                           = 62579,

    // Nature Bomb
    SPELL_NATURE_BOMB                            = 64587,
    SPELL_OBJECT_BOMB                            = 64600,
    SPELL_SUMMON_NATURE_BOMB                     = 64604,

    // Unstable Sun Beam
    SPELL_UNSTABLE_SUN_BEAM                      = 62211,
    SPELL_UNSTABLE_ENERGY                        = 62217,
    SPELL_PHOTOSYNTHESIS                         = 62209,
    SPELL_UNSTABLE_SUN_BEAM_TRIGGERED            = 62243,
    SPELL_FREYA_UNSTABLE_SUNBEAM                 = 62450, // Or maybe 62866?

    // Sun Beam
    SPELL_FREYA_UNSTABLE_ENERGY                  = 62451,
    SPELL_FREYA_UNSTABLE_ENERGY_VISUAL           = 62216,

    // Attuned To Nature spells
    SPELL_ATTUNED_TO_NATURE_2_DOSE_REDUCTION     = 62524,
    SPELL_ATTUNED_TO_NATURE_10_DOSE_REDUCTION    = 62525,
    SPELL_ATTUNED_TO_NATURE_25_DOSE_REDUCTION    = 62521
};

enum FreyaNpcs
{
    NPC_SUN_BEAM                                 = 33170,
    NPC_DETONATING_LASHER                        = 32918,
    NPC_ANCIENT_CONSERVATOR                      = 33203,
    NPC_ANCIENT_WATER_SPIRIT                     = 33202,
    NPC_STORM_LASHER                             = 32919,
    NPC_SNAPLASHER                               = 32916,
    NPC_NATURE_BOMB                              = 34129,
    NPC_EONARS_GIFT                              = 33228,
    NPC_HEALTHY_SPORE                            = 33215,
    NPC_UNSTABLE_SUN_BEAM                        = 33050,
    NPC_IRON_ROOTS                               = 33088,
    NPC_STRENGTHENED_IRON_ROOTS                  = 33168,

    OBJECT_NATURE_BOMB                           = 194902
};

enum FreyaActions
{
    ACTION_ELDER_DEATH                           = 1,
    ACTION_ELDER_FREYA_KILLED                    = 2
};

enum FreyaEvents
{
    // Freya
    EVENT_WAVE                                   = 1,
    EVENT_EONAR_GIFT                             = 2,
    EVENT_NATURE_BOMB                            = 3,
    EVENT_UNSTABLE_ENERGY                        = 4,
    EVENT_STRENGTHENED_IRON_ROOTS                = 5,
    EVENT_GROUND_TREMOR                          = 6,
    EVENT_SUNBEAM                                = 7,
    EVENT_ENRAGE                                 = 8,

    // Elder Stonebark
    EVENT_TREMOR                                 = 9,
    EVENT_BARK                                   = 10,
    EVENT_FISTS                                  = 11,

    // Elder Ironbranch
    EVENT_IMPALE                                 = 12,
    EVENT_IRON_ROOTS                             = 13,
    EVENT_THORN_SWARM                            = 14,

    // Elder Brightleaf
    EVENT_SOLAR_FLARE                            = 15,
    EVENT_UNSTABLE_SUN_BEAM                      = 16,
    EVENT_FLUX                                   = 17
};

enum Misc
{
    WAVE_TIME                                   = 60000, // Normal wave is one minute
    TIME_DIFFERENCE                             = 10000, // If difference between waveTime and WAVE_TIME is bigger then TIME_DIFFERENCE, schedule EVENT_WAVE in 10 seconds
    DATA_GETTING_BACK_TO_NATURE                 = 1,
    DATA_KNOCK_ON_WOOD                          = 2
};

class npc_iron_roots : public CreatureScript
{
    public:
        npc_iron_roots() : CreatureScript("npc_iron_roots") { }

        struct npc_iron_rootsAI : public ScriptedAI
        {
            npc_iron_rootsAI(Creature* creature) : ScriptedAI(creature)
            {
                SetCombatMovement(false);

                me->ApplySpellImmune(0, IMMUNITY_EFFECT, SPELL_EFFECT_KNOCK_BACK, true);
                me->ApplySpellImmune(0, IMMUNITY_ID, 49560, true); // Death Grip
                me->setFaction(14);
                me->SetReactState(REACT_PASSIVE);
            }

            void IsSummonedBy(Unit* summoner) override
            {
                if (summoner->GetTypeId() != TYPEID_PLAYER)
                    return;
                // Summoner is a player, who should have root aura on self
                summonerGUID = summoner->GetGUID();
                me->SetFacingToObject(summoner);
                me->SetInCombatWith(summoner);
            }

            void JustDied(Unit* /*killer*/) override
            {
                if (Player* target = ObjectAccessor::GetPlayer(*me, summonerGUID))
                {
                    target->RemoveAurasDueToSpell(SPELL_ROOTS_IRONBRANCH);
                    target->RemoveAurasDueToSpell(SPELL_ROOTS_FREYA);
                }

                me->RemoveCorpse(false);
            }

        private:
            ObjectGuid summonerGUID;
        };

        CreatureAI* GetAI(Creature* creature) const override
        {
            return new npc_iron_rootsAI(creature);
        }
};

class boss_freya : public CreatureScript
{
    public:
        boss_freya() : CreatureScript("boss_freya") { }

        struct boss_freyaAI : public BossAI
        {
<<<<<<< HEAD
            boss_freyaAI(Creature* creature) : BossAI(creature, BOSS_FREYA)
            {
                Initialize();
                memset(elementalTimer, 0, sizeof(elementalTimer));
                diffTimer = 0;
                attunedToNature = 0;
            }
=======
            boss_freyaAI(Creature* creature) : BossAI(creature, BOSS_FREYA) { }

            ObjectGuid ElementalGUID[3][2];

            uint32 deforestation[6][2];
            uint32 elementalTimer[2];
            uint32 diffTimer;
            uint8 trioWaveCount;
            uint8 trioWaveController;
            uint8 waveCount;
            uint8 elderCount;
            uint8 attunedToNature;

            bool checkElementalAlive[2];
            bool trioDefeated[2];
            bool random[3];
>>>>>>> a0efe160

            void Initialize()
            {
                trioWaveCount = 0;
                trioWaveController = 0;
                waveCount = 0;
                elderCount = 0;

                for (uint8 i = 0; i < 3; ++i)
                    for (uint8 n = 0; n < 2; ++n)
                        ElementalGUID[i][n].Clear();
                for (uint8 i = 0; i < 6; ++i)
                    for (uint8 n = 0; n < 2; ++n)
                        deforestation[i][n] = 0;
                for (uint8 n = 0; n < 2; ++n)
                {
                    checkElementalAlive[n] = true;
                    trioDefeated[n] = false;
                }
                for (uint8 n = 0; n < 3; ++n)
                    random[n] = false;
            }

            uint64 ElementalGUID[3][2];

            uint32 deforestation[6][2];
            uint32 elementalTimer[2];
            uint32 diffTimer;
            uint8 trioWaveCount;
            uint8 trioWaveController;
            uint8 waveCount;
            uint8 elderCount;
            uint8 attunedToNature;

            bool checkElementalAlive[2];
            bool trioDefeated[2];
            bool random[3];

            void Reset() override
            {
                _Reset();
                Initialize();
            }

            void KilledUnit(Unit* who) override
            {
                if (who->GetTypeId() == TYPEID_PLAYER)
                    Talk(SAY_SLAY);
            }

            void DamageTaken(Unit* who, uint32& damage) override
            {
                if (damage >= me->GetHealth())
                {
                    damage = 0;
                    JustDied(who);
                }
            }

            void EnterCombat(Unit* who) override
            {
                _EnterCombat();
                DoZoneInCombat();
                Creature* Elder[3];
                for (uint8 n = 0; n < 3; ++n)
                {
                    Elder[n] = ObjectAccessor::GetCreature(*me, instance->GetGuidData(BOSS_BRIGHTLEAF + n));
                    if (Elder[n] && Elder[n]->IsAlive())
                    {
                        me->AddAura(SPELL_DRAINED_OF_POWER, Elder[n]);
                        Elder[n]->CastSpell(me, SPELL_IRONBRANCH_ESSENCE, true);
                        Elder[n]->RemoveLootMode(LOOT_MODE_DEFAULT); //! Why?
                        Elder[n]->AI()->AttackStart(who);
                        Elder[n]->AddThreat(who, 250.0f);
                        Elder[n]->SetInCombatWith(who);
                        ++elderCount;
                    }
                }

                if (Elder[0] && Elder[0]->IsAlive())
                {
                    Elder[0]->CastSpell(me, SPELL_BRIGHTLEAF_ESSENCE, true);
                    events.ScheduleEvent(EVENT_UNSTABLE_ENERGY, urand(10000, 20000));
                }

                if (Elder[1] && Elder[1]->IsAlive())
                {
                    Elder[1]->CastSpell(me, SPELL_STONEBARK_ESSENCE, true);
                    events.ScheduleEvent(EVENT_GROUND_TREMOR, urand(10000, 20000));
                }

                if (Elder[2] && Elder[2]->IsAlive())
                {
                    Elder[2]->CastSpell(me, SPELL_IRONBRANCH_ESSENCE, true);
                    events.ScheduleEvent(EVENT_STRENGTHENED_IRON_ROOTS, urand(10000, 20000));
                }

                if (elderCount == 0)
                    Talk(SAY_AGGRO);
                else
                    Talk(SAY_AGGRO_WITH_ELDER);

                me->CastCustomSpell(SPELL_ATTUNED_TO_NATURE, SPELLVALUE_AURA_STACK, 150, me, true);

                events.ScheduleEvent(EVENT_WAVE, 10000);
                events.ScheduleEvent(EVENT_EONAR_GIFT, 25000);
                events.ScheduleEvent(EVENT_ENRAGE, 600000);
                events.ScheduleEvent(EVENT_SUNBEAM, urand(5000, 15000));
            }

            uint32 GetData(uint32 type) const override
            {
                switch (type)
                {
                    case DATA_GETTING_BACK_TO_NATURE:
                        return attunedToNature;
                    case DATA_KNOCK_ON_WOOD:
                        return elderCount;
                }

                return 0;
            }

            void UpdateAI(uint32 diff) override
            {
                if (!UpdateVictim())
                    return;

                events.Update(diff);

                if (me->HasUnitState(UNIT_STATE_CASTING))
                    return;

                while (uint32 eventId = events.ExecuteEvent())
                {
                    switch (eventId)
                    {
                        case EVENT_ENRAGE:
                            Talk(SAY_BERSERK);
                            DoCast(me, SPELL_ENRAGE);
                            break;
                        case EVENT_SUNBEAM:
                            if (Unit* target = SelectTarget(SELECT_TARGET_RANDOM, 0, 100.0f, true))
                                DoCast(target, SPELL_SUNBEAM);
                            events.ScheduleEvent(EVENT_SUNBEAM, urand(10000, 15000));
                            break;
                        case EVENT_NATURE_BOMB:
                            DoCastAOE(SPELL_SUMMON_NATURE_BOMB, true);
                            events.ScheduleEvent(EVENT_NATURE_BOMB, urand(10000, 12000));
                            break;
                        case EVENT_UNSTABLE_ENERGY:
                            if (Unit* target = SelectTarget(SELECT_TARGET_RANDOM, 0, 100.0f, true))
                                DoCast(target, SPELL_FREYA_UNSTABLE_SUNBEAM, true);
                            events.ScheduleEvent(EVENT_UNSTABLE_ENERGY, urand(15000, 20000));
                            break;
                        case EVENT_WAVE:
                            SpawnWave();
                            if (waveCount <= 6) // If set to 6 The Bombs appear during the Final Add wave
                                events.ScheduleEvent(EVENT_WAVE, WAVE_TIME);
                            else
                                events.ScheduleEvent(EVENT_NATURE_BOMB, urand(10000, 20000));
                            break;
                        case EVENT_EONAR_GIFT:
                            Talk(EMOTE_LIFEBINDERS_GIFT);
                            DoCast(me, SPELL_SUMMON_EONAR_GIFT);
                            events.ScheduleEvent(EVENT_EONAR_GIFT, urand(40000, 50000));
                            break;
                        case EVENT_STRENGTHENED_IRON_ROOTS:
                            Talk(EMOTE_IRON_ROOTS);
                            if (Unit* target = SelectTarget(SELECT_TARGET_RANDOM, 0, 100.0f, true, -SPELL_ROOTS_FREYA))
                                target->CastSpell(target, SPELL_ROOTS_FREYA, true); // This must be cast by Target self
                            events.ScheduleEvent(EVENT_STRENGTHENED_IRON_ROOTS, urand(12000, 20000));
                            break;
                        case EVENT_GROUND_TREMOR:
                            Talk(EMOTE_GROUND_TREMOR);
                            DoCastAOE(SPELL_FREYA_GROUND_TREMOR);
                            events.ScheduleEvent(EVENT_GROUND_TREMOR, urand(25000, 28000));
                            break;
                    }
                }

                if (!me->HasAura(SPELL_TOUCH_OF_EONAR))
                    me->CastSpell(me, SPELL_TOUCH_OF_EONAR, true);

                // For achievement check
                if (Aura* aura = me->GetAura(SPELL_ATTUNED_TO_NATURE))
                    attunedToNature = aura->GetStackAmount();
                else
                    attunedToNature = 0;

                diffTimer += diff;                                               // For getting time difference for Deforestation achievement

                // Elementals must be killed within 12 seconds of each other, or they will all revive and heal
                Creature* Elemental[3][2];
                for (uint8 i = 0; i < 2; ++i)
                {
                    if (checkElementalAlive[i])
                        elementalTimer[i] = 0;
                    else
                    {
                        elementalTimer[i] += diff;
                        for (uint8 k = 0; k < 3; ++k)
                            Elemental[k][i] = ObjectAccessor::GetCreature(*me, ElementalGUID[k][i]);
                        if (elementalTimer[i] > 12000)
                        {
                            if (!trioDefeated[i]) // Do *NOT* merge this bool with bool few lines below!
                            {
                                if (Elemental[0][i] && Elemental[1][i] && Elemental[2][i])
                                {
                                    for (uint8 n = 0; n < 3; ++n)
                                    {
                                        if (Elemental[n][i]->IsAlive())
                                            Elemental[n][i]->SetHealth(Elemental[n][i]->GetMaxHealth());
                                        else
                                            Elemental[n][i]->Respawn();
                                    }
                                }
                            }
                            checkElementalAlive[i] = true;
                        }
                        else
                        {
                            if (!trioDefeated[i])
                            {
                                if (Elemental[0][i] && Elemental[1][i] && Elemental[2][i])
                                {
                                    if (Elemental[0][i]->isDead() && Elemental[1][i]->isDead() && Elemental[2][i]->isDead())
                                    {
                                        for (uint8 n = 0; n < 3; ++n)
                                        {
                                            summons.Despawn(Elemental[n][i]);
                                            Elemental[n][i]->DespawnOrUnsummon(5000);
                                            trioDefeated[i] = true;
                                            Elemental[n][i]->CastSpell(me, SPELL_REMOVE_10STACK, true);
                                        }
                                    }
                                }
                            }
                        }
                    }
                }

                DoMeleeAttackIfReady();
            }

            // Check if all Trio NPCs are dead - achievement check
            void LasherDead(uint32 type)                                         // Type must be in format of a binary mask
            {
                uint8 n = 0;

                // Handling received data
                for (uint8 i = 0; i < 5; ++i)                                    // We have created "instances" for keeping informations about last 6 death lashers - needed because of respawning
                {
                    deforestation[i][0] = deforestation[(i + 1)][0];             // Time
                    deforestation[i][1] = deforestation[(i + 1)][1];             // Type
                }
                deforestation[5][0] = diffTimer;
                deforestation[5][1] = type;

                // Check for achievement completion
                if (deforestation[0][1])                                         // Check for proper functionality of binary masks (overflow would not be problem)
                {
                    for (uint8 i = 0; i < 6; ++i)                                // Count binary mask
                    {
                        n += deforestation[i][1];
                    }
                    if ((deforestation[5][0] - deforestation[0][0]) < 10000)     // Time check
                    {
                        if (n == 14 && instance)                                 // Binary mask check - verification of lasher types
                        {
                            instance->DoCastSpellOnPlayers(SPELL_DEFORESTATION_CREDIT);
                        }
                    }
                }
            }

            // Random order of spawning waves
            int GetWaveId()
            {
                if (random[0] && random[1] && random[2])
                    for (uint8 n = 0; n < 3; ++n)
                        random[n] = false;

                uint8 randomId = urand(0, 2);

                while (random[randomId])
                    randomId = urand(0, 2);

                random[randomId] = true;
                return randomId;
            }

            void SpawnWave()
            {
                switch (GetWaveId())
                {
                    case 0:
                        Talk(SAY_SUMMON_LASHERS);
                        for (uint8 n = 0; n < 10; ++n)
                            DoCast(SPELL_SUMMON_LASHERS);
                        break;
                    case 1:
                        Talk(SAY_SUMMON_TRIO);
                        DoCast(SPELL_SUMMON_TRIO);
                        trioWaveCount++;
                        break;
                    case 2:
                        Talk(SAY_SUMMON_CONSERVATOR);
                        DoCast(SPELL_SUMMON_ANCIENT_CONSERVATOR);
                        break;
                }
                Talk(EMOTE_ALLIES_OF_NATURE);
                waveCount++;
            }

            void JustDied(Unit* /*killer*/) override
            {
                //! Freya's chest is dynamically spawned on death by different spells.
                const uint32 summonSpell[2][4] =
                {
                              /* 0Elder, 1Elder, 2Elder, 3Elder */
                    /* 10N */    {62950, 62953, 62955, 62957},
                    /* 25N */    {62952, 62954, 62956, 62958}
                };

                me->CastSpell((Unit*)NULL, summonSpell[me->GetMap()->GetDifficulty()][elderCount], true);

                Talk(SAY_DEATH);
                me->SetReactState(REACT_PASSIVE);
                _JustDied();
                me->RemoveAllAuras();
                me->AttackStop();
                me->setFaction(35);
                me->DeleteThreatList();
                me->CombatStop(true);
                me->DespawnOrUnsummon(7500);
                me->CastSpell(me, SPELL_KNOCK_ON_WOOD_CREDIT, true);

                Creature* Elder[3];
                for (uint8 n = 0; n < 3; ++n)
                {
                    Elder[n] = ObjectAccessor::GetCreature(*me, instance->GetGuidData(BOSS_BRIGHTLEAF + n));
                    if (Elder[n] && Elder[n]->IsAlive())
                    {
                        Elder[n]->RemoveAllAuras();
                        Elder[n]->AttackStop();
                        Elder[n]->CombatStop(true);
                        Elder[n]->DeleteThreatList();
                        Elder[n]->GetAI()->DoAction(ACTION_ELDER_FREYA_KILLED);
                    }
                }
            }

            void JustSummoned(Creature* summoned) override
            {
                switch (summoned->GetEntry())
                {
                    case NPC_SNAPLASHER:
                    case NPC_ANCIENT_WATER_SPIRIT:
                    case NPC_STORM_LASHER:
                        ElementalGUID[trioWaveController][trioWaveCount] = summoned->GetGUID();
                        summons.Summon(summoned);
                        ++trioWaveController;
                        if (trioWaveController > 2)
                            trioWaveController = 0;
                        break;
                    case NPC_DETONATING_LASHER:
                    case NPC_ANCIENT_CONSERVATOR:
                    default:
                        summons.Summon(summoned);
                        break;
                }

                // Need to have it there, or summoned units would do nothing untill attacked
                if (Unit* target = SelectTarget(SELECT_TARGET_RANDOM, 0, 250.0f, true))
                {
                    summoned->AI()->AttackStart(target);
                    summoned->AddThreat(target, 250.0f);
                    DoZoneInCombat(summoned);
                }
            }

            void SummonedCreatureDies(Creature* summoned, Unit* who) override
            {
                switch (summoned->GetEntry())
                {
                    case NPC_DETONATING_LASHER:
                        summoned->CastSpell(me, SPELL_REMOVE_2STACK, true);
                        summoned->CastSpell(who, SPELL_DETONATE, true);
                        summoned->DespawnOrUnsummon(5000);
                        summons.Despawn(summoned);
                        break;
                    case NPC_ANCIENT_CONSERVATOR:
                        summoned->CastSpell(me, SPELL_REMOVE_25STACK, true);
                        summoned->DespawnOrUnsummon(5000);
                        summons.Despawn(summoned);
                        break;
                }
            }
        };

        CreatureAI* GetAI(Creature* creature) const override
        {
            return GetUlduarAI<boss_freyaAI>(creature);
        }
};

class boss_elder_brightleaf : public CreatureScript
{
    public:
        boss_elder_brightleaf() : CreatureScript("boss_elder_brightleaf") { }

        struct boss_elder_brightleafAI : public BossAI
        {
            boss_elder_brightleafAI(Creature* creature) : BossAI(creature, BOSS_BRIGHTLEAF)
            {
            }

            void Reset() override
            {
                _Reset();
                if (me->HasAura(SPELL_DRAINED_OF_POWER))
                    me->RemoveAurasDueToSpell(SPELL_DRAINED_OF_POWER);
                events.ScheduleEvent(EVENT_SOLAR_FLARE, urand(5000, 7000));
                events.ScheduleEvent(EVENT_UNSTABLE_SUN_BEAM, urand(7000, 12000));
                events.ScheduleEvent(EVENT_FLUX, 5000);
            }

            void KilledUnit(Unit* who) override
            {
                if (who->GetTypeId() == TYPEID_PLAYER)
                    Talk(SAY_ELDER_SLAY);
            }

            void JustDied(Unit* killer) override
            {
                _JustDied();
                Talk(SAY_ELDER_DEATH);

                if (killer->GetTypeId() == TYPEID_PLAYER)
                {
                    if (Creature* Ironbranch = ObjectAccessor::GetCreature(*me, instance->GetGuidData(BOSS_IRONBRANCH)))
                        Ironbranch->AI()->DoAction(ACTION_ELDER_DEATH);

                    if (Creature* Stonebark = ObjectAccessor::GetCreature(*me, instance->GetGuidData(BOSS_STONEBARK)))
                        Stonebark->AI()->DoAction(ACTION_ELDER_DEATH);
                }
            }

            void EnterCombat(Unit* /*who*/) override
            {
                _EnterCombat();
                if (!me->HasAura(SPELL_DRAINED_OF_POWER))
                    Talk(SAY_ELDER_AGGRO);
            }

            void UpdateAI(uint32 diff) override
            {
                if (!UpdateVictim() || me->HasAura(SPELL_DRAINED_OF_POWER))
                    return;

                events.Update(diff);

                if (me->HasUnitState(UNIT_STATE_CASTING))
                    return;

                while (uint32 eventId = events.ExecuteEvent())
                {
                    switch (eventId)
                    {
                        case EVENT_UNSTABLE_SUN_BEAM:
                            me->CastSpell(me, SPELL_UNSTABLE_SUN_BEAM_SUMMON, true);
                            events.ScheduleEvent(EVENT_UNSTABLE_SUN_BEAM, urand(10000, 15000));
                            break;
                        case EVENT_SOLAR_FLARE:
                        {
                            uint8 stackAmount = 0;
                            if (me->GetAura(SPELL_FLUX_AURA))
                                stackAmount = me->GetAura(SPELL_FLUX_AURA)->GetStackAmount();
                            me->CastCustomSpell(SPELL_SOLAR_FLARE, SPELLVALUE_MAX_TARGETS, stackAmount, me, false);
                            events.ScheduleEvent(EVENT_SOLAR_FLARE, urand(5000, 10000));
                            break;
                        }
                        case EVENT_FLUX:
                            me->RemoveAurasDueToSpell(SPELL_FLUX_AURA);
                            me->AddAura(SPELL_FLUX_AURA, me);
                            if (Aura* Flux = me->GetAura(SPELL_FLUX_AURA))
                                Flux->SetStackAmount(urand(1, 8));
                            events.ScheduleEvent(EVENT_FLUX, 7500);
                            break;
                    }
                }

                DoMeleeAttackIfReady();
            }

            void DoAction(int32 action) override
            {
                switch (action)
                {
                    case ACTION_ELDER_FREYA_KILLED:
                        me->DespawnOrUnsummon(10000);
                        _JustDied();
                        break;
                }
            }
        };

        CreatureAI* GetAI(Creature* creature) const override
        {
            return GetUlduarAI<boss_elder_brightleafAI>(creature);
        }
};

class boss_elder_stonebark : public CreatureScript
{
    public:
        boss_elder_stonebark() : CreatureScript("boss_elder_stonebark") { }

        struct boss_elder_stonebarkAI : public BossAI
        {
            boss_elder_stonebarkAI(Creature* creature) : BossAI(creature, BOSS_STONEBARK)
            {
            }

            void Reset() override
            {
                _Reset();
                if (me->HasAura(SPELL_DRAINED_OF_POWER))
                    me->RemoveAurasDueToSpell(SPELL_DRAINED_OF_POWER);
                events.ScheduleEvent(EVENT_TREMOR, urand(10000, 12000));
                events.ScheduleEvent(EVENT_FISTS, urand(25000, 35000));
                events.ScheduleEvent(EVENT_BARK, urand(37500, 40000));
            }

            void KilledUnit(Unit* who) override
            {
                if (who->GetTypeId() == TYPEID_PLAYER)
                    Talk(SAY_ELDER_SLAY);
            }

            void JustDied(Unit* killer) override
            {
                _JustDied();
                Talk(SAY_ELDER_DEATH);

                if (killer->GetTypeId() == TYPEID_PLAYER)
                {
                    if (Creature* Ironbranch = ObjectAccessor::GetCreature(*me, instance->GetGuidData(BOSS_IRONBRANCH)))
                        Ironbranch->AI()->DoAction(ACTION_ELDER_DEATH);

                    if (Creature* Brightleaf = ObjectAccessor::GetCreature(*me, instance->GetGuidData(BOSS_BRIGHTLEAF)))
                        Brightleaf->AI()->DoAction(ACTION_ELDER_DEATH);
                }
            }

            void EnterCombat(Unit* /*who*/) override
            {
                _EnterCombat();
                if (!me->HasAura(SPELL_DRAINED_OF_POWER))
                    Talk(SAY_ELDER_AGGRO);
            }

            void DamageTaken(Unit* who, uint32& damage) override
            {
                if (who == me)
                    return;

                if (me->HasAura(SPELL_PETRIFIED_BARK))
                {
                    int32 reflect = damage;
                    who->CastCustomSpell(who, SPELL_PETRIFIED_BARK_DMG, &reflect, NULL, NULL, true);
                    damage = 0;
                }
            }

            void UpdateAI(uint32 diff) override
            {
                if (!UpdateVictim() || me->HasAura(SPELL_DRAINED_OF_POWER))
                    return;

                events.Update(diff);

                if (me->HasUnitState(UNIT_STATE_CASTING))
                    return;

                while (uint32 eventId = events.ExecuteEvent())
                {
                    switch (eventId)
                    {
                        case EVENT_BARK:
                            DoCast(me, SPELL_PETRIFIED_BARK);
                            events.ScheduleEvent(EVENT_BARK, urand(30000, 50000));
                            break;
                        case EVENT_FISTS:
                            DoCastVictim(SPELL_FISTS_OF_STONE);
                            events.ScheduleEvent(EVENT_FISTS, urand(20000, 30000));
                            break;
                        case EVENT_TREMOR:
                            if (!me->HasAura(SPELL_FISTS_OF_STONE))
                                DoCastVictim(SPELL_GROUND_TREMOR);
                            events.ScheduleEvent(EVENT_TREMOR, urand(10000, 20000));
                            break;
                    }
                }

                DoMeleeAttackIfReady();
            }

            void DoAction(int32 action) override
            {
                switch (action)
                {
                    case ACTION_ELDER_FREYA_KILLED:
                        me->DespawnOrUnsummon(10000);
                        _JustDied();
                        break;
                }
            }
        };

        CreatureAI* GetAI(Creature* creature) const override
        {
            return GetUlduarAI<boss_elder_stonebarkAI>(creature);
        }
};

class boss_elder_ironbranch : public CreatureScript
{
    public:
        boss_elder_ironbranch() : CreatureScript("boss_elder_ironbranch") { }

        struct boss_elder_ironbranchAI : public BossAI
        {
            boss_elder_ironbranchAI(Creature* creature) : BossAI(creature, BOSS_IRONBRANCH)
            {
            }

            void Reset() override
            {
                _Reset();
                if (me->HasAura(SPELL_DRAINED_OF_POWER))
                    me->RemoveAurasDueToSpell(SPELL_DRAINED_OF_POWER);
                events.ScheduleEvent(EVENT_IMPALE, urand(18000, 22000));
                events.ScheduleEvent(EVENT_IRON_ROOTS, urand(12000, 17000));
                events.ScheduleEvent(EVENT_THORN_SWARM, urand(7500, 12500));
            }

            void KilledUnit(Unit* who) override
            {
                if (who->GetTypeId() == TYPEID_PLAYER)
                    Talk(SAY_ELDER_SLAY);
            }

            void JustDied(Unit* killer) override
            {
                _JustDied();
                Talk(SAY_ELDER_DEATH);

                if (killer->GetTypeId() == TYPEID_PLAYER)
                {
                    if (Creature* Brightleaf = ObjectAccessor::GetCreature(*me, instance->GetGuidData(BOSS_BRIGHTLEAF)))
                        Brightleaf->AI()->DoAction(ACTION_ELDER_DEATH);

                    if (Creature* Stonebark = ObjectAccessor::GetCreature(*me, instance->GetGuidData(BOSS_STONEBARK)))
                        Stonebark->AI()->DoAction(ACTION_ELDER_DEATH);
                }
            }

            void EnterCombat(Unit* /*who*/) override
            {
                _EnterCombat();
                if (!me->HasAura(SPELL_DRAINED_OF_POWER))
                    Talk(SAY_ELDER_AGGRO);
            }

            void UpdateAI(uint32 diff) override
            {
                if (!UpdateVictim() || me->HasAura(SPELL_DRAINED_OF_POWER))
                    return;

                events.Update(diff);

                if (me->HasUnitState(UNIT_STATE_CASTING))
                    return;

                while (uint32 eventId = events.ExecuteEvent())
                {
                    switch (eventId)
                    {
                        case EVENT_IMPALE:
                            DoCastVictim(SPELL_IMPALE);
                            events.ScheduleEvent(EVENT_IMPALE, urand(15000, 25000));
                            break;
                        case EVENT_IRON_ROOTS:
                            if (Unit* target = SelectTarget(SELECT_TARGET_RANDOM, 0, 100.0f, true, -SPELL_ROOTS_IRONBRANCH))
                                target->CastSpell(target, SPELL_ROOTS_IRONBRANCH, true);
                            events.ScheduleEvent(EVENT_IRON_ROOTS, urand(10000, 20000));
                            break;
                        case EVENT_THORN_SWARM:
                            DoCastVictim(SPELL_THORN_SWARM);
                            events.ScheduleEvent(EVENT_THORN_SWARM, urand(8000, 13000));
                            break;
                    }
                }

                DoMeleeAttackIfReady();
            }

            void DoAction(int32 action) override
            {
                switch (action)
                {
                    case ACTION_ELDER_FREYA_KILLED:
                        me->DespawnOrUnsummon(10000);
                        _JustDied();
                        break;
                }
            }
        };

        CreatureAI* GetAI(Creature* creature) const override
        {
            return GetUlduarAI<boss_elder_ironbranchAI>(creature);
        }
};

class npc_detonating_lasher : public CreatureScript
{
    public:
        npc_detonating_lasher() : CreatureScript("npc_detonating_lasher") { }

        struct npc_detonating_lasherAI : public ScriptedAI
        {
            npc_detonating_lasherAI(Creature* creature) : ScriptedAI(creature)
            {
                Initialize();
                me->ApplySpellImmune(0, IMMUNITY_STATE, SPELL_AURA_MOD_TAUNT, true);
            }

            void Initialize()
            {
                lashTimer = 5000;
                changeTargetTimer = 7500;
            }

            void Reset() override
            {
                Initialize();
            }

            void UpdateAI(uint32 diff) override
            {
                if (!UpdateVictim())
                    return;

                if (lashTimer <= diff)
                {
                    DoCast(SPELL_FLAME_LASH);
                    lashTimer = urand(5000, 10000);
                }
                else
                    lashTimer -= diff;

                if (changeTargetTimer <= diff)
                {
                    if (Unit* target = SelectTarget(SELECT_TARGET_RANDOM, 0, 100.0f, true))
                    {
                        // Switching to other target - modify aggro of new target by 20% from current target's aggro
                        me->AddThreat(target, me->getThreatManager().getThreat(me->GetVictim(), false) * 1.2f);
                        AttackStart(target);
                    }
                    changeTargetTimer = urand(5000, 10000);
                }
                else
                    changeTargetTimer -= diff;

                DoMeleeAttackIfReady();
            }

        private:
            uint32 lashTimer;
            uint32 changeTargetTimer;
        };

        CreatureAI* GetAI(Creature* creature) const override
        {
            return new npc_detonating_lasherAI(creature);
        }
};

class npc_ancient_water_spirit : public CreatureScript
{
    public:
        npc_ancient_water_spirit() : CreatureScript("npc_ancient_water_spirit") { }

        struct npc_ancient_water_spiritAI : public ScriptedAI
        {
            npc_ancient_water_spiritAI(Creature* creature) : ScriptedAI(creature)
            {
                Initialize();
                instance = me->GetInstanceScript();
                if (Creature* Freya = ObjectAccessor::GetCreature(*me, instance->GetGuidData(BOSS_FREYA)))
                    waveCount = ENSURE_AI(boss_freya::boss_freyaAI, Freya->AI())->trioWaveCount;
                else
                    waveCount = 0;
            }

            void Initialize()
            {
                tidalWaveTimer = 10000;
            }

            void Reset() override
            {
                Initialize();
            }

            void UpdateAI(uint32 diff) override
            {
                if (!UpdateVictim())
                    return;

                if (tidalWaveTimer <= diff)
                {
                    if (Unit* target = SelectTarget(SELECT_TARGET_RANDOM, 0, 100.0f, true))
                    {
                        DoCast(target, SPELL_TIDAL_WAVE);
                        DoCast(target, SPELL_TIDAL_WAVE_EFFECT, true);
                    }
                    tidalWaveTimer = urand(12000, 25000);
                }
                else
                    tidalWaveTimer -= diff;

                DoMeleeAttackIfReady();
            }

            void JustDied(Unit* /*killer*/) override
            {
                if (Creature* Freya = ObjectAccessor::GetCreature(*me, instance->GetGuidData(BOSS_FREYA)))
                {
                    ENSURE_AI(boss_freya::boss_freyaAI, Freya->AI())->checkElementalAlive[waveCount] = false;
                    ENSURE_AI(boss_freya::boss_freyaAI, Freya->AI())->LasherDead(1);
                }
            }

        private:
            InstanceScript* instance;
            uint32 tidalWaveTimer;
            uint8 waveCount;
        };

        CreatureAI* GetAI(Creature* creature) const override
        {
            return GetInstanceAI<npc_ancient_water_spiritAI>(creature);
        }
};

class npc_storm_lasher : public CreatureScript
{
    public:
        npc_storm_lasher() : CreatureScript("npc_storm_lasher") { }

        struct npc_storm_lasherAI : public ScriptedAI
        {
            npc_storm_lasherAI(Creature* creature) : ScriptedAI(creature)
            {
                Initialize();
                instance = me->GetInstanceScript();
                if (Creature* Freya = ObjectAccessor::GetCreature(*me, instance->GetGuidData(BOSS_FREYA)))
                    waveCount = ENSURE_AI(boss_freya::boss_freyaAI, Freya->AI())->trioWaveCount;
                else
                    waveCount = 0;
            }

            void Initialize()
            {
                lightningLashTimer = 10000;
                stormboltTimer = 5000;
            }

            void Reset() override
            {
                Initialize();
            }

            void UpdateAI(uint32 diff) override
            {
                if (!UpdateVictim())
                    return;

                if (lightningLashTimer <= diff)
                {
                    DoCast(SPELL_LIGHTNING_LASH);
                    lightningLashTimer = urand(7000, 14000);
                }
                else
                    lightningLashTimer -= diff;

                if (stormboltTimer <= diff)
                {
                    if (Unit* target = SelectTarget(SELECT_TARGET_RANDOM, 0, 100.0f, true))
                        DoCast(target, SPELL_STORMBOLT);
                    stormboltTimer = urand(8000, 12000);
                }
                else
                    stormboltTimer -= diff;

                DoMeleeAttackIfReady();
            }

            void JustDied(Unit* /*killer*/) override
            {
                if (Creature* Freya = ObjectAccessor::GetCreature(*me, instance->GetGuidData(BOSS_FREYA)))
                {
                    ENSURE_AI(boss_freya::boss_freyaAI, Freya->AI())->checkElementalAlive[waveCount] = false;
                    ENSURE_AI(boss_freya::boss_freyaAI, Freya->AI())->LasherDead(2);
                }
            }

        private:
            InstanceScript* instance;
            uint32 lightningLashTimer;
            uint32 stormboltTimer;
            uint8 waveCount;
        };

        CreatureAI* GetAI(Creature* creature) const override
        {
            return GetInstanceAI<npc_storm_lasherAI>(creature);
        }
};

class npc_snaplasher : public CreatureScript
{
    public:
        npc_snaplasher() : CreatureScript("npc_snaplasher") { }

        struct npc_snaplasherAI : public ScriptedAI
        {
            npc_snaplasherAI(Creature* creature) : ScriptedAI(creature)
            {
                instance = me->GetInstanceScript();
                if (Creature* Freya = ObjectAccessor::GetCreature(*me, instance->GetGuidData(BOSS_FREYA)))
                    waveCount = ENSURE_AI(boss_freya::boss_freyaAI, Freya->AI())->trioWaveCount;
                else
                    waveCount = 0;
            }

            void UpdateAI(uint32 /*diff*/) override
            {
                if (!UpdateVictim())
                    return;

                if (!me->HasAura(SPELL_BARK_AURA))
                    DoCast(SPELL_HARDENED_BARK);

                DoMeleeAttackIfReady();
            }

            void JustDied(Unit* /*killer*/) override
            {
                if (Creature* Freya = ObjectAccessor::GetCreature(*me, instance->GetGuidData(BOSS_FREYA)))
                {
                    ENSURE_AI(boss_freya::boss_freyaAI, Freya->AI())->checkElementalAlive[waveCount] = false;
                    ENSURE_AI(boss_freya::boss_freyaAI, Freya->AI())->LasherDead(4);
                }
            }

        private:
            InstanceScript* instance;
            uint8 waveCount;
        };

        CreatureAI* GetAI(Creature* creature) const override
        {
            return GetInstanceAI<npc_snaplasherAI>(creature);
        }
};

class npc_ancient_conservator : public CreatureScript
{
    public:
        npc_ancient_conservator() : CreatureScript("npc_ancient_conservator") { }

        struct npc_ancient_conservatorAI : public ScriptedAI
        {
            npc_ancient_conservatorAI(Creature* creature) : ScriptedAI(creature)
            {
                Initialize();
            }

            void Initialize()
            {
                natureFuryTimer = 7500;
                healthySporeTimer = 3500;
            }

            void Reset() override
            {
                Initialize();
                SummonHealthySpores(2);
            }

            void SummonHealthySpores(uint8 sporesCount)
            {
                for (uint8 n = 0; n < sporesCount; ++n)
                {
                    DoCast(SPELL_SUMMON_PERIODIC);
                    DoCast(SPELL_SPORE_SUMMON_NE);
                    DoCast(SPELL_SPORE_SUMMON_SE);
                    DoCast(SPELL_SPORE_SUMMON_SW);
                }
            }

            void EnterCombat(Unit* who) override
            {
                DoCast(who, SPELL_CONSERVATOR_GRIP, true);
            }

            void UpdateAI(uint32 diff) override
            {
                if (!UpdateVictim())
                    return;

                if (healthySporeTimer <= diff)
                {
                    SummonHealthySpores(1);
                    healthySporeTimer = urand(15000, 17500);
                }
                else
                    healthySporeTimer -= diff;

                if (natureFuryTimer <= diff)
                {
                    if (Unit* target = SelectTarget(SELECT_TARGET_RANDOM, 0, 100.0f, true, -SPELL_NATURE_FURY))
                        DoCast(target, SPELL_NATURE_FURY);
                    me->AddAura(SPELL_CONSERVATOR_GRIP, me);
                    natureFuryTimer = 5000;
                }
                else
                    natureFuryTimer -= diff;

                DoMeleeAttackIfReady();
            }

        private:
            uint32 natureFuryTimer;
            uint32 healthySporeTimer;
        };

        CreatureAI* GetAI(Creature* creature) const override
        {
            return new npc_ancient_conservatorAI(creature);
        }
};

class npc_sun_beam : public CreatureScript
{
    public:
        npc_sun_beam() : CreatureScript("npc_sun_beam") { }

        struct npc_sun_beamAI : public ScriptedAI
        {
            npc_sun_beamAI(Creature* creature) : ScriptedAI(creature)
            {
                SetCombatMovement(false);
                me->SetReactState(REACT_PASSIVE);
                DoCastAOE(SPELL_FREYA_UNSTABLE_ENERGY_VISUAL, true);
                DoCast(SPELL_FREYA_UNSTABLE_ENERGY);
            }
        };

        CreatureAI* GetAI(Creature* creature) const override
        {
            return new npc_sun_beamAI(creature);
        }
};

class npc_healthy_spore : public CreatureScript
{
    public:
        npc_healthy_spore() : CreatureScript("npc_healthy_spore") { }

        struct npc_healthy_sporeAI : public ScriptedAI
        {
            npc_healthy_sporeAI(Creature* creature) : ScriptedAI(creature)
            {
                SetCombatMovement(false);
                me->SetFlag(UNIT_FIELD_FLAGS, UNIT_FLAG_NOT_SELECTABLE | UNIT_FLAG_NON_ATTACKABLE | UNIT_FLAG_IMMUNE_TO_PC);
                me->SetReactState(REACT_PASSIVE);
                DoCast(me, SPELL_HEALTHY_SPORE_VISUAL);
                DoCast(me, SPELL_POTENT_PHEROMONES);
                DoCast(me, SPELL_GROW);
                lifeTimer = urand(22000, 30000);
            }

            void UpdateAI(uint32 diff) override
            {
                if (lifeTimer <= diff)
                {
                    me->RemoveAurasDueToSpell(SPELL_GROW);
                    me->DespawnOrUnsummon(2200);
                    lifeTimer = urand(22000, 30000);
                }
                else
                    lifeTimer -= diff;
            }

        private:
            uint32 lifeTimer;
        };

        CreatureAI* GetAI(Creature* creature) const override
        {
            return new npc_healthy_sporeAI(creature);
        }
};

class npc_eonars_gift : public CreatureScript
{
    public:
        npc_eonars_gift() : CreatureScript("npc_eonars_gift") { }

        struct npc_eonars_giftAI : public ScriptedAI
        {
            npc_eonars_giftAI(Creature* creature) : ScriptedAI(creature)
            {
                SetCombatMovement(false);

                lifeBindersGiftTimer = 12000;
                DoCast(me, SPELL_GROW);
                DoCast(me, SPELL_PHEROMONES, true);
                DoCast(me, SPELL_EONAR_VISUAL, true);
            }

            void UpdateAI(uint32 diff) override
            {
                if (lifeBindersGiftTimer <= diff)
                {
                    me->RemoveAurasDueToSpell(SPELL_GROW);
                    DoCast(SPELL_LIFEBINDERS_GIFT);
                    me->DespawnOrUnsummon(2500);
                    lifeBindersGiftTimer = 12000;
                }
                else
                    lifeBindersGiftTimer -= diff;
            }

        private:
            uint32 lifeBindersGiftTimer;
        };

        CreatureAI* GetAI(Creature* creature) const override
        {
            return new npc_eonars_giftAI(creature);
        }
};

class npc_nature_bomb : public CreatureScript
{
    public:
        npc_nature_bomb() : CreatureScript("npc_nature_bomb") { }

        struct npc_nature_bombAI : public ScriptedAI
        {
            npc_nature_bombAI(Creature* creature) : ScriptedAI(creature)
            {
                SetCombatMovement(false);

                bombTimer = urand(8000, 10000);
                DoCast(SPELL_OBJECT_BOMB);
            }

            void UpdateAI(uint32 diff) override
            {
                if (bombTimer <= diff)
                {
                    if (GameObject* go = me->FindNearestGameObject(OBJECT_NATURE_BOMB, 1.0f))
                    {
                        DoCast(me, SPELL_NATURE_BOMB);
                        me->RemoveGameObject(go, true);
                        me->RemoveFromWorld();
                    }

                    bombTimer = 10000;
                }
                else
                    bombTimer -= diff;
            }

        private:
            uint32 bombTimer;
        };

        CreatureAI* GetAI(Creature* creature) const override
        {
            return new npc_nature_bombAI(creature);
        }
};

class npc_unstable_sun_beam : public CreatureScript
{
    public:
        npc_unstable_sun_beam() : CreatureScript("npc_unstable_sun_beam") { }

        struct npc_unstable_sun_beamAI : public ScriptedAI
        {
            npc_unstable_sun_beamAI(Creature* creature) : ScriptedAI(creature)
            {
                SetCombatMovement(false);

                despawnTimer = urand(7000, 12000);
                instance = me->GetInstanceScript();
                DoCast(me, SPELL_PHOTOSYNTHESIS);
                DoCast(me, SPELL_UNSTABLE_SUN_BEAM);
                me->SetReactState(REACT_PASSIVE);
            }

            void UpdateAI(uint32 diff) override
            {
                if (despawnTimer <= diff)
                {
                    DoCastAOE(SPELL_UNSTABLE_ENERGY, true);
                    me->DisappearAndDie();
                }
                else
                    despawnTimer -= diff;
            }

            void SpellHitTarget(Unit* target, SpellInfo const* spell) override
            {
                if (target && spell->Id == SPELL_UNSTABLE_ENERGY)
                {
                    target->RemoveAurasDueToSpell(SPELL_UNSTABLE_SUN_BEAM);
                    target->RemoveAurasDueToSpell(SPELL_UNSTABLE_SUN_BEAM_TRIGGERED);
                }
            }

        private:
            InstanceScript* instance;
            uint32 despawnTimer;
        };

        CreatureAI* GetAI(Creature* creature) const override
        {
            return GetInstanceAI<npc_unstable_sun_beamAI>(creature);
        }
};

class spell_freya_attuned_to_nature_dose_reduction : public SpellScriptLoader
{
    public:
        spell_freya_attuned_to_nature_dose_reduction() : SpellScriptLoader("spell_freya_attuned_to_nature_dose_reduction") {  }

        class spell_freya_attuned_to_nature_dose_reduction_SpellScript : public SpellScript
        {
            PrepareSpellScript(spell_freya_attuned_to_nature_dose_reduction_SpellScript);

            void HandleScript(SpellEffIndex /*effIndex*/)
            {
                Unit* target = GetHitUnit();

                switch (GetSpellInfo()->Id)
                {
                    case SPELL_ATTUNED_TO_NATURE_2_DOSE_REDUCTION:
                        if (target->HasAura(GetEffectValue()))
                            for (uint8 n = 0; n < 2; ++n)
                                target->RemoveAuraFromStack(GetEffectValue());
                        break;
                    case SPELL_ATTUNED_TO_NATURE_10_DOSE_REDUCTION:
                        if (target->HasAura(GetEffectValue()))
                            for (uint8 n = 0; n < 10; ++n)
                                target->RemoveAuraFromStack(GetEffectValue());
                        break;
                    case SPELL_ATTUNED_TO_NATURE_25_DOSE_REDUCTION:
                        if (target->HasAura(GetEffectValue()))
                            for (uint8 n = 0; n < 25; ++n)
                                target->RemoveAuraFromStack(GetEffectValue());
                        break;
                    default:
                        break;
                }
            }

            void Register() override
            {
                OnEffectHitTarget += SpellEffectFn(spell_freya_attuned_to_nature_dose_reduction_SpellScript::HandleScript, EFFECT_0, SPELL_EFFECT_SCRIPT_EFFECT);
            }
        };

        SpellScript* GetSpellScript() const override
        {
            return new spell_freya_attuned_to_nature_dose_reduction_SpellScript();
        }
};

class spell_freya_iron_roots : public SpellScriptLoader
{
    public:
        spell_freya_iron_roots() : SpellScriptLoader("spell_freya_iron_roots") { }

        class spell_freya_iron_roots_SpellScript : public SpellScript
        {
            PrepareSpellScript(spell_freya_iron_roots_SpellScript);

            void HandleSummon(SpellEffIndex effIndex)
            {
                PreventHitDefaultEffect(effIndex);
                uint32 entry = uint32(GetSpellInfo()->Effects[effIndex].MiscValue);

                Position pos = GetCaster()->GetPosition();
                // Not good at all, but this prevents having roots in a different position then player
                if (Creature* Roots = GetCaster()->SummonCreature(entry, pos))
                    GetCaster()->NearTeleportTo(Roots->GetPositionX(), Roots->GetPositionY(), Roots->GetPositionZ(), GetCaster()->GetOrientation());
            }

            void Register() override
            {
                OnEffectHit += SpellEffectFn(spell_freya_iron_roots_SpellScript::HandleSummon, EFFECT_0, SPELL_EFFECT_SUMMON);
            }
        };

        SpellScript* GetSpellScript() const override
        {
            return new spell_freya_iron_roots_SpellScript();
        }
};

class achievement_getting_back_to_nature : public AchievementCriteriaScript
{
    public:
        achievement_getting_back_to_nature() : AchievementCriteriaScript("achievement_getting_back_to_nature") { }

        bool OnCheck(Player* /*player*/, Unit* target) override
        {
            return target && target->GetAI()->GetData(DATA_GETTING_BACK_TO_NATURE) >= 25;
        }
};

class achievement_knock_on_wood : public AchievementCriteriaScript
{
   public:
       achievement_knock_on_wood() : AchievementCriteriaScript("achievement_knock_on_wood") { }

       bool OnCheck(Player* /*player*/, Unit* target) override
       {
           return target && target->GetAI()->GetData(DATA_KNOCK_ON_WOOD) >= 1;
       }
};

class achievement_knock_knock_on_wood : public AchievementCriteriaScript
{
   public:
       achievement_knock_knock_on_wood() : AchievementCriteriaScript("achievement_knock_knock_on_wood") { }

       bool OnCheck(Player* /*player*/, Unit* target) override
       {
           return target && target->GetAI()->GetData(DATA_KNOCK_ON_WOOD) >= 2;
       }
};

class achievement_knock_knock_knock_on_wood : public AchievementCriteriaScript
{
   public:
       achievement_knock_knock_knock_on_wood() : AchievementCriteriaScript("achievement_knock_knock_knock_on_wood") { }

       bool OnCheck(Player* /*player*/, Unit* target) override
       {
           return target && target->GetAI()->GetData(DATA_KNOCK_ON_WOOD) == 3;
       }
};

void AddSC_boss_freya()
{
    new boss_freya();
    new boss_elder_brightleaf();
    new boss_elder_ironbranch();
    new boss_elder_stonebark();
    new npc_ancient_conservator();
    new npc_snaplasher();
    new npc_storm_lasher();
    new npc_ancient_water_spirit();
    new npc_detonating_lasher();
    new npc_sun_beam();
    new npc_nature_bomb();
    new npc_eonars_gift();
    new npc_healthy_spore();
    new npc_unstable_sun_beam();
    new npc_iron_roots();
    new spell_freya_attuned_to_nature_dose_reduction();
    new spell_freya_iron_roots();
    new achievement_getting_back_to_nature();
    new achievement_knock_on_wood();
    new achievement_knock_knock_on_wood();
    new achievement_knock_knock_knock_on_wood();
}<|MERGE_RESOLUTION|>--- conflicted
+++ resolved
@@ -266,7 +266,6 @@
 
         struct boss_freyaAI : public BossAI
         {
-<<<<<<< HEAD
             boss_freyaAI(Creature* creature) : BossAI(creature, BOSS_FREYA)
             {
                 Initialize();
@@ -274,24 +273,6 @@
                 diffTimer = 0;
                 attunedToNature = 0;
             }
-=======
-            boss_freyaAI(Creature* creature) : BossAI(creature, BOSS_FREYA) { }
-
-            ObjectGuid ElementalGUID[3][2];
-
-            uint32 deforestation[6][2];
-            uint32 elementalTimer[2];
-            uint32 diffTimer;
-            uint8 trioWaveCount;
-            uint8 trioWaveController;
-            uint8 waveCount;
-            uint8 elderCount;
-            uint8 attunedToNature;
-
-            bool checkElementalAlive[2];
-            bool trioDefeated[2];
-            bool random[3];
->>>>>>> a0efe160
 
             void Initialize()
             {
@@ -315,7 +296,7 @@
                     random[n] = false;
             }
 
-            uint64 ElementalGUID[3][2];
+            ObjectGuid ElementalGUID[3][2];
 
             uint32 deforestation[6][2];
             uint32 elementalTimer[2];
