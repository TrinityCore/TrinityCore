--- conflicted
+++ resolved
@@ -530,19 +530,13 @@
 
         struct mob_xt002_heartAI : public ScriptedAI
         {
-<<<<<<< HEAD
-            mob_xt002_heartAI(Creature* creature) : Scripted_NoMovementAI(creature)
-            {
-                _instance = creature->GetInstanceScript();
+            mob_xt002_heartAI(Creature* creature) : ScriptedAI(creature),
+                _instance(creature->GetInstanceScript())
+            {
+                SetCombatMovement(false);
                 me->SetFlag(UNIT_FIELD_FLAGS, UNIT_FLAG_DISABLE_MOVE | UNIT_FLAG_IMMUNE_TO_PC | UNIT_FLAG_NOT_SELECTABLE);
                 me->SetReactState(REACT_PASSIVE);
                 me->SetVisible(false);
-=======
-            mob_xt002_heartAI(Creature* creature) : ScriptedAI(creature),
-                _instance(creature->GetInstanceScript())
-            {
-                SetCombatMovement(false);
->>>>>>> 5b45a87d
             }
 
             void DamageTaken(Unit* /*pDone*/, uint32 &damage)
