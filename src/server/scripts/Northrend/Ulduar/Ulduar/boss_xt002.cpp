/*
 * This file is part of the TrinityCore Project. See AUTHORS file for Copyright information
 *
 * This program is free software; you can redistribute it and/or modify it
 * under the terms of the GNU General Public License as published by the
 * Free Software Foundation; either version 2 of the License, or (at your
 * option) any later version.
 *
 * This program is distributed in the hope that it will be useful, but WITHOUT
 * ANY WARRANTY; without even the implied warranty of MERCHANTABILITY or
 * FITNESS FOR A PARTICULAR PURPOSE. See the GNU General Public License for
 * more details.
 *
 * You should have received a copy of the GNU General Public License along
 * with this program. If not, see <http://www.gnu.org/licenses/>.
 */

#include "ScriptMgr.h"
#include "InstanceScript.h"
#include "MotionMaster.h"
#include "ObjectAccessor.h"
#include "Opcodes.h"
#include "PassiveAI.h"
#include "Player.h"
#include "ScriptedCreature.h"
#include "SpellAuraEffects.h"
#include "SpellMgr.h"
#include "SpellScript.h"
#include "ulduar.h"
#include "Vehicle.h"
#include "WorldPacket.h"

enum Spells
{
    SPELL_TYMPANIC_TANTRUM                  = 62776,
    SPELL_SEARING_LIGHT                     = 63018,
    SPELL_SUMMON_LIFE_SPARK                 = 64210,
    SPELL_SUMMON_VOID_ZONE                  = 64203,
    SPELL_GRAVITY_BOMB                      = 63024,
    SPELL_HEARTBREAK                        = 65737,
    SPELL_STAND                             = 37752,
    SPELL_SUBMERGE                          = 37751,
    SPELL_ENRAGE                            = 26662,
    SPELL_COOLDOWN_CREATURE_SPECIAL_2       = 64404,
    SPELL_SCRAP_REPAIR                      = 62832,

    // XT-Toy Pile
    SPELL_RECHARGE_PUMMELER                 = 62831,
    SPELL_RECHARGE_SCRAPBOT                 = 62828,
    SPELL_RECHARGE_BOOMBOT                  = 62835,

    // Heart of the Deconstructor
    SPELL_ENERGY_ORB                        = 62790,
    SPELL_RIDE_VEHICLE_EXPOSED              = 63313,
    SPELL_EXPOSED_HEART                     = 63849,
    SPELL_HEART_RIDE_VEHICLE                = 63852,
    SPELL_SCRAPBOT_RIDE_VEHICLE             = 47020,
    SPELL_FULL_HEAL                         = 17683,
    SPELL_HEART_OVERLOAD                    = 62789,
    SPELL_HEART_LIGHTNING_TETHER            = 64799,

    // Void Zone
    SPELL_CONSUMPTION                       = 64208,

    // Life Spark
    SPELL_ARCANE_POWER_STATE                = 49411,
    SPELL_STATIC_CHARGED                    = 64227,
    SPELL_SHOCK                             = 64230,

    // XM-024 Pummeller
    SPELL_ARCING_SMASH                      = 8374,
    SPELL_TRAMPLE                           = 5568,
    SPELL_UPPERCUT                          = 10966,

    //Boombot
    SPELL_321_BOOMBOT_AURA                  = 65032,
    SPELL_BOOM                              = 62834,

    // Achievement-related spells
    SPELL_ACHIEVEMENT_CREDIT_NERF_SCRAPBOTS = 65037
};

enum Events
{
    EVENT_TYMPANIC_TANTRUM = 1,
    EVENT_PHASE_CHECK,
    EVENT_SEARING_LIGHT,
    EVENT_GRAVITY_BOMB,
    EVENT_SUBMERGE,
    EVENT_DISPOSE_HEART,
    EVENT_ENRAGE,
    EVENT_ENTER_HARD_MODE,
    EVENT_RESUME_ATTACK
};

enum XT002Phases
{
    PHASE_1 = 1,
    PHASE_HEART
};

enum Actions
{
    ACTION_ENTER_HARD_MODE,
    ACTION_START_PHASE_HEART,
    ACTION_DISPOSE_HEART
};

enum XT002Data
{
    DATA_TRANSFERED_HEALTH,
    DATA_HARD_MODE,
    DATA_HEALTH_RECOVERED,
    DATA_GRAVITY_BOMB_CASUALTY
};

enum Yells
{
    SAY_AGGRO              = 0,
    SAY_HEART_OPENED       = 1,
    SAY_HEART_CLOSED       = 2,
    SAY_TYMPANIC_TANTRUM   = 3,
    SAY_SLAY               = 4,
    SAY_BERSERK            = 5,
    SAY_DEATH              = 6,
    SAY_SUMMON             = 7,
    EMOTE_HEART_OPENED     = 8,
    EMOTE_HEART_CLOSED     = 9,
    EMOTE_TYMPANIC_TANTRUM = 10,
    EMOTE_SCRAPBOT         = 11
};

enum Misc
{
    ACHIEV_MUST_DECONSTRUCT_FASTER = 21027,
    HEART_VEHICLE_SEAT_EXPOSED     = 1,
    GROUP_SEARING_GRAVITY          = 1
};

struct boss_xt002 : public BossAI
{
    boss_xt002(Creature* creature) : BossAI(creature, DATA_XT002)
    {
        Initialize();
    }

    void Initialize()
    {
        _healthRecovered = false;
        _gravityBombCasualty = false;
        _hardMode = false;
        _exposeHeartPercent = 75;
    }

    void ChangeNextExpose()
    {
        switch (_exposeHeartPercent)
        {
            case 75:
                _exposeHeartPercent = 50;
                break;
            case 50:
                _exposeHeartPercent = 25;
                break;
            default:
                _exposeHeartPercent = 0;
                break;
        }
    }

    void Reset() override
    {
        _Reset();
        events.SetPhase(PHASE_1);
        me->SetReactState(REACT_DEFENSIVE);
        Initialize();
        instance->DoStopTimedAchievement(ACHIEVEMENT_TIMED_TYPE_EVENT, ACHIEV_MUST_DECONSTRUCT_FASTER);
    }

    void EnterEvadeMode(EvadeReason /*why*/) override
    {
        summons.DespawnAll();
        _DespawnAtEvade();
    }

    void JustEngagedWith(Unit* who) override
    {
        Talk(SAY_AGGRO);
        BossAI::JustEngagedWith(who);
        events.ScheduleEvent(EVENT_SEARING_LIGHT, Is25ManRaid() ? 9s : 11s, GROUP_SEARING_GRAVITY, PHASE_1);
        events.ScheduleEvent(EVENT_GRAVITY_BOMB, Is25ManRaid() ? 18s : 21s, GROUP_SEARING_GRAVITY, PHASE_1);
        events.ScheduleEvent(EVENT_ENRAGE, 10min);
        events.ScheduleEvent(EVENT_TYMPANIC_TANTRUM, 60s, 0, PHASE_1);
        events.ScheduleEvent(EVENT_PHASE_CHECK, 1s, 0, PHASE_1);
        instance->DoStartTimedAchievement(ACHIEVEMENT_TIMED_TYPE_EVENT, ACHIEV_MUST_DECONSTRUCT_FASTER);
    }

    void DoAction(int32 action) override
    {
        if (action == ACTION_ENTER_HARD_MODE)
            events.ScheduleEvent(EVENT_ENTER_HARD_MODE, 1ms);
    }

    void KilledUnit(Unit* who) override
    {
        if (who->GetTypeId() == TYPEID_PLAYER)
            Talk(SAY_SLAY);
    }

    void JustDied(Unit* /*killer*/) override
    {
        Talk(SAY_DEATH);
        _JustDied();
        me->RemoveFlag(UNIT_FIELD_FLAGS, UNIT_FLAG_NOT_SELECTABLE);
    }

    void ExposeHeart()
    {
        events.SetPhase(PHASE_HEART);
        me->SetReactState(REACT_PASSIVE);
        me->AttackStop();
        Talk(SAY_HEART_OPENED);
        events.CancelEvent(EVENT_TYMPANIC_TANTRUM);
        events.ScheduleEvent(EVENT_SUBMERGE, 6s, 0, PHASE_HEART);
        ChangeNextExpose();
    }

    void DisposeHeart(bool isHardMode = false)
    {
        Talk(SAY_HEART_CLOSED);

        if (isHardMode)
        {
            me->SetReactState(REACT_AGGRESSIVE);
            RescheduleEvents();
        }
        else
        {
            Talk(EMOTE_HEART_CLOSED);
            events.ScheduleEvent(EVENT_RESUME_ATTACK, 1s, 0, PHASE_HEART);
        }

        DoCastSelf(SPELL_STAND);
        DoCastSelf(SPELL_COOLDOWN_CREATURE_SPECIAL_2);
        me->RemoveFlag(UNIT_FIELD_FLAGS, UNIT_FLAG_NOT_SELECTABLE);
        if (Creature* heart = instance->GetCreature(DATA_XT002_HEART))
        {
            if (heart->IsAlive())
                heart->AI()->DoAction(ACTION_DISPOSE_HEART);
            else
                heart->DespawnOrUnsummon();
        }

    }

    void RescheduleEvents()
    {
        events.SetPhase(PHASE_1);
        events.ScheduleEvent(EVENT_SEARING_LIGHT, 25s, GROUP_SEARING_GRAVITY, PHASE_1);
        events.ScheduleEvent(EVENT_GRAVITY_BOMB, Is25ManRaid() ? 33s : 15s, GROUP_SEARING_GRAVITY, PHASE_1);
        events.ScheduleEvent(EVENT_TYMPANIC_TANTRUM, 25s, 0, PHASE_1);
        if (!_hardMode)
            events.ScheduleEvent(EVENT_PHASE_CHECK, 1s, 0, PHASE_1);
    }

    void PassengerBoarded(Unit* who, int8 seatId, bool apply) override
    {
        if (!apply)
            return;

        if (who->GetEntry() == NPC_XS013_SCRAPBOT)
        {
            Talk(EMOTE_SCRAPBOT);
            _healthRecovered = true;
        }
        else if (seatId == HEART_VEHICLE_SEAT_EXPOSED)
            who->CastSpell(who, SPELL_EXPOSED_HEART);   // Channeled
    }

    uint32 GetData(uint32 type) const override
    {
        switch (type)
        {
            case DATA_HARD_MODE:
                return _hardMode ? 1 : 0;
            case DATA_HEALTH_RECOVERED:
                return _healthRecovered ? 1 : 0;
            case DATA_GRAVITY_BOMB_CASUALTY:
                return _gravityBombCasualty ? 1 : 0;
            default:
                return 0;
        }
    }

    void SetData(uint32 type, uint32 data) override
    {
        switch (type)
        {
            case DATA_TRANSFERED_HEALTH:
                if (!_hardMode)
                {
                    uint32 transferHealth = data;
                    if (transferHealth >= me->GetHealth())
                        transferHealth = me->GetHealth() - 1;

                    me->ModifyHealth(-static_cast<int32>(transferHealth));
                    me->LowerPlayerDamageReq(transferHealth);
                }
                break;
            case DATA_GRAVITY_BOMB_CASUALTY:
                _gravityBombCasualty = (data > 0) ? true : false;
                break;
            default:
                break;
        }
    }

    void UpdateAI(uint32 diff) override
    {
        if (!UpdateVictim())
            return;

        events.Update(diff);

        if (me->HasUnitState(UNIT_STATE_CASTING))
            return;

        while (uint32 eventId = events.ExecuteEvent())
        {
            switch (eventId)
            {
                case EVENT_SEARING_LIGHT:
                    DoCastSelf(SPELL_SEARING_LIGHT);
                    events.Repeat(Is25ManRaid() ? 16s : 20s);
                    break;
                case EVENT_GRAVITY_BOMB:
                    DoCastSelf(SPELL_GRAVITY_BOMB);
                    events.Repeat(Is25ManRaid() ? 16s : 20s);
                    break;
                case EVENT_TYMPANIC_TANTRUM:
                    Talk(SAY_TYMPANIC_TANTRUM);
                    Talk(EMOTE_TYMPANIC_TANTRUM);
                    events.DelayEvents(10s, GROUP_SEARING_GRAVITY);
                    DoCastSelf(SPELL_TYMPANIC_TANTRUM);
                    events.Repeat(1min);
                    break;
                case EVENT_PHASE_CHECK:
                    if (me->HealthBelowPct(_exposeHeartPercent))
                        ExposeHeart();
                    events.Repeat(1s);
                    break;
                case EVENT_SUBMERGE:
                    DoCastSelf(SPELL_SUBMERGE);
                    Talk(EMOTE_HEART_OPENED);
                    if (Creature* heart = instance->GetCreature(DATA_XT002_HEART))
                        heart->AI()->DoAction(ACTION_START_PHASE_HEART);
                    events.ScheduleEvent(EVENT_DISPOSE_HEART, 30s, PHASE_HEART);
                    break;
                case EVENT_DISPOSE_HEART:
                    DisposeHeart();
                    break;
                case EVENT_ENRAGE:
                    Talk(SAY_BERSERK);
                    DoCastSelf(SPELL_ENRAGE);
                    break;
                case EVENT_ENTER_HARD_MODE:
                    me->SetFullHealth();
                    DoCastSelf(SPELL_HEARTBREAK, true);
                    me->AddLootMode(LOOT_MODE_HARD_MODE_1);
                    _hardMode = true;
                    DisposeHeart(_hardMode);
                    break;
                case EVENT_RESUME_ATTACK:
                    me->SetReactState(REACT_AGGRESSIVE);
                    RescheduleEvents();
                    break;
                default:
                    break;
            }

            if (me->HasUnitState(UNIT_STATE_CASTING))
                return;
        }

        if (events.IsInPhase(PHASE_1))
            DoMeleeAttackIfReady();
    }

private:
    bool _healthRecovered;       // Did a scrapbot recover XT-002's health during the encounter?
    bool _hardMode;              // Are we in hard mode? Or: was the heart killed during phase 2?
    bool _gravityBombCasualty;   // Did someone die because of Gravity Bomb damage?
    uint8 _exposeHeartPercent;
};

struct npc_xt002_heart : public NullCreatureAI
{
    npc_xt002_heart(Creature* creature) : NullCreatureAI(creature), _instance(creature->GetInstanceScript()) { }

    void Reset() override
    {
        me->SetRegenerateHealth(false);
    }

    void DoAction(int32 action) override
    {
        Creature* xt002 = _instance->GetCreature(DATA_XT002);
        if (!xt002)
            return;

        if (action == ACTION_START_PHASE_HEART)
        {
            DoCastSelf(SPELL_FULL_HEAL);
            DoCast(xt002, SPELL_RIDE_VEHICLE_EXPOSED, true);
            DoCastSelf(SPELL_HEART_OVERLOAD);
            me->RemoveFlag(UNIT_FIELD_FLAGS, UNIT_FLAG_NOT_SELECTABLE);
            me->SetFlag(UNIT_FIELD_FLAGS, UNIT_FLAG_UNK_29);
        }
        else if (action == ACTION_DISPOSE_HEART)
        {
            DoCast(xt002, SPELL_HEART_RIDE_VEHICLE, true);
            me->SetFlag(UNIT_FIELD_FLAGS, UNIT_FLAG_NOT_SELECTABLE);
            me->RemoveFlag(UNIT_FIELD_FLAGS, UNIT_FLAG_UNK_29);
        }
    }

    void JustDied(Unit* /*killer*/) override
    {
        if (Creature* xt002 = _instance->GetCreature(DATA_XT002))
            xt002->AI()->DoAction(ACTION_ENTER_HARD_MODE);
    }

private:
    InstanceScript * _instance;
};

struct npc_scrapbot : public ScriptedAI
{
    npc_scrapbot(Creature* creature) : ScriptedAI(creature), _instance(creature->GetInstanceScript()) { }

    void Reset() override
    {
        me->SetReactState(REACT_PASSIVE);
        _scheduler.CancelAll();

        if (_instance->GetBossState(DATA_XT002) != IN_PROGRESS)
        {
            me->DespawnOrUnsummon();
            return;
        }

        if (Creature* xt002 = _instance->GetCreature(DATA_XT002))
            xt002->AI()->JustSummoned(me);

        _scheduler.
            Schedule(2s, [this](TaskContext /*StartMove*/)
            {
                if (Creature* xt002 = _instance->GetCreature(DATA_XT002))
                    me->GetMotionMaster()->MoveFollow(xt002, 0.0f, 0.0f);
            })
            .Schedule(1s, [this](TaskContext checkXt002)
            {
                if (Creature* xt002 = _instance->GetCreature(DATA_XT002))
                {
                    if (me->IsWithinMeleeRange(xt002))
                    {
                        DoCast(xt002, SPELL_SCRAPBOT_RIDE_VEHICLE);
                        _scheduler.Schedule(1s, [this](TaskContext /*ScrapRepair*/)
                        {
                            if (Creature* xt002 = _instance->GetCreature(DATA_XT002))
                                xt002->CastSpell(me, SPELL_SCRAP_REPAIR, true);
                            me->DespawnOrUnsummon(1s);
                        });
                    }
                    else
                        checkXt002.Repeat();
                }
                else
                    me->DespawnOrUnsummon();
            });
    }

    void UpdateAI(uint32 diff) override
    {
        _scheduler.Update(diff);
    }

private:
    InstanceScript* _instance;
    TaskScheduler _scheduler;
};

struct npc_pummeller : public ScriptedAI
{
    npc_pummeller(Creature* creature) : ScriptedAI(creature), _instance(creature->GetInstanceScript()) { }

    void Reset() override
    {
        me->SetReactState(REACT_PASSIVE);
        _scheduler.CancelAll();

        if (_instance->GetBossState(DATA_XT002) != IN_PROGRESS)
        {
            me->DespawnOrUnsummon();
            return;
        }

<<<<<<< HEAD

        if (Creature* xt002 = _instance->GetCreature(DATA_XT002))
=======
        if (Creature* xt002 = _instance->GetCreature(BOSS_XT002))
>>>>>>> fc56410b
            xt002->AI()->JustSummoned(me);

        _scheduler.
            Schedule(1s, [this](TaskContext /*StartMove*/)
            {
                me->SetReactState(REACT_AGGRESSIVE);
                DoZoneInCombat();
            })
            .Schedule(17s, [this](TaskContext trample)
            {
                DoCastSelf(SPELL_TRAMPLE);
                trample.Repeat(11s);
            })
            .Schedule(19s, [this](TaskContext arcingSmash)
            {
                DoCastSelf(SPELL_ARCING_SMASH);
                arcingSmash.Repeat(8s);
            })
            .Schedule(19s, [this](TaskContext upperCut)
            {
                DoCastVictim(SPELL_UPPERCUT);
                upperCut.Repeat(14s);
            });

    }

    void UpdateAI(uint32 diff) override
    {
        if (!UpdateVictim())
            return;

        _scheduler.Update(diff, [this]
        {
            DoMeleeAttackIfReady();
        });
    }

private:
    InstanceScript* _instance;
    TaskScheduler _scheduler;
};

struct npc_boombot : public ScriptedAI
{
    npc_boombot(Creature* creature) : ScriptedAI(creature), _instance(creature->GetInstanceScript()), _boomed(false) { }

    void Reset() override
    {
        DoCastSelf(SPELL_321_BOOMBOT_AURA);
        me->SetReactState(REACT_PASSIVE);
        _scheduler.CancelAll();

        if (_instance->GetBossState(DATA_XT002) != IN_PROGRESS)
        {
            me->DespawnOrUnsummon();
            return;
        }

        // HACK/workaround:
        // these values aren't confirmed - lack of data - and the values in DB are incorrect
        // these values are needed for correct damage of Boom spell
        me->SetFloatValue(UNIT_FIELD_MINDAMAGE, 15000.0f);
        me->SetFloatValue(UNIT_FIELD_MAXDAMAGE, 18000.0f);

        if (Creature* xt002 = _instance->GetCreature(DATA_XT002))
            xt002->AI()->JustSummoned(me);

        _scheduler.
            Schedule(4s, [this](TaskContext /*StartMove*/)
            {
                if (Creature* xt002 = _instance->GetCreature(DATA_XT002))
                    me->GetMotionMaster()->MoveFollow(xt002, 0.0f, 0.0f);

            })
            .Schedule(1s, [this](TaskContext checkXt002)
            {
                if (Creature* xt002 = _instance->GetCreature(DATA_XT002))
                {
                    if (me->IsWithinMeleeRange(xt002))
                        DoCastAOE(SPELL_BOOM);
                    else
                        checkXt002.Repeat();
                }
                else
                    me->DespawnOrUnsummon();
            });
    }

    void DamageTaken(Unit* /*who*/, uint32& damage) override
    {
        if (damage >= (me->GetHealth() - me->GetMaxHealth() * 0.5f) && !_boomed)
        {
            _boomed = true; // Prevent recursive call
            damage = 0;
            DoCastAOE(SPELL_BOOM);
        }
    }

    void UpdateAI(uint32 diff) override
    {
        _scheduler.Update(diff);
    }

private:
    InstanceScript* _instance;
    bool _boomed;
    TaskScheduler _scheduler;
};

struct npc_life_spark : public ScriptedAI
{
    npc_life_spark(Creature* creature) : ScriptedAI(creature) { }

    void Reset() override
    {
        DoCastSelf(SPELL_ARCANE_POWER_STATE);
        _scheduler.CancelAll();
    }

    void JustEngagedWith(Unit* /*who*/) override
    {
        DoCastSelf(SPELL_STATIC_CHARGED);
        _scheduler.Schedule(12s, [this](TaskContext spellShock)
        {
            DoCastVictim(SPELL_SHOCK);
            spellShock.Repeat();
        });
    }

    void UpdateAI(uint32 diff) override
    {
        if (!UpdateVictim())
            return;

        if (me->HasUnitState(UNIT_STATE_CASTING))
            return;

        _scheduler.Update(diff, [this]
        {
            DoMeleeAttackIfReady();
        });
    }

private:
    TaskScheduler _scheduler;
};

struct npc_xt_void_zone : public PassiveAI
{
    npc_xt_void_zone(Creature* creature) : PassiveAI(creature) { }

    void Reset() override
    {
        int32 bp = 0;
        if (SpellInfo const* createdBySpell = sSpellMgr->GetSpellInfo(me->GetUInt32Value(UNIT_CREATED_BY_SPELL)))
            bp = createdBySpell->Effects[EFFECT_1].CalcValue();

        _scheduler.Schedule(1s, [this, bp](TaskContext consumption)
        {
            CastSpellExtraArgs args(false);
            if (bp)
                args.AddSpellBP0(bp);
            DoCastSelf(SPELL_CONSUMPTION, args);
            consumption.Repeat();
        });
    }

    void UpdateAI(uint32 diff) override
    {
        _scheduler.Update(diff);
    }

private:
    TaskScheduler _scheduler;
};

/* 63018 - Searing Light
   65121 - Searing Light */
class spell_xt002_searing_light_spawn_life_spark : public AuraScript
{
    PrepareAuraScript(spell_xt002_searing_light_spawn_life_spark);

    bool Validate(SpellInfo const* /*spell*/) override
    {
        return ValidateSpellInfo({ SPELL_SUMMON_LIFE_SPARK });
    }

    void OnRemove(AuraEffect const* aurEff, AuraEffectHandleModes /*mode*/)
    {
        if (Player* player = GetOwner()->ToPlayer())
            if (Unit* xt002 = GetCaster())
                if (xt002->HasAura(aurEff->GetAmount()))   // Heartbreak aura indicating hard mode
                    xt002->CastSpell(player, SPELL_SUMMON_LIFE_SPARK, true);
    }

    void Register() override
    {
        AfterEffectRemove += AuraEffectRemoveFn(spell_xt002_searing_light_spawn_life_spark::OnRemove, EFFECT_0, SPELL_AURA_PERIODIC_TRIGGER_SPELL, AURA_EFFECT_HANDLE_REAL);
    }
};

/* 63024 - Gravity Bomb
   64234 - Gravity Bomb */
class spell_xt002_gravity_bomb_aura : public AuraScript
{
    PrepareAuraScript(spell_xt002_gravity_bomb_aura);

    bool Validate(SpellInfo const* /*spell*/) override
    {
        return ValidateSpellInfo({ SPELL_SUMMON_VOID_ZONE });
    }

    void OnRemove(AuraEffect const* aurEff, AuraEffectHandleModes /*mode*/)
    {
        if (Player* player = GetOwner()->ToPlayer())
            if (Unit* xt002 = GetCaster())
                if (xt002->HasAura(aurEff->GetAmount()))   // Heartbreak aura indicating hard mode
                    xt002->CastSpell(player, SPELL_SUMMON_VOID_ZONE, true);
    }

    void OnPeriodic(AuraEffect const* aurEff)
    {
        Unit* xt002 = GetCaster();
        Unit* owner = GetTarget();
        if (!xt002)
            return;

        if (aurEff->GetAmount() >= int32(owner->GetHealth()))
            xt002->GetAI()->SetData(DATA_GRAVITY_BOMB_CASUALTY, 1);
    }

    void Register() override
    {
        OnEffectPeriodic += AuraEffectPeriodicFn(spell_xt002_gravity_bomb_aura::OnPeriodic, EFFECT_2, SPELL_AURA_PERIODIC_DAMAGE);
        AfterEffectRemove += AuraEffectRemoveFn(spell_xt002_gravity_bomb_aura::OnRemove, EFFECT_0, SPELL_AURA_PERIODIC_TRIGGER_SPELL, AURA_EFFECT_HANDLE_REAL);
    }
};

/*  63025 - Gravity Bomb
    64233 - Gravity Bomb */
class spell_xt002_gravity_bomb_damage : public SpellScript
{
    PrepareSpellScript(spell_xt002_gravity_bomb_damage);

    void HandleScript(SpellEffIndex /*effIndex*/)
    {
        if (GetHitDamage() >= int32(GetHitUnit()->GetHealth()))
            if (InstanceScript* instance = GetCaster()->GetInstanceScript())
                if (Creature* xt002 = instance->GetCreature(DATA_XT002))
                    xt002->AI()->SetData(DATA_GRAVITY_BOMB_CASUALTY, 1);
    }

    void Register() override
    {
        OnEffectHitTarget += SpellEffectFn(spell_xt002_gravity_bomb_damage::HandleScript, EFFECT_0, SPELL_EFFECT_SCHOOL_DAMAGE);
    }
};

// 62791 - XT-002 Heart Overload Trigger Spell (SERVERSIDE)
class spell_xt002_heart_overload_periodic : public SpellScript
{
    PrepareSpellScript(spell_xt002_heart_overload_periodic);

    bool Validate(SpellInfo const* /*spell*/) override
    {
        return ValidateSpellInfo
        ({
            SPELL_ENERGY_ORB,
            SPELL_HEART_LIGHTNING_TETHER
         });
    }

    Creature* GetRandomToyPile()
    {
        std::list<Creature*> possibleCreatures;
        Unit* caster = GetCaster();
        caster->GetCreatureListWithEntryInGrid(possibleCreatures, NPC_XT_TOY_PILE);
        possibleCreatures.remove_if([caster](Creature* creature)
        {
            return caster->GetDistance2d(creature) < 60.0f;
        });

        if (possibleCreatures.empty())
            return nullptr;

        return Trinity::Containers::SelectRandomContainerElement(possibleCreatures);
    }

    void HandleScript(SpellEffIndex /*effIndex*/)
    {
        Unit* caster = GetCaster();
        if (Creature* toyPile = GetRandomToyPile())
        {
            caster->CastSpell(toyPile, SPELL_ENERGY_ORB, true);
            caster->CastSpell(nullptr, SPELL_HEART_LIGHTNING_TETHER, true);
        }
    }

    void Register() override
    {
        OnEffectHit += SpellEffectFn(spell_xt002_heart_overload_periodic::HandleScript, EFFECT_0, SPELL_EFFECT_DUMMY);
    }
};

// 62826 Energy Orb
class spell_xt002_energy_orb : public SpellScript
{
    PrepareSpellScript(spell_xt002_energy_orb);

    bool Validate(SpellInfo const* /*spell*/) override
    {
        return ValidateSpellInfo
        ({
            SPELL_RECHARGE_BOOMBOT,
            SPELL_RECHARGE_PUMMELER,
            SPELL_RECHARGE_SCRAPBOT
        });
    }

    void HandleSummons(SpellEffIndex /*effIndex*/)
    {
        Unit* target = GetHitUnit();
        if (target->GetEntry() != NPC_XT_TOY_PILE)
            return;

        target->CastSpell(target, SPELL_RECHARGE_BOOMBOT, true);

        if (roll_chance_i(30))
            target->CastSpell(target, SPELL_RECHARGE_PUMMELER, true);

        for (uint8 i = 0; i < urand(5, 7); ++i)
            target->CastSpell(target, SPELL_RECHARGE_SCRAPBOT, true);

        if (Creature* base = GetCaster()->GetVehicleCreatureBase())
            base->AI()->Talk(SAY_SUMMON);
    }

    void Register() override
    {
        OnEffectHitTarget += SpellEffectFn(spell_xt002_energy_orb::HandleSummons, EFFECT_2, SPELL_EFFECT_DUMMY);
    }
};

// 62775 - Tympanic Tantrum
class spell_xt002_tympanic_tantrum : public SpellScript
{
    PrepareSpellScript(spell_xt002_tympanic_tantrum);

    void FilterTargets(std::list<WorldObject*>& targets)
    {
        targets.remove_if([](WorldObject* object) -> bool
        {
            if (object->GetTypeId() == TYPEID_PLAYER)
                return false;

            if (Creature* creature = object->ToCreature())
                return !creature->IsPet();

            return true;
        });
    }

    void RecalculateDamage()
    {
        SetHitDamage(GetHitUnit()->CountPctFromMaxHealth(GetHitDamage()));
    }

    void Register() override
    {
        OnObjectAreaTargetSelect += SpellObjectAreaTargetSelectFn(spell_xt002_tympanic_tantrum::FilterTargets, EFFECT_0, TARGET_UNIT_SRC_AREA_ENEMY);
        OnObjectAreaTargetSelect += SpellObjectAreaTargetSelectFn(spell_xt002_tympanic_tantrum::FilterTargets, EFFECT_1, TARGET_UNIT_SRC_AREA_ENEMY);
        OnHit += SpellHitFn(spell_xt002_tympanic_tantrum::RecalculateDamage);
    }
};

// 37751 - Submerged
class spell_xt002_submerged : public SpellScript
{
    PrepareSpellScript(spell_xt002_submerged);

    void HandleScript(SpellEffIndex /*eff*/)
    {
        Creature* target = GetHitCreature();
        if (!target)
            return;

        target->SetFlag(UNIT_FIELD_FLAGS, UNIT_FLAG_NOT_SELECTABLE);
        target->SetStandState(UNIT_STAND_STATE_SUBMERGED);
    }

    void Register() override
    {
        OnEffectHitTarget += SpellEffectFn(spell_xt002_submerged::HandleScript, EFFECT_0, SPELL_EFFECT_SCRIPT_EFFECT);
    }
};

// 65032 - 321-Boombot Aura
class spell_xt002_321_boombot_aura : public AuraScript
{
    PrepareAuraScript(spell_xt002_321_boombot_aura);

    bool Validate(SpellInfo const* /*spellInfo*/) override
    {
        return ValidateSpellInfo({ SPELL_ACHIEVEMENT_CREDIT_NERF_SCRAPBOTS });
    }

    bool CheckProc(ProcEventInfo& eventInfo)
    {
        if (eventInfo.GetActionTarget()->GetEntry() != NPC_XS013_SCRAPBOT)
            return false;
        return true;
    }

    void HandleProc(AuraEffect const* /*aurEff*/, ProcEventInfo& eventInfo)
    {
        if (InstanceScript* instance = eventInfo.GetActor()->GetInstanceScript())
            instance->DoCastSpellOnPlayers(SPELL_ACHIEVEMENT_CREDIT_NERF_SCRAPBOTS);
    }

    void Register() override
    {
        DoCheckProc += AuraCheckProcFn(spell_xt002_321_boombot_aura::CheckProc);
        OnEffectProc += AuraEffectProcFn(spell_xt002_321_boombot_aura::HandleProc, EFFECT_0, SPELL_AURA_DUMMY);
    }
};

// 63849 - Exposed Heart
class spell_xt002_exposed_heart : public AuraScript
{
    PrepareAuraScript(spell_xt002_exposed_heart);

    bool Load() override
    {
        _damageAmount = 0;
        return true;
    }

    void OnProc(AuraEffect const* /*aurEff*/, ProcEventInfo& eventInfo)
    {
        PreventDefaultAction();
        DamageInfo* damageInfo = eventInfo.GetDamageInfo();
        if (!damageInfo || !damageInfo->GetDamage())
            return;

        _damageAmount += damageInfo->GetDamage();
    }

    void HandleLifeTransfer(AuraEffect const* /*aurEff*/, AuraEffectHandleModes /*mode*/)
    {
        if (InstanceScript* instance = GetTarget()->GetInstanceScript())
            if (Creature* xt002 = instance->GetCreature(DATA_XT002))
                xt002->AI()->SetData(DATA_TRANSFERED_HEALTH, _damageAmount);
    }

    void Register() override
    {
        OnEffectProc += AuraEffectProcFn(spell_xt002_exposed_heart::OnProc, EFFECT_0, SPELL_AURA_MOD_DAMAGE_PERCENT_TAKEN);
        AfterEffectRemove += AuraEffectRemoveFn(spell_xt002_exposed_heart::HandleLifeTransfer, EFFECT_0, SPELL_AURA_MOD_DAMAGE_PERCENT_TAKEN, AURA_EFFECT_HANDLE_REAL);
    }

private:
    uint32 _damageAmount = 0;
};

class achievement_nerf_engineering : public AchievementCriteriaScript
{
    public:
        achievement_nerf_engineering() : AchievementCriteriaScript("achievement_nerf_engineering") { }

        bool OnCheck(Player* /*source*/, Unit* target) override
        {
            if (!target || !target->GetAI())
                return false;

            return !(target->GetAI()->GetData(DATA_HEALTH_RECOVERED));
        }
};

class achievement_heartbreaker : public AchievementCriteriaScript
{
    public:
        achievement_heartbreaker() : AchievementCriteriaScript("achievement_heartbreaker") { }

        bool OnCheck(Player* /*source*/, Unit* target) override
        {
            if (!target || !target->GetAI())
                return false;

            return target->GetAI()->GetData(DATA_HARD_MODE) != 0;
        }
};

class achievement_nerf_gravity_bombs : public AchievementCriteriaScript
{
    public:
        achievement_nerf_gravity_bombs() : AchievementCriteriaScript("achievement_nerf_gravity_bombs") { }

        bool OnCheck(Player* /*source*/, Unit* target) override
        {
            if (!target || !target->GetAI())
                return false;

            return !(target->GetAI()->GetData(DATA_GRAVITY_BOMB_CASUALTY));
        }
};

void AddSC_boss_xt002()
{
    RegisterUlduarCreatureAI(boss_xt002);
    RegisterUlduarCreatureAI(npc_xt002_heart);
    RegisterUlduarCreatureAI(npc_scrapbot);
    RegisterUlduarCreatureAI(npc_pummeller);
    RegisterUlduarCreatureAI(npc_boombot);
    RegisterUlduarCreatureAI(npc_life_spark);
    RegisterUlduarCreatureAI(npc_xt_void_zone);

    RegisterSpellScript(spell_xt002_searing_light_spawn_life_spark);
    RegisterSpellScript(spell_xt002_gravity_bomb_aura);
    RegisterSpellScript(spell_xt002_gravity_bomb_damage);
    RegisterSpellScript(spell_xt002_heart_overload_periodic);
    RegisterSpellScript(spell_xt002_energy_orb);
    RegisterSpellScript(spell_xt002_tympanic_tantrum);
    RegisterSpellScript(spell_xt002_submerged);
    RegisterSpellScript(spell_xt002_321_boombot_aura);
    RegisterSpellScript(spell_xt002_exposed_heart);

    new achievement_nerf_engineering();
    new achievement_heartbreaker();
    new achievement_nerf_gravity_bombs();
}<|MERGE_RESOLUTION|>--- conflicted
+++ resolved
@@ -505,12 +505,7 @@
             return;
         }
 
-<<<<<<< HEAD
-
         if (Creature* xt002 = _instance->GetCreature(DATA_XT002))
-=======
-        if (Creature* xt002 = _instance->GetCreature(BOSS_XT002))
->>>>>>> fc56410b
             xt002->AI()->JustSummoned(me);
 
         _scheduler.
