/*
 * This file is part of the TrinityCore Project. See AUTHORS file for Copyright information
 *
 * This program is free software; you can redistribute it and/or modify it
 * under the terms of the GNU General Public License as published by the
 * Free Software Foundation; either version 2 of the License, or (at your
 * option) any later version.
 *
 * This program is distributed in the hope that it will be useful, but WITHOUT
 * ANY WARRANTY; without even the implied warranty of MERCHANTABILITY or
 * FITNESS FOR A PARTICULAR PURPOSE. See the GNU General Public License for
 * more details.
 *
 * You should have received a copy of the GNU General Public License along
 * with this program. If not, see <http://www.gnu.org/licenses/>.
 */

<<<<<<< HEAD
#include "ScriptMgr.h"
#include "InstanceScript.h"
#include "MotionMaster.h"
#include "ObjectAccessor.h"
#include "Opcodes.h"
#include "PassiveAI.h"
#include "Player.h"
#include "ScriptedCreature.h"
#include "SpellAuraEffects.h"
#include "SpellMgr.h"
#include "SpellScript.h"
#include "ulduar.h"
#include "Vehicle.h"
#include "WorldPacket.h"

enum Spells
{
    SPELL_TYMPANIC_TANTRUM                  = 62776,
    SPELL_SEARING_LIGHT                     = 63018,
    SPELL_SUMMON_LIFE_SPARK                 = 64210,
    SPELL_SUMMON_VOID_ZONE                  = 64203,
    SPELL_GRAVITY_BOMB                      = 63024,
    SPELL_HEARTBREAK                        = 65737,
    SPELL_STAND                             = 37752,
    SPELL_SUBMERGE                          = 37751,
    SPELL_ENRAGE                            = 26662,
    SPELL_COOLDOWN_CREATURE_SPECIAL_2       = 64404,
    SPELL_SCRAP_REPAIR                      = 62832,

    // XT-Toy Pile
    SPELL_RECHARGE_PUMMELER                 = 62831,
    SPELL_RECHARGE_SCRAPBOT                 = 62828,
    SPELL_RECHARGE_BOOMBOT                  = 62835,

    // Heart of the Deconstructor
    SPELL_ENERGY_ORB                        = 62790,
    SPELL_RIDE_VEHICLE_EXPOSED              = 63313,
    SPELL_EXPOSED_HEART                     = 63849,
    SPELL_HEART_RIDE_VEHICLE                = 63852,
    SPELL_SCRAPBOT_RIDE_VEHICLE             = 47020,
    SPELL_FULL_HEAL                         = 17683,
    SPELL_HEART_OVERLOAD                    = 62789,
    SPELL_HEART_LIGHTNING_TETHER            = 64799,

    // Void Zone
    SPELL_CONSUMPTION                       = 64208,

    // Life Spark
    SPELL_ARCANE_POWER_STATE                = 49411,
    SPELL_STATIC_CHARGED                    = 64227,
    SPELL_SHOCK                             = 64230,

    // XM-024 Pummeller
    SPELL_ARCING_SMASH                      = 8374,
    SPELL_TRAMPLE                           = 5568,
    SPELL_UPPERCUT                          = 10966,

    //Boombot
    SPELL_321_BOOMBOT_AURA                  = 65032,
    SPELL_BOOM                              = 62834,
=======
/*
    @todo
        If the boss is to close to a scrap pile -> no summon  -- Needs retail confirmation
        Codestyle
*/

#include "ScriptMgr.h"
#include "CombatLogPackets.h"
#include "InstanceScript.h"
#include "MotionMaster.h"
#include "ObjectAccessor.h"
#include "PassiveAI.h"
#include "ScriptedCreature.h"
#include "SpellAuraEffects.h"
#include "SpellScript.h"
#include "ulduar.h"
#include "Vehicle.h"

enum Spells
{
    SPELL_TYMPANIC_TANTRUM                      = 62776,
    SPELL_SEARING_LIGHT                         = 63018,

    SPELL_SUMMON_LIFE_SPARK                     = 64210,
    SPELL_SUMMON_VOID_ZONE                      = 64203,

    SPELL_GRAVITY_BOMB                          = 63024,

    SPELL_HEARTBREAK                            = 65737,

    // Cast by 33337 at Heartbreak:
    SPELL_RECHARGE_PUMMELER                     = 62831,    // Summons 33344
    SPELL_RECHARGE_SCRAPBOT                     = 62828,    // Summons 33343
    SPELL_RECHARGE_BOOMBOT                      = 62835,    // Summons 33346

    // Cast by 33329 on 33337 (visual?)
    SPELL_ENERGY_ORB                            = 62790,    // Triggers 62826 - needs spellscript for periodic tick to cast one of the random spells above

    SPELL_HEART_HEAL_TO_FULL                    = 17683,
    SPELL_HEART_OVERLOAD                        = 62789,

    SPELL_HEART_LIGHTNING_TETHER                = 64799,    // Cast on self?
    SPELL_ENRAGE                                = 26662,
    SPELL_STAND                                 = 37752,
    SPELL_SUBMERGE                              = 37751,

    //------------------VOID ZONE--------------------
    SPELL_VOID_ZONE                             = 64203,
    SPELL_CONSUMPTION                           = 64208,

    // Life Spark
    SPELL_ARCANE_POWER_STATE                    = 49411,
    SPELL_STATIC_CHARGED                        = 64227,
    SPELL_SHOCK                                 = 64230,

    //----------------XT-002 HEART-------------------
    SPELL_EXPOSED_HEART                         = 63849,
    SPELL_HEART_RIDE_VEHICLE                    = 63852,
    SPELL_RIDE_VEHICLE_EXPOSED                  = 63313, //Heart Exposed

    //---------------XM-024 PUMMELLER----------------
    SPELL_ARCING_SMASH                          = 8374,
    SPELL_TRAMPLE                               = 5568,
    SPELL_UPPERCUT                              = 10966,

    // Scrabot:
    SPELL_SCRAPBOT_RIDE_VEHICLE                 = 47020,
    SPELL_SCRAP_REPAIR                          = 62832,
    SPELL_SUICIDE                               = 7,

    //------------------BOOMBOT-----------------------
    SPELL_AURA_BOOMBOT                          = 65032,
    SPELL_BOOM                                  = 62834,
>>>>>>> 28d470c5

    // Achievement-related spells
    SPELL_ACHIEVEMENT_CREDIT_NERF_SCRAPBOTS = 65037
};

enum Events
{
    EVENT_TYMPANIC_TANTRUM = 1,
    EVENT_PHASE_CHECK,
    EVENT_SEARING_LIGHT,
    EVENT_GRAVITY_BOMB,
    EVENT_SUBMERGE,
    EVENT_DISPOSE_HEART,
    EVENT_ENRAGE,
    EVENT_ENTER_HARD_MODE,
    EVENT_RESUME_ATTACK
};

enum XT002Phases
{
<<<<<<< HEAD
    PHASE_1 = 1,
    PHASE_HEART
=======
    TIMER_TYMPANIC_TANTRUM_MIN                  = 32000,
    TIMER_TYMPANIC_TANTRUM_MAX                  = 36000,
    TIMER_SEARING_LIGHT                         = 20000,
    TIMER_GRAVITY_BOMB                          = 20000,
    TIMER_HEART_PHASE                           = 30000,
    TIMER_ENERGY_ORB_MIN                        = 9000,
    TIMER_ENERGY_ORB_MAX                        = 10000,
    TIMER_ENRAGE                                = 600000,

    // Pummeller
    // Timers may be off
    TIMER_ARCING_SMASH                          = 27000,
    TIMER_TRAMPLE                               = 22000,
    TIMER_UPPERCUT                              = 17000,

    TIMER_SPAWN_ADD                             = 12000,
>>>>>>> 28d470c5
};

enum Actions
{
    ACTION_ENTER_HARD_MODE,
    ACTION_START_PHASE_HEART,
    ACTION_DISPOSE_HEART
};

enum XT002Data
{
    DATA_TRANSFERED_HEALTH,
    DATA_HARD_MODE,
    DATA_HEALTH_RECOVERED,
    DATA_GRAVITY_BOMB_CASUALTY
};

enum Yells
{
    SAY_AGGRO              = 0,
    SAY_HEART_OPENED       = 1,
    SAY_HEART_CLOSED       = 2,
    SAY_TYMPANIC_TANTRUM   = 3,
    SAY_SLAY               = 4,
    SAY_BERSERK            = 5,
    SAY_DEATH              = 6,
    SAY_SUMMON             = 7,
    EMOTE_HEART_OPENED     = 8,
    EMOTE_HEART_CLOSED     = 9,
    EMOTE_TYMPANIC_TANTRUM = 10,
    EMOTE_SCRAPBOT         = 11
};

enum Misc
{
    ACHIEV_MUST_DECONSTRUCT_FASTER = 21027,
    HEART_VEHICLE_SEAT_EXPOSED     = 1,
    GROUP_SEARING_GRAVITY          = 1
};

struct boss_xt002 : public BossAI
{
<<<<<<< HEAD
    boss_xt002(Creature* creature) : BossAI(creature, BOSS_XT002)
    {
        Initialize();
    }

    void Initialize()
    {
        _healthRecovered = false;
        _gravityBombCasualty = false;
        _hardMode = false;
        _exposeHeartPercent = 75;
    }

    void ChangeNextExpose()
    {
        switch (_exposeHeartPercent)
        {
            case 75:
                _exposeHeartPercent = 50;
                break;
            case 50:
                _exposeHeartPercent = 25;
                break;
            default:
                _exposeHeartPercent = 0;
                break;
        }
    }

    void Reset() override
    {
        _Reset();
        events.SetPhase(PHASE_1);
        me->SetReactState(REACT_DEFENSIVE);
        Initialize();
        instance->DoStopTimedAchievement(ACHIEVEMENT_TIMED_TYPE_EVENT, ACHIEV_MUST_DECONSTRUCT_FASTER);
    }

    void EnterEvadeMode(EvadeReason /*why*/) override
    {
        summons.DespawnAll();
        _DespawnAtEvade();
    }

    void JustEngagedWith(Unit* who) override
    {
        Talk(SAY_AGGRO);
        BossAI::JustEngagedWith(who);
        events.ScheduleEvent(EVENT_SEARING_LIGHT, Is25ManRaid() ? 9s : 11s, GROUP_SEARING_GRAVITY, PHASE_1);
        events.ScheduleEvent(EVENT_GRAVITY_BOMB, Is25ManRaid() ? 18s : 21s, GROUP_SEARING_GRAVITY, PHASE_1);
        events.ScheduleEvent(EVENT_ENRAGE, 10min);
        events.ScheduleEvent(EVENT_TYMPANIC_TANTRUM, 60s, 0, PHASE_1);
        events.ScheduleEvent(EVENT_PHASE_CHECK, 1s, 0, PHASE_1);
        instance->DoStartTimedAchievement(ACHIEVEMENT_TIMED_TYPE_EVENT, ACHIEV_MUST_DECONSTRUCT_FASTER);
    }

    void DoAction(int32 action) override
    {
        if (action == ACTION_ENTER_HARD_MODE)
            events.ScheduleEvent(EVENT_ENTER_HARD_MODE, 1ms);
    }

    void KilledUnit(Unit* who) override
    {
        if (who->GetTypeId() == TYPEID_PLAYER)
            Talk(SAY_SLAY);
    }

    void JustDied(Unit* /*killer*/) override
    {
        Talk(SAY_DEATH);
        _JustDied();
        me->RemoveFlag(UNIT_FIELD_FLAGS, UNIT_FLAG_NOT_SELECTABLE);
    }

    void ExposeHeart()
    {
        events.SetPhase(PHASE_HEART);
        me->SetReactState(REACT_PASSIVE);
        me->AttackStop();
        Talk(SAY_HEART_OPENED);
        events.CancelEvent(EVENT_TYMPANIC_TANTRUM);
        events.ScheduleEvent(EVENT_SUBMERGE, 6s, 0, PHASE_HEART);
        ChangeNextExpose();
    }

    void DisposeHeart(bool isHardMode = false)
    {
        Talk(SAY_HEART_CLOSED);

        if (isHardMode)
        {
            me->SetReactState(REACT_AGGRESSIVE);
            RescheduleEvents();
        }
        else
        {
            Talk(EMOTE_HEART_CLOSED);
            events.ScheduleEvent(EVENT_RESUME_ATTACK, 1s, 0, PHASE_HEART);
        }
=======
    public:
        boss_xt002() : CreatureScript("boss_xt002") { }

        struct boss_xt002_AI : public BossAI
        {
            boss_xt002_AI(Creature* creature) : BossAI(creature, BOSS_XT002)
            {
                Initialize();
                _transferHealth = 0;
            }

            void Initialize()
            {
                _healthRecovered = false;
                _gravityBombCasualty = false;
                _hardMode = false;

                _phase = 1;
                _heartExposed = 0;
            }

            void Reset() override
            {
                _Reset();

                me->RemoveUnitFlag(UNIT_FLAG_NOT_SELECTABLE);
                me->SetReactState(REACT_AGGRESSIVE);
                DoCastSelf(SPELL_STAND);

                Initialize();

                instance->DoStopCriteriaTimer(CRITERIA_TIMED_TYPE_EVENT, ACHIEV_MUST_DECONSTRUCT_FASTER);
            }

            void EnterEvadeMode(EvadeReason /*why*/) override
            {
                summons.DespawnAll();
                _DespawnAtEvade();
            }

            void EnterCombat(Unit* /*who*/) override
            {
                Talk(SAY_AGGRO);
                _EnterCombat();

                events.ScheduleEvent(EVENT_ENRAGE, TIMER_ENRAGE);
                events.ScheduleEvent(EVENT_GRAVITY_BOMB, TIMER_GRAVITY_BOMB);
                events.ScheduleEvent(EVENT_SEARING_LIGHT, TIMER_SEARING_LIGHT);
                //Tantrum is cast a bit slower the first time.
                events.ScheduleEvent(EVENT_TYMPANIC_TANTRUM, urand(TIMER_TYMPANIC_TANTRUM_MIN, TIMER_TYMPANIC_TANTRUM_MAX) * 2);

                instance->DoStartCriteriaTimer(CRITERIA_TIMED_TYPE_EVENT, ACHIEV_MUST_DECONSTRUCT_FASTER);
            }

            void DoAction(int32 action) override
            {
                switch (action)
                {
                    case ACTION_ENTER_HARD_MODE:
                        events.ScheduleEvent(EVENT_ENTER_HARD_MODE, 1);
                        break;
                }
            }

            void KilledUnit(Unit* who) override
            {
                if (who->GetTypeId() == TYPEID_PLAYER)
                    Talk(SAY_SLAY);
            }

            void JustDied(Unit* /*killer*/) override
            {
                Talk(SAY_DEATH);
                _JustDied();
                me->RemoveUnitFlag(UNIT_FLAG_NOT_SELECTABLE);
            }
>>>>>>> 28d470c5

        DoCastSelf(SPELL_STAND);
        DoCastSelf(SPELL_COOLDOWN_CREATURE_SPECIAL_2);
        me->RemoveFlag(UNIT_FIELD_FLAGS, UNIT_FLAG_NOT_SELECTABLE);
        if (Creature* heart = instance->GetCreature(DATA_XT002_HEART))
        {
            if (heart->IsAlive())
                heart->AI()->DoAction(ACTION_DISPOSE_HEART);
            else
                heart->DespawnOrUnsummon();
        }

<<<<<<< HEAD
    }
=======
            void UpdateAI(uint32 diff) override
            {
                if (!UpdateVictim())
                    return;
>>>>>>> 28d470c5

    void RescheduleEvents()
    {
        events.SetPhase(PHASE_1);
        events.ScheduleEvent(EVENT_SEARING_LIGHT, 25s, GROUP_SEARING_GRAVITY, PHASE_1);
        events.ScheduleEvent(EVENT_GRAVITY_BOMB, Is25ManRaid() ? 33s : 15s, GROUP_SEARING_GRAVITY, PHASE_1);
        events.ScheduleEvent(EVENT_TYMPANIC_TANTRUM, 25s, 0, PHASE_1);
        if (!_hardMode)
            events.ScheduleEvent(EVENT_PHASE_CHECK, 1s, 0, PHASE_1);
    }

    void PassengerBoarded(Unit* who, int8 seatId, bool apply) override
    {
        if (!apply)
            return;

<<<<<<< HEAD
        if (who->GetEntry() == NPC_XS013_SCRAPBOT)
        {
            Talk(EMOTE_SCRAPBOT);
            _healthRecovered = true;
        }
        else if (seatId == HEART_VEHICLE_SEAT_EXPOSED)
            who->CastSpell(who, SPELL_EXPOSED_HEART);   // Channeled
    }
=======
                while (uint32 eventId = events.ExecuteEvent())
                {
                    switch (eventId)
                    {
                        case EVENT_SEARING_LIGHT:
                            if (Unit* target = SelectTarget(SELECT_TARGET_RANDOM, 0))
                                DoCast(target, SPELL_SEARING_LIGHT);

                            events.ScheduleEvent(EVENT_SEARING_LIGHT, TIMER_SEARING_LIGHT);
                            break;
                        case EVENT_GRAVITY_BOMB:
                            if (Unit* target = SelectTarget(SELECT_TARGET_RANDOM, 0))
                                DoCast(target, SPELL_GRAVITY_BOMB);

                            events.ScheduleEvent(EVENT_GRAVITY_BOMB, TIMER_GRAVITY_BOMB);
                            break;
                        case EVENT_TYMPANIC_TANTRUM:
                            Talk(SAY_TYMPANIC_TANTRUM);
                            Talk(EMOTE_TYMPANIC_TANTRUM);
                            DoCast(SPELL_TYMPANIC_TANTRUM);
                            events.ScheduleEvent(EVENT_TYMPANIC_TANTRUM, urand(TIMER_TYMPANIC_TANTRUM_MIN, TIMER_TYMPANIC_TANTRUM_MAX));
                            break;
                        case EVENT_DISPOSE_HEART:
                            SetPhaseOne();
                            break;
                        case EVENT_ENRAGE:
                            Talk(SAY_BERSERK);
                            DoCastSelf(SPELL_ENRAGE);
                            break;
                        case EVENT_ENTER_HARD_MODE:
                            me->SetFullHealth();
                            DoCastSelf(SPELL_HEARTBREAK, true);
                            me->AddLootMode(LOOT_MODE_HARD_MODE_1);
                            _hardMode = true;
                            SetPhaseOne();
                            break;
                    }

                    if (me->HasUnitState(UNIT_STATE_CASTING))
                        return;
                }
>>>>>>> 28d470c5

    uint32 GetData(uint32 type) const override
    {
        switch (type)
        {
            case DATA_HARD_MODE:
                return _hardMode ? 1 : 0;
            case DATA_HEALTH_RECOVERED:
                return _healthRecovered ? 1 : 0;
            case DATA_GRAVITY_BOMB_CASUALTY:
                return _gravityBombCasualty ? 1 : 0;
            default:
                return 0;
        }
    }

<<<<<<< HEAD
    void SetData(uint32 type, uint32 data) override
    {
        switch (type)
        {
            case DATA_TRANSFERED_HEALTH:
                if (!_hardMode)
=======
            void PassengerBoarded(Unit* who, int8 seatId, bool apply) override
            {
                if (apply && who->GetEntry() == NPC_XS013_SCRAPBOT)
>>>>>>> 28d470c5
                {
                    uint32 transferHealth = data;
                    if (transferHealth >= me->GetHealth())
                        transferHealth = me->GetHealth() - 1;

<<<<<<< HEAD
                    me->ModifyHealth(-static_cast<int32>(transferHealth));
                    me->LowerPlayerDamageReq(transferHealth);
                }
                break;
            case DATA_GRAVITY_BOMB_CASUALTY:
                _gravityBombCasualty = (data > 0) ? true : false;
                break;
            default:
                break;
        }
    }
=======
                    Talk(EMOTE_SCRAPBOT);
                    DoCast(who, SPELL_SCRAP_REPAIR, true);
                    _healthRecovered = true;
                }

                if (apply && seatId == HEART_VEHICLE_SEAT_EXPOSED)
                    who->CastSpell(who, SPELL_EXPOSED_HEART);   // Channeled
            }
>>>>>>> 28d470c5

    void UpdateAI(uint32 diff) override
    {
        if (!UpdateVictim())
            return;

        events.Update(diff);

        if (me->HasUnitState(UNIT_STATE_CASTING))
            return;

        while (uint32 eventId = events.ExecuteEvent())
        {
            switch (eventId)
            {
<<<<<<< HEAD
                case EVENT_SEARING_LIGHT:
                    DoCastSelf(SPELL_SEARING_LIGHT);
                    events.Repeat(Is25ManRaid() ? 16s : 20s);
                    break;
                case EVENT_GRAVITY_BOMB:
                    DoCastSelf(SPELL_GRAVITY_BOMB);
                    events.Repeat(Is25ManRaid() ? 16s : 20s);
                    break;
                case EVENT_TYMPANIC_TANTRUM:
                    Talk(SAY_TYMPANIC_TANTRUM);
                    Talk(EMOTE_TYMPANIC_TANTRUM);
                    events.DelayEvents(10s, GROUP_SEARING_GRAVITY);
                    DoCastSelf(SPELL_TYMPANIC_TANTRUM);
                    events.Repeat(1min);
                    break;
                case EVENT_PHASE_CHECK:
                    if (me->HealthBelowPct(_exposeHeartPercent))
                        ExposeHeart();
                    events.Repeat(1s);
                    break;
                case EVENT_SUBMERGE:
                    DoCastSelf(SPELL_SUBMERGE);
                    Talk(EMOTE_HEART_OPENED);
                    if (Creature* heart = instance->GetCreature(DATA_XT002_HEART))
                        heart->AI()->DoAction(ACTION_START_PHASE_HEART);
                    events.ScheduleEvent(EVENT_DISPOSE_HEART, 30s, PHASE_HEART);
                    break;
                case EVENT_DISPOSE_HEART:
                    DisposeHeart();
                    break;
                case EVENT_ENRAGE:
                    Talk(SAY_BERSERK);
                    DoCastSelf(SPELL_ENRAGE);
                    break;
                case EVENT_ENTER_HARD_MODE:
                    me->SetFullHealth();
                    DoCastSelf(SPELL_HEARTBREAK, true);
                    me->AddLootMode(LOOT_MODE_HARD_MODE_1);
                    _hardMode = true;
                    DisposeHeart(_hardMode);
                    break;
                case EVENT_RESUME_ATTACK:
                    me->SetReactState(REACT_AGGRESSIVE);
                    RescheduleEvents();
                    break;
                default:
                    break;
            }

            if (me->HasUnitState(UNIT_STATE_CASTING))
                return;
        }
=======
                Talk(SAY_HEART_OPENED);
                Talk(EMOTE_HEART_OPENED);

                DoCastSelf(SPELL_SUBMERGE);  // Will make creature untargetable
                me->AttackStop();
                me->SetReactState(REACT_PASSIVE);

                Unit* heart = me->GetVehicleKit() ? me->GetVehicleKit()->GetPassenger(HEART_VEHICLE_SEAT_NORMAL) : nullptr;
                if (heart)
                {
                    heart->CastSpell(heart, SPELL_HEART_OVERLOAD);
                    heart->CastSpell(me, SPELL_HEART_LIGHTNING_TETHER);
                    heart->CastSpell(heart, SPELL_HEART_HEAL_TO_FULL, true);
                    heart->CastSpell(me, SPELL_RIDE_VEHICLE_EXPOSED, true);
                    heart->RemoveUnitFlag(UNIT_FLAG_NOT_SELECTABLE);
                    heart->AddUnitFlag(UNIT_FLAG_UNK_29);
               }

                events.CancelEvent(EVENT_SEARING_LIGHT);
                events.CancelEvent(EVENT_GRAVITY_BOMB);
                events.CancelEvent(EVENT_TYMPANIC_TANTRUM);

                // Start "end of phase 2 timer"
                events.ScheduleEvent(EVENT_DISPOSE_HEART, TIMER_HEART_PHASE);

                // Phase 2 has officially started
                _phase = 2;
                _heartExposed++;
            }

            void SetPhaseOne()
            {
                Talk(SAY_HEART_CLOSED);
                Talk(EMOTE_HEART_CLOSED);

                me->RemoveUnitFlag(UNIT_FLAG_NOT_SELECTABLE);
                me->SetReactState(REACT_AGGRESSIVE);
                DoCastSelf(SPELL_STAND);

                _phase = 1;

                events.RescheduleEvent(EVENT_SEARING_LIGHT, TIMER_SEARING_LIGHT / 2);
                events.RescheduleEvent(EVENT_GRAVITY_BOMB, TIMER_GRAVITY_BOMB);
                events.RescheduleEvent(EVENT_TYMPANIC_TANTRUM, urand(TIMER_TYMPANIC_TANTRUM_MIN, TIMER_TYMPANIC_TANTRUM_MAX));

                Unit* heart = me->GetVehicleKit() ? me->GetVehicleKit()->GetPassenger(HEART_VEHICLE_SEAT_EXPOSED) : nullptr;
                if (!heart)
                    return;

                heart->CastSpell(me, SPELL_HEART_RIDE_VEHICLE, true);
                heart->AddUnitFlag(UNIT_FLAG_NOT_SELECTABLE);
                heart->RemoveUnitFlag(UNIT_FLAG_UNK_29);
                heart->RemoveAurasDueToSpell(SPELL_EXPOSED_HEART);

                if (!_hardMode)
                {
                    if (!_transferHealth)
                        _transferHealth = (heart->GetMaxHealth() - heart->GetHealth());

                    if (_transferHealth >= me->GetHealth())
                        _transferHealth = me->GetHealth() - 1;

                    me->ModifyHealth(-((int32)_transferHealth));
                    me->LowerPlayerDamageReq(_transferHealth);
                }
            }
>>>>>>> 28d470c5

        if (events.IsInPhase(PHASE_1))
            DoMeleeAttackIfReady();
    }

<<<<<<< HEAD
private:
    bool _healthRecovered;       // Did a scrapbot recover XT-002's health during the encounter?
    bool _hardMode;              // Are we in hard mode? Or: was the heart killed during phase 2?
    bool _gravityBombCasualty;   // Did someone die because of Gravity Bomb damage?
    uint8 _exposeHeartPercent;
=======
                uint8 _phase;
                uint8 _heartExposed;
                uint32 _transferHealth;
        };

        CreatureAI* GetAI(Creature* creature) const override
        {
            return GetUlduarAI<boss_xt002_AI>(creature);
        }

>>>>>>> 28d470c5
};

struct npc_xt002_heart : public NullCreatureAI
{
<<<<<<< HEAD
    npc_xt002_heart(Creature* creature) : NullCreatureAI(creature), _instance(creature->GetInstanceScript()) { }

    void Reset() override
    {
        me->SetRegenerateHealth(false);
    }
=======
    public:
        npc_xt002_heart() : CreatureScript("npc_xt002_heart") { }

        struct npc_xt002_heartAI : public NullCreatureAI
        {
            npc_xt002_heartAI(Creature* creature) : NullCreatureAI(creature), _instance(creature->GetInstanceScript()) { }

            void JustDied(Unit* /*killer*/) override
            {
                if (Creature* xt002 = _instance->GetCreature(BOSS_XT002))
                {
                    xt002->AI()->SetData(DATA_TRANSFERED_HEALTH, me->GetHealth());
                    xt002->AI()->DoAction(ACTION_ENTER_HARD_MODE);
                }
            }
>>>>>>> 28d470c5

    void DoAction(int32 action) override
    {
        Creature* xt002 = _instance->GetCreature(BOSS_XT002);
        if (!xt002)
            return;

        if (action == ACTION_START_PHASE_HEART)
        {
            DoCastSelf(SPELL_FULL_HEAL);
            DoCast(xt002, SPELL_RIDE_VEHICLE_EXPOSED, true);
            DoCastSelf(SPELL_HEART_OVERLOAD);
            me->RemoveFlag(UNIT_FIELD_FLAGS, UNIT_FLAG_NOT_SELECTABLE);
            me->SetFlag(UNIT_FIELD_FLAGS, UNIT_FLAG_UNK_29);
        }
        else if (action == ACTION_DISPOSE_HEART)
        {
<<<<<<< HEAD
            DoCast(xt002, SPELL_HEART_RIDE_VEHICLE, true);
            me->SetFlag(UNIT_FIELD_FLAGS, UNIT_FLAG_NOT_SELECTABLE);
            me->RemoveFlag(UNIT_FIELD_FLAGS, UNIT_FLAG_UNK_29);
=======
            return GetUlduarAI<npc_xt002_heartAI>(creature);
>>>>>>> 28d470c5
        }
    }

    void JustDied(Unit* /*killer*/) override
    {
        if (Creature* xt002 = _instance->GetCreature(BOSS_XT002))
            xt002->AI()->DoAction(ACTION_ENTER_HARD_MODE);
    }

private:
    InstanceScript * _instance;
};

struct npc_scrapbot : public ScriptedAI
{
    npc_scrapbot(Creature* creature) : ScriptedAI(creature), _instance(creature->GetInstanceScript()) { }

<<<<<<< HEAD
    void Reset() override
    {
        me->SetReactState(REACT_PASSIVE);
        _scheduler.CancelAll();

        if (_instance->GetBossState(BOSS_XT002) != IN_PROGRESS)
=======
        struct npc_scrapbotAI : public ScriptedAI
>>>>>>> 28d470c5
        {
            me->DespawnOrUnsummon();
            return;
        }

        if (Creature* xt002 = _instance->GetCreature(BOSS_XT002))
            xt002->AI()->JustSummoned(me);

        _scheduler.
            Schedule(2s, [this](TaskContext /*StartMove*/)
            {
<<<<<<< HEAD
                if (Creature* xt002 = _instance->GetCreature(BOSS_XT002))
                    me->GetMotionMaster()->MoveFollow(xt002, 0.0f, 0.0f);
            })
            .Schedule(1s, [this](TaskContext checkXt002)
=======
                me->SetReactState(REACT_PASSIVE);

                Initialize();

                if (Creature* xt002 = _instance->GetCreature(BOSS_XT002))
                    me->GetMotionMaster()->MoveFollow(xt002, 0.0f, 0.0f);
            }

            void UpdateAI(uint32 diff) override
>>>>>>> 28d470c5
            {
                if (Creature* xt002 = _instance->GetCreature(BOSS_XT002))
                {
<<<<<<< HEAD
                    if (me->IsWithinMeleeRange(xt002))
=======
                    if (Creature* xt002 = _instance->GetCreature(BOSS_XT002))
>>>>>>> 28d470c5
                    {
                        DoCast(xt002, SPELL_SCRAPBOT_RIDE_VEHICLE);
                        _scheduler.Schedule(1s, [this](TaskContext /*ScrapRepair*/)
                        {
                            if (Creature* xt002 = _instance->GetCreature(BOSS_XT002))
                                xt002->CastSpell(me, SPELL_SCRAP_REPAIR, true);
                            me->DespawnOrUnsummon(1s);
                        });
                    }
                    else
                        checkXt002.Repeat();
                }
                else
<<<<<<< HEAD
                    me->DespawnOrUnsummon();
            });
    }

    void UpdateAI(uint32 diff) override
    {
        _scheduler.Update(diff);
    }

private:
    InstanceScript* _instance;
    TaskScheduler _scheduler;
=======
                    _rangeCheckTimer -= diff;
            }

            private:
                InstanceScript* _instance;
                uint32 _rangeCheckTimer;
        };

        CreatureAI* GetAI(Creature* creature) const override
        {
            return GetUlduarAI<npc_scrapbotAI>(creature);
        }

>>>>>>> 28d470c5
};

struct npc_pummeller : public ScriptedAI
{
    npc_pummeller(Creature* creature) : ScriptedAI(creature), _instance(creature->GetInstanceScript()) { }

<<<<<<< HEAD
    void Reset() override
    {
        me->SetReactState(REACT_PASSIVE);
        _scheduler.CancelAll();

        if (_instance->GetBossState(BOSS_XT002) != IN_PROGRESS)
        {
            me->DespawnOrUnsummon();
            return;
        }

=======
        struct npc_pummellerAI : public ScriptedAI
        {
            npc_pummellerAI(Creature* creature) : ScriptedAI(creature)
            {
                Initialize();
                _instance = creature->GetInstanceScript();
            }
>>>>>>> 28d470c5

        if (Creature* xt002 = _instance->GetCreature(BOSS_XT002))
            xt002->AI()->JustSummoned(me);

        _scheduler.
            Schedule(1s, [this](TaskContext /*StartMove*/)
            {
<<<<<<< HEAD
                me->SetReactState(REACT_AGGRESSIVE);
                DoZoneInCombat();
            })
            .Schedule(17s, [this](TaskContext trample)
=======
                Initialize();

                if (Creature* xt002 = _instance->GetCreature(BOSS_XT002))
                {
                    Position pos = xt002->GetPosition();
                    me->GetMotionMaster()->MovePoint(0, pos);
                }
            }

            void UpdateAI(uint32 diff) override
>>>>>>> 28d470c5
            {
                DoCastSelf(SPELL_TRAMPLE);
                trample.Repeat(11s);
            })
            .Schedule(19s, [this](TaskContext arcingSmash)
            {
                DoCastSelf(SPELL_ARCING_SMASH);
                arcingSmash.Repeat(8s);
            })
            .Schedule(19s, [this](TaskContext upperCut)
            {
                DoCastVictim(SPELL_UPPERCUT);
                upperCut.Repeat(14s);
            });

    }

<<<<<<< HEAD
    void UpdateAI(uint32 diff) override
    {
        if (!UpdateVictim())
            return;
=======
            private:
                InstanceScript* _instance;
                uint32 _arcingSmashTimer;
                uint32 _trampleTimer;
                uint32 _uppercutTimer;
        };

        CreatureAI* GetAI(Creature* creature) const override
        {
            return GetUlduarAI<npc_pummellerAI>(creature);
        }

};
>>>>>>> 28d470c5

        _scheduler.Update(diff, [this]
        {
            DoMeleeAttackIfReady();
        });
    }

<<<<<<< HEAD
private:
    InstanceScript* _instance;
    TaskScheduler _scheduler;
=======
        bool Execute(uint64 /*time*/, uint32 /*diff*/) override
        {
            // This hack is here because we suspect our implementation of spell effect execution on targets
            // is done in the wrong order. We suspect that EFFECT_0 needs to be applied on all targets,
            // then EFFECT_1, etc - instead of applying each effect on target1, then target2, etc.
            // The above situation causes the visual for this spell to be bugged, so we remove the instakill
            // effect and implement a script hack for that.

            _me->CastSpell(_me, SPELL_BOOM, false);
            return true;
        }

    private:
        Creature* _me;
>>>>>>> 28d470c5
};

struct npc_boombot : public ScriptedAI
{
    npc_boombot(Creature* creature) : ScriptedAI(creature), _instance(creature->GetInstanceScript()), _boomed(false) { }

<<<<<<< HEAD
    void Reset() override
    {
        DoCastSelf(SPELL_321_BOOMBOT_AURA);
        me->SetReactState(REACT_PASSIVE);
        _scheduler.CancelAll();

        if (_instance->GetBossState(BOSS_XT002) != IN_PROGRESS)
        {
            me->DespawnOrUnsummon();
            return;
        }

        // HACK/workaround:
        // these values aren't confirmed - lack of data - and the values in DB are incorrect
        // these values are needed for correct damage of Boom spell
        me->SetFloatValue(UNIT_FIELD_MINDAMAGE, 15000.0f);
        me->SetFloatValue(UNIT_FIELD_MAXDAMAGE, 18000.0f);
=======
        struct npc_boombotAI : public ScriptedAI
        {
            npc_boombotAI(Creature* creature) : ScriptedAI(creature)
            {
                Initialize();
                _instance = creature->GetInstanceScript();
            }
>>>>>>> 28d470c5

        if (Creature* xt002 = _instance->GetCreature(BOSS_XT002))
            xt002->AI()->JustSummoned(me);

        _scheduler.
            Schedule(4s, [this](TaskContext /*StartMove*/)
            {
<<<<<<< HEAD
                if (Creature* xt002 = _instance->GetCreature(BOSS_XT002))
                    me->GetMotionMaster()->MoveFollow(xt002, 0.0f, 0.0f);
=======
                Initialize();

                DoCast(SPELL_AURA_BOOMBOT); // For achievement

                /// @todo proper waypoints?
                if (Creature* xt002 = _instance->GetCreature(BOSS_XT002))
                    me->GetMotionMaster()->MoveFollow(xt002, 0.0f, 0.0f);
            }
>>>>>>> 28d470c5

            })
            .Schedule(1s, [this](TaskContext checkXt002)
            {
                if (Creature* xt002 = _instance->GetCreature(BOSS_XT002))
                {
<<<<<<< HEAD
                    if (me->IsWithinMeleeRange(xt002))
                        DoCastAOE(SPELL_BOOM);
                    else
                        checkXt002.Repeat();
=======
                    _boomed = true; // Prevent recursive calls

                    WorldPackets::CombatLog::SpellInstakillLog instakill;
                    instakill.Caster = me->GetGUID();
                    instakill.Target = me->GetGUID();
                    instakill.SpellID = SPELL_BOOM;
                    me->SendMessageToSet(instakill.Write(), false);

                    me->DealDamage(me, me->GetHealth(), nullptr, NODAMAGE, SPELL_SCHOOL_MASK_NORMAL, nullptr, false);

                    damage = 0;

                    // Visual only seems to work if the instant kill event is delayed or the spell itself is delayed
                    // Casting done from player and caster source has the same targetinfo flags,
                    // so that can't be the issue
                    // See BoomEvent class
                    // Schedule 1s delayed
                    me->m_Events.AddEvent(new BoomEvent(me), me->m_Events.CalculateTime(1*IN_MILLISECONDS));
>>>>>>> 28d470c5
                }
                else
                    me->DespawnOrUnsummon();
            });
    }

    void DamageTaken(Unit* /*who*/, uint32& damage) override
    {
        if (damage >= (me->GetHealth() - me->GetMaxHealth() * 0.5f) && !_boomed)
        {
            _boomed = true; // Prevent recursive call
            damage = 0;
            DoCastAOE(SPELL_BOOM);
        }
    }

    void UpdateAI(uint32 diff) override
    {
        _scheduler.Update(diff);
    }

<<<<<<< HEAD
private:
    InstanceScript* _instance;
    bool _boomed;
    TaskScheduler _scheduler;
};


struct npc_life_spark : public ScriptedAI
=======
           private:
                InstanceScript* _instance;
                bool _boomed;
        };

        CreatureAI* GetAI(Creature* creature) const override
        {
            return GetUlduarAI<npc_boombotAI>(creature);
        }

};


class npc_life_spark : public CreatureScript
>>>>>>> 28d470c5
{
    npc_life_spark(Creature* creature) : ScriptedAI(creature) { }

    void Reset() override
    {
        DoCastSelf(SPELL_ARCANE_POWER_STATE);
        _scheduler.CancelAll();
    }

    void JustEngagedWith(Unit* /*who*/) override
    {
        DoCastSelf(SPELL_STATIC_CHARGED);
        _scheduler.Schedule(12s, [this](TaskContext spellShock)
        {
<<<<<<< HEAD
            DoCastVictim(SPELL_SHOCK);
            spellShock.Repeat();
        });
    }

    void UpdateAI(uint32 diff) override
    {
        if (!UpdateVictim())
            return;

        if (me->HasUnitState(UNIT_STATE_CASTING))
            return;

        _scheduler.Update(diff, [this]
        {
            DoMeleeAttackIfReady();
        });
    }

private:
    TaskScheduler _scheduler;
};

struct npc_xt_void_zone : public PassiveAI
{
    npc_xt_void_zone(Creature* creature) : PassiveAI(creature) { }
=======
            return GetUlduarAI<npc_life_sparkAI>(creature);
        }

        struct npc_life_sparkAI : public ScriptedAI
        {
            npc_life_sparkAI(Creature* creature) : ScriptedAI(creature){ }

            void Reset() override
            {
                DoCastSelf(SPELL_ARCANE_POWER_STATE);
                _scheduler.CancelAll();
            }

            void EnterCombat(Unit* /*who*/) override
            {
                DoCastSelf(SPELL_STATIC_CHARGED);
                _scheduler.Schedule(Seconds(12), [this](TaskContext spellShock)
                {
                    DoCastVictim(SPELL_SHOCK);
                    spellShock.Repeat();
                });
            }

            void UpdateAI(uint32 diff) override
            {
                if (!UpdateVictim())
                    return;

                if (me->HasUnitState(UNIT_STATE_CASTING))
                    return;

                _scheduler.Update(diff, [this]
                {
                    DoMeleeAttackIfReady();
                });
            }

            private:
                TaskScheduler _scheduler;
        };
};

class npc_xt_void_zone : public CreatureScript
{
public:
    npc_xt_void_zone() : CreatureScript("npc_xt_void_zone") { }

    struct npc_xt_void_zoneAI : public PassiveAI
    {
        npc_xt_void_zoneAI(Creature* creature) : PassiveAI(creature) { }

        void Reset() override
        {
            _scheduler.Schedule(Seconds(1), [this](TaskContext consumption)
            {
                DoCastSelf(SPELL_CONSUMPTION);
                consumption.Repeat();
            });
        }

        void UpdateAI(uint32 diff) override
        {
            _scheduler.Update(diff);
        }

    private:
        TaskScheduler _scheduler;
    };

    CreatureAI* GetAI(Creature* creature) const override
    {
        return GetUlduarAI<npc_xt_void_zoneAI>(creature);
    }

};

class spell_xt002_searing_light_spawn_life_spark : public SpellScriptLoader
{
    public:
        spell_xt002_searing_light_spawn_life_spark() : SpellScriptLoader("spell_xt002_searing_light_spawn_life_spark") { }

        class spell_xt002_searing_light_spawn_life_spark_AuraScript : public AuraScript
        {
            PrepareAuraScript(spell_xt002_searing_light_spawn_life_spark_AuraScript);

            bool Validate(SpellInfo const* /*spell*/) override
            {
                return ValidateSpellInfo({ SPELL_SUMMON_LIFE_SPARK });
            }

            void OnRemove(AuraEffect const* aurEff, AuraEffectHandleModes /*mode*/)
            {
                if (GetOwner()->GetTypeId() == TYPEID_PLAYER)
                    if (Unit* xt002 = GetCaster())
                        if (xt002->HasAura(aurEff->GetAmount()))   // Heartbreak aura indicating hard mode
                            xt002->CastSpell(GetUnitOwner(), SPELL_SUMMON_LIFE_SPARK, true);
            }
>>>>>>> 28d470c5

    void Reset() override
    {
        int32 bp = 0;
        if (SpellInfo const* createdBySpell = sSpellMgr->GetSpellInfo(me->GetUInt32Value(UNIT_CREATED_BY_SPELL)))
            bp = createdBySpell->Effects[EFFECT_1].CalcValue();

        _scheduler.Schedule(1s, [this, bp](TaskContext consumption)
        {
            CastSpellExtraArgs args(false);
            if (bp)
                args.AddSpellBP0(bp);
            DoCastSelf(SPELL_CONSUMPTION, args);
            consumption.Repeat();
        });
    }

    void UpdateAI(uint32 diff) override
    {
        _scheduler.Update(diff);
    }

private:
    TaskScheduler _scheduler;
};

/* 63018 - Searing Light
   65121 - Searing Light */
class spell_xt002_searing_light_spawn_life_spark : public AuraScript
{
<<<<<<< HEAD
    PrepareAuraScript(spell_xt002_searing_light_spawn_life_spark);

    bool Validate(SpellInfo const* /*spell*/) override
    {
        return ValidateSpellInfo({ SPELL_SUMMON_LIFE_SPARK });
    }

    void OnRemove(AuraEffect const* aurEff, AuraEffectHandleModes /*mode*/)
    {
        if (Player* player = GetOwner()->ToPlayer())
            if (Unit* xt002 = GetCaster())
                if (xt002->HasAura(aurEff->GetAmount()))   // Heartbreak aura indicating hard mode
                    xt002->CastSpell(player, SPELL_SUMMON_LIFE_SPARK, true);
    }

    void Register() override
    {
        AfterEffectRemove += AuraEffectRemoveFn(spell_xt002_searing_light_spawn_life_spark::OnRemove, EFFECT_0, SPELL_AURA_PERIODIC_TRIGGER_SPELL, AURA_EFFECT_HANDLE_REAL);
    }
};
=======
    public:
        spell_xt002_gravity_bomb_aura() : SpellScriptLoader("spell_xt002_gravity_bomb_aura") { }

        class spell_xt002_gravity_bomb_aura_AuraScript : public AuraScript
        {
            PrepareAuraScript(spell_xt002_gravity_bomb_aura_AuraScript);

            bool Validate(SpellInfo const* /*spell*/) override
            {
                return ValidateSpellInfo({ SPELL_SUMMON_VOID_ZONE });
            }

            void OnRemove(AuraEffect const* aurEff, AuraEffectHandleModes /*mode*/)
            {
                if (GetOwner()->GetTypeId() == TYPEID_PLAYER)
                    if (Unit* xt002 = GetCaster())
                        if (xt002->HasAura(aurEff->GetAmount()))   // Heartbreak aura indicating hard mode
                            xt002->CastSpell(GetUnitOwner(), SPELL_SUMMON_VOID_ZONE, true);
            }

            void OnPeriodic(AuraEffect const* aurEff)
            {
                Unit* xt002 = GetCaster();
                if (!xt002)
                    return;

                Unit* owner = GetOwner()->ToUnit();
                if (!owner)
                    return;

                if (aurEff->GetAmount() >= int32(owner->GetHealth()))
                    if (xt002->GetAI())
                        xt002->GetAI()->SetData(DATA_GRAVITY_BOMB_CASUALTY, 1);
            }

            void Register() override
            {
                OnEffectPeriodic += AuraEffectPeriodicFn(spell_xt002_gravity_bomb_aura_AuraScript::OnPeriodic, EFFECT_2, SPELL_AURA_PERIODIC_DAMAGE);
                AfterEffectRemove += AuraEffectRemoveFn(spell_xt002_gravity_bomb_aura_AuraScript::OnRemove, EFFECT_0, SPELL_AURA_PERIODIC_TRIGGER_SPELL, AURA_EFFECT_HANDLE_REAL);
            }
        };
>>>>>>> 28d470c5

/* 63024 - Gravity Bomb
   64234 - Gravity Bomb */
class spell_xt002_gravity_bomb_aura : public AuraScript
{
    PrepareAuraScript(spell_xt002_gravity_bomb_aura);

    bool Validate(SpellInfo const* /*spell*/) override
    {
        return ValidateSpellInfo({ SPELL_SUMMON_VOID_ZONE });
    }

    void OnRemove(AuraEffect const* aurEff, AuraEffectHandleModes /*mode*/)
    {
        if (Player* player = GetOwner()->ToPlayer())
            if (Unit* xt002 = GetCaster())
                if (xt002->HasAura(aurEff->GetAmount()))   // Heartbreak aura indicating hard mode
                    xt002->CastSpell(player, SPELL_SUMMON_VOID_ZONE, true);
    }

    void OnPeriodic(AuraEffect const* aurEff)
    {
        Unit* xt002 = GetCaster();
        Unit* owner = GetTarget();
        if (!xt002)
            return;

        if (aurEff->GetAmount() >= int32(owner->GetHealth()))
            xt002->GetAI()->SetData(DATA_GRAVITY_BOMB_CASUALTY, 1);
    }

    void Register() override
    {
        OnEffectPeriodic += AuraEffectPeriodicFn(spell_xt002_gravity_bomb_aura::OnPeriodic, EFFECT_2, SPELL_AURA_PERIODIC_DAMAGE);
        AfterEffectRemove += AuraEffectRemoveFn(spell_xt002_gravity_bomb_aura::OnRemove, EFFECT_0, SPELL_AURA_PERIODIC_TRIGGER_SPELL, AURA_EFFECT_HANDLE_REAL);
    }
};

/*  63025 - Gravity Bomb
    64233 - Gravity Bomb */
class spell_xt002_gravity_bomb_damage : public SpellScript
{
    PrepareSpellScript(spell_xt002_gravity_bomb_damage);

    void HandleScript(SpellEffIndex /*effIndex*/)
    {
        if (GetHitDamage() >= int32(GetHitUnit()->GetHealth()))
            if (InstanceScript* instance = GetCaster()->GetInstanceScript())
                if (Creature* xt002 = instance->GetCreature(BOSS_XT002))
                    xt002->AI()->SetData(DATA_GRAVITY_BOMB_CASUALTY, 1);
    }

    void Register() override
    {
        OnEffectHitTarget += SpellEffectFn(spell_xt002_gravity_bomb_damage::HandleScript, EFFECT_0, SPELL_EFFECT_SCHOOL_DAMAGE);
    }
};

// 62791 - XT-002 Heart Overload Trigger Spell (SERVERSIDE)
class spell_xt002_heart_overload_periodic : public SpellScript
{
    PrepareSpellScript(spell_xt002_heart_overload_periodic);

    bool Validate(SpellInfo const* /*spell*/) override
    {
        return ValidateSpellInfo
        ({
            SPELL_ENERGY_ORB,
            SPELL_HEART_LIGHTNING_TETHER
         });
    }

    Creature* GetRandomToyPile()
    {
        std::list<Creature*> possibleCreatures;
        Unit* caster = GetCaster();
        caster->GetCreatureListWithEntryInGrid(possibleCreatures, NPC_XT_TOY_PILE);
        possibleCreatures.remove_if([caster](Creature* creature)
        {
            return caster->GetDistance2d(creature) < 60.0f;
        });

        if (possibleCreatures.empty())
            return nullptr;

        return Trinity::Containers::SelectRandomContainerElement(possibleCreatures);
    }

    void HandleScript(SpellEffIndex /*effIndex*/)
    {
        Unit* caster = GetCaster();
        if (Creature* toyPile = GetRandomToyPile())
        {
            caster->CastSpell(toyPile, SPELL_ENERGY_ORB, true);
            caster->CastSpell(nullptr, SPELL_HEART_LIGHTNING_TETHER, true);
        }
    }

    void Register() override
    {
        OnEffectHit += SpellEffectFn(spell_xt002_heart_overload_periodic::HandleScript, EFFECT_0, SPELL_EFFECT_DUMMY);
    }
};

// 62826 Energy Orb
class spell_xt002_energy_orb : public SpellScript
{
<<<<<<< HEAD
    PrepareSpellScript(spell_xt002_energy_orb);

    bool Validate(SpellInfo const* /*spell*/) override
    {
        return ValidateSpellInfo
        ({
            SPELL_RECHARGE_BOOMBOT,
            SPELL_RECHARGE_PUMMELER,
            SPELL_RECHARGE_SCRAPBOT
        });
    }

    void HandleSummons(SpellEffIndex /*effIndex*/)
    {
        Unit* target = GetHitUnit();
        if (target->GetEntry() != NPC_XT_TOY_PILE)
            return;

        target->CastSpell(target, SPELL_RECHARGE_BOOMBOT, true);

        if (roll_chance_i(30))
            target->CastSpell(target, SPELL_RECHARGE_PUMMELER, true);

        for (uint8 i = 0; i < urand(5, 7); ++i)
            target->CastSpell(target, SPELL_RECHARGE_SCRAPBOT, true);

        if (Creature* base = GetCaster()->GetVehicleCreatureBase())
            base->AI()->Talk(SAY_SUMMON);
    }

    void Register() override
    {
        OnEffectHitTarget += SpellEffectFn(spell_xt002_energy_orb::HandleSummons, EFFECT_2, SPELL_EFFECT_DUMMY);
    }
=======
    public:
        spell_xt002_heart_overload_periodic() : SpellScriptLoader("spell_xt002_heart_overload_periodic") { }

        class spell_xt002_heart_overload_periodic_SpellScript : public SpellScript
        {
            PrepareSpellScript(spell_xt002_heart_overload_periodic_SpellScript);

            bool Validate(SpellInfo const* /*spell*/) override
            {
                return ValidateSpellInfo({ SPELL_ENERGY_ORB, SPELL_RECHARGE_BOOMBOT, SPELL_RECHARGE_PUMMELER, SPELL_RECHARGE_SCRAPBOT });
            }

            void HandleScript(SpellEffIndex /*effIndex*/)
            {
                if (Unit* caster = GetCaster())
                {
                    if (InstanceScript* instance = caster->GetInstanceScript())
                    {
                        if (Unit* toyPile = ObjectAccessor::GetUnit(*caster, instance->GetGuidData(DATA_TOY_PILE_0 + urand(0, 3))))
                        {
                            caster->CastSpell(toyPile, SPELL_ENERGY_ORB, true);

                            // This should probably be incorporated in a dummy effect handler, but I've had trouble getting the correct target
                            // Weighed randomization (approximation)
                            uint32 const spells[] = { SPELL_RECHARGE_SCRAPBOT, SPELL_RECHARGE_SCRAPBOT, SPELL_RECHARGE_SCRAPBOT,
                                SPELL_RECHARGE_PUMMELER, SPELL_RECHARGE_BOOMBOT };

                            for (uint8 i = 0; i < 5; ++i)
                            {
                                uint8 a = urand(0, 4);
                                uint32 spellId = spells[a];
                                toyPile->CastSpell(toyPile, spellId, true, nullptr, nullptr, instance->GetGuidData(BOSS_XT002));
                            }
                        }
                    }

                    if (Creature* base = caster->GetVehicleCreatureBase())
                        base->AI()->Talk(SAY_SUMMON);
                }
            }

            void Register() override
            {
                OnEffectHit += SpellEffectFn(spell_xt002_heart_overload_periodic_SpellScript::HandleScript, EFFECT_0, SPELL_EFFECT_DUMMY);
            }
        };

        SpellScript* GetSpellScript() const override
        {
            return new spell_xt002_heart_overload_periodic_SpellScript();
        }
>>>>>>> 28d470c5
};

// 62775 - Tympanic Tantrum
class spell_xt002_tympanic_tantrum : public SpellScript
{
    PrepareSpellScript(spell_xt002_tympanic_tantrum);

    void FilterTargets(std::list<WorldObject*>& targets)
    {
        targets.remove_if([](WorldObject* object) -> bool
        {
<<<<<<< HEAD
            if (object->GetTypeId() == TYPEID_PLAYER)
                return false;
=======
            PrepareSpellScript(spell_xt002_tympanic_tantrum_SpellScript);

            void FilterTargets(std::list<WorldObject*>& targets)
            {
                targets.remove_if([](WorldObject* target)
                {
                    return target->GetTypeId() != TYPEID_PLAYER && (target->GetTypeId() != TYPEID_UNIT || !target->ToUnit()->IsPet());
                });
            }

            void RecalculateDamage()
            {
                SetHitDamage(GetHitUnit()->CountPctFromMaxHealth(GetHitDamage()));
            }
>>>>>>> 28d470c5

            if (Creature* creature = object->ToCreature())
                return !creature->IsPet();

            return true;
        });
    }

    void RecalculateDamage()
    {
        SetHitDamage(GetHitUnit()->CountPctFromMaxHealth(GetHitDamage()));
    }

    void Register() override
    {
        OnObjectAreaTargetSelect += SpellObjectAreaTargetSelectFn(spell_xt002_tympanic_tantrum::FilterTargets, EFFECT_0, TARGET_UNIT_SRC_AREA_ENEMY);
        OnObjectAreaTargetSelect += SpellObjectAreaTargetSelectFn(spell_xt002_tympanic_tantrum::FilterTargets, EFFECT_1, TARGET_UNIT_SRC_AREA_ENEMY);
        OnHit += SpellHitFn(spell_xt002_tympanic_tantrum::RecalculateDamage);
    }
};

// 37751 - Submerged
class spell_xt002_submerged : public SpellScript
{
<<<<<<< HEAD
    PrepareSpellScript(spell_xt002_submerged);

    void HandleScript(SpellEffIndex /*eff*/)
    {
        Creature* target = GetHitCreature();
        if (!target)
            return;

        target->SetFlag(UNIT_FIELD_FLAGS, UNIT_FLAG_NOT_SELECTABLE);
        target->SetStandState(UNIT_STAND_STATE_SUBMERGED);
    }

    void Register() override
    {
        OnEffectHitTarget += SpellEffectFn(spell_xt002_submerged::HandleScript, EFFECT_0, SPELL_EFFECT_SCRIPT_EFFECT);
    }
};
=======
    public:
        spell_xt002_submerged() : SpellScriptLoader("spell_xt002_submerged") { }

        class spell_xt002_submerged_SpellScript : public SpellScript
        {
            PrepareSpellScript(spell_xt002_submerged_SpellScript);

            void HandleScript(SpellEffIndex /*eff*/)
            {
                Creature* target = GetHitCreature();
                if (!target)
                    return;

                target->AddUnitFlag(UNIT_FLAG_NOT_SELECTABLE);
                target->SetStandState(UNIT_STAND_STATE_SUBMERGED);
            }
>>>>>>> 28d470c5

// 65032 - 321-Boombot Aura
class spell_xt002_321_boombot_aura : public AuraScript
{
    PrepareAuraScript(spell_xt002_321_boombot_aura);

    bool Validate(SpellInfo const* /*spellInfo*/) override
    {
        return ValidateSpellInfo({ SPELL_ACHIEVEMENT_CREDIT_NERF_SCRAPBOTS });
    }

    bool CheckProc(ProcEventInfo& eventInfo)
    {
        if (eventInfo.GetActionTarget()->GetEntry() != NPC_XS013_SCRAPBOT)
            return false;
        return true;
    }

    void HandleProc(AuraEffect const* /*aurEff*/, ProcEventInfo& eventInfo)
    {
        if (InstanceScript* instance = eventInfo.GetActor()->GetInstanceScript())
            instance->DoCastSpellOnPlayers(SPELL_ACHIEVEMENT_CREDIT_NERF_SCRAPBOTS);
    }

    void Register() override
    {
        DoCheckProc += AuraCheckProcFn(spell_xt002_321_boombot_aura::CheckProc);
        OnEffectProc += AuraEffectProcFn(spell_xt002_321_boombot_aura::HandleProc, EFFECT_0, SPELL_AURA_DUMMY);
    }
};

// 63849 - Exposed Heart
class spell_xt002_exposed_heart : public AuraScript
{
    PrepareAuraScript(spell_xt002_exposed_heart);

    bool Load() override
    {
        _damageAmount = 0;
        return true;
    }

    void OnProc(AuraEffect const* /*aurEff*/, ProcEventInfo& eventInfo)
    {
        PreventDefaultAction();
        DamageInfo* damageInfo = eventInfo.GetDamageInfo();
        if (!damageInfo || !damageInfo->GetDamage())
            return;

        _damageAmount += damageInfo->GetDamage();
    }

    void HandleLifeTransfer(AuraEffect const* /*aurEff*/, AuraEffectHandleModes /*mode*/)
    {
        if (InstanceScript* instance = GetTarget()->GetInstanceScript())
            if (Creature* xt002 = instance->GetCreature(BOSS_XT002))
                xt002->AI()->SetData(DATA_TRANSFERED_HEALTH, _damageAmount);
    }

    void Register() override
    {
        OnEffectProc += AuraEffectProcFn(spell_xt002_exposed_heart::OnProc, EFFECT_0, SPELL_AURA_MOD_DAMAGE_PERCENT_TAKEN);
        AfterEffectRemove += AuraEffectRemoveFn(spell_xt002_exposed_heart::HandleLifeTransfer, EFFECT_0, SPELL_AURA_MOD_DAMAGE_PERCENT_TAKEN, AURA_EFFECT_HANDLE_REAL);
    }

private:
    uint32 _damageAmount = 0;
};

class spell_xt002_321_boombot_aura : public SpellScriptLoader
{
    public:
        spell_xt002_321_boombot_aura() : SpellScriptLoader("spell_xt002_321_boombot_aura") { }

        class spell_xt002_321_boombot_aura_AuraScript : public AuraScript
        {
            PrepareAuraScript(spell_xt002_321_boombot_aura_AuraScript);

            bool Validate(SpellInfo const* /*spellInfo*/) override
            {
                return ValidateSpellInfo({ SPELL_ACHIEVEMENT_CREDIT_NERF_SCRAPBOTS });
            }

            bool CheckProc(ProcEventInfo& eventInfo)
            {
                if (eventInfo.GetActionTarget()->GetEntry() != NPC_XS013_SCRAPBOT)
                    return false;
                return true;
            }

            void HandleProc(AuraEffect const* /*aurEff*/, ProcEventInfo& eventInfo)
            {
                InstanceScript* instance = eventInfo.GetActor()->GetInstanceScript();
                if (!instance)
                    return;

                instance->DoCastSpellOnPlayers(SPELL_ACHIEVEMENT_CREDIT_NERF_SCRAPBOTS);
            }

            void Register() override
            {
                DoCheckProc += AuraCheckProcFn(spell_xt002_321_boombot_aura_AuraScript::CheckProc);
                OnEffectProc += AuraEffectProcFn(spell_xt002_321_boombot_aura_AuraScript::HandleProc, EFFECT_0, SPELL_AURA_DUMMY);
            }
        };

        AuraScript* GetAuraScript() const override
        {
            return new spell_xt002_321_boombot_aura_AuraScript();
        }
};

class achievement_nerf_engineering : public AchievementCriteriaScript
{
    public:
        achievement_nerf_engineering() : AchievementCriteriaScript("achievement_nerf_engineering") { }

        bool OnCheck(Player* /*source*/, Unit* target) override
        {
            if (!target || !target->GetAI())
                return false;

            return !(target->GetAI()->GetData(DATA_HEALTH_RECOVERED));
        }
};

class achievement_heartbreaker : public AchievementCriteriaScript
{
    public:
        achievement_heartbreaker() : AchievementCriteriaScript("achievement_heartbreaker") { }

        bool OnCheck(Player* /*source*/, Unit* target) override
        {
            if (!target || !target->GetAI())
                return false;

            return target->GetAI()->GetData(DATA_HARD_MODE) != 0;
        }
};

class achievement_nerf_gravity_bombs : public AchievementCriteriaScript
{
    public:
        achievement_nerf_gravity_bombs() : AchievementCriteriaScript("achievement_nerf_gravity_bombs") { }

        bool OnCheck(Player* /*source*/, Unit* target) override
        {
            if (!target || !target->GetAI())
                return false;

            return !(target->GetAI()->GetData(DATA_GRAVITY_BOMB_CASUALTY));
        }
};

void AddSC_boss_xt002()
{
<<<<<<< HEAD
    RegisterUlduarCreatureAI(boss_xt002);
    RegisterUlduarCreatureAI(npc_xt002_heart);
    RegisterUlduarCreatureAI(npc_scrapbot);
    RegisterUlduarCreatureAI(npc_pummeller);
    RegisterUlduarCreatureAI(npc_boombot);
    RegisterUlduarCreatureAI(npc_life_spark);
    RegisterUlduarCreatureAI(npc_xt_void_zone);

    RegisterSpellScript(spell_xt002_searing_light_spawn_life_spark);
    RegisterSpellScript(spell_xt002_gravity_bomb_aura);
    RegisterSpellScript(spell_xt002_gravity_bomb_damage);
    RegisterSpellScript(spell_xt002_heart_overload_periodic);
    RegisterSpellScript(spell_xt002_energy_orb);
    RegisterSpellScript(spell_xt002_tympanic_tantrum);
    RegisterSpellScript(spell_xt002_submerged);
    RegisterSpellScript(spell_xt002_321_boombot_aura);
    RegisterSpellScript(spell_xt002_exposed_heart);
=======
    new npc_xt002_heart();
    new npc_scrapbot();
    new npc_pummeller();
    new npc_boombot();

    new npc_life_spark();
    new npc_xt_void_zone();
    new boss_xt002();

    new spell_xt002_searing_light_spawn_life_spark();
    new spell_xt002_gravity_bomb_aura();
    new spell_xt002_gravity_bomb_damage();
    new spell_xt002_heart_overload_periodic();
    new spell_xt002_tympanic_tantrum();
    new spell_xt002_submerged();
    new spell_xt002_321_boombot_aura();
>>>>>>> 28d470c5

    new achievement_nerf_engineering();
    new achievement_heartbreaker();
    new achievement_nerf_gravity_bombs();
}<|MERGE_RESOLUTION|>--- conflicted
+++ resolved
@@ -15,68 +15,6 @@
  * with this program. If not, see <http://www.gnu.org/licenses/>.
  */
 
-<<<<<<< HEAD
-#include "ScriptMgr.h"
-#include "InstanceScript.h"
-#include "MotionMaster.h"
-#include "ObjectAccessor.h"
-#include "Opcodes.h"
-#include "PassiveAI.h"
-#include "Player.h"
-#include "ScriptedCreature.h"
-#include "SpellAuraEffects.h"
-#include "SpellMgr.h"
-#include "SpellScript.h"
-#include "ulduar.h"
-#include "Vehicle.h"
-#include "WorldPacket.h"
-
-enum Spells
-{
-    SPELL_TYMPANIC_TANTRUM                  = 62776,
-    SPELL_SEARING_LIGHT                     = 63018,
-    SPELL_SUMMON_LIFE_SPARK                 = 64210,
-    SPELL_SUMMON_VOID_ZONE                  = 64203,
-    SPELL_GRAVITY_BOMB                      = 63024,
-    SPELL_HEARTBREAK                        = 65737,
-    SPELL_STAND                             = 37752,
-    SPELL_SUBMERGE                          = 37751,
-    SPELL_ENRAGE                            = 26662,
-    SPELL_COOLDOWN_CREATURE_SPECIAL_2       = 64404,
-    SPELL_SCRAP_REPAIR                      = 62832,
-
-    // XT-Toy Pile
-    SPELL_RECHARGE_PUMMELER                 = 62831,
-    SPELL_RECHARGE_SCRAPBOT                 = 62828,
-    SPELL_RECHARGE_BOOMBOT                  = 62835,
-
-    // Heart of the Deconstructor
-    SPELL_ENERGY_ORB                        = 62790,
-    SPELL_RIDE_VEHICLE_EXPOSED              = 63313,
-    SPELL_EXPOSED_HEART                     = 63849,
-    SPELL_HEART_RIDE_VEHICLE                = 63852,
-    SPELL_SCRAPBOT_RIDE_VEHICLE             = 47020,
-    SPELL_FULL_HEAL                         = 17683,
-    SPELL_HEART_OVERLOAD                    = 62789,
-    SPELL_HEART_LIGHTNING_TETHER            = 64799,
-
-    // Void Zone
-    SPELL_CONSUMPTION                       = 64208,
-
-    // Life Spark
-    SPELL_ARCANE_POWER_STATE                = 49411,
-    SPELL_STATIC_CHARGED                    = 64227,
-    SPELL_SHOCK                             = 64230,
-
-    // XM-024 Pummeller
-    SPELL_ARCING_SMASH                      = 8374,
-    SPELL_TRAMPLE                           = 5568,
-    SPELL_UPPERCUT                          = 10966,
-
-    //Boombot
-    SPELL_321_BOOMBOT_AURA                  = 65032,
-    SPELL_BOOM                              = 62834,
-=======
 /*
     @todo
         If the boss is to close to a scrap pile -> no summon  -- Needs retail confirmation
@@ -150,31 +88,25 @@
     //------------------BOOMBOT-----------------------
     SPELL_AURA_BOOMBOT                          = 65032,
     SPELL_BOOM                                  = 62834,
->>>>>>> 28d470c5
 
     // Achievement-related spells
-    SPELL_ACHIEVEMENT_CREDIT_NERF_SCRAPBOTS = 65037
+    SPELL_ACHIEVEMENT_CREDIT_NERF_SCRAPBOTS     = 65037
 };
 
 enum Events
 {
     EVENT_TYMPANIC_TANTRUM = 1,
-    EVENT_PHASE_CHECK,
     EVENT_SEARING_LIGHT,
     EVENT_GRAVITY_BOMB,
-    EVENT_SUBMERGE,
+    EVENT_HEART_PHASE,
+    EVENT_ENERGY_ORB,
     EVENT_DISPOSE_HEART,
     EVENT_ENRAGE,
     EVENT_ENTER_HARD_MODE,
-    EVENT_RESUME_ATTACK
-};
-
-enum XT002Phases
-{
-<<<<<<< HEAD
-    PHASE_1 = 1,
-    PHASE_HEART
-=======
+};
+
+enum Timers
+{
     TIMER_TYMPANIC_TANTRUM_MIN                  = 32000,
     TIMER_TYMPANIC_TANTRUM_MAX                  = 36000,
     TIMER_SEARING_LIGHT                         = 20000,
@@ -191,14 +123,11 @@
     TIMER_UPPERCUT                              = 17000,
 
     TIMER_SPAWN_ADD                             = 12000,
->>>>>>> 28d470c5
 };
 
 enum Actions
 {
     ACTION_ENTER_HARD_MODE,
-    ACTION_START_PHASE_HEART,
-    ACTION_DISPOSE_HEART
 };
 
 enum XT002Data
@@ -206,136 +135,43 @@
     DATA_TRANSFERED_HEALTH,
     DATA_HARD_MODE,
     DATA_HEALTH_RECOVERED,
-    DATA_GRAVITY_BOMB_CASUALTY
+    DATA_GRAVITY_BOMB_CASUALTY,
 };
 
 enum Yells
 {
-    SAY_AGGRO              = 0,
-    SAY_HEART_OPENED       = 1,
-    SAY_HEART_CLOSED       = 2,
-    SAY_TYMPANIC_TANTRUM   = 3,
-    SAY_SLAY               = 4,
-    SAY_BERSERK            = 5,
-    SAY_DEATH              = 6,
-    SAY_SUMMON             = 7,
-    EMOTE_HEART_OPENED     = 8,
-    EMOTE_HEART_CLOSED     = 9,
-    EMOTE_TYMPANIC_TANTRUM = 10,
-    EMOTE_SCRAPBOT         = 11
-};
-
-enum Misc
-{
-    ACHIEV_MUST_DECONSTRUCT_FASTER = 21027,
-    HEART_VEHICLE_SEAT_EXPOSED     = 1,
-    GROUP_SEARING_GRAVITY          = 1
-};
-
-struct boss_xt002 : public BossAI
-{
-<<<<<<< HEAD
-    boss_xt002(Creature* creature) : BossAI(creature, BOSS_XT002)
-    {
-        Initialize();
-    }
-
-    void Initialize()
-    {
-        _healthRecovered = false;
-        _gravityBombCasualty = false;
-        _hardMode = false;
-        _exposeHeartPercent = 75;
-    }
-
-    void ChangeNextExpose()
-    {
-        switch (_exposeHeartPercent)
-        {
-            case 75:
-                _exposeHeartPercent = 50;
-                break;
-            case 50:
-                _exposeHeartPercent = 25;
-                break;
-            default:
-                _exposeHeartPercent = 0;
-                break;
-        }
-    }
-
-    void Reset() override
-    {
-        _Reset();
-        events.SetPhase(PHASE_1);
-        me->SetReactState(REACT_DEFENSIVE);
-        Initialize();
-        instance->DoStopTimedAchievement(ACHIEVEMENT_TIMED_TYPE_EVENT, ACHIEV_MUST_DECONSTRUCT_FASTER);
-    }
-
-    void EnterEvadeMode(EvadeReason /*why*/) override
-    {
-        summons.DespawnAll();
-        _DespawnAtEvade();
-    }
-
-    void JustEngagedWith(Unit* who) override
-    {
-        Talk(SAY_AGGRO);
-        BossAI::JustEngagedWith(who);
-        events.ScheduleEvent(EVENT_SEARING_LIGHT, Is25ManRaid() ? 9s : 11s, GROUP_SEARING_GRAVITY, PHASE_1);
-        events.ScheduleEvent(EVENT_GRAVITY_BOMB, Is25ManRaid() ? 18s : 21s, GROUP_SEARING_GRAVITY, PHASE_1);
-        events.ScheduleEvent(EVENT_ENRAGE, 10min);
-        events.ScheduleEvent(EVENT_TYMPANIC_TANTRUM, 60s, 0, PHASE_1);
-        events.ScheduleEvent(EVENT_PHASE_CHECK, 1s, 0, PHASE_1);
-        instance->DoStartTimedAchievement(ACHIEVEMENT_TIMED_TYPE_EVENT, ACHIEV_MUST_DECONSTRUCT_FASTER);
-    }
-
-    void DoAction(int32 action) override
-    {
-        if (action == ACTION_ENTER_HARD_MODE)
-            events.ScheduleEvent(EVENT_ENTER_HARD_MODE, 1ms);
-    }
-
-    void KilledUnit(Unit* who) override
-    {
-        if (who->GetTypeId() == TYPEID_PLAYER)
-            Talk(SAY_SLAY);
-    }
-
-    void JustDied(Unit* /*killer*/) override
-    {
-        Talk(SAY_DEATH);
-        _JustDied();
-        me->RemoveFlag(UNIT_FIELD_FLAGS, UNIT_FLAG_NOT_SELECTABLE);
-    }
-
-    void ExposeHeart()
-    {
-        events.SetPhase(PHASE_HEART);
-        me->SetReactState(REACT_PASSIVE);
-        me->AttackStop();
-        Talk(SAY_HEART_OPENED);
-        events.CancelEvent(EVENT_TYMPANIC_TANTRUM);
-        events.ScheduleEvent(EVENT_SUBMERGE, 6s, 0, PHASE_HEART);
-        ChangeNextExpose();
-    }
-
-    void DisposeHeart(bool isHardMode = false)
-    {
-        Talk(SAY_HEART_CLOSED);
-
-        if (isHardMode)
-        {
-            me->SetReactState(REACT_AGGRESSIVE);
-            RescheduleEvents();
-        }
-        else
-        {
-            Talk(EMOTE_HEART_CLOSED);
-            events.ScheduleEvent(EVENT_RESUME_ATTACK, 1s, 0, PHASE_HEART);
-        }
-=======
+    SAY_AGGRO                                   = 0,
+    SAY_HEART_OPENED                            = 1,
+    SAY_HEART_CLOSED                            = 2,
+    SAY_TYMPANIC_TANTRUM                        = 3,
+    SAY_SLAY                                    = 4,
+    SAY_BERSERK                                 = 5,
+    SAY_DEATH                                   = 6,
+    SAY_SUMMON                                  = 7,
+    EMOTE_HEART_OPENED                          = 8,
+    EMOTE_HEART_CLOSED                          = 9,
+    EMOTE_TYMPANIC_TANTRUM                      = 10,
+    EMOTE_SCRAPBOT                              = 11
+};
+
+enum AchievementCredits
+{
+    ACHIEV_MUST_DECONSTRUCT_FASTER              = 21027,
+};
+
+enum VehicleSeats
+{
+    HEART_VEHICLE_SEAT_NORMAL   = 0,
+    HEART_VEHICLE_SEAT_EXPOSED  = 1,
+};
+
+/*-------------------------------------------------------
+ *
+ *        XT-002 DECONSTRUCTOR
+ *
+ *///----------------------------------------------------
+class boss_xt002 : public CreatureScript
+{
     public:
         boss_xt002() : CreatureScript("boss_xt002") { }
 
@@ -412,53 +248,23 @@
                 _JustDied();
                 me->RemoveUnitFlag(UNIT_FLAG_NOT_SELECTABLE);
             }
->>>>>>> 28d470c5
-
-        DoCastSelf(SPELL_STAND);
-        DoCastSelf(SPELL_COOLDOWN_CREATURE_SPECIAL_2);
-        me->RemoveFlag(UNIT_FIELD_FLAGS, UNIT_FLAG_NOT_SELECTABLE);
-        if (Creature* heart = instance->GetCreature(DATA_XT002_HEART))
-        {
-            if (heart->IsAlive())
-                heart->AI()->DoAction(ACTION_DISPOSE_HEART);
-            else
-                heart->DespawnOrUnsummon();
-        }
-
-<<<<<<< HEAD
-    }
-=======
+
+            void DamageTaken(Unit* /*attacker*/, uint32& /*damage*/) override
+            {
+                if (!_hardMode && _phase == 1 && !HealthAbovePct(100 - 25 * (_heartExposed+1)))
+                    ExposeHeart();
+            }
+
             void UpdateAI(uint32 diff) override
             {
                 if (!UpdateVictim())
                     return;
->>>>>>> 28d470c5
-
-    void RescheduleEvents()
-    {
-        events.SetPhase(PHASE_1);
-        events.ScheduleEvent(EVENT_SEARING_LIGHT, 25s, GROUP_SEARING_GRAVITY, PHASE_1);
-        events.ScheduleEvent(EVENT_GRAVITY_BOMB, Is25ManRaid() ? 33s : 15s, GROUP_SEARING_GRAVITY, PHASE_1);
-        events.ScheduleEvent(EVENT_TYMPANIC_TANTRUM, 25s, 0, PHASE_1);
-        if (!_hardMode)
-            events.ScheduleEvent(EVENT_PHASE_CHECK, 1s, 0, PHASE_1);
-    }
-
-    void PassengerBoarded(Unit* who, int8 seatId, bool apply) override
-    {
-        if (!apply)
-            return;
-
-<<<<<<< HEAD
-        if (who->GetEntry() == NPC_XS013_SCRAPBOT)
-        {
-            Talk(EMOTE_SCRAPBOT);
-            _healthRecovered = true;
-        }
-        else if (seatId == HEART_VEHICLE_SEAT_EXPOSED)
-            who->CastSpell(who, SPELL_EXPOSED_HEART);   // Channeled
-    }
-=======
+
+                events.Update(diff);
+
+                if (me->HasUnitState(UNIT_STATE_CASTING))
+                    return;
+
                 while (uint32 eventId = events.ExecuteEvent())
                 {
                     switch (eventId)
@@ -500,53 +306,19 @@
                     if (me->HasUnitState(UNIT_STATE_CASTING))
                         return;
                 }
->>>>>>> 28d470c5
-
-    uint32 GetData(uint32 type) const override
-    {
-        switch (type)
-        {
-            case DATA_HARD_MODE:
-                return _hardMode ? 1 : 0;
-            case DATA_HEALTH_RECOVERED:
-                return _healthRecovered ? 1 : 0;
-            case DATA_GRAVITY_BOMB_CASUALTY:
-                return _gravityBombCasualty ? 1 : 0;
-            default:
-                return 0;
-        }
-    }
-
-<<<<<<< HEAD
-    void SetData(uint32 type, uint32 data) override
-    {
-        switch (type)
-        {
-            case DATA_TRANSFERED_HEALTH:
-                if (!_hardMode)
-=======
+
+                if (_phase == 1)
+                    DoMeleeAttackIfReady();
+            }
+
             void PassengerBoarded(Unit* who, int8 seatId, bool apply) override
             {
                 if (apply && who->GetEntry() == NPC_XS013_SCRAPBOT)
->>>>>>> 28d470c5
-                {
-                    uint32 transferHealth = data;
-                    if (transferHealth >= me->GetHealth())
-                        transferHealth = me->GetHealth() - 1;
-
-<<<<<<< HEAD
-                    me->ModifyHealth(-static_cast<int32>(transferHealth));
-                    me->LowerPlayerDamageReq(transferHealth);
-                }
-                break;
-            case DATA_GRAVITY_BOMB_CASUALTY:
-                _gravityBombCasualty = (data > 0) ? true : false;
-                break;
-            default:
-                break;
-        }
-    }
-=======
+                {
+                    // Need this so we can properly determine when to expose heart again in damagetaken hook
+                    if (me->GetHealthPct() > (25 * (4 - _heartExposed)))
+                        ++_heartExposed;
+
                     Talk(EMOTE_SCRAPBOT);
                     DoCast(who, SPELL_SCRAP_REPAIR, true);
                     _healthRecovered = true;
@@ -555,76 +327,37 @@
                 if (apply && seatId == HEART_VEHICLE_SEAT_EXPOSED)
                     who->CastSpell(who, SPELL_EXPOSED_HEART);   // Channeled
             }
->>>>>>> 28d470c5
-
-    void UpdateAI(uint32 diff) override
-    {
-        if (!UpdateVictim())
-            return;
-
-        events.Update(diff);
-
-        if (me->HasUnitState(UNIT_STATE_CASTING))
-            return;
-
-        while (uint32 eventId = events.ExecuteEvent())
-        {
-            switch (eventId)
-            {
-<<<<<<< HEAD
-                case EVENT_SEARING_LIGHT:
-                    DoCastSelf(SPELL_SEARING_LIGHT);
-                    events.Repeat(Is25ManRaid() ? 16s : 20s);
-                    break;
-                case EVENT_GRAVITY_BOMB:
-                    DoCastSelf(SPELL_GRAVITY_BOMB);
-                    events.Repeat(Is25ManRaid() ? 16s : 20s);
-                    break;
-                case EVENT_TYMPANIC_TANTRUM:
-                    Talk(SAY_TYMPANIC_TANTRUM);
-                    Talk(EMOTE_TYMPANIC_TANTRUM);
-                    events.DelayEvents(10s, GROUP_SEARING_GRAVITY);
-                    DoCastSelf(SPELL_TYMPANIC_TANTRUM);
-                    events.Repeat(1min);
-                    break;
-                case EVENT_PHASE_CHECK:
-                    if (me->HealthBelowPct(_exposeHeartPercent))
-                        ExposeHeart();
-                    events.Repeat(1s);
-                    break;
-                case EVENT_SUBMERGE:
-                    DoCastSelf(SPELL_SUBMERGE);
-                    Talk(EMOTE_HEART_OPENED);
-                    if (Creature* heart = instance->GetCreature(DATA_XT002_HEART))
-                        heart->AI()->DoAction(ACTION_START_PHASE_HEART);
-                    events.ScheduleEvent(EVENT_DISPOSE_HEART, 30s, PHASE_HEART);
-                    break;
-                case EVENT_DISPOSE_HEART:
-                    DisposeHeart();
-                    break;
-                case EVENT_ENRAGE:
-                    Talk(SAY_BERSERK);
-                    DoCastSelf(SPELL_ENRAGE);
-                    break;
-                case EVENT_ENTER_HARD_MODE:
-                    me->SetFullHealth();
-                    DoCastSelf(SPELL_HEARTBREAK, true);
-                    me->AddLootMode(LOOT_MODE_HARD_MODE_1);
-                    _hardMode = true;
-                    DisposeHeart(_hardMode);
-                    break;
-                case EVENT_RESUME_ATTACK:
-                    me->SetReactState(REACT_AGGRESSIVE);
-                    RescheduleEvents();
-                    break;
-                default:
-                    break;
-            }
-
-            if (me->HasUnitState(UNIT_STATE_CASTING))
-                return;
-        }
-=======
+
+            uint32 GetData(uint32 type) const override
+            {
+                switch (type)
+                {
+                    case DATA_HARD_MODE:
+                        return _hardMode ? 1 : 0;
+                    case DATA_HEALTH_RECOVERED:
+                        return _healthRecovered ? 1 : 0;
+                    case DATA_GRAVITY_BOMB_CASUALTY:
+                        return _gravityBombCasualty ? 1 : 0;
+                }
+
+                return 0;
+            }
+
+            void SetData(uint32 type, uint32 data) override
+            {
+                switch (type)
+                {
+                    case DATA_TRANSFERED_HEALTH:
+                        _transferHealth = data;
+                        break;
+                    case DATA_GRAVITY_BOMB_CASUALTY:
+                        _gravityBombCasualty = (data > 0) ? true : false;
+                        break;
+                }
+            }
+
+            void ExposeHeart()
+            {
                 Talk(SAY_HEART_OPENED);
                 Talk(EMOTE_HEART_OPENED);
 
@@ -691,19 +424,13 @@
                     me->LowerPlayerDamageReq(_transferHealth);
                 }
             }
->>>>>>> 28d470c5
-
-        if (events.IsInPhase(PHASE_1))
-            DoMeleeAttackIfReady();
-    }
-
-<<<<<<< HEAD
-private:
-    bool _healthRecovered;       // Did a scrapbot recover XT-002's health during the encounter?
-    bool _hardMode;              // Are we in hard mode? Or: was the heart killed during phase 2?
-    bool _gravityBombCasualty;   // Did someone die because of Gravity Bomb damage?
-    uint8 _exposeHeartPercent;
-=======
+
+            private:
+                // Achievement related
+                bool _healthRecovered;       // Did a scrapbot recover XT-002's health during the encounter?
+                bool _hardMode;              // Are we in hard mode? Or: was the heart killed during phase 2?
+                bool _gravityBombCasualty;   // Did someone die because of Gravity Bomb damage?
+
                 uint8 _phase;
                 uint8 _heartExposed;
                 uint32 _transferHealth;
@@ -714,19 +441,16 @@
             return GetUlduarAI<boss_xt002_AI>(creature);
         }
 
->>>>>>> 28d470c5
-};
-
-struct npc_xt002_heart : public NullCreatureAI
-{
-<<<<<<< HEAD
-    npc_xt002_heart(Creature* creature) : NullCreatureAI(creature), _instance(creature->GetInstanceScript()) { }
-
-    void Reset() override
-    {
-        me->SetRegenerateHealth(false);
-    }
-=======
+};
+
+/*-------------------------------------------------------
+ *
+ *        XT-002 HEART
+ *
+ *///----------------------------------------------------
+
+class npc_xt002_heart : public CreatureScript
+{
     public:
         npc_xt002_heart() : CreatureScript("npc_xt002_heart") { }
 
@@ -742,120 +466,66 @@
                     xt002->AI()->DoAction(ACTION_ENTER_HARD_MODE);
                 }
             }
->>>>>>> 28d470c5
-
-    void DoAction(int32 action) override
-    {
-        Creature* xt002 = _instance->GetCreature(BOSS_XT002);
-        if (!xt002)
-            return;
-
-        if (action == ACTION_START_PHASE_HEART)
-        {
-            DoCastSelf(SPELL_FULL_HEAL);
-            DoCast(xt002, SPELL_RIDE_VEHICLE_EXPOSED, true);
-            DoCastSelf(SPELL_HEART_OVERLOAD);
-            me->RemoveFlag(UNIT_FIELD_FLAGS, UNIT_FLAG_NOT_SELECTABLE);
-            me->SetFlag(UNIT_FIELD_FLAGS, UNIT_FLAG_UNK_29);
-        }
-        else if (action == ACTION_DISPOSE_HEART)
-        {
-<<<<<<< HEAD
-            DoCast(xt002, SPELL_HEART_RIDE_VEHICLE, true);
-            me->SetFlag(UNIT_FIELD_FLAGS, UNIT_FLAG_NOT_SELECTABLE);
-            me->RemoveFlag(UNIT_FIELD_FLAGS, UNIT_FLAG_UNK_29);
-=======
+
+        private:
+            InstanceScript* _instance;
+        };
+
+        CreatureAI* GetAI(Creature* creature) const override
+        {
             return GetUlduarAI<npc_xt002_heartAI>(creature);
->>>>>>> 28d470c5
-        }
-    }
-
-    void JustDied(Unit* /*killer*/) override
-    {
-        if (Creature* xt002 = _instance->GetCreature(BOSS_XT002))
-            xt002->AI()->DoAction(ACTION_ENTER_HARD_MODE);
-    }
-
-private:
-    InstanceScript * _instance;
-};
-
-struct npc_scrapbot : public ScriptedAI
-{
-    npc_scrapbot(Creature* creature) : ScriptedAI(creature), _instance(creature->GetInstanceScript()) { }
-
-<<<<<<< HEAD
-    void Reset() override
-    {
-        me->SetReactState(REACT_PASSIVE);
-        _scheduler.CancelAll();
-
-        if (_instance->GetBossState(BOSS_XT002) != IN_PROGRESS)
-=======
+        }
+};
+
+/*-------------------------------------------------------
+ *
+ *        XS-013 SCRAPBOT
+ *
+ *///----------------------------------------------------
+class npc_scrapbot : public CreatureScript
+{
+    public:
+        npc_scrapbot() : CreatureScript("npc_scrapbot") { }
+
         struct npc_scrapbotAI : public ScriptedAI
->>>>>>> 28d470c5
-        {
-            me->DespawnOrUnsummon();
-            return;
-        }
-
-        if (Creature* xt002 = _instance->GetCreature(BOSS_XT002))
-            xt002->AI()->JustSummoned(me);
-
-        _scheduler.
-            Schedule(2s, [this](TaskContext /*StartMove*/)
-            {
-<<<<<<< HEAD
+        {
+            npc_scrapbotAI(Creature* creature) : ScriptedAI(creature)
+            {
+                Initialize();
+                _instance = me->GetInstanceScript();
+            }
+
+            void Initialize()
+            {
+                _rangeCheckTimer = 500;
+            }
+
+            void Reset() override
+            {
+                me->SetReactState(REACT_PASSIVE);
+
+                Initialize();
+
                 if (Creature* xt002 = _instance->GetCreature(BOSS_XT002))
                     me->GetMotionMaster()->MoveFollow(xt002, 0.0f, 0.0f);
-            })
-            .Schedule(1s, [this](TaskContext checkXt002)
-=======
-                me->SetReactState(REACT_PASSIVE);
-
-                Initialize();
-
-                if (Creature* xt002 = _instance->GetCreature(BOSS_XT002))
-                    me->GetMotionMaster()->MoveFollow(xt002, 0.0f, 0.0f);
             }
 
             void UpdateAI(uint32 diff) override
->>>>>>> 28d470c5
-            {
-                if (Creature* xt002 = _instance->GetCreature(BOSS_XT002))
-                {
-<<<<<<< HEAD
-                    if (me->IsWithinMeleeRange(xt002))
-=======
+            {
+                if (_rangeCheckTimer <= diff)
+                {
                     if (Creature* xt002 = _instance->GetCreature(BOSS_XT002))
->>>>>>> 28d470c5
                     {
-                        DoCast(xt002, SPELL_SCRAPBOT_RIDE_VEHICLE);
-                        _scheduler.Schedule(1s, [this](TaskContext /*ScrapRepair*/)
+                        if (me->IsWithinMeleeRange(xt002))
                         {
-                            if (Creature* xt002 = _instance->GetCreature(BOSS_XT002))
-                                xt002->CastSpell(me, SPELL_SCRAP_REPAIR, true);
-                            me->DespawnOrUnsummon(1s);
-                        });
+                            DoCast(xt002, SPELL_SCRAPBOT_RIDE_VEHICLE);
+                            // Unapply vehicle aura again
+                            xt002->RemoveAurasDueToSpell(SPELL_SCRAPBOT_RIDE_VEHICLE);
+                            me->DespawnOrUnsummon();
+                        }
                     }
-                    else
-                        checkXt002.Repeat();
                 }
                 else
-<<<<<<< HEAD
-                    me->DespawnOrUnsummon();
-            });
-    }
-
-    void UpdateAI(uint32 diff) override
-    {
-        _scheduler.Update(diff);
-    }
-
-private:
-    InstanceScript* _instance;
-    TaskScheduler _scheduler;
-=======
                     _rangeCheckTimer -= diff;
             }
 
@@ -869,26 +539,18 @@
             return GetUlduarAI<npc_scrapbotAI>(creature);
         }
 
->>>>>>> 28d470c5
-};
-
-struct npc_pummeller : public ScriptedAI
-{
-    npc_pummeller(Creature* creature) : ScriptedAI(creature), _instance(creature->GetInstanceScript()) { }
-
-<<<<<<< HEAD
-    void Reset() override
-    {
-        me->SetReactState(REACT_PASSIVE);
-        _scheduler.CancelAll();
-
-        if (_instance->GetBossState(BOSS_XT002) != IN_PROGRESS)
-        {
-            me->DespawnOrUnsummon();
-            return;
-        }
-
-=======
+};
+
+/*-------------------------------------------------------
+ *
+ *        XM-024 PUMMELLER
+ *
+ *///----------------------------------------------------
+class npc_pummeller : public CreatureScript
+{
+    public:
+        npc_pummeller() : CreatureScript("npc_pummeller") { }
+
         struct npc_pummellerAI : public ScriptedAI
         {
             npc_pummellerAI(Creature* creature) : ScriptedAI(creature)
@@ -896,20 +558,16 @@
                 Initialize();
                 _instance = creature->GetInstanceScript();
             }
->>>>>>> 28d470c5
-
-        if (Creature* xt002 = _instance->GetCreature(BOSS_XT002))
-            xt002->AI()->JustSummoned(me);
-
-        _scheduler.
-            Schedule(1s, [this](TaskContext /*StartMove*/)
-            {
-<<<<<<< HEAD
-                me->SetReactState(REACT_AGGRESSIVE);
-                DoZoneInCombat();
-            })
-            .Schedule(17s, [this](TaskContext trample)
-=======
+
+            void Initialize()
+            {
+                _arcingSmashTimer = TIMER_ARCING_SMASH;
+                _trampleTimer = TIMER_TRAMPLE;
+                _uppercutTimer = TIMER_UPPERCUT;
+            }
+
+            void Reset() override
+            {
                 Initialize();
 
                 if (Creature* xt002 = _instance->GetCreature(BOSS_XT002))
@@ -920,30 +578,40 @@
             }
 
             void UpdateAI(uint32 diff) override
->>>>>>> 28d470c5
-            {
-                DoCastSelf(SPELL_TRAMPLE);
-                trample.Repeat(11s);
-            })
-            .Schedule(19s, [this](TaskContext arcingSmash)
-            {
-                DoCastSelf(SPELL_ARCING_SMASH);
-                arcingSmash.Repeat(8s);
-            })
-            .Schedule(19s, [this](TaskContext upperCut)
-            {
-                DoCastVictim(SPELL_UPPERCUT);
-                upperCut.Repeat(14s);
-            });
-
-    }
-
-<<<<<<< HEAD
-    void UpdateAI(uint32 diff) override
-    {
-        if (!UpdateVictim())
-            return;
-=======
+            {
+                if (!UpdateVictim())
+                    return;
+
+                if (me->IsWithinMeleeRange(me->GetVictim()))
+                {
+                    if (_arcingSmashTimer <= diff)
+                    {
+                        DoCastVictim(SPELL_ARCING_SMASH);
+                        _arcingSmashTimer = TIMER_ARCING_SMASH;
+                    }
+                    else
+                        _arcingSmashTimer -= diff;
+
+                    if (_trampleTimer <= diff)
+                    {
+                        DoCastVictim(SPELL_TRAMPLE);
+                        _trampleTimer = TIMER_TRAMPLE;
+                    }
+                    else
+                        _trampleTimer -= diff;
+
+                    if (_uppercutTimer <= diff)
+                    {
+                        DoCastVictim(SPELL_UPPERCUT);
+                        _uppercutTimer = TIMER_UPPERCUT;
+                    }
+                    else
+                        _uppercutTimer -= diff;
+                }
+
+                DoMeleeAttackIfReady();
+            }
+
             private:
                 InstanceScript* _instance;
                 uint32 _arcingSmashTimer;
@@ -957,19 +625,19 @@
         }
 
 };
->>>>>>> 28d470c5
-
-        _scheduler.Update(diff, [this]
-        {
-            DoMeleeAttackIfReady();
-        });
-    }
-
-<<<<<<< HEAD
-private:
-    InstanceScript* _instance;
-    TaskScheduler _scheduler;
-=======
+
+/*-------------------------------------------------------
+ *
+ *        XE-321 BOOMBOT
+ *
+ *///----------------------------------------------------
+class BoomEvent : public BasicEvent
+{
+    public:
+        BoomEvent(Creature* me) : _me(me)
+        {
+        }
+
         bool Execute(uint64 /*time*/, uint32 /*diff*/) override
         {
             // This hack is here because we suspect our implementation of spell effect execution on targets
@@ -984,32 +652,13 @@
 
     private:
         Creature* _me;
->>>>>>> 28d470c5
-};
-
-struct npc_boombot : public ScriptedAI
-{
-    npc_boombot(Creature* creature) : ScriptedAI(creature), _instance(creature->GetInstanceScript()), _boomed(false) { }
-
-<<<<<<< HEAD
-    void Reset() override
-    {
-        DoCastSelf(SPELL_321_BOOMBOT_AURA);
-        me->SetReactState(REACT_PASSIVE);
-        _scheduler.CancelAll();
-
-        if (_instance->GetBossState(BOSS_XT002) != IN_PROGRESS)
-        {
-            me->DespawnOrUnsummon();
-            return;
-        }
-
-        // HACK/workaround:
-        // these values aren't confirmed - lack of data - and the values in DB are incorrect
-        // these values are needed for correct damage of Boom spell
-        me->SetFloatValue(UNIT_FIELD_MINDAMAGE, 15000.0f);
-        me->SetFloatValue(UNIT_FIELD_MAXDAMAGE, 18000.0f);
-=======
+};
+
+class npc_boombot : public CreatureScript
+{
+    public:
+        npc_boombot() : CreatureScript("npc_boombot") { }
+
         struct npc_boombotAI : public ScriptedAI
         {
             npc_boombotAI(Creature* creature) : ScriptedAI(creature)
@@ -1017,18 +666,14 @@
                 Initialize();
                 _instance = creature->GetInstanceScript();
             }
->>>>>>> 28d470c5
-
-        if (Creature* xt002 = _instance->GetCreature(BOSS_XT002))
-            xt002->AI()->JustSummoned(me);
-
-        _scheduler.
-            Schedule(4s, [this](TaskContext /*StartMove*/)
-            {
-<<<<<<< HEAD
-                if (Creature* xt002 = _instance->GetCreature(BOSS_XT002))
-                    me->GetMotionMaster()->MoveFollow(xt002, 0.0f, 0.0f);
-=======
+
+            void Initialize()
+            {
+                _boomed = false;
+            }
+
+            void Reset() override
+            {
                 Initialize();
 
                 DoCast(SPELL_AURA_BOOMBOT); // For achievement
@@ -1037,19 +682,11 @@
                 if (Creature* xt002 = _instance->GetCreature(BOSS_XT002))
                     me->GetMotionMaster()->MoveFollow(xt002, 0.0f, 0.0f);
             }
->>>>>>> 28d470c5
-
-            })
-            .Schedule(1s, [this](TaskContext checkXt002)
-            {
-                if (Creature* xt002 = _instance->GetCreature(BOSS_XT002))
-                {
-<<<<<<< HEAD
-                    if (me->IsWithinMeleeRange(xt002))
-                        DoCastAOE(SPELL_BOOM);
-                    else
-                        checkXt002.Repeat();
-=======
+
+            void DamageTaken(Unit* /*who*/, uint32& damage) override
+            {
+                if (damage >= (me->GetHealth() - me->GetMaxHealth() * 0.5f) && !_boomed)
+                {
                     _boomed = true; // Prevent recursive calls
 
                     WorldPackets::CombatLog::SpellInstakillLog instakill;
@@ -1068,38 +705,17 @@
                     // See BoomEvent class
                     // Schedule 1s delayed
                     me->m_Events.AddEvent(new BoomEvent(me), me->m_Events.CalculateTime(1*IN_MILLISECONDS));
->>>>>>> 28d470c5
                 }
-                else
-                    me->DespawnOrUnsummon();
-            });
-    }
-
-    void DamageTaken(Unit* /*who*/, uint32& damage) override
-    {
-        if (damage >= (me->GetHealth() - me->GetMaxHealth() * 0.5f) && !_boomed)
-        {
-            _boomed = true; // Prevent recursive call
-            damage = 0;
-            DoCastAOE(SPELL_BOOM);
-        }
-    }
-
-    void UpdateAI(uint32 diff) override
-    {
-        _scheduler.Update(diff);
-    }
-
-<<<<<<< HEAD
-private:
-    InstanceScript* _instance;
-    bool _boomed;
-    TaskScheduler _scheduler;
-};
-
-
-struct npc_life_spark : public ScriptedAI
-=======
+            }
+
+            void UpdateAI(uint32 /*diff*/) override
+            {
+                if (!UpdateVictim())
+                    return;
+
+                // No melee attack
+            }
+
            private:
                 InstanceScript* _instance;
                 bool _boomed;
@@ -1114,49 +730,12 @@
 
 
 class npc_life_spark : public CreatureScript
->>>>>>> 28d470c5
-{
-    npc_life_spark(Creature* creature) : ScriptedAI(creature) { }
-
-    void Reset() override
-    {
-        DoCastSelf(SPELL_ARCANE_POWER_STATE);
-        _scheduler.CancelAll();
-    }
-
-    void JustEngagedWith(Unit* /*who*/) override
-    {
-        DoCastSelf(SPELL_STATIC_CHARGED);
-        _scheduler.Schedule(12s, [this](TaskContext spellShock)
-        {
-<<<<<<< HEAD
-            DoCastVictim(SPELL_SHOCK);
-            spellShock.Repeat();
-        });
-    }
-
-    void UpdateAI(uint32 diff) override
-    {
-        if (!UpdateVictim())
-            return;
-
-        if (me->HasUnitState(UNIT_STATE_CASTING))
-            return;
-
-        _scheduler.Update(diff, [this]
-        {
-            DoMeleeAttackIfReady();
-        });
-    }
-
-private:
-    TaskScheduler _scheduler;
-};
-
-struct npc_xt_void_zone : public PassiveAI
-{
-    npc_xt_void_zone(Creature* creature) : PassiveAI(creature) { }
-=======
+{
+    public:
+        npc_life_spark() : CreatureScript("npc_life_spark") { }
+
+        CreatureAI* GetAI(Creature* creature) const override
+        {
             return GetUlduarAI<npc_life_sparkAI>(creature);
         }
 
@@ -1254,59 +833,21 @@
                         if (xt002->HasAura(aurEff->GetAmount()))   // Heartbreak aura indicating hard mode
                             xt002->CastSpell(GetUnitOwner(), SPELL_SUMMON_LIFE_SPARK, true);
             }
->>>>>>> 28d470c5
-
-    void Reset() override
-    {
-        int32 bp = 0;
-        if (SpellInfo const* createdBySpell = sSpellMgr->GetSpellInfo(me->GetUInt32Value(UNIT_CREATED_BY_SPELL)))
-            bp = createdBySpell->Effects[EFFECT_1].CalcValue();
-
-        _scheduler.Schedule(1s, [this, bp](TaskContext consumption)
-        {
-            CastSpellExtraArgs args(false);
-            if (bp)
-                args.AddSpellBP0(bp);
-            DoCastSelf(SPELL_CONSUMPTION, args);
-            consumption.Repeat();
-        });
-    }
-
-    void UpdateAI(uint32 diff) override
-    {
-        _scheduler.Update(diff);
-    }
-
-private:
-    TaskScheduler _scheduler;
-};
-
-/* 63018 - Searing Light
-   65121 - Searing Light */
-class spell_xt002_searing_light_spawn_life_spark : public AuraScript
-{
-<<<<<<< HEAD
-    PrepareAuraScript(spell_xt002_searing_light_spawn_life_spark);
-
-    bool Validate(SpellInfo const* /*spell*/) override
-    {
-        return ValidateSpellInfo({ SPELL_SUMMON_LIFE_SPARK });
-    }
-
-    void OnRemove(AuraEffect const* aurEff, AuraEffectHandleModes /*mode*/)
-    {
-        if (Player* player = GetOwner()->ToPlayer())
-            if (Unit* xt002 = GetCaster())
-                if (xt002->HasAura(aurEff->GetAmount()))   // Heartbreak aura indicating hard mode
-                    xt002->CastSpell(player, SPELL_SUMMON_LIFE_SPARK, true);
-    }
-
-    void Register() override
-    {
-        AfterEffectRemove += AuraEffectRemoveFn(spell_xt002_searing_light_spawn_life_spark::OnRemove, EFFECT_0, SPELL_AURA_PERIODIC_TRIGGER_SPELL, AURA_EFFECT_HANDLE_REAL);
-    }
-};
-=======
+
+            void Register() override
+            {
+                AfterEffectRemove += AuraEffectRemoveFn(spell_xt002_searing_light_spawn_life_spark_AuraScript::OnRemove, EFFECT_0, SPELL_AURA_PERIODIC_TRIGGER_SPELL, AURA_EFFECT_HANDLE_REAL);
+            }
+        };
+
+        AuraScript* GetAuraScript() const override
+        {
+            return new spell_xt002_searing_light_spawn_life_spark_AuraScript();
+        }
+};
+
+class spell_xt002_gravity_bomb_aura : public SpellScriptLoader
+{
     public:
         spell_xt002_gravity_bomb_aura() : SpellScriptLoader("spell_xt002_gravity_bomb_aura") { }
 
@@ -1348,150 +889,47 @@
                 AfterEffectRemove += AuraEffectRemoveFn(spell_xt002_gravity_bomb_aura_AuraScript::OnRemove, EFFECT_0, SPELL_AURA_PERIODIC_TRIGGER_SPELL, AURA_EFFECT_HANDLE_REAL);
             }
         };
->>>>>>> 28d470c5
-
-/* 63024 - Gravity Bomb
-   64234 - Gravity Bomb */
-class spell_xt002_gravity_bomb_aura : public AuraScript
-{
-    PrepareAuraScript(spell_xt002_gravity_bomb_aura);
-
-    bool Validate(SpellInfo const* /*spell*/) override
-    {
-        return ValidateSpellInfo({ SPELL_SUMMON_VOID_ZONE });
-    }
-
-    void OnRemove(AuraEffect const* aurEff, AuraEffectHandleModes /*mode*/)
-    {
-        if (Player* player = GetOwner()->ToPlayer())
-            if (Unit* xt002 = GetCaster())
-                if (xt002->HasAura(aurEff->GetAmount()))   // Heartbreak aura indicating hard mode
-                    xt002->CastSpell(player, SPELL_SUMMON_VOID_ZONE, true);
-    }
-
-    void OnPeriodic(AuraEffect const* aurEff)
-    {
-        Unit* xt002 = GetCaster();
-        Unit* owner = GetTarget();
-        if (!xt002)
-            return;
-
-        if (aurEff->GetAmount() >= int32(owner->GetHealth()))
-            xt002->GetAI()->SetData(DATA_GRAVITY_BOMB_CASUALTY, 1);
-    }
-
-    void Register() override
-    {
-        OnEffectPeriodic += AuraEffectPeriodicFn(spell_xt002_gravity_bomb_aura::OnPeriodic, EFFECT_2, SPELL_AURA_PERIODIC_DAMAGE);
-        AfterEffectRemove += AuraEffectRemoveFn(spell_xt002_gravity_bomb_aura::OnRemove, EFFECT_0, SPELL_AURA_PERIODIC_TRIGGER_SPELL, AURA_EFFECT_HANDLE_REAL);
-    }
-};
-
-/*  63025 - Gravity Bomb
-    64233 - Gravity Bomb */
-class spell_xt002_gravity_bomb_damage : public SpellScript
-{
-    PrepareSpellScript(spell_xt002_gravity_bomb_damage);
-
-    void HandleScript(SpellEffIndex /*effIndex*/)
-    {
-        if (GetHitDamage() >= int32(GetHitUnit()->GetHealth()))
-            if (InstanceScript* instance = GetCaster()->GetInstanceScript())
-                if (Creature* xt002 = instance->GetCreature(BOSS_XT002))
-                    xt002->AI()->SetData(DATA_GRAVITY_BOMB_CASUALTY, 1);
-    }
-
-    void Register() override
-    {
-        OnEffectHitTarget += SpellEffectFn(spell_xt002_gravity_bomb_damage::HandleScript, EFFECT_0, SPELL_EFFECT_SCHOOL_DAMAGE);
-    }
-};
-
-// 62791 - XT-002 Heart Overload Trigger Spell (SERVERSIDE)
-class spell_xt002_heart_overload_periodic : public SpellScript
-{
-    PrepareSpellScript(spell_xt002_heart_overload_periodic);
-
-    bool Validate(SpellInfo const* /*spell*/) override
-    {
-        return ValidateSpellInfo
-        ({
-            SPELL_ENERGY_ORB,
-            SPELL_HEART_LIGHTNING_TETHER
-         });
-    }
-
-    Creature* GetRandomToyPile()
-    {
-        std::list<Creature*> possibleCreatures;
-        Unit* caster = GetCaster();
-        caster->GetCreatureListWithEntryInGrid(possibleCreatures, NPC_XT_TOY_PILE);
-        possibleCreatures.remove_if([caster](Creature* creature)
-        {
-            return caster->GetDistance2d(creature) < 60.0f;
-        });
-
-        if (possibleCreatures.empty())
-            return nullptr;
-
-        return Trinity::Containers::SelectRandomContainerElement(possibleCreatures);
-    }
-
-    void HandleScript(SpellEffIndex /*effIndex*/)
-    {
-        Unit* caster = GetCaster();
-        if (Creature* toyPile = GetRandomToyPile())
-        {
-            caster->CastSpell(toyPile, SPELL_ENERGY_ORB, true);
-            caster->CastSpell(nullptr, SPELL_HEART_LIGHTNING_TETHER, true);
-        }
-    }
-
-    void Register() override
-    {
-        OnEffectHit += SpellEffectFn(spell_xt002_heart_overload_periodic::HandleScript, EFFECT_0, SPELL_EFFECT_DUMMY);
-    }
-};
-
-// 62826 Energy Orb
-class spell_xt002_energy_orb : public SpellScript
-{
-<<<<<<< HEAD
-    PrepareSpellScript(spell_xt002_energy_orb);
-
-    bool Validate(SpellInfo const* /*spell*/) override
-    {
-        return ValidateSpellInfo
-        ({
-            SPELL_RECHARGE_BOOMBOT,
-            SPELL_RECHARGE_PUMMELER,
-            SPELL_RECHARGE_SCRAPBOT
-        });
-    }
-
-    void HandleSummons(SpellEffIndex /*effIndex*/)
-    {
-        Unit* target = GetHitUnit();
-        if (target->GetEntry() != NPC_XT_TOY_PILE)
-            return;
-
-        target->CastSpell(target, SPELL_RECHARGE_BOOMBOT, true);
-
-        if (roll_chance_i(30))
-            target->CastSpell(target, SPELL_RECHARGE_PUMMELER, true);
-
-        for (uint8 i = 0; i < urand(5, 7); ++i)
-            target->CastSpell(target, SPELL_RECHARGE_SCRAPBOT, true);
-
-        if (Creature* base = GetCaster()->GetVehicleCreatureBase())
-            base->AI()->Talk(SAY_SUMMON);
-    }
-
-    void Register() override
-    {
-        OnEffectHitTarget += SpellEffectFn(spell_xt002_energy_orb::HandleSummons, EFFECT_2, SPELL_EFFECT_DUMMY);
-    }
-=======
+
+        AuraScript* GetAuraScript() const override
+        {
+            return new spell_xt002_gravity_bomb_aura_AuraScript();
+        }
+};
+
+class spell_xt002_gravity_bomb_damage : public SpellScriptLoader
+{
+    public:
+        spell_xt002_gravity_bomb_damage() : SpellScriptLoader("spell_xt002_gravity_bomb_damage") { }
+
+        class spell_xt002_gravity_bomb_damage_SpellScript : public SpellScript
+        {
+            PrepareSpellScript(spell_xt002_gravity_bomb_damage_SpellScript);
+
+            void HandleScript(SpellEffIndex /*eff*/)
+            {
+                Unit* caster = GetCaster();
+                if (!caster)
+                    return;
+
+                if (GetHitDamage() >= int32(GetHitUnit()->GetHealth()))
+                    if (caster->GetAI())
+                        caster->GetAI()->SetData(DATA_GRAVITY_BOMB_CASUALTY, 1);
+            }
+
+            void Register() override
+            {
+                OnEffectHitTarget += SpellEffectFn(spell_xt002_gravity_bomb_damage_SpellScript::HandleScript, EFFECT_0, SPELL_EFFECT_SCHOOL_DAMAGE);
+            }
+        };
+
+        SpellScript* GetSpellScript() const override
+        {
+            return new spell_xt002_gravity_bomb_damage_SpellScript();
+        }
+};
+
+class spell_xt002_heart_overload_periodic : public SpellScriptLoader
+{
     public:
         spell_xt002_heart_overload_periodic() : SpellScriptLoader("spell_xt002_heart_overload_periodic") { }
 
@@ -1543,22 +981,15 @@
         {
             return new spell_xt002_heart_overload_periodic_SpellScript();
         }
->>>>>>> 28d470c5
-};
-
-// 62775 - Tympanic Tantrum
-class spell_xt002_tympanic_tantrum : public SpellScript
-{
-    PrepareSpellScript(spell_xt002_tympanic_tantrum);
-
-    void FilterTargets(std::list<WorldObject*>& targets)
-    {
-        targets.remove_if([](WorldObject* object) -> bool
-        {
-<<<<<<< HEAD
-            if (object->GetTypeId() == TYPEID_PLAYER)
-                return false;
-=======
+};
+
+class spell_xt002_tympanic_tantrum : public SpellScriptLoader
+{
+    public:
+        spell_xt002_tympanic_tantrum() : SpellScriptLoader("spell_xt002_tympanic_tantrum") { }
+
+        class spell_xt002_tympanic_tantrum_SpellScript : public SpellScript
+        {
             PrepareSpellScript(spell_xt002_tympanic_tantrum_SpellScript);
 
             void FilterTargets(std::list<WorldObject*>& targets)
@@ -1573,50 +1004,23 @@
             {
                 SetHitDamage(GetHitUnit()->CountPctFromMaxHealth(GetHitDamage()));
             }
->>>>>>> 28d470c5
-
-            if (Creature* creature = object->ToCreature())
-                return !creature->IsPet();
-
-            return true;
-        });
-    }
-
-    void RecalculateDamage()
-    {
-        SetHitDamage(GetHitUnit()->CountPctFromMaxHealth(GetHitDamage()));
-    }
-
-    void Register() override
-    {
-        OnObjectAreaTargetSelect += SpellObjectAreaTargetSelectFn(spell_xt002_tympanic_tantrum::FilterTargets, EFFECT_0, TARGET_UNIT_SRC_AREA_ENEMY);
-        OnObjectAreaTargetSelect += SpellObjectAreaTargetSelectFn(spell_xt002_tympanic_tantrum::FilterTargets, EFFECT_1, TARGET_UNIT_SRC_AREA_ENEMY);
-        OnHit += SpellHitFn(spell_xt002_tympanic_tantrum::RecalculateDamage);
-    }
-};
-
-// 37751 - Submerged
-class spell_xt002_submerged : public SpellScript
-{
-<<<<<<< HEAD
-    PrepareSpellScript(spell_xt002_submerged);
-
-    void HandleScript(SpellEffIndex /*eff*/)
-    {
-        Creature* target = GetHitCreature();
-        if (!target)
-            return;
-
-        target->SetFlag(UNIT_FIELD_FLAGS, UNIT_FLAG_NOT_SELECTABLE);
-        target->SetStandState(UNIT_STAND_STATE_SUBMERGED);
-    }
-
-    void Register() override
-    {
-        OnEffectHitTarget += SpellEffectFn(spell_xt002_submerged::HandleScript, EFFECT_0, SPELL_EFFECT_SCRIPT_EFFECT);
-    }
-};
-=======
+
+            void Register() override
+            {
+                OnObjectAreaTargetSelect += SpellObjectAreaTargetSelectFn(spell_xt002_tympanic_tantrum_SpellScript::FilterTargets, EFFECT_0, TARGET_UNIT_SRC_AREA_ENEMY);
+                OnObjectAreaTargetSelect += SpellObjectAreaTargetSelectFn(spell_xt002_tympanic_tantrum_SpellScript::FilterTargets, EFFECT_1, TARGET_UNIT_SRC_AREA_ENEMY);
+                OnHit += SpellHitFn(spell_xt002_tympanic_tantrum_SpellScript::RecalculateDamage);
+            }
+        };
+
+        SpellScript* GetSpellScript() const override
+        {
+            return new spell_xt002_tympanic_tantrum_SpellScript();
+        }
+};
+
+class spell_xt002_submerged : public SpellScriptLoader
+{
     public:
         spell_xt002_submerged() : SpellScriptLoader("spell_xt002_submerged") { }
 
@@ -1633,74 +1037,17 @@
                 target->AddUnitFlag(UNIT_FLAG_NOT_SELECTABLE);
                 target->SetStandState(UNIT_STAND_STATE_SUBMERGED);
             }
->>>>>>> 28d470c5
-
-// 65032 - 321-Boombot Aura
-class spell_xt002_321_boombot_aura : public AuraScript
-{
-    PrepareAuraScript(spell_xt002_321_boombot_aura);
-
-    bool Validate(SpellInfo const* /*spellInfo*/) override
-    {
-        return ValidateSpellInfo({ SPELL_ACHIEVEMENT_CREDIT_NERF_SCRAPBOTS });
-    }
-
-    bool CheckProc(ProcEventInfo& eventInfo)
-    {
-        if (eventInfo.GetActionTarget()->GetEntry() != NPC_XS013_SCRAPBOT)
-            return false;
-        return true;
-    }
-
-    void HandleProc(AuraEffect const* /*aurEff*/, ProcEventInfo& eventInfo)
-    {
-        if (InstanceScript* instance = eventInfo.GetActor()->GetInstanceScript())
-            instance->DoCastSpellOnPlayers(SPELL_ACHIEVEMENT_CREDIT_NERF_SCRAPBOTS);
-    }
-
-    void Register() override
-    {
-        DoCheckProc += AuraCheckProcFn(spell_xt002_321_boombot_aura::CheckProc);
-        OnEffectProc += AuraEffectProcFn(spell_xt002_321_boombot_aura::HandleProc, EFFECT_0, SPELL_AURA_DUMMY);
-    }
-};
-
-// 63849 - Exposed Heart
-class spell_xt002_exposed_heart : public AuraScript
-{
-    PrepareAuraScript(spell_xt002_exposed_heart);
-
-    bool Load() override
-    {
-        _damageAmount = 0;
-        return true;
-    }
-
-    void OnProc(AuraEffect const* /*aurEff*/, ProcEventInfo& eventInfo)
-    {
-        PreventDefaultAction();
-        DamageInfo* damageInfo = eventInfo.GetDamageInfo();
-        if (!damageInfo || !damageInfo->GetDamage())
-            return;
-
-        _damageAmount += damageInfo->GetDamage();
-    }
-
-    void HandleLifeTransfer(AuraEffect const* /*aurEff*/, AuraEffectHandleModes /*mode*/)
-    {
-        if (InstanceScript* instance = GetTarget()->GetInstanceScript())
-            if (Creature* xt002 = instance->GetCreature(BOSS_XT002))
-                xt002->AI()->SetData(DATA_TRANSFERED_HEALTH, _damageAmount);
-    }
-
-    void Register() override
-    {
-        OnEffectProc += AuraEffectProcFn(spell_xt002_exposed_heart::OnProc, EFFECT_0, SPELL_AURA_MOD_DAMAGE_PERCENT_TAKEN);
-        AfterEffectRemove += AuraEffectRemoveFn(spell_xt002_exposed_heart::HandleLifeTransfer, EFFECT_0, SPELL_AURA_MOD_DAMAGE_PERCENT_TAKEN, AURA_EFFECT_HANDLE_REAL);
-    }
-
-private:
-    uint32 _damageAmount = 0;
+
+            void Register() override
+            {
+                OnEffectHitTarget += SpellEffectFn(spell_xt002_submerged_SpellScript::HandleScript, EFFECT_0, SPELL_EFFECT_SCRIPT_EFFECT);
+            }
+        };
+
+        SpellScript* GetSpellScript() const override
+        {
+            return new spell_xt002_submerged_SpellScript();
+        }
 };
 
 class spell_xt002_321_boombot_aura : public SpellScriptLoader
@@ -1790,25 +1137,6 @@
 
 void AddSC_boss_xt002()
 {
-<<<<<<< HEAD
-    RegisterUlduarCreatureAI(boss_xt002);
-    RegisterUlduarCreatureAI(npc_xt002_heart);
-    RegisterUlduarCreatureAI(npc_scrapbot);
-    RegisterUlduarCreatureAI(npc_pummeller);
-    RegisterUlduarCreatureAI(npc_boombot);
-    RegisterUlduarCreatureAI(npc_life_spark);
-    RegisterUlduarCreatureAI(npc_xt_void_zone);
-
-    RegisterSpellScript(spell_xt002_searing_light_spawn_life_spark);
-    RegisterSpellScript(spell_xt002_gravity_bomb_aura);
-    RegisterSpellScript(spell_xt002_gravity_bomb_damage);
-    RegisterSpellScript(spell_xt002_heart_overload_periodic);
-    RegisterSpellScript(spell_xt002_energy_orb);
-    RegisterSpellScript(spell_xt002_tympanic_tantrum);
-    RegisterSpellScript(spell_xt002_submerged);
-    RegisterSpellScript(spell_xt002_321_boombot_aura);
-    RegisterSpellScript(spell_xt002_exposed_heart);
-=======
     new npc_xt002_heart();
     new npc_scrapbot();
     new npc_pummeller();
@@ -1825,7 +1153,6 @@
     new spell_xt002_tympanic_tantrum();
     new spell_xt002_submerged();
     new spell_xt002_321_boombot_aura();
->>>>>>> 28d470c5
 
     new achievement_nerf_engineering();
     new achievement_heartbreaker();
