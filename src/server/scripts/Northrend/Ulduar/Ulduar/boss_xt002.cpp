/*
 * Copyright (C) 2008-2012 TrinityCore <http://www.trinitycore.org/>
 *
 * This program is free software; you can redistribute it and/or modify it
 * under the terms of the GNU General Public License as published by the
 * Free Software Foundation; either version 2 of the License, or (at your
 * option) any later version.
 *
 * This program is distributed in the hope that it will be useful, but WITHOUT
 * ANY WARRANTY; without even the implied warranty of MERCHANTABILITY or
 * FITNESS FOR A PARTICULAR PURPOSE. See the GNU General Public License for
 * more details.
 *
 * You should have received a copy of the GNU General Public License along
 * with this program. If not, see <http://www.gnu.org/licenses/>.
 */

/*
    TODO:
        Fix void zone damage
        If the boss is to close to a scrap pile -> no summon  -- Needs retail confirmation
        make the life sparks visible...     /? Need test
        Codestyle
*/

#include "ScriptMgr.h"
#include "ScriptedCreature.h"
#include "SpellScript.h"
#include "SpellAuraEffects.h"
#include "ulduar.h"
#include "Vehicle.h"

enum Spells
{
    SPELL_TYMPANIC_TANTRUM                      = 62776,
    SPELL_SEARING_LIGHT_10                      = 63018,
    SPELL_SEARING_LIGHT_25                      = 65121,

    SPELL_SUMMON_LIFE_SPARK                     = 64210,
    SPELL_SUMMON_VOID_ZONE                      = 64203,

    SPELL_GRAVITY_BOMB_10                       = 63024,
    SPELL_GRAVITY_BOMB_25                       = 64234,

    SPELL_HEARTBREAK_10                         = 65737,
    SPELL_HEARTBREAK_25                         = 64193,

    // Cast by 33337 at Heartbreak:
    SPELL_RECHARGE_PUMMELER                     = 62831,    // Summons 33344
    SPELL_RECHARGE_SCRAPBOT                     = 62828,    // Summons 33343
    SPELL_RECHARGE_BOOMBOT                      = 62835,    // Summons 33346

    // Cast by 33329 on 33337 (visual?)
    SPELL_ENERGY_ORB                            = 62790,    // Triggers 62826 - needs spellscript for periodic tick to cast one of the random spells above

    SPELL_HEART_HEAL_TO_FULL                    = 17683,
    SPELL_HEART_OVERLOAD                        = 62789,

    SPELL_HEART_LIGHTNING_TETHER                = 64799,    // Cast on self?
    SPELL_HEART_RIDE_VEHICLE                    = 63313,
    SPELL_ENRAGE                                = 26662,
    SPELL_STAND                                 = 37752,
    SPELL_SUBMERGE                              = 37751,

    //------------------VOID ZONE--------------------
    SPELL_VOID_ZONE_10                          = 64203,
    SPELL_VOID_ZONE_25                          = 64235,

    // Life Spark
    SPELL_STATIC_CHARGED_10                     = 64227,
    SPELL_STATIC_CHARGED_25                     = 64236,
    SPELL_SHOCK                                 = 64230,

    //----------------XT-002 HEART-------------------
    SPELL_EXPOSED_HEART                         = 63849,
    // Channeled

    //---------------XM-024 PUMMELLER----------------
    SPELL_ARCING_SMASH                          = 8374,
    SPELL_TRAMPLE                               = 5568,
    SPELL_UPPERCUT                              = 10966,

    // Scrabot:
    SPELL_SCRAPBOT_RIDE_VEHICLE                 = 47020,
    SPELL_SUICIDE                               = 7,

    //------------------BOOMBOT-----------------------
    SPELL_AURA_BOOMBOT                          = 65032,
    SPELL_BOOM                                  = 62834,

    // Achievement-related spells
    SPELL_ACHIEVEMENT_CREDIT_NERF_SCRAPBOTS     = 65037
};

enum Events
{
    EVENT_TYMPANIC_TANTRUM = 1,
    EVENT_SEARING_LIGHT,
    EVENT_GRAVITY_BOMB,
    EVENT_HEART_PHASE,
    EVENT_ENERGY_ORB,
    EVENT_DISPOSE_HEART,
    EVENT_ENRAGE,
    EVENT_ENTER_HARD_MODE,
};

enum Timers
{
    TIMER_TYMPANIC_TANTRUM_MIN                  = 32000,
    TIMER_TYMPANIC_TANTRUM_MAX                  = 36000,
    TIMER_SEARING_LIGHT                         = 20000,
    TIMER_GRAVITY_BOMB                          = 20000,
    TIMER_HEART_PHASE                           = 30000,
    TIMER_ENERGY_ORB_MIN                        = 9000,
    TIMER_ENERGY_ORB_MAX                        = 10000,
    TIMER_ENRAGE                                = 600000,

    TIMER_VOID_ZONE                             = 3000,

    // Life Spark
    TIMER_SHOCK                                 = 12000,

    // Pummeller
    // Timers may be off
    TIMER_ARCING_SMASH                          = 27000,
    TIMER_TRAMPLE                               = 22000,
    TIMER_UPPERCUT                              = 17000,

    TIMER_SPAWN_ADD                             = 12000,
};

enum Creatures
{
    NPC_VOID_ZONE                               = 34001,
    NPC_LIFE_SPARK                              = 34004,
    NPC_XT002_HEART                             = 33329,
    NPC_XS013_SCRAPBOT                          = 33343,
    NPC_XM024_PUMMELLER                         = 33344,
    NPC_XE321_BOOMBOT                           = 33346,
};

enum Actions
{
    ACTION_ENTER_HARD_MODE,
};

enum XT002Data
{
    DATA_TRANSFERED_HEALTH,
    DATA_HARD_MODE,
    DATA_HEALTH_RECOVERED,
    DATA_GRAVITY_BOMB_CASUALTY,
};

enum Yells
{
    SAY_AGGRO                                   = -1603300,
    SAY_HEART_OPENED                            = -1603301,
    SAY_HEART_CLOSED                            = -1603302,
    SAY_TYMPANIC_TANTRUM                        = -1603303,
    SAY_SLAY_1                                  = -1603304,
    SAY_SLAY_2                                  = -1603305,
    SAY_BERSERK                                 = -1603306,
    SAY_DEATH                                   = -1603307,
    SAY_SUMMON                                  = -1603308,
};

enum AchievementCredits
{
    ACHIEV_MUST_DECONSTRUCT_FASTER              = 21027,
};

enum VehicleSeats
{
    HEART_VEHICLE_SEAT_NORMAL   = 0,
    HEART_VEHICLE_SEAT_EXPOSED  = 1,
};

/*-------------------------------------------------------
 *
 *        XT-002 DECONSTRUCTOR
 *
 *///----------------------------------------------------
class boss_xt002 : public CreatureScript
{
    public:
        boss_xt002() : CreatureScript("boss_xt002") { }

        CreatureAI* GetAI(Creature* creature) const
        {
            return GetUlduarAI<boss_xt002_AI>(creature);
        }

        struct boss_xt002_AI : public BossAI
        {
            boss_xt002_AI(Creature* creature) : BossAI(creature, BOSS_XT002)
            {
            }

            void Reset()
            {
                _Reset();

                me->RemoveFlag(UNIT_FIELD_FLAGS, UNIT_FLAG_NOT_SELECTABLE);
                me->SetReactState(REACT_AGGRESSIVE);
                DoCast(me, SPELL_STAND);

                _healthRecovered = false;
                _gravityBombCasualty = false;
                _hardMode = false;

                _phase = 1;
                _heartExposed = 0;

                if (!instance)
                    return;

                instance->DoStopTimedAchievement(ACHIEVEMENT_TIMED_TYPE_EVENT, ACHIEV_MUST_DECONSTRUCT_FASTER);
            }

            void EnterCombat(Unit* /*who*/)
            {
                DoScriptText(SAY_AGGRO, me);
                _EnterCombat();

                events.ScheduleEvent(EVENT_ENRAGE, TIMER_ENRAGE);
                events.ScheduleEvent(EVENT_GRAVITY_BOMB, TIMER_GRAVITY_BOMB);
                events.ScheduleEvent(EVENT_SEARING_LIGHT, TIMER_SEARING_LIGHT);
                //Tantrum is casted a bit slower the first time.
                events.ScheduleEvent(EVENT_TYMPANIC_TANTRUM, urand(TIMER_TYMPANIC_TANTRUM_MIN, TIMER_TYMPANIC_TANTRUM_MAX) * 2);

                if (!instance)
                    return;

                instance->DoStartTimedAchievement(ACHIEVEMENT_TIMED_TYPE_EVENT, ACHIEV_MUST_DECONSTRUCT_FASTER);
            }

            void DoAction(const int32 action)
            {
                switch (action)
                {
                    case ACTION_ENTER_HARD_MODE:
                        events.ScheduleEvent(EVENT_ENTER_HARD_MODE, 1);
                        break;
                }
            }

            void KilledUnit(Unit* /*victim*/)
            {
                DoScriptText(RAND(SAY_SLAY_1, SAY_SLAY_2), me);
            }

            void JustDied(Unit* /*killer*/)
            {
                DoScriptText(SAY_DEATH, me);
                _JustDied();
            }

            void DamageTaken(Unit* /*attacker*/, uint32& /*damage*/)
            {
                if (!_hardMode && _phase == 1 && !HealthAbovePct(100 - 25 * (_heartExposed+1)))
                    ExposeHeart();
            }

            void UpdateAI(const uint32 diff)
            {
                if (!UpdateVictim() || !CheckInRoom())
                    return;

                events.Update(diff);

                if (me->HasUnitState(UNIT_STATE_CASTING))
                    return;

                while (uint32 eventId = events.ExecuteEvent())
                {
                    switch (eventId)
                    {
                        case EVENT_SEARING_LIGHT:
                            if (Unit* target = SelectTarget(SELECT_TARGET_RANDOM, 0))
                                DoCast(target, RAID_MODE(SPELL_SEARING_LIGHT_10, SPELL_SEARING_LIGHT_25));

                            events.ScheduleEvent(EVENT_SEARING_LIGHT, TIMER_SEARING_LIGHT);
                            break;
                        case EVENT_GRAVITY_BOMB:
                            if (Unit* target = SelectTarget(SELECT_TARGET_RANDOM, 0))
                                DoCast(target, RAID_MODE(SPELL_GRAVITY_BOMB_10, SPELL_GRAVITY_BOMB_25));

                            events.ScheduleEvent(EVENT_GRAVITY_BOMB, TIMER_GRAVITY_BOMB);
                            break;
                        case EVENT_TYMPANIC_TANTRUM:
                            DoScriptText(SAY_TYMPANIC_TANTRUM, me);
                            DoCast(SPELL_TYMPANIC_TANTRUM);
                            events.ScheduleEvent(EVENT_TYMPANIC_TANTRUM, urand(TIMER_TYMPANIC_TANTRUM_MIN, TIMER_TYMPANIC_TANTRUM_MAX));
                            break;
                        case EVENT_DISPOSE_HEART:
                            SetPhaseOne();
                            break;
                        case EVENT_ENRAGE:
                            DoScriptText(SAY_BERSERK, me);
                            DoCast(me, SPELL_ENRAGE);
                            break;
                        case EVENT_ENTER_HARD_MODE:
                            me->SetFullHealth();
                            DoCast(me, RAID_MODE(SPELL_HEARTBREAK_10, SPELL_HEARTBREAK_25), true);
                            me->AddLootMode(LOOT_MODE_HARD_MODE_1);
                            _hardMode = true;
                            SetPhaseOne();
                            break;
                    }
                }

                if (_phase == 1)
                    DoMeleeAttackIfReady();
            }

            void PassengerBoarded(Unit* who, int8 /*seatId*/, bool apply)
            {
                if (apply && who->GetEntry() == NPC_XS013_SCRAPBOT)
                {
                    // Need this so we can properly determine when to expose heart again in damagetaken hook
                    if (me->GetHealthPct() > (25 * (4 - _heartExposed)))
                        ++_heartExposed;

                    _healthRecovered = true;
                }
            }

            uint32 GetData(uint32 type)
            {
                switch (type)
                {
                    case DATA_HARD_MODE:
                        return _hardMode ? 1 : 0;
                    case DATA_HEALTH_RECOVERED:
                        return _healthRecovered ? 1 : 0;
                    case DATA_GRAVITY_BOMB_CASUALTY:
                        return _gravityBombCasualty ? 1 : 0;
                }

                return 0;
            }

            void SetData(uint32 type, uint32 data)
            {
                switch (type)
                {
                    case DATA_TRANSFERED_HEALTH:
                        _transferHealth = data;
                        break;
                    case DATA_GRAVITY_BOMB_CASUALTY:
                        _gravityBombCasualty = (data > 0) ? true : false;
                        break;
                }
            }

            void ExposeHeart()
            {
                DoScriptText(SAY_HEART_OPENED, me);

                DoCast(me, SPELL_SUBMERGE);  // WIll make creature untargetable
                me->AttackStop();
                me->SetReactState(REACT_PASSIVE);

                Unit* heart = me->GetVehicleKit() ? me->GetVehicleKit()->GetPassenger(HEART_VEHICLE_SEAT_NORMAL) : NULL;
                if (heart)
                {
                    heart->CastSpell(heart, SPELL_HEART_OVERLOAD, false);
                    heart->CastSpell(me, SPELL_HEART_LIGHTNING_TETHER, false);
                    heart->CastSpell(heart, SPELL_HEART_HEAL_TO_FULL, true);
                    heart->CastSpell(heart, SPELL_EXPOSED_HEART, false);    // Channeled
                    heart->ChangeSeat(HEART_VEHICLE_SEAT_EXPOSED, true);
                    heart->RemoveFlag(UNIT_FIELD_FLAGS, UNIT_FLAG_NOT_SELECTABLE);
                    heart->SetFlag(UNIT_FIELD_FLAGS, UNIT_FLAG_UNK_29);
               }

                events.CancelEvent(EVENT_SEARING_LIGHT);
                events.CancelEvent(EVENT_GRAVITY_BOMB);
                events.CancelEvent(EVENT_TYMPANIC_TANTRUM);

                // Start "end of phase 2 timer"
                events.ScheduleEvent(EVENT_DISPOSE_HEART, TIMER_HEART_PHASE);

                // Phase 2 has officially started
                _phase = 2;
                _heartExposed++;
            }

            void SetPhaseOne()
            {
                DoScriptText(SAY_HEART_CLOSED, me);

                DoCast(me, SPELL_STAND);
                me->SetReactState(REACT_AGGRESSIVE);

                _phase = 1;

                events.RescheduleEvent(EVENT_SEARING_LIGHT, TIMER_SEARING_LIGHT / 2);
                events.RescheduleEvent(EVENT_GRAVITY_BOMB, TIMER_GRAVITY_BOMB);
                events.RescheduleEvent(EVENT_TYMPANIC_TANTRUM, urand(TIMER_TYMPANIC_TANTRUM_MIN, TIMER_TYMPANIC_TANTRUM_MAX));

                Unit* heart = me->GetVehicleKit() ? me->GetVehicleKit()->GetPassenger(HEART_VEHICLE_SEAT_EXPOSED) : NULL;
                if (!heart)
                    return;

                heart->ChangeSeat(HEART_VEHICLE_SEAT_NORMAL, false);
                heart->SetFlag(UNIT_FIELD_FLAGS, UNIT_FLAG_NOT_SELECTABLE);
                heart->RemoveFlag(UNIT_FIELD_FLAGS, UNIT_FLAG_UNK_29);
                heart->RemoveAurasDueToSpell(SPELL_EXPOSED_HEART);

                if (!_hardMode)
                {
                    if (!_transferHealth)
                        _transferHealth = (heart->GetMaxHealth() - heart->GetHealth());

                    me->ModifyHealth(-((int32)_transferHealth));
                }
            }

            private:
                // Achievement related
                bool _healthRecovered;       // Did a scrapbot recover XT-002's health during the encounter?
                bool _hardMode;              // Are we in hard mode? Or: was the heart killed during phase 2?
                bool _gravityBombCasualty;   // Did someone die because of Gravity Bomb damage?

                uint8 _phase;
                uint8 _heartExposed;
                uint32 _transferHealth;
        };
};

/*-------------------------------------------------------
 *
 *        XT-002 HEART
 *
 *///----------------------------------------------------

class mob_xt002_heart : public CreatureScript
{
    public:
        mob_xt002_heart() : CreatureScript("mob_xt002_heart") { }

        struct mob_xt002_heartAI : public Scripted_NoMovementAI
        {
            mob_xt002_heartAI(Creature* creature) : Scripted_NoMovementAI(creature),
                _instance(creature->GetInstanceScript())
            {
            }

            void UpdateAI(uint32 const /*diff*/) { }

            void JustDied(Unit* /*killer*/)
            {
                Creature* xt002 = _instance ? me->GetCreature(*me, _instance->GetData64(BOSS_XT002)) : NULL;
                if (!xt002 || !xt002->AI())
                    return;

                xt002->AI()->SetData(DATA_TRANSFERED_HEALTH, me->GetHealth());
                xt002->AI()->DoAction(ACTION_ENTER_HARD_MODE);
            }

        private:
            InstanceScript* _instance;
        };

        CreatureAI* GetAI(Creature* creature) const
        {
            return new mob_xt002_heartAI(creature);
        }
};

/*-------------------------------------------------------
 *
 *        XS-013 SCRAPBOT
 *
 *///----------------------------------------------------
class mob_scrapbot : public CreatureScript
{
    public:
        mob_scrapbot() : CreatureScript("mob_scrapbot") { }

        CreatureAI* GetAI(Creature* creature) const
        {
            return new mob_scrapbotAI(creature);
        }

        struct mob_scrapbotAI : public ScriptedAI
        {
            mob_scrapbotAI(Creature* creature) : ScriptedAI(creature)
            {
                _instance = me->GetInstanceScript();
            }

            void Reset()
            {
                me->SetReactState(REACT_PASSIVE);

                _rangeCheckTimer = 500;

                if (Creature* pXT002 = me->GetCreature(*me, _instance->GetData64(BOSS_XT002)))
                    me->GetMotionMaster()->MoveFollow(pXT002, 0.0f, 0.0f);
            }

            void UpdateAI(const uint32 diff)
            {
                if (_rangeCheckTimer <= diff)
                {
                    if (Creature* xt002 = me->GetCreature(*me, _instance->GetData64(BOSS_XT002)))
                    {
                        if (me->IsWithinMeleeRange(xt002))
                        {
                            DoCast(xt002, SPELL_SCRAPBOT_RIDE_VEHICLE);
                            // Unapply vehicle aura again
                            xt002->RemoveAurasDueToSpell(SPELL_SCRAPBOT_RIDE_VEHICLE);
                            me->DespawnOrUnsummon();
                        }
                    }
                }
                else
                    _rangeCheckTimer -= diff;
            }

            private:
                InstanceScript* _instance;
                uint32 _rangeCheckTimer;
        };
};

/*-------------------------------------------------------
 *
 *        XM-024 PUMMELLER
 *
 *///----------------------------------------------------
class mob_pummeller : public CreatureScript
{
    public:
        mob_pummeller() : CreatureScript("mob_pummeller") { }

        CreatureAI* GetAI(Creature* creature) const
        {
            return new mob_pummellerAI(creature);
        }

        struct mob_pummellerAI : public ScriptedAI
        {
            mob_pummellerAI(Creature* creature) : ScriptedAI(creature)
            {
                _instance = creature->GetInstanceScript();
            }

            void Reset()
            {
                _arcingSmashTimer = TIMER_ARCING_SMASH;
                _trampleTimer = TIMER_TRAMPLE;
                _uppercutTimer = TIMER_UPPERCUT;

                if (Creature* xt002 = me->GetCreature(*me, _instance->GetData64(BOSS_XT002)))
                {
                    Position pos;
                    xt002->GetPosition(&pos);
                    me->GetMotionMaster()->MovePoint(0, pos);
                }
            }

            void UpdateAI(const uint32 diff)
            {
                if (!UpdateVictim())
                    return;

                if (me->IsWithinMeleeRange(me->getVictim()))
                {
                    if (_arcingSmashTimer <= diff)
                    {
                        DoCast(me->getVictim(), SPELL_ARCING_SMASH);
                        _arcingSmashTimer = TIMER_ARCING_SMASH;
                    }
                    else
                        _arcingSmashTimer -= diff;

                    if (_trampleTimer <= diff)
                    {
                        DoCast(me->getVictim(), SPELL_TRAMPLE);
                        _trampleTimer = TIMER_TRAMPLE;
                    }
                    else
                        _trampleTimer -= diff;

                    if (_uppercutTimer <= diff)
                    {
                        DoCast(me->getVictim(), SPELL_UPPERCUT);
                        _uppercutTimer = TIMER_UPPERCUT;
                    }
                    else
                        _uppercutTimer -= diff;
                }

                DoMeleeAttackIfReady();
            }

            private:
                InstanceScript* _instance;
                uint32 _arcingSmashTimer;
                uint32 _trampleTimer;
                uint32 _uppercutTimer;
        };
};

/*-------------------------------------------------------
 *
 *        XE-321 BOOMBOT
 *
 *///----------------------------------------------------
class BoomEvent : public BasicEvent
{
    public:
        BoomEvent(Creature* me) : _me(me)
        {
        }

        bool Execute(uint64 /*time*/, uint32 /*diff*/)
        {
            // This hack is here because we suspect our implementation of spell effect execution on targets
            // is done in the wrong order. We suspect that EFFECT_0 needs to be applied on all targets,
            // then EFFECT_1, etc - instead of applying each effect on target1, then target2, etc.
            // The above situation causes the visual for this spell to be bugged, so we remove the instakill
            // effect and implement a script hack for that.

            _me->CastSpell(_me, SPELL_BOOM, false);
            return true;
        }

    private:
        Creature* _me;
};

class mob_boombot : public CreatureScript
{
    public:
        mob_boombot() : CreatureScript("mob_boombot") { }

        CreatureAI* GetAI(Creature* creature) const
        {
            return new mob_boombotAI(creature);
        }

        struct mob_boombotAI : public ScriptedAI
        {
            mob_boombotAI(Creature* creature) : ScriptedAI(creature)
            {
                _instance = creature->GetInstanceScript();
            }

            void Reset()
            {
                _boomed = false;

                DoCast(SPELL_AURA_BOOMBOT); // For achievement

                // HACK/workaround:
                // these values aren't confirmed - lack of data - and the values in DB are incorrect
                // these values are needed for correct damage of Boom spell
                me->SetFloatValue(UNIT_FIELD_MINDAMAGE, 15000.0f);
                me->SetFloatValue(UNIT_FIELD_MAXDAMAGE, 18000.0f);

                // Todo: proper waypoints?
                if (Creature* pXT002 = me->GetCreature(*me, _instance->GetData64(BOSS_XT002)))
                    me->GetMotionMaster()->MoveFollow(pXT002, 0.0f, 0.0f);
            }

            void DamageTaken(Unit* /*who*/, uint32& damage)
            {
                if (damage >= (me->GetHealth() - me->GetMaxHealth() * 0.5f) && !_boomed)
                {
                    _boomed = true; // Prevent recursive calls

                    WorldPacket data(SMSG_SPELLINSTAKILLLOG, 8+8+4);
                    data << uint64(me->GetGUID());
                    data << uint64(me->GetGUID());
                    data << uint32(SPELL_BOOM);
                    me->SendMessageToSet(&data, false);

                    me->DealDamage(me, me->GetHealth(), NULL, NODAMAGE, SPELL_SCHOOL_MASK_NORMAL, NULL, false);

                    damage = 0;

                    // Visual only seems to work if the instant kill event is delayed or the spell itself is delayed
                    // Casting done from player and caster source has the same targetinfo flags,
                    // so that can't be the issue
                    // See BoomEvent class
                    // Schedule 1s delayed
                    me->m_Events.AddEvent(new BoomEvent(me), me->m_Events.CalculateTime(1*IN_MILLISECONDS));
                }
            }

            void UpdateAI(uint32 const /*diff*/)
            {
                if (!UpdateVictim())
                    return;

                // No melee attack
            }

           private:
                InstanceScript* _instance;
                bool _boomed;
        };
};


/*-------------------------------------------------------
 *
 *        LIFE SPARK
 *
 *///----------------------------------------------------
class mob_life_spark : public CreatureScript
{
    public:
        mob_life_spark() : CreatureScript("mob_life_spark") { }

        CreatureAI* GetAI(Creature* creature) const
        {
            return new mob_life_sparkAI(creature);
        }

        struct mob_life_sparkAI : public ScriptedAI
        {
            mob_life_sparkAI(Creature* creature) : ScriptedAI(creature)
            {
            }

            void Reset()
            {
                DoCast(me, RAID_MODE(SPELL_STATIC_CHARGED_10, SPELL_STATIC_CHARGED_25));
                _shockTimer = 0; // first one is immediate.
            }

            void UpdateAI(const uint32 diff)
            {
                if (!UpdateVictim())
                    return;

                if (_shockTimer <= diff)
                {
                    if (me->IsWithinMeleeRange(me->getVictim()))
                    {
                        DoCast(me->getVictim(), SPELL_SHOCK);
                        _shockTimer = TIMER_SHOCK;
                    }
                }
                else _shockTimer -= diff;
            }

            private:
                uint32 _shockTimer;
        };
};

class spell_xt002_searing_light_spawn_life_spark : public SpellScriptLoader
{
    public:
        spell_xt002_searing_light_spawn_life_spark() : SpellScriptLoader("spell_xt002_searing_light_spawn_life_spark") { }

        class spell_xt002_searing_light_spawn_life_spark_AuraScript : public AuraScript
        {
            PrepareAuraScript(spell_xt002_searing_light_spawn_life_spark_AuraScript);

            bool Validate(SpellInfo const* /*spell*/)
            {
                if (!sSpellMgr->GetSpellInfo(SPELL_SUMMON_LIFE_SPARK))
                    return false;
                return true;
            }

            void OnRemove(AuraEffect const* aurEff, AuraEffectHandleModes /*mode*/)
            {
                if (Player* player = GetOwner()->ToPlayer())
                    if (Unit* xt002 = GetCaster())
                        if (xt002->HasAura(aurEff->GetAmount()))   // Heartbreak aura indicating hard mode
                            player->CastSpell(player, SPELL_SUMMON_LIFE_SPARK, true);
            }

            void Register()
            {
                AfterEffectRemove += AuraEffectRemoveFn(spell_xt002_searing_light_spawn_life_spark_AuraScript::OnRemove, EFFECT_0, SPELL_AURA_PERIODIC_TRIGGER_SPELL, AURA_EFFECT_HANDLE_REAL);
            }
        };

        AuraScript* GetAuraScript() const
        {
            return new spell_xt002_searing_light_spawn_life_spark_AuraScript();
        }
};

class spell_xt002_gravity_bomb_aura : public SpellScriptLoader
{
    public:
        spell_xt002_gravity_bomb_aura() : SpellScriptLoader("spell_xt002_gravity_bomb_aura") { }

        class spell_xt002_gravity_bomb_aura_AuraScript : public AuraScript
        {
            PrepareAuraScript(spell_xt002_gravity_bomb_aura_AuraScript);

            bool Validate(SpellInfo const* /*spell*/)
            {
                if (!sSpellMgr->GetSpellInfo(SPELL_SUMMON_VOID_ZONE))
                    return false;
                return true;
            }

            void OnRemove(AuraEffect const* aurEff, AuraEffectHandleModes /*mode*/)
            {
                if (Player* player = GetOwner()->ToPlayer())
                    if (Unit* xt002 = GetCaster())
                        if (xt002->HasAura(aurEff->GetAmount()))   // Heartbreak aura indicating hard mode
                            player->CastSpell(player, SPELL_SUMMON_VOID_ZONE, true);
            }

            void OnPeriodic(AuraEffect const* aurEff)
            {
                Unit* xt002 = GetCaster();
                if (!xt002)
                    return;

                Unit* owner = GetOwner()->ToUnit();
                if (!owner)
                    return;

                if (aurEff->GetAmount() >= int32(owner->GetHealth()))
                    if (xt002->GetAI())
                        xt002->GetAI()->SetData(DATA_GRAVITY_BOMB_CASUALTY, 1);
            }

            void Register()
            {
                OnEffectPeriodic += AuraEffectPeriodicFn(spell_xt002_gravity_bomb_aura_AuraScript::OnPeriodic, EFFECT_2, SPELL_AURA_PERIODIC_DAMAGE);
                AfterEffectRemove += AuraEffectRemoveFn(spell_xt002_gravity_bomb_aura_AuraScript::OnRemove, EFFECT_0, SPELL_AURA_PERIODIC_TRIGGER_SPELL, AURA_EFFECT_HANDLE_REAL);
            }
        };

        AuraScript* GetAuraScript() const
        {
            return new spell_xt002_gravity_bomb_aura_AuraScript();
        }
};

class spell_xt002_gravity_bomb_damage : public SpellScriptLoader
{
    public:
        spell_xt002_gravity_bomb_damage() : SpellScriptLoader("spell_xt002_gravity_bomb_damage") { }

        class spell_xt002_gravity_bomb_damage_SpellScript : public SpellScript
        {
            PrepareSpellScript(spell_xt002_gravity_bomb_damage_SpellScript);

            void HandleScript(SpellEffIndex /*eff*/)
            {
                Unit* caster = GetCaster();
                if (!caster)
                    return;

                if (GetHitDamage() >= int32(GetHitUnit()->GetHealth()))
                    if (caster->GetAI())
                        caster->GetAI()->SetData(DATA_GRAVITY_BOMB_CASUALTY, 1);
            }

            void Register()
            {
                OnEffectHitTarget += SpellEffectFn(spell_xt002_gravity_bomb_damage_SpellScript::HandleScript, EFFECT_0, SPELL_EFFECT_SCHOOL_DAMAGE);
            }
        };

        SpellScript* GetSpellScript() const
        {
            return new spell_xt002_gravity_bomb_damage_SpellScript();
        }
};

class spell_xt002_heart_overload_periodic : public SpellScriptLoader
{
    public:
        spell_xt002_heart_overload_periodic() : SpellScriptLoader("spell_xt002_heart_overload_periodic") { }

        class spell_xt002_heart_overload_periodic_SpellScript : public SpellScript
        {
            PrepareSpellScript(spell_xt002_heart_overload_periodic_SpellScript);

            bool Validate(SpellInfo const* /*spell*/)
            {
                if (!sSpellMgr->GetSpellInfo(SPELL_ENERGY_ORB))
                    return false;

                if (!sSpellMgr->GetSpellInfo(SPELL_RECHARGE_BOOMBOT))
                    return false;

                if (!sSpellMgr->GetSpellInfo(SPELL_RECHARGE_PUMMELER))
                    return false;

                if (!sSpellMgr->GetSpellInfo(SPELL_RECHARGE_SCRAPBOT))
                    return false;

                return true;
            }

            void HandleScript(SpellEffIndex /*effIndex*/)
            {
                if (Unit* caster = GetCaster())
                {
                    if (InstanceScript* instance = caster->GetInstanceScript())
                    {
                        if (Unit* toyPile = ObjectAccessor::GetUnit(*caster, instance->GetData64(DATA_TOY_PILE_0 + urand(0, 3))))
                        {
                            caster->CastSpell(toyPile, SPELL_ENERGY_ORB, true);

                            // This should probably be incorporated in a dummy effect handler, but I've had trouble getting the correct target
                            // Weighed randomization (approximation)
                            uint32 const spells[] = { SPELL_RECHARGE_SCRAPBOT, SPELL_RECHARGE_SCRAPBOT, SPELL_RECHARGE_SCRAPBOT,
                                SPELL_RECHARGE_PUMMELER, SPELL_RECHARGE_BOOMBOT };

                            for (uint8 i = 0; i < 5; ++i)
                            {
                                uint8 a = urand(0, 4);
                                uint32 spellId = spells[a];
                                toyPile->CastSpell(toyPile, spellId, true, NULL, NULL, instance->GetData64(BOSS_XT002));
                            }
                        }
                    }

                    DoScriptText(SAY_SUMMON, caster->GetVehicleBase());
                }
            }

            void Register()
            {
                OnEffectHit += SpellEffectFn(spell_xt002_heart_overload_periodic_SpellScript::HandleScript, EFFECT_0, SPELL_EFFECT_DUMMY);
            }
        };

        SpellScript* GetSpellScript() const
        {
            return new spell_xt002_heart_overload_periodic_SpellScript();
        }
};

class spell_xt002_tympanic_tantrum : public SpellScriptLoader
{
    public:
        spell_xt002_tympanic_tantrum() : SpellScriptLoader("spell_xt002_tympanic_tantrum") { }

        class spell_xt002_tympanic_tantrum_SpellScript : public SpellScript
        {
            PrepareSpellScript(spell_xt002_tympanic_tantrum_SpellScript);

            void FilterTargets(std::list<WorldObject*>& targets)
            {
                targets.remove_if(PlayerOrPetCheck());
            }

            void RecalculateDamage()
            {
<<<<<<< HEAD
                unitList.remove_if(PlayerOrPetCheck());
            }

            void RecalculateDamage()
            {
=======
>>>>>>> c3cb82b9
                SetHitDamage(GetHitUnit()->CountPctFromMaxHealth(GetHitDamage()));
            }

            void Register()
            {
<<<<<<< HEAD
                OnUnitTargetSelect += SpellUnitTargetFn(spell_xt002_tympanic_tantrum_SpellScript::FilterTargets, EFFECT_0, TARGET_UNIT_SRC_AREA_ENEMY);
                OnUnitTargetSelect += SpellUnitTargetFn(spell_xt002_tympanic_tantrum_SpellScript::FilterTargets, EFFECT_1, TARGET_UNIT_SRC_AREA_ENEMY);
=======
                OnObjectAreaTargetSelect += SpellObjectAreaTargetSelectFn(spell_xt002_tympanic_tantrum_SpellScript::FilterTargets, EFFECT_0, TARGET_UNIT_SRC_AREA_ENEMY);
                OnObjectAreaTargetSelect += SpellObjectAreaTargetSelectFn(spell_xt002_tympanic_tantrum_SpellScript::FilterTargets, EFFECT_1, TARGET_UNIT_SRC_AREA_ENEMY);
>>>>>>> c3cb82b9
                OnHit += SpellHitFn(spell_xt002_tympanic_tantrum_SpellScript::RecalculateDamage);
            }
        };

        SpellScript* GetSpellScript() const
        {
            return new spell_xt002_tympanic_tantrum_SpellScript();
        }
};

class spell_xt002_submerged : public SpellScriptLoader
{
    public:
        spell_xt002_submerged() : SpellScriptLoader("spell_xt002_submerged") { }

        class spell_xt002_submerged_SpellScript : public SpellScript
        {
            PrepareSpellScript(spell_xt002_submerged_SpellScript);

            void HandleScript(SpellEffIndex /*eff*/)
            {
                Creature* target = GetHitCreature();
                if (!target)
                    return;

                target->SetFlag(UNIT_FIELD_FLAGS, UNIT_FLAG_NOT_SELECTABLE);
                target->SetByteValue(UNIT_FIELD_BYTES_1, 0, UNIT_STAND_STATE_SUBMERGED);
            }

            void Register()
            {
                OnEffectHitTarget += SpellEffectFn(spell_xt002_submerged_SpellScript::HandleScript, EFFECT_0, SPELL_EFFECT_SCRIPT_EFFECT);
            }
        };

        SpellScript* GetSpellScript() const
        {
            return new spell_xt002_submerged_SpellScript();
        }
};

class spell_xt002_stand : public SpellScriptLoader
{
    public:
        spell_xt002_stand() : SpellScriptLoader("spell_xt002_stand") { }

        class spell_xt002_stand_SpellScript : public SpellScript
        {
            PrepareSpellScript(spell_xt002_stand_SpellScript);

            void HandleScript(SpellEffIndex /*eff*/)
            {
                Creature* target = GetHitCreature();
                if (!target)
                    return;

                target->RemoveFlag(UNIT_FIELD_FLAGS, UNIT_FLAG_NOT_SELECTABLE);
                target->SetByteValue(UNIT_FIELD_BYTES_1, 0, UNIT_STAND_STATE_STAND);
            }

            void Register()
            {
                OnEffectHitTarget += SpellEffectFn(spell_xt002_stand_SpellScript::HandleScript, EFFECT_0, SPELL_EFFECT_SCRIPT_EFFECT);
            }
        };

        SpellScript* GetSpellScript() const
        {
            return new spell_xt002_stand_SpellScript();
        }
};

class achievement_nerf_engineering : public AchievementCriteriaScript
{
    public:
        achievement_nerf_engineering() : AchievementCriteriaScript("achievement_nerf_engineering") { }

        bool OnCheck(Player* /*source*/, Unit* target)
        {
            if (!target || !target->GetAI())
                return false;

            return !(target->GetAI()->GetData(DATA_HEALTH_RECOVERED));
        }
};

class achievement_heartbreaker : public AchievementCriteriaScript
{
    public:
        achievement_heartbreaker() : AchievementCriteriaScript("achievement_heartbreaker") { }

        bool OnCheck(Player* /*source*/, Unit* target)
        {
            if (!target || !target->GetAI())
                return false;

            return target->GetAI()->GetData(DATA_HARD_MODE);
        }
};

class achievement_nerf_gravity_bombs : public AchievementCriteriaScript
{
    public:
        achievement_nerf_gravity_bombs() : AchievementCriteriaScript("achievement_nerf_gravity_bombs") { }

        bool OnCheck(Player* /*source*/, Unit* target)
        {
            if (!target || !target->GetAI())
                return false;

            return !(target->GetAI()->GetData(DATA_GRAVITY_BOMB_CASUALTY));
        }
};

void AddSC_boss_xt002()
{
    new mob_xt002_heart();
    new mob_scrapbot();
    new mob_pummeller();
    new mob_boombot();

    new mob_life_spark();
    new boss_xt002();

    new spell_xt002_searing_light_spawn_life_spark();
    new spell_xt002_gravity_bomb_aura();
    new spell_xt002_gravity_bomb_damage();
    new spell_xt002_heart_overload_periodic();
    new spell_xt002_tympanic_tantrum();
    new spell_xt002_submerged();
    new spell_xt002_stand();

    new achievement_nerf_engineering();
    new achievement_heartbreaker();
    new achievement_nerf_gravity_bombs();
}<|MERGE_RESOLUTION|>--- conflicted
+++ resolved
@@ -957,26 +957,14 @@
 
             void RecalculateDamage()
             {
-<<<<<<< HEAD
-                unitList.remove_if(PlayerOrPetCheck());
-            }
-
-            void RecalculateDamage()
-            {
-=======
->>>>>>> c3cb82b9
                 SetHitDamage(GetHitUnit()->CountPctFromMaxHealth(GetHitDamage()));
             }
 
             void Register()
             {
-<<<<<<< HEAD
-                OnUnitTargetSelect += SpellUnitTargetFn(spell_xt002_tympanic_tantrum_SpellScript::FilterTargets, EFFECT_0, TARGET_UNIT_SRC_AREA_ENEMY);
-                OnUnitTargetSelect += SpellUnitTargetFn(spell_xt002_tympanic_tantrum_SpellScript::FilterTargets, EFFECT_1, TARGET_UNIT_SRC_AREA_ENEMY);
-=======
                 OnObjectAreaTargetSelect += SpellObjectAreaTargetSelectFn(spell_xt002_tympanic_tantrum_SpellScript::FilterTargets, EFFECT_0, TARGET_UNIT_SRC_AREA_ENEMY);
                 OnObjectAreaTargetSelect += SpellObjectAreaTargetSelectFn(spell_xt002_tympanic_tantrum_SpellScript::FilterTargets, EFFECT_1, TARGET_UNIT_SRC_AREA_ENEMY);
->>>>>>> c3cb82b9
+                OnHit += SpellHitFn(spell_xt002_tympanic_tantrum_SpellScript::RecalculateDamage);
                 OnHit += SpellHitFn(spell_xt002_tympanic_tantrum_SpellScript::RecalculateDamage);
             }
         };
