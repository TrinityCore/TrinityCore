--- conflicted
+++ resolved
@@ -21,125 +21,14 @@
 #include "ObjectMgr.h"
 #define UlduarScriptName "instance_ulduar"
 
-<<<<<<< HEAD
-=======
 extern Position const ObservationRingKeepersPos[4]; 
 extern Position const YSKeepersPos[4];
 extern Position const AlgalonLandPos;
 
->>>>>>> 7fda6f37
 enum UlduarBosses
 {
-    MAX_ENCOUNTER            = 20,
-
-<<<<<<< HEAD
-    BOSS_LEVIATHAN           = 0,
-    BOSS_IGNIS               = 1,
-    BOSS_RAZORSCALE          = 2,
-    BOSS_XT002               = 3,
-    BOSS_ASSEMBLY_OF_IRON    = 4,
-    BOSS_STEELBREAKER        = 5,
-    BOSS_MOLGEIM             = 6,
-    BOSS_BRUNDIR             = 7,
-    BOSS_KOLOGARN            = 8,
-    BOSS_AURIAYA             = 9,
-    BOSS_MIMIRON             = 10,
-    BOSS_HODIR               = 11,
-    BOSS_THORIM              = 12,
-    BOSS_FREYA               = 13,
-    BOSS_BRIGHTLEAF          = 14,
-    BOSS_IRONBRANCH          = 15,
-    BOSS_STONEBARK           = 16,
-    BOSS_VEZAX               = 17,
-    BOSS_YOGGSARON           = 18,
-    BOSS_ALGALON             = 19,
-    BOSS_SARA                = 20,
-    DATA_BRAIN_DOOR_1,
-    DATA_BRAIN_DOOR_2,
-    DATA_BRAIN_DOOR_3,
-    DATA_KEEPER_SUPPORT_YOGG,
-
-    // Razorscale
-    DATA_EXPEDITION_COMMANDER,
-
-    // Hodir
-    DATA_HODIR_RARE_CACHE,
-
-    // Collosus (Leviathan)
-    DATA_COLOSSUS,               
-
-    // Assembly of Iorn
-    DATA_STEELBREAKER,
-    DATA_MOLGEIM,
-    DATA_BRUNDIR,
-
-    DATA_EXP_COMMANDER,
-    DATA_RAZORSCALE_CONTROL,
-
-    // XT-002
-    DATA_TOY_PILE_0,
-    DATA_TOY_PILE_1,
-    DATA_TOY_PILE_2,
-    DATA_TOY_PILE_3,
-
-    // Freya Elders
-    DATA_ELDER_BRIGHTLEAF,
-    DATA_ELDER_IRONBRANCH,
-    DATA_ELDER_STONEBARK,
-
-    // Thorim
-    DATA_RUNIC_COLOSSUS,
-    DATA_RUNE_GIANT,
-    DATA_RUNIC_DOOR,
-    DATA_STONE_DOOR,
-    DATA_HODIR_RARE_CHEST,
-
-    DATA_CALL_TRAM,
-    // Mimiron
-    DATA_LEVIATHAN_MK_II,
-    DATA_VX_001,
-    DATA_AERIAL_UNIT,
-    DATA_MIMIRON_ELEVATOR,
-
-    // Pre YoggSaron
-    DATA_ADD_HELP_FLAG,
-
-    // YoggSaron himself - phase during fight
-    DATA_PORTAL_PHASE,
-    DATA_IS_ENCOUNTER_IN_PROGRESS,
-    DATA_BRAIN_EVT_CNT,
-    DATA_KEEPER_CNT,
-
-    // Algalon the Observer
-    DATA_ALGALON_SUMMON_STATE,
-    DATA_SIGILDOOR_01,
-    DATA_SIGILDOOR_02,
-    DATA_SIGILDOOR_03,
-    DATA_UNIVERSE_FLOOR_01,
-    DATA_UNIVERSE_FLOOR_02,
-    DATA_UNIVERSE_GLOBE,
-    DATA_ALGALON_TRAPDOOR,
-    DATA_BRANN_BRONZEBEARD_ALG,
-};
-
-enum UlduarBossDeadFlags
-{
-    DEAD_NONE             =        0,   // Death is registered, but irrelevant
-    DEAD_FLAME_LEVIATHAN  = (1 << 0),
-    DEAD_IGNIS            = (1 << 1),
-    DEAD_RAZORSCALE       = (1 << 2),
-    DEAD_XT002            = (1 << 3),
-    DEAD_ASSEMBLY         = (1 << 4),
-    DEAD_KOLOGARN         = (1 << 5),
-    DEAD_AURIAYA          = (1 << 6),
-    DEAD_HODIR            = (1 << 7),
-    DEAD_THORIM           = (1 << 8),
-    DEAD_FREYA            = (1 << 9),
-    DEAD_MIMIRON          = (1 << 10),
-    DEAD_VEZAX            = (1 << 11),
-    DEAD_YOGGSARON        = (1 << 12),
-    DEAD_ALGALON          = (1 << 13)
-=======
+    MAX_ENCOUNTER            = 17,
+
     DATA_LEVIATHAN           = 0,
     DATA_IGNIS               = 1,
     DATA_RAZORSCALE          = 2,
@@ -157,48 +46,10 @@
     DATA_VEZAX               = 14,
     DATA_YOGG_SARON          = 15,
     DATA_ALGALON             = 16,
->>>>>>> 7fda6f37
 };
 
 enum UlduarNPCs
 {
-<<<<<<< HEAD
-    NPC_LEVIATHAN               = 33113,
-    NPC_SALVAGED_DEMOLISHER     = 33109,
-    NPC_SALVAGED_SIEGE_ENGINE   = 33060,
-    NPC_IGNIS                   = 33118,
-    NPC_RAZORSCALE              = 33186,
-    NPC_RAZORSCALE_CONTROLLER   = 33233,
-    NPC_STEELFORGED_DEFFENDER   = 33236,
-    NPC_EXPEDITION_COMMANDER    = 33210,
-    NPC_XT002                   = 33293,
-    NPC_XT_TOY_PILE             = 33337,
-    NPC_STEELBREAKER            = 32867,
-    NPC_MOLGEIM                 = 32927,
-    NPC_BRUNDIR                 = 32857,
-    NPC_KOLOGARN                = 32930,
-    NPC_KOLOGARN_BRIDGE         = 34297,
-    NPC_FOCUSED_EYEBEAM         = 33632,
-    NPC_FOCUSED_EYEBEAM_RIGHT   = 33802,
-    NPC_LEFT_ARM                = 32933,
-    NPC_RIGHT_ARM               = 32934,
-    NPC_RUBBLE                  = 33768,
-    NPC_AURIAYA                 = 33515,
-    NPC_MIMIRON                 = 33350,
-    NPC_HODIR                   = 32845,
-    NPC_THORIM                  = 32865,
-    NPC_RUNIC_COLOSSUS          = 32872,
-    NPC_RUNE_GIANT              = 32873,
-    NPC_FREYA                   = 32906,
-    NPC_ELDER_IRONBRANCH        = 32913,
-    NPC_ELDER_STONEBARK         = 32914,
-    NPC_ELDER_BRIGHTLEAF        = 32915,
-    NPC_VEZAX                   = 33271,
-    NPC_YOGGSARON               = 33288,
-    NPC_YOGGSARON_CTRL          = 29224,
-    NPC_SARA                    = 33134,
-    NPC_ALGALON                 = 32871,
-=======
     // General
     NPC_LEVIATHAN                           = 33113,
     NPC_SALVAGED_DEMOLISHER                 = 33109,
@@ -227,62 +78,44 @@
     NPC_VEZAX                               = 33271,
     NPC_YOGG_SARON                          = 33288,
     NPC_ALGALON                             = 32871,
->>>>>>> 7fda6f37
 
     // Mimiron
-    NPC_LEVIATHAN_MKII           = 33432,
-    NPC_VX_001                   = 33651,
-    NPC_AERIAL_COMMAND_UNIT      = 33670,
-
-    NPC_MIMIRON_IMAGE            = 33412,
+    NPC_LEVIATHAN_MKII                      = 33432,
+    NPC_VX_001                              = 33651,
+    NPC_AERIAL_COMMAND_UNIT                 = 33670,
 
     // Freya's Keepers
-    NPC_IRONBRANCH               = 32913,
-    NPC_BRIGHTLEAF               = 32915,
-    NPC_STONEBARK                = 32914,
-
-    NPC_FREYA_IMAGE              = 33410,
-
-    // Thorim
-    NPC_THORIM_CTRL              = 32879,
-    NPC_THORIM_IMAGE             = 33413,
-    // Thorim_PrePhaseAddEntries
-    NPC_JORMUNGAR_BEHEMOTH       = 32882,
-    NPC_MERCENARY_CAPTAIN_A      = 32908,
-    NPC_MERCENARY_SOLDIER_A      = 32885,
-    NPC_DARK_RUNE_ACOLYTE        = 32886,
-    NPC_MERCENARY_CAPTAIN_H      = 32907,
-    NPC_MERCENARY_SOLDIER_H      = 32883,
+    NPC_IRONBRANCH                          = 32913,
+    NPC_BRIGHTLEAF                          = 32915,
+    NPC_STONEBARK                           = 32914,
 
     // Hodir's Helper NPCs
-    NPC_TOR_GREYCLOUD            = 32941,
-    NPC_KAR_GREYCLOUD            = 33333,
-    NPC_EIVI_NIGHTFEATHER        = 33325,
-    NPC_ELLIE_NIGHTFEATHER       = 32901,
-    NPC_SPIRITWALKER_TARA        = 33332,
-    NPC_SPIRITWALKER_YONA        = 32950,
-    NPC_ELEMENTALIST_MAHFUUN     = 33328,
-    NPC_ELEMENTALIST_AVUUN       = 32900,
-    NPC_AMIRA_BLAZEWEAVER        = 33331,
-    NPC_VEESHA_BLAZEWEAVER       = 32946,
-    NPC_MISSY_FLAMECUFFS         = 32893,
-    NPC_SISSY_FLAMECUFFS         = 33327,
-    NPC_BATTLE_PRIEST_ELIZA      = 32948,
-    NPC_BATTLE_PRIEST_GINA       = 33330,
-    NPC_FIELD_MEDIC_PENNY        = 32897,
-    NPC_FIELD_MEDIC_JESSI        = 33326,
-
-    NPC_HODIR_IMAGE              = 33411,
+    NPC_TOR_GREYCLOUD                       = 32941,
+    NPC_KAR_GREYCLOUD                       = 33333,
+    NPC_EIVI_NIGHTFEATHER                   = 33325,
+    NPC_ELLIE_NIGHTFEATHER                  = 32901,
+    NPC_SPIRITWALKER_TARA                   = 33332,
+    NPC_SPIRITWALKER_YONA                   = 32950,
+    NPC_ELEMENTALIST_MAHFUUN                = 33328,
+    NPC_ELEMENTALIST_AVUUN                  = 32900,
+    NPC_AMIRA_BLAZEWEAVER                   = 33331,
+    NPC_VEESHA_BLAZEWEAVER                  = 32946,
+    NPC_MISSY_FLAMECUFFS                    = 32893,
+    NPC_SISSY_FLAMECUFFS                    = 33327,
+    NPC_BATTLE_PRIEST_ELIZA                 = 32948,
+    NPC_BATTLE_PRIEST_GINA                  = 33330,
+    NPC_FIELD_MEDIC_PENNY                   = 32897,
+    NPC_FIELD_MEDIC_JESSI                   = 33326,
 
     // Freya's trash NPCs
-    NPC_CORRUPTED_SERVITOR       = 33354,
-    NPC_MISGUIDED_NYMPH          = 33355,
-    NPC_GUARDIAN_LASHER          = 33430,
-    NPC_FOREST_SWARMER           = 33431,
-    NPC_MANGROVE_ENT             = 33525,
-    NPC_IRONROOT_LASHER          = 33526,
-    NPC_NATURES_BLADE            = 33527,
-    NPC_GUARDIAN_OF_LIFE         = 33528,
+    NPC_CORRUPTED_SERVITOR                  = 33354,
+    NPC_MISGUIDED_NYMPH                     = 33355,
+    NPC_GUARDIAN_LASHER                     = 33430,
+    NPC_FOREST_SWARMER                      = 33431,
+    NPC_MANGROVE_ENT                        = 33525,
+    NPC_IRONROOT_LASHER                     = 33526,
+    NPC_NATURES_BLADE                       = 33527,
+    NPC_GUARDIAN_OF_LIFE                    = 33528,
 
     // Yogg-Saron
     NPC_SARA                                = 33134,
@@ -319,7 +152,6 @@
     
     // Algalon the Observer
     NPC_BRANN_BRONZBEARD_ALG                = 34064,
-    NPC_PROSPECTOR_DOREN                    = 33956,
     NPC_AZEROTH                             = 34246,
     NPC_LIVING_CONSTELLATION                = 33052,
     NPC_ALGALON_STALKER                     = 33086,
@@ -334,10 +166,6 @@
 
 enum UlduarGameObjects
 {
-<<<<<<< HEAD
-    GO_IRON_COUNCIL_ENTRANCE    = 194554,
-    GO_ARCHIVUM_DOOR            = 194556,
-=======
     GO_KOLOGARN_CHEST_HERO                  = 195047,
     GO_KOLOGARN_CHEST                       = 195046,
     GO_KOLOGARN_BRIDGE                      = 194232,
@@ -372,95 +200,32 @@
     GO_BRAIN_ROOM_DOOR_1                    = 194635,
     GO_BRAIN_ROOM_DOOR_2                    = 194636,
     GO_BRAIN_ROOM_DOOR_3                    = 194637,
->>>>>>> 7fda6f37
-
-    GO_KOLOGARN_CHEST_HERO      = 195047,
-    GO_KOLOGARN_CHEST           = 195046,
-    GO_KOLOGARN_BRIDGE          = 194232,
-    GO_KOLOGARN_DOOR            = 194553,
-
-    GO_THORIM_DARK_IRON_PROTCULLIS  = 194560,
-    GO_THORIM_CHEST_HERO            = 194315,
-    GO_THORIM_CHEST                 = 194314,
-    GO_THORIM_LIGHTNING_FIELD       = 194559,
-    GO_THORIM_STONE_DOOR            = 194558,
-    GO_THORIM_RUNIC_DOOR            = 194557,
-
-    GO_HODIR_RARE_CACHE_OF_WINTER_HERO  = 194201,
-    GO_HODIR_RARE_CACHE_OF_WINTER       = 194200,
-    GO_HODIR_CHEST_HERO                 = 194308,
-    GO_HODIR_CHEST                      = 194307,
-    GO_HODIR_IN_DOOR_STONE              = 194442,
-    GO_HODIR_OUT_DOOR_ICE               = 194441,
-    GO_HODIR_OUT_DOOR_STONE             = 194634,
-
-    GO_FREYA_CHEST              = 194324,
-    GO_FREYA_CHEST_HERO         = 194325,
-    GO_FREYA_CHEST_HARD         = 194327,
-    GO_FREYA_CHEST_HERO_HARD    = 194331,
-
-    GO_LEVIATHAN_DOOR           = 194905,
-    GO_LEVIATHAN_GATE           = 194630,
-
-    GO_XT_002_DOOR              = 194631,
-
-    GO_MIMIRON_TRAIN            = 194675,
-    GO_MIMIRON_ELEVATOR         = 194749,
-    GO_MIMIRON_DOOR_1           = 194776,
-    GO_MIMIRON_DOOR_2           = 194774,
-    GO_MIMIRON_DOOR_3           = 194775,
-
-    GO_BIG_RED_BUTTON           = 194739,
-
-    GO_WAY_TO_YOGG              = 194255,
-    GO_VEZAX_DOOR               = 194750,
-    GO_YOGGSARON_DOOR           = 194773,
-    GO_YOGGBRAIN_DOOR_1         = 194635,
-    GO_YOGGBRAIN_DOOR_2         = 194636,
-    GO_YOGGBRAIN_DOOR_3         = 194637,
-    GO_MOLE_MACHINE             = 194316,
-    GO_RAZOR_HARPOON_1          = 194542,
-    GO_RAZOR_HARPOON_2          = 194541,
-    GO_RAZOR_HARPOON_3          = 194543,
-    GO_RAZOR_HARPOON_4          = 194519,
-    GO_RAZOR_BROKEN_HARPOON     = 194565,
-
-    GO_ALGALON_ACCESS           = 194628,
-    GO_ALGALON_DOOR_1           = 194911,
-    GO_ALGALON_DOOR_2           = 194767,
-    GO_ALGALON_PLATFORM         = 194715,
-    GO_ALGALON_GLOBE            = 194148,
-    GO_ALGALON_BRIDGE           = 194253,
-    GO_ALGALON_B_VISUAL         = 194716,
-    GO_ALGALON_B_DOOR           = 194910,
-    GO_GIFT_OF_THE_OBSERVER_10  = 194821,
-    GO_GIFT_OF_THE_OBSERVER_25  = 194822,
-    // Dummies - not yet in db
-    GO_LEVIATHAN_CHEST_10       = 555555,
-    GO_LEVIATHAN_CHEST_25       = 444444
-};
-
-<<<<<<< HEAD
-enum UlduarTowerEvents // Separated from other data, since that's the relevant point which decides for hardmode 
-=======
+
+    // Algalon the Observer
+    GO_CELESTIAL_PLANETARIUM_ACCESS_10      = 194628,
+    GO_CELESTIAL_PLANETARIUM_ACCESS_25      = 194752,
+    GO_DOODAD_UL_SIGILDOOR_01               = 194767,
+    GO_DOODAD_UL_SIGILDOOR_02               = 194911,
+    GO_DOODAD_UL_SIGILDOOR_03               = 194910,
+    GO_DOODAD_UL_UNIVERSEFLOOR_01           = 194715,
+    GO_DOODAD_UL_UNIVERSEFLOOR_02           = 194716,
+    GO_DOODAD_UL_UNIVERSEGLOBE01            = 194148,
+    GO_DOODAD_UL_ULDUAR_TRAPDOOR_03         = 194253,
+    GO_GIFT_OF_THE_OBSERVER_10              = 194821,
+    GO_GIFT_OF_THE_OBSERVER_25              = 194822,
+};
+
 enum EventIds
->>>>>>> 7fda6f37
 {
     EVENT_TOWER_OF_STORM_DESTROYED      = 21031,
     EVENT_TOWER_OF_FROST_DESTROYED      = 21032,
     EVENT_TOWER_OF_FLAMES_DESTROYED     = 21033,
     EVENT_TOWER_OF_LIFE_DESTROYED       = 21030,
-<<<<<<< HEAD
-};
-
-enum LeviathanData  
-=======
     EVENT_ACTIVATE_SANITY_WELL          = 21432,
     EVENT_HODIRS_PROTECTIVE_GAZE_PROC   = 21437,
 };
 
 enum LeviathanActions
->>>>>>> 7fda6f37
 {
     ACTION_TOWER_OF_STORM_DESTROYED     = 1,
     ACTION_TOWER_OF_FROST_DESTROYED     = 2,
@@ -469,45 +234,8 @@
     ACTION_MOVE_TO_CENTER_POSITION      = 10,
 };
 
-// TODO: Review those
-enum UlduarAchievementCriteria
-{
-<<<<<<< HEAD
-    ACHIEVEMENT_UNBROKEN_10                              = 10044, // Leviathan
-    ACHIEVEMENT_UNBROKEN_25                              = 10045,
-    ACHIEVEMENT_CRITERIA_SHUTOUT_10                      = 10054,
-    ACHIEVEMENT_CRITERIA_SHUTOUT_25                      = 10055,
-    ACHIEVEMENT_CRITERIA_3_CAR_GARAGE_CHOPPER_10         = 10046,
-    ACHIEVEMENT_CRITERIA_3_CAR_GARAGE_SIEGE_10           = 10047,
-    ACHIEVEMENT_CRITERIA_3_CAR_GARAGE_DEMOLISHER_10      = 10048,
-    ACHIEVEMENT_CRITERIA_3_CAR_GARAGE_CHOPPER_25         = 10049,
-    ACHIEVEMENT_CRITERIA_3_CAR_GARAGE_SIEGE_25           = 10050,
-    ACHIEVEMENT_CRITERIA_3_CAR_GARAGE_DEMOLISHER_25      = 10051,
-    ACHIEVEMENT_CRITERIA_HOT_POCKET_10                   = 10430, // Ignis
-    ACHIEVEMENT_CRITERIA_HOT_POCKET_25                   = 10431,
-    ACHIEVEMENT_CRITERIA_QUICK_SHAVE_10                  = 10062, // Razorscale
-    ACHIEVEMENT_CRITERIA_QUICK_SHAVE_25                             = 10063,
-    ACHIEVEMENT_CRITERIA_THE_ASSASSINATION_OF_KING_LLANE_25         = 10321, // Yogg-Saron
-    ACHIEVEMENT_CRITERIA_THE_ASSASSINATION_OF_KING_LLANE_10         = 10324,
-    ACHIEVEMENT_CRITERIA_FORGING_OF_THE_DEMON_SOUL_25               = 10322,
-    ACHIEVEMENT_CRITERIA_FORGING_OF_THE_DEMON_SOUL_10               = 10325,
-    ACHIEVEMENT_CRITERIA_THE_TORTURED_CHAMPION_25                   = 10323,
-    ACHIEVEMENT_CRITERIA_THE_TORTURED_CHAMPION_10                   = 10326,
-
-    ACHIEVEMENT_CRITERIA_KILL_WITHOUT_DEATHS_FLAMELEVIATAN_10       = 10042,
-    ACHIEVEMENT_CRITERIA_KILL_WITHOUT_DEATHS_IGNIS_10               = 10342,
-    ACHIEVEMENT_CRITERIA_KILL_WITHOUT_DEATHS_RAZORSCALE_10          = 10340,
-    ACHIEVEMENT_CRITERIA_KILL_WITHOUT_DEATHS_XT002_10               = 10341,
-    ACHIEVEMENT_CRITERIA_KILL_WITHOUT_DEATHS_ASSEMBLY_10            = 10598,
-    ACHIEVEMENT_CRITERIA_KILL_WITHOUT_DEATHS_KOLOGARN_10            = 10348,
-    ACHIEVEMENT_CRITERIA_KILL_WITHOUT_DEATHS_AURIAYA_10             = 10351,
-    ACHIEVEMENT_CRITERIA_KILL_WITHOUT_DEATHS_HODIR_10               = 10439,
-    ACHIEVEMENT_CRITERIA_KILL_WITHOUT_DEATHS_THORIM_10              = 10403,
-    ACHIEVEMENT_CRITERIA_KILL_WITHOUT_DEATHS_FREYA_10               = 10582,
-    ACHIEVEMENT_CRITERIA_KILL_WITHOUT_DEATHS_MIMIRON_10             = 10347,
-    ACHIEVEMENT_CRITERIA_KILL_WITHOUT_DEATHS_VEZAX_10               = 10349,
-    ACHIEVEMENT_CRITERIA_KILL_WITHOUT_DEATHS_YOGGSARON_10           = 10350,
-=======
+enum UlduarAchievementCriteriaIds
+{
     CRITERIA_CON_SPEED_ATORY                 = 21597,
     CRITERIA_DISARMED                        = 21687,
     CRITERIA_WAITS_DREAMING_STORMWIND_25     = 10321,
@@ -533,36 +261,25 @@
 {
     // Colossus (Leviathan)
     DATA_COLOSSUS                = 20,
->>>>>>> 7fda6f37
-
-    ACHIEVEMENT_CRITERIA_KILL_WITHOUT_DEATHS_FLAMELEVIATAN_25       = 10352,
-    ACHIEVEMENT_CRITERIA_KILL_WITHOUT_DEATHS_IGNIS_25               = 10355,
-    ACHIEVEMENT_CRITERIA_KILL_WITHOUT_DEATHS_RAZORSCALE_25          = 10353,
-    ACHIEVEMENT_CRITERIA_KILL_WITHOUT_DEATHS_XT002_25               = 10354,
-    ACHIEVEMENT_CRITERIA_KILL_WITHOUT_DEATHS_ASSEMBLY_25            = 10599,
-    ACHIEVEMENT_CRITERIA_KILL_WITHOUT_DEATHS_KOLOGARN_25            = 10357,
-    ACHIEVEMENT_CRITERIA_KILL_WITHOUT_DEATHS_AURIAYA_25             = 10363,
-    ACHIEVEMENT_CRITERIA_KILL_WITHOUT_DEATHS_HODIR_25               = 10719,
-    ACHIEVEMENT_CRITERIA_KILL_WITHOUT_DEATHS_THORIM_25              = 10404,
-    ACHIEVEMENT_CRITERIA_KILL_WITHOUT_DEATHS_FREYA_25               = 10583,
-    ACHIEVEMENT_CRITERIA_KILL_WITHOUT_DEATHS_MIMIRON_25             = 10361,
-    ACHIEVEMENT_CRITERIA_KILL_WITHOUT_DEATHS_VEZAX_25               = 10362,
-    ACHIEVEMENT_CRITERIA_KILL_WITHOUT_DEATHS_YOGGSARON_25           = 10364,
-
-    ACHIEVEMENT_CRITERIA_KILL_WITHOUT_DEATHS_ALGALON_10             = 10568,
-    ACHIEVEMENT_CRITERIA_KILL_WITHOUT_DEATHS_ALGALON_25             = 10570,
-    ACHIEVEMENT_CRITERIA_CON_SPEED_ATORY                            = 21597,
-    ACHIEVEMENT_CRITERIA_DISARMED                                   = 21687,
-    ACHIEVEMENT_CRITERIA_HERALD_OF_TITANS                           = 10678,
-};
-
-<<<<<<< HEAD
-// Achievements for "Do not die during boss-fights"
-enum UlduarAchievements
-{
-    ACHIEVEMENT_CHAMPION_OF_ULDUAR      = 2903,
-    ACHIEVEMENT_CONQUEROR_OF_ULDUAR     = 2904
-=======
+
+    // Razorscale
+    DATA_EXPEDITION_COMMANDER,
+    DATA_RAZORSCALE_CONTROL,
+
+    // XT-002
+    DATA_TOY_PILE_0,
+    DATA_TOY_PILE_1,
+    DATA_TOY_PILE_2,
+    DATA_TOY_PILE_3,
+
+    // Assembly of Iron
+    DATA_STEELBREAKER,
+    DATA_MOLGEIM,
+    DATA_BRUNDIR,
+
+    // Hodir
+    DATA_HODIR_RARE_CACHE,
+
     // Yogg-Saron
     DATA_VOICE_OF_YOGG_SARON,
     DATA_SARA,
@@ -593,16 +310,12 @@
     DATA_CALL_TRAM,
     DATA_VX_001,
     DATA_MAGNETIC_CORE,
->>>>>>> 7fda6f37
-};
-
-// Used for Yogg-Saron fight
-enum UlduarKeeperSupport
-{
-    THORIM_SUPPORT                      = (1 << 0),
-    HODIR_SUPPORT                       = (1 << 1),
-    FREYA_SUPPORT                       = (1 << 2),
-    MIMIRON_SUPPORT                     = (1 << 3)
+};
+
+enum UlduarWorldStates
+{
+    WORLD_STATE_ALGALON_DESPAWN_TIMER   = 4131,
+    WORLD_STATE_ALGALON_TIMER_ENABLED   = 4132,
 };
 
 enum UlduarAchievementData
@@ -620,36 +333,11 @@
     ACTION_INIT_ALGALON         = 6,
 };
 
-<<<<<<< HEAD
-enum UlduarWorldstates
-{
-    WORLD_STATE_ALGALON_DESPAWN_TIMER = 4131,
-    WORLD_STATE_ALGALON_TIMER_ENABLED = 4132
-};
-
-enum UlduarArea
-{
-    MAP_ULDUAR              = 603,
-    AREA_FORMATION_GROUNDS  = 4652
-};
-
-enum UlduarFactions
-{
-    FACTION_HOSTILE = 14,
-    FACTION_FRIENDLY = 35
-};
-
-// leviathans spawn position after wipe
-Position const Center =
-{
-    354.8771f, -12.90240f, 409.803650f, 3.05873f
-=======
 enum YoggSaronIllusions
 {
     CHAMBER_ILLUSION            = 0,
     ICECROWN_ILLUSION           = 1,
     STORMWIND_ILLUSION          = 2,
->>>>>>> 7fda6f37
 };
 
 template<class AI>
@@ -677,27 +365,14 @@
 class PlayerOrPetCheck
 {
     public:
-        bool operator() (WorldObject* unit)
+        bool operator()(WorldObject* object) const
         {
-            if (unit->GetTypeId() != TYPEID_PLAYER)
-                if (!unit->ToCreature()->isPet())
+            if (object->GetTypeId() != TYPEID_PLAYER)
+                if (!object->ToCreature()->isPet())
                     return true;
 
             return false;
         }
 };
 
-class NoPlayerOrPetCheck
-{
-    public:
-        bool operator() (WorldObject* unit)
-        {
-            if (unit->GetTypeId() != TYPEID_PLAYER)
-                if (!unit->ToCreature()->isPet())
-                    return false;
-
-            return true;
-        }
-};
-
 #endif