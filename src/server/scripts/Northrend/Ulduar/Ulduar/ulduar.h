/*
 * This file is part of the TrinityCore Project. See AUTHORS file for Copyright information
 *
 * This program is free software; you can redistribute it and/or modify it
 * under the terms of the GNU General Public License as published by the
 * Free Software Foundation; either version 2 of the License, or (at your
 * option) any later version.
 *
 * This program is distributed in the hope that it will be useful, but WITHOUT
 * ANY WARRANTY; without even the implied warranty of MERCHANTABILITY or
 * FITNESS FOR A PARTICULAR PURPOSE. See the GNU General Public License for
 * more details.
 *
 * You should have received a copy of the GNU General Public License along
 * with this program. If not, see <http://www.gnu.org/licenses/>.
 */

#ifndef DEF_ULDUAR_H
#define DEF_ULDUAR_H

#include "CreatureAIImpl.h"
<<<<<<< HEAD
#include "EventProcessor.h"
#include "Position.h"
=======

struct Position;
>>>>>>> 28d470c5

#define UlduarScriptName "instance_ulduar"
#define DataHeader "UU"

extern Position const ObservationRingKeepersPos[4];
extern Position const YSKeepersPos[4];
extern Position const AlgalonLandPos;

enum UlduarBosses
{
    MAX_ENCOUNTER            = 17,

    BOSS_LEVIATHAN           = 0,
    BOSS_IGNIS               = 1,
    BOSS_RAZORSCALE          = 2,
    BOSS_XT002               = 3,
    BOSS_ASSEMBLY_OF_IRON    = 4,
    BOSS_KOLOGARN            = 5,
    BOSS_AURIAYA             = 6,
    BOSS_HODIR               = 7,
    BOSS_THORIM              = 8,
    BOSS_FREYA               = 9,
    BOSS_MIMIRON             = 10,
    BOSS_VEZAX               = 11,
    BOSS_YOGG_SARON          = 12,
    BOSS_ALGALON             = 13,
    BOSS_BRIGHTLEAF          = 14,
    BOSS_IRONBRANCH          = 15,
    BOSS_STONEBARK           = 16,
};

enum UlduarNPCs
{
    // General
    NPC_LEVIATHAN                           = 33113,
    NPC_SALVAGED_DEMOLISHER                 = 33109,
    NPC_SALVAGED_SIEGE_ENGINE               = 33060,
    NPC_SALVAGED_CHOPPER                    = 33062,
    NPC_IGNIS                               = 33118,
    NPC_RAZORSCALE                          = 33186,
    NPC_STEELFORGED_DEFFENDER               = 33236,
    NPC_XT002                               = 33293,
    NPC_XT_TOY_PILE                         = 33337,
    NPC_STEELBREAKER                        = 32867,
    NPC_MOLGEIM                             = 32927,
    NPC_BRUNDIR                             = 32857,
    NPC_KOLOGARN                            = 32930,
    NPC_FOCUSED_EYEBEAM                     = 33632,
    NPC_FOCUSED_EYEBEAM_RIGHT               = 33802,
    NPC_LEFT_ARM                            = 32933,
    NPC_RIGHT_ARM                           = 32934,
    NPC_RUBBLE                              = 33768,
    NPC_AURIAYA                             = 33515,
    NPC_MIMIRON                             = 33350,
    NPC_HODIR                               = 32845,
    NPC_THORIM                              = 32865,
    NPC_FREYA                               = 32906,
    NPC_VEZAX                               = 33271,
    NPC_YOGG_SARON                          = 33288,
    NPC_ALGALON                             = 32871,

    // Razorscale
    NPC_DARK_RUNE_GUARDIAN                  = 33388,
    NPC_DARK_RUNE_SENTINEL                  = 33846,
    NPC_DARK_RUNE_WATCHER                   = 33453,
    NPC_RAZORSCALE_SPAWNER                  = 33245,
    NPC_EXPEDITION_COMMANDER                = 33210,
    NPC_EXPEDITION_ENGINEER                 = 33287,
    NPC_EXPEDITION_DEFENDER                 = 33816,
    NPC_EXPEDITION_TRAPPER                  = 33259,
    NPC_RAZORSCALE_CONTROLLER               = 33233,
    NPC_RAZORSCALE_HARPOON_FIRE_STATE       = 33282,

    //XT002
    NPC_XS013_SCRAPBOT                      = 33343,
<<<<<<< HEAD
    NPC_HEART_OF_DECONSTRUCTOR              = 33329,
=======
>>>>>>> 28d470c5

    // Flame Leviathan
    NPC_ULDUAR_COLOSSUS                     = 33237,
    NPC_BRANN_BRONZEBEARD_INTRO             = 33579,
    NPC_BRANN_BRONZEBEARD_FLYING_MACHINE    = 34119,
    NPC_BRANN_S_FLYING_MACHINE              = 34120,
    NPC_ARCHMAGE_PENTARUS                   = 33624,
    NPC_ARCHMAGE_RHYDIAN                    = 33696,
    NPC_LORE_KEEPER_OF_NORGANNON            = 33686,
    NPC_HIGH_EXPLORER_DELLORAH              = 33701,
    NPC_BRONZEBEARD_RADIO                   = 34054,
    NPC_FLAME_LEVIATHAN                     = 33113,
    NPC_FLAME_LEVIATHAN_SEAT                = 33114,
    NPC_FLAME_LEVIATHAN_TURRET              = 33139,
    NPC_LEVIATHAN_DEFENSE_TURRET            = 33142,
    NPC_OVERLOAD_CONTROL_DEVICE             = 33143,
    NPC_ORBITAL_SUPPORT                     = 34286,

    // Mimiron
    NPC_LEVIATHAN_MKII                      = 33432,
    NPC_VX_001                              = 33651,
    NPC_AERIAL_COMMAND_UNIT                 = 33670,
    NPC_ASSAULT_BOT                         = 34057,
    NPC_BOMB_BOT                            = 33836,
    NPC_JUNK_BOT                            = 33855,
    NPC_EMERGENCY_FIRE_BOT                  = 34147,
    NPC_FROST_BOMB                          = 34149,
    NPC_BURST_TARGET                        = 34211,
    NPC_FLAME                               = 34363,
    NPC_FLAME_SPREAD                        = 34121,
    NPC_DB_TARGET                           = 33576,
    NPC_ROCKET_MIMIRON_VISUAL               = 34050,
    NPC_WORLD_TRIGGER_MIMIRON               = 21252,
    NPC_COMPUTER                            = 34143,

    // Freya's Keepers
    NPC_IRONBRANCH                          = 32913,
    NPC_BRIGHTLEAF                          = 32915,
    NPC_STONEBARK                           = 32914,

    // Hodir's Helper NPCs
    NPC_TOR_GREYCLOUD                       = 32941,
    NPC_KAR_GREYCLOUD                       = 33333,
    NPC_EIVI_NIGHTFEATHER                   = 33325,
    NPC_ELLIE_NIGHTFEATHER                  = 32901,
    NPC_SPIRITWALKER_TARA                   = 33332,
    NPC_SPIRITWALKER_YONA                   = 32950,
    NPC_ELEMENTALIST_MAHFUUN                = 33328,
    NPC_ELEMENTALIST_AVUUN                  = 32900,
    NPC_AMIRA_BLAZEWEAVER                   = 33331,
    NPC_VEESHA_BLAZEWEAVER                  = 32946,
    NPC_MISSY_FLAMECUFFS                    = 32893,
    NPC_SISSY_FLAMECUFFS                    = 33327,
    NPC_BATTLE_PRIEST_ELIZA                 = 32948,
    NPC_BATTLE_PRIEST_GINA                  = 33330,
    NPC_FIELD_MEDIC_PENNY                   = 32897,
    NPC_FIELD_MEDIC_JESSI                   = 33326,

    // Freya's trash NPCs
    NPC_CORRUPTED_SERVITOR                  = 33354,
    NPC_MISGUIDED_NYMPH                     = 33355,
    NPC_GUARDIAN_LASHER                     = 33430,
    NPC_FOREST_SWARMER                      = 33431,
    NPC_MANGROVE_ENT                        = 33525,
    NPC_IRONROOT_LASHER                     = 33526,
    NPC_NATURES_BLADE                       = 33527,
    NPC_GUARDIAN_OF_LIFE                    = 33528,

    // Freya Achievement Trigger
    NPC_FREYA_ACHIEVE_TRIGGER               = 33406,

    // Thorim
    NPC_THORIM_INVISIBLE_STALKER            = 32780,
    NPC_JORMUNGAR_BEHEMOTH                  = 32882,
    NPC_MERCENARY_CAPTAIN_A                 = 32908,
    NPC_MERCENARY_CAPTAIN_H                 = 32907,
    NPC_MERCENARY_SOLDIER_A                 = 32885,
    NPC_MERCENARY_SOLDIER_H                 = 32883,
    NPC_DARK_RUNE_ACOLYTE_PRE               = 32886,
    NPC_RUNIC_COLOSSUS                      = 32872,
    NPC_RUNE_GIANT                          = 32873,
    NPC_IRON_RING_GUARD                     = 32874,
    NPC_IRON_HONOR_GUARD                    = 32875,
    NPC_DARK_RUNE_CHAMPION                  = 32876,
    NPC_DARK_RUNE_WARBRINGER                = 32877,
    NPC_DARK_RUNE_EVOKER                    = 32878,
    NPC_DARK_RUNE_COMMONER                  = 32904,
    NPC_DARK_RUNE_ACOLYTE                   = 33110,
    NPC_THORIM_EVENT_BUNNY                  = 32892,
    NPC_LIGHTNING_ORB                       = 33138,
    NPC_GOLEM_RIGHT_HAND_BUNNY              = 33140,
    NPC_GOLEM_LEFT_HAND_BUNNY               = 33141,
    NPC_SIF                                 = 33196,
    NPC_THUNDER_ORB                         = 33378,
    NPC_THORIM_CONTROLLER                   = 32879,

    // Yogg-Saron
    NPC_SARA                                = 33134,
    NPC_GUARDIAN_OF_YOGG_SARON              = 33136,
    NPC_HODIR_OBSERVATION_RING              = 33213,
    NPC_FREYA_OBSERVATION_RING              = 33241,
    NPC_THORIM_OBSERVATION_RING             = 33242,
    NPC_MIMIRON_OBSERVATION_RING            = 33244,
    NPC_VOICE_OF_YOGG_SARON                 = 33280,
    NPC_OMINOUS_CLOUD                       = 33292,
    NPC_FREYA_YS                            = 33410,
    NPC_HODIR_YS                            = 33411,
    NPC_MIMIRON_YS                          = 33412,
    NPC_THORIM_YS                           = 33413,
    NPC_SUIT_OF_ARMOR                       = 33433,
    NPC_KING_LLANE                          = 33437,
    NPC_THE_LICH_KING                       = 33441,
    NPC_IMMOLATED_CHAMPION                  = 33442,
    NPC_YSERA                               = 33495,
    NPC_NELTHARION                          = 33523,
    NPC_MALYGOS                             = 33535,
    NPC_DEATH_RAY                           = 33881,
    NPC_DEATH_ORB                           = 33882,
    NPC_BRAIN_OF_YOGG_SARON                 = 33890,
    NPC_INFLUENCE_TENTACLE                  = 33943,
    NPC_TURNED_CHAMPION                     = 33962,
    NPC_CRUSHER_TENTACLE                    = 33966,
    NPC_CONSTRICTOR_TENTACLE                = 33983,
    NPC_CORRUPTOR_TENTACLE                  = 33985,
    NPC_IMMORTAL_GUARDIAN                   = 33988,
    NPC_SANITY_WELL                         = 33991,
    NPC_DESCEND_INTO_MADNESS                = 34072,
    NPC_MARKED_IMMORTAL_GUARDIAN            = 36064,

    // Algalon the Observer
    NPC_BRANN_BRONZBEARD_ALG                = 34064,
    NPC_AZEROTH                             = 34246,
    NPC_LIVING_CONSTELLATION                = 33052,
    NPC_ALGALON_STALKER                     = 33086,
    NPC_COLLAPSING_STAR                     = 32955,
    NPC_BLACK_HOLE                          = 32953,
    NPC_WORM_HOLE                           = 34099,
    NPC_ALGALON_VOID_ZONE_VISUAL_STALKER    = 34100,
    NPC_ALGALON_STALKER_ASTEROID_TARGET_01  = 33104,
    NPC_ALGALON_STALKER_ASTEROID_TARGET_02  = 33105,
    NPC_UNLEASHED_DARK_MATTER               = 34097,
};

enum UlduarGameObjects
{
    // Leviathan
    GO_LEVIATHAN_DOOR                       = 194905,
    GO_LEVIATHAN_GATE                       = 194630,

    // Razorscale
    GO_MOLE_MACHINE                         = 194316,
    GO_RAZOR_HARPOON_1                      = 194542,
    GO_RAZOR_HARPOON_2                      = 194541,
    GO_RAZOR_HARPOON_3                      = 194543,
    GO_RAZOR_HARPOON_4                      = 194519,
    GO_RAZOR_BROKEN_HARPOON                 = 194565,

    // XT-002
    GO_XT_002_DOOR                          = 194631,

    // Assembly of Iron
    GO_IRON_COUNCIL_DOOR                    = 194554,
    GO_ARCHIVUM_DOOR                        = 194556,

    // Kologarn
    GO_KOLOGARN_CHEST_HERO                  = 195047,
    GO_KOLOGARN_CHEST                       = 195046,
    GO_KOLOGARN_BRIDGE                      = 194232,
    GO_KOLOGARN_DOOR                        = 194553,

    GO_ANCIENT_GATE_OF_THE_KEEPERS          = 194255,

    // Hodir
    GO_HODIR_ENTRANCE                       = 194442,
    GO_HODIR_DOOR                           = 194634,
    GO_HODIR_ICE_DOOR                       = 194441,
    GO_HODIR_RARE_CACHE_OF_WINTER           = 194200,
    GO_HODIR_RARE_CACHE_OF_WINTER_HERO      = 194201,
    GO_HODIR_CHEST_HERO                     = 194308,
    GO_HODIR_CHEST                          = 194307,

    // Thorim
    GO_CACHE_OF_STORMS_10                   = 194312,
    GO_CACHE_OF_STORMS_HARDMODE_10          = 194313,
    GO_CACHE_OF_STORMS_25                   = 194315,
    GO_CACHE_OF_STORMS_HARDMODE_25          = 194314,
    GO_THORIM_RUNIC_DOOR                    = 194557,
    GO_THORIM_STONE_DOOR                    = 194558,
    GO_THORIM_ENCOUNTER_DOOR                = 194559,
    GO_THORIM_LEVER                         = 194264,
    GO_THORIM_DARK_IRON_PORTCULLIS          = 194560,

    // Mimiron
    GO_MIMIRON_TRAM                         = 194675,
    GO_MIMIRON_ELEVATOR                     = 194749,
    GO_MIMIRON_BUTTON                       = 194739,
    GO_MIMIRON_DOOR_1                       = 194774,
    GO_MIMIRON_DOOR_2                       = 194775,
    GO_MIMIRON_DOOR_3                       = 194776,
    GO_CACHE_OF_INNOVATION                  = 194789,
    GO_CACHE_OF_INNOVATION_FIREFIGHTER      = 194957,
    GO_CACHE_OF_INNOVATION_HERO             = 194956,
    GO_CACHE_OF_INNOVATION_FIREFIGHTER_HERO = 194958,

    // Vezax
    GO_VEZAX_DOOR                           = 194750,

    // Yogg-Saron
    GO_YOGG_SARON_DOOR                      = 194773,
    GO_BRAIN_ROOM_DOOR_1                    = 194635,
    GO_BRAIN_ROOM_DOOR_2                    = 194636,
    GO_BRAIN_ROOM_DOOR_3                    = 194637,

    // Algalon the Observer
    GO_CELESTIAL_PLANETARIUM_ACCESS_10      = 194628,
    GO_CELESTIAL_PLANETARIUM_ACCESS_25      = 194752,
    GO_DOODAD_UL_SIGILDOOR_01               = 194767,
    GO_DOODAD_UL_SIGILDOOR_02               = 194911,
    GO_DOODAD_UL_SIGILDOOR_03               = 194910,
    GO_DOODAD_UL_UNIVERSEFLOOR_01           = 194715,
    GO_DOODAD_UL_UNIVERSEFLOOR_02           = 194716,
    GO_DOODAD_UL_UNIVERSEGLOBE01            = 194148,
    GO_DOODAD_UL_ULDUAR_TRAPDOOR_03         = 194253,
    GO_GIFT_OF_THE_OBSERVER_10              = 194821,
    GO_GIFT_OF_THE_OBSERVER_25              = 194822,
};

enum UUEventIds
{
    EVENT_TOWER_OF_STORM_DESTROYED      = 21031,
    EVENT_TOWER_OF_FROST_DESTROYED      = 21032,
    EVENT_TOWER_OF_FLAMES_DESTROYED     = 21033,
    EVENT_TOWER_OF_LIFE_DESTROYED       = 21030,
    EVENT_ACTIVATE_SANITY_WELL          = 21432,
    EVENT_HODIRS_PROTECTIVE_GAZE_PROC   = 21437,
};

enum LeviathanActions
{
    ACTION_TOWER_OF_STORM_DESTROYED     = 1,
    ACTION_TOWER_OF_FROST_DESTROYED     = 2,
    ACTION_TOWER_OF_FLAMES_DESTROYED    = 3,
    ACTION_TOWER_OF_LIFE_DESTROYED      = 4,
    ACTION_MOVE_TO_CENTER_POSITION      = 10,
};

enum UlduarAchievementCriteriaIds
{
    CRITERIA_CON_SPEED_ATORY                 = 21597,
    CRITERIA_LUMBERJACKED                    = 21686,
    CRITERIA_DISARMED                        = 21687,
    CRITERIA_WAITS_DREAMING_STORMWIND_25     = 10321,
    CRITERIA_WAITS_DREAMING_CHAMBER_25       = 10322,
    CRITERIA_WAITS_DREAMING_ICECROWN_25      = 10323,
    CRITERIA_WAITS_DREAMING_STORMWIND_10     = 10324,
    CRITERIA_WAITS_DREAMING_CHAMBER_10       = 10325,
    CRITERIA_WAITS_DREAMING_ICECROWN_10      = 10326,
    CRITERIA_DRIVE_ME_CRAZY_10               = 10185,
    CRITERIA_DRIVE_ME_CRAZY_25               = 10296,
    CRITERIA_THREE_LIGHTS_IN_THE_DARKNESS_10 = 10410,
    CRITERIA_THREE_LIGHTS_IN_THE_DARKNESS_25 = 10414,
    CRITERIA_TWO_LIGHTS_IN_THE_DARKNESS_10   = 10388,
    CRITERIA_TWO_LIGHTS_IN_THE_DARKNESS_25   = 10415,
    CRITERIA_ONE_LIGHT_IN_THE_DARKNESS_10    = 10409,
    CRITERIA_ONE_LIGHT_IN_THE_DARKNESS_25    = 10416,
    CRITERIA_ALONE_IN_THE_DARKNESS_10        = 10412,
    CRITERIA_ALONE_IN_THE_DARKNESS_25        = 10417,
    CRITERIA_HERALD_OF_TITANS                = 10678,

<<<<<<< HEAD
    REALM_FIRST_DEATHS_DEMISE                = 10279,

=======
>>>>>>> 28d470c5
    // Champion of Ulduar
    CRITERIA_C_O_U_LEVIATHAN_10              = 10042,
    CRITERIA_C_O_U_IGNIS_10                  = 10342,
    CRITERIA_C_O_U_RAZORSCALE_10             = 10340,
    CRITERIA_C_O_U_XT002_10                  = 10341,
    CRITERIA_C_O_U_IRON_COUNCIL_10           = 10598,
    CRITERIA_C_O_U_KOLOGARN_10               = 10348,
    CRITERIA_C_O_U_AURIAYA_10                = 10351,
    CRITERIA_C_O_U_HODIR_10                  = 10439,
    CRITERIA_C_O_U_THORIM_10                 = 10403,
    CRITERIA_C_O_U_FREYA_10                  = 10582,
    CRITERIA_C_O_U_MIMIRON_10                = 10347,
    CRITERIA_C_O_U_VEZAX_10                  = 10349,
    CRITERIA_C_O_U_YOGG_SARON_10             = 10350,
    // Conqueror of Ulduar
    CRITERIA_C_O_U_LEVIATHAN_25              = 10352,
    CRITERIA_C_O_U_IGNIS_25                  = 10355,
    CRITERIA_C_O_U_RAZORSCALE_25             = 10353,
    CRITERIA_C_O_U_XT002_25                  = 10354,
    CRITERIA_C_O_U_IRON_COUNCIL_25           = 10599,
    CRITERIA_C_O_U_KOLOGARN_25               = 10357,
    CRITERIA_C_O_U_AURIAYA_25                = 10363,
    CRITERIA_C_O_U_HODIR_25                  = 10719,
    CRITERIA_C_O_U_THORIM_25                 = 10404,
    CRITERIA_C_O_U_FREYA_25                  = 10583,
    CRITERIA_C_O_U_MIMIRON_25                = 10361,
    CRITERIA_C_O_U_VEZAX_25                  = 10362,
    CRITERIA_C_O_U_YOGG_SARON_25             = 10364
};

enum UlduarData
{
    // Colossus (Leviathan)
    DATA_COLOSSUS                = 20,

    // Razorscale
    DATA_EXPEDITION_COMMANDER,
    DATA_RAZORSCALE_CONTROL,

    // XT-002
    DATA_TOY_PILE_0,
    DATA_TOY_PILE_1,
    DATA_TOY_PILE_2,
    DATA_TOY_PILE_3,
    DATA_XT002_HEART,

    // Assembly of Iron
    DATA_STEELBREAKER,
    DATA_MOLGEIM,
    DATA_BRUNDIR,

    // Hodir
    DATA_HODIR_RARE_CACHE,

    // Mimiron
    DATA_LEVIATHAN_MK_II,
    DATA_VX_001,
    DATA_AERIAL_COMMAND_UNIT,
    DATA_COMPUTER,
    DATA_MIMIRON_WORLD_TRIGGER,
    DATA_MIMIRON_ELEVATOR,
    DATA_MIMIRON_TRAM,
    DATA_MIMIRON_BUTTON,

    // Yogg-Saron
    DATA_VOICE_OF_YOGG_SARON,
    DATA_SARA,
    DATA_BRAIN_OF_YOGG_SARON,
    DATA_FREYA_YS,
    DATA_HODIR_YS,
    DATA_THORIM_YS,
    DATA_MIMIRON_YS,
    DATA_ILLUSION,
    DATA_DRIVE_ME_CRAZY,
    DATA_KEEPERS_COUNT,

    // Algalon the Observer
    DATA_ALGALON_SUMMON_STATE,
    DATA_SIGILDOOR_01,
    DATA_SIGILDOOR_02,
    DATA_SIGILDOOR_03,
    DATA_UNIVERSE_FLOOR_01,
    DATA_UNIVERSE_FLOOR_02,
    DATA_UNIVERSE_GLOBE,
    DATA_ALGALON_TRAPDOOR,
    DATA_BRANN_BRONZEBEARD_ALG,
<<<<<<< HEAD
    DATA_GIFT_OF_THE_OBSERVER,
    DATA_AZEROTH,
=======
>>>>>>> 28d470c5

    // Thorim
    DATA_SIF,
    DATA_THORIM_LEVER,
    DATA_RUNIC_COLOSSUS,
    DATA_RUNE_GIANT,
    DATA_RUNIC_DOOR,
    DATA_STONE_DOOR,
    DATA_THORIM_HARDMODE,
    DATA_THORIM_CONTROLLER,

    // Misc
    DATA_BRANN_BRONZEBEARD_INTRO,
    DATA_LORE_KEEPER_OF_NORGANNON,
    DATA_DELLORAH,
    DATA_BRONZEBEARD_RADIO
};

enum UlduarWorldStates
{
    WORLD_STATE_ALGALON_DESPAWN_TIMER   = 4131,
    WORLD_STATE_ALGALON_TIMER_ENABLED   = 4132,
};

enum UlduarAchievementData
{
    // FL Achievement boolean
    DATA_UNBROKEN               = 29052906, // 2905, 2906 are achievement IDs,
    MAX_HERALD_ARMOR_ITEMLEVEL  = 226,
    MAX_HERALD_WEAPON_ITEMLEVEL = 232
};

enum UlduarSharedSpells
{
    SPELL_LUMBERJACKED_CREDIT    = 65296,
    SPELL_TELEPORT_KEEPER_VISUAL = 62940  // used by keepers
};

enum UlduarEvents
{
    EVENT_DESPAWN_ALGALON       = 1,
    EVENT_UPDATE_ALGALON_TIMER  = 2,
    ACTION_INIT_ALGALON         = 6,
    EVENT_DESPAWN_LEVIATHAN_VEHICLES = 7,
    EVENT_LEVIATHAN_BREAK_DOOR   = 8
};

enum YoggSaronIllusions
{
    CHAMBER_ILLUSION            = 0,
    ICECROWN_ILLUSION           = 1,
    STORMWIND_ILLUSION          = 2,
};

<<<<<<< HEAD
class Creature;

class UlduarKeeperDespawnEvent : public BasicEvent
{
    public:
        UlduarKeeperDespawnEvent(Creature* owner, Milliseconds despawnTimerOffset = 500ms);

        bool Execute(uint64 /*eventTime*/, uint32 /*updateTime*/) override;

    private:
        Creature* _owner;
        Milliseconds _despawnTimer;
};
=======
class KeeperDespawnEvent : public BasicEvent
{
public:
    KeeperDespawnEvent(Creature* owner, uint32 despawnTimerOffset = 500) : _owner(owner), _despawnTimer(despawnTimerOffset) { }

    bool Execute(uint64 /*eventTime*/, uint32 /*updateTime*/) override
    {
        _owner->CastSpell(_owner, SPELL_TELEPORT_KEEPER_VISUAL);
        _owner->DespawnOrUnsummon(1000 + _despawnTimer);
        return true;
    }

private:
    Creature* _owner;
    uint32 _despawnTimer;
};

template <class AI, class T>
inline AI* GetUlduarAI(T* obj)
{
    return GetInstanceAI<AI, T>(obj, UlduarScriptName);
}

#define RegisterUlduarCreatureAI(ai_name) RegisterCreatureAIWithFactory(ai_name, GetUlduarAI)
>>>>>>> 28d470c5

template <class AI, class T>
inline AI* GetUlduarAI(T* obj)
{
    return GetInstanceAI<AI, T>(obj, UlduarScriptName);
}

#define RegisterUlduarCreatureAI(ai_name) RegisterCreatureAIWithFactory(ai_name, GetUlduarAI)

#endif<|MERGE_RESOLUTION|>--- conflicted
+++ resolved
@@ -19,13 +19,8 @@
 #define DEF_ULDUAR_H
 
 #include "CreatureAIImpl.h"
-<<<<<<< HEAD
-#include "EventProcessor.h"
-#include "Position.h"
-=======
 
 struct Position;
->>>>>>> 28d470c5
 
 #define UlduarScriptName "instance_ulduar"
 #define DataHeader "UU"
@@ -101,10 +96,6 @@
 
     //XT002
     NPC_XS013_SCRAPBOT                      = 33343,
-<<<<<<< HEAD
-    NPC_HEART_OF_DECONSTRUCTOR              = 33329,
-=======
->>>>>>> 28d470c5
 
     // Flame Leviathan
     NPC_ULDUAR_COLOSSUS                     = 33237,
@@ -374,11 +365,6 @@
     CRITERIA_ALONE_IN_THE_DARKNESS_25        = 10417,
     CRITERIA_HERALD_OF_TITANS                = 10678,
 
-<<<<<<< HEAD
-    REALM_FIRST_DEATHS_DEMISE                = 10279,
-
-=======
->>>>>>> 28d470c5
     // Champion of Ulduar
     CRITERIA_C_O_U_LEVIATHAN_10              = 10042,
     CRITERIA_C_O_U_IGNIS_10                  = 10342,
@@ -423,7 +409,6 @@
     DATA_TOY_PILE_1,
     DATA_TOY_PILE_2,
     DATA_TOY_PILE_3,
-    DATA_XT002_HEART,
 
     // Assembly of Iron
     DATA_STEELBREAKER,
@@ -465,11 +450,6 @@
     DATA_UNIVERSE_GLOBE,
     DATA_ALGALON_TRAPDOOR,
     DATA_BRANN_BRONZEBEARD_ALG,
-<<<<<<< HEAD
-    DATA_GIFT_OF_THE_OBSERVER,
-    DATA_AZEROTH,
-=======
->>>>>>> 28d470c5
 
     // Thorim
     DATA_SIF,
@@ -524,21 +504,6 @@
     STORMWIND_ILLUSION          = 2,
 };
 
-<<<<<<< HEAD
-class Creature;
-
-class UlduarKeeperDespawnEvent : public BasicEvent
-{
-    public:
-        UlduarKeeperDespawnEvent(Creature* owner, Milliseconds despawnTimerOffset = 500ms);
-
-        bool Execute(uint64 /*eventTime*/, uint32 /*updateTime*/) override;
-
-    private:
-        Creature* _owner;
-        Milliseconds _despawnTimer;
-};
-=======
 class KeeperDespawnEvent : public BasicEvent
 {
 public:
@@ -563,14 +528,5 @@
 }
 
 #define RegisterUlduarCreatureAI(ai_name) RegisterCreatureAIWithFactory(ai_name, GetUlduarAI)
->>>>>>> 28d470c5
-
-template <class AI, class T>
-inline AI* GetUlduarAI(T* obj)
-{
-    return GetInstanceAI<AI, T>(obj, UlduarScriptName);
-}
-
-#define RegisterUlduarCreatureAI(ai_name) RegisterCreatureAIWithFactory(ai_name, GetUlduarAI)
 
 #endif