--- conflicted
+++ resolved
@@ -1278,11 +1278,7 @@
                 OUT_SAVE_INST_DATA;
 
                 std::ostringstream saveStream;
-<<<<<<< HEAD
-                saveStream << "U U " << GetBossSaveData() << GetData(DATA_COLOSSUS) << " " << PlayerDeathFlag << " " << AlgalonCountdown;
-=======
                 saveStream << "U U " << GetBossSaveData() << GetData(DATA_COLOSSUS) << " " << SupportKeeperFlag << " " << PlayerDeathFlag << " " << AlgalonCountdown;
->>>>>>> 76087ac6
 
                 OUT_SAVE_INST_DATA_COMPLETE;
                 return saveStream.str();
@@ -1315,10 +1311,7 @@
                     }
 
                     loadStream >> ColossusData;
-<<<<<<< HEAD
-=======
                     loadStream >> SupportKeeperFlag;
->>>>>>> 76087ac6
                     loadStream >> PlayerDeathFlag;
                     loadStream >> AlgalonCountdown;
                 }
