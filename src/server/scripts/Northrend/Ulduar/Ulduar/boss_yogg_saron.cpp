/*
 * Copyright (C) 2008-2014 TrinityCore <http://www.trinitycore.org/>
 *
 * This program is free software; you can redistribute it and/or modify it
 * under the terms of the GNU General Public License as published by the
 * Free Software Foundation; either version 2 of the License, or (at your
 * option) any later version.
 *
 * This program is distributed in the hope that it will be useful, but WITHOUT
 * ANY WARRANTY; without even the implied warranty of MERCHANTABILITY or
 * FITNESS FOR A PARTICULAR PURPOSE. See the GNU General Public License for
 * more details.
 *
 * You should have received a copy of the GNU General Public License along
 * with this program. If not, see <http://www.gnu.org/licenses/>.
 */

#include "ScriptMgr.h"
#include "ScriptedCreature.h"
#include "PassiveAI.h"
#include "SpellScript.h"
#include "SpellAuraEffects.h"
#include "MoveSplineInit.h"
#include "CreatureTextMgr.h"
#include "ulduar.h"

enum Yells
{
    // Sara
    SAY_SARA_ULDUAR_SCREAM_1                = 0,  // screams randomly in a whole instance, unused on retail
    SAY_SARA_ULDUAR_SCREAM_2                = 1,  // screams randomly in a whole instance, unused on retail
    SAY_SARA_AGGRO                          = 2,
    SAY_SARA_FERVOR_HIT                     = 3,
    SAY_SARA_BLESSING_HIT                   = 4,
    SAY_SARA_KILL                           = 5,
    SAY_SARA_TRANSFORM_1                    = 6,
    SAY_SARA_TRANSFORM_2                    = 7,
    SAY_SARA_TRANSFORM_3                    = 8,
    SAY_SARA_TRANSFORM_4                    = 9,
    SAY_SARA_DEATH_RAY                      = 10,
    SAY_SARA_PSYCHOSIS_HIT                  = 11,

    // Yogg-Saron
    SAY_YOGG_SARON_SPAWN                    = 0,
    SAY_YOGG_SARON_MADNESS                  = 1,
    EMOTE_YOGG_SARON_MADNESS                = 2,
    SAY_YOGG_SARON_PHASE_3                  = 3,
    SAY_YOGG_SARON_DEAFENING_ROAR           = 4,
    EMOTE_YOGG_SARON_DEAFENING_ROAR         = 5,
    SAY_YOGG_SARON_DEATH                    = 6,
    EMOTE_YOGG_SARON_EMPOWERING_SHADOWS     = 7,
    EMOTE_YOGG_SARON_EXTINGUISH_ALL_LIFE    = 8,

    // Voice of Yogg-Saron
    WHISPER_VOICE_PHASE_1_WIPE              = 0,
    WHISPER_VOICE_INSANE                    = 1,

    // Brain of Yogg-Saron
    EMOTE_BRAIN_ILLUSION_SHATTERED          = 0,

    // Ominous Cloud
    EMOTE_OMINOUS_CLOUD_PLAYER_TOUCH        = 0,

    // Keepers
    SAY_KEEPER_CHOSEN_1                     = 0,
    SAY_KEEPER_CHOSEN_2                     = 1,

    // Yogg-Saron illusions
    SAY_STORMWIND_ROLEPLAY_4                = 0,
    SAY_STORMWIND_ROLEPLAY_7                = 1,
    SAY_ICECROWN_ROLEPLAY_5                 = 2,
    SAY_ICECROWN_ROLEPLAY_6                 = 3,
    SAY_CHAMBER_ROLEPLAY_5                  = 4,

    // Neltharion
    SAY_CHAMBER_ROLEPLAY_1                  = 0,
    SAY_CHAMBER_ROLEPLAY_3                  = 1,

    // Ysera
    SAY_CHAMBER_ROLEPLAY_2                  = 0,

    // Malygos
    SAY_CHAMBER_ROLEPLAY_4                  = 0,

    // Immolated Champion
    SAY_ICECROWN_ROLEPLAY_1                 = 0,
    SAY_ICECROWN_ROLEPLAY_3                 = 1,

    // The Lich King
    SAY_ICECROWN_ROLEPLAY_2                 = 0,
    SAY_ICECROWN_ROLEPLAY_4                 = 1,

    // Garona
    SAY_STORMWIND_ROLEPLAY_1                = 0,
    SAY_STORMWIND_ROLEPLAY_2                = 1,
    SAY_STORMWIND_ROLEPLAY_3                = 2,
    SAY_STORMWIND_ROLEPLAY_6                = 3,

    // King Llane
    SAY_STORMWIND_ROLEPLAY_5                = 0,
};

enum Spells
{
    // Voice of Yogg-Saron
    SPELL_SUMMON_GUARDIAN_2                 = 62978,
    SPELL_SANITY_PERIODIC                   = 63786,
    SPELL_SANITY                            = 63050,
    SPELL_INSANE_PERIODIC                   = 64554,
    SPELL_INSANE                            = 63120,
    //SPELL_CLEAR_INSANE                      = 63122,  // when should it be cast?
    SPELL_CONSTRICTOR_TENTACLE              = 64132,
    SPELL_CRUSHER_TENTACLE_SUMMON           = 64139,
    SPELL_CORRUPTOR_TENTACLE_SUMMON         = 64143,
    SPELL_IMMORTAL_GUARDIAN                 = 64158,

    // Sara
    SPELL_SARAS_FERVOR                      = 63138,
    SPELL_SARAS_FERVOR_TARGET_SELECTOR      = 63747,
    SPELL_SARAS_BLESSING                    = 63134,
    SPELL_SARAS_BLESSING_TARGET_SELECTOR    = 63745,
    SPELL_SARAS_ANGER                       = 63147,
    SPELL_SARAS_ANGER_TARGET_SELECTOR       = 63744,
    SPELL_FULL_HEAL                         = 43978,
    SPELL_PHASE_2_TRANSFORM                 = 65157,
    SPELL_SHADOWY_BARRIER_SARA              = 64775,
    SPELL_RIDE_YOGG_SARON_VEHICLE           = 61791,
    SPELL_PSYCHOSIS                         = 63795,
    SPELL_MALADY_OF_THE_MIND                = 63830,
    SPELL_BRAIN_LINK                        = 63802,
    SPELL_BRAIN_LINK_DAMAGE                 = 63803,  // red beam
    SPELL_BRAIN_LINK_NO_DAMAGE              = 63804,  // yellow beam
    SPELL_DEATH_RAY                         = 63891,

    // Ominous Cloud
    SPELL_OMINOUS_CLOUD_VISUAL              = 63084,
    SPELL_SUMMON_GUARDIAN_1                 = 63031,

    // Guardian of Yogg-Saron
    SPELL_DARK_VOLLEY                       = 63038,
    SPELL_SHADOW_NOVA                       = 62714,
    SPELL_SHADOW_NOVA_2                     = 65719,

    // Yogg-Saron
    SPELL_EXTINGUISH_ALL_LIFE               = 64166,
    SPELL_SHADOWY_BARRIER_YOGG              = 63894,
    SPELL_KNOCK_AWAY                        = 64022,
    SPELL_PHASE_3_TRANSFORM                 = 63895,
    SPELL_DEAFENING_ROAR                    = 64189,
    SPELL_LUNATIC_GAZE                      = 64163,
    SPELL_LUNATIC_GAZE_DAMAGE               = 64164,
    SPELL_SHADOW_BEACON                     = 64465,

    // Brain of Yogg-Saron
    SPELL_MATCH_HEALTH                      = 64066,
    SPELL_MATCH_HEALTH_2                    = 64069,
    SPELL_INDUCE_MADNESS                    = 64059,
    SPELL_BRAIN_HURT_VISUAL                 = 64361,
    SPELL_SHATTERED_ILLUSION                = 64173,
    SPELL_SHATTERED_ILLUSION_REMOVE         = 65238,

    // Tentacles
    SPELL_ERUPT                             = 64144,
    SPELL_TENTACLE_VOID_ZONE                = 64017,  // used by Corruptor Tentacle and Crusher Tentacle only

    // Crusher Tentacle
    SPELL_DIMINISH_POWER                    = 64145,
    SPELL_DIMINSH_POWER                     = 64148,
    SPELL_FOCUSED_ANGER                     = 57688,
    SPELL_CRUSH                             = 64146,
    //SPELL_CRUSH_2                           = 65201,  // triggered by SPELL_CRUSH, basepoints of SPELL_MALADY_OF_THE_MIND

    // Constrictor Tentacle
    SPELL_TENTACLE_VOID_ZONE_2              = 64384,
    SPELL_LUNGE                             = 64131,

    // Corruptor Tentacle
    SPELL_APATHY                            = 64156,
    SPELL_BLACK_PLAGUE                      = 64153,
    SPELL_CURSE_OF_DOOM                     = 64157,
    SPELL_DRAINING_POISON                   = 64152,

    // Immortal Guardian
    SPELL_EMPOWERING_SHADOWS                = 64468,
    SPELL_EMPOWERED                         = 64161,
    SPELL_EMPOWERED_BUFF                    = 65294,
    SPELL_WEAKENED                          = 64162,
    SPELL_DRAIN_LIFE                        = 64159,
    SPELL_RECENTLY_SPAWNED                  = 64497,
    SPELL_SIMPLE_TELEPORT                   = 64195,

    // Keepers at Observation Ring
    SPELL_TELEPORT                          = 62940,

    // Keepers
    SPELL_SIMPLE_TELEPORT_KEEPERS           = 12980,
    SPELL_KEEPER_ACTIVE                     = 62647,

    // Mimiron
    SPELL_SPEED_OF_INVENTION                = 62671,
    SPELL_DESTABILIZATION_MATRIX            = 65206,

    // Freya
    SPELL_RESILIENCE_OF_NATURE              = 62670,
    SPELL_SANITY_WELL_SUMMON                = 64170,

    // Sanity Well
    SPELL_SANITY_WELL_VISUAL                = 63288,
    SPELL_SANITY_WELL                       = 64169,

    // Thorim
    SPELL_FURY_OF_THE_STORM                 = 62702,
    SPELL_TITANIC_STORM                     = 64171,

    // Hodir
    SPELL_FORTITUDE_OF_FROST                = 62650,
    SPELL_HODIRS_PROTECTIVE_GAZE            = 64174,
    SPELL_FLASH_FREEZE_VISUAL               = 64176,

    // Death Orb
    SPELL_DEATH_RAY_ORIGIN_VISUAL           = 63893,

    // Death Ray
    SPELL_DEATH_RAY_WARNING_VISUAL          = 63882,
    SPELL_DEATH_RAY_PERIODIC                = 63883,
    SPELL_DEATH_RAY_DAMAGE_VISUAL           = 63886,

    // Laughing Skull
    SPELL_LUNATIC_GAZE_SKULL                = 64167,

    // Descend Into Madness
    SPELL_TELEPORT_PORTAL_VISUAL            = 64416,

    // Illusions
    SPELL_GRIM_REPRISAL                     = 63305,
    SPELL_GRIM_REPRISAL_DAMAGE              = 64039,

    // Suit of Armor
    SPELL_NONDESCRIPT_1                     = 64013,

    // Dragon Consorts & Deathsworn Zealot
    SPELL_NONDESCRIPT_2                     = 64010,

    // Garona
    SPELL_ASSASSINATE                       = 64063,

    // King Llane
    SPELL_PERMANENT_FEIGN_DEATH             = 29266,

    // The Lich King
    SPELL_DEATHGRASP                        = 63037,

    // Turned Champion
    SPELL_VERTEX_COLOR_BLACK                = 39662,

    // Player self cast spells
    SPELL_MALADY_OF_THE_MIND_JUMP           = 63881,
    SPELL_ILLUSION_ROOM                     = 63988,
    SPELL_HATE_TO_ZERO                      = 63984,
    SPELL_TELEPORT_BACK_TO_MAIN_ROOM        = 63992,
    SPELL_INSANE_VISUAL                     = 64464,
    SPELL_CONSTRICTOR_TENTACLE_SUMMON       = 64133,
    SPELL_SQUEEZE                           = 64125,
    SPELL_FLASH_FREEZE                      = 64175,
    SPELL_LOW_SANITY_SCREEN_EFFECT          = 63752,

    SPELL_IN_THE_MAWS_OF_THE_OLD_GOD        = 64184,
};

enum Phases
{
    PHASE_ONE               = 1,
    PHASE_TRANSFORM         = 2,
    PHASE_TWO               = 3,
    PHASE_THREE             = 4,
};

enum Events
{
    // Voice of Yogg-Saron
    EVENT_LOCK_DOOR                         = 1,
    EVENT_SUMMON_GUARDIAN_OF_YOGG_SARON     = 2,
    EVENT_SUMMON_CORRUPTOR_TENTACLE         = 3,
    EVENT_SUMMON_CONSTRICTOR_TENTACLE       = 4,
    EVENT_SUMMON_CRUSHER_TENTACLE           = 5,
    EVENT_ILLUSION                          = 6,
    EVENT_SUMMON_IMMORTAL_GUARDIAN          = 7,
    EVENT_EXTINGUISH_ALL_LIFE               = 8,    // handled by Voice, timer starts at the beginning of the fight (Yogg-Saron is not spawned at this moment)

    // Sara
    EVENT_SARAS_FERVOR                      = 9,
    EVENT_SARAS_BLESSING                    = 10,
    EVENT_SARAS_ANGER                       = 11,
    EVENT_TRANSFORM_1                       = 12,
    EVENT_TRANSFORM_2                       = 13,
    EVENT_TRANSFORM_3                       = 14,
    EVENT_TRANSFORM_4                       = 15,
    EVENT_PSYCHOSIS                         = 16,
    EVENT_MALADY_OF_THE_MIND                = 17,
    EVENT_BRAIN_LINK                        = 18,
    EVENT_DEATH_RAY                         = 19,

    // Tentacles
    EVENT_DIMINISH_POWER                    = 20,
    EVENT_CAST_RANDOM_SPELL                 = 21,

    // Yogg-Saron
    EVENT_YELL_BOW_DOWN                     = 22,
    EVENT_SHADOW_BEACON                     = 23,
    EVENT_LUNATIC_GAZE                      = 24,
    EVENT_DEAFENING_ROAR                    = 25,  // only on 25-man with 0-3 keepers active (Hard Mode)

    // Guardian of Yogg-Saron
    EVENT_DARK_VOLLEY                       = 26,

    // Immortal Guardian
    EVENT_DRAIN_LIFE                        = 27,

    // Keepers
    EVENT_DESTABILIZATION_MATRIX            = 28,
    EVENT_HODIRS_PROTECTIVE_GAZE            = 29,

    // Chamber Illusion
    EVENT_CHAMBER_ROLEPLAY_1                = 30,
    EVENT_CHAMBER_ROLEPLAY_2                = 31,
    EVENT_CHAMBER_ROLEPLAY_3                = 32,
    EVENT_CHAMBER_ROLEPLAY_4                = 33,
    EVENT_CHAMBER_ROLEPLAY_5                = 34,

    // Icecrown Illusion
    EVENT_ICECROWN_ROLEPLAY_1               = 35,
    EVENT_ICECROWN_ROLEPLAY_2               = 36,
    EVENT_ICECROWN_ROLEPLAY_3               = 37,
    EVENT_ICECROWN_ROLEPLAY_4               = 38,
    EVENT_ICECROWN_ROLEPLAY_5               = 39,
    EVENT_ICECROWN_ROLEPLAY_6               = 40,

    // Stormwind Illusion
    EVENT_STORMWIND_ROLEPLAY_1              = 41,
    EVENT_STORMWIND_ROLEPLAY_2              = 42,
    EVENT_STORMWIND_ROLEPLAY_3              = 43,
    EVENT_STORMWIND_ROLEPLAY_4              = 44,
    EVENT_STORMWIND_ROLEPLAY_5              = 45,
    EVENT_STORMWIND_ROLEPLAY_6              = 46,
    EVENT_STORMWIND_ROLEPLAY_7              = 47,
};

enum EventGroups
{
    EVENT_GROUP_SUMMON_TENTACLES            = 1,
};

enum Actions
{
    ACTION_PHASE_TRANSFORM              = 0,
    ACTION_PHASE_TWO                    = 1,
    ACTION_PHASE_THREE                  = 2,
    ACTION_INDUCE_MADNESS               = 3,
    ACTION_SANITY_WELLS                 = 4,
    ACTION_FLASH_FREEZE                 = 5,
    ACTION_TENTACLE_KILLED              = 6,
    ACTION_START_ROLEPLAY               = 8,
    ACTION_TOGGLE_SHATTERED_ILLUSION    = 9,
};

enum CreatureGroups
{
    CREATURE_GROUP_CLOUDS       = 0,
    CREATURE_GROUP_PORTALS_10   = 1,
    CREATURE_GROUP_PORTALS_25   = 2,
};

Position const YoggSaronSpawnPos            = {1980.43f, -25.7708f, 324.9724f, 3.141593f};
Position const ObservationRingKeepersPos[4] =
{
    {1945.682f,  33.34201f, 411.4408f, 5.270895f},  // Freya
    {1945.761f, -81.52171f, 411.4407f, 1.029744f},  // Hodir
    {2028.822f, -65.73573f, 411.4426f, 2.460914f},  // Thorim
    {2028.766f,  17.42014f, 411.4446f, 3.857178f},  // Mimiron
};
Position const YSKeepersPos[4] =
{
    {2036.873f,  25.42513f, 338.4984f, 3.909538f},  // Freya
    {1939.045f, -90.87457f, 338.5426f, 0.994837f},  // Hodir
    {1939.148f,  42.49035f, 338.5427f, 5.235988f},  // Thorim
    {2036.658f, -73.58822f, 338.4985f, 2.460914f},  // Mimiron
};
Position const IllusionsMiscPos[2] =
{
    {1928.793f,  65.03109f, 242.3763f, 0.0f}, // Garona end position
    {1912.324f, -155.7967f, 239.9896f, 0.0f}, // Saurfang end position
};

enum MiscData
{
    ACHIEV_TIMED_START_EVENT                = 21001,
    SOUND_LUNATIC_GAZE                      = 15757,
};

class StartAttackEvent : public BasicEvent
{
    public:
        StartAttackEvent(Creature* summoner, Creature* owner)
            : _summoner(summoner), _owner(owner)
        {
        }

        bool Execute(uint64 /*time*/, uint32 /*diff*/)
        {
            _owner->SetReactState(REACT_AGGRESSIVE);
            if (Unit* target = _summoner->AI()->SelectTarget(SELECT_TARGET_RANDOM, 0, 300.0f))
                _owner->AI()->AttackStart(target);
            return true;
        }

    private:
        Creature* _summoner;
        Creature* _owner;
};

class boss_voice_of_yogg_saron : public CreatureScript
{
    public:
        boss_voice_of_yogg_saron() : CreatureScript("boss_voice_of_yogg_saron") { }

        struct boss_voice_of_yogg_saronAI : public BossAI
        {
            boss_voice_of_yogg_saronAI(Creature* creature) : BossAI(creature, BOSS_YOGG_SARON)
            {
                SetCombatMovement(false);
            }

            void MoveInLineOfSight(Unit* who) override

            {
                // TODO: MoveInLineOfSight doesn't work for such a big distance
                if (who->GetTypeId() == TYPEID_PLAYER && me->GetDistance2d(who) < 99.0f && !me->IsInCombat())
                    me->SetInCombatWithZone();
            }

            void EnterEvadeMode() override
            {
                BossAI::EnterEvadeMode();

                for (uint8 i = DATA_SARA; i <= DATA_MIMIRON_YS; ++i)
                    if (Creature* creature = ObjectAccessor::GetCreature(*me, instance->GetData64(i)))
                        creature->AI()->EnterEvadeMode();

                // not sure, spoken by Sara (sound), regarding to wowwiki Voice whispers it
                Map::PlayerList const& players = me->GetMap()->GetPlayers();
                for (Map::PlayerList::const_iterator itr = players.begin(); itr != players.end(); ++itr)
                    if (Player* player = itr->GetSource())
                    {
                        if (events.IsInPhase(PHASE_ONE))
                            Talk(WHISPER_VOICE_PHASE_1_WIPE, player);

                        player->RemoveAurasDueToSpell(SPELL_SANITY);
                        player->RemoveAurasDueToSpell(SPELL_INSANE);
                    }
            }

            void Reset() override
            {
                _Reset();
                events.SetPhase(PHASE_ONE);

                instance->SetData(DATA_DRIVE_ME_CRAZY, uint32(true));
                instance->DoStopTimedAchievement(ACHIEVEMENT_TIMED_TYPE_EVENT, ACHIEV_TIMED_START_EVENT);

                _guardiansCount = 0;
                _guardianTimer = 20000;
                _illusionShattered = false;

                bool clockwise = false;
                std::list<TempSummon*> clouds;
                me->SummonCreatureGroup(CREATURE_GROUP_CLOUDS, &clouds);
                clouds.sort(Trinity::ObjectDistanceOrderPred(me, true));
                for (std::list<TempSummon*>::const_iterator itr = clouds.begin(); itr != clouds.end(); ++itr)
                {
                    (*itr)->AI()->DoAction(int32(clockwise));
                    clockwise = !clockwise;
                }
            }

            void EnterCombat(Unit* /*who*/) override
            {
                if (Creature* sara = ObjectAccessor::GetCreature(*me, instance->GetData64(DATA_SARA)))
                    sara->SetInCombatWith(me);

                for (uint8 i = DATA_FREYA_YS; i <= DATA_MIMIRON_YS; ++i)
                    if (Creature* keeper = ObjectAccessor::GetCreature(*me, instance->GetData64(i)))
                        keeper->SetInCombatWith(me);

                instance->DoStartTimedAchievement(ACHIEVEMENT_TIMED_TYPE_EVENT, ACHIEV_TIMED_START_EVENT);

                me->CastCustomSpell(SPELL_SUMMON_GUARDIAN_2, SPELLVALUE_MAX_TARGETS, 1);
                DoCast(me, SPELL_SANITY_PERIODIC);

                events.ScheduleEvent(EVENT_LOCK_DOOR, 15000);
                events.ScheduleEvent(EVENT_SUMMON_GUARDIAN_OF_YOGG_SARON, _guardianTimer, 0, PHASE_ONE);
                events.ScheduleEvent(EVENT_EXTINGUISH_ALL_LIFE, 900000);    // 15 minutes
            }

            void JustDied(Unit* killer) override
            {
                // don't despawn Yogg-Saron's corpse, remove him from SummonList!
                if (Creature* yogg = ObjectAccessor::GetCreature(*me, instance->GetData64(BOSS_YOGG_SARON)))
                    summons.Despawn(yogg);

                BossAI::JustDied(killer);
            }

            void KilledUnit(Unit* who) OVERRIDE
            {
                if (who->GetTypeId() == TYPEID_PLAYER)
                    me->GetInstanceScript()->SetData(DATA_CRITERIA_YOGG_SARON, 1);
            }

            void UpdateAI(uint32 diff) override
            {
                if (!UpdateVictim())
                    return;

                events.Update(diff);
                // don't summon tentacles when illusion is shattered, delay them
                if (_illusionShattered)
                    events.DelayEvents(diff, EVENT_GROUP_SUMMON_TENTACLES);

                while (uint32 eventId = events.ExecuteEvent())
                {
                    switch (eventId)
                    {
                        case EVENT_LOCK_DOOR:
                            DoCast(me, SPELL_INSANE_PERIODIC);
                            instance->SetBossState(BOSS_YOGG_SARON, IN_PROGRESS);
                            break;
                        case EVENT_EXTINGUISH_ALL_LIFE:
                            if (Creature* yogg = ObjectAccessor::GetCreature(*me, instance->GetData64(BOSS_YOGG_SARON)))
                            {
                                yogg->AI()->Talk(EMOTE_YOGG_SARON_EXTINGUISH_ALL_LIFE, me);
                                yogg->CastSpell((Unit*)NULL, SPELL_EXTINGUISH_ALL_LIFE, true);
                            }
                            events.ScheduleEvent(EVENT_EXTINGUISH_ALL_LIFE, 10000);    // cast it again after a short while, players can survive
                            break;
                        case EVENT_SUMMON_GUARDIAN_OF_YOGG_SARON:
                            me->CastCustomSpell(SPELL_SUMMON_GUARDIAN_2, SPELLVALUE_MAX_TARGETS, 1);
                            ++_guardiansCount;
                            if (_guardiansCount <= 6 && _guardiansCount % 3 == 0)
                                _guardianTimer -= 5000;
                            events.ScheduleEvent(EVENT_SUMMON_GUARDIAN_OF_YOGG_SARON, _guardianTimer, 0, PHASE_ONE);
                            break;
                        case EVENT_SUMMON_CORRUPTOR_TENTACLE:
                            DoCastAOE(SPELL_CORRUPTOR_TENTACLE_SUMMON);
                            events.ScheduleEvent(EVENT_SUMMON_CORRUPTOR_TENTACLE, 30000, EVENT_GROUP_SUMMON_TENTACLES, PHASE_TWO);
                            break;
                        case EVENT_SUMMON_CONSTRICTOR_TENTACLE:
                            me->CastCustomSpell(SPELL_CONSTRICTOR_TENTACLE, SPELLVALUE_MAX_TARGETS, 1);
                            events.ScheduleEvent(EVENT_SUMMON_CONSTRICTOR_TENTACLE, 25000, EVENT_GROUP_SUMMON_TENTACLES, PHASE_TWO);
                            break;
                        case EVENT_SUMMON_CRUSHER_TENTACLE:
                            DoCastAOE(SPELL_CRUSHER_TENTACLE_SUMMON);
                            events.ScheduleEvent(EVENT_SUMMON_CRUSHER_TENTACLE, 60000, EVENT_GROUP_SUMMON_TENTACLES, PHASE_TWO);
                            break;
                        case EVENT_ILLUSION:
                        {
                            if (Creature* yogg = ObjectAccessor::GetCreature(*me, instance->GetData64(BOSS_YOGG_SARON)))
                            {
                                yogg->AI()->Talk(EMOTE_YOGG_SARON_MADNESS);
                                yogg->AI()->Talk(SAY_YOGG_SARON_MADNESS);
                            }

                            me->SummonCreatureGroup(CREATURE_GROUP_PORTALS_10);
                            if (me->GetMap()->Is25ManRaid())
                                me->SummonCreatureGroup(CREATURE_GROUP_PORTALS_25);

                            uint8 illusion = urand(CHAMBER_ILLUSION, STORMWIND_ILLUSION);
                            instance->SetData(DATA_ILLUSION, illusion);

                            if (Creature* brain = ObjectAccessor::GetCreature(*me, instance->GetData64(DATA_BRAIN_OF_YOGG_SARON)))
                                brain->AI()->DoAction(ACTION_INDUCE_MADNESS);
                            events.ScheduleEvent(EVENT_ILLUSION, 80000, 0, PHASE_TWO);  // wowwiki says 80 secs, wowhead says something about 90 secs
                            break;
                        }
                        case EVENT_SUMMON_IMMORTAL_GUARDIAN:
                            DoCastAOE(SPELL_IMMORTAL_GUARDIAN);
                            events.ScheduleEvent(EVENT_SUMMON_IMMORTAL_GUARDIAN, 15000, 0, PHASE_THREE);
                            break;
                        default:
                            break;
                    }
                }
            }

            void DoAction(int32 action) override
            {
                switch (action)
                {
                    case ACTION_PHASE_TRANSFORM:
                        events.SetPhase(PHASE_TRANSFORM);
                        summons.DespawnEntry(NPC_OMINOUS_CLOUD);
                        break;
                    case ACTION_PHASE_TWO:
                        events.SetPhase(PHASE_TWO);
                        me->SummonCreature(NPC_YOGG_SARON, YoggSaronSpawnPos);
                        if (Creature* brain = ObjectAccessor::GetCreature(*me, instance->GetData64(DATA_BRAIN_OF_YOGG_SARON)))
                            brain->SetInCombatWithZone();
                        events.ScheduleEvent(EVENT_SUMMON_CORRUPTOR_TENTACLE, 1, EVENT_GROUP_SUMMON_TENTACLES, PHASE_TWO);
                        events.ScheduleEvent(EVENT_SUMMON_CONSTRICTOR_TENTACLE, 1, EVENT_GROUP_SUMMON_TENTACLES, PHASE_TWO);
                        events.ScheduleEvent(EVENT_SUMMON_CRUSHER_TENTACLE, 1, EVENT_GROUP_SUMMON_TENTACLES, PHASE_TWO);
                        events.ScheduleEvent(EVENT_ILLUSION, 60000, 0, PHASE_TWO);
                        break;
                    case ACTION_TOGGLE_SHATTERED_ILLUSION:
                        _illusionShattered = !_illusionShattered;
                        break;
                    case ACTION_PHASE_THREE:
                        events.SetPhase(PHASE_THREE);
                        events.ScheduleEvent(EVENT_SUMMON_IMMORTAL_GUARDIAN, 1000, 0, PHASE_THREE);
                        break;
                    default:
                        break;
                }
            }

            void JustSummoned(Creature* summon) override
            {
                switch (summon->GetEntry())
                {
                    case NPC_GUARDIAN_OF_YOGG_SARON:
                        summon->m_Events.AddEvent(new StartAttackEvent(me, summon), summon->m_Events.CalculateTime(1000));
                        break;
                    case NPC_YOGG_SARON:
                        summon->HandleEmoteCommand(EMOTE_ONESHOT_EMERGE);
                        break;
                    case NPC_CONSTRICTOR_TENTACLE:
                        summon->CastSpell(summon, SPELL_LUNGE, true);
                        break;
                    case NPC_CRUSHER_TENTACLE:
                    case NPC_CORRUPTOR_TENTACLE:
                        summon->SetReactState(REACT_PASSIVE);
                        summon->HandleEmoteCommand(EMOTE_ONESHOT_EMERGE);
                        summon->m_Events.AddEvent(new StartAttackEvent(me, summon), summon->m_Events.CalculateTime(5000));
                        break;
                    case NPC_DESCEND_INTO_MADNESS:
                        summon->CastSpell(summon, SPELL_TELEPORT_PORTAL_VISUAL, true);
                        break;
                    case NPC_IMMORTAL_GUARDIAN:
                        summon->CastSpell(summon, SPELL_SIMPLE_TELEPORT, true);
                        break;
                }

                BossAI::JustSummoned(summon);
            }

        private:
            uint8 _guardiansCount;
            uint32 _guardianTimer;
            bool _illusionShattered;
        };

        CreatureAI* GetAI(Creature* creature) const override
        {
            return GetUlduarAI<boss_voice_of_yogg_saronAI>(creature);
        }
};

class boss_sara : public CreatureScript
{
    public:
        boss_sara() : CreatureScript("boss_sara") { }

        struct boss_saraAI : public ScriptedAI
        {
            boss_saraAI(Creature* creature) : ScriptedAI(creature), _instance(creature->GetInstanceScript()) { }

            uint64 GetLinkedPlayerGUID(uint64 guid) const
            {
                std::map<uint64, uint64>::const_iterator itr = _linkData.find(guid);
                if (itr != _linkData.end())
                    return itr->second;

                return 0;
            }

            void SetLinkBetween(uint64 player1, uint64 player2)
            {
                _linkData[player1] = player2;
                _linkData[player2] = player1;
            }

            // called once for each target on aura remove
            void RemoveLinkFrom(uint64 player1)
            {
                _linkData.erase(player1);
            }

            void DamageTaken(Unit* /*attacker*/, uint32& damage) override
            {
                if (Intro && damage >= me->GetHealth())
                {
                    damage = 0;

                    if (TransitionStarted)
                        return;

                    TransitionStarted = true;

                    if (Creature* voice = ObjectAccessor::GetCreature(*me, _instance->GetData64(DATA_VOICE_OF_YOGG_SARON)))
                        voice->AI()->DoAction(ACTION_PHASE_TRANSFORM);

                    Talk(SAY_SARA_TRANSFORM_1);
                    _events.SetPhase(PHASE_TRANSFORM);
                    _events.ScheduleEvent(EVENT_TRANSFORM_1, 4700, 0, PHASE_TRANSFORM);
                    _events.ScheduleEvent(EVENT_TRANSFORM_2, 9500, 0, PHASE_TRANSFORM);
                    _events.ScheduleEvent(EVENT_TRANSFORM_3, 14300, 0, PHASE_TRANSFORM);
                    _events.ScheduleEvent(EVENT_TRANSFORM_4, 14500, 0, PHASE_TRANSFORM);
                }
            }

            void SpellHitTarget(Unit* /*target*/, SpellInfo const* spell) override
            {
                if (!roll_chance_i(30) || _events.IsInPhase(PHASE_TRANSFORM))
                    return;

                switch (spell->Id)
                {
                    case SPELL_SARAS_FERVOR:
                        Talk(SAY_SARA_FERVOR_HIT);
                        break;
                    case SPELL_SARAS_BLESSING:
                        Talk(SAY_SARA_BLESSING_HIT);
                        break;
                    case SPELL_PSYCHOSIS:
                        Talk(SAY_SARA_PSYCHOSIS_HIT);
                        break;
                    default:
                        break;
                }
            }

            void KilledUnit(Unit* victim) override
            {
                if (victim->GetTypeId() == TYPEID_PLAYER && !me->IsInEvadeMode())
                {
                    me->GetInstanceScript()->SetData(DATA_CRITERIA_YOGG_SARON, 1);
                    Talk(SAY_SARA_KILL);
                }
            }

            void EnterCombat(Unit* /*who*/) override
            {
                Talk(SAY_SARA_AGGRO);
                _events.ScheduleEvent(EVENT_SARAS_FERVOR, 5000, 0, PHASE_ONE);
                _events.ScheduleEvent(EVENT_SARAS_BLESSING, urand(10000, 30000), 0, PHASE_ONE);
                _events.ScheduleEvent(EVENT_SARAS_ANGER, urand(15000, 25000), 0, PHASE_ONE);
            }

            void Reset() override
            {
                me->RemoveAllAuras();
                me->SetReactState(REACT_PASSIVE);
                me->setFaction(35);
                _events.Reset();
                _events.SetPhase(PHASE_ONE);
                TransitionStarted = false;
                Intro = true;
            }

            void UpdateAI(uint32 diff) override
            {
                if (!me->IsInCombat())
                    return;

                if (me->HasAura(SPELL_SHATTERED_ILLUSION))
                    return;

                _events.Update(diff);

                if (me->HasUnitState(UNIT_STATE_CASTING))
                    return;

                while (uint32 eventId = _events.ExecuteEvent())
                {
                    switch (eventId)
                    {
                        case EVENT_SARAS_FERVOR:
                            me->CastCustomSpell(SPELL_SARAS_FERVOR_TARGET_SELECTOR, SPELLVALUE_MAX_TARGETS, 1);
                            _events.ScheduleEvent(EVENT_SARAS_FERVOR, 6000, 0, PHASE_ONE);
                            break;
                        case EVENT_SARAS_ANGER:
                            me->CastCustomSpell(SPELL_SARAS_ANGER_TARGET_SELECTOR, SPELLVALUE_MAX_TARGETS, 1);
                            _events.ScheduleEvent(EVENT_SARAS_ANGER, urand(6000, 8000), 0, PHASE_ONE);
                            break;
                        case EVENT_SARAS_BLESSING:
                            me->CastCustomSpell(SPELL_SARAS_BLESSING_TARGET_SELECTOR, SPELLVALUE_MAX_TARGETS, 1);
                            _events.ScheduleEvent(EVENT_SARAS_BLESSING, urand(6000, 30000), 0, PHASE_ONE);
                            break;
                        case EVENT_TRANSFORM_1:
                            Talk(SAY_SARA_TRANSFORM_2);
                            break;
                        case EVENT_TRANSFORM_2:
                            Talk(SAY_SARA_TRANSFORM_3);
                            break;
                        case EVENT_TRANSFORM_3:
                            Talk(SAY_SARA_TRANSFORM_4);
                            DoCast(me, SPELL_FULL_HEAL);
                            me->setFaction(16);
                            if (Creature* voice = ObjectAccessor::GetCreature(*me, _instance->GetData64(DATA_VOICE_OF_YOGG_SARON)))
                                voice->AI()->DoAction(ACTION_PHASE_TWO);
                            if (Creature* mimiron = ObjectAccessor::GetCreature(*me, _instance->GetData64(DATA_MIMIRON_YS)))
                                mimiron->AI()->DoAction(ACTION_PHASE_TWO);
                            break;
                        case EVENT_TRANSFORM_4:
                            DoCast(me, SPELL_PHASE_2_TRANSFORM);
                            if (Creature* yogg = ObjectAccessor::GetCreature(*me, _instance->GetData64(BOSS_YOGG_SARON)))
                                DoCast(yogg, SPELL_RIDE_YOGG_SARON_VEHICLE);
                            DoCast(me, SPELL_SHADOWY_BARRIER_SARA);
                            Intro = false;
                            _events.SetPhase(PHASE_TWO);
                            _events.ScheduleEvent(EVENT_DEATH_RAY, 20000, 0, PHASE_TWO);    // almost never cast at scheduled time, why?
                            _events.ScheduleEvent(EVENT_MALADY_OF_THE_MIND, 18000, 0, PHASE_TWO);
                            _events.ScheduleEvent(EVENT_PSYCHOSIS, 1, 0, PHASE_TWO);
                            _events.ScheduleEvent(EVENT_BRAIN_LINK, 23000, 0, PHASE_TWO);
                            break;
                        case EVENT_DEATH_RAY:
                            DoCast(me, SPELL_DEATH_RAY);
                            _events.ScheduleEvent(EVENT_DEATH_RAY, 21000, 0, PHASE_TWO);
                            break;
                        case EVENT_MALADY_OF_THE_MIND:
                            me->CastCustomSpell(SPELL_MALADY_OF_THE_MIND, SPELLVALUE_MAX_TARGETS, 1);
                            _events.ScheduleEvent(EVENT_MALADY_OF_THE_MIND, urand(18000, 25000), 0, PHASE_TWO);
                            break;
                        case EVENT_PSYCHOSIS:
                            me->CastCustomSpell(SPELL_PSYCHOSIS, SPELLVALUE_MAX_TARGETS, 1);
                            _events.ScheduleEvent(EVENT_PSYCHOSIS, 4000, 0, PHASE_TWO);
                            break;
                        case EVENT_BRAIN_LINK:
                            me->CastCustomSpell(SPELL_BRAIN_LINK, SPELLVALUE_MAX_TARGETS, 2);
                            _events.ScheduleEvent(EVENT_BRAIN_LINK, urand(23000, 26000), 0, PHASE_TWO);
                            break;
                        default:
                            break;
                    }
                }
            }

            void JustSummoned(Creature* summon) override
            {
                summon->SetReactState(REACT_PASSIVE);

                switch (summon->GetEntry())
                {
                    case NPC_DEATH_ORB:
                        Talk(SAY_SARA_DEATH_RAY);
                        summon->CastSpell(summon, SPELL_DEATH_RAY_ORIGIN_VISUAL);
                        for (uint8 i = 0; i < 4; ++i)
                        {
                            Position pos;
                            float radius = frand(25.0f, 50.0f);
                            float angle = frand(0.0f, 2.0f * M_PI);
                            pos.m_positionX = YoggSaronSpawnPos.GetPositionX() + radius * cosf(angle);
                            pos.m_positionY = YoggSaronSpawnPos.GetPositionY() + radius * sinf(angle);
                            pos.m_positionZ = me->GetMap()->GetHeight(me->GetPhaseMask(), pos.GetPositionX(), pos.GetPositionY(), YoggSaronSpawnPos.GetPositionZ() + 5.0f);
                            me->SummonCreature(NPC_DEATH_RAY, pos, TEMPSUMMON_TIMED_DESPAWN, 20000);
                        }
                        break;
                    case NPC_DEATH_RAY:
                        summon->CastSpell(summon, SPELL_DEATH_RAY_WARNING_VISUAL);
                        break;
                }

                if (Creature* voice = ObjectAccessor::GetCreature(*me, _instance->GetData64(DATA_VOICE_OF_YOGG_SARON)))
                    voice->AI()->JustSummoned(summon);
            }

            void DoAction(int32 action) override
            {
                switch (action)
                {
                    case ACTION_PHASE_THREE:    // Sara does nothing in phase 3
                        _events.SetPhase(PHASE_THREE);
                        break;
                    default:
                        break;
                }
            }

            private:
                EventMap _events;
                InstanceScript* _instance;
                std::map<uint64, uint64> _linkData;
                bool TransitionStarted;
                bool Intro;
        };

        CreatureAI* GetAI(Creature* creature) const override
        {
            return GetUlduarAI<boss_saraAI>(creature);
        }
};

class boss_yogg_saron : public CreatureScript
{
    public:
        boss_yogg_saron() : CreatureScript("boss_yogg_saron") { }

        struct boss_yogg_saronAI : public PassiveAI
        {
            boss_yogg_saronAI(Creature* creature) : PassiveAI(creature), _instance(creature->GetInstanceScript()) { }

            void Reset() override
            {
                _events.Reset();
                _events.SetPhase(PHASE_TWO);
                _events.ScheduleEvent(EVENT_YELL_BOW_DOWN, 3000, 0, PHASE_TWO);
                DoCast(me, SPELL_SHADOWY_BARRIER_YOGG);
                DoCast(me, SPELL_KNOCK_AWAY);

                me->ResetLootMode();
                switch (_instance->GetData(DATA_KEEPERS_COUNT))
                {
                    case 0:
                        me->AddLootMode(LOOT_MODE_HARD_MODE_4);
                    case 1:
                        me->AddLootMode(LOOT_MODE_HARD_MODE_3);
                    case 2:
                        me->AddLootMode(LOOT_MODE_HARD_MODE_2);
                    case 3:
                        me->AddLootMode(LOOT_MODE_HARD_MODE_1);
                }
            }

            void SpellHit(Unit* /*caster*/, SpellInfo const* spell) override
            {
                if (spell->Id == SPELL_IN_THE_MAWS_OF_THE_OLD_GOD)
                    me->AddLootMode(32);
            }

            void KilledUnit(Unit* who) OVERRIDE
            {
                if (who->GetTypeId() == TYPEID_PLAYER)
                    me->GetInstanceScript()->SetData(DATA_CRITERIA_YOGG_SARON, 1);
            }

            void JustDied(Unit* /*killer*/) override
            {
                Talk(SAY_YOGG_SARON_DEATH);

                if (Creature* creature = ObjectAccessor::GetCreature(*me, _instance->GetData64(DATA_VOICE_OF_YOGG_SARON)))
                    me->Kill(creature);

                for (uint8 i = DATA_SARA; i <= DATA_BRAIN_OF_YOGG_SARON; ++i)
                    if (Creature* creature = ObjectAccessor::GetCreature(*me, _instance->GetData64(i)))
                        creature->DisappearAndDie();

                for (uint8 i = DATA_FREYA_YS; i <= DATA_MIMIRON_YS; ++i)
                    if (Creature* creature = ObjectAccessor::GetCreature(*me, _instance->GetData64(i)))
                        creature->AI()->EnterEvadeMode();

                Map::PlayerList const& players = me->GetMap()->GetPlayers();
                for (Map::PlayerList::const_iterator itr = players.begin(); itr != players.end(); ++itr)
                    if (Player* player = itr->GetSource())
                    {
                        player->RemoveAurasDueToSpell(SPELL_SANITY);
                        player->RemoveAurasDueToSpell(SPELL_INSANE);
                    }
            }

            void UpdateAI(uint32 diff) override
            {
                _events.Update(diff);

                if (me->HasUnitState(UNIT_STATE_CASTING))
                    return;

                while (uint32 eventId = _events.ExecuteEvent())
                {
                    switch (eventId)
                    {
                        case EVENT_YELL_BOW_DOWN:
                            Talk(SAY_YOGG_SARON_SPAWN);
                            break;
                        case EVENT_SHADOW_BEACON:
                            DoCastAOE(SPELL_SHADOW_BEACON);
                            Talk(EMOTE_YOGG_SARON_EMPOWERING_SHADOWS);
                            _events.ScheduleEvent(EVENT_SHADOW_BEACON, 45000, 0, PHASE_THREE);
                            break;
                        case EVENT_LUNATIC_GAZE:
                            DoCast(me, SPELL_LUNATIC_GAZE);
                            sCreatureTextMgr->SendSound(me, SOUND_LUNATIC_GAZE, CHAT_MSG_MONSTER_YELL, 0, TEXT_RANGE_NORMAL, TEAM_OTHER, false);
                            _events.ScheduleEvent(EVENT_LUNATIC_GAZE, 12000, 0, PHASE_THREE);
                            break;
                        case EVENT_DEAFENING_ROAR:
                            DoCastAOE(SPELL_DEAFENING_ROAR);
                            Talk(SAY_YOGG_SARON_DEAFENING_ROAR);
                            Talk(EMOTE_YOGG_SARON_DEAFENING_ROAR);
                            _events.ScheduleEvent(EVENT_DEAFENING_ROAR, urand(20000, 25000), 0, PHASE_THREE);    // timer guessed
                            break;
                        default:
                            break;
                    }
                }
            }

            void DoAction(int32 action) override
            {
                switch (action)
                {
                    case ACTION_PHASE_THREE:
                        _events.SetPhase(PHASE_THREE);
                        _events.ScheduleEvent(EVENT_SHADOW_BEACON, 45000, 0, PHASE_THREE);
                        _events.ScheduleEvent(EVENT_LUNATIC_GAZE, 12000, 0, PHASE_THREE);
                        if (me->GetMap()->Is25ManRaid() && _instance->GetData(DATA_KEEPERS_COUNT) < 4)
                            _events.ScheduleEvent(EVENT_DEAFENING_ROAR, urand(20000, 25000), 0, PHASE_THREE);    // timer guessed
                        Talk(SAY_YOGG_SARON_PHASE_3);
                        DoCast(me, SPELL_PHASE_3_TRANSFORM);
                        me->RemoveAurasDueToSpell(SPELL_SHADOWY_BARRIER_YOGG);
                        me->ResetPlayerDamageReq();
                        break;
                    default:
                        break;
                }
            }

        private:
            EventMap _events;
            InstanceScript* _instance;
        };

        CreatureAI* GetAI(Creature* creature) const override
        {
            return GetUlduarAI<boss_yogg_saronAI>(creature);
        }
};

class boss_brain_of_yogg_saron : public CreatureScript
{
    public:
        boss_brain_of_yogg_saron() : CreatureScript("boss_brain_of_yogg_saron") { }

        struct boss_brain_of_yogg_saronAI : public PassiveAI
        {
            boss_brain_of_yogg_saronAI(Creature* creature) : PassiveAI(creature), _instance(creature->GetInstanceScript()), _summons(creature) { }

            void Reset() override
            {
                me->RemoveFlag(UNIT_FIELD_FLAGS, UNIT_FLAG_IMMUNE_TO_PC | UNIT_FLAG_NOT_SELECTABLE);
                DoCast(me, SPELL_MATCH_HEALTH);
                _summons.DespawnAll();
            }

            void DamageTaken(Unit* /*attacker*/, uint32& damage) override
            {
                if (me->HealthBelowPctDamaged(30, damage) && !me->HasAura(SPELL_BRAIN_HURT_VISUAL))
                {
                    me->RemoveAllAuras();
                    me->InterruptNonMeleeSpells(true);
                    DoCastAOE(SPELL_SHATTERED_ILLUSION_REMOVE, true);
                    DoCast(me, SPELL_MATCH_HEALTH_2, true); // it doesn't seem to hit Yogg-Saron here
                    DoCast(me, SPELL_BRAIN_HURT_VISUAL, true);
                    me->SetFlag(UNIT_FIELD_FLAGS, UNIT_FLAG_IMMUNE_TO_PC | UNIT_FLAG_NOT_SELECTABLE);

                    if (Creature* voice = ObjectAccessor::GetCreature(*me, _instance->GetData64(DATA_VOICE_OF_YOGG_SARON)))
                        voice->AI()->DoAction(ACTION_PHASE_THREE);
                    if (Creature* sara = ObjectAccessor::GetCreature(*me, _instance->GetData64(DATA_SARA)))
                        sara->AI()->DoAction(ACTION_PHASE_THREE);
                    if (Creature* yogg = ObjectAccessor::GetCreature(*me, _instance->GetData64(BOSS_YOGG_SARON)))
                        yogg->AI()->DoAction(ACTION_PHASE_THREE);

                    for (uint8 i = DATA_THORIM_YS; i <= DATA_MIMIRON_YS; ++i)
                        if (Creature* keeper = ObjectAccessor::GetCreature(*me, _instance->GetData64(i)))
                            keeper->AI()->DoAction(ACTION_PHASE_THREE);
                }
            }

<<<<<<< HEAD
            void UpdateAI(uint32 /*diff*/) OVERRIDE { }

            void KilledUnit(Unit* who) OVERRIDE
            {
                if (who->GetTypeId() == TYPEID_PLAYER)
                    me->GetInstanceScript()->SetData(DATA_CRITERIA_YOGG_SARON, 1);
            }
=======
            void UpdateAI(uint32 /*diff*/) override { }
>>>>>>> 1be3a2bd

            void DoAction(int32 action) override
            {
                switch (action)
                {
                    case ACTION_INDUCE_MADNESS:
                    {
                        _tentaclesKilled = 0;

                        me->SummonCreatureGroup(_instance->GetData(DATA_ILLUSION));

                        // make sure doors won't be opened
                        for (uint32 i = GO_BRAIN_ROOM_DOOR_1; i <= GO_BRAIN_ROOM_DOOR_3; ++i)
                            _instance->HandleGameObject(_instance->GetData64(i), false);

                        DoCastAOE(SPELL_INDUCE_MADNESS);
                        break;
                    }
                    case ACTION_TENTACLE_KILLED:
                    {
                        uint8 illusion = _instance->GetData(DATA_ILLUSION);
                        if (++_tentaclesKilled >= (illusion == ICECROWN_ILLUSION ? 9 : 8))
                        {
                            sCreatureTextMgr->SendChat(me, EMOTE_BRAIN_ILLUSION_SHATTERED, NULL, CHAT_MSG_ADDON, LANG_ADDON, TEXT_RANGE_AREA);
                            _summons.DespawnAll();
                            DoCastAOE(SPELL_SHATTERED_ILLUSION, true);
                            _instance->HandleGameObject(_instance->GetData64(GO_BRAIN_ROOM_DOOR_1 + illusion), true);

                            if (Creature* voice = ObjectAccessor::GetCreature(*me, _instance->GetData64(DATA_VOICE_OF_YOGG_SARON)))
                                voice->AI()->DoAction(ACTION_TOGGLE_SHATTERED_ILLUSION);
                        }
                        break;
                    }
                    default:
                        break;
                }
            }

            void JustSummoned(Creature* summon) override
            {
                _summons.Summon(summon);
            }

        private:
            InstanceScript* _instance;
            SummonList _summons;
            uint8 _tentaclesKilled;
        };

        CreatureAI* GetAI(Creature* creature) const override
        {
            return GetUlduarAI<boss_brain_of_yogg_saronAI>(creature);
        }
};

class npc_ominous_cloud : public CreatureScript
{
    public:
        npc_ominous_cloud() : CreatureScript("npc_ominous_cloud") { }

        struct npc_ominous_cloudAI : public PassiveAI
        {
            npc_ominous_cloudAI(Creature* creature) : PassiveAI(creature) { }

            void Reset() override
            {
                DoCast(me, SPELL_OMINOUS_CLOUD_VISUAL);
            }

            void FillCirclePath(Position const& centerPos, float radius, float z, Movement::PointsArray& path, bool clockwise)
            {
                float step = clockwise ? -M_PI / 8.0f : M_PI / 8.0f;
                float angle = centerPos.GetAngle(me->GetPositionX(), me->GetPositionY());

                for (uint8 i = 0; i < 16; angle += step, ++i)
                {
                    G3D::Vector3 point;
                    point.x = centerPos.GetPositionX() + radius * cosf(angle);
                    point.y = centerPos.GetPositionY() + radius * sinf(angle);
                    point.z = me->GetMap()->GetHeight(me->GetPhaseMask(), point.x, point.y, z + 5.0f);
                    path.push_back(point);
                }
            }

            void UpdateAI(uint32 /*diff*/) override { }

            void DoAction(int32 action) override
            {
                Movement::MoveSplineInit init(me);
                FillCirclePath(YoggSaronSpawnPos, me->GetDistance2d(YoggSaronSpawnPos.GetPositionX(), YoggSaronSpawnPos.GetPositionY()), me->GetPositionZ(), init.Path(), action);
                init.SetWalk(true);
                init.SetCyclic();
                init.Launch();
            }
        };

        CreatureAI* GetAI(Creature* creature) const override
        {
            return GetUlduarAI<npc_ominous_cloudAI>(creature);
        }
};

class npc_guardian_of_yogg_saron : public CreatureScript
{
    public:
        npc_guardian_of_yogg_saron() : CreatureScript("npc_guardian_of_yogg_saron") { }

        struct npc_guardian_of_yogg_saronAI : public ScriptedAI
        {
            npc_guardian_of_yogg_saronAI(Creature* creature) : ScriptedAI(creature), _instance(creature->GetInstanceScript()) { }

            void JustDied(Unit* /*killer*/) override
            {
                DoCastAOE(SPELL_SHADOW_NOVA);
                DoCastAOE(SPELL_SHADOW_NOVA_2);
            }

            void Reset() override
            {
                _events.ScheduleEvent(EVENT_DARK_VOLLEY, urand(10000, 15000));
            }

            void KilledUnit(Unit* who) OVERRIDE
            {
                if (who->GetTypeId() == TYPEID_PLAYER)
                    me->GetInstanceScript()->SetData(DATA_CRITERIA_YOGG_SARON, 1);
            }

            void UpdateAI(uint32 diff) override
            {
                if (!UpdateVictim())
                    return;

                _events.Update(diff);

                if (me->HasUnitState(UNIT_STATE_CASTING))
                    return;

                while (uint32 eventId = _events.ExecuteEvent())
                {
                    switch (eventId)
                    {
                        case EVENT_DARK_VOLLEY:
                            DoCastAOE(SPELL_DARK_VOLLEY);
                            _events.ScheduleEvent(EVENT_DARK_VOLLEY, urand(10000, 15000));
                            break;
                        default:
                            break;
                    }
                }

                DoMeleeAttackIfReady();
            }

            void IsSummonedBy(Unit* summoner) override
            {
                if (summoner->GetEntry() != NPC_OMINOUS_CLOUD)
                    return;

                // Guardian can be summoned both by Voice of Yogg-Saron and by Ominous Cloud
                if (Creature* voice = ObjectAccessor::GetCreature(*me, _instance->GetData64(DATA_VOICE_OF_YOGG_SARON)))
                    voice->AI()->JustSummoned(me);
            }

        private:
            EventMap _events;
            InstanceScript* _instance;
        };

        CreatureAI* GetAI(Creature* creature) const override
        {
            return GetUlduarAI<npc_guardian_of_yogg_saronAI>(creature);
        }
};

class npc_corruptor_tentacle : public CreatureScript
{
    public:
        npc_corruptor_tentacle() : CreatureScript("npc_corruptor_tentacle") { }

        struct npc_corruptor_tentacleAI : public ScriptedAI
        {
            npc_corruptor_tentacleAI(Creature* creature) : ScriptedAI(creature)
            {
                SetCombatMovement(false);
            }

            void Reset() override
            {
                DoCast(me, SPELL_TENTACLE_VOID_ZONE);
                DoCastAOE(SPELL_ERUPT);
                _events.ScheduleEvent(EVENT_CAST_RANDOM_SPELL, 1);
            }
            
            void KilledUnit(Unit* who) OVERRIDE
            {
                if (who->GetTypeId() == TYPEID_PLAYER)
                    me->GetInstanceScript()->SetData(DATA_CRITERIA_YOGG_SARON, 1);            
            }

            void UpdateAI(uint32 diff) override
            {
                if (!UpdateVictim())
                    return;

                if (me->HasAura(SPELL_SHATTERED_ILLUSION))
                    return;

                _events.Update(diff);

                if (me->HasUnitState(UNIT_STATE_CASTING))
                    return;

                while (uint32 eventId = _events.ExecuteEvent())
                {
                    switch (eventId)
                    {
                        case EVENT_CAST_RANDOM_SPELL:
                            if (Unit* target = SelectTarget(SELECT_TARGET_RANDOM))
                                DoCast(target, RAND(SPELL_BLACK_PLAGUE, SPELL_CURSE_OF_DOOM, SPELL_APATHY, SPELL_DRAINING_POISON));
                            _events.ScheduleEvent(EVENT_CAST_RANDOM_SPELL, 3000);
                            break;
                        default:
                            break;
                    }
                }
            }

        private:
            EventMap _events;
        };

        CreatureAI* GetAI(Creature* creature) const override
        {
            return GetUlduarAI<npc_corruptor_tentacleAI>(creature);
        }
};

class npc_constrictor_tentacle : public CreatureScript
{
    public:
        npc_constrictor_tentacle() : CreatureScript("npc_constrictor_tentacle") { }

        struct npc_constrictor_tentacleAI : public ScriptedAI
        {
            npc_constrictor_tentacleAI(Creature* creature) : ScriptedAI(creature), _instance(creature->GetInstanceScript())
            {
                SetCombatMovement(false);
            }

            void Reset() override
            {
                DoCast(me, SPELL_TENTACLE_VOID_ZONE_2);
                DoCastAOE(SPELL_ERUPT);
            }
            
            void KilledUnit(Unit* who) OVERRIDE
            {
                if (who->GetTypeId() == TYPEID_PLAYER)
                    me->GetInstanceScript()->SetData(DATA_CRITERIA_YOGG_SARON, 1);            
            }

            void PassengerBoarded(Unit* passenger, int8 /*seatId*/, bool apply) override
            {
                if (!apply)
                    passenger->RemoveAurasDueToSpell(SPELL_SQUEEZE);
            }

            void UpdateAI(uint32 /*diff*/) override
            {
                UpdateVictim();
            }

            void IsSummonedBy(Unit* /*summoner*/) override
            {
                if (Creature* voice = ObjectAccessor::GetCreature(*me, _instance->GetData64(DATA_VOICE_OF_YOGG_SARON)))
                    voice->AI()->JustSummoned(me);
            }

        private:
            InstanceScript* _instance;
        };

        CreatureAI* GetAI(Creature* creature) const override
        {
            return GetUlduarAI<npc_constrictor_tentacleAI>(creature);
        }
};

class npc_crusher_tentacle : public CreatureScript
{
    public:
        npc_crusher_tentacle() : CreatureScript("npc_crusher_tentacle") { }

        struct npc_crusher_tentacleAI : public ScriptedAI
        {
            npc_crusher_tentacleAI(Creature* creature) : ScriptedAI(creature)
            {
                SetCombatMovement(false);
            }

            void Reset() override
            {
                DoCast(me, SPELL_CRUSH);
                DoCast(me, SPELL_TENTACLE_VOID_ZONE);
                DoCast(me, SPELL_DIMINSH_POWER);
                DoCast(me, SPELL_FOCUSED_ANGER);
                DoCastAOE(SPELL_ERUPT);

                _events.ScheduleEvent(EVENT_DIMINISH_POWER, urand(6000, 8000));
            }
            
            void KilledUnit(Unit* who) OVERRIDE
            {
                if (who->GetTypeId() == TYPEID_PLAYER)
                    me->GetInstanceScript()->SetData(DATA_CRITERIA_YOGG_SARON, 1);            
            }

            void UpdateAI(uint32 diff) override
            {
                if (!UpdateVictim())
                    return;

                if (me->HasAura(SPELL_SHATTERED_ILLUSION) || me->HasUnitState(UNIT_STATE_CASTING))
                    return;

                // update timers when the Diminish Power is not being channeled so the next one
                // is not cast immediately after interrupt
                _events.Update(diff);

                while (uint32 eventId = _events.ExecuteEvent())
                {
                    switch (eventId)
                    {
                        case EVENT_DIMINISH_POWER:
                            DoCast(SPELL_DIMINISH_POWER);
                            _events.ScheduleEvent(EVENT_DIMINISH_POWER, urand(20000, 30000));
                            break;
                        default:
                            break;
                    }
                }

                DoMeleeAttackIfReady();
            }

        private:
            EventMap _events;
        };

        CreatureAI* GetAI(Creature* creature) const override
        {
            return GetUlduarAI<npc_crusher_tentacleAI>(creature);
        }
};

class npc_influence_tentacle : public CreatureScript
{
    public:
        npc_influence_tentacle() : CreatureScript("npc_influence_tentacle") { }

        struct npc_influence_tentacleAI : public PassiveAI
        {
            npc_influence_tentacleAI(Creature* creature) : PassiveAI(creature), _instance(creature->GetInstanceScript()) { }

            void Reset() override
            {
                DoCast(me, me->GetEntry() == NPC_SUIT_OF_ARMOR ? SPELL_NONDESCRIPT_1 : SPELL_NONDESCRIPT_2);
            }
            
            void KilledUnit(Unit* who) OVERRIDE
            {
                if (who->GetTypeId() == TYPEID_PLAYER)
                    me->GetInstanceScript()->SetData(DATA_CRITERIA_YOGG_SARON, 1);            
            }

            void JustDied(Unit* /*killer*/) override
            {
                if (Creature* brain = ObjectAccessor::GetCreature(*me, _instance->GetData64(DATA_BRAIN_OF_YOGG_SARON)))
                    brain->AI()->DoAction(ACTION_TENTACLE_KILLED);
            }

            void UpdateAI(uint32 /*diff*/) override { }

        private:
            InstanceScript* _instance;
        };

        CreatureAI* GetAI(Creature* creature) const override
        {
            return GetUlduarAI<npc_influence_tentacleAI>(creature);
        }
};

typedef boss_sara::boss_saraAI SaraAI;

class npc_descend_into_madness : public CreatureScript
{
    public:
        npc_descend_into_madness() : CreatureScript("npc_descend_into_madness") { }

        struct npc_descend_into_madnessAI : public PassiveAI
        {
            npc_descend_into_madnessAI(Creature* creature) : PassiveAI(creature), _instance(creature->GetInstanceScript()) { }

            void OnSpellClick(Unit* clicker, bool& result) override
            {
                if (!result)
                    return;
                clicker->RemoveAurasDueToSpell(SPELL_BRAIN_LINK);
                me->DespawnOrUnsummon();
            }

            void UpdateAI(uint32 /*diff*/) override { }

        private:
            InstanceScript* _instance;
        };

        CreatureAI* GetAI(Creature* creature) const override
        {
            return GetUlduarAI<npc_descend_into_madnessAI>(creature);
        }
};

class npc_immortal_guardian : public CreatureScript
{
    public:
        npc_immortal_guardian() : CreatureScript("npc_immortal_guardian") { }

        struct npc_immortal_guardianAI : public ScriptedAI
        {
            npc_immortal_guardianAI(Creature* creature) : ScriptedAI(creature) { }

            void Reset() override
            {
                DoCast(me, SPELL_EMPOWERED);
                DoCast(me, SPELL_RECENTLY_SPAWNED);
                _events.ScheduleEvent(EVENT_DRAIN_LIFE, urand(3000, 13000));
            }
            
            void KilledUnit(Unit* who) OVERRIDE
            {
                if (who->GetTypeId() == TYPEID_PLAYER)
                    me->GetInstanceScript()->SetData(DATA_CRITERIA_YOGG_SARON, 1);            
            }

            void DamageTaken(Unit* /*attacker*/, uint32& damage) override
            {
                if (me->HealthBelowPctDamaged(1, damage))
                    damage = me->GetHealth() - me->CountPctFromMaxHealth(1);   // or set immune to damage? should be done here or in SPELL_WEAKENED spell script?
            }

            void UpdateAI(uint32 diff) override
            {
                if (!UpdateVictim())
                    return;

                _events.Update(diff);

                if (me->HasUnitState(UNIT_STATE_CASTING))
                    return;

                while (uint32 eventId = _events.ExecuteEvent())
                {
                    switch (eventId)
                    {
                        case EVENT_DRAIN_LIFE:
                            DoCast(SPELL_DRAIN_LIFE);
                            _events.ScheduleEvent(EVENT_DRAIN_LIFE, urand(20000, 30000));
                            break;
                        default:
                            break;
                    }
                }

                DoMeleeAttackIfReady();
            }

        private:
            EventMap _events;
        };

        CreatureAI* GetAI(Creature* creature) const override
        {
            return GetUlduarAI<npc_immortal_guardianAI>(creature);
        }
};

class npc_observation_ring_keeper : public CreatureScript
{
    public:
        npc_observation_ring_keeper() : CreatureScript("npc_observation_ring_keeper") { }

        struct npc_observation_ring_keeperAI : public ScriptedAI
        {
            npc_observation_ring_keeperAI(Creature* creature) : ScriptedAI(creature) { }

            void Reset() override
            {
                DoCast(SPELL_SIMPLE_TELEPORT_KEEPERS);  // not visible here
                DoCast(SPELL_KEEPER_ACTIVE);
            }

            void sGossipSelect(Player* player, uint32 sender, uint32 /*action*/) override
            {
                if (sender != 10333)
                    return;

                me->RemoveFlag(UNIT_NPC_FLAGS, UNIT_NPC_FLAG_GOSSIP);
                me->DespawnOrUnsummon(2000);
                DoCast(SPELL_TELEPORT);
                Talk(SAY_KEEPER_CHOSEN_1, player);
                Talk(SAY_KEEPER_CHOSEN_2, player);

                switch (me->GetEntry())
                {
                    case NPC_FREYA_OBSERVATION_RING:
                        me->SummonCreature(NPC_FREYA_YS, YSKeepersPos[0]);
                        break;
                    case NPC_HODIR_OBSERVATION_RING:
                        me->SummonCreature(NPC_HODIR_YS, YSKeepersPos[1]);
                        break;
                    case NPC_THORIM_OBSERVATION_RING:
                        me->SummonCreature(NPC_THORIM_YS, YSKeepersPos[2]);
                        break;
                    case NPC_MIMIRON_OBSERVATION_RING:
                        me->SummonCreature(NPC_MIMIRON_YS, YSKeepersPos[3]);
                        break;
                }
            }

            void UpdateAI(uint32 /*diff*/) override { }
        };

        CreatureAI* GetAI(Creature* creature) const override
        {
            return GetUlduarAI<npc_observation_ring_keeperAI>(creature);
        }
};

class npc_yogg_saron_keeper : public CreatureScript
{
    public:
        npc_yogg_saron_keeper() : CreatureScript("npc_yogg_saron_keeper") { }

        struct npc_yogg_saron_keeperAI : public ScriptedAI
        {
            npc_yogg_saron_keeperAI(Creature* creature) : ScriptedAI(creature) { }

            void IsSummonedBy(Unit* /*summoner*/) override
            {
                DoCast(SPELL_SIMPLE_TELEPORT_KEEPERS);
            }

            void Reset() override
            {
                _events.Reset();
                _events.SetPhase(PHASE_ONE);
                me->SetReactState(REACT_PASSIVE);
                me->RemoveAllAuras();

                DoCast(SPELL_KEEPER_ACTIVE);    // can we skip removing this aura somehow?

                if (me->GetEntry() == NPC_FREYA_YS)
                {
                    std::list<Creature*> wells;
                    GetCreatureListWithEntryInGrid(wells, me, NPC_SANITY_WELL, 200.0f);
                    for (std::list<Creature*>::const_iterator itr = wells.begin(); itr != wells.end(); ++itr)
                    {
                        (*itr)->RemoveAurasDueToSpell(SPELL_SANITY_WELL);
                        (*itr)->RemoveAurasDueToSpell(SPELL_SANITY_WELL_VISUAL);
                    }
                }
            }

            void EnterCombat(Unit* /*who*/) override
            {
                switch (me->GetEntry())
                {
                    case NPC_FREYA_YS:
                        DoCast(SPELL_RESILIENCE_OF_NATURE);
                        DoCast(SPELL_SANITY_WELL_SUMMON);
                        break;
                    case NPC_HODIR_YS:
                        DoCast(SPELL_FORTITUDE_OF_FROST);
                        DoCast(SPELL_HODIRS_PROTECTIVE_GAZE);
                        break;
                    case NPC_THORIM_YS:
                        DoCast(SPELL_FURY_OF_THE_STORM);
                        break;
                    case NPC_MIMIRON_YS:
                        DoCast(SPELL_SPEED_OF_INVENTION);
                        break;
                }
            }

            void UpdateAI(uint32 diff) override
            {
                if (!me->IsInCombat())
                    return;

                _events.Update(diff);

                if (me->HasUnitState(UNIT_STATE_CASTING))
                    return;

                while (uint32 eventId = _events.ExecuteEvent())
                {
                    switch (eventId)
                    {
                        case EVENT_DESTABILIZATION_MATRIX:
                            me->CastCustomSpell(SPELL_DESTABILIZATION_MATRIX, SPELLVALUE_MAX_TARGETS, 1);
                            _events.ScheduleEvent(EVENT_DESTABILIZATION_MATRIX, urand(15000, 25000), 0, PHASE_TWO);
                            break;
                        case EVENT_HODIRS_PROTECTIVE_GAZE:
                            DoCast(SPELL_HODIRS_PROTECTIVE_GAZE);
                            break;
                    }
                }
            }

            void DoAction(int32 action) override
            {
                switch (action)
                {
                    // setting the phases is only for Thorim and Mimiron
                    case ACTION_PHASE_TWO:
                        _events.SetPhase(PHASE_TWO);
                        _events.ScheduleEvent(EVENT_DESTABILIZATION_MATRIX, urand(5000, 15000), 0, PHASE_TWO);
                        break;
                    case ACTION_PHASE_THREE:
                        _events.SetPhase(PHASE_THREE);
                        if (me->GetEntry() == NPC_THORIM_YS)
                            DoCast(SPELL_TITANIC_STORM);
                        break;
                    case ACTION_SANITY_WELLS:
                    {
                        std::list<Creature*> wells;
                        GetCreatureListWithEntryInGrid(wells, me, NPC_SANITY_WELL, 200.0f);
                        for (std::list<Creature*>::const_iterator itr = wells.begin(); itr != wells.end(); ++itr)
                        {
                            (*itr)->CastSpell(*itr, SPELL_SANITY_WELL);
                            (*itr)->CastSpell(*itr, SPELL_SANITY_WELL_VISUAL);
                        }
                        break;
                    }
                    case ACTION_FLASH_FREEZE:
                        DoCast(SPELL_FLASH_FREEZE_VISUAL);
                        _events.ScheduleEvent(EVENT_HODIRS_PROTECTIVE_GAZE, urand(25000, 30000));
                        break;
                }
            }

        private:
            EventMap _events;
        };

        CreatureAI* GetAI(Creature* creature) const override
        {
            return GetUlduarAI<npc_yogg_saron_keeperAI>(creature);
        }
};

class npc_yogg_saron_illusions : public CreatureScript
{
    public:
        npc_yogg_saron_illusions() : CreatureScript("npc_yogg_saron_illusions") { }

        struct npc_yogg_saron_illusionsAI : public ScriptedAI
        {
            npc_yogg_saron_illusionsAI(Creature* creature) : ScriptedAI(creature), _instance(creature->GetInstanceScript()) { }

            void IsSummonedBy(Unit* /*summoner*/) override
            {
                switch (_instance->GetData(DATA_ILLUSION))
                {
                    case CHAMBER_ILLUSION:
                        // i think the first Talk should be delayed as in this moment
                        // players are too far away to be able to see it
                        if (Creature* neltharion = me->FindNearestCreature(NPC_NELTHARION, 50.0f))
                            neltharion->AI()->Talk(SAY_CHAMBER_ROLEPLAY_1);

                        _events.ScheduleEvent(EVENT_CHAMBER_ROLEPLAY_1, 16000);
                        _events.ScheduleEvent(EVENT_CHAMBER_ROLEPLAY_2, 22000);
                        _events.ScheduleEvent(EVENT_CHAMBER_ROLEPLAY_3, 28000);
                        _events.ScheduleEvent(EVENT_CHAMBER_ROLEPLAY_4, 36000);
                        break;
                    case ICECROWN_ILLUSION:
                        // same here
                        _events.ScheduleEvent(EVENT_ICECROWN_ROLEPLAY_1, 1000);
                        _events.ScheduleEvent(EVENT_ICECROWN_ROLEPLAY_2, 7500);
                        _events.ScheduleEvent(EVENT_ICECROWN_ROLEPLAY_3, 19500);
                        _events.ScheduleEvent(EVENT_ICECROWN_ROLEPLAY_4, 25500);
                        _events.ScheduleEvent(EVENT_ICECROWN_ROLEPLAY_5, 33000);
                        _events.ScheduleEvent(EVENT_ICECROWN_ROLEPLAY_6, 41300);
                        break;
                    case STORMWIND_ILLUSION:
                        _events.ScheduleEvent(EVENT_STORMWIND_ROLEPLAY_4, 33800); // "A thousand deaths..."
                        _events.ScheduleEvent(EVENT_STORMWIND_ROLEPLAY_5, 38850);
                        _events.ScheduleEvent(EVENT_STORMWIND_ROLEPLAY_7, 58750);
                        // TODO: use "or one murder." sound and split the text in DB
                        break;
                }
            }

            void UpdateAI(uint32 diff) override
            {
                _events.Update(diff);

                while (uint32 eventId = _events.ExecuteEvent())
                {
                    switch (eventId)
                    {
                        case EVENT_CHAMBER_ROLEPLAY_1:
                            if (Creature* ysera = me->FindNearestCreature(NPC_YSERA, 50.0f))
                                ysera->AI()->Talk(SAY_CHAMBER_ROLEPLAY_2);
                            break;
                        case EVENT_CHAMBER_ROLEPLAY_2:
                            if (Creature* neltharion = me->FindNearestCreature(NPC_NELTHARION, 50.0f))
                                neltharion->AI()->Talk(SAY_CHAMBER_ROLEPLAY_3);
                            break;
                        case EVENT_CHAMBER_ROLEPLAY_3:
                            if (Creature* malygos = me->FindNearestCreature(NPC_MALYGOS, 50.0f))
                                malygos->AI()->Talk(SAY_CHAMBER_ROLEPLAY_4);
                            break;
                        case EVENT_CHAMBER_ROLEPLAY_4:
                            Talk(SAY_CHAMBER_ROLEPLAY_5);
                            break;
                        case EVENT_ICECROWN_ROLEPLAY_1:
                            if (Creature* bolvar = me->FindNearestCreature(NPC_IMMOLATED_CHAMPION, 50.0f))
                            {
                                bolvar->AI()->Talk(SAY_ICECROWN_ROLEPLAY_1);

                                if (Creature* lichKing = me->FindNearestCreature(NPC_THE_LICH_KING, 50.0f))
                                    lichKing->CastSpell(bolvar, SPELL_DEATHGRASP);
                            }
                            break;
                        case EVENT_ICECROWN_ROLEPLAY_2:
                            if (Creature* lichKing = me->FindNearestCreature(NPC_THE_LICH_KING, 50.0f))
                                lichKing->AI()->Talk(SAY_ICECROWN_ROLEPLAY_2);
                            break;
                        case EVENT_ICECROWN_ROLEPLAY_3:
                            if (Creature* bolvar = me->FindNearestCreature(NPC_IMMOLATED_CHAMPION, 50.0f))
                                bolvar->AI()->Talk(SAY_ICECROWN_ROLEPLAY_3);
                            if (Creature* saurfang = me->FindNearestCreature(NPC_TURNED_CHAMPION, 50.0f))
                                saurfang->AI()->DoAction(ACTION_START_ROLEPLAY);
                            break;
                        case EVENT_ICECROWN_ROLEPLAY_4:
                            if (Creature* lichKing = me->FindNearestCreature(NPC_THE_LICH_KING, 50.0f))
                                lichKing->AI()->Talk(SAY_ICECROWN_ROLEPLAY_4);
                            break;
                        case EVENT_ICECROWN_ROLEPLAY_5:
                            Talk(SAY_ICECROWN_ROLEPLAY_5);
                            break;
                        case EVENT_ICECROWN_ROLEPLAY_6:
                            Talk(SAY_ICECROWN_ROLEPLAY_6);
                            break;
                        case EVENT_STORMWIND_ROLEPLAY_4:
                            Talk(SAY_STORMWIND_ROLEPLAY_4);
                            break;
                        case EVENT_STORMWIND_ROLEPLAY_5:
                            if (Creature* llane = me->FindNearestCreature(NPC_KING_LLANE, 50.0f))
                                llane->AI()->Talk(SAY_STORMWIND_ROLEPLAY_5);
                            break;
                        case EVENT_STORMWIND_ROLEPLAY_7:
                            Talk(SAY_STORMWIND_ROLEPLAY_7);
                            break;
                        default:
                            break;
                    }
                }
            }

        private:
            EventMap _events;
            InstanceScript* _instance;
        };

        CreatureAI* GetAI(Creature* creature) const override
        {
            return GetUlduarAI<npc_yogg_saron_illusionsAI>(creature);
        }
};

class npc_garona : public CreatureScript
{
    public:
        npc_garona() : CreatureScript("npc_garona") { }

        struct npc_garonaAI : public ScriptedAI
        {
            npc_garonaAI(Creature* creature) : ScriptedAI(creature) { }

            void Reset() override
            {
                _events.Reset();

                me->SetWalk(true);
                me->GetMotionMaster()->MovePoint(0, IllusionsMiscPos[0]);

                _events.ScheduleEvent(EVENT_STORMWIND_ROLEPLAY_1, 9250);
                _events.ScheduleEvent(EVENT_STORMWIND_ROLEPLAY_2, 16700);
                _events.ScheduleEvent(EVENT_STORMWIND_ROLEPLAY_3, 24150);
                _events.ScheduleEvent(EVENT_STORMWIND_ROLEPLAY_6, 52700);
            }

            void UpdateAI(uint32 diff) override
            {
                _events.Update(diff);

                while (uint32 eventId = _events.ExecuteEvent())
                {
                    switch (eventId)
                    {
                        case EVENT_STORMWIND_ROLEPLAY_1:
                            Talk(SAY_STORMWIND_ROLEPLAY_1);
                            break;
                        case EVENT_STORMWIND_ROLEPLAY_2:
                            Talk(SAY_STORMWIND_ROLEPLAY_2);
                            break;
                        case EVENT_STORMWIND_ROLEPLAY_3:
                            Talk(SAY_STORMWIND_ROLEPLAY_3);
                            break;
                        case EVENT_STORMWIND_ROLEPLAY_6:
                            Talk(SAY_STORMWIND_ROLEPLAY_6);
                            if (Creature* llane = me->FindNearestCreature(NPC_KING_LLANE, 50.0f))
                            {
                                DoCast(SPELL_ASSASSINATE);
                                llane->CastSpell(llane, SPELL_PERMANENT_FEIGN_DEATH);
                            }
                            break;
                        default:
                            break;
                    }
                }
            }

        private:
            EventMap _events;
        };

        CreatureAI* GetAI(Creature* creature) const override
        {
            return GetUlduarAI<npc_garonaAI>(creature);
        }
};

class npc_turned_champion : public CreatureScript
{
    public:
        npc_turned_champion() : CreatureScript("npc_turned_champion") { }

        struct npc_turned_championAI : public ScriptedAI
        {
            npc_turned_championAI(Creature* creature) : ScriptedAI(creature) { }

            void Reset() override
            {
                DoCast(SPELL_VERTEX_COLOR_BLACK);
            }

            void MovementInform(uint32 type, uint32 pointId) override
            {
                if (type != POINT_MOTION_TYPE || pointId != 0)
                    return;

                me->HandleEmoteCommand(EMOTE_ONESHOT_SALUTE);
            }

            void DoAction(int32 action) override
            {
                if (action != ACTION_START_ROLEPLAY)
                    return;

                me->SetWalk(true);
                me->GetMotionMaster()->MovePoint(0, IllusionsMiscPos[1]);
            }
        };

        CreatureAI* GetAI(Creature* creature) const override
        {
            return GetUlduarAI<npc_turned_championAI>(creature);
        }
};

class npc_laughing_skull : public CreatureScript
{
    public:
        npc_laughing_skull() : CreatureScript("npc_laughing_skull") { }

        struct npc_laughing_skullAI : public ScriptedAI
        {
            npc_laughing_skullAI(Creature* creature) : ScriptedAI(creature) { }

            void Reset() override
            {
                me->SetReactState(REACT_PASSIVE);
                DoCast(me, SPELL_LUNATIC_GAZE_SKULL);
            }
            
            void KilledUnit(Unit* who) OVERRIDE
            {
                if (who->GetTypeId() == TYPEID_PLAYER)
                    me->GetInstanceScript()->SetData(DATA_CRITERIA_YOGG_SARON, 1);            
            }

            // don't evade, otherwise the Lunatic Gaze aura is removed
            void UpdateAI(uint32 /*diff*/) override { }
        };

        CreatureAI* GetAI(Creature* creature) const override
        {
            return GetUlduarAI<npc_laughing_skullAI>(creature);
        }
};

class spell_yogg_saron_target_selectors : public SpellScriptLoader    // 63744, 63745, 63747, 65206
{
    public:
        spell_yogg_saron_target_selectors() : SpellScriptLoader("spell_yogg_saron_target_selectors") { }

        class spell_yogg_saron_target_selectors_SpellScript : public SpellScript
        {
            PrepareSpellScript(spell_yogg_saron_target_selectors_SpellScript);

            void HandleScript(SpellEffIndex /*effIndex*/)
            {
                if (Unit* target = GetHitUnit())
                    GetCaster()->CastSpell(target, uint32(GetEffectValue()));
            }

            void Register() override
            {
                OnEffectHitTarget += SpellEffectFn(spell_yogg_saron_target_selectors_SpellScript::HandleScript, EFFECT_0, SPELL_EFFECT_DUMMY);
            }
        };

        SpellScript* GetSpellScript() const override
        {
            return new spell_yogg_saron_target_selectors_SpellScript();
        }
};

class SanityReduction : public SpellScript
{
    public:
        SanityReduction() : SpellScript() { }
        SanityReduction(uint8 stacks) : SpellScript(), _stacks(stacks) { }

    void RemoveSanity(SpellEffIndex /*effIndex*/)
    {
        if (Unit* target = GetHitUnit())
            if (Aura* sanity = target->GetAura(SPELL_SANITY))
                sanity->ModStackAmount(-int32(_stacks), AURA_REMOVE_BY_ENEMY_SPELL);
    }

    protected:
        uint8 _stacks;
};

class HighSanityTargetSelector
{
    public:
        HighSanityTargetSelector() { }

        bool operator()(WorldObject* object)
        {
            if (Unit* unit = object->ToUnit())
                if (Aura* sanity = unit->GetAura(SPELL_SANITY))
                    return sanity->GetStackAmount() <= 40;
            return true;
        }
};

class spell_yogg_saron_psychosis : public SpellScriptLoader      // 63795, 65301
{
    public:
        spell_yogg_saron_psychosis() : SpellScriptLoader("spell_yogg_saron_psychosis") { }

        class spell_yogg_saron_psychosis_SpellScript : public SanityReduction
        {
            PrepareSpellScript(spell_yogg_saron_psychosis_SpellScript);

            bool Load() override
            {
                _stacks = GetSpellInfo()->Id == SPELL_PSYCHOSIS ? 9 : 12;
                return true;
            }

            void FilterTargets(std::list<WorldObject*>& targets)
            {
                targets.remove_if(HighSanityTargetSelector());
                targets.remove_if(Trinity::UnitAuraCheck(true, SPELL_ILLUSION_ROOM));
            }

            void Register() override
            {
                OnObjectAreaTargetSelect += SpellObjectAreaTargetSelectFn(spell_yogg_saron_psychosis_SpellScript::FilterTargets, EFFECT_0, TARGET_UNIT_SRC_AREA_ENEMY);
                OnObjectAreaTargetSelect += SpellObjectAreaTargetSelectFn(spell_yogg_saron_psychosis_SpellScript::FilterTargets, EFFECT_1, TARGET_UNIT_SRC_AREA_ENEMY);
                OnEffectHitTarget += SpellEffectFn(spell_yogg_saron_psychosis_SpellScript::RemoveSanity, EFFECT_1, SPELL_EFFECT_SCRIPT_EFFECT);
            }
        };

        SpellScript* GetSpellScript() const override
        {
            return new spell_yogg_saron_psychosis_SpellScript();
        }
};

class spell_yogg_saron_malady_of_the_mind : public SpellScriptLoader    // 63830, 63881
{
    public:
        spell_yogg_saron_malady_of_the_mind() : SpellScriptLoader("spell_yogg_saron_malady_of_the_mind") { }

        class spell_yogg_saron_malady_of_the_mind_SpellScript : public SanityReduction
        {
            public:
                spell_yogg_saron_malady_of_the_mind_SpellScript() : SanityReduction(3) { }

            PrepareSpellScript(spell_yogg_saron_malady_of_the_mind_SpellScript);

            void FilterTargets(std::list<WorldObject*>& targets)
            {
                targets.remove_if(HighSanityTargetSelector());
                targets.remove_if(Trinity::UnitAuraCheck(true, SPELL_ILLUSION_ROOM));
            }

            void Register() override
            {
                if (m_scriptSpellId == SPELL_MALADY_OF_THE_MIND)
                {
                    OnObjectAreaTargetSelect += SpellObjectAreaTargetSelectFn(spell_yogg_saron_malady_of_the_mind_SpellScript::FilterTargets, EFFECT_0, TARGET_UNIT_SRC_AREA_ENEMY);
                    OnObjectAreaTargetSelect += SpellObjectAreaTargetSelectFn(spell_yogg_saron_malady_of_the_mind_SpellScript::FilterTargets, EFFECT_1, TARGET_UNIT_SRC_AREA_ENEMY);
                    OnObjectAreaTargetSelect += SpellObjectAreaTargetSelectFn(spell_yogg_saron_malady_of_the_mind_SpellScript::FilterTargets, EFFECT_2, TARGET_UNIT_SRC_AREA_ENEMY);
                }

                OnEffectHitTarget += SpellEffectFn(spell_yogg_saron_malady_of_the_mind_SpellScript::RemoveSanity, EFFECT_2, SPELL_EFFECT_SCRIPT_EFFECT);
            }
        };

        class spell_yogg_saron_malady_of_the_mind_AuraScript : public AuraScript
        {
            PrepareAuraScript(spell_yogg_saron_malady_of_the_mind_AuraScript);

            bool Validate(SpellInfo const* /*spell*/) override
            {
                if (!sSpellMgr->GetSpellInfo(SPELL_MALADY_OF_THE_MIND_JUMP))
                    return false;
                return true;
            }

            void OnRemove(AuraEffect const* /*aurEff*/, AuraEffectHandleModes /*mode*/)
            {
                switch (GetTargetApplication()->GetRemoveMode())
                {
                    case AURA_REMOVE_BY_ENEMY_SPELL:
                    case AURA_REMOVE_BY_EXPIRE:
                    case AURA_REMOVE_BY_DEATH:
                        break;
                    default:
                        return;
                }

                GetTarget()->CastSpell(GetTarget(), SPELL_MALADY_OF_THE_MIND_JUMP);
            }

            void Register() override
            {
                AfterEffectRemove += AuraEffectRemoveFn(spell_yogg_saron_malady_of_the_mind_AuraScript::OnRemove, EFFECT_1, SPELL_AURA_MOD_FEAR, AURA_EFFECT_HANDLE_REAL);
            }
        };

        SpellScript* GetSpellScript() const override
        {
            return new spell_yogg_saron_malady_of_the_mind_SpellScript();
        }

        AuraScript* GetAuraScript() const override
        {
            return new spell_yogg_saron_malady_of_the_mind_AuraScript();
        }
};

class spell_yogg_saron_brain_link : public SpellScriptLoader    // 63802
{
    public:
        spell_yogg_saron_brain_link() : SpellScriptLoader("spell_yogg_saron_brain_link") { }

        class spell_yogg_saron_brain_link_SpellScript : public SpellScript
        {
            PrepareSpellScript(spell_yogg_saron_brain_link_SpellScript);

            void FilterTargets(std::list<WorldObject*>& targets)
            {
                targets.remove_if(Trinity::UnitAuraCheck(true, SPELL_ILLUSION_ROOM));

                if (targets.size() != 2)
                {
                    targets.clear();
                    return;
                }

                if (SaraAI* ai = CAST_AI(SaraAI, GetCaster()->GetAI()))
                    ai->SetLinkBetween(targets.front()->GetGUID(), targets.back()->GetGUID());
            }

            void Register() override
            {
                OnObjectAreaTargetSelect += SpellObjectAreaTargetSelectFn(spell_yogg_saron_brain_link_SpellScript::FilterTargets, EFFECT_0, TARGET_UNIT_SRC_AREA_ENEMY);
            }
        };

        class spell_yogg_saron_brain_link_AuraScript : public AuraScript
        {
            PrepareAuraScript(spell_yogg_saron_brain_link_AuraScript);

            bool Validate(SpellInfo const* /*spellInfo*/) override
            {
                if (!sSpellMgr->GetSpellInfo(SPELL_BRAIN_LINK_DAMAGE))
                    return false;
                if (!sSpellMgr->GetSpellInfo(SPELL_BRAIN_LINK_NO_DAMAGE))
                    return false;
                return true;
            }

            void OnRemove(AuraEffect const* /*aurEff*/, AuraEffectHandleModes /*mode*/)
            {
                Unit* caster = GetCaster();
                if (!caster)
                    return;

                if (SaraAI* ai = CAST_AI(SaraAI, caster->GetAI()))
                {
                    if (GetTargetApplication()->GetRemoveMode() == AURA_REMOVE_BY_EXPIRE)
                        ai->RemoveLinkFrom(GetTarget()->GetGUID());
                    else
                    {
                        if (Player* player = ObjectAccessor::GetPlayer(*GetTarget(), ai->GetLinkedPlayerGUID(GetTarget()->GetGUID())))
                        {
                            ai->RemoveLinkFrom(GetTarget()->GetGUID());
                            player->RemoveAurasDueToSpell(SPELL_BRAIN_LINK);
                        }
                    }
                }
            }

            void DummyTick(AuraEffect const* aurEff)
            {
                Unit* caster = GetCaster();
                if (!caster)
                    return;

                SaraAI* ai = CAST_AI(SaraAI, caster->GetAI());
                if (!ai)
                    return;

                Player* linked = ObjectAccessor::GetPlayer(*GetTarget(), ai->GetLinkedPlayerGUID(GetTarget()->GetGUID()));
                if (!linked)
                    return;

                GetTarget()->CastSpell(linked, (GetTarget()->GetDistance(linked) > (float)aurEff->GetAmount()) ? SPELL_BRAIN_LINK_DAMAGE : SPELL_BRAIN_LINK_NO_DAMAGE, true);
            }

            void Register() override
            {
                OnEffectPeriodic += AuraEffectPeriodicFn(spell_yogg_saron_brain_link_AuraScript::DummyTick, EFFECT_0, SPELL_AURA_PERIODIC_DUMMY);
                OnEffectRemove += AuraEffectRemoveFn(spell_yogg_saron_brain_link_AuraScript::OnRemove, EFFECT_0, SPELL_AURA_PERIODIC_DUMMY, AURA_EFFECT_HANDLE_REAL);
            }
        };

        SpellScript* GetSpellScript() const override
        {
            return new spell_yogg_saron_brain_link_SpellScript();
        }

        AuraScript* GetAuraScript() const override
        {
            return new spell_yogg_saron_brain_link_AuraScript();
        }
};

class spell_yogg_saron_brain_link_damage : public SpellScriptLoader      // 63803
{
    public:
        spell_yogg_saron_brain_link_damage() : SpellScriptLoader("spell_yogg_saron_brain_link_damage") { }

        class spell_yogg_saron_brain_link_damage_SpellScript : public SanityReduction
        {
            public:
                spell_yogg_saron_brain_link_damage_SpellScript() : SanityReduction(2) { }

            PrepareSpellScript(spell_yogg_saron_brain_link_damage_SpellScript);

            void Register() override
            {
                OnEffectHitTarget += SpellEffectFn(spell_yogg_saron_brain_link_damage_SpellScript::RemoveSanity, EFFECT_1, SPELL_EFFECT_SCRIPT_EFFECT);
            }
        };

        SpellScript* GetSpellScript() const override
        {
            return new spell_yogg_saron_brain_link_damage_SpellScript();
        }
};

class spell_yogg_saron_boil_ominously : public SpellScriptLoader    // 63030
{
    public:
        spell_yogg_saron_boil_ominously() : SpellScriptLoader("spell_yogg_saron_boil_ominously") { }

        class spell_yogg_saron_boil_ominously_SpellScript : public SpellScript
        {
            PrepareSpellScript(spell_yogg_saron_boil_ominously_SpellScript);

            bool Validate(SpellInfo const* /*spellInfo*/) override
            {
                if (!sSpellMgr->GetSpellInfo(SPELL_SUMMON_GUARDIAN_1))
                    return false;
                return true;
            }

            void HandleDummy(SpellEffIndex /*effIndex*/)
            {
                if (Unit* target = GetHitUnit())
                    if (!target->HasAura(SPELL_FLASH_FREEZE) && !GetCaster()->HasAura(SPELL_SUMMON_GUARDIAN_1) && !GetCaster()->HasAura(SPELL_SUMMON_GUARDIAN_2))
                    {
                        if (Creature* caster = GetCaster()->ToCreature())
                            caster->AI()->Talk(EMOTE_OMINOUS_CLOUD_PLAYER_TOUCH, target);

                        GetCaster()->CastSpell(GetCaster(), SPELL_SUMMON_GUARDIAN_1, true);
                    }
            }

            void Register() override
            {
                OnEffectHitTarget += SpellEffectFn(spell_yogg_saron_boil_ominously_SpellScript::HandleDummy, EFFECT_0, SPELL_EFFECT_DUMMY);
            }
        };

        SpellScript* GetSpellScript() const override
        {
            return new spell_yogg_saron_boil_ominously_SpellScript();
        }
};

class spell_yogg_saron_shadow_beacon : public SpellScriptLoader     // 64465
{
    public:
        spell_yogg_saron_shadow_beacon() : SpellScriptLoader("spell_yogg_saron_shadow_beacon") { }

        class spell_yogg_saron_shadow_beacon_AuraScript : public AuraScript
        {
            PrepareAuraScript(spell_yogg_saron_shadow_beacon_AuraScript);

            void OnApply(AuraEffect const* /*aurEff*/, AuraEffectHandleModes /*mode*/)
            {
                if (Creature* target = GetTarget()->ToCreature())
                    target->SetEntry(NPC_MARKED_IMMORTAL_GUARDIAN);
            }

            void OnRemove(AuraEffect const* /*aurEff*/, AuraEffectHandleModes /*mode*/)
            {
                if (Creature* target = GetTarget()->ToCreature())
                    target->SetEntry(NPC_IMMORTAL_GUARDIAN);
            }

            void Register() override
            {
                AfterEffectApply += AuraEffectApplyFn(spell_yogg_saron_shadow_beacon_AuraScript::OnApply, EFFECT_0, SPELL_AURA_PERIODIC_TRIGGER_SPELL, AURA_EFFECT_HANDLE_REAL);
                AfterEffectRemove += AuraEffectRemoveFn(spell_yogg_saron_shadow_beacon_AuraScript::OnRemove, EFFECT_0, SPELL_AURA_PERIODIC_TRIGGER_SPELL, AURA_EFFECT_HANDLE_REAL);
            }
        };

        AuraScript* GetAuraScript() const override
        {
            return new spell_yogg_saron_shadow_beacon_AuraScript();
        }
};

class spell_yogg_saron_empowering_shadows_range_check : public SpellScriptLoader    // 64466
{
    public:
        spell_yogg_saron_empowering_shadows_range_check() : SpellScriptLoader("spell_yogg_saron_empowering_shadows_range_check") { }

        class spell_yogg_saron_empowering_shadows_range_check_SpellScript : public SpellScript
        {
            PrepareSpellScript(spell_yogg_saron_empowering_shadows_range_check_SpellScript);

            void HandleScript(SpellEffIndex /*effIndex*/)
            {
                if (Unit* target = GetHitUnit())
                    target->CastSpell(GetCaster(), uint32(GetEffectValue()), true);
            }

            void Register() override
            {
                OnEffectHitTarget += SpellEffectFn(spell_yogg_saron_empowering_shadows_range_check_SpellScript::HandleScript, EFFECT_0, SPELL_EFFECT_SCRIPT_EFFECT);
            }
        };

        SpellScript* GetSpellScript() const override
        {
            return new spell_yogg_saron_empowering_shadows_range_check_SpellScript();
        }
};

class spell_yogg_saron_empowering_shadows_missile : public SpellScriptLoader    // 64467
{
    public:
        spell_yogg_saron_empowering_shadows_missile() : SpellScriptLoader("spell_yogg_saron_empowering_shadows_missile") { }

        class spell_yogg_saron_empowering_shadows_missile_SpellScript : public SpellScript
        {
            PrepareSpellScript(spell_yogg_saron_empowering_shadows_missile_SpellScript);

            bool Validate(SpellInfo const* /*spellInfo*/) override
            {
                if (!sSpellMgr->GetSpellInfo(SPELL_EMPOWERING_SHADOWS))
                    return false;
                return true;
            }

            void HandleScript(SpellEffIndex /*effIndex*/)
            {
                if (Unit* target = GetHitUnit())
                    target->CastSpell((Unit*)NULL, SPELL_EMPOWERING_SHADOWS, true);
            }

            void Register() override
            {
                OnEffectHitTarget += SpellEffectFn(spell_yogg_saron_empowering_shadows_missile_SpellScript::HandleScript, EFFECT_0, SPELL_EFFECT_SCRIPT_EFFECT);
            }
        };

        SpellScript* GetSpellScript() const override
        {
            return new spell_yogg_saron_empowering_shadows_missile_SpellScript();
        }
};

// it works, but is it scripted correctly? why is it aura with 2500ms duration?
class spell_yogg_saron_constrictor_tentacle : public SpellScriptLoader     // 64132
{
    public:
        spell_yogg_saron_constrictor_tentacle() : SpellScriptLoader("spell_yogg_saron_constrictor_tentacle") { }

        class spell_yogg_saron_constrictor_tentacle_AuraScript : public AuraScript
        {
            PrepareAuraScript(spell_yogg_saron_constrictor_tentacle_AuraScript);

            bool Validate(SpellInfo const* /*spellInfo*/) override
            {
                if (!sSpellMgr->GetSpellInfo(SPELL_CONSTRICTOR_TENTACLE_SUMMON))
                    return false;
                return true;
            }

            void OnApply(AuraEffect const* /*aurEff*/, AuraEffectHandleModes /*mode*/)
            {
                GetTarget()->CastSpell(GetTarget(), SPELL_CONSTRICTOR_TENTACLE_SUMMON);
            }

            void Register() override
            {
                AfterEffectApply += AuraEffectApplyFn(spell_yogg_saron_constrictor_tentacle_AuraScript::OnApply, EFFECT_0, SPELL_AURA_DUMMY, AURA_EFFECT_HANDLE_REAL);
            }
        };

        AuraScript* GetAuraScript() const override
        {
            return new spell_yogg_saron_constrictor_tentacle_AuraScript();
        }
};

class spell_yogg_saron_lunge : public SpellScriptLoader    // 64131
{
    public:
        spell_yogg_saron_lunge() : SpellScriptLoader("spell_yogg_saron_lunge") { }

        class spell_yogg_saron_lunge_SpellScript : public SpellScript
        {
            PrepareSpellScript(spell_yogg_saron_lunge_SpellScript);

            bool Validate(SpellInfo const* /*spellInfo*/) override
            {
                if (!sSpellMgr->GetSpellInfo(SPELL_SQUEEZE))
                    return false;
                return true;
            }

            void HandleScript(SpellEffIndex /*effIndex*/)
            {
                if (Unit* target = GetHitUnit())
                {
                    target->CastSpell(target, SPELL_SQUEEZE, true);
                    target->CastSpell(GetCaster(), uint32(GetEffectValue()), true);
                }
            }

            void Register() override
            {
                OnEffectHitTarget += SpellEffectFn(spell_yogg_saron_lunge_SpellScript::HandleScript, EFFECT_0, SPELL_EFFECT_SCRIPT_EFFECT);
            }
        };

        SpellScript* GetSpellScript() const override
        {
            return new spell_yogg_saron_lunge_SpellScript();
        }
};

class spell_yogg_saron_squeeze : public SpellScriptLoader     // 64125
{
    public:
        spell_yogg_saron_squeeze() : SpellScriptLoader("spell_yogg_saron_squeeze") { }

        class spell_yogg_saron_squeeze_AuraScript : public AuraScript
        {
            PrepareAuraScript(spell_yogg_saron_squeeze_AuraScript);

            void OnRemove(AuraEffect const* /*aurEff*/, AuraEffectHandleModes /*mode*/)
            {
                if (Unit* vehicle = GetTarget()->GetVehicleBase())
                    if (vehicle->IsAlive())
                        vehicle->Kill(vehicle); // should tentacle die or just release its target?
            }

            void Register() override
            {
                AfterEffectRemove += AuraEffectRemoveFn(spell_yogg_saron_squeeze_AuraScript::OnRemove, EFFECT_0, SPELL_AURA_PERIODIC_DAMAGE, AURA_EFFECT_HANDLE_REAL);
            }
        };

        AuraScript* GetAuraScript() const override
        {
            return new spell_yogg_saron_squeeze_AuraScript();
        }
};

class spell_yogg_saron_diminsh_power : public SpellScriptLoader     // 64148
{
    public:
        spell_yogg_saron_diminsh_power() : SpellScriptLoader("spell_yogg_saron_diminsh_power") { }

        class spell_yogg_saron_diminsh_power_AuraScript : public AuraScript
        {
            PrepareAuraScript(spell_yogg_saron_diminsh_power_AuraScript);

            void HandleProc(AuraEffect const* /*aurEff*/, ProcEventInfo& /*eventInfo*/)
            {
                PreventDefaultAction();
                if (Spell* spell = GetTarget()->GetCurrentSpell(CURRENT_CHANNELED_SPELL))
                    if (spell->getState() == SPELL_STATE_CASTING)
                        GetTarget()->InterruptSpell(CURRENT_CHANNELED_SPELL);
            }

            void Register() override
            {
                OnEffectProc += AuraEffectProcFn(spell_yogg_saron_diminsh_power_AuraScript::HandleProc, EFFECT_0, SPELL_AURA_PROC_TRIGGER_SPELL);
            }
        };

        AuraScript* GetAuraScript() const override
        {
            return new spell_yogg_saron_diminsh_power_AuraScript();
        }
};

// not sure about SPELL_WEAKENED part, where should it be handled?
class spell_yogg_saron_empowered : public SpellScriptLoader     // 64161
{
    public:
        spell_yogg_saron_empowered() : SpellScriptLoader("spell_yogg_saron_empowered") { }

        class spell_yogg_saron_empowered_AuraScript : public AuraScript
        {
            PrepareAuraScript(spell_yogg_saron_empowered_AuraScript);

            bool Validate(SpellInfo const* /*spellInfo*/) override
            {
                if (!sSpellMgr->GetSpellInfo(SPELL_EMPOWERED_BUFF))
                    return false;
                if (!sSpellMgr->GetSpellInfo(SPELL_WEAKENED))
                    return false;
                return true;
            }

            void OnApply(AuraEffect const* /*aurEff*/, AuraEffectHandleModes /*mode*/)
            {
                GetTarget()->CastCustomSpell(SPELL_EMPOWERED_BUFF, SPELLVALUE_AURA_STACK, 9, GetTarget(), TRIGGERED_FULL_MASK);
            }

            void OnPeriodic(AuraEffect const* /*aurEff*/)
            {
                Unit* target = GetTarget();
                float stack = ceil((target->GetHealthPct() / 10) - 1);
                target->RemoveAurasDueToSpell(SPELL_EMPOWERED_BUFF);

                if (stack)
                {
                    target->RemoveAurasDueToSpell(SPELL_WEAKENED);
                    target->CastCustomSpell(SPELL_EMPOWERED_BUFF, SPELLVALUE_AURA_STACK, stack, target, TRIGGERED_FULL_MASK);
                }
                else if (!target->HealthAbovePct(1) && !target->HasAura(SPELL_WEAKENED))
                    target->CastSpell(target, SPELL_WEAKENED, true);
            }

            void Register() override
            {
                AfterEffectApply += AuraEffectApplyFn(spell_yogg_saron_empowered_AuraScript::OnApply, EFFECT_0, SPELL_AURA_PERIODIC_DUMMY, AURA_EFFECT_HANDLE_REAL);
                OnEffectPeriodic += AuraEffectPeriodicFn(spell_yogg_saron_empowered_AuraScript::OnPeriodic, EFFECT_0, SPELL_AURA_PERIODIC_DUMMY);
            }
        };

        AuraScript* GetAuraScript() const override
        {
            return new spell_yogg_saron_empowered_AuraScript();
        }
};

class spell_yogg_saron_match_health : public SpellScriptLoader    // 64069
{
    public:
        spell_yogg_saron_match_health() : SpellScriptLoader("spell_yogg_saron_match_health") { }

        class spell_yogg_saron_match_health_SpellScript : public SpellScript
        {
            PrepareSpellScript(spell_yogg_saron_match_health_SpellScript);

            void HandleScript(SpellEffIndex /*effIndex*/)
            {
                if (Unit* target = GetHitUnit())
                    target->SetHealth(target->CountPctFromMaxHealth((int32)GetCaster()->GetHealthPct()));
            }

            void Register() override
            {
                OnEffectHitTarget += SpellEffectFn(spell_yogg_saron_match_health_SpellScript::HandleScript, EFFECT_0, SPELL_EFFECT_SCRIPT_EFFECT);
            }
        };

        SpellScript* GetSpellScript() const override
        {
            return new spell_yogg_saron_match_health_SpellScript();
        }
};

class spell_yogg_saron_shattered_illusion : public SpellScriptLoader    // 65238
{
    public:
        spell_yogg_saron_shattered_illusion() : SpellScriptLoader("spell_yogg_saron_shattered_illusion") { }

        class spell_yogg_saron_shattered_illusion_SpellScript : public SpellScript
        {
            PrepareSpellScript(spell_yogg_saron_shattered_illusion_SpellScript);

            void HandleScript(SpellEffIndex /*effIndex*/)
            {
                if (Unit* target = GetHitUnit())
                    target->RemoveAurasDueToSpell(uint32(GetEffectValue()));
            }

            void Register() override
            {
                OnEffectHitTarget += SpellEffectFn(spell_yogg_saron_shattered_illusion_SpellScript::HandleScript, EFFECT_0, SPELL_EFFECT_SCRIPT_EFFECT);
            }
        };

        SpellScript* GetSpellScript() const override
        {
            return new spell_yogg_saron_shattered_illusion_SpellScript();
        }
};

class spell_yogg_saron_death_ray_warning_visual : public SpellScriptLoader     // 63882
{
    public:
        spell_yogg_saron_death_ray_warning_visual() : SpellScriptLoader("spell_yogg_saron_death_ray_warning_visual") { }

        class spell_yogg_saron_death_ray_warning_visual_AuraScript : public AuraScript
        {
            PrepareAuraScript(spell_yogg_saron_death_ray_warning_visual_AuraScript);

            bool Validate(SpellInfo const* /*spellInfo*/) override
            {
                if (!sSpellMgr->GetSpellInfo(SPELL_DEATH_RAY_PERIODIC))
                    return false;
                if (!sSpellMgr->GetSpellInfo(SPELL_DEATH_RAY_DAMAGE_VISUAL))
                    return false;
                return true;
            }

            void OnRemove(AuraEffect const* /*aurEff*/, AuraEffectHandleModes /*mode*/)
            {
                if (Unit* caster = GetCaster())
                {
                    caster->CastSpell(caster, SPELL_DEATH_RAY_PERIODIC, true);
                    caster->CastSpell((Unit*)NULL, SPELL_DEATH_RAY_DAMAGE_VISUAL, true);
                    // TODO: set better movement
                    caster->GetMotionMaster()->MoveConfused();
                }
            }

            void Register() override
            {
                AfterEffectRemove += AuraEffectRemoveFn(spell_yogg_saron_death_ray_warning_visual_AuraScript::OnRemove, EFFECT_0, SPELL_AURA_DUMMY, AURA_EFFECT_HANDLE_REAL);
            }
        };

        AuraScript* GetAuraScript() const override
        {
            return new spell_yogg_saron_death_ray_warning_visual_AuraScript();
        }
};

class spell_yogg_saron_cancel_illusion_room_aura : public SpellScriptLoader    // 63993
{
    public:
        spell_yogg_saron_cancel_illusion_room_aura() : SpellScriptLoader("spell_yogg_saron_cancel_illusion_room_aura") { }

        class spell_yogg_saron_cancel_illusion_room_aura_SpellScript : public SpellScript
        {
            PrepareSpellScript(spell_yogg_saron_cancel_illusion_room_aura_SpellScript);

            bool Validate(SpellInfo const* /*spellInfo*/) override
            {
                if (!sSpellMgr->GetSpellInfo(SPELL_TELEPORT_BACK_TO_MAIN_ROOM))
                    return false;
                return true;
            }

            void HandleScript(SpellEffIndex /*effIndex*/)
            {
                if (Unit* target = GetHitUnit())
                {
                    target->CastSpell(target, SPELL_TELEPORT_BACK_TO_MAIN_ROOM);
                    target->RemoveAurasDueToSpell(uint32(GetEffectValue()));
                }
            }

            void Register() override
            {
                OnEffectHitTarget += SpellEffectFn(spell_yogg_saron_cancel_illusion_room_aura_SpellScript::HandleScript, EFFECT_0, SPELL_EFFECT_SCRIPT_EFFECT);
            }
        };

        SpellScript* GetSpellScript() const override
        {
            return new spell_yogg_saron_cancel_illusion_room_aura_SpellScript();
        }
};

class spell_yogg_saron_nondescript : public SpellScriptLoader     // 64010, 64013
{
    public:
        spell_yogg_saron_nondescript() : SpellScriptLoader("spell_yogg_saron_nondescript") { }

        class spell_yogg_saron_nondescript_AuraScript : public AuraScript
        {
            PrepareAuraScript(spell_yogg_saron_nondescript_AuraScript);

            void OnRemove(AuraEffect const* aurEff, AuraEffectHandleModes /*mode*/)
            {
                GetTarget()->CastSpell(GetTarget(), uint32(aurEff->GetAmount()), true);
            }

            void Register() override
            {
                AfterEffectRemove += AuraEffectRemoveFn(spell_yogg_saron_nondescript_AuraScript::OnRemove, EFFECT_0, SPELL_AURA_MOD_STUN, AURA_EFFECT_HANDLE_REAL);
            }
        };

        AuraScript* GetAuraScript() const override
        {
            return new spell_yogg_saron_nondescript_AuraScript();
        }
};

class spell_yogg_saron_revealed_tentacle : public SpellScriptLoader    // 64012
{
    public:
        spell_yogg_saron_revealed_tentacle() : SpellScriptLoader("spell_yogg_saron_revealed_tentacle") { }

        class spell_yogg_saron_revealed_tentacle_SpellScript : public SpellScript
        {
            PrepareSpellScript(spell_yogg_saron_revealed_tentacle_SpellScript);

            bool Validate(SpellInfo const* /*spellInfo*/) override
            {
                if (!sSpellMgr->GetSpellInfo(SPELL_TENTACLE_VOID_ZONE))
                    return false;
                if (!sSpellMgr->GetSpellInfo(SPELL_GRIM_REPRISAL))
                    return false;
                return true;
            }

            void HandleScript(SpellEffIndex /*effIndex*/)
            {
                if (Creature* caster = GetCaster()->ToCreature())
                {
                    caster->CastSpell(caster, SPELL_TENTACLE_VOID_ZONE, true);
                    caster->CastSpell(caster, SPELL_GRIM_REPRISAL, true);
                    caster->UpdateEntry(NPC_INFLUENCE_TENTACLE, caster->GetCreatureData());
                }
            }

            void Register() override
            {
                OnEffectHitTarget += SpellEffectFn(spell_yogg_saron_revealed_tentacle_SpellScript::HandleScript, EFFECT_0, SPELL_EFFECT_DUMMY);
            }
        };

        SpellScript* GetSpellScript() const override
        {
            return new spell_yogg_saron_revealed_tentacle_SpellScript();
        }
};

class spell_yogg_saron_grim_reprisal : public SpellScriptLoader     // 63305
{
    public:
        spell_yogg_saron_grim_reprisal() : SpellScriptLoader("spell_yogg_saron_grim_reprisal") { }

        class spell_yogg_saron_grim_reprisal_AuraScript : public AuraScript
        {
            PrepareAuraScript(spell_yogg_saron_grim_reprisal_AuraScript);

            bool Validate(SpellInfo const* /*spellInfo*/) override
            {
                if (!sSpellMgr->GetSpellInfo(SPELL_GRIM_REPRISAL_DAMAGE))
                    return false;
                return true;
            }

            void HandleProc(AuraEffect const* aurEff, ProcEventInfo& eventInfo)
            {
                int32 damage = CalculatePct(int32(eventInfo.GetDamageInfo()->GetDamage()), 60);
                GetTarget()->CastCustomSpell(SPELL_GRIM_REPRISAL_DAMAGE, SPELLVALUE_BASE_POINT0, damage, eventInfo.GetDamageInfo()->GetAttacker(), true, NULL, aurEff);
            }

            void Register() override
            {
                OnEffectProc += AuraEffectProcFn(spell_yogg_saron_grim_reprisal_AuraScript::HandleProc, EFFECT_0, SPELL_AURA_DUMMY);
            }
        };

        AuraScript* GetAuraScript() const override
        {
            return new spell_yogg_saron_grim_reprisal_AuraScript();
        }
};

class spell_yogg_saron_induce_madness : public SpellScriptLoader    // 64059
{
    public:
        spell_yogg_saron_induce_madness() : SpellScriptLoader("spell_yogg_saron_induce_madness") { }

        class spell_yogg_saron_induce_madness_SpellScript : public SpellScript
        {
            PrepareSpellScript(spell_yogg_saron_induce_madness_SpellScript);

            bool Validate(SpellInfo const* /*spellInfo*/) override
            {
                if (!sSpellMgr->GetSpellInfo(SPELL_TELEPORT_BACK_TO_MAIN_ROOM))
                    return false;
                if (!sSpellMgr->GetSpellInfo(SPELL_SHATTERED_ILLUSION_REMOVE))
                    return false;
                return true;
            }

            void HandleScript(SpellEffIndex /*effIndex*/)
            {
                if (Unit* target = GetHitUnit())
                {
                    target->CastSpell(target, SPELL_TELEPORT_BACK_TO_MAIN_ROOM);
                    target->RemoveAurasDueToSpell(SPELL_SANITY, 0, 0, AURA_REMOVE_BY_ENEMY_SPELL);
                    target->RemoveAurasDueToSpell(uint32(GetEffectValue()));
                }
            }

            void ClearShatteredIllusion()
            {
                GetCaster()->CastSpell((Unit*)NULL, SPELL_SHATTERED_ILLUSION_REMOVE);

                if (InstanceScript* instance = GetCaster()->GetInstanceScript())
                    if (Creature* voice = ObjectAccessor::GetCreature(*GetCaster(), instance->GetData64(DATA_VOICE_OF_YOGG_SARON)))
                        voice->AI()->DoAction(ACTION_TOGGLE_SHATTERED_ILLUSION);
            }

            void Register() override
            {
                OnEffectHitTarget += SpellEffectFn(spell_yogg_saron_induce_madness_SpellScript::HandleScript, EFFECT_0, SPELL_EFFECT_SCRIPT_EFFECT);
                AfterCast += SpellCastFn(spell_yogg_saron_induce_madness_SpellScript::ClearShatteredIllusion);
            }
        };

        SpellScript* GetSpellScript() const override
        {
            return new spell_yogg_saron_induce_madness_SpellScript();
        }
};

class spell_yogg_saron_sanity : public SpellScriptLoader     // 63050
{
    public:
        spell_yogg_saron_sanity() : SpellScriptLoader("spell_yogg_saron_sanity") { }

        class spell_yogg_saron_sanity_SpellScript : public SpellScript
        {
            PrepareSpellScript(spell_yogg_saron_sanity_SpellScript);

            // don't target players outside of room or handle it in SPELL_INSANE_PERIODIC?

            void ModSanityStacks()
            {
                GetSpell()->SetSpellValue(SPELLVALUE_AURA_STACK, 100);
            }

            void Register() override
            {
                BeforeCast += SpellCastFn(spell_yogg_saron_sanity_SpellScript::ModSanityStacks);
            }
        };

        class spell_yogg_saron_sanity_AuraScript : public AuraScript
        {
            PrepareAuraScript(spell_yogg_saron_sanity_AuraScript);

            bool Validate(SpellInfo const* /*spellInfo*/) override
            {
                if (!sSpellMgr->GetSpellInfo(SPELL_LOW_SANITY_SCREEN_EFFECT))
                    return false;
                if (!sSpellMgr->GetSpellInfo(SPELL_INSANE))
                    return false;
                return true;
            }

            void DummyTick(AuraEffect const* /*aurEff*/)
            {
                if (GetTarget()->HasAura(SPELL_SANITY_WELL))
                    ModStackAmount(20);

                if (GetStackAmount() <= 40 && !GetTarget()->HasAura(SPELL_LOW_SANITY_SCREEN_EFFECT))
                    GetTarget()->CastSpell(GetTarget(), SPELL_LOW_SANITY_SCREEN_EFFECT, true);
            }

            void OnRemove(AuraEffect const* /*aurEff*/, AuraEffectHandleModes /*mode*/)
            {
                if (GetTargetApplication()->GetRemoveMode() != AURA_REMOVE_BY_ENEMY_SPELL)
                    return;

                if (InstanceScript* instance = GetTarget()->GetInstanceScript())
                    instance->SetData(DATA_DRIVE_ME_CRAZY, uint32(false));

                GetTarget()->RemoveAurasDueToSpell(SPELL_BRAIN_LINK);

                if (Unit* caster = GetCaster())
                    caster->CastSpell(GetTarget(), SPELL_INSANE, true);
            }

            void Register() override
            {
                OnEffectPeriodic += AuraEffectPeriodicFn(spell_yogg_saron_sanity_AuraScript::DummyTick, EFFECT_0, SPELL_AURA_PERIODIC_DUMMY);
                AfterEffectRemove += AuraEffectRemoveFn(spell_yogg_saron_sanity_AuraScript::OnRemove, EFFECT_0, SPELL_AURA_PERIODIC_DUMMY, AURA_EFFECT_HANDLE_REAL);
            }
        };

        SpellScript* GetSpellScript() const override
        {
            return new spell_yogg_saron_sanity_SpellScript();
        }

        AuraScript* GetAuraScript() const override
        {
            return new spell_yogg_saron_sanity_AuraScript();
        }
};

class spell_yogg_saron_insane : public SpellScriptLoader     // 63120
{
    public:
        spell_yogg_saron_insane() : SpellScriptLoader("spell_yogg_saron_insane") { }

        class spell_yogg_saron_insane_AuraScript : public AuraScript
        {
            PrepareAuraScript(spell_yogg_saron_insane_AuraScript);

            bool Validate(SpellInfo const* /*spellInfo*/) override
            {
                if (!sSpellMgr->GetSpellInfo(SPELL_INSANE_VISUAL))
                    return false;
                return true;
            }

            void OnApply(AuraEffect const* /*aurEff*/, AuraEffectHandleModes /*mode*/)
            {
                if (Unit* caster = GetCaster())
                    if (Creature* yogg = caster->ToCreature())
                        yogg->AI()->Talk(WHISPER_VOICE_INSANE, GetTarget());

                GetTarget()->CastSpell(GetTarget(), SPELL_INSANE_VISUAL, true);
            }

            void OnRemove(AuraEffect const* /*aurEff*/, AuraEffectHandleModes /*mode*/)
            {
                if (GetTarget()->IsAlive())
                    GetTarget()->Kill(GetTarget());
            }

            void Register() override
            {
                AfterEffectApply += AuraEffectApplyFn(spell_yogg_saron_insane_AuraScript::OnApply, EFFECT_0, SPELL_AURA_AOE_CHARM, AURA_EFFECT_HANDLE_REAL);
                AfterEffectRemove += AuraEffectRemoveFn(spell_yogg_saron_insane_AuraScript::OnRemove, EFFECT_0, SPELL_AURA_AOE_CHARM, AURA_EFFECT_HANDLE_REAL);
            }
        };

        AuraScript* GetAuraScript() const override
        {
            return new spell_yogg_saron_insane_AuraScript();
        }
};

class spell_yogg_saron_insane_periodic : public SpellScriptLoader    // 64555
{
    public:
        spell_yogg_saron_insane_periodic() : SpellScriptLoader("spell_yogg_saron_insane_periodic") { }

        class spell_yogg_saron_insane_periodic_SpellScript : public SpellScript
        {
            PrepareSpellScript(spell_yogg_saron_insane_periodic_SpellScript);

            void HandleScript(SpellEffIndex /*effIndex*/)
            {
                if (Unit* target = GetHitUnit())
                    GetCaster()->CastSpell(target, uint32(GetEffectValue()), true);
            }

            void Register() override
            {
                OnEffectHitTarget += SpellEffectFn(spell_yogg_saron_insane_periodic_SpellScript::HandleScript, EFFECT_0, SPELL_EFFECT_DUMMY);
            }
        };

        SpellScript* GetSpellScript() const override
        {
            return new spell_yogg_saron_insane_periodic_SpellScript();
        }
};

class LunaticGazeTargetSelector
{
    public:
        LunaticGazeTargetSelector(Unit* caster) : _caster(caster) { }

        bool operator()(WorldObject* object)
        {
            return !object->HasInArc(static_cast<float>(M_PI), _caster);
        }

    private:
        Unit* _caster;
};

class spell_yogg_saron_lunatic_gaze : public SpellScriptLoader      // 64164, 64168
{
    public:
        spell_yogg_saron_lunatic_gaze() : SpellScriptLoader("spell_yogg_saron_lunatic_gaze") { }

        class spell_yogg_saron_lunatic_gaze_SpellScript : public SanityReduction
        {
            PrepareSpellScript(spell_yogg_saron_lunatic_gaze_SpellScript);

            bool Load() override
            {
                _stacks = GetSpellInfo()->Id == SPELL_LUNATIC_GAZE_DAMAGE ? 4 : 2;
                return true;
            }

            void FilterTargets(std::list<WorldObject*>& targets)
            {
                targets.remove_if(LunaticGazeTargetSelector(GetCaster()));
            }

            void Register() override
            {
                OnObjectAreaTargetSelect += SpellObjectAreaTargetSelectFn(spell_yogg_saron_lunatic_gaze_SpellScript::FilterTargets, EFFECT_0, TARGET_UNIT_SRC_AREA_ENEMY);
                OnObjectAreaTargetSelect += SpellObjectAreaTargetSelectFn(spell_yogg_saron_lunatic_gaze_SpellScript::FilterTargets, EFFECT_1, TARGET_UNIT_SRC_AREA_ENEMY);
                OnEffectHitTarget += SpellEffectFn(spell_yogg_saron_lunatic_gaze_SpellScript::RemoveSanity, EFFECT_1, SPELL_EFFECT_SCRIPT_EFFECT);
            }
        };

        SpellScript* GetSpellScript() const override
        {
            return new spell_yogg_saron_lunatic_gaze_SpellScript();
        }
};

class spell_yogg_saron_keeper_aura : public SpellScriptLoader     // 62650, 62670, 62671, 62702
{
    public:
        spell_yogg_saron_keeper_aura() : SpellScriptLoader("spell_yogg_saron_keeper_aura") { }

        class spell_yogg_saron_keeper_aura_AuraScript : public AuraScript
        {
            PrepareAuraScript(spell_yogg_saron_keeper_aura_AuraScript);

            bool CanApply(Unit* target)
            {
                if (target->GetTypeId() != TYPEID_PLAYER && target != GetCaster())
                    return false;
                return true;
            }

            void Register() override
            {
                DoCheckAreaTarget += AuraCheckAreaTargetFn(spell_yogg_saron_keeper_aura_AuraScript::CanApply);
            }
        };

        AuraScript* GetAuraScript() const override
        {
            return new spell_yogg_saron_keeper_aura_AuraScript();
        }
};

class spell_yogg_saron_hate_to_zero : public SpellScriptLoader    // 63984
{
    public:
        spell_yogg_saron_hate_to_zero() : SpellScriptLoader("spell_yogg_saron_hate_to_zero") { }

        class spell_yogg_saron_hate_to_zero_SpellScript : public SpellScript
        {
            PrepareSpellScript(spell_yogg_saron_hate_to_zero_SpellScript);

            void HandleScript(SpellEffIndex /*effIndex*/)
            {
                if (Unit* target = GetHitUnit())
                    if (target->CanHaveThreatList())
                        target->getThreatManager().modifyThreatPercent(GetCaster(), -100);
            }

            void Register() override
            {
                OnEffectHitTarget += SpellEffectFn(spell_yogg_saron_hate_to_zero_SpellScript::HandleScript, EFFECT_0, SPELL_EFFECT_DUMMY);
            }
        };

        SpellScript* GetSpellScript() const override
        {
            return new spell_yogg_saron_hate_to_zero_SpellScript();
        }
};

class spell_yogg_saron_in_the_maws_of_the_old_god : public SpellScriptLoader    // 64184
{
    public:
        spell_yogg_saron_in_the_maws_of_the_old_god() : SpellScriptLoader("spell_yogg_saron_in_the_maws_of_the_old_god") { }

        class spell_yogg_saron_in_the_maws_of_the_old_god_SpellScript : public SpellScript
        {
            PrepareSpellScript(spell_yogg_saron_in_the_maws_of_the_old_god_SpellScript);

            SpellCastResult CheckRequirement()
            {
                if (InstanceScript* instance = GetCaster()->GetInstanceScript())
                    if (Creature* yogg = ObjectAccessor::GetCreature(*GetCaster(), instance->GetData64(BOSS_YOGG_SARON)))
                        if (yogg->FindCurrentSpellBySpellId(SPELL_DEAFENING_ROAR))
                        {
                            if (GetCaster()->GetDistance(yogg) > 20.0f)
                                return SPELL_FAILED_OUT_OF_RANGE;
                            else
                                return SPELL_CAST_OK;
                        }

                return SPELL_FAILED_CANT_DO_THAT_RIGHT_NOW;
            }

            void Register() override
            {
                OnCheckCast += SpellCheckCastFn(spell_yogg_saron_in_the_maws_of_the_old_god_SpellScript::CheckRequirement);
            }
        };

        SpellScript* GetSpellScript() const override
        {
            return new spell_yogg_saron_in_the_maws_of_the_old_god_SpellScript();
        }
};

class spell_yogg_saron_titanic_storm : public SpellScriptLoader    // 64172
{
    public:
        spell_yogg_saron_titanic_storm() : SpellScriptLoader("spell_yogg_saron_titanic_storm") { }

        class spell_yogg_saron_titanic_storm_SpellScript : public SpellScript
        {
            PrepareSpellScript(spell_yogg_saron_titanic_storm_SpellScript);

            void HandleScript(SpellEffIndex /*effIndex*/)
            {
                if (Unit* target = GetHitUnit())
                    GetCaster()->Kill(target);
            }

            void Register() override
            {
                OnEffectHitTarget += SpellEffectFn(spell_yogg_saron_titanic_storm_SpellScript::HandleScript, EFFECT_0, SPELL_EFFECT_DUMMY);
            }
        };

        SpellScript* GetSpellScript() const override
        {
            return new spell_yogg_saron_titanic_storm_SpellScript();
        }
};

class spell_yogg_saron_hodirs_protective_gaze : public SpellScriptLoader     // 64174
{
    public:
        spell_yogg_saron_hodirs_protective_gaze() : SpellScriptLoader("spell_yogg_saron_hodirs_protective_gaze") { }

        class spell_yogg_saron_hodirs_protective_gaze_AuraScript : public AuraScript
        {
            PrepareAuraScript(spell_yogg_saron_hodirs_protective_gaze_AuraScript);

            bool Validate(SpellInfo const* /*spellInfo*/) override
            {
                if (!sSpellMgr->GetSpellInfo(SPELL_FLASH_FREEZE))
                    return false;
                return true;
            }

            bool CanApply(Unit* target)
            {
                if (target->GetTypeId() != TYPEID_PLAYER && target != GetCaster())
                    return false;
                return true;
            }

            void OnAbsorb(AuraEffect* /*aurEff*/, DamageInfo& dmgInfo, uint32& absorbAmount)
            {
                if (dmgInfo.GetDamage() >= GetTarget()->GetHealth())
                {
                    absorbAmount = dmgInfo.GetDamage();
                    // or absorbAmount = dmgInfo.GetDamage() - GetTarget()->GetHealth() + 1
                    GetTarget()->CastSpell(GetTarget(), SPELL_FLASH_FREEZE, true);
                }
                else
                    PreventDefaultAction();
            }

            void Register() override
            {
                DoCheckAreaTarget += AuraCheckAreaTargetFn(spell_yogg_saron_hodirs_protective_gaze_AuraScript::CanApply);
                OnEffectAbsorb += AuraEffectAbsorbFn(spell_yogg_saron_hodirs_protective_gaze_AuraScript::OnAbsorb, EFFECT_0);
            }
        };

        AuraScript* GetAuraScript() const override
        {
            return new spell_yogg_saron_hodirs_protective_gaze_AuraScript();
        }
};

void AddSC_boss_yogg_saron()
{
    new boss_voice_of_yogg_saron();
    new boss_sara();
    new boss_yogg_saron();
    new boss_brain_of_yogg_saron();
    new npc_ominous_cloud();
    new npc_guardian_of_yogg_saron();
    new npc_corruptor_tentacle();
    new npc_constrictor_tentacle();
    new npc_crusher_tentacle();
    new npc_influence_tentacle();
    new npc_descend_into_madness();
    new npc_immortal_guardian();
    new npc_observation_ring_keeper();
    new npc_yogg_saron_keeper();
    new npc_yogg_saron_illusions();
    new npc_garona();
    new npc_turned_champion();
    new npc_laughing_skull();
    new spell_yogg_saron_target_selectors();
    new spell_yogg_saron_psychosis();
    new spell_yogg_saron_malady_of_the_mind();
    new spell_yogg_saron_brain_link();
    new spell_yogg_saron_brain_link_damage();
    new spell_yogg_saron_boil_ominously();
    new spell_yogg_saron_shadow_beacon();
    new spell_yogg_saron_empowering_shadows_range_check();
    new spell_yogg_saron_empowering_shadows_missile();
    new spell_yogg_saron_constrictor_tentacle();
    new spell_yogg_saron_lunge();
    new spell_yogg_saron_squeeze();
    new spell_yogg_saron_diminsh_power();
    new spell_yogg_saron_empowered();
    new spell_yogg_saron_match_health();
    new spell_yogg_saron_shattered_illusion();
    new spell_yogg_saron_death_ray_warning_visual();
    new spell_yogg_saron_cancel_illusion_room_aura();
    new spell_yogg_saron_nondescript();
    new spell_yogg_saron_revealed_tentacle();
    new spell_yogg_saron_grim_reprisal();
    new spell_yogg_saron_induce_madness();
    new spell_yogg_saron_sanity();
    new spell_yogg_saron_insane();
    new spell_yogg_saron_insane_periodic();
    new spell_yogg_saron_lunatic_gaze();
    new spell_yogg_saron_keeper_aura();
    new spell_yogg_saron_hate_to_zero();
    new spell_yogg_saron_in_the_maws_of_the_old_god();
    new spell_yogg_saron_titanic_storm();
    new spell_yogg_saron_hodirs_protective_gaze();
}<|MERGE_RESOLUTION|>--- conflicted
+++ resolved
@@ -510,7 +510,7 @@
                 BossAI::JustDied(killer);
             }
 
-            void KilledUnit(Unit* who) OVERRIDE
+            void KilledUnit(Unit* who) override
             {
                 if (who->GetTypeId() == TYPEID_PLAYER)
                     me->GetInstanceScript()->SetData(DATA_CRITERIA_YOGG_SARON, 1);
@@ -935,7 +935,7 @@
                     me->AddLootMode(32);
             }
 
-            void KilledUnit(Unit* who) OVERRIDE
+            void KilledUnit(Unit* who) override
             {
                 if (who->GetTypeId() == TYPEID_PLAYER)
                     me->GetInstanceScript()->SetData(DATA_CRITERIA_YOGG_SARON, 1);
@@ -1072,17 +1072,13 @@
                 }
             }
 
-<<<<<<< HEAD
-            void UpdateAI(uint32 /*diff*/) OVERRIDE { }
-
-            void KilledUnit(Unit* who) OVERRIDE
+            void UpdateAI(uint32 /*diff*/) override { }
+
+            void KilledUnit(Unit* who) override
             {
                 if (who->GetTypeId() == TYPEID_PLAYER)
                     me->GetInstanceScript()->SetData(DATA_CRITERIA_YOGG_SARON, 1);
             }
-=======
-            void UpdateAI(uint32 /*diff*/) override { }
->>>>>>> 1be3a2bd
 
             void DoAction(int32 action) override
             {
@@ -1205,7 +1201,7 @@
                 _events.ScheduleEvent(EVENT_DARK_VOLLEY, urand(10000, 15000));
             }
 
-            void KilledUnit(Unit* who) OVERRIDE
+            void KilledUnit(Unit* who) override
             {
                 if (who->GetTypeId() == TYPEID_PLAYER)
                     me->GetInstanceScript()->SetData(DATA_CRITERIA_YOGG_SARON, 1);
@@ -1277,7 +1273,7 @@
                 _events.ScheduleEvent(EVENT_CAST_RANDOM_SPELL, 1);
             }
             
-            void KilledUnit(Unit* who) OVERRIDE
+            void KilledUnit(Unit* who) override
             {
                 if (who->GetTypeId() == TYPEID_PLAYER)
                     me->GetInstanceScript()->SetData(DATA_CRITERIA_YOGG_SARON, 1);            
@@ -1339,7 +1335,7 @@
                 DoCastAOE(SPELL_ERUPT);
             }
             
-            void KilledUnit(Unit* who) OVERRIDE
+            void KilledUnit(Unit* who) override
             {
                 if (who->GetTypeId() == TYPEID_PLAYER)
                     me->GetInstanceScript()->SetData(DATA_CRITERIA_YOGG_SARON, 1);            
@@ -1395,7 +1391,7 @@
                 _events.ScheduleEvent(EVENT_DIMINISH_POWER, urand(6000, 8000));
             }
             
-            void KilledUnit(Unit* who) OVERRIDE
+            void KilledUnit(Unit* who) override
             {
                 if (who->GetTypeId() == TYPEID_PLAYER)
                     me->GetInstanceScript()->SetData(DATA_CRITERIA_YOGG_SARON, 1);            
@@ -1453,7 +1449,7 @@
                 DoCast(me, me->GetEntry() == NPC_SUIT_OF_ARMOR ? SPELL_NONDESCRIPT_1 : SPELL_NONDESCRIPT_2);
             }
             
-            void KilledUnit(Unit* who) OVERRIDE
+            void KilledUnit(Unit* who) override
             {
                 if (who->GetTypeId() == TYPEID_PLAYER)
                     me->GetInstanceScript()->SetData(DATA_CRITERIA_YOGG_SARON, 1);            
@@ -1524,7 +1520,7 @@
                 _events.ScheduleEvent(EVENT_DRAIN_LIFE, urand(3000, 13000));
             }
             
-            void KilledUnit(Unit* who) OVERRIDE
+            void KilledUnit(Unit* who) override
             {
                 if (who->GetTypeId() == TYPEID_PLAYER)
                     me->GetInstanceScript()->SetData(DATA_CRITERIA_YOGG_SARON, 1);            
@@ -1984,7 +1980,7 @@
                 DoCast(me, SPELL_LUNATIC_GAZE_SKULL);
             }
             
-            void KilledUnit(Unit* who) OVERRIDE
+            void KilledUnit(Unit* who) override
             {
                 if (who->GetTypeId() == TYPEID_PLAYER)
                     me->GetInstanceScript()->SetData(DATA_CRITERIA_YOGG_SARON, 1);            
