/*
 * Copyright (C) 2008-2012 TrinityCore <http://www.trinitycore.org/>
 *
 * This program is free software; you can redistribute it and/or modify it
 * under the terms of the GNU General Public License as published by the
 * Free Software Foundation; either version 2 of the License, or (at your
 * option) any later version.
 *
 * This program is distributed in the hope that it will be useful, but WITHOUT
 * ANY WARRANTY; without even the implied warranty of MERCHANTABILITY or
 * FITNESS FOR A PARTICULAR PURPOSE. See the GNU General Public License for
 * more details.
 *
 * You should have received a copy of the GNU General Public License along
 * with this program. If not, see <http://www.gnu.org/licenses/>.
 */

#include "ScriptMgr.h"
#include "ulduar.h"
#include <limits>

enum Texts
{
    SAY_SARA_PREFIGHT                           = 0,
    SAY_SARA_AGGRO                              = 1,
    SAY_SARA_PHASE1                             = 2,
    SAY_SARA_PHASE2                             = 3,
    SAY_SARA_SLAY                               = 4,
    SAY_SARA_PHASE2_1                           = 5,
    SAY_SARA_PHASE2_2                           = 6,
    SAY_SARA_PHASE2_3                           = 7,
    SAY_SARA_PHASE2_4                           = 8,

    SAY_FREYA_HELP                              = 0,
    SAY_MIMIRON_HELP                            = 0,
    SAY_THORIM_HELP                             = 0,
    SAY_HODIR_HELP                              = 0,

    SAY_PHASE3                                  = 0,
    SAY_VISION                                  = 1,
    SAY_PORTAL                                  = 2,
    SAY_SLAY                                    = 3,
    SAY_DEAFENING_ROAR                          = 4,
    WHISP_INSANITY                              = 5,
    SAY_DEATH                                   = 6,

    // Madness texts, at these orders
    // King Llane
    SAY_YOGGSARON_1_VISION_1                    = 7,
    SAY_YOGGSARON_2_VISION_1                    = 8,
    SAY_YOGGSARON_3_VISION_1                    = 9,
    SAY_GARONA_4_VISION_1                       = 0,
    SAY_GARONA_5_VISION_1                       = 1,
    SAY_GARONA_6_VISION_1                       = 2,
    SAY_KING_LLANE_7_VISION_1                   = 0,
    SAY_GARONA_8_VISION_1                       = 3,

    // Lichking
    SAY_CHAMP_1_VISION_2                        = 0,
    SAY_LICHKING_2_VISION_2                     = 0,
    SAY_CHAMP_3_VISION_2                        = 1,
    SAY_LICHKING_4_VISION_2                     = 1,
    SAY_YOGGSARON_5_VISION_2                    = 11,
    SAY_YOGGSARON_6_VISION_2                    = 12,

    // Dragon Soul
    SAY_NELTHARION_1_VISION_3                   = 0,
    SAY_YSERA_2_VISION_3                        = 0,
    SAY_NELTHARION_3_VISION_3                   = 1,
    SAY_MALYGOS_4_VISION_3                      = 0,
    SAY_YOGGSARON_5_VISION_3                    = 10
};

enum Achievements
{
    ACHIEV_TIMED_START_EVENT                      = 21001
};

enum Achievments
{
    // Sara
    ACHIEVMENT_KISS_AND_MAKE_UP_10              = 3009,
    ACHIEVMENT_KISS_AND_MAKE_UP_25              = 3011,
    ACHIEVMENT_DRIVE_ME_CRAZY_10                = 3008,
    ACHIEVMENT_DRIVE_ME_CRAZY_25                = 3010,
    ACHIEVMENT_HE_S_NOT_GETTING_ANY_OLDER_10    = 3012,
    ACHIEVMENT_HE_S_NOT_GETTING_ANY_OLDER_25    = 3013,

    // Heroic Mode
    ACHIEVMENT_THREE_LIGHTS_IN_THE_DARKNESS_10  = 3157,
    ACHIEVMENT_TWO_LIGHTS_IN_THE_DARKNESS_10    = 3141,
    ACHIEVMENT_ONE_LIGHTS_IN_THE_DARKNESS_10    = 3158,
    ACHIEVMENT_ALONE_IN_THE_DARKNESS_10         = 3159,
    ACHIEVMENT_THREE_LIGHTS_IN_THE_DARKNESS_25  = 3161,
    ACHIEVMENT_TWO_LIGHTS_IN_THE_DARKNESS_25    = 3162,
    ACHIEVMENT_ONE_LIGHTS_IN_THE_DARKNESS_25    = 3163,
    ACHIEVMENT_ALONE_IN_THE_DARKNESS_25         = 3164,

    // Realm First - 0 Keeper - 25
    ACHIEVMENT_REALM_FIRST_DEATHS_DEMISE        = 3117
};

enum Entries
{
    NPC_HELP_KEEPER_FREYA                       = 33241,
    NPC_HELP_KEEPER_MIMIRON                     = 33244,
    NPC_HELP_KEEPER_THORIM                      = 33242,
    NPC_HELP_KEEPER_HODIR                       = 33213,
    // All Phases
    NPC_KEEPER_FREYA                            = 33410,
    NPC_KEEPER_HODIR                            = 33411,
    NPC_KEEPER_MIMIRON                          = 33412,
    NPC_KEEPER_THORIM                           = 33413,
    NPC_BUNNY_SANITY_WELL                       = 33991,
    // Phase 1
    // NPC_SARA                                    = 33134,
    NPC_OMINOUS_CLOUD                           = 33292,
    NPC_GUARDIAN_OF_YOGG_SARON                  = 33136,
    // Phase 2
    NPC_YOGG_SARON                              = 33288,
    NPC_BRAIN_OF_YOGG_SARON                     = 33890,
    NPC_BUNNY_DEATH_RAY                         = 33881,
    NPC_BUNNY_DEATH_ORB                         = 33882,
    //  Tentakles
    NPC_CRUSHER_TENTACLE                        = 33966,
    NPC_CORRUPTOR_TENTACLE                      = 33985,
    NPC_CONSTRICTOR_TENTACLE                    = 33983,
    //  Brain
    //  All Vision
    NPC_BRAIN_PORTAL                            = 34072,
    NPC_INFULENCE_TENTACLE                      = 33943,
    NPC_LAUGHING_SKULL                          = 33990,
    //  Vision Dragon Soul
    NPC_RUBY_CONSORT                            = 33716, // 2 on Roomexit (l & r)
    NPC_OBSIDIAN_CONSORT                        = 33720, // 2 on End of the Room (l & r)
    NPC_EMERALD_CONSORT                         = 33719, // 2 on North West of the room
    NPC_AZURE_CONSORT                           = 33717, // 2 on North East of the room
    NPC_NELTHARION_VISION                       = 33523,
    NPC_YSERA_VISION                            = 33495,
    NPC_MALYGOS_VISION                          = 33535,
    //  Vision Llane
    NPC_SUIT_OF_ARMOR                           = 33433, // around the Room
    NPC_BUNNY_GARONA_VISION                     = 33436,
    NPC_KING_LLANE                              = 33437,
    //  Vision Lich King
    NPC_DEATHSWORN_ZEALOT                       = 33567, // 3 Groups of 3 ... left middle right
    NPC_LICHKING_VISION                         = 33441,
    NPC_IMMOLATED_CHAMPION_VISION               = 33442,
    NPC_TURNED_CHAMPION_VISION                  = 33962,
    // Phase 3
    NPC_IMMORTAL_GUARDIAN                       = 33988,

    OBJECT_THE_DRAGON_SOUL                      = 194462,
    OBJECT_FLEE_TO_SURFACE                      = 194625
};

enum MindlessSpell
{
    BRAIN_LINK      = 0,
    MALADY_OF_MIND  = 1,
    DEATH_RAY       = 2
};

enum EncounterConstants
{
    CONSTANT_MAX_LLIANE_TENTACLE_SPAWNS         = 8,
    CONSTANT_MAX_LICHKING_TENTACLE_SPAWNS       = 9,
    CONSTANT_MAX_DRAGONSOUL_TENTACLE_SPAWNS     = 8
};

enum Actions
{
    ACTION_ENTER_COMBAT                             = 0,
    ACTION_WIPE                                     = 1,
    ACTION_ACTIVATE_YOGG                            = 2,
    ACTION_START_SARA                               = 3,
    ACTION_DO_CHANGE_PHASE                          = 4,
    ACTION_MADNESS_STARTED                          = 5,
    ACTION_APPLY_SHATTERED_ILLUSIONS                = 6,
    ACTION_REMOVE_SHATTERED_ILLUSIONS               = 7,
    ACTION_REMOVE_SHATTERED_ILLUSIONS_PHASE_CHANGE  = 8,
    ACTION_ACTIVATE_CLOUDS                          = 9,
    ACTION_PORTAL_TO_MADNESS_STORMWIND              = 10,
    ACTION_PORTAL_TO_MADNESS_DRAGON                 = 11,
    ACTION_PORTAL_TO_MADNESS_LICHKING               = 12,
    ACTION_BRAIN_UNDER_30_PERCENT                   = 13,
    ACTION_YOGGSARON_START_PHASE2                   = 14,
    ACTION_YOGGSARON_START_PHASE3                   = 15,
    ACTION_YOGGSARON_KILLED                         = 16,
    ACTION_DEATH_RAY_MOVE                           = 17,
    ACTION_USED_MINDCONTROL                         = 18,
    ACTION_MODIFY_SANITY                            = 19
};

enum Events
{
    // Yogg-saron controller
    EVENT_ENRAGE                                    = 1,
    EVENT_DESCENT_TO_MADNESS_BEGIN                  = 2,
    EVENT_DESCENT_TO_MADNESS_END                    = 3,

    // Sara
    EVENT_SARAHS_HELP                               = 4,
    EVENT_PSYCHOSIS                                 = 5,
    EVENT_MINDSPELL                                 = 6,
    EVENT_RANDOM_YELL                               = 7,
    EVENT_SPEAKING                                  = 8,
    EVENT_EVTSPEAKING                               = 9,

    // Yogg-saron
    EVENT_SANITY_CHECK                              = 10,
    EVENT_TENTACLE                                  = 11,
    EVENT_TENTACLE_1                                = 12,
    EVENT_SUMMON_GUARDIAN_YOGG                      = 13,
    EVENT_DEAFENING_ROAR                            = 14,
    EVENT_SHADOW_BEACON                             = 15,
    EVENT_LUNATIC_GAZE                              = 16
};

enum Spells
{
    SPELL_IN_THE_MAWS_OF_THE_OLD_GOD            = 64184,
    // All Phases
    // Keeper Freya
    SPELL_RESILIENCE_OF_NATURE                  = 62670,
    SPELL_SANITY_WELL                           = 64170, // Send Script Effect ... Scripted in Keeper Script (Summon)
    SPELL_SANITY_WELL_OPTIC                     = 63288, // Optical Effect ... Green Light
    SPELL_SANITY_WELL_DEBUFF                    = 64169, // Damage Debuff if you stand in the well
    // Keeper Thorim
    SPELL_FURY_OF_THE_STORM                     = 62702,
    SPELL_TITANIC_STORM                         = 64171, // Triggers 64172
    SPELL_TITANIC_STORM_DUMMY                   = 64172, // Dummy Spell ... kills weakend guardians
    // Keeper Mimiron
    SPELL_SPEED_OF_INVENTION                    = 62671,
    SPELL_DESTABILIZATION_MATRIX                = 65210, // No AoE ... Target every Tentakle or Guardian Random
    // Keeper Hodir
    SPELL_FORTITUDE_OF_FROST                    = 62650,
    SPELL_HODIRS_PROTECTIVE_GAZE                = 64174,
    SPELL_FLASH_FREEZE                          = 64175,
    SPELL_FLASH_FREEZE_COOLDOWN                 = 64176,
    // Sanity
    SPELL_SANITY                                = 63050,
    SPELL_INSANE                                = 63120, // MindControl
    SPELL_INSANE_2                              = 64464, // Let all player looks like FacelessOnes
    //Phase 1:
    SPELL_SUMMON_GUARDIAN                       = 63031,
    SPELL_OMINOUS_CLOUD                         = 60977,
    SPELL_OMINOUS_CLOUD_TRIGGER                 = 60978,
    SPELL_OMINOUS_CLOUD_DAMAGE                  = 60984,
    SPELL_OMINOUS_CLOUD_EFFECT                  = 63084,
    //  Sara
    SPELL_SARAS_FERVOR                          = 63138, // On Player
    SPELL_SARAS_BLESSING                        = 63134, // On Player
    SPELL_SARAS_ANGER                           = 63147, // On "Enemy"
    //  Guardians of Yogg-Saron
    SPELL_DOMINATE_MIND                         = 63042, // Removed by blizz, Needs Sanity Scripting
    SPELL_DARK_VOLLEY                           = 63038, // Needs Sanity Scripting
    SPELL_SHADOW_NOVA                           = 62714, // On Death
    SPELL_SHADOW_NOVA_SARA                      = 65719, // this Shadow Nova hits only Sara
    //Phase 2:64146
    SPELL_SARA_TRANSFORMATION                   = 65157,
    //  Sara - She spams Psychosis without pause on random raid members unless she casts something else. The other three abilities each have a 30 second cooldown, and are used randomly when available.
    SPELL_PSYCHOSIS                             = 65301, // Needs Sanity Scripting
    SPELL_BRAIN_LINK                            = 63802, // Only Apply Aura
    SPELL_BRAIN_LINK_DAMAGE                     = 63803, // Needs Sanity Scripting
    SPELL_BRAIN_LINK_DUMMY                      = 63804, // Dummy Effekt
    SPELL_MALADY_OF_MIND                        = 63830, // Needs Sanity Scripting, Trigger 63881 on remove
    SPELL_DEATH_RAY_SUMMON                      = 63891, // Summond 1 33882 (controll deathray)
    SPELL_DEATH_RAY_DAMAGE_VISUAL               = 63886, // Damage visual Effekt of 33881 (triggered with periodic)
    SPELL_DEATH_RAY_PERIODIC                    = 63883, // Trigger 63884
    SPELL_DEATH_RAY_ORIGIN_VISUAL               = 63893, // Visual Effekt of 33882
    SPELL_DEATH_RAY_WARNING_VISUAL              = 63882,
    SPELL_SARA_SHADOWY_BARRIER                  = 64775,
    // Tentacle
    SPELL_ERUPT                                 = 64144,
    SPELL_TENTACLE_VOID_ZONE                    = 64017,
    //  Crusher Tentacle
    SPELL_DIMISH_POWER                          = 64145, // Aura around Caster
    SPELL_FOCUS_ANGER                           = 57688, // Trigger 57689
    SPELL_CRUSH                                 = 64146,
    //  Corruptor Tentacle
    SPELL_DRAINING_POISON                       = 64152,
    SPELL_BLACK_PLAGUE                          = 64153, // Trigger 64155
    SPELL_APATHY                                = 64156,
    SPELL_CURSE_OF_DOOM                         = 64157,
    //  Constrictor Tentacles
    SPELL_LUNGE                                 = 64123, // Need Vehicle
    SPELL_SQUEEZE_10                            = 64125, // Until killed
    SPELL_SQUEEZE_25                            = 64126,
    //  Influence Tentacle
    SPELL_GRIM_REPRISAL                         = 63305, // Dummy aura
    SPELL_GRIM_REPRISAL_DAMAGE                  = 64039, // Damage 1
    //  Yogg-Saron
    SPELL_EXTINGUISH_ALL_LIFE                   = 64166, // After 15 Minutes
    SPELL_SHADOWY_BARRIER                       = 63894,
    SPELL_SUMMON_CRUSHER_TENTACLE               = 64139,
    SPELL_SUMMON_CURRUPTOR_TENTACLE             = 64143,
    SPELL_SUMMON_CONSTRICTOR_TENTACLES          = 64133,
    //  Brain of Yogg-Sauron
    SPELL_INDUCE_MADNESS                        = 64059,
    SPELL_SHATTERED_ILLUSIONS                   = 64173,
    SPELL_BRAIN_HURT_VISUAL                     = 64361,
    //  Mind Portal
    SPELL_TELEPORT                              = 64027, // Not Used
    SPELL_ILLUSION_ROOM                         = 63988, // Must be removed if not in Room
    //  Lauthing Skull
    SPELL_LS_LUNATIC_GAZE                       = 64167,
    SPELL_LS_LUNATIC_GAZE_EFFECT                = 64168,
    //Phase 3:
    SPELL_YOGG_SARON_TRANSFORMATION             = 63895,
    //  Yogg-Saron
    SPELL_DEAFENING_ROAR                        = 64189, // Cast only on 25plr Mode and only with 0-3 Keepers active
    SPELL_SUMMON_IMMORTAL_GUARDIAN              = 64158,

    SPELL_SHADOW_BEACON                         = 64465, // Casted on Immortal Guardian - trigger 64466
    SPELL_EMPOWERING_SHADOWS_SCRP_1             = 64466, // Script Effekt ... as index 64467
    SPELL_EMPOWERING_SHADOWS_SCRP_2             = 64467, // I dont need this
    SPELL_EMPOWERING_SHADOWS_HEAL_10            = 64468, // 10plr Heal
    SPELL_EMPOWERING_SHADOWS_HEAL_25            = 64486, // 20plr Heal

    SPELL_LUNATIC_GAZE                          = 64163, // Triggers 4 Times 64164
    SPELL_LUNATIC_GAZE_EFFECT                   = 64164, // Needs Sanity Scripting

    //  Immortal Guardian - under 1% no damage
    SPELL_DRAIN_LIFE_10                         = 64159,
    SPELL_DRAIN_LIFE_25                         = 64160,

    SPELL_WEAKENED                              = 64162, // Dummy on low health for Titan Storm and Shadow Beacon
    SPELL_EMPOWERED                             = 65294  // stacks 9 times ... on 100% hp it have 9 stacks .. but with <10% it havent any
};

enum Phases
{
    PHASE_NONE  = 0,
    PHASE_SARA  = 1,
    PHASE_BRAIN = 2,
    PHASE_YOGG  = 3
};

enum TentacleType
{
    CRUSHER_TENTACLE        = 0,
    CORRUPTOR_TENTACLE      = 1,
    CONSTRICTOR_TENTACLE    = 2
};

enum BrainEventPhase
{
    PORTAL_PHASE_KING_LLIANE = 0,
    PORTAL_PHASE_DRAGON_SOUL = 1,
    PORTAL_PHASE_LICH_KING   = 2,
    PORTAL_PHASE_BRAIN_NONE  = 3
};

enum Grp
{
    ID_GROUP_NON_SHATTERED = 42
};

const Position InnerBrainLocation[3] =
{
    {1944.87f,  37.22f, 239.7f, (0.66f*M_PI)}, //King Lliane
    {2045.97f, -25.45f, 239.8f, 0.0f        }, //Dragon Soul
    {1953.41f, -73.73f, 240.0f, (1.33f*M_PI)}  //Lich King
};

const Position BrainPortalLocation[10] =
{
    {1970.48f,   -9.75f, 325.5f, 0},
    {1992.76f,  -10.21f, 325.5f, 0},
    {1995.53f,  -39.78f, 325.5f, 0},
    {1969.25f,  -42.00f, 325.5f, 0},
    {1960.62f,  -32.00f, 325.5f, 0},
    {1981.98f,  -5.69f,  325.5f, 0},
    {1982.78f,  -45.73f, 325.5f, 0},
    {2000.66f,  -29.68f, 325.5f, 0},
    {1999.88f,  -19.61f, 325.5f, 0},
    {1961.37f,  -19.54f, 325.5f, 0}
};

const Position KingLlaneTentacleLocation[CONSTANT_MAX_LLIANE_TENTACLE_SPAWNS] =
{
    {1949.82f,   50.77f, 239.70f, (0.8f*M_PI)},
    {1955.24f,   72.08f, 239.70f, (1.04f*M_PI)},
    {1944.51f,   90.88f, 239.70f, (1.3f*M_PI)},
    {1923.46f,   96.71f, 239.70f, (1.53f*M_PI)},
    {1904.14f,   85.99f, 239.70f, (1.78f*M_PI)},
    {1898.78f,   64.62f, 239.70f, (0.05f*M_PI)},
    {1909.74f,   45.15f, 239.70f, (0.31f*M_PI)},
    {1931.01f,   39.85f, 239.70f, (0.55f*M_PI)}
};

const Position DragonSoulTentacleLocation[CONSTANT_MAX_DRAGONSOUL_TENTACLE_SPAWNS] =
{
    // ENTRY_RUBY_CONSORT
    {2061.44f,  -11.83f, 239.80f, 0.0f},
    {2059.87f,  -37.77f, 239.80f, 0.0f},
    // ENTRY_AZURE_CONSORT
    {2105.42f,  -71.81f, 239.80f, (0.51f*M_PI)},
    {2131.29f,  -60.90f, 239.80f, (0.68f*M_PI)},
    // ENTRY_OBSIDIAN_CONSORT
    {2147.62f,  -42.06f, 239.80f, M_PI},
    {2147.62f,   -6.91f, 239.80f, M_PI},
    //ENTRY_EMERAL_CONSORT
    {2125.64f,   17.08f, 239.80f, (1.35f*M_PI)},
    {2109.06f,   22.69f, 239.80f, (1.42f*M_PI)}
};

const Position LichKingTentacleLocation[CONSTANT_MAX_LICHKING_TENTACLE_SPAWNS] =
{
    {1944.20f,  -136.72f, 240.00f, (1.35f*M_PI)},
    {1950.06f,  -139.36f, 240.00f, (1.35f*M_PI)},
    {1948.23f,  -129.44f, 240.00f, (1.35f*M_PI)},

    {1920.34f,  -136.38f, 240.00f, (1.35f*M_PI)},
    {1914.44f,  -132.35f, 240.00f, (1.35f*M_PI)},
    {1919.69f,  -129.47f, 240.00f, (1.35f*M_PI)},

    {1909.49f,  -111.84f, 240.00f, (1.35f*M_PI)},
    {1902.02f,  -107.69f, 240.00f, (1.35f*M_PI)},
    {1910.28f,  -102.96f, 240.00f, (1.35f*M_PI)}
};

const Position BrainLocation = {1980.01f, -25.36f, 260.00f, M_PI};
const Position SaraLocation = {1980.28f, -25.58f, 325.00f, M_PI};

const Position InnerBrainTeleportLocation[3] =
{
    {2001.40f, -59.66f, 245.07f, 0},
    {1941.61f, -25.88f, 244.98f, 0},
    {2001.18f,  9.409f, 245.24f, 0}
};

const Position KeeperSpawnLocation[4] =
{
    {1939.15f,  42.47f, 338.46f, 1.7f*M_PI}, // Mimiron
    {2037.09f,  25.43f, 338.46f, 1.3f*M_PI}, // Freya
    {2036.88f, -73.66f, 338.46f, 0.7f*M_PI}, // Thorim
    {1939.94f, -90.49f, 338.46f, 0.3f*M_PI}  // Hodir
};

const Position FreyaSanityWellLocation[5] =
{
    {1901.21f, -48.69f, 332.00f, 0.0f},
    {1901.90f,  -2.78f, 332.30f, 0.0f},
    {1993.58f,  45.56f, 332.00f, 0.0f},
    {1985.87f, -91.10f, 330.20f, 0.0f},
    {2040.12f, -39.16f, 329.00f, 0.0f}
};

const Position KingLlaneSkullLocation[3] =
{
    {1929.41f,  45.27f, 239.70f, 0.0f},
    {1902.31f,  72.53f, 239.70f, 0.0f},
    {1925.10f,  91.52f, 239.70f, 0.0f}
};

const Position LichkingSkullLocation[3] =
{
    {1955.12f, -111.96f,  240.00f, 0.0f},
    {1919.55f, -131.94f,  240.00f, 0.0f},
    {1921.03f,  -93.46f,  240.00f, 0.0f}
};

const Position DragonSoulSkullLocation[4] =
{
    {2115.89f,   4.63f,  239.80f, 0.0f},
    {2080.65f,  37.47f,  244.3f,  0.0f},
    {2170.20f, -33.31f,  244.3f,  0.0f},
    {2090.49f, -57.40f,  239.8f,  0.0f}
};

const Position EventNpcLocation[9] =
{
    { 1928.23f,  66.81f,  242.40f, 5.207f }, // King Llane
    { 1929.78f,  63.60f,  242.40f, 2.124f }, // Garona - kneeling
    { 2103.87f, -13.13f,  242.65f, 4.692f }, // Ysera
    { 2118.68f, -25.56f,  242.65f, M_PI},    // Neltharion
    { 2095.87f, -34.47f,  242.65f, 0.836f }, // Malygos
    { 2104.61f, -25.36f,  242.65f, 0.0f },   // The Dragon Soul
    { 1903.41f, -160.21f, 239.99f, 1.114f }, // Immolated Champion
    { 1909.31f, -155.88f, 239.99f, 4.222f }, // Turned Champion
    { 1907.02f, -153.92f, 239.99f, 4.187f }  // The Lich King
};

struct EventNPC
{
    uint32 entry;
    uint64 guid;
};

struct EventSpeech
{
    uint32 npc_entry;
    int32 speech_entry;
    uint32 next_speech;
};

const uint32 EventNpcEntrys[9] =
{
    NPC_KING_LLANE,
    NPC_BUNNY_GARONA_VISION,
    NPC_YSERA_VISION,
    NPC_NELTHARION_VISION,
    NPC_MALYGOS_VISION,
    OBJECT_THE_DRAGON_SOUL,
    NPC_IMMOLATED_CHAMPION_VISION,
    NPC_TURNED_CHAMPION_VISION,
    NPC_LICHKING_VISION
};

const EventSpeech EventNpcSpeaching[19] =
{
    {NPC_YOGG_SARON, SAY_YOGGSARON_1_VISION_1, 3000},
    {NPC_YOGG_SARON, SAY_YOGGSARON_2_VISION_1, 3000},
    {NPC_YOGG_SARON, SAY_YOGGSARON_3_VISION_1, 5000},
    {NPC_BUNNY_GARONA_VISION, SAY_GARONA_4_VISION_1, 2000},
    {NPC_BUNNY_GARONA_VISION, SAY_GARONA_5_VISION_1, 8000},
    {NPC_BUNNY_GARONA_VISION, SAY_GARONA_6_VISION_1, 10000},
    {NPC_KING_LLANE, SAY_KING_LLANE_7_VISION_1, 10000},
    {NPC_BUNNY_GARONA_VISION, SAY_GARONA_8_VISION_1, 7000},

    {NPC_IMMOLATED_CHAMPION_VISION, SAY_CHAMP_1_VISION_2, 5000},/*8*/
    {NPC_LICHKING_VISION, SAY_LICHKING_2_VISION_2, 7000},
    {NPC_IMMOLATED_CHAMPION_VISION, SAY_CHAMP_3_VISION_2, 5000},
    {NPC_LICHKING_VISION, SAY_LICHKING_4_VISION_2, 7000},
    {NPC_YOGG_SARON, SAY_YOGGSARON_5_VISION_2, 5000},
    {NPC_YOGG_SARON, SAY_YOGGSARON_6_VISION_2, 5000},

    {NPC_NELTHARION_VISION, SAY_NELTHARION_1_VISION_3, 9000},/*14*/
    {NPC_YSERA_VISION, SAY_YSERA_2_VISION_3, 4000},
    {NPC_NELTHARION_VISION, SAY_NELTHARION_3_VISION_3, 3000},
    {NPC_MALYGOS_VISION, SAY_MALYGOS_4_VISION_3, 8000},
    {NPC_YOGG_SARON, SAY_YOGGSARON_5_VISION_3, 6000}
};

enum Disabler
{ 
    SPELL_DEATH_GRIP = 49560 
};

Player* SelectPlayerTargetInRange(Creature* me, float range)
{
    Player* target = NULL;
    Trinity::AnyPlayerInObjectRangeCheck u_check(me, range, true);
    Trinity::PlayerSearcher<Trinity::AnyPlayerInObjectRangeCheck> searcher(me, target, u_check);
    me->VisitNearbyObject(range, searcher);
    return target;
}

uint32 Entry_2_ID(uint32 entry)
{
    switch (entry)
    {
        case NPC_HELP_KEEPER_FREYA:     return BOSS_FREYA;
        case NPC_HELP_KEEPER_HODIR:     return BOSS_HODIR;
        case NPC_HELP_KEEPER_MIMIRON:   return BOSS_MIMIRON;
        case NPC_HELP_KEEPER_THORIM:    return BOSS_THORIM;
        default: break;
    }
    return 0;
}

bool IsPlayerInBrainRoom(const Player* pPlayer)
{
    return pPlayer->GetPositionZ() < 300.0f;
}

class IsNotLookingDirectlyInGaze : public std::unary_function<WorldObject*, bool>
{
    public:
        IsNotLookingDirectlyInGaze(WorldObject* caster) : __caster(caster) {}

        bool operator() (WorldObject* unit)
        {
            Position pos;
            __caster->GetPosition(&pos);
            return !unit->HasInArc(static_cast<float>(M_PI), &pos);
        }

    private:
        WorldObject* __caster;
};

class NotIsWeakenedImmortalCheck : public std::unary_function<WorldObject*, bool>
{
    public:
        NotIsWeakenedImmortalCheck() {}

        bool operator() (WorldObject* unit)
        {
            return !(unit->ToUnit()->HasAura(SPELL_WEAKENED));
        }
};

class BrainLinkTargetSelector : public std::unary_function<WorldObject*, bool> 
{
    public:
        bool operator() (WorldObject* unit)
        {
            return unit->GetPositionZ() < 300.0f;
        }
};

class DistancePredicate : std::binary_function<Player*, Player*, bool>
{
    public:
        DistancePredicate(Unit* base, bool descending, bool dim3) : __base(base), __descending(descending), __dim3(dim3) {}   // descending = absteigend
        bool operator()(Player* first, Player* second)
        {
            float distFirst = 0.0f, distSecond = 0.0f;
            if (__dim3)
            {
                distFirst = __base->GetDistance(first);
                distSecond = __base->GetDistance(second);
            }
            else
            {
                distFirst = __base->GetDistance2d(first);
                distSecond = __base->GetDistance2d(second);
            }

            return ( __descending ? distFirst >= distSecond : distFirst <= distSecond );
        }

    private:
        Unit* __base;
        bool __descending;
        bool __dim3;
};

class GetNearestPlayers : std::binary_function<std::list<Player*>&, Creature*, void>
{
    public:
        GetNearestPlayers(float distance, uint32 cap) : __distance(distance), __cap(cap) {}

        void operator()(std::list<Player*>& listp, Creature* base)
        {
            if (!base)
                return;

            if (Map* map = base->GetMap())
            {
                const Map::PlayerList& players = map->GetPlayers();
                uint32 counter = 0;
                __cap = __cap == 0 ? players.getSize(): __cap;  // __cap = 0 indicates no cap
                for (MapRefManager::const_iterator it = players.begin(); it != players.end() && counter < __cap; ++it, counter++)
                {
                    if (__distance != 0.0f) // Check range enabled if __distance is no 0.0f
                    {
                        if (base->GetDistance2d(it->getSource()) <= __distance)
                        {
                            listp.push_back(it->getSource());
                        }
                    }
                    else
                        listp.push_back(it->getSource());

                }
                listp.sort(DistancePredicate(base, false, false));
            }
        }

    private:
        uint32 __cap;
        float __distance;
};

struct InsaneCandidatePredicate : std::unary_function<Player*, bool>
{
    bool operator()(Player* p)
    {
        if ( p->isAlive() && !p->isGameMaster() && !p->HasAura(SPELL_SANITY) && !p->HasAura(SPELL_INSANE) )
            return true;
        return false;
    }
};

template<typename Predicate>
class GetPlayersByCondition : std::unary_function<Creature*, void>
{
    public:
        GetPlayersByCondition(std::list<Player*>& plist) : __plist(plist) {}

        void operator()(Creature* base)
        {
            if (base)
                if (Map* map = base->GetMap())
                {
                    const Map::PlayerList& players = map->GetPlayers();
                    for (MapRefManager::const_iterator it = players.begin(); it != players.end(); ++it)
                    {
                        if ( __pred(it->getSource()) )
                            __plist.push_back(it->getSource());
                    }
                }
        }

    private:
        Predicate __pred;
        std::list<Player*>& __plist;
};

class AllSaronitCreaturesInRange : std::unary_function<Unit*, bool>
{
    public:
        AllSaronitCreaturesInRange(const WorldObject* pObject, float fMaxRange) : m_pObject(pObject), m_fRange(fMaxRange) {}
        bool operator()(Unit* pUnit)
        {
            if (IsSaronitEntry(pUnit->GetEntry()) && m_pObject->IsWithinDist(pUnit, m_fRange, false) && pUnit->isAlive())
                return true;

            return false;
        }

    private:
        const WorldObject* m_pObject;
        float m_fRange;

        bool IsSaronitEntry(uint32 entry)
        {
            switch (entry)
            {
                case NPC_GUARDIAN_OF_YOGG_SARON:
                case NPC_CONSTRICTOR_TENTACLE:
                case NPC_CORRUPTOR_TENTACLE:
                case NPC_CRUSHER_TENTACLE:
                case NPC_IMMORTAL_GUARDIAN:
                    return true;
                default:
                    break;
            }
            return false;
        }
};

class npc_yogg_saron_encounter_controller : public CreatureScript   // Should be NPC 29224 (Presence of Yogg-Saron) or 33552.
{
    public:
        npc_yogg_saron_encounter_controller() : CreatureScript("npc_yogg_saron_encounter_controller") {}

        struct npc_yogg_saron_encounter_controllerAI : public BossAI
        {
            npc_yogg_saron_encounter_controllerAI(Creature* c) : BossAI(c, BOSS_YOGGSARON), _guidEventTentacles(me), _guidEventSkulls(me)
            {
                me->SetCanFly(true);
                me->SetVisible(false);
                _guidYogg = 0;
                _guidYoggBrain = 0;
            }

            void DoAction(int32 const action)
            {
                switch (action)
                {
                    case ACTION_YOGGSARON_KILLED:
                        if (Creature* yogg = ObjectAccessor::GetCreature(*me, _guidYogg))
                            yogg->SetFlag(UNIT_DYNAMIC_FLAGS, UNIT_DYNFLAG_LOOTABLE);

                        if (Creature* sara = ObjectAccessor::GetCreature(*me, instance->GetData64(BOSS_SARA)))
                            me->Kill(sara);

                        if (events.GetNextEventTime(EVENT_ENRAGE) >= 8*MINUTE*IN_MILLISECONDS)
                            instance->DoCompleteAchievement(RAID_MODE(ACHIEVMENT_HE_S_NOT_GETTING_ANY_OLDER_10, ACHIEVMENT_HE_S_NOT_GETTING_ANY_OLDER_25));
                        if (!_usedMindcontrol)
                            instance->DoCompleteAchievement(RAID_MODE(ACHIEVMENT_DRIVE_ME_CRAZY_10, ACHIEVMENT_DRIVE_ME_CRAZY_25));
                        if (GetDifficulty() == RAID_DIFFICULTY_25MAN_NORMAL && !CountKeepersActive())
                            instance->DoCompleteAchievement(ACHIEVMENT_REALM_FIRST_DEATHS_DEMISE);
                        switch (CountKeepersActive())
                        {
                            case 0:
                                instance->DoCompleteAchievement(RAID_MODE(ACHIEVMENT_ALONE_IN_THE_DARKNESS_10, ACHIEVMENT_ALONE_IN_THE_DARKNESS_25));
                            case 1:
                                instance->DoCompleteAchievement(RAID_MODE(ACHIEVMENT_ONE_LIGHTS_IN_THE_DARKNESS_10, ACHIEVMENT_ONE_LIGHTS_IN_THE_DARKNESS_25));
                            case 2:
                                instance->DoCompleteAchievement(RAID_MODE(ACHIEVMENT_TWO_LIGHTS_IN_THE_DARKNESS_10, ACHIEVMENT_TWO_LIGHTS_IN_THE_DARKNESS_25));
                            case 3:
                                instance->DoCompleteAchievement(RAID_MODE(ACHIEVMENT_THREE_LIGHTS_IN_THE_DARKNESS_10, ACHIEVMENT_THREE_LIGHTS_IN_THE_DARKNESS_25));
                                break;
                            default: 
                                break;
                        }
                        me->Kill(me);   // Should call JustDied();
                        break;
                    case ACTION_BRAIN_UNDER_30_PERCENT:
                        UpdatePhase(PHASE_YOGG);
                        break;
                    case ACTION_USED_MINDCONTROL:
                        _usedMindcontrol = true;
                        break;
                    case ACTION_WIPE:
                        instance->SetBossState(BOSS_YOGGSARON, FAIL);
                        if (Creature* yogg = ObjectAccessor::GetCreature(*me, _guidYogg))
                            yogg->DespawnOrUnsummon();
                        if (Creature* yoggbrain = ObjectAccessor::GetCreature(*me, _guidYoggBrain))
                            yoggbrain->DespawnOrUnsummon();
                        Reset();
                        break;
                    case ACTION_ACTIVATE_YOGG:
                        if (Creature* yogg = ObjectAccessor::GetCreature(*me, _guidYogg))
                        {
                            yogg->AI()->SetData(ACTION_DO_CHANGE_PHASE, PHASE_BRAIN);
                            yogg->CastSpell(yogg, SPELL_SHADOWY_BARRIER, false);
                            yogg->SetStandState(UNIT_STAND_STATE_STAND);
                            yogg->RemoveFlag(UNIT_FIELD_FLAGS, UNIT_FLAG_NON_ATTACKABLE | UNIT_FLAG_NOT_SELECTABLE);
                            yogg->CastSpell(yogg, SPELL_SUMMON_CURRUPTOR_TENTACLE, true);
                            yogg->AI()->Talk(SAY_PHASE3);
                        }

                        OnRemove_ShatteredIllusions(false);
                        break;
                    default:
                        break;
                }
            }

            void EnterCombat(Unit* /*who*/)
            {
                _EnterCombat();
                events.ScheduleEvent(EVENT_ENRAGE, 15*MINUTE*IN_MILLISECONDS);
            }

            uint32 GetData(uint32 data)
            {
                switch (data)
                {
                    case DATA_PORTAL_PHASE:
                        return _currentBrainEventPhase;
                    case DATA_IS_ENCOUNTER_IN_PROGRESS:
                        return static_cast<uint32>(IsEncounterInProgress());
                    case DATA_BRAIN_EVT_CNT:
                        return _brainEventsCount;
                    case DATA_KEEPER_CNT:
                        return CountKeepersActive();
                    default:
                        break;
                }
                return 0;
            }

            uint64 GetGUID(int32 which)
            {
                return GetEventNPCGuid(static_cast<uint32>(which)); // cast is safe since controlled by myself, it's just an int32 due to signature match
            }

            void JustDied(Unit* /*killer*/)
            {
                _JustDied();
                SetSanityAura(true);
            } 

            void JustSummoned(Creature* summon)
            {
                switch (summon->GetEntry())
                {
                    case NPC_YOGG_SARON:
                        _guidYogg = summon->GetGUID();
                        summon->SetReactState(REACT_PASSIVE);
                        summon->SetStandState(UNIT_STAND_STATE_SUBMERGED);
                        summon->SetFlag(UNIT_FIELD_FLAGS, UNIT_FLAG_NON_ATTACKABLE | UNIT_FLAG_NOT_SELECTABLE);
                        summon->SetFloatValue(UNIT_FIELD_COMBATREACH, 20.0f);
                        summon->SetFloatValue(UNIT_FIELD_BOUNDINGRADIUS, 20.0f);
                        return; 
                    case NPC_BRAIN_OF_YOGG_SARON:
                        _guidYoggBrain = summon->GetGUID();
                        summon->setActive(true);
                        summon->SetFloatValue(UNIT_FIELD_COMBATREACH, 25.0f);
                        summon->SetFloatValue(UNIT_FIELD_BOUNDINGRADIUS, 25.0f);
                        summon->SetFlag(UNIT_FIELD_FLAGS, UNIT_FLAG_NON_ATTACKABLE);
                        break;
                    case NPC_KEEPER_FREYA:
                    case NPC_KEEPER_HODIR:
                    case NPC_KEEPER_MIMIRON:
                    case NPC_KEEPER_THORIM:
                        summon->setActive(true);
                        break;
                    case NPC_GUARDIAN_OF_YOGG_SARON:
                        summon->setFaction(FACTION_HOSTILE);
                        summon->AI()->AttackStart(SelectPlayerTargetInRange(me, 100.0f));
                        break;
                    case NPC_RUBY_CONSORT:
                    case NPC_OBSIDIAN_CONSORT:
                    case NPC_AZURE_CONSORT:
                    case NPC_EMERALD_CONSORT:
                    case NPC_DEATHSWORN_ZEALOT:
                    case NPC_SUIT_OF_ARMOR:
                        summon->SetReactState(REACT_DEFENSIVE);
                        summon->setFaction(15);
                        break;
                    case NPC_LAUGHING_SKULL:
                        summon->setFaction(FACTION_HOSTILE);
                        summon->SetFlag(UNIT_FIELD_FLAGS, UNIT_FLAG_NON_ATTACKABLE | UNIT_FLAG_NOT_SELECTABLE);
                        break;
                    default:
                        break;
                }
                if (!(summon->GetEntry() == NPC_YOGG_SARON)) // Do Not Save Yoggy in summons because he shouldn't despawn on encounter finish
                    summons.Summon(summon);
            }

            void MoveInLineOfSight(Unit* target)
            {
                if (_phase == PHASE_NONE)
                {
                    if (target && me->GetDistance2d(target) <= 40.0f && target->ToPlayer() && !target->ToPlayer()->isGameMaster() && me->IsWithinLOSInMap(target))
                    {
                        if (instance->GetBossState(BOSS_VEZAX) == DONE)
                        {
                            UpdatePhase(PHASE_SARA);

                            if (Creature* sara = ObjectAccessor::GetCreature(*me, instance->GetData64(BOSS_SARA)))
                                sara->AI()->DoAction(ACTION_START_SARA);

                            if (Creature* yogg = ObjectAccessor::GetCreature(*me, _guidYogg))
                            {
                                yogg->AI()->DoAction(ACTION_ENTER_COMBAT);  // Workaround, since we cannot attack players.
                                EnterCombat(target);
                            }
                        }
                    }
                }
            }

            void Reset()
            {
                _Reset();
                _phase = PHASE_NONE;
                SpawnClouds(true, 6);

                if (Creature* yogg = ObjectAccessor::GetCreature(*me, _guidYogg))
                    yogg->DespawnOrUnsummon();
                if (Creature* yogg = DoSummon(NPC_YOGG_SARON, SaraLocation, 0, TEMPSUMMON_MANUAL_DESPAWN))
                    yogg->SetLootMode(LOOT_MODE_DEFAULT);
                if (Creature* yoggbrain = ObjectAccessor::GetCreature(*me, _guidYoggBrain))
                    yoggbrain->DespawnOrUnsummon();
                DoSummon(NPC_BRAIN_OF_YOGG_SARON, BrainLocation, 0, TEMPSUMMON_MANUAL_DESPAWN);

                _usedMindcontrol = false;
                _lastBrainAction = Actions(0);
                _listEventNPCs.clear();
                _guidEventSkulls.DespawnAll();
                _guidEventTentacles.DespawnAll();
                _currentBrainEventPhase = PORTAL_PHASE_BRAIN_NONE;
                me->SetFloatValue(UNIT_FIELD_COMBATREACH, 30.0f);
            }

            void SetData(uint32 type, uint32 val)
            {
                switch (type)
                {
                    case ACTION_DO_CHANGE_PHASE:
                        UpdatePhase(static_cast<Phases>(val));
                        break;
                    default:
                        break;
                }
            }

            void SummonedCreatureDies(Creature* creature, Unit* /* killer */)
            {
                SummonedCreatureDespawn(creature);
            }

            void SummonedCreatureDespawn(Creature* creature)
            {
                if (!creature)
                    return;

                switch (creature->GetEntry())
                {
                    case NPC_RUBY_CONSORT:        // From phase PORTAL_PHASE_DRAGON_SOUL
                    case NPC_AZURE_CONSORT:
                    case NPC_OBSIDIAN_CONSORT:
                    case NPC_EMERALD_CONSORT:
                    case NPC_DEATHSWORN_ZEALOT:   // From phase PORTAL_PHASE_LICH_KING
                    case NPC_SUIT_OF_ARMOR:       // From phase PORTAL_PHASE_KING_LLIANE
                    case NPC_INFULENCE_TENTACLE:
                        _guidEventTentacles.Despawn(creature);
                        if (_guidEventTentacles.empty()) // All are dead or despawned
                        {
                            if (!me->HasAura(SPELL_SHATTERED_ILLUSIONS)) // Just for the case, it should _not_ be there !
                            {
                                if (_currentBrainEventPhase != PORTAL_PHASE_BRAIN_NONE)
                                {
                                    switch (_currentBrainEventPhase)
                                    {
                                        case PORTAL_PHASE_DRAGON_SOUL:
                                            instance->HandleGameObject(instance->GetData64(DATA_BRAIN_DOOR_1), true);
                                            break;
                                        case PORTAL_PHASE_LICH_KING:
                                            instance->HandleGameObject(instance->GetData64(DATA_BRAIN_DOOR_2), true);
                                            break;
                                        case PORTAL_PHASE_KING_LLIANE:
                                            instance->HandleGameObject(instance->GetData64(DATA_BRAIN_DOOR_3), true);
                                            break;
                                        default:
                                            break;
                                    }
                                    _currentBrainEventPhase = PORTAL_PHASE_BRAIN_NONE;

                                    OnApply_ShatteredIllusions();
                                    _guidEventSkulls.DespawnAll();
                                }
                            }
                        }
                        break;
                    case NPC_LAUGHING_SKULL:      // From all phases
                        _guidEventSkulls.Despawn(creature);
                        break;
                    default:
                        break;
                }
            }

            void UpdateAI(uint32 const diff)
            {
                if (!UpdateVictim() && _phase == PHASE_NONE)
                    return;

                events.Update(diff);

                while (uint32 eventId = events.ExecuteEvent())
                {
                    switch (eventId)
                    {
                        case EVENT_ENRAGE:
                            if (Creature* yogg = ObjectAccessor::GetCreature(*me, _guidYogg))
                            {
                                yogg->InterruptNonMeleeSpells(false);
                                yogg->CastSpell(yogg, SPELL_EXTINGUISH_ALL_LIFE, false);
                                if (SelectPlayerTargetInRange(me, 500.0f))  // If anyone survived this, try again :)
                                    events.ScheduleEvent(EVENT_ENRAGE, 1*IN_MILLISECONDS);
                            }
                            return;
                        case EVENT_DESCENT_TO_MADNESS_BEGIN:
                            if (Creature* yogg = ObjectAccessor::GetCreature(*me, _guidYogg))
                            {
                                yogg->AI()->Talk(SAY_PORTAL);
                                DoMadness();
                            }

                            events.ScheduleEvent(EVENT_DESCENT_TO_MADNESS_BEGIN, 1.5*MINUTE*IN_MILLISECONDS, 0, PHASE_BRAIN);
                            events.ScheduleEvent(EVENT_DESCENT_TO_MADNESS_END, 1*MINUTE*IN_MILLISECONDS, 0, PHASE_BRAIN); // End of cast SPELL_INDUCE_MADNESS
                            return;
                        case EVENT_DESCENT_TO_MADNESS_END:
                            OnRemove_ShatteredIllusions(false);
                            return;
                        default:
                            return;
                    }
                }

                if (!CheckBoundary(me->getVictim()))
                    EnterEvadeMode();
            }

            /************************************************************************/
            /*                         Custom stuff                                 */
            /************************************************************************/
            void SpawnClouds(bool spawn, uint8 amount = 1)
            {
                if (spawn)
                {
                    // spawn clouds randomly around Sara (6 at reset)
                    for (uint8 i = 0; i < amount; i++)
                        if (Creature* summon = me->SummonCreature(NPC_OMINOUS_CLOUD, me->GetPositionX() + frand(0.f, 80.f) - 40.f , me->GetPositionY() + frand(0.f,80.f) - 40.f, me->GetPositionZ()))
                            summon->AI()->DoAction(ACTION_ACTIVATE_CLOUDS);
                }
                else
                {
                    std::list<Creature*> CloudList;
                    me->GetCreatureListWithEntryInGrid(CloudList, NPC_OMINOUS_CLOUD, 100.0f);
                    if (!CloudList.empty())
                        for (std::list<Creature*>::iterator itr = CloudList.begin(); itr != CloudList.end(); itr++)
                            (*itr)->DespawnOrUnsummon();
                }
            }

            uint32 CountKeepersActive()
            {
                uint32 count = 0;
                uint32 supportFlag = instance->GetData(DATA_KEEPER_SUPPORT_YOGG);

                if (supportFlag & MIMIRON_SUPPORT)
                    count++;
                if (supportFlag & FREYA_SUPPORT)
                    count++;
                if (supportFlag & THORIM_SUPPORT)
                    count++;
                if (supportFlag & HODIR_SUPPORT)
                    count++;
                return count;
            }

            void DoMadness()
            {
                instance->HandleGameObject(instance->GetData64(DATA_BRAIN_DOOR_1), false);
                instance->HandleGameObject(instance->GetData64(DATA_BRAIN_DOOR_2), false);
                instance->HandleGameObject(instance->GetData64(DATA_BRAIN_DOOR_3), false);

                Actions tempAction;
                switch (_lastBrainAction)
                {
                    case ACTION_PORTAL_TO_MADNESS_STORMWIND:
                        tempAction = ACTION_PORTAL_TO_MADNESS_DRAGON;
                        break;
                    case ACTION_PORTAL_TO_MADNESS_DRAGON:
                        tempAction = ACTION_PORTAL_TO_MADNESS_LICHKING;
                        break;
                    case ACTION_PORTAL_TO_MADNESS_LICHKING:
                        tempAction = ACTION_PORTAL_TO_MADNESS_STORMWIND;
                        break;
                    default:
                        RAND(ACTION_PORTAL_TO_MADNESS_STORMWIND, ACTION_PORTAL_TO_MADNESS_DRAGON, ACTION_PORTAL_TO_MADNESS_LICHKING);
                        break;
                }
                _lastBrainAction = tempAction;

                // Spawn Portal
                for(uint8 i = 0; i < RAID_MODE(4, 10); i++)
                    if (Creature* portal = DoSummon(NPC_BRAIN_PORTAL, BrainPortalLocation[i], 40*IN_MILLISECONDS, TEMPSUMMON_TIMED_DESPAWN))
                        portal->AI()->DoAction(tempAction);

                // Spawn Event Tentacle
                switch (tempAction)
                {
                    case ACTION_PORTAL_TO_MADNESS_STORMWIND:
                        _currentBrainEventPhase = PORTAL_PHASE_KING_LLIANE;
                        _guidEventTentacles.DespawnAll();
                        _guidEventSkulls.DespawnAll();
                        for (uint32 i = 0; i < CONSTANT_MAX_LLIANE_TENTACLE_SPAWNS; i++)
                        {
                            if (Creature* summon = DoSummon(NPC_SUIT_OF_ARMOR, KingLlaneTentacleLocation[i], 1*MINUTE*IN_MILLISECONDS, TEMPSUMMON_TIMED_DESPAWN))
                                _guidEventTentacles.Summon(summon);
                        }
                        for (uint8 i = 0; i < 3; i++)
                        {
                            if (Creature* summon = DoSummon(NPC_LAUGHING_SKULL, KingLlaneSkullLocation[i], 1*MINUTE*IN_MILLISECONDS, TEMPSUMMON_TIMED_DESPAWN))
                                _guidEventSkulls.Summon(summon);
                        }
                        break;
                    case ACTION_PORTAL_TO_MADNESS_DRAGON:
                        _currentBrainEventPhase = PORTAL_PHASE_DRAGON_SOUL;
                        _guidEventTentacles.DespawnAll();
                        _guidEventSkulls.DespawnAll();
                        uint32 entry;
                        for (uint32 i = 0; i < CONSTANT_MAX_DRAGONSOUL_TENTACLE_SPAWNS; i++)
                        {
                            switch (i)
                            {
                                case 0:
                                case 1: entry = NPC_RUBY_CONSORT; break;
                                case 2:
                                case 3: entry = NPC_AZURE_CONSORT; break;
                                case 4:
                                case 5: entry = NPC_OBSIDIAN_CONSORT; break;
                                case 6:
                                case 7: entry = NPC_EMERALD_CONSORT; break;
                                default: break;
                            }
                            if (Creature* summon = DoSummon(entry, DragonSoulTentacleLocation[i], 1*MINUTE*IN_MILLISECONDS, TEMPSUMMON_TIMED_DESPAWN))
                                _guidEventTentacles.Summon(summon);
                        }
                        for (uint8 i = 0; i < 4; i++)
                        {
                            if (Creature* summon = DoSummon(NPC_LAUGHING_SKULL, DragonSoulSkullLocation[i], 1*MINUTE*IN_MILLISECONDS, TEMPSUMMON_TIMED_DESPAWN))
                                _guidEventSkulls.Summon(summon);
                        }
                        break;
                    case ACTION_PORTAL_TO_MADNESS_LICHKING:
                        _currentBrainEventPhase = PORTAL_PHASE_LICH_KING;
                        _guidEventTentacles.DespawnAll();
                        _guidEventSkulls.DespawnAll();
                        for (uint32 i = 0; i < CONSTANT_MAX_LICHKING_TENTACLE_SPAWNS; i++)
                        {
                            if (Creature* summon = DoSummon(NPC_DEATHSWORN_ZEALOT, LichKingTentacleLocation[i], 1*MINUTE*IN_MILLISECONDS, TEMPSUMMON_TIMED_DESPAWN))
                                _guidEventTentacles.Summon(summon);
                        }
                        for (uint8 i = 0; i < 3; i++)
                        {
                            if (Creature* summon = DoSummon(NPC_LAUGHING_SKULL, LichkingSkullLocation[i], 1*MINUTE*IN_MILLISECONDS, TEMPSUMMON_TIMED_DESPAWN))
                                _guidEventSkulls.Summon(summon);
                        }
                        break;
                    default:
                        break;
                }

                if (Creature* yoggbrain = ObjectAccessor::GetCreature(*me, _guidYoggBrain))
                {
                    yoggbrain->SetFlag(UNIT_FIELD_FLAGS, UNIT_FLAG_NON_ATTACKABLE);
                    yoggbrain->CastSpell(yoggbrain, SPELL_INDUCE_MADNESS, false);   // Takes about one minute; Corresponding event is scheduled in UpdateAI
                }

                SummonMadnessEventNPCs();
                if (Creature* sara = ObjectAccessor::GetCreature(*me, instance->GetData64(BOSS_SARA)))
                    sara->AI()->DoAction(ACTION_MADNESS_STARTED);
                _brainEventsCount++;
            }

            void DoSpawnKeeperForSupport() // Despawn on Sara Reset
            {
                uint32 supportFlag = instance->GetData(DATA_KEEPER_SUPPORT_YOGG);

                if ((supportFlag & MIMIRON_SUPPORT) == MIMIRON_SUPPORT)
                    DoSummon(NPC_KEEPER_MIMIRON, KeeperSpawnLocation[0], 0, TEMPSUMMON_MANUAL_DESPAWN);
                if ((supportFlag & FREYA_SUPPORT) == FREYA_SUPPORT)
                    DoSummon(NPC_KEEPER_FREYA, KeeperSpawnLocation[1], 0, TEMPSUMMON_MANUAL_DESPAWN);
                if ((supportFlag & THORIM_SUPPORT) == THORIM_SUPPORT)
                    DoSummon(NPC_KEEPER_THORIM, KeeperSpawnLocation[2], 0, TEMPSUMMON_MANUAL_DESPAWN);
                if ((supportFlag & HODIR_SUPPORT) == HODIR_SUPPORT)
                    DoSummon(NPC_KEEPER_HODIR, KeeperSpawnLocation[3], 0, TEMPSUMMON_MANUAL_DESPAWN);
            }

            uint64 GetEventNPCGuid(uint32 entry)
            {
                for (std::list<EventNPC>::iterator itr = _listEventNPCs.begin(); itr != _listEventNPCs.end(); ++itr)
                {
                    if (itr->entry == entry)
                        return itr->guid;
                }
                return 0;
            }

            bool IsEncounterInProgress()
            {
                if (me->GetMap())
                {
                    if (me->GetMap()->IsDungeon())
                    {
                        Map::PlayerList const& players = me->GetMap()->GetPlayers();
                        if (!players.isEmpty())
                            for (Map::PlayerList::const_iterator itr = players.begin(); itr != players.end(); ++itr)
                                if (Player* plr = itr->getSource())
                                    if (plr->isAlive() && !plr->isGameMaster() && !plr->HasAura(SPELL_INSANE))
                                        return true;
                    }
                }

                return false;
            } 

            void ModifySanity(Player* target, int8 amount)  // TODO: Check if stack-amount-handling by Freyas Well works correctly
            {
                if (target)
                    if (target->isAlive())
                    {
                        int32 newamount;
                        if (Aura* aur = target->GetAura(SPELL_SANITY, me->GetGUID()))
                        {
                            newamount = aur->GetStackAmount();
                            if (newamount > 0)
                                newamount += amount;

                            if (newamount > 100)
                                newamount = 100;

                            if (newamount <= 0)
                                target->RemoveAurasDueToSpell(SPELL_SANITY);
                            else
                                aur->SetStackAmount(newamount);
                        }
                    }
            }

            void OnApply_ShatteredIllusions()
            {
                if (_phase == PHASE_BRAIN)
                {
                    // Apply aura to all npc in the area except the brain, since this is still casting. The aura can only be applied in Phase 2.
                    if (Creature* yogg = ObjectAccessor::GetCreature(*me, _guidYogg))
                        yogg->AI()->DoAction(ACTION_APPLY_SHATTERED_ILLUSIONS);

                    if (Creature* yoggbrain = ObjectAccessor::GetCreature(*me, _guidYoggBrain))
                        yoggbrain->AI()->DoAction(ACTION_APPLY_SHATTERED_ILLUSIONS);

                    if (Creature* sara = ObjectAccessor::GetCreature(*me, instance->GetData64(BOSS_SARA)))
                        sara->AI()->DoAction(ACTION_APPLY_SHATTERED_ILLUSIONS);

                    // search for tentacles manually, they have been summoned by spells
                    std::list<Creature*> TentacleList;
                    me->GetCreatureListWithEntryInGrid(TentacleList, NPC_CORRUPTOR_TENTACLE, 100.0f);
                    me->GetCreatureListWithEntryInGrid(TentacleList, NPC_CRUSHER_TENTACLE, 100.0f);
                    me->GetCreatureListWithEntryInGrid(TentacleList, NPC_CONSTRICTOR_TENTACLE, 100.0f);

                    if (!TentacleList.empty())
                        for (std::list<Creature*>::iterator itr = TentacleList.begin(); itr != TentacleList.end(); itr++)
                            me->AddAura(SPELL_SHATTERED_ILLUSIONS, (*itr));
                }
            }

            void OnRemove_ShatteredIllusions(bool causedByPhaseChange)
            {
                if (_phase == PHASE_BRAIN)
                {
                    if (Creature* yoggbrain = ObjectAccessor::GetCreature(*me, _guidYoggBrain))
                        yoggbrain->AI()->DoAction(causedByPhaseChange ? ACTION_REMOVE_SHATTERED_ILLUSIONS_PHASE_CHANGE : ACTION_REMOVE_SHATTERED_ILLUSIONS);

                    if (Creature* yogg = ObjectAccessor::GetCreature(*me, _guidYogg))
                        yogg->AI()->DoAction(causedByPhaseChange ? ACTION_REMOVE_SHATTERED_ILLUSIONS_PHASE_CHANGE : ACTION_REMOVE_SHATTERED_ILLUSIONS);
                    
                    if (Creature* sara = ObjectAccessor::GetCreature(*me, instance->GetData64(BOSS_SARA)))
                        sara->AI()->DoAction(causedByPhaseChange ? ACTION_REMOVE_SHATTERED_ILLUSIONS_PHASE_CHANGE : ACTION_REMOVE_SHATTERED_ILLUSIONS);

                    // search for tentacles manually, they have been summoned by spells
                    std::list<Creature*> TentacleList;
                    me->GetCreatureListWithEntryInGrid(TentacleList, NPC_CORRUPTOR_TENTACLE, 100.0f);
                    me->GetCreatureListWithEntryInGrid(TentacleList, NPC_CRUSHER_TENTACLE, 100.0f);
                    me->GetCreatureListWithEntryInGrid(TentacleList, NPC_CONSTRICTOR_TENTACLE, 100.0f);

                    if (!TentacleList.empty())
                        for (std::list<Creature*>::iterator itr = TentacleList.begin(); itr != TentacleList.end(); itr++)
                            (*itr)->RemoveAurasDueToSpell(SPELL_SHATTERED_ILLUSIONS);
                }
            }

            void SetSanityAura(bool remove = false)
            {
                if (me->GetMap())
                    if (me->GetMap()->IsDungeon())
                    {
                        Map::PlayerList const& players = me->GetMap()->GetPlayers();
                        if (!players.isEmpty())
                            for(Map::PlayerList::const_iterator itr = players.begin(); itr != players.end(); ++itr)
                                if (Player* player = itr->getSource())
                                {
                                    if (player->isAlive())
                                    {
                                        if (!remove)
                                        {
                                            me->AddAura(SPELL_SANITY, player);
                                            me->SetAuraStack(SPELL_SANITY, player, 100);
                                        }
                                        else
                                        {
                                            player->RemoveAurasDueToSpell(SPELL_SANITY);
                                        }
                                    }
                                }
                    }
            }

            void SummonMadnessEventNPCs()
            {
                _listEventNPCs.clear();
                uint32 npcIndex = 0, npcAmount = 0;

                switch (_currentBrainEventPhase)
                {
                    case PORTAL_PHASE_KING_LLIANE:
                        npcIndex = 0;
                        npcAmount = 2;
                        break;
                    case PORTAL_PHASE_DRAGON_SOUL:
                        npcIndex = 2;
                        npcAmount = 4;
                        break;
                    case PORTAL_PHASE_LICH_KING:
                        npcIndex = 6;
                        npcAmount = 3;
                        break;
                    default:
                        break;
                }

                for (uint8 i = 0; i < npcAmount; i++)
                {
                    if (EventNpcEntrys[npcIndex+i] == OBJECT_THE_DRAGON_SOUL)
                    {
                        if (GameObject* obj = me->SummonGameObject(EventNpcEntrys[npcIndex+i], EventNpcLocation[npcIndex+i].GetPositionX(), EventNpcLocation[npcIndex+i].GetPositionY(), EventNpcLocation[npcIndex+i].GetPositionZ(), 0, 0, 0, 0, 0, 40*IN_MILLISECONDS))
                        {
                            obj->setActive(true);
                            EventNPC info = { obj->GetEntry(), obj->GetGUID() };
                            _listEventNPCs.push_back(info);
                        }
                    }
                    else
                    {
                        if (Creature* temp = DoSummon(EventNpcEntrys[npcIndex+i], EventNpcLocation[npcIndex+i], 1*MINUTE*IN_MILLISECONDS, TEMPSUMMON_TIMED_DESPAWN))
                        {
                            temp->setActive(true);
                            EventNPC info = { temp->GetEntry(), temp->GetGUID() };
                            switch (info.entry)
                            {
                                case NPC_BUNNY_GARONA_VISION:
                                    temp->SetStandState(UNIT_STAND_STATE_KNEEL);
                                    break;
                                default:
                                    break;
                            }
                            _listEventNPCs.push_back(info);
                        }
                    }
                }
            }

            void UpdatePhase(Phases newPhase)
            {
                if (_phase == newPhase)
                    return;

                // events.Reset(); // Clear on phase change
                events.SetPhase(newPhase);

                switch (newPhase)
                {
                    case PHASE_SARA:
                        {
                            DoSpawnKeeperForSupport();
                            SetSanityAura();
                            _keeperActiveCnt = CountKeepersActive();
                            if (Creature* yogg = ObjectAccessor::GetCreature(*me, _guidYogg))
                            {
                                yogg->SetLootMode(LOOT_MODE_DEFAULT);
                                if (_keeperActiveCnt <= 3)
                                    yogg->AddLootMode(LOOT_MODE_HARD_MODE_1);
                                if (_keeperActiveCnt <= 2)
                                    yogg->AddLootMode(LOOT_MODE_HARD_MODE_2);
                                if (_keeperActiveCnt <= 1)
                                    yogg->AddLootMode(LOOT_MODE_HARD_MODE_3);
                                if (_keeperActiveCnt == 0)
                                    yogg->AddLootMode(LOOT_MODE_HARD_MODE_4);
                                yogg->AI()->SetData(ACTION_DO_CHANGE_PHASE, PHASE_SARA);
                            }
                        }
                        break;
                    case PHASE_BRAIN:
                        SpawnClouds(false);
                        _brainEventsCount = 0;
                        events.ScheduleEvent(EVENT_DESCENT_TO_MADNESS_BEGIN, 1.5*MINUTE*IN_MILLISECONDS, 0, newPhase);
                        if (Creature* sara = ObjectAccessor::GetCreature(*me, instance->GetData64(BOSS_SARA)))
                            sara->RemoveFlag(UNIT_FIELD_FLAGS, UNIT_FLAG_NOT_SELECTABLE);
                        break;
                    case PHASE_YOGG:
                        if (Creature* sara = ObjectAccessor::GetCreature(*me, instance->GetData64(BOSS_SARA)))
                            sara->AI()->SetData(ACTION_DO_CHANGE_PHASE, PHASE_YOGG);
                        if (Creature* yogg = ObjectAccessor::GetCreature(*me, _guidYogg))
                            yogg->AI()->SetData(ACTION_DO_CHANGE_PHASE, PHASE_YOGG);
                        if (Creature* yoggbrain = ObjectAccessor::GetCreature(*me, _guidYoggBrain))
                            yoggbrain->InterruptNonMeleeSpells(true); 
                        OnRemove_ShatteredIllusions(true);
                        break;
                    default:
                        break;
                }
                _phase = newPhase;
            }

            private:
                Phases _phase;
                std::list<EventNPC> _listEventNPCs;
                SummonList _guidEventTentacles;
                SummonList _guidEventSkulls;
                bool _usedMindcontrol;
                uint64 _guidYogg;
                uint64 _guidYoggBrain;
                uint32 _keeperActiveCnt;

                // Phase 2
                Actions _lastBrainAction;
                uint32 _brainEventsCount;
                BrainEventPhase _currentBrainEventPhase;
        };

        CreatureAI* GetAI(Creature* pCreature) const
        {
            return GetUlduarAI<npc_yogg_saron_encounter_controllerAI>(pCreature);
        }
};

class boss_sara : public CreatureScript
{
    public:
        boss_sara() : CreatureScript("boss_sara") {}

        struct boss_saraAI : public BossAI
        {
            boss_saraAI(Creature *c) : BossAI(c, BOSS_SARA)
            {
                me->SetCanFly(true);
                me->ApplySpellImmune(0, IMMUNITY_EFFECT, SPELL_EFFECT_KNOCK_BACK, true);
                me->ApplySpellImmune(0, IMMUNITY_ID, SPELL_DEATH_GRIP, true); 
            }

            void Reset()
            {
                _Reset();

                me->InterruptNonMeleeSpells(false);
                me->GetMotionMaster()->MoveTargetedHome();

                me->RemoveAurasDueToSpell(SPELL_SHATTERED_ILLUSIONS);
                me->RemoveAurasDueToSpell(SPELL_SARA_SHADOWY_BARRIER);

                // Remove Random MoveMaster
                me->GetMotionMaster()->Clear(false);
                me->GetMotionMaster()->MoveIdle();

                // Reset Display
                me->setFaction(FACTION_FRIENDLY);
                me->SetVisible(true);
                me->SetDisplayId(me->GetNativeDisplayId());
                me->RemoveAurasDueToSpell(SPELL_SARA_TRANSFORMATION);
                // Reset Health
                me->SetHealth(me->GetMaxHealth());
                // Remove Not Attackable Flags
                me->RemoveFlag(UNIT_FIELD_FLAGS, UNIT_FLAG_NOT_SELECTABLE | UNIT_FLAG_NON_ATTACKABLE);

                // Reset Phase
                _phase = PHASE_NONE;

                if (instance->GetBossState(BOSS_VEZAX) == DONE)
                    events.ScheduleEvent(EVENT_RANDOM_YELL, urand(10*IN_MILLISECONDS,20*IN_MILLISECONDS));
            }

            void JustDied(Unit* /*killer*/)
            {
                _JustDied();
            }

            void ReceiveEmote(Player* pPlayer, uint32 emote)
            {
                if (_phase >= PHASE_BRAIN)
                {
                    if (emote == TEXT_EMOTE_KISS)
                    {
<<<<<<< HEAD
                        if (pPlayer->GetAchievementMgr().HasAchieved(RAID_MODE(ACHIEVMENT_KISS_AND_MAKE_UP_10, ACHIEVMENT_KISS_AND_MAKE_UP_25)))
=======
                        if (pPlayer->HasAchieved(RAID_MODE(ACHIEVMENT_KISS_AND_MAKE_UP_10, ACHIEVMENT_KISS_AND_MAKE_UP_25)))
>>>>>>> 71076fe4
                            return;

                        if (me->IsWithinLOS(pPlayer->GetPositionX(), pPlayer->GetPositionY(), pPlayer->GetPositionZ()) && me->IsWithinDistInMap(pPlayer, 30.0f))
                        {
                            if (AchievementEntry const* achievKissAndMakeUp = GetAchievementStore()->LookupEntry(RAID_MODE(ACHIEVMENT_KISS_AND_MAKE_UP_10, ACHIEVMENT_KISS_AND_MAKE_UP_25)))
                                pPlayer->CompletedAchievement(achievKissAndMakeUp);
                        }
                    }
                }
            }

            void DamageTaken(Unit* /*dealer*/, uint32 &damage)
            {
                if (damage > me->GetHealth())
                    damage = me->GetHealth() - 1;
            }                        

            void KilledUnit(Unit* /*who*/)
            {
                if (!urand(0,5))
                    Talk(SAY_SARA_SLAY);
            }

            void EnterCombat(Unit* /*target*/)
            {
                me->setActive(true);
                DoZoneInCombat();
                _guidYogg = instance->GetData64(BOSS_YOGGSARON);
            }

            void SpellHitTarget(Unit* target, const SpellInfo* spell)
            {
                if (target)
                    if (target->ToPlayer())
                    {
                        switch (spell->Id)
                        {
                            case SPELL_PSYCHOSIS:
                                if (Creature* ctrl = ObjectAccessor::GetCreature(*me, instance->GetData64(NPC_YOGGSARON_CTRL)))
                                    CAST_AI(npc_yogg_saron_encounter_controller::npc_yogg_saron_encounter_controllerAI, ctrl->AI())->ModifySanity(target->ToPlayer(), -12);
                                break;
                            case SPELL_BRAIN_LINK_DAMAGE:
                                if (Creature* ctrl = ObjectAccessor::GetCreature(*me, instance->GetData64(NPC_YOGGSARON_CTRL)))
                                    CAST_AI(npc_yogg_saron_encounter_controller::npc_yogg_saron_encounter_controllerAI, ctrl->AI())->ModifySanity(target->ToPlayer(), -2);
                                break;
                            case SPELL_MALADY_OF_MIND:
                                if (Creature* ctrl = ObjectAccessor::GetCreature(*me, instance->GetData64(NPC_YOGGSARON_CTRL)))
                                    CAST_AI(npc_yogg_saron_encounter_controller::npc_yogg_saron_encounter_controllerAI, ctrl->AI())->ModifySanity(target->ToPlayer(), -3);
                                break;
                            default:
                                break;
                        }
                    }
            }

            void SpellHit(Unit* /*caster*/, SpellInfo const* spell)
            {
                if (!spell)
                    return;

                if (spell->Id == SPELL_SHADOW_NOVA_SARA)
                {
                    if (_phase != PHASE_SARA)
                        return;

                    if (Creature* sara = ObjectAccessor::GetCreature(*me, instance->GetData64(BOSS_SARA)))
                    {
                        if (sara->GetHealth() <= 1.f)
                        {
                            if (Creature* ctrl = ObjectAccessor::GetCreature(*me, instance->GetData64(NPC_YOGGSARON_CTRL)))
                                ctrl->AI()->SetData(ACTION_DO_CHANGE_PHASE, PHASE_BRAIN);
                            UpdatePhase(PHASE_BRAIN);
                        }
                    }
                }
            }

            void MovementInform(uint32 type, uint32 i)
            {
                if (type == POINT_MOTION_TYPE && i == 1)
                {
                    me->GetMotionMaster()->Clear(false);
                    me->GetMotionMaster()->MoveIdle();
                }
            }

            void DoAction(const int32 action)
            {
                switch (action)
                {
                    case ACTION_START_SARA:
                        UpdatePhase(PHASE_SARA);
                        break;
                    case ACTION_MADNESS_STARTED:
                        _eventSpeakingPhase = 0;
                        events.ScheduleEvent(EVENT_EVTSPEAKING, 6*IN_MILLISECONDS);
                        break;  
                    case ACTION_APPLY_SHATTERED_ILLUSIONS:
                        me->AddAura(SPELL_SHATTERED_ILLUSIONS, me);
                        events.CancelEventGroup(ID_GROUP_NON_SHATTERED);
                        break;
                    case ACTION_REMOVE_SHATTERED_ILLUSIONS:
                        me->RemoveAurasDueToSpell(SPELL_SHATTERED_ILLUSIONS);
                        events.ScheduleEvent(EVENT_PSYCHOSIS, 5*IN_MILLISECONDS, ID_GROUP_NON_SHATTERED, PHASE_BRAIN);
                        events.ScheduleEvent(EVENT_MINDSPELL, 30*IN_MILLISECONDS, ID_GROUP_NON_SHATTERED, PHASE_BRAIN);
                        break;
                    case ACTION_REMOVE_SHATTERED_ILLUSIONS_PHASE_CHANGE:    // Nothing special to be done
                        me->RemoveAurasDueToSpell(SPELL_SHATTERED_ILLUSIONS);
                        break;
                    default:
                        break;
                }
            }

            void SetData(uint32 type, uint32 val)
            {
                switch (type)
                {
                    case ACTION_DO_CHANGE_PHASE:
                        UpdatePhase(static_cast<Phases>(val));
                        break;
                    default:
                        break;
                }
            }
            
            void UpdatePhase(Phases newPhase)
            {
                if (_phase == newPhase)
                    return;

                // events.Reset(); // Clear on phase change
                events.SetPhase(newPhase);

                switch (newPhase)
                {
                    case PHASE_SARA:
                        Talk(SAY_SARA_AGGRO);
                        me->SetFlag(UNIT_FIELD_FLAGS, UNIT_FLAG_NON_ATTACKABLE | UNIT_FLAG_NOT_SELECTABLE);
                        events.ScheduleEvent(EVENT_SARAHS_HELP, urand(5*IN_MILLISECONDS, 6*IN_MILLISECONDS), 0, PHASE_SARA);
                        break;
                    case PHASE_BRAIN:
                        me->SetHealth(me->GetMaxHealth());
                        _speakingPhase = 0;
                        events.ScheduleEvent(EVENT_SPEAKING, 1*IN_MILLISECONDS, 0, newPhase);
                        _eventSpeakingPhase = 0;
                        events.ScheduleEvent(EVENT_RANDOM_YELL, 35*IN_MILLISECONDS);
                        if (Player* target = SelectPlayerTargetInRange(me, 100.0f))
                            EnterCombat(target);
                        break;
                    case PHASE_YOGG:
                        me->SetVisible(false);
                        summons.DespawnEntry(NPC_BRAIN_PORTAL);
                        break;
                    default:
                        break;
                }
                _phase = newPhase;
            }

            void SaraRandomYell()
            {
                switch (_phase)
                {
                    case PHASE_NONE: 
                        Talk(SAY_SARA_PREFIGHT);
                        break;
                    case PHASE_SARA: 
                        Talk(SAY_SARA_PHASE1);
                        break;
                    case PHASE_BRAIN:
                        Talk(SAY_SARA_PHASE2);
                        break;
                    default:
                        break;
                }
            }

            Creature* GetRandomEntryTarget(uint32 entry, float range = 100.0f)
            {
                std::list<Creature*> TargetList;
                me->GetCreatureListWithEntryInGrid(TargetList, entry, range);
                if (TargetList.empty())
                    return 0;

                std::list<Creature*>::iterator itr = TargetList.begin();
                advance(itr, urand(0, TargetList.size()-1));
                return (*itr);
            }

            uint32 DoEventSpeaking(BrainEventPhase phase, uint32 part)
            {
                uint64 npcguid = 0;
                uint32 speachindex = 0;
                switch (phase)
                {
                    case PORTAL_PHASE_KING_LLIANE:
                        speachindex = 0;
                        break;
                    case PORTAL_PHASE_LICH_KING:
                        speachindex = 8;
                        break;
                    case PORTAL_PHASE_DRAGON_SOUL:
                        speachindex = 14;
                        break;
                    default:
                        break;
                }

                if (phase + speachindex > 18)
                    return 5000;

                if (EventNpcSpeaching[speachindex+part].npc_entry != NPC_YOGG_SARON)
                {
                    if (Creature* ctrl = ObjectAccessor::GetCreature(*me, instance->GetData64(NPC_YOGGSARON_CTRL)))
                        npcguid = ctrl->AI()->GetGUID(EventNpcSpeaching[speachindex + part].npc_entry);
                }
                else
                    npcguid = _guidYogg;

                if (Creature* speaker = ObjectAccessor::GetCreature(*me, npcguid))
                    speaker->AI()->Talk(EventNpcSpeaching[speachindex + part].speech_entry);

                return EventNpcSpeaching[speachindex+part].next_speech;
            }

            void UpdateAI(const uint32 diff)
            {
                if (_phase == PHASE_NONE)
                    return;

                events.Update(diff);

                if (me->HasUnitState(UNIT_STATE_CASTING))
                    return;

                while (uint32 eventId = events.ExecuteEvent())
                {
                    switch (eventId)
                    {
                        // Events in any phase
                        case EVENT_RANDOM_YELL:
                            SaraRandomYell();
                            events.ScheduleEvent(EVENT_RANDOM_YELL, urand(40*IN_MILLISECONDS, 60*IN_MILLISECONDS));
                            return;
                        
                        // Events in PHASE_SARA
                        case EVENT_SARAHS_HELP:
                            switch (urand(0,2))
                            {
                                case 0:
                                    if (Player* target = SelectPlayerTargetInRange(me, 500.0f))
                                        if (!IsPlayerInBrainRoom(target))
                                            DoCast(target, SPELL_SARAS_FERVOR, true);
                                    break;
                                case 1:
                                    if (Player* target = SelectPlayerTargetInRange(me, 500.0f))
                                        if (!IsPlayerInBrainRoom(target))
                                            DoCast(target, SPELL_SARAS_BLESSING, true);
                                    break;
                                case 2:
                                    if (Unit* target = GetRandomEntryTarget(NPC_GUARDIAN_OF_YOGG_SARON, 500.0f))
                                        DoCast(target, SPELL_SARAS_ANGER, true);
                                    break;
                                default: 
                                    break;
                            }
                            events.ScheduleEvent(EVENT_SARAHS_HELP, urand(5*IN_MILLISECONDS, 6*IN_MILLISECONDS), 0, PHASE_SARA);
                            return;

                        // events in PHASE_BRAIN
                        case EVENT_SPEAKING:
                            {
                                events.CancelEvent(EVENT_RANDOM_YELL);
                                uint32 nextEventTime = 0;
                                switch (_speakingPhase)
                                {
                                    case 0:
                                        Talk(SAY_SARA_PHASE2_1);
                                        nextEventTime = 5*IN_MILLISECONDS;
                                        break;
                                    case 1:
                                        Talk(SAY_SARA_PHASE2_2);
                                        nextEventTime = 5*IN_MILLISECONDS;
                                        break;
                                    case 2:
                                        Talk(SAY_SARA_PHASE2_3);
                                        nextEventTime = 4*IN_MILLISECONDS;
                                        break;
                                    case 3:
                                        Talk(SAY_SARA_PHASE2_4);
                                        nextEventTime = 4*IN_MILLISECONDS;
                                        break;
                                    case 4:
                                        me->AddAura(SPELL_SARA_TRANSFORMATION, me);
                                        DoCast(me,SPELL_SARA_SHADOWY_BARRIER, false);
                                        me->GetMotionMaster()->MovePoint(1, me->GetPositionX(), me->GetPositionY(), me->GetPositionZ()+20);
                                        me->SetFlag(UNIT_FIELD_FLAGS, UNIT_FLAG_DISABLE_MOVE);
                                        if (Creature* ctrl = ObjectAccessor::GetCreature(*me, instance->GetData64(NPC_YOGGSARON_CTRL)))
                                            ctrl->AI()->DoAction(ACTION_ACTIVATE_YOGG);

                                        me->setFaction(FACTION_HOSTILE);
                                        break;
                                    default:
                                        break;
                                }
                                if (_speakingPhase < 4)
                                    events.ScheduleEvent(EVENT_SPEAKING, nextEventTime);
                                _speakingPhase++;
                            }
                            return;
                        case EVENT_EVTSPEAKING:
                            if (Creature* ctrl = ObjectAccessor::GetCreature(*me, instance->GetData64(NPC_YOGGSARON_CTRL)))
                                events.RescheduleEvent(EVENT_EVTSPEAKING, DoEventSpeaking(static_cast<BrainEventPhase>(ctrl->AI()->GetData(DATA_PORTAL_PHASE)), _eventSpeakingPhase), 0, PHASE_BRAIN);
                            _eventSpeakingPhase++;
                            return;
                        case EVENT_PSYCHOSIS:
                            if (Player* target = SelectPlayerTargetInRange(me, 500.0f))
                                if (!IsPlayerInBrainRoom(target))
                                    DoCast(target, SPELL_PSYCHOSIS, false);
                            events.ScheduleEvent(EVENT_PSYCHOSIS, 5*IN_MILLISECONDS, 0, PHASE_BRAIN);
                            return;
                        case EVENT_MINDSPELL:
                            switch (urand(0, 2))
                            {
                                case 0:
                                    DoCast(SPELL_MALADY_OF_MIND);
                                    break;
                                case 1:
                                    DoCast(SPELL_BRAIN_LINK);
                                    break;
                                case 2:
                                    DoCast(SPELL_DEATH_RAY_SUMMON);
                                    break;
                            }
                            events.ScheduleEvent(EVENT_MINDSPELL, 30*IN_MILLISECONDS, 0, PHASE_BRAIN);
                            return;
                        default:
                            return;
                    }
                }

                if (Creature* ctrl = ObjectAccessor::GetCreature(*me, instance->GetData64(NPC_YOGGSARON_CTRL)))
                    if (_phase != PHASE_NONE && !(ctrl->AI()->GetData(DATA_IS_ENCOUNTER_IN_PROGRESS)))
                    {
                        ctrl->AI()->DoAction(ACTION_WIPE);
                        EnterEvadeMode();
                    }

                // temporary
                if (_phase == PHASE_NONE && me->isInCombat())
                    EnterEvadeMode();
            }

            private:
                Phases _phase;

                uint64 _guidYogg;
                uint64 _guidYoggBrain;

                // Phase 2
                uint32 _speakingPhase;

                uint32 _eventSpeakingPhase;
        };

        CreatureAI* GetAI(Creature* pCreature) const
        {
            return GetUlduarAI<boss_saraAI>(pCreature);
        }
};

class npc_ominous_cloud : public CreatureScript
{
    public:
        npc_ominous_cloud() : CreatureScript("npc_ominous_cloud") {}

        struct npc_ominous_cloudAI : public ScriptedAI
        {
            npc_ominous_cloudAI(Creature* c) : ScriptedAI(c)
            {
                me->ApplySpellImmune(0, IMMUNITY_EFFECT, SPELL_EFFECT_KNOCK_BACK, true);
                me->ApplySpellImmune(0, IMMUNITY_ID, SPELL_DEATH_GRIP, true); 
                _instance = c->GetInstanceScript();
            }

            void Reset()
            {
                me->RemoveAurasDueToSpell(SPELL_SUMMON_GUARDIAN);
                me->RemoveAurasDueToSpell(SPELL_OMINOUS_CLOUD_EFFECT);
                me->SetReactState(REACT_PASSIVE);
                me->SetFlag(UNIT_FIELD_FLAGS, UNIT_FLAG_NOT_SELECTABLE | UNIT_FLAG_NON_ATTACKABLE);
                me->GetMotionMaster()->MoveRandom(25.0f);
                me->SetDisplayId(me->GetCreatureTemplate()->Modelid2);
                _spawned = false;
                _dying = false;
            }

            void MoveInLineOfSight(Unit* target)
            {
                if (_instance && _instance->GetBossState(BOSS_YOGGSARON) == IN_PROGRESS)
                    if (target && me->GetDistance2d(target) <= 9.f && target->ToPlayer() && !target->ToPlayer()->isGameMaster() && !target->HasAura(SPELL_FLASH_FREEZE))
                        TriggerGuardianSpawn();
            }

            void AttackStart(Unit* /*attacker*/) {}

            void DoAction(const int32 action)
            {
                switch(action)
                {
                    case ACTION_ACTIVATE_CLOUDS:
                        Reset();
                        me->SetReactState(REACT_AGGRESSIVE);
                        DoCast(me, SPELL_OMINOUS_CLOUD_EFFECT, true);
                        break;
                    default:
                        break;
                }
            }

            void TriggerGuardianSpawn()
            {
                if (!_spawned)
                {
                    if (!me->HasAura(SPELL_SUMMON_GUARDIAN))
                    {
                        DoCast(me, SPELL_SUMMON_GUARDIAN, true);
                        _spawned = true;
                    }
                }
            }

            void UpdateAI(const uint32 /*diff*/)
            {
                if (!me->HasAura(SPELL_SUMMON_GUARDIAN) && _spawned && !_dying)
                {
                    me->RemoveAurasDueToSpell(SPELL_OMINOUS_CLOUD_EFFECT);
                    me->DespawnOrUnsummon(2*IN_MILLISECONDS);
                    _dying = true;
                    if (Creature* ctrl = ObjectAccessor::GetCreature(*me, _instance->GetData64(NPC_YOGGSARON_CTRL)))
                        CAST_AI(npc_yogg_saron_encounter_controller::npc_yogg_saron_encounter_controllerAI, ctrl->AI())->SpawnClouds(true);
                }
            }

            private:
                InstanceScript* _instance;
                bool _spawned;
                bool _dying;
        };

        CreatureAI* GetAI(Creature* pCreature) const
        {
            return GetUlduarAI<npc_ominous_cloudAI>(pCreature);
        }
};

class npc_guardian_of_yogg_saron : public CreatureScript
{
    public:
        npc_guardian_of_yogg_saron() : CreatureScript("npc_guardian_of_yogg_saron") {}

        struct npc_guardian_of_yogg_saronAI : public ScriptedAI
        {
            npc_guardian_of_yogg_saronAI(Creature *c) : ScriptedAI(c)
            {
                _instance = c->GetInstanceScript();
                me->setFaction(FACTION_HOSTILE);
            }

            void SpellHitTarget(Unit* target, const SpellInfo* spell)
            {
                if (target)
                    if (target->ToPlayer())
                    {
                        switch (spell->Id)
                        {
                            case SPELL_DARK_VOLLEY:
                                if (Creature* ctrl = ObjectAccessor::GetCreature(*me, _instance->GetData64(NPC_YOGGSARON_CTRL)))
                                    CAST_AI(npc_yogg_saron_encounter_controller::npc_yogg_saron_encounter_controllerAI, ctrl->AI())->ModifySanity(target->ToPlayer(), -2);
                                break;
                            default:
                                break;
                        }
                    }
            }

            void JustDied(Unit* /*killer*/)
            {
                DoCast(me, SPELL_SHADOW_NOVA, true);
                DoCast(me, SPELL_SHADOW_NOVA_SARA, true);
                me->DespawnOrUnsummon(5*IN_MILLISECONDS);
            }

            void Reset()
            {
                _darkVolleyTimer = urand(20*IN_MILLISECONDS, 30*IN_MILLISECONDS);
                if (Player* target = SelectPlayerTargetInRange(me, 100.0f))
                    me->AI()->AttackStart(target);
            }

            void UpdateAI(const uint32 diff)
            {
                if (!UpdateVictim())
                {
                    me->DealDamage(me, me->GetMaxHealth());
                    me->RemoveCorpse();
                    return;
                }

                if (_darkVolleyTimer <= diff)
                {
                    DoCast(SPELL_DARK_VOLLEY);
                    _darkVolleyTimer = urand(20*IN_MILLISECONDS, 30*IN_MILLISECONDS);
                }
                else 
                    _darkVolleyTimer -= diff;

                DoMeleeAttackIfReady();
            }

            private:
                InstanceScript* _instance;
                uint32 _darkVolleyTimer;
        };

        CreatureAI* GetAI(Creature* pCreature) const
        {
            return GetUlduarAI<npc_guardian_of_yogg_saronAI>(pCreature);
        }
};

class npc_yogg_saron_tentacle : public CreatureScript
{
    public:
        npc_yogg_saron_tentacle() : CreatureScript("npc_yogg_saron_tentacle") {}

        struct npc_yogg_saron_tentacleAI : public Scripted_NoMovementAI
        {
            npc_yogg_saron_tentacleAI(Creature *c) : Scripted_NoMovementAI(c)
            {
                _instance = c->GetInstanceScript();
                SetTentacleType(c->GetEntry());
                _once = false;
                me->setFaction(FACTION_HOSTILE);
                me->SetCanFly(true);
            }
        
            void SetTentacleType(uint32 entry)
            {
                switch(entry)
                {
                    case NPC_CRUSHER_TENTACLE: 
                        _tentacleType = CRUSHER_TENTACLE;
                        break;
                    case NPC_CORRUPTOR_TENTACLE: 
                        _tentacleType = CORRUPTOR_TENTACLE;
                        break;
                    case NPC_CONSTRICTOR_TENTACLE: 
                        _tentacleType = CONSTRICTOR_TENTACLE;
                        break;
                    default: 
                        _tentacleType = CORRUPTOR_TENTACLE;
                        break;
                }
            }

            void MoveInLineOfSight(Unit* target)
            {
                // TODO: Check if this does not lead to a target-selection-lock
                if (target && (me->GetDistance2d(target) <= me->GetMeleeReach()) && target->ToPlayer() && !target->ToPlayer()->isGameMaster())
                    AttackStartNoMove(target);
            }

            void AttackStart(Unit* /*target*/) {}

            void JustDied(Unit* /*killer*/)
            {
                me->RemoveAurasDueToSpell(SPELL_TENTACLE_VOID_ZONE);
                me->DespawnOrUnsummon(5*IN_MILLISECONDS);
            }

            void PassengerBoarded(Unit* who, int8 /*seatId*/, bool apply)
            {
                if (apply)
                    who->CastSpell(who, RAID_MODE(SPELL_SQUEEZE_10, SPELL_SQUEEZE_25), true, NULL, NULL, me->GetGUID());
                else
                    who->RemoveAurasDueToSpell(RAID_MODE(SPELL_SQUEEZE_10, SPELL_SQUEEZE_25));
            }

            void Reset()
            {
                if (Unit* target = SelectPlayerTargetInRange(me, 500.0f))
                    AttackStartNoMove(target);
                DoCast(me, SPELL_TENTACLE_VOID_ZONE, true);
            }

            void EnterCombat(Unit* /*who*/)
            {
                DoZoneInCombat();
                _tentacleSpellTimer = urand(5*IN_MILLISECONDS,10*IN_MILLISECONDS);
                switch(_tentacleType)
                {
                    case CRUSHER_TENTACLE:
                        DoCast(me, SPELL_CRUSH, true);
                        DoCast(SPELL_FOCUS_ANGER);
                        break;
                    case CONSTRICTOR_TENTACLE:
                        _tentacleSpellTimer = urand(20*IN_MILLISECONDS,30*IN_MILLISECONDS);
                        break;
                    default:
                        break;
                }
            }

            void UpdateAI(const uint32 diff)
            {
                if (_instance && _instance->GetBossState(BOSS_YOGGSARON) != IN_PROGRESS)
                {
                    me->DealDamage(me,me->GetMaxHealth());
                    me->RemoveCorpse();
                }

                if (!_once)
                {
                    DoCast(SPELL_ERUPT);
                    _once = true;
                }

                if (!UpdateVictim() || me->HasUnitState(UNIT_STATE_CASTING))
                    return;

                if (_tentacleSpellTimer <= diff)
                {
                    switch(_tentacleType)
                    {
                        case CRUSHER_TENTACLE:
                            if (!me->HasAura(SPELL_DIMISH_POWER))
                                DoCast(SPELL_DIMISH_POWER);
                            return;
                        case CORRUPTOR_TENTACLE:
                            if (Unit* target = SelectPlayerTargetInRange(me, 500.0f))
                                DoCast(target, RAND(SPELL_DRAINING_POISON, SPELL_BLACK_PLAGUE, SPELL_APATHY, SPELL_CURSE_OF_DOOM), false);
                            return;
                        case CONSTRICTOR_TENTACLE:
                            if (Unit* target =  SelectPlayerTargetInRange(me, 50.0f))
                                target->CastSpell(me, SPELL_LUNGE, true);
                            return;
                        default:
                            return;
                    }
                    _tentacleSpellTimer = urand(5*IN_MILLISECONDS, 7*IN_MILLISECONDS);
                }
                else 
                    _tentacleSpellTimer -= diff;

                if (_tentacleType == CRUSHER_TENTACLE)
                    DoMeleeAttackIfReady();
            }

            private:
                InstanceScript* _instance;
                TentacleType _tentacleType;
                bool _once;
                uint32 _tentacleSpellTimer;
        };

        CreatureAI* GetAI(Creature* pCreature) const
        {
            return GetUlduarAI<npc_yogg_saron_tentacleAI>(pCreature);
        }
};

class npc_descend_into_madness : public CreatureScript
{
    public:
        npc_descend_into_madness() : CreatureScript("npc_descend_into_madness") { }

        bool OnGossipHello(Player* pPlayer,Creature* pCreature)
        {
            pPlayer->PlayerTalkClass->ClearMenus();

            bool AcceptTeleport = false;
            Position posTeleportPosition;
            //pPlayer->NearTeleportTo();
            BrainEventPhase pTemp = PORTAL_PHASE_BRAIN_NONE;
            if (pCreature && pCreature->AI())
                pTemp = CAST_AI(npc_descend_into_madnessAI, pCreature->AI())->bPhase;

            switch(pTemp)
            {
                case PORTAL_PHASE_KING_LLIANE:
                case PORTAL_PHASE_DRAGON_SOUL:
                case PORTAL_PHASE_LICH_KING:
                    AcceptTeleport = true;
                    posTeleportPosition = InnerBrainLocation[pTemp];
                    break;
                default: 
                    AcceptTeleport = false; 
                    break;
            }

            if (AcceptTeleport)
            {
                if (pPlayer)
                {
                    pPlayer->RemoveAurasDueToSpell(SPELL_BRAIN_LINK);
                    pCreature->AddAura(SPELL_ILLUSION_ROOM, pPlayer);
                    pPlayer->NearTeleportTo(posTeleportPosition.m_positionX, posTeleportPosition.m_positionY, posTeleportPosition.m_positionZ, posTeleportPosition.m_orientation, true);
                    //pPlayer->CastSpell(pPlayer,SPELL_TELEPORT,true);
                    CAST_AI(npc_descend_into_madnessAI, pCreature->AI())->bPhase = PORTAL_PHASE_BRAIN_NONE;
                    AcceptTeleport = false;
                    pPlayer->UpdateAchievementCriteria(ACHIEVEMENT_CRITERIA_TYPE_BE_SPELL_TARGET2, SPELL_ILLUSION_ROOM);
                    pCreature->DespawnOrUnsummon(0.5*IN_MILLISECONDS);
                }
            }

            return true;
        };

        struct npc_descend_into_madnessAI : public Scripted_NoMovementAI
        {
            npc_descend_into_madnessAI(Creature *c) : Scripted_NoMovementAI(c) {}

            BrainEventPhase bPhase;

            void DoAction(const int32 action)
            {
                me->SetFlag(UNIT_NPC_FLAGS, UNIT_NPC_FLAG_GOSSIP);
                switch(action)
                {
                    case ACTION_PORTAL_TO_MADNESS_STORMWIND:
                        bPhase = PORTAL_PHASE_KING_LLIANE;
                        break;
                    case ACTION_PORTAL_TO_MADNESS_DRAGON:
                        bPhase = PORTAL_PHASE_DRAGON_SOUL;
                        break;
                    case ACTION_PORTAL_TO_MADNESS_LICHKING:
                        bPhase = PORTAL_PHASE_LICH_KING;
                        break;
                    default:
                        break;
                }
            }

            void Reset()
            {
                bPhase = PORTAL_PHASE_BRAIN_NONE;
            }

            void UpdateAI(uint32 const /*diff*/) {}
        };

        CreatureAI* GetAI(Creature* pCreature) const
        {
            return GetUlduarAI<npc_descend_into_madnessAI>(pCreature);
        }
};

class boss_brain_of_yogg_saron : public CreatureScript
{
    public:
        boss_brain_of_yogg_saron() : CreatureScript("boss_brain_of_yogg_saron") {}

        struct boss_brain_of_yogg_saronAI : public Scripted_NoMovementAI
        {
            boss_brain_of_yogg_saronAI(Creature *c) : Scripted_NoMovementAI(c)
            {
                _instance = c->GetInstanceScript();
                me->SetReactState(REACT_PASSIVE);
                me->setFaction(FACTION_HOSTILE);
                me->SetCanFly(true);
                me->SetUnitMovementFlags(MOVEMENTFLAG_DISABLE_GRAVITY);
            }

            void Reset()
            {
                if (Creature* ctrl = ObjectAccessor::GetCreature(*me, _instance->GetData64(NPC_YOGGSARON_CTRL)))
                {
                    if (ctrl->isInCombat())
                        EnterCombat(ctrl->getVictim());
                }
            }

            void DamageTaken(Unit* /*dealer*/, uint32 &damage)
            {
                if (HealthBelowPct(31)) // "immortality" is not granted if not yet in phase 3 (starts when health gets below 31%)
                    if (damage > me->GetHealth())
                        damage = me->GetHealth()-1;
            }

            void DoAction(int32 const action)
            {
                switch (action)
                {
                    case ACTION_APPLY_SHATTERED_ILLUSIONS:
                        me->RemoveFlag(UNIT_FIELD_FLAGS, UNIT_FLAG_NON_ATTACKABLE);
                        break;
                    case ACTION_REMOVE_SHATTERED_ILLUSIONS:
                    case ACTION_REMOVE_SHATTERED_ILLUSIONS_PHASE_CHANGE:
                        me->RemoveAurasDueToSpell(SPELL_SHATTERED_ILLUSIONS);
                        me->InterruptNonMeleeSpells(true);
                        me->SetFlag(UNIT_FIELD_FLAGS, UNIT_FLAG_NON_ATTACKABLE);
                        break;
                    default:
                        break;
                }
            }

            void SpellHitTarget(Unit* target, const SpellInfo* spell)
            {
                if (!target->ToPlayer())
                    return;

                if (spell->Id == SPELL_INDUCE_MADNESS)
                {
                    if (IsPlayerInBrainRoom(target->ToPlayer()))
                        target->RemoveAurasDueToSpell(SPELL_SANITY);
                }
            }            

            void UpdateAI(uint32 const /*diff*/)
            {
                if (HealthBelowPct(31))
                {
                    if (Creature* ctrl = ObjectAccessor::GetCreature(*me, _instance->GetData64(NPC_YOGGSARON_CTRL)))
                            ctrl->AI()->DoAction(ACTION_BRAIN_UNDER_30_PERCENT);

                    if (!me->HasAura(SPELL_BRAIN_HURT_VISUAL))
                        DoCast(me, SPELL_BRAIN_HURT_VISUAL, true);
                    me->SetFlag(UNIT_FIELD_FLAGS, UNIT_FLAG_NOT_SELECTABLE | UNIT_FLAG_NON_ATTACKABLE);
                }
            }

            private:
                InstanceScript* _instance;
        };

        CreatureAI* GetAI(Creature* pCreature) const
        {
            return GetUlduarAI<boss_brain_of_yogg_saronAI>(pCreature);
        }
};

class boss_yogg_saron : public CreatureScript
{
    public:
        boss_yogg_saron() : CreatureScript("boss_yogg_saron") {}    

        struct boss_yogg_saronAI : public Scripted_NoMovementAI
        {
            boss_yogg_saronAI(Creature *c) : Scripted_NoMovementAI(c)
            {
                _instance = c->GetInstanceScript();
                me->SetReactState(REACT_PASSIVE);
                me->SetUnitMovementFlags(MOVEMENTFLAG_DISABLE_GRAVITY | MOVEMENTFLAG_SWIMMING);
            }            

            void Reset()
            {
                _events.Reset();
                _events.SetPhase(PHASE_NONE);
                _usedMindcontrol = false;
                _phase = PHASE_NONE;
                _events.ScheduleEvent(EVENT_SANITY_CHECK, 1*IN_MILLISECONDS);
                me->SetFlag(UNIT_FIELD_FLAGS, UNIT_FLAG_NON_ATTACKABLE | UNIT_FLAG_NOT_SELECTABLE);
            }

            void JustDied(Unit* /*killer*/)
            {
                if (Creature* ctrl = ObjectAccessor::GetCreature(*me, _instance->GetData64(NPC_YOGGSARON_CTRL)))
                    ctrl->AI()->DoAction(ACTION_YOGGSARON_KILLED);
                Talk(SAY_DEATH);
            }

            void DoAction(const int32 action)
            {
                switch (action)
                {
                    case ACTION_ENTER_COMBAT:
                        if (Creature* ctrl = ObjectAccessor::GetCreature(*me, _instance->GetData64(NPC_YOGGSARON_CTRL)))
                            EnterCombat(ctrl->getVictim());
                        break;
                    case ACTION_APPLY_SHATTERED_ILLUSIONS:
                        me->AddAura(SPELL_SHATTERED_ILLUSIONS, me);
                        _events.CancelEvent(ID_GROUP_NON_SHATTERED);
                        break;
                    case ACTION_REMOVE_SHATTERED_ILLUSIONS:
                        me->RemoveAurasDueToSpell(SPELL_SHATTERED_ILLUSIONS);
                        _events.RescheduleEvent(EVENT_TENTACLE, urand(3*IN_MILLISECONDS, 5*IN_MILLISECONDS), ID_GROUP_NON_SHATTERED, PHASE_BRAIN);
                        _events.RescheduleEvent(EVENT_TENTACLE_1, 1*IN_MILLISECONDS, ID_GROUP_NON_SHATTERED, PHASE_BRAIN);
                        break;
                    default:
                        break;
                }
            }

            void KilledUnit(Unit* /*who*/)
            {
                if (!urand(0,5))
                    Talk(SAY_SLAY);
            }

            void SetData(uint32 type, uint32 val)
            {
                switch (type)
                {
                    case ACTION_DO_CHANGE_PHASE:
                        switch (val)
                        {
                            case PHASE_SARA:
                                _phase = PHASE_SARA;
                                break;
                            case PHASE_BRAIN:
                                _phase = PHASE_BRAIN;
                                _events.SetPhase(_phase);
                                _events.ScheduleEvent(EVENT_TENTACLE, urand(3*IN_MILLISECONDS, 5*IN_MILLISECONDS), ID_GROUP_NON_SHATTERED, PHASE_BRAIN);
                                _events.ScheduleEvent(EVENT_TENTACLE_1, 1*IN_MILLISECONDS, ID_GROUP_NON_SHATTERED, PHASE_BRAIN);
                                break;
                            case PHASE_YOGG:
                                // Publicly visible phase-change
                                me->SetStandState(UNIT_STAND_STATE_STAND);
                                me->LowerPlayerDamageReq(static_cast<uint32>(me->GetMaxHealth() * 0.3f));
                                me->SetHealth(me->CountPctFromMaxHealth(30));
                                me->RemoveAurasDueToSpell(SPELL_SHADOWY_BARRIER);
                                me->RemoveAurasDueToSpell(SPELL_SHATTERED_ILLUSIONS);
                                Talk(SAY_VISION);
                                me->AddAura(SPELL_YOGG_SARON_TRANSFORMATION, me);

                                // Internal phase-change
                                _phase = PHASE_YOGG;
                                _events.SetPhase(PHASE_YOGG);
                                _events.ScheduleEvent(EVENT_LUNATIC_GAZE, 12*IN_MILLISECONDS, 0, _phase);
                                if (Creature* ctrl = ObjectAccessor::GetCreature(*me, _instance->GetData64(NPC_YOGGSARON_CTRL)))
                                    if (GetDifficulty() == RAID_DIFFICULTY_25MAN_NORMAL && ctrl->AI()->GetData(DATA_KEEPER_CNT) < 4)
                                        _events.ScheduleEvent(EVENT_DEAFENING_ROAR, urand(30*IN_MILLISECONDS, 60*IN_MILLISECONDS), 0, _phase);
                                _events.ScheduleEvent(EVENT_SHADOW_BEACON, 30*IN_MILLISECONDS, 0, _phase);
                                _events.ScheduleEvent(EVENT_SUMMON_GUARDIAN_YOGG, 20*IN_MILLISECONDS, 0, _phase);
                                break;
                            default:
                                break;
                        }
                        break;
                    default:
                        break;
                }
            }

            void SpellHitTarget(Unit* target, const SpellInfo* spell)
            {
                if (!_instance)
                    return;

                if (target)
                    if (target->ToPlayer())
                    {
                        switch(spell->Id)
                        {
                            case SPELL_LUNATIC_GAZE_EFFECT:
                                if (Creature* ctrl = ObjectAccessor::GetCreature(*me, _instance->GetData64(NPC_YOGGSARON_CTRL)))
                                    CAST_AI(npc_yogg_saron_encounter_controller::npc_yogg_saron_encounter_controllerAI, ctrl->AI())->ModifySanity(target->ToPlayer(), -4);
                                break;
                            default:
                                break;
                        }
                    }
            }

            void SpellHit(Unit* /*caster*/, SpellInfo const* spell)
            {
                if (spell->Id == SPELL_IN_THE_MAWS_OF_THE_OLD_GOD)
                    me->AddLootMode(LOOT_MODE_HARD_MODE_4);
            }

            void UpdateAI(const uint32 diff)
            {
                if ((_instance && _instance->GetBossState(BOSS_YOGGSARON) != IN_PROGRESS) || _phase == PHASE_NONE )
                    return;

                _events.Update(diff);

                if (me->HasUnitState(UNIT_STATE_CASTING))
                    return;

                while (uint32 eventId = _events.ExecuteEvent())
                {
                    switch (eventId)
                    {
                        case EVENT_SANITY_CHECK:
                            if (me->GetMap())
                                if (me->GetMap()->IsDungeon())
                                {
                                    std::list<Player*> players;
                                    GetPlayersByCondition<InsaneCandidatePredicate> pred(players);
                                    pred(me);

                                    if (!players.empty())
                                        for (std::list<Player*>::iterator plr = players.begin(); plr != players.end(); ++plr)
                                        {
                                            // Tell Sara we used Mindcontrol - for Archievment ... we need only one mind-controlled Player to cancel Achievment
                                            if (!_usedMindcontrol)
                                            {
                                                if (Creature* cSara = ObjectAccessor::GetCreature(*me, _instance->GetData64(BOSS_SARA)))
                                                    cSara->AI()->DoAction(ACTION_USED_MINDCONTROL);
                                                _usedMindcontrol = true;
                                            }

                                            if (IsPlayerInBrainRoom((*plr)))
                                            {
                                                (*plr)->RemoveAurasDueToSpell(SPELL_ILLUSION_ROOM);
                                                (*plr)->NearTeleportTo(SaraLocation.GetPositionX(), SaraLocation.GetPositionY(), SaraLocation.GetPositionZ(), M_PI, false);
                                            }

                                            me->AddAura(SPELL_INSANE, (*plr));
                                            me->AddAura(SPELL_INSANE_2, (*plr));
                                            Talk(WHISP_INSANITY, (*plr)->GetUInt64Value(0));
                                        }
                                }
                            _events.ScheduleEvent(EVENT_SANITY_CHECK, 1*IN_MILLISECONDS);
                            return;
                        case EVENT_TENTACLE:
                            if (urand(0, 1) == 0)
                            {
                                if (Player* target = SelectPlayerTargetInRange(me, 500.0f))
                                    if (!IsPlayerInBrainRoom(target))
                                        target->CastSpell(target, SPELL_SUMMON_CONSTRICTOR_TENTACLES, true);
                            }
                            else
                                me->CastSpell(me, SPELL_SUMMON_CURRUPTOR_TENTACLE, true);
                            if (Creature* ctrl = ObjectAccessor::GetCreature(*me, _instance->GetData64(NPC_YOGGSARON_CTRL)))
                            {
                                if (ctrl->AI()->GetData(DATA_BRAIN_EVT_CNT) < 4)
                                    _events.ScheduleEvent(EVENT_TENTACLE, urand(5*IN_MILLISECONDS, 10*IN_MILLISECONDS), 0, PHASE_BRAIN);
                                else
                                    _events.ScheduleEvent(EVENT_TENTACLE, urand(2*IN_MILLISECONDS, 5*IN_MILLISECONDS), 0, PHASE_BRAIN);
                            }
                            else
                                _events.ScheduleEvent(EVENT_TENTACLE, urand(3.5*IN_MILLISECONDS, 7.5*IN_MILLISECONDS), 0, PHASE_BRAIN);
                            return;
                        case EVENT_TENTACLE_1:
                            me->CastSpell(me, SPELL_SUMMON_CRUSHER_TENTACLE, true);
                            if (Creature* ctrl = ObjectAccessor::GetCreature(*me, _instance->GetData64(NPC_YOGGSARON_CTRL)))
                            {
                                if (ctrl->AI()->GetData(DATA_BRAIN_EVT_CNT) < 4)
                                    _events.ScheduleEvent(EVENT_TENTACLE_1, urand(30*IN_MILLISECONDS, 40*IN_MILLISECONDS), 0, PHASE_BRAIN);
                                else
                                    _events.ScheduleEvent(EVENT_TENTACLE_1, urand(10*IN_MILLISECONDS, 15*IN_MILLISECONDS), 0, PHASE_BRAIN);
                            }
                            else
                                _events.ScheduleEvent(EVENT_TENTACLE_1, urand(20*IN_MILLISECONDS, 27.5*IN_MILLISECONDS), 0, PHASE_BRAIN);
                            return;
                        case EVENT_SUMMON_GUARDIAN_YOGG:
                            me->CastSpell(me, SPELL_SUMMON_IMMORTAL_GUARDIAN, true);
                            _events.ScheduleEvent(EVENT_SUMMON_GUARDIAN_YOGG, 15*IN_MILLISECONDS, 0, PHASE_YOGG);
                            return;
                        case EVENT_LUNATIC_GAZE:
                            me->CastSpell(me, SPELL_LUNATIC_GAZE, me);
                            _events.ScheduleEvent(EVENT_LUNATIC_GAZE, 12*IN_MILLISECONDS, 0, PHASE_YOGG);
                            return;
                        case EVENT_DEAFENING_ROAR:
                            Talk(SAY_DEAFENING_ROAR);
                            me->CastSpell(me, SPELL_DEAFENING_ROAR, false);
                            _events.ScheduleEvent(EVENT_DEAFENING_ROAR, 1*MINUTE*IN_MILLISECONDS, 0, PHASE_YOGG);
                            return;
                        case EVENT_SHADOW_BEACON:
                            me->CastSpell(me, SPELL_SHADOW_BEACON, false);
                            _events.ScheduleEvent(EVENT_SHADOW_BEACON, 3*IN_MILLISECONDS, 0, PHASE_YOGG);
                            return;
                        default:
                            return;
                    }
                }
            }

            private:
                Phases _phase;
                EventMap _events;
                InstanceScript* _instance;
                bool _usedMindcontrol;
        };

        CreatureAI* GetAI(Creature* pCreature) const
        {
            return GetUlduarAI<boss_yogg_saronAI>(pCreature);
        }
};

class npc_influence_tentacle : public CreatureScript
{
    public:
        npc_influence_tentacle() : CreatureScript("npc_influence_tentacle") {}

        struct npc_influence_tentacleAI : public Scripted_NoMovementAI
        {
            npc_influence_tentacleAI(Creature *c) : Scripted_NoMovementAI(c)
            {
                me->SetReactState(REACT_DEFENSIVE);
            }

            void JustDied(Unit* /*killer*/)
            {
                me->RemoveAurasDueToSpell(SPELL_TENTACLE_VOID_ZONE);
            }

            void Reset() {}

            void DamageTaken(Unit* attacker, uint32 &damage)
            {
                if (attacker->ToPlayer())
                    me->CastCustomSpell(SPELL_GRIM_REPRISAL_DAMAGE, SPELLVALUE_BASE_POINT0, int32(damage *0.6), attacker, true);
            }

            void EnterCombat(Unit* /*attacker*/)
            {
                if (me->GetEntry() != NPC_INFULENCE_TENTACLE)
                {
                    me->UpdateEntry(NPC_INFULENCE_TENTACLE);
                    me->setFaction(FACTION_HOSTILE);
                    //me->setRegeneratingHealth(false); // TODO: Maybe add this function
                    DoCast(SPELL_GRIM_REPRISAL);
                    DoCast(me, SPELL_TENTACLE_VOID_ZONE, true);
                }
            }
        };

        CreatureAI* GetAI(Creature* pCreature) const
        {
            return GetUlduarAI<npc_influence_tentacleAI>(pCreature);
        }
};

class npc_immortal_guardian : public CreatureScript
{
    public:
        npc_immortal_guardian() : CreatureScript("npc_immortal_guardian") {}

        struct npc_immortal_guardianAI : public ScriptedAI
        {
            npc_immortal_guardianAI(Creature *c) : ScriptedAI(c)
            {
                _instance = c->GetInstanceScript();
                me->setFaction(FACTION_HOSTILE);
                me->ApplySpellImmune(0, IMMUNITY_EFFECT, SPELL_EFFECT_KNOCK_BACK, true);
                me->ApplySpellImmune(0, IMMUNITY_ID, SPELL_DEATH_GRIP, true);
            }

            void Reset()
            {
                if (Unit* target = SelectPlayerTargetInRange(me, 100.0f))
                    me->AI()->AttackStart(target);

                _drainLifeTimer = 10*IN_MILLISECONDS;
            }

            void JustDied(Unit* /*killer*/)
            {
                me->DespawnOrUnsummon(5*IN_MILLISECONDS);
            }

            void SpellHit(Unit* /*caster*/, SpellInfo const* spell)
            {
                if (spell->Id == 64172) // Titanic Storm
                {
                    if (me->HasAura(SPELL_WEAKENED))
                        me->DealDamage(me, me->GetHealth());
                }
            }

            void DamageTaken(Unit* dealer, uint32 &damage)
            {
                if (dealer->GetGUID() == me->GetGUID())
                    return;

                if (me->GetHealth() < damage)
                    damage = me->GetHealth()-1;
            }

            void UpdateAI(const uint32 diff)
            {
                if (_instance && _instance->GetBossState(BOSS_YOGGSARON) != IN_PROGRESS)
                {
                    me->DealDamage(me,me->GetMaxHealth());
                    me->RemoveCorpse();
                }

                // Note : 1 Stack is spent per 10% health; If healt is below 10%, we are no longer empowered
                uint32 stacks = std::min(uint32(me->GetHealthPct() / 10), uint32(9));
                if (stacks > 0)
                {
                    me->RemoveAurasDueToSpell(SPELL_WEAKENED);
                    if (!me->HasAura(SPELL_EMPOWERED))
                        me->AddAura(SPELL_EMPOWERED, me);
                    me->SetAuraStack(SPELL_EMPOWERED, me, stacks);
                }
                else
                {
                    me->RemoveAurasDueToSpell(SPELL_EMPOWERED);
                    if (!me->HasAura(SPELL_WEAKENED))
                        me->AddAura(SPELL_WEAKENED, me);
                }

                if (_instance->GetBossState(BOSS_YOGGSARON) != IN_PROGRESS)
                    return;

                if (!UpdateVictim())
                    return;

                if (_drainLifeTimer < diff)
                {
                    DoCast(me->getVictim(), RAID_MODE(SPELL_DRAIN_LIFE_10, SPELL_DRAIN_LIFE_25));
                    _drainLifeTimer = 35*IN_MILLISECONDS;
                }
                else 
                    _drainLifeTimer -= diff;

                DoMeleeAttackIfReady();
            }

            private:
                InstanceScript* _instance;
                uint32 _drainLifeTimer;
        };

        CreatureAI* GetAI(Creature* pCreature) const
        {
            return GetUlduarAI<npc_immortal_guardianAI>(pCreature);
        }
};

class npc_support_keeper : public CreatureScript
{
    public:
        npc_support_keeper() : CreatureScript("npc_support_keeper") {}

        struct npc_support_keeperAI : public Scripted_NoMovementAI
        {
            npc_support_keeperAI(Creature *c) : Scripted_NoMovementAI(c) , _summons(me)
            {
                _instance = c->GetInstanceScript();
            }

            void AttackStart(Unit* /*attacker*/) {}

            void Reset()
            {
                me->SetVisible(true);
                me->setActive(true);

                uint32 auraspell = 0;
                switch(me->GetEntry())
                {
                    case NPC_KEEPER_HODIR:
                        auraspell = SPELL_FORTITUDE_OF_FROST;
                        break;
                    case NPC_KEEPER_FREYA:
                        auraspell = SPELL_RESILIENCE_OF_NATURE;
                        break;
                    case NPC_KEEPER_THORIM:
                        auraspell = SPELL_FURY_OF_THE_STORM;
                        break;
                    case NPC_KEEPER_MIMIRON:
                        auraspell = SPELL_SPEED_OF_INVENTION;
                        break;
                    default:
                        break;
                }
                DoCast(auraspell);

                _summoning = false;
                _summoned = false;

                _secondarySpellTimer = 10*IN_MILLISECONDS;
            }

            void JustSummoned(Creature* pSummoned)
            {
                _summons.Summon(pSummoned);
            }

            void DoSummonSanityWells()
            {
                for(uint8 i = 0; i < 5 ; i++)
                    DoSummon(NPC_BUNNY_SANITY_WELL, FreyaSanityWellLocation[i], 0, TEMPSUMMON_MANUAL_DESPAWN);
            }

            void GetAliveSaronitCreatureListInGrid(std::list<Creature*>& lList, float fMaxSearchRange)
            {
                CellCoord pair(Trinity::ComputeCellCoord(me->GetPositionX(), me->GetPositionY()));
                Cell cell(pair);
                cell.SetNoCreate();

                AllSaronitCreaturesInRange check(me, fMaxSearchRange);
                Trinity::CreatureListSearcher<AllSaronitCreaturesInRange> searcher(me, lList, check);
                TypeContainerVisitor<Trinity::CreatureListSearcher<AllSaronitCreaturesInRange>, GridTypeMapContainer> visitor(searcher);

                cell.Visit(pair, visitor, *(me->GetMap()), *me, SIZE_OF_GRIDS);
            }

            void UpdateAI(const uint32 diff)
            {
                if (_instance && _instance->GetBossState(BOSS_YOGGSARON) != IN_PROGRESS)
                    me->DespawnOrUnsummon();

                if (_secondarySpellTimer <= diff)
                {
                    switch (me->GetEntry())
                    {
                        case NPC_KEEPER_THORIM:   // Hm... what's up with killing the Undying in Phase 3? Dealt with by spell ? 
                            if (!me->HasAura(SPELL_TITANIC_STORM))
                                DoCast(SPELL_TITANIC_STORM);
                            _secondarySpellTimer = 10*IN_MILLISECONDS;
                            return;
                        case NPC_KEEPER_FREYA:
                            if (!_summoned)
                            {
                                if (!_summoning)
                                {
                                    DoCast(SPELL_SANITY_WELL);
                                    _secondarySpellTimer = 5*IN_MILLISECONDS;
                                    _summoning = true;
                                }
                                else
                                {
                                    DoSummonSanityWells();
                                    _summoned = true;
                                }
                            }
                            return;
                        case NPC_KEEPER_MIMIRON:
                            {
                                std::list<Creature*> creatureList;
                                GetAliveSaronitCreatureListInGrid(creatureList, 5*IN_MILLISECONDS);
                                if (!creatureList.empty())
                                {
                                    std::list<Creature*>::iterator itr = creatureList.begin();
                                    std::advance(itr, urand(0, creatureList.size() - 1));
                                    DoCast((*itr), SPELL_DESTABILIZATION_MATRIX, false);
                                }
                                _secondarySpellTimer = 30*IN_MILLISECONDS;
                            }
                            return;
                        case NPC_KEEPER_HODIR:
                            {
                                if (!me->HasAura(SPELL_HODIRS_PROTECTIVE_GAZE))
                                    DoCast(me, SPELL_HODIRS_PROTECTIVE_GAZE, false);
                                _secondarySpellTimer = 25*IN_MILLISECONDS;
                            }
                            return;
                        default:
                            return;
                    }
                }
                else
                {
                    if (me->GetEntry() == NPC_KEEPER_HODIR)
                    {
                        if (!me->HasAura(SPELL_HODIRS_PROTECTIVE_GAZE))  // In this case, the timer works as a cooldown manager ... check if this is correct :s
                            _secondarySpellTimer -= diff;
                    }
                    else 
                        _secondarySpellTimer -= diff;
                }
            }

            private:
                SummonList _summons;
                InstanceScript* _instance;
                uint32 _secondarySpellTimer;
                bool _summoning;
                bool _summoned;
        };

        CreatureAI* GetAI(Creature* pCreature) const
        {
            return GetUlduarAI<npc_support_keeperAI>(pCreature);
        }
};

class npc_sanity_well : public CreatureScript
{
    public:
        npc_sanity_well() : CreatureScript("npc_sanity_well") {}

        struct npc_sanity_wellAI : public Scripted_NoMovementAI
        {
            npc_sanity_wellAI(Creature *c) : Scripted_NoMovementAI(c)
            {
                _instance = c->GetInstanceScript();
            }

            void Reset()
            {
                DoCast(SPELL_SANITY_WELL_OPTIC);
                _sanityTickTimer = 2*IN_MILLISECONDS;
                me->AddAura(SPELL_SANITY_WELL_DEBUFF, me);
                me->SetFlag(UNIT_FIELD_FLAGS, UNIT_FLAG_NON_ATTACKABLE | UNIT_FLAG_NOT_SELECTABLE);
                me->SetDisplayId(me->GetCreatureTemplate()->Modelid2);
            }

            void AttackStart(Unit* /*who*/) {}

            void UpdateAI(const uint32 diff)
            {
                if (_instance && _instance->GetBossState(BOSS_YOGGSARON) != IN_PROGRESS)
                {
                    me->DealDamage(me, me->GetMaxHealth());
                    me->RemoveCorpse();
                }

                if (_sanityTickTimer <= diff)
                {
                    std::list<Player*> plrList;
                    GetNearestPlayers(10.0f, 0)(plrList, me);   // Select all players in 10.0 ::TODO: Check what was meant by GetNearestPlayers: 10.0 distance or 10 players

                    for (std::list<Player*>::const_iterator itr = plrList.begin(); itr != plrList.end(); ++itr)
                    {
                        if ((*itr))
                        {
                            if ((*itr)->HasAura(SPELL_SANITY_WELL_DEBUFF))
                            {
                                if (Creature* ctrl = ObjectAccessor::GetCreature((*me), _instance->GetData64(NPC_YOGGSARON_CTRL)))
                                    CAST_AI(npc_yogg_saron_encounter_controller::npc_yogg_saron_encounter_controllerAI, ctrl->AI())->ModifySanity((*itr), 10);
                            }
                        }
                    }
                    _sanityTickTimer = 2*IN_MILLISECONDS;
                }
                else 
                    _sanityTickTimer -= diff;
            }

            private:
                InstanceScript* _instance;
                uint32 _sanityTickTimer;
        };

        CreatureAI* GetAI(Creature* pCreature) const
        {
            return GetUlduarAI<npc_sanity_wellAI>(pCreature);
        }
};

class npc_laughting_skull : public CreatureScript
{
    public:
        npc_laughting_skull() : CreatureScript("npc_laughting_skull") {}

        struct npc_laughting_skullAI : public Scripted_NoMovementAI
        {
            npc_laughting_skullAI(Creature *c) : Scripted_NoMovementAI(c)
            {
                instance = c->GetInstanceScript();
            }

            void Reset()
            {
                DoCast(SPELL_LS_LUNATIC_GAZE);
                me->SetDisplayId(me->GetCreatureTemplate()->Modelid2);
            }

            void SpellHitTarget(Unit* target, const SpellInfo* spell)
            {
                if (target && spell)
                    if (instance)
                        if (target->ToPlayer())
                        {
                            switch (spell->Id)
                            {
                                case SPELL_LS_LUNATIC_GAZE_EFFECT:
                                    if (Creature* ctrl = ObjectAccessor::GetCreature(*me,instance->GetData64(NPC_YOGGSARON_CTRL)))
                                        CAST_AI(npc_yogg_saron_encounter_controller::npc_yogg_saron_encounter_controllerAI, ctrl->AI())->ModifySanity(target->ToPlayer(),-2);
                                    break;
                                default:
                                    break;
                            }
                        }
            }

            void AttackStart(Unit* /*who*/) {}

            void UpdateAI(uint32 const /*diff*/) {}

            private:
                InstanceScript* instance;
        };

        CreatureAI* GetAI(Creature* pCreature) const
        {
            return GetUlduarAI<npc_laughting_skullAI>(pCreature);
        }
};

class npc_death_orb : public CreatureScript
{
    public:
        npc_death_orb() : CreatureScript("npc_death_orb") {}

        struct npc_death_orbAI : public Scripted_NoMovementAI
        {
            npc_death_orbAI(Creature *c) : Scripted_NoMovementAI(c) , _summons(me)
            {
                _instance = c->GetInstanceScript();
                me->SetReactState(REACT_PASSIVE);
                me->SetFlag(UNIT_FIELD_FLAGS, UNIT_FLAG_NON_ATTACKABLE | UNIT_FLAG_NOT_SELECTABLE);
            }        

            void Reset()
            {
                me->SetCanFly(true);
                me->setFaction(FACTION_HOSTILE);
                prepaired = false;
                _summons.DespawnAll();
                SummonDeathRays();
                _reathRayEffektTimer = 5*IN_MILLISECONDS;
                DoCast(me, SPELL_DEATH_RAY_ORIGIN_VISUAL, true);
                me->SetDisplayId(me->GetCreatureTemplate()->Modelid1);
            }

            void SummonDeathRays()
            {
                for(uint8 i = 0; i < 4; i++)
                {
                    Position pos;
                    me->GetNearPoint2D(pos.m_positionX, pos.m_positionY, float(rand_norm()*10 + 30), float(2*M_PI*rand_norm()));
                    pos.m_positionZ = me->GetPositionZ();
                    pos.m_positionZ = me->GetMap()->GetHeight(pos.GetPositionX(), pos.GetPositionY(), pos.GetPositionZ(), true, 500.0f);
                    DoSummon(NPC_BUNNY_DEATH_RAY, pos, 20*IN_MILLISECONDS, TEMPSUMMON_TIMED_DESPAWN);
                }
            }

            void SummonedCreatureDespawn(Creature* summon)
            {
                _summons.Despawn(summon);
            }

            void JustSummoned(Creature* pSummoned)
            {
                switch(pSummoned->GetEntry())
                {
                    case NPC_BUNNY_DEATH_RAY:
                        pSummoned->setFaction(FACTION_HOSTILE);
                        pSummoned->CastSpell(pSummoned, SPELL_DEATH_RAY_WARNING_VISUAL, true, 0, 0, me->GetGUID());
                        pSummoned->SetReactState(REACT_PASSIVE);
                        pSummoned->SetFlag(UNIT_FIELD_FLAGS, UNIT_FLAG_NON_ATTACKABLE | UNIT_FLAG_NOT_SELECTABLE);
                        break;
                    default:
                        break;
                }
                _summons.Summon(pSummoned);
            }

            void AttackStart(Unit* /*who*/) {}

            void UpdateAI(const uint32 diff)
            {
                if (_reathRayEffektTimer <= diff)
                {
                    for(std::list<uint64>::iterator itr = _summons.begin(); itr != _summons.end(); ++itr)
                    {
                        if (Creature* temp = ObjectAccessor::GetCreature(*me,*itr))
                        {
                            temp->CastSpell(temp, SPELL_DEATH_RAY_PERIODIC, true);
                            temp->CastSpell(temp, SPELL_DEATH_RAY_DAMAGE_VISUAL, true, 0, 0, me->GetGUID());
                            temp->AI()->DoAction(ACTION_DEATH_RAY_MOVE);
                        }
                    }
                    _reathRayEffektTimer = 30*IN_MILLISECONDS;
                }
                else 
                    _reathRayEffektTimer -= diff;
            }

            private:
                SummonList _summons;
                InstanceScript* _instance;
                bool prepaired;
                uint32 _reathRayEffektTimer;
        };

        CreatureAI* GetAI(Creature* pCreature) const
        {
            return GetUlduarAI<npc_death_orbAI>(pCreature);
        }
};

class npc_death_ray : public CreatureScript
{
    public:
        npc_death_ray() : CreatureScript("npc_death_ray") {}

        struct npc_death_rayAI : public ScriptedAI
        {
            npc_death_rayAI(Creature *c) : ScriptedAI(c) {}

            void Reset()
            {
                me->SetUnitMovementFlags(MOVEMENTFLAG_WALKING);
                me->SendMovementFlagUpdate();
                me->SetDisplayId(me->GetCreatureTemplate()->Modelid1);
            }

            void DoAction(const int32 action)
            {
                if (action == ACTION_DEATH_RAY_MOVE)
                    _movingDisabled = false;
            }

            void DoRandomMove()
            {
                Position pos;
                me->GetNearPoint2D(pos.m_positionX, pos.m_positionY, 10.0f, static_cast<float>(2*M_PI*rand_norm()));
                pos.m_positionZ = me->GetPositionZ();
                pos.m_positionZ = me->GetMap()->GetHeight(pos.GetPositionX(), pos.GetPositionY(), pos.GetPositionZ(), true, 50.0f);
                me->GetMotionMaster()->MovePoint(1, pos);
            }

            void MovementInform(uint32 type, uint32 id)
            {
                if (type == POINT_MOTION_TYPE && id == 1)
                    _movingDisabled = false;
            }

            void AttackStart(Unit* /*who*/) {}

            void UpdateAI(uint32 const /*diff*/)
            {
                if (!_movingDisabled)
                {
                    DoRandomMove();
                    _movingDisabled = true;
                }
            }

            private:
                bool _movingDisabled;
        };

        CreatureAI* GetAI(Creature* pCreature) const
        {
            return GetUlduarAI<npc_death_rayAI>(pCreature);
        }
};

class go_flee_to_surface : public GameObjectScript
{
    public:
        go_flee_to_surface() : GameObjectScript("go_flee_to_surface") {}

        bool OnGossipHello(Player* player, GameObject* /*go*/)
        {
            player->RemoveAurasDueToSpell(SPELL_ILLUSION_ROOM);
            player->NearTeleportTo(SaraLocation.GetPositionX(), SaraLocation.GetPositionY(), SaraLocation.GetPositionZ(), M_PI, false);
            player->JumpTo(40.0f, 15.0f, true);
            return false;
        }
};

class spell_keeper_support_aura_targeting : public SpellScriptLoader
{
    public:
        spell_keeper_support_aura_targeting() : SpellScriptLoader("spell_keeper_support_aura_targeting") {}

        class spell_keeper_support_aura_targeting_AuraScript : public AuraScript
        {
            PrepareAuraScript(spell_keeper_support_aura_targeting_AuraScript)
            void HandleEffectApply(AuraEffect const* aurEff, AuraEffectHandleModes /*mode*/)
            {
                std::list<Unit*> targetList;
                aurEff->GetTargetList(targetList);

                for (std::list<Unit*>::iterator iter = targetList.begin(); iter != targetList.end(); ++iter)
                    if (!(*iter)->ToPlayer() && (*iter)->GetGUID() != GetCasterGUID() )
                        (*iter)->RemoveAurasDueToSpell(GetSpellInfo()->Id);
            }

            void Register()
            {
                OnEffectApply += AuraEffectApplyFn(spell_keeper_support_aura_targeting_AuraScript::HandleEffectApply, EFFECT_0, SPELL_AURA_MOD_DAMAGE_PERCENT_DONE, AURA_EFFECT_HANDLE_REAL);
            }
        };

        AuraScript* GetAuraScript() const
        {
            return new spell_keeper_support_aura_targeting_AuraScript();
        }
};

class spell_lunatic_gaze_targeting : public SpellScriptLoader
{
    public:
        spell_lunatic_gaze_targeting() : SpellScriptLoader("spell_lunatic_gaze_targeting") {}

        class spell_lunatic_gaze_targeting_SpellScript : public SpellScript
        {
            PrepareSpellScript(spell_lunatic_gaze_targeting_SpellScript)

            void FilterTargets(std::list<WorldObject*>& targets)
            {
                targets.remove_if (IsNotLookingDirectlyInGaze(GetCaster()));
            }

            void Register()
            {
                OnObjectAreaTargetSelect += SpellObjectAreaTargetSelectFn(spell_lunatic_gaze_targeting_SpellScript::FilterTargets, EFFECT_0, TARGET_UNIT_SRC_AREA_ENEMY);
                OnObjectAreaTargetSelect += SpellObjectAreaTargetSelectFn(spell_lunatic_gaze_targeting_SpellScript::FilterTargets, EFFECT_1, TARGET_UNIT_SRC_AREA_ENEMY);
            }
        };

        SpellScript* GetSpellScript() const
        {
            return new spell_lunatic_gaze_targeting_SpellScript();
        }
};

class spell_brain_link_periodic_dummy : public SpellScriptLoader
{
    public:
        spell_brain_link_periodic_dummy() : SpellScriptLoader("spell_brain_link_periodic_dummy") {}

        class spell_brain_link_periodic_dummy_SpellScript : public SpellScript
        {
            PrepareSpellScript(spell_brain_link_periodic_dummy_SpellScript);

            void FilterTargets(std::list<WorldObject*>& targets)
            {
                targets.remove_if (BrainLinkTargetSelector());
            }

            void Register()
            {
                OnObjectAreaTargetSelect += SpellObjectAreaTargetSelectFn(spell_brain_link_periodic_dummy_SpellScript::FilterTargets, EFFECT_0, TARGET_UNIT_SRC_AREA_ENEMY);
            }
        };

        class spell_brain_link_periodic_dummy_AuraScript : public AuraScript
        {
            PrepareAuraScript(spell_brain_link_periodic_dummy_AuraScript)

            void HandlePeriodicDummy(AuraEffect const* aurEff)
            {
                PreventDefaultAction();
                if (Unit* trigger = GetTarget())
                {
                    if (trigger->GetTypeId() == TYPEID_PLAYER)
                    {
                        if (!trigger->GetMap()->IsDungeon())
                            return;

                        Map::PlayerList const &players = trigger->GetMap()->GetPlayers();
                        for (Map::PlayerList::const_iterator itr = players.begin(); itr != players.end(); ++itr)
                        {
                            if (Player* player = itr->getSource())
                            {
                                if (player->HasAura(SPELL_BRAIN_LINK) && player->GetGUID() != trigger->GetGUID())
                                {
                                    if (Unit* caster = GetCaster())
                                    {
                                        if (!player->IsWithinDist(trigger, float(aurEff->GetAmount())))
                                        {
                                            trigger->CastSpell(player, SPELL_BRAIN_LINK_DAMAGE, true);
                                            if (InstanceScript* pInstance = caster->GetInstanceScript())
                                                if (caster->ToCreature() && caster->GetGUID() == pInstance->GetData64(NPC_YOGGSARON_CTRL))
                                                    CAST_AI(npc_yogg_saron_encounter_controller::npc_yogg_saron_encounter_controllerAI, caster->ToCreature()->AI())->ModifySanity(player,-2);
                                        }
                                        else
                                            trigger->CastSpell(player, SPELL_BRAIN_LINK_DUMMY, true);
                                    }
                                }
                            }
                        }
                    }
                }
            }

            void Register()
            {
                OnEffectPeriodic += AuraEffectPeriodicFn(spell_brain_link_periodic_dummy_AuraScript::HandlePeriodicDummy, EFFECT_0, SPELL_AURA_PERIODIC_DUMMY);
            }
        };

        SpellScript* GetSpellScript() const
        {
            return new spell_brain_link_periodic_dummy_SpellScript();
        }

        AuraScript* GetAuraScript() const
        {
            return new spell_brain_link_periodic_dummy_AuraScript();
        }
};

class spell_titanic_storm_targeting : public SpellScriptLoader
{
    public:
        spell_titanic_storm_targeting() : SpellScriptLoader("spell_titanic_storm_targeting") {}

        class spell_titanic_storm_targeting_SpellScript : public SpellScript
        {
            PrepareSpellScript(spell_titanic_storm_targeting_SpellScript)

            void FilterTargets(std::list<WorldObject*>& targets)
            {
                targets.remove_if (NotIsWeakenedImmortalCheck());
            }

            void Register()
            {
                OnObjectAreaTargetSelect += SpellObjectAreaTargetSelectFn(spell_titanic_storm_targeting_SpellScript::FilterTargets, EFFECT_0, TARGET_UNIT_SRC_AREA_ENTRY);
            }
        };

        SpellScript* GetSpellScript() const
        {
            return new spell_titanic_storm_targeting_SpellScript();
        }
};

class spell_insane_death_effekt : public SpellScriptLoader
{
    public:
        spell_insane_death_effekt() : SpellScriptLoader("spell_insane_death_effekt") {}

        class spell_insane_death_effekt_AuraScript : public AuraScript
        {
            PrepareAuraScript(spell_insane_death_effekt_AuraScript)

            void HandleEffectRemove(AuraEffect const* /*aurEff*/, AuraEffectHandleModes /*mode*/)
            {
                if (Unit* target = GetTarget())
                    if (target->ToPlayer() && target->isAlive())
                        target->DealDamage(target, target->GetHealth());
            }

            void Register()
            {
                OnEffectRemove += AuraEffectRemoveFn(spell_insane_death_effekt_AuraScript::HandleEffectRemove, EFFECT_0, SPELL_AURA_AOE_CHARM, AURA_EFFECT_HANDLE_REAL);
            }
        };

        AuraScript* GetAuraScript() const
        {
            return new spell_insane_death_effekt_AuraScript();
        }
};

class spell_summon_tentacle_position : public SpellScriptLoader
{
    public:
        spell_summon_tentacle_position() : SpellScriptLoader("spell_summon_tentacle_position") {}

        class spell_summon_tentacle_position_SpellScript : public SpellScript
        {
            PrepareSpellScript(spell_summon_tentacle_position_SpellScript);

            void ChangeSummonPos(SpellEffIndex /*effIndex*/)
            {
                if (GetExplTargetDest())    // Check for non-nullptr, since dereferencing a nullptr may cause a crash
                {
                    WorldLocation summonPos(*GetExplTargetDest());
                    if (Unit* caster = GetCaster())
                        summonPos.m_positionZ = caster->GetMap()->GetHeight(summonPos.GetPositionX(), summonPos.GetPositionY(), summonPos.GetPositionZ());

                    SetExplTargetDest(summonPos);
                }
            }

            void Register()
            {
                OnEffectHit += SpellEffectFn(spell_summon_tentacle_position_SpellScript::ChangeSummonPos, EFFECT_0, SPELL_EFFECT_SUMMON);
            }
        };

        SpellScript* GetSpellScript() const
        {
            return new spell_summon_tentacle_position_SpellScript();
        }
};

class spell_empowering_shadows : public SpellScriptLoader
{
    public:
        spell_empowering_shadows() : SpellScriptLoader("spell_empowering_shadows") {}

        class spell_empowering_shadows_SpellScript : public SpellScript
        {
            PrepareSpellScript(spell_empowering_shadows_SpellScript)

            void HandleScript(SpellEffIndex /*effIndex*/)
            {
                if (Unit* target = GetHitUnit())
                    if (Map* map = target->GetMap())
                        if (uint32 spell = map->GetDifficulty() == RAID_DIFFICULTY_10MAN_NORMAL ? SPELL_EMPOWERING_SHADOWS_HEAL_10 : (map->GetDifficulty()==RAID_DIFFICULTY_25MAN_NORMAL ? SPELL_EMPOWERING_SHADOWS_HEAL_25 : 0))
                            GetCaster()->CastSpell(target, spell, true);
            }

            void Register()
            {
                OnEffectHitTarget += SpellEffectFn(spell_empowering_shadows_SpellScript::HandleScript, EFFECT_0, SPELL_EFFECT_SCRIPT_EFFECT);
            }
        };

        SpellScript* GetSpellScript() const
        {
            return new spell_empowering_shadows_SpellScript();
        }
};

class spell_hodir_protective_gaze : public SpellScriptLoader
{
    public:
        spell_hodir_protective_gaze() : SpellScriptLoader("spell_hodir_protective_gaze") {}

        class spell_hodir_protective_gaze_AuraScript : public AuraScript
        {
            PrepareAuraScript(spell_hodir_protective_gaze_AuraScript);

            bool Validate(SpellInfo const* /*spellEntry*/)
            {
                return sSpellMgr->GetSpellInfo(SPELL_FLASH_FREEZE_COOLDOWN);
            }

            void HandleEffectApply(AuraEffect const* aurEff, AuraEffectHandleModes /*mode*/)
            {
                std::list<Unit*> targetList;
                aurEff->GetTargetList(targetList);

                for (std::list<Unit*>::iterator iter = targetList.begin(); iter != targetList.end(); ++iter)
                    if (!(*iter)->ToPlayer() && (*iter)->GetGUID() != GetCasterGUID())
                        (*iter)->RemoveAurasDueToSpell(GetSpellInfo()->Id);
            }

            void CalculateAmount(AuraEffect const* /*aurEff*/, int32& amount, bool& /*canBeRecalculated*/)
            {
                // Set absorbtion amount to unlimited
                amount = std::numeric_limits<int32>::max();
            }

            void Absorb(AuraEffect* /*aurEff*/, DamageInfo& dmgInfo, uint32& absorbAmount)
            {
                Unit* target = GetTarget();

                if (dmgInfo.GetDamage() < target->GetHealth())
                {
                    absorbAmount = 0;
                    return;
                }

                target->CastSpell(target, SPELL_FLASH_FREEZE, true);

                // absorb hp till 1 hp
                absorbAmount = dmgInfo.GetDamage() - target->GetHealth() + 1;

                // Remove Aura from Hodir
                if (GetCaster()) 
                    if (GetCaster()->ToCreature())
                        GetCaster()->ToCreature()->RemoveAurasDueToSpell(SPELL_HODIRS_PROTECTIVE_GAZE);
            }

            void Register()
            {
                DoEffectCalcAmount += AuraEffectCalcAmountFn(spell_hodir_protective_gaze_AuraScript::CalculateAmount, EFFECT_0, SPELL_AURA_SCHOOL_ABSORB);
                OnEffectAbsorb += AuraEffectAbsorbFn(spell_hodir_protective_gaze_AuraScript::Absorb, EFFECT_0);
                OnEffectApply += AuraEffectApplyFn(spell_hodir_protective_gaze_AuraScript::HandleEffectApply, EFFECT_0, SPELL_AURA_SCHOOL_ABSORB, AURA_EFFECT_HANDLE_REAL);
            }
        };

        AuraScript* GetAuraScript() const
        {
            return new spell_hodir_protective_gaze_AuraScript();
        }
};

#define GOSSIP_KEEPER_HELP                  "Lend us your aid, keeper. Together we shall defeat Yogg-Saron."

class npc_keeper_help : public CreatureScript
{
    public:
        npc_keeper_help() : CreatureScript("npc_keeper_help") {}

        bool OnGossipHello(Player* player, Creature* creature)
        {
            if (InstanceScript* instance = creature->GetInstanceScript())
            {
                uint32 supportFlag = instance->GetData(DATA_KEEPER_SUPPORT_YOGG);

                switch (creature->GetEntry())
                {
                    // Since the flags are binary, a simple bool check fulfills the requirements - no need to check against the flag again.
                    case NPC_HELP_KEEPER_FREYA:
                        if (supportFlag & FREYA_SUPPORT)
                            return false;
                        break;
                    case NPC_HELP_KEEPER_MIMIRON:
                        if (supportFlag & MIMIRON_SUPPORT)
                            return false;
                        break;
                    case NPC_HELP_KEEPER_THORIM:
                        if (supportFlag & THORIM_SUPPORT)
                            return false;
                        break;
                    case NPC_HELP_KEEPER_HODIR:
                        if (supportFlag & HODIR_SUPPORT)
                            return false;
                        break;
                    default:
                        break;
                }

                player->ADD_GOSSIP_ITEM(GOSSIP_ICON_CHAT, GOSSIP_KEEPER_HELP, GOSSIP_SENDER_MAIN, GOSSIP_ACTION_INFO_DEF + 1);
                player->SEND_GOSSIP_MENU(player->GetGossipTextId(creature), creature->GetGUID());
            }
            return true;
        }

        bool OnGossipSelect(Player* player, Creature* creature, uint32 /*sender*/, uint32 action)
        {
            player->CLOSE_GOSSIP_MENU();

            if (InstanceScript* instance = creature->GetInstanceScript())
                if ( action == GOSSIP_ACTION_INFO_DEF + 1)
                {
                    switch(creature->GetEntry())
                    {
                        case NPC_HELP_KEEPER_FREYA:
                            creature->AI()->Talk(SAY_FREYA_HELP, player->GetUInt64Value(0));
                            instance->SetData(DATA_ADD_HELP_FLAG, FREYA_SUPPORT);
                            break;
                        case NPC_HELP_KEEPER_MIMIRON:
                            creature->AI()->Talk(SAY_MIMIRON_HELP, player->GetUInt64Value(0));
                            instance->SetData(DATA_ADD_HELP_FLAG, MIMIRON_SUPPORT);
                            break;
                        case NPC_HELP_KEEPER_THORIM:
                            creature->AI()->Talk(SAY_THORIM_HELP, player->GetUInt64Value(0));
                            instance->SetData(DATA_ADD_HELP_FLAG, THORIM_SUPPORT);
                            break;
                        case NPC_HELP_KEEPER_HODIR:
                            creature->AI()->Talk(SAY_HODIR_HELP, player->GetUInt64Value(0));
                            instance->SetData(DATA_ADD_HELP_FLAG, HODIR_SUPPORT);
                            break;
                        default:
                            break;
                    }
                    instance->SaveToDB();
                }

            return true;
        }

        struct npc_keeper_helpAI : public Scripted_NoMovementAI
        {
            npc_keeper_helpAI(Creature *c) : Scripted_NoMovementAI(c)
            {
                instance = c->GetInstanceScript();
                me->setFaction(FACTION_FRIENDLY);
            }

            void AttackStart(Unit* /*who*/) {} // Should be overwritten, but has no effect

            void UpdateAI(const uint32 /*diff*/)
            {
                if (instance)
                    me->SetVisible( (instance->GetBossState(Entry_2_ID(me->GetEntry())) == DONE) && (instance->GetBossState(BOSS_YOGGSARON) != IN_PROGRESS) );
            }

            private:
                InstanceScript* instance;
        };

        CreatureAI* GetAI(Creature* pCreature) const
        {
            return GetUlduarAI<npc_keeper_helpAI>(pCreature);
        }
};

class spell_sara_psychosis : public SpellScriptLoader
{
    public:
        spell_sara_psychosis() : SpellScriptLoader("spell_sara_psychosis") {}

        class spell_sara_psychosis_SpellScript : public SpellScript
        {
            PrepareSpellScript(spell_sara_psychosis_SpellScript);

            void FilterTargets(std::list<WorldObject*>& targets)
            {
                if (WorldObject* _target = Trinity::Containers::SelectRandomContainerElement(targets))
                {
                    targets.clear();
                    targets.push_back(_target);
                }
            }

            void Register()
            {
                OnObjectAreaTargetSelect += SpellObjectAreaTargetSelectFn(spell_sara_psychosis_SpellScript::FilterTargets, EFFECT_0, TARGET_UNIT_SRC_AREA_ENEMY);
                OnObjectAreaTargetSelect += SpellObjectAreaTargetSelectFn(spell_sara_psychosis_SpellScript::FilterTargets, EFFECT_1, TARGET_UNIT_SRC_AREA_ENEMY);
            }
        };

        SpellScript* GetSpellScript() const
        {
            return new spell_sara_psychosis_SpellScript();
        }
};

class item_unbound_fragments_of_valanyr : public ItemScript
{
    public:
        item_unbound_fragments_of_valanyr() : ItemScript("item_unbound_fragments_of_valanyr") {}

        bool OnUse(Player* pPlayer, Item* pItem, SpellCastTargets const& /*targets*/)
        {
            if (Creature* yogg = pPlayer->FindNearestCreature(NPC_YOGG_SARON, 20.0f))
            {
                if (yogg->FindCurrentSpellBySpellId(SPELL_DEAFENING_ROAR))
                    return false;
            }

            pPlayer->SendEquipError(EQUIP_ERR_CANT_DO_RIGHT_NOW, pItem, NULL);
            return true;
        }
};

void AddSC_boss_yoggsaron()
{
    new npc_yogg_saron_encounter_controller();
    new boss_sara();
    new npc_ominous_cloud();
    new npc_guardian_of_yogg_saron();
    new npc_yogg_saron_tentacle();
    new npc_descend_into_madness();
    new npc_influence_tentacle();
    new boss_brain_of_yogg_saron();
    new boss_yogg_saron();
    new npc_immortal_guardian();
    new npc_support_keeper();
    new npc_sanity_well();
    new npc_laughting_skull();
    new npc_death_orb();
    new npc_death_ray();
    new npc_keeper_help();
    new go_flee_to_surface();
    new item_unbound_fragments_of_valanyr();

    new spell_keeper_support_aura_targeting();
    new spell_lunatic_gaze_targeting();
    new spell_brain_link_periodic_dummy();
    new spell_titanic_storm_targeting();
    new spell_insane_death_effekt();
    new spell_summon_tentacle_position();
    new spell_empowering_shadows();
    new spell_hodir_protective_gaze();
    new spell_sara_psychosis();
}<|MERGE_RESOLUTION|>--- conflicted
+++ resolved
@@ -1524,11 +1524,7 @@
                 {
                     if (emote == TEXT_EMOTE_KISS)
                     {
-<<<<<<< HEAD
-                        if (pPlayer->GetAchievementMgr().HasAchieved(RAID_MODE(ACHIEVMENT_KISS_AND_MAKE_UP_10, ACHIEVMENT_KISS_AND_MAKE_UP_25)))
-=======
                         if (pPlayer->HasAchieved(RAID_MODE(ACHIEVMENT_KISS_AND_MAKE_UP_10, ACHIEVMENT_KISS_AND_MAKE_UP_25)))
->>>>>>> 71076fe4
                             return;
 
                         if (me->IsWithinLOS(pPlayer->GetPositionX(), pPlayer->GetPositionY(), pPlayer->GetPositionZ()) && me->IsWithinDistInMap(pPlayer, 30.0f))
