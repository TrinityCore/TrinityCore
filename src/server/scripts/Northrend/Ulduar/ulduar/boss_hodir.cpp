/*
 * Copyright (C) 2008-2011 TrinityCore <http://www.trinitycore.org/>
 *
 * This program is free software; you can redistribute it and/or modify it
 * under the terms of the GNU General Public License as published by the
 * Free Software Foundation; either version 2 of the License, or (at your
 * option) any later version.
 *
 * This program is distributed in the hope that it will be useful, but WITHOUT
 * ANY WARRANTY; without even the implied warranty of MERCHANTABILITY or
 * FITNESS FOR A PARTICULAR PURPOSE. See the GNU General Public License for
 * more details.
 *
 * You should have received a copy of the GNU General Public License along
 * with this program. If not, see <http://www.gnu.org/licenses/>.
 */

<<<<<<< HEAD
/* ScriptData
SDName: Hodir
SDAuthor: PrinceCreed
SD%Complete: 100
SDComments:
EndScriptData */

#include "ScriptPCH.h"
=======
#include "ScriptMgr.h"
#include "ScriptedCreature.h"
>>>>>>> f3a12453
#include "ulduar.h"

enum Spells
{
    // Hodir
    SPELL_FROZEN_BLOWS                          = 62478,
    SPELL_FLASH_FREEZE                          = 61968,
    SPELL_FLASH_FREEZE_VISUAL                   = 62148,
    SPELL_BITING_COLD                           = 62038,
    SPELL_BITING_COLD_TRIGGERED                 = 62039,
    SPELL_FREEZE                                = 62469,
    SPELL_ICICLE                                = 62234,
    SPELL_ICICLE_SNOWDRIFT                      = 62462,
    SPELL_BLOCK_OF_ICE                          = 61969,
    SPELL_BLOCK_OF_ICE_NPC                      = 61990,
    SPELL_FROZEN_KILL                           = 62226,
    SPELL_ICICLE_FALL                           = 69428,
    SPELL_FALL_DAMAGE                           = 62236,
    SPELL_FALL_SNOWDRIFT                        = 62460,
    SPELL_BERSERK                               = 47008,
    
    // Druids
    SPELL_WRATH                                 = 62793,
    SPELL_STARLIGHT                             = 62807,
    // Shamans
    SPELL_LAVA_BURST                            = 61924,
    SPELL_STORM_CLOUD                           = 65123,
    // Mages
    SPELL_FIREBALL                              = 61909,
    SPELL_CONJURE_FIRE                          = 62823,
    SPELL_MELT_ICE                              = 64528,
    SPELL_SINGED                                = 62821,
    // Priests
    SPELL_SMITE                                 = 61923,
    SPELL_GREATER_HEAL                          = 62809,
    SPELL_DISPEL_MAGIC                          = 63499
};

// Achievements
#define ACHIEVEMENT_CHEESE_THE_FREEZE           RAID_MODE(2961, 2962)
#define ACHIEVEMENT_COLD_IN_HERE                RAID_MODE(2967, 2968)
#define ACHIEVEMENT_THIS_CACHE_WAS_RARE         RAID_MODE(3182, 3184)
#define ACHIEVEMENT_COOLEST_FRIENDS             RAID_MODE(2963, 2965)

#define ACTION_FAILED_COOLEST_FRIENDS           1

enum NPCs
{
    NPC_FLASH_FREEZE_PRE                        = 32926,
    NPC_FLASH_FREEZE                            = 32938,
    NPC_ICICLE_TARGET                           = 33174,
    NPC_HODIR                                   = 32845
};

enum Events
{
    EVENT_NONE,
    EVENT_FREEZE,
    EVENT_FLASH_CAST,
    EVENT_FLASH_EFFECT,
    EVENT_ICICLE,
    EVENT_BLOWS,
    EVENT_RARE_CACHE,
    EVENT_BERSERK
};

enum Yells
{
    SAY_AGGRO                                   = -1603210,
    SAY_SLAY_1                                  = -1603211,
    SAY_SLAY_2                                  = -1603212,
    SAY_FLASH_FREEZE                            = -1603213,
    SAY_STALACTITE                              = -1603214,
    SAY_DEATH                                   = -1603215,
    SAY_BERSERK                                 = -1603216,
    SAY_YS_HELP                                 = -1603217,
    SAY_HARD_MODE_MISSED                        = -1603218
};

#define EMOTE_FREEZE                            "Hodir begins to cast Flash Freeze!"
#define EMOTE_BLOWS                             "Hodir gains Frozen Blows!"

enum HodirChests
{
    CACHE_OF_WINTER_10                          = 194307,
    CACHE_OF_WINTER_25                          = 194308
};

struct SummonLocation
{
    float x,y,z,o;
    uint32 entry;
};

SummonLocation addLocations[]=
{
    {1983.75f, -243.36f, 432.767f, 1.57f, 32897}, // Priest 1
    {1999.90f, -230.49f, 432.767f, 1.57f, 33325}, // Druid 1
    {2010.06f, -243.45f, 432.767f, 1.57f, 33328}, // Shaman 1
    {2021.12f, -236.65f, 432.767f, 1.57f, 32893}, // Mage 1
    {2028.10f, -244.66f, 432.767f, 1.57f, 33326}, // Priest 2
    {2014.18f, -232.80f, 432.767f, 1.57f, 32901}, // Druid 2
    {1992.90f, -237.54f, 432.767f, 1.57f, 32900}, // Shaman 2
    {1976.60f, -233.53f, 432.767f, 1.57f, 33327}  // Mage 2
};
#define NORMAL_COUNT 4
#define RAID_COUNT 8


class boss_hodir : public CreatureScript
{
public:
    boss_hodir() : CreatureScript("boss_hodir") { }

    CreatureAI* GetAI(Creature* pCreature) const
    {
        return new boss_hodirAI(pCreature);
    }

    struct boss_hodirAI : public BossAI
    {
        boss_hodirAI(Creature *pCreature) : BossAI(pCreature, BOSS_HODIR)
        {
            me->ApplySpellImmune(0, IMMUNITY_EFFECT, SPELL_EFFECT_KNOCK_BACK, true);
            me->ApplySpellImmune(0, IMMUNITY_MECHANIC, MECHANIC_GRIP, true);
            me->ApplySpellImmune(0, IMMUNITY_ID, 65280, true);  // Singed
        }

        uint32 uiCheckIntenseColdTimer;
        bool bMoreThanTwoIntenseCold;
        bool CheeseTheFreeze;
        bool CoolestFriends;
        bool RareCache;

        void Reset()
        {
            _Reset();
        
            me->SetReactState(REACT_PASSIVE);
        
            // Spawn NPC Helpers
            for (uint8 i = 0; i < RAID_MODE(NORMAL_COUNT, RAID_COUNT); i++)
            {
                if (Creature* pHelper = me->SummonCreature(addLocations[i].entry,addLocations[i].x,addLocations[i].y,addLocations[i].z,addLocations[i].o))
                    if (Creature *pIceBlock = pHelper->SummonCreature(NPC_FLASH_FREEZE_PRE,addLocations[i].x,addLocations[i].y,addLocations[i].z,addLocations[i].o))
                        pHelper->AddThreat(me, 5000000.0f);
            }
        }

        void KilledUnit(Unit * /*victim*/)
        {
            if (!(rand()%5))
                DoScriptText(RAND(SAY_SLAY_1, SAY_SLAY_2), me);
        }

        void JustDied(Unit * /*victim*/)
        {
            _JustDied();
            DoScriptText(SAY_DEATH, me);
        
            me->setFaction(35);
        
            if (instance)
            {
                // Kill credit
                instance->DoUpdateAchievementCriteria(ACHIEVEMENT_CRITERIA_TYPE_BE_SPELL_TARGET2, 64899);
                // Getting Cold in Here
                if (!bMoreThanTwoIntenseCold)
                    instance->DoCompleteAchievement(ACHIEVEMENT_COLD_IN_HERE);
                // Cheese the Freeze
                if (CheeseTheFreeze)
                    instance->DoCompleteAchievement(ACHIEVEMENT_CHEESE_THE_FREEZE);
                // I Have the Coolest Friends
                if (CoolestFriends)
                    instance->DoCompleteAchievement(ACHIEVEMENT_COOLEST_FRIENDS);
                // I Could Say That This Cache Was Rare
                if (RareCache)
                {
                    instance->DoCompleteAchievement(ACHIEVEMENT_THIS_CACHE_WAS_RARE);
                    instance->SetData(DATA_HODIR_RARE_CHEST, GO_STATE_READY);
                }
            
                // Chest spawn
                me->SummonGameObject(RAID_MODE(CACHE_OF_WINTER_10, CACHE_OF_WINTER_25), 1966.43f, -203.906f, 432.687f, -0.91f, 0, 0, 1, 1, 604800);
            }
        }

        void EnterCombat(Unit* /*pWho*/)
        {
            _EnterCombat();
            DoScriptText(SAY_AGGRO, me);
            me->SetReactState(REACT_AGGRESSIVE);
            DoCast(me, SPELL_BITING_COLD, true);
            events.ScheduleEvent(EVENT_ICICLE, 2000);
            events.ScheduleEvent(EVENT_FREEZE, 25000);
            events.ScheduleEvent(EVENT_BLOWS, urand(60000, 65000));
            events.ScheduleEvent(EVENT_FLASH_CAST, 50000);
            events.ScheduleEvent(EVENT_RARE_CACHE, 180000);
            events.ScheduleEvent(EVENT_BERSERK, 480000);
            uiCheckIntenseColdTimer = 2000;
            bMoreThanTwoIntenseCold = false;
            CheeseTheFreeze = true;
            CoolestFriends = true;
            RareCache = true;
        }

        void UpdateAI(const uint32 diff)
        {
            if (!UpdateVictim())
                return;
            
            if (me->getVictim() && !me->getVictim()->GetCharmerOrOwnerPlayerOrPlayerItself())
                me->Kill(me->getVictim());

            events.Update(diff);
        
            if (me->HasUnitState(UNIT_STAT_CASTING))
                return;
                    
            if (uiCheckIntenseColdTimer < diff && !bMoreThanTwoIntenseCold)
            {
                std::list<HostileReference*> ThreatList = me->getThreatManager().getThreatList();
                for (std::list<HostileReference*>::const_iterator itr = ThreatList.begin(); itr != ThreatList.end(); ++itr)
                {
                    Unit *pTarget = Unit::GetUnit(*me, (*itr)->getUnitGuid());
                    if (!pTarget || pTarget->GetTypeId() != TYPEID_PLAYER)
                        continue;

                    Aura *AuraIntenseCold = pTarget->GetAura(SPELL_BITING_COLD_TRIGGERED);
                    if (AuraIntenseCold && AuraIntenseCold->GetStackAmount() > 2)
                    {
                        bMoreThanTwoIntenseCold = true;
                        break;
                    }
                }
                uiCheckIntenseColdTimer = 2000;
            } else uiCheckIntenseColdTimer -= diff;

            while(uint32 eventId = events.ExecuteEvent())
            {
                switch(eventId)
                {
                    case EVENT_FREEZE:
                        DoCastAOE(SPELL_FREEZE);
                        events.CancelEvent(EVENT_FREEZE);
                        break;
                    case EVENT_ICICLE:
                        if (Unit *pTarget = SelectTarget(SELECT_TARGET_RANDOM, 0, 100, true))
                        {
                            if (pTarget->isAlive())
                                DoCast(pTarget, SPELL_ICICLE);
                        }
                        events.ScheduleEvent(EVENT_ICICLE, 2000);
                        break;
                    case EVENT_FLASH_CAST:
                        DoScriptText(SAY_FLASH_FREEZE, me);
                        me->MonsterTextEmote(EMOTE_FREEZE, 0, true);
                        for (uint8 i = 0; i < RAID_MODE(2,3); ++i)
                        {
                            if (Unit *pTarget = SelectTarget(SELECT_TARGET_RANDOM, 0, 100, true))
                                if (pTarget->isAlive())
                                    pTarget->CastSpell(pTarget, SPELL_ICICLE_SNOWDRIFT, true);
                        }
                        DoCast(SPELL_FLASH_FREEZE);
                        events.RescheduleEvent(EVENT_ICICLE, 15000);
                        events.ScheduleEvent(EVENT_FREEZE, urand(30000, 35000));
                        events.ScheduleEvent(EVENT_FLASH_CAST, 50000);
                        events.ScheduleEvent(EVENT_FLASH_EFFECT, 9000);
                        break;
                    case EVENT_FLASH_EFFECT:
                        DoCast(SPELL_FLASH_FREEZE_VISUAL);
                        FlashFreeze();
                        events.CancelEvent(EVENT_FLASH_EFFECT);
                        break;
                    case EVENT_BLOWS:
                        DoScriptText(SAY_STALACTITE, me);
                        me->MonsterTextEmote(EMOTE_BLOWS, 0, true);
                        DoCast(me, SPELL_FROZEN_BLOWS);
                        events.ScheduleEvent(EVENT_BLOWS, urand(60000, 65000));
                        break;
                    case EVENT_RARE_CACHE:
                        DoScriptText(SAY_HARD_MODE_MISSED, me);
                        RareCache = false;
                        events.CancelEvent(EVENT_RARE_CACHE);
                        break;
                    case EVENT_BERSERK:
                        DoCast(me, SPELL_BERSERK, true);
                        DoScriptText(SAY_BERSERK, me);
                        events.CancelEvent(EVENT_BERSERK);
                        break;
                }
            }

            DoMeleeAttackIfReady();
        }

        void FlashFreeze()
        {
            DoZoneInCombat();
            std::list<HostileReference*> ThreatList = me->getThreatManager().getThreatList();
            for (std::list<HostileReference*>::const_iterator itr = ThreatList.begin(); itr != ThreatList.end(); ++itr)
            {
                if (Unit *pTarget = Unit::GetUnit(*me, (*itr)->getUnitGuid()))
                {
                    if (pTarget->HasAura(SPELL_BLOCK_OF_ICE))
                    {
                        DoCast(pTarget, SPELL_FROZEN_KILL);
                        continue;
                    }
                    else
                    {
                        if (GetClosestCreatureWithEntry(pTarget, NPC_ICICLE_TARGET, 5.0f))
                            continue;
                        
                        else if (Creature *pIceBlock = pTarget->SummonCreature(NPC_FLASH_FREEZE,pTarget->GetPositionX(),pTarget->GetPositionY(),pTarget->GetPositionZ(),0,TEMPSUMMON_TIMED_DESPAWN,105000))
                        {
                            if (pTarget->GetTypeId() == TYPEID_PLAYER)
                                CheeseTheFreeze = false;
                        }
                    }
                }
            }
        }
    
        void DoAction(const int32 action)
        {
            switch(action)
            {
                case ACTION_FAILED_COOLEST_FRIENDS:
                    CoolestFriends = false;
                    break;
            }
        }
    };

};


class npc_icicle : public CreatureScript
{
public:
    npc_icicle() : CreatureScript("npc_icicle") { }

    CreatureAI* GetAI(Creature* pCreature) const
    {
        return new npc_icicleAI (pCreature);
    }

    struct npc_icicleAI : public Scripted_NoMovementAI
    {
        npc_icicleAI(Creature *pCreature) : Scripted_NoMovementAI(pCreature)
        {
            me->SetFlag(UNIT_FIELD_FLAGS, UNIT_FLAG_NOT_SELECTABLE | UNIT_FLAG_NON_ATTACKABLE | UNIT_FLAG_PACIFIED);
            me->SetReactState(REACT_PASSIVE);
            me->SetDisplayId(28470);
        }

        uint32 IcicleTimer;

        void Reset()
        {
            IcicleTimer = 2000;
        }

        void UpdateAI(const uint32 diff)
        {
            if (IcicleTimer <= diff)
            {
                DoCast(me, SPELL_FALL_DAMAGE);
                DoCast(me, SPELL_ICICLE_FALL);
                IcicleTimer = 10000;
            }
            else IcicleTimer -= diff;
        }
    };

};


class npc_icicle_snowdrift : public CreatureScript
{
public:
    npc_icicle_snowdrift() : CreatureScript("npc_icicle_snowdrift") { }

    CreatureAI* GetAI(Creature* pCreature) const
    {
        return new npc_icicle_snowdriftAI (pCreature);
    }

    struct npc_icicle_snowdriftAI : public Scripted_NoMovementAI
    {
        npc_icicle_snowdriftAI(Creature *pCreature) : Scripted_NoMovementAI(pCreature)
        {
            me->SetFlag(UNIT_FIELD_FLAGS, UNIT_FLAG_NOT_SELECTABLE | UNIT_FLAG_NON_ATTACKABLE | UNIT_FLAG_PACIFIED);
            me->SetReactState(REACT_PASSIVE);
            me->SetDisplayId(28470);
        }

        uint32 IcicleTimer;

        void Reset()
        {
            IcicleTimer = 2000;
        }

        void UpdateAI(const uint32 diff)
        {
            if (IcicleTimer <= diff)
            {
                DoCast(me, SPELL_FALL_SNOWDRIFT);
                DoCast(me, SPELL_ICICLE_FALL);
                IcicleTimer = 10000;
            }
            else IcicleTimer -= diff;
        }
    };

};


class npc_snowpacked_icicle : public CreatureScript
{
public:
    npc_snowpacked_icicle() : CreatureScript("npc_snowpacked_icicle") { }

    CreatureAI* GetAI(Creature* pCreature) const
    {
        return new npc_snowpacked_icicleAI (pCreature);
    }

    struct npc_snowpacked_icicleAI : public Scripted_NoMovementAI
    {
        npc_snowpacked_icicleAI(Creature *pCreature) : Scripted_NoMovementAI(pCreature)
        {
            me->SetFlag(UNIT_FIELD_FLAGS, UNIT_FLAG_NOT_SELECTABLE | UNIT_FLAG_NON_ATTACKABLE | UNIT_FLAG_PACIFIED);
            me->SetReactState(REACT_PASSIVE);
            me->SetDisplayId(15880);
        }

        uint32 DespawnTimer;

        void Reset()
        {
            DespawnTimer = 12000;
        }

        void UpdateAI(const uint32 diff)
        {
            if (DespawnTimer <= diff)
            {
                if (GameObject *pSnowdrift = me->FindNearestGameObject(194173, 2))
                    me->RemoveGameObject(pSnowdrift, true);
                me->DespawnOrUnsummon();
            }
            else DespawnTimer -= diff;
        }
    };

};


class npc_hodir_priest : public CreatureScript
{
public:
    npc_hodir_priest() : CreatureScript("npc_hodir_priest") { }

    CreatureAI* GetAI(Creature* pCreature) const
    {
        return new npc_hodir_priestAI (pCreature);
    }

    struct npc_hodir_priestAI : public ScriptedAI
    {
        npc_hodir_priestAI(Creature *pCreature) : ScriptedAI(pCreature)
        {
            pInstance = pCreature->GetInstanceScript();
            me->setFaction(1665);
        }

        InstanceScript* pInstance;
        uint32 HealTimer;
        uint32 DispelTimer;

        void Reset()
        {
            HealTimer = urand(4000, 8000);
            DispelTimer = urand(20000, 30000);
        }

        void AttackStart(Unit *who)
        {
            AttackStartCaster(who, 20);
        }

        void UpdateAI(const uint32 uiDiff)
        {
            if (!UpdateVictim() || me->HasUnitState(UNIT_STAT_STUNNED))
                return;

            if (HealthBelowPct(35))
                DoCastAOE(SPELL_GREATER_HEAL, true);

            if (HealTimer <= uiDiff)
            {
                DoCastAOE(SPELL_GREATER_HEAL, true);
                HealTimer = urand(12000, 14000);
            }
            else HealTimer -= uiDiff;
        
            if (DispelTimer < uiDiff)
            {
                std::list<Player*> players;
                Trinity::AnyPlayerInObjectRangeCheck checker(me, 30);
                Trinity::PlayerListSearcher<Trinity::AnyPlayerInObjectRangeCheck> searcher(me, players, checker);
                me->VisitNearbyWorldObject(30, searcher);
                if (!players.empty())
                {
                    for (std::list<Player*>::iterator iter = players.begin(); iter != players.end(); ++iter)
                    {
                        if ((*iter)->HasAura(SPELL_FREEZE))
                        {
                            DoCast((*iter),SPELL_DISPEL_MAGIC, true);
                            DispelTimer = urand(25000,30000);
                            return;
                        }
                    }
                }
                DispelTimer = 5000;
            }
            else DispelTimer -= uiDiff;

            DoSpellAttackIfReady(SPELL_SMITE);
        }

        void JustDied(Unit* /*victim*/)
        {
            // I Have the Coolest Friends
            if (Creature* pHodir = me->FindNearestCreature(NPC_HODIR,60,true))
                pHodir->AI()->DoAction(ACTION_FAILED_COOLEST_FRIENDS);
        }
    };

};


class npc_hodir_shaman : public CreatureScript
{
public:
    npc_hodir_shaman() : CreatureScript("npc_hodir_shaman") { }

    CreatureAI* GetAI(Creature* pCreature) const
    {
        return new npc_hodir_shamanAI (pCreature);
    }

    struct npc_hodir_shamanAI : public ScriptedAI
    {
        npc_hodir_shamanAI(Creature *pCreature) : ScriptedAI(pCreature)
        {
            pInstance = pCreature->GetInstanceScript();
            me->setFaction(1665);
        }

        InstanceScript* pInstance;
        uint32 StormTimer;

        void Reset()
        {
            StormTimer = urand(15000, 20000);
        }

        void AttackStart(Unit *who)
        {
            AttackStartCaster(who, 20);
        }

        void UpdateAI(const uint32 uiDiff)
        {
            if (!UpdateVictim() || me->HasUnitState(UNIT_STAT_STUNNED))
                return;

            if (StormTimer <= uiDiff)
            {
                std::list<Player*> players;
                Trinity::AnyPlayerInObjectRangeCheck checker(me, 30);
                Trinity::PlayerListSearcher<Trinity::AnyPlayerInObjectRangeCheck> searcher(me, players, checker);
                me->VisitNearbyWorldObject(30, searcher);
                if (!players.empty())
                {
                    std::list<Player*>::iterator iter = players.begin(); 
                    DoCast((*iter), SPELL_STORM_CLOUD, true);
                }
                StormTimer = urand(15000, 20000);
            }
            else StormTimer -= uiDiff;

            DoSpellAttackIfReady(SPELL_LAVA_BURST);
        }

        void JustDied(Unit* /*victim*/)
        {
            // I Have the Coolest Friends
            if (Creature* pHodir = me->FindNearestCreature(NPC_HODIR,60,true))
                pHodir->AI()->DoAction(ACTION_FAILED_COOLEST_FRIENDS);
        }
    };

};


class npc_hodir_druid : public CreatureScript
{
public:
    npc_hodir_druid() : CreatureScript("npc_hodir_druid") { }

    CreatureAI* GetAI(Creature* pCreature) const
    {
        return new npc_hodir_druidAI (pCreature);
    }

    struct npc_hodir_druidAI : public ScriptedAI
    {
        npc_hodir_druidAI(Creature *pCreature) : ScriptedAI(pCreature)
        {
            pInstance = pCreature->GetInstanceScript();
            me->setFaction(1665);
        }

        InstanceScript* pInstance;
        uint32 StarlightTimer;

        void Reset()
        {
            StarlightTimer = urand(10000, 15000);
        }

        void AttackStart(Unit *who)
        {
            AttackStartCaster(who, 20);
        }

        void UpdateAI(const uint32 uiDiff)
        {
            if (!UpdateVictim() || me->HasUnitState(UNIT_STAT_STUNNED))
                return;

            if (StarlightTimer <= uiDiff)
            {
                DoCast(me, SPELL_STARLIGHT, true);
                StarlightTimer = urand(20000, 25000);
            }
            else StarlightTimer -= uiDiff;

            DoSpellAttackIfReady(SPELL_WRATH);
        }

        void JustDied(Unit* /*victim*/)
        {
            // I Have the Coolest Friends
            if (Creature* pHodir = me->FindNearestCreature(NPC_HODIR,60,true))
                pHodir->AI()->DoAction(ACTION_FAILED_COOLEST_FRIENDS);
        }
    };

};


class npc_hodir_mage : public CreatureScript
{
public:
    npc_hodir_mage() : CreatureScript("npc_hodir_mage") { }

    CreatureAI* GetAI(Creature* pCreature) const
    {
        return new npc_hodir_mageAI (pCreature);
    }

    struct npc_hodir_mageAI : public ScriptedAI
    {
        npc_hodir_mageAI(Creature *pCreature) : ScriptedAI(pCreature)
        {
            pInstance = pCreature->GetInstanceScript();
            me->setFaction(1665);
        }

        InstanceScript* pInstance;
        uint32 FireTimer;
        uint32 MeltIceTimer;

        void Reset()
        {
            FireTimer = urand(15000, 20000);
            MeltIceTimer = 5000;
        }

        void AttackStart(Unit *who)
        {
            AttackStartCaster(who, 20);
        }

        void UpdateAI(const uint32 uiDiff)
        {
            if (!UpdateVictim() || me->HasUnitState(UNIT_STAT_STUNNED))
                return;

            if (FireTimer <= uiDiff)
            {
                DoCast(me, SPELL_CONJURE_FIRE, true);
                FireTimer = urand(25000, 30000);
            }
            else FireTimer -= uiDiff;
        
            if (MeltIceTimer < uiDiff)
            {
                if (Creature *pShard = me->FindNearestCreature(NPC_FLASH_FREEZE,50,true))
                {
                    DoCast(pShard, SPELL_MELT_ICE, true);
                    MeltIceTimer = urand(5000,10000);
                }
                MeltIceTimer = 5000;
            }
            else MeltIceTimer -= uiDiff;

            DoSpellAttackIfReady(SPELL_FIREBALL);
        }

        void JustDied(Unit* /*victim*/)
        {
            // I Have the Coolest Friends
            if (Creature* pHodir = me->FindNearestCreature(NPC_HODIR,60,true))
                pHodir->AI()->DoAction(ACTION_FAILED_COOLEST_FRIENDS);
        }
    };

};


class npc_toasty_fire : public CreatureScript
{
public:
    npc_toasty_fire() : CreatureScript("npc_toasty_fire") { }

    CreatureAI* GetAI(Creature* pCreature) const
    {
        return new npc_toasty_fireAI (pCreature);
    }

    struct npc_toasty_fireAI : public Scripted_NoMovementAI
    {
        npc_toasty_fireAI(Creature *pCreature) : Scripted_NoMovementAI(pCreature)
        {
            me->ApplySpellImmune(0, IMMUNITY_EFFECT, SPELL_EFFECT_KNOCK_BACK, true);
            me->SetFlag(UNIT_FIELD_FLAGS, UNIT_FLAG_NOT_SELECTABLE | UNIT_FLAG_PACIFIED);
            me->SetReactState(REACT_PASSIVE);
            me->SetDisplayId(15880);
        }

        void Reset()
        {
            DoCast(me, SPELL_SINGED, true);
        }

        void SpellHit(Unit* /*caster*/, const SpellEntry *spell) 
        {
            // Toasty fire can be extinguished by falling ice or Flash Freeze
            if (spell->Id == SPELL_BLOCK_OF_ICE || spell->Id == 62457 || spell->Id == 65370)
            {
                if (GameObject *pFire = me->FindNearestGameObject(194300, 4))
                    me->RemoveGameObject(pFire, true);
                me->DespawnOrUnsummon();
            }
        }

        void JustDied(Unit * /*victim*/)
        {
            if (GameObject *pFire = me->FindNearestGameObject(194300, 4))
                me->RemoveGameObject(pFire, true);
        }
    };

};


class npc_flash_freeze : public CreatureScript
{
public:
    npc_flash_freeze() : CreatureScript("npc_flash_freeze") { }

    CreatureAI* GetAI(Creature* pCreature) const
    {
        return new npc_flash_freezeAI (pCreature);
    }

    struct npc_flash_freezeAI : public Scripted_NoMovementAI
    {
        npc_flash_freezeAI(Creature *pCreature) : Scripted_NoMovementAI(pCreature)
        {
            me->SetFlag(UNIT_FIELD_FLAGS, UNIT_FLAG_STUNNED | UNIT_FLAG_PACIFIED);
            me->ApplySpellImmune(0, IMMUNITY_EFFECT, SPELL_EFFECT_KNOCK_BACK, true);
            me->ApplySpellImmune(0, IMMUNITY_MECHANIC, MECHANIC_GRIP, true);
            me->SetDisplayId(25865);
            me->setFaction(14);
        }

        void Reset()
        {
            if (me->ToTempSummon()->GetSummoner())
            {
                if (me->GetEntry() == NPC_FLASH_FREEZE_PRE)
                    DoCast(SPELL_BLOCK_OF_ICE_NPC);
                else
                    DoCast(SPELL_BLOCK_OF_ICE);

                me->ToTempSummon()->GetSummoner()->ApplySpellImmune(0, IMMUNITY_EFFECT, SPELL_EFFECT_KNOCK_BACK, true);
            }
        }

        void UpdateAI(const uint32 diff)
        {
            if (!me->ToTempSummon()->GetSummoner())
            {
                me->DisappearAndDie();
                return;
            }

            if (me->ToTempSummon()->GetSummoner()->isDead())
            {
                me->ToTempSummon()->GetSummoner()->ApplySpellImmune(0, IMMUNITY_EFFECT, SPELL_EFFECT_KNOCK_BACK, false);
                me->DisappearAndDie();
                return;
            }

            if (me->GetEntry() == NPC_FLASH_FREEZE_PRE && !me->ToTempSummon()->GetSummoner()->HasAura(SPELL_BLOCK_OF_ICE_NPC))
                DoCast(SPELL_BLOCK_OF_ICE_NPC);
        }

        void DamageTaken(Unit* pKiller, uint32 &damage)
        {
            if (me->GetEntry() == NPC_FLASH_FREEZE_PRE)
            {
                if (pKiller && pKiller->GetTypeId() == TYPEID_PLAYER)
                    if (Creature* pHodir = me->FindNearestCreature(NPC_HODIR, 40, true))
                        if (!pHodir->isInCombat())
                            pHodir->AI()->DoZoneInCombat();
            }
        }

        void JustDied(Unit * /*victim*/)
        {
            if (me->ToTempSummon()->GetSummoner())
                me->ToTempSummon()->GetSummoner()->ApplySpellImmune(0, IMMUNITY_EFFECT, SPELL_EFFECT_KNOCK_BACK, false);
        }
    };

};

void AddSC_boss_hodir()
{
    new boss_hodir();
    new npc_icicle();
    new npc_icicle_snowdrift();
    new npc_snowpacked_icicle();
    new npc_hodir_priest();
    new npc_hodir_shaman();
    new npc_hodir_druid();
    new npc_hodir_mage();
    new npc_toasty_fire();
    new npc_flash_freeze();
}<|MERGE_RESOLUTION|>--- conflicted
+++ resolved
@@ -15,7 +15,6 @@
  * with this program. If not, see <http://www.gnu.org/licenses/>.
  */
 
-<<<<<<< HEAD
 /* ScriptData
 SDName: Hodir
 SDAuthor: PrinceCreed
@@ -23,11 +22,8 @@
 SDComments:
 EndScriptData */
 
-#include "ScriptPCH.h"
-=======
 #include "ScriptMgr.h"
 #include "ScriptedCreature.h"
->>>>>>> f3a12453
 #include "ulduar.h"
 
 enum Spells
