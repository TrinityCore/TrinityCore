--- conflicted
+++ resolved
@@ -251,7 +251,6 @@
                     DoSummon(NPC_ULDUAR_COLOSSUS, PosColossus[i], 7000, TEMPSUMMON_CORPSE_TIMED_DESPAWN);
         }
 
-<<<<<<< HEAD
         Vehicle* vehicle;
         int32 ShutdownCount;
         int32 towerCount;
@@ -271,47 +270,6 @@
             towerCount = 0;
             ShutdownCount = 0;
         }
-=======
-            void InitializeAI()
-            {
-                ASSERT(vehicle);
-                if (!me->isDead())
-                    Reset();
-                ActiveTowersCount = 4;
-                Shutdown = 0;
-                ActiveTowers = false;
-                towerOfStorms = false;
-                towerOfLife = false;
-                towerOfFlames = false;
-                towerOfFrost = false;
-                Shutout = true;
-                Unbroken = true;
-
-                // need to have correct immunities set in db
-                me->ApplySpellImmune(0, IMMUNITY_EFFECT, SPELL_EFFECT_KNOCK_BACK, true);
-                me->ApplySpellImmune(0, IMMUNITY_ID, 49560, true); //deathgrip
-                me->SetFlag(UNIT_FIELD_FLAGS, UNIT_FLAG_NON_ATTACKABLE | UNIT_FLAG_NOT_SELECTABLE | UNIT_FLAG_STUNNED);
-                me->SetReactState(REACT_PASSIVE);
-            }
-
-            Vehicle* vehicle;
-            uint8 ActiveTowersCount;
-            uint8 Shutdown;
-            bool ActiveTowers;
-            bool towerOfStorms;
-            bool towerOfLife;
-            bool towerOfFlames;
-            bool towerOfFrost;
-            bool Shutout;
-            bool Unbroken;
-
-            void Reset()
-            {
-                _Reset();
-                Shutdown = 0;
-                me->SetReactState(REACT_DEFENSIVE);
-            }
->>>>>>> 2bbf83d6
 
         void EnterCombat(Unit* /*who*/)
         {
@@ -398,7 +356,6 @@
             }
             else
             {
-<<<<<<< HEAD
                 for (uint8 i = RAID_MODE(2,0); i < 4; ++i)
                 {
                     if (vehicle->GetPassenger(i))
@@ -406,13 +363,6 @@
                         {
                             if (Unit* pTurret = (pSeat->GetPassenger(SEAT_TURRET)))
                                 pTurret->RemoveFromWorld();
-=======
-                if (spell->Id == SPELL_START_THE_ENGINE)
-                    vehicle->InstallAllAccessories(false);
-
-                if (spell->Id == SPELL_ELECTROSHOCK)
-                    me->InterruptSpell(CURRENT_CHANNELED_SPELL);
->>>>>>> 2bbf83d6
 
                             if (Unit* pDevice = (pSeat->GetPassenger(SEAT_DEVICE)))
                                 pDevice->RemoveFromWorld();
@@ -458,7 +408,7 @@
         void SpellHit(Unit* /*caster*/, const SpellEntry* pSpell)
         {
             if (pSpell->Id == SPELL_START_THE_ENGINE)
-                vehicle->InstallAllAccessories();
+                vehicle->InstallAllAccessories(false);
 
             if (pSpell->Id == SPELL_ELECTROSHOCK)
                 me->InterruptSpell(CURRENT_CHANNELED_SPELL);
@@ -663,7 +613,6 @@
 
         Vehicle* vehicle;
 
-<<<<<<< HEAD
     #ifdef BOSS_DEBUG
         void MoveInLineOfSight(Unit *who)
         {
@@ -679,9 +628,6 @@
                 return;
 
             if (seatId == SEAT_PLAYER)
-=======
-            void PassengerBoarded(Unit* who, int8 seatId, bool apply)
->>>>>>> 2bbf83d6
             {
                 if (apply)
                 {
@@ -714,18 +660,10 @@
 public:
     boss_flame_leviathan_defense_cannon() : CreatureScript("boss_flame_leviathan_defense_cannon") { }
 
-<<<<<<< HEAD
     CreatureAI* GetAI(Creature* pCreature) const
     {
         return new boss_flame_leviathan_defense_cannonAI (pCreature);
     }
-=======
-            void Reset ()
-            {
-                NapalmTimer = 5000;
-                DoCast(me, AURA_STEALTH_DETECTION);
-            }
->>>>>>> 2bbf83d6
 
     struct boss_flame_leviathan_defense_cannonAI : public ScriptedAI
     {
