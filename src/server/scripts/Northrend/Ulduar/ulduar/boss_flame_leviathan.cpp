--- conflicted
+++ resolved
@@ -199,6 +199,7 @@
     {-798.01f, -227.24f, 429.84f, 1.446f},
 };
 
+
 #define DATA_ORBIT_ACHIEVEMENTS         1
 
 class boss_flame_leviathan : public CreatureScript
@@ -327,30 +328,12 @@
             {
                 _JustDied();
                 DoScriptText(SAY_DEATH, me);
-<<<<<<< HEAD
 
                 // DEBUG
                 bool isAllowed = me->IsDamageEnoughForLootingAndReward();
                 char fText[128];
                 sprintf(fText, "DEBUG >> %u LootRecipient: %s", isAllowed, me->GetLootRecipient() ? me->GetLootRecipient()->GetName() : "not found");
                 me->MonsterYell(fText, LANG_UNIVERSAL, 0);
-
-                if (ActiveTowers)
-                {
-                    switch (ActiveTowersCount)
-                    {
-                        case 4:
-                            instance->DoCompleteAchievement(RAID_MODE(ACHIEV_10_ORBIT_UARY, ACHIEV_25_ORBIT_UARY));
-                        case 3:
-                            instance->DoCompleteAchievement(RAID_MODE(ACHIEV_10_NUKED_FROM_ORBIT, ACHIEV_25_NUKED_FROM_ORBIT));
-                        case 2:
-                            instance->DoCompleteAchievement(RAID_MODE(ACHIEV_10_ORBITAL_DEVASTATION, ACHIEV_25_ORBITAL_DEVASTATION));
-                        case 1:
-                            instance->DoCompleteAchievement(RAID_MODE(ACHIEV_10_ORBITAL_BOMBARDMENT, ACHIEV_25_ORBITAL_BOMBARDMENT));
-                    }
-                }
-=======
->>>>>>> bcd62b8d
             }
 
             void SpellHitTarget(Unit* target, SpellEntry const* spell)
@@ -869,11 +852,7 @@
         }
 };
 
-<<<<<<< HEAD
-class spell_pool_of_tar : public CreatureScript
-=======
 class npc_pool_of_tar : public CreatureScript
->>>>>>> bcd62b8d
 {
     public:
         npc_pool_of_tar() : CreatureScript("npc_pool_of_tar") { }
@@ -1456,7 +1435,6 @@
         }
 };
 
-<<<<<<< HEAD
 // strange workaround until traj target selection works
 class spell_anti_air_rocket : public SpellScriptLoader
 {
@@ -1639,7 +1617,9 @@
         SpellScript* GetSpellScript() const
         {
             return new spell_flame_leviathan_flames_SpellScript();
-=======
+        }
+};
+
 class achievement_orbital_bombardment : public AchievementCriteriaScript
 {
     public:
@@ -1709,7 +1689,6 @@
                     return true;
 
             return false;
->>>>>>> bcd62b8d
         }
 };
 
@@ -1721,11 +1700,7 @@
     new boss_flame_leviathan_defense_cannon();
     new boss_flame_leviathan_overload_device();
     new npc_mechanolift();
-<<<<<<< HEAD
     new npc_liquid_pyrite();
-=======
-    new npc_pool_of_tar();
->>>>>>> bcd62b8d
     new npc_colossus();
     new npc_thorims_hammer();
     new npc_mimirons_inferno();
@@ -1733,6 +1708,7 @@
     new npc_freyas_ward();
     new npc_freya_ward_summon();
     new npc_lorekeeper();
+    new npc_pool_of_tar();
     // new npc_brann_bronzebeard();
     new go_ulduar_tower();
     new at_RX_214_repair_o_matic_station();
@@ -1741,15 +1717,11 @@
     new achievement_three_car_garage_siege();
     new achievement_shutout();
     new achievement_unbroken();
-<<<<<<< HEAD
-    new spell_pool_of_tar();
-    new spell_anti_air_rocket();
-    new spell_pursued();
-    new spell_flame_leviathan_flames();
-=======
     new achievement_orbital_bombardment();
     new achievement_orbital_devastation();
     new achievement_nuked_from_orbit();
     new achievement_orbit_uary();
->>>>>>> bcd62b8d
+    new spell_anti_air_rocket();
+    new spell_pursued();
+    new spell_flame_leviathan_flames();
 }