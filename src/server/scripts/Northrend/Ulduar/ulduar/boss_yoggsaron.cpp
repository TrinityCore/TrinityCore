--- conflicted
+++ resolved
@@ -1,4 +1,3 @@
-<<<<<<< HEAD
 /*
  * Copyright (C) 2008-2011 TrinityCore <http://www.trinitycore.org/>
  *
@@ -23,7 +22,7 @@
 SDComments: Hodir's Protective Gaze and Mimiron's Destabilization Matrix don't work.
 EndScriptData */
 
-#include "ScriptPCH.h"
+#include "ScriptMgr.h"
 #include "ulduar.h"
 
 enum Sara_Yells
@@ -67,29 +66,6 @@
 #define GOSSIP_KEEPER_HELP                      "I need your help."
 
 enum Keepers_Yells
-=======
-/*
- * Copyright (C) 2008-2011 TrinityCore <http://www.trinitycore.org/>
- *
- * This program is free software; you can redistribute it and/or modify it
- * under the terms of the GNU General Public License as published by the
- * Free Software Foundation; either version 2 of the License, or (at your
- * option) any later version.
- *
- * This program is distributed in the hope that it will be useful, but WITHOUT
- * ANY WARRANTY; without even the implied warranty of MERCHANTABILITY or
- * FITNESS FOR A PARTICULAR PURPOSE. See the GNU General Public License for
- * more details.
- *
- * You should have received a copy of the GNU General Public License along
- * with this program. If not, see <http://www.gnu.org/licenses/>.
- */
-
-#include "ScriptMgr.h"
-#include "ulduar.h"
-
-enum Sara_Yells
->>>>>>> f3a12453
 {
     SAY_MIMIRON_HELP                            = -1603259,
     SAY_FREYA_HELP                              = -1603189,
@@ -109,7 +85,6 @@
 
 enum Npcs
 {
-<<<<<<< HEAD
     NPC_IMAGE_OF_FREYA                          = 33241,
     NPC_IMAGE_OF_THORIM                         = 33242,
     NPC_IMAGE_OF_MIMIRON                        = 33244,
@@ -876,7 +851,7 @@
                             {
                                 Map::PlayerList const &players = instance->instance->GetPlayers();
                                 for (Map::PlayerList::const_iterator itr = players.begin(); itr != players.end(); ++itr)
-                                    DoScriptText(EMOTE_EMPOWERING, me, itr->getSource());
+                                    DoScriptText(EMOTE_EMPOWERING, me, itr->getSource());                                 me->AddAura(SPELL_SHADOW_BEACON, pImmortal);
                             }
                             events.ScheduleEvent(EVENT_SHADOW_BEACON, 45000, 0, PHASE_3);
@@ -2030,12 +2005,4 @@
     new npc_ys_hodir();
     new spell_yoggsaron_lunatic_gaze();
     new spell_yoggsaron_induce_madness();
-}
-=======
-    ACHIEV_TIMED_START_EVENT                      = 21001,
-};
-//not in scriptloader yet just to remove warning boss_yoggsaron.obj : warning LNK4221: no public symbols found; archive member will be inaccessible
-void AddSC_boss_yoggsaron()
-{
-}
->>>>>>> f3a12453
+}