--- conflicted
+++ resolved
@@ -53,18 +53,17 @@
 // Passive
 #define SPELL_KOLOGARN_REDUCE_PARRY 64651
 #define SPELL_KOLOGARN_PACIFY       63726
-#define SPELL_KOLOGARN_UNK_0        65219 // Not found in DBC
-
-#define SPELL_BERSERK               47008 // guess
-
-#define NPC_RUBBLE_STALKER          33809
-#define NPC_ARM_SWEEP_STALKER       33661
+#define SPELL_KOLOGARN_UNK_0        65219   // Not found in DBC
+
+#define SPELL_BERSERK           47008 // guess
+
+#define NPC_RUBBLE_STALKER      33809
+#define NPC_ARM_SWEEP_STALKER   33661
 
 #define EMOTE_EYEBEAM           "Kologarn focusing his eyes on you"
 #define EMOTE_LEFT              "The Left Arm has regrown!"
 #define EMOTE_RIGHT             "The Right Arm has regrown!"
 #define EMOTE_STONE             "Kologarn casts Stone Grip!"
-
 enum Events
 {
     EVENT_NONE = 0,
@@ -96,7 +95,7 @@
 
 enum Achievemments
 {
-    ACHIEV_DISARMED_START_EVENT                 = 21687,
+    ACHIEV_DISARMED_START_EVENT                   = 21687,
 };
 
 class boss_kologarn : public CreatureScript
@@ -104,20 +103,9 @@
     public:
         boss_kologarn() : CreatureScript("boss_kologarn") { }
 
-<<<<<<< HEAD
-        CreatureAI* GetAI(Creature* creature) const
-        {
-            return new boss_kologarnAI(creature);
-        }
-
         struct boss_kologarnAI : public BossAI
         {
             boss_kologarnAI(Creature* creature) : BossAI(creature, TYPE_KOLOGARN), vehicle(creature->GetVehicleKit()),
-=======
-        struct boss_kologarnAI : public BossAI
-        {
-            boss_kologarnAI(Creature* creature) : BossAI(creature, BOSS_KOLOGARN), vehicle(creature->GetVehicleKit()),
->>>>>>> e2f49f63
                 left(false), right(false)
             {
                 ASSERT(vehicle);
@@ -128,7 +116,6 @@
                 DoCast(SPELL_KOLOGARN_REDUCE_PARRY);
                 SetCombatMovement(false);
                 Reset();
-
                 // should be triggered on caster?
                 SpellEntry* tempSpell;
                 tempSpell = GET_SPELL(SPELL_STONE_SHOUT);
@@ -157,7 +144,6 @@
                         arm->ToCreature()->SetInCombatWithZone();
 
                 _EnterCombat();
-                me->SetReactState(REACT_AGGRESSIVE);
             }
 
             void Reset()
@@ -165,31 +151,21 @@
                 _Reset();
                 me->RemoveFlag(UNIT_FIELD_FLAGS, UNIT_FLAG_NOT_SELECTABLE);
                 eyebeamTarget = 0;
-                me->SetReactState(REACT_DEFENSIVE);
-            }
-
-            void JustDied(Unit * /*victim*/)
+            }
+
+            void JustDied(Unit* /*victim*/)
             {
                 DoScriptText(SAY_DEATH, me);
                 DoCast(SPELL_KOLOGARN_PACIFY);
                 me->GetMotionMaster()->MoveTargetedHome();
-<<<<<<< HEAD
-
-                for (uint8 i = 0; i < 2; ++i)
-                    if (Unit* arm = vehicle->GetPassenger(i))
-                        arm->ExitVehicle();
-
-=======
                 me->SetFlag(UNIT_FIELD_FLAGS, UNIT_FLAG_NOT_SELECTABLE);
                 me->SetCorpseDelay(604800); // Prevent corpse from despawning.
->>>>>>> e2f49f63
                 _JustDied();
             }
 
             void KilledUnit(Unit* /*who*/)
             {
-                if (!(rand()%3))
-                    DoScriptText(RAND(SAY_SLAY_1, SAY_SLAY_2), me);
+                DoScriptText(RAND(SAY_SLAY_1, SAY_SLAY_2), me);
             }
 
             void PassengerBoarded(Unit* who, int8 /*seatId*/, bool apply)
@@ -247,41 +223,7 @@
                 }
             }
 
-            // try to get ranged target, not too far away
-            Unit* GetEyeBeamTarget()
-            {
-                Map* map = me->GetMap();
-                if (map && map->IsDungeon())
-                {
-                    std::list<Player*> PlayerList;
-                    Map::PlayerList const& Players = map->GetPlayers();
-                    for (Map::PlayerList::const_iterator itr = Players.begin(); itr != Players.end(); ++itr)
-                    {
-                        if (Player* player = itr->getSource())
-                        {
-                            if (player->isDead() || player->HasAura(SPELL_STONE_GRIP_DOT) || player->isGameMaster())
-                                continue;
-
-                            float Distance = player->GetDistance(me->GetPositionX(), me->GetPositionY(), me->GetPositionZ());
-                            if (Distance < 20.0f || Distance > 60.0f)
-                                continue;
-
-                            PlayerList.push_back(player);
-                        }
-                    }
-
-                    if (PlayerList.empty())
-                        return NULL;
-
-                    std::list<Player*>::const_iterator itr = PlayerList.begin();
-                    std::advance(itr, urand(0, PlayerList.size() - 1));
-                    return *itr;
-                }
-                else
-                    return NULL;
-            }
-
-            void JustSummoned(Creature* summon)
+            void JustSummoned(Creature *summon)
             {
                 switch (summon->GetEntry())
                 {
@@ -293,7 +235,6 @@
                         break;
                     case NPC_RUBBLE:
                         summons.push_back(summon->GetGUID());
-                        summon->SetInCombatWithZone();
                         // absence of break intended
                     default:
                         return;
@@ -302,10 +243,7 @@
                 summon->CastSpell(summon, SPELL_FOCUSED_EYEBEAM_PERIODIC, true);
                 summon->CastSpell(summon, SPELL_FOCUSED_EYEBEAM_VISUAL, true);
                 summon->SetReactState(REACT_PASSIVE);
-<<<<<<< HEAD
                 summon->SetFlag(UNIT_FIELD_FLAGS, UNIT_FLAG_NON_ATTACKABLE | UNIT_FLAG_NOT_SELECTABLE | UNIT_FLAG_PACIFIED);
-=======
->>>>>>> e2f49f63
                 // One of the above spells is a channeled spell, we need to clear this unit state for MoveChase to work
                 summon->ClearUnitState(UNIT_STAT_CASTING);
 
@@ -340,10 +278,7 @@
                         break;
                     case EVENT_SWEEP:
                         if (left)
-                        {
-                            DoCast(SPELL_ARM_SWEEP);
-                            DoScriptText(SAY_SHOCKWAVE, me);
-                        }
+                            DoCast(me->FindNearestCreature(NPC_ARM_SWEEP_STALKER, 500.0f, true), SPELL_ARM_SWEEP, true);
                         events.RepeatEvent(25000);
                         break;
                     case EVENT_SMASH:
@@ -351,7 +286,7 @@
                             DoCastVictim(SPELL_TWO_ARM_SMASH);
                         else if (left || right)
                             DoCastVictim(SPELL_ONE_ARM_SMASH);
-                        events.RepeatEvent(urand(8000, 10000));
+                        events.RepeatEvent(15000);
                         break;
                     case EVENT_STONE_SHOUT:
                         DoCast(SPELL_STONE_SHOUT);
@@ -364,25 +299,17 @@
                         break;
                     case EVENT_RESPAWN_LEFT_ARM:
                     {
-<<<<<<< HEAD
-                        RespawnArm(NPC_LEFT_ARM);
-                        me->MonsterTextEmote(EMOTE_LEFT, 0, true);
-=======
                         if (Creature* arm = Unit::GetCreature(*me, instance->GetData64(DATA_LEFT_ARM)))
                             RespawnArm(arm->ToCreature());
->>>>>>> e2f49f63
+                        me->MonsterTextEmote(EMOTE_LEFT, 0, true);
                         events.CancelEvent(EVENT_RESPAWN_LEFT_ARM);
                         break;
                     }
                     case EVENT_RESPAWN_RIGHT_ARM:
                     {
-<<<<<<< HEAD
-                        RespawnArm(NPC_RIGHT_ARM);
-                        me->MonsterTextEmote(EMOTE_RIGHT, 0, true);
-=======
                         if (Creature* arm = Unit::GetCreature(*me, instance->GetData64(DATA_RIGHT_ARM)))
                             RespawnArm(arm->ToCreature());
->>>>>>> e2f49f63
+                        me->MonsterTextEmote(EMOTE_RIGHT, 0, true);
                         events.CancelEvent(EVENT_RESPAWN_RIGHT_ARM);
                         break;
                     }
@@ -407,17 +334,9 @@
 						events.RepeatEvent(urand(15000, 25000));
 						break;
                     case EVENT_FOCUSED_EYEBEAM:
-<<<<<<< HEAD
-                        Unit* eyebeamTargetUnit = GetEyeBeamTarget();
-                        if (!eyebeamTargetUnit)
-                            eyebeamTargetUnit = SelectTarget(SELECT_TARGET_RANDOM, 0, 60.0f, true, -SPELL_STONE_GRIP_DOT);
-                        if (eyebeamTargetUnit)
-=======
                         if (Unit* eyebeamTargetUnit = SelectTarget(SELECT_TARGET_FARTHEST, 0, 0, true))
->>>>>>> e2f49f63
                         {
                             eyebeamTarget = eyebeamTargetUnit->GetGUID();
-                            me->MonsterWhisper(EMOTE_EYEBEAM, eyebeamTarget, true);
                             DoCast(SPELL_SUMMON_FOCUSED_EYEBEAM);
                         }
                         events.RepeatEvent(urand(15000, 35000));
@@ -427,55 +346,21 @@
                 DoMeleeAttackIfReady();
             }
 
-            void RespawnArm(uint32 entry)
-            {
-                // no way to get arms by guid as they got unsummoned in Unit::_ExitVehicle. temporary spawn them here
-                if (Creature* arm = me->SummonCreature(entry, *me))
-                {
-                    arm->AddUnitTypeMask(UNIT_MASK_ACCESSORY);
-                    int32 seatId = entry == NPC_LEFT_ARM ? 0 : 1;
-                    arm->CastCustomSpell(SPELL_ARM_ENTER_VEHICLE, SPELLVALUE_BASE_POINT0, seatId+1, me, true);
-                    arm->CastSpell(arm, SPELL_ARM_ENTER_VISUAL, true);
-                }
+            void RespawnArm(Creature* arm)
+            {
+                if (!arm->isAlive())
+                    arm->Respawn();
+
+                int32 seatId = arm->GetEntry() == NPC_LEFT_ARM ? 0 : 1;
+                arm->CastCustomSpell(SPELL_ARM_ENTER_VEHICLE, SPELLVALUE_BASE_POINT0, seatId+1, me, true);
+                arm->CastSpell(arm, SPELL_ARM_ENTER_VISUAL, true);
             }
         };
 
         CreatureAI* GetAI(Creature* creature) const
         {
-            return GetUlduarAI<boss_kologarnAI>(creature);
-        }
-};
-
-class npc_kologarn_arm : public CreatureScript
-{
-public:
-    npc_kologarn_arm() : CreatureScript("npc_kologarn_arm") { }
-
-    CreatureAI* GetAI(Creature* creature) const
-    {
-        return new npc_kologarn_armAI(creature);
-    }
-
-    struct npc_kologarn_armAI : public ScriptedAI
-    {
-        npc_kologarn_armAI(Creature* c) : ScriptedAI(c) { }
-
-        void Reset()
-        {
-            me->SetReactState(REACT_DEFENSIVE);
-        }
-
-        void EnterCombat(Unit* who)
-        {
-            me->SetReactState(REACT_AGGRESSIVE);
-
-            Creature* kologarn = me->GetVehicleCreatureBase();
-            if (kologarn && !kologarn->isInCombat())
-                kologarn->AI()->AttackStart(who);
-        }
-        
-        void UpdateAI(uint32 const diff) { }
-    };
+            return new boss_kologarnAI(creature);
+        }
 };
 
 class spell_ulduar_rubble_summon : public SpellScriptLoader
@@ -576,13 +461,12 @@
 
             void HandleForceCast(SpellEffIndex i)
             {
-                Player * plr = GetHitPlayer();
+                Player* plr = GetHitPlayer();
                 if (!plr)
                     return;
 
-                // Don't send m_originalCasterGUID param here or underlying AuraEffect::HandleAuraControlVehicle will fail on caster == target
-                plr->CastSpell(GetTargetUnit(), GetSpellInfo()->EffectTriggerSpell[i], true);
-                PreventHitEffect(i);
+                plr->CastSpell(GetTargetUnit(), GetSpellInfo()->EffectTriggerSpell[i], true);     // Don't send m_originalCasterGUID param here or underlying
+                PreventHitEffect(i);                                                                   // AureEffect::HandleAuraControlVehicle will fail on caster == target
             }
 
             void Register()
@@ -614,16 +498,8 @@
 
             void HandleScript(SpellEffIndex /*effIndex*/)
             {
-<<<<<<< HEAD
-                Unit* target = GetHitPlayer();
-                if (!target)
-                    return;
-
-                if (!target->GetVehicle())
-=======
                 Unit* target = GetHitUnit();
                 if (!target || !target->GetVehicle())
->>>>>>> e2f49f63
                     return;
 
                 switch (target->GetMap()->GetDifficulty())
@@ -656,17 +532,9 @@
     public:
         spell_ulduar_squeezed_lifeless() : SpellScriptLoader("spell_ulduar_squeezed_lifeless") { }
 
-<<<<<<< HEAD
-        void MoveCorpse()
-        {
-            GetHitUnit()->ExitVehicle();
-            GetHitUnit()->GetMotionMaster()->MoveJump(1756.25f + irand(-3, 3), -8.3f + irand(-3, 3), 449.0f, 10, 10);
-        }
-=======
         class spell_ulduar_squeezed_lifeless_SpellScript : public SpellScript
         {
             PrepareSpellScript(spell_ulduar_squeezed_lifeless_SpellScript);
->>>>>>> e2f49f63
 
             void HandleInstaKill(SpellEffIndex /*effIndex*/)
             {
@@ -691,11 +559,7 @@
 
         SpellScript* GetSpellScript() const
         {
-<<<<<<< HEAD
-            AfterHit += SpellHitFn(spell_ulduar_squeezed_lifeless_SpellScript::MoveCorpse);
-=======
             return new spell_ulduar_squeezed_lifeless_SpellScript();
->>>>>>> e2f49f63
         }
 };
 
@@ -718,10 +582,10 @@
                 if (!GetOwner()->ToCreature())
                     return;
 
-                if (Vehicle* vehicle = GetOwner()->ToCreature()->GetVehicleKit())
-                    for (uint8 i = 0; i < 3; ++i)
-                        if (Unit* passenger = vehicle->GetPassenger(i))
-                            passenger->ExitVehicle();
+                uint32 rubbleStalkerEntry = (GetOwner()->GetMap()->GetDifficulty() == DUNGEON_DIFFICULTY_NORMAL ? 33809 : 33942);
+                Creature* rubbleStalker = GetOwner()->FindNearestCreature(rubbleStalkerEntry, 200.0f, true);
+                if (rubbleStalker)
+                    rubbleStalker->CastSpell(rubbleStalker, SPELL_STONE_GRIP_CANCEL, true);
             }
 
             void Register()
@@ -748,14 +612,10 @@
             void OnRemoveStun(AuraEffect const* aurEff, AuraEffectHandleModes /*mode*/)
             {
                 if (Player* owner = GetOwner()->ToPlayer())
-<<<<<<< HEAD
                 {
                     owner->RemoveAurasDueToSpell(aurEff->GetAmount());
                     owner->RemoveAurasDueToSpell(64708);
                 }
-=======
-                    owner->RemoveAurasDueToSpell(aurEff->GetAmount());
->>>>>>> e2f49f63
             }
 
             void OnRemoveVehicle(AuraEffect const* /*aurEff*/, AuraEffectHandleModes mode)
@@ -818,11 +678,6 @@
 void AddSC_boss_kologarn()
 {
     new boss_kologarn();
-<<<<<<< HEAD
-    new npc_kologarn_arm();
-
-=======
->>>>>>> e2f49f63
     new spell_ulduar_rubble_summon();
     new spell_ulduar_squeezed_lifeless();
     new spell_ulduar_cancel_stone_grip();
