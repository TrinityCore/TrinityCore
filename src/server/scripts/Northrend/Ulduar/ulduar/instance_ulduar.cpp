/*
 * Copyright (C) 2008-2011 TrinityCore <http://www.trinitycore.org/>
 *
 * This program is free software; you can redistribute it and/or modify it
 * under the terms of the GNU General Public License as published by the
 * Free Software Foundation; either version 2 of the License, or (at your
 * option) any later version.
 *
 * This program is distributed in the hope that it will be useful, but WITHOUT
 * ANY WARRANTY; without even the implied warranty of MERCHANTABILITY or
 * FITNESS FOR A PARTICULAR PURPOSE. See the GNU General Public License for
 * more details.
 *
 * You should have received a copy of the GNU General Public License along
 * with this program. If not, see <http://www.gnu.org/licenses/>.
 */

#include "ScriptMgr.h"
#include "ScriptedCreature.h"
#include "InstanceScript.h"
#include "ulduar.h"

<<<<<<< HEAD
class instance_ulduar : public InstanceMapScript
{
public:
    instance_ulduar() : InstanceMapScript("instance_ulduar", 603) { }

    InstanceScript* GetInstanceScript(InstanceMap* map) const
    {
        return new instance_ulduar_InstanceMapScript(map);
    }

    struct instance_ulduar_InstanceMapScript : public InstanceScript
    {
        instance_ulduar_InstanceMapScript(InstanceMap* map) : InstanceScript(map) { }

        uint32 uiEncounter[MAX_ENCOUNTER];

        std::string m_strInstData;

        // Leviathan
        uint64 uiLeviathanGUID;
        uint64 uiLeviathanGateGUID;
        std::list<uint64> uiLeviathanDoorGUIDList;

        // Ignis
        uint64 uiIgnisGUID;

        // Razorscale
        uint64 uiRazorscaleGUID;
        uint64 uiRazorscaleController;
        uint64 uiRazorHarpoonGUIDs[4];
        uint64 uiExpCommanderGUID;

        // XT-002
        uint64 uiXT002GUID;
        uint64 uiXT002DoorGUID;
        uint64 XTToyPileGUIDs[4];

        // Assembly of Iron
        uint64 uiAssemblyGUIDs[3];
        uint64 IronCouncilEntranceGUID;
        uint64 ArchivumDoorGUID;

        // Kologarn
        uint64 uiKologarnGUID;
        uint64 uiLeftArmGUID;
        uint64 uiRightArmGUID;
        uint64 uiKologarnChestGUID;
        uint64 uiKologarnBridgeGUID;
        uint64 uiKologarnDoorGUID;
        std::set<uint64> mRubbleSpawns;

        // Auriaya
        uint64 uiAuriayaGUID;

        // Hodir
        uint64 uiHodirGUID;
        uint64 uiHodirIceDoorGUID;
        uint64 uiHodirStoneDoorGUID;
        uint64 uiHodirEntranceDoorGUID;
        uint64 uiHodirChestGUID;
        uint64 HodirRareCacheGUID;

        // Mimiron
        uint64 uiMimironTrainGUID;
        uint64 uiMimironGUID;
        uint64 uiLeviathanMKIIGUID;
        uint64 uiVX001GUID;
        uint64 uiAerialUnitGUID;
        uint64 uiMagneticCoreGUID;
        uint64 uiMimironElevatorGUID;
        std::list<uint64> uiMimironDoorGUIDList;

        // Thorim
        uint64 uiThorimGUID;
        uint64 uiThorimDoorGUID;
        uint64 uiRunicColossusGUID;
        uint64 uiRuneGiantGUID;
        uint64 uiRunicDoorGUID;
        uint64 uiStoneDoorGUID;
        uint64 uiThorimChestGUID;

        // Freya
        uint64 uiFreyaGUID;
        uint64 uiElderBrightleafGUID;
        uint64 uiElderIronbranchGUID;
        uint64 uiElderStonebarkGUID;
        uint64 uiFreyaChestGUID;

        // Vezax
        uint64 uiWayToYoggGUID;
        uint64 uiVezaxGUID;
        uint64 uiVezaxDoorGUID;

        // Yogg-Saron
        uint64 uiYoggSaronGUID;
        uint64 uiSaraGUID;
        uint64 uiYoggSaronDoorGUID;
        uint64 uiYoggSaronBrainDoor1GUID;
        uint64 uiYoggSaronBrainDoor2GUID;
        uint64 uiYoggSaronBrainDoor3GUID;

        // Algalon
        uint64 uiAlgalonGUID;
        uint64 AlgalonBrannGUID;
        uint64 AlgalonDoorGUID;
        uint64 AlgalonFloorOOCGUID;
        uint64 AlgalonFloorCOMGUID;
        uint64 AlgalonBridgeGUID;
        uint64 AlgalonGlobeGUID;
        uint64 AlgalonForceFieldGUID;
        uint32 AlgalonIntroDone;
        uint32 SignalTimerState;
        uint32 SignalTimer;
        uint32 SignalTimerMinutes;

        uint32 ColossusData;
        uint32 uiSupportKeeperFlag;
        uint32 uiPlayerDeathFlag;
        uint32 uiAlgalonKillCount;
        uint32 uiCountdownTimer;
        uint32 HodirRareCacheData;

        uint32 uiAlgalonCountdown;
        //   62 - not ready to engage
        //   61 - ready to engage, not engaged yet
        // < 61 - engaged, timer running
        //    0 - failed

        void Initialize()
        {
            SetBossNumber(MAX_ENCOUNTER);

            uiIgnisGUID               = 0;
            uiRazorscaleGUID          = 0;
            uiRazorscaleController    = 0;
            uiExpCommanderGUID        = 0;
            uiXT002GUID               = 0;
            IronCouncilEntranceGUID   = 0;
            ArchivumDoorGUID          = 0;
            uiKologarnGUID            = 0;
            uiLeftArmGUID             = 0;
            uiRightArmGUID            = 0;
            uiAuriayaGUID             = 0;
            uiHodirIceDoorGUID        = 0;
            uiHodirStoneDoorGUID      = 0;
            uiHodirEntranceDoorGUID   = 0;
            uiMimironTrainGUID        = 0;
            uiMimironElevatorGUID     = 0;
            uiMimironGUID             = 0;
            uiLeviathanMKIIGUID       = 0;
            uiHodirGUID               = 0;
            uiThorimGUID              = 0;
            uiThorimDoorGUID          = 0;
            uiRunicDoorGUID           = 0;
            uiStoneDoorGUID           = 0;
            uiFreyaGUID               = 0;
            uiVezaxGUID               = 0;
            uiYoggSaronGUID           = 0;
            uiAlgalonGUID             = 0;
            AlgalonBrannGUID          = 0;
            AlgalonDoorGUID           = 0;
            AlgalonBridgeGUID         = 0;
            AlgalonGlobeGUID          = 0;
            AlgalonFloorOOCGUID       = 0;
            AlgalonFloorCOMGUID       = 0;
            AlgalonForceFieldGUID     = 0;
            SignalTimerState          = NOT_STARTED;
            SignalTimer               = 0;
            SignalTimerMinutes        = 0;
            uiSaraGUID                = 0;
            uiKologarnChestGUID       = 0;
            uiKologarnBridgeGUID      = 0;
            uiKologarnChestGUID       = 0;
            uiThorimChestGUID         = 0;
            uiHodirChestGUID          = 0;
            HodirRareCacheGUID        = 0;
            uiFreyaChestGUID          = 0;
            uiLeviathanGateGUID       = 0;
            uiXT002DoorGUID           = 0;
            uiVezaxDoorGUID           = 0;
            uiWayToYoggGUID           = 0;
            uiYoggSaronDoorGUID       = 0;
            uiYoggSaronBrainDoor1GUID = 0;
            uiYoggSaronBrainDoor2GUID = 0;
            uiYoggSaronBrainDoor3GUID = 0;
            ColossusData              = 0;
            HodirRareCacheData        = 0;
            uiSupportKeeperFlag       = 0;
            uiPlayerDeathFlag         = 0;
            uiAlgalonKillCount        = 0;
            uiAlgalonCountdown        = 62;
            uiCountdownTimer          = 1*MINUTE*IN_MILLISECONDS;

            memset(uiEncounter, 0, sizeof(uiEncounter));
            memset(uiAssemblyGUIDs, 0, sizeof(uiAssemblyGUIDs));
            memset(XTToyPileGUIDs, 0, sizeof(XTToyPileGUIDs));
            memset(uiRazorHarpoonGUIDs, 0, sizeof(uiRazorHarpoonGUIDs));

            AlgalonIntroDone = false;

        }
=======
static DoorData const doorData[] =
{
    { GO_LEVIATHAN_DOOR, BOSS_LEVIATHAN, DOOR_TYPE_ROOM, BOUNDARY_S    },
    { 0,                 0,              DOOR_TYPE_ROOM, BOUNDARY_NONE },
};

class instance_ulduar : public InstanceMapScript
{
    public:
        instance_ulduar() : InstanceMapScript("instance_ulduar", 603) { }
>>>>>>> e2f49f63

        struct instance_ulduar_InstanceMapScript : public InstanceScript
        {
            instance_ulduar_InstanceMapScript(InstanceMap* map) : InstanceScript(map) { }

            uint32 Encounter[MAX_ENCOUNTER];
            std::string m_strInstData;

            // Creatures
            uint64 LeviathanGUID;
            uint64 IgnisGUID;
            uint64 RazorscaleGUID;
            uint64 RazorscaleController;
            uint64 RazorHarpoonGUIDs[4];
            uint64 ExpeditionCommanderGUID;
            uint64 XT002GUID;
            uint64 XTToyPileGUIDs[4];
            uint64 AssemblyGUIDs[3];
            uint64 KologarnGUID;
            uint64 LeftArmGUID;
            uint64 RightArmGUID;
            uint64 AuriayaGUID;
            uint64 MimironGUID;
            uint64 HodirGUID;
            uint64 ThorimGUID;
            uint64 FreyaGUID;
            uint64 KeeperGUIDs[3];
            uint64 VezaxGUID;
            uint64 YoggSaronGUID;
            uint64 AlgalonGUID;
            uint64 LeviathanGateGUID;
            uint64 VezaxDoorGUID;

            // GameObjects
            uint64 KologarnChestGUID;
            uint64 KologarnBridgeGUID;
            uint64 KologarnDoorGUID;
            uint64 ThorimChestGUID;
            uint64 HodirRareCacheGUID;
            uint64 HodirChestGUID;
            uint64 FreyaChestGUID;
            uint64 HodirDoorGUID;
            uint64 HodirIceDoorGUID;
            uint64 ArchivumDoorGUID;

            // Miscellaneous
            uint32 TeamInInstance;
            uint32 HodirRareCacheData;
            uint8 elderCount;
            bool conSpeedAtory;

            std::set<uint64> mRubbleSpawns;

            void Initialize()
            {
<<<<<<< HEAD
                if (uiEncounter[i] == IN_PROGRESS)
                    return true;
            }

            return false;
        }

        uint32 TypeToDeadFlag(uint32 type)
        {
            uint32 return_value = 1;
            for (uint32 i = 0; i < type; i++)
            {
                return_value *= 2;
            }
            return return_value;
        }

        void OnPlayerKilled(Player* /*player*/) 
        {
            for (uint8 i = 0; i < MAX_ENCOUNTER; ++i)
            {
                if (uiEncounter[i] == IN_PROGRESS)
                {
                    if (i < TYPE_ALGALON)
                        uiPlayerDeathFlag |= UlduarBossDeadFlags(TypeToDeadFlag(i));
                    else if (i == TYPE_ALGALON)
                        uiAlgalonKillCount++; // He feeds on your tears
                }
            }
        }

        void OnPlayerEnter(Player* player)
        {
            // I try to remove Achievement Progress in Boss Kills without Dying on Enter without a PermBind ...
            // This will work for 90% of all Players ... someone will found the backdoor (and i try to close this later)
            if (InstancePlayerBind* bind = player->GetBoundInstance(instance->GetId(),instance->GetDifficulty()))
            {
                if (bind->perm)
                    return;

                uint32 achievement = instance->GetDifficulty() == RAID_DIFFICULTY_10MAN_NORMAL? ACHIEVEMENT_CHAMPION_OF_ULDUAR : ACHIEVEMENT_CONQUEROR_OF_ULDUAR;

                if (!player->HasAchieved(achievement))
                   player->GetAchievementMgr().RemoveAchievement(achievement);
            }
        }

        bool CheckAchievementCriteriaMeet(uint32 criteria_id, Player const* /*source*/, Unit const* /*target = NULL*/, uint32 /*miscvalue1 = 0*/)
        {
            switch (criteria_id)
            {
                // Kills without Death Achievement
                case ACHIEVEMENT_CRITERIA_KILL_WITHOUT_DEATHS_FLAMELEVIATAN_10:
                case ACHIEVEMENT_CRITERIA_KILL_WITHOUT_DEATHS_FLAMELEVIATAN_25:
                    return !(uiPlayerDeathFlag & DEAD_FLAME_LEVIATHAN);
                case ACHIEVEMENT_CRITERIA_KILL_WITHOUT_DEATHS_IGNIS_10:
                case ACHIEVEMENT_CRITERIA_KILL_WITHOUT_DEATHS_IGNIS_25:
                    return !(uiPlayerDeathFlag & DEAD_IGNIS);
                case ACHIEVEMENT_CRITERIA_KILL_WITHOUT_DEATHS_RAZORSCALE_10:
                case ACHIEVEMENT_CRITERIA_KILL_WITHOUT_DEATHS_RAZORSCALE_25:
                    return !(uiPlayerDeathFlag & DEAD_RAZORSCALE);
                case ACHIEVEMENT_CRITERIA_KILL_WITHOUT_DEATHS_XT002_10:
                case ACHIEVEMENT_CRITERIA_KILL_WITHOUT_DEATHS_XT002_25:
                    return !(uiPlayerDeathFlag & DEAD_XT002);
                case ACHIEVEMENT_CRITERIA_KILL_WITHOUT_DEATHS_ASSEMBLY_10:
                case ACHIEVEMENT_CRITERIA_KILL_WITHOUT_DEATHS_ASSEMBLY_25:
                    return !(uiPlayerDeathFlag & DEAD_ASSEMBLY);
                case ACHIEVEMENT_CRITERIA_KILL_WITHOUT_DEATHS_KOLOGARN_10:
                case ACHIEVEMENT_CRITERIA_KILL_WITHOUT_DEATHS_KOLOGARN_25:
                    return !(uiPlayerDeathFlag & DEAD_KOLOGARN);
                case ACHIEVEMENT_CRITERIA_KILL_WITHOUT_DEATHS_AURIAYA_10:
                case ACHIEVEMENT_CRITERIA_KILL_WITHOUT_DEATHS_AURIAYA_25:
                    return !(uiPlayerDeathFlag & DEAD_AURIAYA);
                case ACHIEVEMENT_CRITERIA_KILL_WITHOUT_DEATHS_HODIR_10:
                case ACHIEVEMENT_CRITERIA_KILL_WITHOUT_DEATHS_HODIR_25:
                    return !(uiPlayerDeathFlag & DEAD_HODIR);
                case ACHIEVEMENT_CRITERIA_KILL_WITHOUT_DEATHS_THORIM_10:
                case ACHIEVEMENT_CRITERIA_KILL_WITHOUT_DEATHS_THORIM_25:
                    return !(uiPlayerDeathFlag & DEAD_THORIM);
                case ACHIEVEMENT_CRITERIA_KILL_WITHOUT_DEATHS_FREYA_10:
                case ACHIEVEMENT_CRITERIA_KILL_WITHOUT_DEATHS_FREYA_25:
                    return !(uiPlayerDeathFlag & DEAD_FREYA);
                case ACHIEVEMENT_CRITERIA_KILL_WITHOUT_DEATHS_MIMIRON_10:
                case ACHIEVEMENT_CRITERIA_KILL_WITHOUT_DEATHS_MIMIRON_25:
                    return !(uiPlayerDeathFlag & DEAD_MIMIRON);
                case ACHIEVEMENT_CRITERIA_KILL_WITHOUT_DEATHS_VEZAX_10:
                case ACHIEVEMENT_CRITERIA_KILL_WITHOUT_DEATHS_VEZAX_25:
                    return !(uiPlayerDeathFlag & DEAD_VEZAX);
                case ACHIEVEMENT_CRITERIA_KILL_WITHOUT_DEATHS_YOGGSARON_10:
                case ACHIEVEMENT_CRITERIA_KILL_WITHOUT_DEATHS_YOGGSARON_25:
                    return !(uiPlayerDeathFlag & DEAD_YOGGSARON);
                case ACHIEVEMENT_CRITERIA_KILL_WITHOUT_DEATHS_ALGALON_10:
                case ACHIEVEMENT_CRITERIA_KILL_WITHOUT_DEATHS_ALGALON_25:
                    return !(uiAlgalonKillCount);
            }
           
            // Yogg-Saron
            switch (criteria_id)
            {
                case ACHIEVEMENT_CRITERIA_THE_ASSASSINATION_OF_KING_LLANE_10:
                case ACHIEVEMENT_CRITERIA_THE_ASSASSINATION_OF_KING_LLANE_25:
                {
                    if (GetBossState(TYPE_YOGGSARON) != IN_PROGRESS)
                        return false;

                    if (Creature* Sara = instance->GetCreature(uiSaraGUID))
                        return (Sara->AI()->GetData(DATA_PORTAL_PHASE) == 0);

                    return false;
                }
                case ACHIEVEMENT_CRITERIA_THE_TORTURED_CHAMPION_10:
                case ACHIEVEMENT_CRITERIA_THE_TORTURED_CHAMPION_25:
                {
                    if (GetBossState(TYPE_YOGGSARON) != IN_PROGRESS)
                        return false;

                    if (Creature* Sara = instance->GetCreature(uiSaraGUID))
                        return (Sara->AI()->GetData(DATA_PORTAL_PHASE) == 2);

                    return false;
                }
                case ACHIEVEMENT_CRITERIA_FORGING_OF_THE_DEMON_SOUL_10:
                case ACHIEVEMENT_CRITERIA_FORGING_OF_THE_DEMON_SOUL_25:
                {
                    if (GetBossState(TYPE_YOGGSARON) != IN_PROGRESS)
                        return false;

                    if (Creature* Sara = instance->GetCreature(uiSaraGUID))
                        return (Sara->AI()->GetData(DATA_PORTAL_PHASE) == 1);

                    return false;
                }
            }
            return false;
        }


        void FillInitialWorldStates(WorldPacket& data)
        {
            data << uint32(WORLDSTATE_SHOW_TIMER)            << uint32(SignalTimerState == IN_PROGRESS);
            data << uint32(WORLDSTATE_ALGALON_TIMER)         << uint32(SignalTimerMinutes ? SignalTimerMinutes : 60);
        }

        void OnCreatureCreate(Creature* creature)
        {
            switch (creature->GetEntry())
            {
                case NPC_LEVIATHAN:
                    uiLeviathanGUID = creature->GetGUID();
                    break;
                case NPC_IGNIS:
                    uiIgnisGUID = creature->GetGUID();
                    break;
                case NPC_RAZORSCALE:
                    uiRazorscaleGUID = creature->GetGUID();
                    break;
                case NPC_RAZORSCALE_CONTROLLER:
                    uiRazorscaleController = creature->GetGUID();
                    break;
                case NPC_EXPEDITION_COMMANDER:
                    uiExpCommanderGUID = creature->GetGUID();
                    return;
                case NPC_XT002:
                    uiXT002GUID = creature->GetGUID();
                    break;
                case NPC_XT_TOY_PILE:
                    for (uint8 i = 0; i < 4; ++i)
                        if (!XTToyPileGUIDs[i])
                            XTToyPileGUIDs[i] = creature->GetGUID();
                    break;

                // Assembly of Iron
                case NPC_STEELBREAKER:
                    uiAssemblyGUIDs[0] = creature->GetGUID();
                    break;
                case NPC_MOLGEIM:
                    uiAssemblyGUIDs[1] = creature->GetGUID();
                    break;
                case NPC_BRUNDIR:
                    uiAssemblyGUIDs[2] = creature->GetGUID();
                    break;

                // Kologarn
                case NPC_KOLOGARN:
                    uiKologarnGUID = creature->GetGUID();
                    break;
                case NPC_KOLOGARN_BRIDGE:
                    // The below hacks are courtesy of the grid/visibilitysystem
                    if (GetBossState(TYPE_KOLOGARN) == DONE)
                    {
                        creature->SetDeadByDefault(true);
                        creature->setDeathState(CORPSE);
                        creature->DestroyForNearbyPlayers();
                        creature->UpdateObjectVisibility(true);
                    }
                    else
                    {
                        creature->SetDeadByDefault(false);
                        creature->setDeathState(CORPSE);
                        creature->RemoveCorpse(true);
                    }
                    break;

                case NPC_AURIAYA:
                    uiAuriayaGUID = creature->GetGUID();
                    break;

                // Mimiron
                case NPC_MIMIRON:
                    uiMimironGUID = creature->GetGUID();
                    break;
                case NPC_LEVIATHAN_MKII:
                    uiLeviathanMKIIGUID = creature->GetGUID();
                    break;
                case NPC_VX_001:
                    uiVX001GUID = creature->GetGUID();
                    break;
                case NPC_AERIAL_COMMAND_UNIT:
                    uiAerialUnitGUID = creature->GetGUID();
                    break;
                case NPC_MAGNETIC_CORE:
                    uiMagneticCoreGUID = creature->GetGUID();
                    break;
                case NPC_HODIR:
                    uiHodirGUID = creature->GetGUID();
                    break;

                // Thorim
                case NPC_THORIM:
                    uiThorimGUID = creature->GetGUID();
                    break;
                case NPC_RUNIC_COLOSSUS:
                    uiRunicColossusGUID = creature->GetGUID();
                    break;
                case NPC_RUNE_GIANT:
                    uiRuneGiantGUID = creature->GetGUID();
                    break;

                // Freya
                case NPC_FREYA:
                    uiFreyaGUID = creature->GetGUID();
                    break;
                case NPC_ELDER_BRIGHTLEAF:
                    uiElderBrightleafGUID = creature->GetGUID();
                    creature->setActive(true);
                    break;
                case NPC_ELDER_IRONBRANCH:
                    uiElderIronbranchGUID = creature->GetGUID();
                    creature->setActive(true);
                    break;
                case NPC_ELDER_STONEBARK:
                    uiElderStonebarkGUID = creature->GetGUID();
                    creature->setActive(true);
                    break;

                case NPC_VEZAX:
                    uiVezaxGUID = creature->GetGUID();
                    break;

                // Yogg-Saron
                case NPC_YOGGSARON:
                    uiYoggSaronGUID = creature->GetGUID();
                    break;
                case NPC_SARA:
                    uiSaraGUID = creature->GetGUID();
                    break;

                case NPC_ALGALON:
                    uiAlgalonGUID = creature->GetGUID();
                    if (AlgalonIntroDone && !SignalTimerMinutes)
                        creature->DespawnOrUnsummon();
                    creature->setActive(true);
                    break;
                case NPC_BRANN_ALGALON:
                    AlgalonBrannGUID = creature->GetGUID();
                    creature->setActive(true);
                    break;
            }

         }

        void OnGameObjectCreate(GameObject* go)
        {
            switch (go->GetEntry())
            {
                case GO_IRON_COUNCIL_ENTRANCE:
                    IronCouncilEntranceGUID = go->GetGUID();
                    break;
                case GO_ARCHIVUM_DOOR:
                    ArchivumDoorGUID = go->GetGUID();
                    HandleGameObject(0, GetBossState(TYPE_ASSEMBLY) == DONE, go);
                    break;
                case GO_KOLOGARN_CHEST_HERO:
                case GO_KOLOGARN_CHEST:
                    uiKologarnChestGUID = go->GetGUID();
                    break;
                case GO_KOLOGARN_BRIDGE:
                    uiKologarnBridgeGUID = go->GetGUID();
                    HandleGameObject(0, GetBossState(TYPE_KOLOGARN) != DONE, go);
                    break;
                case GO_KOLOGARN_DOOR:
                    uiKologarnDoorGUID = go->GetGUID();
                    break;
                case GO_THORIM_CHEST_HERO:
                case GO_THORIM_CHEST:
                    uiThorimChestGUID = go->GetGUID();
                    break;
                case GO_THORIM_ENCOUNTER_DOOR:
                    uiThorimDoorGUID = go->GetGUID();
                    break;
                case GO_THORIM_STONE_DOOR:
                    uiStoneDoorGUID = go->GetGUID();
                    break;
                case GO_THORIM_RUNIC_DOOR:
                    uiRunicDoorGUID = go->GetGUID();
                    break;
                case GO_HODIR_RARE_CACHE:
                case GO_HODIR_RARE_CACHE_HERO:
                   HodirRareCacheGUID = go->GetGUID();
                   break;
                case GO_HODIR_CHEST_HERO:
                case GO_HODIR_CHEST:
                    uiHodirChestGUID = go->GetGUID();
                    break;
                case GO_HODIR_OUT_DOOR_ICE:
                    uiHodirIceDoorGUID = go->GetGUID();
                    if (GetBossState(TYPE_HODIR) == DONE)
                        HandleGameObject(uiHodirIceDoorGUID, true);
                    break;
                case GO_HODIR_OUT_DOOR_STONE:
                    uiHodirStoneDoorGUID = go->GetGUID();
                    if (GetBossState(TYPE_HODIR) == DONE)
                        HandleGameObject(uiHodirIceDoorGUID, true);
                    break;
                case GO_HODIR_IN_DOOR_STONE:
                    uiHodirEntranceDoorGUID = go->GetGUID();
                    break;
                case GO_FREYA_CHEST_HERO:
                case GO_FREYA_CHEST:
                    uiFreyaChestGUID = go->GetGUID();
                    break;
                case GO_LEVIATHAN_DOOR:
                    go->setActive(true);
                    uiLeviathanDoorGUIDList.push_back(go->GetGUID());
                    break;
                case GO_LEVIATHAN_GATE:
                    uiLeviathanGateGUID = go->GetGUID();
                    if (GetBossState(TYPE_LEVIATHAN) == DONE)
                        go->SetGoState(GO_STATE_ACTIVE_ALTERNATIVE);
                    else
                        HandleGameObject(NULL, false, go);
                    break;
                case GO_XT002_DOOR:
                    uiXT002DoorGUID = go->GetGUID();
                    HandleGameObject(0, GetBossState(TYPE_LEVIATHAN) == DONE, go);
                    break;
                case GO_MIMIRON_TRAIN:
                    go->setActive(true);
                    uiMimironTrainGUID = go->GetGUID();
                    break;
                case GO_MIMIRON_ELEVATOR:
                    go->setActive(true);
                    uiMimironElevatorGUID = go->GetGUID();
                    break;
                case GO_MIMIRON_DOOR_1:
                case GO_MIMIRON_DOOR_2:
                case GO_MIMIRON_DOOR_3:
                    go->setActive(true);
                    uiMimironDoorGUIDList.push_back(go->GetGUID());
                    break;
                case GO_WAY_TO_YOGG:
                    uiWayToYoggGUID = go->GetGUID();
                    if (GetBossState(TYPE_FREYA) == DONE &&
                        GetBossState(TYPE_MIMIRON) == DONE &&
                        GetBossState(TYPE_HODIR) == DONE &&
                        GetBossState(TYPE_THORIM) == DONE)
                        go->RemoveFlag(GAMEOBJECT_FLAGS, GO_FLAG_LOCKED);
                    break;
                case GO_VEZAX_DOOR:
                    uiVezaxDoorGUID = go->GetGUID();
                    HandleGameObject(NULL, GetBossState(TYPE_VEZAX) == DONE, go);
                    break;
                case GO_YOGGSARON_DOOR:
                    uiYoggSaronDoorGUID = go->GetGUID();
                    HandleGameObject(NULL, true, go);
                    break;
                case GO_YOGGBRAIN_DOOR_1:
                    uiYoggSaronBrainDoor1GUID = go->GetGUID();
                    break;
                case GO_YOGGBRAIN_DOOR_2:
                    uiYoggSaronBrainDoor2GUID = go->GetGUID();
                    HandleGameObject(NULL, false, go);
                case GO_RAZOR_HARPOON_1:
                    uiRazorHarpoonGUIDs[0] = go->GetGUID();
                    break;
                case GO_RAZOR_HARPOON_2:
                    uiRazorHarpoonGUIDs[1] = go->GetGUID();
                    break;
                case GO_RAZOR_HARPOON_3:
                    uiRazorHarpoonGUIDs[2] = go->GetGUID();
                    break;
                case GO_RAZOR_HARPOON_4:
                    uiRazorHarpoonGUIDs[3] = go->GetGUID();
                    break;
                case GO_YOGGBRAIN_DOOR_3:
                    uiYoggSaronBrainDoor3GUID = go->GetGUID();
                    HandleGameObject(NULL, false, go);
                    break;
                case GO_MOLE_MACHINE:
                    if (GetBossState(TYPE_RAZORSCALE) == IN_PROGRESS)
                        go->SetGoState(GO_STATE_ACTIVE);
                    break;
                case GO_ALGALON_DOOR:
                    AlgalonDoorGUID = go->GetGUID();
                    go->SetGoState(GO_STATE_READY);
                    if (AlgalonIntroDone)
                        go->SetGoState(GO_STATE_ACTIVE);
                    break;
                case GO_ALGALON_FLOOR_OOC:
                    AlgalonFloorOOCGUID = go->GetGUID();
                    go->SetGoState(GO_STATE_READY);
                    go->setActive(true);
                    go->SetPhaseMask(PHASEMASK_ANYWHERE,false);
                    break;
                case GO_ALGALON_FLOOR_COM:
                    AlgalonFloorCOMGUID = go->GetGUID();
                    go->SetGoState(GO_STATE_ACTIVE);
                    go->SetPhaseMask(PHASEMASK_ANYWHERE,false);
                    break;
                case GO_ALGALON_BRIDGE:
                    AlgalonBridgeGUID = go->GetGUID();
                    go->SetGoState(GO_STATE_READY);
                    go->SetPhaseMask(PHASEMASK_ANYWHERE,false);
                    break;
                case GO_ALGALON_GLOBE:
                    AlgalonGlobeGUID = go->GetGUID();
                    HandleGameObject(0, false, go);
                    go->SetPhaseMask(PHASEMASK_ANYWHERE,false);
                    break;
                case GO_ALGALON_INVISDOOR:
                    AlgalonForceFieldGUID = go->GetGUID();
                    AddDoor(go, true);
                    go->SetGoState(GO_STATE_ACTIVE);
                    go->SetPhaseMask(PHASEMASK_ANYWHERE,false);
                    break;
                case GO_ALGALON_CONSOLE:
                    if (AlgalonIntroDone)
                    {
                        go->SetFlag(GAMEOBJECT_FLAGS, GO_FLAG_UNK1);
                    }          
                    break;
=======
                SetBossNumber(MAX_ENCOUNTER);
                LoadDoorData(doorData);
                IgnisGUID                        = 0;
                RazorscaleGUID                   = 0;
                RazorscaleController             = 0;
                ExpeditionCommanderGUID          = 0;
                XT002GUID                        = 0;
                KologarnGUID                     = 0;
                LeftArmGUID                      = 0;
                RightArmGUID                     = 0;
                AuriayaGUID                      = 0;
                MimironGUID                      = 0;
                HodirGUID                        = 0;
                ThorimGUID                       = 0;
                FreyaGUID                        = 0;
                VezaxGUID                        = 0;
                YoggSaronGUID                    = 0;
                AlgalonGUID                      = 0;
                KologarnChestGUID                = 0;
                KologarnBridgeGUID               = 0;
                KologarnChestGUID                = 0;
                ThorimChestGUID                  = 0;
                HodirRareCacheGUID               = 0;
                HodirChestGUID                   = 0;
                FreyaChestGUID                   = 0;
                LeviathanGateGUID                = 0;
                VezaxDoorGUID                    = 0;
                HodirDoorGUID                    = 0;
                HodirIceDoorGUID                 = 0;
                ArchivumDoorGUID                 = 0;
                TeamInInstance                   = 0;
                HodirRareCacheData               = 0;
                elderCount                       = 0;
                conSpeedAtory                    = false;

                memset(Encounter, 0, sizeof(Encounter));
                memset(XTToyPileGUIDs, 0, sizeof(XTToyPileGUIDs));
                memset(AssemblyGUIDs, 0, sizeof(AssemblyGUIDs));
                memset(RazorHarpoonGUIDs, 0, sizeof(RazorHarpoonGUIDs));
                memset(KeeperGUIDs, 0, sizeof(KeeperGUIDs));
            }

            bool IsEncounterInProgress() const
            {
                for (uint8 i = 0; i < MAX_ENCOUNTER; ++i)
                {
                    if (Encounter[i] == IN_PROGRESS)
                        return true;
                }

                return false;
            }

            void OnPlayerEnter(Player* player)
            {
                if (!TeamInInstance)
                    TeamInInstance = player->GetTeam();
>>>>>>> e2f49f63
            }

<<<<<<< HEAD
        void OnGameObjectRemove(GameObject* go)
        {
            switch (go->GetEntry())
            {
                case GO_LEVIATHAN_DOOR:
                    AddDoor(go, false);
                    break;
            }
        }

        
        void ProcessEvent(GameObject* /*go*/, uint32 eventId)
        {
            // Flame Leviathan's Tower Event triggers
            Creature* FlameLeviathan = instance->GetCreature(uiLeviathanGUID);
=======
            void OnCreatureCreate(Creature* creature)
            {
                if (!TeamInInstance)
                {
                    Map::PlayerList const& Players = instance->GetPlayers();
                    if (!Players.isEmpty())
                        if (Player* player = Players.begin()->getSource())
                            TeamInInstance = player->GetTeam();
                }
>>>>>>> e2f49f63

                switch (creature->GetEntry())
                {
                    case NPC_LEVIATHAN:
                        LeviathanGUID = creature->GetGUID();
                        break;
                    case NPC_IGNIS:
                        IgnisGUID = creature->GetGUID();
                        break;
                    case NPC_RAZORSCALE:
                        RazorscaleGUID = creature->GetGUID();
                        break;
                    case NPC_RAZORSCALE_CONTROLLER:
                        RazorscaleController = creature->GetGUID();
                        break;
                    case NPC_EXPEDITION_COMMANDER:
                        ExpeditionCommanderGUID = creature->GetGUID();
                        break;
                    case NPC_XT002:
                        XT002GUID = creature->GetGUID();
                        break;
                    case NPC_XT_TOY_PILE:
                        for (uint8 i = 0; i < 4; ++i)
                            if (!XTToyPileGUIDs[i])
                                XTToyPileGUIDs[i] = creature->GetGUID();
                        break;

                    // Assembly of Iron
                    case NPC_STEELBREAKER:
                        AssemblyGUIDs[0] = creature->GetGUID();
                        break;
                    case NPC_MOLGEIM:
                        AssemblyGUIDs[1] = creature->GetGUID();
                        break;
                    case NPC_BRUNDIR:
                        AssemblyGUIDs[2] = creature->GetGUID();
                        break;

                    // Freya's Keeper
                    case NPC_IRONBRANCH:
                        KeeperGUIDs[0] = creature->GetGUID();
                        if (GetBossState(BOSS_FREYA) == DONE)
                            creature->DespawnOrUnsummon();
                        break;
                    case NPC_BRIGHTLEAF:
                        KeeperGUIDs[1] = creature->GetGUID();
                        if (GetBossState(BOSS_FREYA) == DONE)
                            creature->DespawnOrUnsummon();
                        break;
                    case NPC_STONEBARK:
                        KeeperGUIDs[2] = creature->GetGUID();
                        if (GetBossState(BOSS_FREYA) == DONE)
                            creature->DespawnOrUnsummon();
                         break;

                    // Kologarn
                    case NPC_KOLOGARN:
                        KologarnGUID = creature->GetGUID();
                        break;
                    case NPC_AURIAYA:
                        AuriayaGUID = creature->GetGUID();
                        break;
                    case NPC_MIMIRON:
                        MimironGUID = creature->GetGUID();
                        break;
                    case NPC_HODIR:
                        HodirGUID = creature->GetGUID();
                        break;
                    case NPC_THORIM:
                        ThorimGUID = creature->GetGUID();
                        break;
                    case NPC_FREYA:
                        FreyaGUID = creature->GetGUID();
                        break;
                    case NPC_VEZAX:
                        VezaxGUID = creature->GetGUID();
                        break;
                    case NPC_YOGGSARON:
                        YoggSaronGUID = creature->GetGUID();
                        break;
                    case NPC_ALGALON:
                        AlgalonGUID = creature->GetGUID();
                        break;

                    // Hodir's Helper NPCs
                    case NPC_EIVI_NIGHTFEATHER:
                        if (TeamInInstance == HORDE)
                            creature->UpdateEntry(NPC_TOR_GREYCLOUD, HORDE);
                        break;
                    case NPC_ELLIE_NIGHTFEATHER:
                        if (TeamInInstance == HORDE)
                            creature->UpdateEntry(NPC_KAR_GREYCLOUD, HORDE);
                        break;
                    case NPC_ELEMENTALIST_MAHFUUN:
                        if (TeamInInstance == HORDE)
                            creature->UpdateEntry(NPC_SPIRITWALKER_TARA, HORDE);
                        break;
                    case NPC_ELEMENTALIST_AVUUN:
                        if (TeamInInstance == HORDE)
                            creature->UpdateEntry(NPC_SPIRITWALKER_YONA, HORDE);
                        break;
                    case NPC_MISSY_FLAMECUFFS:
                        if (TeamInInstance == HORDE)
                            creature->UpdateEntry(NPC_AMIRA_BLAZEWEAVER, HORDE);
                        break;
                    case NPC_SISSY_FLAMECUFFS:
                        if (TeamInInstance == HORDE)
                            creature->UpdateEntry(NPC_VEESHA_BLAZEWEAVER, HORDE);
                        break;
                    case NPC_FIELD_MEDIC_PENNY:
                        if (TeamInInstance == HORDE)
                            creature->UpdateEntry(NPC_BATTLE_PRIEST_ELIZA, HORDE);
                        break;
                    case NPC_FIELD_MEDIC_JESSI:
                        if (TeamInInstance == HORDE)
                            creature->UpdateEntry(NPC_BATTLE_PRIEST_GINA, HORDE);
                        break;
                }

             }

            void OnGameObjectCreate(GameObject* gameObject)
            {
                switch (gameObject->GetEntry())
                {
                    case GO_KOLOGARN_CHEST_HERO:
                    case GO_KOLOGARN_CHEST:
                        KologarnChestGUID = gameObject->GetGUID();
                        break;
                    case GO_KOLOGARN_BRIDGE:
                        KologarnBridgeGUID = gameObject->GetGUID();
                        if (GetBossState(BOSS_KOLOGARN) == DONE)
                            HandleGameObject(0, false, gameObject);
                        break;
                    case GO_KOLOGARN_DOOR:
                        KologarnDoorGUID = gameObject->GetGUID();
                        break;
                    case GO_THORIM_CHEST_HERO:
                    case GO_THORIM_CHEST:
                        ThorimChestGUID = gameObject->GetGUID();
                        break;
                    case GO_HODIR_RARE_CACHE_OF_WINTER_HERO:
                    case GO_HODIR_RARE_CACHE_OF_WINTER:
                        HodirRareCacheGUID = gameObject->GetGUID();
                        break;
                    case GO_HODIR_CHEST_HERO:
                    case GO_HODIR_CHEST:
                        HodirChestGUID = gameObject->GetGUID();
                        break;
                    case GO_FREYA_CHEST_HERO:
                    case GO_FREYA_CHEST:
                        FreyaChestGUID = gameObject->GetGUID();
                        break;
                    case GO_LEVIATHAN_DOOR:
                        AddDoor(gameObject, true);
                        break;
                    case GO_LEVIATHAN_GATE:
                        LeviathanGateGUID = gameObject->GetGUID();
                        if (GetBossState(BOSS_LEVIATHAN) == DONE)
                            gameObject->SetGoState(GO_STATE_ACTIVE_ALTERNATIVE);
                        break;
                    case GO_VEZAX_DOOR:
                        VezaxDoorGUID = gameObject->GetGUID();
                        HandleGameObject(0, false, gameObject);
                        break;
                    case GO_RAZOR_HARPOON_1:
                        RazorHarpoonGUIDs[0] = gameObject->GetGUID();
                        break;
                    case GO_RAZOR_HARPOON_2:
                        RazorHarpoonGUIDs[1] = gameObject->GetGUID();
                        break;
                    case GO_RAZOR_HARPOON_3:
                        RazorHarpoonGUIDs[2] = gameObject->GetGUID();
                        break;
                    case GO_RAZOR_HARPOON_4:
                        RazorHarpoonGUIDs[3] = gameObject->GetGUID();
                        break;
                    case GO_MOLE_MACHINE:
                        if (GetBossState(BOSS_RAZORSCALE) == IN_PROGRESS)
                            gameObject->SetGoState(GO_STATE_ACTIVE);
                    case GO_HODIR_DOOR:
                        HodirDoorGUID = gameObject->GetGUID();
                        break;
                    case GO_HODIR_ICE_DOOR:
                        HodirIceDoorGUID = gameObject->GetGUID();
                        break;
                    case GO_ARCHIVUM_DOOR:
                        ArchivumDoorGUID = gameObject->GetGUID();
                        if (GetBossState(BOSS_ASSEMBLY_OF_IRON) != DONE)
                            HandleGameObject(ArchivumDoorGUID, false);
                        break;
                }
            }

<<<<<<< HEAD
            if (uiEncounter[type] != DONE)
                uiEncounter[type] = state;

            if (state == DONE)
                SaveToDB();

            switch (type)
            {
                case TYPE_LEVIATHAN:
                    for (std::list<uint64>::iterator i = uiLeviathanDoorGUIDList.begin(); i != uiLeviathanDoorGUIDList.end(); i++)
                    {
                        if (GameObject* obj = instance->GetGameObject(*i))
                            obj->SetGoState(state == IN_PROGRESS ? GO_STATE_READY : GO_STATE_ACTIVE );
                    }

                    if (state == DONE)
                        HandleGameObject(uiXT002DoorGUID, true);
                    break;
                case TYPE_IGNIS:
                case TYPE_RAZORSCALE:
                case TYPE_XT002:
                    HandleGameObject(uiXT002DoorGUID, state != IN_PROGRESS);
                    break;
                case TYPE_ASSEMBLY:
                    HandleGameObject(IronCouncilEntranceGUID, state != IN_PROGRESS);
                    if (state == DONE)
                        HandleGameObject(ArchivumDoorGUID, true);
                    break;
                case TYPE_AURIAYA:
                    break;
                case TYPE_MIMIRON:
                    for (std::list<uint64>::iterator i = uiMimironDoorGUIDList.begin(); i != uiMimironDoorGUIDList.end(); i++)
                    {
                        if (GameObject* obj = instance->GetGameObject(*i))
                            obj->SetGoState(state == IN_PROGRESS ? GO_STATE_READY : GO_STATE_ACTIVE );
                    }
                    break;
                case TYPE_VEZAX:
                    if (state == DONE)
                        HandleGameObject(uiVezaxDoorGUID, true);
                    break;
                case TYPE_YOGGSARON:
                    if (state == IN_PROGRESS)
                        HandleGameObject(uiYoggSaronDoorGUID, false);
                    else
                        HandleGameObject(uiYoggSaronDoorGUID, true);
                        break;
                case TYPE_KOLOGARN:
                    if (state == DONE)
                    {
                        if (GameObject* go = instance->GetGameObject(uiKologarnChestGUID))
                            go->SetRespawnTime(go->GetRespawnDelay());
                        HandleGameObject(uiKologarnBridgeGUID, false);
                    }
                    break;
                case TYPE_HODIR:
                    if (state == DONE)
                    {
                        HandleGameObject(uiHodirIceDoorGUID, true);
                        HandleGameObject(uiHodirStoneDoorGUID, true);

                        if (GameObject* HodirRareCache = instance->GetGameObject(HodirRareCacheGUID))
                            if (GetData(DATA_HODIR_RARE_CHEST) == 1)
                                HodirRareCache->RemoveFlag(GAMEOBJECT_FLAGS, GO_FLAG_UNK1);
                        if (GameObject* go = instance->GetGameObject(uiHodirChestGUID))
                            go->SetRespawnTime(go->GetRespawnDelay());
                    }

                    HandleGameObject(uiHodirEntranceDoorGUID, state != IN_PROGRESS);
                    break;
                case TYPE_THORIM:
                    //if (state == DONE)
                    //    if (GameObject* go = instance->GetGameObject(uiThorimChestGUID))
                    //        go->SetRespawnTime(go->GetRespawnDelay());
                    if (GameObject* obj = instance->GetGameObject(uiThorimDoorGUID))
                        obj->SetGoState(state == IN_PROGRESS ? GO_STATE_READY : GO_STATE_ACTIVE);
                    break;
                case TYPE_FREYA:
                    if (state == DONE)
                        if (GameObject* go = instance->GetGameObject(uiFreyaChestGUID))
                            go->SetRespawnTime(go->GetRespawnDelay());
                    break;
                case TYPE_ALGALON:
                    if (state == IN_PROGRESS)
                    {
                        HandleGameObject(AlgalonDoorGUID, false);     // Close Door
                        HandleGameObject(AlgalonFloorOOCGUID, true);  // Makes bridge disappear
                        HandleGameObject(AlgalonFloorCOMGUID, false); // Makes round combat floor appear 
                        HandleGameObject(AlgalonBridgeGUID, true);    // Removes collision from bridge
                        HandleGameObject(AlgalonGlobeGUID,true);      // "Roomchanging" 
                        HandleGameObject(AlgalonForceFieldGUID,false);// Invisible Forcefield, prevents escape
                    }
                    else
                    {
                        HandleGameObject(AlgalonDoorGUID, true);
                        HandleGameObject(AlgalonFloorOOCGUID, false);
                        HandleGameObject(AlgalonFloorCOMGUID, true);
                        HandleGameObject(AlgalonBridgeGUID, false);
                        HandleGameObject(AlgalonGlobeGUID,false);
                        HandleGameObject(AlgalonForceFieldGUID,true);
 
                    }
                    break;
             }

             if (GetBossState(TYPE_FREYA) == DONE &&
                 GetBossState(TYPE_MIMIRON) == DONE &&
                 GetBossState(TYPE_HODIR) == DONE &&
                 GetBossState(TYPE_THORIM) == DONE)
                 if (GameObject* go = instance->GetGameObject(uiWayToYoggGUID))
                     go->RemoveFlag(GAMEOBJECT_FLAGS, GO_FLAG_LOCKED);
             return true;
        }

        EncounterState GetBossState(uint32 type)
        {
            if (type > MAX_ENCOUNTER)
                return NOT_STARTED;

            return EncounterState(uiEncounter[type]);
        }
=======
            void OnGameObjectRemove(GameObject* gameObject)
            {
                switch (gameObject->GetEntry())
                {
                    case GO_LEVIATHAN_DOOR:
                        AddDoor(gameObject, false);
                        break;
                    default:
                        break;
                }
            }

            void OnCreatureDeath(Creature* creature)
            {
                switch (creature->GetEntry())
                {
                    case NPC_CORRUPTED_SERVITOR:
                    case NPC_MISGUIDED_NYMPH:
                    case NPC_GUARDIAN_LASHER:
                    case NPC_FOREST_SWARMER:
                    case NPC_MANGROVE_ENT:
                    case NPC_IRONROOT_LASHER:
                    case NPC_NATURES_BLADE:
                    case NPC_GUARDIAN_OF_LIFE:
                        if (!conSpeedAtory)
                        {
                            DoStartTimedAchievement(ACHIEVEMENT_TIMED_TYPE_EVENT, CRITERIA_CON_SPEED_ATORY);
                            conSpeedAtory = true;
                        }
                        break;
                    default:
                        break;
                }
            }
>>>>>>> e2f49f63

            void ProcessEvent(GameObject* /*gameObject*/, uint32 eventId)
            {
<<<<<<< HEAD
                case TYPE_COLOSSUS:
                    ColossusData = data;
                    if (data == 2)
                    {
                        if (Creature* pBoss = instance->GetCreature(uiLeviathanGUID))
                            pBoss->AI()->DoAction(10);
                        if (GameObject* pGate = instance->GetGameObject(uiLeviathanGateGUID))
                            pGate->SetGoState(GO_STATE_ACTIVE_ALTERNATIVE);
                        SaveToDB();
                    }
                    break;
                case DATA_CALL_TRAM:
                    if (GameObject* go = instance->GetGameObject(uiMimironTrainGUID))
                        go->UseDoorOrButton();
                    break;
                case DATA_MIMIRON_ELEVATOR:
                    if (GameObject* go = instance->GetGameObject(uiMimironElevatorGUID))
                        go->SetGoState(GOState(data));
                    break;
                case DATA_RUNIC_DOOR:
                    if (GameObject* go = instance->GetGameObject(uiRunicDoorGUID))
                        go->SetGoState(GOState(data));
                    break;
                case DATA_STONE_DOOR:
                    if (GameObject* go = instance->GetGameObject(uiStoneDoorGUID))
                        go->SetGoState(GOState(data));
                    break;
                case DATA_ADD_HELP_FLAG:
                    uiSupportKeeperFlag |= UlduarKeeperSupport(data);
                    break;
                case DATA_HODIR_RARE_CHEST:
                    HodirRareCacheData = data;
                    break;
                case DATA_ALGALON_INTRO:
                    AlgalonIntroDone = data;
                    SaveToDB();
                    break;
                case DATA_ALGALON_TIMER:
                    {
                        if (SignalTimerState == data)
                            break;
                        switch (data)
                        {
                        case IN_PROGRESS:
                            SignalTimer = 60000;
                            SignalTimerMinutes = 60;
                            DoUpdateWorldState(WORLDSTATE_SHOW_TIMER, 1);
                            DoUpdateWorldState(WORLDSTATE_ALGALON_TIMER , SignalTimerMinutes);
                            break;
                        case DONE:
                            SignalTimer = 0;
                            SignalTimerMinutes = 0;
                            DoUpdateWorldState(WORLDSTATE_SHOW_TIMER, 0);
                            break;
                        default:
                            break;
                        }

                        SignalTimerState = data;
                        SaveToDB();
                        break;
                    }
                default:
                    break;
=======
                // Flame Leviathan's Tower Event triggers
                Creature* FlameLeviathan = instance->GetCreature(LeviathanGUID);
                if (FlameLeviathan && FlameLeviathan->isAlive()) // No leviathan, no event triggering ;)
                    switch (eventId)
                    {
                        case EVENT_TOWER_OF_STORM_DESTROYED:
                            FlameLeviathan->AI()->DoAction(1);
                            break;
                        case EVENT_TOWER_OF_FROST_DESTROYED:
                            FlameLeviathan->AI()->DoAction(2);
                            break;
                        case EVENT_TOWER_OF_FLAMES_DESTROYED:
                            FlameLeviathan->AI()->DoAction(3);
                            break;
                        case EVENT_TOWER_OF_LIFE_DESTROYED:
                            FlameLeviathan->AI()->DoAction(4);
                            break;
                    }
>>>>>>> e2f49f63
            }

            void ProcessEvent(Unit* /*unit*/, uint32 /*eventId*/)
            {
<<<<<<< HEAD
                case DATA_LEFT_ARM:
                    uiLeftArmGUID = data;
                    break;
                case DATA_RIGHT_ARM:
                    uiRightArmGUID = data;
                    break;
=======
>>>>>>> e2f49f63
            }

            bool SetBossState(uint32 type, EncounterState state)
            {
<<<<<<< HEAD
                case TYPE_LEVIATHAN:            return uiLeviathanGUID;
                case TYPE_IGNIS:                return uiIgnisGUID;
                case TYPE_RAZORSCALE:           return uiRazorscaleGUID;
                case DATA_RAZORSCALE_CONTROL:   return uiRazorscaleController;
                case TYPE_XT002:                return uiXT002GUID;
                case TYPE_KOLOGARN:             return uiKologarnGUID;
                case DATA_LEFT_ARM:             return uiLeftArmGUID;
                case DATA_RIGHT_ARM:            return uiRightArmGUID;
                case TYPE_AURIAYA:              return uiAuriayaGUID;
                // Mimiron
                case TYPE_MIMIRON:              return uiMimironGUID;
                case DATA_LEVIATHAN_MK_II:      return uiLeviathanMKIIGUID;
                case DATA_VX_001:               return uiVX001GUID;
                case DATA_AERIAL_UNIT:          return uiAerialUnitGUID;
                case DATA_MAGNETIC_CORE:        return uiMagneticCoreGUID;
                case DATA_TOY_PILE_0:
                case DATA_TOY_PILE_1:
                case DATA_TOY_PILE_2:
                case DATA_TOY_PILE_3:
                    return XTToyPileGUIDs[data - DATA_TOY_PILE_0];

                case TYPE_HODIR:                return uiHodirGUID;

                // Thorim
                case TYPE_THORIM:               return uiThorimGUID;
                case DATA_RUNIC_COLOSSUS:       return uiRunicColossusGUID;
                case DATA_RUNE_GIANT:           return uiRuneGiantGUID;

                // Freya
                case TYPE_FREYA:                return uiFreyaGUID;
                case TYPE_ELDER_BRIGHTLEAF:     return uiElderBrightleafGUID;
                case TYPE_ELDER_IRONBRANCH:     return uiElderIronbranchGUID;
                case TYPE_ELDER_STONEBARK:      return uiElderStonebarkGUID;

                case TYPE_VEZAX:                return uiVezaxGUID;

                // Yogg-Saron
                case TYPE_YOGGSARON:            return uiYoggSaronGUID;
                case TYPE_SARA:                 return uiSaraGUID;
                // Algalon
                case TYPE_ALGALON:              return uiAlgalonGUID;
                case GO_ALGALON_DOOR:
                    return AlgalonDoorGUID;
                case NPC_BRANN_ALGALON:
                    return AlgalonBrannGUID;
                // razorscale expedition commander
                case DATA_EXP_COMMANDER:        return uiExpCommanderGUID;
                case GO_RAZOR_HARPOON_1:        return uiRazorHarpoonGUIDs[0];
                case GO_RAZOR_HARPOON_2:        return uiRazorHarpoonGUIDs[1];
                case GO_RAZOR_HARPOON_3:        return uiRazorHarpoonGUIDs[2];
                case GO_RAZOR_HARPOON_4:        return uiRazorHarpoonGUIDs[3];
                // Assembly of Iron
                case DATA_STEELBREAKER:         return uiAssemblyGUIDs[0];
                case DATA_MOLGEIM:              return uiAssemblyGUIDs[1];
                case DATA_BRUNDIR:              return uiAssemblyGUIDs[2];

                case TYPE_BRAIN_DOOR_1 :        return uiYoggSaronBrainDoor1GUID;
                case TYPE_BRAIN_DOOR_2 :        return uiYoggSaronBrainDoor2GUID;
                case TYPE_BRAIN_DOOR_3 :        return uiYoggSaronBrainDoor3GUID;
=======
                if (!InstanceScript::SetBossState(type, state))
                    return false;

                switch (type)
                {
                    case BOSS_LEVIATHAN:
                    case BOSS_IGNIS:
                    case BOSS_RAZORSCALE:
                    case BOSS_XT002:
                    case BOSS_AURIAYA:
                    case BOSS_MIMIRON:
                        break;
                    case BOSS_ASSEMBLY_OF_IRON:
                        if (state == DONE)
                            HandleGameObject(ArchivumDoorGUID, true);
                        break;
                    case BOSS_VEZAX:
                        if (state == DONE)
                            HandleGameObject(VezaxDoorGUID, true);
                        break;
                    case BOSS_YOGGSARON:
                        break;
                    case BOSS_KOLOGARN:
                        if (state == DONE)
                        {
                            if (GameObject* gameObject = instance->GetGameObject(KologarnChestGUID))
                                gameObject->SetRespawnTime(gameObject->GetRespawnDelay());
                            HandleGameObject(KologarnBridgeGUID, false);
                        }
                        if (state == IN_PROGRESS)
                            HandleGameObject(KologarnDoorGUID, false);
                        else
                            HandleGameObject(KologarnDoorGUID, true);
                        break;
                    case BOSS_HODIR:
                        if (state == DONE)
                        {
                            if (GameObject* HodirRareCache = instance->GetGameObject(HodirRareCacheGUID))
                                if (GetData(DATA_HODIR_RARE_CACHE))
                                    HodirRareCache->RemoveFlag(GAMEOBJECT_FLAGS, GO_FLAG_UNK1);
                            if (GameObject* HodirChest = instance->GetGameObject(HodirChestGUID))
                                HodirChest->SetRespawnTime(HodirChest->GetRespawnDelay());
                            HandleGameObject(HodirDoorGUID, true);
                            HandleGameObject(HodirIceDoorGUID, true);
                        }
                        break;
                    case BOSS_THORIM:
                        if (state == DONE)
                            if (GameObject* gameObject = instance->GetGameObject(ThorimChestGUID))
                                gameObject->SetRespawnTime(gameObject->GetRespawnDelay());
                        break;
                    case BOSS_FREYA:
                        if (state == DONE)
                            if (GameObject* gameObject = instance->GetGameObject(FreyaChestGUID))
                                gameObject->SetRespawnTime(gameObject->GetRespawnDelay());
                        break;
                }

                return true;
>>>>>>> e2f49f63
            }

            void SetData(uint32 type, uint32 data)
            {
                switch (type)
                {
                    case TYPE_COLOSSUS:
                        Encounter[TYPE_COLOSSUS] = data;
                        if (data == 2)
                        {
                            if (Creature* Leviathan = instance->GetCreature(LeviathanGUID))
                                Leviathan->AI()->DoAction(10);
                            if (GameObject* gameObject = instance->GetGameObject(LeviathanGateGUID))
                                gameObject->SetGoState(GO_STATE_ACTIVE_ALTERNATIVE);
                            SaveToDB();
                        }
                        break;
                    case DATA_HODIR_RARE_CACHE:
                        HodirRareCacheData = data;
                        if (!HodirRareCacheData)
                        {
                            if (Creature* Hodir = instance->GetCreature(HodirGUID))
                                if (GameObject* gameObject = instance->GetGameObject(HodirRareCacheGUID))
                                    Hodir->RemoveGameObject(gameObject, false);
                        }
                        break;
                    default:
                        break;
                }
            }

            void SetData64(uint32 type, uint64 data)
            {
<<<<<<< HEAD
                case TYPE_COLOSSUS:
                    return ColossusData;
                case DATA_KEEPER_SUPPORT_YOGG:
                    return uiSupportKeeperFlag;
                case DATA_HODIR_RARE_CHEST:
                   return HodirRareCacheData;
                case DATA_ALGALON_INTRO:
                    return AlgalonIntroDone;
                case DATA_ALGALON_TIMER:
                    return SignalTimerState;
=======
                switch (type)
                {
                    case DATA_LEFT_ARM:
                        LeftArmGUID = data;
                        break;
                    case DATA_RIGHT_ARM:
                        RightArmGUID = data;
                        break;
                }
>>>>>>> e2f49f63
            }

            uint64 GetData64(uint32 data)
            {
                switch (data)
                {
                    case BOSS_LEVIATHAN:
                        return LeviathanGUID;
                    case BOSS_IGNIS:
                        return IgnisGUID;
                    case BOSS_RAZORSCALE:
                        return RazorscaleGUID;
                    case DATA_RAZORSCALE_CONTROL:
                        return RazorscaleController;
                    case BOSS_XT002:
                        return XT002GUID;
                    case DATA_TOY_PILE_0:
                    case DATA_TOY_PILE_1:
                    case DATA_TOY_PILE_2:
                    case DATA_TOY_PILE_3:
                        return XTToyPileGUIDs[data - DATA_TOY_PILE_0];
                    case BOSS_KOLOGARN:
                        return KologarnGUID;
                    case DATA_LEFT_ARM:
                        return LeftArmGUID;
                    case DATA_RIGHT_ARM:
                        return RightArmGUID;
                    case BOSS_AURIAYA:
                        return AuriayaGUID;
                    case BOSS_MIMIRON:
                        return MimironGUID;
                    case BOSS_HODIR:
                        return HodirGUID;
                    case BOSS_THORIM:
                        return ThorimGUID;
                    case BOSS_FREYA:
                        return FreyaGUID;
                    case BOSS_VEZAX:
                        return VezaxGUID;
                    case BOSS_YOGGSARON:
                        return YoggSaronGUID;
                    case BOSS_ALGALON:
                        return AlgalonGUID;

                    // Razorscale expedition commander
                    case DATA_EXPEDITION_COMMANDER:
                        return ExpeditionCommanderGUID;
                    case GO_RAZOR_HARPOON_1:
                        return RazorHarpoonGUIDs[0];
                    case GO_RAZOR_HARPOON_2:
                        return RazorHarpoonGUIDs[1];
                    case GO_RAZOR_HARPOON_3:
                        return RazorHarpoonGUIDs[2];
                    case GO_RAZOR_HARPOON_4:
                        return RazorHarpoonGUIDs[3];

                    // Assembly of Iron
                    case BOSS_STEELBREAKER:
                        return AssemblyGUIDs[0];
                    case BOSS_MOLGEIM:
                        return AssemblyGUIDs[1];
                    case BOSS_BRUNDIR:
                        return AssemblyGUIDs[2];

                    // Freya's Keepers
                    case BOSS_BRIGHTLEAF:
                        return KeeperGUIDs[0];
                    case BOSS_IRONBRANCH:
                        return KeeperGUIDs[1];
                    case BOSS_STONEBARK:
                        return KeeperGUIDs[2];
                }

                return 0;
            }

<<<<<<< HEAD
            std::ostringstream saveStream;
            saveStream << "U U " << GetBossSaveData() << GetData(TYPE_COLOSSUS) << " " << uiPlayerDeathFlag<< " "  << AlgalonIntroDone << " " << SignalTimerState << " " << SignalTimerMinutes;
=======
            uint32 GetData(uint32 type)
            {
                switch (type)
                {
                    case TYPE_COLOSSUS:
                        return Encounter[type];
                    case DATA_HODIR_RARE_CACHE:
                        return HodirRareCacheData;
                    default:
                        break;
                }
>>>>>>> e2f49f63

                return 0;
            }

            std::string GetSaveData()
            {
                OUT_SAVE_INST_DATA;

                std::ostringstream saveStream;
                saveStream << "U U " << GetBossSaveData() << GetData(TYPE_COLOSSUS);

                OUT_SAVE_INST_DATA_COMPLETE;
                return saveStream.str();
            }

            void Load(char const* strIn)
            {
                if (!strIn)
                {
                    OUT_LOAD_INST_DATA_FAIL;
                    return;
                }

<<<<<<< HEAD
            char dataHead1, dataHead2;
            uint32 data1,data2,data3;
=======
                OUT_LOAD_INST_DATA(strIn);
>>>>>>> e2f49f63

                char dataHead1, dataHead2;

<<<<<<< HEAD
            if (dataHead1 == 'U' && dataHead2 == 'U')
            {
                for (uint8 i = 0; i <= MAX_ENCOUNTER; ++i)
                {
                    uint32 tmpState;
                    loadStream >> tmpState;
                    if (tmpState == IN_PROGRESS || tmpState > SPECIAL)
                        tmpState = NOT_STARTED;

                    SetBossState(i, EncounterState(tmpState));

                    // needed because of custom GetBossState(uint32 type) ?
                    uiEncounter[i] = tmpState;
                }
                uint32 tmpState, tmpState2;
                loadStream >> tmpState >> tmpState2;

                ColossusData = tmpState;
                uiPlayerDeathFlag = tmpState2;

                loadStream >> data1;
                loadStream >> data2;
                loadStream >> data3;

                SetData(DATA_ALGALON_INTRO, data1);
                SignalTimerState = data2;
                SignalTimerMinutes = data3;
=======
                std::istringstream loadStream(strIn);
                loadStream >> dataHead1 >> dataHead2;

                if (dataHead1 == 'U' && dataHead2 == 'U')
                {
                    for (uint8 i = 0; i < MAX_ENCOUNTER; ++i)
                    {
                        uint32 tmpState;
                        loadStream >> tmpState;
                        if (tmpState == IN_PROGRESS || tmpState > SPECIAL)
                            tmpState = NOT_STARTED;

                        if (i == TYPE_COLOSSUS)
                            SetData(i, tmpState);
                        else
                            SetBossState(i, EncounterState(tmpState));
                    }
                }

                OUT_LOAD_INST_DATA_COMPLETE;
>>>>>>> e2f49f63
            }
        };

        InstanceScript* GetInstanceScript(InstanceMap* map) const
        {
            return new instance_ulduar_InstanceMapScript(map);
        }
<<<<<<< HEAD


        void Update(uint32 diff)
        {
            if (SignalTimerState == IN_PROGRESS)
            {
                if (SignalTimer <= diff)
                {
                    --SignalTimerMinutes;
                    SignalTimer = 60000;
                    if (SignalTimerMinutes)
                    {
                        DoUpdateWorldState(WORLDSTATE_SHOW_TIMER, 1);
                        DoUpdateWorldState(WORLDSTATE_ALGALON_TIMER, SignalTimerMinutes);
                    }
                    else
                    {
                        SignalTimerState = FAIL;
                        DoUpdateWorldState(WORLDSTATE_SHOW_TIMER, 0);	
                        if (Creature* Algalon = instance->GetCreature(uiAlgalonGUID))
                            Algalon->AI()->DoAction(ACTION_ALGALON_ASCEND);

                        SetBossState(TYPE_ALGALON, FAIL);
                    }
                    SaveToDB();
                }
                else
                    SignalTimer -= diff;
            }
        }
    };
};

class go_call_tram : public GameObjectScript
{
public:
    go_call_tram() : GameObjectScript("go_call_tram") { }

    bool OnGossipHello(Player* /*pPlayer*/, GameObject* pGo)
    {
        InstanceScript* pInstance = pGo->GetInstanceScript();

        if (!pInstance)
            return false;

        switch (pGo->GetEntry())
        {
            case 194914:
            case 194438:
                pInstance->SetData(DATA_CALL_TRAM, 0);
                break;
            case 194912:
            case 194437:
                pInstance->SetData(DATA_CALL_TRAM, 1);
                break;
        }
        return true;
    }
};

=======
};

>>>>>>> e2f49f63
void AddSC_instance_ulduar()
{
    new instance_ulduar();
    new go_call_tram();
}<|MERGE_RESOLUTION|>--- conflicted
+++ resolved
@@ -18,9 +18,9 @@
 #include "ScriptMgr.h"
 #include "ScriptedCreature.h"
 #include "InstanceScript.h"
+#include "ObjectMgr.h"
 #include "ulduar.h"
 
-<<<<<<< HEAD
 class instance_ulduar : public InstanceMapScript
 {
 public:
@@ -108,6 +108,7 @@
         uint64 uiElderIronbranchGUID;
         uint64 uiElderStonebarkGUID;
         uint64 uiFreyaChestGUID;
+        bool conSpeedAtory;
 
         // Vezax
         uint64 uiWayToYoggGUID;
@@ -213,6 +214,7 @@
             uiAlgalonKillCount        = 0;
             uiAlgalonCountdown        = 62;
             uiCountdownTimer          = 1*MINUTE*IN_MILLISECONDS;
+            conSpeedAtory             = false;
 
             memset(uiEncounter, 0, sizeof(uiEncounter));
             memset(uiAssemblyGUIDs, 0, sizeof(uiAssemblyGUIDs));
@@ -222,74 +224,11 @@
             AlgalonIntroDone = false;
 
         }
-=======
-static DoorData const doorData[] =
-{
-    { GO_LEVIATHAN_DOOR, BOSS_LEVIATHAN, DOOR_TYPE_ROOM, BOUNDARY_S    },
-    { 0,                 0,              DOOR_TYPE_ROOM, BOUNDARY_NONE },
-};
-
-class instance_ulduar : public InstanceMapScript
-{
-    public:
-        instance_ulduar() : InstanceMapScript("instance_ulduar", 603) { }
->>>>>>> e2f49f63
-
-        struct instance_ulduar_InstanceMapScript : public InstanceScript
-        {
-            instance_ulduar_InstanceMapScript(InstanceMap* map) : InstanceScript(map) { }
-
-            uint32 Encounter[MAX_ENCOUNTER];
-            std::string m_strInstData;
-
-            // Creatures
-            uint64 LeviathanGUID;
-            uint64 IgnisGUID;
-            uint64 RazorscaleGUID;
-            uint64 RazorscaleController;
-            uint64 RazorHarpoonGUIDs[4];
-            uint64 ExpeditionCommanderGUID;
-            uint64 XT002GUID;
-            uint64 XTToyPileGUIDs[4];
-            uint64 AssemblyGUIDs[3];
-            uint64 KologarnGUID;
-            uint64 LeftArmGUID;
-            uint64 RightArmGUID;
-            uint64 AuriayaGUID;
-            uint64 MimironGUID;
-            uint64 HodirGUID;
-            uint64 ThorimGUID;
-            uint64 FreyaGUID;
-            uint64 KeeperGUIDs[3];
-            uint64 VezaxGUID;
-            uint64 YoggSaronGUID;
-            uint64 AlgalonGUID;
-            uint64 LeviathanGateGUID;
-            uint64 VezaxDoorGUID;
-
-            // GameObjects
-            uint64 KologarnChestGUID;
-            uint64 KologarnBridgeGUID;
-            uint64 KologarnDoorGUID;
-            uint64 ThorimChestGUID;
-            uint64 HodirRareCacheGUID;
-            uint64 HodirChestGUID;
-            uint64 FreyaChestGUID;
-            uint64 HodirDoorGUID;
-            uint64 HodirIceDoorGUID;
-            uint64 ArchivumDoorGUID;
-
-            // Miscellaneous
-            uint32 TeamInInstance;
-            uint32 HodirRareCacheData;
-            uint8 elderCount;
-            bool conSpeedAtory;
-
-            std::set<uint64> mRubbleSpawns;
-
-            void Initialize()
-            {
-<<<<<<< HEAD
+
+        bool IsEncounterInProgress() const
+        {
+            for (uint8 i = 0; i < MAX_ENCOUNTER; ++i)
+            {
                 if (uiEncounter[i] == IN_PROGRESS)
                     return true;
             }
@@ -460,7 +399,6 @@
                         if (!XTToyPileGUIDs[i])
                             XTToyPileGUIDs[i] = creature->GetGUID();
                     break;
-
                 // Assembly of Iron
                 case NPC_STEELBREAKER:
                     uiAssemblyGUIDs[0] = creature->GetGUID();
@@ -471,32 +409,13 @@
                 case NPC_BRUNDIR:
                     uiAssemblyGUIDs[2] = creature->GetGUID();
                     break;
-
                 // Kologarn
                 case NPC_KOLOGARN:
                     uiKologarnGUID = creature->GetGUID();
                     break;
-                case NPC_KOLOGARN_BRIDGE:
-                    // The below hacks are courtesy of the grid/visibilitysystem
-                    if (GetBossState(TYPE_KOLOGARN) == DONE)
-                    {
-                        creature->SetDeadByDefault(true);
-                        creature->setDeathState(CORPSE);
-                        creature->DestroyForNearbyPlayers();
-                        creature->UpdateObjectVisibility(true);
-                    }
-                    else
-                    {
-                        creature->SetDeadByDefault(false);
-                        creature->setDeathState(CORPSE);
-                        creature->RemoveCorpse(true);
-                    }
-                    break;
-
                 case NPC_AURIAYA:
                     uiAuriayaGUID = creature->GetGUID();
                     break;
-
                 // Mimiron
                 case NPC_MIMIRON:
                     uiMimironGUID = creature->GetGUID();
@@ -516,7 +435,6 @@
                 case NPC_HODIR:
                     uiHodirGUID = creature->GetGUID();
                     break;
-
                 // Thorim
                 case NPC_THORIM:
                     uiThorimGUID = creature->GetGUID();
@@ -527,7 +445,6 @@
                 case NPC_RUNE_GIANT:
                     uiRuneGiantGUID = creature->GetGUID();
                     break;
-
                 // Freya
                 case NPC_FREYA:
                     uiFreyaGUID = creature->GetGUID();
@@ -544,11 +461,9 @@
                     uiElderStonebarkGUID = creature->GetGUID();
                     creature->setActive(true);
                     break;
-
                 case NPC_VEZAX:
                     uiVezaxGUID = creature->GetGUID();
                     break;
-
                 // Yogg-Saron
                 case NPC_YOGGSARON:
                     uiYoggSaronGUID = creature->GetGUID();
@@ -556,7 +471,6 @@
                 case NPC_SARA:
                     uiSaraGUID = creature->GetGUID();
                     break;
-
                 case NPC_ALGALON:
                     uiAlgalonGUID = creature->GetGUID();
                     if (AlgalonIntroDone && !SignalTimerMinutes)
@@ -741,68 +655,9 @@
                         go->SetFlag(GAMEOBJECT_FLAGS, GO_FLAG_UNK1);
                     }          
                     break;
-=======
-                SetBossNumber(MAX_ENCOUNTER);
-                LoadDoorData(doorData);
-                IgnisGUID                        = 0;
-                RazorscaleGUID                   = 0;
-                RazorscaleController             = 0;
-                ExpeditionCommanderGUID          = 0;
-                XT002GUID                        = 0;
-                KologarnGUID                     = 0;
-                LeftArmGUID                      = 0;
-                RightArmGUID                     = 0;
-                AuriayaGUID                      = 0;
-                MimironGUID                      = 0;
-                HodirGUID                        = 0;
-                ThorimGUID                       = 0;
-                FreyaGUID                        = 0;
-                VezaxGUID                        = 0;
-                YoggSaronGUID                    = 0;
-                AlgalonGUID                      = 0;
-                KologarnChestGUID                = 0;
-                KologarnBridgeGUID               = 0;
-                KologarnChestGUID                = 0;
-                ThorimChestGUID                  = 0;
-                HodirRareCacheGUID               = 0;
-                HodirChestGUID                   = 0;
-                FreyaChestGUID                   = 0;
-                LeviathanGateGUID                = 0;
-                VezaxDoorGUID                    = 0;
-                HodirDoorGUID                    = 0;
-                HodirIceDoorGUID                 = 0;
-                ArchivumDoorGUID                 = 0;
-                TeamInInstance                   = 0;
-                HodirRareCacheData               = 0;
-                elderCount                       = 0;
-                conSpeedAtory                    = false;
-
-                memset(Encounter, 0, sizeof(Encounter));
-                memset(XTToyPileGUIDs, 0, sizeof(XTToyPileGUIDs));
-                memset(AssemblyGUIDs, 0, sizeof(AssemblyGUIDs));
-                memset(RazorHarpoonGUIDs, 0, sizeof(RazorHarpoonGUIDs));
-                memset(KeeperGUIDs, 0, sizeof(KeeperGUIDs));
-            }
-
-            bool IsEncounterInProgress() const
-            {
-                for (uint8 i = 0; i < MAX_ENCOUNTER; ++i)
-                {
-                    if (Encounter[i] == IN_PROGRESS)
-                        return true;
-                }
-
-                return false;
-            }
-
-            void OnPlayerEnter(Player* player)
-            {
-                if (!TeamInInstance)
-                    TeamInInstance = player->GetTeam();
->>>>>>> e2f49f63
-            }
-
-<<<<<<< HEAD
+            }
+        }
+
         void OnGameObjectRemove(GameObject* go)
         {
             switch (go->GetEntry())
@@ -813,217 +668,61 @@
             }
         }
 
-        
+            void OnCreatureDeath(Creature* creature)
+            {
+                switch (creature->GetEntry())
+                {
+                    case NPC_CORRUPTED_SERVITOR:
+                    case NPC_MISGUIDED_NYMPH:
+                    case NPC_GUARDIAN_LASHER:
+                    case NPC_FOREST_SWARMER:
+                    case NPC_MANGROVE_ENT:
+                    case NPC_IRONROOT_LASHER:
+                    case NPC_NATURES_BLADE:
+                    case NPC_GUARDIAN_OF_LIFE:
+                        if (!conSpeedAtory)
+                        {
+                            DoStartTimedAchievement(ACHIEVEMENT_TIMED_TYPE_EVENT, CRITERIA_CON_SPEED_ATORY);
+                            conSpeedAtory = true;
+                        }
+                        break;
+                    default:
+                        break;
+                }
+            }
+      
         void ProcessEvent(GameObject* /*go*/, uint32 eventId)
         {
             // Flame Leviathan's Tower Event triggers
             Creature* FlameLeviathan = instance->GetCreature(uiLeviathanGUID);
-=======
-            void OnCreatureCreate(Creature* creature)
-            {
-                if (!TeamInInstance)
+
+            if (FlameLeviathan && FlameLeviathan->isAlive()) //No leviathan, no event triggering ;)
+                switch (eventId)
                 {
-                    Map::PlayerList const& Players = instance->GetPlayers();
-                    if (!Players.isEmpty())
-                        if (Player* player = Players.begin()->getSource())
-                            TeamInInstance = player->GetTeam();
-                }
->>>>>>> e2f49f63
-
-                switch (creature->GetEntry())
-                {
-                    case NPC_LEVIATHAN:
-                        LeviathanGUID = creature->GetGUID();
+                    case EVENT_TOWER_OF_STORM_DESTROYED:
+                        FlameLeviathan->AI()->DoAction(1);
                         break;
-                    case NPC_IGNIS:
-                        IgnisGUID = creature->GetGUID();
+                    case EVENT_TOWER_OF_FROST_DESTROYED:
+                        FlameLeviathan->AI()->DoAction(2);
                         break;
-                    case NPC_RAZORSCALE:
-                        RazorscaleGUID = creature->GetGUID();
+                    case EVENT_TOWER_OF_FLAMES_DESTROYED:
+                        FlameLeviathan->AI()->DoAction(3);
                         break;
-                    case NPC_RAZORSCALE_CONTROLLER:
-                        RazorscaleController = creature->GetGUID();
-                        break;
-                    case NPC_EXPEDITION_COMMANDER:
-                        ExpeditionCommanderGUID = creature->GetGUID();
-                        break;
-                    case NPC_XT002:
-                        XT002GUID = creature->GetGUID();
-                        break;
-                    case NPC_XT_TOY_PILE:
-                        for (uint8 i = 0; i < 4; ++i)
-                            if (!XTToyPileGUIDs[i])
-                                XTToyPileGUIDs[i] = creature->GetGUID();
-                        break;
-
-                    // Assembly of Iron
-                    case NPC_STEELBREAKER:
-                        AssemblyGUIDs[0] = creature->GetGUID();
-                        break;
-                    case NPC_MOLGEIM:
-                        AssemblyGUIDs[1] = creature->GetGUID();
-                        break;
-                    case NPC_BRUNDIR:
-                        AssemblyGUIDs[2] = creature->GetGUID();
-                        break;
-
-                    // Freya's Keeper
-                    case NPC_IRONBRANCH:
-                        KeeperGUIDs[0] = creature->GetGUID();
-                        if (GetBossState(BOSS_FREYA) == DONE)
-                            creature->DespawnOrUnsummon();
-                        break;
-                    case NPC_BRIGHTLEAF:
-                        KeeperGUIDs[1] = creature->GetGUID();
-                        if (GetBossState(BOSS_FREYA) == DONE)
-                            creature->DespawnOrUnsummon();
-                        break;
-                    case NPC_STONEBARK:
-                        KeeperGUIDs[2] = creature->GetGUID();
-                        if (GetBossState(BOSS_FREYA) == DONE)
-                            creature->DespawnOrUnsummon();
-                         break;
-
-                    // Kologarn
-                    case NPC_KOLOGARN:
-                        KologarnGUID = creature->GetGUID();
-                        break;
-                    case NPC_AURIAYA:
-                        AuriayaGUID = creature->GetGUID();
-                        break;
-                    case NPC_MIMIRON:
-                        MimironGUID = creature->GetGUID();
-                        break;
-                    case NPC_HODIR:
-                        HodirGUID = creature->GetGUID();
-                        break;
-                    case NPC_THORIM:
-                        ThorimGUID = creature->GetGUID();
-                        break;
-                    case NPC_FREYA:
-                        FreyaGUID = creature->GetGUID();
-                        break;
-                    case NPC_VEZAX:
-                        VezaxGUID = creature->GetGUID();
-                        break;
-                    case NPC_YOGGSARON:
-                        YoggSaronGUID = creature->GetGUID();
-                        break;
-                    case NPC_ALGALON:
-                        AlgalonGUID = creature->GetGUID();
-                        break;
-
-                    // Hodir's Helper NPCs
-                    case NPC_EIVI_NIGHTFEATHER:
-                        if (TeamInInstance == HORDE)
-                            creature->UpdateEntry(NPC_TOR_GREYCLOUD, HORDE);
-                        break;
-                    case NPC_ELLIE_NIGHTFEATHER:
-                        if (TeamInInstance == HORDE)
-                            creature->UpdateEntry(NPC_KAR_GREYCLOUD, HORDE);
-                        break;
-                    case NPC_ELEMENTALIST_MAHFUUN:
-                        if (TeamInInstance == HORDE)
-                            creature->UpdateEntry(NPC_SPIRITWALKER_TARA, HORDE);
-                        break;
-                    case NPC_ELEMENTALIST_AVUUN:
-                        if (TeamInInstance == HORDE)
-                            creature->UpdateEntry(NPC_SPIRITWALKER_YONA, HORDE);
-                        break;
-                    case NPC_MISSY_FLAMECUFFS:
-                        if (TeamInInstance == HORDE)
-                            creature->UpdateEntry(NPC_AMIRA_BLAZEWEAVER, HORDE);
-                        break;
-                    case NPC_SISSY_FLAMECUFFS:
-                        if (TeamInInstance == HORDE)
-                            creature->UpdateEntry(NPC_VEESHA_BLAZEWEAVER, HORDE);
-                        break;
-                    case NPC_FIELD_MEDIC_PENNY:
-                        if (TeamInInstance == HORDE)
-                            creature->UpdateEntry(NPC_BATTLE_PRIEST_ELIZA, HORDE);
-                        break;
-                    case NPC_FIELD_MEDIC_JESSI:
-                        if (TeamInInstance == HORDE)
-                            creature->UpdateEntry(NPC_BATTLE_PRIEST_GINA, HORDE);
+                    case EVENT_TOWER_OF_LIFE_DESTROYED:
+                        FlameLeviathan->AI()->DoAction(4);
                         break;
                 }
-
-             }
-
-            void OnGameObjectCreate(GameObject* gameObject)
-            {
-                switch (gameObject->GetEntry())
-                {
-                    case GO_KOLOGARN_CHEST_HERO:
-                    case GO_KOLOGARN_CHEST:
-                        KologarnChestGUID = gameObject->GetGUID();
-                        break;
-                    case GO_KOLOGARN_BRIDGE:
-                        KologarnBridgeGUID = gameObject->GetGUID();
-                        if (GetBossState(BOSS_KOLOGARN) == DONE)
-                            HandleGameObject(0, false, gameObject);
-                        break;
-                    case GO_KOLOGARN_DOOR:
-                        KologarnDoorGUID = gameObject->GetGUID();
-                        break;
-                    case GO_THORIM_CHEST_HERO:
-                    case GO_THORIM_CHEST:
-                        ThorimChestGUID = gameObject->GetGUID();
-                        break;
-                    case GO_HODIR_RARE_CACHE_OF_WINTER_HERO:
-                    case GO_HODIR_RARE_CACHE_OF_WINTER:
-                        HodirRareCacheGUID = gameObject->GetGUID();
-                        break;
-                    case GO_HODIR_CHEST_HERO:
-                    case GO_HODIR_CHEST:
-                        HodirChestGUID = gameObject->GetGUID();
-                        break;
-                    case GO_FREYA_CHEST_HERO:
-                    case GO_FREYA_CHEST:
-                        FreyaChestGUID = gameObject->GetGUID();
-                        break;
-                    case GO_LEVIATHAN_DOOR:
-                        AddDoor(gameObject, true);
-                        break;
-                    case GO_LEVIATHAN_GATE:
-                        LeviathanGateGUID = gameObject->GetGUID();
-                        if (GetBossState(BOSS_LEVIATHAN) == DONE)
-                            gameObject->SetGoState(GO_STATE_ACTIVE_ALTERNATIVE);
-                        break;
-                    case GO_VEZAX_DOOR:
-                        VezaxDoorGUID = gameObject->GetGUID();
-                        HandleGameObject(0, false, gameObject);
-                        break;
-                    case GO_RAZOR_HARPOON_1:
-                        RazorHarpoonGUIDs[0] = gameObject->GetGUID();
-                        break;
-                    case GO_RAZOR_HARPOON_2:
-                        RazorHarpoonGUIDs[1] = gameObject->GetGUID();
-                        break;
-                    case GO_RAZOR_HARPOON_3:
-                        RazorHarpoonGUIDs[2] = gameObject->GetGUID();
-                        break;
-                    case GO_RAZOR_HARPOON_4:
-                        RazorHarpoonGUIDs[3] = gameObject->GetGUID();
-                        break;
-                    case GO_MOLE_MACHINE:
-                        if (GetBossState(BOSS_RAZORSCALE) == IN_PROGRESS)
-                            gameObject->SetGoState(GO_STATE_ACTIVE);
-                    case GO_HODIR_DOOR:
-                        HodirDoorGUID = gameObject->GetGUID();
-                        break;
-                    case GO_HODIR_ICE_DOOR:
-                        HodirIceDoorGUID = gameObject->GetGUID();
-                        break;
-                    case GO_ARCHIVUM_DOOR:
-                        ArchivumDoorGUID = gameObject->GetGUID();
-                        if (GetBossState(BOSS_ASSEMBLY_OF_IRON) != DONE)
-                            HandleGameObject(ArchivumDoorGUID, false);
-                        break;
-                }
-            }
-
-<<<<<<< HEAD
+        }
+
+        void ProcessEvent(Unit* /*unit*/, uint32 /*eventId*/)
+        {
+        }
+
+        bool SetBossState(uint32 type, EncounterState state)
+        {
+            if (!InstanceScript::SetBossState(type, state))
+                return false;
+
             if (uiEncounter[type] != DONE)
                 uiEncounter[type] = state;
 
@@ -1145,46 +844,11 @@
 
             return EncounterState(uiEncounter[type]);
         }
-=======
-            void OnGameObjectRemove(GameObject* gameObject)
-            {
-                switch (gameObject->GetEntry())
-                {
-                    case GO_LEVIATHAN_DOOR:
-                        AddDoor(gameObject, false);
-                        break;
-                    default:
-                        break;
-                }
-            }
-
-            void OnCreatureDeath(Creature* creature)
-            {
-                switch (creature->GetEntry())
-                {
-                    case NPC_CORRUPTED_SERVITOR:
-                    case NPC_MISGUIDED_NYMPH:
-                    case NPC_GUARDIAN_LASHER:
-                    case NPC_FOREST_SWARMER:
-                    case NPC_MANGROVE_ENT:
-                    case NPC_IRONROOT_LASHER:
-                    case NPC_NATURES_BLADE:
-                    case NPC_GUARDIAN_OF_LIFE:
-                        if (!conSpeedAtory)
-                        {
-                            DoStartTimedAchievement(ACHIEVEMENT_TIMED_TYPE_EVENT, CRITERIA_CON_SPEED_ATORY);
-                            conSpeedAtory = true;
-                        }
-                        break;
-                    default:
-                        break;
-                }
-            }
->>>>>>> e2f49f63
-
-            void ProcessEvent(GameObject* /*gameObject*/, uint32 eventId)
-            {
-<<<<<<< HEAD
+
+        void SetData(uint32 type, uint32 data)
+        {
+            switch (type)
+            {
                 case TYPE_COLOSSUS:
                     ColossusData = data;
                     if (data == 2)
@@ -1249,44 +913,26 @@
                     }
                 default:
                     break;
-=======
-                // Flame Leviathan's Tower Event triggers
-                Creature* FlameLeviathan = instance->GetCreature(LeviathanGUID);
-                if (FlameLeviathan && FlameLeviathan->isAlive()) // No leviathan, no event triggering ;)
-                    switch (eventId)
-                    {
-                        case EVENT_TOWER_OF_STORM_DESTROYED:
-                            FlameLeviathan->AI()->DoAction(1);
-                            break;
-                        case EVENT_TOWER_OF_FROST_DESTROYED:
-                            FlameLeviathan->AI()->DoAction(2);
-                            break;
-                        case EVENT_TOWER_OF_FLAMES_DESTROYED:
-                            FlameLeviathan->AI()->DoAction(3);
-                            break;
-                        case EVENT_TOWER_OF_LIFE_DESTROYED:
-                            FlameLeviathan->AI()->DoAction(4);
-                            break;
-                    }
->>>>>>> e2f49f63
-            }
-
-            void ProcessEvent(Unit* /*unit*/, uint32 /*eventId*/)
-            {
-<<<<<<< HEAD
+            }
+        }
+
+        void SetData64(uint32 type, uint64 data)
+        {
+            switch (type)
+            {
                 case DATA_LEFT_ARM:
                     uiLeftArmGUID = data;
                     break;
                 case DATA_RIGHT_ARM:
                     uiRightArmGUID = data;
                     break;
-=======
->>>>>>> e2f49f63
-            }
-
-            bool SetBossState(uint32 type, EncounterState state)
-            {
-<<<<<<< HEAD
+            }
+        }
+
+        uint64 GetData64(uint32 data)
+        {
+            switch (data)
+            {
                 case TYPE_LEVIATHAN:            return uiLeviathanGUID;
                 case TYPE_IGNIS:                return uiIgnisGUID;
                 case TYPE_RAZORSCALE:           return uiRazorscaleGUID;
@@ -1346,101 +992,15 @@
                 case TYPE_BRAIN_DOOR_1 :        return uiYoggSaronBrainDoor1GUID;
                 case TYPE_BRAIN_DOOR_2 :        return uiYoggSaronBrainDoor2GUID;
                 case TYPE_BRAIN_DOOR_3 :        return uiYoggSaronBrainDoor3GUID;
-=======
-                if (!InstanceScript::SetBossState(type, state))
-                    return false;
-
-                switch (type)
-                {
-                    case BOSS_LEVIATHAN:
-                    case BOSS_IGNIS:
-                    case BOSS_RAZORSCALE:
-                    case BOSS_XT002:
-                    case BOSS_AURIAYA:
-                    case BOSS_MIMIRON:
-                        break;
-                    case BOSS_ASSEMBLY_OF_IRON:
-                        if (state == DONE)
-                            HandleGameObject(ArchivumDoorGUID, true);
-                        break;
-                    case BOSS_VEZAX:
-                        if (state == DONE)
-                            HandleGameObject(VezaxDoorGUID, true);
-                        break;
-                    case BOSS_YOGGSARON:
-                        break;
-                    case BOSS_KOLOGARN:
-                        if (state == DONE)
-                        {
-                            if (GameObject* gameObject = instance->GetGameObject(KologarnChestGUID))
-                                gameObject->SetRespawnTime(gameObject->GetRespawnDelay());
-                            HandleGameObject(KologarnBridgeGUID, false);
-                        }
-                        if (state == IN_PROGRESS)
-                            HandleGameObject(KologarnDoorGUID, false);
-                        else
-                            HandleGameObject(KologarnDoorGUID, true);
-                        break;
-                    case BOSS_HODIR:
-                        if (state == DONE)
-                        {
-                            if (GameObject* HodirRareCache = instance->GetGameObject(HodirRareCacheGUID))
-                                if (GetData(DATA_HODIR_RARE_CACHE))
-                                    HodirRareCache->RemoveFlag(GAMEOBJECT_FLAGS, GO_FLAG_UNK1);
-                            if (GameObject* HodirChest = instance->GetGameObject(HodirChestGUID))
-                                HodirChest->SetRespawnTime(HodirChest->GetRespawnDelay());
-                            HandleGameObject(HodirDoorGUID, true);
-                            HandleGameObject(HodirIceDoorGUID, true);
-                        }
-                        break;
-                    case BOSS_THORIM:
-                        if (state == DONE)
-                            if (GameObject* gameObject = instance->GetGameObject(ThorimChestGUID))
-                                gameObject->SetRespawnTime(gameObject->GetRespawnDelay());
-                        break;
-                    case BOSS_FREYA:
-                        if (state == DONE)
-                            if (GameObject* gameObject = instance->GetGameObject(FreyaChestGUID))
-                                gameObject->SetRespawnTime(gameObject->GetRespawnDelay());
-                        break;
-                }
-
-                return true;
->>>>>>> e2f49f63
-            }
-
-            void SetData(uint32 type, uint32 data)
-            {
-                switch (type)
-                {
-                    case TYPE_COLOSSUS:
-                        Encounter[TYPE_COLOSSUS] = data;
-                        if (data == 2)
-                        {
-                            if (Creature* Leviathan = instance->GetCreature(LeviathanGUID))
-                                Leviathan->AI()->DoAction(10);
-                            if (GameObject* gameObject = instance->GetGameObject(LeviathanGateGUID))
-                                gameObject->SetGoState(GO_STATE_ACTIVE_ALTERNATIVE);
-                            SaveToDB();
-                        }
-                        break;
-                    case DATA_HODIR_RARE_CACHE:
-                        HodirRareCacheData = data;
-                        if (!HodirRareCacheData)
-                        {
-                            if (Creature* Hodir = instance->GetCreature(HodirGUID))
-                                if (GameObject* gameObject = instance->GetGameObject(HodirRareCacheGUID))
-                                    Hodir->RemoveGameObject(gameObject, false);
-                        }
-                        break;
-                    default:
-                        break;
-                }
-            }
-
-            void SetData64(uint32 type, uint64 data)
-            {
-<<<<<<< HEAD
+            }
+
+            return 0;
+        }
+
+        uint32 GetData(uint32 type)
+        {
+            switch (type)
+            {
                 case TYPE_COLOSSUS:
                     return ColossusData;
                 case DATA_KEEPER_SUPPORT_YOGG:
@@ -1451,142 +1011,38 @@
                     return AlgalonIntroDone;
                 case DATA_ALGALON_TIMER:
                     return SignalTimerState;
-=======
-                switch (type)
-                {
-                    case DATA_LEFT_ARM:
-                        LeftArmGUID = data;
-                        break;
-                    case DATA_RIGHT_ARM:
-                        RightArmGUID = data;
-                        break;
-                }
->>>>>>> e2f49f63
-            }
-
-            uint64 GetData64(uint32 data)
-            {
-                switch (data)
-                {
-                    case BOSS_LEVIATHAN:
-                        return LeviathanGUID;
-                    case BOSS_IGNIS:
-                        return IgnisGUID;
-                    case BOSS_RAZORSCALE:
-                        return RazorscaleGUID;
-                    case DATA_RAZORSCALE_CONTROL:
-                        return RazorscaleController;
-                    case BOSS_XT002:
-                        return XT002GUID;
-                    case DATA_TOY_PILE_0:
-                    case DATA_TOY_PILE_1:
-                    case DATA_TOY_PILE_2:
-                    case DATA_TOY_PILE_3:
-                        return XTToyPileGUIDs[data - DATA_TOY_PILE_0];
-                    case BOSS_KOLOGARN:
-                        return KologarnGUID;
-                    case DATA_LEFT_ARM:
-                        return LeftArmGUID;
-                    case DATA_RIGHT_ARM:
-                        return RightArmGUID;
-                    case BOSS_AURIAYA:
-                        return AuriayaGUID;
-                    case BOSS_MIMIRON:
-                        return MimironGUID;
-                    case BOSS_HODIR:
-                        return HodirGUID;
-                    case BOSS_THORIM:
-                        return ThorimGUID;
-                    case BOSS_FREYA:
-                        return FreyaGUID;
-                    case BOSS_VEZAX:
-                        return VezaxGUID;
-                    case BOSS_YOGGSARON:
-                        return YoggSaronGUID;
-                    case BOSS_ALGALON:
-                        return AlgalonGUID;
-
-                    // Razorscale expedition commander
-                    case DATA_EXPEDITION_COMMANDER:
-                        return ExpeditionCommanderGUID;
-                    case GO_RAZOR_HARPOON_1:
-                        return RazorHarpoonGUIDs[0];
-                    case GO_RAZOR_HARPOON_2:
-                        return RazorHarpoonGUIDs[1];
-                    case GO_RAZOR_HARPOON_3:
-                        return RazorHarpoonGUIDs[2];
-                    case GO_RAZOR_HARPOON_4:
-                        return RazorHarpoonGUIDs[3];
-
-                    // Assembly of Iron
-                    case BOSS_STEELBREAKER:
-                        return AssemblyGUIDs[0];
-                    case BOSS_MOLGEIM:
-                        return AssemblyGUIDs[1];
-                    case BOSS_BRUNDIR:
-                        return AssemblyGUIDs[2];
-
-                    // Freya's Keepers
-                    case BOSS_BRIGHTLEAF:
-                        return KeeperGUIDs[0];
-                    case BOSS_IRONBRANCH:
-                        return KeeperGUIDs[1];
-                    case BOSS_STONEBARK:
-                        return KeeperGUIDs[2];
-                }
-
-                return 0;
-            }
-
-<<<<<<< HEAD
+            }
+
+            return 0;
+        }
+
+        std::string GetSaveData()
+        {
+            OUT_SAVE_INST_DATA;
+
             std::ostringstream saveStream;
             saveStream << "U U " << GetBossSaveData() << GetData(TYPE_COLOSSUS) << " " << uiPlayerDeathFlag<< " "  << AlgalonIntroDone << " " << SignalTimerState << " " << SignalTimerMinutes;
-=======
-            uint32 GetData(uint32 type)
-            {
-                switch (type)
-                {
-                    case TYPE_COLOSSUS:
-                        return Encounter[type];
-                    case DATA_HODIR_RARE_CACHE:
-                        return HodirRareCacheData;
-                    default:
-                        break;
-                }
->>>>>>> e2f49f63
-
-                return 0;
-            }
-
-            std::string GetSaveData()
-            {
-                OUT_SAVE_INST_DATA;
-
-                std::ostringstream saveStream;
-                saveStream << "U U " << GetBossSaveData() << GetData(TYPE_COLOSSUS);
-
-                OUT_SAVE_INST_DATA_COMPLETE;
-                return saveStream.str();
-            }
-
-            void Load(char const* strIn)
-            {
-                if (!strIn)
-                {
-                    OUT_LOAD_INST_DATA_FAIL;
-                    return;
-                }
-
-<<<<<<< HEAD
+
+            OUT_SAVE_INST_DATA_COMPLETE;
+            return saveStream.str();
+        }
+
+        void Load(const char* strIn)
+        {
+            if (!strIn)
+            {
+                OUT_LOAD_INST_DATA_FAIL;
+                return;
+            }
+
+            OUT_LOAD_INST_DATA(strIn);
+
             char dataHead1, dataHead2;
             uint32 data1,data2,data3;
-=======
-                OUT_LOAD_INST_DATA(strIn);
->>>>>>> e2f49f63
-
-                char dataHead1, dataHead2;
-
-<<<<<<< HEAD
+
+            std::istringstream loadStream(strIn);
+            loadStream >> dataHead1 >> dataHead2;
+
             if (dataHead1 == 'U' && dataHead2 == 'U')
             {
                 for (uint8 i = 0; i <= MAX_ENCOUNTER; ++i)
@@ -1614,36 +1070,10 @@
                 SetData(DATA_ALGALON_INTRO, data1);
                 SignalTimerState = data2;
                 SignalTimerMinutes = data3;
-=======
-                std::istringstream loadStream(strIn);
-                loadStream >> dataHead1 >> dataHead2;
-
-                if (dataHead1 == 'U' && dataHead2 == 'U')
-                {
-                    for (uint8 i = 0; i < MAX_ENCOUNTER; ++i)
-                    {
-                        uint32 tmpState;
-                        loadStream >> tmpState;
-                        if (tmpState == IN_PROGRESS || tmpState > SPECIAL)
-                            tmpState = NOT_STARTED;
-
-                        if (i == TYPE_COLOSSUS)
-                            SetData(i, tmpState);
-                        else
-                            SetBossState(i, EncounterState(tmpState));
-                    }
-                }
-
-                OUT_LOAD_INST_DATA_COMPLETE;
->>>>>>> e2f49f63
-            }
-        };
-
-        InstanceScript* GetInstanceScript(InstanceMap* map) const
-        {
-            return new instance_ulduar_InstanceMapScript(map);
-        }
-<<<<<<< HEAD
+            }
+
+            OUT_LOAD_INST_DATA_COMPLETE;
+        }
 
 
         void Update(uint32 diff)
@@ -1704,10 +1134,6 @@
     }
 };
 
-=======
-};
-
->>>>>>> e2f49f63
 void AddSC_instance_ulduar()
 {
     new instance_ulduar();
