--- conflicted
+++ resolved
@@ -566,7 +566,6 @@
 
 };
 
-<<<<<<< HEAD
 
 class npc_thorim_arena_phase : public CreatureScript
 {
@@ -939,8 +938,6 @@
 
 
 
-=======
->>>>>>> 2f79b0f2
 void AddSC_boss_thorim()
 {
     new boss_thorim();
