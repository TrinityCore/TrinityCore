/*
 * Copyright (C) 2008-2011 TrinityCore <http://www.trinitycore.org/>
 *
 * This program is free software; you can redistribute it and/or modify it
 * under the terms of the GNU General Public License as published by the
 * Free Software Foundation; either version 2 of the License, or (at your
 * option) any later version.
 *
 * This program is distributed in the hope that it will be useful, but WITHOUT
 * ANY WARRANTY; without even the implied warranty of MERCHANTABILITY or
 * FITNESS FOR A PARTICULAR PURPOSE. See the GNU General Public License for
 * more details.
 *
 * You should have received a copy of the GNU General Public License along
 * with this program. If not, see <http://www.gnu.org/licenses/>.
 */

#include "ScriptPCH.h"
#include "ulduar.h"

// Thorim Spells
enum Spells
{
    SPELL_SHEAT_OF_LIGHTNING                    = 62276,
    SPELL_STORMHAMMER                           = 62042,
    SPELL_DEAFENING_THUNDER                     = 62470,
    SPELL_CHARGE_ORB                            = 62016,
    SPELL_SUMMON_LIGHTNING_ORB                  = 62391,
    SPELL_TOUCH_OF_DOMINION                     = 62565,
    SPELL_CHAIN_LIGHTNING                       = 62131,
    SPELL_LIGHTNING_CHARGE                      = 62279,
    SPELL_LIGHTNING_DESTRUCTION                 = 62393,
    SPELL_LIGHTNING_RELEASE                     = 62466,
    SPELL_LIGHTNING_PILLAR                      = 62976,
    SPELL_UNBALANCING_STRIKE                    = 62130,
    SPELL_BERSERK_PHASE1                        = 62560,
    SPELL_BERSERK_PHASE2                        = 26662
};

enum Phases
{
    PHASE_NULL,
    PHASE_1,
    PHASE_2
};

enum Events
{
    EVENT_NONE,
    EVENT_STORMHAMMER,
    EVENT_CHARGE_ORB,
    EVENT_SUMMON_ADDS,
    EVENT_BERSERK,
    EVENT_UNBALANCING_STRIKE,
    EVENT_CHAIN_LIGHTNING,
    EVENT_TRANSFER_ENERGY,
    EVENT_RELEASE_ENERGY
};

enum Yells
{
    SAY_AGGRO_1                                 = -1603270,
    SAY_AGGRO_2                                 = -1603271,
    SAY_SPECIAL_1                               = -1603272,
    SAY_SPECIAL_2                               = -1603273,
    SAY_SPECIAL_3                               = -1603274,
    SAY_JUMPDOWN                                = -1603275,
    SAY_SLAY_1                                  = -1603276,
    SAY_SLAY_2                                  = -1603277,
    SAY_BERSERK                                 = -1603278,
    SAY_WIPE                                    = -1603279,
    SAY_DEATH                                   = -1603280,
    SAY_END_NORMAL_1                            = -1603281,
    SAY_END_NORMAL_2                            = -1603282,
    SAY_END_NORMAL_3                            = -1603283,
    SAY_END_HARD_1                              = -1603284,
    SAY_END_HARD_2                              = -1603285,
    SAY_END_HARD_3                              = -1603286,
    SAY_YS_HELP                                 = -1603287
};

#define EMOTE_BARRIER                           "Runic Colossus surrounds itself with a crackling Runic Barrier!"
#define EMOTE_MIGHT                             "Ancient Rune Giant fortifies nearby allies with runic might!"

// Thorim Pre-Phase Adds
enum PreAdds
{
    BEHEMOTH,
    MERCENARY_CAPTAIN_A,
    MERCENARY_SOLDIER_A,
    DARK_RUNE_ACOLYTE,
    MERCENARY_CAPTAIN_H,
    MERCENARY_SOLDIER_H
};

enum PreAddSpells
{
    SPELL_ACID_BREATH               = 62315,
    SPELL_ACID_BREATH_H             = 62415,
    SPELL_SWEEP                     = 62316,
    SPELL_SWEEP_H                   = 62417,

    SPELL_DEVASTATE                 = 62317,
    SPELL_HEROIC_SWIPE              = 62444,

    SPELL_BARBED_SHOT               = 62318,
    SPELL_SHOOT                     = 16496,

    SPELL_RENEW                     = 62333,
    SPELL_RENEW_H                   = 62441,
    SPELL_GREATER_HEAL              = 62334,
    SPELL_GREATER_HEAL_H            = 62442
};

const uint32 PRE_PHASE_ADD[]                    = {32882, 32908, 32885, 32886, 32907, 32883};
#define SPELL_PRE_PRIMARY(i)                    RAID_MODE(SPELL_PRE_PRIMARY_N[i],SPELL_PRE_PRIMARY_H[i])
const uint32 SPELL_PRE_PRIMARY_N[]              = {SPELL_ACID_BREATH,   SPELL_DEVASTATE,    SPELL_BARBED_SHOT, SPELL_RENEW,    SPELL_DEVASTATE, SPELL_BARBED_SHOT};
const uint32 SPELL_PRE_PRIMARY_H[]              = {SPELL_ACID_BREATH_H, SPELL_DEVASTATE,    SPELL_BARBED_SHOT, SPELL_RENEW_H,  SPELL_DEVASTATE, SPELL_BARBED_SHOT};
#define SPELL_PRE_SECONDARY(i)                  RAID_MODE(SPELL_PRE_SECONDARY_N[i],SPELL_PRE_SECONDARY_H[i])
const uint32 SPELL_PRE_SECONDARY_N[]            = {SPELL_SWEEP,     SPELL_HEROIC_SWIPE,     SPELL_SHOOT,    SPELL_GREATER_HEAL,     SPELL_HEROIC_SWIPE, SPELL_SHOOT};
const uint32 SPELL_PRE_SECONDARY_H[]            = {SPELL_SWEEP_H,   SPELL_HEROIC_SWIPE,     SPELL_SHOOT,    SPELL_GREATER_HEAL_H,   SPELL_HEROIC_SWIPE, SPELL_SHOOT};
#define SPELL_HOLY_SMITE                        RAID_MODE(62335, 62443)

#define INCREASE_PREADDS_COUNT                  1
#define ACTION_RUNIC_SMASH                      2
#define MAX_HARD_MODE_TIME                      180000 // 3 Minutes

// Achievements
#define ACHIEVEMENT_SIFFED                      RAID_MODE(2977, 2978)
#define ACHIEVEMENT_LOSE_ILLUSION               RAID_MODE(3176, 3183)

// Thorim Arena Phase Adds
enum ArenaAdds
{
    DARK_RUNE_CHAMPION,
    DARK_RUNE_COMMONER,
    DARK_RUNE_EVOKER,
    DARK_RUNE_WARBRINGER,
    IRON_RING_GUARD,
    IRON_HONOR_GUARD
};

enum Creatures
{
    NPC_SIF                         = 33196,
    NPC_POWER_SOURCE                = 34055, // bad id
    NPC_GOLEM_BUNNY                 = 33140  // 33141
};

const uint32 ARENA_PHASE_ADD[]                  = {32876, 32904, 32878, 32877, 32874, 32875, 33110};

#define SPELL_ARENA_PRIMARY(i)                  RAID_MODE(SPELL_ARENA_PRIMARY_N[i],SPELL_ARENA_PRIMARY_H[i])

const uint32 SPELL_ARENA_PRIMARY_N[]            = {35054, 62326, 62327, 62322, 64151, 42724, 62333};
const uint32 SPELL_ARENA_PRIMARY_H[]            = {35054, 62326, 62445, 62322, 64151, 42724, 62441};
#define SPELL_ARENA_SECONDARY(i)                RAID_MODE(SPELL_ARENA_SECONDARY_N[i],SPELL_ARENA_SECONDARY_H[i])
const uint32 SPELL_ARENA_SECONDARY_N[]          = {15578, 38313, 62321, 0, 62331, 62332, 62334};
const uint32 SPELL_ARENA_SECONDARY_H[]          = {15578, 38313, 62529, 0, 62418, 62420, 62442};
#define SPELL_AURA_OF_CELERITY                  62320
#define SPELL_CHARGE                            32323
#define SPELL_RUNIC_MENDING                     RAID_MODE(62328, 62446)

#define GO_LEVER                                194265

// Runic Colossus (Mini Boss) Spells
enum RunicSpells
{
    SPELL_SMASH                                 = 62339,
    SPELL_RUNIC_BARRIER                         = 62338,
    SPELL_RUNIC_CHARGE                          = 62613,
    SPELL_RUNIC_SMASH                           = 62465,
    SPELL_RUNIC_SMASH_LEFT                      = 62057,
    SPELL_RUNIC_SMASH_RIGHT                     = 62058
};

// Ancient Rune Giant (Mini Boss) Spells
enum AncientSpells
{
    SPELL_RUNIC_FORTIFICATION                   = 62942,
    SPELL_RUNE_DETONATION                       = 62526,
    SPELL_STOMP                                 = 62411
};

// Sif Spells
enum SifSpells
{
    SPELL_FROSTBOLT_VOLLEY                      = 62580,
    SPELL_FROSTNOVA                             = 62597,
    SPELL_BLIZZARD                              = 62576,
    SPELL_FROSTBOLT                             = 69274
};

enum ThorimChests
{
    CACHE_OF_STORMS_10                          = 194312,
    CACHE_OF_STORMS_HARDMODE_10                 = 194313,
    CACHE_OF_STORMS_25                          = 194315,
    CACHE_OF_STORMS_HARDMODE_25                 = 194314
};

const Position Pos[7] =
{
    {2095.53f, -279.48f, 419.84f, 0.504f},
    {2092.93f, -252.96f, 419.84f, 6.024f},
    {2097.86f, -240.97f, 419.84f, 5.643f},
    {2113.14f, -225.94f, 419.84f, 5.259f},
    {2156.87f, -226.12f, 419.84f, 4.202f},
    {2172.42f, -242.70f, 419.84f, 3.583f},
    {2171.92f, -284.59f, 419.84f, 2.691f}
};

const Position PosOrbs[7] =
{
    {2104.99f, -233.484f, 433.576f, 5.49779f},
    {2092.64f, -262.594f, 433.576f, 6.26573f},
    {2104.76f, -292.719f, 433.576f, 0.78539f},
    {2164.97f, -293.375f, 433.576f, 2.35619f},
    {2164.58f, -233.333f, 433.576f, 3.90954f},
    {2145.81f, -222.196f, 433.576f, 4.45059f},
    {2123.91f, -222.443f, 433.576f, 4.97419f}
};

const Position PosCharge[7] =
{
    {2108.95f, -289.241f, 420.149f, 5.49779f},
    {2097.93f, -262.782f, 420.149f, 6.26573f},
    {2108.66f, -237.102f, 420.149f, 0.78539f},
    {2160.56f, -289.292f, 420.149f, 2.35619f},
    {2161.02f, -237.258f, 420.149f, 3.90954f},
    {2143.87f, -227.415f, 420.149f, 4.45059f},
    {2125.84f, -227.439f, 420.149f, 4.97419f}
};

#define POS_X_ARENA  2181.19f
#define POS_Y_ARENA  -299.12f

#define IN_ARENA(who) (who->GetPositionX() < POS_X_ARENA && who->GetPositionY() > POS_Y_ARENA)
#define IS_HEALER(who) (who->GetEntry() == 32886 || who->GetEntry() == 32878 || who->GetEntry() ==  33110)

struct SummonLocation
{
    float x,y,z,o;
    uint32 entry;
};

SummonLocation preAddLocations[]=
{
    {2149.68f, -263.477f, 419.679f, 3.120f, 32882},
    {2131.31f, -271.640f, 419.840f, 2.188f, 32908},
    {2127.24f, -259.182f, 419.974f, 5.917f, 32885},
    {2123.32f, -254.770f, 419.840f, 6.170f, 32885},
    {2120.10f, -258.990f, 419.840f, 6.250f, 32885},
    {2129.09f, -277.142f, 419.756f, 1.222f, 32886}
};

SummonLocation colossusAddLocations[]=
{
    {2218.38f, -297.50f, 412.18f, 1.030f, 32874},
    {2235.07f, -297.98f, 412.18f, 1.613f, 32874},
    {2235.26f, -338.34f, 412.18f, 1.589f, 32874},
    {2217.69f, -337.39f, 412.18f, 1.241f, 32874},
    {2227.58f, -308.30f, 412.18f, 1.591f, 33110},
    {2227.47f, -345.37f, 412.18f, 1.566f, 33110}
};

SummonLocation giantAddLocations[]=
{
    {2198.05f, -428.77f, 419.95f, 6.056f, 32875},
    {2220.31f, -436.22f, 412.26f, 1.064f, 32875},
    {2158.88f, -441.73f, 438.25f, 0.127f, 32875},
    {2198.29f, -436.92f, 419.95f, 0.261f, 33110},
    {2230.93f, -434.27f, 412.26f, 1.931f, 33110}
};


class boss_thorim : public CreatureScript
{
public:
    boss_thorim() : CreatureScript("boss_thorim") { }

    CreatureAI* GetAI(Creature* creature) const
    {
<<<<<<< HEAD
        return new boss_thorimAI(creature);
=======
        return GetUlduarAI<boss_thorimAI>(creature);
>>>>>>> 7ee3a99a
    }

    struct boss_thorimAI : public BossAI
    {
<<<<<<< HEAD
        boss_thorimAI(Creature* creature) : BossAI(creature, TYPE_THORIM)
=======
        boss_thorimAI(Creature* creature) : BossAI(creature, BOSS_THORIM)
>>>>>>> 7ee3a99a
        {
            bWipe = false;
        }

        Phases phase;

        uint8 PreAddsCount;
        uint8 spawnedAdds;
        uint32 EncounterTime;
        bool bWipe;
        bool HardMode;

        void Reset()
        {
            if (bWipe)
                DoScriptText(SAY_WIPE, me);
            
            _Reset();
        
            me->SetReactState(REACT_PASSIVE);
            me->SetFlag(UNIT_FIELD_FLAGS, UNIT_FLAG_DISABLE_MOVE | UNIT_FLAG_NON_ATTACKABLE);
            bWipe = false;
            HardMode = false;
            PreAddsCount = 0;
            spawnedAdds = 0;

            // Respawn Mini Bosses
            for (uint8 i = DATA_RUNIC_COLOSSUS; i <= DATA_RUNE_GIANT; i++)
                if (Creature* pMiniBoss = me->GetCreature(*me, instance->GetData64(i)))
                    pMiniBoss->Respawn(true);

            // Spawn Pre-Phase Adds
            for (uint8 i = 0; i < 6; i++)
                me->SummonCreature(preAddLocations[i].entry,preAddLocations[i].x,preAddLocations[i].y,preAddLocations[i].z,preAddLocations[i].o,TEMPSUMMON_CORPSE_TIMED_DESPAWN,3000);

            if (GameObject* go = me->FindNearestGameObject(GO_LEVER, 500))
                go->SetFlag(GAMEOBJECT_FLAGS, GO_FLAG_UNK1);
        }

        void KilledUnit(Unit * /*victim*/)
        {
            if (!(rand()%5))
                DoScriptText(RAND(SAY_SLAY_1,SAY_SLAY_2), me);
        }

        void EnterCombat(Unit* /*pWho*/)
        {
            DoScriptText(RAND(SAY_AGGRO_1, SAY_AGGRO_2), me);
            _EnterCombat();
        
            // Spawn Thunder Orbs
            for(uint8 n = 0; n < 7; n++)
                me->SummonCreature(33378, PosOrbs[n], TEMPSUMMON_CORPSE_DESPAWN);
        
            bWipe = true;
            EncounterTime = 0;
            phase = PHASE_1;
            events.SetPhase(PHASE_1);
            DoCast(me, SPELL_SHEAT_OF_LIGHTNING);
            events.ScheduleEvent(EVENT_STORMHAMMER, 40000, 0, PHASE_1);
            events.ScheduleEvent(EVENT_CHARGE_ORB, 30000, 0, PHASE_1);
            events.ScheduleEvent(EVENT_SUMMON_ADDS, 20000, 0, PHASE_1);
            events.ScheduleEvent(EVENT_BERSERK, 300000, 0, PHASE_1);

            if (Creature* runic = me->GetCreature(*me, instance->GetData64(DATA_RUNIC_COLOSSUS)))
                runic->AI()->DoAction(ACTION_RUNIC_SMASH);
            
            if (GameObject* go = me->FindNearestGameObject(GO_LEVER, 500))
                go->RemoveFlag(GAMEOBJECT_FLAGS, GO_FLAG_UNK1);
        }

        void UpdateAI(const uint32 diff)
        {
            if (!UpdateVictim())
                return;
        
            if (phase == PHASE_2 && !IN_ARENA(me))
            {
                EnterEvadeMode();
                return;
            }
            
            events.Update(diff);
            _DoAggroPulse(diff);
            EncounterTime += diff;

            if (me->HasUnitState(UNIT_STAT_CASTING))
                return;
            
            if (phase == PHASE_1)
            {
                while (uint32 eventId = events.ExecuteEvent())
                {
                    switch (eventId)
                    {
                        case EVENT_STORMHAMMER:
                            DoCast(SPELL_STORMHAMMER);
                            events.ScheduleEvent(EVENT_STORMHAMMER, urand(15000, 20000), 0, PHASE_1);
                            break;
                        case EVENT_CHARGE_ORB:
                            DoCastAOE(SPELL_CHARGE_ORB);
                            events.ScheduleEvent(EVENT_CHARGE_ORB, urand(15000, 20000), 0, PHASE_1);
                            break;
                        case EVENT_SUMMON_ADDS:
                            spawnAdd();
                            events.ScheduleEvent(EVENT_SUMMON_ADDS, 10000, 0, PHASE_1);
                            break;
                        case EVENT_BERSERK:
                            DoCast(me, SPELL_BERSERK_PHASE1);
                            DoScriptText(SAY_BERSERK, me);
                            events.CancelEvent(EVENT_BERSERK);
                            break;
                    }
                }
            }
            else
            {
                while (uint32 eventId = events.ExecuteEvent())
                {
                    switch (eventId)
                    {
                        case EVENT_UNBALANCING_STRIKE:
                            DoCastVictim(SPELL_UNBALANCING_STRIKE);
                            events.ScheduleEvent(EVENT_UNBALANCING_STRIKE, urand(15000, 20000), 0, PHASE_2);
                            break;
                        case EVENT_CHAIN_LIGHTNING:
                            if (Unit* target = SelectTarget(SELECT_TARGET_RANDOM, 0, 100, true))
                                if (target->isAlive())
                                    DoCast(target, SPELL_CHAIN_LIGHTNING);
                            events.ScheduleEvent(EVENT_CHAIN_LIGHTNING, urand(7000, 15000), 0, PHASE_2);
                            break;
                        case EVENT_TRANSFER_ENERGY:
                            if (Creature* source = me->SummonCreature(NPC_POWER_SOURCE, PosCharge[urand(0, 6)], TEMPSUMMON_TIMED_DESPAWN, 9000))
                                source->CastSpell(source, SPELL_LIGHTNING_PILLAR, true);
                            events.ScheduleEvent(EVENT_RELEASE_ENERGY, 8000, 0, PHASE_2);
                            break;
                        case EVENT_RELEASE_ENERGY:
                            if (Creature* source = me->FindNearestCreature(NPC_POWER_SOURCE, 100.0f))
                                DoCast(source, SPELL_LIGHTNING_RELEASE);
                            DoCast(me, SPELL_LIGHTNING_CHARGE, true);
                            events.ScheduleEvent(EVENT_TRANSFER_ENERGY, 8000, 0, PHASE_2);
                            break;
                        case EVENT_BERSERK:
                            DoCast(me, SPELL_BERSERK_PHASE2);
                            DoScriptText(SAY_BERSERK, me);
                            events.CancelEvent(EVENT_BERSERK);
                            break;
                    }
                }
            }
                    
            DoMeleeAttackIfReady();
        }

        void DoAction(const int32 action)
        {
            switch (action)
            {
                case INCREASE_PREADDS_COUNT:
                    ++PreAddsCount;
                    break;
            }
        
            if (PreAddsCount >= 6 && !bWipe)
            {
                // Event starts
                me->RemoveFlag(UNIT_FIELD_FLAGS, UNIT_FLAG_NON_ATTACKABLE);
                DoZoneInCombat();
            }
        }
    
        void spawnAdd()
        {
            switch (spawnedAdds)
            {
                case 0:
                    // Dark Rune Commoner
                    for (uint8 n = 0; n < urand(5, 6); n++)
                        me->SummonCreature(ARENA_PHASE_ADD[1], Pos[rand()%7], TEMPSUMMON_CORPSE_TIMED_DESPAWN, 3000);
                    break;
                case 1:
                    if (urand(0, 1))
                    {
                        // Dark Rune Champion
                        for (uint8 n = 0; n < urand(1, 2); n++)
                            me->SummonCreature(ARENA_PHASE_ADD[0], Pos[rand()%7], TEMPSUMMON_CORPSE_TIMED_DESPAWN, 3000);
                        // Dark Rune Evoker
                        for (uint8 n = 0; n < urand(1, 2); n++)
                            me->SummonCreature(ARENA_PHASE_ADD[2], Pos[rand()%7], TEMPSUMMON_CORPSE_TIMED_DESPAWN, 3000);
                    }
                    else
                    {
                        // Dark Rune Warbringer
                        for (uint8 n = 0; n < 1; n++)
                            me->SummonCreature(ARENA_PHASE_ADD[3], Pos[n], TEMPSUMMON_CORPSE_TIMED_DESPAWN, 3000);
                    }
                    break;
            }

            spawnedAdds++;
            if (spawnedAdds > 1)
                spawnedAdds = 0;
        }
        
        void DamageTaken(Unit* pKiller, uint32 &damage)
        {
            if (phase == PHASE_1 && pKiller && instance)
            {
                if (Creature* pRunicColossus = me->GetCreature(*me, instance->GetData64(DATA_RUNIC_COLOSSUS)))
				{
                    if (pRunicColossus->isDead())
					{
                        if (Creature* pRuneGiant = me->GetCreature(*me, instance->GetData64(DATA_RUNE_GIANT)))
						{
                            if (pRuneGiant->isDead())
							{
                                if (me->IsWithinDistInMap(pKiller, 10.0f) && pKiller->ToPlayer())
                                {
                                    DoScriptText(SAY_JUMPDOWN, me);
                                    phase = PHASE_2;
                                    events.SetPhase(PHASE_2);
                                    me->RemoveAurasDueToSpell(SPELL_SHEAT_OF_LIGHTNING);
                                    me->SetReactState(REACT_AGGRESSIVE);
                                    me->RemoveFlag(UNIT_FIELD_FLAGS, UNIT_FLAG_DISABLE_MOVE);
                                    me->GetMotionMaster()->MoveJump(2134.79f, -263.03f, 419.84f, 10.0f, 20.0f);
                                    events.ScheduleEvent(EVENT_UNBALANCING_STRIKE, 15000, 0, PHASE_2);
                                    events.ScheduleEvent(EVENT_CHAIN_LIGHTNING, 20000, 0, PHASE_2);
                                    events.ScheduleEvent(EVENT_TRANSFER_ENERGY, 20000, 0, PHASE_2);
                                    events.ScheduleEvent(EVENT_BERSERK, 300000, 0, PHASE_2);
                                    // Hard Mode
                                    if (EncounterTime <= MAX_HARD_MODE_TIME)
                                    {
                                        HardMode = true;
                                        // Summon Sif
                                        me->SummonCreature(NPC_SIF, 2149.27f, -260.55f, 419.69f, 2.527f, TEMPSUMMON_CORPSE_DESPAWN);
                                        // Achievement Siffed
                                        if (instance)
                                            instance->DoCompleteAchievement(ACHIEVEMENT_SIFFED);
                                    }
                                    else me->AddAura(SPELL_TOUCH_OF_DOMINION, me);
                                }
							}
						}
					}
				}
            }
			if (damage >= me->GetHealth() && instance)
			{
				damage = 0;
				DoScriptText(SAY_DEATH, me);
				me->SetReactState(REACT_PASSIVE);
				me->RemoveAllAuras();
				me->AttackStop();
				me->setFaction(35);
				me->DeleteThreatList();
				me->CombatStop(true);
				me->InterruptNonMeleeSpells(true);
				me->StopMoving();
				me->GetMotionMaster()->Clear();
				me->GetMotionMaster()->MoveIdle();
				me->DespawnOrUnsummon(7500);
				// Kill credit
				instance->DoUpdateAchievementCriteria(ACHIEVEMENT_CRITERIA_TYPE_BE_SPELL_TARGET, 64985);
				// Lose Your Illusion
				if (HardMode)
				{
					instance->DoCompleteAchievement(ACHIEVEMENT_LOSE_ILLUSION);
					me->SummonGameObject(RAID_MODE(CACHE_OF_STORMS_HARDMODE_10, CACHE_OF_STORMS_HARDMODE_25), 2134.58f, -286.908f, 419.495f, 1.55988f, 0, 0, 1, 1, 604800);
				}
				else
				{
					me->SummonGameObject(RAID_MODE(CACHE_OF_STORMS_10, CACHE_OF_STORMS_25), 2134.58f, -286.908f, 419.495f, 1.55988f, 0, 0, 1, 1, 604800);
				}
				_JustDied();
			}
        }
    };

};


class npc_thorim_pre_phase : public CreatureScript
{
public:
    npc_thorim_pre_phase() : CreatureScript("npc_thorim_pre_phase") { }

    CreatureAI* GetAI(Creature* pCreature) const
    {
        return new npc_thorim_pre_phaseAI (pCreature);
    }

    struct npc_thorim_pre_phaseAI : public ScriptedAI
    {
        npc_thorim_pre_phaseAI(Creature *pCreature) : ScriptedAI(pCreature)
        {
            pInstance = pCreature->GetInstanceScript();
            me->setFaction(14);
            for (uint8 i = 0; i < 6; ++i)
                if (me->GetEntry() == PRE_PHASE_ADD[i])
                    id = PreAdds(i);

            healer = IS_HEALER(me);
        }

        InstanceScript* pInstance;
        PreAdds id;
        uint32 PrimaryTimer;
        uint32 SecondaryTimer;
        bool healer;

        void Reset()
        {
            PrimaryTimer = urand(3000, 6000);
            SecondaryTimer = urand (12000, 15000);
        }

        void JustDied(Unit* /*victim*/)
        {
            if (Creature* pThorim = me->GetCreature(*me, pInstance->GetData64(TYPE_THORIM)))
                pThorim->AI()->DoAction(INCREASE_PREADDS_COUNT);
        }

        void UpdateAI(const uint32 diff)
        {
            if (!UpdateVictim() || me->HasUnitState(UNIT_STAT_CASTING))
                return;
            
            if (PrimaryTimer <= diff)
            {
                Unit* target = NULL;
                if (healer)
                {
                    if (!(target = DoSelectLowestHpFriendly(30)))
                        target = me;
                }else
                {
                    target = me->getVictim();
                }

                if (target)
                {
                    DoCast(target,SPELL_PRE_PRIMARY(id));
                    PrimaryTimer = urand(15000, 20000);
                }
            }
            else PrimaryTimer -= diff;
        
            if (SecondaryTimer <= diff)
            {
                Unit* target = NULL;
                if (healer)
                {
                    if (!(target = DoSelectLowestHpFriendly(30)))
                        target = me;
                }else
                {
                    target = me->getVictim();
                }

                if (target)
                {
                    DoCast(SPELL_PRE_SECONDARY(id));
                    SecondaryTimer = urand(4000, 8000);
                }
            }
            else SecondaryTimer -= diff;

            if (id == DARK_RUNE_ACOLYTE)
                DoSpellAttackIfReady(SPELL_HOLY_SMITE);
            else
                DoMeleeAttackIfReady();
        }
    };
};

class npc_thorim_arena_phase : public CreatureScript
{
public:
    npc_thorim_arena_phase() : CreatureScript("npc_thorim_arena_phase") { }

    CreatureAI* GetAI(Creature* pCreature) const
    {
        return new npc_thorim_arena_phaseAI (pCreature);
    }

    struct npc_thorim_arena_phaseAI : public ScriptedAI
    {
        npc_thorim_arena_phaseAI(Creature* pCreature) : ScriptedAI(pCreature)
        {
            pInstance = pCreature->GetInstanceScript();
            me->setFaction(14);
            for (uint8 i = 0; i < 7; ++i)
                if (me->GetEntry() == ARENA_PHASE_ADD[i])
                    id = ArenaAdds(i);

            IsInArena = IN_ARENA(me);
            healer = IS_HEALER(me);
        }

        InstanceScript* pInstance;
        ArenaAdds id;
        uint32 PrimaryTimer;
        uint32 SecondaryTimer;
        uint32 ChargeTimer;
        bool IsInArena;
        bool healer;

        bool isOnSameSide(const Unit* pWho)
        {
            return (IsInArena == IN_ARENA(pWho));
        }
    
        void DamageTaken(Unit* attacker, uint32 &damage)
        {
            if (!isOnSameSide(attacker))
                damage = 0;
        }

        void Reset()
        {
            PrimaryTimer = urand(3000, 6000);
            SecondaryTimer = urand (7000, 9000);
            ChargeTimer = 8000;
        }

        void EnterCombat(Unit* /*who*/)
        {
            if (id == DARK_RUNE_WARBRINGER)
                DoCast(me, SPELL_AURA_OF_CELERITY);
        }

        void UpdateAI(const uint32 diff)
        {
            if (!isOnSameSide(me))
            {
                EnterEvadeMode();
                return;
            }
            
            if (me->getVictim() && !isOnSameSide(me->getVictim()))
                me->getVictim()->getHostileRefManager().deleteReference(me);

            if (!UpdateVictim() || me->HasUnitState(UNIT_STAT_CASTING))
                return;
            
            if (PrimaryTimer <= diff)
            {
                Unit* target = NULL;
                if (healer && id != 32878)
                {
                    if (!(target = DoSelectLowestHpFriendly(30)))
                        target = me;
                }else
                {
                    target = me->getVictim();
                }

                DoCast(SPELL_ARENA_PRIMARY(id));
                PrimaryTimer = urand(3000, 6000);
            }
            else PrimaryTimer -= diff;
        
            if (SecondaryTimer <= diff)
            {
                Unit* target = NULL;
                if (healer)
                {
                    if (!(target = DoSelectLowestHpFriendly(30)))
                        target = me;
                }else
                {
                    target = me->getVictim();
                }

                if (target)
                {
                    DoCast(SPELL_ARENA_SECONDARY(id));
                    SecondaryTimer = urand(12000, 16000);
                }
            }
            else SecondaryTimer -= diff;
        
            if (ChargeTimer <= diff)
            {
                if (id == DARK_RUNE_CHAMPION)
                    if (Unit* target = SelectTarget(SELECT_TARGET_RANDOM, 0, 40, true))
                        DoCast(target, SPELL_CHARGE);
                ChargeTimer = 12000;
            }
            else ChargeTimer -= diff;

            if (id == DARK_RUNE_ACOLYTE)
                DoSpellAttackIfReady(SPELL_HOLY_SMITE);
            else
                DoMeleeAttackIfReady();
        }
    };

};

class npc_runic_colossus : public CreatureScript
{
    public:
        npc_runic_colossus() : CreatureScript("npc_runic_colossus") { }

        struct npc_runic_colossusAI : public ScriptedAI
        {
            npc_runic_colossusAI(Creature* creature) : ScriptedAI(creature), summons(me)
            {
                instance = creature->GetInstanceScript();
                SetImmuneToPushPullEffects(true);
            }

            void Reset()
            {
                BarrierTimer = urand(12000, 15000);
                SmashTimer = urand (15000, 18000);
                ChargeTimer = urand (20000, 24000);

                RunicSmashPhase = 0;
                RunicSmashTimer = 1000;
                Side = 0;
            
                me->GetMotionMaster()->MoveTargetedHome();

                // Runed Door closed
                if (instance)
                    instance->SetData(DATA_RUNIC_DOOR, GO_STATE_READY);
                
                // Spawn trashes
                summons.DespawnAll();
                for (uint8 i = 0; i < 6; i++)
                    me->SummonCreature(colossusAddLocations[i].entry, colossusAddLocations[i].x, colossusAddLocations[i].y, colossusAddLocations[i].z,
                    colossusAddLocations[i].o, TEMPSUMMON_CORPSE_TIMED_DESPAWN, 3000);
            }

            void JustSummoned(Creature* summon)
            {
                summons.Summon(summon);
            }

            void JustDied(Unit* /*victim*/)
            {
                // Runed Door opened
                if (instance)
                    instance->SetData(DATA_RUNIC_DOOR, GO_STATE_ACTIVE);
            }

            void DoAction(int32 const action)
            {
                switch (action)
                {
                    case ACTION_RUNIC_SMASH:
                        RunicSmashPhase = 1;
                        break;
                }
            }

            void DoRunicSmash()
            {
                for (uint8 i = 0; i < 9; i++)
                    if (Creature* bunny = me->SummonCreature(NPC_GOLEM_BUNNY, Side ? 2236.0f : 2219.0f, i * 10 - 380.0f, 412.2f, 0, TEMPSUMMON_TIMED_DESPAWN, 5000))
                        bunny->AI()->SetData(1, (i + 1)* 200);

                for (uint8 i = 0; i < 9; i++)
                    if (Creature* bunny = me->SummonCreature(NPC_GOLEM_BUNNY, Side ? 2246.0f : 2209.0f, i * 10 - 380.0f, 412.2f, 0, TEMPSUMMON_TIMED_DESPAWN, 5000))
                        bunny->AI()->SetData(1, (i + 1)* 200);
            }

            void EnterCombat(Unit* /*who*/)
            {
                RunicSmashPhase = 0;
                me->InterruptNonMeleeSpells(true);
            }

            void UpdateAI(uint32 const diff)
            {
                if (RunicSmashPhase == 1)
                {
                    if (RunicSmashTimer <= diff)
                    {
                        Side = urand(0, 1);
                        DoCast(me, Side ? SPELL_RUNIC_SMASH_LEFT : SPELL_RUNIC_SMASH_RIGHT);
                        RunicSmashTimer = 1000;
                        RunicSmashPhase = 2;
                    }
                    else RunicSmashTimer -= diff;
                }

                if (me->HasUnitState(UNIT_STAT_CASTING))
                    return;

                if (RunicSmashPhase == 2)
                {
                    RunicSmashPhase = 1;
                    DoRunicSmash();
                }

                if (!UpdateVictim())
                    return;

                if (BarrierTimer <= diff)
                {
                    me->MonsterTextEmote(EMOTE_BARRIER, 0, true);
                    DoCast(me, SPELL_RUNIC_BARRIER);
                    BarrierTimer = urand(35000, 45000);
                }
                else BarrierTimer -= diff;
            
                if (SmashTimer <= diff)
                {
                    DoCast(me, SPELL_SMASH);
                    SmashTimer = urand (15000, 18000);
                }
                else SmashTimer -= diff;
            
                if (ChargeTimer <= diff)
                {
                    if (Unit* target = SelectTarget(SELECT_TARGET_RANDOM, 0, -8, true))
                        DoCast(target, SPELL_RUNIC_CHARGE);
                    ChargeTimer = 20000;
                }
                else ChargeTimer -= diff;

                DoMeleeAttackIfReady();
            }

        private:
            InstanceScript* instance;
            SummonList summons;

            uint8 Side;
            uint8 RunicSmashPhase;
            uint32 BarrierTimer;
            uint32 SmashTimer;
            uint32 ChargeTimer;
            uint32 RunicSmashTimer;
        };

        CreatureAI* GetAI(Creature* creature) const
        {
            return new npc_runic_colossusAI(creature);
        }
};

class npc_runic_smash : public CreatureScript
{
    public:
        npc_runic_smash() : CreatureScript("npc_runic_smash") { }

        struct npc_runic_smashAI : public Scripted_NoMovementAI
        {
            npc_runic_smashAI(Creature* creature) : Scripted_NoMovementAI(creature)
            {
                me->SetReactState(REACT_PASSIVE);
                me->SetDisplayId(16925);
                me->SetFlag(UNIT_FIELD_FLAGS, UNIT_FLAG_NON_ATTACKABLE);
                ExplodeTimer = 10000;
            }

            void SetData(uint32 /*type*/, uint32 data)
            {
                ExplodeTimer = data;
            }

            void UpdateAI(uint32 const diff)
            {
                if (ExplodeTimer <= diff)
                {
                    DoCastAOE(SPELL_RUNIC_SMASH, true);
                    ExplodeTimer = 10000;
                }
                else ExplodeTimer -= diff;
            }

        private:
            uint32 ExplodeTimer;
        };


        CreatureAI* GetAI(Creature* creature) const
        {
            return new npc_runic_smashAI(creature);
        }
};

class npc_ancient_rune_giant : public CreatureScript
{
public:
    npc_ancient_rune_giant() : CreatureScript("npc_ancient_rune_giant") { }

    CreatureAI* GetAI(Creature* creature) const
    {
        return new npc_ancient_rune_giantAI(creature);
    }

    struct npc_ancient_rune_giantAI : public ScriptedAI
    {
        npc_ancient_rune_giantAI(Creature* creature) : ScriptedAI(creature), summons(me)
        {
            instance = creature->GetInstanceScript();
            SetImmuneToPushPullEffects(true);
        }

        InstanceScript* instance;
        SummonList summons;
        
        uint32 StompTimer;
        uint32 DetonationTimer;

        void Reset()
        {
            StompTimer = urand(10000, 12000);
            DetonationTimer = 25000;
        
            me->GetMotionMaster()->MoveTargetedHome();

            // Stone Door closed
            if (instance)
                instance->SetData(DATA_STONE_DOOR, GO_STATE_READY);
            
            // Spawn trashes
            summons.DespawnAll();
            for (uint8 i = 0; i < 5; i++)
                me->SummonCreature(giantAddLocations[i].entry,giantAddLocations[i].x,giantAddLocations[i].y,giantAddLocations[i].z,giantAddLocations[i].o,TEMPSUMMON_CORPSE_TIMED_DESPAWN,3000);
        }

        void JustSummoned(Creature *summon)
        {
            summons.Summon(summon);
        }

        void EnterCombat(Unit* /*who*/)
        {
            me->MonsterTextEmote(EMOTE_MIGHT, 0, true);
            DoCast(me, SPELL_RUNIC_FORTIFICATION, true);
        }

        void JustDied(Unit* /*victim*/)
        {
            // Stone Door opened
            if (instance)
                instance->SetData(DATA_STONE_DOOR, GO_STATE_ACTIVE);
        }

        void UpdateAI(const uint32 diff)
        {
            if (!UpdateVictim() || me->HasUnitState(UNIT_STAT_CASTING))
                return;
            
            if (StompTimer <= diff)
            {
                DoCast(me, SPELL_STOMP);
                StompTimer = urand(10000, 12000);
            }
            else StompTimer -= diff;
        
            if (DetonationTimer <= diff)
            {
                if (Unit* target = SelectTarget(SELECT_TARGET_RANDOM, 0, 40, true))
                    DoCast(target, SPELL_RUNE_DETONATION);
                DetonationTimer = urand(10000, 12000);
            }
            else DetonationTimer -= diff;

            DoMeleeAttackIfReady();
        }
    };
};

class npc_sif : public CreatureScript
{
public:
    npc_sif() : CreatureScript("npc_sif") { }

    CreatureAI* GetAI(Creature* creature) const
    {
        return new npc_sifAI(creature);
    }

    struct npc_sifAI : public ScriptedAI
    {
        npc_sifAI(Creature* creature) : ScriptedAI(creature)
        {
            me->SetFlag(UNIT_FIELD_FLAGS, UNIT_FLAG_NON_ATTACKABLE | UNIT_FLAG_PACIFIED);
        }

        uint32 FrostTimer;
        uint32 VolleyTimer;
        uint32 BlizzardTimer;
        uint32 NovaTimer;

        void Reset()
        {
            FrostTimer = 2000;
            VolleyTimer = 15000;
            BlizzardTimer = 30000;
            NovaTimer = urand(20000, 25000);
        }

        void UpdateAI(const uint32 diff)
        {
            if (!UpdateVictim() || me->HasUnitState(UNIT_STAT_CASTING))
                return;
            
            if (FrostTimer <= diff)
            {
                if (Unit* target = SelectTarget(SELECT_TARGET_RANDOM, 0, 60, true))
                    DoCast(target, SPELL_FROSTBOLT);
                FrostTimer = 4000;
            }
            else FrostTimer -= diff;
            
            if (VolleyTimer <= diff)
            {
                if (Unit* target = SelectTarget(SELECT_TARGET_RANDOM, 0, 40, true))
                {
                    DoResetThreat();
                    me->AddThreat(target, 5000000.0f);
                    DoCast(target, SPELL_FROSTBOLT_VOLLEY, true);
                }
                VolleyTimer = urand(15000, 20000);
            }
            else VolleyTimer -= diff;
        
            if (BlizzardTimer <= diff)
            {
                DoCast(me, SPELL_BLIZZARD, true);
                BlizzardTimer = 45000;
            }
            else BlizzardTimer -= diff;
        
            if (NovaTimer <= diff)
            {
                DoCastAOE(SPELL_FROSTNOVA, true);
                NovaTimer = urand(20000, 25000);
            }
            else NovaTimer -= diff;
        }
    };
};

class NotInArenaCheck
{
    public:
        bool operator() (Unit* unit)
        {
            return !IN_ARENA(unit);
        }
};

class spell_stormhammer_targeting : public SpellScriptLoader
{
    public:
        spell_stormhammer_targeting() : SpellScriptLoader("spell_stormhammer_targeting") { }

        class spell_stormhammer_targeting_SpellScript : public SpellScript
        {
            PrepareSpellScript(spell_stormhammer_targeting_SpellScript);

            void FilterTargets(std::list<Unit*>& unitList)
            {
                _target = NULL;
                unitList.remove_if(NotInArenaCheck());

                if (unitList.empty())
                    return;

                std::list<Unit*>::iterator itr = unitList.begin();
                std::advance(itr, urand(0, unitList.size() - 1));
                _target = *itr;
                unitList.clear();
                unitList.push_back(_target);
            }

            void SetTarget(std::list<Unit*>& unitList)
            {
                unitList.clear();

                if (_target)
                    unitList.push_back(_target);
            }

            void Register()
            {
                OnUnitTargetSelect += SpellUnitTargetFn(spell_stormhammer_targeting_SpellScript::FilterTargets, EFFECT_0, TARGET_UNIT_AREA_ENEMY_SRC);
                OnUnitTargetSelect += SpellUnitTargetFn(spell_stormhammer_targeting_SpellScript::SetTarget, EFFECT_1, TARGET_UNIT_AREA_ENEMY_SRC);
                OnUnitTargetSelect += SpellUnitTargetFn(spell_stormhammer_targeting_SpellScript::SetTarget, EFFECT_2, TARGET_UNIT_AREA_ENEMY_SRC);
            }

            Unit* _target;
        };

        SpellScript* GetSpellScript() const
        {
            return new spell_stormhammer_targeting_SpellScript();
        }
};

/*
-- Thorim
UPDATE `creature_template` SET `speed_walk` = 1.66667, `mechanic_immune_mask` = 650854239, `flags_extra` = 1, `ScriptName` = 'boss_thorim' WHERE `entry` = 32865;
UPDATE `creature_template` SET `speed_walk` = 1.66667, `baseattacktime` = 1500, `equipment_id` = 1844, `mechanic_immune_mask` = 650854239 WHERE `entry` = 33147;
DELETE FROM `creature` WHERE `id`=32865;
INSERT INTO `creature` (`id`,`map`,`spawnMask`,`phaseMask`,`modelid`,`equipment_id`,`position_x`,`position_y`,`position_z`,`orientation`,`spawntimesecs`,`spawndist`,`currentwaypoint`,`curhealth`,`curmana`,`DeathState`,`MovementType`) VALUES
(32865, 603, 3, 1, 28977, 0, 2134.967, -298.962, 438.331, 1.57, 604800, 0, 0, 4183500, 425800, 0, 1);
DELETE FROM `spell_linked_spell` WHERE `spell_trigger`=62042;
INSERT INTO `spell_linked_spell` (`spell_trigger`, `spell_effect`, `type`, `comment`) VALUES
('62042','62470','1','Thorim: Deafening Thunder');

-- Charge Orb
DELETE FROM conditions WHERE SourceEntry = 62016;
INSERT INTO `conditions` VALUES
('13','0','62016','0','18','1','33378','0','0','',NULL);
UPDATE `creature_template` SET `unit_flags` = 33685508 WHERE `entry` = 33378;

-- Gate
DELETE FROM `gameobject_scripts` WHERE `id`=55194;
INSERT INTO `gameobject_scripts` (`id`, `delay`, `command`, `datalong`, `datalong2`, `dataint`, `x`, `y`, `z`, `o`) VALUES 
(55194, 0, 11, 34155, 15, '0', 0, 0, 0, 0);
DELETE FROM `gameobject_template` WHERE `entry`=194265;
INSERT INTO `gameobject_template` (`entry`, `type`, `displayId`, `name`, `IconName`, `castBarCaption`, `unk1`, `faction`, `flags`, `size`, `questItem1`, `questItem2`, `questItem3`, `questItem4`, `questItem5`, `questItem6`, `data0`, `data1`, `data2`, `data3`, `data4`, `data5`, `data6`, `data7`, `data8`, `data9`, `data10`, `data11`, `data12`, `data13`, `data14`, `data15`, `data16`, `data17`, `data18`, `data19`, `data20`, `data21`, `data22`, `data23`, `ScriptName`, `WDBVerified`) VALUES
('194265','1','295','Lever','','','','35','48','3','0','0','0','0','0','0','0','0','6000','0','0','0','0','0','0','0','0','0','0','0','0','0','0','0','0','0','0','0','0','0','','0');
UPDATE `gameobject` SET `id` = 194265, `rotation2` = 1, `rotation3` = 0, `spawntimesecs` = 7200, `animprogress` = 100 WHERE `guid` = 55194;

-- Cleanup
DELETE FROM `creature` WHERE `id` IN (32885, 32883, 32908, 32907, 32882, 33110, 32886, 32879, 32892, 33140, 33141, 33378, 32874, 32875)
OR guid IN (136694, 136695, 136666, 136706, 136754, 136653, 136756, 136757, 136725, 136718);

-- Pre adds
UPDATE `creature_template` SET `equipment_id` = 1849, `ScriptName` = 'npc_thorim_pre_phase' WHERE `entry` = 32885;
UPDATE `creature_template` SET `equipment_id` = 1849 WHERE `entry` = 33153;
UPDATE `creature_template` SET `ScriptName` = 'npc_thorim_pre_phase' WHERE `entry` = 32883;
UPDATE `creature_template` SET `equipment_id` = 1847 WHERE `entry` = 33152;
UPDATE `creature_template` SET `equipment_id` = 1850, `ScriptName` = 'npc_thorim_pre_phase' WHERE `entry` = 32908;
UPDATE `creature_template` SET `equipment_id` = 1850 WHERE `entry` = 33151;
UPDATE `creature_template` SET `ScriptName` = 'npc_thorim_pre_phase' WHERE `entry` = 32907;
UPDATE `creature_template` SET `equipment_id` = 1852 WHERE `entry` = 33150;
UPDATE `creature_template` SET `ScriptName` = 'npc_thorim_pre_phase' WHERE `entry` = 32882;
UPDATE `creature_template` SET `ScriptName` = 'npc_thorim_pre_phase' WHERE `entry` = 32886;
UPDATE `creature_template` SET `modelid1` = 16925, `modelid2` = 0 WHERE `entry`IN (33378, 32892);

-- Thorim Mini bosses
UPDATE `creature_template` SET `mechanic_immune_mask` = 650854239, `flags_extra` = 1, `ScriptName` = 'npc_runic_colossus' WHERE `entry` = 32872;
UPDATE `creature_template` SET `mechanic_immune_mask` = 650854239, `flags_extra` = 1, `ScriptName` = 'npc_ancient_rune_giant' WHERE `entry` = 32873;
UPDATE `creature_template` SET `mechanic_immune_mask` = 650854239, `flags_extra` = 1, `ScriptName` = 'npc_sif' WHERE `entry` = 33196;
UPDATE `creature_template` SET `ScriptName` = 'npc_thorim_arena_phase' WHERE `entry` IN (32876, 32904, 32878, 32877, 32874, 32875, 33110);
DELETE FROM `creature_addon` WHERE `guid`IN (136059, 136816);
INSERT INTO `creature_addon` (`guid`, `path_id`, `mount`, `bytes1`, `bytes2`, `emote`, `auras`) VALUES
('136059','0','0','0','1','0','40775 0'),
('136816','0','0','0','1','0','40775 0');
*/

void AddSC_boss_thorim()
{
    new boss_thorim();
    new npc_thorim_pre_phase();
    new npc_thorim_arena_phase();
    new npc_runic_colossus();
    new npc_runic_smash();
    new npc_ancient_rune_giant();
    new npc_sif();
    new spell_stormhammer_targeting();
}<|MERGE_RESOLUTION|>--- conflicted
+++ resolved
@@ -280,20 +280,12 @@
 
     CreatureAI* GetAI(Creature* creature) const
     {
-<<<<<<< HEAD
         return new boss_thorimAI(creature);
-=======
-        return GetUlduarAI<boss_thorimAI>(creature);
->>>>>>> 7ee3a99a
     }
 
     struct boss_thorimAI : public BossAI
     {
-<<<<<<< HEAD
         boss_thorimAI(Creature* creature) : BossAI(creature, TYPE_THORIM)
-=======
-        boss_thorimAI(Creature* creature) : BossAI(creature, BOSS_THORIM)
->>>>>>> 7ee3a99a
         {
             bWipe = false;
         }
@@ -339,7 +331,7 @@
                 DoScriptText(RAND(SAY_SLAY_1,SAY_SLAY_2), me);
         }
 
-        void EnterCombat(Unit* /*pWho*/)
+        void EnterCombat(Unit* /*who*/)
         {
             DoScriptText(RAND(SAY_AGGRO_1, SAY_AGGRO_2), me);
             _EnterCombat();
@@ -580,16 +572,16 @@
 public:
     npc_thorim_pre_phase() : CreatureScript("npc_thorim_pre_phase") { }
 
-    CreatureAI* GetAI(Creature* pCreature) const
+    CreatureAI* GetAI(Creature* creature) const
     {
-        return new npc_thorim_pre_phaseAI (pCreature);
+        return new npc_thorim_pre_phaseAI (creature);
     }
 
     struct npc_thorim_pre_phaseAI : public ScriptedAI
     {
-        npc_thorim_pre_phaseAI(Creature *pCreature) : ScriptedAI(pCreature)
-        {
-            pInstance = pCreature->GetInstanceScript();
+        npc_thorim_pre_phaseAI(Creature *creature) : ScriptedAI(creature)
+        {
+            pInstance = creature->GetInstanceScript();
             me->setFaction(14);
             for (uint8 i = 0; i < 6; ++i)
                 if (me->GetEntry() == PRE_PHASE_ADD[i])
@@ -674,16 +666,16 @@
 public:
     npc_thorim_arena_phase() : CreatureScript("npc_thorim_arena_phase") { }
 
-    CreatureAI* GetAI(Creature* pCreature) const
+    CreatureAI* GetAI(Creature* creature) const
     {
-        return new npc_thorim_arena_phaseAI (pCreature);
+        return new npc_thorim_arena_phaseAI (creature);
     }
 
     struct npc_thorim_arena_phaseAI : public ScriptedAI
     {
-        npc_thorim_arena_phaseAI(Creature* pCreature) : ScriptedAI(pCreature)
-        {
-            pInstance = pCreature->GetInstanceScript();
+        npc_thorim_arena_phaseAI(Creature* creature) : ScriptedAI(creature)
+        {
+            pInstance = creature->GetInstanceScript();
             me->setFaction(14);
             for (uint8 i = 0; i < 7; ++i)
                 if (me->GetEntry() == ARENA_PHASE_ADD[i])
@@ -701,9 +693,9 @@
         bool IsInArena;
         bool healer;
 
-        bool isOnSameSide(const Unit* pWho)
-        {
-            return (IsInArena == IN_ARENA(pWho));
+        bool isOnSameSide(const Unit* who)
+        {
+            return (IsInArena == IN_ARENA(who));
         }
     
         void DamageTaken(Unit* attacker, uint32 &damage)
