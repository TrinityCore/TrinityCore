--- conflicted
+++ resolved
@@ -1,4 +1,3 @@
-<<<<<<< HEAD
 /*
  * Copyright (C) 2008-2011 TrinityCore <http://www.trinitycore.org/>
  *
@@ -22,7 +21,10 @@
 SD%Complete: 100
 EndScriptData */
 
-#include "ScriptPCH.h"
+#include "ScriptMgr.h"
+#include "ScriptedCreature.h"
+#include "SpellScript.h"
+#include "SpellAuraEffects.h"
 #include "ulduar.h"
 
 enum Yells
@@ -470,484 +472,4 @@
 
     if (VehicleSeatEntry* vehSeat = const_cast<VehicleSeatEntry*>(sVehicleSeatStore.LookupEntry(3206)))
         vehSeat->m_flags |= 0x400;
-}
-=======
-/*
- * Copyright (C) 2008-2011 TrinityCore <http://www.trinitycore.org/>
- *
- * This program is free software; you can redistribute it and/or modify it
- * under the terms of the GNU General Public License as published by the
- * Free Software Foundation; either version 2 of the License, or (at your
- * option) any later version.
- *
- * This program is distributed in the hope that it will be useful, but WITHOUT
- * ANY WARRANTY; without even the implied warranty of MERCHANTABILITY or
- * FITNESS FOR A PARTICULAR PURPOSE. See the GNU General Public License for
- * more details.
- *
- * You should have received a copy of the GNU General Public License along
- * with this program. If not, see <http://www.gnu.org/licenses/>.
- */
-
-#include "ScriptMgr.h"
-#include "ScriptedCreature.h"
-#include "SpellScript.h"
-#include "SpellAuraEffects.h"
-#include "ulduar.h"
-
-enum Yells
-{
-    SAY_AGGRO                                   = -1603220,
-    SAY_SLAY_1                                  = -1603221,
-    SAY_SLAY_2                                  = -1603222,
-    SAY_DEATH                                   = -1603223,
-    SAY_SUMMON                                  = -1603224,
-    SAY_SLAG_POT                                = -1603225,
-    SAY_SCORCH_1                                = -1603226,
-    SAY_SCORCH_2                                = -1603227,
-    SAY_BERSERK                                 = -1603228,
-    EMOTE_JETS                                  = -1603229,
-};
-
-enum Spells
-{
-    SPELL_FLAME_JETS                         = 62680,
-    SPELL_SCORCH                             = 62546,
-    SPELL_SLAG_POT                           = 62717,
-    SPELL_SLAG_POT_DAMAGE                    = 65722,
-    SPELL_SLAG_IMBUED                        = 62836,
-    SPELL_ACTIVATE_CONSTRUCT                 = 62488,
-    SPELL_STRENGHT                           = 64473,
-    SPELL_GRAB                               = 62707,
-    SPELL_BERSERK                            = 47008
-};
-
-enum Events
-{
-    EVENT_NONE,
-    EVENT_JET,
-    EVENT_SCORCH,
-    EVENT_SLAG_POT,
-    EVENT_GRAB_POT,
-    EVENT_CHANGE_POT,
-    EVENT_END_POT,
-    EVENT_CONSTRUCT,
-    EVENT_BERSERK,
-    ACTION_REMOVE_BUFF = 20
-};
-
-enum eCreatures
-{
-    NPC_IRON_CONSTRUCT                          = 33121,
-    NPC_GROUND_SCORCH                           = 33221
-};
-
-enum ConstructSpells
-{
-    SPELL_HEAT                                  = 65667,
-    SPELL_MOLTEN                                = 62373,
-    SPELL_BRITTLE                               = 62382,
-    SPELL_SHATTER                               = 62383,
-    SPELL_GROUND                                = 62548,
-};
-
-enum eAchievementData
-{
-    ACHIEVEMENT_STOKIN_THE_FURNACE_10           = 2930,
-    ACHIEVEMENT_STOKIN_THE_FURNACE_25           = 2929,
-    ACHIEVEMENT_SHATTERED_10                    = 2925,
-    ACHIEVEMENT_SHATTERED_25                    = 2926,
-};
-
-#define MAX_ENCOUNTER_TIME                    4 * 60 * 1000
-
-const Position Pos[20] =
-{
-    {630.366f, 216.772f, 360.891f, 3.001970f},
-    {630.594f, 231.846f, 360.891f, 3.124140f},
-    {630.435f, 337.246f, 360.886f, 3.211410f},
-    {630.493f, 313.349f, 360.886f, 3.054330f},
-    {630.444f, 321.406f, 360.886f, 3.124140f},
-    {630.366f, 247.307f, 360.888f, 3.211410f},
-    {630.698f, 305.311f, 360.886f, 3.001970f},
-    {630.500f, 224.559f, 360.891f, 3.054330f},
-    {630.668f, 239.840f, 360.890f, 3.159050f},
-    {630.384f, 329.585f, 360.886f, 3.159050f},
-    {543.220f, 313.451f, 360.886f, 0.104720f},
-    {543.356f, 329.408f, 360.886f, 6.248280f},
-    {543.076f, 247.458f, 360.888f, 6.213370f},
-    {543.117f, 232.082f, 360.891f, 0.069813f},
-    {543.161f, 305.956f, 360.886f, 0.157080f},
-    {543.277f, 321.482f, 360.886f, 0.052360f},
-    {543.316f, 337.468f, 360.886f, 6.195920f},
-    {543.280f, 239.674f, 360.890f, 6.265730f},
-    {543.265f, 217.147f, 360.891f, 0.174533f},
-    {543.256f, 224.831f, 360.891f, 0.122173f}
-};
-
-class boss_ignis : public CreatureScript
-{
-public:
-    boss_ignis() : CreatureScript("boss_ignis") { }
-
-    CreatureAI* GetAI(Creature* pCreature) const
-    {
-        return new boss_ignis_AI (pCreature);
-    }
-
-    struct boss_ignis_AI : public BossAI
-    {
-        boss_ignis_AI(Creature *pCreature) : BossAI(pCreature, TYPE_IGNIS), vehicle(me->GetVehicleKit())
-        {
-            assert(vehicle);
-            me->ApplySpellImmune(0, IMMUNITY_EFFECT, SPELL_EFFECT_KNOCK_BACK, true);
-            me->ApplySpellImmune(0, IMMUNITY_ID, 49560, true); // Death Grip jump effect
-        }
-
-        Vehicle *vehicle;
-
-        std::vector<Creature*> triggers;
-
-        bool Shattered;
-        uint64 SlagPotGUID;
-        uint32 EncounterTime;
-        uint32 ConstructTimer;
-
-        void Reset()
-        {
-            _Reset();
-            if (vehicle)
-                vehicle->RemoveAllPassengers();
-        }
-
-        void EnterCombat(Unit* /*who*/)
-        {
-            _EnterCombat();
-            DoScriptText(SAY_AGGRO, me);
-            events.ScheduleEvent(EVENT_JET, 30000);
-            events.ScheduleEvent(EVENT_SCORCH, 25000);
-            events.ScheduleEvent(EVENT_SLAG_POT, 35000);
-            events.ScheduleEvent(EVENT_CONSTRUCT, 15000);
-            events.ScheduleEvent(EVENT_END_POT, 40000);
-            events.ScheduleEvent(EVENT_BERSERK, 480000);
-            SlagPotGUID = 0;
-            EncounterTime = 0;
-            ConstructTimer = 0;
-            Shattered = false;
-        }
-
-        void JustDied(Unit* /*victim*/)
-        {
-            _JustDied();
-            DoScriptText(SAY_DEATH, me);
-
-            // Achievements
-            if (instance)
-            {
-                // Shattered
-                if (Shattered)
-                    instance->DoCompleteAchievement(RAID_MODE(ACHIEVEMENT_SHATTERED_10, ACHIEVEMENT_SHATTERED_25));
-                // Stokin' the Furnace
-                if (EncounterTime <= MAX_ENCOUNTER_TIME)
-                    instance->DoCompleteAchievement(RAID_MODE(ACHIEVEMENT_STOKIN_THE_FURNACE_10, ACHIEVEMENT_STOKIN_THE_FURNACE_25));
-            }
-        }
-
-        void UpdateAI(const uint32 diff)
-        {
-            if (!UpdateVictim())
-                return;
-
-            events.Update(diff);
-
-            if (me->HasUnitState(UNIT_STAT_CASTING))
-                return;
-
-            EncounterTime += diff;
-            ConstructTimer += diff;
-
-            while(uint32 eventId = events.ExecuteEvent())
-            {
-                switch(eventId)
-                {
-                    case EVENT_JET:
-                        me->MonsterTextEmote(EMOTE_JETS, 0, true);
-                        DoCastAOE(SPELL_FLAME_JETS);
-                        events.RescheduleEvent(EVENT_JET, urand(35000, 40000));
-                        break;
-                    case EVENT_SLAG_POT:
-                        if (Unit *pTarget = SelectTarget(SELECT_TARGET_RANDOM, 0, 100, true))
-                        {
-                            DoScriptText(SAY_SLAG_POT, me);
-                            SlagPotGUID = pTarget->GetGUID();
-                            DoCast(pTarget, SPELL_GRAB);
-                            events.DelayEvents(3000);
-                            events.ScheduleEvent(EVENT_GRAB_POT, 500);
-                        }
-                        events.RescheduleEvent(EVENT_SLAG_POT, RAID_MODE(30000, 15000));
-                        break;
-                    case EVENT_GRAB_POT:
-                        if (Unit* SlagPotTarget = Unit::GetUnit(*me, SlagPotGUID))
-                        {
-                            SlagPotTarget->EnterVehicle(me, 0);
-                            events.CancelEvent(EVENT_GRAB_POT);
-                            events.ScheduleEvent(EVENT_CHANGE_POT, 1000);
-                        }
-                        break;
-                    case EVENT_CHANGE_POT:
-                        if (Unit* SlagPotTarget = Unit::GetUnit(*me, SlagPotGUID))
-                        {
-                            SlagPotTarget->AddAura(SPELL_SLAG_POT, SlagPotTarget);
-                            SlagPotTarget->EnterVehicle(me, 1);
-                            events.CancelEvent(EVENT_CHANGE_POT);
-                            events.ScheduleEvent(EVENT_END_POT, 10000);
-                        }
-                        break;
-                    case EVENT_END_POT:
-                        if (Unit* SlagPotTarget = Unit::GetUnit(*me, SlagPotGUID))
-                        {
-                            SlagPotTarget->ExitVehicle();
-                            SlagPotTarget = NULL;
-                            SlagPotGUID = 0;
-                            events.CancelEvent(EVENT_END_POT);
-                        }
-                        break;
-                    case EVENT_SCORCH:
-                        DoScriptText(RAND(SAY_SCORCH_1, SAY_SCORCH_2), me);
-                        if (Unit *pTarget = me->getVictim())
-                            me->SummonCreature(NPC_GROUND_SCORCH, pTarget->GetPositionX(), pTarget->GetPositionY(), pTarget->GetPositionZ(), 0, TEMPSUMMON_TIMED_DESPAWN, 45000);
-                        DoCast(SPELL_SCORCH);
-                        events.RescheduleEvent(EVENT_SCORCH, 25000);
-                        break;
-                    case EVENT_CONSTRUCT:
-                        DoScriptText(SAY_SUMMON, me);
-                        DoSummon(NPC_IRON_CONSTRUCT, Pos[rand()%20], 30000, TEMPSUMMON_TIMED_DESPAWN_OUT_OF_COMBAT);
-                        DoCast(SPELL_STRENGHT);
-                        DoCast(me, SPELL_ACTIVATE_CONSTRUCT);
-                        events.RescheduleEvent(EVENT_CONSTRUCT, RAID_MODE(40000, 30000));
-                        break;
-                    case EVENT_BERSERK:
-                        DoCast(me, SPELL_BERSERK, true);
-                        DoScriptText(SAY_BERSERK, me);
-                        break;
-                }
-            }
-            DoMeleeAttackIfReady();
-        }
-
-        void KilledUnit(Unit* /*victim*/)
-        {
-            if (!(rand()%5))
-                DoScriptText(RAND(SAY_SLAY_1, SAY_SLAY_2), me);
-        }
-
-        void JustSummoned(Creature *summon)
-        {
-            if (summon->GetEntry() == NPC_IRON_CONSTRUCT)
-            {
-                summon->setFaction(16);
-                summon->SetReactState(REACT_AGGRESSIVE);
-                summon->RemoveFlag(UNIT_FIELD_FLAGS, UNIT_FLAG_NON_ATTACKABLE | UNIT_FLAG_NOT_SELECTABLE | UNIT_FLAG_PACIFIED | UNIT_FLAG_STUNNED | UNIT_FLAG_DISABLE_MOVE);
-            }
-            summon->AI()->AttackStart(me->getVictim());
-            summon->AI()->DoZoneInCombat();
-            summons.Summon(summon);
-        }
-
-        void DoAction(const int32 action)
-        {
-            switch(action)
-            {
-                case ACTION_REMOVE_BUFF:
-                    me->RemoveAuraFromStack(SPELL_STRENGHT);
-                    // Shattered Achievement
-                    if (ConstructTimer >= 5000)
-                        ConstructTimer = 0;
-                    else
-                        Shattered = true;
-                    break;
-            }
-        }
-    };
-};
-
-class npc_iron_construct : public CreatureScript
-{
-public:
-    npc_iron_construct() : CreatureScript("npc_iron_construct") { }
-
-    CreatureAI *GetAI(Creature *creature) const
-    {
-        return new npc_iron_constructAI(creature);
-    }
-
-    struct npc_iron_constructAI : public ScriptedAI
-    {
-        npc_iron_constructAI(Creature* pCreature) : ScriptedAI(pCreature)
-        {
-            instance = pCreature->GetInstanceScript();
-            pCreature->SetReactState(REACT_PASSIVE);
-        }
-
-        InstanceScript* instance;
-        bool Brittled;
-
-        void Reset()
-        {
-            Brittled = false;
-        }
-
-        void DamageTaken(Unit* /*attacker*/, uint32& damage)
-        {
-            if (me->HasAura(SPELL_BRITTLE) && damage >= 5000)
-            {
-                DoCast(SPELL_SHATTER);
-                if (Creature *pIgnis = me->GetCreature(*me, instance->GetData64(TYPE_IGNIS)))
-                    if (pIgnis->AI())
-                        pIgnis->AI()->DoAction(ACTION_REMOVE_BUFF);
-
-                me->DespawnOrUnsummon(1000);
-            }
-        }
-
-        void UpdateAI(const uint32 /*uiDiff*/)
-        {
-            if (!UpdateVictim())
-                return;
-
-            if (Aura * aur = me->GetAura(SPELL_HEAT))
-            {
-                if (aur->GetStackAmount() >= 10)
-                {
-                    me->RemoveAura(SPELL_HEAT);
-                    DoCast(SPELL_MOLTEN);
-                    Brittled = false;
-                }
-            }
-            // Water pools
-            if (me->IsInWater() && !Brittled && me->HasAura(SPELL_MOLTEN))
-            {
-                DoCast(SPELL_BRITTLE);
-                me->RemoveAura(SPELL_MOLTEN);
-                Brittled = true;
-            }
-            DoMeleeAttackIfReady();
-        }
-    };
-};
-class npc_scorch_ground : public CreatureScript
-{
-public:
-    npc_scorch_ground() : CreatureScript("npc_scorch_ground") { }
-
-    CreatureAI *GetAI(Creature *creature) const
-    {
-        return new npc_scorch_groundAI(creature);
-    }
-
-    struct npc_scorch_groundAI : public ScriptedAI
-    {
-        npc_scorch_groundAI(Creature* pCreature) : ScriptedAI(pCreature)
-        {
-            me->SetFlag(UNIT_FIELD_FLAGS, UNIT_FLAG_DISABLE_MOVE |UNIT_FLAG_NOT_SELECTABLE | UNIT_FLAG_PACIFIED);
-            pCreature->SetDisplayId(16925); //model 2 in db cannot overwrite wdb fields
-        }
-
-        uint64 ConstructGUID;
-        uint32 HeatTimer;
-        bool Heat;
-
-        void MoveInLineOfSight(Unit* pWho)
-        {
-            if (!Heat)
-            {
-                if (pWho->GetEntry() == NPC_IRON_CONSTRUCT)
-                {
-                    if (!pWho->HasAura(SPELL_HEAT) || !pWho->HasAura(SPELL_MOLTEN))
-                    {
-                        ConstructGUID = pWho->GetGUID();
-                        Heat=true;
-                    }
-                }
-            }
-        }
-
-        void Reset()
-        {
-            Heat=false;
-            DoCast(me, SPELL_GROUND);
-            ConstructGUID=0;
-            HeatTimer=0;
-        }
-
-        void UpdateAI(const uint32 uiDiff)
-        {
-            if (Heat)
-            {
-                if(HeatTimer <= uiDiff)
-                {
-                    Creature* Construct = me->GetCreature(*me , ConstructGUID);
-                    if (Construct && !Construct->HasAura(SPELL_MOLTEN))
-                    {
-                        me->AddAura(SPELL_HEAT, Construct);
-                        HeatTimer=1000;
-                    }
-                }
-                else
-                    HeatTimer -= uiDiff;
-            }
-        }
-    };
-};
-
-class spell_ignis_slag_pot : public SpellScriptLoader
-{
-    public:
-        spell_ignis_slag_pot() : SpellScriptLoader("spell_ignis_slag_pot") { }
-
-        class spell_ignis_slag_pot_AuraScript : public AuraScript
-        {
-            PrepareAuraScript(spell_ignis_slag_pot_AuraScript)
-            bool Validate(SpellEntry const * /*spellEntry*/)
-            {
-                if (!sSpellStore.LookupEntry(SPELL_SLAG_POT_DAMAGE))
-                    return false;
-                if (!sSpellStore.LookupEntry(SPELL_SLAG_POT))
-                    return false;
-                if (!sSpellStore.LookupEntry(SPELL_SLAG_IMBUED))
-                    return false;
-                return true;
-            }
-
-            void HandleEffectPeriodic(AuraEffect const * aurEff)
-            {
-                Unit* aurEffCaster = aurEff->GetCaster();
-                if (!aurEffCaster)
-                    return;
-
-                Unit * target = GetTarget();
-                aurEffCaster->CastSpell(target, SPELL_SLAG_POT_DAMAGE, true);
-                if (target->isAlive() && !GetDuration())
-                     target->CastSpell(target, SPELL_SLAG_IMBUED, true);
-            }
-
-            void Register()
-            {
-                OnEffectPeriodic += AuraEffectPeriodicFn(spell_ignis_slag_pot_AuraScript::HandleEffectPeriodic, EFFECT_0, SPELL_AURA_PERIODIC_DUMMY);
-            }
-        };
-
-        AuraScript* GetAuraScript() const
-        {
-            return new spell_ignis_slag_pot_AuraScript();
-        }
-};
-
-void AddSC_boss_ignis()
-{
-    new boss_ignis();
-    new npc_iron_construct();
-    new npc_scorch_ground();
-    new spell_ignis_slag_pot();
-}
->>>>>>> f3a12453
+}