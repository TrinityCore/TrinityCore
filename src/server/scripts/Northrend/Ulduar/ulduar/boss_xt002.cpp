/*
 * Copyright (C) 2008-2011 TrinityCore <http://www.trinitycore.org/>
 *
 * This program is free software; you can redistribute it and/or modify it
 * under the terms of the GNU General Public License as published by the
 * Free Software Foundation; either version 2 of the License, or (at your
 * option) any later version.
 *
 * This program is distributed in the hope that it will be useful, but WITHOUT
 * ANY WARRANTY; without even the implied warranty of MERCHANTABILITY or
 * FITNESS FOR A PARTICULAR PURPOSE. See the GNU General Public License for
 * more details.
 *
 * You should have received a copy of the GNU General Public License along
 * with this program. If not, see <http://www.gnu.org/licenses/>.
 */

<<<<<<< HEAD
#include "ScriptPCH.h"
=======
/*
    TODO:
        Add achievments
        Boombot explosion only hurt allies to the npc at the moment
        Boombot explosion visual
        Test the enrage timer
        Fix gravity bomb - tractor beam.
        Fix void zone spell
        If the boss is to close to a scrap pile -> no summon
        make the life sparks visible...
*/

#include "ScriptMgr.h"
#include "ScriptedCreature.h"
>>>>>>> f3a12453
#include "ulduar.h"

enum Spells
{
    SPELL_TYMPANIC_TANTRUM                      = 62776,
    SPELL_SEARING_LIGHT_10                      = 63018,
    SPELL_SEARING_LIGHT_25                      = 65121,
    SPELL_GRAVITY_BOMB_10                       = 63024,
    SPELL_GRAVITY_BOMB_25                       = 64234,
    SPELL_HEARTBREAK                            = 65737,
    SPELL_ENRAGE                                = 26662,

    //------------------VOID ZONE--------------------
    SPELL_VOID_ZONE                             = 64203,
    SPELL_VOID_ZONE_DAMAGE                      = 46264,

    // Life Spark
    SPELL_STATIC_CHARGED                        = 64227,
    SPELL_SHOCK                                 = 64230,

    //----------------XT-002 HEART-------------------
    SPELL_EXPOSED_HEART                         = 63849,

    //---------------XM-024 PUMMELLER----------------
    SPELL_ARCING_SMASH                          = 8374,
    SPELL_TRAMPLE                               = 5568,
    SPELL_UPPERCUT                              = 10966,

    //------------------BOOMBOT-----------------------
    SPELL_BOOM                                  = 62834,
    
    //------------------SCRAPBOT-----------------------
    SPELL_REPAIR                                = 62832,
};

enum Timers
{
    TIMER_TYMPANIC_TANTRUM                      = 60000,
    TIMER_SEARING_LIGHT                         = 20000,
    TIMER_SPAWN_LIFE_SPARK                      = 9000,
    TIMER_GRAVITY_BOMB                          = 20000,
    TIMER_SPAWN_GRAVITY_BOMB                    = 9000,
    TIMER_HEART_PHASE                           = 35000,
    TIMER_ENRAGE                                = 600000,

    TIMER_VOID_ZONE                             = 2000,

    // Life Spark
    TIMER_SHOCK                                 = 12000,

    // Pummeller
    // Timers may be off
    TIMER_ARCING_SMASH                          = 27000,
    TIMER_TRAMPLE                               = 22000,
    TIMER_UPPERCUT                              = 17000,

    TIMER_SPAWN_ADD                             = 12000,
};

enum Creatures
{
    NPC_VOID_ZONE                               = 34001,
    NPC_LIFE_SPARK                              = 34004,
    NPC_XT002_HEART                             = 33329,
    NPC_XS013_SCRAPBOT                          = 33343,
    NPC_XM024_PUMMELLER                         = 33344,
    NPC_XE321_BOOMBOT                           = 33346,
};

enum Actions
{
    ACTION_ENTER_HARD_MODE                      = 0,
    ACTION_DISABLE_NERF_ACHI                    = 1,
};

enum Yells
{
    SAY_AGGRO                                   = -1603300,
    SAY_HEART_OPENED                            = -1603301,
    SAY_HEART_CLOSED                            = -1603302,
    SAY_TYMPANIC_TANTRUM                        = -1603303,
    SAY_SLAY_1                                  = -1603304,
    SAY_SLAY_2                                  = -1603305,
    SAY_BERSERK                                 = -1603306,
    SAY_DEATH                                   = -1603307,
    SAY_SUMMON                                  = -1603308,
};

#define EMOTE_TYMPANIC    "XT-002 Deconstructor begins to cause the earth to quake."
#define EMOTE_HEART       "XT-002 Deconstructor's heart is exposed and leaking energy."
#define EMOTE_REPAIR      "XT-002 Deconstructor consumes a scrap bot to repair himself!"

#define ACHIEV_TIMED_START_EVENT                21027
#define ACHIEVEMENT_HEARTBREAKER                RAID_MODE(3058, 3059)
#define ACHIEVEMENT_NERF_ENG                    RAID_MODE(2931, 2932)
/************************************************
-----------------SPAWN LOCATIONS-----------------
************************************************/
//Shared Z-level
#define SPAWN_Z                                 412
//Lower right
#define LR_X                                    796
#define LR_Y                                    -94
//Lower left
#define LL_X                                    796
#define LL_Y                                    57
//Upper right
#define UR_X                                    890
#define UR_Y                                    -82
//Upper left
#define UL_X                                    894
#define UL_Y                                    62


/*-------------------------------------------------------
 *
 *        XT-002 DECONSTRUCTOR
 *
 *///----------------------------------------------------
class boss_xt002 : public CreatureScript
{
public:
    boss_xt002() : CreatureScript("boss_xt002") { }

    CreatureAI* GetAI(Creature* pCreature) const
    {
        return new boss_xt002_AI(pCreature);
    }

    struct boss_xt002_AI : public BossAI
    {
        boss_xt002_AI(Creature *pCreature) : BossAI(pCreature, BOSS_XT002), vehicle(me->GetVehicleKit())
        {
            me->ApplySpellImmune(0, IMMUNITY_EFFECT, SPELL_EFFECT_KNOCK_BACK, true);
            me->ApplySpellImmune(0, IMMUNITY_MECHANIC, MECHANIC_GRIP, true);
        }

        Vehicle *vehicle;
    
        uint32 uiSearingLightTimer;
        uint32 uiSpawnLifeSparkTimer;
        uint32 uiGravityBombTimer;
        uint32 uiSpawnGravityBombTimer;
        uint32 uiTympanicTantrumTimer;
        uint32 uiHeartPhaseTimer;
        uint32 uiSpawnAddTimer;
        uint32 uiEnrageTimer;

        bool searing_light_active;
        bool gravity_bomb_active;
        uint64 uiSearingLightTarget;
        uint64 uiGravityBombTarget;

        uint8 phase;
        uint8 heart_exposed;
        bool enraged;

        bool enterHardMode;
        bool hardMode;
        bool achievement_nerf;

        void Reset()
        {
            _Reset();
            me->RemoveFlag(UNIT_FIELD_FLAGS, UNIT_FLAG_NON_ATTACKABLE | UNIT_FLAG_DISABLE_MOVE | UNIT_FLAG_NOT_SELECTABLE);
            me->SetReactState(REACT_AGGRESSIVE);
            me->ResetLootMode();

            //Makes XT-002 to cast a light bomb 10 seconds after aggro.
            uiSearingLightTimer = TIMER_SEARING_LIGHT / 2;
            uiSpawnLifeSparkTimer = TIMER_SPAWN_LIFE_SPARK;
            uiGravityBombTimer = TIMER_GRAVITY_BOMB;
            uiSpawnGravityBombTimer = TIMER_SPAWN_GRAVITY_BOMB;
            uiHeartPhaseTimer = TIMER_HEART_PHASE;
            uiSpawnAddTimer = TIMER_SPAWN_ADD;
            uiEnrageTimer = TIMER_ENRAGE;
            uiTympanicTantrumTimer = TIMER_TYMPANIC_TANTRUM / 2;

            searing_light_active = false;
            gravity_bomb_active = false;
            enraged = false;
            hardMode = false;
            enterHardMode = false;
            achievement_nerf = true;

            phase = 1;
            heart_exposed = 0;

            vehicle->Reset();

            if (instance)
                instance->DoStopTimedAchievement(ACHIEVEMENT_TIMED_TYPE_EVENT, ACHIEV_TIMED_START_EVENT);
        }

        void EnterCombat(Unit* /*who*/)
        {
            DoScriptText(SAY_AGGRO, me);
            _EnterCombat();

            if (instance)
                instance->DoStartTimedAchievement(ACHIEVEMENT_TIMED_TYPE_EVENT, ACHIEV_TIMED_START_EVENT);
        }

        void DoAction(const int32 action)
        {
            switch (action)
            {
                case ACTION_ENTER_HARD_MODE:
                    if (!hardMode)
                    {
                        hardMode = true;
                        me->RemoveFlag(UNIT_FIELD_FLAGS, UNIT_FLAG_NON_ATTACKABLE | UNIT_FLAG_NOT_SELECTABLE | UNIT_FLAG_DISABLE_MOVE);
                        me->SetReactState(REACT_AGGRESSIVE);
                        me->SetStandState(UNIT_STAND_STATE_STAND);
                        DoZoneInCombat();

                        uiEnrageTimer = TIMER_ENRAGE;
                        // Add HardMode Loot
                        me->AddLootMode(LOOT_MODE_HARD_MODE_1);

                        // Enter hard mode
                        enterHardMode = true;

                        // set max health
                        me->SetFullHealth();

                        // Get his heartbreak buff
                        DoCast(me, SPELL_HEARTBREAK, true);
                    }
                    break;
                case ACTION_DISABLE_NERF_ACHI:
                    achievement_nerf = false;
                    break;
            }
        }

        void KilledUnit(Unit* /*victim*/)
        {
            DoScriptText(RAND(SAY_SLAY_1,SAY_SLAY_2), me);
        }

        void JustDied(Unit* /*victim*/)
        {
            DoScriptText(SAY_DEATH, me);
            _JustDied();

            // Needed if is killed during the Heart-phase
            me->RemoveFlag(UNIT_FIELD_FLAGS, UNIT_FLAG_NON_ATTACKABLE | UNIT_FLAG_NOT_SELECTABLE | UNIT_FLAG_DISABLE_MOVE);

            if (instance)
            {
                // Heartbreaker
                if (hardMode)
                    instance->DoCompleteAchievement(ACHIEVEMENT_HEARTBREAKER);
                // Nerf Engineering
                if (achievement_nerf)
                    instance->DoCompleteAchievement(ACHIEVEMENT_NERF_ENG);
            }
        }

        void UpdateAI(const uint32 diff)
        {
            if (!UpdateVictim())
                return;

            if (enterHardMode)
            {
                SetPhaseOne();
                enterHardMode = false;
            }

            // Handles spell casting. These spells only occur during phase 1 and hard mode
            if (phase == 1 || hardMode)
            {
                if (uiSearingLightTimer <= diff)
                {
                    if (Unit* pTarget = SelectTarget(SELECT_TARGET_RANDOM, 0))
                    {
                        me->AddAura(RAID_MODE(SPELL_SEARING_LIGHT_10, SPELL_SEARING_LIGHT_25), pTarget);
                        uiSearingLightTarget = pTarget->GetGUID();
                    }
                    uiSpawnLifeSparkTimer = TIMER_SPAWN_LIFE_SPARK;
                    if (hardMode)
                        searing_light_active = true;
                    uiSearingLightTimer = TIMER_SEARING_LIGHT;
                } else uiSearingLightTimer -= diff;

                if (uiGravityBombTimer <= diff)
                {
                    if (Unit* pTarget = SelectTarget(SELECT_TARGET_RANDOM, 0))
                    {
                        me->AddAura(RAID_MODE(SPELL_GRAVITY_BOMB_10, SPELL_GRAVITY_BOMB_25), pTarget);
                        uiGravityBombTarget = pTarget->GetGUID();
                    }
                    uiGravityBombTimer = TIMER_GRAVITY_BOMB;
                    if (hardMode)
                        gravity_bomb_active = true;
                } else uiGravityBombTimer -= diff;

                if (uiTympanicTantrumTimer <= diff)
                {
                    DoScriptText(SAY_TYMPANIC_TANTRUM, me);
                    me->MonsterTextEmote(EMOTE_TYMPANIC, 0, true);
                    DoCast(SPELL_TYMPANIC_TANTRUM);
                    uiTympanicTantrumTimer = TIMER_TYMPANIC_TANTRUM;
                } else uiTympanicTantrumTimer -= diff;
            }

            if (!hardMode)
            {
                if (phase == 1)
                {
                    if (HealthBelowPct(75) && heart_exposed == 0)
                    {
                        exposeHeart();
                    }
                    else if (HealthBelowPct(50) && heart_exposed == 1)
                    {
                        exposeHeart();
                    }
                    else if (HealthBelowPct(25) && heart_exposed == 2)
                    {
                        exposeHeart();
                    }

                    DoMeleeAttackIfReady();
                }
                else
                {
                    //Start summoning adds
                    if (uiSpawnAddTimer <= diff)
                    {
                        //DoScriptText(SAY_SUMMON, me);

                        // Spawn Pummeller
                        switch (rand() % 4)
                        {
                            case 0: me->SummonCreature(NPC_XM024_PUMMELLER, LR_X, LR_Y, SPAWN_Z, 0, TEMPSUMMON_CORPSE_TIMED_DESPAWN, 3000); break;
                            case 1: me->SummonCreature(NPC_XM024_PUMMELLER, LL_X, LL_Y, SPAWN_Z, 0, TEMPSUMMON_CORPSE_TIMED_DESPAWN, 3000); break;
                            case 2: me->SummonCreature(NPC_XM024_PUMMELLER, UR_X, UR_Y, SPAWN_Z, 0, TEMPSUMMON_CORPSE_TIMED_DESPAWN, 3000); break;
                            case 3: me->SummonCreature(NPC_XM024_PUMMELLER, UL_X, UL_Y, SPAWN_Z, 0, TEMPSUMMON_CORPSE_TIMED_DESPAWN, 3000); break;
                        }

                        // Spawn 5 Scrapbots
                        switch(rand() % 4)
                        {
                            case 0: 
                                for (int8 n = 0; n < 5; n++)
                                    me->SummonCreature(NPC_XS013_SCRAPBOT, irand(LR_X - 3, LR_X + 3), irand(LR_Y - 3, LR_Y + 3), SPAWN_Z, 0, TEMPSUMMON_CORPSE_TIMED_DESPAWN, 3000); break;
                            case 1: 
                                for (int8 n = 0; n < 5; n++)
                                    me->SummonCreature(NPC_XS013_SCRAPBOT, irand(LL_X - 3, LL_X + 3), irand(LL_Y - 3, LL_Y + 3), SPAWN_Z, 0, TEMPSUMMON_CORPSE_TIMED_DESPAWN, 3000); break;
                            case 2: 
                                for (int8 n = 0; n < 5; n++)
                                    me->SummonCreature(NPC_XS013_SCRAPBOT, irand(UR_X - 3, UR_X + 3), irand(UR_Y - 3, UR_Y + 3), SPAWN_Z, 0, TEMPSUMMON_CORPSE_TIMED_DESPAWN, 3000); break;
                            case 3: 
                                for (int8 n = 0; n < 5; n++)
                                    me->SummonCreature(NPC_XS013_SCRAPBOT, irand(UL_X - 3, UL_X + 3), irand(UL_Y - 3, UL_Y + 3), SPAWN_Z, 0, TEMPSUMMON_CORPSE_TIMED_DESPAWN, 3000); break;
                        }

                        // Spawn Bombs
                        switch (rand() % 4)
                        {
                            case 0: me->SummonCreature(NPC_XE321_BOOMBOT, LR_X, LR_Y, SPAWN_Z, 0, TEMPSUMMON_CORPSE_TIMED_DESPAWN, 3000); break;
                            case 1: me->SummonCreature(NPC_XE321_BOOMBOT, LL_X, LL_Y, SPAWN_Z, 0, TEMPSUMMON_CORPSE_TIMED_DESPAWN, 3000); break;
                            case 2: me->SummonCreature(NPC_XE321_BOOMBOT, UR_X, UR_Y, SPAWN_Z, 0, TEMPSUMMON_CORPSE_TIMED_DESPAWN, 3000); break;
                            case 3: me->SummonCreature(NPC_XE321_BOOMBOT, UL_X, UL_Y, SPAWN_Z, 0, TEMPSUMMON_CORPSE_TIMED_DESPAWN, 3000); break;
                        }

                        uiSpawnAddTimer = TIMER_SPAWN_ADD;
                    } else uiSpawnAddTimer -= diff;

                    // Is the phase over?
                    if (uiHeartPhaseTimer <= diff)
                    {
                        DoScriptText(SAY_HEART_CLOSED, me);
                        me->HandleEmoteCommand(EMOTE_ONESHOT_EMERGE);
                        SetPhaseOne();
                    }
                    else uiHeartPhaseTimer -= diff;
                }
            }
            else
            {
                // Adding life sparks when searing light debuff runs out if hard mode
                if (searing_light_active)
                {
                    if (uiSpawnLifeSparkTimer <= diff)
                    {
                        if (Unit *pSearingLightTarget = me->GetUnit(*me, uiSearingLightTarget))
                            pSearingLightTarget->SummonCreature(NPC_LIFE_SPARK, pSearingLightTarget->GetPositionX(), pSearingLightTarget->GetPositionY(), pSearingLightTarget->GetPositionZ(), 0, TEMPSUMMON_TIMED_DESPAWN_OUT_OF_COMBAT, 60000);
                        uiSpawnLifeSparkTimer = TIMER_SPAWN_LIFE_SPARK;
                        searing_light_active = false;
                    } else uiSpawnLifeSparkTimer -= diff;
                }

                // Adding void zones when gravity bomb debuff runs out if hard mode
                if (gravity_bomb_active)
                {
                    if (uiSpawnGravityBombTimer <= diff)
                    {
                        if (Unit *pGravityBombTarget = me->GetUnit(*me, uiGravityBombTarget))
                            DoCast(pGravityBombTarget, SPELL_VOID_ZONE);
                        uiSpawnGravityBombTimer = TIMER_SPAWN_GRAVITY_BOMB;
                        gravity_bomb_active = false;
                    } else uiSpawnGravityBombTimer -= diff;
                }

                DoMeleeAttackIfReady();
            }

            // Enrage stuff
            if (!enraged)
                if (uiEnrageTimer <= diff)
                {
                    DoScriptText(SAY_BERSERK, me);
                    DoCast(me, SPELL_ENRAGE);
                    enraged = true;
                } else uiEnrageTimer -= diff;
        }

        void exposeHeart()
        {
            // Make untargetable
            me->SetFlag(UNIT_FIELD_FLAGS, UNIT_FLAG_NON_ATTACKABLE | UNIT_FLAG_NOT_SELECTABLE | UNIT_FLAG_DISABLE_MOVE);
            me->SetReactState(REACT_PASSIVE);
            me->SetStandState(UNIT_STAND_STATE_SUBMERGED);
            me->AttackStop();

            // Expose the heart npc
            if (Unit *Heart = vehicle->GetPassenger(0))
                Heart->ToCreature()->AI()->DoAction(0);
             
            // Start "end of phase 2 timer"
            uiHeartPhaseTimer = TIMER_HEART_PHASE;

            // Phase 2 has offically started
            phase = 2;
            heart_exposed++;

            // Reset the add spawning timer
            uiSpawnAddTimer = TIMER_SPAWN_ADD;

            DoScriptText(SAY_HEART_OPENED, me);
            me->MonsterTextEmote(EMOTE_HEART, 0, true);
            me->HandleEmoteCommand(EMOTE_ONESHOT_SUBMERGE);
        }

        void SetPhaseOne()
        {
            uiSearingLightTimer = TIMER_SEARING_LIGHT / 2;
            uiGravityBombTimer = TIMER_GRAVITY_BOMB;
            uiTympanicTantrumTimer = TIMER_TYMPANIC_TANTRUM / 2;
            uiSpawnAddTimer = TIMER_SPAWN_ADD;

            me->RemoveFlag(UNIT_FIELD_FLAGS, UNIT_FLAG_NON_ATTACKABLE | UNIT_FLAG_NOT_SELECTABLE | UNIT_FLAG_DISABLE_MOVE);
            me->SetReactState(REACT_AGGRESSIVE);
            me->SetStandState(UNIT_STAND_STATE_STAND);
            DoZoneInCombat();
            phase = 1;
        }
    };
};

/*-------------------------------------------------------
 *
 *        XT-002 HEART
 *
 *///----------------------------------------------------
class mob_xt002_heart : public CreatureScript
{
public:
    mob_xt002_heart() : CreatureScript("mob_xt002_heart") { }

    CreatureAI* GetAI(Creature* pCreature) const
    {
        return new mob_xt002_heartAI(pCreature);
    }

    struct mob_xt002_heartAI : public ScriptedAI
    {
        mob_xt002_heartAI(Creature* pCreature) : ScriptedAI(pCreature)
        {
            me->ApplySpellImmune(0, IMMUNITY_EFFECT, SPELL_EFFECT_KNOCK_BACK, true);
            me->ApplySpellImmune(0, IMMUNITY_MECHANIC, MECHANIC_GRIP, true);
        }

        uint32 uiExposeTimer;
        bool Exposed;

        void JustDied(Unit* /*victim*/)
        {
            if (Unit* pXT002 = me->ToTempSummon()->GetSummoner())
                pXT002->ToCreature()->AI()->DoAction(ACTION_ENTER_HARD_MODE);

            me->DespawnOrUnsummon();
        }

        void UpdateAI(const uint32 diff)
        {
            if (Exposed)
            {
                if (!me->HasAura(SPELL_EXPOSED_HEART))
                {
                    Exposed = false;
                    me->SetFlag(UNIT_FIELD_FLAGS, UNIT_FLAG_NON_ATTACKABLE | UNIT_FLAG_NOT_SELECTABLE);
                    me->RemoveAllAuras();
                    me->SetFullHealth();
                    me->ChangeSeat(0);
                }
            }
            else
            {
                if (!me->HasFlag(UNIT_FIELD_FLAGS, UNIT_FLAG_NON_ATTACKABLE))
                {
                    if (uiExposeTimer <= diff)
                    {
                        Exposed = true;
                        me->RemoveFlag(UNIT_FIELD_FLAGS, UNIT_FLAG_NOT_SELECTABLE);
                        DoCast(me, SPELL_EXPOSED_HEART, true);
                    }
                    else uiExposeTimer -= diff;
                }
            }
        }

        void Reset()
        {
            Exposed = false;
            me->SetFlag(UNIT_FIELD_FLAGS, UNIT_FLAG_NON_ATTACKABLE | UNIT_FLAG_NOT_SELECTABLE);
        }

        void DamageTaken(Unit *pDone, uint32 &damage)
        {
            if (Unit *pXT002 = me->ToTempSummon()->GetSummoner())
            {
                if (damage > me->GetHealth())
                    damage = me->GetHealth();
                
                if (pDone)
                    pDone->DealDamage(pXT002, damage);
            }
        }

        void DoAction(const int32 action)
        {
            if (action == 0)
            {
                me->RemoveFlag(UNIT_FIELD_FLAGS, UNIT_FLAG_NON_ATTACKABLE);
                me->ChangeSeat(1);
                uiExposeTimer = 3500;
            }
        }
    };

};

/*-------------------------------------------------------
 *
 *        XS-013 SCRAPBOT
 *
 *///----------------------------------------------------
class mob_scrapbot : public CreatureScript
{
public:
    mob_scrapbot() : CreatureScript("mob_scrapbot") { }

    CreatureAI* GetAI(Creature* pCreature) const
    {
        return new mob_scrapbotAI(pCreature);
    }

    struct mob_scrapbotAI : public ScriptedAI
    {
        mob_scrapbotAI(Creature* pCreature) : ScriptedAI(pCreature)
        {
            m_pInstance = me->GetInstanceScript();
        }

        InstanceScript* m_pInstance;
        bool repaired;

        void Reset()
        {
            me->SetReactState(REACT_PASSIVE);
            repaired = false;

            if (Creature* pXT002 = me->GetCreature(*me, m_pInstance->GetData64(DATA_XT002)))
                me->AI()->AttackStart(pXT002);
        }

        void UpdateAI(const uint32 /*diff*/)
        {
            if (Creature* pXT002 = me->GetCreature(*me, m_pInstance->GetData64(DATA_XT002)))
            {
                if (!repaired && me->GetDistance2d(pXT002) <= 0.5)
                {
                    me->MonsterTextEmote(EMOTE_REPAIR, 0, true);

                    // Increase health with 1 percent
                    pXT002->CastSpell(me, SPELL_REPAIR, true);
                    repaired = true;

                    // Disable Nerf Engineering Achievement
                    if (pXT002->AI())
                        pXT002->AI()->DoAction(ACTION_DISABLE_NERF_ACHI);

                    // Despawns the scrapbot
                    me->ForcedDespawn(500);
                }
            }
        }
    };

};

/*-------------------------------------------------------
 *
 *        XM-024 PUMMELLER
 *
 *///----------------------------------------------------
class mob_pummeller : public CreatureScript
{
public:
    mob_pummeller() : CreatureScript("mob_pummeller") { }

    CreatureAI* GetAI(Creature* pCreature) const
    {
        return new mob_pummellerAI(pCreature);
    }

    struct mob_pummellerAI : public ScriptedAI
    {
        mob_pummellerAI(Creature* pCreature) : ScriptedAI(pCreature)
        {
            m_pInstance = pCreature->GetInstanceScript();
        }

        InstanceScript* m_pInstance;
        uint32 uiArcingSmashTimer;
        uint32 uiTrampleTimer;
        uint32 uiUppercutTimer;

        void Reset()
        {
            uiArcingSmashTimer = TIMER_ARCING_SMASH;
            uiTrampleTimer = TIMER_TRAMPLE;
            uiUppercutTimer = TIMER_UPPERCUT;
        }

        void UpdateAI(const uint32 diff)
        {
            if (!UpdateVictim())
                return;

            if (me->IsWithinMeleeRange(me->getVictim()))
            {
                if (uiArcingSmashTimer <= diff)
                {
                    DoCast(me->getVictim(), SPELL_ARCING_SMASH);
                    uiArcingSmashTimer = TIMER_ARCING_SMASH;
                } else uiArcingSmashTimer -= diff;

                if (uiTrampleTimer <= diff)
                {
                    DoCast(me->getVictim(), SPELL_TRAMPLE);
                    uiTrampleTimer = TIMER_TRAMPLE;
                } else uiTrampleTimer -= diff;

                if (uiUppercutTimer <= diff)
                {
                    DoCast(me->getVictim(), SPELL_UPPERCUT);
                    uiUppercutTimer = TIMER_UPPERCUT;
                } else uiUppercutTimer -= diff;
            }

            DoMeleeAttackIfReady();
        }
    };

};

/*-------------------------------------------------------
 *
 *        XE-321 BOOMBOT
 *
 *///----------------------------------------------------
class mob_boombot : public CreatureScript
{
public:
    mob_boombot() : CreatureScript("mob_boombot") { }

    CreatureAI* GetAI(Creature* pCreature) const
    {
        return new mob_boombotAI(pCreature);
    }

    struct mob_boombotAI : public ScriptedAI
    {
        mob_boombotAI(Creature* pCreature) : ScriptedAI(pCreature)
        {
            m_pInstance = pCreature->GetInstanceScript();
        }

        InstanceScript* m_pInstance;

        void Reset()
        {
            if (Creature* pXT002 = me->GetCreature(*me, m_pInstance->GetData64(DATA_XT002)))
                me->AI()->AttackStart(pXT002);
        }

        void UpdateAI(const uint32 diff)
        {
            if (Creature* pXT002 = me->GetCreature(*me, m_pInstance->GetData64(DATA_XT002)))
            {
                if (me->GetDistance2d(pXT002) <= 0.5 || HealthBelowPct(50))
                {
                    //Explosion
                    DoCast(me, SPELL_BOOM);
                }
            }
        }
    };

};

/*-------------------------------------------------------
 *
 *        VOID ZONE
 *
 *///----------------------------------------------------
class mob_void_zone : public CreatureScript
{
public:
    mob_void_zone() : CreatureScript("mob_void_zone") { }

    CreatureAI* GetAI(Creature* pCreature) const
    {
        return new mob_void_zoneAI(pCreature);
    }

    struct mob_void_zoneAI : public Scripted_NoMovementAI
    {
        mob_void_zoneAI(Creature* pCreature) : Scripted_NoMovementAI(pCreature)
        {
            m_pInstance = pCreature->GetInstanceScript();
            me->SetFlag(UNIT_FIELD_FLAGS, UNIT_FLAG_PACIFIED);
        }

        InstanceScript* m_pInstance;
        uint32 uiVoidZoneTimer;

        void Reset()
        {
            uiVoidZoneTimer = TIMER_VOID_ZONE;
        }

        void UpdateAI(const uint32 diff)
        {
            if (uiVoidZoneTimer <= diff)
            {
                DoCast(SPELL_VOID_ZONE_DAMAGE);
                uiVoidZoneTimer = TIMER_VOID_ZONE;
            } else uiVoidZoneTimer -= diff;
        }
    };

};

/*-------------------------------------------------------
 *
 *        LIFE SPARK
 *
 *///----------------------------------------------------
class mob_life_spark : public CreatureScript
{
public:
    mob_life_spark() : CreatureScript("mob_life_spark") { }

    CreatureAI* GetAI(Creature* pCreature) const
    {
        return new mob_life_sparkAI(pCreature);
    }

    struct mob_life_sparkAI : public ScriptedAI
    {
        mob_life_sparkAI(Creature* pCreature) : ScriptedAI(pCreature)
        {
            m_pInstance = pCreature->GetInstanceScript();
        }

        InstanceScript* m_pInstance;
        uint32 uiShockTimer;

        void Reset()
        {
            DoCast(me, SPELL_STATIC_CHARGED);
            uiShockTimer = 0; // first one is immediate.
        }

        void UpdateAI(const uint32 diff)
        {
            if (m_pInstance && m_pInstance->GetBossState(BOSS_XT002) != IN_PROGRESS)
                me->DespawnOrUnsummon();

            if (uiShockTimer <= diff)
            {
                if (me->IsWithinMeleeRange(me->getVictim()))
                {
                    DoCast(me->getVictim(), SPELL_SHOCK);
                    uiShockTimer = TIMER_SHOCK;
                }
            }
            else uiShockTimer -= diff;
        }
    };

};

class spell_xt002_gravity_bomb : public SpellScriptLoader
{
    public:
        spell_xt002_gravity_bomb() : SpellScriptLoader("spell_xt002_gravity_bomb") { }

        class spell_xt002_gravity_bomb_SpellScript : public SpellScript
        {
            PrepareSpellScript(spell_xt002_gravity_bomb_SpellScript);

            void FilterTargets(std::list<Unit*>& unitList)
            {
                unitList.remove(GetTargetUnit());
            }

            void Register()
            {
                OnUnitTargetSelect += SpellUnitTargetFn(spell_xt002_gravity_bomb_SpellScript::FilterTargets, EFFECT_0, TARGET_DST_CASTER);
            }
        };

        SpellScript *GetSpellScript() const
        {
            return new spell_xt002_gravity_bomb_SpellScript();
        }
};


void AddSC_boss_xt002()
{
    new mob_xt002_heart();
    new mob_scrapbot();
    new mob_pummeller();
    new mob_boombot();
    new mob_void_zone();
    new mob_life_spark();
    new boss_xt002();
    new spell_xt002_gravity_bomb();

    if (VehicleSeatEntry* vehSeat = const_cast<VehicleSeatEntry*>(sVehicleSeatStore.LookupEntry(3846)))
        vehSeat->m_flags |= 0x400;
}<|MERGE_RESOLUTION|>--- conflicted
+++ resolved
@@ -15,24 +15,8 @@
  * with this program. If not, see <http://www.gnu.org/licenses/>.
  */
 
-<<<<<<< HEAD
-#include "ScriptPCH.h"
-=======
-/*
-    TODO:
-        Add achievments
-        Boombot explosion only hurt allies to the npc at the moment
-        Boombot explosion visual
-        Test the enrage timer
-        Fix gravity bomb - tractor beam.
-        Fix void zone spell
-        If the boss is to close to a scrap pile -> no summon
-        make the life sparks visible...
-*/
-
 #include "ScriptMgr.h"
 #include "ScriptedCreature.h"
->>>>>>> f3a12453
 #include "ulduar.h"
 
 enum Spells
