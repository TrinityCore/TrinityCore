--- conflicted
+++ resolved
@@ -173,7 +173,6 @@
 
 static const float BrannOutro[3] = {1632.050049f, -294.36499f, GroundZ};
 
-<<<<<<< HEAD
 //Brann
 float WPs_ulduar[9][3] =
 {
@@ -204,21 +203,15 @@
 {
     public:
         boss_algalon() : CreatureScript("boss_algalon") { }
-=======
-    CreatureAI* GetAI(Creature* creature) const
-    {
-        return GetUlduarAI<boss_algalonAI>(creature);
-    }
->>>>>>> 7ee3a99a
-
-        CreatureAI* GetAI(Creature* pCreature) const
-        {
-            return new boss_algalonAI(pCreature);
+
+        CreatureAI* GetAI(Creature* creature) const
+        {
+            return new boss_algalonAI(creature);
         }
 
         struct boss_algalonAI : public BossAI
         {
-            boss_algalonAI(Creature *pCreature) : BossAI(pCreature, TYPE_ALGALON), summons(pCreature) {}
+            boss_algalonAI(Creature *creature) : BossAI(creature, TYPE_ALGALON), summons(creature) {}
 
             uint32 Phase;
             uint32 uiPhase_timer;
@@ -368,7 +361,6 @@
                 }
             }
 
-<<<<<<< HEAD
             void SummonCollapsingStars()
             {
                 if (staramount == MAXSTARS)
@@ -388,16 +380,6 @@
 
                 }
 
-=======
-        void JustSummoned(Creature* summoned)
-        {
-            if (summoned->GetEntry() == CREATURE_COLLAPSING_STAR)
-            {
-                Unit* target = SelectTarget(SELECT_TARGET_RANDOM, 0);
-                if (me->getVictim())
-                    summoned->AI()->AttackStart(target ? target : me->getVictim());
-                m_lCollapsingStarGUIDList.push_back(summoned->GetGUID());
->>>>>>> 7ee3a99a
             }
 
             void SummonLivingConstellations()
@@ -862,14 +844,14 @@
     public:
         mob_collapsing_star() : CreatureScript("mob_collapsing_star") { }
 
-        CreatureAI* GetAI(Creature* pCreature) const
-        {
-            return new mob_collapsing_starAI(pCreature);
+        CreatureAI* GetAI(Creature* creature) const
+        {
+            return new mob_collapsing_starAI(creature);
         }
 
         struct mob_collapsing_starAI : public PassiveAI
         {
-            mob_collapsing_starAI(Creature *pCreature) : PassiveAI(pCreature) {}
+            mob_collapsing_starAI(Creature *creature) : PassiveAI(creature) {}
 
             bool exploded;
             uint32 Timer;
@@ -933,14 +915,14 @@
     public:
         mob_black_hole() : CreatureScript("mob_black_hole") { }
 
-        CreatureAI* GetAI(Creature* pCreature) const
-        {
-            return new mob_black_holeAI(pCreature);
+        CreatureAI* GetAI(Creature* creature) const
+        {
+            return new mob_black_holeAI(creature);
         }
 
         struct mob_black_holeAI : public ScriptedAI
         {
-            mob_black_holeAI(Creature *pCreature) : ScriptedAI(pCreature) {}
+            mob_black_holeAI(Creature *creature) : ScriptedAI(creature) {}
 
             uint32 ShiftTimer;
 
@@ -983,14 +965,14 @@
     public:
         mob_living_constellation() : CreatureScript("mob_living_constellation") { }
 
-        CreatureAI* GetAI(Creature* pCreature) const
-        {
-            return new mob_living_constellationAI(pCreature);
+        CreatureAI* GetAI(Creature* creature) const
+        {
+            return new mob_living_constellationAI(creature);
         }
 
         struct mob_living_constellationAI : public ScriptedAI
         {
-            mob_living_constellationAI(Creature *pCreature) : ScriptedAI(pCreature) {}
+            mob_living_constellationAI(Creature *creature) : ScriptedAI(creature) {}
 
             uint32 Arcane_Timer;
             bool active;
@@ -1060,14 +1042,14 @@
     public:
         mob_dark_matter_algalon() : CreatureScript("mob_dark_matter_algalon") { }
 
-        CreatureAI* GetAI(Creature* pCreature) const
-        {
-            return new mob_dark_matter_algalonAI(pCreature);
+        CreatureAI* GetAI(Creature* creature) const
+        {
+            return new mob_dark_matter_algalonAI(creature);
         }
 
         struct mob_dark_matter_algalonAI : public ScriptedAI
         {
-            mob_dark_matter_algalonAI(Creature *pCreature) : ScriptedAI(pCreature) {}
+            mob_dark_matter_algalonAI(Creature *creature) : ScriptedAI(creature) {}
 
 
             void InitializeAI()
@@ -1101,14 +1083,14 @@
     public:
         mob_algalon_asteroid_trigger() : CreatureScript("mob_algalon_asteroid_trigger") { }
 
-        CreatureAI* GetAI(Creature* pCreature) const
-        {
-            return new mob_algalon_asteroid_triggerAI(pCreature);
+        CreatureAI* GetAI(Creature* creature) const
+        {
+            return new mob_algalon_asteroid_triggerAI(creature);
         }
 
         struct mob_algalon_asteroid_triggerAI : public PassiveAI
         {
-            mob_algalon_asteroid_triggerAI(Creature *pCreature) : PassiveAI(pCreature) {}
+            mob_algalon_asteroid_triggerAI(Creature *creature) : PassiveAI(creature) {}
 
             uint32 Event_Timer;
             uint8 Event_Phase;
@@ -1146,14 +1128,14 @@
     public:
         mob_brann_algalon() : CreatureScript("mob_brann_algalon") { }
 
-        CreatureAI* GetAI(Creature* pCreature) const
-        {
-            return new mob_brann_algalonAI(pCreature);
+        CreatureAI* GetAI(Creature* creature) const
+        {
+            return new mob_brann_algalonAI(creature);
         }
 
         struct mob_brann_algalonAI : public PassiveAI
         {
-            mob_brann_algalonAI(Creature *pCreature) : PassiveAI(pCreature) {}
+            mob_brann_algalonAI(Creature *creature) : PassiveAI(creature) {}
 
             uint8 CurrWP;
             uint32 delay;
@@ -1246,7 +1228,6 @@
         {
             PrepareAuraScript(spell_algalon_phase_punch_AuraScript);
 
-<<<<<<< HEAD
             void HandleDummyTick(AuraEffect const* aurEff)
             {
                 Unit* caster = GetCaster();
@@ -1310,18 +1291,6 @@
         go_celestial_console()
             : GameObjectScript("go_celestial_console")
         {
-=======
-    CreatureAI* GetAI(Creature* creature) const
-    {
-        return new mob_collapsing_starAI(creature);
-    }
-
-    struct mob_collapsing_starAI : public ScriptedAI
-    {
-        mob_collapsing_starAI(Creature* creature) : ScriptedAI(creature)
-        {
-            pInstance = creature->GetInstanceScript();
->>>>>>> 7ee3a99a
         }
 
         bool OnGossipHello(Player* player, GameObject* go)
