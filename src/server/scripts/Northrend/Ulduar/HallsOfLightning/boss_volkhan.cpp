--- conflicted
+++ resolved
@@ -28,7 +28,6 @@
 #include "ObjectAccessor.h"
 #include "ScriptedCreature.h"
 #include "SpellInfo.h"
-#include "SpellMgr.h"
 
 enum Texts
 {
@@ -117,28 +116,17 @@
             DespawnGolem();
             m_lGolemGUIDList.clear();
             events.SetPhase(PHASE_INTRO);
-<<<<<<< HEAD
-            events.ScheduleEvent(EVENT_FORGE_CAST, 2s, 0, PHASE_INTRO);
-=======
             events.ScheduleEvent(EVENT_FORGE_CAST, 2 * IN_MILLISECONDS, 0, PHASE_INTRO);
->>>>>>> 28d470c5
-        }
-
-        void JustEngagedWith(Unit* who) override
+        }
+
+        void EnterCombat(Unit* /*who*/) override
         {
             Talk(SAY_AGGRO);
             events.SetPhase(PHASE_NORMAL);
-<<<<<<< HEAD
-            events.ScheduleEvent(EVENT_PAUSE, 3500ms, 0, PHASE_NORMAL);
-            events.ScheduleEvent(EVENT_SHATTERING_STOMP, 0s, 0, PHASE_NORMAL);
-            events.ScheduleEvent(EVENT_SHATTER, 5s, 0, PHASE_NORMAL);
-            BossAI::JustEngagedWith(who);
-=======
             events.ScheduleEvent(EVENT_PAUSE,            3.5 * IN_MILLISECONDS, 0, PHASE_NORMAL);
             events.ScheduleEvent(EVENT_SHATTERING_STOMP,   0 * IN_MILLISECONDS, 0, PHASE_NORMAL);
             events.ScheduleEvent(EVENT_SHATTER,            5 * IN_MILLISECONDS, 0, PHASE_NORMAL);
             _EnterCombat();
->>>>>>> 28d470c5
         }
 
         void AttackStart(Unit* who) override
@@ -208,15 +196,11 @@
             {
                 m_lGolemGUIDList.push_back(summoned->GetGUID());
 
-                if (Unit* target = SelectTarget(SelectTargetMethod::Random, 0))
+                if (Unit* target = SelectTarget(SELECT_TARGET_RANDOM, 0))
                     summoned->GetMotionMaster()->MoveFollow(target, 0.0f, 0.0f);
 
                 // Why healing when just summoned?
-<<<<<<< HEAD
-                summoned->CastSpell(summoned, SPELL_HEAT, CastSpellExtraArgs().SetOriginalCaster(me->GetGUID()));
-=======
                 summoned->CastSpell(summoned, SPELL_HEAT, false, nullptr, nullptr, me->GetGUID());
->>>>>>> 28d470c5
             }
         }
 
@@ -264,11 +248,7 @@
 
                             m_bHasTemper = false;
                             m_bIsStriking = false;
-<<<<<<< HEAD
-                            events.ScheduleEvent(EVENT_PAUSE, 3500ms, 0, PHASE_NORMAL);
-=======
                             events.ScheduleEvent(EVENT_PAUSE, 3.5 * IN_MILLISECONDS, 0, PHASE_NORMAL);
->>>>>>> 28d470c5
                         }
                         break;
                     case EVENT_SHATTERING_STOMP:
@@ -280,35 +260,21 @@
                             DoCast(me, SPELL_SHATTERING_STOMP);
 
                             Talk(EMOTE_SHATTER);
-<<<<<<< HEAD
-                            m_bCanShatterGolem = true;
-                        }
-                        events.ScheduleEvent(EVENT_SHATTERING_STOMP, 30s, 0, PHASE_NORMAL);
-=======
                             events.ScheduleEvent(EVENT_SHATTERING_STOMP, 30 * IN_MILLISECONDS, 0, PHASE_NORMAL);
                             m_bCanShatterGolem = true;
                         }
->>>>>>> 28d470c5
                         break;
                     case EVENT_SHATTER:
                         if (m_bCanShatterGolem)
                         {
                             ShatterGolem();
-<<<<<<< HEAD
-                            events.ScheduleEvent(EVENT_SHATTER, 3s, 0, PHASE_NORMAL);
-=======
                             events.ScheduleEvent(EVENT_SHATTER, 3 * IN_MILLISECONDS, 0, PHASE_NORMAL);
->>>>>>> 28d470c5
                             m_bCanShatterGolem = false;
                         }
                         break;
                     case EVENT_FORGE_CAST:
                         DoCast(me, SPELL_FORGE_VISUAL);
-<<<<<<< HEAD
-                        events.ScheduleEvent(EVENT_FORGE_CAST, 15s, 0, PHASE_INTRO);
-=======
                         events.ScheduleEvent(EVENT_FORGE_CAST, 15 * IN_MILLISECONDS, 0, PHASE_INTRO);
->>>>>>> 28d470c5
                         break;
                     default:
                         break;
@@ -317,10 +283,6 @@
                 if (me->HasUnitState(UNIT_STATE_CASTING))
                     return;
             }
-
-            // All the events below happen during the PHASE_NORMAL phase and shouldn't be executed before that
-            if (!events.IsInPhase(PHASE_NORMAL))
-                return;
 
             // Health check
             if (!m_bCanShatterGolem && me->HealthBelowPct(100 - 20 * m_uiHealthAmountModifier))
@@ -364,11 +326,7 @@
                     // 4 - Wait for delay to expire
                     if (m_uiDelay_Timer <= diff)
                     {
-<<<<<<< HEAD
-                        if (Unit* target = SelectTarget(SelectTargetMethod::MaxThreat, 0))
-=======
                         if (Unit* target = SelectTarget(SELECT_TARGET_MAXTHREAT, 0))
->>>>>>> 28d470c5
                         {
                             me->SetReactState(REACT_AGGRESSIVE);
                             me->SetInCombatWith(target);
@@ -435,13 +393,8 @@
         void Initialize()
         {
             m_bIsFrozen = false;
-<<<<<<< HEAD
-            events.ScheduleEvent(EVENT_BLAST, 20s);
-            events.ScheduleEvent(EVENT_IMMOLATION, 5s);
-=======
             events.ScheduleEvent(EVENT_BLAST,      20 * IN_MILLISECONDS);
             events.ScheduleEvent(EVENT_IMMOLATION,  5 * IN_MILLISECONDS);
->>>>>>> 28d470c5
         }
 
         bool m_bIsFrozen;
@@ -464,36 +417,29 @@
             }
         }
 
-        void DamageTaken(Unit* /*attacker*/, uint32& damage) override
-        {
-            if (damage >= me->GetHealth())
+        void DamageTaken(Unit* /*pDoneBy*/, uint32 &uiDamage) override
+        {
+            if (uiDamage > me->GetHealth())
             {
                 me->UpdateEntry(NPC_BRITTLE_GOLEM);
                 me->SetHealth(1);
-                damage = 0;
+                uiDamage = 0;
                 me->RemoveAllAuras();
                 me->AttackStop();
-                // me->SetFlag(UNIT_FIELD_FLAGS, UNIT_FLAG_STUNNED); // Set in DB
-                // me->SetFlag(UNIT_FIELD_FLAGS, UNIT_FLAG_NON_ATTACKABLE); // Set in DB
+                // me->SetFlag(UNIT_FIELD_FLAGS, UNIT_FLAG_STUNNED);  //Set in DB
+                // me->SetFlag(UNIT_FIELD_FLAGS, UNIT_FLAG_NON_ATTACKABLE); //Set in DB
                 if (me->IsNonMeleeSpellCast(false))
                     me->InterruptNonMeleeSpells(false);
-
-                me->GetMotionMaster()->Clear();
+                if (me->GetMotionMaster()->GetCurrentMovementGeneratorType() == CHASE_MOTION_TYPE)
+                    me->GetMotionMaster()->MovementExpired();
                 m_bIsFrozen = true;
             }
         }
 
-<<<<<<< HEAD
-        void SpellHit(WorldObject* /*caster*/, SpellInfo const* spellInfo) override
-        {
-            // This is the dummy effect of the spells
-            if (spellInfo->Id == sSpellMgr->GetSpellIdForDifficulty(SPELL_SHATTER, me))
-=======
         void SpellHit(Unit* /*pCaster*/, SpellInfo const* pSpell) override
         {
             // This is the dummy effect of the spells
             if (pSpell->Id == SPELL_SHATTER)
->>>>>>> 28d470c5
                 if (me->GetEntry() == NPC_BRITTLE_GOLEM)
                     me->DespawnOrUnsummon();
         }
@@ -515,19 +461,11 @@
                 {
                     case EVENT_BLAST:
                         DoCast(me, SPELL_BLAST_WAVE);
-<<<<<<< HEAD
-                        events.ScheduleEvent(EVENT_BLAST, 20s);
-                        break;
-                    case EVENT_IMMOLATION:
-                        DoCastVictim(SPELL_IMMOLATION_STRIKE);
-                        events.ScheduleEvent(EVENT_BLAST, 5s);
-=======
                         events.ScheduleEvent(EVENT_BLAST, 20 * IN_MILLISECONDS);
                         break;
                     case EVENT_IMMOLATION:
                         DoCastVictim(SPELL_IMMOLATION_STRIKE);
                         events.ScheduleEvent(EVENT_BLAST, 5 * IN_MILLISECONDS);
->>>>>>> 28d470c5
                         break;
                     default:
                         break;
