/*
 * This file is part of the TrinityCore Project. See AUTHORS file for Copyright information
 *
 * This program is free software; you can redistribute it and/or modify it
 * under the terms of the GNU General Public License as published by the
 * Free Software Foundation; either version 2 of the License, or (at your
 * option) any later version.
 *
 * This program is distributed in the hope that it will be useful, but WITHOUT
 * ANY WARRANTY; without even the implied warranty of MERCHANTABILITY or
 * FITNESS FOR A PARTICULAR PURPOSE. See the GNU General Public License for
 * more details.
 *
 * You should have received a copy of the GNU General Public License along
 * with this program. If not, see <http://www.gnu.org/licenses/>.
 */

/* ScriptData
SDName: Boss Loken
SD%Complete: 60%
SDComment: Missing intro.
SDCategory: Halls of Lightning
EndScriptData */

#include "ScriptMgr.h"
#include "halls_of_lightning.h"
#include "InstanceScript.h"
#include "ScriptedCreature.h"
#include "SpellMgr.h"
#include "SpellScript.h"

enum Texts
{
    SAY_INTRO_1                                   = 0,
    SAY_INTRO_2                                   = 1,
    SAY_AGGRO                                     = 2,
    SAY_NOVA                                      = 3,
    SAY_SLAY                                      = 4,
    SAY_75HEALTH                                  = 5,
    SAY_50HEALTH                                  = 6,
    SAY_25HEALTH                                  = 7,
    SAY_DEATH                                     = 8,
    EMOTE_NOVA                                    = 9
};

enum Spells
{
    SPELL_ARC_LIGHTNING                           = 52921,
    SPELL_LIGHTNING_NOVA                          = 52960,

    SPELL_PULSING_SHOCKWAVE                       = 52961,
    SPELL_PULSING_SHOCKWAVE_AURA                  = 59414
};

enum Events
{
    EVENT_ARC_LIGHTNING = 1,
    EVENT_LIGHTNING_NOVA,
    EVENT_RESUME_PULSING_SHOCKWAVE,
    EVENT_INTRO_DIALOGUE
};

enum Phases
{
    // Phases are used to allow executing the intro event while UpdateVictim() returns false and convenience.
    PHASE_INTRO = 1,
    PHASE_NORMAL
};

enum Misc
{
    ACHIEV_TIMELY_DEATH_START_EVENT               = 20384
};

/*######
## Boss Loken
######*/

class boss_loken : public CreatureScript
{
public:
    boss_loken() : CreatureScript("boss_loken") { }

    struct boss_lokenAI : public BossAI
    {
        boss_lokenAI(Creature* creature) : BossAI(creature, DATA_LOKEN)
        {
            Initialize();
            _isIntroDone = false;
        }

        void Initialize()
        {
            _healthAmountModifier = 1;
        }

        void Reset() override
        {
            Initialize();
            _Reset();
<<<<<<< HEAD
            instance->DoStopTimedAchievement(ACHIEVEMENT_TIMED_TYPE_EVENT, ACHIEV_TIMELY_DEATH_START_EVENT);
=======
            instance->DoStopCriteriaTimer(CRITERIA_TIMED_TYPE_EVENT, ACHIEV_TIMELY_DEATH_START_EVENT);
>>>>>>> 28d470c5
        }

        void JustEngagedWith(Unit* who) override
        {
<<<<<<< HEAD
            BossAI::JustEngagedWith(who);
            Talk(SAY_AGGRO);
            events.SetPhase(PHASE_NORMAL);
            events.ScheduleEvent(EVENT_ARC_LIGHTNING, 15s);
            events.ScheduleEvent(EVENT_LIGHTNING_NOVA, 20s);
            events.ScheduleEvent(EVENT_RESUME_PULSING_SHOCKWAVE, 1s);
            instance->DoStartTimedAchievement(ACHIEVEMENT_TIMED_TYPE_EVENT, ACHIEV_TIMELY_DEATH_START_EVENT);
=======
            _EnterCombat();
            Talk(SAY_AGGRO);
            events.SetPhase(PHASE_NORMAL);
            events.ScheduleEvent(EVENT_ARC_LIGHTNING, 15000);
            events.ScheduleEvent(EVENT_LIGHTNING_NOVA, 20000);
            events.ScheduleEvent(EVENT_RESUME_PULSING_SHOCKWAVE, 1000);
            instance->DoStartCriteriaTimer(CRITERIA_TIMED_TYPE_EVENT, ACHIEV_TIMELY_DEATH_START_EVENT);
>>>>>>> 28d470c5
        }

        void JustDied(Unit* /*killer*/) override
        {
            Talk(SAY_DEATH);
            _JustDied();
<<<<<<< HEAD
            instance->DoRemoveAurasDueToSpellOnPlayers(SPELL_PULSING_SHOCKWAVE_AURA, true, true);
=======
            instance->DoRemoveAurasDueToSpellOnPlayers(SPELL_PULSING_SHOCKWAVE_AURA);
>>>>>>> 28d470c5
        }

        void KilledUnit(Unit* who) override
        {
            if (who->GetTypeId() == TYPEID_PLAYER)
                Talk(SAY_SLAY);
        }

        void MoveInLineOfSight(Unit* who) override
        {
            if (!_isIntroDone && me->IsValidAttackTarget(who) && me->IsWithinDistInMap(who, 40.0f))
            {
                _isIntroDone = true;
                Talk(SAY_INTRO_1);
<<<<<<< HEAD
                events.ScheduleEvent(EVENT_INTRO_DIALOGUE, 20s, 0, PHASE_INTRO);
=======
                events.ScheduleEvent(EVENT_INTRO_DIALOGUE, 20000, 0, PHASE_INTRO);
>>>>>>> 28d470c5
            }
            BossAI::MoveInLineOfSight(who);
        }

        void UpdateAI(uint32 diff) override
        {
            if (events.IsInPhase(PHASE_NORMAL) && !UpdateVictim())
                return;

            events.Update(diff);

            while (uint32 eventId = events.ExecuteEvent())
            {
                switch (eventId)
                {
                    case EVENT_ARC_LIGHTNING:
<<<<<<< HEAD
                        if (Unit* target = SelectTarget(SelectTargetMethod::Random, 0))
                            DoCast(target, SPELL_ARC_LIGHTNING);
                        events.ScheduleEvent(EVENT_ARC_LIGHTNING, 15s, 16s);
=======
                        if (Unit* target = SelectTarget(SELECT_TARGET_RANDOM, 0))
                            DoCast(target, SPELL_ARC_LIGHTNING);
                        events.ScheduleEvent(EVENT_ARC_LIGHTNING, urand(15000, 16000));
>>>>>>> 28d470c5
                        break;
                    case EVENT_LIGHTNING_NOVA:
                        Talk(SAY_NOVA);
                        Talk(EMOTE_NOVA);
                        DoCastAOE(SPELL_LIGHTNING_NOVA);
<<<<<<< HEAD
                        me->RemoveAurasDueToSpell(sSpellMgr->GetSpellIdForDifficulty(SPELL_PULSING_SHOCKWAVE, me));
                        events.ScheduleEvent(EVENT_RESUME_PULSING_SHOCKWAVE, DUNGEON_MODE(5s, 4s)); // Pause Pulsing Shockwave aura
                        events.ScheduleEvent(EVENT_LIGHTNING_NOVA, 20s, 21s);
=======
                        me->RemoveAurasDueToSpell(SPELL_PULSING_SHOCKWAVE);
                        events.ScheduleEvent(EVENT_RESUME_PULSING_SHOCKWAVE, DUNGEON_MODE(5000, 4000)); // Pause Pulsing Shockwave aura
                        events.ScheduleEvent(EVENT_LIGHTNING_NOVA, urand(20000, 21000));
>>>>>>> 28d470c5
                        break;
                    case EVENT_RESUME_PULSING_SHOCKWAVE:
                        DoCast(me, SPELL_PULSING_SHOCKWAVE_AURA, true);
                        me->ClearUnitState(UNIT_STATE_CASTING); // Workaround to allow DoMeleeAttackIfReady work
                        DoCast(me, SPELL_PULSING_SHOCKWAVE, true);
                        break;
                    case EVENT_INTRO_DIALOGUE:
                        Talk(SAY_INTRO_2);
                        events.SetPhase(PHASE_NORMAL);
                        break;
                    default:
                        break;
                }
            }

            DoMeleeAttackIfReady();
        }

        void DamageTaken(Unit* /*attacker*/, uint32& damage) override
        {
            if (me->HealthBelowPctDamaged(100 - 25 * _healthAmountModifier, damage))
            {
                switch (_healthAmountModifier)
                {
                    case 1:
                        Talk(SAY_75HEALTH);
                        break;
                    case 2:
                        Talk(SAY_50HEALTH);
                        break;
                    case 3:
                        Talk(SAY_25HEALTH);
                        break;
                    default:
                        break;
                }
                ++_healthAmountModifier;
            }
        }

        private:
            uint32 _healthAmountModifier;
            bool _isIntroDone;
    };

    CreatureAI* GetAI(Creature* creature) const override
    {
        return GetHallsOfLightningAI<boss_lokenAI>(creature);
    }
};

class spell_loken_pulsing_shockwave : public SpellScriptLoader
{
    public:
        spell_loken_pulsing_shockwave() : SpellScriptLoader("spell_loken_pulsing_shockwave") { }

        class spell_loken_pulsing_shockwave_SpellScript : public SpellScript
        {
            PrepareSpellScript(spell_loken_pulsing_shockwave_SpellScript);

            void CalculateDamage(SpellEffIndex /*effIndex*/)
            {
                if (!GetHitUnit())
                    return;

                float distance = GetCaster()->GetDistance2d(GetHitUnit());
                if (distance > 1.0f)
                    SetHitDamage(int32(GetHitDamage() * distance));
            }

            void Register() override
            {
                OnEffectHitTarget += SpellEffectFn(spell_loken_pulsing_shockwave_SpellScript::CalculateDamage, EFFECT_0, SPELL_EFFECT_SCHOOL_DAMAGE);
            }
        };

        SpellScript* GetSpellScript() const override
        {
            return new spell_loken_pulsing_shockwave_SpellScript();
        }
};

void AddSC_boss_loken()
{
    new boss_loken();
    new spell_loken_pulsing_shockwave();
}<|MERGE_RESOLUTION|>--- conflicted
+++ resolved
@@ -26,7 +26,6 @@
 #include "halls_of_lightning.h"
 #include "InstanceScript.h"
 #include "ScriptedCreature.h"
-#include "SpellMgr.h"
 #include "SpellScript.h"
 
 enum Texts
@@ -98,24 +97,11 @@
         {
             Initialize();
             _Reset();
-<<<<<<< HEAD
-            instance->DoStopTimedAchievement(ACHIEVEMENT_TIMED_TYPE_EVENT, ACHIEV_TIMELY_DEATH_START_EVENT);
-=======
             instance->DoStopCriteriaTimer(CRITERIA_TIMED_TYPE_EVENT, ACHIEV_TIMELY_DEATH_START_EVENT);
->>>>>>> 28d470c5
-        }
-
-        void JustEngagedWith(Unit* who) override
-        {
-<<<<<<< HEAD
-            BossAI::JustEngagedWith(who);
-            Talk(SAY_AGGRO);
-            events.SetPhase(PHASE_NORMAL);
-            events.ScheduleEvent(EVENT_ARC_LIGHTNING, 15s);
-            events.ScheduleEvent(EVENT_LIGHTNING_NOVA, 20s);
-            events.ScheduleEvent(EVENT_RESUME_PULSING_SHOCKWAVE, 1s);
-            instance->DoStartTimedAchievement(ACHIEVEMENT_TIMED_TYPE_EVENT, ACHIEV_TIMELY_DEATH_START_EVENT);
-=======
+        }
+
+        void EnterCombat(Unit* /*who*/) override
+        {
             _EnterCombat();
             Talk(SAY_AGGRO);
             events.SetPhase(PHASE_NORMAL);
@@ -123,18 +109,13 @@
             events.ScheduleEvent(EVENT_LIGHTNING_NOVA, 20000);
             events.ScheduleEvent(EVENT_RESUME_PULSING_SHOCKWAVE, 1000);
             instance->DoStartCriteriaTimer(CRITERIA_TIMED_TYPE_EVENT, ACHIEV_TIMELY_DEATH_START_EVENT);
->>>>>>> 28d470c5
         }
 
         void JustDied(Unit* /*killer*/) override
         {
             Talk(SAY_DEATH);
             _JustDied();
-<<<<<<< HEAD
-            instance->DoRemoveAurasDueToSpellOnPlayers(SPELL_PULSING_SHOCKWAVE_AURA, true, true);
-=======
             instance->DoRemoveAurasDueToSpellOnPlayers(SPELL_PULSING_SHOCKWAVE_AURA);
->>>>>>> 28d470c5
         }
 
         void KilledUnit(Unit* who) override
@@ -149,11 +130,7 @@
             {
                 _isIntroDone = true;
                 Talk(SAY_INTRO_1);
-<<<<<<< HEAD
-                events.ScheduleEvent(EVENT_INTRO_DIALOGUE, 20s, 0, PHASE_INTRO);
-=======
                 events.ScheduleEvent(EVENT_INTRO_DIALOGUE, 20000, 0, PHASE_INTRO);
->>>>>>> 28d470c5
             }
             BossAI::MoveInLineOfSight(who);
         }
@@ -170,29 +147,17 @@
                 switch (eventId)
                 {
                     case EVENT_ARC_LIGHTNING:
-<<<<<<< HEAD
-                        if (Unit* target = SelectTarget(SelectTargetMethod::Random, 0))
-                            DoCast(target, SPELL_ARC_LIGHTNING);
-                        events.ScheduleEvent(EVENT_ARC_LIGHTNING, 15s, 16s);
-=======
                         if (Unit* target = SelectTarget(SELECT_TARGET_RANDOM, 0))
                             DoCast(target, SPELL_ARC_LIGHTNING);
                         events.ScheduleEvent(EVENT_ARC_LIGHTNING, urand(15000, 16000));
->>>>>>> 28d470c5
                         break;
                     case EVENT_LIGHTNING_NOVA:
                         Talk(SAY_NOVA);
                         Talk(EMOTE_NOVA);
                         DoCastAOE(SPELL_LIGHTNING_NOVA);
-<<<<<<< HEAD
-                        me->RemoveAurasDueToSpell(sSpellMgr->GetSpellIdForDifficulty(SPELL_PULSING_SHOCKWAVE, me));
-                        events.ScheduleEvent(EVENT_RESUME_PULSING_SHOCKWAVE, DUNGEON_MODE(5s, 4s)); // Pause Pulsing Shockwave aura
-                        events.ScheduleEvent(EVENT_LIGHTNING_NOVA, 20s, 21s);
-=======
                         me->RemoveAurasDueToSpell(SPELL_PULSING_SHOCKWAVE);
                         events.ScheduleEvent(EVENT_RESUME_PULSING_SHOCKWAVE, DUNGEON_MODE(5000, 4000)); // Pause Pulsing Shockwave aura
                         events.ScheduleEvent(EVENT_LIGHTNING_NOVA, urand(20000, 21000));
->>>>>>> 28d470c5
                         break;
                     case EVENT_RESUME_PULSING_SHOCKWAVE:
                         DoCast(me, SPELL_PULSING_SHOCKWAVE_AURA, true);
