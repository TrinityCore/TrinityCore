--- conflicted
+++ resolved
@@ -821,13 +821,8 @@
                             break;
 
                         case 6:
-<<<<<<< HEAD
-                            if (Player* pPlayer = GetPlayerForEscort())
-                                pPlayer->GroupEventHappens(QUEST_ESCAPE_WINTERFIN_CAVERNS, me);
-=======
                             if (Player* player = GetPlayerForEscort())
-                                player->AreaExploredOrEventHappens(QUEST_ESCAPE_WINTERFIN_CAVERNS);
->>>>>>> 7ee3a99a
+                                player->GroupEventHappens(QUEST_ESCAPE_WINTERFIN_CAVERNS, me);
                             IntroPhase = 7;
                             IntroTimer = 2500;
                             break;
@@ -2190,11 +2185,7 @@
             {
                 Quest const* qInfo = sObjectMgr->GetQuestTemplate(QUEST_YOU_RE_NOT_SO_BIG_NOW);
                 if (qInfo)
-<<<<<<< HEAD
-                    CAST_PLR(pKiller)->RewardPlayerAndGroupAtEvent(uint32(qInfo->ReqCreatureOrGOId[0]), pKiller);
-=======
-                    CAST_PLR(killer)->KilledMonsterCredit(qInfo->ReqCreatureOrGOId[0], 0);
->>>>>>> 7ee3a99a
+                    CAST_PLR(killer)->RewardPlayerAndGroupAtEvent(uint32(qInfo->ReqCreatureOrGOId[0]), killer);
             }
         }
     };
@@ -2649,34 +2640,34 @@
 public:
     npc_recon_pilot() : CreatureScript("npc_recon_pilot") { }
 
-    bool OnGossipHello(Player* pPlayer, Creature* pCreature)
-    {
-        if (pPlayer->GetQuestStatus(QUEST_EMERGENCY_PROTOCOL_C) == QUEST_STATUS_INCOMPLETE)
-            pPlayer->ADD_GOSSIP_ITEM(GOSSIP_ICON_CHAT, GOSSIP_ITEM_PILOT_1, GOSSIP_SENDER_MAIN, GOSSIP_ACTION_INFO_DEF+1);
-
-        if (pPlayer->GetQuestStatus(QUEST_EMERGENCY_SUPPLIES) == QUEST_STATUS_INCOMPLETE)
-            pPlayer->ADD_GOSSIP_ITEM(GOSSIP_ICON_CHAT, GOSSIP_ITEM_PILOT_2, GOSSIP_SENDER_MAIN, GOSSIP_ACTION_INFO_DEF+2);
-
-        pPlayer->PlayerTalkClass->SendGossipMenu(GOSSIP_TEXT_PILOT, pCreature->GetGUID());
+    bool OnGossipHello(Player* player, Creature* creature)
+    {
+        if (player->GetQuestStatus(QUEST_EMERGENCY_PROTOCOL_C) == QUEST_STATUS_INCOMPLETE)
+            player->ADD_GOSSIP_ITEM(GOSSIP_ICON_CHAT, GOSSIP_ITEM_PILOT_1, GOSSIP_SENDER_MAIN, GOSSIP_ACTION_INFO_DEF+1);
+
+        if (player->GetQuestStatus(QUEST_EMERGENCY_SUPPLIES) == QUEST_STATUS_INCOMPLETE)
+            player->ADD_GOSSIP_ITEM(GOSSIP_ICON_CHAT, GOSSIP_ITEM_PILOT_2, GOSSIP_SENDER_MAIN, GOSSIP_ACTION_INFO_DEF+2);
+
+        player->PlayerTalkClass->SendGossipMenu(GOSSIP_TEXT_PILOT, creature->GetGUID());
         return true;
     }
 
-    bool OnGossipSelect(Player* pPlayer, Creature* pCreature, uint32 /*uiSender*/, uint32 uiAction)
-    {
-        pPlayer->PlayerTalkClass->ClearMenus();
+    bool OnGossipSelect(Player* player, Creature* creature, uint32 /*uiSender*/, uint32 uiAction)
+    {
+        player->PlayerTalkClass->ClearMenus();
 
         switch (uiAction)
         {
             case GOSSIP_ACTION_INFO_DEF+1:
-                pCreature->CastSpell(pPlayer, SPELL_SUMMON_INSIGNIA, true);
+                creature->CastSpell(player, SPELL_SUMMON_INSIGNIA, true);
                 break;
             case GOSSIP_ACTION_INFO_DEF+2:
-                pCreature->CastSpell(pPlayer, SPELL_GIVE_EMERGENCY_KIT, true);
+                creature->CastSpell(player, SPELL_GIVE_EMERGENCY_KIT, true);
                 break;
         }
 
-        pPlayer->CLOSE_GOSSIP_MENU();
-        pCreature->DespawnOrUnsummon();
+        player->CLOSE_GOSSIP_MENU();
+        creature->DespawnOrUnsummon();
 
         return true;
     }
@@ -2699,9 +2690,9 @@
 public:
     mob_steam_rager() : CreatureScript("mob_steam_rager") { }
 
-    CreatureAI* GetAI(Creature* pCreature) const
-    {
-        return new mob_steam_ragerAI(pCreature);
+    CreatureAI* GetAI(Creature* creature) const
+    {
+        return new mob_steam_ragerAI(creature);
     }
 
     struct mob_steam_ragerAI : public ScriptedAI
