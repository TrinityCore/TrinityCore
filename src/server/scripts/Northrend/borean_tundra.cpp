--- conflicted
+++ resolved
@@ -2904,10 +2904,7 @@
     new npc_khunok_the_behemoth();
     new npc_keristrasza();
     new npc_corastrasza();
-<<<<<<< HEAD
     new vehicle_wyrmrest_skytalon();	
-=======
->>>>>>> 9fc7fe6b
     new npc_iruk();
     new mob_nerubar_victim();
     new npc_scourge_prisoner();
@@ -2931,12 +2928,9 @@
     new npc_valiance_keep_cannoneer();
     new npc_warmage_coldarra();
     new npc_hidden_cultist();
-<<<<<<< HEAD
     new npc_recon_pilot();
     new npc_q11796_trigger();
     new npc_fallen_caravan_guard();
     new item_snq_control_unit();
     new item_interdimensional_refabricator();
-=======
->>>>>>> 9fc7fe6b
 }