/*
 * This file is part of the TrinityCore Project. See AUTHORS file for Copyright information
 *
 * This program is free software; you can redistribute it and/or modify it
 * under the terms of the GNU General Public License as published by the
 * Free Software Foundation; either version 2 of the License, or (at your
 * option) any later version.
 *
 * This program is distributed in the hope that it will be useful, but WITHOUT
 * ANY WARRANTY; without even the implied warranty of MERCHANTABILITY or
 * FITNESS FOR A PARTICULAR PURPOSE. See the GNU General Public License for
 * more details.
 *
 * You should have received a copy of the GNU General Public License along
 * with this program. If not, see <http://www.gnu.org/licenses/>.
 */

#include "ScriptMgr.h"
#include "drak_tharon_keep.h"
#include "InstanceScript.h"
#include "MotionMaster.h"
#include "ObjectAccessor.h"
#include "ScriptedCreature.h"
#include "SpellAuraEffects.h"
#include "SpellScript.h"

enum Spells
{
    SPELL_INFECTED_WOUND                = 49637,
    SPELL_CRUSH                         = 49639,
    SPELL_CORPSE_EXPLODE                = 49555,
    SPELL_CORPSE_EXPLODE_DAMAGE         = 49618,
    SPELL_CONSUME                       = 49380,
    SPELL_CONSUME_BUFF                  = 49381,
    SPELL_CONSUME_BUFF_H                = 59805,

    SPELL_SUMMON_INVADER_A              = 49456,
    SPELL_SUMMON_INVADER_B              = 49457,
    SPELL_SUMMON_INVADER_C              = 49458, // can't find any sniffs

    SPELL_INVADER_TAUNT                 = 49405
};

#define SPELL_CONSUME_BUFF_HELPER DUNGEON_MODE<uint32>(SPELL_CONSUME_BUFF, SPELL_CONSUME_BUFF_H)

enum Yells
{
    SAY_AGGRO                           = 0,
    SAY_KILL                            = 1,
    SAY_CONSUME                         = 2,
    SAY_EXPLODE                         = 3,
    SAY_DEATH                           = 4
};

enum Misc
{
    DATA_CONSUMPTION_JUNCTION           = 1,
    POINT_LANDING                       = 1
};

enum Events
{
    EVENT_CONSUME = 1,
    EVENT_CRUSH,
    EVENT_INFECTED_WOUND,
    EVENT_CORPSE_EXPLODE,
    EVENT_SPAWN
};

Position const Landing = { -263.0534f, -660.8658f, 26.50903f, 0.0f };

class boss_trollgore : public CreatureScript
{
    public:
        boss_trollgore() : CreatureScript("boss_trollgore") { }

        struct boss_trollgoreAI : public BossAI
        {
            boss_trollgoreAI(Creature* creature) : BossAI(creature, DATA_TROLLGORE)
            {
                Initialize();
            }

            void Initialize()
            {
                _consumptionJunction = true;
            }

            void Reset() override
            {
                _Reset();
                Initialize();
            }

            void JustEngagedWith(Unit* who) override
            {
                BossAI::JustEngagedWith(who);
                Talk(SAY_AGGRO);

                events.ScheduleEvent(EVENT_CONSUME, 15s);
                events.ScheduleEvent(EVENT_CRUSH, 1s, 5s);
                events.ScheduleEvent(EVENT_INFECTED_WOUND, 10s, 60s);
                events.ScheduleEvent(EVENT_CORPSE_EXPLODE, 3s);
                events.ScheduleEvent(EVENT_SPAWN, 30s, 40s);
            }

            void UpdateAI(uint32 diff) override
            {
                if (!UpdateVictim())
                    return;

                events.Update(diff);

                if (me->HasUnitState(UNIT_STATE_CASTING))
                    return;

                while (uint32 eventId = events.ExecuteEvent())
                {
                    switch (eventId)
                    {
                        case EVENT_CONSUME:
                            Talk(SAY_CONSUME);
                            DoCastAOE(SPELL_CONSUME);
                            events.ScheduleEvent(EVENT_CONSUME, 15s);
                            break;
                        case EVENT_CRUSH:
                            DoCastVictim(SPELL_CRUSH);
                            events.ScheduleEvent(EVENT_CRUSH, 10s, 15s);
                            break;
                        case EVENT_INFECTED_WOUND:
                            DoCastVictim(SPELL_INFECTED_WOUND);
                            events.ScheduleEvent(EVENT_INFECTED_WOUND, 25s, 35s);
                            break;
                        case EVENT_CORPSE_EXPLODE:
                            Talk(SAY_EXPLODE);
                            DoCastAOE(SPELL_CORPSE_EXPLODE);
                            events.ScheduleEvent(EVENT_CORPSE_EXPLODE, 15s, 19s);
                            break;
                        case EVENT_SPAWN:
                            for (uint8 i = 0; i < 3; ++i)
                                if (Creature* trigger = ObjectAccessor::GetCreature(*me, instance->GetGuidData(DATA_TROLLGORE_INVADER_SUMMONER_1 + i)))
<<<<<<< HEAD
                                    trigger->CastSpell(trigger, RAND(SPELL_SUMMON_INVADER_A, SPELL_SUMMON_INVADER_B, SPELL_SUMMON_INVADER_C), me->GetGUID());
=======
                                    trigger->CastSpell(trigger, RAND(SPELL_SUMMON_INVADER_A, SPELL_SUMMON_INVADER_B, SPELL_SUMMON_INVADER_C), true, nullptr, nullptr, me->GetGUID());
>>>>>>> 28d470c5

                            events.ScheduleEvent(EVENT_SPAWN, 30s, 40s);
                            break;
                        default:
                            break;
                    }

                    if (me->HasUnitState(UNIT_STATE_CASTING))
                        return;
                }

                if (_consumptionJunction)
                {
                    Aura* ConsumeAura = me->GetAura(SPELL_CONSUME_BUFF_HELPER);
                    if (ConsumeAura && ConsumeAura->GetStackAmount() > 9)
                        _consumptionJunction = false;
                }

                DoMeleeAttackIfReady();
            }

            void JustDied(Unit* /*killer*/) override
            {
                _JustDied();
                Talk(SAY_DEATH);
            }

            uint32 GetData(uint32 type) const override
            {
                if (type == DATA_CONSUMPTION_JUNCTION)
                    return _consumptionJunction ? 1 : 0;

                return 0;
            }

            void KilledUnit(Unit* victim) override
            {
                if (victim->GetTypeId() != TYPEID_PLAYER)
                    return;

                Talk(SAY_KILL);
            }

            void JustSummoned(Creature* summon) override
            {
                summon->GetMotionMaster()->MovePoint(POINT_LANDING, Landing);
                summons.Summon(summon);
            }

            private:
                bool _consumptionJunction;
        };

        CreatureAI* GetAI(Creature* creature) const override
        {
            return GetDrakTharonKeepAI<boss_trollgoreAI>(creature);
        }
};

class npc_drakkari_invader : public CreatureScript
{
    public:
        npc_drakkari_invader() : CreatureScript("npc_drakkari_invader") { }

        struct npc_drakkari_invaderAI : public ScriptedAI
        {
            npc_drakkari_invaderAI(Creature* creature) : ScriptedAI(creature) { }

            void MovementInform(uint32 type, uint32 pointId) override
            {
                if (type == POINT_MOTION_TYPE && pointId == POINT_LANDING)
                {
                    me->Dismount();
                    me->SetImmuneToAll(false);
                    DoCastAOE(SPELL_INVADER_TAUNT);
                }
            }
        };

        CreatureAI* GetAI(Creature* creature) const override
        {
            return GetDrakTharonKeepAI<npc_drakkari_invaderAI>(creature);
        }
};

// 49380, 59803 - Consume
class spell_trollgore_consume : public SpellScriptLoader
{
    public:
        spell_trollgore_consume() : SpellScriptLoader("spell_trollgore_consume") { }

        class spell_trollgore_consume_SpellScript : public SpellScript
        {
            PrepareSpellScript(spell_trollgore_consume_SpellScript);

            bool Validate(SpellInfo const* /*spellInfo*/) override
            {
                return ValidateSpellInfo({ SPELL_CONSUME_BUFF });
            }

            void HandleConsume(SpellEffIndex /*effIndex*/)
            {
                if (Unit* target = GetHitUnit())
                    target->CastSpell(GetCaster(), SPELL_CONSUME_BUFF, true);
            }

            void Register() override
            {
                OnEffectHitTarget += SpellEffectFn(spell_trollgore_consume_SpellScript::HandleConsume, EFFECT_1, SPELL_EFFECT_SCRIPT_EFFECT);
            }
        };

        SpellScript* GetSpellScript() const override
        {
            return new spell_trollgore_consume_SpellScript();
        }
};

// 49555, 59807 - Corpse Explode
class spell_trollgore_corpse_explode : public SpellScriptLoader
{
    public:
        spell_trollgore_corpse_explode() : SpellScriptLoader("spell_trollgore_corpse_explode") { }

        class spell_trollgore_corpse_explode_AuraScript : public AuraScript
        {
            PrepareAuraScript(spell_trollgore_corpse_explode_AuraScript);

            bool Validate(SpellInfo const* /*spellInfo*/) override
            {
                return ValidateSpellInfo({ SPELL_CORPSE_EXPLODE_DAMAGE });
            }

            void PeriodicTick(AuraEffect const* aurEff)
            {
                if (aurEff->GetTickNumber() == 2)
                    if (Unit* caster = GetCaster())
<<<<<<< HEAD
                        caster->CastSpell(GetTarget(), SPELL_CORPSE_EXPLODE_DAMAGE, aurEff);
=======
                        caster->CastSpell(GetTarget(), SPELL_CORPSE_EXPLODE_DAMAGE, true, nullptr, aurEff);
>>>>>>> 28d470c5
            }

            void HandleRemove(AuraEffect const* /*aurEff*/, AuraEffectHandleModes /*mode*/)
            {
                if (Creature* target = GetTarget()->ToCreature())
                    target->DespawnOrUnsummon();
            }

            void Register() override
            {
                OnEffectPeriodic += AuraEffectPeriodicFn(spell_trollgore_corpse_explode_AuraScript::PeriodicTick, EFFECT_0, SPELL_AURA_PERIODIC_DUMMY);
                AfterEffectRemove += AuraEffectRemoveFn(spell_trollgore_corpse_explode_AuraScript::HandleRemove, EFFECT_0, SPELL_AURA_PERIODIC_DUMMY, AURA_EFFECT_HANDLE_REAL);
            }
        };

        AuraScript* GetAuraScript() const override
        {
            return new spell_trollgore_corpse_explode_AuraScript();
        }
};

// 49405 - Invader Taunt Trigger
class spell_trollgore_invader_taunt : public SpellScriptLoader
{
    public:
        spell_trollgore_invader_taunt() : SpellScriptLoader("spell_trollgore_invader_taunt") { }

        class spell_trollgore_invader_taunt_SpellScript : public SpellScript
        {
            PrepareSpellScript(spell_trollgore_invader_taunt_SpellScript);

            bool Validate(SpellInfo const* spellInfo) override
            {
<<<<<<< HEAD
                return ValidateSpellInfo({ static_cast<uint32>(spellInfo->Effects[EFFECT_0].CalcValue()) });
=======
                return spellInfo->GetEffect(EFFECT_0) && ValidateSpellInfo({ static_cast<uint32>(spellInfo->GetEffect(EFFECT_0)->CalcValue()) });
>>>>>>> 28d470c5
            }

            void HandleTaunt(SpellEffIndex /*effIndex*/)
            {
                if (Unit* target = GetHitUnit())
                    target->CastSpell(GetCaster(), uint32(GetEffectValue()), true);
            }

            void Register() override
            {
                OnEffectHitTarget += SpellEffectFn(spell_trollgore_invader_taunt_SpellScript::HandleTaunt, EFFECT_0, SPELL_EFFECT_SCRIPT_EFFECT);
            }
        };

        SpellScript* GetSpellScript() const override
        {
            return new spell_trollgore_invader_taunt_SpellScript();
        }
};

class achievement_consumption_junction : public AchievementCriteriaScript
{
    public:
        achievement_consumption_junction() : AchievementCriteriaScript("achievement_consumption_junction")
        {
        }

        bool OnCheck(Player* /*player*/, Unit* target) override
        {
            if (!target)
                return false;

            if (Creature* Trollgore = target->ToCreature())
                if (Trollgore->AI()->GetData(DATA_CONSUMPTION_JUNCTION))
                    return true;

            return false;
        }
};

void AddSC_boss_trollgore()
{
    new boss_trollgore();
    new npc_drakkari_invader();
    new spell_trollgore_consume();
    new spell_trollgore_corpse_explode();
    new spell_trollgore_invader_taunt();
    new achievement_consumption_junction();
}<|MERGE_RESOLUTION|>--- conflicted
+++ resolved
@@ -92,16 +92,16 @@
                 Initialize();
             }
 
-            void JustEngagedWith(Unit* who) override
-            {
-                BossAI::JustEngagedWith(who);
+            void EnterCombat(Unit* /*who*/) override
+            {
+                _EnterCombat();
                 Talk(SAY_AGGRO);
 
-                events.ScheduleEvent(EVENT_CONSUME, 15s);
-                events.ScheduleEvent(EVENT_CRUSH, 1s, 5s);
-                events.ScheduleEvent(EVENT_INFECTED_WOUND, 10s, 60s);
-                events.ScheduleEvent(EVENT_CORPSE_EXPLODE, 3s);
-                events.ScheduleEvent(EVENT_SPAWN, 30s, 40s);
+                events.ScheduleEvent(EVENT_CONSUME, 15000);
+                events.ScheduleEvent(EVENT_CRUSH, urand(1000, 5000));
+                events.ScheduleEvent(EVENT_INFECTED_WOUND, urand(10000, 60000));
+                events.ScheduleEvent(EVENT_CORPSE_EXPLODE, 3000);
+                events.ScheduleEvent(EVENT_SPAWN, urand(30000, 40000));
             }
 
             void UpdateAI(uint32 diff) override
@@ -121,31 +121,27 @@
                         case EVENT_CONSUME:
                             Talk(SAY_CONSUME);
                             DoCastAOE(SPELL_CONSUME);
-                            events.ScheduleEvent(EVENT_CONSUME, 15s);
+                            events.ScheduleEvent(EVENT_CONSUME, 15000);
                             break;
                         case EVENT_CRUSH:
                             DoCastVictim(SPELL_CRUSH);
-                            events.ScheduleEvent(EVENT_CRUSH, 10s, 15s);
+                            events.ScheduleEvent(EVENT_CRUSH, urand(10000, 15000));
                             break;
                         case EVENT_INFECTED_WOUND:
                             DoCastVictim(SPELL_INFECTED_WOUND);
-                            events.ScheduleEvent(EVENT_INFECTED_WOUND, 25s, 35s);
+                            events.ScheduleEvent(EVENT_INFECTED_WOUND, urand(25000, 35000));
                             break;
                         case EVENT_CORPSE_EXPLODE:
                             Talk(SAY_EXPLODE);
                             DoCastAOE(SPELL_CORPSE_EXPLODE);
-                            events.ScheduleEvent(EVENT_CORPSE_EXPLODE, 15s, 19s);
+                            events.ScheduleEvent(EVENT_CORPSE_EXPLODE, urand(15000, 19000));
                             break;
                         case EVENT_SPAWN:
                             for (uint8 i = 0; i < 3; ++i)
                                 if (Creature* trigger = ObjectAccessor::GetCreature(*me, instance->GetGuidData(DATA_TROLLGORE_INVADER_SUMMONER_1 + i)))
-<<<<<<< HEAD
-                                    trigger->CastSpell(trigger, RAND(SPELL_SUMMON_INVADER_A, SPELL_SUMMON_INVADER_B, SPELL_SUMMON_INVADER_C), me->GetGUID());
-=======
                                     trigger->CastSpell(trigger, RAND(SPELL_SUMMON_INVADER_A, SPELL_SUMMON_INVADER_B, SPELL_SUMMON_INVADER_C), true, nullptr, nullptr, me->GetGUID());
->>>>>>> 28d470c5
-
-                            events.ScheduleEvent(EVENT_SPAWN, 30s, 40s);
+
+                            events.ScheduleEvent(EVENT_SPAWN, urand(30000, 40000));
                             break;
                         default:
                             break;
@@ -281,11 +277,7 @@
             {
                 if (aurEff->GetTickNumber() == 2)
                     if (Unit* caster = GetCaster())
-<<<<<<< HEAD
-                        caster->CastSpell(GetTarget(), SPELL_CORPSE_EXPLODE_DAMAGE, aurEff);
-=======
                         caster->CastSpell(GetTarget(), SPELL_CORPSE_EXPLODE_DAMAGE, true, nullptr, aurEff);
->>>>>>> 28d470c5
             }
 
             void HandleRemove(AuraEffect const* /*aurEff*/, AuraEffectHandleModes /*mode*/)
@@ -319,11 +311,7 @@
 
             bool Validate(SpellInfo const* spellInfo) override
             {
-<<<<<<< HEAD
-                return ValidateSpellInfo({ static_cast<uint32>(spellInfo->Effects[EFFECT_0].CalcValue()) });
-=======
                 return spellInfo->GetEffect(EFFECT_0) && ValidateSpellInfo({ static_cast<uint32>(spellInfo->GetEffect(EFFECT_0)->CalcValue()) });
->>>>>>> 28d470c5
             }
 
             void HandleTaunt(SpellEffIndex /*effIndex*/)
