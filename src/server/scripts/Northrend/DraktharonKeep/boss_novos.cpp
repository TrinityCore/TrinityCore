--- conflicted
+++ resolved
@@ -106,9 +106,9 @@
             SetBubbled(false);
         }
 
-        void JustEngagedWith(Unit* who) override
-        {
-            BossAI::JustEngagedWith(who);
+        void EnterCombat(Unit* /* victim */) override
+        {
+            _EnterCombat();
             Talk(SAY_AGGRO);
 
             SetCrystalsStatus(true);
@@ -153,12 +153,12 @@
                 {
                     case EVENT_SUMMON_MINIONS:
                         DoCast(SPELL_SUMMON_MINIONS);
-                        events.ScheduleEvent(EVENT_SUMMON_MINIONS, 15s);
+                        events.ScheduleEvent(EVENT_SUMMON_MINIONS, 15000);
                         break;
                     case EVENT_ATTACK:
-                        if (Unit* victim = SelectTarget(SelectTargetMethod::Random))
+                        if (Unit* victim = SelectTarget(SELECT_TARGET_RANDOM))
                             DoCast(victim, RAND(SPELL_ARCANE_BLAST, SPELL_BLIZZARD, SPELL_FROSTBOLT, SPELL_WRATH_OF_MISERY));
-                        events.ScheduleEvent(EVENT_ATTACK, 3s);
+                        events.ScheduleEvent(EVENT_ATTACK, 3000);
                         break;
                     default:
                         break;
@@ -203,23 +203,13 @@
             _bubbled = state;
             if (!state)
             {
-<<<<<<< HEAD
-                if (me->HasFlag(UNIT_FIELD_FLAGS, UNIT_FLAG_NON_ATTACKABLE))
-                    me->RemoveFlag(UNIT_FIELD_FLAGS, UNIT_FLAG_NON_ATTACKABLE);
-=======
                 me->RemoveUnitFlag(UNIT_FLAG_NON_ATTACKABLE);
->>>>>>> 28d470c5
                 if (me->HasUnitState(UNIT_STATE_CASTING))
                     me->CastStop();
             }
             else
             {
-<<<<<<< HEAD
-                if (!me->HasFlag(UNIT_FIELD_FLAGS, UNIT_FLAG_NON_ATTACKABLE))
-                    me->SetFlag(UNIT_FIELD_FLAGS, UNIT_FLAG_NON_ATTACKABLE);
-=======
                 me->AddUnitFlag(UNIT_FLAG_NON_ATTACKABLE);
->>>>>>> 28d470c5
                 DoCast(SPELL_ARCANE_FIELD);
             }
         }
@@ -289,9 +279,9 @@
                 Talk(SAY_ARCANE_FIELD);
                 SetSummonerStatus(false);
                 SetBubbled(false);
-                events.ScheduleEvent(EVENT_ATTACK, 3s);
+                events.ScheduleEvent(EVENT_ATTACK, 3000);
                 if (IsHeroic())
-                    events.ScheduleEvent(EVENT_SUMMON_MINIONS, 15s);
+                    events.ScheduleEvent(EVENT_SUMMON_MINIONS, 15000);
             }
             else if (!guid.IsEmpty())
                 if (Creature* crystalChannelTarget = ObjectAccessor::GetCreature(*me, guid))
