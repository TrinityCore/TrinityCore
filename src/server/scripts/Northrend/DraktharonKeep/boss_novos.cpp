/*
 * Copyright (C) 2008-2013 TrinityCore <http://www.trinitycore.org/>
 *
 * This program is free software; you can redistribute it and/or modify it
 * under the terms of the GNU General Public License as published by the
 * Free Software Foundation; either version 2 of the License, or (at your
 * option) any later version.
 *
 * This program is distributed in the hope that it will be useful, but WITHOUT
 * ANY WARRANTY; without even the implied warranty of MERCHANTABILITY or
 * FITNESS FOR A PARTICULAR PURPOSE. See the GNU General Public License for
 * more details.
 *
 * You should have received a copy of the GNU General Public License along
 * with this program. If not, see <http://www.gnu.org/licenses/>.
 */

#include "ScriptMgr.h"
#include "SpellScript.h"
#include "ScriptedCreature.h"
#include "drak_tharon_keep.h"

enum Misc
{
    ACTION_RESET_CRYSTALS,
    ACTION_ACTIVATE_CRYSTAL,
    ACTION_DEACTIVATE,
    EVENT_ATTACK,
    EVENT_SUMMON_MINIONS,
    DATA_NOVOS_ACHIEV
};

enum Creatures
{
    NPC_CRYSTAL_CHANNEL_TARGET      = 26712,
    NPC_FETID_TROLL_CORPSE          = 27597,
    NPC_RISEN_SHADOWCASTER          = 27600,
    NPC_HULKING_CORPSE              = 27597
};

enum Spells
{
    SPELL_BEAM_CHANNEL              = 52106,
    SPELL_ARCANE_FIELD              = 47346,

    SPELL_SUMMON_RISEN_SHADOWCASTER = 49105,
    SPELL_SUMMON_FETID_TROLL_CORPSE = 49103,
    SPELL_SUMMON_HULKING_CORPSE     = 49104,
    SPELL_SUMMON_CRYSTAL_HANDLER    = 49179,

    SPELL_ARCANE_BLAST              = 49198,
    SPELL_BLIZZARD                  = 49034,
    SPELL_FROSTBOLT                 = 49037,
    SPELL_WRATH_OF_MISERY           = 50089,
    SPELL_SUMMON_MINIONS            = 59910
};

struct SummonerInfo
{
    uint32 data, spell, timer;
};

const SummonerInfo summoners[] =
{
    { DATA_NOVOS_SUMMONER_1, SPELL_SUMMON_RISEN_SHADOWCASTER, 15000 },
    { DATA_NOVOS_SUMMONER_2, SPELL_SUMMON_FETID_TROLL_CORPSE, 5000 },
    { DATA_NOVOS_SUMMONER_3, SPELL_SUMMON_HULKING_CORPSE, 30000 },
    { DATA_NOVOS_SUMMONER_4, SPELL_SUMMON_CRYSTAL_HANDLER, 30000 }
};

#define MAX_Y_COORD_OH_NOVOS        -771.95f

class boss_novos : public CreatureScript
{
public:
    boss_novos() : CreatureScript("boss_novos") { }

    struct boss_novosAI : public BossAI
    {
        boss_novosAI(Creature* creature) : BossAI(creature, DATA_NOVOS_EVENT) {}

        void Reset()
        {
            events.Reset();
            summons.DespawnAll();
            instance->SetData(DATA_NOVOS_EVENT, NOT_STARTED);

            _ohNovos = true;
            _crystalHandlerCount = 0;
            SetCrystalsStatus(false);
            SetSummonerStatus(false);
            SetBubbled(false);
        }

        void EnterCombat(Unit* /* victim */)
        {
            me->setActive(true);
            DoZoneInCombat();
            instance->SetData(DATA_NOVOS_EVENT, IN_PROGRESS);

            SetCrystalsStatus(true);
            SetSummonerStatus(true);
            SetBubbled(true);
        }

        void AttackStart(Unit* target)
        {
            if (!target)
                return;

            if (me->Attack(target, true))
                DoStartNoMovement(target);
        }

        void UpdateAI(const uint32 diff)
        {
            if (!UpdateVictim() || _bubbled)
                return;

            events.Update(diff);

            if (me->HasUnitState(UNIT_STATE_CASTING))
                return;

            if (uint32 eventId = events.ExecuteEvent())
            {
                switch (eventId)
                {
                    case EVENT_SUMMON_MINIONS:
                        DoCast(SPELL_SUMMON_MINIONS);
                        events.ScheduleEvent(EVENT_SUMMON_MINIONS, 15000);
                        break;
                    case EVENT_ATTACK:
                        if (Unit* victim = SelectTarget(SELECT_TARGET_RANDOM))
                            DoCast(victim, RAND(SPELL_ARCANE_BLAST, SPELL_BLIZZARD, SPELL_FROSTBOLT, SPELL_WRATH_OF_MISERY));
                        events.ScheduleEvent(EVENT_ATTACK, 3000);
                        break;
                    default:
                        break;
                }
            }
        }

        void DoAction(int32 const action)
        {
<<<<<<< HEAD
            //Return since we have no target
            if (!UpdateVictim())
                return;

            switch (Phase)
            {
                case PHASE_1:
                    if (uiTimer <= diff)
                    {
                        Creature* summon = me->SummonCreature(RAND(CREATURE_FETID_TROLL_CORPSE, CREATURE_HULKING_CORPSE, CREATURE_RISEN_SHADOWCASTER), AddSpawnPoint, TEMPSUMMON_CORPSE_TIMED_DESPAWN, 20*IN_MILLISECONDS);
                        summon->GetMotionMaster()->MovePoint(0, AddDestinyPoint);
                        //If spell is casted stops casting arcane field so no spell casting
                        //DoCast(me, SPELL_SUMMON_MINIONS);
                        uiTimer = 3*IN_MILLISECONDS;
                    } else uiTimer -= diff;
                    if (crystalHandlerAmount < 4)
                    {
                        if (uiCrystalHandlerTimer <= diff)
                        {
                            Talk(SAY_NECRO_ADD);
                            Creature* pCrystalHandler = me->SummonCreature(CREATURE_CRYSTAL_HANDLER, CrystalHandlerSpawnPoint, TEMPSUMMON_CORPSE_TIMED_DESPAWN, 20*IN_MILLISECONDS);
                            pCrystalHandler->GetMotionMaster()->MovePoint(0, AddDestinyPoint);
                            uiCrystalHandlerTimer = urand(20*IN_MILLISECONDS, 30*IN_MILLISECONDS);
                        } else uiCrystalHandlerTimer -= diff;
                    }
                    break;
                case PHASE_2:
                    if (uiTimer <= diff)
                    {
                        if (Unit* target = SelectTarget(SELECT_TARGET_RANDOM, 0, 100, true))
                            DoCast(target, DUNGEON_MODE(RAND(SPELL_ARCANE_BLAST, SPELL_BLIZZARD, SPELL_FROSTBOLT, SPELL_WRATH_OF_MISERY),
                                                         RAND(H_SPELL_ARCANE_BLAST, H_SPELL_BLIZZARD, H_SPELL_FROSTBOLT, H_SPELL_WRATH_OF_MISERY)));
                        uiTimer = urand(1*IN_MILLISECONDS, 3*IN_MILLISECONDS);
                    } else uiTimer -= diff;
                    break;
                default:
                    break;
            }
=======
            if (action == ACTION_CRYSTAL_HANDLER_DIED)
                CrystalHandlerDied();
>>>>>>> 80265725
        }

        void MoveInLineOfSight(Unit* who)
        {
            BossAI::MoveInLineOfSight(who);

            if (!_ohNovos || !who || who->GetTypeId() != TYPEID_UNIT || who->GetPositionY() > MAX_Y_COORD_OH_NOVOS)
                return;

            uint32 entry = who->GetEntry();
            if (entry == NPC_HULKING_CORPSE || entry == NPC_RISEN_SHADOWCASTER || entry == NPC_FETID_TROLL_CORPSE)
                _ohNovos = false;
        }

        uint32 GetData(uint32 type) const
        {
            return type == DATA_NOVOS_ACHIEV && _ohNovos ? 1 : 0;
        }

        void JustSummoned(Creature* summon)
        {
            summons.Summon(summon);
        }

    private:
        void SetBubbled(bool state)
        {
            _bubbled = state;
            if (!state)
            {
                if (me->HasFlag(UNIT_FIELD_FLAGS, UNIT_FLAG_NON_ATTACKABLE))
                    me->RemoveFlag(UNIT_FIELD_FLAGS, UNIT_FLAG_NON_ATTACKABLE);
                if (me->HasFlag(UNIT_FIELD_FLAGS, UNIT_FLAG_IMMUNE_TO_PC))
                    me->RemoveFlag(UNIT_FIELD_FLAGS, UNIT_FLAG_IMMUNE_TO_PC);
                if (me->HasUnitState(UNIT_STATE_CASTING))
                    me->CastStop();
            }
            else
            {
                if (!me->HasFlag(UNIT_FIELD_FLAGS, UNIT_FLAG_NON_ATTACKABLE))
                    me->SetFlag(UNIT_FIELD_FLAGS, UNIT_FLAG_NON_ATTACKABLE);
                if (!me->HasFlag(UNIT_FIELD_FLAGS, UNIT_FLAG_IMMUNE_TO_PC))
                    me->SetFlag(UNIT_FIELD_FLAGS, UNIT_FLAG_IMMUNE_TO_PC);
                DoCast(SPELL_ARCANE_FIELD);
            }
        }

        void SetSummonerStatus(bool active)
        {
            for (uint8 i = 0; i < 4; i++)
                if (uint64 guid = instance->GetData64(summoners[i].data))
                    if (Creature* crystalChannelTarget = instance->instance->GetCreature(guid))
                    {
                        if (active)
                            crystalChannelTarget->AI()->SetData(summoners[i].spell, summoners[i].timer);
                        else
                            crystalChannelTarget->AI()->Reset();
                    }
        }

        void SetCrystalsStatus(bool active)
        {
            for (uint8 i = 0; i < 4; i++)
                if (uint64 guid = instance->GetData64(DATA_NOVOS_CRYSTAL_1 + i))
                    if (GameObject* crystal = instance->instance->GetGameObject(guid))
                        SetCrystalStatus(crystal, active);
        }

        void SetCrystalStatus(GameObject* crystal, bool active)
        {
            if (!crystal)
                return;

            crystal->SetGoState(active ? GO_STATE_ACTIVE : GO_STATE_READY);
            if (Creature* crystalChannelTarget = crystal->FindNearestCreature(NPC_CRYSTAL_CHANNEL_TARGET, 5.0f))
            {
                if (active)
                    crystalChannelTarget->AI()->DoCastAOE(SPELL_BEAM_CHANNEL);
                else if (crystalChannelTarget->HasUnitState(UNIT_STATE_CASTING))
                    crystalChannelTarget->CastStop();
            }
        }

        void CrystalHandlerDied()
        {
            for (uint8 i = 0; i < 4; i++)
                if (uint64 guid = instance->GetData64(DATA_NOVOS_CRYSTAL_1 + i))
                    if (GameObject* crystal = instance->instance->GetGameObject(guid))
                        if (crystal->GetGoState() == GO_STATE_ACTIVE)
                        {
                            SetCrystalStatus(crystal, false);
                            break;
                        }

            if (++_crystalHandlerCount >= 4)
            {
                SetSummonerStatus(false);
                SetBubbled(false);
                events.ScheduleEvent(EVENT_ATTACK, 3000);
                if (IsHeroic())
                    events.ScheduleEvent(EVENT_SUMMON_MINIONS, 15000);
            }
            else if (uint64 guid = instance->GetData64(DATA_NOVOS_SUMMONER_4))
                if (Creature* crystalChannelTarget = instance->instance->GetCreature(guid))
                    crystalChannelTarget->AI()->SetData(SPELL_SUMMON_CRYSTAL_HANDLER, 15000);
        }

        uint8 _crystalHandlerCount;
        bool _ohNovos;
        bool _bubbled;
    };

    CreatureAI* GetAI(Creature* creature) const
    {
        return new boss_novosAI(creature);
    }
};

class npc_crystal_channel_target : public CreatureScript
{
public:
    npc_crystal_channel_target() : CreatureScript("npc_crystal_channel_target") {}

    struct npc_crystal_channel_targetAI : public ScriptedAI
    {
        npc_crystal_channel_targetAI(Creature* creature) : ScriptedAI(creature) {}

        void Reset()
        {
            _spell = 0;
            _timer = 0;
            _temp = 0;
        }

        void UpdateAI(const uint32 diff)
        {
            if (_spell)
            {
                if (_temp <= diff)
                {
                    DoCast(_spell);
                    _temp = _timer;
                }
                else
                    _temp -= diff;
            }
        }

        void SetData(uint32 id, uint32 value)
        {
            _spell = id;
            _timer = value;
            _temp = value;
        }

        void JustSummoned(Creature* summon)
        {
            if (InstanceScript* instance = me->GetInstanceScript())
                if (uint64 guid = instance->GetData64(DATA_NOVOS))
                    if (Creature* novos = Creature::GetCreature(*me, guid))
                        novos->AI()->JustSummoned(summon);

            if (summon)
                summon->GetMotionMaster()->MovePath(summon->GetEntry() * 100, false);

            if (_spell == SPELL_SUMMON_CRYSTAL_HANDLER)
                Reset();
        }

    private:
        uint32 _spell;
        uint32 _timer;
        uint32 _temp;
    };

    CreatureAI* GetAI(Creature* creature) const
    {
        return new npc_crystal_channel_targetAI(creature);
    }
};

class achievement_oh_novos : public AchievementCriteriaScript
{
public:
    achievement_oh_novos() : AchievementCriteriaScript("achievement_oh_novos") {}

    bool OnCheck(Player* /*player*/, Unit* target)
    {
        return target && target->GetTypeId() == TYPEID_UNIT && target->ToCreature()->AI()->GetData(DATA_NOVOS_ACHIEV);
    }
};

enum SummonMinions
{
    SPELL_COPY_OF_SUMMON_MINIONS        = 59933
};

class spell_summon_minions : public SpellScriptLoader
{
public:
    spell_summon_minions() : SpellScriptLoader("spell_summon_minions") { }

    class spell_summon_minions_SpellScript : public SpellScript
    {
        PrepareSpellScript(spell_summon_minions_SpellScript);

        void HandleScript(SpellEffIndex /*effIndex*/)
        {
            GetCaster()->CastSpell((Unit*)NULL, SPELL_COPY_OF_SUMMON_MINIONS, true);
            GetCaster()->CastSpell((Unit*)NULL, SPELL_COPY_OF_SUMMON_MINIONS, true);
        }

        void Register()
        {
            OnEffectHitTarget += SpellEffectFn(spell_summon_minions_SpellScript::HandleScript, EFFECT_0, SPELL_EFFECT_SCRIPT_EFFECT);
        }
    };

    SpellScript* GetSpellScript() const
    {
        return new spell_summon_minions_SpellScript();
    }
};

void AddSC_boss_novos()
{
    new boss_novos();
    new npc_crystal_channel_target();
    new spell_summon_minions();
    new achievement_oh_novos();
}<|MERGE_RESOLUTION|>--- conflicted
+++ resolved
@@ -143,49 +143,8 @@
 
         void DoAction(int32 const action)
         {
-<<<<<<< HEAD
-            //Return since we have no target
-            if (!UpdateVictim())
-                return;
-
-            switch (Phase)
-            {
-                case PHASE_1:
-                    if (uiTimer <= diff)
-                    {
-                        Creature* summon = me->SummonCreature(RAND(CREATURE_FETID_TROLL_CORPSE, CREATURE_HULKING_CORPSE, CREATURE_RISEN_SHADOWCASTER), AddSpawnPoint, TEMPSUMMON_CORPSE_TIMED_DESPAWN, 20*IN_MILLISECONDS);
-                        summon->GetMotionMaster()->MovePoint(0, AddDestinyPoint);
-                        //If spell is casted stops casting arcane field so no spell casting
-                        //DoCast(me, SPELL_SUMMON_MINIONS);
-                        uiTimer = 3*IN_MILLISECONDS;
-                    } else uiTimer -= diff;
-                    if (crystalHandlerAmount < 4)
-                    {
-                        if (uiCrystalHandlerTimer <= diff)
-                        {
-                            Talk(SAY_NECRO_ADD);
-                            Creature* pCrystalHandler = me->SummonCreature(CREATURE_CRYSTAL_HANDLER, CrystalHandlerSpawnPoint, TEMPSUMMON_CORPSE_TIMED_DESPAWN, 20*IN_MILLISECONDS);
-                            pCrystalHandler->GetMotionMaster()->MovePoint(0, AddDestinyPoint);
-                            uiCrystalHandlerTimer = urand(20*IN_MILLISECONDS, 30*IN_MILLISECONDS);
-                        } else uiCrystalHandlerTimer -= diff;
-                    }
-                    break;
-                case PHASE_2:
-                    if (uiTimer <= diff)
-                    {
-                        if (Unit* target = SelectTarget(SELECT_TARGET_RANDOM, 0, 100, true))
-                            DoCast(target, DUNGEON_MODE(RAND(SPELL_ARCANE_BLAST, SPELL_BLIZZARD, SPELL_FROSTBOLT, SPELL_WRATH_OF_MISERY),
-                                                         RAND(H_SPELL_ARCANE_BLAST, H_SPELL_BLIZZARD, H_SPELL_FROSTBOLT, H_SPELL_WRATH_OF_MISERY)));
-                        uiTimer = urand(1*IN_MILLISECONDS, 3*IN_MILLISECONDS);
-                    } else uiTimer -= diff;
-                    break;
-                default:
-                    break;
-            }
-=======
             if (action == ACTION_CRYSTAL_HANDLER_DIED)
                 CrystalHandlerDied();
->>>>>>> 80265725
         }
 
         void MoveInLineOfSight(Unit* who)
