--- conflicted
+++ resolved
@@ -76,16 +76,16 @@
                 _Reset();
             }
 
-            void JustEngagedWith(Unit* who) override
-            {
-                BossAI::JustEngagedWith(who);
-
-                events.ScheduleEvent(EVENT_BELLOWING_ROAR, 33s);
-                events.ScheduleEvent(EVENT_GRIEVOUS_BITE, 20s);
-                events.ScheduleEvent(EVENT_MANGLING_SLASH, 18500ms);
-                events.ScheduleEvent(EVENT_FEARSOME_ROAR, 10s, 20s);
-                events.ScheduleEvent(EVENT_PIERCING_SLASH, 15s);
-                events.ScheduleEvent(EVENT_RAPTOR_CALL, 20s, 25s);
+            void EnterCombat(Unit* /*who*/) override
+            {
+                _EnterCombat();
+
+                events.ScheduleEvent(EVENT_BELLOWING_ROAR, 33000);
+                events.ScheduleEvent(EVENT_GRIEVOUS_BITE, 20000);
+                events.ScheduleEvent(EVENT_MANGLING_SLASH, 18500);
+                events.ScheduleEvent(EVENT_FEARSOME_ROAR, urand(10000, 20000));
+                events.ScheduleEvent(EVENT_PIERCING_SLASH, 17000);
+                events.ScheduleEvent(EVENT_RAPTOR_CALL, urand(20000, 25000));
             }
 
             void DoAction(int32 action) override
@@ -123,23 +123,23 @@
                     {
                         case EVENT_BELLOWING_ROAR:
                             DoCastAOE(SPELL_BELLOWING_ROAR);
-                            events.ScheduleEvent(EVENT_BELLOWING_ROAR, 33s);
+                            events.ScheduleEvent(EVENT_BELLOWING_ROAR, 33000);
                             break;
                         case EVENT_GRIEVOUS_BITE:
                             DoCastVictim(SPELL_GRIEVOUS_BITE);
-                            events.ScheduleEvent(EVENT_GRIEVOUS_BITE, 20s);
+                            events.ScheduleEvent(EVENT_GRIEVOUS_BITE, 20000);
                             break;
                         case EVENT_MANGLING_SLASH:
                             DoCastVictim(SPELL_MANGLING_SLASH);
-                            events.ScheduleEvent(EVENT_MANGLING_SLASH, 18500ms);
+                            events.ScheduleEvent(EVENT_MANGLING_SLASH, 18500);
                             break;
                         case EVENT_FEARSOME_ROAR:
                             DoCastAOE(SPELL_FEARSOME_ROAR);
-                            events.ScheduleEvent(EVENT_FEARSOME_ROAR, 10s, 20s);
+                            events.ScheduleEvent(EVENT_FEARSOME_ROAR, urand(10000, 20000));
                             break;
                         case EVENT_PIERCING_SLASH:
                             DoCastVictim(SPELL_PIERCING_SLASH);
-                            events.ScheduleEvent(EVENT_PIERCING_SLASH, 15s);
+                            events.ScheduleEvent(EVENT_PIERCING_SLASH, 17000);
                             break;
                         case EVENT_RAPTOR_CALL:
                             DoCastVictim(SPELL_RAPTOR_CALL);
@@ -147,13 +147,8 @@
                             float x, y, z;
 
                             me->GetClosePoint(x, y, z, me->GetCombatReach() / 3, 10.0f);
-<<<<<<< HEAD
-                            me->SummonCreature(RAND(NPC_DRAKKARI_GUTRIPPER, NPC_DRAKKARI_SCYTHECLAW), x, y, z, 0, TEMPSUMMON_DEAD_DESPAWN, 1s);
-                            events.ScheduleEvent(EVENT_RAPTOR_CALL, 20s, 25s);
-=======
                             me->SummonCreature(RAND(NPC_DRAKKARI_GUTRIPPER, NPC_DRAKKARI_SCYTHECLAW), x, y, z, 0, TEMPSUMMON_DEAD_DESPAWN, 1000);
                             events.ScheduleEvent(EVENT_RAPTOR_CALL, urand(20000, 25000));
->>>>>>> 28d470c5
                             break;
                         default:
                             break;
