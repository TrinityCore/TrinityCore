--- conflicted
+++ resolved
@@ -179,17 +179,6 @@
 
             if (instance)
                 FetchDragons();
-<<<<<<< HEAD
-            }
-
-            std::list<Creature*> Type[4];
-            for (int i = 0; i < 4; ++i)
-                GetCreatureListWithEntryInGrid(Type[i], me, i == 3 ? 30453 : 30680 + i, 200);
-            for (int x = 0; x < 4; ++x)
-                for (std::list<Creature*>::const_iterator itr = Type[x].begin(); itr != Type[x].end(); ++itr)
-                    if ((*itr)->IsAlive())
-                        (*itr)->SetInCombatWithZone();
-=======
 
             events.ScheduleEvent(EVENT_LAVA_STRIKE, 5000);
             events.ScheduleEvent(EVENT_CLEAVE_ATTACK, 7000);
@@ -199,13 +188,20 @@
             events.ScheduleEvent(EVENT_CALL_TENEBRON, 30000);
             events.ScheduleEvent(EVENT_CALL_SHADRON, 75000);
             events.ScheduleEvent(EVENT_CALL_VESPERON, 120000);
->>>>>>> d5f6c2e2
+
+            std::list<Creature*> Type[4];
+            for (int i = 0; i < 4; ++i)
+                GetCreatureListWithEntryInGrid(Type[i], me, i == 3 ? 30453 : 30680 + i, 200);
+            for (int x = 0; x < 4; ++x)
+                for (std::list<Creature*>::const_iterator itr = Type[x].begin(); itr != Type[x].end(); ++itr)
+                    if ((*itr)->IsAlive())
+                        (*itr)->SetInCombatWithZone();
         }
 
         void JustDied(Unit* /*killer*/) OVERRIDE
         {
             Talk(SAY_SARTHARION_DEATH);
-            _JustDied();
+            _JustDied();(*itr)->SetInCombatWithZone();
 
             if (instance)
             {
@@ -522,123 +518,6 @@
                         break;
                     case EVENT_CALL_SHADRON:
                         CallDragon(DATA_SHADRON);    
-                        break;
-                    case EVENT_CALL_VESPERON:
-                        CallDragon(DATA_VESPERON);
-                        break;
-                    default:
-                        break;
-                }
-            }
-
-            //  At 35% spell will target dragons, if they are still alive.
-            if (!_isBerserk && !HealthAbovePct(35))
-            {
-                if (instance->GetBossState(DATA_TENEBRON) != DONE || instance->GetBossState(DATA_SHADRON) != DONE || instance->GetBossState(DATA_VESPERON) != DONE)
-                {
-                    Talk(SAY_SARTHARION_BERSERK);
-                    DoCast(me, SPELL_BERSERK);
-                    _isBerserk = true;
-                }
-            }
-
-            // Soft Enrage used while determining Lava Strike cooldown.
-            if (!_isSoftEnraged && HealthBelowPct(10))
-            {
-                _isSoftEnraged = true;
-            }
-
-            DoMeleeAttackIfReady();
-
-            EnterEvadeIfOutOfCombatArea(diff);
-        }
-
-    private:
-        bool _isBerserk;
-        bool _isSoftEnraged;
-        bool _isHardEnraged;
-        uint8 drakeCount;
-    };
-
-    CreatureAI* GetAI(Creature* creature) const OVERRIDE
-    {
-        return new boss_sartharionAI(creature);
-    }
-<<<<<<< HEAD
-
-    //"opens" the portal and does the "opening" whisper
-    void OpenPortal()
-    {
-        int32 iTextId = 0;
-
-        //there are 4 portal spawn locations, each are expected to be spawned with negative spawntimesecs in database
-
-        //using a grid search here seem to be more efficient than caching all four guids
-        //in instance script and calculate range to each.
-        GameObject* pPortal = me->FindNearestGameObject(GO_TWILIGHT_PORTAL, 50.0f);
-
-        switch (me->GetEntry())
-        {
-            case NPC_TENEBRON:
-            {
-                iTextId = WHISPER_HATCH_EGGS;
-                if (instance && !instance->GetData(TYPE_SARTHARION_EVENT) == IN_PROGRESS)
-                {
-                    for (uint32 i = 0; i < 6; ++i)
-                        me->SummonCreature(NPC_TWILIGHT_EGG, TwilightEggs[i].x, TwilightEggs[i].y, TwilightEggs[i].z, 0, TEMPSUMMON_CORPSE_TIMED_DESPAWN, 20000);
-                }
-                else
-                {
-                    for (uint32 i = 0; i < 6; ++i)
-                        me->SummonCreature(NPC_SARTHARION_TWILIGHT_EGG, TwilightEggsSarth[i].x, TwilightEggsSarth[i].y, TwilightEggsSarth[i].z, 0, TEMPSUMMON_CORPSE_TIMED_DESPAWN, 20000);
-                }
-                break;
-            }
-            case NPC_SHADRON:
-            {
-                iTextId = WHISPER_OPEN_PORTAL;
-                if (instance && !instance->GetData(TYPE_SARTHARION_EVENT) == IN_PROGRESS)
-                    me->SummonCreature(NPC_ACOLYTE_OF_SHADRON, AcolyteofShadron.x, AcolyteofShadron.y, AcolyteofShadron.z, 0, TEMPSUMMON_CORPSE_TIMED_DESPAWN, 28000);
-                else
-                    me->SummonCreature(NPC_ACOLYTE_OF_SHADRON, AcolyteofShadron2.x, AcolyteofShadron2.y, AcolyteofShadron2.z, 0, TEMPSUMMON_CORPSE_TIMED_DESPAWN, 28000);
-
-                break;
-            }
-            case NPC_VESPERON:
-            {
-                iTextId = WHISPER_OPEN_PORTAL;
-                if (instance && !instance->GetData(TYPE_SARTHARION_EVENT) == IN_PROGRESS)
-                {
-                    if (Creature* Acolyte = me->SummonCreature(NPC_ACOLYTE_OF_VESPERON, AcolyteofVesperon.x, AcolyteofVesperon.y, AcolyteofVesperon.z, 0, TEMPSUMMON_CORPSE_TIMED_DESPAWN, 20000))
-                    {
-                        me->InterruptNonMeleeSpells(true);
-                        Acolyte->InterruptNonMeleeSpells(true);
-                        me->CastSpell(me, 32747, false);
-                    }
-                }
-                else
-                {
-                    if (Creature* Acolyte = me->SummonCreature(NPC_ACOLYTE_OF_VESPERON, AcolyteofVesperon2.x, AcolyteofVesperon2.y, AcolyteofVesperon2.z, 0, TEMPSUMMON_CORPSE_TIMED_DESPAWN, 20000))
-                    {
-                        me->InterruptNonMeleeSpells(true);
-                        Acolyte->InterruptNonMeleeSpells(true);
-                        me->CastSpell(me, 32747, false);
-                    }
-                }
-
-                 break;
-            }
-        }
-
-        DoRaidWhisper(iTextId);
-
-        //By using SetRespawnTime() we will actually "spawn" the object with our defined time.
-        //Once time is up, portal will disappear again.
-        if (pPortal && !pPortal->isSpawned())
-            pPortal->SetRespawnTime(m_iPortalRespawnTime);
-
-        //Unclear what are expected to happen if one drake has a portal open already
-        //Refresh respawnTime so time again are set to 30secs?
     }
     
     void DamageTaken(Unit* /*who*/, uint32 &damage) OVERRIDE
@@ -647,862 +526,48 @@
         while Sartharion's in progress (if they're left alive). */
         if (damage >= me->GetHealth() && instance->GetData(TYPE_SARTHARION_EVENT) == IN_PROGRESS)
             me->Kill(me, false);
-    }
-
-    void JustDied(Unit* /*killer*/) OVERRIDE
-    {
-        if (!m_bCanLoot)
-            me->SetLootRecipient(NULL);
-
-        int32 iTextId = 0;
-        uint32 uiSpellId = 0;
-
-        switch (me->GetEntry())
-        {
-            case NPC_TENEBRON:
-                iTextId = SAY_TENEBRON_DEATH;
-                uiSpellId = SPELL_POWER_OF_TENEBRON;
-                if (instance && instance->GetData(TYPE_SARTHARION_EVENT) != IN_PROGRESS)
-                    instance->SetData(TYPE_TENEBRON_PREKILLED, 1);
-                break;
-            case NPC_SHADRON:
-                iTextId = SAY_SHADRON_DEATH;
-                uiSpellId = SPELL_POWER_OF_SHADRON;
-                if (instance && instance->GetData(TYPE_SARTHARION_EVENT) != IN_PROGRESS)
-                    instance->SetData(TYPE_SHADRON_PREKILLED, 1);
-                if (Creature* pAcolyte = me->FindNearestCreature(NPC_ACOLYTE_OF_SHADRON, 100.0f))
-                    pAcolyte->Kill(pAcolyte);
-                break;
-            case NPC_VESPERON:
-                iTextId = SAY_VESPERON_DEATH;
-                uiSpellId = SPELL_POWER_OF_VESPERON;
-                if (instance && instance->GetData(TYPE_SARTHARION_EVENT) != IN_PROGRESS)
-                    instance->SetData(TYPE_VESPERON_PREKILLED, 1);
-                if (Creature* pAcolyte = me->FindNearestCreature(NPC_ACOLYTE_OF_VESPERON, 100.0f))
-                    pAcolyte->Kill(pAcolyte);
-                break;
-        }
-
-        Talk(iTextId);
-
-        me->RemoveAurasDueToSpell(uiSpellId);
-
-        if (instance)
-        {
-            instance->DoRemoveAurasDueToSpellOnPlayers(uiSpellId);
-
-            // not if solo mini-boss fight
-            if (instance->GetData(TYPE_SARTHARION_EVENT) != IN_PROGRESS)
-                return;
-
-            // Twilight Revenge to main boss
-            if (Unit* pSartharion = Unit::GetUnit(*me, instance->GetData64(DATA_SARTHARION)))
-                if (pSartharion->IsAlive())
-                {
-                    pSartharion->RemoveAurasDueToSpell(uiSpellId);
-                    DoCast(pSartharion, SPELL_TWILIGHT_REVENGE, true);
-                }
-        }
-    }
-
-    void UpdateAI(uint32 uiDiff) OVERRIDE
-    {
-        if (m_bCanMoveFree && m_uiMoveNextTimer)
-        {
-            if (m_uiMoveNextTimer <= uiDiff)
-            {
-                if (m_uiWaypointId < MAX_WAYPOINT)
-                    me->GetMotionMaster()->MovePoint(m_uiWaypointId,
-                        m_aDragonCommon[m_uiWaypointId].m_fX, m_aDragonCommon[m_uiWaypointId].m_fY, m_aDragonCommon[m_uiWaypointId].m_fZ);
-
-//                debug_log("dummy_dragonAI: %s moving to point %u", me->GetName(), m_uiWaypointId);
-                m_uiMoveNextTimer = 0;
-            }
-            else
-                m_uiMoveNextTimer -= uiDiff;
-        }
-    }
-};
-
-/*######
-## Mob Tenebron
-######*/
-
-class npc_tenebron : public CreatureScript
-{
-public:
-    npc_tenebron() : CreatureScript("npc_tenebron") { }
+                        break;
+                    case EVENT_CALL_VESPERON:
+                        CallDragon(DATA_VESPERON);
+                        break;
+                    default:
+                        break;
+                }
+            }
+
+            //  At 35% spell will target dragons, if they are still alive.
+            if (!_isBerserk && !HealthAbovePct(35))
+            {
+                if (instance->GetBossState(DATA_TENEBRON) != DONE || instance->GetBossState(DATA_SHADRON) != DONE || instance->GetBossState(DATA_VESPERON) != DONE)
+                {
+                    Talk(SAY_SARTHARION_BERSERK);
+                    DoCast(me, SPELL_BERSERK);
+                    _isBerserk = true;
+                }
+            }
+
+            // Soft Enrage used while determining Lava Strike cooldown.
+            if (!_isSoftEnraged && HealthBelowPct(10))
+            {
+                _isSoftEnraged = true;
+            }
+
+            DoMeleeAttackIfReady();
+
+            EnterEvadeIfOutOfCombatArea(diff);
+        }
+
+    private:
+        bool _isBerserk;
+        bool _isSoftEnraged;
+        bool _isHardEnraged;
+        uint8 drakeCount;
+    };
 
     CreatureAI* GetAI(Creature* creature) const OVERRIDE
     {
-        return new npc_tenebronAI(creature);
+        return new boss_sartharionAI(creature);
     }
-
-    struct npc_tenebronAI : public dummy_dragonAI
-    {
-        npc_tenebronAI(Creature* creature) : dummy_dragonAI(creature) { }
-
-        uint32 m_uiShadowBreathTimer;
-        uint32 m_uiShadowFissureTimer;
-        uint32 m_uiHatchEggTimer;
-
-        bool m_bHasPortalOpen;
-
-        void Reset() OVERRIDE
-        {
-            dummy_dragonAI::Reset();
-
-            m_uiShadowBreathTimer = 20000;
-            m_uiShadowFissureTimer = 5000;
-            m_uiHatchEggTimer = 30000;
-
-            m_bHasPortalOpen = false;
-        }
-
-        void EnterCombat(Unit* /*who*/) OVERRIDE
-        {
-            Talk(SAY_TENEBRON_AGGRO);
-            DoZoneInCombat();
-        }
-
-        void KilledUnit(Unit* /*victim*/) OVERRIDE
-        {
-            Talk(SAY_TENEBRON_SLAY);
-        }
-
-        void UpdateAI(uint32 uiDiff) OVERRIDE
-        {
-            //if no target, update dummy and return
-            if (!UpdateVictim())
-            {
-                dummy_dragonAI::UpdateAI(uiDiff);
-                return;
-            }
-
-            // shadow fissure
-            if (m_uiShadowFissureTimer <= uiDiff)
-            {
-                if (Unit* target = SelectTarget(SELECT_TARGET_RANDOM, 0))
-                    DoCast(target, RAID_MODE(SPELL_SHADOW_FISSURE, SPELL_SHADOW_FISSURE));
-
-                m_uiShadowFissureTimer = urand(15000, 20000);
-            }
-            else
-                m_uiShadowFissureTimer -= uiDiff;
-
-            // Hatch Egg
-            if (m_uiHatchEggTimer <= uiDiff)
-            {
-                OpenPortal();
-                m_uiHatchEggTimer = 30000;
-            }
-            else
-                 m_uiHatchEggTimer -= uiDiff;
-
-            // shadow breath
-            if (m_uiShadowBreathTimer <= uiDiff)
-            {
-                Talk(SAY_TENEBRON_BREATH);
-                DoCastVictim(RAID_MODE(SPELL_SHADOW_BREATH, SPELL_SHADOW_BREATH_H));
-                m_uiShadowBreathTimer = urand(20000, 25000);
-            }
-            else
-                m_uiShadowBreathTimer -= uiDiff;
-
-            DoMeleeAttackIfReady();
-        }
-    };
-
-};
-
-/*######
-## Mob Shadron
-######*/
-
-class npc_shadron : public CreatureScript
-{
-public:
-    npc_shadron() : CreatureScript("npc_shadron") { }
-
-    CreatureAI* GetAI(Creature* creature) const OVERRIDE
-    {
-        return new npc_shadronAI(creature);
-    }
-
-    struct npc_shadronAI : public dummy_dragonAI
-    {
-        npc_shadronAI(Creature* creature) : dummy_dragonAI(creature) { }
-
-        uint32 m_uiShadowBreathTimer;
-        uint32 m_uiShadowFissureTimer;
-        uint32 m_uiAcolyteShadronTimer;
-
-        bool m_bHasPortalOpen;
-
-        void Reset() OVERRIDE
-        {
-            dummy_dragonAI::Reset();
-
-            m_uiShadowBreathTimer = 20000;
-            m_uiShadowFissureTimer = 5000;
-            m_uiAcolyteShadronTimer = 60000;
-
-            if (me->HasAura(SPELL_TWILIGHT_TORMENT_VESP))
-                me->RemoveAurasDueToSpell(SPELL_TWILIGHT_TORMENT_VESP);
-
-            if (me->HasAura(SPELL_GIFT_OF_TWILIGTH_SHA))
-                me->RemoveAurasDueToSpell(SPELL_GIFT_OF_TWILIGTH_SHA);
-
-            m_bHasPortalOpen = false;
-        }
-
-        void EnterCombat(Unit* /*who*/) OVERRIDE
-        {
-            Talk(SAY_SHADRON_AGGRO);
-            DoZoneInCombat();
-        }
-
-        void KilledUnit(Unit* /*victim*/) OVERRIDE
-        {
-            Talk(SAY_SHADRON_SLAY);
-        }
-
-        void UpdateAI(uint32 uiDiff) OVERRIDE
-        {
-            //if no target, update dummy and return
-            if (!UpdateVictim())
-            {
-                dummy_dragonAI::UpdateAI(uiDiff);
-                return;
-            }
-
-            // shadow fissure
-            if (m_uiShadowFissureTimer <= uiDiff)
-            {
-                if (Unit* target = SelectTarget(SELECT_TARGET_RANDOM, 0))
-                    DoCast(target, RAID_MODE(SPELL_SHADOW_FISSURE, SPELL_SHADOW_FISSURE_H));
-
-                m_uiShadowFissureTimer = urand(15000, 20000);
-            }
-            else
-                m_uiShadowFissureTimer -= uiDiff;
-
-            // Portal Event
-            if (m_uiAcolyteShadronTimer <= uiDiff)
-            {
-                if (m_bHasPortalOpen)
-                    m_uiAcolyteShadronTimer = 10000;
-                else
-                {
-                    if (me->HasAura(SPELL_GIFT_OF_TWILIGTH_SHA))
-                        return;
-
-                    OpenPortal();
-                    m_bHasPortalOpen = true;
-                    m_uiAcolyteShadronTimer = urand(60000, 65000);
-                }
-            }
-            else
-                m_uiAcolyteShadronTimer -= uiDiff;
-
-            // shadow breath
-            if (m_uiShadowBreathTimer <= uiDiff)
-            {
-                Talk(SAY_SHADRON_BREATH);
-                DoCastVictim(RAID_MODE(SPELL_SHADOW_BREATH, SPELL_SHADOW_BREATH_H));
-                m_uiShadowBreathTimer = urand(20000, 25000);
-            }
-            else
-                m_uiShadowBreathTimer -= uiDiff;
-
-            DoMeleeAttackIfReady();
-        }
-    };
-
-};
-
-/*######
-## Mob Vesperon
-######*/
-
-class npc_vesperon : public CreatureScript
-{
-public:
-    npc_vesperon() : CreatureScript("npc_vesperon") { }
-
-    CreatureAI* GetAI(Creature* creature) const OVERRIDE
-    {
-        return new npc_vesperonAI(creature);
-    }
-
-    struct npc_vesperonAI : public dummy_dragonAI
-    {
-        npc_vesperonAI(Creature* creature) : dummy_dragonAI(creature) { }
-
-        uint32 m_uiShadowBreathTimer;
-        uint32 m_uiShadowFissureTimer;
-        uint32 m_uiAcolyteVesperonTimer;
-
-        bool m_bHasPortalOpen;
-
-        void Reset() OVERRIDE
-        {
-            dummy_dragonAI::Reset();
-
-            m_uiShadowBreathTimer = 20000;
-            m_uiShadowFissureTimer = 5000;
-            m_uiAcolyteVesperonTimer = 60000;
-
-            m_bHasPortalOpen = false;
-        }
-
-        void EnterCombat(Unit* /*who*/) OVERRIDE
-        {
-            Talk(SAY_VESPERON_AGGRO);
-            DoZoneInCombat();
-        }
-
-        void KilledUnit(Unit* /*victim*/) OVERRIDE
-        {
-            Talk(SAY_VESPERON_SLAY);
-        }
-
-        void UpdateAI(uint32 uiDiff) OVERRIDE
-        {
-            //if no target, update dummy and return
-            if (!UpdateVictim())
-            {
-                dummy_dragonAI::UpdateAI(uiDiff);
-                return;
-            }
-
-            // shadow fissure
-            if (m_uiShadowFissureTimer <= uiDiff)
-            {
-                if (Unit* target = SelectTarget(SELECT_TARGET_RANDOM, 0))
-                    DoCast(target, RAID_MODE(SPELL_SHADOW_FISSURE, SPELL_SHADOW_FISSURE_H));
-
-                m_uiShadowFissureTimer = urand(15000, 20000);
-            }
-            else
-                m_uiShadowFissureTimer -= uiDiff;
-
-            // Portal Event
-            if (m_uiAcolyteVesperonTimer <= uiDiff)
-            {
-                if (m_bHasPortalOpen)
-                    m_uiAcolyteVesperonTimer = 10000;
-                else
-                {
-                    OpenPortal();
-                    DoCastVictim(SPELL_TWILIGHT_TORMENT_VESP);
-                    m_uiAcolyteVesperonTimer = urand(60000, 70000);
-                }
-            }
-            else
-                m_uiAcolyteVesperonTimer -= uiDiff;
-
-            // shadow breath
-            if (m_uiShadowBreathTimer <= uiDiff)
-            {
-                Talk(SAY_VESPERON_BREATH);
-                DoCastVictim(RAID_MODE(SPELL_SHADOW_BREATH, SPELL_SHADOW_BREATH_H));
-                m_uiShadowBreathTimer = urand(20000, 25000);
-            }
-            else
-                m_uiShadowBreathTimer -= uiDiff;
-
-            DoMeleeAttackIfReady();
-        }
-    };
-
-};
-
-/*######
-## Mob Acolyte of Shadron
-######*/
-
-class npc_acolyte_of_shadron : public CreatureScript
-{
-public:
-    npc_acolyte_of_shadron() : CreatureScript("npc_acolyte_of_shadron") { }
-
-    CreatureAI* GetAI(Creature* creature) const OVERRIDE
-    {
-        return new npc_acolyte_of_shadronAI(creature);
-    }
-
-    struct npc_acolyte_of_shadronAI : public ScriptedAI
-    {
-        npc_acolyte_of_shadronAI(Creature* creature) : ScriptedAI(creature)
-        {
-            instance = creature->GetInstanceScript();
-        }
-
-        InstanceScript* instance;
-        uint32 uiDespawnTimer;
-
-        void Reset() OVERRIDE
-        {
-            uiDespawnTimer = 28000;
-            if (instance)
-            {
-                Creature* target = NULL;
-                //if not solo figth, buff main boss, else place debuff on mini-boss. both spells TARGET_SCRIPT
-                if (instance->GetData(TYPE_SARTHARION_EVENT) == IN_PROGRESS)
-                {
-                    target = Unit::GetCreature((*me), instance->GetData64(DATA_SARTHARION));
-                    if (target)
-                        target->AddAura(SPELL_GIFT_OF_TWILIGTH_SAR, target);
-                }
-                else
-                {
-                    target = Unit::GetCreature((*me), instance->GetData64(DATA_SHADRON));
-                    if (target)
-                        target->AddAura(SPELL_GIFT_OF_TWILIGTH_SHA, target);
-                }
-            }
-
-            me->AddAura(SPELL_TWILIGHT_SHIFT_ENTER, me);
-        }
-
-        void JustDied(Unit* /*killer*/) OVERRIDE
-        {
-            if (instance)
-            {
-                Creature* Shadron = instance->instance->GetCreature(instance->GetData64(DATA_SHADRON));
-                if (Shadron)
-                {
-                    (CAST_AI(npc_shadron::npc_shadronAI, Shadron->AI()))->m_bHasPortalOpen = false;
-                }
-
-                Creature* pDebuffTarget = NULL;
-                Map* map = me->GetMap();
-                if (map->IsDungeon())
-                {
-                    Map::PlayerList const &PlayerList = map->GetPlayers();
-
-                    if (PlayerList.isEmpty())
-                        return;
-
-                    for (Map::PlayerList::const_iterator i = PlayerList.begin(); i != PlayerList.end(); ++i)
-                    {
-                        if (i->GetSource()->IsAlive() && i->GetSource()->HasAura(SPELL_TWILIGHT_SHIFT, 0) && !i->GetSource()->GetVictim())
-                        {
-                            i->GetSource()->CastSpell(i->GetSource(), SPELL_TWILIGHT_SHIFT_REMOVAL_ALL, true);
-                            i->GetSource()->CastSpell(i->GetSource(), SPELL_TWILIGHT_RESIDUE, true);
-                            i->GetSource()->RemoveAurasDueToSpell(SPELL_TWILIGHT_SHIFT);
-                            i->GetSource()->RemoveAurasDueToSpell(SPELL_TWILIGHT_SHIFT_ENTER);
-                        }
-                   }
-                }
-
-                //not solo fight, so main boss has deduff
-                pDebuffTarget = instance->instance->GetCreature(instance->GetData64(DATA_SARTHARION));
-                if (pDebuffTarget && pDebuffTarget->IsAlive() && pDebuffTarget->HasAura(SPELL_GIFT_OF_TWILIGTH_SAR))
-                    pDebuffTarget->RemoveAurasDueToSpell(SPELL_GIFT_OF_TWILIGTH_SAR);
-
-                //event not in progress, then solo fight and must remove debuff mini-boss
-                pDebuffTarget = instance->instance->GetCreature(instance->GetData64(DATA_SHADRON));
-                if (pDebuffTarget && pDebuffTarget->IsAlive() && pDebuffTarget->HasAura(SPELL_GIFT_OF_TWILIGTH_SHA))
-                    pDebuffTarget->RemoveAurasDueToSpell(SPELL_GIFT_OF_TWILIGTH_SHA);
-            }
-        }
-
-        void UpdateAI(uint32 uiDiff) OVERRIDE
-        {
-            if (uiDespawnTimer < uiDiff)
-            {
-                me->SetVisible(false);
-                me->Kill(me);
-                uiDespawnTimer = 28000;
-                return;
-            }else uiDespawnTimer -= uiDiff;
-
-            if (!UpdateVictim())
-                return;
-
-            DoMeleeAttackIfReady();
-        }
-    };
-
-};
-
-/*######
-## Mob Acolyte of Vesperon
-######*/
-
-class npc_acolyte_of_vesperon : public CreatureScript
-{
-public:
-    npc_acolyte_of_vesperon() : CreatureScript("npc_acolyte_of_vesperon") { }
-
-    CreatureAI* GetAI(Creature* creature) const OVERRIDE
-    {
-        return new npc_acolyte_of_vesperonAI(creature);
-    }
-
-    struct npc_acolyte_of_vesperonAI : public ScriptedAI
-    {
-        npc_acolyte_of_vesperonAI(Creature* creature) : ScriptedAI(creature)
-        {
-            instance = creature->GetInstanceScript();
-        }
-
-        InstanceScript* instance;
-        uint32 uiDespawnTimer;
-
-        void Reset() OVERRIDE
-        {
-            uiDespawnTimer = 28000;
-            if (instance)
-                me->AddAura(SPELL_TWILIGHT_SHIFT_ENTER, me);
-            DoCast(me, SPELL_TWILIGHT_TORMENT_VESP_ACO);
-        }
-
-        void JustDied(Unit* /*killer*/) OVERRIDE
-        {
-            me->RemoveAurasDueToSpell(SPELL_TWILIGHT_TORMENT_VESP_ACO);
-
-            // remove twilight torment on Vesperon
-            if (instance)
-            {
-                Creature* pVesperon = instance->instance->GetCreature(instance->GetData64(DATA_VESPERON));
-                if (pVesperon)
-                    (CAST_AI(npc_vesperon::npc_vesperonAI, pVesperon->AI()))->m_bHasPortalOpen = false;
-
-                if (pVesperon && pVesperon->IsAlive() && pVesperon->HasAura(SPELL_TWILIGHT_TORMENT_VESP))
-                    pVesperon->RemoveAurasDueToSpell(SPELL_TWILIGHT_TORMENT_VESP);
-
-                Map* map = me->GetMap();
-                if (map->IsDungeon())
-                {
-                    Map::PlayerList const &PlayerList = map->GetPlayers();
-
-                    if (PlayerList.isEmpty())
-                        return;
-
-                    for (Map::PlayerList::const_iterator i = PlayerList.begin(); i != PlayerList.end(); ++i)
-                    {
-                        if (i->GetSource()->IsAlive() && i->GetSource()->HasAura(SPELL_TWILIGHT_SHIFT, 0) && !i->GetSource()->GetVictim())
-                        {
-                            i->GetSource()->CastSpell(i->GetSource(), SPELL_TWILIGHT_SHIFT_REMOVAL_ALL, true);
-                            i->GetSource()->CastSpell(i->GetSource(), SPELL_TWILIGHT_RESIDUE, true);
-                            i->GetSource()->RemoveAurasDueToSpell(SPELL_TWILIGHT_SHIFT);
-                            i->GetSource()->RemoveAurasDueToSpell(SPELL_TWILIGHT_SHIFT_ENTER);
-                        }
-                        if (i->GetSource()->IsAlive() && i->GetSource()->HasAura(SPELL_TWILIGHT_TORMENT_VESP, 0) && !i->GetSource()->GetVictim())
-                            i->GetSource()->RemoveAurasDueToSpell(SPELL_TWILIGHT_TORMENT_VESP);
-                    }
-                }
-
-                instance->DoRemoveAurasDueToSpellOnPlayers(SPELL_TWILIGHT_TORMENT_VESP_ACO);
-                instance->DoRemoveAurasDueToSpellOnPlayers(57935);
-                instance->DoRemoveAurasDueToSpellOnPlayers(58835); // Components of spell Twilight Torment
-            }
-        }
-
-        void UpdateAI(uint32 uiDiff) OVERRIDE
-        {
-            if (uiDespawnTimer < uiDiff)
-            {
-                me->SetVisible(false);
-                me->Kill(me);
-                uiDespawnTimer = 28000;
-                return;
-            }else uiDespawnTimer -= uiDiff;
-
-            if (!UpdateVictim())
-                return;
-
-            DoMeleeAttackIfReady();
-        }
-    };
-
-};
-
-/*######
-## Mob Twilight Eggs
-######*/
-
-class npc_twilight_eggs : public CreatureScript
-{
-public:
-    npc_twilight_eggs() : CreatureScript("npc_twilight_eggs") { }
-
-    CreatureAI* GetAI(Creature* creature) const OVERRIDE
-    {
-        return new npc_twilight_eggsAI(creature);
-    }
-
-    struct npc_twilight_eggsAI : public ScriptedAI
-    {
-        npc_twilight_eggsAI(Creature* creature) : ScriptedAI(creature)
-        {
-            SetCombatMovement(false);
-            instance = creature->GetInstanceScript();
-        }
-
-        uint32 m_uiFadeArmorTimer;
-        uint32 m_uiHatchEggTimer;
-
-        InstanceScript* instance;
-
-        void Reset() OVERRIDE
-        {
-            if (instance)
-                me->AddAura(SPELL_TWILIGHT_SHIFT_ENTER, me);
-            m_uiFadeArmorTimer = 1000;
-            m_uiHatchEggTimer = 20000;
-        }
-
-        void SpawnWhelps()
-        {
-            me->RemoveAllAuras();
-
-            if (!instance->GetData(TYPE_SARTHARION_EVENT) == IN_PROGRESS)
-                me->SummonCreature(NPC_TWILIGHT_WHELP, 0.0f, 0.0f, 0.0f, 0.0f, TEMPSUMMON_TIMED_OR_CORPSE_DESPAWN, 60000);
-            else
-                me->SummonCreature(NPC_SHARTHARION_TWILIGHT_WHELP, 0.0f, 0.0f, 0.0f, 0.0f, TEMPSUMMON_TIMED_OR_CORPSE_DESPAWN, 60000);
-            me->DealDamage(me, me->GetHealth());
-        }
-
-        void JustSummoned(Creature* who) OVERRIDE
-        {
-            who->SetInCombatWithZone();
-        }
-
-        void UpdateAI(uint32 uiDiff) OVERRIDE
-        {
-            if (m_uiHatchEggTimer <= uiDiff)
-            {
-                Creature* Tenebron = instance->instance->GetCreature(instance->GetData64(DATA_TENEBRON));
-                if (Tenebron)
-                    (CAST_AI(npc_tenebron::npc_tenebronAI, Tenebron->AI()))->m_bHasPortalOpen = false;
-                SpawnWhelps();
-            }
-            else
-                m_uiHatchEggTimer -= uiDiff;
-        }
-
-        void AttackStart(Unit* /*who*/) OVERRIDE { }
-        void MoveInLineOfSight(Unit* /*who*/) OVERRIDE { }
-
-    };
-
-};
-
-/*######
-## Mob Flame Tsunami
-######*/
-class npc_flame_tsunami : public CreatureScript
-{
-public:
-    npc_flame_tsunami() : CreatureScript("npc_flame_tsunami") { }
-
-    CreatureAI* GetAI(Creature* creature) const OVERRIDE
-    {
-        return new npc_flame_tsunamiAI(creature);
-    }
-
-    struct npc_flame_tsunamiAI : public ScriptedAI
-    {
-        npc_flame_tsunamiAI(Creature* creature) : ScriptedAI(creature)
-        {
-            me->SetDisplayId(11686);
-            me->AddAura(SPELL_FLAME_TSUNAMI, me);
-        }
-
-        uint32 Tsunami_Timer;
-        uint32 TsunamiBuff_timer;
-        uint32 entry;
-
-        void Reset() OVERRIDE
-        {
-            me->SetReactState(REACT_PASSIVE);
-            Tsunami_Timer = 100;
-            me->SetFlag(UNIT_FIELD_FLAGS, UNIT_FLAG_NON_ATTACKABLE);
-            me->SetFlag(UNIT_FIELD_FLAGS, UNIT_FLAG_NOT_SELECTABLE);
-            TsunamiBuff_timer = 1000;
-            entry = 0;
-        }
-
-        void UpdateAI(uint32 diff) OVERRIDE
-        {
-            if (Tsunami_Timer <= diff)
-            {
-                DoCast(me, SPELL_FLAME_TSUNAMI_DMG_AURA);
-                Tsunami_Timer = 500;
-            }else Tsunami_Timer -= diff;
-
-            if (TsunamiBuff_timer <= diff)
-            {
-                if (Unit* LavaBlaze = GetClosestCreatureWithEntry(me, NPC_LAVA_BLAZE, 10.0f, true))
-                    LavaBlaze->CastSpell(LavaBlaze, SPELL_FLAME_TSUNAMI_BUFF, true);
-                TsunamiBuff_timer = 1000;
-            }else TsunamiBuff_timer -= diff;
-        }
-    };
-
-};
-
-// Twilight Fissure
-class npc_twilight_fissure : public CreatureScript
-{
-public:
-    npc_twilight_fissure() : CreatureScript("npc_twilight_fissure") { }
-
-    CreatureAI* GetAI(Creature* creature) const OVERRIDE
-    {
-        return new npc_twilight_fissureAI(creature);
-    }
-
-    struct npc_twilight_fissureAI : public ScriptedAI
-    {
-        npc_twilight_fissureAI(Creature* creature) : ScriptedAI(creature)
-        {
-            SetCombatMovement(false);
-        }
-
-        uint32 VoidBlast_Timer;
-
-        void Reset() OVERRIDE
-        {
-            me->SetFlag(UNIT_FIELD_FLAGS, UNIT_FLAG_NON_ATTACKABLE);
-            me->SetFlag(UNIT_FIELD_FLAGS, UNIT_FLAG_NOT_SELECTABLE);
-            me->AddAura( 46265, me ); // Wrong, can't find proper visual
-            me->AddAura( 69422, me );
-            VoidBlast_Timer = 5000;
-        }
-
-        void UpdateAI(uint32 diff) OVERRIDE
-        {
-            if (VoidBlast_Timer <= diff)
-            {
-                DoCastAOE(RAID_MODE(SPELL_VOID_BLAST, SPELL_VOID_BLAST_H));
-                ////twilight realm
-                //DoCastVictim(57620, true);
-                //DoCastVictim(57874, true);
-                VoidBlast_Timer = 9000;
-                me->RemoveAllAuras();
-                me->Kill(me);
-            } else VoidBlast_Timer -= diff;
-        }
-    };
-
-};
-
-/*######
-## Mob Twilight Whelps
-######*/
-
-class npc_twilight_whelp : public CreatureScript
-{
-public:
-    npc_twilight_whelp() : CreatureScript("npc_twilight_whelp") { }
-
-    CreatureAI* GetAI(Creature* creature) const OVERRIDE
-    {
-        return new npc_twilight_whelpAI(creature);
-    }
-
-    struct npc_twilight_whelpAI : public ScriptedAI
-    {
-        npc_twilight_whelpAI(Creature* creature) : ScriptedAI(creature)
-        {
-            Reset();
-        }
-
-        uint32 m_uiFadeArmorTimer;
-
-        void Reset() OVERRIDE
-        {
-            me->RemoveAllAuras();
-            me->SetInCombatWithZone();
-            m_uiFadeArmorTimer = 1000;
-        }
-
-        void UpdateAI(uint32 uiDiff) OVERRIDE
-        {
-            //Return since we have no target
-            if (!UpdateVictim())
-                return;
-
-            // twilight torment
-            if (m_uiFadeArmorTimer <= uiDiff)
-            {
-                DoCastVictim(SPELL_FADE_ARMOR);
-                m_uiFadeArmorTimer = urand(5000, 10000);
-            }
-            else
-                m_uiFadeArmorTimer -= uiDiff;
-
-            DoMeleeAttackIfReady();
-        }
-    };
-
-};
-
-class achievement_twilight_assist : public AchievementCriteriaScript
-{
-    public:
-        achievement_twilight_assist() : AchievementCriteriaScript("achievement_twilight_assist")
-        {
-        }
-
-        bool OnCheck(Player* /*player*/, Unit* target) OVERRIDE
-        {
-            if (!target)
-                return false;
-
-            if (Creature* Sartharion = target->ToCreature())
-                if (Sartharion->AI()->GetData(TWILIGHT_ACHIEVEMENTS) >= 1)
-                    return true;
-
-            return false;
-        }
-};
-
-class achievement_twilight_duo : public AchievementCriteriaScript
-{
-    public:
-        achievement_twilight_duo() : AchievementCriteriaScript("achievement_twilight_duo")
-        {
-        }
-
-        bool OnCheck(Player* /*player*/, Unit* target) OVERRIDE
-        {
-            if (!target)
-                return false;
-
-            if (Creature* Sartharion = target->ToCreature())
-                if (Sartharion->AI()->GetData(TWILIGHT_ACHIEVEMENTS) >= 2)
-                    return true;
-
-            return false;
-        }
-};
-
-class achievement_twilight_zone : public AchievementCriteriaScript
-{
-    public:
-        achievement_twilight_zone() : AchievementCriteriaScript("achievement_twilight_zone")
-        {
-        }
-
-        bool OnCheck(Player* /*player*/, Unit* target) OVERRIDE
-        {
-            if (!target)
-                return false;
-
-            if (Creature* Sartharion = target->ToCreature())
-                if (Sartharion->AI()->GetData(TWILIGHT_ACHIEVEMENTS) == 3)
-                    return true;
-
-            return false;
-        }
-=======
->>>>>>> d5f6c2e2
 };
 
 void AddSC_boss_sartharion()
