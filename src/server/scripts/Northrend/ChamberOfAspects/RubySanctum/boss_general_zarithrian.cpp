/*
 * This file is part of the TrinityCore Project. See AUTHORS file for Copyright information
 *
 * This program is free software; you can redistribute it and/or modify it
 * under the terms of the GNU General Public License as published by the
 * Free Software Foundation; either version 2 of the License, or (at your
 * option) any later version.
 *
 * This program is distributed in the hope that it will be useful, but WITHOUT
 * ANY WARRANTY; without even the implied warranty of MERCHANTABILITY or
 * FITNESS FOR A PARTICULAR PURPOSE. See the GNU General Public License for
 * more details.
 *
 * You should have received a copy of the GNU General Public License along
 * with this program. If not, see <http://www.gnu.org/licenses/>.
 */

#include "ScriptMgr.h"
#include "InstanceScript.h"
#include "MotionMaster.h"
#include "ObjectAccessor.h"
#include "ruby_sanctum.h"
#include "ScriptedCreature.h"

enum Texts
{
    SAY_AGGRO                   = 0,    // Alexstrasza has chosen capable allies.... A pity that I must END YOU!
    SAY_KILL                    = 1,    // You thought you stood a chance? - It's for the best.
    SAY_ADDS                    = 2,    // Turn them to ash, minions!
    SAY_DEATH                   = 3,    // HALION! I...
};

enum Spells
{
    // General Zarithrian
    SPELL_INTIMIDATING_ROAR     = 74384,
    SPELL_CLEAVE_ARMOR          = 74367,

    // Zarithrian Spawn Stalker
    SPELL_SUMMON_FLAMECALLER    = 74398,

    // Onyx Flamecaller
    SPELL_BLAST_NOVA            = 74392,
    SPELL_LAVA_GOUT             = 74394
};

enum Events
{
    // General Zarithrian
    EVENT_CLEAVE = 1,
    EVENT_INTIDMDATING_ROAR,
    EVENT_SUMMON_ADDS,
    EVENT_SUMMON_ADDS2,

    // Onyx Flamecaller
    EVENT_BLAST_NOVA,
    EVENT_LAVA_GOUT
};

enum MinionsMovement
{
    SPLINE_GENERAL_EAST = 1,
    SPLINE_GENERAL_WEST = 2,
    POINT_GENERAL_ROOM  = 3
};

class boss_general_zarithrian : public CreatureScript
{
    public:
        boss_general_zarithrian() : CreatureScript("boss_general_zarithrian") { }

        struct boss_general_zarithrianAI : public BossAI
        {
            boss_general_zarithrianAI(Creature* creature) : BossAI(creature, DATA_GENERAL_ZARITHRIAN) { }

            void Reset() override
            {
                _Reset();
                if (instance->GetBossState(DATA_SAVIANA_RAGEFIRE) == DONE && instance->GetBossState(DATA_BALTHARUS_THE_WARBORN) == DONE)
                {
                    me->RemoveUnitFlag(UNIT_FLAG_NOT_SELECTABLE);
                    me->SetImmuneToPC(false);
                }
            }

            bool CanAIAttack(Unit const* target) const override
            {
                return (instance->GetBossState(DATA_SAVIANA_RAGEFIRE) == DONE && instance->GetBossState(DATA_BALTHARUS_THE_WARBORN) == DONE && BossAI::CanAIAttack(target));
            }

            void EnterCombat(Unit* /*who*/) override
            {
                _EnterCombat();
                Talk(SAY_AGGRO);
                events.ScheduleEvent(EVENT_CLEAVE, Seconds(8));
                events.ScheduleEvent(EVENT_INTIDMDATING_ROAR, Seconds(14));
                events.ScheduleEvent(EVENT_SUMMON_ADDS, Seconds(15));
                if (Is25ManRaid())
                    events.ScheduleEvent(EVENT_SUMMON_ADDS2, Seconds(16));
            }

            // Override to not set adds in combat yet.
            void JustSummoned(Creature* summon) override
            {
                summons.Summon(summon);
            }

            void JustDied(Unit* /*killer*/) override
            {
                _JustDied();
                Talk(SAY_DEATH);
            }

            void EnterEvadeMode(EvadeReason /*why*/) override
            {
                summons.DespawnAll();
                _DespawnAtEvade();
            }

            void KilledUnit(Unit* victim) override
            {
                if (victim->GetTypeId() == TYPEID_PLAYER)
                    Talk(SAY_KILL);
            }

            void UpdateAI(uint32 diff) override
            {
                if (!UpdateVictim())
                    return;

                if (me->HasUnitState(UNIT_STATE_CASTING))
                    return;

                events.Update(diff);

                while (uint32 eventId = events.ExecuteEvent())
                {
                    switch (eventId)
                    {
                        case EVENT_SUMMON_ADDS:
                            Talk(SAY_ADDS);
<<<<<<< HEAD
                            /* fallthrough */
=======
                            // no break
>>>>>>> 02fb9eed
                        case EVENT_SUMMON_ADDS2:
                        {
                            if (Creature* stalker1 = ObjectAccessor::GetCreature(*me, instance->GetGuidData(DATA_ZARITHRIAN_SPAWN_STALKER_1)))
                                stalker1->CastSpell(stalker1, SPELL_SUMMON_FLAMECALLER, true);

                            if (Creature* stalker2 = ObjectAccessor::GetCreature(*me, instance->GetGuidData(DATA_ZARITHRIAN_SPAWN_STALKER_2)))
                                stalker2->CastSpell(stalker2, SPELL_SUMMON_FLAMECALLER, true);

                            events.Repeat(Seconds(45));
                            break;
                        }
                        case EVENT_INTIDMDATING_ROAR:
                            DoCastSelf(SPELL_INTIMIDATING_ROAR);
                            events.Repeat(Seconds(35), Seconds(40));
                            break;
                        case EVENT_CLEAVE:
                            DoCastVictim(SPELL_CLEAVE_ARMOR);
                            events.ScheduleEvent(EVENT_CLEAVE, Seconds(15));
                            break;
                        default:
                            break;
                    }

                    if (me->HasUnitState(UNIT_STATE_CASTING))
                        return;
                }

                DoMeleeAttackIfReady();
            }
        };

        CreatureAI* GetAI(Creature* creature) const override
        {
            return GetRubySanctumAI<boss_general_zarithrianAI>(creature);
        }
};

class npc_onyx_flamecaller : public CreatureScript
{
    public:
        npc_onyx_flamecaller() : CreatureScript("npc_onyx_flamecaller") { }

        struct npc_onyx_flamecallerAI : public ScriptedAI
        {
            npc_onyx_flamecallerAI(Creature* creature) : ScriptedAI(creature), _instance(creature->GetInstanceScript()), _lavaGoutCount(0) { }

            void Reset() override
            {
                _events.Reset();
                _lavaGoutCount = 0;
                me->SetReactState(REACT_DEFENSIVE);
                MoveToGeneral();
            }

            void EnterCombat(Unit* /*who*/) override
            {
                _events.ScheduleEvent(EVENT_BLAST_NOVA, Seconds(17));
                _events.ScheduleEvent(EVENT_LAVA_GOUT, Seconds(3));
            }

            void EnterEvadeMode(EvadeReason /*why*/) override { }

            void IsSummonedBy(Unit* /*summoner*/) override
            {
                // Let Zarithrian count as summoner.
                if (Creature* zarithrian = _instance->GetCreature(DATA_GENERAL_ZARITHRIAN))
                    zarithrian->AI()->JustSummoned(me);
            }

            void MovementInform(uint32 type, uint32 pointId) override
            {
                if (type != SPLINE_CHAIN_MOTION_TYPE && pointId != POINT_GENERAL_ROOM)
                    return;

                me->SetInCombatWithZone();
            }

            void MoveToGeneral()
            {
                if (me->GetPositionY() < 500.0f)
                    me->GetMotionMaster()->MoveAlongSplineChain(POINT_GENERAL_ROOM, SPLINE_GENERAL_WEST, false);
                else
                    me->GetMotionMaster()->MoveAlongSplineChain(POINT_GENERAL_ROOM, SPLINE_GENERAL_EAST, false);
            }

            void UpdateAI(uint32 diff) override
            {
                if (!UpdateVictim())
                    return;

                if (me->HasUnitState(UNIT_STATE_CASTING))
                    return;

                _events.Update(diff);

                while (uint32 eventId = _events.ExecuteEvent())
                {
                    switch (eventId)
                    {
                        case EVENT_BLAST_NOVA:
                            DoCastAOE(SPELL_BLAST_NOVA);
                            _events.Repeat(Seconds(15), Seconds(20));
                            break;
                        case EVENT_LAVA_GOUT:
                            if (_lavaGoutCount >= 3)
                            {
                                _lavaGoutCount = 0;
                                _events.Repeat(Seconds(8));
                                break;
                            }
                            DoCastVictim(SPELL_LAVA_GOUT);
                            _lavaGoutCount++;
                            _events.Repeat(Seconds(1));
                            break;
                        default:
                            break;
                    }
                }

                DoMeleeAttackIfReady();
            }
        private:
            EventMap _events;
            InstanceScript* _instance;
            uint8 _lavaGoutCount;
        };

        CreatureAI* GetAI(Creature* creature) const override
        {
            return GetRubySanctumAI<npc_onyx_flamecallerAI>(creature);
        }
};

void AddSC_boss_general_zarithrian()
{
    new boss_general_zarithrian();
    new npc_onyx_flamecaller();
}<|MERGE_RESOLUTION|>--- conflicted
+++ resolved
@@ -1,5 +1,5 @@
 /*
- * This file is part of the TrinityCore Project. See AUTHORS file for Copyright information
+ * Copyright (C) 2008-2018 TrinityCore <https://www.trinitycore.org/>
  *
  * This program is free software; you can redistribute it and/or modify it
  * under the terms of the GNU General Public License as published by the
@@ -20,7 +20,7 @@
 #include "MotionMaster.h"
 #include "ObjectAccessor.h"
 #include "ruby_sanctum.h"
-#include "ScriptedCreature.h"
+#include "ScriptedEscortAI.h"
 
 enum Texts
 {
@@ -77,10 +77,7 @@
             {
                 _Reset();
                 if (instance->GetBossState(DATA_SAVIANA_RAGEFIRE) == DONE && instance->GetBossState(DATA_BALTHARUS_THE_WARBORN) == DONE)
-                {
-                    me->RemoveUnitFlag(UNIT_FLAG_NOT_SELECTABLE);
-                    me->SetImmuneToPC(false);
-                }
+                    me->RemoveFlag(UNIT_FIELD_FLAGS, UNIT_FLAG_IMMUNE_TO_PC | UNIT_FLAG_NOT_SELECTABLE);
             }
 
             bool CanAIAttack(Unit const* target) const override
@@ -139,11 +136,7 @@
                     {
                         case EVENT_SUMMON_ADDS:
                             Talk(SAY_ADDS);
-<<<<<<< HEAD
-                            /* fallthrough */
-=======
                             // no break
->>>>>>> 02fb9eed
                         case EVENT_SUMMON_ADDS2:
                         {
                             if (Creature* stalker1 = ObjectAccessor::GetCreature(*me, instance->GetGuidData(DATA_ZARITHRIAN_SPAWN_STALKER_1)))
