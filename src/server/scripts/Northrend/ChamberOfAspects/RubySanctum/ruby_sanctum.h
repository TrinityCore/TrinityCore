/*
 * This file is part of the TrinityCore Project. See AUTHORS file for Copyright information
 *
 * This program is free software; you can redistribute it and/or modify it
 * under the terms of the GNU General Public License as published by the
 * Free Software Foundation; either version 2 of the License, or (at your
 * option) any later version.
 *
 * This program is distributed in the hope that it will be useful, but WITHOUT
 * ANY WARRANTY; without even the implied warranty of MERCHANTABILITY or
 * FITNESS FOR A PARTICULAR PURPOSE. See the GNU General Public License for
 * more details.
 *
 * You should have received a copy of the GNU General Public License along
 * with this program. If not, see <http://www.gnu.org/licenses/>.
 */

#ifndef RUBY_SANCTUM_H_
#define RUBY_SANCTUM_H_

#include "CreatureAIImpl.h"

#define RSScriptName "instance_ruby_sanctum"
#define DataHeader "RS"

uint32 const EncounterCount = 4;

enum RSDataTypes
{
    // Encounter States/Boss GUIDs
    DATA_BALTHARUS_THE_WARBORN              = 0,
    DATA_GENERAL_ZARITHRIAN                 = 1,
    DATA_SAVIANA_RAGEFIRE                   = 2,
    DATA_HALION                             = 3,

    // Etc
    DATA_TWILIGHT_HALION                    = 4,
    DATA_XERESTRASZA                        = 5,
    DATA_CRYSTAL_CHANNEL_TARGET             = 6,
    DATA_BALTHARUS_SHARED_HEALTH            = 7,
    DATA_ZARITHRIAN_SPAWN_STALKER_1         = 8,
    DATA_ZARITHRIAN_SPAWN_STALKER_2         = 9,
    DATA_HALION_CONTROLLER                  = 10,
    DATA_ORB_CARRIER                        = 11,
    DATA_ORB_ROTATION_FOCUS                 = 12,
    DATA_BURNING_TREE_1                     = 13,
    DATA_BURNING_TREE_2                     = 14,
    DATA_BURNING_TREE_3                     = 15,
    DATA_BURNING_TREE_4                     = 16,
    DATA_FLAME_RING                         = 17,
    DATA_TWILIGHT_FLAME_RING                = 18,
    DATA_BALTHARUS_CLONE                    = 19,
    DATA_FLAME_WALLS                        = 20
};

enum RSSharedActions
{
    ACTION_INTRO_BALTHARUS                  = -3975101,
    ACTION_BALTHARUS_DEATH                  = -3975102,
    ACTION_INTRO_HALION                     = -4014601,
    ACTION_INTRO_HALION_2                   = -4014602
};

enum RSCreaturesIds
{
    // Baltharus the Warborn
    NPC_BALTHARUS_THE_WARBORN               = 39751,
    NPC_BALTHARUS_THE_WARBORN_CLONE         = 39899,
    NPC_BALTHARUS_TARGET                    = 26712,

    // General Zarithrian
    NPC_GENERAL_ZARITHRIAN                  = 39746,
    NPC_ONYX_FLAMECALLER                    = 39814,
    NPC_ZARITHRIAN_SPAWN_STALKER            = 39794,

    // Saviana Ragefire
    NPC_SAVIANA_RAGEFIRE                    = 39747,

    // Halion
    NPC_HALION                              = 39863,
    NPC_TWILIGHT_HALION                     = 40142,
    NPC_HALION_CONTROLLER                   = 40146,
    NPC_LIVING_INFERNO                      = 40681,
    NPC_LIVING_EMBER                        = 40683,
    NPC_ORB_CARRIER                         = 40081,
    NPC_ORB_ROTATION_FOCUS                  = 40091,
    NPC_SHADOW_ORB_N                        = 40083,
    NPC_SHADOW_ORB_S                        = 40100,
    NPC_SHADOW_ORB_E                        = 40468,
    NPC_SHADOW_ORB_W                        = 40469,
    NPC_METEOR_STRIKE_MARK                  = 40029,
    NPC_METEOR_STRIKE_NORTH                 = 40041,
    NPC_METEOR_STRIKE_EAST                  = 40042,
    NPC_METEOR_STRIKE_WEST                  = 40043,
    NPC_METEOR_STRIKE_SOUTH                 = 40044,
    NPC_METEOR_STRIKE_FLAME                 = 40055,
    NPC_COMBUSTION                          = 40001,
    NPC_CONSUMPTION                         = 40135,
    NPC_COMBAT_STALKER                      = 40151, // Seen in sniffs but not used, so no wonder.

    // Xerestrasza
    NPC_XERESTRASZA                         = 40429
};

enum RSGameObjectsIds
{
    GO_HALION_PORTAL_1                      = 202794,   // Unknown spell 75074, should be somehow be linked to 74807
    GO_HALION_PORTAL_2                      = 202795,   // Also spell 75074
    GO_HALION_PORTAL_EXIT                   = 202796,   // Leave Twilight Realm (74812)
    GO_FIRE_FIELD                           = 203005,
    GO_FLAME_WALLS                          = 203006,
    GO_FLAME_RING                           = 203007,
    GO_TWILIGHT_FLAME_RING                  = 203624,
    GO_BURNING_TREE_1                       = 203034,
    GO_BURNING_TREE_2                       = 203035,
    GO_BURNING_TREE_3                       = 203036,
    GO_BURNING_TREE_4                       = 203037
};

<<<<<<< HEAD
enum RSWorldStatesRS
=======
enum RSWorldStates
>>>>>>> 28d470c5
{
    WORLDSTATE_CORPOREALITY_MATERIAL = 5049,
    WORLDSTATE_CORPOREALITY_TWILIGHT = 5050,
    WORLDSTATE_CORPOREALITY_TOGGLE   = 5051
};

enum RSInstanceSpell
{
    SPELL_BERSERK                       = 26662
};

template <class AI, class T>
inline AI* GetRubySanctumAI(T* obj)
{
    return GetInstanceAI<AI>(obj, RSScriptName);
}

#endif // RUBY_SANCTUM_H_<|MERGE_RESOLUTION|>--- conflicted
+++ resolved
@@ -117,11 +117,7 @@
     GO_BURNING_TREE_4                       = 203037
 };
 
-<<<<<<< HEAD
-enum RSWorldStatesRS
-=======
 enum RSWorldStates
->>>>>>> 28d470c5
 {
     WORLDSTATE_CORPOREALITY_MATERIAL = 5049,
     WORLDSTATE_CORPOREALITY_TWILIGHT = 5050,
