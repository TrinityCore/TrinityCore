/*
 * Copyright (C) 2008-2012 TrinityCore <http://www.trinitycore.org/>
 *
 * This program is free software; you can redistribute it and/or modify it
 * under the terms of the GNU General Public License as published by the
 * Free Software Foundation; either version 2 of the License, or (at your
 * option) any later version.
 *
 * This program is distributed in the hope that it will be useful, but WITHOUT
 * ANY WARRANTY; without even the implied warranty of MERCHANTABILITY or
 * FITNESS FOR A PARTICULAR PURPOSE. See the GNU General Public License for
 * more details.
 *
 * You should have received a copy of the GNU General Public License along
 * with this program. If not, see <http://www.gnu.org/licenses/>.
 */

#include "ScriptPCH.h"
#include "ruby_sanctum.h"

enum Texts
{
    SAY_AGGRO                           = 0, // You will sssuffer for this intrusion! (17528)
    SAY_CONFLAGRATION                   = 1, // Burn in the master's flame! (17532)
    EMOTE_ENRAGED                       = 2, // %s becomes enraged!
    SAY_KILL                            = 3, // Halion will be pleased. (17530) - As it should be.... (17529)
};

enum Spells
{
    SPELL_CONFLAGRATION         = 74452,
    SPELL_FLAME_BEACON          = 74453,
    SPELL_CONFLAGRATION_2       = 74454, // Unknown dummy effect
    SPELL_ENRAGE                = 78722,
    SPELL_FLAME_BREATH          = 74403,
};

enum Events
{
    EVENT_ENRAGE                    = 1,
    EVENT_FLIGHT                    = 2,
    EVENT_FLAME_BREATH              = 3,
    EVENT_CONFLAGRATION             = 4,

    // Event group
    EVENT_GROUP_LAND_PHASE          = 1,
};

enum MovementPoints
{
    POINT_FLIGHT            = 1,
    POINT_LAND              = 2,
};

enum Misc
{
    SOUND_ID_DEATH          = 17531,
};

Position const SavianaRagefireFlyPos  = {3155.51f, 683.844f, 95.20f, 4.69f};
Position const SavianaRagefireLandPos = {3151.07f, 636.443f, 79.54f, 4.69f};

class boss_saviana_ragefire : public CreatureScript
{
    public:
        boss_saviana_ragefire() : CreatureScript("boss_saviana_ragefire") { }

        struct boss_saviana_ragefireAI : public BossAI
        {
            boss_saviana_ragefireAI(Creature* creature) : BossAI(creature, DATA_SAVIANA_RAGEFIRE)
            {
            }

            void Reset()
            {
                _Reset();
                me->SetReactState(REACT_AGGRESSIVE);
            }

            void EnterCombat(Unit* /*who*/)
            {
                _EnterCombat();
                Talk(SAY_AGGRO);
                events.Reset();
                events.ScheduleEvent(EVENT_ENRAGE, 20000, EVENT_GROUP_LAND_PHASE);
                events.ScheduleEvent(EVENT_FLAME_BREATH, 14000, EVENT_GROUP_LAND_PHASE);
                events.ScheduleEvent(EVENT_FLIGHT, 60000);
            }

            void JustDied(Unit* /*killer*/)
            {
                _JustDied();
                me->PlayDirectSound(SOUND_ID_DEATH);
            }

            void MovementInform(uint32 type, uint32 point)
            {
                if (type != POINT_MOTION_TYPE)
                    return;

                switch (point)
                {
                    case POINT_FLIGHT:
                        events.ScheduleEvent(EVENT_CONFLAGRATION, 1000);
                        Talk(SAY_CONFLAGRATION);
                        break;
                    case POINT_LAND:
                        me->SetCanFly(false);
                        me->SetDisableGravity(false);
                        me->SetReactState(REACT_AGGRESSIVE);
                        if (me->GetMotionMaster()->GetCurrentMovementGeneratorType() == POINT_MOTION_TYPE)
                            me->GetMotionMaster()->MovementExpired();
                        DoStartMovement(me->getVictim());
                        break;
                    default:
                        break;
                }
            }

            void JustReachedHome()
            {
                _JustReachedHome();
                me->SetCanFly(false);
                me->SetDisableGravity(false);
            }

            void KilledUnit(Unit* victim)
            {
                if (victim->GetTypeId() == TYPEID_PLAYER)
                    Talk(SAY_KILL);
            }

            void UpdateAI(uint32 const diff)
            {
                if (!UpdateVictim())
                    return;

                events.Update(diff);

                if (me->HasUnitState(UNIT_STATE_CASTING))
                    return;

                while (uint32 eventId = events.ExecuteEvent())
                {
                    switch (eventId)
                    {
                        case EVENT_FLIGHT:
                        {
                            me->SetCanFly(true);
                            me->SetDisableGravity(true);
                            me->SetReactState(REACT_PASSIVE);
                            me->GetMotionMaster()->MovePoint(POINT_FLIGHT, SavianaRagefireFlyPos);
                            events.ScheduleEvent(EVENT_FLIGHT, 50000);
                            events.DelayEvents(12500, EVENT_GROUP_LAND_PHASE);
                            break;
                        }
                        case EVENT_CONFLAGRATION:
                            DoCast(me, SPELL_CONFLAGRATION, true);
                            break;
                        case EVENT_ENRAGE:
                            DoCast(me, SPELL_ENRAGE);
                            Talk(EMOTE_ENRAGED);
                            events.ScheduleEvent(EVENT_ENRAGE, urand(15000, 20000), EVENT_GROUP_LAND_PHASE);
                            break;
                        case EVENT_FLAME_BREATH:
                            DoCastVictim(SPELL_FLAME_BREATH);
                            events.ScheduleEvent(EVENT_FLAME_BREATH, urand(20000, 30000), EVENT_GROUP_LAND_PHASE);
                            break;
                        default:
                            break;
                    }
                }

                DoMeleeAttackIfReady();
            }
        };

        CreatureAI* GetAI(Creature* creature) const
        {
            return GetRubySanctumAI<boss_saviana_ragefireAI>(creature);
        }
};

class ConflagrationTargetSelector
{
    public:
        ConflagrationTargetSelector() { }

        bool operator()(WorldObject* unit) const
        {
            return unit->GetTypeId() != TYPEID_PLAYER;
        }
};

class spell_saviana_conflagration_init : public SpellScriptLoader
{
    public:
        spell_saviana_conflagration_init() : SpellScriptLoader("spell_saviana_conflagration_init") { }

        class spell_saviana_conflagration_init_SpellScript : public SpellScript
        {
            PrepareSpellScript(spell_saviana_conflagration_init_SpellScript);

            void FilterTargets(std::list<WorldObject*>& targets)
            {
                targets.remove_if(ConflagrationTargetSelector());
                uint8 maxSize = uint8(GetCaster()->GetMap()->GetSpawnMode() & 1 ? 6 : 3);
<<<<<<< HEAD
                if (unitList.size() > maxSize)
                    Trinity::Containers::RandomResizeList(unitList, maxSize);
=======
                if (targets.size() > maxSize)
                    Trinity::Containers::RandomResizeList(targets, maxSize);
>>>>>>> 1f9c43ea
            }

            void HandleDummy(SpellEffIndex effIndex)
            {
                PreventHitDefaultEffect(effIndex);
                GetCaster()->CastSpell(GetHitUnit(), SPELL_FLAME_BEACON, true);
                GetCaster()->CastSpell(GetHitUnit(), SPELL_CONFLAGRATION_2, false);
            }

            void Register()
            {
                OnObjectAreaTargetSelect += SpellObjectAreaTargetSelectFn(spell_saviana_conflagration_init_SpellScript::FilterTargets, EFFECT_0, TARGET_UNIT_SRC_AREA_ENEMY);
                OnEffectHitTarget += SpellEffectFn(spell_saviana_conflagration_init_SpellScript::HandleDummy, EFFECT_0, SPELL_EFFECT_DUMMY);
            }
        };

        SpellScript* GetSpellScript() const
        {
            return new spell_saviana_conflagration_init_SpellScript();
        }
};

class spell_saviana_conflagration_throwback : public SpellScriptLoader
{
    public:
        spell_saviana_conflagration_throwback() : SpellScriptLoader("spell_saviana_conflagration_throwback") { }

        class spell_saviana_conflagration_throwback_SpellScript : public SpellScript
        {
            PrepareSpellScript(spell_saviana_conflagration_throwback_SpellScript);

            void HandleScript(SpellEffIndex effIndex)
            {
                PreventHitDefaultEffect(effIndex);
                GetHitUnit()->CastSpell(GetCaster(), uint32(GetEffectValue()), true);
                GetHitUnit()->GetMotionMaster()->MovePoint(POINT_LAND, SavianaRagefireLandPos);
            }

            void Register()
            {
                OnEffectHitTarget += SpellEffectFn(spell_saviana_conflagration_throwback_SpellScript::HandleScript, EFFECT_0, SPELL_EFFECT_SCRIPT_EFFECT);
            }
        };

        SpellScript* GetSpellScript() const
        {
            return new spell_saviana_conflagration_throwback_SpellScript();
        }
};

void AddSC_boss_saviana_ragefire()
{
    new boss_saviana_ragefire();
    new spell_saviana_conflagration_init();
    new spell_saviana_conflagration_throwback();
}<|MERGE_RESOLUTION|>--- conflicted
+++ resolved
@@ -205,13 +205,8 @@
             {
                 targets.remove_if(ConflagrationTargetSelector());
                 uint8 maxSize = uint8(GetCaster()->GetMap()->GetSpawnMode() & 1 ? 6 : 3);
-<<<<<<< HEAD
-                if (unitList.size() > maxSize)
-                    Trinity::Containers::RandomResizeList(unitList, maxSize);
-=======
                 if (targets.size() > maxSize)
                     Trinity::Containers::RandomResizeList(targets, maxSize);
->>>>>>> 1f9c43ea
             }
 
             void HandleDummy(SpellEffIndex effIndex)
