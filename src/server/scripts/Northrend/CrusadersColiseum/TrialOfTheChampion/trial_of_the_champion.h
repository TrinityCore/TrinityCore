/*
<<<<<<< HEAD
 * Copyright (C) 2010 TrinityScript 2
 * This program is free software licensed under GPL version 2
 * Please see the included DOCS/LICENSE.TXT for more information
=======
 * Copyright (C) 2008-2013 TrinityCore <http://www.trinitycore.org/>
 * Copyright (C) 2006-2009 ScriptDev2 <https://scriptdev2.svn.sourceforge.net/>
 *
 * This program is free software; you can redistribute it and/or modify it
 * under the terms of the GNU General Public License as published by the
 * Free Software Foundation; either version 2 of the License, or (at your
 * option) any later version.
 *
 * This program is distributed in the hope that it will be useful, but WITHOUT
 * ANY WARRANTY; without even the implied warranty of MERCHANTABILITY or
 * FITNESS FOR A PARTICULAR PURPOSE. See the GNU General Public License for
 * more details.
 *
 * You should have received a copy of the GNU General Public License along
 * with this program. If not, see <http://www.gnu.org/licenses/>.
>>>>>>> 80265725
 */

#ifndef DEF_TOC_H
#define DEF_TOC_H

<<<<<<< HEAD

enum eData
=======
enum Data
>>>>>>> 80265725
{
    BOSS_GRAND_CHAMPIONS,
    BOSS_ARGENT_CHALLENGE_E,
    BOSS_ARGENT_CHALLENGE_P,
    BOSS_BLACK_KNIGHT,
    DATA_MOVEMENT_DONE,
    DATA_AGGRO_DONE,
    DATA_AGRO_DONE,
    DATA_LESSER_CHAMPIONS_DEFEATED,
    DATA_START,
    DATA_IN_POSITION,
    DATA_ARGENT_SOLDIER_DEFEATED,
    DATA_BLACK_KNIGHT,
    DATA_KNIGHT
};

enum Data64
{
    DATA_ANNOUNCER,
    DATA_MAIN_GATE,
    DATA_MAIN_GATE1,				

    DATA_GRAND_CHAMPION_VEHICLE_1,
    DATA_GRAND_CHAMPION_VEHICLE_2,
    DATA_GRAND_CHAMPION_VEHICLE_3,

    DATA_GRAND_CHAMPION_1,
    DATA_GRAND_CHAMPION_2,
    DATA_GRAND_CHAMPION_3
};

enum CreatureIds
{
    // Horde Champions
    NPC_MOKRA                   = 35572,
    NPC_ERESSEA                 = 35569,
    NPC_RUNOK                   = 35571,
    NPC_ZULTORE                 = 35570,
    NPC_VISCERI                 = 35617,

    // Alliance Champions
    NPC_JACOB                   = 34705,
    NPC_AMBROSE                 = 34702,
    NPC_COLOSOS                 = 34701,
    NPC_JAELYNE                 = 34657,
    NPC_LANA                    = 34703,

	// Crusader Champions
    NPC_EADRIC                  = 35119,
    NPC_PALETRESS               = 34928,

	// Crusader mobs
    NPC_ARGENT_LIGHWIELDER      = 35309,
    NPC_ARGENT_MONK             = 35305,
    NPC_PRIESTESS               = 35307,

	// Black Knight
    NPC_BLACK_KNIGHT            = 35451,
	
	// Black Knight's add
    NPC_RISEN_JAEREN            = 35545,
    NPC_RISEN_ARELAS            = 35564,
	
	// Announcer	
    NPC_JAEREN_AN               = 35591,
    NPC_ARELAS_AN               = 35592,

	// Memory	
    MEMORY_ALGALON              = 35052,
    MEMORY_ARCHIMONDE           = 35041,
    MEMORY_CHROMAGGUS           = 35033,
    MEMORY_CYANIGOSA            = 35046,
    MEMORY_DELRISSA             = 35043,
    MEMORY_ECK                  = 35047,
    MEMORY_ENTROPIUS            = 35044,
    MEMORY_GRUUL                = 35039,
    MEMORY_HAKKAR               = 35034,
    MEMORY_HEIGAN               = 35049,
    MEMORY_HEROD                = 35030,
    MEMORY_HOGGER               = 34942,
    MEMORY_IGNIS                = 35050,
    MEMORY_ILLIDAN              = 35042,
    MEMORY_INGVAR               = 35045,
    MEMORY_KALITHRESH           = 35037,
    MEMORY_LUCIFRON             = 35031,
    MEMORY_MALCHEZAAR           = 35038,
    MEMORY_MUTANUS              = 35029,
    MEMORY_ONYXIA               = 35048,
    MEMORY_THUNDERAAN           = 35032,
    MEMORY_VANCLEEF             = 35028,
    MEMORY_VASHJ                = 35040,
    MEMORY_VEKNILASH            = 35036,
    MEMORY_VEZAX                = 35051,

	// Announcer Start Event
    NPC_JAEREN                  = 35004,
    NPC_ARELAS                  = 35005
};

enum GameObjects
{
    GO_MAIN_GATE                = 195647,
    GO_MAIN_GATE1               = 195650,

    GO_CHAMPIONS_LOOT           = 195709,
    GO_CHAMPIONS_LOOT_H         = 195710,

    GO_EADRIC_LOOT              = 195374,
    GO_EADRIC_LOOT_H            = 195375,

    GO_PALETRESS_LOOT           = 195323,
    GO_PALETRESS_LOOT_H         = 195324
};

enum Vehicles
{
    //Grand Champions Alliance Vehicles
    VEHICLE_MARSHAL_JACOB_ALERIUS_MOUNT             = 35637,
    VEHICLE_AMBROSE_BOLTSPARK_MOUNT                 = 35633,
    VEHICLE_COLOSOS_MOUNT                           = 35768,
    VEHICLE_EVENSONG_MOUNT                          = 34658,
    VEHICLE_LANA_STOUTHAMMER_MOUNT                  = 35636,
    //Faction Champions (ALLIANCE)
    VEHICLE_DARNASSIA_NIGHTSABER                    = 33319,
    VEHICLE_EXODAR_ELEKK                            = 33318,
    VEHICLE_STORMWIND_STEED                         = 33217,
    VEHICLE_GNOMEREGAN_MECHANOSTRIDER               = 33317,
    VEHICLE_IRONFORGE_RAM                           = 33316,
    //Grand Champions Horde Vehicles
    VEHICLE_MOKRA_SKILLCRUSHER_MOUNT                = 35638,
    VEHICLE_ERESSEA_DAWNSINGER_MOUNT                = 35635,
    VEHICLE_RUNOK_WILDMANE_MOUNT                    = 35640,
    VEHICLE_ZUL_TORE_MOUNT                          = 35641,
    VEHICLE_DEATHSTALKER_VESCERI_MOUNT              = 35634,
    //Faction Champions (HORDE)
    VEHICLE_FORSAKE_WARHORSE                        = 33324,
    VEHICLE_THUNDER_BLUFF_KODO                      = 33322,
    VEHICLE_ORGRIMMAR_WOLF                          = 33320,
    VEHICLE_SILVERMOON_HAWKSTRIDER                  = 33323,
    VEHICLE_DARKSPEAR_RAPTOR                        = 33321,

    VEHICLE_ARGENT_WARHORSE                         = 35644,
    VEHICLE_ARGENT_BATTLEWORG                       = 36558,
    VEHICLE_GR                                      = 35492, 

    VEHICLE_BLACK_KNIGHT                            = 35491
};

#endif<|MERGE_RESOLUTION|>--- conflicted
+++ resolved
@@ -1,9 +1,4 @@
 /*
-<<<<<<< HEAD
- * Copyright (C) 2010 TrinityScript 2
- * This program is free software licensed under GPL version 2
- * Please see the included DOCS/LICENSE.TXT for more information
-=======
  * Copyright (C) 2008-2013 TrinityCore <http://www.trinitycore.org/>
  * Copyright (C) 2006-2009 ScriptDev2 <https://scriptdev2.svn.sourceforge.net/>
  *
@@ -19,39 +14,28 @@
  *
  * You should have received a copy of the GNU General Public License along
  * with this program. If not, see <http://www.gnu.org/licenses/>.
->>>>>>> 80265725
  */
 
 #ifndef DEF_TOC_H
 #define DEF_TOC_H
 
-<<<<<<< HEAD
-
-enum eData
-=======
 enum Data
->>>>>>> 80265725
 {
     BOSS_GRAND_CHAMPIONS,
     BOSS_ARGENT_CHALLENGE_E,
     BOSS_ARGENT_CHALLENGE_P,
     BOSS_BLACK_KNIGHT,
     DATA_MOVEMENT_DONE,
-    DATA_AGGRO_DONE,
-    DATA_AGRO_DONE,
     DATA_LESSER_CHAMPIONS_DEFEATED,
     DATA_START,
     DATA_IN_POSITION,
-    DATA_ARGENT_SOLDIER_DEFEATED,
-    DATA_BLACK_KNIGHT,
-    DATA_KNIGHT
+    DATA_ARGENT_SOLDIER_DEFEATED
 };
 
 enum Data64
 {
     DATA_ANNOUNCER,
     DATA_MAIN_GATE,
-    DATA_MAIN_GATE1,				
 
     DATA_GRAND_CHAMPION_VEHICLE_1,
     DATA_GRAND_CHAMPION_VEHICLE_2,
@@ -78,54 +62,18 @@
     NPC_JAELYNE                 = 34657,
     NPC_LANA                    = 34703,
 
-	// Crusader Champions
     NPC_EADRIC                  = 35119,
     NPC_PALETRESS               = 34928,
 
-	// Crusader mobs
     NPC_ARGENT_LIGHWIELDER      = 35309,
     NPC_ARGENT_MONK             = 35305,
     NPC_PRIESTESS               = 35307,
 
-	// Black Knight
     NPC_BLACK_KNIGHT            = 35451,
-	
-	// Black Knight's add
+
     NPC_RISEN_JAEREN            = 35545,
     NPC_RISEN_ARELAS            = 35564,
-	
-	// Announcer	
-    NPC_JAEREN_AN               = 35591,
-    NPC_ARELAS_AN               = 35592,
 
-	// Memory	
-    MEMORY_ALGALON              = 35052,
-    MEMORY_ARCHIMONDE           = 35041,
-    MEMORY_CHROMAGGUS           = 35033,
-    MEMORY_CYANIGOSA            = 35046,
-    MEMORY_DELRISSA             = 35043,
-    MEMORY_ECK                  = 35047,
-    MEMORY_ENTROPIUS            = 35044,
-    MEMORY_GRUUL                = 35039,
-    MEMORY_HAKKAR               = 35034,
-    MEMORY_HEIGAN               = 35049,
-    MEMORY_HEROD                = 35030,
-    MEMORY_HOGGER               = 34942,
-    MEMORY_IGNIS                = 35050,
-    MEMORY_ILLIDAN              = 35042,
-    MEMORY_INGVAR               = 35045,
-    MEMORY_KALITHRESH           = 35037,
-    MEMORY_LUCIFRON             = 35031,
-    MEMORY_MALCHEZAAR           = 35038,
-    MEMORY_MUTANUS              = 35029,
-    MEMORY_ONYXIA               = 35048,
-    MEMORY_THUNDERAAN           = 35032,
-    MEMORY_VANCLEEF             = 35028,
-    MEMORY_VASHJ                = 35040,
-    MEMORY_VEKNILASH            = 35036,
-    MEMORY_VEZAX                = 35051,
-
-	// Announcer Start Event
     NPC_JAEREN                  = 35004,
     NPC_ARELAS                  = 35005
 };
@@ -133,16 +81,15 @@
 enum GameObjects
 {
     GO_MAIN_GATE                = 195647,
-    GO_MAIN_GATE1               = 195650,
 
     GO_CHAMPIONS_LOOT           = 195709,
-    GO_CHAMPIONS_LOOT_H         = 195710,
+    GO_CHAMPIONS_LOOT_H            = 195710,
 
     GO_EADRIC_LOOT              = 195374,
     GO_EADRIC_LOOT_H            = 195375,
 
     GO_PALETRESS_LOOT           = 195323,
-    GO_PALETRESS_LOOT_H         = 195324
+    GO_PALETRESS_LOOT_H            = 195324
 };
 
 enum Vehicles
@@ -174,7 +121,6 @@
 
     VEHICLE_ARGENT_WARHORSE                         = 35644,
     VEHICLE_ARGENT_BATTLEWORG                       = 36558,
-    VEHICLE_GR                                      = 35492, 
 
     VEHICLE_BLACK_KNIGHT                            = 35491
 };
