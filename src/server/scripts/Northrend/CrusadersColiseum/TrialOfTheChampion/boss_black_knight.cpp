--- conflicted
+++ resolved
@@ -15,9 +15,6 @@
  * with this program. If not, see <http://www.gnu.org/licenses/>.
  */
 
-<<<<<<< HEAD
-#include "ScriptPCH.h"
-=======
 /* ScriptData
 SDName: Boss Black Knight
 SD%Complete: 80%
@@ -27,7 +24,6 @@
 
 #include "ScriptMgr.h"
 #include "ScriptedCreature.h"
->>>>>>> 5a99dfad
 #include "ScriptedEscortAI.h"
 #include "trial_of_the_champion.h"
 #include "Vehicle.h"
