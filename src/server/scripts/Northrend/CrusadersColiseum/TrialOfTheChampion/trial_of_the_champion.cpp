/*
<<<<<<< HEAD
 * Copyright (C) 2010 TrinityScript 2
=======
 * Copyright (C) 2008-2013 TrinityCore <http://www.trinitycore.org/>
>>>>>>> 80265725
 *
 * This program is free software; you can redistribute it and/or modify it
 * under the terms of the GNU General Public License as published by the
 * Free Software Foundation; either version 2 of the License, or (at your
 * option) any later version.
 *
 * This program is distributed in the hope that it will be useful, but WITHOUT
 * ANY WARRANTY; without even the implied warranty of MERCHANTABILITY or
 * FITNESS FOR A PARTICULAR PURPOSE. See the GNU General Public License for
 * more details.
 *
 * You should have received a copy of the GNU General Public License along
 * with this program. If not, see <http://www.gnu.org/licenses/>.
 */

/* ScriptData
SDName: Trial Of the Champion
SD%Complete:
SDComment:
SDCategory: trial_of_the_champion
EndScriptData */

/* ContentData
npc_announcer_toc5
EndContentData */

#include "ScriptMgr.h"
#include "ScriptedCreature.h"
#include "ScriptedGossip.h"
#include "trial_of_the_champion.h"
#include "Vehicle.h"
#include "Player.h"

enum Yells
{
    SAY_INTRO_1         = 0,
    SAY_INTRO_2         = 1,
    SAY_INTRO_3         = 2,
    SAY_AGGRO           = 3,
    SAY_PHASE_2         = 4,
    SAY_PHASE_3         = 5,
    SAY_KILL_PLAYER     = 6,
    SAY_DEATH           = 7
};

#define GOSSIP_START_EVENT1     "I'm ready to start challenge."
#define GOSSIP_START_EVENT2     "I'm ready for the next challenge."

#define ORIENTATION             4.714f

/*######
## npc_announcer_toc5
######*/

const Position SpawnPosition = {746.843f, 695.68f, 412.339f, 4.70776f};
	
enum eEnums
{
    SAY_START             = -1999926,
    SAY_START2            = -1999950,
    SAY_START3            = -1999940,
    SAY_START5            = -1999936,
    SAY_START11           = -1999953,
    AN_1                  = -1999942,
    AN_2                  = -1999943,
    AN_3                  = -1999944,
    AN_4                  = -1999945,
    AN_5                  = -1999946,
    AN_6                  = -1999947,
    AN_7                  = -1999948,
    AN_8                  = -1999949
};

enum IntroPhase
{
    IDLE,
    INTRO,
    FINISHED
};

enum Creatures
{
    CREATURE_TRALL                        = 34994, 
    CREATURE_GARROSH                      = 34995, 
    CREATURE_KING                         = 34990, 
    CREATURE_LADY                         = 34992, 
    CREATURE_HIGHLORD                     = 34996,
    CREATURE_ANNOUNCER                    = 35004
};	


class npc_anstart : public CreatureScript
{
public:
    npc_anstart() : CreatureScript("npc_anstart") { }
	
    CreatureAI* GetAI(Creature* pCreature) const
    {
        return new npc_anstartAI (pCreature);
    }
	
    struct npc_anstartAI : public ScriptedAI
    {
        npc_anstartAI(Creature *pCreature) : ScriptedAI(pCreature)
    	
        {
        pInstance = pCreature->GetInstanceScript();	
        }

        uint32 uiIntroTimer;

        uint8 uiIntroPhase;

        IntroPhase Phase;

        Creature* pTrall;	
        Creature* pGarrosh;	
        Creature* pKing;	
        Creature* pLady;	
        Creature* pHighlord;	

        InstanceScript* pInstance;
    	

    	
        void Reset()
        {
            me->SetFlag(UNIT_FIELD_FLAGS, UNIT_FLAG_NON_ATTACKABLE|UNIT_FLAG_NOT_SELECTABLE);
            Phase = IDLE;
            uiIntroTimer = 0;
            uiIntroPhase = 0;
            pTrall = NULL;	
            pGarrosh = NULL;	
            pKing = NULL;	
            pLady = NULL;	
            pHighlord = NULL;
        }

        void MoveInLineOfSight(Unit* pWho)
        {
            if (!pWho)
                return;
            if (Phase == IDLE && pWho->isTargetableForAttack() && me->IsHostileTo(pWho) && me->IsWithinDistInMap(pWho, 20))
            {
                Phase = INTRO;
                me->SetFlag(UNIT_FIELD_FLAGS, UNIT_FLAG_NON_ATTACKABLE);

                if (pTrall = me->SummonCreature(CREATURE_TRALL, 685.569f, 615.103f, 435.396f, 6.23544f, TEMPSUMMON_CORPSE_TIMED_DESPAWN, 20000))
                {
                    pTrall->SetReactState(REACT_PASSIVE);	
                    pTrall->SetFlag(UNIT_FIELD_FLAGS, UNIT_FLAG_NON_ATTACKABLE);
                }
                if (pGarrosh = me->SummonCreature(CREATURE_GARROSH, 685.7f, 621.134f, 435.396f, 6.259f, TEMPSUMMON_CORPSE_TIMED_DESPAWN, 20000))
                {
                    pGarrosh->SetReactState(REACT_PASSIVE);	
                    pGarrosh->SetFlag(UNIT_FIELD_FLAGS, UNIT_FLAG_NON_ATTACKABLE);
                }
                if (pKing = me->SummonCreature(CREATURE_KING, 807.724f, 617.9f, 435.396f, 3.18416f, TEMPSUMMON_CORPSE_TIMED_DESPAWN, 20000))
                {
                    pKing->SetReactState(REACT_PASSIVE);	
                    pKing->SetFlag(UNIT_FIELD_FLAGS, UNIT_FLAG_NON_ATTACKABLE);
                }
                if (pLady = me->SummonCreature(CREATURE_LADY, 807.401f, 613.667f, 435.397f, 3.0585f, TEMPSUMMON_CORPSE_TIMED_DESPAWN, 20000))
                {
                    pLady->SetReactState(REACT_PASSIVE);	
                    pLady->SetFlag(UNIT_FIELD_FLAGS, UNIT_FLAG_NON_ATTACKABLE);
                }
                if (pHighlord = me->SummonCreature(CREATURE_HIGHLORD, 746.482f, 556.857f, 435.396f, 1.5898f, TEMPSUMMON_CORPSE_TIMED_DESPAWN, 20000))
                {
                    pHighlord->SetReactState(REACT_PASSIVE);	
                    pHighlord->SetFlag(UNIT_FIELD_FLAGS, UNIT_FLAG_NON_ATTACKABLE);
                }			
            }
        }

        void AttackStart(Unit* who) {}

        void UpdateAI(const uint32 diff)
        {
                    	
            if (Phase != INTRO)
                return;

            if (uiIntroTimer <= diff)
            {
                if(!pTrall)
                    return;
                if(!pGarrosh)
                    return;	
                if(!pKing)
                    return;
                if(!pLady)
                    return;	
                if(!pHighlord)
                    return;					
    				
                switch (uiIntroPhase)
                {
                    case 0:
                        ++uiIntroPhase;
                        uiIntroTimer = 4000;
                        break;
                    case 1:
                        DoScriptText(AN_1, me);
                        ++uiIntroPhase;
                        uiIntroTimer = 10000;
                        break;
                    case 2:
                        DoScriptText(AN_2, me);
                        ++uiIntroPhase;
                        uiIntroTimer = 13000;
                        break;
                    case 3:
                        DoScriptText(AN_3, pTrall);
                        ++uiIntroPhase;
                        uiIntroTimer = 8000;
                        break;
                    case 4:
                        DoScriptText(AN_4, pGarrosh);
                        ++uiIntroPhase;
                        uiIntroTimer = 6000;
                        break;
                    case 5:
                        DoScriptText(AN_5, pKing);
                        ++uiIntroPhase;
                        uiIntroTimer = 8000;
                        break;
                    case 6:
                        DoScriptText(AN_6, pLady);
                        ++uiIntroPhase;
                        uiIntroTimer = 8000;
                        break;
                    case 7:
                        DoScriptText(AN_7, pHighlord);
                        ++uiIntroPhase;
                        uiIntroTimer = 3000;
                        break;			
                    case 8:
                        DoScriptText(AN_8, me);
                        ++uiIntroPhase;
                        uiIntroTimer = 4000;
                        break;							
                    case 9:
                        if (Creature* pAnnouncertoc5 = me->SummonCreature(CREATURE_ANNOUNCER, 746.626f, 618.54f, 411.09f, 4.63158f, TEMPSUMMON_CORPSE_TIMED_DESPAWN, 60000))
                        {	
                            me->DisappearAndDie();         
                            pAnnouncertoc5->SetFlag(UNIT_FIELD_FLAGS, UNIT_FLAG_NON_ATTACKABLE);
                            pAnnouncertoc5->SetFlag(UNIT_NPC_FLAGS, UNIT_NPC_FLAG_GOSSIP);
                            pAnnouncertoc5->SetReactState(REACT_PASSIVE);
    						
                            Phase = FINISHED;
                        }
                        else Reset();
                        return;					
                }
            } else uiIntroTimer -= diff;
        }
    };
};

class npc_announcer_toc5 : public CreatureScript
{
public:
    npc_announcer_toc5() : CreatureScript("npc_announcer_toc5") { }

    CreatureAI* GetAI(Creature* pCreature) const
    {
        return new npc_announcer_toc5AI(pCreature);
    }
	
    bool OnGossipSelect(Player* pPlayer, Creature* pCreature, uint32 uiSender, uint32 uiAction)
    {
        if (uiAction == GOSSIP_ACTION_INFO_DEF+1)
        {
            pPlayer->CLOSE_GOSSIP_MENU();
            CAST_AI(npc_announcer_toc5AI, pCreature->AI())->StartEncounter();
        }

        return true;
    }

    bool OnGossipHello(Player* pPlayer, Creature* pCreature)
    {
        InstanceScript* pInstance = pCreature->GetInstanceScript(); 

        if (pInstance &&
            pInstance->GetData(BOSS_GRAND_CHAMPIONS) == DONE &&
            pInstance->GetData(BOSS_BLACK_KNIGHT) == DONE &&
            (pInstance->GetData(BOSS_ARGENT_CHALLENGE_E) == DONE ||
            pInstance->GetData(BOSS_ARGENT_CHALLENGE_P) == DONE))

            return false;

        if (pInstance &&
            pInstance->GetData(BOSS_GRAND_CHAMPIONS) == NOT_STARTED &&
            pInstance->GetData(BOSS_ARGENT_CHALLENGE_E) == NOT_STARTED &&
            pInstance->GetData(BOSS_ARGENT_CHALLENGE_P) == NOT_STARTED &&
            pInstance->GetData(BOSS_BLACK_KNIGHT) == NOT_STARTED)
            pPlayer->ADD_GOSSIP_ITEM(GOSSIP_ICON_CHAT, GOSSIP_START_EVENT1, GOSSIP_SENDER_MAIN, GOSSIP_ACTION_INFO_DEF+1);
        else if (pInstance)
            pPlayer->ADD_GOSSIP_ITEM(GOSSIP_ICON_CHAT, GOSSIP_START_EVENT2, GOSSIP_SENDER_MAIN, GOSSIP_ACTION_INFO_DEF+1);

        pPlayer->SEND_GOSSIP_MENU(pPlayer->GetGossipTextId(pCreature), pCreature->GetGUID());

        return true;
    }

    struct npc_announcer_toc5AI : public ScriptedAI
    {
        npc_announcer_toc5AI(Creature* pCreature) : ScriptedAI(pCreature)
        {
            pInstance = pCreature->GetInstanceScript();

            uiSummonTimes = 0;
            uiPosition = 0;
            uiLesserChampions = 0;

            uiFirstBoss = 0;
            uiSecondBoss = 0;
            uiThirdBoss = 0;

            uiArgentChampion = 0;

            uiPhase = 0;
            uiTimer = 0;

            uiVehicle1GUID = 0;
            uiVehicle2GUID = 0;
            uiVehicle3GUID = 0;

            Champion1List.clear();
            Champion2List.clear();
            Champion3List.clear();
    	
            me->SetReactState(REACT_PASSIVE);
            me->SetFlag(UNIT_FIELD_FLAGS, UNIT_FLAG_NON_ATTACKABLE);
            me->SetFlag(UNIT_NPC_FLAGS, UNIT_NPC_FLAG_GOSSIP);
            SetGrandChampionsForEncounter();
            SetArgentChampion();
        }

        InstanceScript* pInstance;

        uint8 uiSummonTimes;
        uint8 uiPosition;
        uint8 uiLesserChampions;
    	
        uint32 uiArgentChampion;

        uint32 uiFirstBoss;
        uint32 uiSecondBoss;
        uint32 uiThirdBoss;

        uint32 uiPhase;
        uint32 uiTimer;

        uint64 uiBlackKnightGUID;
        uint64 uiVehicle1GUID;
        uint64 uiVehicle2GUID;
        uint64 uiVehicle3GUID;

        uint64 uiGrandChampionBoss1;

        std::list<uint64> Champion1List;
        std::list<uint64> Champion2List;
        std::list<uint64> Champion3List;

        void NextStep(uint32 uiTimerStep,bool bNextStep = true,uint8 uiPhaseStep = 0)
        {
            uiTimer = uiTimerStep;
            if (bNextStep)
                ++uiPhase;
            else
                uiPhase = uiPhaseStep;
        }
    		
        void SetData(uint32 uiType, uint32 uiData)
        {
            switch (uiType)
            {
                case DATA_START:
                    if (GameObject* pGO = GameObject::GetGameObject(*me, pInstance->GetData64(DATA_MAIN_GATE)))
                        pInstance->HandleGameObject(pGO->GetGUID(),true);
    			    if (GameObject* pGO = GameObject::GetGameObject(*me, pInstance->GetData64(DATA_MAIN_GATE1)))
                    pInstance->HandleGameObject(pGO->GetGUID(),false);	
                    DoScriptText(SAY_START, me);			
                    DoSummonGrandChampion(uiFirstBoss);
                    NextStep(10000,false,1);
                    break;
                case DATA_IN_POSITION: //movement done.
                    me->GetMotionMaster()->MovePoint(1, 735.81f, 661.92f, 412.39f);
                    if (GameObject* go = GameObject::GetGameObject(*me, pInstance->GetData64(DATA_MAIN_GATE)))
                        pInstance->HandleGameObject(go->GetGUID(), false);
                    NextStep(10000, false, 3);
                    break;
                case DATA_LESSER_CHAMPIONS_DEFEATED:
                {
                    ++uiLesserChampions;
                    std::list<uint64> TempList;
                    if (uiLesserChampions == 3 || uiLesserChampions == 6)
                    {
                        switch(uiLesserChampions)
                        {
                            case 3:
                                TempList = Champion2List;
                                break;
                            case 6:
                                TempList = Champion3List;
                                break;
                        }

                        for (std::list<uint64>::const_iterator itr = TempList.begin(); itr != TempList.end(); ++itr)
                            if (Creature* pSummon = Unit::GetCreature(*me, *itr))
                                AggroAllPlayers(pSummon);
                    }else if (uiLesserChampions == 9)
                        StartGrandChampionsAttack();

                    break;
                }
            }
        }

        void StartGrandChampionsAttack()
        {
            Creature* pGrandChampion1 = Unit::GetCreature(*me, uiVehicle1GUID);
            Creature* pGrandChampion2 = Unit::GetCreature(*me, uiVehicle2GUID);
            Creature* pGrandChampion3 = Unit::GetCreature(*me, uiVehicle3GUID);

            if (pGrandChampion1 && pGrandChampion2 && pGrandChampion3)
            {
                if (Vehicle* pVehicle = pGrandChampion1->GetVehicleKit())
                    if (Unit* pUnit = pVehicle->GetPassenger(0))
                    {
                        pUnit->setFaction(14);
                        pUnit->ExitVehicle();
                    }

                if (Vehicle* pVehicle = pGrandChampion2->GetVehicleKit())
                    if (Unit* pUnit = pVehicle->GetPassenger(0))
                    {
                        pUnit->setFaction(14);
                        pUnit->ExitVehicle();
                    }

                if (Vehicle* pVehicle = pGrandChampion3->GetVehicleKit())
                    if (Unit* pUnit = pVehicle->GetPassenger(0))
                    {
                        pUnit->setFaction(14);
                        pUnit->ExitVehicle();
                    }
            }
        }

        void MovementInform(uint32 uiType, uint32 uiPointId)
        {
            if (uiType != POINT_MOTION_TYPE)
                return;

            if (uiPointId == 1)
            {
                me->SetOrientation(ORIENTATION);
                me->SendMovementFlagUpdate();
            }
        }

        void DoSummonGrandChampion(uint32 uiBoss)
        {
            ++uiSummonTimes;
            uint32 VEHICLE_TO_SUMMON1 = 0;
            uint32 VEHICLE_TO_SUMMON2 = 0;
            switch(uiBoss)
            {
                case 0:
                    VEHICLE_TO_SUMMON1 = VEHICLE_MOKRA_SKILLCRUSHER_MOUNT;
                    VEHICLE_TO_SUMMON2 = VEHICLE_ORGRIMMAR_WOLF;
    				break;
                case 1:
                    VEHICLE_TO_SUMMON1 = VEHICLE_ERESSEA_DAWNSINGER_MOUNT;
                    VEHICLE_TO_SUMMON2 = VEHICLE_SILVERMOON_HAWKSTRIDER;
    				break;
                case 2:
                    VEHICLE_TO_SUMMON1 = VEHICLE_RUNOK_WILDMANE_MOUNT;
                    VEHICLE_TO_SUMMON2 = VEHICLE_THUNDER_BLUFF_KODO;
    				break;
                case 3:
                    VEHICLE_TO_SUMMON1 = VEHICLE_ZUL_TORE_MOUNT;
                    VEHICLE_TO_SUMMON2 = VEHICLE_DARKSPEAR_RAPTOR;
    			    break;
                case 4:
                    VEHICLE_TO_SUMMON1 = VEHICLE_DEATHSTALKER_VESCERI_MOUNT;
                    VEHICLE_TO_SUMMON2 = VEHICLE_FORSAKE_WARHORSE;
                    break;
                default:
                    return;
            }

            if (Creature* pBoss = me->SummonCreature(VEHICLE_TO_SUMMON1,SpawnPosition))
            {
                switch(uiSummonTimes)
                {
                    case 1:
                    {
                        uiVehicle1GUID = pBoss->GetGUID();
                        uint64 uiGrandChampionBoss1 = 0;
                        if (Vehicle* pVehicle = pBoss->GetVehicleKit())
                            if (Unit* unit = pVehicle->GetPassenger(0))
                                uiGrandChampionBoss1 = unit->GetGUID();
                        if (pInstance)
                        {
                            pInstance->SetData64(DATA_GRAND_CHAMPION_VEHICLE_1,uiVehicle1GUID);
                            pInstance->SetData64(DATA_GRAND_CHAMPION_1,uiGrandChampionBoss1);
                        }
                        pBoss->AI()->SetData(1,0);
                        break;
                    }
                    case 2:
                    {
                        uiVehicle2GUID = pBoss->GetGUID();
                        uint64 uiGrandChampionBoss2 = 0;
                        if (Vehicle* pVehicle = pBoss->GetVehicleKit())
                            if (Unit* unit = pVehicle->GetPassenger(0))
                                uiGrandChampionBoss2 = unit->GetGUID();
                        if (pInstance)
                        {
                            pInstance->SetData64(DATA_GRAND_CHAMPION_VEHICLE_2,uiVehicle2GUID);
                            pInstance->SetData64(DATA_GRAND_CHAMPION_2,uiGrandChampionBoss2);
                        }
                        pBoss->AI()->SetData(2,0);
                        break;
                    }
                    case 3:					
                    {
                        uiVehicle3GUID = pBoss->GetGUID();
                        uint64 uiGrandChampionBoss3 = 0;
                        if (Vehicle* pVehicle = pBoss->GetVehicleKit())
                            if (Unit* unit = pVehicle->GetPassenger(0))
                                uiGrandChampionBoss3 = unit->GetGUID();
                        if (pInstance)
                        {
                            pInstance->SetData64(DATA_GRAND_CHAMPION_VEHICLE_3,uiVehicle3GUID);
                            pInstance->SetData64(DATA_GRAND_CHAMPION_3,uiGrandChampionBoss3);
                        }
                        pBoss->AI()->SetData(3,0);
                        break;
                    }
                    default:
                        return;
                }

                for (uint8 i = 0; i < 3; ++i)
                {
                    if (Creature* pAdd = me->SummonCreature(VEHICLE_TO_SUMMON2,SpawnPosition,TEMPSUMMON_CORPSE_DESPAWN))
                    {			
                        switch(uiSummonTimes)
                        {
                            case 1:
                                Champion1List.push_back(pAdd->GetGUID());
                                break;
                            case 2:
                                Champion2List.push_back(pAdd->GetGUID());
                                break;
                            case 3:
                                Champion3List.push_back(pAdd->GetGUID());
                                break;
                        }

                        switch(i)
                        {
                            case 0:
                                pAdd->GetMotionMaster()->MoveFollow(pBoss,2.0f,M_PI);
                                break;
                            case 1:
                                pAdd->GetMotionMaster()->MoveFollow(pBoss,2.0f,M_PI / 2);
                                break;
                            case 2:
                                pAdd->GetMotionMaster()->MoveFollow(pBoss,2.0f,M_PI / 2 + M_PI);
                                break;
                        }
                    }

                }
            }
        }

        void DoStartArgentChampionEncounter()
        {
    		DoScriptText(SAY_START3, me);
            if (Creature* pBoss = me->SummonCreature(uiArgentChampion,SpawnPosition))
            {

                for (uint8 i = 0; i < 3; ++i)
                {
                    if (Creature* pTrash = me->SummonCreature(NPC_ARGENT_LIGHWIELDER,SpawnPosition))
                        pTrash->AI()->SetData(i,0);
                    if (Creature* pTrash = me->SummonCreature(NPC_ARGENT_MONK,SpawnPosition))
                        pTrash->AI()->SetData(i,0);
                    if (Creature* pTrash = me->SummonCreature(NPC_PRIESTESS,SpawnPosition))
                        pTrash->AI()->SetData(i,0);
                }
            }
        }

    	void EnterCombat(Unit* pWho)
        {

        }
    	
        void SetGrandChampionsForEncounter()
        {
            uiFirstBoss = urand(0,4);

            while (uiSecondBoss == uiFirstBoss || uiThirdBoss == uiFirstBoss || uiThirdBoss == uiSecondBoss)
            {
                uiSecondBoss = urand(0,4);
                uiThirdBoss = urand(0,4);
            }
        }

        void SetArgentChampion()
        {
           uint8 uiTempBoss = urand(0,1);

           switch(uiTempBoss)
           {
                case 0:
                    uiArgentChampion = NPC_EADRIC;
                    break;
                case 1:
                    uiArgentChampion = NPC_PALETRESS;
                    break;
           }
        }

        void StartEncounter()
        {
            if (!pInstance)
                return;

            me->RemoveFlag(UNIT_NPC_FLAGS, UNIT_NPC_FLAG_GOSSIP);
                if (GameObject* pGO = GameObject::GetGameObject(*me, pInstance->GetData64(DATA_MAIN_GATE1)))
                        pInstance->HandleGameObject(pGO->GetGUID(),false);

            if (pInstance->GetData(BOSS_BLACK_KNIGHT) == NOT_STARTED)
            {
                if (pInstance->GetData(BOSS_ARGENT_CHALLENGE_E) == NOT_STARTED && pInstance->GetData(BOSS_ARGENT_CHALLENGE_P) == NOT_STARTED)
                {
                    if (pInstance->GetData(BOSS_GRAND_CHAMPIONS) == NOT_STARTED)
                        me->AI()->SetData(DATA_START,0);

                    if (pInstance->GetData(BOSS_GRAND_CHAMPIONS) == DONE)
                        DoStartArgentChampionEncounter();
                }

               if (pInstance->GetData(BOSS_GRAND_CHAMPIONS) == DONE &&
                   pInstance->GetData(BOSS_ARGENT_CHALLENGE_E) == DONE ||
                   pInstance->GetData(BOSS_ARGENT_CHALLENGE_P) == DONE)
               {
                   if (Unit* pBlackKnight = me->SummonCreature(VEHICLE_BLACK_KNIGHT,801.369507f, 640.574280f, 469.314362f, 3.97124f,TEMPSUMMON_DEAD_DESPAWN,180000))
                   {
                       uiBlackKnightGUID = pBlackKnight->GetGUID();
                       pBlackKnight->SetFlag(UNIT_FIELD_FLAGS, UNIT_FLAG_NON_ATTACKABLE);
                       pBlackKnight->SetUInt64Value(UNIT_FIELD_TARGET, me->GetGUID());
                       me->SetUInt64Value(UNIT_FIELD_TARGET, uiBlackKnightGUID);

                       if (GameObject* pGO = GameObject::GetGameObject(*me, pInstance->GetData64(DATA_MAIN_GATE)))
                           pInstance->HandleGameObject(pGO->GetGUID(),false);
                   }

                   me->RemoveFlag(UNIT_FIELD_FLAGS,UNIT_FLAG_NON_ATTACKABLE);
                   me->RemoveFlag(UNIT_NPC_FLAGS, UNIT_NPC_FLAG_GOSSIP);
                   me->SetReactState(REACT_AGGRESSIVE);
                   DoScriptText(SAY_START5, me);
               }

            }
        }
    	
    	void Reset()
        {
            uiBlackKnightGUID = 0;
    	}

        void AggroAllPlayers(Creature* pTemp)
        {
            Map::PlayerList const &PlList = me->GetMap()->GetPlayers();

            if (PlList.isEmpty())
                return;

            for (Map::PlayerList::const_iterator i = PlList.begin(); i != PlList.end(); ++i)
            {
                if (Player* pPlayer = i->getSource())
                {
                    if (pPlayer->isGameMaster())
                        continue;

                    if (pPlayer->isAlive())
                    {
                        pTemp->SetHomePosition(me->GetPositionX(),me->GetPositionY(),me->GetPositionZ(),me->GetOrientation());
                        pTemp->RemoveFlag(UNIT_FIELD_FLAGS,UNIT_FLAG_NON_ATTACKABLE);
                        pTemp->SetReactState(REACT_AGGRESSIVE);
                        pTemp->SetInCombatWith(pPlayer);
                        pPlayer->SetInCombatWith(pTemp);
                        pTemp->AddThreat(pPlayer, 0.0f);
                    }
                }
            }
        }
    	
       void UpdateAI(const uint32 uiDiff)
        {
            ScriptedAI::UpdateAI(uiDiff);

            if (uiTimer <= uiDiff)
            {
                switch(uiPhase)
                {
                    case 1:
                        DoSummonGrandChampion(uiSecondBoss);
                        NextStep(10000,true);
                        break;
                    case 2:
                        DoSummonGrandChampion(uiThirdBoss);
                        NextStep(0,false);
                        break;
                    case 3:
                        if (!Champion1List.empty())
                        {
                            for (std::list<uint64>::const_iterator itr = Champion1List.begin(); itr != Champion1List.end(); ++itr)
                                if (Creature* pSummon = Unit::GetCreature(*me, *itr))
                                    AggroAllPlayers(pSummon);
                            NextStep(0,false);
                        }
                        break;
                }
            } else uiTimer -= uiDiff;

            if (!UpdateVictim())
                return;
        }

        void JustSummoned(Creature* pSummon)
        {
            if (pInstance && pInstance->GetData(BOSS_GRAND_CHAMPIONS) == NOT_STARTED)
            {
                pSummon->SetFlag(UNIT_FIELD_FLAGS,UNIT_FLAG_NON_ATTACKABLE);
                pSummon->SetReactState(REACT_PASSIVE);
            }
        }

        void SummonedCreatureDespawn(Creature* pSummon)
        {
            switch(pSummon->GetEntry())
            {
                case VEHICLE_DARNASSIA_NIGHTSABER:
                case VEHICLE_EXODAR_ELEKK:
                case VEHICLE_STORMWIND_STEED:
                case VEHICLE_GNOMEREGAN_MECHANOSTRIDER:
                case VEHICLE_IRONFORGE_RAM:
                case VEHICLE_FORSAKE_WARHORSE:
                case VEHICLE_THUNDER_BLUFF_KODO:
                case VEHICLE_ORGRIMMAR_WOLF:
                case VEHICLE_SILVERMOON_HAWKSTRIDER:
                case VEHICLE_DARKSPEAR_RAPTOR:
                    me->AI()->SetData(DATA_LESSER_CHAMPIONS_DEFEATED,0);
                    break;
            }
        }
    };

};

void AddSC_trial_of_the_champion()
{
    new npc_anstart();
    new npc_announcer_toc5();
}<|MERGE_RESOLUTION|>--- conflicted
+++ resolved
@@ -1,9 +1,5 @@
 /*
-<<<<<<< HEAD
- * Copyright (C) 2010 TrinityScript 2
-=======
  * Copyright (C) 2008-2013 TrinityCore <http://www.trinitycore.org/>
->>>>>>> 80265725
  *
  * This program is free software; you can redistribute it and/or modify it
  * under the terms of the GNU General Public License as published by the
@@ -58,264 +54,18 @@
 ## npc_announcer_toc5
 ######*/
 
-const Position SpawnPosition = {746.843f, 695.68f, 412.339f, 4.70776f};
-	
-enum eEnums
-{
-    SAY_START             = -1999926,
-    SAY_START2            = -1999950,
-    SAY_START3            = -1999940,
-    SAY_START5            = -1999936,
-    SAY_START11           = -1999953,
-    AN_1                  = -1999942,
-    AN_2                  = -1999943,
-    AN_3                  = -1999944,
-    AN_4                  = -1999945,
-    AN_5                  = -1999946,
-    AN_6                  = -1999947,
-    AN_7                  = -1999948,
-    AN_8                  = -1999949
-};
-
-enum IntroPhase
-{
-    IDLE,
-    INTRO,
-    FINISHED
-};
-
-enum Creatures
-{
-    CREATURE_TRALL                        = 34994, 
-    CREATURE_GARROSH                      = 34995, 
-    CREATURE_KING                         = 34990, 
-    CREATURE_LADY                         = 34992, 
-    CREATURE_HIGHLORD                     = 34996,
-    CREATURE_ANNOUNCER                    = 35004
-};	
-
-
-class npc_anstart : public CreatureScript
-{
-public:
-    npc_anstart() : CreatureScript("npc_anstart") { }
-	
-    CreatureAI* GetAI(Creature* pCreature) const
-    {
-        return new npc_anstartAI (pCreature);
-    }
-	
-    struct npc_anstartAI : public ScriptedAI
-    {
-        npc_anstartAI(Creature *pCreature) : ScriptedAI(pCreature)
-    	
-        {
-        pInstance = pCreature->GetInstanceScript();	
-        }
-
-        uint32 uiIntroTimer;
-
-        uint8 uiIntroPhase;
-
-        IntroPhase Phase;
-
-        Creature* pTrall;	
-        Creature* pGarrosh;	
-        Creature* pKing;	
-        Creature* pLady;	
-        Creature* pHighlord;	
-
-        InstanceScript* pInstance;
-    	
-
-    	
-        void Reset()
-        {
-            me->SetFlag(UNIT_FIELD_FLAGS, UNIT_FLAG_NON_ATTACKABLE|UNIT_FLAG_NOT_SELECTABLE);
-            Phase = IDLE;
-            uiIntroTimer = 0;
-            uiIntroPhase = 0;
-            pTrall = NULL;	
-            pGarrosh = NULL;	
-            pKing = NULL;	
-            pLady = NULL;	
-            pHighlord = NULL;
-        }
-
-        void MoveInLineOfSight(Unit* pWho)
-        {
-            if (!pWho)
-                return;
-            if (Phase == IDLE && pWho->isTargetableForAttack() && me->IsHostileTo(pWho) && me->IsWithinDistInMap(pWho, 20))
-            {
-                Phase = INTRO;
-                me->SetFlag(UNIT_FIELD_FLAGS, UNIT_FLAG_NON_ATTACKABLE);
-
-                if (pTrall = me->SummonCreature(CREATURE_TRALL, 685.569f, 615.103f, 435.396f, 6.23544f, TEMPSUMMON_CORPSE_TIMED_DESPAWN, 20000))
-                {
-                    pTrall->SetReactState(REACT_PASSIVE);	
-                    pTrall->SetFlag(UNIT_FIELD_FLAGS, UNIT_FLAG_NON_ATTACKABLE);
-                }
-                if (pGarrosh = me->SummonCreature(CREATURE_GARROSH, 685.7f, 621.134f, 435.396f, 6.259f, TEMPSUMMON_CORPSE_TIMED_DESPAWN, 20000))
-                {
-                    pGarrosh->SetReactState(REACT_PASSIVE);	
-                    pGarrosh->SetFlag(UNIT_FIELD_FLAGS, UNIT_FLAG_NON_ATTACKABLE);
-                }
-                if (pKing = me->SummonCreature(CREATURE_KING, 807.724f, 617.9f, 435.396f, 3.18416f, TEMPSUMMON_CORPSE_TIMED_DESPAWN, 20000))
-                {
-                    pKing->SetReactState(REACT_PASSIVE);	
-                    pKing->SetFlag(UNIT_FIELD_FLAGS, UNIT_FLAG_NON_ATTACKABLE);
-                }
-                if (pLady = me->SummonCreature(CREATURE_LADY, 807.401f, 613.667f, 435.397f, 3.0585f, TEMPSUMMON_CORPSE_TIMED_DESPAWN, 20000))
-                {
-                    pLady->SetReactState(REACT_PASSIVE);	
-                    pLady->SetFlag(UNIT_FIELD_FLAGS, UNIT_FLAG_NON_ATTACKABLE);
-                }
-                if (pHighlord = me->SummonCreature(CREATURE_HIGHLORD, 746.482f, 556.857f, 435.396f, 1.5898f, TEMPSUMMON_CORPSE_TIMED_DESPAWN, 20000))
-                {
-                    pHighlord->SetReactState(REACT_PASSIVE);	
-                    pHighlord->SetFlag(UNIT_FIELD_FLAGS, UNIT_FLAG_NON_ATTACKABLE);
-                }			
-            }
-        }
-
-        void AttackStart(Unit* who) {}
-
-        void UpdateAI(const uint32 diff)
-        {
-                    	
-            if (Phase != INTRO)
-                return;
-
-            if (uiIntroTimer <= diff)
-            {
-                if(!pTrall)
-                    return;
-                if(!pGarrosh)
-                    return;	
-                if(!pKing)
-                    return;
-                if(!pLady)
-                    return;	
-                if(!pHighlord)
-                    return;					
-    				
-                switch (uiIntroPhase)
-                {
-                    case 0:
-                        ++uiIntroPhase;
-                        uiIntroTimer = 4000;
-                        break;
-                    case 1:
-                        DoScriptText(AN_1, me);
-                        ++uiIntroPhase;
-                        uiIntroTimer = 10000;
-                        break;
-                    case 2:
-                        DoScriptText(AN_2, me);
-                        ++uiIntroPhase;
-                        uiIntroTimer = 13000;
-                        break;
-                    case 3:
-                        DoScriptText(AN_3, pTrall);
-                        ++uiIntroPhase;
-                        uiIntroTimer = 8000;
-                        break;
-                    case 4:
-                        DoScriptText(AN_4, pGarrosh);
-                        ++uiIntroPhase;
-                        uiIntroTimer = 6000;
-                        break;
-                    case 5:
-                        DoScriptText(AN_5, pKing);
-                        ++uiIntroPhase;
-                        uiIntroTimer = 8000;
-                        break;
-                    case 6:
-                        DoScriptText(AN_6, pLady);
-                        ++uiIntroPhase;
-                        uiIntroTimer = 8000;
-                        break;
-                    case 7:
-                        DoScriptText(AN_7, pHighlord);
-                        ++uiIntroPhase;
-                        uiIntroTimer = 3000;
-                        break;			
-                    case 8:
-                        DoScriptText(AN_8, me);
-                        ++uiIntroPhase;
-                        uiIntroTimer = 4000;
-                        break;							
-                    case 9:
-                        if (Creature* pAnnouncertoc5 = me->SummonCreature(CREATURE_ANNOUNCER, 746.626f, 618.54f, 411.09f, 4.63158f, TEMPSUMMON_CORPSE_TIMED_DESPAWN, 60000))
-                        {	
-                            me->DisappearAndDie();         
-                            pAnnouncertoc5->SetFlag(UNIT_FIELD_FLAGS, UNIT_FLAG_NON_ATTACKABLE);
-                            pAnnouncertoc5->SetFlag(UNIT_NPC_FLAGS, UNIT_NPC_FLAG_GOSSIP);
-                            pAnnouncertoc5->SetReactState(REACT_PASSIVE);
-    						
-                            Phase = FINISHED;
-                        }
-                        else Reset();
-                        return;					
-                }
-            } else uiIntroTimer -= diff;
-        }
-    };
-};
+const Position SpawnPosition = {746.261f, 657.401f, 411.681f, 4.65f};
 
 class npc_announcer_toc5 : public CreatureScript
 {
 public:
     npc_announcer_toc5() : CreatureScript("npc_announcer_toc5") { }
 
-    CreatureAI* GetAI(Creature* pCreature) const
-    {
-        return new npc_announcer_toc5AI(pCreature);
-    }
-	
-    bool OnGossipSelect(Player* pPlayer, Creature* pCreature, uint32 uiSender, uint32 uiAction)
-    {
-        if (uiAction == GOSSIP_ACTION_INFO_DEF+1)
-        {
-            pPlayer->CLOSE_GOSSIP_MENU();
-            CAST_AI(npc_announcer_toc5AI, pCreature->AI())->StartEncounter();
-        }
-
-        return true;
-    }
-
-    bool OnGossipHello(Player* pPlayer, Creature* pCreature)
-    {
-        InstanceScript* pInstance = pCreature->GetInstanceScript(); 
-
-        if (pInstance &&
-            pInstance->GetData(BOSS_GRAND_CHAMPIONS) == DONE &&
-            pInstance->GetData(BOSS_BLACK_KNIGHT) == DONE &&
-            (pInstance->GetData(BOSS_ARGENT_CHALLENGE_E) == DONE ||
-            pInstance->GetData(BOSS_ARGENT_CHALLENGE_P) == DONE))
-
-            return false;
-
-        if (pInstance &&
-            pInstance->GetData(BOSS_GRAND_CHAMPIONS) == NOT_STARTED &&
-            pInstance->GetData(BOSS_ARGENT_CHALLENGE_E) == NOT_STARTED &&
-            pInstance->GetData(BOSS_ARGENT_CHALLENGE_P) == NOT_STARTED &&
-            pInstance->GetData(BOSS_BLACK_KNIGHT) == NOT_STARTED)
-            pPlayer->ADD_GOSSIP_ITEM(GOSSIP_ICON_CHAT, GOSSIP_START_EVENT1, GOSSIP_SENDER_MAIN, GOSSIP_ACTION_INFO_DEF+1);
-        else if (pInstance)
-            pPlayer->ADD_GOSSIP_ITEM(GOSSIP_ICON_CHAT, GOSSIP_START_EVENT2, GOSSIP_SENDER_MAIN, GOSSIP_ACTION_INFO_DEF+1);
-
-        pPlayer->SEND_GOSSIP_MENU(pPlayer->GetGossipTextId(pCreature), pCreature->GetGUID());
-
-        return true;
-    }
-
     struct npc_announcer_toc5AI : public ScriptedAI
     {
-        npc_announcer_toc5AI(Creature* pCreature) : ScriptedAI(pCreature)
-        {
-            pInstance = pCreature->GetInstanceScript();
+        npc_announcer_toc5AI(Creature* creature) : ScriptedAI(creature)
+        {
+            instance = creature->GetInstanceScript();
 
             uiSummonTimes = 0;
             uiPosition = 0;
@@ -337,20 +87,21 @@
             Champion1List.clear();
             Champion2List.clear();
             Champion3List.clear();
-    	
+
             me->SetReactState(REACT_PASSIVE);
             me->SetFlag(UNIT_FIELD_FLAGS, UNIT_FLAG_NON_ATTACKABLE);
             me->SetFlag(UNIT_NPC_FLAGS, UNIT_NPC_FLAG_GOSSIP);
+
             SetGrandChampionsForEncounter();
             SetArgentChampion();
         }
 
-        InstanceScript* pInstance;
+        InstanceScript* instance;
 
         uint8 uiSummonTimes;
         uint8 uiPosition;
         uint8 uiLesserChampions;
-    	
+
         uint32 uiArgentChampion;
 
         uint32 uiFirstBoss;
@@ -360,7 +111,6 @@
         uint32 uiPhase;
         uint32 uiTimer;
 
-        uint64 uiBlackKnightGUID;
         uint64 uiVehicle1GUID;
         uint64 uiVehicle2GUID;
         uint64 uiVehicle3GUID;
@@ -371,7 +121,7 @@
         std::list<uint64> Champion2List;
         std::list<uint64> Champion3List;
 
-        void NextStep(uint32 uiTimerStep,bool bNextStep = true,uint8 uiPhaseStep = 0)
+        void NextStep(uint32 uiTimerStep, bool bNextStep = true, uint8 uiPhaseStep = 0)
         {
             uiTimer = uiTimerStep;
             if (bNextStep)
@@ -379,24 +129,19 @@
             else
                 uiPhase = uiPhaseStep;
         }
-    		
-        void SetData(uint32 uiType, uint32 uiData)
+
+        void SetData(uint32 uiType, uint32 /*uiData*/)
         {
             switch (uiType)
             {
                 case DATA_START:
-                    if (GameObject* pGO = GameObject::GetGameObject(*me, pInstance->GetData64(DATA_MAIN_GATE)))
-                        pInstance->HandleGameObject(pGO->GetGUID(),true);
-    			    if (GameObject* pGO = GameObject::GetGameObject(*me, pInstance->GetData64(DATA_MAIN_GATE1)))
-                    pInstance->HandleGameObject(pGO->GetGUID(),false);	
-                    DoScriptText(SAY_START, me);			
                     DoSummonGrandChampion(uiFirstBoss);
-                    NextStep(10000,false,1);
+                    NextStep(10000, false, 1);
                     break;
                 case DATA_IN_POSITION: //movement done.
                     me->GetMotionMaster()->MovePoint(1, 735.81f, 661.92f, 412.39f);
-                    if (GameObject* go = GameObject::GetGameObject(*me, pInstance->GetData64(DATA_MAIN_GATE)))
-                        pInstance->HandleGameObject(go->GetGUID(), false);
+                    if (GameObject* go = GameObject::GetGameObject(*me, instance->GetData64(DATA_MAIN_GATE)))
+                        instance->HandleGameObject(go->GetGUID(), false);
                     NextStep(10000, false, 3);
                     break;
                 case DATA_LESSER_CHAMPIONS_DEFEATED:
@@ -405,7 +150,7 @@
                     std::list<uint64> TempList;
                     if (uiLesserChampions == 3 || uiLesserChampions == 6)
                     {
-                        switch(uiLesserChampions)
+                        switch (uiLesserChampions)
                         {
                             case 3:
                                 TempList = Champion2List;
@@ -416,8 +161,8 @@
                         }
 
                         for (std::list<uint64>::const_iterator itr = TempList.begin(); itr != TempList.end(); ++itr)
-                            if (Creature* pSummon = Unit::GetCreature(*me, *itr))
-                                AggroAllPlayers(pSummon);
+                            if (Creature* summon = Unit::GetCreature(*me, *itr))
+                                AggroAllPlayers(summon);
                     }else if (uiLesserChampions == 9)
                         StartGrandChampionsAttack();
 
@@ -434,26 +179,9 @@
 
             if (pGrandChampion1 && pGrandChampion2 && pGrandChampion3)
             {
-                if (Vehicle* pVehicle = pGrandChampion1->GetVehicleKit())
-                    if (Unit* pUnit = pVehicle->GetPassenger(0))
-                    {
-                        pUnit->setFaction(14);
-                        pUnit->ExitVehicle();
-                    }
-
-                if (Vehicle* pVehicle = pGrandChampion2->GetVehicleKit())
-                    if (Unit* pUnit = pVehicle->GetPassenger(0))
-                    {
-                        pUnit->setFaction(14);
-                        pUnit->ExitVehicle();
-                    }
-
-                if (Vehicle* pVehicle = pGrandChampion3->GetVehicleKit())
-                    if (Unit* pUnit = pVehicle->GetPassenger(0))
-                    {
-                        pUnit->setFaction(14);
-                        pUnit->ExitVehicle();
-                    }
+                AggroAllPlayers(pGrandChampion1);
+                AggroAllPlayers(pGrandChampion2);
+                AggroAllPlayers(pGrandChampion3);
             }
         }
 
@@ -474,24 +202,24 @@
             ++uiSummonTimes;
             uint32 VEHICLE_TO_SUMMON1 = 0;
             uint32 VEHICLE_TO_SUMMON2 = 0;
-            switch(uiBoss)
+            switch (uiBoss)
             {
                 case 0:
                     VEHICLE_TO_SUMMON1 = VEHICLE_MOKRA_SKILLCRUSHER_MOUNT;
                     VEHICLE_TO_SUMMON2 = VEHICLE_ORGRIMMAR_WOLF;
-    				break;
+                    break;
                 case 1:
                     VEHICLE_TO_SUMMON1 = VEHICLE_ERESSEA_DAWNSINGER_MOUNT;
                     VEHICLE_TO_SUMMON2 = VEHICLE_SILVERMOON_HAWKSTRIDER;
-    				break;
+                    break;
                 case 2:
                     VEHICLE_TO_SUMMON1 = VEHICLE_RUNOK_WILDMANE_MOUNT;
                     VEHICLE_TO_SUMMON2 = VEHICLE_THUNDER_BLUFF_KODO;
-    				break;
+                    break;
                 case 3:
                     VEHICLE_TO_SUMMON1 = VEHICLE_ZUL_TORE_MOUNT;
                     VEHICLE_TO_SUMMON2 = VEHICLE_DARKSPEAR_RAPTOR;
-    			    break;
+                    break;
                 case 4:
                     VEHICLE_TO_SUMMON1 = VEHICLE_DEATHSTALKER_VESCERI_MOUNT;
                     VEHICLE_TO_SUMMON2 = VEHICLE_FORSAKE_WARHORSE;
@@ -500,9 +228,9 @@
                     return;
             }
 
-            if (Creature* pBoss = me->SummonCreature(VEHICLE_TO_SUMMON1,SpawnPosition))
-            {
-                switch(uiSummonTimes)
+            if (Creature* pBoss = me->SummonCreature(VEHICLE_TO_SUMMON1, SpawnPosition))
+            {
+                switch (uiSummonTimes)
                 {
                     case 1:
                     {
@@ -511,12 +239,12 @@
                         if (Vehicle* pVehicle = pBoss->GetVehicleKit())
                             if (Unit* unit = pVehicle->GetPassenger(0))
                                 uiGrandChampionBoss1 = unit->GetGUID();
-                        if (pInstance)
-                        {
-                            pInstance->SetData64(DATA_GRAND_CHAMPION_VEHICLE_1,uiVehicle1GUID);
-                            pInstance->SetData64(DATA_GRAND_CHAMPION_1,uiGrandChampionBoss1);
-                        }
-                        pBoss->AI()->SetData(1,0);
+                        if (instance)
+                        {
+                            instance->SetData64(DATA_GRAND_CHAMPION_VEHICLE_1, uiVehicle1GUID);
+                            instance->SetData64(DATA_GRAND_CHAMPION_1, uiGrandChampionBoss1);
+                        }
+                        pBoss->AI()->SetData(1, 0);
                         break;
                     }
                     case 2:
@@ -526,27 +254,27 @@
                         if (Vehicle* pVehicle = pBoss->GetVehicleKit())
                             if (Unit* unit = pVehicle->GetPassenger(0))
                                 uiGrandChampionBoss2 = unit->GetGUID();
-                        if (pInstance)
-                        {
-                            pInstance->SetData64(DATA_GRAND_CHAMPION_VEHICLE_2,uiVehicle2GUID);
-                            pInstance->SetData64(DATA_GRAND_CHAMPION_2,uiGrandChampionBoss2);
-                        }
-                        pBoss->AI()->SetData(2,0);
+                        if (instance)
+                        {
+                            instance->SetData64(DATA_GRAND_CHAMPION_VEHICLE_2, uiVehicle2GUID);
+                            instance->SetData64(DATA_GRAND_CHAMPION_2, uiGrandChampionBoss2);
+                        }
+                        pBoss->AI()->SetData(2, 0);
                         break;
                     }
-                    case 3:					
+                    case 3:
                     {
                         uiVehicle3GUID = pBoss->GetGUID();
                         uint64 uiGrandChampionBoss3 = 0;
                         if (Vehicle* pVehicle = pBoss->GetVehicleKit())
                             if (Unit* unit = pVehicle->GetPassenger(0))
                                 uiGrandChampionBoss3 = unit->GetGUID();
-                        if (pInstance)
-                        {
-                            pInstance->SetData64(DATA_GRAND_CHAMPION_VEHICLE_3,uiVehicle3GUID);
-                            pInstance->SetData64(DATA_GRAND_CHAMPION_3,uiGrandChampionBoss3);
-                        }
-                        pBoss->AI()->SetData(3,0);
+                        if (instance)
+                        {
+                            instance->SetData64(DATA_GRAND_CHAMPION_VEHICLE_3, uiVehicle3GUID);
+                            instance->SetData64(DATA_GRAND_CHAMPION_3, uiGrandChampionBoss3);
+                        }
+                        pBoss->AI()->SetData(3, 0);
                         break;
                     }
                     default:
@@ -555,9 +283,9 @@
 
                 for (uint8 i = 0; i < 3; ++i)
                 {
-                    if (Creature* pAdd = me->SummonCreature(VEHICLE_TO_SUMMON2,SpawnPosition,TEMPSUMMON_CORPSE_DESPAWN))
-                    {			
-                        switch(uiSummonTimes)
+                    if (Creature* pAdd = me->SummonCreature(VEHICLE_TO_SUMMON2, SpawnPosition, TEMPSUMMON_CORPSE_DESPAWN))
+                    {
+                        switch (uiSummonTimes)
                         {
                             case 1:
                                 Champion1List.push_back(pAdd->GetGUID());
@@ -570,16 +298,16 @@
                                 break;
                         }
 
-                        switch(i)
+                        switch (i)
                         {
                             case 0:
-                                pAdd->GetMotionMaster()->MoveFollow(pBoss,2.0f,M_PI);
+                                pAdd->GetMotionMaster()->MoveFollow(pBoss, 2.0f, M_PI);
                                 break;
                             case 1:
-                                pAdd->GetMotionMaster()->MoveFollow(pBoss,2.0f,M_PI / 2);
+                                pAdd->GetMotionMaster()->MoveFollow(pBoss, 2.0f, M_PI / 2);
                                 break;
                             case 2:
-                                pAdd->GetMotionMaster()->MoveFollow(pBoss,2.0f,M_PI / 2 + M_PI);
+                                pAdd->GetMotionMaster()->MoveFollow(pBoss, 2.0f, M_PI / 2 + M_PI);
                                 break;
                         }
                     }
@@ -590,43 +318,38 @@
 
         void DoStartArgentChampionEncounter()
         {
-    		DoScriptText(SAY_START3, me);
-            if (Creature* pBoss = me->SummonCreature(uiArgentChampion,SpawnPosition))
-            {
-
+            me->GetMotionMaster()->MovePoint(1, 735.81f, 661.92f, 412.39f);
+
+            if (me->SummonCreature(uiArgentChampion, SpawnPosition))
+            {
                 for (uint8 i = 0; i < 3; ++i)
                 {
-                    if (Creature* pTrash = me->SummonCreature(NPC_ARGENT_LIGHWIELDER,SpawnPosition))
-                        pTrash->AI()->SetData(i,0);
-                    if (Creature* pTrash = me->SummonCreature(NPC_ARGENT_MONK,SpawnPosition))
-                        pTrash->AI()->SetData(i,0);
-                    if (Creature* pTrash = me->SummonCreature(NPC_PRIESTESS,SpawnPosition))
-                        pTrash->AI()->SetData(i,0);
-                }
-            }
-        }
-
-    	void EnterCombat(Unit* pWho)
-        {
-
-        }
-    	
+                    if (Creature* pTrash = me->SummonCreature(NPC_ARGENT_LIGHWIELDER, SpawnPosition))
+                        pTrash->AI()->SetData(i, 0);
+                    if (Creature* pTrash = me->SummonCreature(NPC_ARGENT_MONK, SpawnPosition))
+                        pTrash->AI()->SetData(i, 0);
+                    if (Creature* pTrash = me->SummonCreature(NPC_PRIESTESS, SpawnPosition))
+                        pTrash->AI()->SetData(i, 0);
+                }
+            }
+        }
+
         void SetGrandChampionsForEncounter()
         {
-            uiFirstBoss = urand(0,4);
+            uiFirstBoss = urand(0, 4);
 
             while (uiSecondBoss == uiFirstBoss || uiThirdBoss == uiFirstBoss || uiThirdBoss == uiSecondBoss)
             {
-                uiSecondBoss = urand(0,4);
-                uiThirdBoss = urand(0,4);
+                uiSecondBoss = urand(0, 4);
+                uiThirdBoss = urand(0, 4);
             }
         }
 
         void SetArgentChampion()
         {
-           uint8 uiTempBoss = urand(0,1);
-
-           switch(uiTempBoss)
+           uint8 uiTempBoss = urand(0, 1);
+
+           switch (uiTempBoss)
            {
                 case 0:
                     uiArgentChampion = NPC_EADRIC;
@@ -639,54 +362,30 @@
 
         void StartEncounter()
         {
-            if (!pInstance)
+            if (!instance)
                 return;
 
             me->RemoveFlag(UNIT_NPC_FLAGS, UNIT_NPC_FLAG_GOSSIP);
-                if (GameObject* pGO = GameObject::GetGameObject(*me, pInstance->GetData64(DATA_MAIN_GATE1)))
-                        pInstance->HandleGameObject(pGO->GetGUID(),false);
-
-            if (pInstance->GetData(BOSS_BLACK_KNIGHT) == NOT_STARTED)
-            {
-                if (pInstance->GetData(BOSS_ARGENT_CHALLENGE_E) == NOT_STARTED && pInstance->GetData(BOSS_ARGENT_CHALLENGE_P) == NOT_STARTED)
-                {
-                    if (pInstance->GetData(BOSS_GRAND_CHAMPIONS) == NOT_STARTED)
-                        me->AI()->SetData(DATA_START,0);
-
-                    if (pInstance->GetData(BOSS_GRAND_CHAMPIONS) == DONE)
+
+            if (instance->GetData(BOSS_BLACK_KNIGHT) == NOT_STARTED)
+            {
+                if (instance->GetData(BOSS_ARGENT_CHALLENGE_E) == NOT_STARTED && instance->GetData(BOSS_ARGENT_CHALLENGE_P) == NOT_STARTED)
+                {
+                    if (instance->GetData(BOSS_GRAND_CHAMPIONS) == NOT_STARTED)
+                        me->AI()->SetData(DATA_START, 0);
+
+                    if (instance->GetData(BOSS_GRAND_CHAMPIONS) == DONE)
                         DoStartArgentChampionEncounter();
                 }
 
-               if (pInstance->GetData(BOSS_GRAND_CHAMPIONS) == DONE &&
-                   pInstance->GetData(BOSS_ARGENT_CHALLENGE_E) == DONE ||
-                   pInstance->GetData(BOSS_ARGENT_CHALLENGE_P) == DONE)
-               {
-                   if (Unit* pBlackKnight = me->SummonCreature(VEHICLE_BLACK_KNIGHT,801.369507f, 640.574280f, 469.314362f, 3.97124f,TEMPSUMMON_DEAD_DESPAWN,180000))
-                   {
-                       uiBlackKnightGUID = pBlackKnight->GetGUID();
-                       pBlackKnight->SetFlag(UNIT_FIELD_FLAGS, UNIT_FLAG_NON_ATTACKABLE);
-                       pBlackKnight->SetUInt64Value(UNIT_FIELD_TARGET, me->GetGUID());
-                       me->SetUInt64Value(UNIT_FIELD_TARGET, uiBlackKnightGUID);
-
-                       if (GameObject* pGO = GameObject::GetGameObject(*me, pInstance->GetData64(DATA_MAIN_GATE)))
-                           pInstance->HandleGameObject(pGO->GetGUID(),false);
-                   }
-
-                   me->RemoveFlag(UNIT_FIELD_FLAGS,UNIT_FLAG_NON_ATTACKABLE);
-                   me->RemoveFlag(UNIT_NPC_FLAGS, UNIT_NPC_FLAG_GOSSIP);
-                   me->SetReactState(REACT_AGGRESSIVE);
-                   DoScriptText(SAY_START5, me);
-               }
-
-            }
-        }
-    	
-    	void Reset()
-        {
-            uiBlackKnightGUID = 0;
-    	}
-
-        void AggroAllPlayers(Creature* pTemp)
+               if ((instance->GetData(BOSS_GRAND_CHAMPIONS) == DONE &&
+                   instance->GetData(BOSS_ARGENT_CHALLENGE_E) == DONE) ||
+                   instance->GetData(BOSS_ARGENT_CHALLENGE_P) == DONE)
+                    me->SummonCreature(VEHICLE_BLACK_KNIGHT, 769.834f, 651.915f, 447.035f, 0);
+            }
+        }
+
+        void AggroAllPlayers(Creature* temp)
         {
             Map::PlayerList const &PlList = me->GetMap()->GetPlayers();
 
@@ -695,47 +394,47 @@
 
             for (Map::PlayerList::const_iterator i = PlList.begin(); i != PlList.end(); ++i)
             {
-                if (Player* pPlayer = i->getSource())
-                {
-                    if (pPlayer->isGameMaster())
+                if (Player* player = i->getSource())
+                {
+                    if (player->isGameMaster())
                         continue;
 
-                    if (pPlayer->isAlive())
+                    if (player->isAlive())
                     {
-                        pTemp->SetHomePosition(me->GetPositionX(),me->GetPositionY(),me->GetPositionZ(),me->GetOrientation());
-                        pTemp->RemoveFlag(UNIT_FIELD_FLAGS,UNIT_FLAG_NON_ATTACKABLE);
-                        pTemp->SetReactState(REACT_AGGRESSIVE);
-                        pTemp->SetInCombatWith(pPlayer);
-                        pPlayer->SetInCombatWith(pTemp);
-                        pTemp->AddThreat(pPlayer, 0.0f);
+                        temp->SetHomePosition(me->GetPositionX(), me->GetPositionY(), me->GetPositionZ(), me->GetOrientation());
+                        temp->RemoveFlag(UNIT_FIELD_FLAGS, UNIT_FLAG_NON_ATTACKABLE);
+                        temp->SetReactState(REACT_AGGRESSIVE);
+                        temp->SetInCombatWith(player);
+                        player->SetInCombatWith(temp);
+                        temp->AddThreat(player, 0.0f);
                     }
                 }
             }
         }
-    	
+
        void UpdateAI(const uint32 uiDiff)
         {
             ScriptedAI::UpdateAI(uiDiff);
 
             if (uiTimer <= uiDiff)
             {
-                switch(uiPhase)
+                switch (uiPhase)
                 {
                     case 1:
                         DoSummonGrandChampion(uiSecondBoss);
-                        NextStep(10000,true);
+                        NextStep(10000, true);
                         break;
                     case 2:
                         DoSummonGrandChampion(uiThirdBoss);
-                        NextStep(0,false);
+                        NextStep(0, false);
                         break;
                     case 3:
                         if (!Champion1List.empty())
                         {
                             for (std::list<uint64>::const_iterator itr = Champion1List.begin(); itr != Champion1List.end(); ++itr)
-                                if (Creature* pSummon = Unit::GetCreature(*me, *itr))
-                                    AggroAllPlayers(pSummon);
-                            NextStep(0,false);
+                                if (Creature* summon = Unit::GetCreature(*me, *itr))
+                                    AggroAllPlayers(summon);
+                            NextStep(0, false);
                         }
                         break;
                 }
@@ -745,18 +444,18 @@
                 return;
         }
 
-        void JustSummoned(Creature* pSummon)
-        {
-            if (pInstance && pInstance->GetData(BOSS_GRAND_CHAMPIONS) == NOT_STARTED)
-            {
-                pSummon->SetFlag(UNIT_FIELD_FLAGS,UNIT_FLAG_NON_ATTACKABLE);
-                pSummon->SetReactState(REACT_PASSIVE);
-            }
-        }
-
-        void SummonedCreatureDespawn(Creature* pSummon)
-        {
-            switch(pSummon->GetEntry())
+        void JustSummoned(Creature* summon)
+        {
+            if (instance && instance->GetData(BOSS_GRAND_CHAMPIONS) == NOT_STARTED)
+            {
+                summon->SetFlag(UNIT_FIELD_FLAGS, UNIT_FLAG_NON_ATTACKABLE);
+                summon->SetReactState(REACT_PASSIVE);
+            }
+        }
+
+        void SummonedCreatureDespawn(Creature* summon)
+        {
+            switch (summon->GetEntry())
             {
                 case VEHICLE_DARNASSIA_NIGHTSABER:
                 case VEHICLE_EXODAR_ELEKK:
@@ -768,16 +467,56 @@
                 case VEHICLE_ORGRIMMAR_WOLF:
                 case VEHICLE_SILVERMOON_HAWKSTRIDER:
                 case VEHICLE_DARKSPEAR_RAPTOR:
-                    me->AI()->SetData(DATA_LESSER_CHAMPIONS_DEFEATED,0);
+                    me->AI()->SetData(DATA_LESSER_CHAMPIONS_DEFEATED, 0);
                     break;
             }
         }
     };
 
+    CreatureAI* GetAI(Creature* creature) const
+    {
+        return new npc_announcer_toc5AI(creature);
+    }
+
+    bool OnGossipHello(Player* player, Creature* creature)
+    {
+        InstanceScript* instance = creature->GetInstanceScript();
+
+        if (instance &&
+            ((instance->GetData(BOSS_GRAND_CHAMPIONS) == DONE &&
+            instance->GetData(BOSS_BLACK_KNIGHT) == DONE &&
+            instance->GetData(BOSS_ARGENT_CHALLENGE_E) == DONE) ||
+            instance->GetData(BOSS_ARGENT_CHALLENGE_P) == DONE))
+            return false;
+
+        if (instance &&
+            instance->GetData(BOSS_GRAND_CHAMPIONS) == NOT_STARTED &&
+            instance->GetData(BOSS_ARGENT_CHALLENGE_E) == NOT_STARTED &&
+            instance->GetData(BOSS_ARGENT_CHALLENGE_P) == NOT_STARTED &&
+            instance->GetData(BOSS_BLACK_KNIGHT) == NOT_STARTED)
+            player->ADD_GOSSIP_ITEM(GOSSIP_ICON_CHAT, GOSSIP_START_EVENT1, GOSSIP_SENDER_MAIN, GOSSIP_ACTION_INFO_DEF+1);
+        else if (instance)
+            player->ADD_GOSSIP_ITEM(GOSSIP_ICON_CHAT, GOSSIP_START_EVENT2, GOSSIP_SENDER_MAIN, GOSSIP_ACTION_INFO_DEF+1);
+
+        player->SEND_GOSSIP_MENU(player->GetGossipTextId(creature), creature->GetGUID());
+
+        return true;
+    }
+
+    bool OnGossipSelect(Player* player, Creature* creature, uint32 /*sender*/, uint32 action)
+    {
+        player->PlayerTalkClass->ClearMenus();
+        if (action == GOSSIP_ACTION_INFO_DEF+1)
+        {
+            player->CLOSE_GOSSIP_MENU();
+            CAST_AI(npc_announcer_toc5::npc_announcer_toc5AI, creature->AI())->StartEncounter();
+        }
+
+        return true;
+    }
 };
 
 void AddSC_trial_of_the_champion()
 {
-    new npc_anstart();
     new npc_announcer_toc5();
 }