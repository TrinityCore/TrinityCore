/*
 * Copyright (C) 2008-2011 TrinityCore <http://www.trinitycore.org/>
 *
 * This program is free software; you can redistribute it and/or modify it
 * under the terms of the GNU General Public License as published by the
 * Free Software Foundation; either version 2 of the License, or (at your
 * option) any later version.
 *
 * This program is distributed in the hope that it will be useful, but WITHOUT
 * ANY WARRANTY; without even the implied warranty of MERCHANTABILITY or
 * FITNESS FOR A PARTICULAR PURPOSE. See the GNU General Public License for
 * more details.
 *
 * You should have received a copy of the GNU General Public License along
 * with this program. If not, see <http://www.gnu.org/licenses/>.
 */

/* ScriptData
SDName: Trial Of the Champion
SD%Complete:
SDComment: 
SDCategory: trial_of_the_champion
EndScriptData */

/* ContentData
npc_announcer_toc5
EndContentData */

#include "ScriptPCH.h"
#include "trial_of_the_champion.h"
#include "Vehicle.h"

#define GOSSIP_START_EVENT1     "I'm ready to start challenge."
#define GOSSIP_START_EVENT2     "I'm ready for the next challenge."

#define ORIENTATION             4.714f

/*######
## npc_announcer_toc5
######*/

const Position SpawnPosition = {746.261f, 657.401f, 411.681f, 4.65f};

enum eEnums
{
    SAY_START             = -1999926,
    SAY_START3            = -1999940,
    SAY_START5            = -1999936,
    SAY_START11           = -1999953,
    AN_1                  = -1999942,
    AN_2                  = -1999943,
    AN_3                  = -1999944,
    AN_4                  = -1999945,
    AN_5                  = -1999946,
    AN_6                  = -1999947,
    AN_7                  = -1999948,
    AN_8                  = -1999949
};

enum IntroPhase
{
    IDLE,
    INTRO,
    FINISHED
};

enum Creatures
{
    CREATURE_TRALL                        = 34994,
    CREATURE_GARROSH                      = 34995,
    CREATURE_KING                         = 34990,
    CREATURE_LADY                         = 34992,
    CREATURE_HIGHLORD                     = 34996,
    CREATURE_ANNOUNCER                    = 35004
};


class npc_anstart : public CreatureScript
{
public:
    npc_anstart() : CreatureScript("npc_anstart") { }

    CreatureAI* GetAI(Creature* pCreature) const
    {
        return new npc_anstartAI (pCreature);
    }

    struct npc_anstartAI : public ScriptedAI
    {
        npc_anstartAI(Creature *pCreature) : ScriptedAI(pCreature)

        {
        pInstance = (InstanceScript*)pCreature->GetInstanceScript();
        }

        uint32 uiIntroTimer;

        uint8 uiIntroPhase;

        IntroPhase Phase;

        Creature* pTrall;
        Creature* pGarrosh;
        Creature* pKing;
        Creature* pLady;
        Creature* pHighlord;

        InstanceScript* pInstance;



        void Reset()
        {
            me->SetFlag(UNIT_FIELD_FLAGS, UNIT_FLAG_NON_ATTACKABLE|UNIT_FLAG_NOT_SELECTABLE);
            Phase = IDLE;
            uiIntroTimer = 0;
            uiIntroPhase = 0;
            pTrall = NULL;
            pGarrosh = NULL;
            pKing = NULL;
            pLady = NULL;
            pHighlord = NULL;
        }

        void MoveInLineOfSight(Unit* pWho)
        {
            if (!pWho)
                return;
            if (Phase == IDLE && pWho->isTargetableForAttack() && me->IsHostileTo(pWho) && me->IsWithinDistInMap(pWho, 20))
            {
                Phase = INTRO;
                me->SetFlag(UNIT_FIELD_FLAGS, UNIT_FLAG_NON_ATTACKABLE);

                if (pTrall = me->SummonCreature(CREATURE_TRALL, 685.569f, 615.103f, 435.396f, 6.23544f, TEMPSUMMON_CORPSE_TIMED_DESPAWN, 20000))
                {
                    pTrall->SetReactState(REACT_PASSIVE);
                    pTrall->SetFlag(UNIT_FIELD_FLAGS, UNIT_FLAG_NON_ATTACKABLE);
                }
                if (pGarrosh = me->SummonCreature(CREATURE_GARROSH, 685.7f, 621.134f, 435.396f, 6.259f, TEMPSUMMON_CORPSE_TIMED_DESPAWN, 20000))
                {
                    pGarrosh->SetReactState(REACT_PASSIVE);
                    pGarrosh->SetFlag(UNIT_FIELD_FLAGS, UNIT_FLAG_NON_ATTACKABLE);
                }
                if (pKing = me->SummonCreature(CREATURE_KING, 807.724f, 617.9f, 435.396f, 3.18416f, TEMPSUMMON_CORPSE_TIMED_DESPAWN, 20000))
                {
                    pKing->SetReactState(REACT_PASSIVE);
                    pKing->SetFlag(UNIT_FIELD_FLAGS, UNIT_FLAG_NON_ATTACKABLE);
                }
                if (pLady = me->SummonCreature(CREATURE_LADY, 807.401f, 613.667f, 435.397f, 3.0585f, TEMPSUMMON_CORPSE_TIMED_DESPAWN, 20000))
                {
                    pLady->SetReactState(REACT_PASSIVE);
                    pLady->SetFlag(UNIT_FIELD_FLAGS, UNIT_FLAG_NON_ATTACKABLE);
                }
                if (pHighlord = me->SummonCreature(CREATURE_HIGHLORD, 746.482f, 556.857f, 435.396f, 1.5898f, TEMPSUMMON_CORPSE_TIMED_DESPAWN, 20000))
                {
                    pHighlord->SetReactState(REACT_PASSIVE);
                    pHighlord->SetFlag(UNIT_FIELD_FLAGS, UNIT_FLAG_NON_ATTACKABLE);
                }
            }
        }

        void AttackStart(Unit* who) {}

        void UpdateAI(const uint32 diff)
        {

            if (Phase != INTRO)
                return;

            if (uiIntroTimer <= diff)
            {
                if(!pTrall)
                    return;
                if(!pGarrosh)
                    return;
                if(!pKing)
                    return;
                if(!pLady)
                    return;
                if(!pHighlord)
                    return;

                switch (uiIntroPhase)
                {
                    case 0:
                        ++uiIntroPhase;
                        uiIntroTimer = 4000;
                        break;
                    case 1:
                        DoScriptText(AN_1, me);
                        ++uiIntroPhase;
                        uiIntroTimer = 10000;
                        break;
                    case 2:
                        DoScriptText(AN_2, me);
                        ++uiIntroPhase;
                        uiIntroTimer = 13000;
                        break;
                    case 3:
                        DoScriptText(AN_3, pTrall);
                        ++uiIntroPhase;
                        uiIntroTimer = 8000;
                        break;
                    case 4:
                        DoScriptText(AN_4, pGarrosh);
                        ++uiIntroPhase;
                        uiIntroTimer = 6000;
                        break;
                    case 5:
                        DoScriptText(AN_5, pKing);
                        ++uiIntroPhase;
                        uiIntroTimer = 8000;
                        break;
                    case 6:
                        DoScriptText(AN_6, pLady);
                        ++uiIntroPhase;
                        uiIntroTimer = 8000;
                        break;
                    case 7:
                        DoScriptText(AN_7, pHighlord);
                        ++uiIntroPhase;
                        uiIntroTimer = 3000;
                        break;
                    case 8:
                        DoScriptText(AN_8, me);
                        ++uiIntroPhase;
                        uiIntroTimer = 4000;
                        break;
                    case 9:
                        if (Creature* pAnnouncertoc5 = me->SummonCreature(CREATURE_ANNOUNCER, 746.626f, 618.54f, 411.09f, 4.63158f, TEMPSUMMON_CORPSE_TIMED_DESPAWN, 60000))
                        {
                            me->DisappearAndDie();
                               pAnnouncertoc5->SetFlag(UNIT_FIELD_FLAGS, UNIT_FLAG_NON_ATTACKABLE);
                            pAnnouncertoc5->SetFlag(UNIT_NPC_FLAGS, UNIT_NPC_FLAG_GOSSIP);
                            pAnnouncertoc5->SetReactState(REACT_PASSIVE);

                            Phase = FINISHED;
                        }
                        else Reset();
                        return;
                }
            } else uiIntroTimer -= diff;
        }
    };
};

class npc_announcer_toc5 : public CreatureScript
{
public:
    npc_announcer_toc5() : CreatureScript("npc_announcer_toc5") { }

    struct npc_announcer_toc5AI : public ScriptedAI
    {
        npc_announcer_toc5AI(Creature* pCreature) : ScriptedAI(pCreature)
        {
            pInstance = pCreature->GetInstanceScript();

            uiSummonTimes = 0;
            uiPosition = 0;
            uiLesserChampions = 0;

            uiFirstBoss = 0;
            uiSecondBoss = 0;
            uiThirdBoss = 0;

            uiArgentChampion = 0;

            uiPhase = 0;
            uiTimer = 0;

            uiVehicle1GUID = 0;
            uiVehicle2GUID = 0;
            uiVehicle3GUID = 0;

            Champion1List.clear();
            Champion2List.clear();
            Champion3List.clear();

            me->SetReactState(REACT_PASSIVE);
            me->SetFlag(UNIT_FIELD_FLAGS, UNIT_FLAG_NON_ATTACKABLE);
            me->SetFlag(UNIT_NPC_FLAGS, UNIT_NPC_FLAG_GOSSIP);

            SetGrandChampionsForEncounter();
            SetArgentChampion();
        }

        InstanceScript* pInstance;

        uint8 uiSummonTimes;
        uint8 uiPosition;
        uint8 uiLesserChampions;

        uint32 uiArgentChampion;

        uint32 uiFirstBoss;
        uint32 uiSecondBoss;
        uint32 uiThirdBoss;

        uint32 uiPhase;
        uint32 uiTimer;

        uint64 uiVehicle1GUID;
        uint64 uiVehicle2GUID;
        uint64 uiVehicle3GUID;

        uint64 uiGrandChampionBoss1;

        std::list<uint64> Champion1List;
        std::list<uint64> Champion2List;
        std::list<uint64> Champion3List;

        void NextStep(uint32 uiTimerStep, bool bNextStep = true, uint8 uiPhaseStep = 0)
        {
            uiTimer = uiTimerStep;
            if (bNextStep)
                ++uiPhase;
            else
                uiPhase = uiPhaseStep;
        }

        void SetData(uint32 uiType, uint32 /*uiData*/)
        {
            switch (uiType)
            {
                case DATA_START:
                    if (GameObject* pGO = GameObject::GetGameObject(*me, pInstance->GetData64(DATA_MAIN_GATE)))
                        pInstance->HandleGameObject(pGO->GetGUID(),true);
                    if (GameObject* pGO = GameObject::GetGameObject(*me, pInstance->GetData64(DATA_MAIN_GATE1)))
                        pInstance->HandleGameObject(pGO->GetGUID(),false);
                    DoScriptText(SAY_START, me);
                    DoSummonGrandChampion(uiFirstBoss);
                    NextStep(10000, false, 1);
                    break;
                case DATA_IN_POSITION: //movement done.
                    me->GetMotionMaster()->MovePoint(1, 735.81f, 661.92f, 412.39f);
                    if (GameObject* pGO = GameObject::GetGameObject(*me, pInstance->GetData64(DATA_MAIN_GATE)))
                        pInstance->HandleGameObject(pGO->GetGUID(), false);
                    NextStep(10000, false, 3);
                    break;
                case DATA_LESSER_CHAMPIONS_DEFEATED:
                {
                    ++uiLesserChampions;
                    std::list<uint64> TempList;
                    if (uiLesserChampions == 3 || uiLesserChampions == 6)
                    {
                        switch(uiLesserChampions)
                        {
                            case 3:
                                TempList = Champion2List;
                                break;
                            case 6:
                                TempList = Champion3List;
                                break;
                        }

                        for (std::list<uint64>::const_iterator itr = TempList.begin(); itr != TempList.end(); ++itr)
                            if (Creature* pSummon = Unit::GetCreature(*me, *itr))
                                AggroAllPlayers(pSummon);
                    }else if (uiLesserChampions == 9)
                        StartGrandChampionsAttack();

                    break;
                }
            }
        }

        void StartGrandChampionsAttack()
        {
            Creature* pGrandChampion1 = Unit::GetCreature(*me, uiVehicle1GUID);
            Creature* pGrandChampion2 = Unit::GetCreature(*me, uiVehicle2GUID);
            Creature* pGrandChampion3 = Unit::GetCreature(*me, uiVehicle3GUID);

            if (pGrandChampion1 && pGrandChampion2 && pGrandChampion3)
            {
                AggroAllPlayers(pGrandChampion1);
                AggroAllPlayers(pGrandChampion2);
                AggroAllPlayers(pGrandChampion3);
            }
        }

        void MovementInform(uint32 uiType, uint32 uiPointId)
        {
            if (uiType != POINT_MOTION_TYPE)
                return;

            if (uiPointId == 1)
            {
                me->SetOrientation(ORIENTATION);
                me->SendMovementFlagUpdate();
            }
        }

        void DoSummonGrandChampion(uint32 uiBoss)
        {
            ++uiSummonTimes;
            uint32 VEHICLE_TO_SUMMON1 = 0;
            uint32 VEHICLE_TO_SUMMON2 = 0;
            switch(uiBoss)
            {
                case 0:
                    VEHICLE_TO_SUMMON1 = VEHICLE_MOKRA_SKILLCRUSHER_MOUNT;
                    VEHICLE_TO_SUMMON2 = VEHICLE_ORGRIMMAR_WOLF;
                    break;
                case 1:
                    VEHICLE_TO_SUMMON1 = VEHICLE_ERESSEA_DAWNSINGER_MOUNT;
                    VEHICLE_TO_SUMMON2 = VEHICLE_SILVERMOON_HAWKSTRIDER;
                    break;
                case 2:
                    VEHICLE_TO_SUMMON1 = VEHICLE_RUNOK_WILDMANE_MOUNT;
                    VEHICLE_TO_SUMMON2 = VEHICLE_THUNDER_BLUFF_KODO;
                    break;
                case 3:
                    VEHICLE_TO_SUMMON1 = VEHICLE_ZUL_TORE_MOUNT;
                    VEHICLE_TO_SUMMON2 = VEHICLE_DARKSPEAR_RAPTOR;
                    break;
                case 4:
                    VEHICLE_TO_SUMMON1 = VEHICLE_DEATHSTALKER_VESCERI_MOUNT;
                    VEHICLE_TO_SUMMON2 = VEHICLE_FORSAKE_WARHORSE;
                    break;
                default:
                    return;
            }

            if (Creature* pBoss = me->SummonCreature(VEHICLE_TO_SUMMON1, SpawnPosition))
            {
                switch(uiSummonTimes)
                {
                    case 1:
                    {
                        uiVehicle1GUID = pBoss->GetGUID();
                        uint64 uiGrandChampionBoss1 = 0;
                        if (Creature* pBoss = Unit::GetCreature(*me, uiVehicle1GUID))
                            if (Vehicle* pVehicle = pBoss->GetVehicleKit())
                                if (Unit* pUnit = pVehicle->GetPassenger(0))
                                    uiGrandChampionBoss1 = pUnit->GetGUID();
                        if (pInstance)
                        {
                            pInstance->SetData64(DATA_GRAND_CHAMPION_VEHICLE_1, uiVehicle1GUID);
                            pInstance->SetData64(DATA_GRAND_CHAMPION_1, uiGrandChampionBoss1);
                        }
                        pBoss->AI()->SetData(1, 0);
                        break;
                    }
                    case 2:
                    {
                        uiVehicle2GUID = pBoss->GetGUID();
                        uint64 uiGrandChampionBoss2 = 0;
                        if (Creature* pBoss = Unit::GetCreature(*me, uiVehicle2GUID))
                            if (Vehicle* pVehicle = pBoss->GetVehicleKit())
                                if (Unit* pUnit = pVehicle->GetPassenger(0))
                                    uiGrandChampionBoss2 = pUnit->GetGUID();
                        if (pInstance)
                        {
                            pInstance->SetData64(DATA_GRAND_CHAMPION_VEHICLE_2, uiVehicle2GUID);
                            pInstance->SetData64(DATA_GRAND_CHAMPION_2, uiGrandChampionBoss2);
                        }
                        pBoss->AI()->SetData(2, 0);
                        break;
                    }
                    case 3:
                    {
                        uiVehicle3GUID = pBoss->GetGUID();
                        uint64 uiGrandChampionBoss3 = 0;
                        if (Creature* pBoss = Unit::GetCreature(*me, uiVehicle3GUID))
                            if (Vehicle* pVehicle = pBoss->GetVehicleKit())
                                if (Unit* pUnit = pVehicle->GetPassenger(0))
                                    uiGrandChampionBoss3 = pUnit->GetGUID();
                        if (pInstance)
                        {
                            pInstance->SetData64(DATA_GRAND_CHAMPION_VEHICLE_3, uiVehicle3GUID);
                            pInstance->SetData64(DATA_GRAND_CHAMPION_3, uiGrandChampionBoss3);
                        }
                        pBoss->AI()->SetData(3, 0);
                        break;
                    }
                    default:
                        return;
                }

                for (uint8 i = 0; i < 3; ++i)
                {
                    if (Creature* pAdd = me->SummonCreature(VEHICLE_TO_SUMMON2, SpawnPosition, TEMPSUMMON_CORPSE_DESPAWN))
                    {
                        switch(uiSummonTimes)
                        {
                            case 1:
                                Champion1List.push_back(pAdd->GetGUID());
                                break;
                            case 2:
                                Champion2List.push_back(pAdd->GetGUID());
                                break;
                            case 3:
                                Champion3List.push_back(pAdd->GetGUID());
                                break;
                        }

                        switch(i)
                        {
                            case 0:
                                pAdd->GetMotionMaster()->MoveFollow(pBoss, 2.0f, M_PI);
                                break;
                            case 1:
                                pAdd->GetMotionMaster()->MoveFollow(pBoss, 2.0f, M_PI / 2);
                                break;
                            case 2:
                                pAdd->GetMotionMaster()->MoveFollow(pBoss, 2.0f, M_PI / 2 + M_PI);
                                break;
                        }
                    }

                }
            }
        }

        void DoStartArgentChampionEncounter()
        {
<<<<<<< HEAD
            DoScriptText(SAY_START3, me);
            me->GetMotionMaster()->MovePoint(1,735.81f,661.92f,412.39f);
=======
            me->GetMotionMaster()->MovePoint(1, 735.81f, 661.92f, 412.39f);
>>>>>>> 4fe0fccc

            if (me->SummonCreature(uiArgentChampion, SpawnPosition))
            {
                for (uint8 i = 0; i < 3; ++i)
                {
<<<<<<< HEAD
                    if (Creature* pTrash = me->SummonCreature(NPC_ARGENT_LIGHWIELDER,SpawnPosition))
                    {
                        pTrash->AI()->SetData(i,0);
                        pTrash->SetReactState(REACT_AGGRESSIVE);
                    }
                    if (Creature* pTrash = me->SummonCreature(NPC_ARGENT_MONK,SpawnPosition))
                    {    
                        pTrash->AI()->SetData(i,0);
                        pTrash->SetReactState(REACT_AGGRESSIVE);
                    }       
                    if (Creature* pTrash = me->SummonCreature(NPC_PRIESTESS,SpawnPosition))
                    {
                        pTrash->AI()->SetData(i,0);
                        pTrash->SetReactState(REACT_AGGRESSIVE);
                    }
=======
                    if (Creature* pTrash = me->SummonCreature(NPC_ARGENT_LIGHWIELDER, SpawnPosition))
                        pTrash->AI()->SetData(i, 0);
                    if (Creature* pTrash = me->SummonCreature(NPC_ARGENT_MONK, SpawnPosition))
                        pTrash->AI()->SetData(i, 0);
                    if (Creature* pTrash = me->SummonCreature(NPC_PRIESTESS, SpawnPosition))
                        pTrash->AI()->SetData(i, 0);
>>>>>>> 4fe0fccc
                }
            }
        }

        void SetGrandChampionsForEncounter()
        {
            uiFirstBoss = urand(0, 4);

            while (uiSecondBoss == uiFirstBoss || uiThirdBoss == uiFirstBoss || uiThirdBoss == uiSecondBoss)
            {
                uiSecondBoss = urand(0, 4);
                uiThirdBoss = urand(0, 4);
            }
        }

        void SetArgentChampion()
        {
           uint8 uiTempBoss = urand(0, 1);

           switch(uiTempBoss)
           {
                case 0:
                    uiArgentChampion = NPC_EADRIC;
                    break;
                case 1:
                    uiArgentChampion = NPC_PALETRESS;
                    break;
           }
        }

        void StartEncounter()
        {
            if (!pInstance)
                return;

            me->RemoveFlag(UNIT_NPC_FLAGS, UNIT_NPC_FLAG_GOSSIP);
            if (GameObject* pGO = GameObject::GetGameObject(*me, pInstance->GetData64(DATA_MAIN_GATE1)))
                pInstance->HandleGameObject(pGO->GetGUID(),false);

            if (pInstance->GetData(BOSS_BLACK_KNIGHT) == NOT_STARTED)
            {
                if (pInstance->GetData(BOSS_ARGENT_CHALLENGE_E) == NOT_STARTED && pInstance->GetData(BOSS_ARGENT_CHALLENGE_P) == NOT_STARTED)
                {
                    if (pInstance->GetData(BOSS_GRAND_CHAMPIONS) == NOT_STARTED)
                        me->AI()->SetData(DATA_START, 0);

                    if (pInstance->GetData(BOSS_GRAND_CHAMPIONS) == DONE)
                        DoStartArgentChampionEncounter();
                }

               if ((pInstance->GetData(BOSS_GRAND_CHAMPIONS) == DONE &&
                   pInstance->GetData(BOSS_ARGENT_CHALLENGE_E) == DONE) ||
                   pInstance->GetData(BOSS_ARGENT_CHALLENGE_P) == DONE)
<<<<<<< HEAD
               {
                   me->SummonCreature(VEHICLE_BLACK_KNIGHT,769.834f,651.915f,447.035f,0);
                   if (GameObject* pGO = GameObject::GetGameObject(*me, pInstance->GetData64(DATA_MAIN_GATE)))
                       pInstance->HandleGameObject(pGO->GetGUID(),false);
                   DoScriptText(SAY_START5, me);
               }
=======
                    me->SummonCreature(VEHICLE_BLACK_KNIGHT, 769.834f, 651.915f, 447.035f, 0);
>>>>>>> 4fe0fccc
            }
        }

        void AggroAllPlayers(Creature* pTemp)
        {
            Map::PlayerList const &PlList = me->GetMap()->GetPlayers();

            if (PlList.isEmpty())
                return;

            for (Map::PlayerList::const_iterator i = PlList.begin(); i != PlList.end(); ++i)
            {
                if (Player* pPlayer = i->getSource())
                {
                    if (pPlayer->HasUnitMovementFlag(MOVEMENTFLAG_ONTRANSPORT) && !pPlayer->isGameMaster())
                    {
                        Creature* pCreature = pPlayer->GetVehicleBase()->ToCreature();  
                        
                        if (pCreature)
                        {
                            pTemp->SetHomePosition(me->GetPositionX(),me->GetPositionY(),me->GetPositionZ(),me->GetOrientation());
                            pTemp->RemoveFlag(UNIT_FIELD_FLAGS,UNIT_FLAG_NON_ATTACKABLE);
                            pTemp->SetReactState(REACT_AGGRESSIVE);
                            pTemp->SetInCombatWith(pCreature);
                            pPlayer->SetInCombatWith(pTemp);
                            pCreature->SetInCombatWith(pTemp);
                            pTemp->AddThreat(pCreature, 0.0f);
                        }
                    } else if (pPlayer->isAlive() && !pPlayer->isGameMaster() )
                    {
                        pTemp->SetHomePosition(me->GetPositionX(), me->GetPositionY(), me->GetPositionZ(), me->GetOrientation());
                        pTemp->RemoveFlag(UNIT_FIELD_FLAGS, UNIT_FLAG_NON_ATTACKABLE);
                        pTemp->SetReactState(REACT_AGGRESSIVE);
                        pTemp->SetInCombatWith(pPlayer);
                        pPlayer->SetInCombatWith(pTemp);
                        pTemp->AddThreat(pPlayer, 0.0f);
                    }
                    
                    if (pPlayer->isGameMaster())
                        continue;                   
                }
            }
        }

       void UpdateAI(const uint32 uiDiff)
        {
            ScriptedAI::UpdateAI(uiDiff);

            if (uiTimer <= uiDiff)
            {
                switch(uiPhase)
                {
                    case 1:
                        DoSummonGrandChampion(uiSecondBoss);
                        NextStep(10000, true);
                        break;
                    case 2:
                        DoSummonGrandChampion(uiThirdBoss);
                        NextStep(0, false);
                        break;
                    case 3:
                        if (!Champion1List.empty())
                        {
                            for (std::list<uint64>::const_iterator itr = Champion1List.begin(); itr != Champion1List.end(); ++itr)
                                if (Creature* pSummon = Unit::GetCreature(*me, *itr))
                                    AggroAllPlayers(pSummon);
                            NextStep(0, false);
                        }
                        break;
                }
            } else uiTimer -= uiDiff;

            if (!UpdateVictim())
                return;
        }

        void JustSummoned(Creature* pSummon)
        {
            if (pInstance && pInstance->GetData(BOSS_GRAND_CHAMPIONS) == NOT_STARTED)
            {
                pSummon->SetFlag(UNIT_FIELD_FLAGS, UNIT_FLAG_NON_ATTACKABLE);
                pSummon->SetReactState(REACT_PASSIVE);
            }
        }

        void SummonedCreatureDespawn(Creature* pSummon)
        {
            switch(pSummon->GetEntry())
            {
                case VEHICLE_DARNASSIA_NIGHTSABER:
                case VEHICLE_EXODAR_ELEKK:
                case VEHICLE_STORMWIND_STEED:
                case VEHICLE_GNOMEREGAN_MECHANOSTRIDER:
                case VEHICLE_IRONFORGE_RAM:
                case VEHICLE_FORSAKE_WARHORSE:
                case VEHICLE_THUNDER_BLUFF_KODO:
                case VEHICLE_ORGRIMMAR_WOLF:
                case VEHICLE_SILVERMOON_HAWKSTRIDER:
                case VEHICLE_DARKSPEAR_RAPTOR:
                    me->AI()->SetData(DATA_LESSER_CHAMPIONS_DEFEATED, 0);
                    break;
            }
        }
    };

    CreatureAI* GetAI(Creature* pCreature) const
    {
        return new npc_announcer_toc5AI(pCreature);
    }

    bool OnGossipHello(Player* pPlayer, Creature* pCreature)
    {
        InstanceScript* pInstance = pCreature->GetInstanceScript();

        if (pInstance &&
            pInstance->GetData(BOSS_GRAND_CHAMPIONS) == DONE &&
            pInstance->GetData(BOSS_BLACK_KNIGHT) == DONE &&
            (pInstance->GetData(BOSS_ARGENT_CHALLENGE_E) == DONE ||
            pInstance->GetData(BOSS_ARGENT_CHALLENGE_P) == DONE))

            return false;

        if (pInstance &&
            pInstance->GetData(BOSS_GRAND_CHAMPIONS) == NOT_STARTED &&
            pInstance->GetData(BOSS_ARGENT_CHALLENGE_E) == NOT_STARTED &&
            pInstance->GetData(BOSS_ARGENT_CHALLENGE_P) == NOT_STARTED &&
            pInstance->GetData(BOSS_BLACK_KNIGHT) == NOT_STARTED)
            pPlayer->ADD_GOSSIP_ITEM(GOSSIP_ICON_CHAT, GOSSIP_START_EVENT1, GOSSIP_SENDER_MAIN, GOSSIP_ACTION_INFO_DEF+1);
        else if (pInstance)
            pPlayer->ADD_GOSSIP_ITEM(GOSSIP_ICON_CHAT, GOSSIP_START_EVENT2, GOSSIP_SENDER_MAIN, GOSSIP_ACTION_INFO_DEF+1);

        pPlayer->SEND_GOSSIP_MENU(pPlayer->GetGossipTextId(pCreature), pCreature->GetGUID());

        return true;
    }

    bool OnGossipSelect(Player* pPlayer, Creature* pCreature, uint32 /*uiSender*/, uint32 uiAction)
    {
        pPlayer->PlayerTalkClass->ClearMenus();
        if (uiAction == GOSSIP_ACTION_INFO_DEF+1)
        {
            pPlayer->CLOSE_GOSSIP_MENU();
            CAST_AI(npc_announcer_toc5::npc_announcer_toc5AI, pCreature->AI())->StartEncounter();
        }

        return true;
    }
};

enum ArgentTournamentSpells
{
    SPELL_DEFEND = 66482,
};

// Shield-Breaker 62575
class spell_gen_shieldbreaker : public SpellScriptLoader
{
public:
    spell_gen_shieldbreaker() : SpellScriptLoader("spell_gen_shieldbreaker") { }

    class spell_gen_shieldbreaker_SpellScript : public SpellScript
    {
        PrepareSpellScript(spell_gen_shieldbreaker_SpellScript)

        void HandleScript(SpellEffIndex /*effIndex*/)
        {
            if (Unit * target = GetHitUnit())
                target->RemoveAuraFromStack(SPELL_DEFEND);
        }

        void Register()
        {
            OnEffect += SpellEffectFn(spell_gen_shieldbreaker_SpellScript::HandleScript, EFFECT_0, SPELL_EFFECT_SCRIPT_EFFECT);
        }
    };

    SpellScript* GetSpellScript() const
    {
        return new spell_gen_shieldbreaker_SpellScript();
    }
};

// Charge 63010
class spell_gen_atcharge : public SpellScriptLoader
{
public:
    spell_gen_atcharge() : SpellScriptLoader("spell_gen_atcharge") { }

    class spell_gen_atcharge_SpellScript : public SpellScript
    {
        PrepareSpellScript(spell_gen_atcharge_SpellScript)

        void HandleScript(SpellEffIndex /*effIndex*/)
        {
            if (Unit * target = GetHitUnit())
                target->RemoveAuraFromStack(SPELL_DEFEND);
        }

        void Register()
        {
            OnEffect += SpellEffectFn(spell_gen_atcharge_SpellScript::HandleScript, EFFECT_2, SPELL_EFFECT_SCRIPT_EFFECT);
        }
    };

    SpellScript* GetSpellScript() const
    {
        return new spell_gen_atcharge_SpellScript();
    }
};

// Shield-Breaker 68504
class spell_gen_npcshieldbreaker : public SpellScriptLoader
{
public:
    spell_gen_npcshieldbreaker() : SpellScriptLoader("spell_gen_npcshieldbreaker") { }

    class spell_gen_npcshieldbreaker_SpellScript : public SpellScript
    {
        PrepareSpellScript(spell_gen_npcshieldbreaker_SpellScript)

        void HandleScript(SpellEffIndex /*effIndex*/)
        {
            if (Unit * target = GetHitUnit())
                target->RemoveAuraFromStack(SPELL_DEFEND);
        }

        void Register()
        {
            OnEffect += SpellEffectFn(spell_gen_npcshieldbreaker_SpellScript::HandleScript, EFFECT_1, SPELL_EFFECT_SCRIPT_EFFECT);
        }
    };

    SpellScript* GetSpellScript() const
    {
        return new spell_gen_npcshieldbreaker_SpellScript();
    }
};

void AddSC_trial_of_the_champion()
{
    new npc_anstart();
    new npc_announcer_toc5();
    new spell_gen_shieldbreaker();
    new spell_gen_atcharge();
    new spell_gen_npcshieldbreaker();
}<|MERGE_RESOLUTION|>--- conflicted
+++ resolved
@@ -514,18 +514,13 @@
 
         void DoStartArgentChampionEncounter()
         {
-<<<<<<< HEAD
             DoScriptText(SAY_START3, me);
-            me->GetMotionMaster()->MovePoint(1,735.81f,661.92f,412.39f);
-=======
             me->GetMotionMaster()->MovePoint(1, 735.81f, 661.92f, 412.39f);
->>>>>>> 4fe0fccc
 
             if (me->SummonCreature(uiArgentChampion, SpawnPosition))
             {
                 for (uint8 i = 0; i < 3; ++i)
                 {
-<<<<<<< HEAD
                     if (Creature* pTrash = me->SummonCreature(NPC_ARGENT_LIGHWIELDER,SpawnPosition))
                     {
                         pTrash->AI()->SetData(i,0);
@@ -541,14 +536,6 @@
                         pTrash->AI()->SetData(i,0);
                         pTrash->SetReactState(REACT_AGGRESSIVE);
                     }
-=======
-                    if (Creature* pTrash = me->SummonCreature(NPC_ARGENT_LIGHWIELDER, SpawnPosition))
-                        pTrash->AI()->SetData(i, 0);
-                    if (Creature* pTrash = me->SummonCreature(NPC_ARGENT_MONK, SpawnPosition))
-                        pTrash->AI()->SetData(i, 0);
-                    if (Creature* pTrash = me->SummonCreature(NPC_PRIESTESS, SpawnPosition))
-                        pTrash->AI()->SetData(i, 0);
->>>>>>> 4fe0fccc
                 }
             }
         }
@@ -602,16 +589,12 @@
                if ((pInstance->GetData(BOSS_GRAND_CHAMPIONS) == DONE &&
                    pInstance->GetData(BOSS_ARGENT_CHALLENGE_E) == DONE) ||
                    pInstance->GetData(BOSS_ARGENT_CHALLENGE_P) == DONE)
-<<<<<<< HEAD
                {
-                   me->SummonCreature(VEHICLE_BLACK_KNIGHT,769.834f,651.915f,447.035f,0);
+                   me->SummonCreature(VEHICLE_BLACK_KNIGHT,769.834f, 651.915f, 447.035f, 0);
                    if (GameObject* pGO = GameObject::GetGameObject(*me, pInstance->GetData64(DATA_MAIN_GATE)))
                        pInstance->HandleGameObject(pGO->GetGUID(),false);
                    DoScriptText(SAY_START5, me);
                }
-=======
-                    me->SummonCreature(VEHICLE_BLACK_KNIGHT, 769.834f, 651.915f, 447.035f, 0);
->>>>>>> 4fe0fccc
             }
         }
 
