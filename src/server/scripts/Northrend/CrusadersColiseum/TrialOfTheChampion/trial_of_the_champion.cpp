--- conflicted
+++ resolved
@@ -480,18 +480,10 @@
                     {
                         uiVehicle1GUID = pBoss->GetGUID();
                         uint64 uiGrandChampionBoss1 = 0;
-<<<<<<< HEAD
-                        if (Creature* pBoss = Unit::GetCreature(*me, uiVehicle1GUID))
-                            if (Vehicle* pVehicle = pBoss->GetVehicleKit())
-                                if (Unit* pUnit = pVehicle->GetPassenger(0))
-                                    uiGrandChampionBoss1 = pUnit->GetGUID();
-                        if (pInstance)
-=======
                         if (Vehicle* pVehicle = pBoss->GetVehicleKit())
                             if (Unit* unit = pVehicle->GetPassenger(0))
                                 uiGrandChampionBoss1 = unit->GetGUID();
                         if (instance)
->>>>>>> 41498754
                         {
                             pInstance->SetData64(DATA_GRAND_CHAMPION_VEHICLE_1,uiVehicle1GUID);
                             pInstance->SetData64(DATA_GRAND_CHAMPION_1,uiGrandChampionBoss1);
@@ -503,18 +495,10 @@
                     {
                         uiVehicle2GUID = pBoss->GetGUID();
                         uint64 uiGrandChampionBoss2 = 0;
-<<<<<<< HEAD
-                        if (Creature* pBoss = Unit::GetCreature(*me, uiVehicle2GUID))
-                            if (Vehicle* pVehicle = pBoss->GetVehicleKit())
-                                if (Unit* pUnit = pVehicle->GetPassenger(0))
-                                    uiGrandChampionBoss2 = pUnit->GetGUID();
-                        if (pInstance)
-=======
                         if (Vehicle* pVehicle = pBoss->GetVehicleKit())
                             if (Unit* unit = pVehicle->GetPassenger(0))
                                 uiGrandChampionBoss2 = unit->GetGUID();
                         if (instance)
->>>>>>> 41498754
                         {
                             pInstance->SetData64(DATA_GRAND_CHAMPION_VEHICLE_2,uiVehicle2GUID);
                             pInstance->SetData64(DATA_GRAND_CHAMPION_2,uiGrandChampionBoss2);
@@ -526,18 +510,10 @@
                     {
                         uiVehicle3GUID = pBoss->GetGUID();
                         uint64 uiGrandChampionBoss3 = 0;
-<<<<<<< HEAD
-                        if (Creature* pBoss = Unit::GetCreature(*me, uiVehicle3GUID))
-                            if (Vehicle* pVehicle = pBoss->GetVehicleKit())
-                                if (Unit* pUnit = pVehicle->GetPassenger(0))
-                                    uiGrandChampionBoss3 = pUnit->GetGUID();
-                        if (pInstance)
-=======
                         if (Vehicle* pVehicle = pBoss->GetVehicleKit())
                             if (Unit* unit = pVehicle->GetPassenger(0))
                                 uiGrandChampionBoss3 = unit->GetGUID();
                         if (instance)
->>>>>>> 41498754
                         {
                             pInstance->SetData64(DATA_GRAND_CHAMPION_VEHICLE_3,uiVehicle3GUID);
                             pInstance->SetData64(DATA_GRAND_CHAMPION_3,uiGrandChampionBoss3);
