--- conflicted
+++ resolved
@@ -260,13 +260,7 @@
             pCreature->RestoreFaction();
         }
 
-<<<<<<< HEAD
         InstanceScript* pInstance;
-
-        Creature* pMemory;
-=======
-        InstanceScript* instance;
->>>>>>> a0aecdb8
         uint64 MemoryGUID;
 
         bool bHealth;
