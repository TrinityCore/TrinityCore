/*
 * This file is part of the TrinityCore Project. See AUTHORS file for Copyright information
 *
 * This program is free software; you can redistribute it and/or modify it
 * under the terms of the GNU General Public License as published by the
 * Free Software Foundation; either version 2 of the License, or (at your
 * option) any later version.
 *
 * This program is distributed in the hope that it will be useful, but WITHOUT
 * ANY WARRANTY; without even the implied warranty of MERCHANTABILITY or
 * FITNESS FOR A PARTICULAR PURPOSE. See the GNU General Public License for
 * more details.
 *
 * You should have received a copy of the GNU General Public License along
 * with this program. If not, see <http://www.gnu.org/licenses/>.
 */

/* ScriptData
SDName: Argent Challenge Encounter.
SD%Complete: 50 %
SDComment: AI for Argent Soldiers are not implemented. AI from bosses need more improvements.
SDCategory: Trial of the Champion
EndScriptData */

#include "ScriptMgr.h"
#include "InstanceScript.h"
#include "MotionMaster.h"
#include "ObjectAccessor.h"
#include "ScriptedEscortAI.h"
#include "SpellScript.h"
#include "TemporarySummon.h"
#include "trial_of_the_champion.h"
/*
enum Yells
{
    // Eadric the Pure
    SAY_INTRO                   = 0,
    SAY_AGGRO                   = 1,
    EMOTE_RADIANCE              = 2,
    EMOTE_HAMMER_RIGHTEOUS      = 3,
    SAY_HAMMER_RIGHTEOUS        = 4,
    SAY_KILL_PLAYER             = 5,
    SAY_DEFEATED                = 6,

    // Argent Confessor Paletress
    SAY_INTRO_1                 = 0,
    SAY_INTRO_2                 = 1,
    SAY_AGGRO                   = 2,
    SAY_MEMORY_SUMMON           = 3,
    SAY_MEMORY_DEATH            = 4,
    SAY_KILL_PLAYER             = 5,
    SAY_DEFEATED                = 6,

    // Memory of X
    EMOTE_WAKING_NIGHTMARE      = 0
};
*/
enum Spells
{
    // Eadric the Pure
    SPELL_EADRIC_ACHIEVEMENT    = 68197,
    SPELL_HAMMER_JUSTICE        = 66863,
    SPELL_HAMMER_RIGHTEOUS      = 66867,
    SPELL_RADIANCE              = 66935,
    SPELL_VENGEANCE             = 66865,

    // Paletress
    SPELL_SMITE                 = 66536,
    SPELL_SMITE_H               = 67674,
    SPELL_HOLY_FIRE             = 66538,
    SPELL_HOLY_FIRE_H           = 67676,
    SPELL_RENEW                 = 66537,
    SPELL_RENEW_H               = 67675,
    SPELL_HOLY_NOVA             = 66546,
    SPELL_SHIELD                = 66515,
    SPELL_CONFESS               = 66680,
    SPELL_SUMMON_MEMORY         = 66545,

    // Memory of X (Summon)
    SPELL_MEMORY_ALGALON        = 66715,
    SPELL_MEMORY_ARCHIMONDE     = 66704,
    SPELL_MEMORY_CHROMAGGUS     = 66697,
    SPELL_MEMORY_CYANIGOSA      = 66709,
    SPELL_MEMORY_DELRISSA       = 66706,
    SPELL_MEMORY_ECK            = 66710,
    SPELL_MEMORY_ENTROPIUS      = 66707,
    SPELL_MEMORY_GRUUL          = 66702,
    SPELL_MEMORY_HAKKAR         = 66698,
    SPELL_MEMORY_HEIGAN         = 66712,
    SPELL_MEMORY_HEROD          = 66694,
    SPELL_MEMORY_HOGGER         = 66543,
    SPELL_MEMORY_IGNIS          = 66713,
    SPELL_MEMORY_ILLIDAN        = 66705,
    SPELL_MEMORY_INGVAR         = 66708,
    SPELL_MEMORY_KALITHRESH     = 66700,
    SPELL_MEMORY_LUCIFRON       = 66695,
    SPELL_MEMORY_MALCHEZAAR     = 66701,
    SPELL_MEMORY_MUTANUS        = 66692,
    SPELL_MEMORY_ONYXIA         = 66711,
    SPELL_MEMORY_THUNDERAAN     = 66696,
    SPELL_MEMORY_VANCLEEF       = 66691,
    SPELL_MEMORY_VASHJ          = 66703,
    SPELL_MEMORY_VEKNILASH      = 66699,
    SPELL_MEMORY_VEZAX          = 66714,

    // Memory
    SPELL_OLD_WOUNDS            = 66620,
    SPELL_OLD_WOUNDS_H          = 67679,
    SPELL_SHADOWS_PAST          = 66619,
    SPELL_SHADOWS_PAST_H        = 67678,
    SPELL_WAKING_NIGHTMARE      = 66552,
    SPELL_WAKING_NIGHTMARE_H    = 67677
};

class OrientationCheck
{
    public:
        explicit OrientationCheck(Unit* _caster) : caster(_caster) { }
        bool operator()(WorldObject* object)
        {
            return !object->isInFront(caster, 2.5f) || !object->IsWithinDist(caster, 40.0f);
        }

    private:
        Unit* caster;
};

class spell_eadric_radiance : public SpellScriptLoader
{
    public:
        spell_eadric_radiance() : SpellScriptLoader("spell_eadric_radiance") { }
        class spell_eadric_radiance_SpellScript : public SpellScript
        {
            PrepareSpellScript(spell_eadric_radiance_SpellScript);

            void FilterTargets(std::list<WorldObject*>& unitList)
            {
                unitList.remove_if(OrientationCheck(GetCaster()));
            }

            void Register() override
            {
                OnObjectAreaTargetSelect += SpellObjectAreaTargetSelectFn(spell_eadric_radiance_SpellScript::FilterTargets, EFFECT_0, TARGET_UNIT_SRC_AREA_ENEMY);
                OnObjectAreaTargetSelect += SpellObjectAreaTargetSelectFn(spell_eadric_radiance_SpellScript::FilterTargets, EFFECT_1, TARGET_UNIT_SRC_AREA_ENEMY);
            }
        };

        SpellScript* GetSpellScript() const override
        {
            return new spell_eadric_radiance_SpellScript();
        }
};

class boss_eadric : public CreatureScript
{
public:
    boss_eadric() : CreatureScript("boss_eadric") { }
    struct boss_eadricAI : public ScriptedAI
    {
        boss_eadricAI(Creature* creature) : ScriptedAI(creature)
        {
            Initialize();
            instance = creature->GetInstanceScript();
            creature->SetReactState(REACT_PASSIVE);
            creature->AddUnitFlag(UNIT_FLAG_NON_ATTACKABLE);
        }

        void Initialize()
        {
            uiVenganceTimer = 10000;
            uiRadianceTimer = 16000;
            uiHammerJusticeTimer = 25000;
            uiResetTimer = 5000;

            bDone = false;
        }

        InstanceScript* instance;

        uint32 uiVenganceTimer;
        uint32 uiRadianceTimer;
        uint32 uiHammerJusticeTimer;
        uint32 uiResetTimer;

        bool bDone;

        void Reset() override
        {
            Initialize();
        }

        void DamageTaken(Unit* /*done_by*/, uint32 &damage) override
        {
            if (damage >= me->GetHealth())
            {
                damage = 0;
                EnterEvadeMode();
                me->SetFaction(FACTION_FRIENDLY);
                bDone = true;
            }
        }

        void MovementInform(uint32 MovementType, uint32 /*Data*/) override
        {
            if (MovementType != POINT_MOTION_TYPE)
                return;

            instance->SetBossState(BOSS_ARGENT_CHALLENGE_E, DONE);

            me->DisappearAndDie();
        }

        void UpdateAI(uint32 uiDiff) override
        {
            if (bDone && uiResetTimer <= uiDiff)
            {
                me->GetMotionMaster()->MovePoint(0, 746.87f, 665.87f, 411.75f);
                bDone = false;
            } else uiResetTimer -= uiDiff;

            if (!UpdateVictim())
                return;

            if (uiHammerJusticeTimer <= uiDiff)
            {
                me->InterruptNonMeleeSpells(true);

                if (Unit* target = SelectTarget(SelectTargetMethod::Random, 0, 250, true))
                {
                    if (target->IsAlive())
                    {
                        DoCast(target, SPELL_HAMMER_JUSTICE);
                        DoCast(target, SPELL_HAMMER_RIGHTEOUS);
                    }
                }
                uiHammerJusticeTimer = 25000;
            } else uiHammerJusticeTimer -= uiDiff;

            if (uiVenganceTimer <= uiDiff)
            {
                DoCast(me, SPELL_VENGEANCE);

                uiVenganceTimer = 10000;
            } else uiVenganceTimer -= uiDiff;

            if (uiRadianceTimer <= uiDiff)
            {
                DoCastAOE(SPELL_RADIANCE);

                uiRadianceTimer = 16000;
            } else uiRadianceTimer -= uiDiff;

            DoMeleeAttackIfReady();
        }
    };

    CreatureAI* GetAI(Creature* creature) const override
    {
        return GetTrialOfTheChampionAI<boss_eadricAI>(creature);
    }
};

class boss_paletress : public CreatureScript
{
public:
    boss_paletress() : CreatureScript("boss_paletress") { }

    struct boss_paletressAI : public ScriptedAI
    {
        boss_paletressAI(Creature* creature) : ScriptedAI(creature)
        {
            Initialize();
            instance = creature->GetInstanceScript();

            creature->SetReactState(REACT_PASSIVE);
            creature->AddUnitFlag(UNIT_FLAG_NON_ATTACKABLE);
            creature->RestoreFaction();
        }

        void Initialize()
        {
            uiHolyFireTimer = urand(9000, 12000);
            uiHolySmiteTimer = urand(5000, 7000);
            uiRenewTimer = urand(2000, 5000);

            uiResetTimer = 7000;

            bHealth = false;
            bDone = false;
        }

        InstanceScript* instance;
        ObjectGuid MemoryGUID;

        bool bHealth;
        bool bDone;

        uint32 uiHolyFireTimer;
        uint32 uiHolySmiteTimer;
        uint32 uiRenewTimer;
        uint32 uiResetTimer;

        void Reset() override
        {
            me->RemoveAllAuras();

            Initialize();

            if (Creature* pMemory = ObjectAccessor::GetCreature(*me, MemoryGUID))
                if (pMemory->IsAlive())
                    pMemory->RemoveFromWorld();
        }

        void SetData(uint32 uiId, uint32 /*uiValue*/) override
        {
            if (uiId == 1)
                me->RemoveAura(SPELL_SHIELD);
        }

        void DamageTaken(Unit* /*done_by*/, uint32 &damage) override
        {
            if (damage >= me->GetHealth())
            {
                damage = 0;
                EnterEvadeMode();
                me->SetFaction(FACTION_FRIENDLY);
                bDone = true;
            }
        }

        void MovementInform(uint32 MovementType, uint32 Point) override
        {
            if (MovementType != POINT_MOTION_TYPE || Point != 0)
                return;

            instance->SetBossState(BOSS_ARGENT_CHALLENGE_P, DONE);

            me->DisappearAndDie();
        }

        void UpdateAI(uint32 uiDiff) override
        {
            if (bDone && uiResetTimer <= uiDiff)
            {
                me->GetMotionMaster()->MovePoint(0, 746.87f, 665.87f, 411.75f);
                bDone = false;
            } else uiResetTimer -= uiDiff;

            if (!UpdateVictim())
                return;

            if (uiHolyFireTimer <= uiDiff)
            {
                if (Unit* target = SelectTarget(SelectTargetMethod::Random, 0, 250, true))
                {
                    if (target->IsAlive())
                        DoCast(target, SPELL_HOLY_FIRE);
                }
                 if (me->HasAura(SPELL_SHIELD))
                    uiHolyFireTimer = 13000;
                else
                    uiHolyFireTimer = urand(9000, 12000);
            } else uiHolyFireTimer -= uiDiff;

            if (uiHolySmiteTimer <= uiDiff)
            {
                if (Unit* target = SelectTarget(SelectTargetMethod::Random, 0, 250, true))
                {
                    if (target->IsAlive())
                        DoCast(target, SPELL_SMITE);
                }
                if (me->HasAura(SPELL_SHIELD))
                    uiHolySmiteTimer = 9000;
                else
                    uiHolySmiteTimer = urand(5000, 7000);
            } else uiHolySmiteTimer -= uiDiff;

            if (me->HasAura(SPELL_SHIELD))
            {
                if (uiRenewTimer <= uiDiff)
                {
                    me->InterruptNonMeleeSpells(true);
                    uint8 uiTarget = urand(0, 1);
                    switch (uiTarget)
                    {
                        case 0:
                            DoCast(me, SPELL_RENEW);
                            break;
                        case 1:
                            if (Creature* pMemory = ObjectAccessor::GetCreature(*me, MemoryGUID))
                                if (pMemory->IsAlive())
                                    DoCast(pMemory, SPELL_RENEW);
                            break;
                    }
                    uiRenewTimer = urand(15000, 17000);
                } else uiRenewTimer -= uiDiff;
            }

            if (!bHealth && !HealthAbovePct(25))
            {
                me->InterruptNonMeleeSpells(true);
                DoCastAOE(SPELL_HOLY_NOVA, false);
                DoCast(me, SPELL_SHIELD);
                DoCastAOE(SPELL_SUMMON_MEMORY, false);
                DoCastAOE(SPELL_CONFESS, false);

                bHealth = true;
            }

            DoMeleeAttackIfReady();
        }

        void JustSummoned(Creature* summon) override
        {
            MemoryGUID = summon->GetGUID();
        }
    };

    CreatureAI* GetAI(Creature* creature) const override
    {
        return GetTrialOfTheChampionAI<boss_paletressAI>(creature);
    }
};

class npc_memory : public CreatureScript
{
public:
    npc_memory() : CreatureScript("npc_memory") { }

    struct npc_memoryAI : public ScriptedAI
    {
        npc_memoryAI(Creature* creature) : ScriptedAI(creature)
        {
            Initialize();
        }

        void Initialize()
        {
            uiOldWoundsTimer = 12000;
            uiShadowPastTimer = 5000;
            uiWakingNightmare = 7000;
        }

        uint32 uiOldWoundsTimer;
        uint32 uiShadowPastTimer;
        uint32 uiWakingNightmare;

        void Reset() override
        {
            Initialize();
        }

        void UpdateAI(uint32 uiDiff) override
        {
            if (!UpdateVictim())
                return;

            if (uiOldWoundsTimer <= uiDiff)
            {
                if (Unit* target = SelectTarget(SelectTargetMethod::Random, 0))
                {
                    if (target->IsAlive())
                        DoCast(target, SPELL_OLD_WOUNDS);
                }
                uiOldWoundsTimer = 12000;
            }else uiOldWoundsTimer -= uiDiff;

            if (uiWakingNightmare <= uiDiff)
            {
                DoCast(me, SPELL_WAKING_NIGHTMARE);
                uiWakingNightmare = 7000;
            }else uiWakingNightmare -= uiDiff;

            if (uiShadowPastTimer <= uiDiff)
            {
                if (Unit* target = SelectTarget(SelectTargetMethod::Random, 1))
                {
                    if (target->IsAlive())
                        DoCast(target, SPELL_SHADOWS_PAST);
                }
                uiShadowPastTimer = 5000;
            }else uiShadowPastTimer -= uiDiff;

            DoMeleeAttackIfReady();
        }

        void JustDied(Unit* /*killer*/) override
        {
            if (TempSummon* summ = me->ToTempSummon())
                if (Unit* summoner = summ->GetSummonerUnit())
                    if (summoner->IsAlive())
                        summoner->GetAI()->SetData(1, 0);
        }
    };

    CreatureAI* GetAI(Creature* creature) const override
    {
        return GetTrialOfTheChampionAI<npc_memoryAI>(creature);
    }
};

class npc_argent_soldier : public CreatureScript
{
public:
    npc_argent_soldier() : CreatureScript("npc_argent_soldier") { }

    // THIS AI NEEDS MORE IMPROVEMENTS
    struct npc_argent_soldierAI : public EscortAI
    {
        npc_argent_soldierAI(Creature* creature) : EscortAI(creature)
        {
            instance = creature->GetInstanceScript();
            me->SetReactState(REACT_DEFENSIVE);
            SetDespawnAtEnd(false);
            uiWaypoint = 0;
        }

        InstanceScript* instance;

        uint8 uiWaypoint;

        void WaypointReached(uint32 waypointId, uint32 /*pathId*/) override
        {
            if (waypointId == 0)
            {
                switch (uiWaypoint)
                {
                    case 0:
                        me->SetFacingTo(5.81f);
                        break;
                    case 1:
                        me->SetFacingTo(4.60f);
                        break;
                    case 2:
                        me->SetFacingTo(2.79f);
                        break;
                }
            }
        }

        void SetData(uint32 uiType, uint32 /*uiData*/) override
        {
            switch (me->GetEntry())
            {
                case NPC_ARGENT_LIGHWIELDER:
                    switch (uiType)
                    {
                        case 0:
                            AddWaypoint(0, 712.14f, 628.42f, 411.88f);
                            break;
                        case 1:
                            AddWaypoint(0, 742.44f, 650.29f, 411.79f);
                            break;
                        case 2:
                            AddWaypoint(0, 783.33f, 615.29f, 411.84f);
                            break;
                    }
                    break;
                case NPC_ARGENT_MONK:
                    switch (uiType)
                    {
                        case 0:
                            AddWaypoint(0, 713.12f, 632.97f, 411.90f);
                            break;
                        case 1:
                            AddWaypoint(0, 746.73f, 650.24f, 411.56f);
                            break;
                        case 2:
                            AddWaypoint(0, 781.32f, 610.54f, 411.82f);
                            break;
                    }
                    break;
                case NPC_PRIESTESS:
                    switch (uiType)
                    {
                        case 0:
                            AddWaypoint(0, 715.06f, 637.07f, 411.91f);
                            break;
                        case 1:
                            AddWaypoint(0, 750.72f, 650.20f, 411.77f);
                            break;
                        case 2:
                            AddWaypoint(0, 779.77f, 607.03f, 411.81f);
                            break;
                    }
                    break;
            }

            Start(false, true);
            uiWaypoint = uiType;
        }

        void UpdateAI(uint32 uiDiff) override
        {
            EscortAI::UpdateAI(uiDiff);

            if (!UpdateVictim())
                return;

            DoMeleeAttackIfReady();
        }

        void JustDied(Unit* /*killer*/) override
        {
            instance->SetData(DATA_ARGENT_SOLDIER_DEFEATED, instance->GetData(DATA_ARGENT_SOLDIER_DEFEATED) + 1);
        }
    };

    CreatureAI* GetAI(Creature* creature) const override
    {
        return GetTrialOfTheChampionAI<npc_argent_soldierAI>(creature);
    }
};

uint32 constexpr memorySpellId[25] =
{
    SPELL_MEMORY_ALGALON,
    SPELL_MEMORY_ARCHIMONDE,
    SPELL_MEMORY_CHROMAGGUS,
    SPELL_MEMORY_CYANIGOSA,
    SPELL_MEMORY_DELRISSA,
    SPELL_MEMORY_ECK,
    SPELL_MEMORY_ENTROPIUS,
    SPELL_MEMORY_GRUUL,
    SPELL_MEMORY_HAKKAR,
    SPELL_MEMORY_HEIGAN,
    SPELL_MEMORY_HEROD,
    SPELL_MEMORY_HOGGER,
    SPELL_MEMORY_IGNIS,
    SPELL_MEMORY_ILLIDAN,
    SPELL_MEMORY_INGVAR,
    SPELL_MEMORY_KALITHRESH,
    SPELL_MEMORY_LUCIFRON,
    SPELL_MEMORY_MALCHEZAAR,
    SPELL_MEMORY_MUTANUS,
    SPELL_MEMORY_ONYXIA,
    SPELL_MEMORY_THUNDERAAN,
    SPELL_MEMORY_VANCLEEF,
    SPELL_MEMORY_VASHJ,
    SPELL_MEMORY_VEKNILASH,
    SPELL_MEMORY_VEZAX
};

// 66545 - Summon Memory
class spell_paletress_summon_memory : public SpellScriptLoader
{
    public:
        spell_paletress_summon_memory() : SpellScriptLoader("spell_paletress_summon_memory") { }

        class spell_paletress_summon_memory_SpellScript : public SpellScript
        {
            PrepareSpellScript(spell_paletress_summon_memory_SpellScript);

            bool Validate(SpellInfo const* /*spellInfo*/) override
            {
                return ValidateSpellInfo(memorySpellId);
            }

            void FilterTargets(std::list<WorldObject*>& targets)
            {
                if (targets.empty())
                    return;

                WorldObject* target = Trinity::Containers::SelectRandomContainerElement(targets);
                targets.clear();
                targets.push_back(target);
            }

            void HandleScript(SpellEffIndex /*effIndex*/)
            {
<<<<<<< HEAD
                GetHitUnit()->CastSpell(GetHitUnit(), memorySpellId[urand(0, 24)], GetCaster()->GetGUID());
=======
                GetHitUnit()->CastSpell(GetHitUnit(), memorySpellId[urand(0, 24)], true, nullptr, nullptr, GetCaster()->GetGUID());
>>>>>>> 28d470c5
            }

            void Register() override
            {
                OnObjectAreaTargetSelect += SpellObjectAreaTargetSelectFn(spell_paletress_summon_memory_SpellScript::FilterTargets, EFFECT_0, TARGET_UNIT_SRC_AREA_ENEMY);
                OnEffectHitTarget += SpellEffectFn(spell_paletress_summon_memory_SpellScript::HandleScript, EFFECT_0, SPELL_EFFECT_SCRIPT_EFFECT);
            }
        };

        SpellScript* GetSpellScript() const override
        {
            return new spell_paletress_summon_memory_SpellScript();
        }
};

void AddSC_boss_argent_challenge()
{
    new boss_eadric();
    new spell_eadric_radiance();
    new boss_paletress();
    new npc_memory();
    new npc_argent_soldier();
    new spell_paletress_summon_memory();
}<|MERGE_RESOLUTION|>--- conflicted
+++ resolved
@@ -112,7 +112,7 @@
     SPELL_WAKING_NIGHTMARE_H    = 67677
 };
 
-class OrientationCheck
+class OrientationCheck : public std::unary_function<Unit*, bool>
 {
     public:
         explicit OrientationCheck(Unit* _caster) : caster(_caster) { }
@@ -205,7 +205,7 @@
             if (MovementType != POINT_MOTION_TYPE)
                 return;
 
-            instance->SetBossState(BOSS_ARGENT_CHALLENGE_E, DONE);
+            instance->SetData(BOSS_ARGENT_CHALLENGE_E, DONE);
 
             me->DisappearAndDie();
         }
@@ -225,9 +225,9 @@
             {
                 me->InterruptNonMeleeSpells(true);
 
-                if (Unit* target = SelectTarget(SelectTargetMethod::Random, 0, 250, true))
+                if (Unit* target = SelectTarget(SELECT_TARGET_RANDOM, 0, 250, true))
                 {
-                    if (target->IsAlive())
+                    if (target && target->IsAlive())
                     {
                         DoCast(target, SPELL_HAMMER_JUSTICE);
                         DoCast(target, SPELL_HAMMER_RIGHTEOUS);
@@ -333,7 +333,7 @@
             if (MovementType != POINT_MOTION_TYPE || Point != 0)
                 return;
 
-            instance->SetBossState(BOSS_ARGENT_CHALLENGE_P, DONE);
+            instance->SetData(BOSS_ARGENT_CHALLENGE_P, DONE);
 
             me->DisappearAndDie();
         }
@@ -351,9 +351,9 @@
 
             if (uiHolyFireTimer <= uiDiff)
             {
-                if (Unit* target = SelectTarget(SelectTargetMethod::Random, 0, 250, true))
+                if (Unit* target = SelectTarget(SELECT_TARGET_RANDOM, 0, 250, true))
                 {
-                    if (target->IsAlive())
+                    if (target && target->IsAlive())
                         DoCast(target, SPELL_HOLY_FIRE);
                 }
                  if (me->HasAura(SPELL_SHIELD))
@@ -364,9 +364,9 @@
 
             if (uiHolySmiteTimer <= uiDiff)
             {
-                if (Unit* target = SelectTarget(SelectTargetMethod::Random, 0, 250, true))
+                if (Unit* target = SelectTarget(SELECT_TARGET_RANDOM, 0, 250, true))
                 {
-                    if (target->IsAlive())
+                    if (target && target->IsAlive())
                         DoCast(target, SPELL_SMITE);
                 }
                 if (me->HasAura(SPELL_SHIELD))
@@ -457,9 +457,9 @@
 
             if (uiOldWoundsTimer <= uiDiff)
             {
-                if (Unit* target = SelectTarget(SelectTargetMethod::Random, 0))
+                if (Unit* target = SelectTarget(SELECT_TARGET_RANDOM, 0))
                 {
-                    if (target->IsAlive())
+                    if (target && target->IsAlive())
                         DoCast(target, SPELL_OLD_WOUNDS);
                 }
                 uiOldWoundsTimer = 12000;
@@ -473,9 +473,9 @@
 
             if (uiShadowPastTimer <= uiDiff)
             {
-                if (Unit* target = SelectTarget(SelectTargetMethod::Random, 1))
+                if (Unit* target = SelectTarget(SELECT_TARGET_RANDOM, 1))
                 {
-                    if (target->IsAlive())
+                    if (target && target->IsAlive())
                         DoCast(target, SPELL_SHADOWS_PAST);
                 }
                 uiShadowPastTimer = 5000;
@@ -487,7 +487,7 @@
         void JustDied(Unit* /*killer*/) override
         {
             if (TempSummon* summ = me->ToTempSummon())
-                if (Unit* summoner = summ->GetSummonerUnit())
+                if (Unit* summoner = summ->GetSummoner())
                     if (summoner->IsAlive())
                         summoner->GetAI()->SetData(1, 0);
         }
@@ -668,11 +668,7 @@
 
             void HandleScript(SpellEffIndex /*effIndex*/)
             {
-<<<<<<< HEAD
-                GetHitUnit()->CastSpell(GetHitUnit(), memorySpellId[urand(0, 24)], GetCaster()->GetGUID());
-=======
                 GetHitUnit()->CastSpell(GetHitUnit(), memorySpellId[urand(0, 24)], true, nullptr, nullptr, GetCaster()->GetGUID());
->>>>>>> 28d470c5
             }
 
             void Register() override
