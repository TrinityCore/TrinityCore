--- conflicted
+++ resolved
@@ -516,19 +516,9 @@
         void JustDied(Unit* pKiller)
         {
             if (me->isSummon())
-<<<<<<< HEAD
-            {
-                if (Unit* pSummoner = CAST_SUM(me)->GetSummoner())
-                {
-                    if (pSummoner && pSummoner->isAlive())
-                        CAST_CRE(pSummoner)->AI()->SetData(1,0);
-                }
-            }
-=======
                 if (Unit* summoner = me->ToTempSummon()->GetSummoner())
                     if (summoner->isAlive())
                         summoner->GetAI()->SetData(1, 0);
->>>>>>> 889cdda6
         }
     };
 };
