--- conflicted
+++ resolved
@@ -1,5 +1,5 @@
 /*
- * This file is part of the TrinityCore Project. See AUTHORS file for Copyright information
+ * Copyright (C) 2008-2018 TrinityCore <https://www.trinitycore.org/>
  *
  * This program is free software; you can redistribute it and/or modify it
  * under the terms of the GNU General Public License as published by the
@@ -157,11 +157,7 @@
     SPELL_WAKING_NIGHTMARE      = 66552
 };
 
-<<<<<<< HEAD
 enum PointMovement
-=======
-class OrientationCheck
->>>>>>> 622e5fb3
 {
     POINT_PREFIGHT              = 0,
     POINT_PREPARE,
@@ -303,7 +299,7 @@
             DoCastAOE(SPELL_VENGEANCE);
             events.ScheduleEvent(EVENT_RADIANCE, urand(7 * IN_MILLISECONDS, 15 * IN_MILLISECONDS));
             Talk(SAY_AGGRO_E, who);
-            _JustEngagedWith();
+            _JustEngagedWith(who);
         }
 
         void KilledUnit(Unit* who) override
@@ -467,7 +463,7 @@
             events.ScheduleEvent(EVENT_HOLY_FIRE, urand(9 * IN_MILLISECONDS, 12 * IN_MILLISECONDS));
             events.ScheduleEvent(EVENT_RENEW, urand(15 * IN_MILLISECONDS, 17 * IN_MILLISECONDS));
             Talk(SAY_AGGRO_P, who);
-            _JustEngagedWith();
+            _JustEngagedWith(who);
         }
 
         void KilledUnit(Unit* who) override
@@ -934,18 +930,8 @@
             DoMeleeAttackIfReady();
         }
 
-<<<<<<< HEAD
     private:
         EventMap _events;
-=======
-        void JustDied(Unit* /*killer*/) override
-        {
-            if (TempSummon* summ = me->ToTempSummon())
-                if (Unit* summoner = summ->GetSummonerUnit())
-                    if (summoner->IsAlive())
-                        summoner->GetAI()->SetData(1, 0);
-        }
->>>>>>> 622e5fb3
     };
 
     CreatureAI* GetAI(Creature* creature) const override
@@ -968,7 +954,7 @@
             return ValidateSpellInfo({ SPELL_HAMMER_RIGHT_DUMMY, SPELL_HAMMER_JUSTICE_STUN });
         }
 
-        void HandleDamage()
+        void HandleDamage(SpellMissInfo /*missInfo*/)
         {
             if (Unit* target = GetHitUnit())
             {
@@ -985,7 +971,7 @@
 
         void Register() override
         {
-            BeforeHit += SpellHitFn(spell_eadric_hammer_of_righteous_SpellScript::HandleDamage);
+            BeforeHit += BeforeSpellHitFn(spell_eadric_hammer_of_righteous_SpellScript::HandleDamage);
         }
     };
 
@@ -1212,7 +1198,7 @@
 
     bool OnCheck(Player* /*source*/, Unit* target) override
     {
-        if (!target || !target->IsAIEnabled)
+        if (!target || !target->IsAIEnabled())
             return false;
 
         return target->GetAI()->GetData(DATA_MEMORY_ENTRY) == Entry;
@@ -1226,7 +1212,7 @@
 
     bool OnCheck(Player* /*source*/, Unit* target) override
     {
-        if (!target || !target->IsAIEnabled)
+        if (!target || !target->IsAIEnabled())
             return false;
 
         return !!target->GetAI()->GetData(DATA_FACEROLLER_ACHIEVEMENT);
