--- conflicted
+++ resolved
@@ -1,9 +1,5 @@
 /*
-<<<<<<< HEAD
- * Copyright (C) 2010 TrinityScript 2
-=======
  * Copyright (C) 2008-2013 TrinityCore <http://www.trinitycore.org/>
->>>>>>> 80265725
  *
  * This program is free software; you can redistribute it and/or modify it
  * under the terms of the GNU General Public License as published by the
@@ -33,41 +29,28 @@
 
 #define MAX_ENCOUNTER  4
 
-enum eEnums
-{
-    SPELL_DEATH_RESPITE     = 67745,
-	
-    SAY_BLACK_KNIGHT_1                        = -1999928,
-    SAY_BLACK_KNIGHT_2                        = -1999929,
-    SAY_START_1                               = -1999927,
-    SAY_START_2                               = -1999950
-};
 class instance_trial_of_the_champion : public InstanceMapScript
 {
 public:
     instance_trial_of_the_champion() : InstanceMapScript("instance_trial_of_the_champion", 650) { }
 
-	InstanceScript* GetInstanceScript(InstanceMap* pMap) const
+    InstanceScript* GetInstanceScript(InstanceMap* map) const
     {
-        return new instance_trial_of_the_champion_InstanceMapScript(pMap);
+        return new instance_trial_of_the_champion_InstanceMapScript(map);
     }
-	
+
     struct instance_trial_of_the_champion_InstanceMapScript : public InstanceScript
     {
-        instance_trial_of_the_champion_InstanceMapScript(Map* pMap) : InstanceScript(pMap) {}
+        instance_trial_of_the_champion_InstanceMapScript(Map* map) : InstanceScript(map) {}
 
         uint32 m_auiEncounter[MAX_ENCOUNTER];
 
-        uint8 uiBlackKnightEvent;
-    	uint8 uiBlackKnightEvent2;
         uint16 uiMovementDone;
         uint16 uiGrandChampionsDeaths;
         uint8 uiArgentSoldierDeaths;
 
         uint64 uiAnnouncerGUID;
-    	uint64 uiBlackKnightGUID;
         uint64 uiMainGateGUID;
-        uint64 uiMainGate1GUID;
         uint64 uiGrandChampionVehicle1GUID;
         uint64 uiGrandChampionVehicle2GUID;
         uint64 uiGrandChampionVehicle3GUID;
@@ -85,15 +68,12 @@
 
         void Initialize()
         {
-    	    uiBlackKnightEvent     = 0;
-            uiMovementDone         = 0;
+            uiMovementDone = 0;
             uiGrandChampionsDeaths = 0;
-            uiArgentSoldierDeaths  = 0;
-
-            uiBlackKnightGUID      = 0;
+            uiArgentSoldierDeaths = 0;
+
             uiAnnouncerGUID        = 0;
             uiMainGateGUID         = 0;
-            uiMainGate1GUID        = 0;
             uiGrandChampionVehicle1GUID   = 0;
             uiGrandChampionVehicle2GUID   = 0;
             uiGrandChampionVehicle3GUID   = 0;
@@ -128,11 +108,11 @@
 
             if (!players.isEmpty())
             {
-                if (Player* pPlayer = players.begin()->getSource())
-                    TeamInInstance = pPlayer->GetTeam();
-            }
-
-            switch(creature->GetEntry())
+                if (Player* player = players.begin()->getSource())
+                    TeamInInstance = player->GetTeam();
+            }
+
+            switch (creature->GetEntry())
             {
                 // Champions
                 case VEHICLE_MOKRA_SKILLCRUSHER_MOUNT:
@@ -155,40 +135,12 @@
                     if (TeamInInstance == HORDE)
                         creature->UpdateEntry(VEHICLE_LANA_STOUTHAMMER_MOUNT, ALLIANCE);
                     break;
-    			case VEHICLE_ORGRIMMAR_WOLF:
-                    if (TeamInInstance == HORDE)
-                        creature->UpdateEntry(VEHICLE_STORMWIND_STEED, ALLIANCE);
-                    break;
-    			case VEHICLE_SILVERMOON_HAWKSTRIDER:
-                    if (TeamInInstance == HORDE)
-                        creature->UpdateEntry(VEHICLE_GNOMEREGAN_MECHANOSTRIDER, ALLIANCE);
-                    break;
-    			case VEHICLE_THUNDER_BLUFF_KODO:
-                    if (TeamInInstance == HORDE)
-                        creature->UpdateEntry(VEHICLE_EXODAR_ELEKK, ALLIANCE);
-                    break;
-    			case VEHICLE_DARKSPEAR_RAPTOR:
-                    if (TeamInInstance == HORDE)
-                        creature->UpdateEntry(VEHICLE_DARNASSIA_NIGHTSABER, ALLIANCE);
-                    break;	
-    			case VEHICLE_FORSAKE_WARHORSE:
-                    if (TeamInInstance == HORDE)
-                        creature->UpdateEntry(VEHICLE_IRONFORGE_RAM, ALLIANCE);
-                    break;	
-    			case NPC_RISEN_JAEREN:
-                    if (TeamInInstance == ALLIANCE)
-                        creature->UpdateEntry(NPC_RISEN_ARELAS, HORDE);
-                    break;	
                 // Coliseum Announcer || Just NPC_JAEREN must be spawned.
                 case NPC_JAEREN:
                     uiAnnouncerGUID = creature->GetGUID();
                     if (TeamInInstance == ALLIANCE)
-                        creature->UpdateEntry(NPC_ARELAS,ALLIANCE);
-                    break;
-                case NPC_JAEREN_AN:
-                    if (TeamInInstance == ALLIANCE)
-                        creature->UpdateEntry(NPC_ARELAS_AN,ALLIANCE);
-                    break;				
+                        creature->UpdateEntry(NPC_ARELAS, ALLIANCE);
+                    break;
                 case VEHICLE_ARGENT_WARHORSE:
                 case VEHICLE_ARGENT_BATTLEWORG:
                     VehicleList.push_back(creature->GetGUID());
@@ -197,21 +149,15 @@
                 case NPC_PALETRESS:
                     uiArgentChampionGUID = creature->GetGUID();
                     break;
-                case NPC_BLACK_KNIGHT:
-                    uiBlackKnightGUID = creature->GetGUID();
-                    break;
             }
         }
 
         void OnGameObjectCreate(GameObject* go)
         {
-            switch(go->GetEntry())
+            switch (go->GetEntry())
             {
                 case GO_MAIN_GATE:
                     uiMainGateGUID = go->GetGUID();
-                    break;
-                case GO_MAIN_GATE1:
-                    uiMainGate1GUID = go->GetGUID();
                     break;
                 case GO_CHAMPIONS_LOOT:
                 case GO_CHAMPIONS_LOOT_H:
@@ -220,265 +166,140 @@
             }
         }
 
-    void AggroAllPlayers(Creature* pTemp)
-    {
-        Map::PlayerList const &PlList = pTemp->GetMap()->GetPlayers();
-
-        if(PlList.isEmpty())
-                return;
-
-        for (Map::PlayerList::const_iterator i = PlList.begin(); i != PlList.end(); ++i)
-        {
-            if(Player* pPlayer = i->getSource())
-            {
-                if(pPlayer->isGameMaster())
-                    continue;
-
-                if(pPlayer->isAlive())
-                {
-                    pTemp->RemoveFlag(UNIT_FIELD_FLAGS,UNIT_FLAG_NON_ATTACKABLE | UNIT_FLAG_IMMUNE_TO_PC);
-                    pTemp->SetReactState(REACT_AGGRESSIVE);
-                    pTemp->SetInCombatWith(pPlayer);
-                    pPlayer->SetInCombatWith(pTemp);
-                    pTemp->AddThreat(pPlayer, 0.0f);
-                }
-            }
-        }
-    }
-
-    void SetData(uint32 uiType, uint32 uiData)
-    {
-        switch(uiType)
-        {
-		    case DATA_BLACK_KNIGHT:
-                uiBlackKnightEvent = uiData;
-                if (uiData == NOT_STARTED)
-                {
-                    if (Creature* pBlackKnight =  instance->GetCreature(uiBlackKnightGUID))
-					{
-				    	pBlackKnight->setFaction(35);
-                        pBlackKnight->SetReactState(REACT_DEFENSIVE);
-		                pBlackKnight->SetFlag(UNIT_FIELD_FLAGS, UNIT_FLAG_NON_ATTACKABLE|UNIT_FLAG_NOT_SELECTABLE);
-					}
-				
-                }else if (uiData == IN_PROGRESS)
-                {
-                    if (Creature* pBlackKnight =  instance->GetCreature(uiBlackKnightGUID))
-					{
-                        DoScriptText(SAY_BLACK_KNIGHT_1, pBlackKnight);
-					}
-				
-				}else if (uiData == DONE)
-				{
-				    if (Creature* pBlackKnight =  instance->GetCreature(uiBlackKnightGUID))
-					{
+        void SetData(uint32 uiType, uint32 uiData)
+        {
+            switch (uiType)
+            {
+                case DATA_MOVEMENT_DONE:
+                    uiMovementDone = uiData;
+                    if (uiMovementDone == 3)
+                    {
                         if (Creature* pAnnouncer =  instance->GetCreature(uiAnnouncerGUID))
+                            pAnnouncer->AI()->SetData(DATA_IN_POSITION, 0);
+                    }
+                    break;
+                case BOSS_GRAND_CHAMPIONS:
+                    m_auiEncounter[0] = uiData;
+                    if (uiData == IN_PROGRESS)
+                    {
+                        for (std::list<uint64>::const_iterator itr = VehicleList.begin(); itr != VehicleList.end(); ++itr)
+                            if (Creature* summon = instance->GetCreature(*itr))
+                                summon->RemoveFromWorld();
+                    }else if (uiData == DONE)
+                    {
+                        ++uiGrandChampionsDeaths;
+                        if (uiGrandChampionsDeaths == 3)
                         {
-					        if (Creature* pAnnouncer =  instance->GetCreature(uiAnnouncerGUID))
-                            pBlackKnight->CastSpell(pAnnouncer,SPELL_DEATH_RESPITE,true);
-						}
-					}
-				}
-				break;
-			case DATA_KNIGHT:
-                uiBlackKnightEvent2 = uiData;
-				if (uiData == NOT_STARTED)
-				{
-				    if (Creature* pBlackKnight =  instance->GetCreature(uiBlackKnightGUID))
-					{
-        		        pBlackKnight->SetOrientation(4.714f);						
-					}
-				
-                }else if (uiData == IN_PROGRESS)
-				{
-				    if (Creature* pBlackKnight =  instance->GetCreature(uiBlackKnightGUID))
-					{
-                        DoScriptText(SAY_BLACK_KNIGHT_2, pBlackKnight);
-						if (Creature* pAnnouncer =  instance->GetCreature(uiAnnouncerGUID))
+                            if (Creature* pAnnouncer =  instance->GetCreature(uiAnnouncerGUID))
+                            {
+                                pAnnouncer->GetMotionMaster()->MovePoint(0, 748.309f, 619.487f, 411.171f);
+                                pAnnouncer->SetFlag(UNIT_NPC_FLAGS, UNIT_NPC_FLAG_GOSSIP);
+                                pAnnouncer->SummonGameObject(instance->IsHeroic()? GO_CHAMPIONS_LOOT_H : GO_CHAMPIONS_LOOT, 746.59f, 618.49f, 411.09f, 1.42f, 0, 0, 0, 0, 90000000);
+                            }
+                        }
+                    }
+                    break;
+                case DATA_ARGENT_SOLDIER_DEFEATED:
+                    uiArgentSoldierDeaths = uiData;
+                    if (uiArgentSoldierDeaths == 9)
+                    {
+                        if (Creature* pBoss =  instance->GetCreature(uiArgentChampionGUID))
                         {
-					        pAnnouncer->setDeathState(JUST_DIED);
-						}
-					}
-				
-				}else if (uiData == DONE)
-				{
-				    if (Creature* pBlackKnight =  instance->GetCreature(uiBlackKnightGUID))
-					{
-					    pBlackKnight->setFaction(14);
-						pBlackKnight->SetReactState(REACT_AGGRESSIVE);
-                        pBlackKnight->RemoveFlag(UNIT_FIELD_FLAGS, UNIT_FLAG_NON_ATTACKABLE|UNIT_FLAG_NOT_SELECTABLE);
-						AggroAllPlayers(pBlackKnight);
-                        if (Creature* pAnnouncer =  instance->GetCreature(uiAnnouncerGUID))
-                        {
-	                    	pAnnouncer->DisappearAndDie();
-                            if (Creature* pGhoul = pAnnouncer->SummonCreature(NPC_RISEN_JAEREN,pAnnouncer->GetPositionX(),pAnnouncer->GetPositionY(),pAnnouncer->GetPositionZ(),pAnnouncer->GetOrientation()))
-                            {
-                                pGhoul->setFaction(14);							
-		                        AggroAllPlayers(pGhoul);
-                            }
-                        }						
-					}
-				}				
-                break;
-            case DATA_MOVEMENT_DONE:
-                uiMovementDone = uiData;
-                if (uiMovementDone == 3)
-                {
-                    if (Creature* pAnnouncer =  instance->GetCreature(uiAnnouncerGUID))
-                        pAnnouncer->AI()->SetData(DATA_IN_POSITION,0);
-                }
-                break;
-            case BOSS_GRAND_CHAMPIONS:
-                m_auiEncounter[0] = uiData;
-                if (uiData == IN_PROGRESS)
-                {
-                    for (std::list<uint64>::const_iterator itr = VehicleList.begin(); itr != VehicleList.end(); ++itr)
-                        if (Creature* pSummon = instance->GetCreature(*itr))
-                            pSummon->RemoveFromWorld();
-                }else if (uiData == DONE)
-                {
-                    ++uiGrandChampionsDeaths;
-                    if (uiGrandChampionsDeaths == 3)
-                    {		
-                        if (Creature* pAnnouncer =  instance->GetCreature(uiAnnouncerGUID))
-                        {
-							DoScriptText(SAY_START_1, pAnnouncer);
-                            pAnnouncer->SetFlag(UNIT_NPC_FLAGS, UNIT_NPC_FLAG_GOSSIP);
-                            pAnnouncer->SummonGameObject(instance->IsHeroic()? GO_CHAMPIONS_LOOT_H : GO_CHAMPIONS_LOOT,746.59f,618.49f,411.09f,1.42f,0, 0, 0, 0,90000000);
-						}
-                    }
-                }
-                break;
-            case DATA_ARGENT_SOLDIER_DEFEATED:
-                uiArgentSoldierDeaths = uiData;
-                if (uiArgentSoldierDeaths == 9)
-                {
-                    for(std::list<uint64>::const_iterator itr = VehicleList.begin(); itr != VehicleList.end(); ++itr)
-                        if (Creature* pSummon = instance->GetCreature(*itr))
-						{
-                            pSummon->RemoveFromWorld();
-						}
-                    if (Creature* pBoss =  instance->GetCreature(uiArgentChampionGUID))
-                    {
-                        pBoss->setFaction(14);
-                        pBoss->RemoveFlag(UNIT_FIELD_FLAGS,UNIT_FLAG_NON_ATTACKABLE);
-                        pBoss->RemoveFlag(UNIT_FIELD_FLAGS,UNIT_FLAG_NOT_SELECTABLE);
-                        pBoss->SetReactState(REACT_AGGRESSIVE);
-						AggroAllPlayers(pBoss);
-                    }
+                            pBoss->GetMotionMaster()->MovePoint(0, 746.88f, 618.74f, 411.06f);
+                            pBoss->RemoveFlag(UNIT_FIELD_FLAGS, UNIT_FLAG_NON_ATTACKABLE);
+                            pBoss->SetReactState(REACT_AGGRESSIVE);
+                        }
+                    }
+                    break;
+                case BOSS_ARGENT_CHALLENGE_E:
+                    m_auiEncounter[1] = uiData;
                     if (Creature* pAnnouncer = instance->GetCreature(uiAnnouncerGUID))
                     {
-						DoScriptText(SAY_START_2, pAnnouncer);
-                    }
-                }
-                break;
-            case BOSS_ARGENT_CHALLENGE_E:
-                m_auiEncounter[1] = uiData;
-				if (uiData == IN_PROGRESS)
-                {
-                    for(std::list<uint64>::const_iterator itr = VehicleList.begin(); itr != VehicleList.end(); ++itr)
-                        if (Creature* pSummon = instance->GetCreature(*itr))
-                            pSummon->RemoveFromWorld();
-                }else if (uiData == DONE)				
-                if (Creature* pAnnouncer = instance->GetCreature(uiAnnouncerGUID))
-                {
-         			DoScriptText(SAY_START_1, pAnnouncer);
-
-                    pAnnouncer->SetFlag(UNIT_NPC_FLAGS, UNIT_NPC_FLAG_GOSSIP);
-					pAnnouncer->GetMotionMaster()->MovePoint(0,740.755f, 636.509f, 411.575f);
-                    pAnnouncer->SummonGameObject(instance->IsHeroic()? GO_EADRIC_LOOT_H : GO_EADRIC_LOOT,746.59f,618.49f,411.09f,1.42f,0, 0, 0, 0,90000000);
-                }
-                break;
-            case BOSS_ARGENT_CHALLENGE_P:
-                m_auiEncounter[2] = uiData;
-				if (uiData == IN_PROGRESS)
-                {
-                    for(std::list<uint64>::const_iterator itr = VehicleList.begin(); itr != VehicleList.end(); ++itr)
-                        if (Creature* pSummon = instance->GetCreature(*itr))
-                            pSummon->RemoveFromWorld();
-                }else if (uiData == DONE)				
-                if (Creature* pAnnouncer = instance->GetCreature(uiAnnouncerGUID))
-                {
-         			DoScriptText(SAY_START_1, pAnnouncer);
-                    pAnnouncer->SetFlag(UNIT_NPC_FLAGS, UNIT_NPC_FLAG_GOSSIP);
-					pAnnouncer->GetMotionMaster()->MovePoint(0,740.755f, 636.509f, 411.575f);
-                    pAnnouncer->SummonGameObject(instance->IsHeroic()? GO_PALETRESS_LOOT_H : GO_PALETRESS_LOOT,746.59f,618.49f,411.09f,1.42f,0, 0, 0, 0,90000000);
-                }
-                break;
-        }
-
-        if (uiData == DONE)
-            SaveToDB();
-    }
-
-    uint32 GetData(uint32 uiData) const
-    {
-        switch(uiData)
-        {
-            case BOSS_GRAND_CHAMPIONS:  return m_auiEncounter[0];
-            case BOSS_ARGENT_CHALLENGE_E: return m_auiEncounter[1];
-            case BOSS_ARGENT_CHALLENGE_P: return m_auiEncounter[2];
-            case BOSS_BLACK_KNIGHT: return m_auiEncounter[3];
-			
-			case DATA_KNIGHT: return uiBlackKnightEvent2;
-			case DATA_BLACK_KNIGHT: return uiBlackKnightEvent;
-		    case DATA_MOVEMENT_DONE: return uiMovementDone;
-            case DATA_ARGENT_SOLDIER_DEFEATED: return uiArgentSoldierDeaths;
-        }
-
-        return 0;
-    }
-
-    uint64 GetData64(uint32 uiData) const
-    {
-        switch(uiData)
-        {
-            case DATA_ANNOUNCER: return uiAnnouncerGUID;
-            case DATA_MAIN_GATE: return uiMainGateGUID;
-            case DATA_MAIN_GATE1: return uiMainGate1GUID;
-
-            case DATA_GRAND_CHAMPION_1: return uiGrandChampion1GUID;
-            case DATA_GRAND_CHAMPION_2: return uiGrandChampion2GUID;
-            case DATA_GRAND_CHAMPION_3: return uiGrandChampion3GUID;
-        }
-
-        return 0;
-    }
-
-    void SetData64(uint32 uiType, uint64 uiData)
-    {
-        switch(uiType)
-        {
-            case DATA_GRAND_CHAMPION_1:
-                uiGrandChampion1GUID = uiData;
-                break;
-            case DATA_GRAND_CHAMPION_2:
-                uiGrandChampion2GUID = uiData;
-                break;
-            case DATA_GRAND_CHAMPION_3:
-                uiGrandChampion3GUID = uiData;
-                break;
-        }
-    }
-
-    std::string GetSaveData()
-    {
-        OUT_SAVE_INST_DATA;
-
-        std::ostringstream saveStream;
-
-        saveStream << "T C" << m_auiEncounter[0]
-            << " " << m_auiEncounter[1]
-            << " " << m_auiEncounter[2]
-            << " " << m_auiEncounter[3]
-            << " " << uiGrandChampionsDeaths
-            << " " << uiMovementDone;
-
-        str_data = saveStream.str();
-
-        OUT_SAVE_INST_DATA_COMPLETE;
-        return str_data;
-    }
+                        pAnnouncer->GetMotionMaster()->MovePoint(0, 748.309f, 619.487f, 411.171f);
+                        pAnnouncer->SetFlag(UNIT_NPC_FLAGS, UNIT_NPC_FLAG_GOSSIP);
+                        pAnnouncer->SummonGameObject(instance->IsHeroic()? GO_EADRIC_LOOT_H : GO_EADRIC_LOOT, 746.59f, 618.49f, 411.09f, 1.42f, 0, 0, 0, 0, 90000000);
+                    }
+                    break;
+                case BOSS_ARGENT_CHALLENGE_P:
+                    m_auiEncounter[2] = uiData;
+                    if (Creature* pAnnouncer = instance->GetCreature(uiAnnouncerGUID))
+                    {
+                        pAnnouncer->GetMotionMaster()->MovePoint(0, 748.309f, 619.487f, 411.171f);
+                        pAnnouncer->SetFlag(UNIT_NPC_FLAGS, UNIT_NPC_FLAG_GOSSIP);
+                        pAnnouncer->SummonGameObject(instance->IsHeroic()? GO_PALETRESS_LOOT_H : GO_PALETRESS_LOOT, 746.59f, 618.49f, 411.09f, 1.42f, 0, 0, 0, 0, 90000000);
+                    }
+                    break;
+            }
+
+            if (uiData == DONE)
+                SaveToDB();
+        }
+
+        uint32 GetData(uint32 uiData) const
+        {
+            switch (uiData)
+            {
+                case BOSS_GRAND_CHAMPIONS:  return m_auiEncounter[0];
+                case BOSS_ARGENT_CHALLENGE_E: return m_auiEncounter[1];
+                case BOSS_ARGENT_CHALLENGE_P: return m_auiEncounter[2];
+                case BOSS_BLACK_KNIGHT: return m_auiEncounter[3];
+
+                case DATA_MOVEMENT_DONE: return uiMovementDone;
+                case DATA_ARGENT_SOLDIER_DEFEATED: return uiArgentSoldierDeaths;
+            }
+
+            return 0;
+        }
+
+        uint64 GetData64(uint32 uiData) const
+        {
+            switch (uiData)
+            {
+                case DATA_ANNOUNCER: return uiAnnouncerGUID;
+                case DATA_MAIN_GATE: return uiMainGateGUID;
+
+                case DATA_GRAND_CHAMPION_1: return uiGrandChampion1GUID;
+                case DATA_GRAND_CHAMPION_2: return uiGrandChampion2GUID;
+                case DATA_GRAND_CHAMPION_3: return uiGrandChampion3GUID;
+            }
+
+            return 0;
+        }
+
+        void SetData64(uint32 uiType, uint64 uiData)
+        {
+            switch (uiType)
+            {
+                case DATA_GRAND_CHAMPION_1:
+                    uiGrandChampion1GUID = uiData;
+                    break;
+                case DATA_GRAND_CHAMPION_2:
+                    uiGrandChampion2GUID = uiData;
+                    break;
+                case DATA_GRAND_CHAMPION_3:
+                    uiGrandChampion3GUID = uiData;
+                    break;
+            }
+        }
+
+        std::string GetSaveData()
+        {
+            OUT_SAVE_INST_DATA;
+
+            std::ostringstream saveStream;
+
+            saveStream << "T C " << m_auiEncounter[0]
+                << ' ' << m_auiEncounter[1]
+                << ' ' << m_auiEncounter[2]
+                << ' ' << m_auiEncounter[3]
+                << ' ' << uiGrandChampionsDeaths
+                << ' ' << uiMovementDone;
+
+            str_data = saveStream.str();
+
+            OUT_SAVE_INST_DATA_COMPLETE;
+            return str_data;
+        }
 
         void Load(const char* in)
         {
@@ -488,17 +309,13 @@
                 return;
             }
 
-
             OUT_LOAD_INST_DATA(in);
-
 
             char dataHead1, dataHead2;
             uint16 data0, data1, data2, data3, data4, data5;
 
-
             std::istringstream loadStream(in);
             loadStream >> dataHead1 >> dataHead2 >> data0 >> data1 >> data2 >> data3 >> data4 >> data5;
-
 
             if (dataHead1 == 'T' && dataHead2 == 'C')
             {
@@ -507,22 +324,19 @@
                 m_auiEncounter[2] = data2;
                 m_auiEncounter[3] = data3;
 
-
                 for (uint8 i = 0; i < MAX_ENCOUNTER; ++i)
                     if (m_auiEncounter[i] == IN_PROGRESS)
                         m_auiEncounter[i] = NOT_STARTED;
 
-
                 uiGrandChampionsDeaths = data4;
                 uiMovementDone = data5;
             } else OUT_LOAD_INST_DATA_FAIL;
 
-
             OUT_LOAD_INST_DATA_COMPLETE;
         }
     };
+
 };
-
 
 void AddSC_instance_trial_of_the_champion()
 {
