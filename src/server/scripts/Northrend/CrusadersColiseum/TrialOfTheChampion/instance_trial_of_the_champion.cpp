/*
 * Copyright (C) 2008-2011 TrinityCore <http://www.trinitycore.org/>
 *
 * This program is free software; you can redistribute it and/or modify it
 * under the terms of the GNU General Public License as published by the
 * Free Software Foundation; either version 2 of the License, or (at your
 * option) any later version.
 *
 * This program is distributed in the hope that it will be useful, but WITHOUT
 * ANY WARRANTY; without even the implied warranty of MERCHANTABILITY or
 * FITNESS FOR A PARTICULAR PURPOSE. See the GNU General Public License for
 * more details.
 *
 * You should have received a copy of the GNU General Public License along
 * with this program. If not, see <http://www.gnu.org/licenses/>.
 */

/* ScriptData
SDName: Instance Trial of the Champion
SDComment:
SDCategory: Trial Of the Champion
EndScriptData */

#include "ScriptPCH.h"
#include "trial_of_the_champion.h"

#define MAX_ENCOUNTER  4

class instance_trial_of_the_champion : public InstanceMapScript
{
public:
    instance_trial_of_the_champion() : InstanceMapScript("instance_trial_of_the_champion", 650) { }

    InstanceScript* GetInstanceScript(InstanceMap* pMap) const
    {
        return new instance_trial_of_the_champion_InstanceMapScript(pMap);
    }

    struct instance_trial_of_the_champion_InstanceMapScript : public InstanceScript
    {
        instance_trial_of_the_champion_InstanceMapScript(Map* pMap) : InstanceScript(pMap) {}

        uint32 m_auiEncounter[MAX_ENCOUNTER];
        uint32 TeamInInstance;

        uint16 uiMovementDone;
        uint16 uiGrandChampionsDeaths;
        uint8 uiArgentSoldierDeaths;

        uint64 uiAnnouncerGUID;
        uint64 uiMainGateGUID;
        uint64 uiMainGate1GUID;
        uint64 uiGrandChampionVehicle1GUID;
        uint64 uiGrandChampionVehicle2GUID;
        uint64 uiGrandChampionVehicle3GUID;
        uint64 uiGrandChampion1GUID;
        uint64 uiGrandChampion2GUID;
        uint64 uiGrandChampion3GUID;
        uint64 uiChampionLootGUID;
        uint64 uiArgentChampionGUID;

        std::list<uint64> VehicleList;

        std::string str_data;

        bool bDone;

        void Initialize()
        {
            uiMovementDone = 0;
            uiGrandChampionsDeaths = 0;
            uiArgentSoldierDeaths = 0;
            TeamInInstance = 0;

            uiAnnouncerGUID        = 0;
            uiMainGateGUID         = 0;
            uiMainGate1GUID        = 0;
            uiGrandChampionVehicle1GUID   = 0;
            uiGrandChampionVehicle2GUID   = 0;
            uiGrandChampionVehicle3GUID   = 0;
            uiGrandChampion1GUID          = 0;
            uiGrandChampion2GUID          = 0;
            uiGrandChampion3GUID          = 0;
            uiChampionLootGUID            = 0;
            uiArgentChampionGUID          = 0;

            bDone = false;

            VehicleList.clear();

            memset(&m_auiEncounter, 0, sizeof(m_auiEncounter));
        }

        bool IsEncounterInProgress() const
        {
            for (uint8 i = 0; i < MAX_ENCOUNTER; ++i)
            {
                if (m_auiEncounter[i] == IN_PROGRESS)
                    return true;
            }

            return false;
        }

        void OnCreatureCreate(Creature* creature)
        {
            Map::PlayerList const &players = instance->GetPlayers();

            if (!players.isEmpty())
            {
                if (Player* pPlayer = players.begin()->getSource())
                    TeamInInstance = pPlayer->GetTeam();
            }

            switch(creature->GetEntry())
            {
                // Gran Champions
                case VEHICLE_MOKRA_SKILLCRUSHER_MOUNT:
                    if (TeamInInstance == HORDE)
                        creature->UpdateEntry(VEHICLE_MARSHAL_JACOB_ALERIUS_MOUNT, ALLIANCE);
                    break;
                case NPC_MOKRA:
                    if (TeamInInstance == HORDE)
                        creature->UpdateEntry(NPC_JACOB, ALLIANCE);
                    break;
                case VEHICLE_ERESSEA_DAWNSINGER_MOUNT:
                    if (TeamInInstance == HORDE)
                        creature->UpdateEntry(VEHICLE_AMBROSE_BOLTSPARK_MOUNT, ALLIANCE);
                    break;
                case NPC_ERESSEA:
                    if (TeamInInstance == HORDE)
                        creature->UpdateEntry(NPC_AMBROSE, ALLIANCE);
                    break;
                case VEHICLE_RUNOK_WILDMANE_MOUNT:
                    if (TeamInInstance == HORDE)
                        creature->UpdateEntry(VEHICLE_COLOSOS_MOUNT, ALLIANCE);
                    break;
                case NPC_RUNOK:
                    if (TeamInInstance == HORDE)
                        creature->UpdateEntry(NPC_COLOSOS, ALLIANCE);
                    break;
                case VEHICLE_ZUL_TORE_MOUNT:
                    if (TeamInInstance == HORDE)
                        creature->UpdateEntry(VEHICLE_EVENSONG_MOUNT, ALLIANCE);
                    break;
                case NPC_ZULTORE:
                    if (TeamInInstance == HORDE)
                        creature->UpdateEntry(NPC_JAELYNE, ALLIANCE);
                    break;
                case VEHICLE_DEATHSTALKER_VESCERI_MOUNT:
                    if (TeamInInstance == HORDE)
                        creature->UpdateEntry(VEHICLE_LANA_STOUTHAMMER_MOUNT, ALLIANCE);
                    break;
                case NPC_VISCERI:
                    if (TeamInInstance == HORDE)
                        creature->UpdateEntry(NPC_LANA, ALLIANCE);
                    break;
                // Faction champions vehicles
                case VEHICLE_FORSAKE_WARHORSE:
                    if (TeamInInstance == HORDE)
                        creature->UpdateEntry(VEHICLE_IRONFORGE_RAM, ALLIANCE);
                    break;
                case VEHICLE_THUNDER_BLUFF_KODO:
                    if (TeamInInstance == HORDE)
                        creature->UpdateEntry(VEHICLE_EXODAR_ELEKK, ALLIANCE);
                    break;                
                case VEHICLE_ORGRIMMAR_WOLF:
                    if (TeamInInstance == HORDE)
                        creature->UpdateEntry(VEHICLE_STORMWIND_STEED, ALLIANCE);
                    break;                
                case VEHICLE_SILVERMOON_HAWKSTRIDER:
                    if (TeamInInstance == HORDE)
                        creature->UpdateEntry(VEHICLE_GNOMEREGAN_MECHANOSTRIDER, ALLIANCE);
                    break;
                case VEHICLE_DARKSPEAR_RAPTOR:
                    if (TeamInInstance == HORDE)
                        creature->UpdateEntry(VEHICLE_DARNASSIA_NIGHTSABER, ALLIANCE);
                    break;
                // Faction champios
                case NPC_ORGRIMAR_CHAMPION:
                    if (TeamInInstance == HORDE)
                        creature->UpdateEntry(NPC_STORMWIND_CHAMPION, ALLIANCE);
                    break;
                case NPC_SILVERMOON_CHAMPION:
                    if (TeamInInstance == HORDE)
                        creature->UpdateEntry(NPC_GNOMERAGN_CHAMPION, ALLIANCE);
                    break;
                case NPC_THUNDER_CHAMPION:
                    if (TeamInInstance == HORDE)
                        creature->UpdateEntry(NPC_EXODAR_CHAMPION, ALLIANCE);
                    break;
                case NPC_TROLL_CHAMPION:
                    if (TeamInInstance == HORDE)
                        creature->UpdateEntry(NPC_DRNASSUS_CHAMPION, ALLIANCE);
                    break;
                case NPC_UNDERCITY_CHAMPION:
                    if (TeamInInstance == HORDE)
                        creature->UpdateEntry(NPC_IRONFORGE_CHAMPION, ALLIANCE);
                    break;

                // Coliseum Announcer || Just NPC_JAEREN must be spawned.
                case NPC_JAEREN:
                    uiAnnouncerGUID = creature->GetGUID();
                    if (TeamInInstance == ALLIANCE)
                        creature->UpdateEntry(NPC_ARELAS, ALLIANCE);
                    break;
                case NPC_JAEREN_AN:
                    if (TeamInInstance == ALLIANCE)
                        creature->UpdateEntry(NPC_ARELAS_AN,ALLIANCE);
                    break;
                case VEHICLE_ARGENT_WARHORSE:
                case VEHICLE_ARGENT_BATTLEWORG:
                    VehicleList.push_back(creature->GetGUID());
                    break;
                case NPC_EADRIC:
                case NPC_PALETRESS:
                    uiArgentChampionGUID = creature->GetGUID();
                    break;
            }
        }

        void OnGameObjectCreate(GameObject* go)
        {
            switch(go->GetEntry())
            {
                case GO_MAIN_GATE:
                    uiMainGateGUID = go->GetGUID();
                    break;
                case GO_MAIN_GATE1:
                    uiMainGate1GUID = go->GetGUID();
                    break;
                case GO_CHAMPIONS_LOOT:
                case GO_CHAMPIONS_LOOT_H:
                    uiChampionLootGUID = go->GetGUID();
                    break;
            }
        }

        void SetData(uint32 uiType, uint32 uiData)
        {
            switch(uiType)
            {
                case DATA_MOVEMENT_DONE:
                    uiMovementDone = uiData;
                    if (uiMovementDone == 3)
                    {
                        if (Creature* pAnnouncer =  instance->GetCreature(uiAnnouncerGUID))
                            pAnnouncer->AI()->SetData(DATA_IN_POSITION, 0);
                    }
                    break;
                case BOSS_GRAND_CHAMPIONS:
                    m_auiEncounter[0] = uiData;
                    if (uiData == IN_PROGRESS)
                    {
                        for (std::list<uint64>::const_iterator itr = VehicleList.begin(); itr != VehicleList.end(); ++itr)
                            if (Creature* pSummon = instance->GetCreature(*itr))
                                pSummon->RemoveFromWorld();
                    }else if (uiData == DONE)
                    {
                        ++uiGrandChampionsDeaths;
                        if (uiGrandChampionsDeaths >= 3)
                        {
                            if (Creature* pAnnouncer =  instance->GetCreature(uiAnnouncerGUID))
                            {
<<<<<<< HEAD
                                m_auiEncounter[0] = uiData;
                                pAnnouncer->GetMotionMaster()->MovePoint(0,748.309f,619.487f,411.171f);
=======
                                pAnnouncer->GetMotionMaster()->MovePoint(0, 748.309f, 619.487f, 411.171f);
>>>>>>> 4fe0fccc
                                pAnnouncer->SetFlag(UNIT_NPC_FLAGS, UNIT_NPC_FLAG_GOSSIP);
                                pAnnouncer->SummonGameObject(instance->IsHeroic()? GO_CHAMPIONS_LOOT_H : GO_CHAMPIONS_LOOT, 746.59f, 618.49f, 411.09f, 1.42f, 0, 0, 0, 0, 90000000);
                            }
                        }
                    }
                    break;
                case DATA_ARGENT_SOLDIER_DEFEATED:
                    uiArgentSoldierDeaths = uiData;
                    if (uiArgentSoldierDeaths == 9)
                    {
                        if (Creature* pBoss =  instance->GetCreature(uiArgentChampionGUID))
                        {
                            pBoss->GetMotionMaster()->MovePoint(0, 746.88f, 618.74f, 411.06f);
                            pBoss->RemoveFlag(UNIT_FIELD_FLAGS, UNIT_FLAG_NON_ATTACKABLE);
                            pBoss->SetReactState(REACT_AGGRESSIVE);
                            pBoss->setFaction(16);
                        }
                    }
                    break;
                case BOSS_ARGENT_CHALLENGE_E:
                    m_auiEncounter[1] = uiData;
                    if (uiData == IN_PROGRESS)
                    {
<<<<<<< HEAD
                    for(std::list<uint64>::const_iterator itr = VehicleList.begin(); itr != VehicleList.end(); ++itr)
                        if (Creature* pSummon = instance->GetCreature(*itr))
                            pSummon->RemoveFromWorld();
                    }else if (uiData == DONE)
                    {
                        if (Creature* pAnnouncer = instance->GetCreature(uiAnnouncerGUID))
                        {
                            pAnnouncer->GetMotionMaster()->MovePoint(0,748.309f,619.487f,411.171f);
                            pAnnouncer->SetFlag(UNIT_NPC_FLAGS, UNIT_NPC_FLAG_GOSSIP);
                            pAnnouncer->SummonGameObject(instance->IsHeroic()? GO_EADRIC_LOOT_H : GO_EADRIC_LOOT,746.59f,618.49f,411.09f,1.42f,0, 0, 0, 0,90000000);
                        }
=======
                        pAnnouncer->GetMotionMaster()->MovePoint(0, 748.309f, 619.487f, 411.171f);
                        pAnnouncer->SetFlag(UNIT_NPC_FLAGS, UNIT_NPC_FLAG_GOSSIP);
                        pAnnouncer->SummonGameObject(instance->IsHeroic()? GO_EADRIC_LOOT_H : GO_EADRIC_LOOT, 746.59f, 618.49f, 411.09f, 1.42f, 0, 0, 0, 0, 90000000);
>>>>>>> 4fe0fccc
                    }
                    break;
                case BOSS_ARGENT_CHALLENGE_P:
                    m_auiEncounter[2] = uiData;
                    if (uiData == IN_PROGRESS)
                    {
<<<<<<< HEAD
                        for(std::list<uint64>::const_iterator itr = VehicleList.begin(); itr != VehicleList.end(); ++itr)
                            if (Creature* pSummon = instance->GetCreature(*itr))
                                pSummon->RemoveFromWorld();
                    }else if (uiData == DONE)
                    {
                        if (Creature* pAnnouncer = instance->GetCreature(uiAnnouncerGUID))
                        {
                            pAnnouncer->GetMotionMaster()->MovePoint(0,748.309f,619.487f,411.171f);
                            pAnnouncer->SetFlag(UNIT_NPC_FLAGS, UNIT_NPC_FLAG_GOSSIP);
                            pAnnouncer->SummonGameObject(instance->IsHeroic()? GO_PALETRESS_LOOT_H : GO_PALETRESS_LOOT,746.59f,618.49f,411.09f,1.42f,0, 0, 0, 0,90000000);
                        }
=======
                        pAnnouncer->GetMotionMaster()->MovePoint(0, 748.309f, 619.487f, 411.171f);
                        pAnnouncer->SetFlag(UNIT_NPC_FLAGS, UNIT_NPC_FLAG_GOSSIP);
                        pAnnouncer->SummonGameObject(instance->IsHeroic()? GO_PALETRESS_LOOT_H : GO_PALETRESS_LOOT, 746.59f, 618.49f, 411.09f, 1.42f, 0, 0, 0, 0, 90000000);
>>>>>>> 4fe0fccc
                    }
                    break;
            }

            if (uiData == DONE)
                SaveToDB();
        }

        uint32 GetData(uint32 uiData)
        {
            switch(uiData)
            {
                case BOSS_GRAND_CHAMPIONS:  return m_auiEncounter[0];
                case BOSS_ARGENT_CHALLENGE_E: return m_auiEncounter[1];
                case BOSS_ARGENT_CHALLENGE_P: return m_auiEncounter[2];
                case BOSS_BLACK_KNIGHT: return m_auiEncounter[3];

                case DATA_MOVEMENT_DONE: return uiMovementDone;
                case DATA_ARGENT_SOLDIER_DEFEATED: return uiArgentSoldierDeaths;
                case DATA_TEAM_IN_INSTANCE: return TeamInInstance;
            }

            return 0;
        }

        uint64 GetData64(uint32 uiData)
        {
            switch(uiData)
            {
                case DATA_ANNOUNCER: return uiAnnouncerGUID;
                case DATA_MAIN_GATE: return uiMainGateGUID;
                case DATA_MAIN_GATE1: return uiMainGate1GUID;

                case DATA_GRAND_CHAMPION_1: return uiGrandChampion1GUID;
                case DATA_GRAND_CHAMPION_2: return uiGrandChampion2GUID;
                case DATA_GRAND_CHAMPION_3: return uiGrandChampion3GUID;
            }

            return 0;
        }

        void SetData64(uint32 uiType, uint64 uiData)
        {
            switch(uiType)
            {
                case DATA_GRAND_CHAMPION_1:
                    uiGrandChampion1GUID = uiData;
                    break;
                case DATA_GRAND_CHAMPION_2:
                    uiGrandChampion2GUID = uiData;
                    break;
                case DATA_GRAND_CHAMPION_3:
                    uiGrandChampion3GUID = uiData;
                    break;
            }
        }

        std::string GetSaveData()
        {
            OUT_SAVE_INST_DATA;

            std::ostringstream saveStream;

            saveStream << "T C " << m_auiEncounter[0]
                << " " << m_auiEncounter[1]
                << " " << m_auiEncounter[2]
                << " " << m_auiEncounter[3]
                << " " << uiGrandChampionsDeaths
                << " " << uiMovementDone;

            str_data = saveStream.str();

            OUT_SAVE_INST_DATA_COMPLETE;
            return str_data;
        }

        void Load(const char* in)
        {
            if (!in)
            {
                OUT_LOAD_INST_DATA_FAIL;
                return;
            }

            OUT_LOAD_INST_DATA(in);

            char dataHead1, dataHead2;
            uint16 data0, data1, data2, data3, data4, data5;

            std::istringstream loadStream(in);
            loadStream >> dataHead1 >> dataHead2 >> data0 >> data1 >> data2 >> data3 >> data4 >> data5;

            if (dataHead1 == 'T' && dataHead2 == 'C')
            {
                m_auiEncounter[0] = data0;
                m_auiEncounter[1] = data1;
                m_auiEncounter[2] = data2;
                m_auiEncounter[3] = data3;

                for (uint8 i = 0; i < MAX_ENCOUNTER; ++i)
                    if (m_auiEncounter[i] == IN_PROGRESS)
                        m_auiEncounter[i] = NOT_STARTED;

                uiGrandChampionsDeaths = data4;
                uiMovementDone = data5;
            } else OUT_LOAD_INST_DATA_FAIL;

            OUT_LOAD_INST_DATA_COMPLETE;
        }
    };

};

void AddSC_instance_trial_of_the_champion()
{
    new instance_trial_of_the_champion();
}<|MERGE_RESOLUTION|>--- conflicted
+++ resolved
@@ -262,12 +262,8 @@
                         {
                             if (Creature* pAnnouncer =  instance->GetCreature(uiAnnouncerGUID))
                             {
-<<<<<<< HEAD
                                 m_auiEncounter[0] = uiData;
-                                pAnnouncer->GetMotionMaster()->MovePoint(0,748.309f,619.487f,411.171f);
-=======
                                 pAnnouncer->GetMotionMaster()->MovePoint(0, 748.309f, 619.487f, 411.171f);
->>>>>>> 4fe0fccc
                                 pAnnouncer->SetFlag(UNIT_NPC_FLAGS, UNIT_NPC_FLAG_GOSSIP);
                                 pAnnouncer->SummonGameObject(instance->IsHeroic()? GO_CHAMPIONS_LOOT_H : GO_CHAMPIONS_LOOT, 746.59f, 618.49f, 411.09f, 1.42f, 0, 0, 0, 0, 90000000);
                             }
@@ -291,7 +287,6 @@
                     m_auiEncounter[1] = uiData;
                     if (uiData == IN_PROGRESS)
                     {
-<<<<<<< HEAD
                     for(std::list<uint64>::const_iterator itr = VehicleList.begin(); itr != VehicleList.end(); ++itr)
                         if (Creature* pSummon = instance->GetCreature(*itr))
                             pSummon->RemoveFromWorld();
@@ -299,22 +294,16 @@
                     {
                         if (Creature* pAnnouncer = instance->GetCreature(uiAnnouncerGUID))
                         {
-                            pAnnouncer->GetMotionMaster()->MovePoint(0,748.309f,619.487f,411.171f);
+                            pAnnouncer->GetMotionMaster()->MovePoint(0,748.309f, 619.487f, 411.171f);
                             pAnnouncer->SetFlag(UNIT_NPC_FLAGS, UNIT_NPC_FLAG_GOSSIP);
-                            pAnnouncer->SummonGameObject(instance->IsHeroic()? GO_EADRIC_LOOT_H : GO_EADRIC_LOOT,746.59f,618.49f,411.09f,1.42f,0, 0, 0, 0,90000000);
+                            pAnnouncer->SummonGameObject(instance->IsHeroic()? GO_EADRIC_LOOT_H : GO_EADRIC_LOOT,746.59f, 618.49f, 411.09f, 1.42f, 0, 0, 0, 0,90000000);
                         }
-=======
-                        pAnnouncer->GetMotionMaster()->MovePoint(0, 748.309f, 619.487f, 411.171f);
-                        pAnnouncer->SetFlag(UNIT_NPC_FLAGS, UNIT_NPC_FLAG_GOSSIP);
-                        pAnnouncer->SummonGameObject(instance->IsHeroic()? GO_EADRIC_LOOT_H : GO_EADRIC_LOOT, 746.59f, 618.49f, 411.09f, 1.42f, 0, 0, 0, 0, 90000000);
->>>>>>> 4fe0fccc
                     }
                     break;
                 case BOSS_ARGENT_CHALLENGE_P:
                     m_auiEncounter[2] = uiData;
                     if (uiData == IN_PROGRESS)
                     {
-<<<<<<< HEAD
                         for(std::list<uint64>::const_iterator itr = VehicleList.begin(); itr != VehicleList.end(); ++itr)
                             if (Creature* pSummon = instance->GetCreature(*itr))
                                 pSummon->RemoveFromWorld();
@@ -322,15 +311,10 @@
                     {
                         if (Creature* pAnnouncer = instance->GetCreature(uiAnnouncerGUID))
                         {
-                            pAnnouncer->GetMotionMaster()->MovePoint(0,748.309f,619.487f,411.171f);
+                            pAnnouncer->GetMotionMaster()->MovePoint(0,748.309f, 619.487f, 411.171f);
                             pAnnouncer->SetFlag(UNIT_NPC_FLAGS, UNIT_NPC_FLAG_GOSSIP);
-                            pAnnouncer->SummonGameObject(instance->IsHeroic()? GO_PALETRESS_LOOT_H : GO_PALETRESS_LOOT,746.59f,618.49f,411.09f,1.42f,0, 0, 0, 0,90000000);
+                            pAnnouncer->SummonGameObject(instance->IsHeroic()? GO_PALETRESS_LOOT_H : GO_PALETRESS_LOOT,746.59f, 618.49f, 411.09f, 1.42f, 0, 0, 0, 0,90000000);
                         }
-=======
-                        pAnnouncer->GetMotionMaster()->MovePoint(0, 748.309f, 619.487f, 411.171f);
-                        pAnnouncer->SetFlag(UNIT_NPC_FLAGS, UNIT_NPC_FLAG_GOSSIP);
-                        pAnnouncer->SummonGameObject(instance->IsHeroic()? GO_PALETRESS_LOOT_H : GO_PALETRESS_LOOT, 746.59f, 618.49f, 411.09f, 1.42f, 0, 0, 0, 0, 90000000);
->>>>>>> 4fe0fccc
                     }
                     break;
             }
