--- conflicted
+++ resolved
@@ -31,12 +31,9 @@
 #include "MotionMaster.h"
 #include "Player.h"
 #include "trial_of_the_champion.h"
-<<<<<<< HEAD
-=======
 #include <sstream>
->>>>>>> 28d470c5
-
-constexpr uint32 ToCEncounterCount = 4;
+
+#define MAX_ENCOUNTER  4
 
 class instance_trial_of_the_champion : public InstanceMapScript
 {
@@ -53,16 +50,17 @@
         instance_trial_of_the_champion_InstanceMapScript(InstanceMap* map) : InstanceScript(map)
         {
             SetHeaders(DataHeader);
-            SetBossNumber(ToCEncounterCount);
             uiMovementDone = 0;
             uiGrandChampionsDeaths = 0;
             uiArgentSoldierDeaths = 0;
-            teamInInstance = 0;
 
             bDone = false;
-        }
-
-        uint32 teamInInstance;
+
+            memset(&m_auiEncounter, 0, sizeof(m_auiEncounter));
+        }
+
+        uint32 m_auiEncounter[MAX_ENCOUNTER];
+
         uint16 uiMovementDone;
         uint16 uiGrandChampionsDeaths;
         uint8 uiArgentSoldierDeaths;
@@ -80,19 +78,61 @@
 
         GuidList VehicleList;
 
+        std::string str_data;
+
         bool bDone;
 
-        void OnPlayerEnter(Player* player) override
-        {
-            if (!teamInInstance)
-                teamInInstance = player->GetTeam();
+        bool IsEncounterInProgress() const override
+        {
+            for (uint8 i = 0; i < MAX_ENCOUNTER; ++i)
+            {
+                if (m_auiEncounter[i] == IN_PROGRESS)
+                    return true;
+            }
+
+            return false;
         }
 
         void OnCreatureCreate(Creature* creature) override
         {
-<<<<<<< HEAD
+            Map::PlayerList const& players = instance->GetPlayers();
+            uint32 TeamInInstance = 0;
+
+            if (!players.isEmpty())
+            {
+                if (Player* player = players.begin()->GetSource())
+                    TeamInInstance = player->GetTeam();
+            }
+
             switch (creature->GetEntry())
             {
+                // Champions
+                case VEHICLE_MOKRA_SKILLCRUSHER_MOUNT:
+                    if (TeamInInstance == HORDE)
+                        creature->UpdateEntry(VEHICLE_MARSHAL_JACOB_ALERIUS_MOUNT);
+                    break;
+                case VEHICLE_ERESSEA_DAWNSINGER_MOUNT:
+                    if (TeamInInstance == HORDE)
+                        creature->UpdateEntry(VEHICLE_AMBROSE_BOLTSPARK_MOUNT);
+                    break;
+                case VEHICLE_RUNOK_WILDMANE_MOUNT:
+                    if (TeamInInstance == HORDE)
+                        creature->UpdateEntry(VEHICLE_COLOSOS_MOUNT);
+                    break;
+                case VEHICLE_ZUL_TORE_MOUNT:
+                    if (TeamInInstance == HORDE)
+                        creature->UpdateEntry(VEHICLE_EVENSONG_MOUNT);
+                    break;
+                case VEHICLE_DEATHSTALKER_VESCERI_MOUNT:
+                    if (TeamInInstance == HORDE)
+                        creature->UpdateEntry(VEHICLE_LANA_STOUTHAMMER_MOUNT);
+                    break;
+                // Coliseum Announcer || Just NPC_JAEREN must be spawned.
+                case NPC_JAEREN:
+                    uiAnnouncerGUID = creature->GetGUID();
+                    if (TeamInInstance == ALLIANCE)
+                        creature->UpdateEntry(NPC_ARELAS);
+                    break;
                 case VEHICLE_ARGENT_WARHORSE:
                 case VEHICLE_ARGENT_BATTLEWORG:
                     VehicleList.push_back(creature->GetGUID());
@@ -101,46 +141,6 @@
                 case NPC_PALETRESS:
                     uiArgentChampionGUID = creature->GetGUID();
                     break;
-                case NPC_JAEREN:
-                case NPC_ARELAS:
-                    uiAnnouncerGUID = creature->GetGUID();
-                    break;
-                default:
-                    break;
-            }
-        }
-=======
-            Map::PlayerList const& players = instance->GetPlayers();
-            uint32 TeamInInstance = 0;
->>>>>>> 28d470c5
-
-        uint32 GetCreatureEntry(ObjectGuid::LowType /*guidLow*/, CreatureData const* data) override
-        {
-            if (!teamInInstance)
-            {
-                Map::PlayerList const& players = instance->GetPlayers();
-                if (!players.isEmpty())
-                    if (Player* player = players.begin()->GetSource())
-                        teamInInstance = player->GetTeam();
-            }
-
-            uint32 entry = data->id;
-            switch (entry)
-            {
-                case VEHICLE_MOKRA_SKILLCRUSHER_MOUNT:
-                    return teamInInstance == HORDE ? VEHICLE_MARSHAL_JACOB_ALERIUS_MOUNT : VEHICLE_MOKRA_SKILLCRUSHER_MOUNT;
-                case VEHICLE_ERESSEA_DAWNSINGER_MOUNT:
-                    return teamInInstance == HORDE ? VEHICLE_AMBROSE_BOLTSPARK_MOUNT : VEHICLE_ERESSEA_DAWNSINGER_MOUNT;
-                case VEHICLE_RUNOK_WILDMANE_MOUNT:
-                    return teamInInstance == HORDE ? VEHICLE_COLOSOS_MOUNT : VEHICLE_RUNOK_WILDMANE_MOUNT;
-                case VEHICLE_ZUL_TORE_MOUNT:
-                    return teamInInstance == HORDE ? VEHICLE_EVENSONG_MOUNT : VEHICLE_ZUL_TORE_MOUNT;
-                case VEHICLE_DEATHSTALKER_VESCERI_MOUNT:
-                    return teamInInstance == HORDE ? VEHICLE_LANA_STOUTHAMMER_MOUNT : VEHICLE_DEATHSTALKER_VESCERI_MOUNT;
-                case NPC_JAEREN:
-                    return teamInInstance == HORDE ? NPC_ARELAS : NPC_JAEREN;
-                default:
-                    return entry;
             }
         }
 
@@ -158,75 +158,37 @@
             }
         }
 
-        bool SetBossState(uint32 id, EncounterState state) override
-        {
-            if (!InstanceScript::SetBossState(id, state))
-                return false;
-
-            switch (id)
-            {
+        void SetData(uint32 uiType, uint32 uiData) override
+        {
+            switch (uiType)
+            {
+                case DATA_MOVEMENT_DONE:
+                    uiMovementDone = uiData;
+                    if (uiMovementDone == 3)
+                    {
+                        if (Creature* pAnnouncer =  instance->GetCreature(uiAnnouncerGUID))
+                            pAnnouncer->AI()->SetData(DATA_IN_POSITION, 0);
+                    }
+                    break;
                 case BOSS_GRAND_CHAMPIONS:
-                    if (state == IN_PROGRESS)
-                    {
-                        for (ObjectGuid guid : VehicleList)
-                            if (Creature* summon = instance->GetCreature(guid))
+                    m_auiEncounter[0] = uiData;
+                    if (uiData == IN_PROGRESS)
+                    {
+                        for (GuidList::const_iterator itr = VehicleList.begin(); itr != VehicleList.end(); ++itr)
+                            if (Creature* summon = instance->GetCreature(*itr))
                                 summon->RemoveFromWorld();
-                    }
-                    else if (state == DONE)
+                    }else if (uiData == DONE)
                     {
                         ++uiGrandChampionsDeaths;
                         if (uiGrandChampionsDeaths == 3)
                         {
-                            if (Creature* pAnnouncer = instance->GetCreature(uiAnnouncerGUID))
+                            if (Creature* pAnnouncer =  instance->GetCreature(uiAnnouncerGUID))
                             {
                                 pAnnouncer->GetMotionMaster()->MovePoint(0, 748.309f, 619.487f, 411.171f);
-<<<<<<< HEAD
-                                pAnnouncer->SetFlag(UNIT_NPC_FLAGS, UNIT_NPC_FLAG_GOSSIP);
-                                pAnnouncer->SummonGameObject(instance->IsHeroic() ? GO_CHAMPIONS_LOOT_H : GO_CHAMPIONS_LOOT, 746.59f, 618.49f, 411.09f, 1.42f, QuaternionData(), 25h);
-=======
                                 pAnnouncer->AddNpcFlag(UNIT_NPC_FLAG_GOSSIP);
                                 pAnnouncer->SummonGameObject(instance->IsHeroic()? GO_CHAMPIONS_LOOT_H : GO_CHAMPIONS_LOOT, 746.59f, 618.49f, 411.09f, 1.42f, QuaternionData::fromEulerAnglesZYX(1.42f, 0.0f, 0.0f), 90000);
->>>>>>> 28d470c5
                             }
                         }
-                    }
-                    break;
-                case BOSS_ARGENT_CHALLENGE_E:
-                    if (state == DONE)
-                    {
-                        if (Creature* pAnnouncer = instance->GetCreature(uiAnnouncerGUID))
-                        {
-                            pAnnouncer->GetMotionMaster()->MovePoint(0, 748.309f, 619.487f, 411.171f);
-                            pAnnouncer->SetFlag(UNIT_NPC_FLAGS, UNIT_NPC_FLAG_GOSSIP);
-                            pAnnouncer->SummonGameObject(instance->IsHeroic() ? GO_EADRIC_LOOT_H : GO_EADRIC_LOOT, 746.59f, 618.49f, 411.09f, 1.42f, QuaternionData(), 25h);
-                        }
-                    }
-                    break;
-                case BOSS_ARGENT_CHALLENGE_P:
-                    if (state == DONE)
-                    {
-                        if (Creature* pAnnouncer = instance->GetCreature(uiAnnouncerGUID))
-                        {
-                            pAnnouncer->GetMotionMaster()->MovePoint(0, 748.309f, 619.487f, 411.171f);
-                            pAnnouncer->SetFlag(UNIT_NPC_FLAGS, UNIT_NPC_FLAG_GOSSIP);
-                            pAnnouncer->SummonGameObject(instance->IsHeroic() ? GO_PALETRESS_LOOT_H : GO_PALETRESS_LOOT, 746.59f, 618.49f, 411.09f, 1.42f, QuaternionData(), 25h);
-                        }
-                    }
-                    break;
-            }
-            return true;
-        }
-
-        void SetData(uint32 uiType, uint32 uiData) override
-        {
-            switch (uiType)
-            {
-                case DATA_MOVEMENT_DONE:
-                    uiMovementDone = uiData;
-                    if (uiMovementDone == 3)
-                    {
-                        if (Creature* pAnnouncer =  instance->GetCreature(uiAnnouncerGUID))
-                            pAnnouncer->AI()->SetData(DATA_IN_POSITION, 0);
                     }
                     break;
                 case DATA_ARGENT_SOLDIER_DEFEATED:
@@ -241,8 +203,6 @@
                         }
                     }
                     break;
-<<<<<<< HEAD
-=======
                 case BOSS_ARGENT_CHALLENGE_E:
                     m_auiEncounter[1] = uiData;
                     if (Creature* pAnnouncer = instance->GetCreature(uiAnnouncerGUID))
@@ -261,7 +221,6 @@
                         pAnnouncer->SummonGameObject(instance->IsHeroic()? GO_PALETRESS_LOOT_H : GO_PALETRESS_LOOT, 746.59f, 618.49f, 411.09f, 1.42f, QuaternionData::fromEulerAnglesZYX(1.42f, 0.0f, 0.0f), 90000);
                     }
                     break;
->>>>>>> 28d470c5
             }
 
             if (uiData == DONE)
@@ -272,6 +231,11 @@
         {
             switch (uiData)
             {
+                case BOSS_GRAND_CHAMPIONS:  return m_auiEncounter[0];
+                case BOSS_ARGENT_CHALLENGE_E: return m_auiEncounter[1];
+                case BOSS_ARGENT_CHALLENGE_P: return m_auiEncounter[2];
+                case BOSS_BLACK_KNIGHT: return m_auiEncounter[3];
+
                 case DATA_MOVEMENT_DONE: return uiMovementDone;
                 case DATA_ARGENT_SOLDIER_DEFEATED: return uiArgentSoldierDeaths;
             }
@@ -310,20 +274,60 @@
             }
         }
 
-        void WriteSaveDataMore(std::ostringstream& stream) override
-        {
-            stream << uiGrandChampionsDeaths << ' ' << uiMovementDone;
-        }
-
-<<<<<<< HEAD
-        void ReadSaveDataMore(std::istringstream& stream) override
-=======
+        std::string GetSaveData() override
+        {
+            OUT_SAVE_INST_DATA;
+
+            std::ostringstream saveStream;
+
+            saveStream << "T C " << m_auiEncounter[0]
+                << ' ' << m_auiEncounter[1]
+                << ' ' << m_auiEncounter[2]
+                << ' ' << m_auiEncounter[3]
+                << ' ' << uiGrandChampionsDeaths
+                << ' ' << uiMovementDone;
+
+            str_data = saveStream.str();
+
+            OUT_SAVE_INST_DATA_COMPLETE;
+            return str_data;
+        }
+
         void Load(char const* in) override
->>>>>>> 28d470c5
-        {
-            stream >> uiGrandChampionsDeaths >> uiMovementDone;
+        {
+            if (!in)
+            {
+                OUT_LOAD_INST_DATA_FAIL;
+                return;
+            }
+
+            OUT_LOAD_INST_DATA(in);
+
+            char dataHead1, dataHead2;
+            uint16 data0, data1, data2, data3, data4, data5;
+
+            std::istringstream loadStream(in);
+            loadStream >> dataHead1 >> dataHead2 >> data0 >> data1 >> data2 >> data3 >> data4 >> data5;
+
+            if (dataHead1 == 'T' && dataHead2 == 'C')
+            {
+                m_auiEncounter[0] = data0;
+                m_auiEncounter[1] = data1;
+                m_auiEncounter[2] = data2;
+                m_auiEncounter[3] = data3;
+
+                for (uint8 i = 0; i < MAX_ENCOUNTER; ++i)
+                    if (m_auiEncounter[i] == IN_PROGRESS)
+                        m_auiEncounter[i] = NOT_STARTED;
+
+                uiGrandChampionsDeaths = data4;
+                uiMovementDone = data5;
+            } else OUT_LOAD_INST_DATA_FAIL;
+
+            OUT_LOAD_INST_DATA_COMPLETE;
         }
     };
+
 };
 
 void AddSC_instance_trial_of_the_champion()
