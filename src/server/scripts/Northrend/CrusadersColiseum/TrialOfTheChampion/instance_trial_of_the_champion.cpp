--- conflicted
+++ resolved
@@ -15,9 +15,6 @@
  * with this program. If not, see <http://www.gnu.org/licenses/>.
  */
 
-<<<<<<< HEAD
-#include "ScriptPCH.h"
-=======
 /* ScriptData
 SDName: Instance Trial of the Champion
 SDComment:
@@ -27,7 +24,6 @@
 #include "ScriptMgr.h"
 #include "ScriptedCreature.h"
 #include "InstanceScript.h"
->>>>>>> 5a99dfad
 #include "trial_of_the_champion.h"
 
 #define MAX_ENCOUNTER  4
