/*
 * Copyright (C) 2008-2012 TrinityCore <http://www.trinitycore.org/>
 * Copyright (C) 2006-2009 ScriptDev2 <https://scriptdev2.svn.sourceforge.net/>
 *
 * This program is free software; you can redistribute it and/or modify it
 * under the terms of the GNU General Public License as published by the
 * Free Software Foundation; either version 2 of the License, or (at your
 * option) any later version.
 *
 * This program is distributed in the hope that it will be useful, but WITHOUT
 * ANY WARRANTY; without even the implied warranty of MERCHANTABILITY or
 * FITNESS FOR A PARTICULAR PURPOSE. See the GNU General Public License for
 * more details.
 *
 * You should have received a copy of the GNU General Public License along
 * with this program. If not, see <http://www.gnu.org/licenses/>.
 */

/* ScriptData
SDName: boss_grand_champions
SD%Complete: 50 %
SDComment: Is missing the ai to make the npcs look for a new mount and use it.
SDCategory: Trial Of the Champion
EndScriptData */

#include "ScriptPCH.h"
#include "ScriptedEscortAI.h"
#include "Vehicle.h"
#include "trial_of_the_champion.h"
#include "Player.h"

enum eSpells
{
    //Vehicle
    SPELL_SHIELD_BREAKER            = 62575,
    SPELL_SHIELD                    = 62544,
    SPELL_THRUST                    = 68505,
    SPELL_SHIELD_1                  = 66482,
    SPELL_CHARGE                    = 63010,
    SPELL_DEFEND                    = 62719,

    // Marshal Jacob Alerius && Mokra the Skullcrusher || Warrior
    SPELL_MORTAL_STRIKE             = 68783,
    SPELL_MORTAL_STRIKE_H           = 68784,
    SPELL_BLADESTORM                = 63784,
    SPELL_INTERCEPT                 = 67540,
    SPELL_ROLLING_THROW             = 47115, //not implemented in the AI yet...

    // Ambrose Boltspark && Eressea Dawnsinger || Mage
    SPELL_FIREBALL                  = 66042,
    SPELL_FIREBALL_H                = 68310,
    SPELL_BLAST_WAVE                = 66044,
    SPELL_BLAST_WAVE_H              = 68312,
    SPELL_HASTE                     = 66045,
    SPELL_POLYMORPH                 = 66043,
    SPELL_POLYMORPH_H               = 68311,

    // Colosos && Runok Wildmane || Shaman
    SPELL_CHAIN_LIGHTNING           = 67529,
    SPELL_CHAIN_LIGHTNING_H         = 68319,
    SPELL_EARTH_SHIELD              = 67530,
    SPELL_HEALING_WAVE              = 67528,
    SPELL_HEALING_WAVE_H            = 68318,
    SPELL_HEX_OF_MENDING            = 67534,

    // Jaelyne Evensong && Zul'tore || Hunter
    SPELL_DISENGAGE                 = 68340, //not implemented in the AI yet...
    SPELL_LIGHTNING_ARROWS          = 66083,
    SPELL_MULTI_SHOT                = 49047,
    SPELL_SHOOT                     = 65868,
    SPELL_SHOOT_H                   = 67988,

    // Lana Stouthammer Evensong && Deathstalker Visceri || Rouge
    SPELL_EVISCERATE                = 67709,
    SPELL_EVISCERATE_H              = 68317,
    SPELL_FAN_OF_KNIVES             = 67706,
    SPELL_POISON_BOTTLE             = 67701,

    // Achievement Credit
    SPELL_GRAND_CHAMPIONS_CREDIT    = 68572,
};

enum eEnums
{
    SAY_START                       = 6,
    SAY_START_1                     = 6,
    SAY_START2                      = 0, // WTF!
    SAY_START_2                     = 0, // WTF!
};

enum eSeat
{
    SEAT_ID_0                       = 0
};

void AggroAllPlayers(Creature* pTemp)
{
    Map::PlayerList const &PlList = pTemp->GetMap()->GetPlayers();

    if(PlList.isEmpty())
       return;

    for (Map::PlayerList::const_iterator i = PlList.begin(); i != PlList.end(); ++i)
    {
        if(Player* player = i->getSource())
        {
            if(player->isGameMaster())
               continue;

            if(player->isAlive())
            {
               pTemp->RemoveFlag(UNIT_FIELD_FLAGS,UNIT_FLAG_NON_ATTACKABLE | UNIT_FLAG_IMMUNE_TO_PC);
               pTemp->SetReactState(REACT_AGGRESSIVE);
               pTemp->SetInCombatWith(player);
               player->SetInCombatWith(pTemp);
               pTemp->AddThreat(player, 0.0f);
            }
        }
    }
}

bool GrandChampionsOutVehicle(Creature* me)
{
    InstanceScript* pInstance = me->GetInstanceScript();

    if (!pInstance)
        return false;

    Creature* pGrandChampion1 = Unit::GetCreature(*me, pInstance->GetData64(DATA_GRAND_CHAMPION_1));
    Creature* pGrandChampion2 = Unit::GetCreature(*me, pInstance->GetData64(DATA_GRAND_CHAMPION_2));
    Creature* pGrandChampion3 = Unit::GetCreature(*me, pInstance->GetData64(DATA_GRAND_CHAMPION_3));

    if (pGrandChampion1 && pGrandChampion2 && pGrandChampion3)
    {
        if (!pGrandChampion1->HasUnitMovementFlag(MOVEMENTFLAG_ONTRANSPORT) &&
            !pGrandChampion1->GetVehicle() &&
            !pGrandChampion2->HasUnitMovementFlag(MOVEMENTFLAG_ONTRANSPORT) &&
            !pGrandChampion2->GetVehicle() &&
            !pGrandChampion3->HasUnitMovementFlag(MOVEMENTFLAG_ONTRANSPORT) &&
            !pGrandChampion3->GetVehicle())
            return true;
    }

    return false;
}

/*
* Generic AI for vehicles used by npcs in ToC, it needs more improvements.  *
* Script Complete: 25%.                                                     *
*/
class generic_vehicleAI_toc5 : public CreatureScript
{
    public:
        generic_vehicleAI_toc5(): CreatureScript("generic_vehicleAI_toc5") {}

    struct generic_vehicleAI_toc5AI : public npc_escortAI
    {
        generic_vehicleAI_toc5AI(Creature* creature) : npc_escortAI(creature)
        {
            hasBeenInCombat = false;
            SetDespawnAtEnd(false);
            uiWaypointPath = 0;
            uiCheckTimer = 5000;
            pInstance = creature->GetInstanceScript();
        }

        InstanceScript* pInstance;

        bool hasBeenInCombat;
        bool combatEntered;

        uint32 combatCheckTimer;
        uint32 uiShieldBreakerTimer;
        uint32 uiTimerSpell1;
        uint32 uiTimerSpell2;
        uint32 uiTimerSpell3;
        uint32 uiBuffTimer;
        uint32 uiCheckTimer;
        uint32 uiDefendTimer;
        uint32 uiChargeTimer;
        uint32 uiThrustTimer;
        uint32 uiWaypointPath;

        void Reset()
        {
            combatCheckTimer = 500;
            uiShieldBreakerTimer = 8000;
            uiBuffTimer = urand(30000, 60000);
            uiTimerSpell1 = urand(4000, 10000);
            uiTimerSpell2 = urand(4000, 10000);
            uiTimerSpell3 = urand(1000, 2000);
            uiDefendTimer = urand(30000, 60000);
        }

        void SetData(uint32 uiType, uint32 /*uiData8*/)
        {
            switch(uiType)
            {
                case 1:
                    AddWaypoint(0, 746.45f, 647.03f, 411.57f);
                    AddWaypoint(1, 771.434f, 642.606f, 411.9f);
                    AddWaypoint(2, 779.807f, 617.535f, 411.716f);
                    AddWaypoint(3, 771.098f, 594.635f, 411.625f);
                    AddWaypoint(4, 746.887f, 583.425f, 411.668f);
                    AddWaypoint(5, 715.176f, 583.782f, 412.394f);
                    AddWaypoint(6, 720.719f, 591.141f, 411.737f);
                    uiWaypointPath = 1;
                    break;
                case 2:
                    AddWaypoint(0, 746.45f, 647.03f, 411.57f);
                    AddWaypoint(1, 771.434f, 642.606f, 411.9f);
                    AddWaypoint(2, 779.807f, 617.535f, 411.716f);
                    AddWaypoint(3, 771.098f, 594.635f, 411.625f);
                    AddWaypoint(4, 746.887f, 583.425f, 411.668f);
                    AddWaypoint(5, 746.16f, 571.678f, 412.389f);
                    AddWaypoint(6, 746.887f, 583.425f, 411.668f);
                    uiWaypointPath = 2;
                    break;
                case 3:
                    AddWaypoint(0, 746.45f, 647.03f, 411.57f);
                    AddWaypoint(1, 771.434f, 642.606f, 411.9f);
                    AddWaypoint(2, 779.807f, 617.535f, 411.716f);
                    AddWaypoint(3, 771.098f, 594.635f, 411.625f);
                    AddWaypoint(4, 777.759f, 584.577f, 412.393f);
                    AddWaypoint(5, 772.48f, 592.99f, 411.68f);
                    uiWaypointPath = 3;
                    break;
                case 4:
                    combatEntered = true;
                    break;
            }

            if (uiType <= 3)
                Start(false, true, 0, NULL);
        }

        void WaypointReached(uint32 i)
        {
            switch (i)
            {
                case 2:
                    if ((pInstance && uiWaypointPath == 3) || uiWaypointPath == 2)
                        pInstance->SetData(DATA_MOVEMENT_DONE, pInstance->GetData(DATA_MOVEMENT_DONE)+1);
                    break;
                case 3:
                    if (pInstance)
                        pInstance->SetData(DATA_MOVEMENT_DONE, pInstance->GetData(DATA_MOVEMENT_DONE)+1);
                    break;
            }
        }

        void EnterCombat(Unit* who)
        {
            hasBeenInCombat = true;
            DoCastSpellDefend();
        }

        void DoCastSpellDefend()
        {
            for (uint8 i = 0; i < 3; ++i)
                 DoCast(me, SPELL_DEFEND, true);
        }

        void SpellHit(Unit* source, const SpellInfo* spell)
        {

            uint32 defendAuraStackAmount = 0;

            if (me->HasAura(SPELL_DEFEND))
                if (Aura* defendAura = me->GetAura(SPELL_DEFEND))
                    defendAuraStackAmount = defendAura->GetStackAmount();

            // Shield-Break by player vehicle
            if (spell->Id == 62575)
            {
                source->DealDamage(me, uint32(2000 * (1 - 0.3f * defendAuraStackAmount)));
                source->SendSpellNonMeleeDamageLog(me, 62575, uint32(2000 * (1 - 0.3f * defendAuraStackAmount)), SPELL_SCHOOL_MASK_NORMAL, 0, 0, true, 0, false);

                if (me->HasAura(SPELL_DEFEND))
                    me->RemoveAuraFromStack(SPELL_DEFEND);
            }
    
            // Charge by player vehicle
            if (spell->Id == 68282)
            {
                source->DealDamage(me, uint32(20000 * (1 - 0.3f * defendAuraStackAmount)));
                source->SendSpellNonMeleeDamageLog(me, 68282, uint32(20000 * (1 - 0.3f * defendAuraStackAmount)), SPELL_SCHOOL_MASK_NORMAL, 0, 0, true, 0, false);

                if (source->GetMotionMaster())
                    source->GetMotionMaster()->MoveCharge(me->GetPositionX(), me->GetPositionY(), me->GetPositionZ());

                if (me->HasAura(SPELL_DEFEND))
                    me->RemoveAuraFromStack(SPELL_DEFEND);
            }
        }

        bool StayInCombatAndCleanup(bool combat, bool cleanup)
        {
            if (me->GetMap())
            {
                Map::PlayerList const& players = me->GetMap()->GetPlayers();
                bool foundtarget = false;

                if (me->GetMap()->IsDungeon() && !players.isEmpty())
                {
                    for (Map::PlayerList::const_iterator itr = players.begin(); itr != players.end(); ++itr)
                    {
                        Player* player = itr->getSource();
                        if (player && !player->isGameMaster() && player->isAlive())
                        {
                            // Handle combat variable
                            if (combat)
                            {
                                if (combatEntered)
                                {
                                    me->SetInCombatWith(player);
                                    player->SetInCombatWith(me);
                                    me->AddThreat(player, 0.0f);

                                    foundtarget = true;

                                    if (Vehicle* pVehicle = player->GetVehicle())
                                    {
                                        if (Unit* vehicleCreature = pVehicle->GetBase())
                                        {
                                            me->SetInCombatWith(vehicleCreature);
                                            vehicleCreature->SetInCombatWith(me);
                                            me->AddThreat(vehicleCreature, 0.0f);
                                        }
                                    }
                                }
                            }

                            // Handle cleanup variable
                            if (cleanup)
                                if (player->HasAura(SPELL_DEFEND))
                                    player->RemoveAurasDueToSpell(SPELL_DEFEND);
                        }
                    }
                }

                if (combatEntered && combat && !foundtarget)
                {
                    me->SetFullHealth();
                    return false;
                }
            }

            return true;
        }

        void EnterEvadeMode()
        {
            // Try to stay in combat, otherwise reset
            if (!StayInCombatAndCleanup(true, false))
                ScriptedAI::EnterEvadeMode();
        }

        bool CheckPlayersAlive()
        {
            Map* pMap = me->GetMap();
            if (pMap && pMap->IsDungeon())
            {
                Map::PlayerList const &players = pMap->GetPlayers();
                for (Map::PlayerList::const_iterator itr = players.begin(); itr != players.end(); ++itr)
                {
                   if(itr->getSource() && itr->getSource()->isAlive() && !itr->getSource()->isGameMaster())
                      return true;
                }
            }

            return false;
        }

        void DoCastSpellShield()
        {
            for (uint8 i = 0; i < 3; ++i)
                 DoCast(me,SPELL_SHIELD,true);
        }

        void UpdateAI(const uint32 uiDiff)
        {
            // Try to keep players clean of defend aura
            if (combatEntered)
            {
                if (combatCheckTimer <= uiDiff)
                {
                    StayInCombatAndCleanup(false, true);
                    combatCheckTimer = 1000;
                }
                else
                    combatCheckTimer -= uiDiff;
            }

            npc_escortAI::UpdateAI(uiDiff);

            if (!UpdateVictim())
                return;

            if (uiDefendTimer <= uiDiff)
            {
                DoCastSpellDefend();
                uiDefendTimer = urand(30000, 45000);
            }
            else
                uiDefendTimer -= uiDiff;

            if (uiShieldBreakerTimer <= uiDiff)
            {
                if (Unit* target = SelectTarget(SELECT_TARGET_RANDOM, 0))
                {
                    if (target->GetTypeId() == TYPEID_PLAYER && me->GetDistance(target) > 10.0f && me->GetDistance(target) < 30.0f)
                    {
                        if (target->GetVehicle())
                        {
                            if (Unit* vehTarget = target->GetVehicle()->GetBase())
                            {
                                DoCast(vehTarget, SPELL_SHIELD_BREAKER);
                                vehTarget->RemoveAuraFromStack(SPELL_DEFEND);
                            }
                        }
                    }
                    else
                        if (target->GetTypeId() == TYPEID_UNIT && me->GetDistance(target) > 8.0f && me->GetDistance(target) < 25.0f)
                        {
                            DoCast(target, SPELL_SHIELD_BREAKER);
                            target->RemoveAuraFromStack(SPELL_DEFEND);
                        }
                }

                uiShieldBreakerTimer = urand(15000, 20000);
            }
            else
                uiShieldBreakerTimer -= uiDiff;

            if (uiChargeTimer <= uiDiff)
            {
                if (Unit* target = SelectTarget(SELECT_TARGET_RANDOM, 0))
                {
                    if (target->GetTypeId() == TYPEID_PLAYER && me->GetDistance(target) > 8.0f && me->GetDistance(target) < 25.0f)
                    {
                        if (target->GetVehicle())
                        {
                            if (Unit* vehTarget = target->GetVehicle()->GetBase())
                            {
                                DoCast(vehTarget, SPELL_CHARGE);

                                if (vehTarget->HasAura(SPELL_DEFEND))
                                    vehTarget->RemoveAuraFromStack(SPELL_DEFEND);
                            }
                        }
                    }
                    else
                        if (target->GetTypeId() == TYPEID_UNIT && me->GetDistance(target) > 8.0f && me->GetDistance(target) < 25.0f)
                        {
                            DoCast(target, SPELL_CHARGE);

                            if (target->HasAura(SPELL_DEFEND))
                                target->RemoveAuraFromStack(SPELL_DEFEND);
                        }
                }

                uiChargeTimer = urand(10000, 30000);
            }
            else
                uiChargeTimer -= uiDiff;

            if (uiThrustTimer <= uiDiff)
            {
                if (me->getVictim() && me->GetDistance(me->getVictim()) < 5.0f)
                    DoCast(me->getVictim(), SPELL_THRUST);

                uiThrustTimer = urand(8000, 14000);
            }
            else
                uiThrustTimer -= uiDiff;

            DoMeleeAttackIfReady();
        }
    };

    CreatureAI* GetAI(Creature* creature) const
    {
        return new generic_vehicleAI_toc5AI(creature);
    }
};

// Marshal Jacob Alerius && Mokra the Skullcrusher || Warrior
class boss_warrior_toc5 : public CreatureScript
{
    public:
        boss_warrior_toc5(): CreatureScript("boss_warrior_toc5") {}

    struct boss_warrior_toc5AI : public BossAI
    {
        boss_warrior_toc5AI(Creature* creature) : BossAI(creature, BOSS_GRAND_CHAMPIONS)
        {
            pInstance = creature->GetInstanceScript();

            bDone = false;
            bHome = false;
            bCredit = false;
            hasBeenInCombat = false;

            uiPhase = 0;
            uiPhaseTimer = 0;

            me->SetReactState(REACT_PASSIVE);
            // THIS IS A HACK, SHOULD BE REMOVED WHEN THE EVENT IS FULL SCRIPTED
            me->SetFlag(UNIT_FIELD_FLAGS, UNIT_FLAG_NON_ATTACKABLE);
        }

        InstanceScript* pInstance;

        uint8 uiPhase;
        uint32 uiPhaseTimer;
        
        uint32 uiBladeStormTimer;
        uint32 uiInterceptTimer;
        uint32 uiMortalStrikeTimer;
        uint32 uiAttackTimer;

        bool bDone;
        bool bHome;
        bool bCredit;
        bool hasBeenInCombat;

        void Reset()
        {
            uiBladeStormTimer = urand(15000, 20000);
            uiInterceptTimer  = 7000;
            uiMortalStrikeTimer = urand(8000, 12000);
        }

        void JustReachedHome()
        {
            ScriptedAI::JustReachedHome();

            if (!bHome)
                return;

            uiPhaseTimer = 15000;
            uiPhase = 1;

            bHome = false;
        }

        void EnterCombat(Unit* who)
        {
            _EnterCombat();
            hasBeenInCombat = true;
        }

        void UpdateAI(const uint32 uiDiff)
        {
            if (!bDone && GrandChampionsOutVehicle(me))
            {
                bDone = true;

                Talk(SAY_START2);
                me->RemoveAura(64723); // [DND] ReadyJoust Pose Effect

                if (pInstance && me->GetGUID() == pInstance->GetData64(DATA_GRAND_CHAMPION_1))
                    me->SetHomePosition(739.678f, 662.541f, 413.395f, 4.49f);
                else
                    if (pInstance && me->GetGUID() == pInstance->GetData64(DATA_GRAND_CHAMPION_2))
                        me->SetHomePosition(746.71f, 661.02f, 412.695f, 4.6f);
                else
                    if (pInstance && me->GetGUID() == pInstance->GetData64(DATA_GRAND_CHAMPION_3))
                        me->SetHomePosition(754.34f, 660.70f, 413.395f, 4.79f);

                EnterEvadeMode();
                bHome = true;
            }

            if (uiPhaseTimer <= uiDiff)
            {
                if (uiPhase == 1)
                {
                    AggroAllPlayers(me);
                    uiPhase = 0;
                }
            }
             else
                 uiPhaseTimer -= uiDiff;

            if (!UpdateVictim() || me->HasUnitMovementFlag(MOVEMENTFLAG_ONTRANSPORT) || me->GetVehicle())
                return;

            if (uiInterceptTimer <= uiDiff)
            {
                Map::PlayerList const& players = me->GetMap()->GetPlayers();
                if (me->GetMap()->IsDungeon() && !players.isEmpty())
                {
                    for (Map::PlayerList::const_iterator itr = players.begin(); itr != players.end(); ++itr)
                    {
                        Player* player = itr->getSource();
                        if (player && !player->isGameMaster() && me->IsInRange(player, 8.0f, 25.0f, false))
                        {
                            DoResetThreat();
                            me->AddThreat(player, 5.0f);
                            DoCast(player, SPELL_INTERCEPT);
                            break;
                        }
                    }
                }

                uiInterceptTimer = 7000;
            }
            else
                uiInterceptTimer -= uiDiff;

            if (uiBladeStormTimer <= uiDiff)
            {
                DoCastVictim(SPELL_BLADESTORM);
                uiBladeStormTimer = urand(15000, 25000);
            }
            else
                uiBladeStormTimer -= uiDiff;

            if (uiMortalStrikeTimer <= uiDiff)
            {
                DoCastVictim(DUNGEON_MODE(SPELL_MORTAL_STRIKE, SPELL_MORTAL_STRIKE_H));
                uiMortalStrikeTimer = urand(8000, 12000);
            }
            else
                uiMortalStrikeTimer -= uiDiff;

            DoMeleeAttackIfReady();
        }

        void DamageTaken(Unit* /*who*/, uint32& damage)
        {
            if (damage >= me->GetHealth())
            {
                Talk(SAY_START);
                // Instance encounter counting mechanics
                if (!bCredit)
                {
                    bCredit = true;
                    HandleSpellOnPlayersInInstanceToC5(me, SPELL_GRAND_CHAMPIONS_CREDIT);
                }

                EnterEvadeMode();
                me->SetFlag(UNIT_FIELD_FLAGS, UNIT_FLAG_NON_ATTACKABLE);
                me->setFaction(35);
                me->GetMotionMaster()->MovePoint(0,746.843f, 695.68f, 412.339f);
             }
        }

        void JustDied(Unit* /*killer*/)
        {
            if (instance)
                instance->SetData(BOSS_GRAND_CHAMPIONS, DONE);
        }
    };

    CreatureAI* GetAI(Creature* creature) const
    {
        return new boss_warrior_toc5AI(creature);
    }
};

// Ambrose Boltspark && Eressea Dawnsinger || Mage
class boss_mage_toc5 : public CreatureScript
{
    public:
        boss_mage_toc5(): CreatureScript("boss_mage_toc5") {}

    struct boss_mage_toc5AI : public BossAI
    {
        boss_mage_toc5AI(Creature* creature) : BossAI(creature,BOSS_GRAND_CHAMPIONS)
        {
            pInstance = creature->GetInstanceScript();

            bDone = false;
            bHome = false;
            bCredit = false;

            hasBeenInCombat = false;

            uiPhase = 0;
            uiPhaseTimer = 0;

            me->SetReactState(REACT_PASSIVE);
            // THIS IS A HACK, SHOULD BE REMOVED WHEN THE EVENT IS FULL SCRIPTED
            me->SetFlag(UNIT_FIELD_FLAGS, UNIT_FLAG_NON_ATTACKABLE);
        }

        InstanceScript* pInstance;

        uint8 uiPhase;
        uint32 uiPhaseTimer;

        uint32 uiFireBallTimer;
        uint32 uiBlastWaveTimer;
        uint32 uiHasteTimer;
        uint32 uiPolymorphTimer;

        bool bDone;
        bool bHome;

        bool hasBeenInCombat;
        bool bCredit;

        void Reset()
        {
            uiFireBallTimer = 5000;
            uiPolymorphTimer  = 8000;
            uiBlastWaveTimer = 12000;
            uiHasteTimer = 22000;
        }

        void JustReachedHome()
        {
            ScriptedAI::JustReachedHome();

            if (!bHome)
                return;

            uiPhaseTimer = 15000;
            uiPhase = 1;

            bHome = false;
        }

        void EnterCombat(Unit* who)
        {
            _EnterCombat();
            hasBeenInCombat = true;
        }

        void UpdateAI(const uint32 uiDiff)
        {
            if (!bDone && GrandChampionsOutVehicle(me))
            {
                bDone = true;
                me->RemoveAura(64723); // [DND] ReadyJoust Pose Effect

                if (pInstance && me->GetGUID() == pInstance->GetData64(DATA_GRAND_CHAMPION_1))
                    me->SetHomePosition(739.678f, 662.541f, 413.395f, 4.49f);
                else
                    if (pInstance && me->GetGUID() == pInstance->GetData64(DATA_GRAND_CHAMPION_2))
                        me->SetHomePosition(746.71f, 661.02f, 412.695f, 4.6f);
                else
                    if (pInstance && me->GetGUID() == pInstance->GetData64(DATA_GRAND_CHAMPION_3))
                        me->SetHomePosition(754.34f, 660.70f, 413.395f, 4.79f);

                if (pInstance)
                    pInstance->SetData(BOSS_GRAND_CHAMPIONS, IN_PROGRESS);

                EnterEvadeMode();
                bHome = true;
            }

            if (uiPhaseTimer <= uiDiff)
            {
                if (uiPhase == 1)
                {
                    AggroAllPlayers(me);
                    uiPhase = 0;
                }
            }
            else
                uiPhaseTimer -= uiDiff;

            if (!UpdateVictim() || me->HasUnitMovementFlag(MOVEMENTFLAG_ONTRANSPORT) || me->GetVehicle())
                return;

            if (uiFireBallTimer <= uiDiff)
            {
                DoCastVictim(DUNGEON_MODE(SPELL_FIREBALL, SPELL_FIREBALL_H));
                uiFireBallTimer = 17000;
            }
            else
                uiFireBallTimer -= uiDiff;

            if (uiPolymorphTimer <= uiDiff)
            {
                if (Unit* target = SelectTarget(SELECT_TARGET_RANDOM, 0))
                    DoCast(target, DUNGEON_MODE(SPELL_POLYMORPH, SPELL_POLYMORPH_H));
                uiPolymorphTimer = 22000;
            }
            else
                uiPolymorphTimer -= uiDiff;

            if (uiBlastWaveTimer <= uiDiff)
            {
                DoCastAOE(DUNGEON_MODE(SPELL_BLAST_WAVE, SPELL_BLAST_WAVE_H), false);
                uiBlastWaveTimer = 30000;
            }
            else
                uiBlastWaveTimer -= uiDiff;

            if (uiHasteTimer <= uiDiff)
            {
                me->InterruptNonMeleeSpells(true);

                DoCast(me,SPELL_HASTE);
                uiHasteTimer = 40000;
            }
            else
                uiHasteTimer -= uiDiff;

            DoMeleeAttackIfReady();
        }

        void DamageTaken(Unit* /*who*/, uint32& damage)
        {
            if (damage >= me->GetHealth())
            {
                // Instance encounter counting mechanics
                if (!bCredit)
                {
                    bCredit = true;
                    HandleSpellOnPlayersInInstanceToC5(me, SPELL_GRAND_CHAMPIONS_CREDIT);
                }

                EnterEvadeMode();
                me->SetFlag(UNIT_FIELD_FLAGS, UNIT_FLAG_NON_ATTACKABLE);
                me->setFaction(35);
                me->GetMotionMaster()->MovePoint(0, 746.843f, 695.68f, 412.339f);
            }
        }

        void JustDied(Unit* /*killer*/)
        {
            hasBeenInCombat = false;
            Talk(SAY_START);
            if (pInstance)
                pInstance->SetData(BOSS_GRAND_CHAMPIONS, DONE);
        }
    };

    CreatureAI* GetAI(Creature* creature) const
    {
        return new boss_mage_toc5AI(creature);
    };
};

// Colosos && Runok Wildmane || Shaman
class boss_shaman_toc5 : public CreatureScript
{
    public:
        boss_shaman_toc5(): CreatureScript("boss_shaman_toc5") {}

    struct boss_shaman_toc5AI : public BossAI
    {
        boss_shaman_toc5AI(Creature* creature) : BossAI(creature,BOSS_GRAND_CHAMPIONS)
        {
            pInstance = creature->GetInstanceScript();

            bDone = false;
            bHome = false;
            bCredit = false;

            hasBeenInCombat = false;

            uiPhase = 0;
            uiPhaseTimer = 0;

            me->SetReactState(REACT_PASSIVE);
            // THIS IS A HACK, SHOULD BE REMOVED WHEN THE EVENT IS FULL SCRIPTED
            me->SetFlag(UNIT_FIELD_FLAGS, UNIT_FLAG_NON_ATTACKABLE);
        }

        InstanceScript* pInstance;

        uint8 uiPhase;
        uint32 uiPhaseTimer;

        uint32 uiChainLightningTimer;
        uint32 uiEartShieldTimer;
        uint32 uiHealingWaveTimer;
        uint32 uiHexMendingTimer;

        bool bDone;
        bool bHome;
        bool hasBeenInCombat;
        bool bCredit;

        void Reset()
        {
            uiChainLightningTimer = 16000;
            uiHealingWaveTimer = 12000;
            uiEartShieldTimer = urand(30000, 35000);
            uiHexMendingTimer = urand(20000, 25000);
        }

        void EnterCombat(Unit* who)
        {
            _EnterCombat();
            hasBeenInCombat = true;
            DoCast(me, SPELL_EARTH_SHIELD);
            DoCast(who, SPELL_HEX_OF_MENDING);
        };

        void JustReachedHome()
        {
            ScriptedAI::JustReachedHome();

            if (!bHome)
                return;

            uiPhaseTimer = 15000;
            uiPhase = 1;

            bHome = false;
        }

        void UpdateAI(const uint32 uiDiff)
        {
            if (!bDone && GrandChampionsOutVehicle(me))
            {
                bDone = true;

                me->RemoveAura(64723); // [DND] ReadyJoust Pose Effect

                if (pInstance && me->GetGUID() == pInstance->GetData64(DATA_GRAND_CHAMPION_1))
                    me->SetHomePosition(739.678f, 662.541f, 413.395f, 4.49f);
                else
                    if (pInstance && me->GetGUID() == pInstance->GetData64(DATA_GRAND_CHAMPION_2))
                        me->SetHomePosition(746.71f, 661.02f, 412.695f, 4.6f);
                else
                    if (pInstance && me->GetGUID() == pInstance->GetData64(DATA_GRAND_CHAMPION_3))
                        me->SetHomePosition(754.34f, 660.70f, 413.395f, 4.79f);

                if (pInstance)
                    pInstance->SetData(BOSS_GRAND_CHAMPIONS, IN_PROGRESS);

                EnterEvadeMode();
                bHome = true;
            }

            if (uiPhaseTimer <= uiDiff)
            {
                if (uiPhase == 1)
                {
                    AggroAllPlayers(me);
                    uiPhase = 0;
                }
            }
            else
                uiPhaseTimer -= uiDiff;

            if (!UpdateVictim() || me->HasUnitMovementFlag(MOVEMENTFLAG_ONTRANSPORT) || me->GetVehicle())
                return;

            if (uiChainLightningTimer <= uiDiff)
            {
                if (Unit* target = SelectTarget(SELECT_TARGET_RANDOM, 0))
                    DoCast(target,DUNGEON_MODE(SPELL_CHAIN_LIGHTNING, SPELL_CHAIN_LIGHTNING_H));

                uiChainLightningTimer = 23000;
            }
            else
                uiChainLightningTimer -= uiDiff;

            if (uiHealingWaveTimer <= uiDiff)
            {
                bool bChance = urand(0,1);

                if (!bChance)
                {
                    if (Unit* pFriend = DoSelectLowestHpFriendly(40))
                        DoCast(pFriend,DUNGEON_MODE(SPELL_HEALING_WAVE, SPELL_HEALING_WAVE_H));
                }
                else
                    DoCast(me,DUNGEON_MODE(SPELL_HEALING_WAVE, SPELL_HEALING_WAVE_H));

                uiHealingWaveTimer = 19000;
            }
            else
                uiHealingWaveTimer -= uiDiff;

            if (uiEartShieldTimer <= uiDiff)
            {
                DoCast(me,SPELL_EARTH_SHIELD);

                uiEartShieldTimer = urand(40000, 45000);
            }
            else
                uiEartShieldTimer -= uiDiff;

            if (uiHexMendingTimer <= uiDiff)
            {
                DoCastVictim(SPELL_HEX_OF_MENDING, true);

                uiHexMendingTimer = urand(30000, 35000);
            }
            else
                uiHexMendingTimer -= uiDiff;

            DoMeleeAttackIfReady();
        }

        void DamageTaken(Unit* /*who*/, uint32& damage)
        {
            if (damage >= me->GetHealth())
            {
                // Instance encounter counting mechanics
                if (!bCredit)
                {
                    bCredit = true;
                    HandleSpellOnPlayersInInstanceToC5(me, SPELL_GRAND_CHAMPIONS_CREDIT);
                }

                EnterEvadeMode();
                me->SetFlag(UNIT_FIELD_FLAGS, UNIT_FLAG_NON_ATTACKABLE);
                me->setFaction(35);
                me->GetMotionMaster()->MovePoint(0, 746.843f, 695.68f, 412.339f);
            }
        }

        void JustDied(Unit* /*killer*/)
        {
            hasBeenInCombat = false;
            Talk(SAY_START);

            if (pInstance)
                pInstance->SetData(BOSS_GRAND_CHAMPIONS, DONE);

            //what a nonsense! -.-
            if (GameObject* pGO = GameObject::GetGameObject(*me, pInstance->GetData64(DATA_MAIN_GATE1)))
                pInstance->HandleGameObject(pGO->GetGUID(), true);
        }
    };

    CreatureAI* GetAI(Creature* creature) const
    {
        return new boss_shaman_toc5AI(creature);
    }
};

// Jaelyne Evensong && Zul'tore || Hunter
class boss_hunter_toc5 : public CreatureScript
{
    public:
        boss_hunter_toc5(): CreatureScript("boss_hunter_toc5") {}

    struct boss_hunter_toc5AI : public BossAI
    {
        boss_hunter_toc5AI(Creature* creature) : BossAI(creature, BOSS_GRAND_CHAMPIONS)
        {
            pInstance = creature->GetInstanceScript();

            bDone = false;
            bHome = false;
            hasBeenInCombat = false;
            bCredit = false;

            uiPhase = 0;
            uiPhaseTimer = 0;

            me->SetReactState(REACT_PASSIVE);
            // THIS IS A HACK, SHOULD BE REMOVED WHEN THE EVENT IS FULL SCRIPTED
            me->SetFlag(UNIT_FIELD_FLAGS, UNIT_FLAG_NON_ATTACKABLE);
        }

        InstanceScript* pInstance;

        uint8 uiPhase;
        uint32 uiPhaseTimer;

        uint32 uiShootTimer;
        uint32 uiDisengageCooldown;
        uint32 uiMultiShotTimer;
        uint32 uiLightningArrowsTimer;

        uint64 uiTargetGUID;

        bool bShoot;
        bool bDone;
        bool bHome;
        bool hasBeenInCombat;
        bool bCredit;

        void Reset()
        {
            uiShootTimer = 12000;
            uiMultiShotTimer = 0;
            uiLightningArrowsTimer = 7000;
            uiDisengageCooldown = 10000;

            uiTargetGUID = 0;

            bShoot = false;
            Map* pMap = me->GetMap();
            if (hasBeenInCombat && pMap && pMap->IsDungeon())
            {
                Map::PlayerList const &players = pMap->GetPlayers();
                for (Map::PlayerList::const_iterator itr = players.begin(); itr != players.end(); ++itr)
                {
                     if(itr->getSource() && itr->getSource()->isAlive() && !itr->getSource()->isGameMaster())
                     return;
                }

                if(pInstance)
                   pInstance->SetData(BOSS_GRAND_CHAMPIONS, FAIL);
                if(pInstance)
                {
                   GameObject* GO = GameObject::GetGameObject(*me, pInstance->GetData64(DATA_MAIN_GATE1));
                   if(GO)
                      pInstance->HandleGameObject(GO->GetGUID(), true);
                }

                me->RemoveFromWorld();
            }
        }

        void JustReachedHome()
        {
            ScriptedAI::JustReachedHome();

            if (!bHome)
                return;

            uiPhaseTimer = 15000;
            uiPhase = 1;

            bHome = false;
        }

        void EnterCombat(Unit* who)
        {
            _EnterCombat();
            hasBeenInCombat = true;
        }

        void UpdateAI(const uint32 uiDiff)
        {
            if (!bDone && GrandChampionsOutVehicle(me))
            {
                bDone = true;

                me->RemoveAura(64723); // [DND] ReadyJoust Pose Effect

                if (pInstance && me->GetGUID() == pInstance->GetData64(DATA_GRAND_CHAMPION_1))
                    me->SetHomePosition(739.678f, 662.541f, 413.395f, 4.49f);
                else
                    if (pInstance && me->GetGUID() == pInstance->GetData64(DATA_GRAND_CHAMPION_2))
                        me->SetHomePosition(746.71f, 661.02f, 412.695f, 4.6f);
                else
                    if (pInstance && me->GetGUID() == pInstance->GetData64(DATA_GRAND_CHAMPION_3))
                        me->SetHomePosition(754.34f, 660.70f, 413.395f, 4.79f);

                if (pInstance)
                    pInstance->SetData(BOSS_GRAND_CHAMPIONS, IN_PROGRESS);

                EnterEvadeMode();
                bHome = true;
            }

            if (uiPhaseTimer <= uiDiff)
            {
                if (uiPhase == 1)
                {
                    AggroAllPlayers(me);
                    uiPhase = 0;
                }
            }
            else
                uiPhaseTimer -= uiDiff;

            if (!UpdateVictim() || me->HasUnitMovementFlag(MOVEMENTFLAG_ONTRANSPORT) || me->GetVehicle())
                return;

            if (uiDisengageCooldown <= uiDiff)
            {
                if (me->IsWithinDistInMap(me->getVictim(), 5) && uiDisengageCooldown == 0)
                {
                    DoCast(me, SPELL_DISENGAGE);
                    uiDisengageCooldown = 35000;
                }
                uiDisengageCooldown = 20000;
            }
            else
                uiDisengageCooldown -= uiDiff;

            if (uiLightningArrowsTimer <= uiDiff)
            {
                 DoCastAOE(SPELL_LIGHTNING_ARROWS, false);
                 uiLightningArrowsTimer = 15000;

            }
            else
                uiLightningArrowsTimer -= uiDiff;

            if (uiShootTimer <= uiDiff)
            {
                if (Unit* target = SelectTarget(SELECT_TARGET_FARTHEST, 0, 30.0f))
                {
                    uiTargetGUID = target->GetGUID();
                    DoCast(target, DUNGEON_MODE(SPELL_SHOOT, SPELL_SHOOT_H));
                }

                uiShootTimer = 19000;
                uiMultiShotTimer = 8000;
                bShoot = true;
            }
            else
                uiShootTimer -= uiDiff;

            if (bShoot && uiMultiShotTimer <= uiDiff)
            {
                me->InterruptNonMeleeSpells(true);
                Unit* target = Unit::GetUnit(*me, uiTargetGUID);

                if (target && me->IsInRange(target, 5.0f, 30.0f, false))
                {
                    DoCast(target, SPELL_MULTI_SHOT);
                }
                else
                {
                    Map::PlayerList const& players = me->GetMap()->GetPlayers();
                    if (me->GetMap()->IsDungeon() && !players.isEmpty())
                    {
                        for (Map::PlayerList::const_iterator itr = players.begin(); itr != players.end(); ++itr)
                        {
                            Player* player = itr->getSource();
                            if (player && !player->isGameMaster() && me->IsInRange(player, 5.0f, 30.0f, false))
                            {
                                DoCast(target, SPELL_MULTI_SHOT);
                                break;
                            }
                        }
                    }
                }

                bShoot = false;
            }
            else
                uiMultiShotTimer -= uiDiff;

            DoMeleeAttackIfReady();
        }

        void DamageTaken(Unit* /*who*/, uint32& damage)
        {
            if (damage >= me->GetHealth())
            {
                // Instance encounter counting mechanics
                if (!bCredit)
                {
                    bCredit = true;
                    HandleSpellOnPlayersInInstanceToC5(me, SPELL_GRAND_CHAMPIONS_CREDIT);
                }

                EnterEvadeMode();
                me->SetFlag(UNIT_FIELD_FLAGS, UNIT_FLAG_NON_ATTACKABLE);
                me->setFaction(35);
                me->GetMotionMaster()->MovePoint(0, 746.843f, 695.68f, 412.339f);
            }
        }

        void JustDied(Unit* killer)
        {
<<<<<<< HEAD
            hasBeenInCombat = false;	
            Talk(SAY_START);	
=======
            hasBeenInCombat = false;
            Talk(SAY_START);
>>>>>>> 7a5af7f9
            if (pInstance)
                pInstance->SetData(BOSS_GRAND_CHAMPIONS, DONE);

            //what a nonsense! -.-
            if (GameObject* pGO = GameObject::GetGameObject(*me, pInstance->GetData64(DATA_MAIN_GATE1)))
                pInstance->HandleGameObject(pGO->GetGUID(), true);
        }
    };

    CreatureAI* GetAI(Creature* creature) const
    {
        return new boss_hunter_toc5AI(creature);
    }
};

// Lana Stouthammer Evensong && Deathstalker Visceri || Rouge
class boss_rouge_toc5 : public CreatureScript
{
    public:
        boss_rouge_toc5(): CreatureScript("boss_rouge_toc5") {}

    struct boss_rouge_toc5AI : public BossAI
    {
        boss_rouge_toc5AI(Creature* creature) : BossAI(creature, BOSS_GRAND_CHAMPIONS)
        {
            pInstance = creature->GetInstanceScript();

            bDone = false;
            bHome = false;
            bCredit = false;

            uiPhase = 0;
            uiPhaseTimer = 0;

            hasBeenInCombat = false;

            me->SetReactState(REACT_PASSIVE);
            // THIS IS A HACK, SHOULD BE REMOVED WHEN THE EVENT IS FULL SCRIPTED
            me->SetFlag(UNIT_FIELD_FLAGS, UNIT_FLAG_NON_ATTACKABLE);
        }

        InstanceScript* pInstance;

        uint8 uiPhase;
        uint32 uiPhaseTimer;
        uint32 uiEviscerateTimer;
        uint32 uiFanKivesTimer;
        uint32 uiPosionBottleTimer;

        bool bDone;
        bool bHome;
        bool hasBeenInCombat;
        bool bCredit;

        void Reset()
        {
            uiEviscerateTimer = 8000;
            uiFanKivesTimer   = 14000;
            uiPosionBottleTimer = 19000;
            Map* pMap = me->GetMap();

            if (hasBeenInCombat && pMap && pMap->IsDungeon())
            {
                Map::PlayerList const &players = pMap->GetPlayers();
                for (Map::PlayerList::const_iterator itr = players.begin(); itr != players.end(); ++itr)
                {
                     if(itr->getSource() && itr->getSource()->isAlive() && !itr->getSource()->isGameMaster())
                        return;
                }
                if(pInstance)
                   pInstance->SetData(BOSS_GRAND_CHAMPIONS, FAIL);
                if(pInstance)
                {
                   GameObject* GO = GameObject::GetGameObject(*me, pInstance->GetData64(DATA_MAIN_GATE1));
                   if(GO)
                      pInstance->HandleGameObject(GO->GetGUID(), true);
                }

                me->RemoveFromWorld();
            }
        }

        void JustReachedHome()
        {
            ScriptedAI::JustReachedHome();

            if (!bHome)
                return;

            uiPhaseTimer = 15000;
            uiPhase = 1;

            bHome = false;
        }

        void EnterCombat(Unit* who)
        {
            _EnterCombat();
            hasBeenInCombat = true;
        }

        void UpdateAI(const uint32 uiDiff)
        {
            if (!bDone && GrandChampionsOutVehicle(me))
            {
                bDone = true;
                me->RemoveAura(64723); // [DND] ReadyJoust Pose Effect

                if (pInstance && me->GetGUID() == pInstance->GetData64(DATA_GRAND_CHAMPION_1))
                    me->SetHomePosition(739.678f, 662.541f, 413.395f, 4.49f);
                else
                    if (pInstance && me->GetGUID() == pInstance->GetData64(DATA_GRAND_CHAMPION_2))
                        me->SetHomePosition(746.71f, 661.02f, 412.695f, 4.6f);
                else
                    if (pInstance && me->GetGUID() == pInstance->GetData64(DATA_GRAND_CHAMPION_3))
                        me->SetHomePosition(754.34f, 660.70f, 413.395f, 4.79f);

                if (pInstance)
                    pInstance->SetData(BOSS_GRAND_CHAMPIONS, IN_PROGRESS);

                EnterEvadeMode();
                bHome = true;
            }

            if (uiPhaseTimer <= uiDiff)
            {
                if (uiPhase == 1)
                {
                    AggroAllPlayers(me);
                    uiPhase = 0;
                }
            }
            else
                uiPhaseTimer -= uiDiff;

            if (!UpdateVictim() || me->HasUnitMovementFlag(MOVEMENTFLAG_ONTRANSPORT) || me->GetVehicle())
                return;

            if (uiEviscerateTimer <= uiDiff)
            {
                DoCast(me->getVictim(),DUNGEON_MODE(SPELL_EVISCERATE, SPELL_EVISCERATE_H));
                uiEviscerateTimer = 12000;
            }
             else
                 uiEviscerateTimer -= uiDiff;

            if (uiFanKivesTimer <= uiDiff)
            {
                DoCastAOE(SPELL_FAN_OF_KNIVES, false);
                uiFanKivesTimer = 20000;
            }
            else
                uiFanKivesTimer -= uiDiff;

            if (uiPosionBottleTimer <= uiDiff)
            {
                if (Unit* target = SelectTarget(SELECT_TARGET_RANDOM, 0))
                DoCast(target, SPELL_POISON_BOTTLE);
                uiPosionBottleTimer = 19000;
            }
            else
                uiPosionBottleTimer -= uiDiff;

            DoMeleeAttackIfReady();
        }

        void DamageTaken(Unit* /*who*/, uint32& damage)
        {
            if (damage >= me->GetHealth())
            {
                // Instance encounter counting mechanics
                if (!bCredit)
                {
                    bCredit = true;
                    HandleSpellOnPlayersInInstanceToC5(me, SPELL_GRAND_CHAMPIONS_CREDIT);
                }

                EnterEvadeMode();
                me->SetFlag(UNIT_FIELD_FLAGS, UNIT_FLAG_NON_ATTACKABLE);
                me->setFaction(35);
                me->GetMotionMaster()->MovePoint(0, 746.843f, 695.68f, 412.339f);
            }
        }

        void JustDied(Unit* killer)
        {
            hasBeenInCombat = false;
            Talk(SAY_START);
            if (pInstance)
                pInstance->SetData(BOSS_GRAND_CHAMPIONS, DONE);

            //where's the sense in that?
            if (GameObject* pGO = GameObject::GetGameObject(*me, pInstance->GetData64(DATA_MAIN_GATE1)))
                pInstance->HandleGameObject(pGO->GetGUID(), true);
        }
    };

    CreatureAI* GetAI(Creature* creature) const
    {
        return new boss_rouge_toc5AI(creature);
    }
};

class achievement_toc5_grand_champions : public AchievementCriteriaScript
{
    public:
        uint32 creature_entry;

        achievement_toc5_grand_champions(const char* name, uint32 original_entry) : AchievementCriteriaScript(name) 
        {
            creature_entry = original_entry;
        }

        bool OnCheck(Player* source, Unit* target)
        {
            if (!target)
                return false;

            if (Creature* creature = target->ToCreature())
                if (creature->GetEntry() == creature_entry)
                    return true;

            return false;
        }
};

void AddSC_boss_grand_champions()
{
    new generic_vehicleAI_toc5();
    new boss_warrior_toc5();
    new boss_mage_toc5();
    new boss_shaman_toc5();
    new boss_hunter_toc5();
    new boss_rouge_toc5();
    new achievement_toc5_grand_champions("achievement_toc5_champions_mokra", NPC_MOKRA);
    new achievement_toc5_grand_champions("achievement_toc5_champions_eressea", NPC_ERESSEA);
    new achievement_toc5_grand_champions("achievement_toc5_champions_runok", NPC_RUNOK);
    new achievement_toc5_grand_champions("achievement_toc5_champions_zultore", NPC_ZULTORE);
    new achievement_toc5_grand_champions("achievement_toc5_champions_visceri", NPC_VISCERI);
    new achievement_toc5_grand_champions("achievement_toc5_champions_alerius", NPC_JACOB);
    new achievement_toc5_grand_champions("achievement_toc5_champions_ambrose", NPC_AMBROSE);
    new achievement_toc5_grand_champions("achievement_toc5_champions_colosos", NPC_COLOSOS);
    new achievement_toc5_grand_champions("achievement_toc5_champions_jaelyne", NPC_JAELYNE);
    new achievement_toc5_grand_champions("achievement_toc5_champions_lana", NPC_LANA);
}<|MERGE_RESOLUTION|>--- conflicted
+++ resolved
@@ -1255,13 +1255,8 @@
 
         void JustDied(Unit* killer)
         {
-<<<<<<< HEAD
-            hasBeenInCombat = false;	
-            Talk(SAY_START);	
-=======
             hasBeenInCombat = false;
             Talk(SAY_START);
->>>>>>> 7a5af7f9
             if (pInstance)
                 pInstance->SetData(BOSS_GRAND_CHAMPIONS, DONE);
 
