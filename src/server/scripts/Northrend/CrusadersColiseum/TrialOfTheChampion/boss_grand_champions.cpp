--- conflicted
+++ resolved
@@ -848,25 +848,17 @@
                 {
                     DoCast(pTarget, SPELL_MULTI_SHOT);
                 }
-<<<<<<< HEAD
-                else if (pTarget)
-=======
                 else
->>>>>>> b4ecd85d
                 {
                     Map::PlayerList const& players = me->GetMap()->GetPlayers();
                     if (me->GetMap()->IsDungeon() && !players.isEmpty())
                     {
                         for (Map::PlayerList::const_iterator itr = players.begin(); itr != players.end(); ++itr)
                         {
-                            Player* pPlayer = itr->getSource();
-                            if (pPlayer && !pPlayer->isGameMaster() && me->IsInRange(pPlayer,5.0f,30.0f,false))
+                            Player* player = itr->getSource();
+                            if (player && !player->isGameMaster() && me->IsInRange(player, 5.0f, 30.0f, false))
                             {
-<<<<<<< HEAD
-                                DoCast(pTarget,SPELL_MULTI_SHOT);
-=======
                                 DoCast(player, SPELL_MULTI_SHOT);
->>>>>>> b4ecd85d
                                 break;
                             }
                         }
