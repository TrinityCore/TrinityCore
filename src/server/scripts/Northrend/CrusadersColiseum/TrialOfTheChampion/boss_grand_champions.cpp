--- conflicted
+++ resolved
@@ -1,23 +1,19 @@
 /*
-<<<<<<< HEAD
- * Copyright (C) 2010 TrinityScript 2
- * This program is free software; you can redistribute it and/or modify
- * it under the terms of the GNU General Public License as published by
- * the Free Software Foundation; either version 2 of the License, or
- * (at your option) any later version.
-=======
  * Copyright (C) 2008-2013 TrinityCore <http://www.trinitycore.org/>
  * Copyright (C) 2006-2009 ScriptDev2 <https://scriptdev2.svn.sourceforge.net/>
->>>>>>> 80265725
  *
- * This program is distributed in the hope that it will be useful,
- * but WITHOUT ANY WARRANTY; without even the implied warranty of
- * MERCHANTABILITY or FITNESS FOR A PARTICULAR PURPOSE.  See the
- * GNU General Public License for more details.
+ * This program is free software; you can redistribute it and/or modify it
+ * under the terms of the GNU General Public License as published by the
+ * Free Software Foundation; either version 2 of the License, or (at your
+ * option) any later version.
  *
- * You should have received a copy of the GNU General Public License
- * along with this program; if not, write to the Free Software
- * Foundation, Inc., 59 Temple Place, Suite 330, Boston, MA  02111-1307  USA
+ * This program is distributed in the hope that it will be useful, but WITHOUT
+ * ANY WARRANTY; without even the implied warranty of MERCHANTABILITY or
+ * FITNESS FOR A PARTICULAR PURPOSE. See the GNU General Public License for
+ * more details.
+ *
+ * You should have received a copy of the GNU General Public License along
+ * with this program. If not, see <http://www.gnu.org/licenses/>.
  */
 
 /* ScriptData
@@ -37,9 +33,9 @@
 enum eSpells
 {
     //Vehicle
-
+    SPELL_CHARGE                    = 63010,
     SPELL_SHIELD_BREAKER            = 68504,
-    SPELL_SHIELD                    = 62544,
+    SPELL_SHIELD                    = 66482,
 
     // Marshal Jacob Alerius && Mokra the Skullcrusher || Warrior
     SPELL_MORTAL_STRIKE             = 68783,
@@ -68,7 +64,7 @@
     // Jaelyne Evensong && Zul'tore || Hunter
     SPELL_DISENGAGE                 = 68340, //not implemented in the AI yet...
     SPELL_LIGHTNING_ARROWS          = 66083,
-    SPELL_MULTI_SHOT                = 49047,
+    SPELL_MULTI_SHOT                = 66081,
     SPELL_SHOOT                     = 65868,
     SPELL_SHOOT_H                   = 67988,
 
@@ -78,11 +74,6 @@
     SPELL_FAN_OF_KNIVES             = 67706,
     SPELL_POISON_BOTTLE             = 67701
 };
-enum eEnums
-{
-    SAY_START_1                      = -1999939,
-    SAY_START_2                      = -1999937
-};
 
 enum eSeat
 {
@@ -92,37 +83,37 @@
 /*
 struct Point
 {
-    float x,y,z;
+    float x, y, z;
 };
 
 const Point MovementPoint[] =
 {
-  {746.84f,623.15f,411.41f},
-  {747.96f,620.29f,411.09f},
-  {750.23f,618.35f,411.09f}
+  {746.84f, 623.15f, 411.41f},
+  {747.96f, 620.29f, 411.09f},
+  {750.23f, 618.35f, 411.09f}
 };
 */
-void AggroAllPlayers(Creature* pTemp)
-{
-    Map::PlayerList const &PlList = pTemp->GetMap()->GetPlayers();
-
-    if(PlList.isEmpty())
+void AggroAllPlayers(Creature* temp)
+{
+    Map::PlayerList const &PlList = temp->GetMap()->GetPlayers();
+
+    if (PlList.isEmpty())
             return;
 
     for (Map::PlayerList::const_iterator i = PlList.begin(); i != PlList.end(); ++i)
     {
-        if(Player* pPlayer = i->getSource())
-        {
-            if(pPlayer->isGameMaster())
+        if (Player* player = i->getSource())
+        {
+            if (player->isGameMaster())
                 continue;
 
-            if(pPlayer->isAlive())
-            {
-                pTemp->RemoveFlag(UNIT_FIELD_FLAGS,UNIT_FLAG_NON_ATTACKABLE | UNIT_FLAG_IMMUNE_TO_PC);
-                pTemp->SetReactState(REACT_AGGRESSIVE);
-                pTemp->SetInCombatWith(pPlayer);
-                pPlayer->SetInCombatWith(pTemp);
-                pTemp->AddThreat(pPlayer, 100.0f);
+            if (player->isAlive())
+            {
+                temp->RemoveFlag(UNIT_FIELD_FLAGS, UNIT_FLAG_NON_ATTACKABLE | UNIT_FLAG_IMMUNE_TO_PC);
+                temp->SetReactState(REACT_AGGRESSIVE);
+                temp->SetInCombatWith(player);
+                player->SetInCombatWith(temp);
+                temp->AddThreat(player, 0.0f);
             }
         }
     }
@@ -130,14 +121,14 @@
 
 bool GrandChampionsOutVehicle(Creature* me)
 {
-    InstanceScript* pInstance = me->GetInstanceScript();
-
-    if (!pInstance)
+    InstanceScript* instance = me->GetInstanceScript();
+
+    if (!instance)
         return false;
 
-    Creature* pGrandChampion1 = Unit::GetCreature(*me, pInstance->GetData64(DATA_GRAND_CHAMPION_1));
-    Creature* pGrandChampion2 = Unit::GetCreature(*me, pInstance->GetData64(DATA_GRAND_CHAMPION_2));
-    Creature* pGrandChampion3 = Unit::GetCreature(*me, pInstance->GetData64(DATA_GRAND_CHAMPION_3));
+    Creature* pGrandChampion1 = Unit::GetCreature(*me, instance->GetData64(DATA_GRAND_CHAMPION_1));
+    Creature* pGrandChampion2 = Unit::GetCreature(*me, instance->GetData64(DATA_GRAND_CHAMPION_2));
+    Creature* pGrandChampion3 = Unit::GetCreature(*me, instance->GetData64(DATA_GRAND_CHAMPION_3));
 
     if (pGrandChampion1 && pGrandChampion2 && pGrandChampion3)
     {
@@ -160,102 +151,86 @@
 public:
     generic_vehicleAI_toc5() : CreatureScript("generic_vehicleAI_toc5") { }
 
-    CreatureAI* GetAI(Creature* pCreature) const
-    {
-        return new generic_vehicleAI_toc5AI(pCreature);
-    }
-
     struct generic_vehicleAI_toc5AI : public npc_escortAI
     {
-        generic_vehicleAI_toc5AI(Creature* pCreature) : npc_escortAI(pCreature), vehicle(pCreature->GetVehicleKit())
+        generic_vehicleAI_toc5AI(Creature* creature) : npc_escortAI(creature)
         {
             SetDespawnAtEnd(false);
             uiWaypointPath = 0;
-            pInstance = pCreature->GetInstanceScript();
-        }
-
-        InstanceScript* pInstance;
-        Vehicle *vehicle;
-
+
+            instance = creature->GetInstanceScript();
+        }
+
+        InstanceScript* instance;
+
+        uint32 uiChargeTimer;
         uint32 uiShieldBreakerTimer;
         uint32 uiBuffTimer;
+
         uint32 uiWaypointPath;
 
         void Reset()
         {
-            ASSERT(vehicle);
+            uiChargeTimer = 5000;
             uiShieldBreakerTimer = 8000;
-            uiBuffTimer = urand(30000,60000);
-
-            vehicle->Reset();
-        }
-
-        void SetData(uint32 uiType, uint32 uiData)
-        {
-            switch(uiType)
+            uiBuffTimer = urand(30000, 60000);
+        }
+
+        void SetData(uint32 uiType, uint32 /*uiData*/)
+        {
+            switch (uiType)
             {
                 case 1:
-                    AddWaypoint(0,746.45f,647.03f,411.57f);
-                    AddWaypoint(1,771.434f, 642.606f, 411.9f);
-                    AddWaypoint(2,779.807f, 617.535f, 411.716f);
-                    AddWaypoint(3,771.098f, 594.635f, 411.625f);
-                    AddWaypoint(4,746.887f, 583.425f, 411.668f);
-                    AddWaypoint(5,715.176f, 583.782f, 412.394f);
-                    AddWaypoint(6,720.719f, 591.141f, 411.737f);
+                    AddWaypoint(0, 747.36f, 634.07f, 411.572f);
+                    AddWaypoint(1, 780.43f, 607.15f, 411.82f);
+                    AddWaypoint(2, 785.99f, 599.41f, 411.92f);
+                    AddWaypoint(3, 778.44f, 601.64f, 411.79f);
                     uiWaypointPath = 1;
                     break;
                 case 2:
-                    AddWaypoint(0,746.45f,647.03f,411.57f);
-                    AddWaypoint(1,771.434f, 642.606f, 411.9f);
-                    AddWaypoint(2,779.807f, 617.535f, 411.716f);
-                    AddWaypoint(3,771.098f, 594.635f, 411.625f);
-                    AddWaypoint(4,746.887f, 583.425f, 411.668f);
-                    AddWaypoint(5,746.16f, 571.678f, 412.389f);
-                    AddWaypoint(6,746.887f, 583.425f, 411.668f);
+                    AddWaypoint(0, 747.35f, 634.07f, 411.57f);
+                    AddWaypoint(1, 768.72f, 581.01f, 411.92f);
+                    AddWaypoint(2, 763.55f, 590.52f, 411.71f);
                     uiWaypointPath = 2;
                     break;
                 case 3:
-                    AddWaypoint(0,746.45f,647.03f,411.57f);
-                    AddWaypoint(1,771.434f, 642.606f, 411.9f);
-                    AddWaypoint(2,779.807f, 617.535f, 411.716f);
-                    AddWaypoint(3,771.098f, 594.635f, 411.625f);
-                    AddWaypoint(4,777.759f, 584.577f, 412.393f);
-                    AddWaypoint(5,772.48f, 592.99f, 411.68f);
+                    AddWaypoint(0, 747.35f, 634.07f, 411.57f);
+                    AddWaypoint(1, 784.02f, 645.33f, 412.39f);
+                    AddWaypoint(2, 775.67f, 641.91f, 411.91f);
                     uiWaypointPath = 3;
                     break;
             }
 
             if (uiType <= 3)
-                Start(false,true,0,NULL);
-        }
-
-        void WaypointReached(uint32 i)
-        {
-            switch(i)
+                Start(false, true, 0, NULL);
+        }
+
+        void WaypointReached(uint32 waypointId)
+        {
+            if (!instance)
+                return;
+
+            switch (waypointId)
             {
                 case 2:
-                    if (pInstance && (uiWaypointPath == 3 || uiWaypointPath == 2))
-                        pInstance->SetData(DATA_MOVEMENT_DONE, pInstance->GetData(DATA_MOVEMENT_DONE)+1);
+                    if (uiWaypointPath == 3 || uiWaypointPath == 2)
+                        instance->SetData(DATA_MOVEMENT_DONE, instance->GetData(DATA_MOVEMENT_DONE)+1);
                     break;
                 case 3:
-                    if (pInstance)
-                        pInstance->SetData(DATA_MOVEMENT_DONE, pInstance->GetData(DATA_MOVEMENT_DONE)+1);
+                    instance->SetData(DATA_MOVEMENT_DONE, instance->GetData(DATA_MOVEMENT_DONE)+1);
                     break;
             }
         }
 
-        void EnterCombat(Unit* pWho)
-        {
-            if (Unit* champ = vehicle->GetPassenger(SEAT_ID_0))
-                champ->ToCreature()->SetInCombatWithZone();
-
+        void EnterCombat(Unit* /*who*/)
+        {
             DoCastSpellShield();
         }
 
         void DoCastSpellShield()
         {
             for (uint8 i = 0; i < 3; ++i)
-                DoCast(me,SPELL_SHIELD,true);
+                DoCast(me, SPELL_SHIELD, true);
         }
 
         void UpdateAI(const uint32 uiDiff)
@@ -267,24 +242,50 @@
 
             if (uiBuffTimer <= uiDiff)
             {
-                DoCastSpellShield();
-                uiBuffTimer = urand(30000,45000);
+                if (!me->HasAura(SPELL_SHIELD))
+                    DoCastSpellShield();
+
+                uiBuffTimer = urand(30000, 45000);
             }else uiBuffTimer -= uiDiff;
+
+            if (uiChargeTimer <= uiDiff)
+            {
+                Map::PlayerList const& players = me->GetMap()->GetPlayers();
+                if (me->GetMap()->IsDungeon() && !players.isEmpty())
+                {
+                    for (Map::PlayerList::const_iterator itr = players.begin(); itr != players.end(); ++itr)
+                    {
+                        Player* player = itr->getSource();
+                        if (player && !player->isGameMaster() && me->IsInRange(player, 8.0f, 25.0f, false))
+                        {
+                            DoResetThreat();
+                            me->AddThreat(player, 1.0f);
+                            DoCast(player, SPELL_CHARGE);
+                            break;
+                        }
+                    }
+                }
+                uiChargeTimer = 5000;
+            }else uiChargeTimer -= uiDiff;
 
             //dosen't work at all
             if (uiShieldBreakerTimer <= uiDiff)
             {
-                if (Unit* pPassenger = vehicle->GetPassenger(SEAT_ID_0))
+                Vehicle* pVehicle = me->GetVehicleKit();
+                if (!pVehicle)
+                    return;
+
+                if (Unit* pPassenger = pVehicle->GetPassenger(SEAT_ID_0))
                 {
                     Map::PlayerList const& players = me->GetMap()->GetPlayers();
                     if (me->GetMap()->IsDungeon() && !players.isEmpty())
                     {
                         for (Map::PlayerList::const_iterator itr = players.begin(); itr != players.end(); ++itr)
                         {
-                            Player* pPlayer = itr->getSource();
-                            if (pPlayer && !pPlayer->isGameMaster() && me->IsInRange(pPlayer,10.0f,30.0f,false))
+                            Player* player = itr->getSource();
+                            if (player && !player->isGameMaster() && me->IsInRange(player, 10.0f, 30.0f, false))
                             {
-                                pPassenger->CastSpell(pPlayer,SPELL_SHIELD_BREAKER,true);
+                                pPassenger->CastSpell(player, SPELL_SHIELD_BREAKER, true);
                                 break;
                             }
                         }
@@ -296,26 +297,24 @@
             DoMeleeAttackIfReady();
         }
     };
+
+    CreatureAI* GetAI(Creature* creature) const
+    {
+        return new generic_vehicleAI_toc5AI(creature);
+    }
 };
 
-
-// Marshal Jacob Alerius && Mokra the Skullcrusher || Warrior
 class boss_warrior_toc5 : public CreatureScript
 {
 public:
     boss_warrior_toc5() : CreatureScript("boss_warrior_toc5") { }
 
-    CreatureAI* GetAI(Creature* pCreature) const
-    {
-        return new boss_warrior_toc5AI(pCreature);
-    }
-	
+    // Marshal Jacob Alerius && Mokra the Skullcrusher || Warrior
     struct boss_warrior_toc5AI : public ScriptedAI
     {
-
-        boss_warrior_toc5AI(Creature* pCreature) : ScriptedAI(pCreature)
-        {
-            pInstance = pCreature->GetInstanceScript();
+        boss_warrior_toc5AI(Creature* creature) : ScriptedAI(creature)
+        {
+            instance = creature->GetInstanceScript();
 
             bDone = false;
             bHome = false;
@@ -324,10 +323,11 @@
             uiPhaseTimer = 0;
 
             me->SetReactState(REACT_PASSIVE);
-            me->SetFlag(UNIT_FIELD_FLAGS,UNIT_FLAG_NON_ATTACKABLE | UNIT_FLAG_IMMUNE_TO_PC);
-        }
-
-        InstanceScript* pInstance;
+            // THIS IS A HACK, SHOULD BE REMOVED WHEN THE EVENT IS FULL SCRIPTED
+            me->SetFlag(UNIT_FIELD_FLAGS, UNIT_FLAG_NON_ATTACKABLE | UNIT_FLAG_IMMUNE_TO_PC);
+        }
+
+        InstanceScript* instance;
 
         uint8 uiPhase;
         uint32 uiPhaseTimer;
@@ -336,16 +336,15 @@
         uint32 uiInterceptTimer;
         uint32 uiMortalStrikeTimer;
         uint32 uiAttackTimer;
-    	uint32 uiResetTimer;
 
         bool bDone;
         bool bHome;
 
         void Reset()
         {
-            uiBladeStormTimer = urand(15000,20000);
+            uiBladeStormTimer = urand(15000, 20000);
             uiInterceptTimer  = 7000;
-            uiMortalStrikeTimer = urand(8000,12000);
+            uiMortalStrikeTimer = urand(8000, 12000);
         }
 
         void JustReachedHome()
@@ -367,14 +366,12 @@
             {
                 bDone = true;
 
-     		DoScriptText(SAY_START_2, me);
-
-                if (pInstance && me->GetGUID() == pInstance->GetData64(DATA_GRAND_CHAMPION_1))
-                    me->SetHomePosition(739.678f,662.541f,412.393f,4.49f);
-                else if (pInstance && me->GetGUID() == pInstance->GetData64(DATA_GRAND_CHAMPION_2))
-                    me->SetHomePosition(746.71f,661.02f,411.69f,4.6f);
-                else if (pInstance && me->GetGUID() == pInstance->GetData64(DATA_GRAND_CHAMPION_3))
-                    me->SetHomePosition(754.34f,660.70f,412.39f,4.79f);
+                if (instance && me->GetGUID() == instance->GetData64(DATA_GRAND_CHAMPION_1))
+                    me->SetHomePosition(739.678f, 662.541f, 412.393f, 4.49f);
+                else if (instance && me->GetGUID() == instance->GetData64(DATA_GRAND_CHAMPION_2))
+                    me->SetHomePosition(746.71f, 661.02f, 411.69f, 4.6f);
+                else if (instance && me->GetGUID() == instance->GetData64(DATA_GRAND_CHAMPION_3))
+                    me->SetHomePosition(754.34f, 660.70f, 412.39f, 4.79f);
 
                 EnterEvadeMode();
                 bHome = true;
@@ -399,62 +396,58 @@
                 {
                     for (Map::PlayerList::const_iterator itr = players.begin(); itr != players.end(); ++itr)
                     {
-                        Player* pPlayer = itr->getSource();
-                        if (pPlayer && !pPlayer->isGameMaster() && me->IsInRange(pPlayer,8.0f,25.0f,false))
+                        Player* player = itr->getSource();
+                        if (player && !player->isGameMaster() && me->IsInRange(player, 8.0f, 25.0f, false))
                         {
                             DoResetThreat();
-                            me->AddThreat(pPlayer,5.0f);
-                            DoCast(pPlayer,SPELL_INTERCEPT);
+                            me->AddThreat(player, 5.0f);
+                            DoCast(player, SPELL_INTERCEPT);
                             break;
                         }
                     }
                 }
-                uiInterceptTimer = 25000;
+                uiInterceptTimer = 7000;
             } else uiInterceptTimer -= uiDiff;
 
             if (uiBladeStormTimer <= uiDiff)
             {
                 DoCastVictim(SPELL_BLADESTORM);
-                uiBladeStormTimer = urand(25000,35000);
+                uiBladeStormTimer = urand(15000, 20000);
             } else uiBladeStormTimer -= uiDiff;
 
             if (uiMortalStrikeTimer <= uiDiff)
             {
                 DoCastVictim(SPELL_MORTAL_STRIKE);
-                uiMortalStrikeTimer = urand(22000,26000);
+                uiMortalStrikeTimer = urand(8000, 12000);
             } else uiMortalStrikeTimer -= uiDiff;
 
             DoMeleeAttackIfReady();
         }
 
-        void JustDied(Unit* pKiller)
-        {
-    	 		DoScriptText(SAY_START_1, me);
-            if (pInstance)
-                pInstance->SetData(BOSS_GRAND_CHAMPIONS, DONE);
-
+        void JustDied(Unit* /*killer*/)
+        {
+            if (instance)
+                instance->SetData(BOSS_GRAND_CHAMPIONS, DONE);
         }
     };
+
+    CreatureAI* GetAI(Creature* creature) const
+    {
+        return new boss_warrior_toc5AI(creature);
+    }
 };
 
-
-// Ambrose Boltspark && Eressea Dawnsinger || Mage
 class boss_mage_toc5 : public CreatureScript
 {
 public:
     boss_mage_toc5() : CreatureScript("boss_mage_toc5") { }
 
-    CreatureAI* GetAI(Creature* pCreature) const
-    {
-        return new boss_mage_toc5AI(pCreature);
-    }
-	
+    // Ambrose Boltspark && Eressea Dawnsinger || Mage
     struct boss_mage_toc5AI : public ScriptedAI
     {
-
-        boss_mage_toc5AI(Creature* pCreature) : ScriptedAI(pCreature)
-        {
-            pInstance = pCreature->GetInstanceScript();
+        boss_mage_toc5AI(Creature* creature) : ScriptedAI(creature)
+        {
+            instance = creature->GetInstanceScript();
 
             bDone = false;
             bHome = false;
@@ -463,10 +456,11 @@
             uiPhaseTimer = 0;
 
             me->SetReactState(REACT_PASSIVE);
-            me->SetFlag(UNIT_FIELD_FLAGS,UNIT_FLAG_NON_ATTACKABLE | UNIT_FLAG_IMMUNE_TO_PC);
-        }
-
-        InstanceScript* pInstance;
+            // THIS IS A HACK, SHOULD BE REMOVED WHEN THE EVENT IS FULL SCRIPTED
+            me->SetFlag(UNIT_FIELD_FLAGS, UNIT_FLAG_NON_ATTACKABLE | UNIT_FLAG_IMMUNE_TO_PC);
+        }
+
+        InstanceScript* instance;
 
         uint8 uiPhase;
         uint32 uiPhaseTimer;
@@ -506,15 +500,15 @@
             {
                 bDone = true;
 
-                if (pInstance && me->GetGUID() == pInstance->GetData64(DATA_GRAND_CHAMPION_1))
-                    me->SetHomePosition(739.678f,662.541f,412.393f,4.49f);
-                else if (pInstance && me->GetGUID() == pInstance->GetData64(DATA_GRAND_CHAMPION_2))
-                    me->SetHomePosition(746.71f,661.02f,411.69f,4.6f);
-                else if (pInstance && me->GetGUID() == pInstance->GetData64(DATA_GRAND_CHAMPION_3))
-                    me->SetHomePosition(754.34f,660.70f,412.39f,4.79f);
-
-                if (pInstance)
-                    pInstance->SetData(BOSS_GRAND_CHAMPIONS, IN_PROGRESS);
+                if (instance && me->GetGUID() == instance->GetData64(DATA_GRAND_CHAMPION_1))
+                    me->SetHomePosition(739.678f, 662.541f, 412.393f, 4.49f);
+                else if (instance && me->GetGUID() == instance->GetData64(DATA_GRAND_CHAMPION_2))
+                    me->SetHomePosition(746.71f, 661.02f, 411.69f, 4.6f);
+                else if (instance && me->GetGUID() == instance->GetData64(DATA_GRAND_CHAMPION_3))
+                    me->SetHomePosition(754.34f, 660.70f, 412.39f, 4.79f);
+
+                if (instance)
+                    instance->SetData(BOSS_GRAND_CHAMPIONS, IN_PROGRESS);
 
                 EnterEvadeMode();
                 bHome = true;
@@ -529,66 +523,70 @@
                 }
             }else uiPhaseTimer -= uiDiff;
 
+            if (uiFireBallTimer <= uiDiff)
+            {
+                if (me->getVictim())
+                    DoCastVictim(SPELL_FIREBALL);
+                uiFireBallTimer = 5000;
+            } else uiFireBallTimer -= uiDiff;
+
             if (!UpdateVictim() || me->HasUnitMovementFlag(MOVEMENTFLAG_ONTRANSPORT))
                 return;
 
             if (uiFireBallTimer <= uiDiff)
             {
                 DoCastVictim(SPELL_FIREBALL);
-                uiFireBallTimer = 17000;
+                uiFireBallTimer = 5000;
             } else uiFireBallTimer -= uiDiff;
 
             if (uiPolymorphTimer <= uiDiff)
             {
-                if (Unit* pTarget = SelectTarget(SELECT_TARGET_RANDOM,0))
-                    DoCast(pTarget, SPELL_POLYMORPH);
-                uiPolymorphTimer = 22000;
+                if (Unit* target = SelectTarget(SELECT_TARGET_RANDOM, 0))
+                    DoCast(target, SPELL_POLYMORPH);
+                uiPolymorphTimer = 8000;
             } else uiPolymorphTimer -= uiDiff;
 
             if (uiBlastWaveTimer <= uiDiff)
             {
-                DoCastAOE(SPELL_BLAST_WAVE,false);
-                uiBlastWaveTimer = 30000;
+                DoCastAOE(SPELL_BLAST_WAVE, false);
+                uiBlastWaveTimer = 13000;
             } else uiBlastWaveTimer -= uiDiff;
 
             if (uiHasteTimer <= uiDiff)
             {
                 me->InterruptNonMeleeSpells(true);
 
-                DoCast(me,SPELL_HASTE);
-                uiHasteTimer = 40000;
+                DoCast(me, SPELL_HASTE);
+                uiHasteTimer = 22000;
             } else uiHasteTimer -= uiDiff;
 
             DoMeleeAttackIfReady();
         }
 
-        void JustDied(Unit* pKiller)
-        {
-    	 		DoScriptText(SAY_START_1, me);
-            if (pInstance)
-                pInstance->SetData(BOSS_GRAND_CHAMPIONS, DONE);
-
+        void JustDied(Unit* /*killer*/)
+        {
+            if (instance)
+                instance->SetData(BOSS_GRAND_CHAMPIONS, DONE);
         }
     };
+
+    CreatureAI* GetAI(Creature* creature) const
+    {
+        return new boss_mage_toc5AI(creature);
+    }
 };
 
-
-// Colosos && Runok Wildmane || Shaman
 class boss_shaman_toc5 : public CreatureScript
 {
 public:
     boss_shaman_toc5() : CreatureScript("boss_shaman_toc5") { }
 
-    CreatureAI* GetAI(Creature* pCreature) const
-    {
-        return new boss_shaman_toc5AI(pCreature);
-    }
-
+    // Colosos && Runok Wildmane || Shaman
     struct boss_shaman_toc5AI : public ScriptedAI
     {
-        boss_shaman_toc5AI(Creature* pCreature) : ScriptedAI(pCreature)
-        {
-            pInstance = pCreature->GetInstanceScript();
+        boss_shaman_toc5AI(Creature* creature) : ScriptedAI(creature)
+        {
+            instance = creature->GetInstanceScript();
 
             bDone = false;
             bHome = false;
@@ -597,10 +595,11 @@
             uiPhaseTimer = 0;
 
             me->SetReactState(REACT_PASSIVE);
-            me->SetFlag(UNIT_FIELD_FLAGS,UNIT_FLAG_NON_ATTACKABLE | UNIT_FLAG_IMMUNE_TO_PC);
-        }
-
-        InstanceScript* pInstance;
+            // THIS IS A HACK, SHOULD BE REMOVED WHEN THE EVENT IS FULL SCRIPTED
+            me->SetFlag(UNIT_FIELD_FLAGS, UNIT_FLAG_NON_ATTACKABLE | UNIT_FLAG_IMMUNE_TO_PC);
+        }
+
+        InstanceScript* instance;
 
         uint8 uiPhase;
         uint32 uiPhaseTimer;
@@ -617,14 +616,14 @@
         {
             uiChainLightningTimer = 16000;
             uiHealingWaveTimer = 12000;
-            uiEartShieldTimer = urand(30000,35000);
-            uiHexMendingTimer = urand(20000,25000);
-        }
-
-        void EnterCombat(Unit* pWho)
-        {
-            DoCast(me,SPELL_EARTH_SHIELD);
-            DoCast(pWho,SPELL_HEX_OF_MENDING);
+            uiEartShieldTimer = urand(30000, 35000);
+            uiHexMendingTimer = urand(20000, 25000);
+        }
+
+        void EnterCombat(Unit* who)
+        {
+            DoCast(me, SPELL_EARTH_SHIELD);
+            DoCast(who, SPELL_HEX_OF_MENDING);
         };
 
         void JustReachedHome()
@@ -646,15 +645,15 @@
             {
                 bDone = true;
 
-                if (pInstance && me->GetGUID() == pInstance->GetData64(DATA_GRAND_CHAMPION_1))
-                    me->SetHomePosition(739.678f,662.541f,412.393f,4.49f);
-                else if (pInstance && me->GetGUID() == pInstance->GetData64(DATA_GRAND_CHAMPION_2))
-                    me->SetHomePosition(746.71f,661.02f,411.69f,4.6f);
-                else if (pInstance && me->GetGUID() == pInstance->GetData64(DATA_GRAND_CHAMPION_3))
-                    me->SetHomePosition(754.34f,660.70f,412.39f,4.79f);
-
-                if (pInstance)
-                    pInstance->SetData(BOSS_GRAND_CHAMPIONS, IN_PROGRESS);
+                if (instance && me->GetGUID() == instance->GetData64(DATA_GRAND_CHAMPION_1))
+                    me->SetHomePosition(739.678f, 662.541f, 412.393f, 4.49f);
+                else if (instance && me->GetGUID() == instance->GetData64(DATA_GRAND_CHAMPION_2))
+                    me->SetHomePosition(746.71f, 661.02f, 411.69f, 4.6f);
+                else if (instance && me->GetGUID() == instance->GetData64(DATA_GRAND_CHAMPION_3))
+                    me->SetHomePosition(754.34f, 660.70f, 412.39f, 4.79f);
+
+                if (instance)
+                    instance->SetData(BOSS_GRAND_CHAMPIONS, IN_PROGRESS);
 
                 EnterEvadeMode();
                 bHome = true;
@@ -674,70 +673,67 @@
 
             if (uiChainLightningTimer <= uiDiff)
             {
-                if (Unit* pTarget = SelectTarget(SELECT_TARGET_RANDOM,0))
-                    DoCast(pTarget,SPELL_CHAIN_LIGHTNING);
-
-                uiChainLightningTimer = 23000;
+                if (Unit* target = SelectTarget(SELECT_TARGET_RANDOM, 0))
+                    DoCast(target, SPELL_CHAIN_LIGHTNING);
+
+                uiChainLightningTimer = 16000;
             } else uiChainLightningTimer -= uiDiff;
 
             if (uiHealingWaveTimer <= uiDiff)
             {
-                bool bChance = urand(0,1);
+                bool bChance = urand(0, 1);
 
                 if (!bChance)
                 {
                     if (Unit* pFriend = DoSelectLowestHpFriendly(40))
-                        DoCast(pFriend,SPELL_HEALING_WAVE);
+                        DoCast(pFriend, SPELL_HEALING_WAVE);
                 } else
-                    DoCast(me,SPELL_HEALING_WAVE);
-
-                uiHealingWaveTimer = 19000;
+                    DoCast(me, SPELL_HEALING_WAVE);
+
+                uiHealingWaveTimer = 12000;
             } else uiHealingWaveTimer -= uiDiff;
 
             if (uiEartShieldTimer <= uiDiff)
             {
-                DoCast(me,SPELL_EARTH_SHIELD);
-
-                uiEartShieldTimer = urand(40000,45000);
+                DoCast(me, SPELL_EARTH_SHIELD);
+
+                uiEartShieldTimer = urand(30000, 35000);
             } else uiEartShieldTimer -= uiDiff;
 
             if (uiHexMendingTimer <= uiDiff)
             {
-                DoCastVictim(SPELL_HEX_OF_MENDING,true);
-
-                uiHexMendingTimer = urand(30000,35000);
+                DoCastVictim(SPELL_HEX_OF_MENDING, true);
+
+                uiHexMendingTimer = urand(20000, 25000);
             } else uiHexMendingTimer -= uiDiff;
 
             DoMeleeAttackIfReady();
         }
 
-        void JustDied(Unit* pKiller)
-        {
-    	 		DoScriptText(SAY_START_1, me);
-            if (pInstance)
-                pInstance->SetData(BOSS_GRAND_CHAMPIONS, DONE);
-
+        void JustDied(Unit* /*killer*/)
+        {
+            if (instance)
+                instance->SetData(BOSS_GRAND_CHAMPIONS, DONE);
         }
     };
+
+    CreatureAI* GetAI(Creature* creature) const
+    {
+        return new boss_shaman_toc5AI(creature);
+    }
 };
 
-
-// Jaelyne Evensong && Zul'tore || Hunter
 class boss_hunter_toc5 : public CreatureScript
 {
 public:
     boss_hunter_toc5() : CreatureScript("boss_hunter_toc5") { }
 
-    CreatureAI* GetAI(Creature* pCreature) const
-    {
-        return new boss_hunter_toc5AI(pCreature);
-    }
-
+        // Jaelyne Evensong && Zul'tore || Hunter
     struct boss_hunter_toc5AI : public ScriptedAI
     {
-        boss_hunter_toc5AI(Creature* pCreature) : ScriptedAI(pCreature)
-        {
-            pInstance = pCreature->GetInstanceScript();
+        boss_hunter_toc5AI(Creature* creature) : ScriptedAI(creature)
+        {
+            instance = creature->GetInstanceScript();
 
             bDone = false;
             bHome = false;
@@ -746,16 +742,16 @@
             uiPhaseTimer = 0;
 
             me->SetReactState(REACT_PASSIVE);
-            me->SetFlag(UNIT_FIELD_FLAGS,UNIT_FLAG_NON_ATTACKABLE | UNIT_FLAG_IMMUNE_TO_PC);
-        }
-
-        InstanceScript* pInstance;
+            // THIS IS A HACK, SHOULD BE REMOVED WHEN THE EVENT IS FULL SCRIPTED
+            me->SetFlag(UNIT_FIELD_FLAGS, UNIT_FLAG_NON_ATTACKABLE | UNIT_FLAG_IMMUNE_TO_PC);
+        }
+
+        InstanceScript* instance;
 
         uint8 uiPhase;
         uint32 uiPhaseTimer;
 
         uint32 uiShootTimer;
-        uint32 uiDisengageCooldown;
         uint32 uiMultiShotTimer;
         uint32 uiLightningArrowsTimer;
 
@@ -770,7 +766,6 @@
             uiShootTimer = 12000;
             uiMultiShotTimer = 0;
             uiLightningArrowsTimer = 7000;
-            uiDisengageCooldown = 10000;
 
             uiTargetGUID = 0;
 
@@ -796,15 +791,15 @@
             {
                 bDone = true;
 
-                if (pInstance && me->GetGUID() == pInstance->GetData64(DATA_GRAND_CHAMPION_1))
-                    me->SetHomePosition(739.678f,662.541f,412.393f,4.49f);
-                else if (pInstance && me->GetGUID() == pInstance->GetData64(DATA_GRAND_CHAMPION_2))
-                    me->SetHomePosition(746.71f,661.02f,411.69f,4.6f);
-                else if (pInstance && me->GetGUID() == pInstance->GetData64(DATA_GRAND_CHAMPION_3))
-                    me->SetHomePosition(754.34f,660.70f,412.39f,4.79f);
-
-                if (pInstance)
-                    pInstance->SetData(BOSS_GRAND_CHAMPIONS, IN_PROGRESS);
+                if (instance && me->GetGUID() == instance->GetData64(DATA_GRAND_CHAMPION_1))
+                    me->SetHomePosition(739.678f, 662.541f, 412.393f, 4.49f);
+                else if (instance && me->GetGUID() == instance->GetData64(DATA_GRAND_CHAMPION_2))
+                    me->SetHomePosition(746.71f, 661.02f, 411.69f, 4.6f);
+                else if (instance && me->GetGUID() == instance->GetData64(DATA_GRAND_CHAMPION_3))
+                    me->SetHomePosition(754.34f, 660.70f, 412.39f, 4.79f);
+
+                if (instance)
+                    instance->SetData(BOSS_GRAND_CHAMPIONS, IN_PROGRESS);
 
                 EnterEvadeMode();
                 bHome = true;
@@ -822,45 +817,32 @@
             if (!UpdateVictim() || me->HasUnitMovementFlag(MOVEMENTFLAG_ONTRANSPORT))
                 return;
 
-            if (uiDisengageCooldown <= uiDiff)
-            {
-                if (me->IsWithinDistInMap(me->getVictim(), 5) && uiDisengageCooldown == 0)
-                {
-                    DoCast(me, SPELL_DISENGAGE);
-                    uiDisengageCooldown = 35000;
+            if (uiLightningArrowsTimer <= uiDiff)
+            {
+                DoCastAOE(SPELL_LIGHTNING_ARROWS, false);
+                uiLightningArrowsTimer = 7000;
+            } else uiLightningArrowsTimer -= uiDiff;
+
+            if (uiShootTimer <= uiDiff)
+            {
+                if (Unit* target = SelectTarget(SELECT_TARGET_FARTHEST, 0, 30.0f))
+                {
+                    uiTargetGUID = target->GetGUID();
+                    DoCast(target, SPELL_SHOOT);
                 }
-                uiDisengageCooldown = 20000;
-            }else uiDisengageCooldown -= uiDiff;
-
-            if (uiLightningArrowsTimer <= uiDiff)
-            {
-                if (Unit* pTarget = SelectTarget(SELECT_TARGET_RANDOM,0))
-                    DoCast(pTarget,SPELL_LIGHTNING_ARROWS);
-
-                uiLightningArrowsTimer = 15000;
-
-            } else uiLightningArrowsTimer -= uiDiff;
-
-            if (uiShootTimer <= uiDiff)
-            {
-                if (Unit* pTarget = SelectTarget(SELECT_TARGET_FARTHEST,0,30.0f))
-                {
-                    uiTargetGUID = pTarget->GetGUID();
-                    DoCast(pTarget, SPELL_SHOOT);
-                }
-                uiShootTimer = 19000;
-                uiMultiShotTimer = 8000;
+                uiShootTimer = 12000;
+                uiMultiShotTimer = 3000;
                 bShoot = true;
             } else uiShootTimer -= uiDiff;
 
             if (bShoot && uiMultiShotTimer <= uiDiff)
             {
                 me->InterruptNonMeleeSpells(true);
-                Unit* pTarget = Unit::GetUnit(*me, uiTargetGUID);
-
-                if (pTarget && me->IsInRange(pTarget,5.0f,30.0f,false))
-                {
-                    DoCast(pTarget, SPELL_MULTI_SHOT);
+                Unit* target = Unit::GetUnit(*me, uiTargetGUID);
+
+                if (target && me->IsInRange(target, 5.0f, 30.0f, false))
+                {
+                    DoCast(target, SPELL_MULTI_SHOT);
                 }
                 else
                 {
@@ -884,34 +866,30 @@
             DoMeleeAttackIfReady();
         }
 
-        void JustDied(Unit* pKiller)
-        {
-    	 	DoScriptText(SAY_START_1, me);
-            if (pInstance)
-                pInstance->SetData(BOSS_GRAND_CHAMPIONS, DONE);
-
-        }
-
+        void JustDied(Unit* /*killer*/)
+        {
+            if (instance)
+                instance->SetData(BOSS_GRAND_CHAMPIONS, DONE);
+        }
     };
+
+    CreatureAI* GetAI(Creature* creature) const
+    {
+        return new boss_hunter_toc5AI(creature);
+    }
 };
 
-
-// Lana Stouthammer Evensong && Deathstalker Visceri || Rouge
 class boss_rouge_toc5 : public CreatureScript
 {
 public:
     boss_rouge_toc5() : CreatureScript("boss_rouge_toc5") { }
 
-    CreatureAI* GetAI(Creature* pCreature) const
-    {
-        return new boss_rouge_toc5AI(pCreature);
-    }
-
+    // Lana Stouthammer Evensong && Deathstalker Visceri || Rouge
     struct boss_rouge_toc5AI : public ScriptedAI
     {
-        boss_rouge_toc5AI(Creature* pCreature) : ScriptedAI(pCreature)
-        {
-            pInstance = pCreature->GetInstanceScript();
+        boss_rouge_toc5AI(Creature* creature) : ScriptedAI(creature)
+        {
+            instance = creature->GetInstanceScript();
 
             bDone = false;
             bHome = false;
@@ -920,10 +898,11 @@
             uiPhaseTimer = 0;
 
             me->SetReactState(REACT_PASSIVE);
-            me->SetFlag(UNIT_FIELD_FLAGS,UNIT_FLAG_NON_ATTACKABLE | UNIT_FLAG_IMMUNE_TO_PC);
-        }
-
-        InstanceScript* pInstance;
+            // THIS IS A HACK, SHOULD BE REMOVED WHEN THE EVENT IS FULL SCRIPTED
+            me->SetFlag(UNIT_FIELD_FLAGS, UNIT_FLAG_NON_ATTACKABLE | UNIT_FLAG_IMMUNE_TO_PC);
+        }
+
+        InstanceScript* instance;
 
         uint8 uiPhase;
         uint32 uiPhaseTimer;
@@ -960,15 +939,15 @@
             {
                 bDone = true;
 
-                if (pInstance && me->GetGUID() == pInstance->GetData64(DATA_GRAND_CHAMPION_1))
-                    me->SetHomePosition(739.678f,662.541f,412.393f,4.49f);
-                else if (pInstance && me->GetGUID() == pInstance->GetData64(DATA_GRAND_CHAMPION_2))
-                    me->SetHomePosition(746.71f,661.02f,411.69f,4.6f);
-                else if (pInstance && me->GetGUID() == pInstance->GetData64(DATA_GRAND_CHAMPION_3))
-                    me->SetHomePosition(754.34f,660.70f,412.39f,4.79f);
-
-                if (pInstance)
-                    pInstance->SetData(BOSS_GRAND_CHAMPIONS, IN_PROGRESS);
+                if (instance && me->GetGUID() == instance->GetData64(DATA_GRAND_CHAMPION_1))
+                    me->SetHomePosition(739.678f, 662.541f, 412.393f, 4.49f);
+                else if (instance && me->GetGUID() == instance->GetData64(DATA_GRAND_CHAMPION_2))
+                    me->SetHomePosition(746.71f, 661.02f, 411.69f, 4.6f);
+                else if (instance && me->GetGUID() == instance->GetData64(DATA_GRAND_CHAMPION_3))
+                    me->SetHomePosition(754.34f, 660.70f, 412.39f, 4.79f);
+
+                if (instance)
+                    instance->SetData(BOSS_GRAND_CHAMPIONS, IN_PROGRESS);
 
                 EnterEvadeMode();
                 bHome = true;
@@ -988,37 +967,38 @@
 
             if (uiEviscerateTimer <= uiDiff)
             {
-                DoCast(me->getVictim(),SPELL_EVISCERATE);
-                uiEviscerateTimer = 22000;
+                DoCast(me->getVictim(), SPELL_EVISCERATE);
+                uiEviscerateTimer = 8000;
             } else uiEviscerateTimer -= uiDiff;
 
             if (uiFanKivesTimer <= uiDiff)
             {
-                DoCastAOE(SPELL_FAN_OF_KNIVES,false);
-                uiFanKivesTimer = 20000;
+                DoCastAOE(SPELL_FAN_OF_KNIVES, false);
+                uiFanKivesTimer = 14000;
             } else uiFanKivesTimer -= uiDiff;
 
             if (uiPosionBottleTimer <= uiDiff)
             {
-                if (Unit* pTarget = SelectTarget(SELECT_TARGET_RANDOM,0))
-                    DoCast(pTarget,SPELL_POISON_BOTTLE);
-
+                if (Unit* target = SelectTarget(SELECT_TARGET_RANDOM, 0))
+                    DoCast(target, SPELL_POISON_BOTTLE);
                 uiPosionBottleTimer = 19000;
             } else uiPosionBottleTimer -= uiDiff;
 
             DoMeleeAttackIfReady();
         }
 
-        void JustDied(Unit* pKiller)
-        {
-    	 	DoScriptText(SAY_START_1, me);
-            if (pInstance)
-                pInstance->SetData(BOSS_GRAND_CHAMPIONS, DONE);
-
+        void JustDied(Unit* /*killer*/)
+        {
+            if (instance)
+                instance->SetData(BOSS_GRAND_CHAMPIONS, DONE);
         }
     };
+
+    CreatureAI* GetAI(Creature* creature) const
+    {
+        return new boss_rouge_toc5AI(creature);
+    }
 };
-
 
 void AddSC_boss_grand_champions()
 {
