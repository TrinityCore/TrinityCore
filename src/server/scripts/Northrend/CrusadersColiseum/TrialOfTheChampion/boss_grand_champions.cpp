/*
 * This file is part of the TrinityCore Project. See AUTHORS file for Copyright information
 *
 * This program is free software; you can redistribute it and/or modify it
 * under the terms of the GNU General Public License as published by the
 * Free Software Foundation; either version 2 of the License, or (at your
 * option) any later version.
 *
 * This program is distributed in the hope that it will be useful, but WITHOUT
 * ANY WARRANTY; without even the implied warranty of MERCHANTABILITY or
 * FITNESS FOR A PARTICULAR PURPOSE. See the GNU General Public License for
 * more details.
 *
 * You should have received a copy of the GNU General Public License along
 * with this program. If not, see <http://www.gnu.org/licenses/>.
 */

/* ScriptData
SDName: boss_grand_champions
SD%Complete: 50 %
SDComment: Is missing the ai to make the npcs look for a new mount and use it.
SDCategory: Trial Of the Champion
EndScriptData */

#include "ScriptMgr.h"
#include "InstanceScript.h"
#include "Map.h"
#include "ObjectAccessor.h"
#include "Player.h"
#include "ScriptedEscortAI.h"
#include "trial_of_the_champion.h"
#include "Vehicle.h"

enum Spells
{
    //Vehicle
    SPELL_CHARGE                    = 63010,
    SPELL_SHIELD_BREAKER            = 68504,
    SPELL_SHIELD                    = 66482,

    // Marshal Jacob Alerius && Mokra the Skullcrusher || Warrior
    SPELL_MORTAL_STRIKE             = 68783,
    SPELL_MORTAL_STRIKE_H           = 68784,
    SPELL_BLADESTORM                = 63784,
    SPELL_INTERCEPT                 = 67540,
    SPELL_ROLLING_THROW             = 47115, //not implemented in the AI yet...

    // Ambrose Boltspark && Eressea Dawnsinger || Mage
    SPELL_FIREBALL                  = 66042,
    SPELL_FIREBALL_H                = 68310,
    SPELL_BLAST_WAVE                = 66044,
    SPELL_BLAST_WAVE_H              = 68312,
    SPELL_HASTE                     = 66045,
    SPELL_POLYMORPH                 = 66043,
    SPELL_POLYMORPH_H               = 68311,

    // Colosos && Runok Wildmane || Shaman
    SPELL_CHAIN_LIGHTNING           = 67529,
    SPELL_CHAIN_LIGHTNING_H         = 68319,
    SPELL_EARTH_SHIELD              = 67530,
    SPELL_HEALING_WAVE              = 67528,
    SPELL_HEALING_WAVE_H            = 68318,
    SPELL_HEX_OF_MENDING            = 67534,

    // Jaelyne Evensong && Zul'tore || Hunter
    SPELL_DISENGAGE                 = 68340, //not implemented in the AI yet...
    SPELL_LIGHTNING_ARROWS          = 66083,
    SPELL_MULTI_SHOT                = 66081,
    SPELL_SHOOT                     = 65868,
    SPELL_SHOOT_H                   = 67988,

    // Lana Stouthammer Evensong && Deathstalker Visceri || Rouge
    SPELL_EVISCERATE                = 67709,
    SPELL_EVISCERATE_H              = 68317,
    SPELL_FAN_OF_KNIVES             = 67706,
    SPELL_POISON_BOTTLE             = 67701
};

enum Seats
{
    SEAT_ID_0                       = 0
};

/*
struct Point
{
    float x, y, z;
};

const Point MovementPoint[] =
{
  {746.84f, 623.15f, 411.41f},
  {747.96f, 620.29f, 411.09f},
  {750.23f, 618.35f, 411.09f}
};
*/
void AggroAllPlayers(Creature* temp)
{
    Map::PlayerList const& PlList = temp->GetMap()->GetPlayers();

    if (PlList.isEmpty())
            return;

    for (Map::PlayerList::const_iterator i = PlList.begin(); i != PlList.end(); ++i)
    {
        if (Player* player = i->GetSource())
        {
            if (player->IsGameMaster())
                continue;

            if (player->IsAlive())
            {
<<<<<<< HEAD
                temp->RemoveFlag(UNIT_FIELD_FLAGS, UNIT_FLAG_NON_ATTACKABLE);
=======
                temp->RemoveUnitFlag(UNIT_FLAG_NON_ATTACKABLE);
>>>>>>> 28d470c5
                temp->SetImmuneToPC(true);
                temp->SetReactState(REACT_AGGRESSIVE);
                temp->EngageWithTarget(player);
            }
        }
    }
}

bool GrandChampionsOutVehicle(Creature* me)
{
    InstanceScript* instance = me->GetInstanceScript();

    if (!instance)
        return false;

    Creature* pGrandChampion1 = ObjectAccessor::GetCreature(*me, instance->GetGuidData(DATA_GRAND_CHAMPION_1));
    Creature* pGrandChampion2 = ObjectAccessor::GetCreature(*me, instance->GetGuidData(DATA_GRAND_CHAMPION_2));
    Creature* pGrandChampion3 = ObjectAccessor::GetCreature(*me, instance->GetGuidData(DATA_GRAND_CHAMPION_3));

    if (pGrandChampion1 && pGrandChampion2 && pGrandChampion3)
    {
        if (!pGrandChampion1->m_movementInfo.transport.guid &&
            !pGrandChampion2->m_movementInfo.transport.guid &&
            !pGrandChampion3->m_movementInfo.transport.guid)
            return true;
    }

    return false;
}

/*
* Generic AI for vehicles used by npcs in ToC, it needs more improvements.  *
* Script Complete: 25%.                                                     *
*/

class generic_vehicleAI_toc5 : public CreatureScript
{
public:
    generic_vehicleAI_toc5() : CreatureScript("generic_vehicleAI_toc5") { }

    struct generic_vehicleAI_toc5AI : public EscortAI
    {
        generic_vehicleAI_toc5AI(Creature* creature) : EscortAI(creature)
        {
            Initialize();
            SetDespawnAtEnd(false);
            uiWaypointPath = 0;

            instance = creature->GetInstanceScript();
        }

        void Initialize()
        {
            uiChargeTimer = 5000;
            uiShieldBreakerTimer = 8000;
            uiBuffTimer = urand(30000, 60000);
        }

        InstanceScript* instance;

        uint32 uiChargeTimer;
        uint32 uiShieldBreakerTimer;
        uint32 uiBuffTimer;

        uint32 uiWaypointPath;

        void Reset() override
        {
            Initialize();
        }

        void SetData(uint32 uiType, uint32 /*uiData*/) override
        {
            switch (uiType)
            {
                case 1:
                    AddWaypoint(0, 747.36f, 634.07f, 411.572f);
                    AddWaypoint(1, 780.43f, 607.15f, 411.82f);
                    AddWaypoint(2, 785.99f, 599.41f, 411.92f);
                    AddWaypoint(3, 778.44f, 601.64f, 411.79f);
                    uiWaypointPath = 1;
                    break;
                case 2:
                    AddWaypoint(0, 747.35f, 634.07f, 411.57f);
                    AddWaypoint(1, 768.72f, 581.01f, 411.92f);
                    AddWaypoint(2, 763.55f, 590.52f, 411.71f);
                    uiWaypointPath = 2;
                    break;
                case 3:
                    AddWaypoint(0, 747.35f, 634.07f, 411.57f);
                    AddWaypoint(1, 784.02f, 645.33f, 412.39f);
                    AddWaypoint(2, 775.67f, 641.91f, 411.91f);
                    uiWaypointPath = 3;
                    break;
            }

            if (uiType <= 3)
                Start(false, true);
        }

        void WaypointReached(uint32 waypointId, uint32 /*pathId*/) override
        {
            switch (waypointId)
            {
                case 2:
                    if (uiWaypointPath == 3 || uiWaypointPath == 2)
                        instance->SetData(DATA_MOVEMENT_DONE, instance->GetData(DATA_MOVEMENT_DONE)+1);
                    break;
                case 3:
                    instance->SetData(DATA_MOVEMENT_DONE, instance->GetData(DATA_MOVEMENT_DONE)+1);
                    break;
            }
        }

        void JustEngagedWith(Unit* /*who*/) override
        {
            DoCastSpellShield();
        }

        void DoCastSpellShield()
        {
            for (uint8 i = 0; i < 3; ++i)
                DoCast(me, SPELL_SHIELD, true);
        }

        void UpdateAI(uint32 uiDiff) override
        {
            EscortAI::UpdateAI(uiDiff);

            if (!UpdateVictim())
                return;

            if (uiBuffTimer <= uiDiff)
            {
                if (!me->HasAura(SPELL_SHIELD))
                    DoCastSpellShield();

                uiBuffTimer = urand(30000, 45000);
            }else uiBuffTimer -= uiDiff;

            if (uiChargeTimer <= uiDiff)
            {
                Map::PlayerList const& players = me->GetMap()->GetPlayers();
                if (!players.isEmpty())
                {
                    for (Map::PlayerList::const_iterator itr = players.begin(); itr != players.end(); ++itr)
                    {
                        Player* player = itr->GetSource();
                        if (player && !player->IsGameMaster() && me->IsInRange(player, 8.0f, 25.0f, false))
                        {
                            ResetThreatList();
                            AddThreat(player, 1.0f);
                            DoCast(player, SPELL_CHARGE);
                            break;
                        }
                    }
                }
                uiChargeTimer = 5000;
            }else uiChargeTimer -= uiDiff;

            //dosen't work at all
            if (uiShieldBreakerTimer <= uiDiff)
            {
                Vehicle* pVehicle = me->GetVehicleKit();
                if (!pVehicle)
                    return;

                if (Unit* pPassenger = pVehicle->GetPassenger(SEAT_ID_0))
                {
                    Map::PlayerList const& players = me->GetMap()->GetPlayers();
                    if (!players.isEmpty())
                    {
                        for (Map::PlayerList::const_iterator itr = players.begin(); itr != players.end(); ++itr)
                        {
                            Player* player = itr->GetSource();
                            if (player && !player->IsGameMaster() && me->IsInRange(player, 10.0f, 30.0f, false))
                            {
                                pPassenger->CastSpell(player, SPELL_SHIELD_BREAKER, true);
                                break;
                            }
                        }
                    }
                }
                uiShieldBreakerTimer = 7000;
            }else uiShieldBreakerTimer -= uiDiff;

            DoMeleeAttackIfReady();
        }
    };

    CreatureAI* GetAI(Creature* creature) const override
    {
        return GetTrialOfTheChampionAI<generic_vehicleAI_toc5AI>(creature);
    }
};

class boss_warrior_toc5 : public CreatureScript
{
public:
    boss_warrior_toc5() : CreatureScript("boss_warrior_toc5") { }

    // Marshal Jacob Alerius && Mokra the Skullcrusher || Warrior
    struct boss_warrior_toc5AI : public ScriptedAI
    {
        boss_warrior_toc5AI(Creature* creature) : ScriptedAI(creature)
        {
            Initialize();
            instance = creature->GetInstanceScript();

            bDone = false;
            bHome = false;

            uiPhase = 0;
            uiPhaseTimer = 0;

            me->SetReactState(REACT_PASSIVE);
            // THIS IS A HACK, SHOULD BE REMOVED WHEN THE EVENT IS FULL SCRIPTED
<<<<<<< HEAD
            me->SetFlag(UNIT_FIELD_FLAGS, UNIT_FLAG_NON_ATTACKABLE);
=======
            me->AddUnitFlag(UNIT_FLAG_NON_ATTACKABLE);
>>>>>>> 28d470c5
            me->SetImmuneToPC(true);
        }

        void Initialize()
        {
            uiBladeStormTimer = urand(15000, 20000);
            uiInterceptTimer = 7000;
            uiMortalStrikeTimer = urand(8000, 12000);
        }

        InstanceScript* instance;

        uint8 uiPhase;
        uint32 uiPhaseTimer;

        uint32 uiBladeStormTimer;
        uint32 uiInterceptTimer;
        uint32 uiMortalStrikeTimer;

        bool bDone;
        bool bHome;

        void Reset() override
        {
            Initialize();
        }

        void JustReachedHome() override
        {
            ScriptedAI::JustReachedHome();

            if (!bHome)
                return;

            uiPhaseTimer = 15000;
            uiPhase = 1;

            bHome = false;
        }

        void UpdateAI(uint32 uiDiff) override
        {
            if (!bDone && GrandChampionsOutVehicle(me))
            {
                bDone = true;

                if (me->GetGUID() == instance->GetGuidData(DATA_GRAND_CHAMPION_1))
                    me->SetHomePosition(739.678f, 662.541f, 412.393f, 4.49f);
                else if (me->GetGUID() == instance->GetGuidData(DATA_GRAND_CHAMPION_2))
                    me->SetHomePosition(746.71f, 661.02f, 411.69f, 4.6f);
                else if (me->GetGUID() == instance->GetGuidData(DATA_GRAND_CHAMPION_3))
                    me->SetHomePosition(754.34f, 660.70f, 412.39f, 4.79f);

                EnterEvadeMode();
                bHome = true;
            }

            if (uiPhaseTimer <= uiDiff)
            {
                if (uiPhase == 1)
                {
                    AggroAllPlayers(me);
                    uiPhase = 0;
                }
            }else uiPhaseTimer -= uiDiff;

            if (!UpdateVictim() || !me->m_movementInfo.transport.guid.IsEmpty())
                return;

            if (uiInterceptTimer <= uiDiff)
            {
                Map::PlayerList const& players = me->GetMap()->GetPlayers();
                if (!players.isEmpty())
                {
                    for (Map::PlayerList::const_iterator itr = players.begin(); itr != players.end(); ++itr)
                    {
                        Player* player = itr->GetSource();
                        if (player && !player->IsGameMaster() && me->IsInRange(player, 8.0f, 25.0f, false))
                        {
                            ResetThreatList();
                            AddThreat(player, 5.0f);
                            DoCast(player, SPELL_INTERCEPT);
                            break;
                        }
                    }
                }
                uiInterceptTimer = 7000;
            } else uiInterceptTimer -= uiDiff;

            if (uiBladeStormTimer <= uiDiff)
            {
                DoCastVictim(SPELL_BLADESTORM);
                uiBladeStormTimer = urand(15000, 20000);
            } else uiBladeStormTimer -= uiDiff;

            if (uiMortalStrikeTimer <= uiDiff)
            {
                DoCastVictim(SPELL_MORTAL_STRIKE);
                uiMortalStrikeTimer = urand(8000, 12000);
            } else uiMortalStrikeTimer -= uiDiff;

            DoMeleeAttackIfReady();
        }

        void JustDied(Unit* /*killer*/) override
        {
            instance->SetBossState(BOSS_GRAND_CHAMPIONS, DONE);
        }
    };

    CreatureAI* GetAI(Creature* creature) const override
    {
        return GetTrialOfTheChampionAI<boss_warrior_toc5AI>(creature);
    }
};

class boss_mage_toc5 : public CreatureScript
{
public:
    boss_mage_toc5() : CreatureScript("boss_mage_toc5") { }

    // Ambrose Boltspark && Eressea Dawnsinger || Mage
    struct boss_mage_toc5AI : public ScriptedAI
    {
        boss_mage_toc5AI(Creature* creature) : ScriptedAI(creature)
        {
            Initialize();
            instance = creature->GetInstanceScript();

            bDone = false;
            bHome = false;

            uiPhase = 0;
            uiPhaseTimer = 0;

            me->SetReactState(REACT_PASSIVE);
            // THIS IS A HACK, SHOULD BE REMOVED WHEN THE EVENT IS FULL SCRIPTED
<<<<<<< HEAD
            me->SetFlag(UNIT_FIELD_FLAGS, UNIT_FLAG_NON_ATTACKABLE);
=======
            me->AddUnitFlag(UNIT_FLAG_NON_ATTACKABLE);
>>>>>>> 28d470c5
            me->SetImmuneToPC(true);
        }

        void Initialize()
        {
            uiFireBallTimer = 5000;
            uiPolymorphTimer = 8000;
            uiBlastWaveTimer = 12000;
            uiHasteTimer = 22000;
        }

        InstanceScript* instance;

        uint8 uiPhase;
        uint32 uiPhaseTimer;

        uint32 uiFireBallTimer;
        uint32 uiBlastWaveTimer;
        uint32 uiHasteTimer;
        uint32 uiPolymorphTimer;

        bool bDone;
        bool bHome;

        void Reset() override
        {
            Initialize();
        }

        void JustReachedHome() override
        {
            ScriptedAI::JustReachedHome();

            if (!bHome)
                return;

            uiPhaseTimer = 15000;
            uiPhase = 1;

            bHome = false;
        }

        void UpdateAI(uint32 uiDiff) override
        {
            if (!bDone && GrandChampionsOutVehicle(me))
            {
                bDone = true;

                if (me->GetGUID() == instance->GetGuidData(DATA_GRAND_CHAMPION_1))
                    me->SetHomePosition(739.678f, 662.541f, 412.393f, 4.49f);
                else if (me->GetGUID() == instance->GetGuidData(DATA_GRAND_CHAMPION_2))
                    me->SetHomePosition(746.71f, 661.02f, 411.69f, 4.6f);
                else if (me->GetGUID() == instance->GetGuidData(DATA_GRAND_CHAMPION_3))
                    me->SetHomePosition(754.34f, 660.70f, 412.39f, 4.79f);

                instance->SetBossState(BOSS_GRAND_CHAMPIONS, IN_PROGRESS);

                EnterEvadeMode();
                bHome = true;
            }

            if (uiPhaseTimer <= uiDiff)
            {
                if (uiPhase == 1)
                {
                    AggroAllPlayers(me);
                    uiPhase = 0;
                }
            }else uiPhaseTimer -= uiDiff;

            if (uiFireBallTimer <= uiDiff)
            {
                if (me->GetVictim())
                    DoCastVictim(SPELL_FIREBALL);
                uiFireBallTimer = 5000;
            } else uiFireBallTimer -= uiDiff;

            if (!UpdateVictim() || !me->m_movementInfo.transport.guid.IsEmpty())
                return;

            if (uiFireBallTimer <= uiDiff)
            {
                DoCastVictim(SPELL_FIREBALL);
                uiFireBallTimer = 5000;
            } else uiFireBallTimer -= uiDiff;

            if (uiPolymorphTimer <= uiDiff)
            {
                if (Unit* target = SelectTarget(SelectTargetMethod::Random, 0))
                    DoCast(target, SPELL_POLYMORPH);
                uiPolymorphTimer = 8000;
            } else uiPolymorphTimer -= uiDiff;

            if (uiBlastWaveTimer <= uiDiff)
            {
                DoCastAOE(SPELL_BLAST_WAVE, false);
                uiBlastWaveTimer = 13000;
            } else uiBlastWaveTimer -= uiDiff;

            if (uiHasteTimer <= uiDiff)
            {
                me->InterruptNonMeleeSpells(true);

                DoCast(me, SPELL_HASTE);
                uiHasteTimer = 22000;
            } else uiHasteTimer -= uiDiff;

            DoMeleeAttackIfReady();
        }

        void JustDied(Unit* /*killer*/) override
        {
            instance->SetBossState(BOSS_GRAND_CHAMPIONS, DONE);
        }
    };

    CreatureAI* GetAI(Creature* creature) const override
    {
        return GetTrialOfTheChampionAI<boss_mage_toc5AI>(creature);
    }
};

class boss_shaman_toc5 : public CreatureScript
{
public:
    boss_shaman_toc5() : CreatureScript("boss_shaman_toc5") { }

    // Colosos && Runok Wildmane || Shaman
    struct boss_shaman_toc5AI : public ScriptedAI
    {
        boss_shaman_toc5AI(Creature* creature) : ScriptedAI(creature)
        {
            Initialize();
            instance = creature->GetInstanceScript();

            bDone = false;
            bHome = false;

            uiPhase = 0;
            uiPhaseTimer = 0;

            me->SetReactState(REACT_PASSIVE);
            // THIS IS A HACK, SHOULD BE REMOVED WHEN THE EVENT IS FULL SCRIPTED
<<<<<<< HEAD
            me->SetFlag(UNIT_FIELD_FLAGS, UNIT_FLAG_NON_ATTACKABLE);
=======
            me->AddUnitFlag(UNIT_FLAG_NON_ATTACKABLE);
>>>>>>> 28d470c5
            me->SetImmuneToPC(true);
        }

        void Initialize()
        {
            uiChainLightningTimer = 16000;
            uiHealingWaveTimer = 12000;
            uiEartShieldTimer = urand(30000, 35000);
            uiHexMendingTimer = urand(20000, 25000);
        }

        InstanceScript* instance;

        uint8 uiPhase;
        uint32 uiPhaseTimer;

        uint32 uiChainLightningTimer;
        uint32 uiEartShieldTimer;
        uint32 uiHealingWaveTimer;
        uint32 uiHexMendingTimer;

        bool bDone;
        bool bHome;

        void Reset() override
        {
            Initialize();
        }

        void JustEngagedWith(Unit* who) override
        {
            DoCast(me, SPELL_EARTH_SHIELD);
            DoCast(who, SPELL_HEX_OF_MENDING);
        };

        void JustReachedHome() override
        {
            ScriptedAI::JustReachedHome();

            if (!bHome)
                return;

            uiPhaseTimer = 15000;
            uiPhase = 1;

            bHome = false;
        }

        void UpdateAI(uint32 uiDiff) override
        {
            if (!bDone && GrandChampionsOutVehicle(me))
            {
                bDone = true;

                if (me->GetGUID() == instance->GetGuidData(DATA_GRAND_CHAMPION_1))
                    me->SetHomePosition(739.678f, 662.541f, 412.393f, 4.49f);
                else if (me->GetGUID() == instance->GetGuidData(DATA_GRAND_CHAMPION_2))
                    me->SetHomePosition(746.71f, 661.02f, 411.69f, 4.6f);
                else if (me->GetGUID() == instance->GetGuidData(DATA_GRAND_CHAMPION_3))
                    me->SetHomePosition(754.34f, 660.70f, 412.39f, 4.79f);

                instance->SetBossState(BOSS_GRAND_CHAMPIONS, IN_PROGRESS);

                EnterEvadeMode();
                bHome = true;
            }

            if (uiPhaseTimer <= uiDiff)
            {
                if (uiPhase == 1)
                {
                    AggroAllPlayers(me);
                    uiPhase = 0;
                }
            }else uiPhaseTimer -= uiDiff;

            if (!UpdateVictim() || !me->m_movementInfo.transport.guid.IsEmpty())
                return;

            if (uiChainLightningTimer <= uiDiff)
            {
                if (Unit* target = SelectTarget(SelectTargetMethod::Random, 0))
                    DoCast(target, SPELL_CHAIN_LIGHTNING);

                uiChainLightningTimer = 16000;
            } else uiChainLightningTimer -= uiDiff;

            if (uiHealingWaveTimer <= uiDiff)
            {
                bool bChance = roll_chance_i(50);

                if (!bChance)
                {
                    if (Unit* pFriend = DoSelectLowestHpFriendly(40))
                        DoCast(pFriend, SPELL_HEALING_WAVE);
                } else
                    DoCast(me, SPELL_HEALING_WAVE);

                uiHealingWaveTimer = 12000;
            } else uiHealingWaveTimer -= uiDiff;

            if (uiEartShieldTimer <= uiDiff)
            {
                DoCast(me, SPELL_EARTH_SHIELD);

                uiEartShieldTimer = urand(30000, 35000);
            } else uiEartShieldTimer -= uiDiff;

            if (uiHexMendingTimer <= uiDiff)
            {
                DoCastVictim(SPELL_HEX_OF_MENDING, true);

                uiHexMendingTimer = urand(20000, 25000);
            } else uiHexMendingTimer -= uiDiff;

            DoMeleeAttackIfReady();
        }

        void JustDied(Unit* /*killer*/) override
        {
            instance->SetBossState(BOSS_GRAND_CHAMPIONS, DONE);
        }
    };

    CreatureAI* GetAI(Creature* creature) const override
    {
        return GetTrialOfTheChampionAI<boss_shaman_toc5AI>(creature);
    }
};

class boss_hunter_toc5 : public CreatureScript
{
public:
    boss_hunter_toc5() : CreatureScript("boss_hunter_toc5") { }

        // Jaelyne Evensong && Zul'tore || Hunter
    struct boss_hunter_toc5AI : public ScriptedAI
    {
        boss_hunter_toc5AI(Creature* creature) : ScriptedAI(creature)
        {
            Initialize();
            instance = creature->GetInstanceScript();

            bDone = false;
            bHome = false;

            uiPhase = 0;
            uiPhaseTimer = 0;

            me->SetReactState(REACT_PASSIVE);
            // THIS IS A HACK, SHOULD BE REMOVED WHEN THE EVENT IS FULL SCRIPTED
<<<<<<< HEAD
            me->SetFlag(UNIT_FIELD_FLAGS, UNIT_FLAG_NON_ATTACKABLE);
=======
            me->AddUnitFlag(UNIT_FLAG_NON_ATTACKABLE);
>>>>>>> 28d470c5
            me->SetImmuneToPC(true);
        }

        void Initialize()
        {
            uiShootTimer = 12000;
            uiMultiShotTimer = 0;
            uiLightningArrowsTimer = 7000;

            uiTargetGUID.Clear();

            bShoot = false;
        }

        InstanceScript* instance;

        uint8 uiPhase;
        uint32 uiPhaseTimer;

        uint32 uiShootTimer;
        uint32 uiMultiShotTimer;
        uint32 uiLightningArrowsTimer;

        ObjectGuid uiTargetGUID;

        bool bShoot;
        bool bDone;
        bool bHome;

        void Reset() override
        {
            Initialize();
        }

        void JustReachedHome() override
        {
            ScriptedAI::JustReachedHome();

            if (!bHome)
                return;

            uiPhaseTimer = 15000;
            uiPhase = 1;

            bHome = false;
        }

        void UpdateAI(uint32 uiDiff) override
        {
            if (!bDone && GrandChampionsOutVehicle(me))
            {
                bDone = true;

                if (me->GetGUID() == instance->GetGuidData(DATA_GRAND_CHAMPION_1))
                    me->SetHomePosition(739.678f, 662.541f, 412.393f, 4.49f);
                else if (me->GetGUID() == instance->GetGuidData(DATA_GRAND_CHAMPION_2))
                    me->SetHomePosition(746.71f, 661.02f, 411.69f, 4.6f);
                else if (me->GetGUID() == instance->GetGuidData(DATA_GRAND_CHAMPION_3))
                    me->SetHomePosition(754.34f, 660.70f, 412.39f, 4.79f);

                instance->SetBossState(BOSS_GRAND_CHAMPIONS, IN_PROGRESS);

                EnterEvadeMode();
                bHome = true;
            }

            if (uiPhaseTimer <= uiDiff)
            {
                if (uiPhase == 1)
                {
                    AggroAllPlayers(me);
                    uiPhase = 0;
                }
            }else uiPhaseTimer -= uiDiff;

            if (!UpdateVictim() || !me->m_movementInfo.transport.guid.IsEmpty())
                return;

            if (uiLightningArrowsTimer <= uiDiff)
            {
                DoCastAOE(SPELL_LIGHTNING_ARROWS, false);
                uiLightningArrowsTimer = 7000;
            } else uiLightningArrowsTimer -= uiDiff;

            if (uiShootTimer <= uiDiff)
            {
<<<<<<< HEAD
                if (Unit* target = SelectTarget(SelectTargetMethod::MaxDistance, 0, 30.0f))
=======
                if (Unit* target = SelectTarget(SELECT_TARGET_MAXDISTANCE, 0, 30.0f))
>>>>>>> 28d470c5
                {
                    uiTargetGUID = target->GetGUID();
                    DoCast(target, SPELL_SHOOT);
                }
                uiShootTimer = 12000;
                uiMultiShotTimer = 3000;
                bShoot = true;
            } else uiShootTimer -= uiDiff;

            if (bShoot && uiMultiShotTimer <= uiDiff)
            {
                me->InterruptNonMeleeSpells(true);
                Unit* target = ObjectAccessor::GetUnit(*me, uiTargetGUID);

                if (target && me->IsInRange(target, 5.0f, 30.0f, false))
                {
                    DoCast(target, SPELL_MULTI_SHOT);
                }
                else
                {
                    Map::PlayerList const& players = me->GetMap()->GetPlayers();
                    if (!players.isEmpty())
                    {
                        for (Map::PlayerList::const_iterator itr = players.begin(); itr != players.end(); ++itr)
                        {
                            Player* player = itr->GetSource();
                            if (player && !player->IsGameMaster() && me->IsInRange(player, 5.0f, 30.0f, false))
                            {
                                DoCast(player, SPELL_MULTI_SHOT);
                                break;
                            }
                        }
                    }
                }
                bShoot = false;
            } else uiMultiShotTimer -= uiDiff;

            DoMeleeAttackIfReady();
        }

        void JustDied(Unit* /*killer*/) override
        {
            instance->SetBossState(BOSS_GRAND_CHAMPIONS, DONE);
        }
    };

    CreatureAI* GetAI(Creature* creature) const override
    {
        return GetTrialOfTheChampionAI<boss_hunter_toc5AI>(creature);
    }
};

class boss_rouge_toc5 : public CreatureScript
{
public:
    boss_rouge_toc5() : CreatureScript("boss_rouge_toc5") { }

    // Lana Stouthammer Evensong && Deathstalker Visceri || Rouge
    struct boss_rouge_toc5AI : public ScriptedAI
    {
        boss_rouge_toc5AI(Creature* creature) : ScriptedAI(creature)
        {
            Initialize();
            instance = creature->GetInstanceScript();

            bDone = false;
            bHome = false;

            uiPhase = 0;
            uiPhaseTimer = 0;

            me->SetReactState(REACT_PASSIVE);
            // THIS IS A HACK, SHOULD BE REMOVED WHEN THE EVENT IS FULL SCRIPTED
<<<<<<< HEAD
            me->SetFlag(UNIT_FIELD_FLAGS, UNIT_FLAG_NON_ATTACKABLE);
=======
            me->AddUnitFlag(UNIT_FLAG_NON_ATTACKABLE);
>>>>>>> 28d470c5
            me->SetImmuneToPC(true);
        }

        void Initialize()
        {
            uiEviscerateTimer = 8000;
            uiFanKivesTimer = 14000;
            uiPosionBottleTimer = 19000;
        }

        InstanceScript* instance;

        uint8 uiPhase;
        uint32 uiPhaseTimer;
        uint32 uiEviscerateTimer;
        uint32 uiFanKivesTimer;
        uint32 uiPosionBottleTimer;

        bool bDone;
        bool bHome;

        void Reset() override
        {
            Initialize();
        }

        void JustReachedHome() override
        {
            ScriptedAI::JustReachedHome();

            if (!bHome)
                return;

            uiPhaseTimer = 15000;
            uiPhase = 1;

            bHome = false;
        }

        void UpdateAI(uint32 uiDiff) override
        {
            if (!bDone && GrandChampionsOutVehicle(me))
            {
                bDone = true;

                if (me->GetGUID() == instance->GetGuidData(DATA_GRAND_CHAMPION_1))
                    me->SetHomePosition(739.678f, 662.541f, 412.393f, 4.49f);
                else if (me->GetGUID() == instance->GetGuidData(DATA_GRAND_CHAMPION_2))
                    me->SetHomePosition(746.71f, 661.02f, 411.69f, 4.6f);
                else if (me->GetGUID() == instance->GetGuidData(DATA_GRAND_CHAMPION_3))
                    me->SetHomePosition(754.34f, 660.70f, 412.39f, 4.79f);

                instance->SetBossState(BOSS_GRAND_CHAMPIONS, IN_PROGRESS);

                EnterEvadeMode();
                bHome = true;
            }

            if (uiPhaseTimer <= uiDiff)
            {
                if (uiPhase == 1)
                {
                    AggroAllPlayers(me);
                    uiPhase = 0;
                }
            } else uiPhaseTimer -= uiDiff;

            if (!UpdateVictim() || !me->m_movementInfo.transport.guid.IsEmpty())
                return;

            if (uiEviscerateTimer <= uiDiff)
            {
                DoCastVictim(SPELL_EVISCERATE);
                uiEviscerateTimer = 8000;
            } else uiEviscerateTimer -= uiDiff;

            if (uiFanKivesTimer <= uiDiff)
            {
                DoCastAOE(SPELL_FAN_OF_KNIVES, false);
                uiFanKivesTimer = 14000;
            } else uiFanKivesTimer -= uiDiff;

            if (uiPosionBottleTimer <= uiDiff)
            {
                if (Unit* target = SelectTarget(SelectTargetMethod::Random, 0))
                    DoCast(target, SPELL_POISON_BOTTLE);
                uiPosionBottleTimer = 19000;
            } else uiPosionBottleTimer -= uiDiff;

            DoMeleeAttackIfReady();
        }

        void JustDied(Unit* /*killer*/) override
        {
            instance->SetBossState(BOSS_GRAND_CHAMPIONS, DONE);
        }
    };

    CreatureAI* GetAI(Creature* creature) const override
    {
        return GetTrialOfTheChampionAI<boss_rouge_toc5AI>(creature);
    }
};

void AddSC_boss_grand_champions()
{
    new generic_vehicleAI_toc5();
    new boss_warrior_toc5();
    new boss_mage_toc5();
    new boss_shaman_toc5();
    new boss_hunter_toc5();
    new boss_rouge_toc5();
}<|MERGE_RESOLUTION|>--- conflicted
+++ resolved
@@ -110,11 +110,7 @@
 
             if (player->IsAlive())
             {
-<<<<<<< HEAD
-                temp->RemoveFlag(UNIT_FIELD_FLAGS, UNIT_FLAG_NON_ATTACKABLE);
-=======
                 temp->RemoveUnitFlag(UNIT_FLAG_NON_ATTACKABLE);
->>>>>>> 28d470c5
                 temp->SetImmuneToPC(true);
                 temp->SetReactState(REACT_AGGRESSIVE);
                 temp->EngageWithTarget(player);
@@ -229,7 +225,7 @@
             }
         }
 
-        void JustEngagedWith(Unit* /*who*/) override
+        void EnterCombat(Unit* /*who*/) override
         {
             DoCastSpellShield();
         }
@@ -332,11 +328,7 @@
 
             me->SetReactState(REACT_PASSIVE);
             // THIS IS A HACK, SHOULD BE REMOVED WHEN THE EVENT IS FULL SCRIPTED
-<<<<<<< HEAD
-            me->SetFlag(UNIT_FIELD_FLAGS, UNIT_FLAG_NON_ATTACKABLE);
-=======
             me->AddUnitFlag(UNIT_FLAG_NON_ATTACKABLE);
->>>>>>> 28d470c5
             me->SetImmuneToPC(true);
         }
 
@@ -443,7 +435,7 @@
 
         void JustDied(Unit* /*killer*/) override
         {
-            instance->SetBossState(BOSS_GRAND_CHAMPIONS, DONE);
+            instance->SetData(BOSS_GRAND_CHAMPIONS, DONE);
         }
     };
 
@@ -474,11 +466,7 @@
 
             me->SetReactState(REACT_PASSIVE);
             // THIS IS A HACK, SHOULD BE REMOVED WHEN THE EVENT IS FULL SCRIPTED
-<<<<<<< HEAD
-            me->SetFlag(UNIT_FIELD_FLAGS, UNIT_FLAG_NON_ATTACKABLE);
-=======
             me->AddUnitFlag(UNIT_FLAG_NON_ATTACKABLE);
->>>>>>> 28d470c5
             me->SetImmuneToPC(true);
         }
 
@@ -534,7 +522,7 @@
                 else if (me->GetGUID() == instance->GetGuidData(DATA_GRAND_CHAMPION_3))
                     me->SetHomePosition(754.34f, 660.70f, 412.39f, 4.79f);
 
-                instance->SetBossState(BOSS_GRAND_CHAMPIONS, IN_PROGRESS);
+                instance->SetData(BOSS_GRAND_CHAMPIONS, IN_PROGRESS);
 
                 EnterEvadeMode();
                 bHome = true;
@@ -567,7 +555,7 @@
 
             if (uiPolymorphTimer <= uiDiff)
             {
-                if (Unit* target = SelectTarget(SelectTargetMethod::Random, 0))
+                if (Unit* target = SelectTarget(SELECT_TARGET_RANDOM, 0))
                     DoCast(target, SPELL_POLYMORPH);
                 uiPolymorphTimer = 8000;
             } else uiPolymorphTimer -= uiDiff;
@@ -591,7 +579,7 @@
 
         void JustDied(Unit* /*killer*/) override
         {
-            instance->SetBossState(BOSS_GRAND_CHAMPIONS, DONE);
+            instance->SetData(BOSS_GRAND_CHAMPIONS, DONE);
         }
     };
 
@@ -622,11 +610,7 @@
 
             me->SetReactState(REACT_PASSIVE);
             // THIS IS A HACK, SHOULD BE REMOVED WHEN THE EVENT IS FULL SCRIPTED
-<<<<<<< HEAD
-            me->SetFlag(UNIT_FIELD_FLAGS, UNIT_FLAG_NON_ATTACKABLE);
-=======
             me->AddUnitFlag(UNIT_FLAG_NON_ATTACKABLE);
->>>>>>> 28d470c5
             me->SetImmuneToPC(true);
         }
 
@@ -656,7 +640,7 @@
             Initialize();
         }
 
-        void JustEngagedWith(Unit* who) override
+        void EnterCombat(Unit* who) override
         {
             DoCast(me, SPELL_EARTH_SHIELD);
             DoCast(who, SPELL_HEX_OF_MENDING);
@@ -688,7 +672,7 @@
                 else if (me->GetGUID() == instance->GetGuidData(DATA_GRAND_CHAMPION_3))
                     me->SetHomePosition(754.34f, 660.70f, 412.39f, 4.79f);
 
-                instance->SetBossState(BOSS_GRAND_CHAMPIONS, IN_PROGRESS);
+                instance->SetData(BOSS_GRAND_CHAMPIONS, IN_PROGRESS);
 
                 EnterEvadeMode();
                 bHome = true;
@@ -708,7 +692,7 @@
 
             if (uiChainLightningTimer <= uiDiff)
             {
-                if (Unit* target = SelectTarget(SelectTargetMethod::Random, 0))
+                if (Unit* target = SelectTarget(SELECT_TARGET_RANDOM, 0))
                     DoCast(target, SPELL_CHAIN_LIGHTNING);
 
                 uiChainLightningTimer = 16000;
@@ -747,7 +731,7 @@
 
         void JustDied(Unit* /*killer*/) override
         {
-            instance->SetBossState(BOSS_GRAND_CHAMPIONS, DONE);
+            instance->SetData(BOSS_GRAND_CHAMPIONS, DONE);
         }
     };
 
@@ -778,11 +762,7 @@
 
             me->SetReactState(REACT_PASSIVE);
             // THIS IS A HACK, SHOULD BE REMOVED WHEN THE EVENT IS FULL SCRIPTED
-<<<<<<< HEAD
-            me->SetFlag(UNIT_FIELD_FLAGS, UNIT_FLAG_NON_ATTACKABLE);
-=======
             me->AddUnitFlag(UNIT_FLAG_NON_ATTACKABLE);
->>>>>>> 28d470c5
             me->SetImmuneToPC(true);
         }
 
@@ -843,7 +823,7 @@
                 else if (me->GetGUID() == instance->GetGuidData(DATA_GRAND_CHAMPION_3))
                     me->SetHomePosition(754.34f, 660.70f, 412.39f, 4.79f);
 
-                instance->SetBossState(BOSS_GRAND_CHAMPIONS, IN_PROGRESS);
+                instance->SetData(BOSS_GRAND_CHAMPIONS, IN_PROGRESS);
 
                 EnterEvadeMode();
                 bHome = true;
@@ -869,11 +849,7 @@
 
             if (uiShootTimer <= uiDiff)
             {
-<<<<<<< HEAD
-                if (Unit* target = SelectTarget(SelectTargetMethod::MaxDistance, 0, 30.0f))
-=======
                 if (Unit* target = SelectTarget(SELECT_TARGET_MAXDISTANCE, 0, 30.0f))
->>>>>>> 28d470c5
                 {
                     uiTargetGUID = target->GetGUID();
                     DoCast(target, SPELL_SHOOT);
@@ -916,7 +892,7 @@
 
         void JustDied(Unit* /*killer*/) override
         {
-            instance->SetBossState(BOSS_GRAND_CHAMPIONS, DONE);
+            instance->SetData(BOSS_GRAND_CHAMPIONS, DONE);
         }
     };
 
@@ -947,11 +923,7 @@
 
             me->SetReactState(REACT_PASSIVE);
             // THIS IS A HACK, SHOULD BE REMOVED WHEN THE EVENT IS FULL SCRIPTED
-<<<<<<< HEAD
-            me->SetFlag(UNIT_FIELD_FLAGS, UNIT_FLAG_NON_ATTACKABLE);
-=======
             me->AddUnitFlag(UNIT_FLAG_NON_ATTACKABLE);
->>>>>>> 28d470c5
             me->SetImmuneToPC(true);
         }
 
@@ -1004,7 +976,7 @@
                 else if (me->GetGUID() == instance->GetGuidData(DATA_GRAND_CHAMPION_3))
                     me->SetHomePosition(754.34f, 660.70f, 412.39f, 4.79f);
 
-                instance->SetBossState(BOSS_GRAND_CHAMPIONS, IN_PROGRESS);
+                instance->SetData(BOSS_GRAND_CHAMPIONS, IN_PROGRESS);
 
                 EnterEvadeMode();
                 bHome = true;
@@ -1036,7 +1008,7 @@
 
             if (uiPosionBottleTimer <= uiDiff)
             {
-                if (Unit* target = SelectTarget(SelectTargetMethod::Random, 0))
+                if (Unit* target = SelectTarget(SELECT_TARGET_RANDOM, 0))
                     DoCast(target, SPELL_POISON_BOTTLE);
                 uiPosionBottleTimer = 19000;
             } else uiPosionBottleTimer -= uiDiff;
@@ -1046,7 +1018,7 @@
 
         void JustDied(Unit* /*killer*/) override
         {
-            instance->SetBossState(BOSS_GRAND_CHAMPIONS, DONE);
+            instance->SetData(BOSS_GRAND_CHAMPIONS, DONE);
         }
     };
 
