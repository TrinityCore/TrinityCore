--- conflicted
+++ resolved
@@ -611,11 +611,7 @@
                         NotOneButTwoJormungarsTimer -= diff;
                 }
 
-<<<<<<< HEAD
-                if (GetBossState(BOSS_CRUSADERS) == IN_PROGRESS && ResilienceWillFixItTimer)
-=======
                 if (GetBossState(BOSS_CRUSADERS) == SPECIAL && ResilienceWillFixItTimer)
->>>>>>> c41d43eb
                 {
                     if (ResilienceWillFixItTimer <= diff)
                         ResilienceWillFixItTimer = 0;
