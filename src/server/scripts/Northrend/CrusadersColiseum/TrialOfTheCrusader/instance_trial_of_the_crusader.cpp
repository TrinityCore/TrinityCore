/*
 * This file is part of the TrinityCore Project. See AUTHORS file for Copyright information
 *
 * This program is free software; you can redistribute it and/or modify it
 * under the terms of the GNU General Public License as published by the
 * Free Software Foundation; either version 2 of the License, or (at your
 * option) any later version.
 *
 * This program is distributed in the hope that it will be useful, but WITHOUT
 * ANY WARRANTY; without even the implied warranty of MERCHANTABILITY or
 * FITNESS FOR A PARTICULAR PURPOSE. See the GNU General Public License for
 * more details.
 *
 * You should have received a copy of the GNU General Public License along
 * with this program. If not, see <http://www.gnu.org/licenses/>.
 */

#include "ScriptMgr.h"
#include "AreaBoundary.h"
#include "GameObject.h"
#include "InstanceScript.h"
#include "Log.h"
#include "Map.h"
#include "ObjectAccessor.h"
#include "Player.h"
#include "ScriptedCreature.h"
#include "TemporarySummon.h"
#include "trial_of_the_crusader.h"

 // ToDo: Remove magic numbers of events

BossBoundaryData const boundaries =
{
    { DATA_NORTHREND_BEASTS,  new CircleBoundary(Position(563.26f, 139.6f), 75.0)        },
    { DATA_JARAXXUS,          new CircleBoundary(Position(563.26f, 139.6f), 75.0)        },
    { DATA_FACTION_CRUSADERS, new CircleBoundary(Position(563.26f, 139.6f), 75.0)        },
    { DATA_TWIN_VALKIRIES,    new CircleBoundary(Position(563.26f, 139.6f), 75.0)        },
    { DATA_ANUBARAK,          new EllipseBoundary(Position(746.0f, 135.0f), 100.0, 75.0) }
};

ObjectData const creatureData[] =
{
    { NPC_GORMOK,                   DATA_GORMOK_THE_IMPALER    },
    { NPC_ACIDMAW,                  DATA_ACIDMAW               },
    { NPC_DREADSCALE,               DATA_DREADSCALE            },
    { NPC_ICEHOWL,                  DATA_ICEHOWL               },
    { NPC_BEASTS_COMBAT_STALKER,    DATA_BEASTS_COMBAT_STALKER },
    { NPC_FURIOUS_CHARGE_STALKER,   DATA_FURIOUS_CHARGE        },
    { NPC_JARAXXUS,                 DATA_JARAXXUS              },
    { NPC_CHAMPIONS_CONTROLLER,     DATA_FACTION_CRUSADERS     },
    { NPC_FJOLA_LIGHTBANE,          DATA_FJOLA_LIGHTBANE       },
    { NPC_EYDIS_DARKBANE,           DATA_EYDIS_DARKBANE        },
    { NPC_LICH_KING,                DATA_LICH_KING             },
    { NPC_ANUBARAK,                 DATA_ANUBARAK              },
    { NPC_TIRION_FORDRING,          DATA_FORDRING              },
    { NPC_TIRION_FORDRING_ANUBARAK, DATA_FORDRING_ANUBARAK     },
    { NPC_VARIAN,                   DATA_VARIAN                },
    { NPC_GARROSH,                  DATA_GARROSH               },
    { NPC_FIZZLEBANG,               DATA_FIZZLEBANG            },
    { NPC_LICH_KING_VOICE,          DATA_LICH_KING_VOICE       },
    { 0,                            0                          } // END
};

ObjectData const gameObjectData[] =
{
    { GO_CRUSADERS_CACHE_10,    DATA_CRUSADERS_CHEST },
    { GO_CRUSADERS_CACHE_25,    DATA_CRUSADERS_CHEST },
    { GO_CRUSADERS_CACHE_10_H,  DATA_CRUSADERS_CHEST },
    { GO_CRUSADERS_CACHE_25_H,  DATA_CRUSADERS_CHEST },
    { GO_ARGENT_COLISEUM_FLOOR, DATA_COLISEUM_FLOOR  },
    { GO_MAIN_GATE_DOOR,        DATA_MAIN_GATE       },
    { GO_EAST_PORTCULLIS,       DATA_EAST_PORTCULLIS },
    { GO_WEB_DOOR,              DATA_WEB_DOOR        },
    { GO_TRIBUTE_CHEST_10H_25,  DATA_TRIBUTE_CHEST   },
    { GO_TRIBUTE_CHEST_10H_45,  DATA_TRIBUTE_CHEST   },
    { GO_TRIBUTE_CHEST_10H_50,  DATA_TRIBUTE_CHEST   },
    { GO_TRIBUTE_CHEST_10H_99,  DATA_TRIBUTE_CHEST   },
    { GO_TRIBUTE_CHEST_25H_25,  DATA_TRIBUTE_CHEST   },
    { GO_TRIBUTE_CHEST_25H_45,  DATA_TRIBUTE_CHEST   },
    { GO_TRIBUTE_CHEST_25H_50,  DATA_TRIBUTE_CHEST   },
    { GO_TRIBUTE_CHEST_25H_99,  DATA_TRIBUTE_CHEST   },
    { 0,                        0                    } // END
};

DoorData const doorData[] =
{
    { GO_EAST_PORTCULLIS, DATA_NORTHREND_BEASTS,  DOOR_TYPE_ROOM },
    { GO_EAST_PORTCULLIS, DATA_JARAXXUS,          DOOR_TYPE_ROOM },
    { GO_EAST_PORTCULLIS, DATA_FACTION_CRUSADERS, DOOR_TYPE_ROOM },
    { GO_EAST_PORTCULLIS, DATA_TWIN_VALKIRIES,    DOOR_TYPE_ROOM },
    { GO_EAST_PORTCULLIS, DATA_LICH_KING,         DOOR_TYPE_ROOM },
    { GO_WEB_DOOR,        DATA_ANUBARAK,          DOOR_TYPE_ROOM },
    { 0,                  0,                      DOOR_TYPE_ROOM } // END
};

class instance_trial_of_the_crusader : public InstanceMapScript
{
    public:
        instance_trial_of_the_crusader() : InstanceMapScript(ToCrScriptName, 649) { }

        struct instance_trial_of_the_crusader_InstanceMapScript : public InstanceScript
        {
            instance_trial_of_the_crusader_InstanceMapScript(InstanceMap* map) : InstanceScript(map)
            {
                SetHeaders(DataHeader);
                SetBossNumber(EncounterCount);
                LoadBossBoundaries(boundaries);
                LoadObjectData(creatureData, gameObjectData);
                LoadDoorData(doorData);
                TrialCounter = 50;
                EventStage = 0;
                NorthrendBeasts = NOT_STARTED;
                NorthrendBeastsCount = 4;
                Team = TEAM_OTHER;
                EventTimer = 1000;
                NotOneButTwoJormungarsTimer = 0;
                ResilienceWillFixItTimer = 0;
                SnoboldCount = 0;
                MistressOfPainCount = 0;
                TributeToImmortalityEligible = true;
                NeedSave = false;
                CrusadersSpecialState = false;
                TributeToDedicatedInsanity = false; // NYI, set to true when implement it
            }

            void OnPlayerEnter(Player* player) override
            {
                if (instance->IsHeroic())
                {
                    player->SendUpdateWorldState(UPDATE_STATE_UI_SHOW, 1);
                    player->SendUpdateWorldState(UPDATE_STATE_UI_COUNT, GetData(TYPE_COUNTER));
                }
                else
                    player->SendUpdateWorldState(UPDATE_STATE_UI_SHOW, 0);

                if (Team == TEAM_OTHER)
                    Team = player->GetTeam();

                if (NorthrendBeasts == GORMOK_IN_PROGRESS)
                    player->CreateVehicleKit(PLAYER_VEHICLE_ID, 0);
                // @tswow-begin call super
                InstanceScript::OnPlayerEnter(player);
                // @tswow-end
            }

            void OnCreatureCreate(Creature* creature) override
            {
                InstanceScript::OnCreatureCreate(creature);
                if (creature->GetEntry() == NPC_SNOBOLD_VASSAL)
                    snoboldGUIDS.push_back(creature->GetGUID());
            }

            // Summon prevention to heroic modes
            uint32 GetCreatureEntry(ObjectGuid::LowType /*guidLow*/, CreatureData const* data) override
            {
                if (!TrialCounter)
                    return 0;

                return data->id;
            }

            void OnGameObjectCreate(GameObject* go) override
            {
                InstanceScript::OnGameObjectCreate(go);
                if (go->GetEntry() == GO_ARGENT_COLISEUM_FLOOR)
                    if (GetBossState(DATA_LICH_KING) == DONE)
                        go->SetDestructibleState(GO_DESTRUCTIBLE_DAMAGED);
            }

            void OnUnitDeath(Unit* unit) override
            {
                if (unit->GetTypeId() == TYPEID_PLAYER && IsEncounterInProgress())
                    TributeToImmortalityEligible = false;

            }

            bool SetBossState(uint32 type, EncounterState state) override
            {
                if (!InstanceScript::SetBossState(type, state))
                    return false;

                switch (type)
                {
                    case DATA_NORTHREND_BEASTS:
                        break;
                    case DATA_JARAXXUS:
                        if (state == FAIL)
                        {
                            if (Creature* fordring = GetCreature(DATA_FORDRING))
                                fordring->AI()->DoAction(ACTION_JARAXXUS_WIPE);
                            MistressOfPainCount = 0;
                        }
                        else if (state == DONE)
                        {
                            if (Creature* fordring = GetCreature(DATA_FORDRING))
                                fordring->AI()->DoAction(ACTION_JARAXXUS_DEFEATED);
                            EventStage = 2000;
                        }
                        break;
                    case DATA_FACTION_CRUSADERS:
                        switch (state)
                        {
                            case IN_PROGRESS:
                                ResilienceWillFixItTimer = 0;
                                break;
                            case FAIL:
                                CrusadersSpecialState = false;
                                if (Creature* fordring = GetCreature(DATA_FORDRING))
                                    fordring->AI()->DoAction(ACTION_FACTION_WIPE);
                                break;
                            case DONE:
                                DoUpdateAchievementCriteria(ACHIEVEMENT_CRITERIA_TYPE_BE_SPELL_TARGET, SPELL_DEFEAT_FACTION_CHAMPIONS);
                                if (ResilienceWillFixItTimer > 0)
                                    DoUpdateAchievementCriteria(ACHIEVEMENT_CRITERIA_TYPE_BE_SPELL_TARGET, SPELL_CHAMPIONS_KILLED_IN_MINUTE);
                                DoRespawnGameObject(GetGuidData(DATA_CRUSADERS_CHEST), 7_days);
                                if (GameObject* cache = GetGameObject(DATA_CRUSADERS_CHEST))
                                    cache->RemoveFlag(GO_FLAG_NOT_SELECTABLE);
                                if (Creature* fordring = GetCreature(DATA_FORDRING))
                                    fordring->AI()->DoAction(ACTION_CHAMPIONS_DEFEATED);
                                EventStage = 3100;
                                break;
                            default:
                                break;
                        }
                        break;
                    case DATA_TWIN_VALKIRIES:
                        // Cleanup chest
                        if (GameObject* cache = GetGameObject(DATA_CRUSADERS_CHEST))
                            cache->Delete();
                        switch (state)
                        {
                            case FAIL:
                                if (Creature* fordring = GetCreature(DATA_FORDRING))
                                    fordring->AI()->DoAction(ACTION_VALKYR_WIPE);
                                break;
                            case DONE:
                                if (Creature* fordring = GetCreature(DATA_FORDRING))
                                    fordring->AI()->DoAction(ACTION_VALKYR_DEFEATED);
                                break;
                            default:
                                break;
                        }
                        break;
                    case DATA_LICH_KING:
                        break;
                    case DATA_ANUBARAK:
                        switch (state)
                        {
                            case DONE:
                            {
                                EventStage = 6000;
                                uint32 tributeChest = 0;
                                if (instance->GetSpawnMode() == RAID_DIFFICULTY_10MAN_HEROIC)
                                {
                                    if (TrialCounter >= 50)
                                        tributeChest = GO_TRIBUTE_CHEST_10H_99;
                                    else
                                    {
                                        if (TrialCounter >= 45)
                                            tributeChest = GO_TRIBUTE_CHEST_10H_50;
                                        else
                                        {
                                            if (TrialCounter >= 25)
                                                tributeChest = GO_TRIBUTE_CHEST_10H_45;
                                            else
                                                tributeChest = GO_TRIBUTE_CHEST_10H_25;
                                        }
                                    }
                                }
                                else if (instance->GetSpawnMode() == RAID_DIFFICULTY_25MAN_HEROIC)
                                {
                                    if (TrialCounter >= 50)
                                        tributeChest = GO_TRIBUTE_CHEST_25H_99;
                                    else
                                    {
                                        if (TrialCounter >= 45)
                                            tributeChest = GO_TRIBUTE_CHEST_25H_50;
                                        else
                                        {
                                            if (TrialCounter >= 25)
                                                tributeChest = GO_TRIBUTE_CHEST_25H_45;
                                            else
                                                tributeChest = GO_TRIBUTE_CHEST_25H_25;
                                        }
                                    }
                                }

                                if (tributeChest)
                                    if (Creature* tirion =  GetCreature(DATA_FORDRING))
                                        if (GameObject* chest = tirion->SummonGameObject(tributeChest, 805.62f, 134.87f, 142.16f, 3.27f, QuaternionData(), 7_days))
                                            chest->SetRespawnTime(chest->GetRespawnDelay());
                                break;
                            }
                            default:
                                break;
                        }
                        break;
                    default:
                        break;
                }

                if (type < EncounterCount)
                {
                    TC_LOG_DEBUG("scripts", "[ToCr] BossState(type {}) {} = state {};", type, GetBossState(type), state);
                    if (state == FAIL)
                    {
                        if (instance->IsHeroic())
                        {
                            --TrialCounter;
                            // decrease attempt counter at wipe
                            Map::PlayerList const& PlayerList = instance->GetPlayers();
                            for (Map::PlayerList::const_iterator itr = PlayerList.begin(); itr != PlayerList.end(); ++itr)
                                if (Player* player = itr->GetSource())
                                    player->SendUpdateWorldState(UPDATE_STATE_UI_COUNT, TrialCounter);

                            // if theres no more attemps allowed
                            if (!TrialCounter)
                            {
                                if (Creature* anubarak = GetCreature(DATA_ANUBARAK))
                                    anubarak->DespawnOrUnsummon();
                            }
                        }
                        NeedSave = true;
                        EventStage = (type == DATA_NORTHREND_BEASTS ? 666 : 0);
                        state = NOT_STARTED;
                    }

                    if (state == DONE || NeedSave)
                        Save();
                }
                return true;
            }

            void HandleNorthrendBeastsDone()
            {
                --NorthrendBeastsCount;
                if (!NorthrendBeastsCount)
                {
                    SetData(TYPE_NORTHREND_BEASTS, DONE);
                    SetBossState(DATA_NORTHREND_BEASTS, DONE);
                    SetData(DATA_DESPAWN_SNOBOLDS, 0);
                    EventStage = 400;
                    if (Creature* combatStalker = GetCreature(DATA_BEASTS_COMBAT_STALKER))
                        combatStalker->DespawnOrUnsummon();
                    HandlePlayerVehicle(false);
                    if (Creature* fordring = GetCreature(DATA_FORDRING))
                        fordring->AI()->DoAction(ACTION_NORTHREND_BEASTS_DEFEATED);
                }
            }

            void HandlePlayerVehicle(bool apply)
            {
                Map::PlayerList const &players = instance->GetPlayers();
                for (Map::PlayerList::const_iterator itr = players.begin(); itr != players.end(); ++itr)
                    if (Player* player = itr->GetSource())
                    {
                        if (apply)
                            player->CreateVehicleKit(PLAYER_VEHICLE_ID, 0);
                        else
                            player->RemoveVehicleKit();
                    }
            }

            void SetData(uint32 type, uint32 data) override
            {
                switch (type)
                {
                    case TYPE_COUNTER:
                        TrialCounter = data;
                        data = DONE;
                        break;
                    case TYPE_EVENT:
                        EventStage = data;
                        data = NOT_STARTED;
                        break;
                    case TYPE_EVENT_TIMER:
                        EventTimer = data;
                        data = NOT_STARTED;
                        break;
                    case TYPE_NORTHREND_BEASTS:
                        NorthrendBeasts = data;
                        switch (data)
                        {
                            case GORMOK_IN_PROGRESS:
                                SetBossState(DATA_NORTHREND_BEASTS, IN_PROGRESS);
                                NorthrendBeastsCount = 4;
                                HandlePlayerVehicle(true);
                                break;
                            case GORMOK_DONE:
                                if (Creature* tirion = GetCreature(DATA_FORDRING))
                                    tirion->AI()->DoAction(ACTION_START_JORMUNGARS);
                                HandleNorthrendBeastsDone();
                                break;
                            case SNAKES_IN_PROGRESS:
                                NotOneButTwoJormungarsTimer = 0;
                                break;
                            case SNAKES_SPECIAL:
                                NotOneButTwoJormungarsTimer = 10*IN_MILLISECONDS;
                                HandleNorthrendBeastsDone();
                                break;
                            case SNAKES_DONE:
                                if (NotOneButTwoJormungarsTimer > 0)
                                    DoUpdateAchievementCriteria(ACHIEVEMENT_CRITERIA_TYPE_BE_SPELL_TARGET, SPELL_WORMS_KILLED_IN_10_SECONDS);
                                if (Creature* tirion = GetCreature(DATA_FORDRING))
                                    tirion->AI()->DoAction(ACTION_START_ICEHOWL);
                                HandleNorthrendBeastsDone();
                                break;
                            case ICEHOWL_DONE:
                                HandleNorthrendBeastsDone();
                                break;
                            case FAIL:
                                HandlePlayerVehicle(false);
                                SetBossState(DATA_NORTHREND_BEASTS, FAIL);
                                if (Creature* tirion = GetCreature(DATA_FORDRING))
                                    tirion->AI()->DoAction(ACTION_NORTHREND_BEASTS_WIPE);
                                SnoboldCount = 0;
                                break;
                            default:
                                break;
                        }
                        break;
                    case DATA_DESPAWN_SNOBOLDS:
                        for (ObjectGuid guid : snoboldGUIDS)
                            if (Creature* snobold = instance->GetCreature(guid))
                                snobold->DespawnOrUnsummon();
                        snoboldGUIDS.clear();
                        break;
                    //Achievements
                    case DATA_SNOBOLD_COUNT:
                        if (data == INCREASE)
                            ++SnoboldCount;
                        else if (data == DECREASE)
                            --SnoboldCount;
                        break;
                    case DATA_MISTRESS_OF_PAIN_COUNT:
                        if (data == INCREASE)
                            ++MistressOfPainCount;
                        else if (data == DECREASE)
                            --MistressOfPainCount;
                        break;
                    case DATA_FACTION_CRUSADERS: // Achivement Resilience will Fix
                        ResilienceWillFixItTimer = 60 * IN_MILLISECONDS;
                        CrusadersSpecialState = true;
                        break;
                    default:
                        break;
                }
            }

            uint32 GetData(uint32 type) const override
            {
                switch (type)
                {
                    case DATA_TEAM:
                        return Team;
                    case TYPE_COUNTER:
                        return TrialCounter;
                    case TYPE_EVENT:
                        return EventStage;
                    case TYPE_NORTHREND_BEASTS:
                        return NorthrendBeasts;
                    case TYPE_EVENT_TIMER:
                        return EventTimer;
                    case TYPE_EVENT_NPC:
                        switch (EventStage)
                        {
                            case 110:
                            case 140:
                            case 150:
                            case 155:
                            case 200:
                            case 205:
                            case 210:
                            case 220:
                            case 300:
                            case 305:
                            case 310:
                            case 315:
                            case 400:
                            case 666:
                            case 1010:
                            case 1180:
                            case 2000:
                            case 2030:
                            case 3000:
                            case 3001:
                            case 3060:
                            case 3061:
                            case 3090:
                            case 3091:
                            case 3092:
                            case 3100:
                            case 3110:
                            case 4000:
                            case 4010:
                            case 4015:
                            case 4016:
                            case 4040:
                            case 4050:
                            case 5000:
                            case 5005:
                            case 5020:
                            case 6000:
                            case 6005:
                            case 6010:
                                return NPC_TIRION_FORDRING;
                                break;
                            case 5010:
                            case 5030:
                            case 5040:
                            case 5050:
                            case 5060:
                            case 5070:
                            case 5080:
                                return NPC_LICH_KING;
                                break;
                            case 120:
                            case 122:
                            case 2020:
                            case 3080:
                            case 3051:
                            case 3071:
                            case 4020:
                                return NPC_VARIAN;
                                break;
                            case 130:
                            case 132:
                            case 2010:
                            case 3050:
                            case 3070:
                            case 3081:
                            case 4030:
                                return NPC_GARROSH;
                                break;
                            case 1110:
                            case 1120:
                            case 1130:
                            case 1132:
                            case 1134:
                            case 1135:
                            case 1140:
                            case 1142:
                            case 1144:
                            case 1150:
                                return NPC_FIZZLEBANG;
                                break;
                            default:
                                return NPC_TIRION_FORDRING;
                                break;
                        };
                    default:
                        break;
                }

                return 0;
            }

            void Update(uint32 diff) override
            {
                if (GetData(TYPE_NORTHREND_BEASTS) == SNAKES_SPECIAL && NotOneButTwoJormungarsTimer)
                {
                    if (NotOneButTwoJormungarsTimer <= diff)
                        NotOneButTwoJormungarsTimer = 0;
                    else
                        NotOneButTwoJormungarsTimer -= diff;
                }

                if (CrusadersSpecialState && ResilienceWillFixItTimer)
                {
                    if (ResilienceWillFixItTimer <= diff)
                        ResilienceWillFixItTimer = 0;
                    else
                        ResilienceWillFixItTimer -= diff;
                }
                // @tswow-begin call super
                InstanceScript::Update(diff);
                // @tswow-end
            }

            void Save()
            {
                SaveToDB();
                NeedSave = false;
            }

            void WriteSaveDataMore(std::ostringstream& data) override
            {
                data << TrialCounter << ' '
                    << uint32(TributeToImmortalityEligible ? 1 : 0) << ' '
                    << uint32(TributeToDedicatedInsanity ? 1 : 0);
            }

            void ReadSaveDataMore(std::istringstream& data) override
            {
                uint32 temp = 0;

                data >> TrialCounter;

<<<<<<< HEAD
                std::istringstream loadStream(strIn);

                uint32 tmpState;
                for (uint8 i = 0; i < EncounterCount; ++i)
                {
                    loadStream >> tmpState;
                    if (tmpState == IN_PROGRESS || tmpState > SPECIAL)
                        tmpState = NOT_STARTED;
                    SetBossState(i, EncounterState(tmpState));
                }

                loadStream >> TrialCounter;
                loadStream >> tmpState;
                TributeToImmortalityEligible = tmpState != 0;
                loadStream >> tmpState;
                TributeToDedicatedInsanity = tmpState != 0;
                EventStage = 0;
                // @tswow-begin
                FIRE_ID(
                    instance->GetEntry()->ID
                    , Instance,OnLoad
                    , TSInstance(instance,this), false
                );
                // @tswow-end
                OUT_LOAD_INST_DATA_COMPLETE;
=======
                data >> temp;
                TributeToImmortalityEligible = temp != 0;

                data >> temp;
                TributeToDedicatedInsanity = temp != 0;
>>>>>>> d028bb0e
            }

            bool CheckAchievementCriteriaMeet(uint32 criteria_id, Player const* /*source*/, Unit const* /*target*/, uint32 /*miscvalue1*/) override
            {
                switch (criteria_id)
                {
                    case UPPER_BACK_PAIN_10_PLAYER:
                    case UPPER_BACK_PAIN_10_PLAYER_HEROIC:
                        return SnoboldCount >= 2;
                    case UPPER_BACK_PAIN_25_PLAYER:
                    case UPPER_BACK_PAIN_25_PLAYER_HEROIC:
                        return SnoboldCount >= 4;
                    case THREE_SIXTY_PAIN_SPIKE_10_PLAYER:
                    case THREE_SIXTY_PAIN_SPIKE_10_PLAYER_HEROIC:
                    case THREE_SIXTY_PAIN_SPIKE_25_PLAYER:
                    case THREE_SIXTY_PAIN_SPIKE_25_PLAYER_HEROIC:
                        return MistressOfPainCount >= 2;
                    case A_TRIBUTE_TO_SKILL_10_PLAYER:
                    case A_TRIBUTE_TO_SKILL_25_PLAYER:
                        return TrialCounter >= 25;
                    case A_TRIBUTE_TO_MAD_SKILL_10_PLAYER:
                    case A_TRIBUTE_TO_MAD_SKILL_25_PLAYER:
                        return TrialCounter >= 45;
                    case A_TRIBUTE_TO_INSANITY_10_PLAYER:
                    case A_TRIBUTE_TO_INSANITY_25_PLAYER:
                    case REALM_FIRST_GRAND_CRUSADER:
                        return TrialCounter == 50;
                    case A_TRIBUTE_TO_IMMORTALITY_HORDE:
                    case A_TRIBUTE_TO_IMMORTALITY_ALLIANCE:
                        return TrialCounter == 50 && TributeToImmortalityEligible;
                    case A_TRIBUTE_TO_DEDICATED_INSANITY:
                        return false/*TrialCounter == 50 && TributeToDedicatedInsanity*/;
                    default:
                        break;
                }

                return false;
            }

            protected:
                uint32 TrialCounter;
                uint32 EventStage;
                uint32 EventTimer;
                uint32 NorthrendBeasts;
                uint32 Team;
                bool NeedSave;
                bool CrusadersSpecialState;
                GuidVector snoboldGUIDS;

                // Achievement stuff
                uint32 NotOneButTwoJormungarsTimer;
                uint32 ResilienceWillFixItTimer;
                uint8 SnoboldCount;
                uint8 MistressOfPainCount;
                uint8 NorthrendBeastsCount;
                bool TributeToImmortalityEligible;
                bool TributeToDedicatedInsanity;
        };

        InstanceScript* GetInstanceScript(InstanceMap* map) const override
        {
            return new instance_trial_of_the_crusader_InstanceMapScript(map);
        }
};

void AddSC_instance_trial_of_the_crusader()
{
    new instance_trial_of_the_crusader();
}<|MERGE_RESOLUTION|>--- conflicted
+++ resolved
@@ -596,24 +596,12 @@
 
                 data >> TrialCounter;
 
-<<<<<<< HEAD
-                std::istringstream loadStream(strIn);
-
-                uint32 tmpState;
-                for (uint8 i = 0; i < EncounterCount; ++i)
-                {
-                    loadStream >> tmpState;
-                    if (tmpState == IN_PROGRESS || tmpState > SPECIAL)
-                        tmpState = NOT_STARTED;
-                    SetBossState(i, EncounterState(tmpState));
-                }
-
-                loadStream >> TrialCounter;
-                loadStream >> tmpState;
-                TributeToImmortalityEligible = tmpState != 0;
-                loadStream >> tmpState;
-                TributeToDedicatedInsanity = tmpState != 0;
-                EventStage = 0;
+                data >> temp;
+                TributeToImmortalityEligible = temp != 0;
+
+                data >> temp;
+                TributeToDedicatedInsanity = temp != 0;
+
                 // @tswow-begin
                 FIRE_ID(
                     instance->GetEntry()->ID
@@ -621,14 +609,6 @@
                     , TSInstance(instance,this), false
                 );
                 // @tswow-end
-                OUT_LOAD_INST_DATA_COMPLETE;
-=======
-                data >> temp;
-                TributeToImmortalityEligible = temp != 0;
-
-                data >> temp;
-                TributeToDedicatedInsanity = temp != 0;
->>>>>>> d028bb0e
             }
 
             bool CheckAchievementCriteriaMeet(uint32 criteria_id, Player const* /*source*/, Unit const* /*target*/, uint32 /*miscvalue1*/) override
