--- conflicted
+++ resolved
@@ -76,12 +76,8 @@
                 // make sure Anub'arak isnt missing and floor is destroyed after a crash
                 if (GetBossState(BOSS_LICH_KING) == DONE && TrialCounter && GetBossState(BOSS_ANUBARAK) != DONE)
                 {
-<<<<<<< HEAD
-                    if (Creature* anubArak = ObjectAccessor::GetCreature(*player, GetData64(NPC_ANUBARAK)))
+                    if (Creature* anubArak = ObjectAccessor::GetCreature(*player, GetGuidData(NPC_ANUBARAK)))
                     {
-=======
-                    if (Creature* anubArak = ObjectAccessor::GetCreature(*player, GetGuidData(NPC_ANUBARAK)))
->>>>>>> ad49bd51
                         anubArak = player->SummonCreature(NPC_ANUBARAK, AnubarakLoc[0].GetPositionX(), AnubarakLoc[0].GetPositionY(), AnubarakLoc[0].GetPositionZ(), 3, TEMPSUMMON_CORPSE_TIMED_DESPAWN, DESPAWN_TIME);
                         anubArak->SetRespawnDelay(7*DAY);
                     }
@@ -343,16 +339,11 @@
 
                 if (IsEncounterInProgress())
                 {
-<<<<<<< HEAD
-                    CloseDoor(GetData64(GO_EAST_PORTCULLIS));
-                    CloseDoor(GetData64(GO_WEB_DOOR));
+                    CloseDoor(GetGuidData(GO_EAST_PORTCULLIS));
+                    CloseDoor(GetGuidData(GO_WEB_DOOR));
                     
                     if (instance->IsHeroic())
                         events.ScheduleEvent(EVENT_DEDICATED_INSANITY_CHECK, 10*IN_MILLISECONDS);
-=======
-                    CloseDoor(GetGuidData(GO_EAST_PORTCULLIS));
-                    CloseDoor(GetGuidData(GO_WEB_DOOR));
->>>>>>> ad49bd51
                 }
                 else
                 {
