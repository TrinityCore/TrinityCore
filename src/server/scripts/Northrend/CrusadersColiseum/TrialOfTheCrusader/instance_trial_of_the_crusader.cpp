--- conflicted
+++ resolved
@@ -21,81 +21,9 @@
 #include "InstanceScript.h"
 #include "Log.h"
 #include "Map.h"
-<<<<<<< HEAD
-#include "ObjectAccessor.h"
-=======
->>>>>>> 28d470c5
 #include "Player.h"
-#include "ScriptedCreature.h"
 #include "TemporarySummon.h"
 #include "trial_of_the_crusader.h"
-<<<<<<< HEAD
-
- // ToDo: Remove magic numbers of events
-
-BossBoundaryData const boundaries =
-{
-    { DATA_NORTHREND_BEASTS,  new CircleBoundary(Position(563.26f, 139.6f), 75.0)        },
-    { DATA_JARAXXUS,          new CircleBoundary(Position(563.26f, 139.6f), 75.0)        },
-    { DATA_FACTION_CRUSADERS, new CircleBoundary(Position(563.26f, 139.6f), 75.0)        },
-    { DATA_TWIN_VALKIRIES,    new CircleBoundary(Position(563.26f, 139.6f), 75.0)        },
-    { DATA_ANUBARAK,          new EllipseBoundary(Position(746.0f, 135.0f), 100.0, 75.0) }
-};
-
-ObjectData const creatureData[] =
-{
-    { NPC_GORMOK,                   DATA_GORMOK_THE_IMPALER    },
-    { NPC_ACIDMAW,                  DATA_ACIDMAW               },
-    { NPC_DREADSCALE,               DATA_DREADSCALE            },
-    { NPC_ICEHOWL,                  DATA_ICEHOWL               },
-    { NPC_BEASTS_COMBAT_STALKER,    DATA_BEASTS_COMBAT_STALKER },
-    { NPC_FURIOUS_CHARGE_STALKER,   DATA_FURIOUS_CHARGE        },
-    { NPC_JARAXXUS,                 DATA_JARAXXUS              },
-    { NPC_CHAMPIONS_CONTROLLER,     DATA_FACTION_CRUSADERS     },
-    { NPC_FJOLA_LIGHTBANE,          DATA_FJOLA_LIGHTBANE       },
-    { NPC_EYDIS_DARKBANE,           DATA_EYDIS_DARKBANE        },
-    { NPC_LICH_KING,                DATA_LICH_KING             },
-    { NPC_ANUBARAK,                 DATA_ANUBARAK              },
-    { NPC_TIRION_FORDRING,          DATA_FORDRING              },
-    { NPC_TIRION_FORDRING_ANUBARAK, DATA_FORDRING_ANUBARAK     },
-    { NPC_VARIAN,                   DATA_VARIAN                },
-    { NPC_GARROSH,                  DATA_GARROSH               },
-    { NPC_FIZZLEBANG,               DATA_FIZZLEBANG            },
-    { NPC_LICH_KING_VOICE,          DATA_LICH_KING_VOICE       },
-    { 0,                            0                          } // END
-};
-
-ObjectData const gameObjectData[] =
-{
-    { GO_CRUSADERS_CACHE_10,    DATA_CRUSADERS_CHEST },
-    { GO_CRUSADERS_CACHE_25,    DATA_CRUSADERS_CHEST },
-    { GO_CRUSADERS_CACHE_10_H,  DATA_CRUSADERS_CHEST },
-    { GO_CRUSADERS_CACHE_25_H,  DATA_CRUSADERS_CHEST },
-    { GO_ARGENT_COLISEUM_FLOOR, DATA_COLISEUM_FLOOR  },
-    { GO_MAIN_GATE_DOOR,        DATA_MAIN_GATE       },
-    { GO_EAST_PORTCULLIS,       DATA_EAST_PORTCULLIS },
-    { GO_WEB_DOOR,              DATA_WEB_DOOR        },
-    { GO_TRIBUTE_CHEST_10H_25,  DATA_TRIBUTE_CHEST   },
-    { GO_TRIBUTE_CHEST_10H_45,  DATA_TRIBUTE_CHEST   },
-    { GO_TRIBUTE_CHEST_10H_50,  DATA_TRIBUTE_CHEST   },
-    { GO_TRIBUTE_CHEST_10H_99,  DATA_TRIBUTE_CHEST   },
-    { GO_TRIBUTE_CHEST_25H_25,  DATA_TRIBUTE_CHEST   },
-    { GO_TRIBUTE_CHEST_25H_45,  DATA_TRIBUTE_CHEST   },
-    { GO_TRIBUTE_CHEST_25H_50,  DATA_TRIBUTE_CHEST   },
-    { GO_TRIBUTE_CHEST_25H_99,  DATA_TRIBUTE_CHEST   },
-    { 0,                        0                    } // END
-};
-
-DoorData const doorData[] =
-{
-    { GO_EAST_PORTCULLIS, DATA_NORTHREND_BEASTS,  DOOR_TYPE_ROOM },
-    { GO_EAST_PORTCULLIS, DATA_JARAXXUS,          DOOR_TYPE_ROOM },
-    { GO_EAST_PORTCULLIS, DATA_FACTION_CRUSADERS, DOOR_TYPE_ROOM },
-    { GO_EAST_PORTCULLIS, DATA_TWIN_VALKIRIES,    DOOR_TYPE_ROOM },
-    { GO_EAST_PORTCULLIS, DATA_LICH_KING,         DOOR_TYPE_ROOM },
-    { GO_WEB_DOOR,        DATA_ANUBARAK,          DOOR_TYPE_ROOM },
-    { 0,                  0,                      DOOR_TYPE_ROOM } // END
-=======
 #include <sstream>
 
 BossBoundaryData const boundaries =
@@ -105,7 +33,6 @@
     { BOSS_CRUSADERS, new CircleBoundary(Position(563.26f, 139.6f), 75.0)        },
     { BOSS_VALKIRIES, new CircleBoundary(Position(563.26f, 139.6f), 75.0)        },
     { BOSS_ANUBARAK,  new EllipseBoundary(Position(746.0f, 135.0f), 100.0, 75.0) }
->>>>>>> 28d470c5
 };
 
 class instance_trial_of_the_crusader : public InstanceMapScript
@@ -118,20 +45,11 @@
             instance_trial_of_the_crusader_InstanceMapScript(InstanceMap* map) : InstanceScript(map)
             {
                 SetHeaders(DataHeader);
-<<<<<<< HEAD
-                SetBossNumber(EncounterCount);
-                LoadBossBoundaries(boundaries);
-                LoadObjectData(creatureData, gameObjectData);
-                LoadDoorData(doorData);
-=======
                 SetBossNumber(MAX_ENCOUNTERS);
                 LoadBossBoundaries(boundaries);
->>>>>>> 28d470c5
                 TrialCounter = 50;
                 EventStage = 0;
                 NorthrendBeasts = NOT_STARTED;
-                NorthrendBeastsCount = 4;
-                Team = TEAM_OTHER;
                 EventTimer = 1000;
                 NotOneButTwoJormungarsTimer = 0;
                 ResilienceWillFixItTimer = 0;
@@ -139,7 +57,19 @@
                 MistressOfPainCount = 0;
                 TributeToImmortalityEligible = true;
                 NeedSave = false;
-                CrusadersSpecialState = false;
+            }
+
+            bool IsEncounterInProgress() const override
+            {
+                for (uint8 i = 0; i < MAX_ENCOUNTERS; ++i)
+                    if (GetBossState(i) == IN_PROGRESS)
+                        return true;
+
+                // Special state is set at Faction Champions after first champ dead, encounter is still in combat
+                if (GetBossState(BOSS_CRUSADERS) == SPECIAL)
+                    return true;
+
+                return false;
             }
 
             void OnPlayerEnter(Player* player) override
@@ -152,42 +82,126 @@
                 else
                     player->SendUpdateWorldState(UPDATE_STATE_UI_SHOW, 0);
 
-<<<<<<< HEAD
-                if (Team == TEAM_OTHER)
-                    Team = player->GetTeam();
-
-                if (NorthrendBeasts == GORMOK_IN_PROGRESS)
-                    player->CreateVehicleKit(PLAYER_VEHICLE_ID, 0);
-=======
                 // make sure Anub'arak isnt missing
                 if (GetBossState(BOSS_LICH_KING) == DONE && TrialCounter && GetBossState(BOSS_ANUBARAK) != DONE)
                     if (!instance->GetCreature(AnubarakGUID))
                         player->SummonCreature(NPC_ANUBARAK, AnubarakLoc[0], TEMPSUMMON_CORPSE_TIMED_DESPAWN, DESPAWN_TIME);
->>>>>>> 28d470c5
+            }
+
+            void OpenDoor(ObjectGuid guid)
+            {
+                if (!guid)
+                    return;
+
+                if (GameObject* go = instance->GetGameObject(guid))
+                    go->SetGoState(GO_STATE_ACTIVE_ALTERNATIVE);
+            }
+
+            void CloseDoor(ObjectGuid guid)
+            {
+                if (!guid)
+                    return;
+
+                if (GameObject* go = instance->GetGameObject(guid))
+                    go->SetGoState(GO_STATE_READY);
             }
 
             void OnCreatureCreate(Creature* creature) override
             {
-                InstanceScript::OnCreatureCreate(creature);
-                if (creature->GetEntry() == NPC_SNOBOLD_VASSAL)
-                    snoboldGUIDS.push_back(creature->GetGUID());
-            }
-
-            // Summon prevention to heroic modes
-            uint32 GetCreatureEntry(ObjectGuid::LowType /*guidLow*/, CreatureData const* data) override
-            {
-                if (!TrialCounter)
-                    return 0;
-
-                return data->id;
+                switch (creature->GetEntry())
+                {
+                    case NPC_BARRENT:
+                        BarrentGUID = creature->GetGUID();
+                        if (!TrialCounter)
+                            creature->DespawnOrUnsummon();
+                        break;
+                    case NPC_TIRION:
+                        TirionGUID = creature->GetGUID();
+                        break;
+                    case NPC_TIRION_FORDRING:
+                        TirionFordringGUID = creature->GetGUID();
+                        break;
+                    case NPC_FIZZLEBANG:
+                        FizzlebangGUID = creature->GetGUID();
+                        break;
+                    case NPC_GARROSH:
+                        GarroshGUID = creature->GetGUID();
+                        break;
+                    case NPC_VARIAN:
+                        VarianGUID = creature->GetGUID();
+                        break;
+
+                    case NPC_GORMOK:
+                        GormokGUID = creature->GetGUID();
+                        break;
+                    case NPC_ACIDMAW:
+                        AcidmawGUID = creature->GetGUID();
+                        break;
+                    case NPC_DREADSCALE:
+                        DreadscaleGUID = creature->GetGUID();
+                        break;
+                    case NPC_ICEHOWL:
+                        IcehowlGUID = creature->GetGUID();
+                        break;
+                    case NPC_JARAXXUS:
+                        JaraxxusGUID = creature->GetGUID();
+                        break;
+                    case NPC_CHAMPIONS_CONTROLLER:
+                        ChampionsControllerGUID = creature->GetGUID();
+                        break;
+                    case NPC_DARKBANE:
+                        DarkbaneGUID = creature->GetGUID();
+                        break;
+                    case NPC_LIGHTBANE:
+                        LightbaneGUID = creature->GetGUID();
+                        break;
+                    case NPC_ANUBARAK:
+                        AnubarakGUID = creature->GetGUID();
+                        creature->SetRespawnDelay(7 * DAY);
+                        break;
+                    default:
+                        break;
+                }
             }
 
             void OnGameObjectCreate(GameObject* go) override
             {
-                InstanceScript::OnGameObjectCreate(go);
-                if (go->GetEntry() == GO_ARGENT_COLISEUM_FLOOR)
-                    if (GetBossState(DATA_LICH_KING) == DONE)
-                        go->SetDestructibleState(GO_DESTRUCTIBLE_DAMAGED);
+                switch (go->GetEntry())
+                {
+                    case GO_CRUSADERS_CACHE_10:
+                    case GO_CRUSADERS_CACHE_25:
+                    case GO_CRUSADERS_CACHE_10_H:
+                    case GO_CRUSADERS_CACHE_25_H:
+                        CrusadersCacheGUID = go->GetGUID();
+                        break;
+                    case GO_ARGENT_COLISEUM_FLOOR:
+                        FloorGUID = go->GetGUID();
+                        if (GetBossState(BOSS_LICH_KING) == DONE)
+                            go->SetDestructibleState(GO_DESTRUCTIBLE_DAMAGED);
+                        break;
+                    case GO_MAIN_GATE_DOOR:
+                        MainGateDoorGUID = go->GetGUID();
+                        break;
+                    case GO_EAST_PORTCULLIS:
+                        EastPortcullisGUID = go->GetGUID();
+                        break;
+                    case GO_WEB_DOOR:
+                        WebDoorGUID = go->GetGUID();
+                        break;
+
+                    case GO_TRIBUTE_CHEST_10H_25:
+                    case GO_TRIBUTE_CHEST_10H_45:
+                    case GO_TRIBUTE_CHEST_10H_50:
+                    case GO_TRIBUTE_CHEST_10H_99:
+                    case GO_TRIBUTE_CHEST_25H_25:
+                    case GO_TRIBUTE_CHEST_25H_45:
+                    case GO_TRIBUTE_CHEST_25H_50:
+                    case GO_TRIBUTE_CHEST_25H_99:
+                        TributeChestGUID = go->GetGUID();
+                        break;
+                    default:
+                        break;
+                }
             }
 
             void OnUnitDeath(Unit* unit) override
@@ -197,13 +211,6 @@
 
             }
 
-            void OnUnitDeath(Unit* unit) override
-            {
-                if (unit->GetTypeId() == TYPEID_PLAYER && IsEncounterInProgress())
-                    TributeToImmortalityEligible = false;
-
-            }
-
             bool SetBossState(uint32 type, EncounterState state) override
             {
                 if (!InstanceScript::SetBossState(type, state))
@@ -211,79 +218,64 @@
 
                 switch (type)
                 {
-                    case DATA_NORTHREND_BEASTS:
-                        break;
-                    case DATA_JARAXXUS:
-                        if (state == FAIL)
-                        {
-                            if (Creature* fordring = GetCreature(DATA_FORDRING))
-                                fordring->AI()->DoAction(ACTION_JARAXXUS_WIPE);
-                            MistressOfPainCount = 0;
-                        }
-                        else if (state == DONE)
-                        {
-                            if (Creature* fordring = GetCreature(DATA_FORDRING))
-                                fordring->AI()->DoAction(ACTION_JARAXXUS_DEFEATED);
+                    case BOSS_BEASTS:
+                        break;
+                    case BOSS_JARAXXUS:
+                        // Cleanup Icehowl
+                        if (Creature* icehowl = instance->GetCreature(IcehowlGUID))
+                            icehowl->DespawnOrUnsummon();
+                        if (state == DONE)
                             EventStage = 2000;
-                        }
-                        break;
-                    case DATA_FACTION_CRUSADERS:
+                        break;
+                    case BOSS_CRUSADERS:
+                        // Cleanup Jaraxxus
+                        if (Creature* jaraxxus = instance->GetCreature(JaraxxusGUID))
+                            jaraxxus->DespawnOrUnsummon();
+                        if (Creature* fizzlebang = instance->GetCreature(FizzlebangGUID))
+                            fizzlebang->DespawnOrUnsummon();
                         switch (state)
                         {
                             case IN_PROGRESS:
                                 ResilienceWillFixItTimer = 0;
                                 break;
-                            case FAIL:
-                                CrusadersSpecialState = false;
-                                if (Creature* fordring = GetCreature(DATA_FORDRING))
-                                    fordring->AI()->DoAction(ACTION_FACTION_WIPE);
+                            case SPECIAL: //Means the first blood
+                                ResilienceWillFixItTimer = 60*IN_MILLISECONDS;
+                                state = IN_PROGRESS;
                                 break;
                             case DONE:
                                 DoUpdateCriteria(CRITERIA_TYPE_BE_SPELL_TARGET, SPELL_DEFEAT_FACTION_CHAMPIONS);
                                 if (ResilienceWillFixItTimer > 0)
-<<<<<<< HEAD
-                                    DoUpdateAchievementCriteria(ACHIEVEMENT_CRITERIA_TYPE_BE_SPELL_TARGET, SPELL_CHAMPIONS_KILLED_IN_MINUTE);
-                                DoRespawnGameObject(GetGuidData(DATA_CRUSADERS_CHEST), 7_days);
-                                if (GameObject* cache = GetGameObject(DATA_CRUSADERS_CHEST))
-                                    cache->RemoveFlag(GAMEOBJECT_FLAGS, GO_FLAG_NOT_SELECTABLE);
-                                if (Creature* fordring = GetCreature(DATA_FORDRING))
-                                    fordring->AI()->DoAction(ACTION_CHAMPIONS_DEFEATED);
-=======
                                     DoUpdateCriteria(CRITERIA_TYPE_BE_SPELL_TARGET, SPELL_CHAMPIONS_KILLED_IN_MINUTE);
                                 DoRespawnGameObject(CrusadersCacheGUID, 7*DAY);
                                 if (GameObject* cache = instance->GetGameObject(CrusadersCacheGUID))
                                     cache->RemoveFlag(GO_FLAG_NOT_SELECTABLE);
->>>>>>> 28d470c5
                                 EventStage = 3100;
                                 break;
                             default:
                                 break;
                         }
                         break;
-                    case DATA_TWIN_VALKIRIES:
+                    case BOSS_VALKIRIES:
                         // Cleanup chest
-                        if (GameObject* cache = GetGameObject(DATA_CRUSADERS_CHEST))
+                        if (GameObject* cache = instance->GetGameObject(CrusadersCacheGUID))
                             cache->Delete();
                         switch (state)
                         {
                             case FAIL:
-                                if (Creature* fordring = GetCreature(DATA_FORDRING))
-                                    fordring->AI()->DoAction(ACTION_VALKYR_WIPE);
-                                break;
-<<<<<<< HEAD
-                            case DONE:
-                                if (Creature* fordring = GetCreature(DATA_FORDRING))
-                                    fordring->AI()->DoAction(ACTION_VALKYR_DEFEATED);
-                                break;
-=======
->>>>>>> 28d470c5
+                                if (GetBossState(BOSS_VALKIRIES) == NOT_STARTED)
+                                    state = NOT_STARTED;
+                                break;
+                            case SPECIAL:
+                                if (GetBossState(BOSS_VALKIRIES) == SPECIAL)
+                                    state = DONE;
+                                break;
                             default:
                                 break;
                         }
                         break;
-                    case DATA_LICH_KING:
-                        break;
-                    case DATA_ANUBARAK:
+                    case BOSS_LICH_KING:
+                        break;
+                    case BOSS_ANUBARAK:
                         switch (state)
                         {
                             case DONE:
@@ -326,13 +318,8 @@
                                 }
 
                                 if (tributeChest)
-<<<<<<< HEAD
-                                    if (Creature* tirion =  GetCreature(DATA_FORDRING))
-                                        if (GameObject* chest = tirion->SummonGameObject(tributeChest, 805.62f, 134.87f, 142.16f, 3.27f, QuaternionData(), 7_days))
-=======
                                     if (Creature* tirion =  instance->GetCreature(TirionGUID))
                                         if (GameObject* chest = tirion->SummonGameObject(tributeChest, 805.62f, 134.87f, 142.16f, 3.27f, QuaternionData::fromEulerAnglesZYX(3.27f, 0.0f, 0.0f), WEEK))
->>>>>>> 28d470c5
                                             chest->SetRespawnTime(chest->GetRespawnDelay());
                                 break;
                             }
@@ -344,7 +331,18 @@
                         break;
                 }
 
-                if (type < EncounterCount)
+                if (IsEncounterInProgress())
+                {
+                    CloseDoor(GetGuidData(GO_EAST_PORTCULLIS));
+                    CloseDoor(GetGuidData(GO_WEB_DOOR));
+                }
+                else
+                {
+                    OpenDoor(GetGuidData(GO_EAST_PORTCULLIS));
+                    OpenDoor(GetGuidData(GO_WEB_DOOR));
+                }
+
+                if (type < MAX_ENCOUNTERS)
                 {
                     TC_LOG_DEBUG("scripts", "[ToCr] BossState(type %u) %u = state %u;", type, GetBossState(type), state);
                     if (state == FAIL)
@@ -361,55 +359,26 @@
                             // if theres no more attemps allowed
                             if (!TrialCounter)
                             {
-                                if (Creature* anubarak = GetCreature(DATA_ANUBARAK))
-                                    anubarak->DespawnOrUnsummon();
+                                if (Unit* announcer = instance->GetCreature(GetGuidData(NPC_BARRENT)))
+                                    announcer->ToCreature()->DespawnOrUnsummon();
+
+                                if (Creature* anubArak = instance->GetCreature(GetGuidData(NPC_ANUBARAK)))
+                                    anubArak->DespawnOrUnsummon();
                             }
                         }
                         NeedSave = true;
-                        EventStage = (type == DATA_NORTHREND_BEASTS ? 666 : 0);
+                        EventStage = (type == BOSS_BEASTS ? 666 : 0);
                         state = NOT_STARTED;
                     }
 
                     if (state == DONE || NeedSave)
-<<<<<<< HEAD
-=======
                     {
                         if (Unit* announcer = instance->GetCreature(GetGuidData(NPC_BARRENT)))
                             announcer->AddNpcFlag(UNIT_NPC_FLAG_GOSSIP);
->>>>>>> 28d470c5
                         Save();
+                    }
                 }
                 return true;
-            }
-
-            void HandleNorthrendBeastsDone()
-            {
-                --NorthrendBeastsCount;
-                if (!NorthrendBeastsCount)
-                {
-                    SetData(TYPE_NORTHREND_BEASTS, DONE);
-                    SetBossState(DATA_NORTHREND_BEASTS, DONE);
-                    SetData(DATA_DESPAWN_SNOBOLDS, 0);
-                    EventStage = 400;
-                    if (Creature* combatStalker = GetCreature(DATA_BEASTS_COMBAT_STALKER))
-                        combatStalker->DespawnOrUnsummon();
-                    HandlePlayerVehicle(false);
-                    if (Creature* fordring = GetCreature(DATA_FORDRING))
-                        fordring->AI()->DoAction(ACTION_NORTHREND_BEASTS_DEFEATED);
-                }
-            }
-
-            void HandlePlayerVehicle(bool apply)
-            {
-                Map::PlayerList const &players = instance->GetPlayers();
-                for (Map::PlayerList::const_iterator itr = players.begin(); itr != players.end(); ++itr)
-                    if (Player* player = itr->GetSource())
-                    {
-                        if (apply)
-                            player->CreateVehicleKit(PLAYER_VEHICLE_ID, 0);
-                        else
-                            player->RemoveVehicleKit();
-                    }
             }
 
             void SetData(uint32 type, uint32 data) override
@@ -432,55 +401,33 @@
                         NorthrendBeasts = data;
                         switch (data)
                         {
-                            case GORMOK_IN_PROGRESS:
-                                SetBossState(DATA_NORTHREND_BEASTS, IN_PROGRESS);
-                                NorthrendBeastsCount = 4;
-                                HandlePlayerVehicle(true);
-                                break;
                             case GORMOK_DONE:
-                                if (Creature* tirion = GetCreature(DATA_FORDRING))
-                                    tirion->AI()->DoAction(ACTION_START_JORMUNGARS);
-                                HandleNorthrendBeastsDone();
+                                EventStage = 200;
+                                SetData(TYPE_NORTHREND_BEASTS, IN_PROGRESS);
                                 break;
                             case SNAKES_IN_PROGRESS:
                                 NotOneButTwoJormungarsTimer = 0;
                                 break;
                             case SNAKES_SPECIAL:
                                 NotOneButTwoJormungarsTimer = 10*IN_MILLISECONDS;
-                                HandleNorthrendBeastsDone();
                                 break;
                             case SNAKES_DONE:
                                 if (NotOneButTwoJormungarsTimer > 0)
-<<<<<<< HEAD
-                                    DoUpdateAchievementCriteria(ACHIEVEMENT_CRITERIA_TYPE_BE_SPELL_TARGET, SPELL_WORMS_KILLED_IN_10_SECONDS);
-                                if (Creature* tirion = GetCreature(DATA_FORDRING))
-                                    tirion->AI()->DoAction(ACTION_START_ICEHOWL);
-                                HandleNorthrendBeastsDone();
-=======
                                     DoUpdateCriteria(CRITERIA_TYPE_BE_SPELL_TARGET, SPELL_WORMS_KILLED_IN_10_SECONDS);
                                 EventStage = 300;
                                 SetData(TYPE_NORTHREND_BEASTS, IN_PROGRESS);
->>>>>>> 28d470c5
                                 break;
                             case ICEHOWL_DONE:
-                                HandleNorthrendBeastsDone();
+                                EventStage = 400;
+                                SetData(TYPE_NORTHREND_BEASTS, DONE);
+                                SetBossState(BOSS_BEASTS, DONE);
                                 break;
                             case FAIL:
-                                HandlePlayerVehicle(false);
-                                SetBossState(DATA_NORTHREND_BEASTS, FAIL);
-                                if (Creature* tirion = GetCreature(DATA_FORDRING))
-                                    tirion->AI()->DoAction(ACTION_NORTHREND_BEASTS_WIPE);
-                                SnoboldCount = 0;
+                                SetBossState(BOSS_BEASTS, FAIL);
                                 break;
                             default:
                                 break;
                         }
-                        break;
-                    case DATA_DESPAWN_SNOBOLDS:
-                        for (ObjectGuid const guid : snoboldGUIDS)
-                            if (Creature* snobold = instance->GetCreature(guid))
-                                snobold->DespawnOrUnsummon();
-                        snoboldGUIDS.clear();
                         break;
                     //Achievements
                     case DATA_SNOBOLD_COUNT:
@@ -495,25 +442,66 @@
                         else if (data == DECREASE)
                             --MistressOfPainCount;
                         break;
-<<<<<<< HEAD
-                    case DATA_FACTION_CRUSADERS: // Achivement Resilience will Fix
-                        ResilienceWillFixItTimer = 60 * IN_MILLISECONDS;
-                        CrusadersSpecialState = true;
-=======
                     default:
->>>>>>> 28d470c5
-                        break;
+                        break;
+                }
+            }
+
+            ObjectGuid GetGuidData(uint32 type) const override
+            {
+                switch (type)
+                {
+                    case NPC_BARRENT:
+                        return BarrentGUID;
+                    case NPC_TIRION:
+                        return TirionGUID;
+                    case NPC_TIRION_FORDRING:
+                        return TirionFordringGUID;
+                    case NPC_FIZZLEBANG:
+                        return FizzlebangGUID;
+                    case NPC_GARROSH:
+                        return GarroshGUID;
+                    case NPC_VARIAN:
+                        return VarianGUID;
+
+                    case NPC_GORMOK:
+                        return GormokGUID;
+                    case NPC_ACIDMAW:
+                        return AcidmawGUID;
+                    case NPC_DREADSCALE:
+                        return DreadscaleGUID;
+                    case NPC_ICEHOWL:
+                        return IcehowlGUID;
+                    case NPC_JARAXXUS:
+                        return JaraxxusGUID;
+                    case NPC_CHAMPIONS_CONTROLLER:
+                        return ChampionsControllerGUID;
+                    case NPC_DARKBANE:
+                        return DarkbaneGUID;
+                    case NPC_LIGHTBANE:
+                        return LightbaneGUID;
+                    case NPC_ANUBARAK:
+                        return AnubarakGUID;
+
+                    case GO_ARGENT_COLISEUM_FLOOR:
+                        return FloorGUID;
+                    case GO_MAIN_GATE_DOOR:
+                        return MainGateDoorGUID;
+                    case GO_EAST_PORTCULLIS:
+                        return EastPortcullisGUID;
+                    case GO_WEB_DOOR:
+                        return WebDoorGUID;
                     default:
                         break;
                 }
+
+                return ObjectGuid::Empty;
             }
 
             uint32 GetData(uint32 type) const override
             {
                 switch (type)
                 {
-                    case DATA_TEAM:
-                        return Team;
                     case TYPE_COUNTER:
                         return TrialCounter;
                     case TYPE_EVENT:
@@ -564,7 +552,7 @@
                             case 6000:
                             case 6005:
                             case 6010:
-                                return NPC_TIRION_FORDRING;
+                                return NPC_TIRION;
                                 break;
                             case 5010:
                             case 5030:
@@ -606,7 +594,7 @@
                                 return NPC_FIZZLEBANG;
                                 break;
                             default:
-                                return NPC_TIRION_FORDRING;
+                                return NPC_TIRION;
                                 break;
                         };
                     default:
@@ -626,7 +614,7 @@
                         NotOneButTwoJormungarsTimer -= diff;
                 }
 
-                if (CrusadersSpecialState && ResilienceWillFixItTimer)
+                if (GetBossState(BOSS_CRUSADERS) == SPECIAL && ResilienceWillFixItTimer)
                 {
                     if (ResilienceWillFixItTimer <= diff)
                         ResilienceWillFixItTimer = 0;
@@ -641,7 +629,7 @@
 
                 std::ostringstream saveStream;
 
-                for (uint8 i = 0; i < EncounterCount; ++i)
+                for (uint8 i = 0; i < MAX_ENCOUNTERS; ++i)
                     saveStream << GetBossState(i) << ' ';
 
                 saveStream << TrialCounter;
@@ -669,7 +657,7 @@
 
                 std::istringstream loadStream(strIn);
 
-                for (uint8 i = 0; i < EncounterCount; ++i)
+                for (uint8 i = 0; i < MAX_ENCOUNTERS; ++i)
                 {
                     uint32 tmpState;
                     loadStream >> tmpState;
@@ -726,19 +714,39 @@
                 uint32 EventStage;
                 uint32 EventTimer;
                 uint32 NorthrendBeasts;
-                uint32 Team;
-                bool NeedSave;
-                bool CrusadersSpecialState;
+                bool   NeedSave;
                 std::string SaveDataBuffer;
-                GuidVector snoboldGUIDS;
+
+                ObjectGuid BarrentGUID;
+                ObjectGuid TirionGUID;
+                ObjectGuid TirionFordringGUID;
+                ObjectGuid FizzlebangGUID;
+                ObjectGuid GarroshGUID;
+                ObjectGuid VarianGUID;
+
+                ObjectGuid GormokGUID;
+                ObjectGuid AcidmawGUID;
+                ObjectGuid DreadscaleGUID;
+                ObjectGuid IcehowlGUID;
+                ObjectGuid JaraxxusGUID;
+                ObjectGuid ChampionsControllerGUID;
+                ObjectGuid DarkbaneGUID;
+                ObjectGuid LightbaneGUID;
+                ObjectGuid AnubarakGUID;
+
+                ObjectGuid CrusadersCacheGUID;
+                ObjectGuid FloorGUID;
+                ObjectGuid TributeChestGUID;
+                ObjectGuid MainGateDoorGUID;
+                ObjectGuid EastPortcullisGUID;
+                ObjectGuid WebDoorGUID;
 
                 // Achievement stuff
                 uint32 NotOneButTwoJormungarsTimer;
                 uint32 ResilienceWillFixItTimer;
-                uint8 SnoboldCount;
-                uint8 MistressOfPainCount;
-                uint8 NorthrendBeastsCount;
-                bool TributeToImmortalityEligible;
+                uint8  SnoboldCount;
+                uint8  MistressOfPainCount;
+                bool   TributeToImmortalityEligible;
         };
 
         InstanceScript* GetInstanceScript(InstanceMap* map) const override
