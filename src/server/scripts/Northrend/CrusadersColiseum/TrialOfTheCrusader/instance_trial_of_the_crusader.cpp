/*
 * Copyright (C) 2008-2011 TrinityCore <http://www.trinitycore.org/>
 * Copyright (C) 2006-2009 ScriptDev2 <https://scriptdev2.svn.sourceforge.net/>
 *
 * This program is free software; you can redistribute it and/or modify it
 * under the terms of the GNU General Public License as published by the
 * Free Software Foundation; either version 2 of the License, or (at your
 * option) any later version.
 *
 * This program is distributed in the hope that it will be useful, but WITHOUT
 * ANY WARRANTY; without even the implied warranty of MERCHANTABILITY or
 * FITNESS FOR A PARTICULAR PURPOSE. See the GNU General Public License for
 * more details.
 *
 * You should have received a copy of the GNU General Public License along
 * with this program. If not, see <http://www.gnu.org/licenses/>.
 */

/* ScriptData
SDName: instance_trial_of_the_crusader
SD%Complete: 80%
SDComment: by /dev/rsa
SDCategory: Trial of the Crusader
EndScriptData */

#include "ScriptPCH.h"
#include "trial_of_the_crusader.h"

class instance_trial_of_the_crusader : public InstanceMapScript
{
    public:
        instance_trial_of_the_crusader() : InstanceMapScript("instance_trial_of_the_crusader", 649) { }

        struct instance_trial_of_the_crusader_InstanceMapScript : public InstanceScript
        {
            instance_trial_of_the_crusader_InstanceMapScript(Map* pMap) : InstanceScript(pMap) {Initialize();};

            uint32 EncounterStatus[MAX_ENCOUNTERS];
            uint32 TrialCounter;
            uint32 EventStage;
            uint32 EventTimer;
            uint32 EventNPCId;
            uint32 NorthrendBeasts;
            std::string SaveDataBuffer;
            bool   NeedSave;

            uint32 DataDamageTwin;
            uint32 FjolaCasting;
            uint32 EydisCasting;

            uint64 BarrentGUID;
            uint64 TirionGUID;
            uint64 FizzlebangGUID;
            uint64 GarroshGUID;
            uint64 VarianGUID;

            uint64 GormokGUID;
            uint64 AcidmawGUID;
            uint64 DreadscaleGUID;
            uint64 IcehowlGUID;
            uint64 JaraxxusGUID;
            uint64 ChampionsControllerGUID;
            uint64 DarkbaneGUID;
            uint64 LightbaneGUID;
            uint64 AnubarakGUID;

            uint64 CrusadersCacheGUID;
            uint64 FloorGUID;

            uint64 TributeChestGUID;

            uint64 MainGateDoorGUID;
            uint64 EastPortcullisGUID;
            uint64 SouthPortcullisGUID;
            uint64 NorthPortcullisGUID;
            uint64 WebDoorGUID;

            // Achievement stuff
            uint32 NotOneButTwoJormungarsTimer;
            uint32 ResilienceWillFixItTimer;
            uint8  SnoboldCount;
            uint8  MistressOfPainCount;
            bool   TributeToImmortalityElegible;

            void Initialize()
            {
                for (uint8 i = 0; i < MAX_ENCOUNTERS; ++i)
                    EncounterStatus[i] = NOT_STARTED;

                TrialCounter = 50;
                EventStage = 0;

                TributeChestGUID = 0;
                DataDamageTwin = 0;

                MainGateDoorGUID = 0;
                EastPortcullisGUID = 0;
                WebDoorGUID = 0;

                NorthrendBeasts = NOT_STARTED;

                EventTimer = 1000;

                NotOneButTwoJormungarsTimer = 0;
                ResilienceWillFixItTimer = 0;
                SnoboldCount = 0;
                MistressOfPainCount = 0;
                TributeToImmortalityElegible = true;

                NeedSave = false;
            }

            bool IsEncounterInProgress() const
            {
                for (uint8 i = 0; i < MAX_ENCOUNTERS ; ++i)
                    if (EncounterStatus[i] == IN_PROGRESS)
                        return true;
                return false;
            }

            void OnPlayerEnter(Player* player)
            {
                if (instance->IsHeroic())
                {
                    player->SendUpdateWorldState(UPDATE_STATE_UI_SHOW, 1);
                    player->SendUpdateWorldState(UPDATE_STATE_UI_COUNT, GetData(TYPE_COUNTER));
                }
            }

            void OpenDoor(uint64 guid)
            {
                if (!guid)
                    return;
                if (GameObject* go = instance->GetGameObject(guid))
                    go->SetGoState(GO_STATE_ACTIVE_ALTERNATIVE);
            }

            void CloseDoor(uint64 guid)
            {
                if (!guid)
                    return;
                if (GameObject* go = instance->GetGameObject(guid))
                    go->SetGoState(GO_STATE_READY);
            }

            void OnCreatureCreate(Creature* creature)
            {
                switch (creature->GetEntry())
                {
                    case NPC_BARRENT:
                        BarrentGUID = creature->GetGUID();
                        break;
                    case NPC_TIRION:
                        TirionGUID = creature->GetGUID();
                        break;
                    case NPC_FIZZLEBANG:
                        FizzlebangGUID = creature->GetGUID();
                        break;
                    case NPC_GARROSH:
                        GarroshGUID = creature->GetGUID();
                        break;
                    case NPC_VARIAN:
                        VarianGUID = creature->GetGUID();
                        break;

                    case NPC_GORMOK:
                        GormokGUID = creature->GetGUID();
                        break;
                    case NPC_ACIDMAW:
                        AcidmawGUID = creature->GetGUID();
                        break;
                    case NPC_DREADSCALE:
                        DreadscaleGUID = creature->GetGUID();
                        break;
                    case NPC_ICEHOWL:
                        IcehowlGUID = creature->GetGUID();
                        break;
                    case NPC_JARAXXUS:
                        JaraxxusGUID = creature->GetGUID();
                        break;
                    case NPC_CHAMPIONS_CONTROLLER:
                        ChampionsControllerGUID = creature->GetGUID();
                        break;
                    case NPC_DARKBANE:
                        DarkbaneGUID = creature->GetGUID();
                        break;
                    case NPC_LIGHTBANE:
                        LightbaneGUID = creature->GetGUID();
                        break;
                    case NPC_ANUBARAK:
                        AnubarakGUID = creature->GetGUID();
                        break;
                }
            }

            void OnGameObjectCreate(GameObject* go)
            {
                switch (go->GetEntry())
                {
                    case GO_CRUSADERS_CACHE_10:
                        if (instance->GetSpawnMode() == RAID_DIFFICULTY_10MAN_NORMAL)
                            CrusadersCacheGUID = go->GetGUID();
                        break;
                    case GO_CRUSADERS_CACHE_25:
                        if (instance->GetSpawnMode() == RAID_DIFFICULTY_25MAN_NORMAL)
                            CrusadersCacheGUID = go->GetGUID();
                        break;
                    case GO_CRUSADERS_CACHE_10_H:
                        if (instance->GetSpawnMode() == RAID_DIFFICULTY_10MAN_HEROIC)
                            CrusadersCacheGUID = go->GetGUID();
                        break;
                    case GO_CRUSADERS_CACHE_25_H:
                        if (instance->GetSpawnMode() == RAID_DIFFICULTY_25MAN_HEROIC)
                            CrusadersCacheGUID = go->GetGUID();
                        break;
                    case GO_ARGENT_COLISEUM_FLOOR:
                        FloorGUID = go->GetGUID();
                        break;
                    case GO_MAIN_GATE_DOOR:
                        MainGateDoorGUID = go->GetGUID();
                        break;
                    case GO_EAST_PORTCULLIS:
                        EastPortcullisGUID = go->GetGUID();
                        break;
                    case GO_SOUTH_PORTCULLIS:
                        SouthPortcullisGUID = go->GetGUID();
                        break;
                    case GO_NORTH_PORTCULLIS:
                        NorthPortcullisGUID = go->GetGUID();
                        break;
                    case GO_WEB_DOOR:
                        WebDoorGUID = go->GetGUID();
                        break;

                    case GO_TRIBUTE_CHEST_10H_25:
                    case GO_TRIBUTE_CHEST_10H_45:
                    case GO_TRIBUTE_CHEST_10H_50:
                    case GO_TRIBUTE_CHEST_10H_99:
                    case GO_TRIBUTE_CHEST_25H_25:
                    case GO_TRIBUTE_CHEST_25H_45:
                    case GO_TRIBUTE_CHEST_25H_50:
                    case GO_TRIBUTE_CHEST_25H_99:
                        TributeChestGUID = go->GetGUID();
                        break;
                }
            }

            void SetData(uint32 type, uint32 data)
            {
                switch (type)
                {
                    case TYPE_JARAXXUS:
                        if (data == DONE)
                            EventStage = 2000;
                        break;
                    case TYPE_CRUSADERS:
                        switch (data)
                        {
                            case IN_PROGRESS:
                                ResilienceWillFixItTimer = 0;
                                break;
                            case SPECIAL: //Means the first blood
                                ResilienceWillFixItTimer = 60*IN_MILLISECONDS;
                                data = IN_PROGRESS;
                                break;
                            case DONE:
                                DoUpdateAchievementCriteria(ACHIEVEMENT_CRITERIA_TYPE_BE_SPELL_TARGET, SPELL_DEFEAT_FACTION_CHAMPIONS);
                                if (ResilienceWillFixItTimer > 0)
                                    DoUpdateAchievementCriteria(ACHIEVEMENT_CRITERIA_TYPE_BE_SPELL_TARGET, SPELL_CHAMPIONS_KILLED_IN_MINUTE);
                                DoRespawnGameObject(CrusadersCacheGUID, 7*DAY);
                                EventStage = 3100;
                                break;
                        }
                        break;
                    case TYPE_VALKIRIES:
                        switch (data)
                        {
                            case FAIL:
                                if (EncounterStatus[TYPE_VALKIRIES] == NOT_STARTED)
                                    data = NOT_STARTED;
                                break;
                            case SPECIAL:
                                if (EncounterStatus[TYPE_VALKIRIES] == SPECIAL)
                                    data = DONE;
                                break;
                            case DONE:
                                if (instance->GetPlayers().getFirst()->getSource()->GetTeam() == ALLIANCE)
                                    EventStage = 4020;
                                else
                                    EventStage = 4030;
                                break;
                        }
                        break;
                    case TYPE_ANUBARAK:
                        switch (data)
                        {
                            case DONE:
                                EventStage = 6000;
                                break;
                            case SPECIAL:
                                uint32 tributeChest = 0;
                                if (instance->GetSpawnMode() == RAID_DIFFICULTY_10MAN_HEROIC)
                                {
                                    if (TrialCounter >= 50)
                                        tributeChest = GO_TRIBUTE_CHEST_10H_99;
                                    else
                                        if (TrialCounter >= 45)
                                            tributeChest = GO_TRIBUTE_CHEST_10H_50;
                                        else
                                            if (TrialCounter >= 25)
                                                tributeChest = GO_TRIBUTE_CHEST_10H_45;
                                            else
                                                tributeChest = GO_TRIBUTE_CHEST_10H_25;
                                }
                                else if (instance->GetSpawnMode() == RAID_DIFFICULTY_25MAN_HEROIC)
                                {
                                    if (TrialCounter >= 50)
                                        tributeChest = GO_TRIBUTE_CHEST_25H_99;
                                    else
                                        if (TrialCounter >= 45)
                                            tributeChest = GO_TRIBUTE_CHEST_25H_50;
                                        else
                                            if (TrialCounter >= 25)
                                                tributeChest = GO_TRIBUTE_CHEST_25H_45;
                                            else
                                                tributeChest = GO_TRIBUTE_CHEST_25H_25;
                                }
                                if (tributeChest)
                                    if (Creature* tirion =  instance->GetCreature(TirionGUID))
                                        if (GameObject* chest = tirion->SummonGameObject(tributeChest, 805.62f, 134.87f, 142.16f, 3.27f, 0, 0, 0, 0, 90000000))
                                            chest->SetRespawnTime(chest->GetRespawnDelay());
                                break;
                        }
                        break;
                    case TYPE_COUNTER:
                        TrialCounter = data;
                        data = DONE;
                        break;
                    case TYPE_EVENT:
                        EventStage = data;
                        data = NOT_STARTED;
                        break;
                    case TYPE_EVENT_TIMER:
                        EventTimer = data;
                        data = NOT_STARTED;
                        break;
                    case TYPE_NORTHREND_BEASTS:
                        NorthrendBeasts = data;
                        switch (data)
                        {
                            case GORMOK_DONE:
                                EventStage = 200;
                                SetData(TYPE_NORTHREND_BEASTS, IN_PROGRESS);
                                SetData(TYPE_BEASTS, IN_PROGRESS);
                                break;
                            case SNAKES_IN_PROGRESS:
                                NotOneButTwoJormungarsTimer = 0;
                                break;
                            case SNAKES_SPECIAL:
                                NotOneButTwoJormungarsTimer = 10*IN_MILLISECONDS;
                                break;
                            case SNAKES_DONE:
                                if (NotOneButTwoJormungarsTimer > 0)
                                    DoUpdateAchievementCriteria(ACHIEVEMENT_CRITERIA_TYPE_BE_SPELL_TARGET, SPELL_WORMS_KILLED_IN_10_SECONDS);
                                EventStage = 300;
                                SetData(TYPE_NORTHREND_BEASTS, IN_PROGRESS);
                                SetData(TYPE_BEASTS, IN_PROGRESS);
                                break;
                            case ICEHOWL_DONE:
                                EventStage = 400;
                                SetData(TYPE_NORTHREND_BEASTS, DONE);
                                SetData(TYPE_BEASTS, DONE);
                                break;
                            case FAIL:
                                SetData(TYPE_BEASTS, FAIL);
                                break;
                        }
                        break;
                    case DATA_HEALTH_TWIN_SHARED:
                        DataDamageTwin = data;
                        data = NOT_STARTED;
                        break;

                    //Achievements
                    case DATA_SNOBOLD_COUNT:
                        if (data == INCREASE)
                            ++SnoboldCount;
                        else if (data == DECREASE)
                            --SnoboldCount;
                        break;
                    case DATA_MISTRESS_OF_PAIN_COUNT:
                        if (data == INCREASE)
                            ++MistressOfPainCount;
                        else if (data == DECREASE)
                            --MistressOfPainCount;
                        break;
                    case DATA_TRIBUTE_TO_IMMORTALITY_ELEGIBLE:
                        TributeToImmortalityElegible = false;
                        break;
                }
                if (IsEncounterInProgress())
                {
                    CloseDoor(GetData64(GO_EAST_PORTCULLIS));
                    CloseDoor(GetData64(GO_SOUTH_PORTCULLIS));
                    CloseDoor(GetData64(GO_NORTH_PORTCULLIS));
                    CloseDoor(GetData64(GO_WEB_DOOR));
                }
                else
                {
                    OpenDoor(GetData64(GO_EAST_PORTCULLIS));
                    OpenDoor(GetData64(GO_SOUTH_PORTCULLIS));
                    OpenDoor(GetData64(GO_NORTH_PORTCULLIS));
                    OpenDoor(GetData64(GO_WEB_DOOR));
                }

                if (type < MAX_ENCOUNTERS)
                {
                    sLog->outDetail("[ToCr] EncounterStatus[type %u] %u = data %u;", type, EncounterStatus[type], data);
                    if (data == FAIL)
                    {
<<<<<<< HEAD
                        if (Unit* announcer = instance->GetCreature(GetData64(NPC_BARRENT)))
                            announcer->SetFlag(UNIT_NPC_FLAGS, UNIT_NPC_FLAG_GOSSIP);

                        EventStage = 0;

                        if (IsRaidWiped())
                        {
                            --TrialCounter;
                            NeedSave = true;
                            EventStage = (type == TYPE_BEASTS ? 666 : 0);
                        }
=======
                        --TrialCounter;
                        NeedSave = true;
                        EventStage = (type == TYPE_BEASTS ? 666 : 0);
>>>>>>> 22c9246d
                        data = NOT_STARTED;
                    }

                    EncounterStatus[type] = data;

                    if (data == DONE || NeedSave == true)
                    {
                        if (Unit* announcer = instance->GetCreature(GetData64(NPC_BARRENT)))
                            announcer->SetFlag(UNIT_NPC_FLAGS, UNIT_NPC_FLAG_GOSSIP);
                        Save();
                    }
                }
            }

            uint64 GetData64(uint32 type)
            {
                switch (type)
                {
                    case NPC_BARRENT:
                        return BarrentGUID;
                    case NPC_TIRION:
                        return TirionGUID;
                    case NPC_FIZZLEBANG:
                        return FizzlebangGUID;
                    case NPC_GARROSH:
                        return GarroshGUID;
                    case NPC_VARIAN:
                        return VarianGUID;

                    case NPC_GORMOK:
                        return GormokGUID;
                    case NPC_ACIDMAW:
                        return AcidmawGUID;
                    case NPC_DREADSCALE:
                        return DreadscaleGUID;
                    case NPC_ICEHOWL:
                        return IcehowlGUID;
                    case NPC_JARAXXUS:
                        return JaraxxusGUID;
                    case NPC_CHAMPIONS_CONTROLLER:
                        return ChampionsControllerGUID;
                    case NPC_DARKBANE:
                        return DarkbaneGUID;
                    case NPC_LIGHTBANE:
                        return LightbaneGUID;
                    case NPC_ANUBARAK:
                        return AnubarakGUID;

                    case GO_ARGENT_COLISEUM_FLOOR:
                        return FloorGUID;
                    case GO_MAIN_GATE_DOOR:
                        return MainGateDoorGUID;
                    case GO_EAST_PORTCULLIS:
                        return EastPortcullisGUID;
                    case GO_SOUTH_PORTCULLIS:
                        return SouthPortcullisGUID;
                    case GO_NORTH_PORTCULLIS:
                        return NorthPortcullisGUID;
                    case GO_WEB_DOOR:
                        return WebDoorGUID;
                    default:
                        break;
                }

                return 0;
            }

            uint32 GetData(uint32 type)
            {
                switch (type)
                {
                    case TYPE_BEASTS:
                        return EncounterStatus[TYPE_BEASTS];
                    case TYPE_JARAXXUS:
                        return EncounterStatus[TYPE_JARAXXUS];
                    case TYPE_CRUSADERS:
                        return EncounterStatus[TYPE_CRUSADERS];
                    case TYPE_VALKIRIES:
                        return EncounterStatus[TYPE_VALKIRIES];
                    case TYPE_LICH_KING:
                        return EncounterStatus[TYPE_LICH_KING];
                    case TYPE_ANUBARAK:
                        return EncounterStatus[TYPE_ANUBARAK];
                    case TYPE_COUNTER:
                        return TrialCounter;
                    case TYPE_EVENT:
                        return EventStage;
                    case TYPE_NORTHREND_BEASTS:
                        return NorthrendBeasts;
                    case TYPE_EVENT_TIMER:
                        return EventTimer;
                    case TYPE_EVENT_NPC:
                        switch (EventStage)
                        {
                            case 110:
                            case 140:
                            case 150:
                            case 155:
                            case 200:
                            case 205:
                            case 210:
                            case 220:
                            case 300:
                            case 305:
                            case 310:
                            case 315:
                            case 400:
                            case 666:
                            case 1010:
                            case 1180:
                            case 2000:
                            case 2030:
                            case 3000:
                            case 3001:
                            case 3060:
                            case 3061:
                            case 3090:
                            case 3091:
                            case 3092:
                            case 3100:
                            case 3110:
                            case 4000:
                            case 4010:
                            case 4015:
                            case 4016:
                            case 4040:
                            case 4050:
                            case 5000:
                            case 5005:
                            case 5020:
                            case 6000:
                            case 6005:
                            case 6010:
                                EventNPCId = NPC_TIRION;
                                break;
                            case 5010:
                            case 5030:
                            case 5040:
                            case 5050:
                            case 5060:
                            case 5070:
                            case 5080:
                                EventNPCId = NPC_LICH_KING_1;
                                break;
                            case 120:
                            case 122:
                            case 2020:
                            case 3080:
                            case 3051:
                            case 3071:
                            case 4020:
                                EventNPCId = NPC_VARIAN;
                                break;
                            case 130:
                            case 132:
                            case 2010:
                            case 3050:
                            case 3070:
                            case 3081:
                            case 4030:
                                EventNPCId = NPC_GARROSH;
                                break;
                            case 1110:
                            case 1120:
                            case 1130:
                            case 1132:
                            case 1134:
                            case 1135:
                            case 1140:
                            case 1142:
                            case 1144:
                            case 1150:
                                EventNPCId = NPC_FIZZLEBANG;
                                break;
                            default:
                                EventNPCId = NPC_TIRION;
                                break;
                        };
                        return EventNPCId;
                    case DATA_HEALTH_TWIN_SHARED:
                        return DataDamageTwin;
                    default:
                        break;
                }

                return 0;
            }

            void Update(uint32 diff)
            {
                if (GetData(TYPE_NORTHREND_BEASTS) == SNAKES_SPECIAL && NotOneButTwoJormungarsTimer)
                {
                    if (NotOneButTwoJormungarsTimer <= diff)
                        NotOneButTwoJormungarsTimer = 0;
                    else
                        NotOneButTwoJormungarsTimer -= diff;
                }

                if (GetData(TYPE_CRUSADERS) == IN_PROGRESS && ResilienceWillFixItTimer)
                {
                    if (ResilienceWillFixItTimer <= diff)
                        ResilienceWillFixItTimer = 0;
                    else
                        ResilienceWillFixItTimer -= diff;
                }
            }

            void Save()
            {
                OUT_SAVE_INST_DATA;

                std::ostringstream saveStream;

                for (uint8 i = 0; i < MAX_ENCOUNTERS; ++i)
                    saveStream << EncounterStatus[i] << " ";

                saveStream << TrialCounter;
                SaveDataBuffer = saveStream.str();

                SaveToDB();
                OUT_SAVE_INST_DATA_COMPLETE;
                NeedSave = false;
            }

            std::string GetSaveData()
            {
                return SaveDataBuffer;
            }

            void Load(const char* strIn)
            {
                if (!strIn)
                {
                    OUT_LOAD_INST_DATA_FAIL;
                    return;
                }

                OUT_LOAD_INST_DATA(strIn);

                std::istringstream loadStream(strIn);

                for (uint8 i = 0; i < MAX_ENCOUNTERS; ++i)
                {
                    loadStream >> EncounterStatus[i];

                    if (EncounterStatus[i] == IN_PROGRESS)
                        EncounterStatus[i] = NOT_STARTED;
                }

                loadStream >> TrialCounter;
                EventStage = 0;

                OUT_LOAD_INST_DATA_COMPLETE;
            }

            bool CheckAchievementCriteriaMeet(uint32 criteria_id, Player const* /*source*/, Unit const* /*target*/, uint32 /*miscvalue1*/)
            {
                switch (criteria_id)
                {
                    case UPPER_BACK_PAIN_10_PLAYER:
                    case UPPER_BACK_PAIN_10_PLAYER_HEROIC:
                        return SnoboldCount >= 2;
                    case UPPER_BACK_PAIN_25_PLAYER:
                    case UPPER_BACK_PAIN_25_PLAYER_HEROIC:
                        return SnoboldCount >= 4;
                    case THREE_SIXTY_PAIN_SPIKE_10_PLAYER:
                    case THREE_SIXTY_PAIN_SPIKE_10_PLAYER_HEROIC:
                    case THREE_SIXTY_PAIN_SPIKE_25_PLAYER:
                    case THREE_SIXTY_PAIN_SPIKE_25_PLAYER_HEROIC:
                        return MistressOfPainCount >= 2;
                    case A_TRIBUTE_TO_SKILL_10_PLAYER:
                    case A_TRIBUTE_TO_SKILL_25_PLAYER:
                        return TrialCounter >= 25;
                    case A_TRIBUTE_TO_MAD_SKILL_10_PLAYER:
                    case A_TRIBUTE_TO_MAD_SKILL_25_PLAYER:
                        return TrialCounter >= 45;
                    case A_TRIBUTE_TO_INSANITY_10_PLAYER:
                    case A_TRIBUTE_TO_INSANITY_25_PLAYER:
                    case REALM_FIRST_GRAND_CRUSADER:
                        return TrialCounter == 50;
                    case A_TRIBUTE_TO_IMMORTALITY_HORDE:
                    case A_TRIBUTE_TO_IMMORTALITY_ALLIANCE:
                        return TrialCounter == 50 && TributeToImmortalityElegible;
                    case A_TRIBUTE_TO_DEDICATED_INSANITY:
                        return false/*uiGrandCrusaderAttemptsLeft == 50 && !bHasAtAnyStagePlayerEquippedTooGoodItem*/;
                }

                return false;
            }
        };

        InstanceScript* GetInstanceScript(InstanceMap* map) const
        {
            return new instance_trial_of_the_crusader_InstanceMapScript(map);
        }
};

void AddSC_instance_trial_of_the_crusader()
{
    new instance_trial_of_the_crusader();
}<|MERGE_RESOLUTION|>--- conflicted
+++ resolved
@@ -418,23 +418,9 @@
                     sLog->outDetail("[ToCr] EncounterStatus[type %u] %u = data %u;", type, EncounterStatus[type], data);
                     if (data == FAIL)
                     {
-<<<<<<< HEAD
-                        if (Unit* announcer = instance->GetCreature(GetData64(NPC_BARRENT)))
-                            announcer->SetFlag(UNIT_NPC_FLAGS, UNIT_NPC_FLAG_GOSSIP);
-
-                        EventStage = 0;
-
-                        if (IsRaidWiped())
-                        {
-                            --TrialCounter;
-                            NeedSave = true;
-                            EventStage = (type == TYPE_BEASTS ? 666 : 0);
-                        }
-=======
                         --TrialCounter;
                         NeedSave = true;
                         EventStage = (type == TYPE_BEASTS ? 666 : 0);
->>>>>>> 22c9246d
                         data = NOT_STARTED;
                     }
 
