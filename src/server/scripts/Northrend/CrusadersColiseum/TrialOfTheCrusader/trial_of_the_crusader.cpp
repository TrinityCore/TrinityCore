/*
 * This file is part of the TrinityCore Project. See AUTHORS file for Copyright information
 *
 * This program is free software; you can redistribute it and/or modify it
 * under the terms of the GNU General Public License as published by the
 * Free Software Foundation; either version 2 of the License, or (at your
 * option) any later version.
 *
 * This program is distributed in the hope that it will be useful, but WITHOUT
 * ANY WARRANTY; without even the implied warranty of MERCHANTABILITY or
 * FITNESS FOR A PARTICULAR PURPOSE. See the GNU General Public License for
 * more details.
 *
 * You should have received a copy of the GNU General Public License along
 * with this program. If not, see <http://www.gnu.org/licenses/>.
 */

#include "ScriptMgr.h"
#include "GameObject.h"
#include "InstanceScript.h"
#include "Map.h"
#include "MotionMaster.h"
#include "ObjectAccessor.h"
#include "Player.h"
#include "ScriptedCreature.h"
#include "ScriptedGossip.h"
<<<<<<< HEAD
#include "SpellInfo.h"
#include "SpellScript.h"
#include "TemporarySummon.h"
#include "trial_of_the_crusader.h"
#include "Weather.h"
=======
#include "TemporarySummon.h"
#include "trial_of_the_crusader.h"
>>>>>>> 28d470c5

enum Yells
{
    // Highlord Tirion Fordring
    TIRION_SAY_WELCOME              = 0,
    TIRION_SAY_GORMOK               = 1,
    TIRION_SAY_JORMUNGARS           = 2,
    TIRION_SAY_ICEHOWL              = 3,
    TIRION_SAY_BEASTS_DONE          = 4,
    TIRION_SAY_BEASTS_WIPE          = 5,
    TIRION_SAY_WILFRED              = 6,
    TIRION_SAY_KILL_JARAXXUS        = 7,
    TIRION_SAY_LAMENT               = 8,
    TIRION_SAY_CALM_DOWN            = 9,
    TIRION_SAY_CHAMPIONS            = 10,
    TIRION_SAY_ALLOW_COMBAT         = 11,
    TIRION_SAY_TRAGIC_VICTORY       = 12,
    TIRION_SAY_WORK_TOGETHER        = 13,
    TIRION_SAY_GAME_BEGIN           = 14,
    TIRION_SAY_UNITED               = 15,
    TIRION_SAY_ARTHAS               = 16,

    // Varian Wrynn
    VARIAN_SAY_BEASTS               = 0,
    VARIAN_SAY_COME_PIGS            = 1,
    VARIAN_SAY_DEMAND_JUSTICE       = 2,
    VARIAN_SAY_FIGHT_GLORY          = 3,
    VARIAN_SAY_FACTION_DEAD         = 4,
    VARIAN_SAY_VALKYR_DEAD          = 5,
    VARIAN_SAY_KILLED               = 6,

    // Garrosh
    GARROSH_SAY_BEASTS              = 0,
    GARROSH_SAY_ALLIANCE_DOGS       = 1,
    GARROSH_SAY_DEMAND_JUSTICE      = 2,
    GARROSH_SAY_NO_MERCY            = 3,
    GARROSH_SAY_FACTION_DEAD        = 4,
    GARROSH_SAY_VALKYR_DEAD         = 5,
    GARROSH_SAY_KILLED              = 6,

    // Wilfred Fizzlebang
    WILFRED_SAY_INTRO               = 0,
    WILFRED_SAY_OBLIVION            = 1,
    WILFRED_SAY_MASTER              = 2,
    WILFRED_SAY_DEAD                = 3,

    // The Lich King Voice
    LK_VOICE_SAY_CHALLENGE          = 4,
    LK_VOICE_SAY_SOULS_WILL_BE_MINE = 5,

    //  The Lich King
    LK_SAY_EMPIRE                   = 0,

    // Highlord Tirion Fordring (Anu'barak)
    SAY_STAGE_4_06                  = 0,
    SAY_STAGE_4_07                  = 1
};

<<<<<<< HEAD
enum TrialMisc
=======
Position const ToCSpawnLoc[] =
{
    { 563.912f, 261.625f, 394.73f, 4.70437f },  //  0 Center
    { 575.451f, 261.496f, 394.73f,  4.6541f },  //  1 Left
    { 549.951f,  261.55f, 394.73f, 4.74835f }   //  2 Right
};

Position const ToCCommonLoc[] =
{
    { 559.257996f, 90.266197f, 395.122986f, 0 },  //  0 Barrent

    { 563.672974f, 139.571f, 393.837006f, 0 },    //  1 Center
    { 563.833008f, 187.244995f, 394.5f, 0 },      //  2 Backdoor
    { 577.347839f, 195.338888f, 395.14f, 0 },     //  3 - Right
    { 550.955933f, 195.338888f, 395.14f, 0 },     //  4 - Left
    { 563.833008f, 195.244995f, 394.585561f, 0 }, //  5 - Center
    { 573.5f, 180.5f, 395.14f, 0 },               //  6 Move 0 Right
    { 553.5f, 180.5f, 395.14f, 0 },               //  7 Move 0 Left
    { 573.0f, 170.0f, 395.14f, 0 },               //  8 Move 1 Right
    { 555.5f, 170.0f, 395.14f, 0 },               //  9 Move 1 Left
    { 563.8f, 216.1f, 395.1f, 0 },                // 10 Behind the door

    { 575.042358f, 195.260727f, 395.137146f, 0 }, // 5
    { 552.248901f, 195.331955f, 395.132658f, 0 }, // 6
    { 573.342285f, 195.515823f, 395.135956f, 0 }, // 7
    { 554.239929f, 195.825577f, 395.137909f, 0 }, // 8
    { 571.042358f, 195.260727f, 395.137146f, 0 }, // 9
    { 556.720581f, 195.015472f, 395.132658f, 0 }, // 10
    { 569.534119f, 195.214478f, 395.139526f, 0 }, // 11
    { 569.231201f, 195.941071f, 395.139526f, 0 }, // 12
    { 558.811610f, 195.985779f, 394.671661f, 0 }, // 13
    { 567.641724f, 195.351501f, 394.659943f, 0 }, // 14
    { 560.633972f, 195.391708f, 395.137543f, 0 }, // 15
    { 565.816956f, 195.477921f, 395.136810f, 0 }  // 16
};

Position const TwinValkyrsLoc[] =
{
    { 586.060242f, 117.514809f, 394.41f, 0 }, // 0 - Dark essence 1
    { 541.602112f, 161.879837f, 394.41f, 0 }, // 1 - Dark essence 2
    { 541.021118f, 117.262932f, 394.41f, 0 }, // 2 - Light essence 1
    { 586.200562f, 162.145523f, 394.41f, 0 }  // 3 - Light essence 2
};

Position const LichKingLoc[] =
{
    { 563.549f, 152.474f, 394.393f, 0 },          // 0 - Lich king start
    { 563.547f, 141.613f, 393.908f, 0 }           // 1 - Lich king end
};

Position const AnubarakLoc[] =
{
    { 783.9305f, 132.9722f, 142.6711f, 3.141593f }, // 0 - Anub'arak Spawn Location (sniffed)
    { 695.240051f, 137.834824f, 142.200000f, 0 },  // 1 - Anub'arak move point location
    { 694.886353f, 102.484665f, 142.119614f, 0 },  // 3 - Nerub Spawn
    { 694.500671f, 185.363968f, 142.117905f, 0 },  // 5 - Nerub Spawn
    { 731.987244f, 83.3824690f, 142.119614f, 0 },  // 2 - Nerub Spawn
    { 740.184509f, 193.443390f, 142.117584f, 0 }   // 4 - Nerub Spawn
};

Position const EndSpawnLoc[] =
{
    { 648.9167f, 131.0208f, 141.6161f, 0.f }, // 0 - Highlord Tirion Fordring
    { 649.1614f, 142.0399f, 141.3057f, 0.f }, // 1 - Argent Mage
    { 644.6250f, 149.2743f, 140.6015f, 5.f }  // 2 - Portal to Dalaran
};

struct _Messages
>>>>>>> 28d470c5
{
    SPLINE_INITIAL_MOVEMENT    = 1,
    POINT_SUMMON               = 1,
    POINT_MIDDLE               = 2,
    GROUP_VALKYR               = 1,
    GOSSIPID_FAIL              = 1,
    POINT_BARRETT_DESPAWN      = 1,
    AREA_TRIAL_OF_THE_CRUSADER = 4722
};

enum TrialEvents
{
    EVENT_GORMOK_INTRO = 1,
    EVENT_GORMOK_EXCLAMATION,
    EVENT_SPAWM_GORMOK,
    EVENT_EXCLAMATION,
    EVENT_SUMMON_BARRET,
    EVENT_START_CALL_WILFRED,
    EVENT_KILL_JARAXXUS,
    EVENT_EMOTE_SHEATHE,
    EVENT_TIRION_LAMENT,
    EVENT_TIRION_CALM_DOWN,
    EVENT_ALLOW_COMBAT,
    EVENT_TRAGIC_VICTORY,
    EVENT_SUMMON_WILFRED,
    EVENT_START_MOVE,
    EVENT_OBLIVION,
    EVENT_SUMMON_JARAXXUS,
    EVENT_SET_TARGET,
    EVENT_LAST_TALK,
    EVENT_SUMMON_VALKYR,
    EVENT_OPEN_GATE,
    EVENT_SAY_ARTHAS,
    EVENT_ALLIANCE_DOGS,
    EVENT_COME_PIGS,
    EVENT_DEMAND_JUSTICE,
    EVENT_NO_MERCY,
    EVENT_VALKYR_DEAD,
    EVENT_LICH_KING_SAY_CHALLENGE,
    EVENT_LICH_KING_SAY_SOULS,
    EVENT_SUMMON_LICH_KING,
    EVENT_BREAK_PLATFORM,
    EVENT_EMOTE_TALK,
    EVENT_REMOVE_EMOTE_TALK,
    EVENT_EMOTE_EXCLAMATION,
    EVENT_EMOTE_KNEEL,
    EVENT_SUMMON_CHAMPIONS,
    EVENT_START_CHAMPIONS,
    EVENT_START_TALK
};

enum TocMenuIds
{
    MENUID_NORTHREND_BEASTS  = 10600,
    MENUID_JARAXXUS          = 10610,
    MENUID_FACTION_CHAMPIONS = 10687,
    MENUID_VALKYR            = 10688,
    MENUID_LK                = 10693
};

<<<<<<< HEAD
Position const BarretSpawnPosition       = { 559.1528f, 90.55729f, 395.2734f, 5.078908f };
Position const WilfredSpawnPosition      = { 563.6007f, 208.5278f, 395.2696f, 4.729842f };
Position const JaraxxusSpawnPosition     = { 563.8264f, 140.6563f, 393.9861f, 4.694936f };
Position const PortalTargetSpawnPosition = { 563.6597f, 139.7569f, 399.2507f, 4.712389f };
Position const PurpleGroundSpawnPosition = { 563.6858f, 139.4323f, 393.9862f, 4.694936f };
Position const ArthasPortalSpawnPosition = { 563.6996f, 175.9826f, 394.5042f, 4.694936f };
Position const LichKingSpawnPosition     = { 563.5712f, 174.8351f, 394.4954f, 4.712389f };
Position const CorpseTeleportPosition    = { 631.9390f, 136.5040f, 142.5540f, 0.803332f };

Position const NorthrendBeastsSpawnPositions[] =
{
    { 563.9358f, 229.8299f, 394.8061f, 4.694936f }, // Gormok \ Icehowl
    { 564.2802f, 233.1322f, 394.7897f, 1.621917f }, // Dreadscale
};

Position const AnubarakLoc[] =
{
    { 783.9305f, 132.9722f, 142.6711f, 3.141593f }, // 0 - Anub'arak Spawn Location (sniffed)
    { 695.240051f, 137.834824f, 142.200000f, 0 },  // 1 - Anub'arak move point location
    { 694.886353f, 102.484665f, 142.119614f, 0 },  // 3 - Nerub Spawn
    { 694.500671f, 185.363968f, 142.117905f, 0 },  // 5 - Nerub Spawn
    { 731.987244f, 83.3824690f, 142.119614f, 0 },  // 2 - Nerub Spawn
    { 740.184509f, 193.443390f, 142.117584f, 0 }   // 4 - Nerub Spawn
};

Position const EndSpawnLoc[] =
{
    { 648.9167f, 131.0208f, 141.6161f, 0.f }, // 0 - Highlord Tirion Fordring
    { 649.1614f, 142.0399f, 141.3057f, 0.f }, // 1 - Argent Mage
    { 644.6250f, 149.2743f, 140.6015f, 5.f }  // 2 - Portal to Dalaran
};

// ToDo: Remove it in nexts rewrites
Position const ToCCommonLoc[] =
{
    { 559.257996f, 90.266197f, 395.122986f, 0.0f },  //  0 Barrent
    { 563.672974f, 139.57100f, 393.837006f, 0.0f },    //  1 Center
    { 563.833008f, 187.244995f, 394.50000f, 0.0f },      //  2 Backdoor
    { 577.347839f, 195.338888f, 395.14000f, 0.0f },     //  3 - Right
    { 550.955933f, 195.338888f, 395.14000f, 0.0f },     //  4 - Left
    { 563.833008f, 195.244995f, 394.585561f, 0.0f }, //  5 - Center
    { 573.500000f, 180.500000f, 395.14f, 0.0f },               //  6 Move 0 Right
    { 553.5f, 180.5f, 400.5521f, 0 },               //  7 Move 0 Left
    { 573.0f, 170.0f, 400.5521f, 0 },               //  8 Move 1 Right
    { 549.5139f, 170.1389f, 394.7965f, 5.009095f }, //  9 Move 1 Left
    { 563.8f, 216.1f, 395.1f, 0 },                // 10 Behind the door

    { 575.042358f, 195.260727f, 395.137146f, 0 }, // 5
    { 552.248901f, 195.331955f, 395.132658f, 0 }, // 6
    { 573.342285f, 195.515823f, 395.135956f, 0 }, // 7
    { 554.239929f, 195.825577f, 395.137909f, 0 }, // 8
    { 571.042358f, 195.260727f, 395.137146f, 0 }, // 9
    { 556.720581f, 195.015472f, 395.132658f, 0 }, // 10
    { 569.534119f, 195.214478f, 395.139526f, 0 }, // 11
    { 569.231201f, 195.941071f, 395.139526f, 0 }, // 12
    { 558.811610f, 195.985779f, 394.671661f, 0 }, // 13
    { 567.641724f, 195.351501f, 394.659943f, 0 }, // 14
    { 560.633972f, 195.391708f, 395.137543f, 0 }, // 15
    { 565.816956f, 195.477921f, 395.136810f, 0 }  // 16
};

class ArthasPortalEvent : public BasicEvent
{
public:
    ArthasPortalEvent(Unit* owner) : BasicEvent(), _owner(owner) { }

    bool Execute(uint64 /*eventTime*/, uint32 /*diff*/) override
    {
        _owner->CastSpell(_owner, SPELL_ARTHAS_PORTAL, true);
        _owner->GetMap()->SetZoneWeather(AREA_TRIAL_OF_THE_CRUSADER, WEATHER_STATE_MEDIUM_SNOW, 0.75f);
        return true;
    }

private:
    Unit* _owner;
};

struct npc_barrett_toc : public ScriptedAI
{
    npc_barrett_toc(Creature* creature) : ScriptedAI(creature), _instance(creature->GetInstanceScript()) { }

    void SendActionToTirion(uint32 action)
    {
        if (Creature* fordring = _instance->GetCreature(DATA_FORDRING))
            fordring->AI()->DoAction(action);
        me->RemoveFlag(UNIT_NPC_FLAGS, UNIT_NPC_FLAG_GOSSIP);
        me->GetMotionMaster()->MoveAlongSplineChain(POINT_BARRETT_DESPAWN, SPLINE_INITIAL_MOVEMENT, false);
    }

    bool OnGossipSelect(Player* player, uint32 menuId, uint32 gossipListId) override
    {
        switch (menuId)
        {
            case MENUID_NORTHREND_BEASTS:
                if (gossipListId == GOSSIPID_FAIL)
                    SendActionToTirion(ACTION_START_GORMOK_FAIL);
                else
                    SendActionToTirion(ACTION_START_GORMOK);
                break;
            case MENUID_JARAXXUS:
                if (gossipListId == GOSSIPID_FAIL)
                {
                    if (Creature* jaraxxus = _instance->GetCreature(DATA_JARAXXUS))
                        jaraxxus->AI()->DoAction(ACTION_JARAXXUS_ENGAGE);
                    me->GetMotionMaster()->MoveAlongSplineChain(POINT_BARRETT_DESPAWN, SPLINE_INITIAL_MOVEMENT, false);
                    CloseGossipMenuFor(player);
                    return true;
                }
                else
                    SendActionToTirion(ACTION_START_JARAXXUS_EVENT);
                break;
            case MENUID_FACTION_CHAMPIONS:
                if (gossipListId == GOSSIPID_FAIL)
                    SendActionToTirion(ACTION_START_CHAMPIONS_ENGAGE);
                else
                    SendActionToTirion(ACTION_START_CHAMPIONS);
                break;
            case MENUID_VALKYR:
                if (gossipListId == GOSSIPID_FAIL)
                    SendActionToTirion(ACTION_START_VALKYR_ENGAGE);
                else
                    SendActionToTirion(ACTION_START_VALKYR);
                break;
            case MENUID_LK:
                SendActionToTirion(ACTION_START_LK_EVENT);
                break;
            default:
                return false;
        }

        CloseGossipMenuFor(player);
        return true;
    }

    void MovementInform(uint32 type, uint32 pointId) override
    {
        if (type != SPLINE_CHAIN_MOTION_TYPE)
            return;

        if (pointId == POINT_BARRETT_DESPAWN)
            me->DespawnOrUnsummon();
    }

private:
    InstanceScript* _instance;
=======
class npc_announcer_toc10 : public CreatureScript
{
    public:
        npc_announcer_toc10() : CreatureScript("npc_announcer_toc10") { }

        struct npc_announcer_toc10AI : public ScriptedAI
        {
            npc_announcer_toc10AI(Creature* creature) : ScriptedAI(creature), instance(creature->GetInstanceScript()) { }

            InstanceScript* instance;

            void Reset() override
            {
                me->AddUnitFlag(UNIT_FLAG_NON_ATTACKABLE);
                if (Creature* pAlly = GetClosestCreatureWithEntry(me, NPC_THRALL, 300.0f))
                    pAlly->AddUnitFlag(UNIT_FLAG_NON_ATTACKABLE);
                if (Creature* pAlly = GetClosestCreatureWithEntry(me, NPC_PROUDMOORE, 300.0f))
                    pAlly->AddUnitFlag(UNIT_FLAG_NON_ATTACKABLE);
            }

            void AttackStart(Unit* /*who*/) override { }

            bool GossipHello(Player* player) override
            {
                char const* _message = "We are ready!";

                if (player->IsInCombat() || instance->IsEncounterInProgress())
                    return true;

                uint8 i = 0;
                for (; i < NUM_MESSAGES; ++i)
                {
                    if ((!_GossipMessage[i].state && instance->GetBossState(_GossipMessage[i].encounter) != DONE)
                        || (_GossipMessage[i].state && instance->GetBossState(_GossipMessage[i].encounter) == DONE))
                    {
                        AddGossipItemFor(player, GOSSIP_ICON_CHAT, _message, GOSSIP_SENDER_MAIN, _GossipMessage[i].id);
                        break;
                    }
                }

                if (i >= NUM_MESSAGES)
                    return false;

                SendGossipMenuFor(player, _GossipMessage[i].msgnum, me->GetGUID());
                return true;
            }

            bool GossipSelect(Player* player, uint32 /*menuId*/, uint32 /*gossipListId*/) override
            {
                ClearGossipMenuFor(player);
                CloseGossipMenuFor(player);

                if (instance->GetBossState(BOSS_BEASTS) != DONE)
                {
                    instance->SetData(TYPE_EVENT, 110);
                    instance->SetData(TYPE_NORTHREND_BEASTS, NOT_STARTED);
                    instance->SetBossState(BOSS_BEASTS, NOT_STARTED);
                }
                else if (instance->GetBossState(BOSS_JARAXXUS) != DONE)
                {
                    // if Jaraxxus is spawned, but the raid wiped
                    if (Creature* jaraxxus = ObjectAccessor::GetCreature(*player, instance->GetGuidData(NPC_JARAXXUS)))
                    {
                        jaraxxus->RemoveAurasDueToSpell(SPELL_JARAXXUS_CHAINS);
                        jaraxxus->RemoveUnitFlag(UNIT_FLAG_NON_ATTACKABLE);
                        jaraxxus->SetImmuneToPC(false);
                        jaraxxus->SetReactState(REACT_DEFENSIVE);
                        jaraxxus->SetInCombatWithZone();
                    }
                    else
                    {
                        instance->SetData(TYPE_EVENT, 1010);
                        instance->SetBossState(BOSS_JARAXXUS, NOT_STARTED);
                    }
                }
                else if (instance->GetBossState(BOSS_CRUSADERS) != DONE)
                {
                    if (player->GetTeam() == ALLIANCE)
                        instance->SetData(TYPE_EVENT, 3000);
                    else
                        instance->SetData(TYPE_EVENT, 3001);
                    instance->SetBossState(BOSS_CRUSADERS, NOT_STARTED);
                }
                else if (instance->GetBossState(BOSS_VALKIRIES) != DONE)
                {
                    instance->SetData(TYPE_EVENT, 4000);
                    instance->SetBossState(BOSS_VALKIRIES, NOT_STARTED);
                }
                else if (instance->GetBossState(BOSS_LICH_KING) != DONE)
                {
                    if (me->GetMap()->GetPlayers().getFirst()->GetSource()->GetTeam() == ALLIANCE)
                        instance->SetData(TYPE_EVENT, 4020);
                    else
                        instance->SetData(TYPE_EVENT, 4030);
                    instance->SetBossState(BOSS_LICH_KING, NOT_STARTED);
                }
                me->RemoveNpcFlag(UNIT_NPC_FLAG_GOSSIP);
                return true;
            }
        };

        CreatureAI* GetAI(Creature* creature) const override
        {
            return GetTrialOfTheCrusaderAI<npc_announcer_toc10AI>(creature);
        }
>>>>>>> 28d470c5
};

struct boss_lich_king_toc : public ScriptedAI
{
    boss_lich_king_toc(Creature* creature) : ScriptedAI(creature), _instance(creature->GetInstanceScript()) { }

    void Reset() override
    {
        me->SetReactState(REACT_PASSIVE);
        _instance->SetBossState(DATA_LICH_KING, IN_PROGRESS);
        _events.ScheduleEvent(EVENT_START_MOVE, 1s);
    }

<<<<<<< HEAD
    void MovementInform(uint32 type, uint32 pointId) override
    {
        if (type != SPLINE_CHAIN_MOTION_TYPE)
            return;
=======
            void Reset() override
            {
                me->SetReactState(REACT_PASSIVE);
                if (Creature* summoned = me->SummonCreature(NPC_TRIGGER, ToCCommonLoc[2].GetPositionX(), ToCCommonLoc[2].GetPositionY(), ToCCommonLoc[2].GetPositionZ(), 5, TEMPSUMMON_TIMED_DESPAWN, 1*MINUTE*IN_MILLISECONDS))
                {
                    summoned->CastSpell(summoned, 51807, false);
                    summoned->SetDisplayFromModel(1);
                }
>>>>>>> 28d470c5

        if (pointId == POINT_MIDDLE)
            _events.ScheduleEvent(EVENT_START_TALK, 4s);
    }

    void UpdateAI(uint32 diff) override
    {
        _events.Update(diff);

        while (uint32 eventId = _events.ExecuteEvent())
        {
            switch (eventId)
            {
<<<<<<< HEAD
                case EVENT_START_MOVE:
                    me->GetMotionMaster()->MoveAlongSplineChain(POINT_MIDDLE, SPLINE_INITIAL_MOVEMENT, true);
                    break;
                case EVENT_BREAK_PLATFORM:
                    DoCastSelf(SPELL_LK_FROST_NOVA, true);
                    DoCastSelf(SPELL_CORPSE_TELEPORT, true);
                    DoCastSelf(SPELL_DESTROY_FLOOR_KNOCKUP, true);
                    if (Creature* fordring = _instance->GetCreature(DATA_FORDRING))
                        fordring->AI()->DoAction(ACTION_LK_EVENT_FINISHED);
                    if (GameObject* floor = _instance->GetGameObject(DATA_COLISEUM_FLOOR))
                        floor->SetDestructibleState(GO_DESTRUCTIBLE_DAMAGED);
                    _instance->SetBossState(DATA_LICH_KING, DONE);
                    break;
                case EVENT_EMOTE_TALK:
                    me->SetUInt32Value(UNIT_NPC_EMOTESTATE, EMOTE_STATE_TALK);
                    me->GetMap()->SetZoneWeather(AREA_TRIAL_OF_THE_CRUSADER, WEATHER_STATE_FOG, 0.0f);
                    _events.ScheduleEvent(EVENT_EMOTE_EXCLAMATION, 10s);
                    break;
                case EVENT_EMOTE_EXCLAMATION:
                    me->HandleEmoteCommand(EMOTE_ONESHOT_EXCLAMATION);
                    _events.ScheduleEvent(EVENT_EMOTE_KNEEL, 3s);
                    break;
                case EVENT_EMOTE_KNEEL:
                    me->HandleEmoteCommand(EMOTE_ONESHOT_KNEEL);
                    break;
                case EVENT_START_TALK:
                    Talk(LK_SAY_EMPIRE);
                    _events.ScheduleEvent(EVENT_EMOTE_TALK, 4s);
                    _events.ScheduleEvent(EVENT_BREAK_PLATFORM, 18s);
                    break;
                default:
                    break;
            }
=======
                if (!_instance)
                    return;

                if (_instance->GetData(TYPE_EVENT_NPC) != NPC_LICH_KING)
                    return;

                uint32 _updateTimer = _instance->GetData(TYPE_EVENT_TIMER);
                if (_updateTimer <= uiDiff)
                {
                    switch (_instance->GetData(TYPE_EVENT))
                    {
                        case 5010:
                            Talk(SAY_STAGE_4_02);
                            _updateTimer = 3*IN_MILLISECONDS;
                            me->GetMotionMaster()->MovePoint(0, LichKingLoc[0]);
                            _instance->SetData(TYPE_EVENT, 5020);
                            break;
                        case 5030:
                            Talk(SAY_STAGE_4_04);
                            me->SetEmoteState(EMOTE_STATE_TALK);
                            _updateTimer = 10*IN_MILLISECONDS;
                            _instance->SetData(TYPE_EVENT, 5040);
                            break;
                        case 5040:
                            me->SetEmoteState(EMOTE_ONESHOT_NONE);
                            me->GetMotionMaster()->MovePoint(1, LichKingLoc[1]);
                            _updateTimer = 1*IN_MILLISECONDS;
                            _instance->SetData(TYPE_EVENT, 0);
                            break;
                        case 5050:
                            me->HandleEmoteCommand(EMOTE_ONESHOT_EXCLAMATION);
                            _updateTimer = 3*IN_MILLISECONDS;
                            _instance->SetData(TYPE_EVENT, 5060);
                            break;
                        case 5060:
                            Talk(SAY_STAGE_4_05);
                            me->HandleEmoteCommand(EMOTE_ONESHOT_KNEEL);
                            _updateTimer = 2.5*IN_MILLISECONDS;
                            _instance->SetData(TYPE_EVENT, 5070);
                            break;
                        case 5070:
                            me->CastSpell(me, 68198, false);
                            _updateTimer = 1.5*IN_MILLISECONDS;
                            _instance->SetData(TYPE_EVENT, 5080);
                            break;
                        case 5080:
                        {
                            if (GameObject* go = ObjectAccessor::GetGameObject(*me, _instance->GetGuidData(GO_ARGENT_COLISEUM_FLOOR)))
                                go->SetDestructibleState(GO_DESTRUCTIBLE_DAMAGED);

                            me->CastSpell(me, SPELL_CORPSE_TELEPORT, false);
                            me->CastSpell(me, SPELL_DESTROY_FLOOR_KNOCKUP, false);

                            _instance->SetBossState(BOSS_LICH_KING, DONE);

                            if (!ObjectAccessor::GetCreature(*me, _instance->GetGuidData(NPC_ANUBARAK)))
                                me->SummonCreature(NPC_ANUBARAK, AnubarakLoc[0], TEMPSUMMON_CORPSE_TIMED_DESPAWN, DESPAWN_TIME);

                            _instance->SetData(TYPE_EVENT, 0);

                            me->DespawnOrUnsummon();
                            _updateTimer = 20*IN_MILLISECONDS;
                            break;
                        }
                        default:
                            break;
                    }
                }
                else
                    _updateTimer -= uiDiff;

                _instance->SetData(TYPE_EVENT_TIMER, _updateTimer);
            }

            private:
                InstanceScript* _instance;
        };

        CreatureAI* GetAI(Creature* creature) const override
        {
            return GetTrialOfTheCrusaderAI<boss_lich_king_tocAI>(creature);
>>>>>>> 28d470c5
        }
    }

private:
    InstanceScript* _instance;
    EventMap _events;
};

struct npc_tirion_toc : public ScriptedAI
{
    npc_tirion_toc(Creature* creature) : ScriptedAI(creature), _instance (creature->GetInstanceScript()), _factionLeaderData(0), _summons(me),
    _jormungarsSummoned(false), _icehowlSummoned(false) { }

    void Reset() override
    {
        _events.Reset();
        _factionLeaderData = _instance->GetData(DATA_TEAM) == ALLIANCE ? DATA_VARIAN : DATA_GARROSH;
        _jormungarsSummoned = false;
        _icehowlSummoned = false;
        HandleBarrettSummon();
    }

    void JustSummoned(Creature* summoned) override
    {
        _summons.Summon(summoned);
    }

    void HandleBarrettSummon()
    {
        if (IsHeroic() && _instance->GetBossState(DATA_NORTHREND_BEASTS) != DONE)
            me->SummonCreature(NPC_BARRETT_BEASTS_HC, BarretSpawnPosition);
        else if (_instance->GetBossState(DATA_NORTHREND_BEASTS) != DONE)
            me->SummonCreature(NPC_BARRETT_BEASTS, BarretSpawnPosition);
        else if (_instance->GetBossState(DATA_JARAXXUS) != DONE)
        {
            me->SummonCreature(NPC_BARRETT_JARAXXUS, BarretSpawnPosition);
            if (_instance->GetBossState(DATA_JARAXXUS) == FAIL)
                DoAction(ACTION_SUMMON_JARAXXUS);
        }
        else if (_instance->GetBossState(DATA_FACTION_CRUSADERS) != DONE)
            me->SummonCreature(NPC_BARRETT_FACTION, BarretSpawnPosition);
        else if (_instance->GetBossState(DATA_TWIN_VALKIRIES) != DONE)
            me->SummonCreature(NPC_BARRETT_VALKYR, BarretSpawnPosition);
        else if (_instance->GetBossState(DATA_LICH_KING) != DONE)
            me->SummonCreature(NPC_BARRETT_LK, BarretSpawnPosition);
    }

    void DoAction(int32 action) override
    {
        switch (action)
        {
            case ACTION_START_GORMOK:
                Talk(TIRION_SAY_WELCOME);
                _events.ScheduleEvent(EVENT_GORMOK_INTRO, 24s);
                break;
            case ACTION_START_GORMOK_FAIL:
                _events.ScheduleEvent(EVENT_GORMOK_INTRO, 1ms);
                break;
            case ACTION_START_JORMUNGARS:
                if (_jormungarsSummoned)
                    return;
                _jormungarsSummoned = true;
                Talk(TIRION_SAY_JORMUNGARS);
                _instance->DoUseDoorOrButton(_instance->GetGuidData(DATA_MAIN_GATE));
                me->SummonCreature(NPC_DREADSCALE, NorthrendBeastsSpawnPositions[1]);
                _events.ScheduleEvent(EVENT_EXCLAMATION, 7s);
                break;
            case ACTION_START_ICEHOWL:
                if (_icehowlSummoned)
                    return;
                _icehowlSummoned = true;
                Talk(TIRION_SAY_ICEHOWL);
                _instance->DoUseDoorOrButton(_instance->GetGuidData(DATA_MAIN_GATE));
                me->SummonCreature(NPC_ICEHOWL, NorthrendBeastsSpawnPositions[0], TEMPSUMMON_DEAD_DESPAWN);
                _events.ScheduleEvent(EVENT_EXCLAMATION, 6s);
                break;
            case ACTION_NORTHREND_BEASTS_WIPE:
                _jormungarsSummoned = false;
                _icehowlSummoned = false;
                Talk(TIRION_SAY_BEASTS_WIPE);
                _events.ScheduleEvent(EVENT_SUMMON_BARRET, 13s);
                break;
            case ACTION_NORTHREND_BEASTS_DEFEATED:
                Talk(TIRION_SAY_BEASTS_DONE);
                _events.ScheduleEvent(EVENT_EXCLAMATION, 2s);
                _events.ScheduleEvent(EVENT_SUMMON_BARRET, 6s);
                break;
            case ACTION_START_JARAXXUS_EVENT:
                _events.ScheduleEvent(EVENT_START_CALL_WILFRED, 1s);
                break;
            case ACTION_JARAXXUS_DEFEATED:
                _events.ScheduleEvent(EVENT_TIRION_LAMENT, 7s);
                break;
            case ACTION_JARAXXUS_WIPE:
                _events.ScheduleEvent(EVENT_SUMMON_BARRET, 30s);
                break;
            case ACTION_START_CHAMPIONS:
            {
<<<<<<< HEAD
                Talk(TIRION_SAY_CHAMPIONS);
                uint32 data = _instance->GetData(DATA_TEAM) == ALLIANCE ? DATA_GARROSH : DATA_VARIAN;
                if (Creature* otherFactionLeader = _instance->GetCreature(data))
                    otherFactionLeader->AI()->DoAction(ACTION_START_CHAMPIONS);
                _events.ScheduleEvent(EVENT_ALLOW_COMBAT, 26s);
                break;
=======
                Talk(SAY_STAGE_1_06, killer);
                _instance->SetData(TYPE_EVENT, 1180);
                if (Creature* jaraxxus = ObjectAccessor::GetCreature(*me, _instance->GetGuidData(NPC_JARAXXUS)))
                {
                    jaraxxus->RemoveUnitFlag(UNIT_FLAG_NON_ATTACKABLE);
                    jaraxxus->SetImmuneToPC(false);
                    jaraxxus->SetReactState(REACT_AGGRESSIVE);
                    jaraxxus->SetInCombatWithZone();
                }
>>>>>>> 28d470c5
            }
            case ACTION_FACTION_WIPE:
                _events.ScheduleEvent(EVENT_SUMMON_BARRET, 4s);
                break;
            case ACTION_START_CHAMPIONS_ENGAGE:
            {
                uint32 data = _instance->GetData(DATA_TEAM) == ALLIANCE ? DATA_GARROSH : DATA_VARIAN;
                if (Creature* otherFactionLeader = _instance->GetCreature(data))
                    otherFactionLeader->AI()->DoAction(ACTION_START_CHAMPIONS_ENGAGE);
                _events.ScheduleEvent(EVENT_SUMMON_CHAMPIONS, 3s);
                break;
            }
            case ACTION_CHAMPIONS_DEFEATED:
                _events.ScheduleEvent(EVENT_TRAGIC_VICTORY, 7s);
                break;
            case ACTION_SUMMON_JARAXXUS:
                me->SummonCreature(NPC_JARAXXUS, JaraxxusSpawnPosition);
                break;
            case ACTION_KILL_JARAXXUS:
                _events.ScheduleEvent(EVENT_KILL_JARAXXUS, 6s);
                break;
            case ACTION_START_VALKYR:
                Talk(TIRION_SAY_WORK_TOGETHER);
                _events.ScheduleEvent(EVENT_SUMMON_VALKYR, 17s);
                break;
            case ACTION_VALKYR_WIPE:
                _events.ScheduleEvent(EVENT_SUMMON_BARRET, 6s);
                _summons.DespawnEntry(NPC_LIGHT_ESSENCE);
                _summons.DespawnEntry(NPC_DARK_ESSENCE);
                break;
            case ACTION_VALKYR_DEFEATED:
                _events.ScheduleEvent(EVENT_SUMMON_BARRET, 4s);
                if (Creature* factionLeader = _instance->GetCreature(_factionLeaderData))
                    factionLeader->AI()->DoAction(ACTION_VALKYR_DEFEATED);
                _summons.DespawnEntry(NPC_LIGHT_ESSENCE);
                _summons.DespawnEntry(NPC_DARK_ESSENCE);
                break;
            case ACTION_START_VALKYR_ENGAGE:
                Talk(TIRION_SAY_GAME_BEGIN);
                _events.ScheduleEvent(EVENT_SUMMON_VALKYR, 5s);
                break;
            case ACTION_START_LK_EVENT:
                Talk(TIRION_SAY_UNITED);
                me->GetMap()->SetZoneWeather(AREA_TRIAL_OF_THE_CRUSADER, WEATHER_STATE_LIGHT_SNOW, 0.5f);
                _events.ScheduleEvent(EVENT_LICH_KING_SAY_CHALLENGE, 19s);
                _events.ScheduleEvent(EVENT_SAY_ARTHAS, 26s);
                break;
            case ACTION_LK_EVENT_FINISHED:
                _events.ScheduleEvent(EVENT_LICH_KING_SAY_SOULS, 2s);
                break;
            default:
                break;
        }
    }

    void EnterEvadeMode(EvadeReason /*why*/) override
    {
        // Needed when using hotswap
        _summons.DespawnAll();
    }

    void UpdateAI(uint32 diff) override
    {
        _events.Update(diff);

        while (uint32 eventId = _events.ExecuteEvent())
        {
            switch(eventId)
            {
                case EVENT_GORMOK_INTRO:
                    Talk(TIRION_SAY_GORMOK);
                    if (Creature* factionLeader = _instance->GetCreature(_factionLeaderData))
                        factionLeader->AI()->DoAction(ACTION_START_GORMOK);
                    _events.ScheduleEvent(EVENT_GORMOK_EXCLAMATION, 6s);
                    break;
                case EVENT_GORMOK_EXCLAMATION:
                    me->HandleEmoteCommand(EMOTE_ONESHOT_EXCLAMATION);
                    _events.ScheduleEvent(EVENT_SPAWM_GORMOK, 6s);
                    break;
                case EVENT_SPAWM_GORMOK:
                    _instance->DoUseDoorOrButton(_instance->GetGuidData(DATA_MAIN_GATE));
                    me->SummonCreature(NPC_GORMOK, NorthrendBeastsSpawnPositions[0], TEMPSUMMON_CORPSE_TIMED_DESPAWN, 12s);
                    break;
                case EVENT_EXCLAMATION:
                    me->HandleEmoteCommand(EMOTE_ONESHOT_EXCLAMATION);
                    break;
                case EVENT_SUMMON_BARRET:
                    HandleBarrettSummon();
                    break;
                case EVENT_START_CALL_WILFRED:
                    Talk(TIRION_SAY_WILFRED);
                    _events.ScheduleEvent(EVENT_SUMMON_WILFRED, 7s);
                    break;
                case EVENT_SUMMON_WILFRED:
                    _instance->DoUseDoorOrButton(_instance->GetGuidData(DATA_MAIN_GATE));
                    me->SummonCreature(NPC_FIZZLEBANG, WilfredSpawnPosition, TEMPSUMMON_CORPSE_TIMED_DESPAWN, 16s);
                    break;
                case EVENT_KILL_JARAXXUS:
                    Talk(TIRION_SAY_KILL_JARAXXUS);
                    _events.ScheduleEvent(EVENT_EMOTE_SHEATHE, 2s);
                    break;
                case EVENT_EMOTE_SHEATHE:
                    me->HandleEmoteCommand(EMOTE_ONESHOT_TALK_NO_SHEATHE);
                    break;
                case EVENT_TIRION_LAMENT:
                    Talk(TIRION_SAY_LAMENT);
                    if (Creature* varian = _instance->GetCreature(DATA_VARIAN))
                        varian->AI()->DoAction(ACTION_JARAXXUS_DEFEATED);
                    if (Creature* garrosh = _instance->GetCreature(DATA_GARROSH))
                        garrosh->AI()->DoAction(ACTION_JARAXXUS_DEFEATED);
                    _events.ScheduleEvent(EVENT_TIRION_CALM_DOWN, 33s);
                    break;
                case EVENT_TIRION_CALM_DOWN:
                    Talk(TIRION_SAY_CALM_DOWN);
                    _events.ScheduleEvent(EVENT_SUMMON_BARRET, 20s);
                    break;
                case EVENT_ALLOW_COMBAT:
                    Talk(TIRION_SAY_ALLOW_COMBAT);
                    _events.ScheduleEvent(EVENT_SUMMON_CHAMPIONS, 7s);
                    break;
                case EVENT_TRAGIC_VICTORY:
                    Talk(TIRION_SAY_TRAGIC_VICTORY);
                    _events.ScheduleEvent(EVENT_SUMMON_BARRET, 24s);
                    break;
                case EVENT_SUMMON_VALKYR:
                    me->SummonCreatureGroup(GROUP_VALKYR);
                    _events.ScheduleEvent(EVENT_OPEN_GATE, 3s);
                    break;
                case EVENT_OPEN_GATE:
                    _instance->DoUseDoorOrButton(_instance->GetGuidData(DATA_MAIN_GATE));
                    break;
                case EVENT_SAY_ARTHAS:
                    Talk(TIRION_SAY_ARTHAS);
                    break;
                case EVENT_LICH_KING_SAY_CHALLENGE:
                    if (Creature* lkVoice = _instance->GetCreature(DATA_LICH_KING_VOICE))
                        lkVoice->AI()->Talk(LK_VOICE_SAY_CHALLENGE);
                    if (Creature* arthasPortal = me->SummonCreature(NPC_ARTHAS_PORTAL, ArthasPortalSpawnPosition, TEMPSUMMON_TIMED_DESPAWN, 34s))
                        arthasPortal->m_Events.AddEventAtOffset(new ArthasPortalEvent(arthasPortal), 3s);
                    _events.ScheduleEvent(EVENT_SUMMON_LICH_KING, 5s);
                    break;
                case EVENT_LICH_KING_SAY_SOULS:
                    if (Creature* lkVoice = _instance->GetCreature(DATA_LICH_KING_VOICE))
                        lkVoice->AI()->Talk(LK_VOICE_SAY_SOULS_WILL_BE_MINE);
                    break;
                case EVENT_SUMMON_LICH_KING:
                    me->SummonCreature(NPC_LICH_KING, LichKingSpawnPosition, TEMPSUMMON_TIMED_DESPAWN, 30s);
                    break;
                case EVENT_SUMMON_CHAMPIONS:
                    if (Creature* factitonController = me->SummonCreature(NPC_CHAMPIONS_CONTROLLER, ToCCommonLoc[1]))
                        factitonController->AI()->SetData(0, _instance->GetData(DATA_TEAM)); // will be changed to DoAction soon
                    _events.ScheduleEvent(EVENT_START_CHAMPIONS, 3s);
                    break;
                case EVENT_START_CHAMPIONS:
                    if (Creature* factitonController = _instance->GetCreature(DATA_FACTION_CRUSADERS))
                        factitonController->AI()->SetData(1, NOT_STARTED); // will be changed to DoAction soon
                    break;
                default:
                    break;
            }
        }
    }

private:
    InstanceScript* _instance;
    EventMap _events;
    uint32 _factionLeaderData;
    SummonList _summons;
    bool _jormungarsSummoned;
    bool _icehowlSummoned;
};

struct npc_open_portal_target_toc : public ScriptedAI
{
    npc_open_portal_target_toc(Creature* creature) : ScriptedAI(creature) { }

    void Reset() override
    {
        me->SetReactState(REACT_PASSIVE);
        _scheduler.CancelAll();
        me->SetDisableGravity(true);
    }

    void SpellHit(WorldObject* /*caster*/, SpellInfo const* spellInfo) override
    {
        if (spellInfo->Id == SPELL_OPEN_PORTAL)
        {
            _scheduler.Schedule(2s, [this](TaskContext /*wilfredPortal*/)
            {
                DoCastSelf(SPELL_WILFRED_PORTAL);
                me->DespawnOrUnsummon(9s);
            });
        }
    }

    void UpdateAI(uint32 diff) override
    {
        _scheduler.Update(diff);
    }

<<<<<<< HEAD
private:
    TaskScheduler _scheduler;
};
=======
                uint32 _updateTimer = _instance->GetData(TYPE_EVENT_TIMER);
                if (_updateTimer <= uiDiff)
                {
                    switch (_instance->GetData(TYPE_EVENT))
                    {
                        case 1110:
                            _instance->SetData(TYPE_EVENT, 1120);
                            _updateTimer = 4*IN_MILLISECONDS;
                            break;
                        case 1120:
                            Talk(SAY_STAGE_1_02);
                            _instance->SetData(TYPE_EVENT, 1130);
                            _updateTimer = 12*IN_MILLISECONDS;
                            break;
                        case 1130:
                            me->GetMotionMaster()->MovementExpired();
                            Talk(SAY_STAGE_1_03);
                            me->HandleEmoteCommand(EMOTE_ONESHOT_SPELL_CAST_OMNI);
                            if (Creature* pTrigger = me->SummonCreature(NPC_TRIGGER, ToCCommonLoc[1].GetPositionX(), ToCCommonLoc[1].GetPositionY(), ToCCommonLoc[1].GetPositionZ(), 4.69494f, TEMPSUMMON_MANUAL_DESPAWN))
                            {
                                _triggerGUID = pTrigger->GetGUID();
                                pTrigger->SetObjectScale(2.0f);
                                pTrigger->SetDisplayFromModel(0);
                                pTrigger->CastSpell(pTrigger, SPELL_WILFRED_PORTAL, false);
                            }
                            _instance->SetData(TYPE_EVENT, 1132);
                            _updateTimer = 4*IN_MILLISECONDS;
                            break;
                        case 1132:
                            me->GetMotionMaster()->MovementExpired();
                            _instance->SetData(TYPE_EVENT, 1134);
                            _updateTimer = 4*IN_MILLISECONDS;
                            break;
                        case 1134:
                            me->HandleEmoteCommand(EMOTE_ONESHOT_SPELL_CAST_OMNI);
                            if (Creature* pPortal = me->SummonCreature(NPC_WILFRED_PORTAL, ToCCommonLoc[1].GetPositionX(), ToCCommonLoc[1].GetPositionY(), ToCCommonLoc[1].GetPositionZ(), 4.71239f, TEMPSUMMON_MANUAL_DESPAWN))
                            {
                                pPortal->SetReactState(REACT_PASSIVE);
                                pPortal->SetObjectScale(2.0f);
                                pPortal->CastSpell(pPortal, SPELL_WILFRED_PORTAL, false);
                                _portalGUID = pPortal->GetGUID();
                            }
                            _updateTimer = 4*IN_MILLISECONDS;
                            _instance->SetData(TYPE_EVENT, 1135);
                            break;
                        case 1135:
                            _instance->SetData(TYPE_EVENT, 1140);
                            _updateTimer = 3*IN_MILLISECONDS;
                            break;
                        case 1140:
                            Talk(SAY_STAGE_1_04);
                            if (Creature* jaraxxus = me->SummonCreature(NPC_JARAXXUS, ToCCommonLoc[1].GetPositionX(), ToCCommonLoc[1].GetPositionY(), ToCCommonLoc[1].GetPositionZ(), 5.0f, TEMPSUMMON_CORPSE_TIMED_DESPAWN, DESPAWN_TIME))
                            {
                                jaraxxus->AddUnitFlag(UNIT_FLAG_NON_ATTACKABLE);
                                jaraxxus->SetImmuneToPC(true);
                                jaraxxus->SetReactState(REACT_PASSIVE);
                                jaraxxus->GetMotionMaster()->MovePoint(0, ToCCommonLoc[1].GetPositionX(), ToCCommonLoc[1].GetPositionY()-10, ToCCommonLoc[1].GetPositionZ());
                            }
                            _instance->SetData(TYPE_EVENT, 1142);
                            _updateTimer = 5*IN_MILLISECONDS;
                            break;
                        case 1142:
                            if (Creature* jaraxxus = ObjectAccessor::GetCreature(*me, _instance->GetGuidData(NPC_JARAXXUS)))
                                jaraxxus->SetTarget(me->GetGUID());
                            if (Creature* pTrigger = ObjectAccessor::GetCreature(*me, _triggerGUID))
                                pTrigger->DespawnOrUnsummon();
                            if (Creature* pPortal = ObjectAccessor::GetCreature(*me, _portalGUID))
                                pPortal->DespawnOrUnsummon();
                            _instance->SetData(TYPE_EVENT, 1144);
                            _updateTimer = 10*IN_MILLISECONDS;
                            break;
                        case 1144:
                            if (Creature* jaraxxus = ObjectAccessor::GetCreature(*me, _instance->GetGuidData(NPC_JARAXXUS)))
                                jaraxxus->AI()->Talk(SAY_STAGE_1_05);
                            _instance->SetData(TYPE_EVENT, 1150);
                            _updateTimer = 5*IN_MILLISECONDS;
                            break;
                        case 1150:
                            if (Creature* jaraxxus = ObjectAccessor::GetCreature(*me, _instance->GetGuidData(NPC_JARAXXUS)))
                            {
                                //1-shot Fizzlebang
                                jaraxxus->CastSpell(me, 67888, false); // 67888 - Fel Lightning
                                AddThreat(me, 1000.0f, jaraxxus);
                                jaraxxus->AI()->AttackStart(me);
                            }
                            _instance->SetData(TYPE_EVENT, 1160);
                            _updateTimer = 3*IN_MILLISECONDS;
                            break;
                    }
                }
                else
                    _updateTimer -= uiDiff;
                _instance->SetData(TYPE_EVENT_TIMER, _updateTimer);
            }

            private:
                InstanceScript* _instance;
                SummonList _summons;
                ObjectGuid _portalGUID;
                ObjectGuid _triggerGUID;
        };
>>>>>>> 28d470c5

struct npc_fizzlebang_toc : public ScriptedAI
{
    npc_fizzlebang_toc(Creature* creature) : ScriptedAI(creature), _instance(creature->GetInstanceScript()) { }

    void Reset() override
    {
        me->SetReactState(REACT_PASSIVE);
        _events.Reset();
        _events.ScheduleEvent(EVENT_START_MOVE, 1s);
    }

    void MovementInform(uint32 type, uint32 pointId) override
    {
        if (type == SPLINE_CHAIN_MOTION_TYPE && pointId == POINT_SUMMON)
        {
<<<<<<< HEAD
            _instance->DoUseDoorOrButton(_instance->GetGuidData(DATA_MAIN_GATE));
            Talk(WILFRED_SAY_INTRO);
            _events.ScheduleEvent(EVENT_EMOTE_TALK, 2s);
            _events.ScheduleEvent(EVENT_REMOVE_EMOTE_TALK, 9s);
            _events.ScheduleEvent(EVENT_OBLIVION, 11s);
=======
            return GetTrialOfTheCrusaderAI<npc_fizzlebang_tocAI>(creature);
>>>>>>> 28d470c5
        }
    }

    void UpdateAI(uint32 diff) override
    {
        _events.Update(diff);

        while (uint32 eventId = _events.ExecuteEvent())
        {
            switch (eventId)
            {
                case EVENT_START_MOVE:
                    me->GetMotionMaster()->MoveAlongSplineChain(POINT_SUMMON, SPLINE_INITIAL_MOVEMENT, true);
                    break;
                case EVENT_OBLIVION:
                    me->SummonCreature(NPC_WILFRED_PORTAL, PortalTargetSpawnPosition);
                    me->SummonCreature(NPC_PURPLE_GROUND, PurpleGroundSpawnPosition, TEMPSUMMON_TIMED_DESPAWN, 16s);
                    Talk(WILFRED_SAY_OBLIVION);
                    DoCastSelf(SPELL_OPEN_PORTAL);
                    _events.ScheduleEvent(EVENT_SUMMON_JARAXXUS, 11s);
                    break;
                case EVENT_SUMMON_JARAXXUS:
                    if (Creature* fordring = _instance->GetCreature(DATA_FORDRING))
                        fordring->AI()->DoAction(ACTION_SUMMON_JARAXXUS);
                    Talk(WILFRED_SAY_MASTER);
                    _events.ScheduleEvent(EVENT_EMOTE_TALK, 2s);
                    _events.ScheduleEvent(EVENT_REMOVE_EMOTE_TALK, 7s);
                    _events.ScheduleEvent(EVENT_SET_TARGET, 4s);
                    break;
                case EVENT_SET_TARGET:
                    if (Creature* jaraxxus = _instance->GetCreature(DATA_JARAXXUS))
                        me->SetTarget(jaraxxus->GetGUID());
                    _events.ScheduleEvent(EVENT_EMOTE_SHEATHE, 6s);
                    break;
                case EVENT_EMOTE_SHEATHE:
                    me->HandleEmoteCommand(EMOTE_ONESHOT_TALK_NO_SHEATHE);
                    _events.ScheduleEvent(EVENT_LAST_TALK, 9s);
                    break;
                case EVENT_LAST_TALK:
                    Talk(WILFRED_SAY_DEAD);
                    if (Creature* fordring = _instance->GetCreature(DATA_FORDRING))
                        fordring->AI()->DoAction(ACTION_KILL_JARAXXUS);
                    break;
                case EVENT_EMOTE_TALK:
                    me->SetUInt32Value(UNIT_NPC_EMOTESTATE, EMOTE_STATE_TALK);
                    break;
                case EVENT_REMOVE_EMOTE_TALK:
                    me->SetUInt32Value(UNIT_NPC_EMOTESTATE, EMOTE_ONESHOT_NONE);
                    break;
                default:
                    break;
            }
        }
    }

private:
    InstanceScript* _instance;
    EventMap _events;
};

<<<<<<< HEAD
struct npc_garrosh_toc : public ScriptedAI
{
    npc_garrosh_toc(Creature* creature) : ScriptedAI(creature), _instance(creature->GetInstanceScript()) { }
=======
                uint32 _updateTimer = _instance->GetData(TYPE_EVENT_TIMER);
                if (_updateTimer <= uiDiff)
                {
                    switch (_instance->GetData(TYPE_EVENT))
                    {
                        case 110:
                            me->SetEmoteState(EMOTE_ONESHOT_TALK);
                            Talk(SAY_STAGE_0_01);
                            _updateTimer = 22*IN_MILLISECONDS;
                            _instance->SetData(TYPE_EVENT, 120);
                            break;
                        case 140:
                            me->SetEmoteState(EMOTE_ONESHOT_TALK);
                            Talk(SAY_STAGE_0_02);
                            _updateTimer = 5*IN_MILLISECONDS;
                            _instance->SetData(TYPE_EVENT, 150);
                            break;
                        case 150:
                            me->SetEmoteState(EMOTE_STATE_NONE);
                            if (_instance->GetBossState(BOSS_BEASTS) != DONE)
                            {
                                _instance->DoUseDoorOrButton(_instance->GetGuidData(GO_MAIN_GATE_DOOR));

                                if (Creature* gormok = me->SummonCreature(NPC_GORMOK, ToCSpawnLoc[0].GetPositionX(), ToCSpawnLoc[0].GetPositionY(), ToCSpawnLoc[0].GetPositionZ(), 5, TEMPSUMMON_CORPSE_TIMED_DESPAWN, 30*IN_MILLISECONDS))
                                {
                                    gormok->GetMotionMaster()->MovePoint(0, ToCCommonLoc[5].GetPositionX(), ToCCommonLoc[5].GetPositionY(), ToCCommonLoc[5].GetPositionZ());
                                    gormok->AddUnitFlag(UnitFlags(UNIT_FLAG_NON_ATTACKABLE | UNIT_FLAG_NOT_SELECTABLE));
                                    gormok->SetReactState(REACT_PASSIVE);
                                }
                            }
                            _updateTimer = 3*IN_MILLISECONDS;
                            _instance->SetData(TYPE_EVENT, 155);
                            break;
                        case 155:
                            // keep the raid in combat for the whole encounter, pauses included
                            me->SetInCombatWithZone();
                            _updateTimer = 5*IN_MILLISECONDS;
                            _instance->SetData(TYPE_EVENT, 160);
                            break;
                        case 200:
                            Talk(SAY_STAGE_0_04);
                            if (_instance->GetBossState(BOSS_BEASTS) != DONE)
                            {
                                _instance->DoUseDoorOrButton(_instance->GetGuidData(GO_MAIN_GATE_DOOR));
                                if (Creature* dreadscale = me->SummonCreature(NPC_DREADSCALE, ToCSpawnLoc[1].GetPositionX(), ToCSpawnLoc[1].GetPositionY(), ToCSpawnLoc[1].GetPositionZ(), 5, TEMPSUMMON_MANUAL_DESPAWN))
                                {
                                    dreadscale->GetMotionMaster()->MovePoint(0, ToCCommonLoc[5].GetPositionX(), ToCCommonLoc[5].GetPositionY(), ToCCommonLoc[5].GetPositionZ());
                                    dreadscale->AddUnitFlag(UnitFlags(UNIT_FLAG_NON_ATTACKABLE | UNIT_FLAG_NOT_SELECTABLE));
                                    dreadscale->SetReactState(REACT_PASSIVE);
                                }
                            }
                            _updateTimer = 5*IN_MILLISECONDS;
                            _instance->SetData(TYPE_EVENT, 220);
                            break;
                        case 220:
                            _instance->SetData(TYPE_EVENT, 230);
                            break;
                        case 300:
                            Talk(SAY_STAGE_0_05);
                            if (_instance->GetBossState(BOSS_BEASTS) != DONE)
                            {
                                _instance->DoUseDoorOrButton(_instance->GetGuidData(GO_MAIN_GATE_DOOR));
                                if (Creature* icehowl = me->SummonCreature(NPC_ICEHOWL, ToCSpawnLoc[0].GetPositionX(), ToCSpawnLoc[0].GetPositionY(), ToCSpawnLoc[0].GetPositionZ(), 5, TEMPSUMMON_DEAD_DESPAWN))
                                {
                                    icehowl->GetMotionMaster()->MovePoint(2, ToCCommonLoc[5].GetPositionX(), ToCCommonLoc[5].GetPositionY(), ToCCommonLoc[5].GetPositionZ());
                                    me->AddUnitFlag(UnitFlags(UNIT_FLAG_NON_ATTACKABLE | UNIT_FLAG_NOT_SELECTABLE));
                                    me->SetReactState(REACT_PASSIVE);
                                }
                            }
                            _updateTimer = 5*IN_MILLISECONDS;
                            _instance->SetData(TYPE_EVENT, 315);
                            break;
                        case 315:
                            _instance->SetData(TYPE_EVENT, 320);
                            break;
                        case 400:
                            Talk(SAY_STAGE_0_06);
                            me->GetThreatManager().ClearAllThreat();
                            _updateTimer = 5*IN_MILLISECONDS;
                            _instance->SetData(TYPE_EVENT, 0);
                            break;
                        case 666:
                            Talk(SAY_STAGE_0_WIPE);
                            _updateTimer = 5*IN_MILLISECONDS;
                            _instance->SetData(TYPE_EVENT, 0);
                            break;
                        case 1010:
                            Talk(SAY_STAGE_1_01);
                            _updateTimer = 7*IN_MILLISECONDS;
                            _instance->DoUseDoorOrButton(_instance->GetGuidData(GO_MAIN_GATE_DOOR));
                            me->SummonCreature(NPC_FIZZLEBANG, ToCSpawnLoc[0].GetPositionX(), ToCSpawnLoc[0].GetPositionY(), ToCSpawnLoc[0].GetPositionZ(), 2, TEMPSUMMON_CORPSE_TIMED_DESPAWN, DESPAWN_TIME);
                            _instance->SetData(TYPE_EVENT, 0);
                            break;
                        case 1180:
                            Talk(SAY_STAGE_1_07);
                            _updateTimer = 3*IN_MILLISECONDS;
                            _instance->SetData(TYPE_EVENT, 0);
                            break;
                        case 2000:
                            Talk(SAY_STAGE_1_08);
                            _updateTimer = 18*IN_MILLISECONDS;
                            _instance->SetData(TYPE_EVENT, 2010);
                            break;
                        case 2030:
                            Talk(SAY_STAGE_1_11);
                            _updateTimer = 5*IN_MILLISECONDS;
                            _instance->SetData(TYPE_EVENT, 0);
                            break;
                        case 3000:
                            Talk(SAY_STAGE_2_01);
                            _updateTimer = 12*IN_MILLISECONDS;
                            _instance->SetData(TYPE_EVENT, 3050);
                            break;
                        case 3001:
                            Talk(SAY_STAGE_2_01);
                            _updateTimer = 10*IN_MILLISECONDS;
                            _instance->SetData(TYPE_EVENT, 3051);
                            break;
                        case 3060:
                            Talk(SAY_STAGE_2_03);
                            _updateTimer = 5*IN_MILLISECONDS;
                            _instance->SetData(TYPE_EVENT, 3070);
                            break;
                        case 3061:
                            Talk(SAY_STAGE_2_03);
                            _updateTimer = 5*IN_MILLISECONDS;
                            _instance->SetData(TYPE_EVENT, 3071);
                            break;
                        //Summoning crusaders
                        case 3091:
                            if (Creature* pChampionController = me->SummonCreature(NPC_CHAMPIONS_CONTROLLER, ToCCommonLoc[1]))
                                pChampionController->AI()->SetData(0, HORDE);
                            _updateTimer = 3*IN_MILLISECONDS;
                            _instance->SetData(TYPE_EVENT, 3092);
                            break;
                        //Summoning crusaders
                        case 3090:
                            if (Creature* pChampionController = me->SummonCreature(NPC_CHAMPIONS_CONTROLLER, ToCCommonLoc[1]))
                                pChampionController->AI()->SetData(0, ALLIANCE);
                            _updateTimer = 3*IN_MILLISECONDS;
                            _instance->SetData(TYPE_EVENT, 3092);
                            break;
                        case 3092:
                            if (Creature* pChampionController = ObjectAccessor::GetCreature((*me), _instance->GetGuidData(NPC_CHAMPIONS_CONTROLLER)))
                                pChampionController->AI()->SetData(1, NOT_STARTED);
                            _instance->SetData(TYPE_EVENT, 3095);
                            break;
                        //Crusaders battle end
                        case 3100:
                            Talk(SAY_STAGE_2_06);
                            _updateTimer = 5*IN_MILLISECONDS;
                            _instance->SetData(TYPE_EVENT, 0);
                            break;
                        case 4000:
                            Talk(SAY_STAGE_3_01);
                            _updateTimer = 13*IN_MILLISECONDS;
                            _instance->SetData(TYPE_EVENT, 4010);
                            break;
                        case 4010:
                            Talk(SAY_STAGE_3_02);
                            if (Creature* lightbane = me->SummonCreature(NPC_LIGHTBANE, ToCSpawnLoc[1].GetPositionX(), ToCSpawnLoc[1].GetPositionY(), ToCSpawnLoc[1].GetPositionZ(), 5, TEMPSUMMON_CORPSE_TIMED_DESPAWN, DESPAWN_TIME))
                            {
                                lightbane->SetVisible(false);
                                lightbane->SetReactState(REACT_PASSIVE);
                                lightbane->SummonCreature(NPC_LIGHT_ESSENCE, TwinValkyrsLoc[0].GetPositionX(), TwinValkyrsLoc[0].GetPositionY(), TwinValkyrsLoc[0].GetPositionZ());
                                lightbane->SummonCreature(NPC_LIGHT_ESSENCE, TwinValkyrsLoc[1].GetPositionX(), TwinValkyrsLoc[1].GetPositionY(), TwinValkyrsLoc[1].GetPositionZ());
                            }
                            if (Creature* darkbane = me->SummonCreature(NPC_DARKBANE, ToCSpawnLoc[2].GetPositionX(), ToCSpawnLoc[2].GetPositionY(), ToCSpawnLoc[2].GetPositionZ(), 5, TEMPSUMMON_CORPSE_TIMED_DESPAWN, DESPAWN_TIME))
                            {
                                darkbane->SetVisible(false);
                                darkbane->SetReactState(REACT_PASSIVE);
                                darkbane->SummonCreature(NPC_DARK_ESSENCE, TwinValkyrsLoc[2].GetPositionX(), TwinValkyrsLoc[2].GetPositionY(), TwinValkyrsLoc[2].GetPositionZ());
                                darkbane->SummonCreature(NPC_DARK_ESSENCE, TwinValkyrsLoc[3].GetPositionX(), TwinValkyrsLoc[3].GetPositionY(), TwinValkyrsLoc[3].GetPositionZ());
                            }
                            _updateTimer = 3*IN_MILLISECONDS;
                            _instance->SetData(TYPE_EVENT, 4015);
                            break;
                        case 4015:
                            _instance->DoUseDoorOrButton(_instance->GetGuidData(GO_MAIN_GATE_DOOR));
                            if (Creature* lightbane = ObjectAccessor::GetCreature((*me), _instance->GetGuidData(NPC_LIGHTBANE)))
                            {
                                lightbane->GetMotionMaster()->MovePoint(1, ToCCommonLoc[8].GetPositionX(), ToCCommonLoc[8].GetPositionY(), ToCCommonLoc[8].GetPositionZ());
                                lightbane->SetVisible(true);
                            }
                            if (Creature* darkbane = ObjectAccessor::GetCreature((*me), _instance->GetGuidData(NPC_DARKBANE)))
                            {
                                darkbane->GetMotionMaster()->MovePoint(1, ToCCommonLoc[9].GetPositionX(), ToCCommonLoc[9].GetPositionY(), ToCCommonLoc[9].GetPositionZ());
                                darkbane->SetVisible(true);
                            }
                            _updateTimer = 10*IN_MILLISECONDS;
                            _instance->SetData(TYPE_EVENT, 4016);
                            break;
                        case 4016:
                            _instance->DoUseDoorOrButton(_instance->GetGuidData(GO_MAIN_GATE_DOOR));
                            _instance->SetData(TYPE_EVENT, 4017);
                            break;
                        case 4040:
                            _updateTimer = 1*MINUTE*IN_MILLISECONDS;
                            _instance->SetData(TYPE_EVENT, 5000);
                            break;
                        case 5000:
                            Talk(SAY_STAGE_4_01);
                            _updateTimer = 10*IN_MILLISECONDS;
                            _instance->SetData(TYPE_EVENT, 5005);
                            break;
                        case 5005:
                            _updateTimer = 8*IN_MILLISECONDS;
                            _instance->SetData(TYPE_EVENT, 5010);
                            me->SummonCreature(NPC_LICH_KING, ToCCommonLoc[2].GetPositionX(), ToCCommonLoc[2].GetPositionY(), ToCCommonLoc[2].GetPositionZ(), 5);
                            break;
                        case 5020:
                            Talk(SAY_STAGE_4_03);
                            _updateTimer = 1*IN_MILLISECONDS;
                            _instance->SetData(TYPE_EVENT, 0);
                            break;
                        case 6000:
                            me->SummonCreature(NPC_TIRION_FORDRING, EndSpawnLoc[0]);
                            me->SummonCreature(NPC_ARGENT_MAGE, EndSpawnLoc[1]);
                            me->SummonGameObject(GO_PORTAL_TO_DALARAN, EndSpawnLoc[2], QuaternionData::fromEulerAnglesZYX(EndSpawnLoc[2].GetOrientation(), 0.0f, 0.0f), 0);
                            _updateTimer = 20*IN_MILLISECONDS;
                            _instance->SetData(TYPE_EVENT, 6005);
                            break;
                        case 6005:
                            if (Creature* tirionFordring = ObjectAccessor::GetCreature((*me), _instance->GetGuidData(NPC_TIRION_FORDRING)))
                                tirionFordring->AI()->Talk(SAY_STAGE_4_06);
                            _updateTimer = 20*IN_MILLISECONDS;
                            _instance->SetData(TYPE_EVENT, 6010);
                            break;
                        case 6010:
                            if (IsHeroic())
                            {
                                if (Creature* tirionFordring = ObjectAccessor::GetCreature((*me), _instance->GetGuidData(NPC_TIRION_FORDRING)))
                                    tirionFordring->AI()->Talk(SAY_STAGE_4_07);
                                _updateTimer = 1*MINUTE*IN_MILLISECONDS;
                                _instance->SetBossState(BOSS_ANUBARAK, SPECIAL);
                                _instance->SetData(TYPE_EVENT, 6020);
                            }
                            else
                                _instance->SetData(TYPE_EVENT, 6030);
                            break;
                        case 6020:
                            me->DespawnOrUnsummon();
                            _updateTimer = 5*IN_MILLISECONDS;
                            _instance->SetData(TYPE_EVENT, 6030);
                            break;
                        default:
                            break;
                    }
                }
                else
                    _updateTimer -= uiDiff;
                _instance->SetData(TYPE_EVENT_TIMER, _updateTimer);
            }
            private:
                InstanceScript* _instance;
        };
>>>>>>> 28d470c5

    void DoAction(int32 action) override
    {
        switch (action)
        {
<<<<<<< HEAD
            case ACTION_START_GORMOK:
                _events.ScheduleEvent(EVENT_GORMOK_INTRO, 12s);
                break;
            case ACTION_JARAXXUS_DEFEATED:
                _events.ScheduleEvent(EVENT_ALLIANCE_DOGS, 14s);
                break;
            case ACTION_START_CHAMPIONS:
                _events.ScheduleEvent(EVENT_DEMAND_JUSTICE, 8s);
                break;
            case ACTION_SAY_KILLED_PLAYER:
                Talk(GARROSH_SAY_KILLED);
                break;
            case ACTION_CHAMPIONS_DEFEATED:
                Talk(GARROSH_SAY_FACTION_DEAD);
                break;
            case ACTION_VALKYR_DEFEATED:
                _events.ScheduleEvent(EVENT_VALKYR_DEAD, 5s);
                break;
            case ACTION_START_CHAMPIONS_ENGAGE:
                _events.ScheduleEvent(EVENT_NO_MERCY, 6s);
                break;
            default:
                break;
=======
            return GetTrialOfTheCrusaderAI<npc_tirion_tocAI>(creature);
>>>>>>> 28d470c5
        }
    }

    void UpdateAI(uint32 diff) override
    {
        _events.Update(diff);

        while (uint32 eventId = _events.ExecuteEvent())
        {
            switch (eventId)
            {
                case EVENT_GORMOK_INTRO:
                    Talk(GARROSH_SAY_BEASTS);
                    break;
                case EVENT_ALLIANCE_DOGS:
                    Talk(GARROSH_SAY_ALLIANCE_DOGS);
                    break;
                case EVENT_DEMAND_JUSTICE:
                    Talk(GARROSH_SAY_DEMAND_JUSTICE);
                    _events.ScheduleEvent(EVENT_NO_MERCY, 21s);
                    break;
                case EVENT_NO_MERCY:
                    Talk(GARROSH_SAY_NO_MERCY);
                    break;
                case EVENT_VALKYR_DEAD:
                    Talk(GARROSH_SAY_VALKYR_DEAD);
                    break;
                default:
                    break;
            }
        }
    }

private:
    InstanceScript* _instance;
    EventMap _events;
};

<<<<<<< HEAD
struct npc_varian_toc : public ScriptedAI
{
    npc_varian_toc(Creature* creature) : ScriptedAI(creature), _instance(creature->GetInstanceScript()) { }
=======
                uint32 _updateTimer = _instance->GetData(TYPE_EVENT_TIMER);
                if (_updateTimer <= uiDiff)
                {
                    switch (_instance->GetData(TYPE_EVENT))
                    {
                        case 130:
                            me->SetEmoteState(EMOTE_ONESHOT_TALK);
                            Talk(SAY_STAGE_0_03h);
                            _updateTimer = 3*IN_MILLISECONDS;
                            _instance->SetData(TYPE_EVENT, 132);
                            break;
                        case 132:
                            me->SetEmoteState(EMOTE_STATE_NONE);
                            _updateTimer = 5*IN_MILLISECONDS;
                            _instance->SetData(TYPE_EVENT, 140);
                            break;
                        case 2010:
                            Talk(SAY_STAGE_1_09);
                            _updateTimer = 9*IN_MILLISECONDS;
                            _instance->SetData(TYPE_EVENT, 2020);
                            break;
                        case 3050:
                            Talk(SAY_STAGE_2_02h);
                            _updateTimer = 15*IN_MILLISECONDS;
                            _instance->SetData(TYPE_EVENT, 3060);
                            break;
                        case 3070:
                            Talk(SAY_STAGE_2_04h);
                            _updateTimer = 6*IN_MILLISECONDS;
                            _instance->SetData(TYPE_EVENT, 3080);
                            break;
                        case 3081:
                            Talk(SAY_STAGE_2_05h);
                            _updateTimer = 3*IN_MILLISECONDS;
                            _instance->SetData(TYPE_EVENT, 3091);
                            break;
                        case 4030:
                            Talk(SAY_STAGE_3_03h);
                            _updateTimer = 5*IN_MILLISECONDS;
                            _instance->SetData(TYPE_EVENT, 4040);
                            break;
                        default:
                            break;
                    }
                }
                else
                    _updateTimer -= uiDiff;
                _instance->SetData(TYPE_EVENT_TIMER, _updateTimer);
            }
            private:
                InstanceScript* _instance;
        };
>>>>>>> 28d470c5

    void DoAction(int32 action) override
    {
        switch (action)
        {
<<<<<<< HEAD
            case ACTION_START_GORMOK:
                _events.ScheduleEvent(EVENT_GORMOK_INTRO, 11s);
                break;
            case ACTION_JARAXXUS_DEFEATED:
                _events.ScheduleEvent(EVENT_COME_PIGS, 24s);
                break;
            case ACTION_START_CHAMPIONS:
                _events.ScheduleEvent(EVENT_DEMAND_JUSTICE, 9s);
                break;
            case ACTION_SAY_KILLED_PLAYER:
                Talk(VARIAN_SAY_KILLED);
                break;
            case ACTION_CHAMPIONS_DEFEATED:
                Talk(VARIAN_SAY_FACTION_DEAD);
                break;
            case ACTION_VALKYR_DEFEATED:
                _events.ScheduleEvent(EVENT_VALKYR_DEAD, 6s);
                break;
            case ACTION_START_CHAMPIONS_ENGAGE:
                _events.ScheduleEvent(EVENT_NO_MERCY, 6s);
                break;
            default:
                break;
=======
            return GetTrialOfTheCrusaderAI<npc_garrosh_tocAI>(creature);
>>>>>>> 28d470c5
        }
    }

    void UpdateAI(uint32 diff) override
    {
        _events.Update(diff);

        while (uint32 eventId = _events.ExecuteEvent())
        {
            switch (eventId)
            {
                case EVENT_GORMOK_INTRO:
                    Talk(VARIAN_SAY_BEASTS);
                    break;
                case EVENT_COME_PIGS:
                    Talk(VARIAN_SAY_COME_PIGS);
                    break;
                case EVENT_DEMAND_JUSTICE:
                    Talk(VARIAN_SAY_DEMAND_JUSTICE);
                    _events.ScheduleEvent(EVENT_NO_MERCY, 20s);
                    break;
                case EVENT_NO_MERCY:
                    Talk(VARIAN_SAY_FIGHT_GLORY);
                    break;
                case EVENT_VALKYR_DEAD:
                    Talk(VARIAN_SAY_VALKYR_DEAD);
                    break;
                default:
                    break;
            }
        }
    }

private:
    InstanceScript* _instance;
    EventMap _events;
};

// 69016 - Corpse Teleport
class spell_lich_king_teleport_corpse : public SpellScript
{
    PrepareSpellScript(spell_lich_king_teleport_corpse);

<<<<<<< HEAD
    void HandleTeleport(SpellEffIndex /*effIndex*/)
    {
        GetHitUnit()->NearTeleportTo(CorpseTeleportPosition);
    }

    void Register() override
    {
        OnEffectHitTarget += SpellEffectFn(spell_lich_king_teleport_corpse::HandleTeleport, EFFECT_0, SPELL_EFFECT_DUMMY);
    }
=======
                uint32 _updateTimer = _instance->GetData(TYPE_EVENT_TIMER);
                if (_updateTimer <= uiDiff)
                {
                    switch (_instance->GetData(TYPE_EVENT))
                    {
                        case 120:
                            me->SetEmoteState(EMOTE_ONESHOT_TALK);
                            Talk(SAY_STAGE_0_03a);
                            _updateTimer = 2*IN_MILLISECONDS;
                            _instance->SetData(TYPE_EVENT, 122);
                            break;
                        case 122:
                            me->SetEmoteState(EMOTE_STATE_NONE);
                            _updateTimer = 3*IN_MILLISECONDS;
                            _instance->SetData(TYPE_EVENT, 130);
                            break;
                        case 2020:
                            Talk(SAY_STAGE_1_10);
                            _updateTimer = 5*IN_MILLISECONDS;
                            _instance->SetData(TYPE_EVENT, 2030);
                            break;
                        case 3051:
                            Talk(SAY_STAGE_2_02a);
                            _updateTimer = 17*IN_MILLISECONDS;
                            _instance->SetData(TYPE_EVENT, 3061);
                            break;
                        case 3071:
                            Talk(SAY_STAGE_2_04a);
                            _updateTimer = 5*IN_MILLISECONDS;
                            _instance->SetData(TYPE_EVENT, 3081);
                            break;
                        case 3080:
                            Talk(SAY_STAGE_2_05a);
                            _updateTimer = 3*IN_MILLISECONDS;
                            _instance->SetData(TYPE_EVENT, 3090);
                            break;
                        case 4020:
                            Talk(SAY_STAGE_3_03a);
                            _updateTimer = 5*IN_MILLISECONDS;
                            _instance->SetData(TYPE_EVENT, 4040);
                            break;
                        default:
                            break;
                    }
                }
                else
                    _updateTimer -= uiDiff;
                _instance->SetData(TYPE_EVENT_TIMER, _updateTimer);
            }
            private:
                InstanceScript* _instance;
        };

        CreatureAI* GetAI(Creature* creature) const override
        {
            return GetTrialOfTheCrusaderAI<npc_varian_tocAI>(creature);
        }
>>>>>>> 28d470c5
};

void AddSC_trial_of_the_crusader()
{
    RegisterTrialOfTheCrusaderCreatureAI(npc_barrett_toc);
    RegisterTrialOfTheCrusaderCreatureAI(boss_lich_king_toc);
    RegisterTrialOfTheCrusaderCreatureAI(npc_tirion_toc);
    RegisterTrialOfTheCrusaderCreatureAI(npc_open_portal_target_toc);
    RegisterTrialOfTheCrusaderCreatureAI(npc_fizzlebang_toc);
    RegisterTrialOfTheCrusaderCreatureAI(npc_garrosh_toc);
    RegisterTrialOfTheCrusaderCreatureAI(npc_varian_toc);
    RegisterSpellScript(spell_lich_king_teleport_corpse);
}<|MERGE_RESOLUTION|>--- conflicted
+++ resolved
@@ -15,6 +15,9 @@
  * with this program. If not, see <http://www.gnu.org/licenses/>.
  */
 
+//Known Bugs:
+// - Need better implementation of Gossip and correct gossip text and option
+
 #include "ScriptMgr.h"
 #include "GameObject.h"
 #include "InstanceScript.h"
@@ -24,77 +27,65 @@
 #include "Player.h"
 #include "ScriptedCreature.h"
 #include "ScriptedGossip.h"
-<<<<<<< HEAD
-#include "SpellInfo.h"
-#include "SpellScript.h"
 #include "TemporarySummon.h"
 #include "trial_of_the_crusader.h"
-#include "Weather.h"
-=======
-#include "TemporarySummon.h"
-#include "trial_of_the_crusader.h"
->>>>>>> 28d470c5
 
 enum Yells
 {
-    // Highlord Tirion Fordring
-    TIRION_SAY_WELCOME              = 0,
-    TIRION_SAY_GORMOK               = 1,
-    TIRION_SAY_JORMUNGARS           = 2,
-    TIRION_SAY_ICEHOWL              = 3,
-    TIRION_SAY_BEASTS_DONE          = 4,
-    TIRION_SAY_BEASTS_WIPE          = 5,
-    TIRION_SAY_WILFRED              = 6,
-    TIRION_SAY_KILL_JARAXXUS        = 7,
-    TIRION_SAY_LAMENT               = 8,
-    TIRION_SAY_CALM_DOWN            = 9,
-    TIRION_SAY_CHAMPIONS            = 10,
-    TIRION_SAY_ALLOW_COMBAT         = 11,
-    TIRION_SAY_TRAGIC_VICTORY       = 12,
-    TIRION_SAY_WORK_TOGETHER        = 13,
-    TIRION_SAY_GAME_BEGIN           = 14,
-    TIRION_SAY_UNITED               = 15,
-    TIRION_SAY_ARTHAS               = 16,
+    // Highlord Tirion Fordring - 34996
+    SAY_STAGE_0_01            = 0,
+    SAY_STAGE_0_02            = 1,
+    SAY_STAGE_0_04            = 2,
+    SAY_STAGE_0_05            = 3,
+    SAY_STAGE_0_06            = 4,
+    SAY_STAGE_0_WIPE          = 5,
+    SAY_STAGE_1_01            = 6,
+    SAY_STAGE_1_07            = 7,
+    SAY_STAGE_1_08            = 8,
+    SAY_STAGE_1_11            = 9,
+    SAY_STAGE_2_01            = 10,
+    SAY_STAGE_2_03            = 11,
+    SAY_STAGE_2_06            = 12,
+    SAY_STAGE_3_01            = 13,
+    SAY_STAGE_3_02            = 14,
+    SAY_STAGE_4_01            = 15,
+    SAY_STAGE_4_03            = 16,
 
     // Varian Wrynn
-    VARIAN_SAY_BEASTS               = 0,
-    VARIAN_SAY_COME_PIGS            = 1,
-    VARIAN_SAY_DEMAND_JUSTICE       = 2,
-    VARIAN_SAY_FIGHT_GLORY          = 3,
-    VARIAN_SAY_FACTION_DEAD         = 4,
-    VARIAN_SAY_VALKYR_DEAD          = 5,
-    VARIAN_SAY_KILLED               = 6,
+    SAY_STAGE_0_03a           = 0,
+    SAY_STAGE_1_10            = 1,
+    SAY_STAGE_2_02a           = 2,
+    SAY_STAGE_2_04a           = 3,
+    SAY_STAGE_2_05a           = 4,
+    SAY_STAGE_3_03a           = 5,
 
     // Garrosh
-    GARROSH_SAY_BEASTS              = 0,
-    GARROSH_SAY_ALLIANCE_DOGS       = 1,
-    GARROSH_SAY_DEMAND_JUSTICE      = 2,
-    GARROSH_SAY_NO_MERCY            = 3,
-    GARROSH_SAY_FACTION_DEAD        = 4,
-    GARROSH_SAY_VALKYR_DEAD         = 5,
-    GARROSH_SAY_KILLED              = 6,
+    SAY_STAGE_0_03h           = 0,
+    SAY_STAGE_1_09            = 1,
+    SAY_STAGE_2_02h           = 2,
+    SAY_STAGE_2_04h           = 3,
+    SAY_STAGE_2_05h           = 4,
+    SAY_STAGE_3_03h           = 5,
 
     // Wilfred Fizzlebang
-    WILFRED_SAY_INTRO               = 0,
-    WILFRED_SAY_OBLIVION            = 1,
-    WILFRED_SAY_MASTER              = 2,
-    WILFRED_SAY_DEAD                = 3,
-
-    // The Lich King Voice
-    LK_VOICE_SAY_CHALLENGE          = 4,
-    LK_VOICE_SAY_SOULS_WILL_BE_MINE = 5,
+    SAY_STAGE_1_02            = 0,
+    SAY_STAGE_1_03            = 1,
+    SAY_STAGE_1_04            = 2,
+    SAY_STAGE_1_06            = 3,
+
+    // Lord Jaraxxus
+    SAY_STAGE_1_05            = 0,
 
     //  The Lich King
-    LK_SAY_EMPIRE                   = 0,
-
-    // Highlord Tirion Fordring (Anu'barak)
-    SAY_STAGE_4_06                  = 0,
-    SAY_STAGE_4_07                  = 1
-};
-
-<<<<<<< HEAD
-enum TrialMisc
-=======
+    SAY_STAGE_4_02            = 0,
+    SAY_STAGE_4_05            = 1,
+    SAY_STAGE_4_04            = 2,
+
+    // Highlord Tirion Fordring - 36095
+    SAY_STAGE_4_06            = 0,
+    SAY_STAGE_4_07            = 1
+};
+
 Position const ToCSpawnLoc[] =
 {
     { 563.912f, 261.625f, 394.73f, 4.70437f },  //  0 Center
@@ -163,214 +154,28 @@
 };
 
 struct _Messages
->>>>>>> 28d470c5
-{
-    SPLINE_INITIAL_MOVEMENT    = 1,
-    POINT_SUMMON               = 1,
-    POINT_MIDDLE               = 2,
-    GROUP_VALKYR               = 1,
-    GOSSIPID_FAIL              = 1,
-    POINT_BARRETT_DESPAWN      = 1,
-    AREA_TRIAL_OF_THE_CRUSADER = 4722
-};
-
-enum TrialEvents
-{
-    EVENT_GORMOK_INTRO = 1,
-    EVENT_GORMOK_EXCLAMATION,
-    EVENT_SPAWM_GORMOK,
-    EVENT_EXCLAMATION,
-    EVENT_SUMMON_BARRET,
-    EVENT_START_CALL_WILFRED,
-    EVENT_KILL_JARAXXUS,
-    EVENT_EMOTE_SHEATHE,
-    EVENT_TIRION_LAMENT,
-    EVENT_TIRION_CALM_DOWN,
-    EVENT_ALLOW_COMBAT,
-    EVENT_TRAGIC_VICTORY,
-    EVENT_SUMMON_WILFRED,
-    EVENT_START_MOVE,
-    EVENT_OBLIVION,
-    EVENT_SUMMON_JARAXXUS,
-    EVENT_SET_TARGET,
-    EVENT_LAST_TALK,
-    EVENT_SUMMON_VALKYR,
-    EVENT_OPEN_GATE,
-    EVENT_SAY_ARTHAS,
-    EVENT_ALLIANCE_DOGS,
-    EVENT_COME_PIGS,
-    EVENT_DEMAND_JUSTICE,
-    EVENT_NO_MERCY,
-    EVENT_VALKYR_DEAD,
-    EVENT_LICH_KING_SAY_CHALLENGE,
-    EVENT_LICH_KING_SAY_SOULS,
-    EVENT_SUMMON_LICH_KING,
-    EVENT_BREAK_PLATFORM,
-    EVENT_EMOTE_TALK,
-    EVENT_REMOVE_EMOTE_TALK,
-    EVENT_EMOTE_EXCLAMATION,
-    EVENT_EMOTE_KNEEL,
-    EVENT_SUMMON_CHAMPIONS,
-    EVENT_START_CHAMPIONS,
-    EVENT_START_TALK
-};
-
-enum TocMenuIds
-{
-    MENUID_NORTHREND_BEASTS  = 10600,
-    MENUID_JARAXXUS          = 10610,
-    MENUID_FACTION_CHAMPIONS = 10687,
-    MENUID_VALKYR            = 10688,
-    MENUID_LK                = 10693
-};
-
-<<<<<<< HEAD
-Position const BarretSpawnPosition       = { 559.1528f, 90.55729f, 395.2734f, 5.078908f };
-Position const WilfredSpawnPosition      = { 563.6007f, 208.5278f, 395.2696f, 4.729842f };
-Position const JaraxxusSpawnPosition     = { 563.8264f, 140.6563f, 393.9861f, 4.694936f };
-Position const PortalTargetSpawnPosition = { 563.6597f, 139.7569f, 399.2507f, 4.712389f };
-Position const PurpleGroundSpawnPosition = { 563.6858f, 139.4323f, 393.9862f, 4.694936f };
-Position const ArthasPortalSpawnPosition = { 563.6996f, 175.9826f, 394.5042f, 4.694936f };
-Position const LichKingSpawnPosition     = { 563.5712f, 174.8351f, 394.4954f, 4.712389f };
-Position const CorpseTeleportPosition    = { 631.9390f, 136.5040f, 142.5540f, 0.803332f };
-
-Position const NorthrendBeastsSpawnPositions[] =
-{
-    { 563.9358f, 229.8299f, 394.8061f, 4.694936f }, // Gormok \ Icehowl
-    { 564.2802f, 233.1322f, 394.7897f, 1.621917f }, // Dreadscale
-};
-
-Position const AnubarakLoc[] =
-{
-    { 783.9305f, 132.9722f, 142.6711f, 3.141593f }, // 0 - Anub'arak Spawn Location (sniffed)
-    { 695.240051f, 137.834824f, 142.200000f, 0 },  // 1 - Anub'arak move point location
-    { 694.886353f, 102.484665f, 142.119614f, 0 },  // 3 - Nerub Spawn
-    { 694.500671f, 185.363968f, 142.117905f, 0 },  // 5 - Nerub Spawn
-    { 731.987244f, 83.3824690f, 142.119614f, 0 },  // 2 - Nerub Spawn
-    { 740.184509f, 193.443390f, 142.117584f, 0 }   // 4 - Nerub Spawn
-};
-
-Position const EndSpawnLoc[] =
-{
-    { 648.9167f, 131.0208f, 141.6161f, 0.f }, // 0 - Highlord Tirion Fordring
-    { 649.1614f, 142.0399f, 141.3057f, 0.f }, // 1 - Argent Mage
-    { 644.6250f, 149.2743f, 140.6015f, 5.f }  // 2 - Portal to Dalaran
-};
-
-// ToDo: Remove it in nexts rewrites
-Position const ToCCommonLoc[] =
-{
-    { 559.257996f, 90.266197f, 395.122986f, 0.0f },  //  0 Barrent
-    { 563.672974f, 139.57100f, 393.837006f, 0.0f },    //  1 Center
-    { 563.833008f, 187.244995f, 394.50000f, 0.0f },      //  2 Backdoor
-    { 577.347839f, 195.338888f, 395.14000f, 0.0f },     //  3 - Right
-    { 550.955933f, 195.338888f, 395.14000f, 0.0f },     //  4 - Left
-    { 563.833008f, 195.244995f, 394.585561f, 0.0f }, //  5 - Center
-    { 573.500000f, 180.500000f, 395.14f, 0.0f },               //  6 Move 0 Right
-    { 553.5f, 180.5f, 400.5521f, 0 },               //  7 Move 0 Left
-    { 573.0f, 170.0f, 400.5521f, 0 },               //  8 Move 1 Right
-    { 549.5139f, 170.1389f, 394.7965f, 5.009095f }, //  9 Move 1 Left
-    { 563.8f, 216.1f, 395.1f, 0 },                // 10 Behind the door
-
-    { 575.042358f, 195.260727f, 395.137146f, 0 }, // 5
-    { 552.248901f, 195.331955f, 395.132658f, 0 }, // 6
-    { 573.342285f, 195.515823f, 395.135956f, 0 }, // 7
-    { 554.239929f, 195.825577f, 395.137909f, 0 }, // 8
-    { 571.042358f, 195.260727f, 395.137146f, 0 }, // 9
-    { 556.720581f, 195.015472f, 395.132658f, 0 }, // 10
-    { 569.534119f, 195.214478f, 395.139526f, 0 }, // 11
-    { 569.231201f, 195.941071f, 395.139526f, 0 }, // 12
-    { 558.811610f, 195.985779f, 394.671661f, 0 }, // 13
-    { 567.641724f, 195.351501f, 394.659943f, 0 }, // 14
-    { 560.633972f, 195.391708f, 395.137543f, 0 }, // 15
-    { 565.816956f, 195.477921f, 395.136810f, 0 }  // 16
-};
-
-class ArthasPortalEvent : public BasicEvent
-{
-public:
-    ArthasPortalEvent(Unit* owner) : BasicEvent(), _owner(owner) { }
-
-    bool Execute(uint64 /*eventTime*/, uint32 /*diff*/) override
-    {
-        _owner->CastSpell(_owner, SPELL_ARTHAS_PORTAL, true);
-        _owner->GetMap()->SetZoneWeather(AREA_TRIAL_OF_THE_CRUSADER, WEATHER_STATE_MEDIUM_SNOW, 0.75f);
-        return true;
-    }
-
-private:
-    Unit* _owner;
-};
-
-struct npc_barrett_toc : public ScriptedAI
-{
-    npc_barrett_toc(Creature* creature) : ScriptedAI(creature), _instance(creature->GetInstanceScript()) { }
-
-    void SendActionToTirion(uint32 action)
-    {
-        if (Creature* fordring = _instance->GetCreature(DATA_FORDRING))
-            fordring->AI()->DoAction(action);
-        me->RemoveFlag(UNIT_NPC_FLAGS, UNIT_NPC_FLAG_GOSSIP);
-        me->GetMotionMaster()->MoveAlongSplineChain(POINT_BARRETT_DESPAWN, SPLINE_INITIAL_MOVEMENT, false);
-    }
-
-    bool OnGossipSelect(Player* player, uint32 menuId, uint32 gossipListId) override
-    {
-        switch (menuId)
-        {
-            case MENUID_NORTHREND_BEASTS:
-                if (gossipListId == GOSSIPID_FAIL)
-                    SendActionToTirion(ACTION_START_GORMOK_FAIL);
-                else
-                    SendActionToTirion(ACTION_START_GORMOK);
-                break;
-            case MENUID_JARAXXUS:
-                if (gossipListId == GOSSIPID_FAIL)
-                {
-                    if (Creature* jaraxxus = _instance->GetCreature(DATA_JARAXXUS))
-                        jaraxxus->AI()->DoAction(ACTION_JARAXXUS_ENGAGE);
-                    me->GetMotionMaster()->MoveAlongSplineChain(POINT_BARRETT_DESPAWN, SPLINE_INITIAL_MOVEMENT, false);
-                    CloseGossipMenuFor(player);
-                    return true;
-                }
-                else
-                    SendActionToTirion(ACTION_START_JARAXXUS_EVENT);
-                break;
-            case MENUID_FACTION_CHAMPIONS:
-                if (gossipListId == GOSSIPID_FAIL)
-                    SendActionToTirion(ACTION_START_CHAMPIONS_ENGAGE);
-                else
-                    SendActionToTirion(ACTION_START_CHAMPIONS);
-                break;
-            case MENUID_VALKYR:
-                if (gossipListId == GOSSIPID_FAIL)
-                    SendActionToTirion(ACTION_START_VALKYR_ENGAGE);
-                else
-                    SendActionToTirion(ACTION_START_VALKYR);
-                break;
-            case MENUID_LK:
-                SendActionToTirion(ACTION_START_LK_EVENT);
-                break;
-            default:
-                return false;
-        }
-
-        CloseGossipMenuFor(player);
-        return true;
-    }
-
-    void MovementInform(uint32 type, uint32 pointId) override
-    {
-        if (type != SPLINE_CHAIN_MOTION_TYPE)
-            return;
-
-        if (pointId == POINT_BARRETT_DESPAWN)
-            me->DespawnOrUnsummon();
-    }
-
-private:
-    InstanceScript* _instance;
-=======
+{
+    AnnouncerMessages msgnum;
+    uint32 id;
+    bool state;
+    uint32 encounter;
+};
+
+static _Messages _GossipMessage[]=
+{
+    {MSG_BEASTS, GOSSIP_ACTION_INFO_DEF + 1, false, BOSS_BEASTS},
+    {MSG_JARAXXUS, GOSSIP_ACTION_INFO_DEF + 2, false, BOSS_JARAXXUS},
+    {MSG_CRUSADERS, GOSSIP_ACTION_INFO_DEF + 3, false, BOSS_CRUSADERS},
+    {MSG_VALKIRIES, GOSSIP_ACTION_INFO_DEF + 4, false, BOSS_VALKIRIES},
+    {MSG_LICH_KING, GOSSIP_ACTION_INFO_DEF + 5, false, BOSS_ANUBARAK},
+    {MSG_ANUBARAK, GOSSIP_ACTION_INFO_DEF + 6, true, BOSS_ANUBARAK}
+};
+
+enum Messages
+{
+    NUM_MESSAGES = 6
+};
+
 class npc_announcer_toc10 : public CreatureScript
 {
     public:
@@ -476,26 +281,20 @@
         {
             return GetTrialOfTheCrusaderAI<npc_announcer_toc10AI>(creature);
         }
->>>>>>> 28d470c5
-};
-
-struct boss_lich_king_toc : public ScriptedAI
-{
-    boss_lich_king_toc(Creature* creature) : ScriptedAI(creature), _instance(creature->GetInstanceScript()) { }
-
-    void Reset() override
-    {
-        me->SetReactState(REACT_PASSIVE);
-        _instance->SetBossState(DATA_LICH_KING, IN_PROGRESS);
-        _events.ScheduleEvent(EVENT_START_MOVE, 1s);
-    }
-
-<<<<<<< HEAD
-    void MovementInform(uint32 type, uint32 pointId) override
-    {
-        if (type != SPLINE_CHAIN_MOTION_TYPE)
-            return;
-=======
+};
+
+class boss_lich_king_toc : public CreatureScript
+{
+    public:
+        boss_lich_king_toc() : CreatureScript("boss_lich_king_toc") { }
+
+        struct boss_lich_king_tocAI : public ScriptedAI
+        {
+            boss_lich_king_tocAI(Creature* creature) : ScriptedAI(creature)
+            {
+                _instance = creature->GetInstanceScript();
+            }
+
             void Reset() override
             {
                 me->SetReactState(REACT_PASSIVE);
@@ -504,55 +303,31 @@
                     summoned->CastSpell(summoned, 51807, false);
                     summoned->SetDisplayFromModel(1);
                 }
->>>>>>> 28d470c5
-
-        if (pointId == POINT_MIDDLE)
-            _events.ScheduleEvent(EVENT_START_TALK, 4s);
-    }
-
-    void UpdateAI(uint32 diff) override
-    {
-        _events.Update(diff);
-
-        while (uint32 eventId = _events.ExecuteEvent())
-        {
-            switch (eventId)
-            {
-<<<<<<< HEAD
-                case EVENT_START_MOVE:
-                    me->GetMotionMaster()->MoveAlongSplineChain(POINT_MIDDLE, SPLINE_INITIAL_MOVEMENT, true);
-                    break;
-                case EVENT_BREAK_PLATFORM:
-                    DoCastSelf(SPELL_LK_FROST_NOVA, true);
-                    DoCastSelf(SPELL_CORPSE_TELEPORT, true);
-                    DoCastSelf(SPELL_DESTROY_FLOOR_KNOCKUP, true);
-                    if (Creature* fordring = _instance->GetCreature(DATA_FORDRING))
-                        fordring->AI()->DoAction(ACTION_LK_EVENT_FINISHED);
-                    if (GameObject* floor = _instance->GetGameObject(DATA_COLISEUM_FLOOR))
-                        floor->SetDestructibleState(GO_DESTRUCTIBLE_DAMAGED);
-                    _instance->SetBossState(DATA_LICH_KING, DONE);
-                    break;
-                case EVENT_EMOTE_TALK:
-                    me->SetUInt32Value(UNIT_NPC_EMOTESTATE, EMOTE_STATE_TALK);
-                    me->GetMap()->SetZoneWeather(AREA_TRIAL_OF_THE_CRUSADER, WEATHER_STATE_FOG, 0.0f);
-                    _events.ScheduleEvent(EVENT_EMOTE_EXCLAMATION, 10s);
-                    break;
-                case EVENT_EMOTE_EXCLAMATION:
-                    me->HandleEmoteCommand(EMOTE_ONESHOT_EXCLAMATION);
-                    _events.ScheduleEvent(EVENT_EMOTE_KNEEL, 3s);
-                    break;
-                case EVENT_EMOTE_KNEEL:
-                    me->HandleEmoteCommand(EMOTE_ONESHOT_KNEEL);
-                    break;
-                case EVENT_START_TALK:
-                    Talk(LK_SAY_EMPIRE);
-                    _events.ScheduleEvent(EVENT_EMOTE_TALK, 4s);
-                    _events.ScheduleEvent(EVENT_BREAK_PLATFORM, 18s);
-                    break;
-                default:
-                    break;
-            }
-=======
+
+                _instance->SetBossState(BOSS_LICH_KING, IN_PROGRESS);
+                me->SetWalk(true);
+            }
+
+            void MovementInform(uint32 uiType, uint32 uiId) override
+            {
+                if (uiType != POINT_MOTION_TYPE || !_instance)
+                    return;
+
+                switch (uiId)
+                {
+                    case 0:
+                        _instance->SetData(TYPE_EVENT, 5030);
+                        break;
+                    case 1:
+                        _instance->SetData(TYPE_EVENT, 5050);
+                        break;
+                    default:
+                        break;
+                }
+            }
+
+            void UpdateAI(uint32 uiDiff) override
+            {
                 if (!_instance)
                     return;
 
@@ -634,113 +409,23 @@
         CreatureAI* GetAI(Creature* creature) const override
         {
             return GetTrialOfTheCrusaderAI<boss_lich_king_tocAI>(creature);
->>>>>>> 28d470c5
         }
-    }
-
-private:
-    InstanceScript* _instance;
-    EventMap _events;
-};
-
-struct npc_tirion_toc : public ScriptedAI
-{
-    npc_tirion_toc(Creature* creature) : ScriptedAI(creature), _instance (creature->GetInstanceScript()), _factionLeaderData(0), _summons(me),
-    _jormungarsSummoned(false), _icehowlSummoned(false) { }
-
-    void Reset() override
-    {
-        _events.Reset();
-        _factionLeaderData = _instance->GetData(DATA_TEAM) == ALLIANCE ? DATA_VARIAN : DATA_GARROSH;
-        _jormungarsSummoned = false;
-        _icehowlSummoned = false;
-        HandleBarrettSummon();
-    }
-
-    void JustSummoned(Creature* summoned) override
-    {
-        _summons.Summon(summoned);
-    }
-
-    void HandleBarrettSummon()
-    {
-        if (IsHeroic() && _instance->GetBossState(DATA_NORTHREND_BEASTS) != DONE)
-            me->SummonCreature(NPC_BARRETT_BEASTS_HC, BarretSpawnPosition);
-        else if (_instance->GetBossState(DATA_NORTHREND_BEASTS) != DONE)
-            me->SummonCreature(NPC_BARRETT_BEASTS, BarretSpawnPosition);
-        else if (_instance->GetBossState(DATA_JARAXXUS) != DONE)
-        {
-            me->SummonCreature(NPC_BARRETT_JARAXXUS, BarretSpawnPosition);
-            if (_instance->GetBossState(DATA_JARAXXUS) == FAIL)
-                DoAction(ACTION_SUMMON_JARAXXUS);
-        }
-        else if (_instance->GetBossState(DATA_FACTION_CRUSADERS) != DONE)
-            me->SummonCreature(NPC_BARRETT_FACTION, BarretSpawnPosition);
-        else if (_instance->GetBossState(DATA_TWIN_VALKIRIES) != DONE)
-            me->SummonCreature(NPC_BARRETT_VALKYR, BarretSpawnPosition);
-        else if (_instance->GetBossState(DATA_LICH_KING) != DONE)
-            me->SummonCreature(NPC_BARRETT_LK, BarretSpawnPosition);
-    }
-
-    void DoAction(int32 action) override
-    {
-        switch (action)
-        {
-            case ACTION_START_GORMOK:
-                Talk(TIRION_SAY_WELCOME);
-                _events.ScheduleEvent(EVENT_GORMOK_INTRO, 24s);
-                break;
-            case ACTION_START_GORMOK_FAIL:
-                _events.ScheduleEvent(EVENT_GORMOK_INTRO, 1ms);
-                break;
-            case ACTION_START_JORMUNGARS:
-                if (_jormungarsSummoned)
-                    return;
-                _jormungarsSummoned = true;
-                Talk(TIRION_SAY_JORMUNGARS);
-                _instance->DoUseDoorOrButton(_instance->GetGuidData(DATA_MAIN_GATE));
-                me->SummonCreature(NPC_DREADSCALE, NorthrendBeastsSpawnPositions[1]);
-                _events.ScheduleEvent(EVENT_EXCLAMATION, 7s);
-                break;
-            case ACTION_START_ICEHOWL:
-                if (_icehowlSummoned)
-                    return;
-                _icehowlSummoned = true;
-                Talk(TIRION_SAY_ICEHOWL);
-                _instance->DoUseDoorOrButton(_instance->GetGuidData(DATA_MAIN_GATE));
-                me->SummonCreature(NPC_ICEHOWL, NorthrendBeastsSpawnPositions[0], TEMPSUMMON_DEAD_DESPAWN);
-                _events.ScheduleEvent(EVENT_EXCLAMATION, 6s);
-                break;
-            case ACTION_NORTHREND_BEASTS_WIPE:
-                _jormungarsSummoned = false;
-                _icehowlSummoned = false;
-                Talk(TIRION_SAY_BEASTS_WIPE);
-                _events.ScheduleEvent(EVENT_SUMMON_BARRET, 13s);
-                break;
-            case ACTION_NORTHREND_BEASTS_DEFEATED:
-                Talk(TIRION_SAY_BEASTS_DONE);
-                _events.ScheduleEvent(EVENT_EXCLAMATION, 2s);
-                _events.ScheduleEvent(EVENT_SUMMON_BARRET, 6s);
-                break;
-            case ACTION_START_JARAXXUS_EVENT:
-                _events.ScheduleEvent(EVENT_START_CALL_WILFRED, 1s);
-                break;
-            case ACTION_JARAXXUS_DEFEATED:
-                _events.ScheduleEvent(EVENT_TIRION_LAMENT, 7s);
-                break;
-            case ACTION_JARAXXUS_WIPE:
-                _events.ScheduleEvent(EVENT_SUMMON_BARRET, 30s);
-                break;
-            case ACTION_START_CHAMPIONS:
-            {
-<<<<<<< HEAD
-                Talk(TIRION_SAY_CHAMPIONS);
-                uint32 data = _instance->GetData(DATA_TEAM) == ALLIANCE ? DATA_GARROSH : DATA_VARIAN;
-                if (Creature* otherFactionLeader = _instance->GetCreature(data))
-                    otherFactionLeader->AI()->DoAction(ACTION_START_CHAMPIONS);
-                _events.ScheduleEvent(EVENT_ALLOW_COMBAT, 26s);
-                break;
-=======
+};
+
+class npc_fizzlebang_toc : public CreatureScript
+{
+    public:
+        npc_fizzlebang_toc() : CreatureScript("npc_fizzlebang_toc") { }
+
+        struct npc_fizzlebang_tocAI : public ScriptedAI
+        {
+            npc_fizzlebang_tocAI(Creature* creature) : ScriptedAI(creature), _summons(me)
+            {
+                _instance = me->GetInstanceScript();
+            }
+
+            void JustDied(Unit* killer) override
+            {
                 Talk(SAY_STAGE_1_06, killer);
                 _instance->SetData(TYPE_EVENT, 1180);
                 if (Creature* jaraxxus = ObjectAccessor::GetCreature(*me, _instance->GetGuidData(NPC_JARAXXUS)))
@@ -750,212 +435,46 @@
                     jaraxxus->SetReactState(REACT_AGGRESSIVE);
                     jaraxxus->SetInCombatWithZone();
                 }
->>>>>>> 28d470c5
-            }
-            case ACTION_FACTION_WIPE:
-                _events.ScheduleEvent(EVENT_SUMMON_BARRET, 4s);
-                break;
-            case ACTION_START_CHAMPIONS_ENGAGE:
-            {
-                uint32 data = _instance->GetData(DATA_TEAM) == ALLIANCE ? DATA_GARROSH : DATA_VARIAN;
-                if (Creature* otherFactionLeader = _instance->GetCreature(data))
-                    otherFactionLeader->AI()->DoAction(ACTION_START_CHAMPIONS_ENGAGE);
-                _events.ScheduleEvent(EVENT_SUMMON_CHAMPIONS, 3s);
-                break;
-            }
-            case ACTION_CHAMPIONS_DEFEATED:
-                _events.ScheduleEvent(EVENT_TRAGIC_VICTORY, 7s);
-                break;
-            case ACTION_SUMMON_JARAXXUS:
-                me->SummonCreature(NPC_JARAXXUS, JaraxxusSpawnPosition);
-                break;
-            case ACTION_KILL_JARAXXUS:
-                _events.ScheduleEvent(EVENT_KILL_JARAXXUS, 6s);
-                break;
-            case ACTION_START_VALKYR:
-                Talk(TIRION_SAY_WORK_TOGETHER);
-                _events.ScheduleEvent(EVENT_SUMMON_VALKYR, 17s);
-                break;
-            case ACTION_VALKYR_WIPE:
-                _events.ScheduleEvent(EVENT_SUMMON_BARRET, 6s);
-                _summons.DespawnEntry(NPC_LIGHT_ESSENCE);
-                _summons.DespawnEntry(NPC_DARK_ESSENCE);
-                break;
-            case ACTION_VALKYR_DEFEATED:
-                _events.ScheduleEvent(EVENT_SUMMON_BARRET, 4s);
-                if (Creature* factionLeader = _instance->GetCreature(_factionLeaderData))
-                    factionLeader->AI()->DoAction(ACTION_VALKYR_DEFEATED);
-                _summons.DespawnEntry(NPC_LIGHT_ESSENCE);
-                _summons.DespawnEntry(NPC_DARK_ESSENCE);
-                break;
-            case ACTION_START_VALKYR_ENGAGE:
-                Talk(TIRION_SAY_GAME_BEGIN);
-                _events.ScheduleEvent(EVENT_SUMMON_VALKYR, 5s);
-                break;
-            case ACTION_START_LK_EVENT:
-                Talk(TIRION_SAY_UNITED);
-                me->GetMap()->SetZoneWeather(AREA_TRIAL_OF_THE_CRUSADER, WEATHER_STATE_LIGHT_SNOW, 0.5f);
-                _events.ScheduleEvent(EVENT_LICH_KING_SAY_CHALLENGE, 19s);
-                _events.ScheduleEvent(EVENT_SAY_ARTHAS, 26s);
-                break;
-            case ACTION_LK_EVENT_FINISHED:
-                _events.ScheduleEvent(EVENT_LICH_KING_SAY_SOULS, 2s);
-                break;
-            default:
-                break;
-        }
-    }
-
-    void EnterEvadeMode(EvadeReason /*why*/) override
-    {
-        // Needed when using hotswap
-        _summons.DespawnAll();
-    }
-
-    void UpdateAI(uint32 diff) override
-    {
-        _events.Update(diff);
-
-        while (uint32 eventId = _events.ExecuteEvent())
-        {
-            switch(eventId)
-            {
-                case EVENT_GORMOK_INTRO:
-                    Talk(TIRION_SAY_GORMOK);
-                    if (Creature* factionLeader = _instance->GetCreature(_factionLeaderData))
-                        factionLeader->AI()->DoAction(ACTION_START_GORMOK);
-                    _events.ScheduleEvent(EVENT_GORMOK_EXCLAMATION, 6s);
-                    break;
-                case EVENT_GORMOK_EXCLAMATION:
-                    me->HandleEmoteCommand(EMOTE_ONESHOT_EXCLAMATION);
-                    _events.ScheduleEvent(EVENT_SPAWM_GORMOK, 6s);
-                    break;
-                case EVENT_SPAWM_GORMOK:
-                    _instance->DoUseDoorOrButton(_instance->GetGuidData(DATA_MAIN_GATE));
-                    me->SummonCreature(NPC_GORMOK, NorthrendBeastsSpawnPositions[0], TEMPSUMMON_CORPSE_TIMED_DESPAWN, 12s);
-                    break;
-                case EVENT_EXCLAMATION:
-                    me->HandleEmoteCommand(EMOTE_ONESHOT_EXCLAMATION);
-                    break;
-                case EVENT_SUMMON_BARRET:
-                    HandleBarrettSummon();
-                    break;
-                case EVENT_START_CALL_WILFRED:
-                    Talk(TIRION_SAY_WILFRED);
-                    _events.ScheduleEvent(EVENT_SUMMON_WILFRED, 7s);
-                    break;
-                case EVENT_SUMMON_WILFRED:
-                    _instance->DoUseDoorOrButton(_instance->GetGuidData(DATA_MAIN_GATE));
-                    me->SummonCreature(NPC_FIZZLEBANG, WilfredSpawnPosition, TEMPSUMMON_CORPSE_TIMED_DESPAWN, 16s);
-                    break;
-                case EVENT_KILL_JARAXXUS:
-                    Talk(TIRION_SAY_KILL_JARAXXUS);
-                    _events.ScheduleEvent(EVENT_EMOTE_SHEATHE, 2s);
-                    break;
-                case EVENT_EMOTE_SHEATHE:
-                    me->HandleEmoteCommand(EMOTE_ONESHOT_TALK_NO_SHEATHE);
-                    break;
-                case EVENT_TIRION_LAMENT:
-                    Talk(TIRION_SAY_LAMENT);
-                    if (Creature* varian = _instance->GetCreature(DATA_VARIAN))
-                        varian->AI()->DoAction(ACTION_JARAXXUS_DEFEATED);
-                    if (Creature* garrosh = _instance->GetCreature(DATA_GARROSH))
-                        garrosh->AI()->DoAction(ACTION_JARAXXUS_DEFEATED);
-                    _events.ScheduleEvent(EVENT_TIRION_CALM_DOWN, 33s);
-                    break;
-                case EVENT_TIRION_CALM_DOWN:
-                    Talk(TIRION_SAY_CALM_DOWN);
-                    _events.ScheduleEvent(EVENT_SUMMON_BARRET, 20s);
-                    break;
-                case EVENT_ALLOW_COMBAT:
-                    Talk(TIRION_SAY_ALLOW_COMBAT);
-                    _events.ScheduleEvent(EVENT_SUMMON_CHAMPIONS, 7s);
-                    break;
-                case EVENT_TRAGIC_VICTORY:
-                    Talk(TIRION_SAY_TRAGIC_VICTORY);
-                    _events.ScheduleEvent(EVENT_SUMMON_BARRET, 24s);
-                    break;
-                case EVENT_SUMMON_VALKYR:
-                    me->SummonCreatureGroup(GROUP_VALKYR);
-                    _events.ScheduleEvent(EVENT_OPEN_GATE, 3s);
-                    break;
-                case EVENT_OPEN_GATE:
-                    _instance->DoUseDoorOrButton(_instance->GetGuidData(DATA_MAIN_GATE));
-                    break;
-                case EVENT_SAY_ARTHAS:
-                    Talk(TIRION_SAY_ARTHAS);
-                    break;
-                case EVENT_LICH_KING_SAY_CHALLENGE:
-                    if (Creature* lkVoice = _instance->GetCreature(DATA_LICH_KING_VOICE))
-                        lkVoice->AI()->Talk(LK_VOICE_SAY_CHALLENGE);
-                    if (Creature* arthasPortal = me->SummonCreature(NPC_ARTHAS_PORTAL, ArthasPortalSpawnPosition, TEMPSUMMON_TIMED_DESPAWN, 34s))
-                        arthasPortal->m_Events.AddEventAtOffset(new ArthasPortalEvent(arthasPortal), 3s);
-                    _events.ScheduleEvent(EVENT_SUMMON_LICH_KING, 5s);
-                    break;
-                case EVENT_LICH_KING_SAY_SOULS:
-                    if (Creature* lkVoice = _instance->GetCreature(DATA_LICH_KING_VOICE))
-                        lkVoice->AI()->Talk(LK_VOICE_SAY_SOULS_WILL_BE_MINE);
-                    break;
-                case EVENT_SUMMON_LICH_KING:
-                    me->SummonCreature(NPC_LICH_KING, LichKingSpawnPosition, TEMPSUMMON_TIMED_DESPAWN, 30s);
-                    break;
-                case EVENT_SUMMON_CHAMPIONS:
-                    if (Creature* factitonController = me->SummonCreature(NPC_CHAMPIONS_CONTROLLER, ToCCommonLoc[1]))
-                        factitonController->AI()->SetData(0, _instance->GetData(DATA_TEAM)); // will be changed to DoAction soon
-                    _events.ScheduleEvent(EVENT_START_CHAMPIONS, 3s);
-                    break;
-                case EVENT_START_CHAMPIONS:
-                    if (Creature* factitonController = _instance->GetCreature(DATA_FACTION_CRUSADERS))
-                        factitonController->AI()->SetData(1, NOT_STARTED); // will be changed to DoAction soon
-                    break;
-                default:
-                    break;
-            }
-        }
-    }
-
-private:
-    InstanceScript* _instance;
-    EventMap _events;
-    uint32 _factionLeaderData;
-    SummonList _summons;
-    bool _jormungarsSummoned;
-    bool _icehowlSummoned;
-};
-
-struct npc_open_portal_target_toc : public ScriptedAI
-{
-    npc_open_portal_target_toc(Creature* creature) : ScriptedAI(creature) { }
-
-    void Reset() override
-    {
-        me->SetReactState(REACT_PASSIVE);
-        _scheduler.CancelAll();
-        me->SetDisableGravity(true);
-    }
-
-    void SpellHit(WorldObject* /*caster*/, SpellInfo const* spellInfo) override
-    {
-        if (spellInfo->Id == SPELL_OPEN_PORTAL)
-        {
-            _scheduler.Schedule(2s, [this](TaskContext /*wilfredPortal*/)
-            {
-                DoCastSelf(SPELL_WILFRED_PORTAL);
-                me->DespawnOrUnsummon(9s);
-            });
-        }
-    }
-
-    void UpdateAI(uint32 diff) override
-    {
-        _scheduler.Update(diff);
-    }
-
-<<<<<<< HEAD
-private:
-    TaskScheduler _scheduler;
-};
-=======
+            }
+
+            void Reset() override
+            {
+                _portalGUID.Clear();
+                me->SetWalk(true);
+                me->GetMotionMaster()->MovePoint(1, ToCCommonLoc[10].GetPositionX(), ToCCommonLoc[10].GetPositionY()-60, ToCCommonLoc[10].GetPositionZ());
+            }
+
+            void MovementInform(uint32 uiType, uint32 uiId) override
+            {
+                if (uiType != POINT_MOTION_TYPE)
+                    return;
+
+                switch (uiId)
+                {
+                    case 1:
+                        me->SetWalk(false);
+                        _instance->DoUseDoorOrButton(_instance->GetGuidData(GO_MAIN_GATE_DOOR));
+                        _instance->SetData(TYPE_EVENT, 1120);
+                        _instance->SetData(TYPE_EVENT_TIMER, 1*IN_MILLISECONDS);
+                        break;
+                    default:
+                        break;
+                }
+            }
+
+            void JustSummoned(Creature* summoned) override
+            {
+                _summons.Summon(summoned);
+            }
+
+            void UpdateAI(uint32 uiDiff) override
+            {
+                if (!_instance)
+                    return;
+
+                if (_instance->GetData(TYPE_EVENT_NPC) != NPC_FIZZLEBANG)
+                    return;
+
                 uint32 _updateTimer = _instance->GetData(TYPE_EVENT_TIMER);
                 if (_updateTimer <= uiDiff)
                 {
@@ -1057,97 +576,37 @@
                 ObjectGuid _portalGUID;
                 ObjectGuid _triggerGUID;
         };
->>>>>>> 28d470c5
-
-struct npc_fizzlebang_toc : public ScriptedAI
-{
-    npc_fizzlebang_toc(Creature* creature) : ScriptedAI(creature), _instance(creature->GetInstanceScript()) { }
-
-    void Reset() override
-    {
-        me->SetReactState(REACT_PASSIVE);
-        _events.Reset();
-        _events.ScheduleEvent(EVENT_START_MOVE, 1s);
-    }
-
-    void MovementInform(uint32 type, uint32 pointId) override
-    {
-        if (type == SPLINE_CHAIN_MOTION_TYPE && pointId == POINT_SUMMON)
-        {
-<<<<<<< HEAD
-            _instance->DoUseDoorOrButton(_instance->GetGuidData(DATA_MAIN_GATE));
-            Talk(WILFRED_SAY_INTRO);
-            _events.ScheduleEvent(EVENT_EMOTE_TALK, 2s);
-            _events.ScheduleEvent(EVENT_REMOVE_EMOTE_TALK, 9s);
-            _events.ScheduleEvent(EVENT_OBLIVION, 11s);
-=======
+
+        CreatureAI* GetAI(Creature* creature) const override
+        {
             return GetTrialOfTheCrusaderAI<npc_fizzlebang_tocAI>(creature);
->>>>>>> 28d470c5
         }
-    }
-
-    void UpdateAI(uint32 diff) override
-    {
-        _events.Update(diff);
-
-        while (uint32 eventId = _events.ExecuteEvent())
-        {
-            switch (eventId)
-            {
-                case EVENT_START_MOVE:
-                    me->GetMotionMaster()->MoveAlongSplineChain(POINT_SUMMON, SPLINE_INITIAL_MOVEMENT, true);
-                    break;
-                case EVENT_OBLIVION:
-                    me->SummonCreature(NPC_WILFRED_PORTAL, PortalTargetSpawnPosition);
-                    me->SummonCreature(NPC_PURPLE_GROUND, PurpleGroundSpawnPosition, TEMPSUMMON_TIMED_DESPAWN, 16s);
-                    Talk(WILFRED_SAY_OBLIVION);
-                    DoCastSelf(SPELL_OPEN_PORTAL);
-                    _events.ScheduleEvent(EVENT_SUMMON_JARAXXUS, 11s);
-                    break;
-                case EVENT_SUMMON_JARAXXUS:
-                    if (Creature* fordring = _instance->GetCreature(DATA_FORDRING))
-                        fordring->AI()->DoAction(ACTION_SUMMON_JARAXXUS);
-                    Talk(WILFRED_SAY_MASTER);
-                    _events.ScheduleEvent(EVENT_EMOTE_TALK, 2s);
-                    _events.ScheduleEvent(EVENT_REMOVE_EMOTE_TALK, 7s);
-                    _events.ScheduleEvent(EVENT_SET_TARGET, 4s);
-                    break;
-                case EVENT_SET_TARGET:
-                    if (Creature* jaraxxus = _instance->GetCreature(DATA_JARAXXUS))
-                        me->SetTarget(jaraxxus->GetGUID());
-                    _events.ScheduleEvent(EVENT_EMOTE_SHEATHE, 6s);
-                    break;
-                case EVENT_EMOTE_SHEATHE:
-                    me->HandleEmoteCommand(EMOTE_ONESHOT_TALK_NO_SHEATHE);
-                    _events.ScheduleEvent(EVENT_LAST_TALK, 9s);
-                    break;
-                case EVENT_LAST_TALK:
-                    Talk(WILFRED_SAY_DEAD);
-                    if (Creature* fordring = _instance->GetCreature(DATA_FORDRING))
-                        fordring->AI()->DoAction(ACTION_KILL_JARAXXUS);
-                    break;
-                case EVENT_EMOTE_TALK:
-                    me->SetUInt32Value(UNIT_NPC_EMOTESTATE, EMOTE_STATE_TALK);
-                    break;
-                case EVENT_REMOVE_EMOTE_TALK:
-                    me->SetUInt32Value(UNIT_NPC_EMOTESTATE, EMOTE_ONESHOT_NONE);
-                    break;
-                default:
-                    break;
-            }
-        }
-    }
-
-private:
-    InstanceScript* _instance;
-    EventMap _events;
-};
-
-<<<<<<< HEAD
-struct npc_garrosh_toc : public ScriptedAI
-{
-    npc_garrosh_toc(Creature* creature) : ScriptedAI(creature), _instance(creature->GetInstanceScript()) { }
-=======
+};
+
+class npc_tirion_toc : public CreatureScript
+{
+    public:
+        npc_tirion_toc() : CreatureScript("npc_tirion_toc") { }
+
+        struct npc_tirion_tocAI : public ScriptedAI
+        {
+            npc_tirion_tocAI(Creature* creature) : ScriptedAI(creature)
+            {
+                _instance = me->GetInstanceScript();
+            }
+
+            void Reset() override { }
+
+            void AttackStart(Unit* /*who*/) override { }
+
+            void UpdateAI(uint32 uiDiff) override
+            {
+                if (!_instance)
+                    return;
+
+                if (_instance->GetData(TYPE_EVENT_NPC) != NPC_TIRION)
+                    return;
+
                 uint32 _updateTimer = _instance->GetData(TYPE_EVENT_TIMER);
                 if (_updateTimer <= uiDiff)
                 {
@@ -1404,82 +863,37 @@
             private:
                 InstanceScript* _instance;
         };
->>>>>>> 28d470c5
-
-    void DoAction(int32 action) override
-    {
-        switch (action)
-        {
-<<<<<<< HEAD
-            case ACTION_START_GORMOK:
-                _events.ScheduleEvent(EVENT_GORMOK_INTRO, 12s);
-                break;
-            case ACTION_JARAXXUS_DEFEATED:
-                _events.ScheduleEvent(EVENT_ALLIANCE_DOGS, 14s);
-                break;
-            case ACTION_START_CHAMPIONS:
-                _events.ScheduleEvent(EVENT_DEMAND_JUSTICE, 8s);
-                break;
-            case ACTION_SAY_KILLED_PLAYER:
-                Talk(GARROSH_SAY_KILLED);
-                break;
-            case ACTION_CHAMPIONS_DEFEATED:
-                Talk(GARROSH_SAY_FACTION_DEAD);
-                break;
-            case ACTION_VALKYR_DEFEATED:
-                _events.ScheduleEvent(EVENT_VALKYR_DEAD, 5s);
-                break;
-            case ACTION_START_CHAMPIONS_ENGAGE:
-                _events.ScheduleEvent(EVENT_NO_MERCY, 6s);
-                break;
-            default:
-                break;
-=======
+
+        CreatureAI* GetAI(Creature* creature) const override
+        {
             return GetTrialOfTheCrusaderAI<npc_tirion_tocAI>(creature);
->>>>>>> 28d470c5
         }
-    }
-
-    void UpdateAI(uint32 diff) override
-    {
-        _events.Update(diff);
-
-        while (uint32 eventId = _events.ExecuteEvent())
-        {
-            switch (eventId)
-            {
-                case EVENT_GORMOK_INTRO:
-                    Talk(GARROSH_SAY_BEASTS);
-                    break;
-                case EVENT_ALLIANCE_DOGS:
-                    Talk(GARROSH_SAY_ALLIANCE_DOGS);
-                    break;
-                case EVENT_DEMAND_JUSTICE:
-                    Talk(GARROSH_SAY_DEMAND_JUSTICE);
-                    _events.ScheduleEvent(EVENT_NO_MERCY, 21s);
-                    break;
-                case EVENT_NO_MERCY:
-                    Talk(GARROSH_SAY_NO_MERCY);
-                    break;
-                case EVENT_VALKYR_DEAD:
-                    Talk(GARROSH_SAY_VALKYR_DEAD);
-                    break;
-                default:
-                    break;
-            }
-        }
-    }
-
-private:
-    InstanceScript* _instance;
-    EventMap _events;
-};
-
-<<<<<<< HEAD
-struct npc_varian_toc : public ScriptedAI
-{
-    npc_varian_toc(Creature* creature) : ScriptedAI(creature), _instance(creature->GetInstanceScript()) { }
-=======
+};
+
+class npc_garrosh_toc : public CreatureScript
+{
+    public:
+        npc_garrosh_toc() : CreatureScript("npc_garrosh_toc") { }
+
+        struct npc_garrosh_tocAI : public ScriptedAI
+        {
+            npc_garrosh_tocAI(Creature* creature) : ScriptedAI(creature)
+            {
+                _instance = me->GetInstanceScript();
+            }
+
+            void Reset() override { }
+
+            void AttackStart(Unit* /*who*/) override { }
+
+            void UpdateAI(uint32 uiDiff) override
+            {
+                if (!_instance)
+                    return;
+
+                if (_instance->GetData(TYPE_EVENT_NPC) != NPC_GARROSH)
+                    return;
+
                 uint32 _updateTimer = _instance->GetData(TYPE_EVENT_TIMER);
                 if (_updateTimer <= uiDiff)
                 {
@@ -1532,93 +946,37 @@
             private:
                 InstanceScript* _instance;
         };
->>>>>>> 28d470c5
-
-    void DoAction(int32 action) override
-    {
-        switch (action)
-        {
-<<<<<<< HEAD
-            case ACTION_START_GORMOK:
-                _events.ScheduleEvent(EVENT_GORMOK_INTRO, 11s);
-                break;
-            case ACTION_JARAXXUS_DEFEATED:
-                _events.ScheduleEvent(EVENT_COME_PIGS, 24s);
-                break;
-            case ACTION_START_CHAMPIONS:
-                _events.ScheduleEvent(EVENT_DEMAND_JUSTICE, 9s);
-                break;
-            case ACTION_SAY_KILLED_PLAYER:
-                Talk(VARIAN_SAY_KILLED);
-                break;
-            case ACTION_CHAMPIONS_DEFEATED:
-                Talk(VARIAN_SAY_FACTION_DEAD);
-                break;
-            case ACTION_VALKYR_DEFEATED:
-                _events.ScheduleEvent(EVENT_VALKYR_DEAD, 6s);
-                break;
-            case ACTION_START_CHAMPIONS_ENGAGE:
-                _events.ScheduleEvent(EVENT_NO_MERCY, 6s);
-                break;
-            default:
-                break;
-=======
+
+        CreatureAI* GetAI(Creature* creature) const override
+        {
             return GetTrialOfTheCrusaderAI<npc_garrosh_tocAI>(creature);
->>>>>>> 28d470c5
         }
-    }
-
-    void UpdateAI(uint32 diff) override
-    {
-        _events.Update(diff);
-
-        while (uint32 eventId = _events.ExecuteEvent())
-        {
-            switch (eventId)
-            {
-                case EVENT_GORMOK_INTRO:
-                    Talk(VARIAN_SAY_BEASTS);
-                    break;
-                case EVENT_COME_PIGS:
-                    Talk(VARIAN_SAY_COME_PIGS);
-                    break;
-                case EVENT_DEMAND_JUSTICE:
-                    Talk(VARIAN_SAY_DEMAND_JUSTICE);
-                    _events.ScheduleEvent(EVENT_NO_MERCY, 20s);
-                    break;
-                case EVENT_NO_MERCY:
-                    Talk(VARIAN_SAY_FIGHT_GLORY);
-                    break;
-                case EVENT_VALKYR_DEAD:
-                    Talk(VARIAN_SAY_VALKYR_DEAD);
-                    break;
-                default:
-                    break;
-            }
-        }
-    }
-
-private:
-    InstanceScript* _instance;
-    EventMap _events;
-};
-
-// 69016 - Corpse Teleport
-class spell_lich_king_teleport_corpse : public SpellScript
-{
-    PrepareSpellScript(spell_lich_king_teleport_corpse);
-
-<<<<<<< HEAD
-    void HandleTeleport(SpellEffIndex /*effIndex*/)
-    {
-        GetHitUnit()->NearTeleportTo(CorpseTeleportPosition);
-    }
-
-    void Register() override
-    {
-        OnEffectHitTarget += SpellEffectFn(spell_lich_king_teleport_corpse::HandleTeleport, EFFECT_0, SPELL_EFFECT_DUMMY);
-    }
-=======
+};
+
+class npc_varian_toc : public CreatureScript
+{
+    public:
+        npc_varian_toc() : CreatureScript("npc_varian_toc") { }
+
+        struct npc_varian_tocAI : public ScriptedAI
+        {
+            npc_varian_tocAI(Creature* creature) : ScriptedAI(creature)
+            {
+                _instance = me->GetInstanceScript();
+            }
+
+            void Reset() override { }
+
+            void AttackStart(Unit* /*who*/) override { }
+
+            void UpdateAI(uint32 uiDiff) override
+            {
+                if (!_instance)
+                    return;
+
+                if (_instance->GetData(TYPE_EVENT_NPC) != NPC_VARIAN)
+                    return;
+
                 uint32 _updateTimer = _instance->GetData(TYPE_EVENT_TIMER);
                 if (_updateTimer <= uiDiff)
                 {
@@ -1676,17 +1034,14 @@
         {
             return GetTrialOfTheCrusaderAI<npc_varian_tocAI>(creature);
         }
->>>>>>> 28d470c5
 };
 
 void AddSC_trial_of_the_crusader()
 {
-    RegisterTrialOfTheCrusaderCreatureAI(npc_barrett_toc);
-    RegisterTrialOfTheCrusaderCreatureAI(boss_lich_king_toc);
-    RegisterTrialOfTheCrusaderCreatureAI(npc_tirion_toc);
-    RegisterTrialOfTheCrusaderCreatureAI(npc_open_portal_target_toc);
-    RegisterTrialOfTheCrusaderCreatureAI(npc_fizzlebang_toc);
-    RegisterTrialOfTheCrusaderCreatureAI(npc_garrosh_toc);
-    RegisterTrialOfTheCrusaderCreatureAI(npc_varian_toc);
-    RegisterSpellScript(spell_lich_king_teleport_corpse);
+    new boss_lich_king_toc();
+    new npc_announcer_toc10();
+    new npc_fizzlebang_toc();
+    new npc_tirion_toc();
+    new npc_garrosh_toc();
+    new npc_varian_toc();
 }