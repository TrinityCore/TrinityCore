/*
 * Copyright (C) 2008-2012 TrinityCore <http://www.trinitycore.org/>
 * Copyright (C) 2006-2009 ScriptDev2 <https://scriptdev2.svn.sourceforge.net/>
 *
 * This program is free software; you can redistribute it and/or modify it
 * under the terms of the GNU General Public License as published by the
 * Free Software Foundation; either version 2 of the License, or (at your
 * option) any later version.
 *
 * This program is distributed in the hope that it will be useful, but WITHOUT
 * ANY WARRANTY; without even the implied warranty of MERCHANTABILITY or
 * FITNESS FOR A PARTICULAR PURPOSE. See the GNU General Public License for
 * more details.
 *
 * You should have received a copy of the GNU General Public License along
 * with this program. If not, see <http://www.gnu.org/licenses/>.
 */

/* ScriptData
SDName: Trial Of the crusader
SD%Complete: ??%
SDComment: event script based on /dev/rsa
SDCategory: trial_of_the_crusader
EndScriptData */

//Known Bugs:
// - Need better implementation of Gossip and correct gossip text and option

#include "ScriptMgr.h"
#include "ScriptedCreature.h"
#include "ScriptedGossip.h"
#include "trial_of_the_crusader.h"

enum eYells
{
    // Highlord Tirion Fordring - 34996
    SAY_STAGE_0_01            = 0,
    SAY_STAGE_0_02            = 1,
    SAY_STAGE_0_04            = 2,
    SAY_STAGE_0_05            = 3,
    SAY_STAGE_0_06            = 4,
    SAY_STAGE_0_WIPE          = 5,
    SAY_STAGE_1_01            = 6,
    SAY_STAGE_1_07            = 7,
    SAY_STAGE_1_08            = 8,
    SAY_STAGE_1_11            = 9,
    SAY_STAGE_2_01            = 10,
    SAY_STAGE_2_03            = 11,
    SAY_STAGE_2_06            = 12,
    SAY_STAGE_3_01            = 13,
    SAY_STAGE_3_02            = 14,
    SAY_STAGE_4_01            = 15,
    SAY_STAGE_4_03            = 16,

    // Varian Wrynn
    SAY_STAGE_0_03a           = 0,
    SAY_STAGE_1_10            = 1,
    SAY_STAGE_2_02a           = 2,
    SAY_STAGE_2_04a           = 3,
    SAY_STAGE_2_05a           = 4,
    SAY_STAGE_3_03a           = 5,

    // Garrosh
    SAY_STAGE_0_03h           = 0,
    SAY_STAGE_1_09            = 1,
    SAY_STAGE_2_02h           = 2,
    SAY_STAGE_2_04h           = 3,
    SAY_STAGE_2_05h           = 4,
    SAY_STAGE_3_03h           = 5,

    // Wilfred Fizzlebang
    SAY_STAGE_1_02            = 0,
    SAY_STAGE_1_03            = 1,
    SAY_STAGE_1_04            = 2,
    SAY_STAGE_1_06            = 3,

    // Lord Jaraxxus
    SAY_STAGE_1_05            = 0,

    //  The Lich King
    SAY_STAGE_4_02            = 0,
    SAY_STAGE_4_05            = 1,
    SAY_STAGE_4_04            = 2,

    // Highlord Tirion Fordring - 36095
    SAY_STAGE_4_06            = 0,
    SAY_STAGE_4_07            = 1,
};

struct _Messages
{
    eAnnouncerMessages msgnum;
    uint32 id;
    bool state;
    uint32 encounter;
};

static _Messages _GossipMessage[]=
{
    {MSG_BEASTS, GOSSIP_ACTION_INFO_DEF+1, false, TYPE_BEASTS},
    {MSG_JARAXXUS, GOSSIP_ACTION_INFO_DEF+2, false, TYPE_JARAXXUS},
    {MSG_CRUSADERS, GOSSIP_ACTION_INFO_DEF+3, false, TYPE_CRUSADERS},
    {MSG_VALKIRIES, GOSSIP_ACTION_INFO_DEF+4, false, TYPE_VALKIRIES},
    {MSG_LICH_KING, GOSSIP_ACTION_INFO_DEF+5, false, TYPE_ANUBARAK},
    {MSG_ANUBARAK, GOSSIP_ACTION_INFO_DEF+6, true, TYPE_ANUBARAK}
};

enum
{
    NUM_MESSAGES = 6,
};

class npc_announcer_toc10 : public CreatureScript
{
    public:

        npc_announcer_toc10() : CreatureScript("npc_announcer_toc10") { }

        struct npc_announcer_toc10AI : public ScriptedAI
        {
            npc_announcer_toc10AI(Creature* creature) : ScriptedAI(creature)
            {
            }

            void Reset()
            {
                me->SetFlag(UNIT_FIELD_FLAGS, UNIT_FLAG_NON_ATTACKABLE);
                if (Creature* pAlly = GetClosestCreatureWithEntry(me, NPC_THRALL, 300.0f))
                    pAlly->SetFlag(UNIT_FIELD_FLAGS, UNIT_FLAG_NON_ATTACKABLE);
                if (Creature* pAlly = GetClosestCreatureWithEntry(me, NPC_PROUDMOORE, 300.0f))
                    pAlly->SetFlag(UNIT_FIELD_FLAGS, UNIT_FLAG_NON_ATTACKABLE);
            }

            void AttackStart(Unit* /*who*/) {}
        };

        bool OnGossipHello(Player* player, Creature* creature)
        {
            InstanceScript* instanceScript = creature->GetInstanceScript();
            if (!instanceScript)
                return true;

            char const* _message = "We are ready!";

            if (player->isInCombat() || instanceScript->IsEncounterInProgress() || instanceScript->GetData(TYPE_EVENT))
                return true;

            uint8 i = 0;
            for (; i < NUM_MESSAGES; ++i)
            {
                if ((!_GossipMessage[i].state && instanceScript->GetData(_GossipMessage[i].encounter) != DONE)
                    || (_GossipMessage[i].state && instanceScript->GetData(_GossipMessage[i].encounter) == DONE))
                {
                    player->ADD_GOSSIP_ITEM(GOSSIP_ICON_CHAT, _message, GOSSIP_SENDER_MAIN, _GossipMessage[i].id);
                    break;
                }
            }

            player->SEND_GOSSIP_MENU(_GossipMessage[i].msgnum, creature->GetGUID());
            return true;
        }

        bool OnGossipSelect(Player* player, Creature* creature, uint32 /*sender*/, uint32 action)
        {
            player->PlayerTalkClass->ClearMenus();
            player->CLOSE_GOSSIP_MENU();
            InstanceScript* instanceScript = creature->GetInstanceScript();
            if (!instanceScript)
                return true;

            switch (action)
            {
                case GOSSIP_ACTION_INFO_DEF+1:
                    if (instanceScript->GetData(TYPE_BEASTS) != DONE)
                    {
                        instanceScript->SetData(TYPE_EVENT, 110);
                        instanceScript->SetData(TYPE_NORTHREND_BEASTS, NOT_STARTED);
                        instanceScript->SetData(TYPE_BEASTS, NOT_STARTED);
                    }
                    break;
                case GOSSIP_ACTION_INFO_DEF+2:
                    if (Creature* jaraxxus = Unit::GetCreature(*player, instanceScript->GetData64(NPC_JARAXXUS)))
                    {
                        jaraxxus->RemoveAurasDueToSpell(SPELL_JARAXXUS_CHAINS);
                        jaraxxus->RemoveFlag(UNIT_FIELD_FLAGS, UNIT_FLAG_NON_ATTACKABLE);
                        jaraxxus->SetReactState(REACT_AGGRESSIVE);
                        jaraxxus->SetInCombatWithZone();
                    }
                    else if (instanceScript->GetData(TYPE_JARAXXUS) != DONE)
                    {
                        instanceScript->SetData(TYPE_EVENT, 1010);
                        instanceScript->SetData(TYPE_JARAXXUS, NOT_STARTED);
                    }
                    break;
                case GOSSIP_ACTION_INFO_DEF+3:
                    if (instanceScript->GetData(TYPE_CRUSADERS) != DONE)
                    {
                        if (player->GetTeam() == ALLIANCE)
                            instanceScript->SetData(TYPE_EVENT, 3000);
                        else
                            instanceScript->SetData(TYPE_EVENT, 3001);
                        instanceScript->SetData(TYPE_CRUSADERS, NOT_STARTED);
                    }
                    break;
                case GOSSIP_ACTION_INFO_DEF+4:
                    if (instanceScript->GetData(TYPE_VALKIRIES) != DONE)
                    {
                        instanceScript->SetData(TYPE_EVENT, 4000);
                        instanceScript->SetData(TYPE_VALKIRIES, NOT_STARTED);
                    }
                    break;
                case GOSSIP_ACTION_INFO_DEF+5:
                {
                    if (instanceScript->GetData(TYPE_LICH_KING) != DONE && !player->isGameMaster())
                        return true;

                    if (GameObject* floor = GameObject::GetGameObject(*player, instanceScript->GetData64(GO_ARGENT_COLISEUM_FLOOR)))
                    {
                        floor->SetDisplayId(DISPLAYID_DESTROYED_FLOOR);
                        floor->SetFlag(GAMEOBJECT_FLAGS, GO_FLAG_DAMAGED | GO_FLAG_NODESPAWN);
                        floor->SetGoState(GO_STATE_ACTIVE);
                    }

                    creature->CastSpell(creature, SPELL_CORPSE_TELEPORT, false);
                    creature->CastSpell(creature, SPELL_DESTROY_FLOOR_KNOCKUP, false);

                    Creature* anubArak = Unit::GetCreature(*creature, instanceScript->GetData64(NPC_ANUBARAK));
                    if (!anubArak || !anubArak->isAlive())
                        anubArak = creature->SummonCreature(NPC_ANUBARAK, AnubarakLoc[0].GetPositionX(), AnubarakLoc[0].GetPositionY(), AnubarakLoc[0].GetPositionZ(), 3, TEMPSUMMON_CORPSE_TIMED_DESPAWN, DESPAWN_TIME);

                    instanceScript->SetData(TYPE_ANUBARAK, NOT_STARTED);

                    if (creature->IsVisible())
                        creature->SetVisible(false);
                    break;
                }
            }
            creature->RemoveFlag(UNIT_NPC_FLAGS, UNIT_NPC_FLAG_GOSSIP);
            return true;
        }

        CreatureAI* GetAI(Creature* creature) const
        {
            return new npc_announcer_toc10AI(creature);
        }
};

class boss_lich_king_toc : public CreatureScript
{
    public:

        boss_lich_king_toc() : CreatureScript("boss_lich_king_toc") { }

        struct boss_lich_king_tocAI : public ScriptedAI
        {
            boss_lich_king_tocAI(Creature* creature) : ScriptedAI(creature)
            {
                instance = creature->GetInstanceScript();
            }

            InstanceScript* instance;
            uint32 m_uiUpdateTimer;

            void Reset()
            {
                m_uiUpdateTimer = 0;
                me->SetReactState(REACT_PASSIVE);
                if (Creature* summoned = me->SummonCreature(NPC_TRIGGER, ToCCommonLoc[2].GetPositionX(), ToCCommonLoc[2].GetPositionY(), ToCCommonLoc[2].GetPositionZ(), 5, TEMPSUMMON_TIMED_DESPAWN, 60000))
                {
                    summoned->CastSpell(summoned, 51807, false);
                    summoned->SetDisplayId(11686);
                }
                if (instance) instance->SetData(TYPE_LICH_KING, IN_PROGRESS);
                me->SetWalk(true);
            }

            void MovementInform(uint32 uiType, uint32 uiId)
            {
                if (uiType != POINT_MOTION_TYPE || !instance)
                    return;
                switch (uiId)
                {
                    case 0:
                        instance->SetData(TYPE_EVENT, 5030);
                        break;
                    case 1:
                        instance->SetData(TYPE_EVENT, 5050);
                        break;
                }
            }

            void UpdateAI(const uint32 uiDiff)
            {
                if (!instance)
                    return;

                if (instance->GetData(TYPE_EVENT_NPC) != NPC_LICH_KING_1)
                    return;

                m_uiUpdateTimer = instance->GetData(TYPE_EVENT_TIMER);
                if (m_uiUpdateTimer <= uiDiff)
                {
                    switch (instance->GetData(TYPE_EVENT))
                    {
                        case 5010:
                            Talk(SAY_STAGE_4_02);
                            m_uiUpdateTimer = 3000;
                            me->GetMotionMaster()->MovePoint(0, LichKingLoc[0]);
                            instance->SetData(TYPE_EVENT, 5020);
                            break;
                        case 5030:
                            Talk(SAY_STAGE_4_04);
                            me->SetUInt32Value(UNIT_NPC_EMOTESTATE, EMOTE_STATE_TALK);
                            m_uiUpdateTimer = 10000;
                            instance->SetData(TYPE_EVENT, 5040);
                            break;
                        case 5040:
                            me->SetUInt32Value(UNIT_NPC_EMOTESTATE, EMOTE_ONESHOT_NONE);
                            me->GetMotionMaster()->MovePoint(1, LichKingLoc[1]);
                            m_uiUpdateTimer = 1000;
                            instance->SetData(TYPE_EVENT, 0);
                            break;
                        case 5050:
                            me->HandleEmoteCommand(EMOTE_ONESHOT_EXCLAMATION);
                            m_uiUpdateTimer = 3000;
                            instance->SetData(TYPE_EVENT, 5060);
                            break;
                        case 5060:
                            Talk(SAY_STAGE_4_05);
                            me->HandleEmoteCommand(EMOTE_ONESHOT_KNEEL);
                            m_uiUpdateTimer = 2500;
                            instance->SetData(TYPE_EVENT, 5070);
                            break;
                        case 5070:
                            me->CastSpell(me, 68198, false);
                            m_uiUpdateTimer = 1500;
                            instance->SetData(TYPE_EVENT, 5080);
                            break;
                        case 5080:
                            if (GameObject* go = instance->instance->GetGameObject(instance->GetData64(GO_ARGENT_COLISEUM_FLOOR)))
<<<<<<< HEAD
                            {
                                go->SetDisplayId(DISPLAYID_DESTROYED_FLOOR);
                                go->SetFlag(GAMEOBJECT_FLAGS, GO_FLAG_DAMAGED | GO_FLAG_NODESPAWN);
                                go->SetGoState(GO_STATE_ACTIVE);
                            }

                            me->CastSpell(me, SPELL_CORPSE_TELEPORT, false);
                            me->CastSpell(me, SPELL_DESTROY_FLOOR_KNOCKUP, false);

                            if (instance)
                            {
                                instance->SetData(TYPE_LICH_KING, DONE);
                                Creature* temp = Unit::GetCreature(*me, instance->GetData64(NPC_ANUBARAK));
                                if (!temp || !temp->isAlive())
                                    temp = me->SummonCreature(NPC_ANUBARAK, AnubarakLoc[0].GetPositionX(), AnubarakLoc[0].GetPositionY(), AnubarakLoc[0].GetPositionZ(), 3, TEMPSUMMON_CORPSE_TIMED_DESPAWN, DESPAWN_TIME);
=======
                                go->SetDestructibleState(GO_DESTRUCTIBLE_DAMAGED);
                            me->CastSpell(me, 69016, false);
                            instance->SetData(TYPE_LICH_KING, DONE);
                            Creature* temp = Unit::GetCreature(*me, instance->GetData64(NPC_ANUBARAK));
                            if (!temp || !temp->isAlive())
                                temp = me->SummonCreature(NPC_ANUBARAK, AnubarakLoc[0].GetPositionX(), AnubarakLoc[0].GetPositionY(), AnubarakLoc[0].GetPositionZ(), 3, TEMPSUMMON_CORPSE_TIMED_DESPAWN, DESPAWN_TIME);
>>>>>>> d3dd3a2b

                            instance->SetData(TYPE_EVENT, 0);
                            me->DespawnOrUnsummon();
                            m_uiUpdateTimer = 20000;
                            break;
                    }
                } else m_uiUpdateTimer -= uiDiff;

                instance->SetData(TYPE_EVENT_TIMER, m_uiUpdateTimer);
            }
        };

        CreatureAI* GetAI(Creature* creature) const
        {
            return new boss_lich_king_tocAI(creature);
        }
};

class npc_fizzlebang_toc : public CreatureScript
{
    public:

        npc_fizzlebang_toc() : CreatureScript("npc_fizzlebang_toc") { }

        struct npc_fizzlebang_tocAI : public ScriptedAI
        {
            npc_fizzlebang_tocAI(Creature* creature) : ScriptedAI(creature), Summons(me)
            {
                instance = me->GetInstanceScript();
            }

            InstanceScript* instance;
            SummonList Summons;
            uint32 m_uiUpdateTimer;
            uint64 m_uiPortalGUID;
            uint64 m_uiTriggerGUID;

            void JustDied(Unit* killer)
            {
                Talk(SAY_STAGE_1_06, killer->GetGUID());
                instance->SetData(TYPE_EVENT, 1180);
                if (Creature* temp = Unit::GetCreature(*me, instance->GetData64(NPC_JARAXXUS)))
                {
                    temp->RemoveFlag(UNIT_FIELD_FLAGS, UNIT_FLAG_NON_ATTACKABLE);
                    temp->SetReactState(REACT_AGGRESSIVE);
                    temp->SetInCombatWithZone();
                }
            }

            void Reset()
            {
                me->SetWalk(true);
                m_uiPortalGUID = 0;
                me->GetMotionMaster()->MovePoint(1, ToCCommonLoc[10].GetPositionX(), ToCCommonLoc[10].GetPositionY()-60, ToCCommonLoc[10].GetPositionZ());
            }

            void MovementInform(uint32 uiType, uint32 uiId)
            {
                if (uiType != POINT_MOTION_TYPE)
                    return;

                switch (uiId)
                {
                    case 1:
                        me->SetWalk(false);
                        if (instance)
                        {
                            instance->DoUseDoorOrButton(instance->GetData64(GO_MAIN_GATE_DOOR));
                            instance->SetData(TYPE_EVENT, 1120);
                            instance->SetData(TYPE_EVENT_TIMER, 1000);
                        }
                        break;
                }
            }

            void JustSummoned(Creature* summoned)
            {
                Summons.Summon(summoned);
            }

            void UpdateAI(const uint32 uiDiff)
            {
                if (!instance)
                    return;

                if (instance->GetData(TYPE_EVENT_NPC) != NPC_FIZZLEBANG)
                    return;

                m_uiUpdateTimer = instance->GetData(TYPE_EVENT_TIMER);
                if (m_uiUpdateTimer <= uiDiff)
                {
                    switch (instance->GetData(TYPE_EVENT))
                    {
                        case 1110:
                            instance->SetData(TYPE_EVENT, 1120);
                            m_uiUpdateTimer = 4000;
                            break;
                        case 1120:
                            Talk(SAY_STAGE_1_02);
                            instance->SetData(TYPE_EVENT, 1130);
                            m_uiUpdateTimer = 12000;
                            break;
                        case 1130:
                            me->GetMotionMaster()->MovementExpired();
                            Talk(SAY_STAGE_1_03);
                            me->HandleEmoteCommand(EMOTE_ONESHOT_SPELL_CAST_OMNI);
                            if (Unit* pTrigger =  me->SummonCreature(NPC_TRIGGER, ToCCommonLoc[1].GetPositionX(), ToCCommonLoc[1].GetPositionY(), ToCCommonLoc[1].GetPositionZ(), 4.69494f, TEMPSUMMON_MANUAL_DESPAWN))
                            {
                                m_uiTriggerGUID = pTrigger->GetGUID();
                                pTrigger->SetObjectScale(2.0f);
                                pTrigger->SetDisplayId(22862);
                                pTrigger->CastSpell(pTrigger, SPELL_WILFRED_PORTAL, false);
                            }
                            instance->SetData(TYPE_EVENT, 1132);
                            m_uiUpdateTimer = 4000;
                            break;
                        case 1132:
                            me->GetMotionMaster()->MovementExpired();
                            instance->SetData(TYPE_EVENT, 1134);
                            m_uiUpdateTimer = 4000;
                            break;
                        case 1134:
                            me->HandleEmoteCommand(EMOTE_ONESHOT_SPELL_CAST_OMNI);
                            if (Creature* pPortal = me->SummonCreature(NPC_WILFRED_PORTAL, ToCCommonLoc[1].GetPositionX(), ToCCommonLoc[1].GetPositionY(), ToCCommonLoc[1].GetPositionZ(), 4.71239f, TEMPSUMMON_MANUAL_DESPAWN))
                            {
                                pPortal->SetReactState(REACT_PASSIVE);
                                pPortal->SetObjectScale(2.0f);
                                pPortal->CastSpell(pPortal, SPELL_WILFRED_PORTAL, false);
                                m_uiPortalGUID = pPortal->GetGUID();
                            }
                            m_uiUpdateTimer = 4000;
                            instance->SetData(TYPE_EVENT, 1135);
                            break;
                        case 1135:
                            instance->SetData(TYPE_EVENT, 1140);
                            m_uiUpdateTimer = 3000;
                            break;
                        case 1140:
                            Talk(SAY_STAGE_1_04);
                            if (Creature* temp = me->SummonCreature(NPC_JARAXXUS, ToCCommonLoc[1].GetPositionX(), ToCCommonLoc[1].GetPositionY(), ToCCommonLoc[1].GetPositionZ(), 5.0f, TEMPSUMMON_CORPSE_TIMED_DESPAWN, DESPAWN_TIME))
                            {
                                temp->SetFlag(UNIT_FIELD_FLAGS, UNIT_FLAG_NON_ATTACKABLE);
                                temp->SetReactState(REACT_PASSIVE);
                                temp->GetMotionMaster()->MovePoint(0, ToCCommonLoc[1].GetPositionX(), ToCCommonLoc[1].GetPositionY()-10, ToCCommonLoc[1].GetPositionZ());
                            }
                            instance->SetData(TYPE_EVENT, 1142);
                            m_uiUpdateTimer = 5000;
                            break;
                        case 1142:
                            if (Creature* temp = Unit::GetCreature(*me, instance->GetData64(NPC_JARAXXUS)))
                                temp->SetTarget(me->GetGUID());
                            if (Creature* pTrigger = Unit::GetCreature(*me, m_uiTriggerGUID))
                                pTrigger->DespawnOrUnsummon();
                            if (Creature* pPortal = Unit::GetCreature(*me, m_uiPortalGUID))
                                pPortal->DespawnOrUnsummon();
                            instance->SetData(TYPE_EVENT, 1144);
                            m_uiUpdateTimer = 10000;
                            break;
                        case 1144:
                            if (Creature* temp = Unit::GetCreature(*me, instance->GetData64(NPC_JARAXXUS)))
                                temp->AI()->Talk(SAY_STAGE_1_05);
                            instance->SetData(TYPE_EVENT, 1150);
                            m_uiUpdateTimer = 5000;
                            break;
                        case 1150:
                            if (Creature* temp = Unit::GetCreature(*me, instance->GetData64(NPC_JARAXXUS)))
                            {
                                //1-shot Fizzlebang
                                temp->CastSpell(me, 67888, false);
                                me->SetInCombatWith(temp);
                                temp->AddThreat(me, 1000.0f);
                                temp->AI()->AttackStart(me);
                            }
                            instance->SetData(TYPE_EVENT, 1160);
                            m_uiUpdateTimer = 3000;
                            break;
                    }
                } else m_uiUpdateTimer -= uiDiff;
                instance->SetData(TYPE_EVENT_TIMER, m_uiUpdateTimer);
            }
        };

        CreatureAI* GetAI(Creature* creature) const
        {
            return new npc_fizzlebang_tocAI(creature);
        }
};

class npc_tirion_toc : public CreatureScript
{
    public:

        npc_tirion_toc() : CreatureScript("npc_tirion_toc") { }

        struct npc_tirion_tocAI : public ScriptedAI
        {
            npc_tirion_tocAI(Creature* creature) : ScriptedAI(creature)
            {
                instance = me->GetInstanceScript();
            }

            InstanceScript* instance;
            uint32 m_uiUpdateTimer;

            void Reset() {}

            void AttackStart(Unit* /*who*/) {}

            void UpdateAI(const uint32 uiDiff)
            {
                if (!instance)
                    return;

                if (instance->GetData(TYPE_EVENT_NPC) != NPC_TIRION)
                    return;

                m_uiUpdateTimer = instance->GetData(TYPE_EVENT_TIMER);
                if (m_uiUpdateTimer <= uiDiff)
                {
                    switch (instance->GetData(TYPE_EVENT))
                    {
                        case 110:
                            me->SetUInt32Value(UNIT_NPC_EMOTESTATE, EMOTE_ONESHOT_TALK);
                            Talk(SAY_STAGE_0_01);
                            m_uiUpdateTimer = 22000;
                            instance->SetData(TYPE_EVENT, 120);
                            break;
                        case 140:
                            me->SetUInt32Value(UNIT_NPC_EMOTESTATE, EMOTE_ONESHOT_TALK);
                            Talk(SAY_STAGE_0_02);
                            m_uiUpdateTimer = 5000;
                            instance->SetData(TYPE_EVENT, 150);
                            break;
                        case 150:
                            me->SetUInt32Value(UNIT_NPC_EMOTESTATE, EMOTE_STATE_NONE);
                            if (instance->GetData(TYPE_BEASTS) != DONE)
                            {
                                instance->DoUseDoorOrButton(instance->GetData64(GO_MAIN_GATE_DOOR));

                                if (Creature* temp = me->SummonCreature(NPC_GORMOK, ToCSpawnLoc[0].GetPositionX(), ToCSpawnLoc[0].GetPositionY(), ToCSpawnLoc[0].GetPositionZ(), 5, TEMPSUMMON_CORPSE_TIMED_DESPAWN, 30*IN_MILLISECONDS))
                                {
                                    temp->GetMotionMaster()->MovePoint(0, ToCCommonLoc[5].GetPositionX(), ToCCommonLoc[5].GetPositionY(), ToCCommonLoc[5].GetPositionZ());
                                    temp->SetFlag(UNIT_FIELD_FLAGS, UNIT_FLAG_NON_ATTACKABLE | UNIT_FLAG_NOT_SELECTABLE);
                                    temp->SetReactState(REACT_PASSIVE);
                                }
                            }
                            m_uiUpdateTimer = 3000;
                            instance->SetData(TYPE_EVENT, 155);
                            break;
                        case 155:
                            instance->SetData(TYPE_BEASTS, IN_PROGRESS);
                            // keep the raid in combat for the whole encounter, pauses included
                            me->SetInCombatWithZone();
                            m_uiUpdateTimer = 5000;
                            instance->SetData(TYPE_EVENT, 160);
                            break;
                        case 200:
                            Talk(SAY_STAGE_0_04);
                            if (instance->GetData(TYPE_BEASTS) != DONE)
                            {
                                instance->DoUseDoorOrButton(instance->GetData64(GO_MAIN_GATE_DOOR));
                                if (Creature* temp = me->SummonCreature(NPC_DREADSCALE, ToCSpawnLoc[1].GetPositionX(), ToCSpawnLoc[1].GetPositionY(), ToCSpawnLoc[1].GetPositionZ(), 5, TEMPSUMMON_MANUAL_DESPAWN))
                                {
                                    temp->GetMotionMaster()->MovePoint(0, ToCCommonLoc[5].GetPositionX(), ToCCommonLoc[5].GetPositionY(), ToCCommonLoc[5].GetPositionZ());
                                    temp->SetFlag(UNIT_FIELD_FLAGS, UNIT_FLAG_NON_ATTACKABLE | UNIT_FLAG_NOT_SELECTABLE);
                                    temp->SetReactState(REACT_PASSIVE);
                                }
                                if (Creature* temp = me->SummonCreature(NPC_ACIDMAW, ToCCommonLoc[9].GetPositionX(), ToCCommonLoc[9].GetPositionY(), ToCCommonLoc[9].GetPositionZ(), 5, TEMPSUMMON_MANUAL_DESPAWN))
                                {
                                    temp->SetVisible(true);
                                    temp->SetFlag(UNIT_FIELD_FLAGS, UNIT_FLAG_NON_ATTACKABLE | UNIT_FLAG_NOT_SELECTABLE);
                                    temp->SetReactState(REACT_PASSIVE);
                                }
                            }
                            m_uiUpdateTimer = 5000;
                            instance->SetData(TYPE_EVENT, 220);
                            break;
                        case 220:
                            instance->SetData(TYPE_EVENT, 230);
                            break;
                        case 300:
                            Talk(SAY_STAGE_0_05);
                            if (instance->GetData(TYPE_BEASTS) != DONE)
                            {
                                instance->DoUseDoorOrButton(instance->GetData64(GO_MAIN_GATE_DOOR));
                                if (Creature* temp = me->SummonCreature(NPC_ICEHOWL, ToCSpawnLoc[0].GetPositionX(), ToCSpawnLoc[0].GetPositionY(), ToCSpawnLoc[0].GetPositionZ(), 5, TEMPSUMMON_DEAD_DESPAWN))
                                {
                                    temp->GetMotionMaster()->MovePoint(2, ToCCommonLoc[5].GetPositionX(), ToCCommonLoc[5].GetPositionY(), ToCCommonLoc[5].GetPositionZ());
                                    me->SetFlag(UNIT_FIELD_FLAGS, UNIT_FLAG_NON_ATTACKABLE | UNIT_FLAG_NOT_SELECTABLE);
                                    me->SetReactState(REACT_PASSIVE);
                                }
                            }
                            m_uiUpdateTimer = 5000;
                            instance->SetData(TYPE_EVENT, 315);
                            break;
                        case 315:
                            instance->SetData(TYPE_EVENT, 320);
                            break;
                        case 400:
                            Talk(SAY_STAGE_0_06);
                            me->getThreatManager().clearReferences();
                            m_uiUpdateTimer = 5000;
                            instance->SetData(TYPE_EVENT, 0);
                            break;
                        case 666:
                            Talk(SAY_STAGE_0_WIPE);
                            m_uiUpdateTimer = 5000;
                            instance->SetData(TYPE_EVENT, 0);
                            break;
                        case 1010:
                            Talk(SAY_STAGE_1_01);
                            m_uiUpdateTimer = 7000;
                            instance->DoUseDoorOrButton(instance->GetData64(GO_MAIN_GATE_DOOR));
                            me->SummonCreature(NPC_FIZZLEBANG, ToCSpawnLoc[0].GetPositionX(), ToCSpawnLoc[0].GetPositionY(), ToCSpawnLoc[0].GetPositionZ(), 2, TEMPSUMMON_CORPSE_TIMED_DESPAWN, DESPAWN_TIME);
                            instance->SetData(TYPE_EVENT, 0);
                            break;
                        case 1180:
                            Talk(SAY_STAGE_1_07);
                            m_uiUpdateTimer = 3000;
                            instance->SetData(TYPE_EVENT, 0);
                            break;
                        case 2000:
                            Talk(SAY_STAGE_1_08);
                            m_uiUpdateTimer = 18000;
                            instance->SetData(TYPE_EVENT, 2010);
                            break;
                        case 2030:
                            Talk(SAY_STAGE_1_11);
                            m_uiUpdateTimer = 5000;
                            instance->SetData(TYPE_EVENT, 0);
                            break;
                        case 3000:
                            Talk(SAY_STAGE_2_01);
                            m_uiUpdateTimer = 12000;
                            instance->SetData(TYPE_EVENT, 3050);
                            break;
                        case 3001:
                            Talk(SAY_STAGE_2_01);
                            m_uiUpdateTimer = 10000;
                            instance->SetData(TYPE_EVENT, 3051);
                            break;
                        case 3060:
                            Talk(SAY_STAGE_2_03);
                            m_uiUpdateTimer = 5000;
                            instance->SetData(TYPE_EVENT, 3070);
                            break;
                        case 3061:
                            Talk(SAY_STAGE_2_03);
                            m_uiUpdateTimer = 5000;
                            instance->SetData(TYPE_EVENT, 3071);
                            break;
                        //Summoning crusaders
                        case 3091:
                            if (Creature* pChampionController = me->SummonCreature(NPC_CHAMPIONS_CONTROLLER, ToCCommonLoc[1]))
                                pChampionController->AI()->SetData(0, HORDE);
                            m_uiUpdateTimer = 3000;
                            instance->SetData(TYPE_EVENT, 3092);
                            break;
                        //Summoning crusaders
                        case 3090:
                            if (Creature* pChampionController = me->SummonCreature(NPC_CHAMPIONS_CONTROLLER, ToCCommonLoc[1]))
                                pChampionController->AI()->SetData(0, ALLIANCE);
                            m_uiUpdateTimer = 3000;
                            instance->SetData(TYPE_EVENT, 3092);
                            break;
                        case 3092:
                            if (Creature* pChampionController = Unit::GetCreature((*me), instance->GetData64(NPC_CHAMPIONS_CONTROLLER)))
                                pChampionController->AI()->SetData(1, NOT_STARTED);
                            instance->SetData(TYPE_EVENT, 3095);
                            break;
                        //Crusaders battle end
                        case 3100:
                            Talk(SAY_STAGE_2_06);
                            m_uiUpdateTimer = 5000;
                            instance->SetData(TYPE_EVENT, 0);
                            break;
                        case 4000:
                            Talk(SAY_STAGE_3_01);
                            m_uiUpdateTimer = 13000;
                            instance->SetData(TYPE_EVENT, 4010);
                            break;
                        case 4010:
                            Talk(SAY_STAGE_3_02);
                            if (Creature* temp = me->SummonCreature(NPC_LIGHTBANE, ToCSpawnLoc[1].GetPositionX(), ToCSpawnLoc[1].GetPositionY(), ToCSpawnLoc[1].GetPositionZ(), 5, TEMPSUMMON_CORPSE_TIMED_DESPAWN, DESPAWN_TIME))
                            {
                                temp->SetVisible(false);
                                temp->SetReactState(REACT_PASSIVE);
                                temp->SummonCreature(NPC_LIGHT_ESSENCE, TwinValkyrsLoc[0].GetPositionX(), TwinValkyrsLoc[0].GetPositionY(), TwinValkyrsLoc[0].GetPositionZ());
                                temp->SummonCreature(NPC_LIGHT_ESSENCE, TwinValkyrsLoc[1].GetPositionX(), TwinValkyrsLoc[1].GetPositionY(), TwinValkyrsLoc[1].GetPositionZ());
                            }
                            if (Creature* temp = me->SummonCreature(NPC_DARKBANE, ToCSpawnLoc[2].GetPositionX(), ToCSpawnLoc[2].GetPositionY(), ToCSpawnLoc[2].GetPositionZ(), 5, TEMPSUMMON_CORPSE_TIMED_DESPAWN, DESPAWN_TIME))
                            {
                                temp->SetVisible(false);
                                temp->SetReactState(REACT_PASSIVE);
                                temp->SummonCreature(NPC_DARK_ESSENCE, TwinValkyrsLoc[2].GetPositionX(), TwinValkyrsLoc[2].GetPositionY(), TwinValkyrsLoc[2].GetPositionZ());
                                temp->SummonCreature(NPC_DARK_ESSENCE, TwinValkyrsLoc[3].GetPositionX(), TwinValkyrsLoc[3].GetPositionY(), TwinValkyrsLoc[3].GetPositionZ());
                            }
                            m_uiUpdateTimer = 3000;
                            instance->SetData(TYPE_EVENT, 4015);
                            break;
                        case 4015:
                            instance->DoUseDoorOrButton(instance->GetData64(GO_MAIN_GATE_DOOR));
                            if (Creature* temp = Unit::GetCreature((*me), instance->GetData64(NPC_LIGHTBANE)))
                            {
                                temp->GetMotionMaster()->MovePath(NPC_LIGHTBANE, false);
                                temp->SetVisible(true);
                            }
                            if (Creature* temp = Unit::GetCreature((*me), instance->GetData64(NPC_DARKBANE)))
                            {
                                temp->GetMotionMaster()->MovePath(NPC_DARKBANE, false);
                                temp->SetVisible(true);
                            }
                            m_uiUpdateTimer = 10000;
                            instance->SetData(TYPE_EVENT, 4016);
                            break;
                        case 4016:
                            instance->DoUseDoorOrButton(instance->GetData64(GO_MAIN_GATE_DOOR));
                            instance->SetData(TYPE_EVENT, 4017);
                            break;
                        case 4040:
                            m_uiUpdateTimer = 60000;
                            instance->SetData(TYPE_EVENT, 5000);
                            break;
                        case 5000:
                            Talk(SAY_STAGE_4_01);
                            m_uiUpdateTimer = 10000;
                            instance->SetData(TYPE_EVENT, 5005);
                            break;
                        case 5005:
                            m_uiUpdateTimer = 8000;
                            instance->SetData(TYPE_EVENT, 5010);
                            me->SummonCreature(NPC_LICH_KING_1, ToCCommonLoc[2].GetPositionX(), ToCCommonLoc[2].GetPositionY(), ToCCommonLoc[2].GetPositionZ(), 5);
                            break;
                        case 5020:
                            Talk(SAY_STAGE_4_03);
                            m_uiUpdateTimer = 1000;
                            instance->SetData(TYPE_EVENT, 0);
                            break;
                        case 6000:
                            me->SummonCreature(NPC_TIRION_FORDRING, EndSpawnLoc[0].GetPositionX(), EndSpawnLoc[0].GetPositionY(), EndSpawnLoc[0].GetPositionZ());
                            me->SummonCreature(NPC_ARGENT_MAGE, EndSpawnLoc[1].GetPositionX(), EndSpawnLoc[1].GetPositionY(), EndSpawnLoc[1].GetPositionZ());
                            me->SummonGameObject(GO_PORTAL_TO_DALARAN, EndSpawnLoc[2].GetPositionX(), EndSpawnLoc[2].GetPositionY(), EndSpawnLoc[2].GetPositionZ(), 5, 0, 0, 0, 0, 0);
                            m_uiUpdateTimer = 20000;
                            instance->SetData(TYPE_EVENT, 6005);
                            break;
                        case 6005:
                            if (Creature* tirionFordring = Unit::GetCreature((*me), instance->GetData64(NPC_TIRION_FORDRING)))
                                tirionFordring->AI()->Talk(SAY_STAGE_4_06);
                            m_uiUpdateTimer = 20000;
                            instance->SetData(TYPE_EVENT, 6010);
                            break;
                        case 6010:
                            if (IsHeroic())
                            {
                                if (Creature* tirionFordring = Unit::GetCreature((*me), instance->GetData64(NPC_TIRION_FORDRING)))
                                    tirionFordring->AI()->Talk(SAY_STAGE_4_07);
                                m_uiUpdateTimer = 60000;
                                instance->SetData(TYPE_ANUBARAK, SPECIAL);
                                instance->SetData(TYPE_EVENT, 6020);
                            } else instance->SetData(TYPE_EVENT, 6030);
                            break;
                        case 6020:
                            me->DespawnOrUnsummon();
                            m_uiUpdateTimer = 5000;
                            instance->SetData(TYPE_EVENT, 6030);
                            break;
                    }
                } else m_uiUpdateTimer -= uiDiff;
                instance->SetData(TYPE_EVENT_TIMER, m_uiUpdateTimer);
            }
        };

        CreatureAI* GetAI(Creature* creature) const
        {
            return new npc_tirion_tocAI(creature);
        }
};

class npc_garrosh_toc : public CreatureScript
{
    public:

        npc_garrosh_toc() : CreatureScript("npc_garrosh_toc") { }

        struct npc_garrosh_tocAI : public ScriptedAI
        {
            npc_garrosh_tocAI(Creature* creature) : ScriptedAI(creature)
            {
                instance = me->GetInstanceScript();
            }

            InstanceScript* instance;
            uint32 m_uiUpdateTimer;

            void Reset() {}

            void AttackStart(Unit* /*who*/) {}

            void UpdateAI(const uint32 uiDiff)
            {
                if (!instance)
                    return;

                if (instance->GetData(TYPE_EVENT_NPC) != NPC_GARROSH)
                    return;

                m_uiUpdateTimer = instance->GetData(TYPE_EVENT_TIMER);
                if (m_uiUpdateTimer <= uiDiff)
                {
                    switch (instance->GetData(TYPE_EVENT))
                    {
                        case 130:
                            me->SetUInt32Value(UNIT_NPC_EMOTESTATE, EMOTE_ONESHOT_TALK);
                            Talk(SAY_STAGE_0_03h);
                            m_uiUpdateTimer = 3000;
                            instance->SetData(TYPE_EVENT, 132);
                            break;
                        case 132:
                            me->SetUInt32Value(UNIT_NPC_EMOTESTATE, EMOTE_STATE_NONE);
                            m_uiUpdateTimer = 5000;
                            instance->SetData(TYPE_EVENT, 140);
                            break;
                        case 2010:
                            Talk(SAY_STAGE_1_09);
                            m_uiUpdateTimer = 9000;
                            instance->SetData(TYPE_EVENT, 2020);
                            break;
                        case 3050:
                            Talk(SAY_STAGE_2_02h);
                            m_uiUpdateTimer = 15000;
                            instance->SetData(TYPE_EVENT, 3060);
                            break;
                        case 3070:
                            Talk(SAY_STAGE_2_04h);
                            m_uiUpdateTimer = 6000;
                            instance->SetData(TYPE_EVENT, 3080);
                            break;
                        case 3081:
                            Talk(SAY_STAGE_2_05h);
                            m_uiUpdateTimer = 3000;
                            instance->SetData(TYPE_EVENT, 3091);
                            break;
                        case 4030:
                            Talk(SAY_STAGE_3_03h);
                            m_uiUpdateTimer = 5000;
                            instance->SetData(TYPE_EVENT, 4040);
                            break;
                    }
                } else m_uiUpdateTimer -= uiDiff;
                instance->SetData(TYPE_EVENT_TIMER, m_uiUpdateTimer);
            }
        };

        CreatureAI* GetAI(Creature* creature) const
        {
            return new npc_garrosh_tocAI(creature);
        }
};

class npc_varian_toc : public CreatureScript
{
    public:

        npc_varian_toc() : CreatureScript("npc_varian_toc") { }

        struct npc_varian_tocAI : public ScriptedAI
        {
            npc_varian_tocAI(Creature* creature) : ScriptedAI(creature)
            {
                instance = me->GetInstanceScript();
            }

            InstanceScript* instance;
            uint32 m_uiUpdateTimer;

            void Reset() {}

            void AttackStart(Unit* /*who*/) {}

            void UpdateAI(const uint32 uiDiff)
            {
                if (!instance)
                    return;

                if (instance->GetData(TYPE_EVENT_NPC) != NPC_VARIAN)
                    return;

                m_uiUpdateTimer = instance->GetData(TYPE_EVENT_TIMER);
                if (m_uiUpdateTimer <= uiDiff)
                {
                    switch (instance->GetData(TYPE_EVENT))
                    {
                        case 120:
                            me->SetUInt32Value(UNIT_NPC_EMOTESTATE, EMOTE_ONESHOT_TALK);
                            Talk(SAY_STAGE_0_03a);
                            m_uiUpdateTimer = 2000;
                            instance->SetData(TYPE_EVENT, 122);
                            break;
                        case 122:
                            me->SetUInt32Value(UNIT_NPC_EMOTESTATE, EMOTE_STATE_NONE);
                            m_uiUpdateTimer = 3000;
                            instance->SetData(TYPE_EVENT, 130);
                            break;
                        case 2020:
                            Talk(SAY_STAGE_1_10);
                            m_uiUpdateTimer = 5000;
                            instance->SetData(TYPE_EVENT, 2030);
                            break;
                        case 3051:
                            Talk(SAY_STAGE_2_02a);
                            m_uiUpdateTimer = 17000;
                            instance->SetData(TYPE_EVENT, 3061);
                            break;
                        case 3071:
                            Talk(SAY_STAGE_2_04a);
                            m_uiUpdateTimer = 5000;
                            instance->SetData(TYPE_EVENT, 3081);
                            break;
                        case 3080:
                            Talk(SAY_STAGE_2_05a);
                            m_uiUpdateTimer = 3000;
                            instance->SetData(TYPE_EVENT, 3090);
                            break;
                        case 4020:
                            Talk(SAY_STAGE_3_03a);
                            m_uiUpdateTimer = 5000;
                            instance->SetData(TYPE_EVENT, 4040);
                            break;
                    }
                } else m_uiUpdateTimer -= uiDiff;
                instance->SetData(TYPE_EVENT_TIMER, m_uiUpdateTimer);
            }
        };

        CreatureAI* GetAI(Creature* creature) const
        {
            return new npc_varian_tocAI(creature);
        }
};

void AddSC_trial_of_the_crusader()
{
    new npc_announcer_toc10();
    new boss_lich_king_toc();
    new npc_fizzlebang_toc();
    new npc_tirion_toc();
    new npc_garrosh_toc();
    new npc_varian_toc();
}<|MERGE_RESOLUTION|>--- conflicted
+++ resolved
@@ -338,7 +338,6 @@
                             break;
                         case 5080:
                             if (GameObject* go = instance->instance->GetGameObject(instance->GetData64(GO_ARGENT_COLISEUM_FLOOR)))
-<<<<<<< HEAD
                             {
                                 go->SetDisplayId(DISPLAYID_DESTROYED_FLOOR);
                                 go->SetFlag(GAMEOBJECT_FLAGS, GO_FLAG_DAMAGED | GO_FLAG_NODESPAWN);
@@ -354,16 +353,10 @@
                                 Creature* temp = Unit::GetCreature(*me, instance->GetData64(NPC_ANUBARAK));
                                 if (!temp || !temp->isAlive())
                                     temp = me->SummonCreature(NPC_ANUBARAK, AnubarakLoc[0].GetPositionX(), AnubarakLoc[0].GetPositionY(), AnubarakLoc[0].GetPositionZ(), 3, TEMPSUMMON_CORPSE_TIMED_DESPAWN, DESPAWN_TIME);
-=======
-                                go->SetDestructibleState(GO_DESTRUCTIBLE_DAMAGED);
-                            me->CastSpell(me, 69016, false);
-                            instance->SetData(TYPE_LICH_KING, DONE);
-                            Creature* temp = Unit::GetCreature(*me, instance->GetData64(NPC_ANUBARAK));
-                            if (!temp || !temp->isAlive())
-                                temp = me->SummonCreature(NPC_ANUBARAK, AnubarakLoc[0].GetPositionX(), AnubarakLoc[0].GetPositionY(), AnubarakLoc[0].GetPositionZ(), 3, TEMPSUMMON_CORPSE_TIMED_DESPAWN, DESPAWN_TIME);
->>>>>>> d3dd3a2b
+
 
                             instance->SetData(TYPE_EVENT, 0);
+                            }
                             me->DespawnOrUnsummon();
                             m_uiUpdateTimer = 20000;
                             break;
