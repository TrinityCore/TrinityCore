--- conflicted
+++ resolved
@@ -783,15 +783,14 @@
                             break;
                         case 6000:
                             me->NearTeleportTo(AnubarakLoc[0].GetPositionX(), AnubarakLoc[0].GetPositionY(), AnubarakLoc[0].GetPositionZ(), 4.0f);
-<<<<<<< HEAD
                             m_uiUpdateTimer = 14000;
-                            m_instance->SetData(TYPE_EVENT, 6005);
+                            instance->SetData(TYPE_EVENT, 6005);
                             break;
                         case 6005:
                             DoScriptText(SAY_STAGE_4_06, me);
                             me->SummonCreature(33643, me->GetPositionX(), me->GetPositionY()+5, me->GetPositionZ(), me->GetOrientation());
                             m_uiUpdateTimer = 10000;
-                            m_instance->SetData(TYPE_EVENT, 6008);
+                            instance->SetData(TYPE_EVENT, 6008);
                             break;
                         case 6008:
                         {
@@ -799,7 +798,7 @@
                             m_mage->SetOrientation(me->GetOrientation());
                             m_mage->AI()->DoCastAOE(53142);
                             m_uiUpdateTimer = 11000;
-                            m_instance->SetData(TYPE_EVENT, 6009);
+                            instance->SetData(TYPE_EVENT, 6009);
                             break;
                         }
                         case 6009:
@@ -820,16 +819,7 @@
                                  }
                             }
                             m_uiUpdateTimer = 1000;
-                            m_instance->SetData(TYPE_EVENT, 6010);
-=======
-                            m_uiUpdateTimer = 20000;
-                            instance->SetData(TYPE_EVENT, 6005);
-                            break;
-                        case 6005:
-                            DoScriptText(SAY_STAGE_4_06, me);
-                            m_uiUpdateTimer = 20000;
                             instance->SetData(TYPE_EVENT, 6010);
->>>>>>> 9fc7fe6b
                             break;
                         }
                         case 6010:
