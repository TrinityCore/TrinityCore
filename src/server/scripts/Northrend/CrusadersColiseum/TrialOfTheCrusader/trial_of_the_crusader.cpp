--- conflicted
+++ resolved
@@ -218,15 +218,11 @@
                         return true;
 
                     if (GameObject* floor = GameObject::GetGameObject(*player, instanceScript->GetData64(GO_ARGENT_COLISEUM_FLOOR)))
-<<<<<<< HEAD
                     {
                         floor->SetDisplayId(DISPLAYID_DESTROYED_FLOOR);
                         floor->SetFlag(GAMEOBJECT_FLAGS, GO_FLAG_DAMAGED | GO_FLAG_NODESPAWN);
                         floor->SetGoState(GO_STATE_ACTIVE);
                     }
-=======
-                        floor->SetDestructibleState(GO_DESTRUCTIBLE_DAMAGED);
->>>>>>> f03e6504
 
                     creature->CastSpell(creature, SPELL_CORPSE_TELEPORT, false);
                     creature->CastSpell(creature, SPELL_DESTROY_FLOOR_KNOCKUP, false);
@@ -345,7 +341,6 @@
                             break;
                         case 5080:
                             if (GameObject* go = instance->instance->GetGameObject(instance->GetData64(GO_ARGENT_COLISEUM_FLOOR)))
-<<<<<<< HEAD
                             {
                                 go->SetDisplayId(DISPLAYID_DESTROYED_FLOOR);
                                 go->SetFlag(GAMEOBJECT_FLAGS, GO_FLAG_DAMAGED | GO_FLAG_NODESPAWN);
@@ -355,10 +350,6 @@
                             me->CastSpell(me, SPELL_CORPSE_TELEPORT, false);
                             me->CastSpell(me, SPELL_DESTROY_FLOOR_KNOCKUP, false);
 
-=======
-                                go->SetDestructibleState(GO_DESTRUCTIBLE_DAMAGED);
-                            me->CastSpell(me, 69016, false);
->>>>>>> f03e6504
                             if (instance)
                             {
                                 instance->SetData(TYPE_LICH_KING, DONE);
