/*
 * Copyright (C) 2008-2012 TrinityCore <http://www.trinitycore.org/>
 * Copyright (C) 2006-2010 ScriptDev2 <https://scriptdev2.svn.sourceforge.net/>
 *
 * This program is free software; you can redistribute it and/or modify it
 * under the terms of the GNU General Public License as published by the
 * Free Software Foundation; either version 2 of the License, or (at your
 * option) any later version.
 *
 * This program is distributed in the hope that it will be useful, but WITHOUT
 * ANY WARRANTY; without even the implied warranty of MERCHANTABILITY or
 * FITNESS FOR A PARTICULAR PURPOSE. See the GNU General Public License for
 * more details.
 *
 * You should have received a copy of the GNU General Public License along
 * with this program. If not, see <http://www.gnu.org/licenses/>.
 */

/* ScriptData
SDName: boss_anubarak_trial
SD%Complete: ??%
SDComment: based on /dev/rsa
SDCategory:
EndScriptData */

// Known bugs:
// Anubarak - underground phase partially not worked
//          - tele after impale hit a permafrost doesn't work (the entire tele spell should be better)
// Burrow   - visual is vanishing
// Burrower - Spider Frenzy not working as it should (frenzy not stacking)
// Scarab   - Kill credit isn't crediting?
// FrostSph - often they are casting Permafrost a little above the ground

#include "ScriptMgr.h"
#include "ScriptedCreature.h"
#include "trial_of_the_crusader.h"

enum Yells
{
    SAY_INTRO               = 0,
    SAY_AGGRO               = 1,
    EMOTE_SUBMERGE          = 2,
    EMOTE_BURROWER          = 3,
    SAY_EMERGE              = 4,
    SAY_LEECHING_SWARM      = 5,
    EMOTE_LEECHING_SWARM    = 6,
    SAY_KILL_PLAYER         = 7,
    SAY_DEATH               = 8,

    EMOTE_SPIKE             = 0,
};

enum Summons
{
    NPC_FROST_SPHERE     = 34606,
    NPC_BURROW           = 34862,
    NPC_BURROWER         = 34607,
    NPC_SCARAB           = 34605,
    NPC_SPIKE            = 34660,
};

enum BossSpells
{
    SPELL_FREEZE_SLASH      = 66012,
    SPELL_PENETRATING_COLD  = 66013,
    SPELL_LEECHING_SWARM    = 66118,
    SPELL_LEECHING_HEAL     = 66125,
    SPELL_LEECHING_DAMAGE   = 66240,
    SPELL_MARK              = 67574,
    SPELL_SPIKE_CALL        = 66169,
    SPELL_SUBMERGE_ANUBARAK = 65981,
    SPELL_CLEAR_ALL_DEBUFFS = 34098,
    SPELL_EMERGE_ANUBARAK   = 65982,
    SPELL_SUMMON_BEATLES    = 66339,
    SPELL_SUMMON_BURROWER   = 66332,

    // Burrow
    SPELL_CHURNING_GROUND   = 66969,

    // Scarab
    SPELL_DETERMINATION     = 66092,
    SPELL_ACID_MANDIBLE     = 65774, //Passive - Triggered

    // Burrower
    SPELL_SPIDER_FRENZY     = 66128,
    SPELL_EXPOSE_WEAKNESS   = 67720, //Passive - Triggered
    SPELL_SHADOW_STRIKE     = 66134,
    SPELL_SUBMERGE_EFFECT   = 68394,
    SPELL_EMERGE_EFFECT     = 65982,
    SPELL_AWAKENED          = 66311,
    SPELL_PERSISTENT_DIRT   = 68048,

    SUMMON_SCARAB           = NPC_SCARAB,
    SUMMON_FROSTSPHERE      = NPC_FROST_SPHERE,
    SPELL_BERSERK           = 26662,

    //Frost Sphere
    SPELL_FROST_SPHERE      = 67539,
    SPELL_PERMAFROST        = 66193,
    SPELL_PERMAFROST_VISUAL = 65882,
    SPELL_PERMAFROST_MODEL  = 66185,

    //Spike
    SPELL_SUMMON_SPIKE      = 66169,
    SPELL_SPIKE_SPEED1      = 65920,
    SPELL_SPIKE_TRAIL       = 65921,
    SPELL_SPIKE_SPEED2      = 65922,
    SPELL_SPIKE_SPEED3      = 65923,
    SPELL_SPIKE_FAIL        = 66181,
    SPELL_SPIKE_TELE        = 66170,
};

#define SPELL_PERMAFROST_HELPER RAID_MODE<uint32>(66193, 67855, 67856, 67857)

enum SummonActions
{
    ACTION_SHADOW_STRIKE,
    ACTION_SCARAB_SUBMERGE,
};

enum MovementPoints
{
<<<<<<< HEAD
    POINT_FALL_GROUND           = 1
=======
    {779.8038f, 150.6580f, 158.1426f, 0},
    {736.0243f, 113.4201f, 158.0226f, 0},
    {712.5712f, 160.9948f, 158.4368f, 0},
    {701.4271f, 126.4740f, 158.0205f, 0},
    {747.9202f, 155.0920f, 158.0613f, 0},
    {769.6285f, 121.1024f, 158.0504f, 0},
>>>>>>> f03e6504
};

enum PursuingSpikesPhases
{
    PHASE_NO_MOVEMENT = 0,
    PHASE_IMPALE_NORMAL = 1,
    PHASE_IMPALE_MIDDLE = 2,
    PHASE_IMPALE_FAST = 3
};

class boss_anubarak_trial : public CreatureScript
{
public:
    boss_anubarak_trial() : CreatureScript("boss_anubarak_trial") { }

    CreatureAI* GetAI(Creature* creature) const
    {
        return new boss_anubarak_trialAI(creature);
    };

    struct boss_anubarak_trialAI : public ScriptedAI
    {
        boss_anubarak_trialAI(Creature* creature) : ScriptedAI(creature), Summons(me)
        {
            instance = creature->GetInstanceScript();
        }

        InstanceScript* instance;

        SummonList Summons;
        std::list<uint64> m_vBurrowGUID;

        uint32 m_uiFreezeSlashTimer;
        uint32 m_uiPenetratingColdTimer;
        uint32 m_uiSummonNerubianTimer;
        uint32 m_uiNerubianShadowStrikeTimer;
        uint32 m_uiSubmergeTimer;
        uint32 m_uiPursuingSpikeTimer;
        uint32 m_uiSummonScarabTimer;
        uint32 m_uiSummonFrostSphereTimer;
        uint32 m_uiBerserkTimer;

        uint8  m_uiStage;
        bool   m_bIntro;
        bool   m_bReachedPhase3;
        uint8  m_uiScarabSummoned;

        void Reset()
        {
            m_uiFreezeSlashTimer = 15*IN_MILLISECONDS;
            m_uiPenetratingColdTimer = 20*IN_MILLISECONDS;
            m_uiNerubianShadowStrikeTimer = 30*IN_MILLISECONDS;
            m_uiSummonNerubianTimer = 10*IN_MILLISECONDS;
            m_uiSubmergeTimer = 80*IN_MILLISECONDS;

            m_uiPursuingSpikeTimer = 2*IN_MILLISECONDS;
            m_uiSummonScarabTimer = 2*IN_MILLISECONDS;

            m_uiSummonFrostSphereTimer = 20*IN_MILLISECONDS;

            m_uiBerserkTimer = 10*MINUTE*IN_MILLISECONDS;
            m_uiStage = 0;
            m_uiScarabSummoned = 0;
            m_bIntro = true;
            m_bReachedPhase3 = false;
            me->RemoveFlag(UNIT_FIELD_FLAGS, UNIT_FLAG_NON_ATTACKABLE | UNIT_FLAG_NOT_SELECTABLE);
            Summons.DespawnAll();
            m_vBurrowGUID.clear();
        }

        void KilledUnit(Unit* who)
        {
            if (who->GetTypeId() == TYPEID_PLAYER)
            {
                Talk(SAY_KILL_PLAYER);
                if (instance)
                    instance->SetData(DATA_TRIBUTE_TO_IMMORTALITY_ELEGIBLE, 0);
            }
        }

        void MoveInLineOfSight(Unit* /*who*/)
        {
            if (!m_bIntro)
            {
                Talk(SAY_INTRO);
                m_bIntro = false;
            }
        }

        void JustReachedHome()
        {
            if (instance)
                instance->SetData(TYPE_ANUBARAK, FAIL);
            //Summon Scarab Swarms neutral at random places
            for (int i=0; i < 10; i++)
                if (Creature* temp = me->SummonCreature(NPC_SCARAB, AnubarakLoc[1].GetPositionX()+urand(0, 50)-25, AnubarakLoc[1].GetPositionY()+urand(0, 50)-25, AnubarakLoc[1].GetPositionZ()))
                {
                    temp->setFaction(31);
                    temp->GetMotionMaster()->MoveRandom(10);
                }
        }

        void JustDied(Unit* /*killer*/)
        {
            Summons.DespawnAll();
            Talk(SAY_DEATH);
            if (instance)
                instance->SetData(TYPE_ANUBARAK, DONE);
        }

        void JustSummoned(Creature* summoned)
        {
            Unit* target = SelectTarget(SELECT_TARGET_RANDOM, 0, 0, true);
            switch (summoned->GetEntry())
            {
                case NPC_BURROW:
                    m_vBurrowGUID.push_back(summoned->GetGUID());
                    summoned->SetReactState(REACT_PASSIVE);
                    summoned->CastSpell(summoned, SPELL_CHURNING_GROUND, false);
                    break;
                case NPC_SPIKE:
                    summoned->CombatStart(target);
                    Talk(EMOTE_SPIKE, target->GetGUID());
                    break;
            }
            Summons.Summon(summoned);
        }

        void SummonedCreatureDespawn(Creature* summoned)
        {
            switch (summoned->GetEntry())
            {
                case NPC_SPIKE:
                    m_uiPursuingSpikeTimer = 2*IN_MILLISECONDS;
                    break;
            }
        }

        void EnterCombat(Unit* /*who*/)
        {
            Talk(SAY_AGGRO);
            me->RemoveFlag(UNIT_FIELD_FLAGS, UNIT_FLAG_NON_ATTACKABLE | UNIT_FLAG_NOT_SELECTABLE);
            me->SetInCombatWithZone();
            if (instance)
                instance->SetData(TYPE_ANUBARAK, IN_PROGRESS);
            //Despawn Scarab Swarms neutral
            EntryCheckPredicate pred(NPC_SCARAB);
            Summons.DoAction(ACTION_SCARAB_SUBMERGE, pred);
            //Spawn Burrow
            for (int i=0; i < 4; i++)
                me->SummonCreature(NPC_BURROW, AnubarakLoc[i+2]);
            //Spawn Frost Spheres
            for (int i=0; i < 6; i++)
                SummonFrostSphere();
        }

        void UpdateAI(const uint32 uiDiff)
        {
            if (!UpdateVictim())
                return;

            if (me->HasUnitState(UNIT_STATE_CASTING))
                return;

            switch (m_uiStage)
            {
                case 0:
                    if (m_uiFreezeSlashTimer <= uiDiff)
                    {
                        DoCastVictim(SPELL_FREEZE_SLASH);
                        m_uiFreezeSlashTimer = 15*IN_MILLISECONDS;
                    } else m_uiFreezeSlashTimer -= uiDiff;

                    if (m_uiPenetratingColdTimer <= uiDiff)
                    {
                        me->CastCustomSpell(SPELL_PENETRATING_COLD, SPELLVALUE_MAX_TARGETS, RAID_MODE(2, 5, 2, 5));
                        m_uiPenetratingColdTimer = 20*IN_MILLISECONDS;
                    } else m_uiPenetratingColdTimer -= uiDiff;

                    if (m_uiSummonNerubianTimer <= uiDiff && (IsHeroic() || !m_bReachedPhase3))
                    {
                        me->CastCustomSpell(SPELL_SUMMON_BURROWER, SPELLVALUE_MAX_TARGETS, RAID_MODE(1, 2, 2, 4));
                        m_uiSummonNerubianTimer = 45*IN_MILLISECONDS;
                    } else m_uiSummonNerubianTimer -= uiDiff;

                    if (IsHeroic() && m_uiNerubianShadowStrikeTimer <= uiDiff)
                    {
                        EntryCheckPredicate pred(NPC_BURROWER);
                        Summons.DoAction(ACTION_SHADOW_STRIKE, pred);
                        m_uiNerubianShadowStrikeTimer = 30*IN_MILLISECONDS;
                    } else m_uiNerubianShadowStrikeTimer -= uiDiff;

                    if (m_uiSubmergeTimer <= uiDiff && !m_bReachedPhase3 && !me->HasAura(SPELL_BERSERK))
                    {
                        m_uiStage = 1;
                        m_uiSubmergeTimer = 60*IN_MILLISECONDS;
                    } else m_uiSubmergeTimer -= uiDiff;
                    break;
                case 1:
                    DoCast(me, SPELL_SUBMERGE_ANUBARAK);
                    DoCast(me, SPELL_CLEAR_ALL_DEBUFFS);
                    me->SetFlag(UNIT_FIELD_FLAGS, UNIT_FLAG_NON_ATTACKABLE | UNIT_FLAG_NOT_SELECTABLE);
                    Talk(EMOTE_BURROWER);
                    m_uiScarabSummoned = 0;
                    m_uiSummonScarabTimer = 4*IN_MILLISECONDS;
                    m_uiStage = 2;
                    break;
                case 2:
                    if (m_uiPursuingSpikeTimer <= uiDiff)
                    {
                        DoCast(SPELL_SPIKE_CALL);
                        // Just to make sure it won't happen again in this phase
                        m_uiPursuingSpikeTimer = 90*IN_MILLISECONDS;
                    } else m_uiPursuingSpikeTimer -= uiDiff;

                    if (m_uiSummonScarabTimer <= uiDiff)
                    {
                        /* WORKAROUND
                         * - The correct implementation is more likely the comment below but it needs spell knowledge
                         */
                        std::list<uint64>::iterator i = m_vBurrowGUID.begin();
                        uint32 at = urand(0, m_vBurrowGUID.size()-1);
                        for (uint32 k = 0; k < at; k++)
                            ++i;
                        if (Creature* pBurrow = Unit::GetCreature(*me, *i))
                            pBurrow->CastSpell(pBurrow, 66340, false);
                        m_uiScarabSummoned++;
                        m_uiSummonScarabTimer = 4*IN_MILLISECONDS;
                        if (m_uiScarabSummoned == 4) m_uiSummonScarabTimer = RAID_MODE(4, 20)*IN_MILLISECONDS;

                        /*It seems that this spell have something more that needs to be taken into account
                        //Need more sniff info
                        DoCast(SPELL_SUMMON_BEATLES);
                        // Just to make sure it won't happen again in this phase
                        m_uiSummonScarabTimer = 90*IN_MILLISECONDS;*/
                    } else m_uiSummonScarabTimer -= uiDiff;

                    if (m_uiSubmergeTimer <= uiDiff)
                    {
                        m_uiStage = 3;
                        m_uiSubmergeTimer = 80*IN_MILLISECONDS;
                    } else m_uiSubmergeTimer -= uiDiff;
                    break;
                case 3:
                    m_uiStage = 0;
                    DoCast(SPELL_SPIKE_TELE);
                    Summons.DespawnEntry(NPC_SPIKE);
                    me->RemoveAurasDueToSpell(SPELL_SUBMERGE_ANUBARAK);
                    me->RemoveFlag(UNIT_FIELD_FLAGS, UNIT_FLAG_NON_ATTACKABLE | UNIT_FLAG_NOT_SELECTABLE);
                    DoCast(me, SPELL_EMERGE_ANUBARAK);
                    m_uiSummonNerubianTimer = 10*IN_MILLISECONDS;
                    m_uiNerubianShadowStrikeTimer = 30*IN_MILLISECONDS;
                    m_uiSummonScarabTimer = 2*IN_MILLISECONDS;
                    break;
            }

            if (!IsHeroic())
            {
                if (m_uiSummonFrostSphereTimer <= uiDiff)
                {
                    SummonFrostSphere();
                    m_uiSummonFrostSphereTimer = urand(20, 30)*IN_MILLISECONDS;
                } else m_uiSummonFrostSphereTimer -= uiDiff;
            }

            if (HealthBelowPct(30) && m_uiStage == 0 && !m_bReachedPhase3)
            {
                m_bReachedPhase3 = true;
                DoCastAOE(SPELL_LEECHING_SWARM);
                Talk(EMOTE_LEECHING_SWARM);
                Talk(SAY_LEECHING_SWARM);
            }

            if (m_uiBerserkTimer <= uiDiff && !me->HasAura(SPELL_BERSERK))
            {
                DoCast(me, SPELL_BERSERK);
            } else m_uiBerserkTimer -= uiDiff;

            DoMeleeAttackIfReady();
        }

        void SummonFrostSphere()
        {
            float x = frand(700.f, 780.f);
            float y = frand(105.f, 165.f);
            float z = 155.6f;
            me->SummonCreature(NPC_FROST_SPHERE, x, y, z);
        }
    };

};

class mob_swarm_scarab : public CreatureScript
{
public:
    mob_swarm_scarab() : CreatureScript("mob_swarm_scarab") { }

    CreatureAI* GetAI(Creature* creature) const
    {
        return new mob_swarm_scarabAI(creature);
    };

    struct mob_swarm_scarabAI : public ScriptedAI
    {
        mob_swarm_scarabAI(Creature* creature) : ScriptedAI(creature)
        {
            instance = creature->GetInstanceScript();
        }

        InstanceScript* instance;

        uint32 m_uiDeterminationTimer;

        void Reset()
        {
            me->SetCorpseDelay(0);
            m_uiDeterminationTimer = urand(5*IN_MILLISECONDS, 60*IN_MILLISECONDS);
            DoCast(me, SPELL_ACID_MANDIBLE);
            me->SetInCombatWithZone();
            if (me->isInCombat())
                if (Creature* Anubarak = ObjectAccessor::GetCreature(*me, instance->GetData64(NPC_ANUBARAK)))
                    Anubarak->AI()->JustSummoned(me);
        }

        void DoAction(const int32 actionId)
        {
            switch (actionId)
            {
                case ACTION_SCARAB_SUBMERGE:
                    DoCast(SPELL_SUBMERGE_EFFECT);
                    me->DespawnOrUnsummon(1000);
                    break;
            }
        }

        void JustDied(Unit* killer)
        {
            DoCast(killer, RAID_MODE(SPELL_TRAITOR_KING_10, SPELL_TRAITOR_KING_25));
        }

        void UpdateAI(const uint32 uiDiff)
        {
            if (!UpdateVictim())
                return;

            /* Bosskillers don't recognize */
            if (m_uiDeterminationTimer <= uiDiff)
            {
                DoCast(me, SPELL_DETERMINATION);
                m_uiDeterminationTimer = urand(10*IN_MILLISECONDS, 60*IN_MILLISECONDS);
            } else m_uiDeterminationTimer -= uiDiff;

            DoMeleeAttackIfReady();
        }
    };

};

class mob_nerubian_burrower : public CreatureScript
{
public:
    mob_nerubian_burrower() : CreatureScript("mob_nerubian_burrower") { }

    CreatureAI* GetAI(Creature* creature) const
    {
        return new mob_nerubian_burrowerAI(creature);
    };

    struct mob_nerubian_burrowerAI : public ScriptedAI
    {
        mob_nerubian_burrowerAI(Creature* creature) : ScriptedAI(creature)
        {
            instance = creature->GetInstanceScript();
        }

        InstanceScript* instance;

        uint32 m_uiSpiderFrenzyTimer;
        uint32 m_uiSubmergeTimer;

        void Reset()
        {
            me->SetCorpseDelay(10);
            m_uiSpiderFrenzyTimer = urand(10*IN_MILLISECONDS, 20*IN_MILLISECONDS);
            m_uiSubmergeTimer = 30*IN_MILLISECONDS;
            DoCast(me, SPELL_EXPOSE_WEAKNESS);
            DoCast(me, SPELL_SPIDER_FRENZY);
            DoCast(me, SPELL_AWAKENED);
            me->SetInCombatWithZone();
            if (me->isInCombat())
                if (Creature* Anubarak = ObjectAccessor::GetCreature(*me, instance->GetData64(NPC_ANUBARAK)))
                    Anubarak->AI()->JustSummoned(me);
        }

        void DoAction(const int32 actionId)
        {
            switch (actionId)
            {
                case ACTION_SHADOW_STRIKE:
                    if (!me->HasAura(SPELL_AWAKENED))
                        if (Unit* target = SelectTarget(SELECT_TARGET_RANDOM, 0))
                            DoCast(target, SPELL_SHADOW_STRIKE);
                    break;
            }
        }

        void UpdateAI(const uint32 uiDiff)
        {
            if (!UpdateVictim())
                return;

<<<<<<< HEAD
            if (m_uiSubmergeTimer <= uiDiff)
=======
            if (me->HasUnitState(UNIT_STATE_CASTING))
                return;

            if ((m_uiSubmergeTimer <= uiDiff) && HealthBelowPct(80))
>>>>>>> f03e6504
            {
                if (me->HasAura(SPELL_SUBMERGE_EFFECT))
                {
                    me->RemoveAurasDueToSpell(SPELL_SUBMERGE_EFFECT);
                    DoCast(me, SPELL_EMERGE_EFFECT);
                    DoCast(me, SPELL_AWAKENED);
                    me->RemoveFlag(UNIT_FIELD_FLAGS, UNIT_FLAG_NOT_SELECTABLE);
                }
                else
                {
                    if (!me->HasAura(SPELL_PERMAFROST_HELPER))
                    {
                        DoCast(me, SPELL_SUBMERGE_EFFECT);
                        me->SetFlag(UNIT_FIELD_FLAGS, UNIT_FLAG_NOT_SELECTABLE);
                        DoCast(me, SPELL_PERSISTENT_DIRT, true);
                    }
                }
                m_uiSubmergeTimer = 20*IN_MILLISECONDS;
            } else m_uiSubmergeTimer -= uiDiff;

            DoMeleeAttackIfReady();
        }
    };

};

class mob_frost_sphere : public CreatureScript
{
    public:
        mob_frost_sphere() : CreatureScript("mob_frost_sphere") { }

        struct mob_frost_sphereAI : public ScriptedAI
        {
            mob_frost_sphereAI(Creature* creature) : ScriptedAI(creature)
            {
            }

            void Reset()
            {
                me->SetReactState(REACT_PASSIVE);
                DoCast(SPELL_FROST_SPHERE);
                me->SetDisplayId(me->GetCreatureTemplate()->Modelid2);
<<<<<<< HEAD
                me->SetSpeed(MOVE_FLIGHT, 0.5f, false);
                me->CombatStop(true);
=======
>>>>>>> f03e6504
                me->GetMotionMaster()->MoveRandom(20.0f);
            }

            void DamageTaken(Unit* /*who*/, uint32& damage)
            {
                if (me->GetHealth() <= damage)
                {
                    damage = 0;
                    float floorZ = me->GetMap()->GetHeight(me->GetPhaseMask(), me->GetPositionX(), me->GetPositionY(), me->GetPositionZ());
                    if (fabs(me->GetPositionZ() - floorZ) < 0.1f)
                    {
                        // we are close to the ground
                        me->GetMotionMaster()->MoveIdle();
                        me->SetFlag(UNIT_FIELD_FLAGS, UNIT_FLAG_NOT_SELECTABLE);
                        me->RemoveAurasDueToSpell(SPELL_FROST_SPHERE);
                        DoCast(SPELL_PERMAFROST_MODEL);
                        DoCast(SPELL_PERMAFROST);
                        me->SetObjectScale(2.0f);
                    }
                    else
                    {
                        // we are in air
                        me->GetMotionMaster()->MoveIdle();
                        me->SetFlag(UNIT_FIELD_FLAGS, UNIT_FLAG_NOT_SELECTABLE);
                        //At hit the ground
                        me->HandleEmoteCommand(EMOTE_ONESHOT_FLYDEATH);
                        me->GetMotionMaster()->MoveFall(POINT_FALL_GROUND);
                    }
                }
            }

            void MovementInform(uint32 type, uint32 pointId)
            {
                if (type != EFFECT_MOTION_TYPE)
                    return;

                switch (pointId)
                {
                    case POINT_FALL_GROUND:
                        me->RemoveAurasDueToSpell(SPELL_FROST_SPHERE);
                        DoCast(SPELL_PERMAFROST_MODEL);
                        DoCast(SPELL_PERMAFROST_VISUAL);
                        DoCast(SPELL_PERMAFROST);
                        me->SetObjectScale(2.0f);
                        break;
                }
            }
        };

        CreatureAI* GetAI(Creature* creature) const
        {
            return new mob_frost_sphereAI(creature);
        };
};

class mob_anubarak_spike : public CreatureScript
{
public:
    mob_anubarak_spike() : CreatureScript("mob_anubarak_spike") { }

    CreatureAI* GetAI(Creature* creature) const
    {
        return new mob_anubarak_spikeAI(creature);
    };

    struct mob_anubarak_spikeAI : public ScriptedAI
    {
        mob_anubarak_spikeAI(Creature* creature) : ScriptedAI(creature)
        {
            instance = creature->GetInstanceScript();
        }

        InstanceScript* instance;
        uint32 m_PhaseSwitchTimer;
        PursuingSpikesPhases m_Phase;

        void Reset()
        {
            m_Phase = PHASE_NO_MOVEMENT;
            m_PhaseSwitchTimer = 1;
            // make sure the spike has everyone on threat list
            me->SetInCombatWithZone();
        }

        bool CanAIAttack(Unit const* victim) const
        {
            return victim->GetTypeId() == TYPEID_PLAYER;
        }

        void EnterCombat(Unit* who)
        {
            if (Unit* target = SelectTarget(SELECT_TARGET_RANDOM, 0))
            {
                StartChase(target);
                Talk(EMOTE_SPIKE, who->GetGUID());
            }

        }

        void DamageTaken(Unit* /*who*/, uint32& uiDamage)
        {
            uiDamage = 0;
        }

        void UpdateAI(const uint32 uiDiff)
        {
            if (!UpdateVictim())
            {
                me->DisappearAndDie();
                return;
            }

            if (m_PhaseSwitchTimer)
            {
                if (m_PhaseSwitchTimer <= uiDiff)
                {
                    switch (m_Phase)
                    {
                        case PHASE_NO_MOVEMENT:
                            DoCast(me, SPELL_SPIKE_SPEED1);
                            DoCast(me, SPELL_SPIKE_TRAIL);
                            m_Phase = PHASE_IMPALE_NORMAL;
                            if (Unit* target2 = SelectTarget(SELECT_TARGET_RANDOM, 0))
                            {
                                StartChase(target2);
                                Talk(EMOTE_SPIKE, target2->GetGUID());
                            }
                            m_PhaseSwitchTimer = 7000;
                            return;

                        case PHASE_IMPALE_NORMAL:
                            DoCast(me, SPELL_SPIKE_SPEED2);
                            m_Phase = PHASE_IMPALE_MIDDLE;
                            m_PhaseSwitchTimer = 7000;
                            return;

                        case PHASE_IMPALE_MIDDLE:
                            DoCast(me, SPELL_SPIKE_SPEED3);
                            m_Phase = PHASE_IMPALE_FAST;
                            m_PhaseSwitchTimer = 0;
                            return;
                    }
                } else m_PhaseSwitchTimer -= uiDiff;
            }
        }

        void MoveInLineOfSight(Unit* pWho)
        {
            if (!pWho)
                return;

            if (pWho->GetEntry() != NPC_FROST_SPHERE)
                return;

            if (m_Phase == PHASE_NO_MOVEMENT)
                return;

            if (me->IsWithinDist(pWho, 8.0f))
            {
                switch (m_Phase)
                {
                    case PHASE_IMPALE_NORMAL:
                        me->RemoveAurasDueToSpell(SPELL_SPIKE_SPEED1);
                        break;
                    case PHASE_IMPALE_MIDDLE:
                        me->RemoveAurasDueToSpell(SPELL_SPIKE_SPEED2);
                        break;
                    case PHASE_IMPALE_FAST:
                        me->RemoveAurasDueToSpell(SPELL_SPIKE_SPEED3);
                        break;
                }

                me->CastSpell(me, SPELL_SPIKE_FAIL, true);

                pWho->ToCreature()->DespawnOrUnsummon(3000);

                // After the spikes hit the icy surface they can't move for about ~5 seconds
                m_Phase = PHASE_NO_MOVEMENT;
                m_PhaseSwitchTimer = 5000;
                SetCombatMovement(false);
                me->GetMotionMaster()->MoveIdle();
                me->GetMotionMaster()->Clear();
            }
        }

        void StartChase(Unit* who)
        {
            DoCast(who, SPELL_MARK);
            me->SetSpeed(MOVE_RUN, 0.5f);
            // make sure the Spine will really follow the one he should
            me->getThreatManager().addThreat(who, me->getThreatManager().getThreat(me->getVictim()) + 100.f);
            me->GetMotionMaster()->Clear(true);
            me->GetMotionMaster()->MoveChase(who);
            me->TauntApply(who);
        }
    };
};

class spell_impale : public SpellScriptLoader
{
    public:
        spell_impale() : SpellScriptLoader("spell_impale") { }

        class spell_impale_SpellScript : public SpellScript
        {
            PrepareSpellScript(spell_impale_SpellScript);

            void HandleDamageCalc(SpellEffIndex /*effIndex*/)
            {
                Unit* target = GetHitUnit();
                uint32 permafrost = sSpellMgr->GetSpellIdForDifficulty(SPELL_PERMAFROST, target);

                // make sure Impale doesnt do damage if we are standing on permafrost
                if (target && target->HasAura(permafrost))
                    SetHitDamage(0);
            }

            void Register()
            {
                OnEffectHitTarget += SpellEffectFn(spell_impale_SpellScript::HandleDamageCalc, EFFECT_0, SPELL_EFFECT_SCHOOL_DAMAGE);
            }
        };

        SpellScript* GetSpellScript() const
        {
            return new spell_impale_SpellScript();
        }
};

void AddSC_boss_anubarak_trial()
{
    new boss_anubarak_trial();
    new mob_swarm_scarab();
    new mob_nerubian_burrower();
    new mob_anubarak_spike();
    new mob_frost_sphere();

    new spell_impale();
}<|MERGE_RESOLUTION|>--- conflicted
+++ resolved
@@ -120,16 +120,7 @@
 
 enum MovementPoints
 {
-<<<<<<< HEAD
     POINT_FALL_GROUND           = 1
-=======
-    {779.8038f, 150.6580f, 158.1426f, 0},
-    {736.0243f, 113.4201f, 158.0226f, 0},
-    {712.5712f, 160.9948f, 158.4368f, 0},
-    {701.4271f, 126.4740f, 158.0205f, 0},
-    {747.9202f, 155.0920f, 158.0613f, 0},
-    {769.6285f, 121.1024f, 158.0504f, 0},
->>>>>>> f03e6504
 };
 
 enum PursuingSpikesPhases
@@ -541,14 +532,10 @@
             if (!UpdateVictim())
                 return;
 
-<<<<<<< HEAD
-            if (m_uiSubmergeTimer <= uiDiff)
-=======
             if (me->HasUnitState(UNIT_STATE_CASTING))
                 return;
 
             if ((m_uiSubmergeTimer <= uiDiff) && HealthBelowPct(80))
->>>>>>> f03e6504
             {
                 if (me->HasAura(SPELL_SUBMERGE_EFFECT))
                 {
@@ -591,11 +578,8 @@
                 me->SetReactState(REACT_PASSIVE);
                 DoCast(SPELL_FROST_SPHERE);
                 me->SetDisplayId(me->GetCreatureTemplate()->Modelid2);
-<<<<<<< HEAD
                 me->SetSpeed(MOVE_FLIGHT, 0.5f, false);
                 me->CombatStop(true);
-=======
->>>>>>> f03e6504
                 me->GetMotionMaster()->MoveRandom(20.0f);
             }
 
