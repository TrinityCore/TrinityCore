/*
 * This file is part of the TrinityCore Project. See AUTHORS file for Copyright information
 *
 * This program is free software; you can redistribute it and/or modify it
 * under the terms of the GNU General Public License as published by the
 * Free Software Foundation; either version 2 of the License, or (at your
 * option) any later version.
 *
 * This program is distributed in the hope that it will be useful, but WITHOUT
 * ANY WARRANTY; without even the implied warranty of MERCHANTABILITY or
 * FITNESS FOR A PARTICULAR PURPOSE. See the GNU General Public License for
 * more details.
 *
 * You should have received a copy of the GNU General Public License along
 * with this program. If not, see <http://www.gnu.org/licenses/>.
 */

// Known bugs:
// Anubarak - underground phase partially not worked
//          - tele after impale hit a permafrost doesn't work (the entire tele spell should be better)
// Scarab   - Kill credit isn't crediting?

#include "ScriptMgr.h"
#include "InstanceScript.h"
#include "MotionMaster.h"
#include "ObjectAccessor.h"
#include "ScriptedCreature.h"
#include "SpellAuraEffects.h"
<<<<<<< HEAD
#include "SpellMgr.h"
=======
>>>>>>> 28d470c5
#include "SpellScript.h"
#include "TemporarySummon.h"
#include "trial_of_the_crusader.h"

enum Yells
{
    SAY_INTRO               = 0,
    SAY_AGGRO               = 1,
    EMOTE_SUBMERGE          = 2,
    EMOTE_BURROWER          = 3,
    EMOTE_EMERGE            = 4,
    SAY_LEECHING_SWARM      = 5,
    EMOTE_LEECHING_SWARM    = 6,
    SAY_KILL_PLAYER         = 7,
    SAY_DEATH               = 8,

    EMOTE_SPIKE             = 0
};

enum Summons
{
    NPC_FROST_SPHERE     = 34606,
    NPC_BURROW           = 34862,
    NPC_BURROWER         = 34607,
    NPC_SCARAB           = 34605,
    NPC_SPIKE            = 34660
};

enum BossSpells
{
    SPELL_FREEZE_SLASH          = 66012,
    SPELL_PENETRATING_COLD      = 66013,
    SPELL_LEECHING_SWARM        = 66118,
    SPELL_LEECHING_SWARM_HEAL   = 66125,
    SPELL_LEECHING_SWARM_DMG    = 66240,
    SPELL_MARK                  = 67574,
    SPELL_SPIKE_CALL            = 66169,
    SPELL_SUBMERGE_ANUBARAK     = 65981,
    SPELL_CLEAR_ALL_DEBUFFS     = 34098,
    SPELL_EMERGE_ANUBARAK       = 65982,
    SPELL_SUMMON_BEATLES        = 66339,
    SPELL_SUMMON_BURROWER       = 66332,

    // Burrow
    SPELL_CHURNING_GROUND       = 66969,

    // Scarab
    SPELL_DETERMINATION         = 66092,
    SPELL_ACID_MANDIBLE         = 65774, //Passive - Triggered

    // Burrower
    SPELL_SPIDER_FRENZY         = 66128,
    SPELL_EXPOSE_WEAKNESS       = 67720, //Passive - Triggered
    SPELL_SHADOW_STRIKE         = 66134,
    SPELL_SUBMERGE_EFFECT       = 68394,
    SPELL_AWAKENED              = 66311,
    SPELL_EMERGE_EFFECT         = 65982,

    SPELL_PERSISTENT_DIRT       = 68048,

    SUMMON_SCARAB               = NPC_SCARAB,
    SUMMON_FROSTSPHERE          = NPC_FROST_SPHERE,
    SPELL_BERSERK               = 26662,

    //Frost Sphere
    SPELL_FROST_SPHERE          = 67539,
    SPELL_PERMAFROST            = 66193,
    SPELL_PERMAFROST_VISUAL     = 65882,
    SPELL_PERMAFROST_MODEL      = 66185,

    //Spike
    SPELL_SUMMON_SPIKE          = 66169,
    SPELL_SPIKE_SPEED1          = 65920,
    SPELL_SPIKE_TRAIL           = 65921,
    SPELL_SPIKE_SPEED2          = 65922,
    SPELL_SPIKE_SPEED3          = 65923,
    SPELL_SPIKE_FAIL            = 66181,
    SPELL_SPIKE_TELE            = 66170
};

#define SPELL_PERMAFROST_HELPER RAID_MODE<uint32>(66193, 67855, 67856, 67857)

enum SummonActions
{
    ACTION_SHADOW_STRIKE    = 0,
    ACTION_SCARAB_SUBMERGE  = 1
};

const Position SphereSpawn[6] =
{
    {779.8038f, 150.6580f, 158.1426f, 0},
    {736.0243f, 113.4201f, 158.0226f, 0},
    {712.5712f, 160.9948f, 158.4368f, 0},
    {701.4271f, 126.4740f, 158.0205f, 0},
    {747.9202f, 155.0920f, 158.0613f, 0},
    {769.6285f, 121.1024f, 158.0504f, 0},
};

enum MovementPoints
{
    POINT_FALL_GROUND           = 1
};

enum PursuingSpikesPhases
{
    PHASE_NO_MOVEMENT       = 0,
    PHASE_IMPALE_NORMAL     = 1,
    PHASE_IMPALE_MIDDLE     = 2,
    PHASE_IMPALE_FAST       = 3
};

enum Events
{
    // Anub'arak
    EVENT_FREEZE_SLASH              = 1,
    EVENT_PENETRATING_COLD          = 2,
    EVENT_SUMMON_NERUBIAN           = 3,
    EVENT_NERUBIAN_SHADOW_STRIKE    = 4,
    EVENT_SUBMERGE                  = 5,
    EVENT_EMERGE                    = 6,
    EVENT_PURSUING_SPIKE            = 7,
    EVENT_SUMMON_SCARAB             = 8,
    EVENT_SUMMON_FROST_SPHERE       = 9,
    EVENT_BERSERK                   = 10
};

enum Phases
{
    // Anub'arak
    PHASE_MELEE                 = 1,
    PHASE_SUBMERGED             = 2
};

class boss_anubarak_trial : public CreatureScript
{
    public:
        boss_anubarak_trial() : CreatureScript("boss_anubarak_trial") { }

        struct boss_anubarak_trialAI : public BossAI
        {
            boss_anubarak_trialAI(Creature* creature) : BossAI(creature, DATA_ANUBARAK)
            {
                Initialize();
            }

            void Initialize()
            {
                _intro = true;
                _reachedPhase3 = false;
            }

            void Reset() override
            {
                _Reset();
                events.SetPhase(PHASE_MELEE);
                events.ScheduleEvent(EVENT_FREEZE_SLASH, 15s, 0, PHASE_MELEE);
                events.ScheduleEvent(EVENT_PENETRATING_COLD, 20s, PHASE_MELEE);
                events.ScheduleEvent(EVENT_SUMMON_NERUBIAN, 10s, 0, PHASE_MELEE);
                events.ScheduleEvent(EVENT_SUBMERGE, 80s, 0, PHASE_MELEE);
                events.ScheduleEvent(EVENT_BERSERK, 10min);
                if (IsHeroic())
                    events.ScheduleEvent(EVENT_NERUBIAN_SHADOW_STRIKE, 30s, 0, PHASE_MELEE);

                if (!IsHeroic())
                    events.ScheduleEvent(EVENT_SUMMON_FROST_SPHERE, 20s);

                Initialize();
                me->RemoveUnitFlag(UnitFlags(UNIT_FLAG_NON_ATTACKABLE | UNIT_FLAG_NOT_SELECTABLE));
                // clean up spawned Frost Spheres
                std::list<Creature*> FrostSphereList;
                me->GetCreatureListWithEntryInGrid(FrostSphereList, NPC_FROST_SPHERE, 150.0f);
                if (!FrostSphereList.empty())
                    for (std::list<Creature*>::iterator itr = FrostSphereList.begin(); itr != FrostSphereList.end(); ++itr)
                        (*itr)->DespawnOrUnsummon();

                _burrowGUID.clear();
            }

            void KilledUnit(Unit* who) override
            {
                if (who->GetTypeId() == TYPEID_PLAYER)
                    Talk(SAY_KILL_PLAYER);
            }

            void MoveInLineOfSight(Unit* /*who*/) override
            {
                if (!_intro)
                {
                    Talk(SAY_INTRO);
                    _intro = false;
                }
            }

            void JustReachedHome() override
            {
                instance->SetBossState(DATA_ANUBARAK, FAIL);
                //Summon Scarab Swarms neutral at random places
                for (int i = 0; i < 10; i++)
                    if (Creature* scarab = me->SummonCreature(NPC_SCARAB, AnubarakLoc[1].GetPositionX()+urand(0, 50)-25, AnubarakLoc[1].GetPositionY()+urand(0, 50)-25, AnubarakLoc[1].GetPositionZ()))
                    {
                        scarab->SetFaction(FACTION_PREY);
                        scarab->GetMotionMaster()->MoveRandom(10);
                    }
            }

            void JustDied(Unit* /*killer*/) override
            {
                _JustDied();
                Talk(SAY_DEATH);

                // despawn frostspheres and Burrowers on death
                std::list<Creature*> AddList;
                me->GetCreatureListWithEntryInGrid(AddList, NPC_FROST_SPHERE, 150.0f);
                me->GetCreatureListWithEntryInGrid(AddList, NPC_BURROWER, 150.0f);
                if (!AddList.empty())
                    for (std::list<Creature*>::iterator itr = AddList.begin(); itr != AddList.end(); ++itr)
                        (*itr)->DespawnOrUnsummon();
            }

            void JustSummoned(Creature* summoned) override
            {
                switch (summoned->GetEntry())
                {
                    case NPC_BURROW:
                        _burrowGUID.push_back(summoned->GetGUID());
                        summoned->SetReactState(REACT_PASSIVE);
                        summoned->CastSpell(summoned, SPELL_CHURNING_GROUND, false);
                        summoned->SetDisplayFromModel(1);
                        break;
                    case NPC_SPIKE:
<<<<<<< HEAD
                        summoned->SetDisplayId(summoned->GetCreatureTemplate()->Modelid1);
                        if (Unit* target = SelectTarget(SelectTargetMethod::Random, 0, 0.0f, true))
=======
                        summoned->SetDisplayFromModel(0);
                        if (Unit* target = SelectTarget(SELECT_TARGET_RANDOM, 0, 0.0f, true))
>>>>>>> 28d470c5
                        {
                            summoned->EngageWithTarget(target);
                            Talk(EMOTE_SPIKE, target);
                        }
                        break;
                    default:
                        break;
                }
                summons.Summon(summoned);
            }

            void JustEngagedWith(Unit* who) override
            {
                BossAI::JustEngagedWith(who);
                Talk(SAY_AGGRO);
                me->RemoveUnitFlag(UnitFlags(UNIT_FLAG_NON_ATTACKABLE | UNIT_FLAG_NOT_SELECTABLE));

                // Despawn Scarab Swarms neutral
                EntryCheckPredicate pred(NPC_SCARAB);
                summons.DoAction(ACTION_SCARAB_SUBMERGE, pred);

                // Spawn Burrow
                for (int i = 0; i < 4; i++)
                    me->SummonCreature(NPC_BURROW, AnubarakLoc[i + 2]);

                // Spawn 6 Frost Spheres at start
                for (int i = 0; i < 6; i++)
                    if (Unit* summoned = me->SummonCreature(NPC_FROST_SPHERE, SphereSpawn[i]))
                        _sphereGUID[i] = summoned->GetGUID();
            }

            void UpdateAI(uint32 diff) override
            {
                if (!UpdateVictim())
                    return;

                events.Update(diff);

                if (me->HasUnitState(UNIT_STATE_CASTING))
                    return;

                while (uint32 eventId = events.ExecuteEvent())
                {
                    switch (eventId)
                    {
                        case EVENT_FREEZE_SLASH:
                            DoCastVictim(SPELL_FREEZE_SLASH);
                            events.ScheduleEvent(EVENT_FREEZE_SLASH, 15s, 0, PHASE_MELEE);
                            return;
                        case EVENT_PENETRATING_COLD:
                        {
                            CastSpellExtraArgs args;
                            args.AddSpellMod(SPELLVALUE_MAX_TARGETS, RAID_MODE(2, 5, 2, 5));
                            me->CastSpell(nullptr, SPELL_PENETRATING_COLD, args);
                            events.ScheduleEvent(EVENT_PENETRATING_COLD, 20s, 0, PHASE_MELEE);
                            return;
                        }
                        case EVENT_SUMMON_NERUBIAN:
                            if (IsHeroic() || !_reachedPhase3)
                            {
                                CastSpellExtraArgs args;
                                args.AddSpellMod(SPELLVALUE_MAX_TARGETS, RAID_MODE(1, 2, 2, 4));
                                me->CastSpell(nullptr, SPELL_SUMMON_BURROWER, args);
                            }
                            events.ScheduleEvent(EVENT_SUMMON_NERUBIAN, 45s, 0, PHASE_MELEE);
                            return;
                        case EVENT_NERUBIAN_SHADOW_STRIKE:
                        {
                            EntryCheckPredicate pred(NPC_BURROWER);
                            summons.DoAction(ACTION_SHADOW_STRIKE, pred);
                            events.ScheduleEvent(EVENT_NERUBIAN_SHADOW_STRIKE, 30s, 0, PHASE_MELEE);
                            break;
                        }
                        case EVENT_SUBMERGE:
                            if (!_reachedPhase3 && !me->HasAura(SPELL_BERSERK))
                            {
                                DoCast(me, SPELL_SUBMERGE_ANUBARAK);
                                DoCast(me, SPELL_CLEAR_ALL_DEBUFFS);
                                me->AddUnitFlag(UnitFlags(UNIT_FLAG_NON_ATTACKABLE | UNIT_FLAG_NOT_SELECTABLE));
                                Talk(EMOTE_BURROWER);
                                events.SetPhase(PHASE_SUBMERGED);
                                events.ScheduleEvent(EVENT_PURSUING_SPIKE, 2s, 0, PHASE_SUBMERGED);
                                events.ScheduleEvent(EVENT_SUMMON_SCARAB, 4s, 0, PHASE_SUBMERGED);
                                events.ScheduleEvent(EVENT_EMERGE, 60s, 0, PHASE_SUBMERGED);
                            }
                            break;
                        case EVENT_PURSUING_SPIKE:
                            DoCast(SPELL_SPIKE_CALL);
                            break;
                        case EVENT_SUMMON_SCARAB:
                        {
                            /* WORKAROUND
                            * - The correct implementation is more likely the comment below but it needs spell knowledge
                            */
                            GuidList::iterator i = _burrowGUID.begin();
                            uint32 at = urand(0, _burrowGUID.size()-1);
                            for (uint32 k = 0; k < at; k++)
                                ++i;
                            if (Creature* pBurrow = ObjectAccessor::GetCreature(*me, *i))
                                pBurrow->CastSpell(pBurrow, 66340, false);

                            events.ScheduleEvent(EVENT_SUMMON_SCARAB, 4s, 0, PHASE_SUBMERGED);

                            /*It seems that this spell have something more that needs to be taken into account
                            //Need more sniff info
                            DoCast(SPELL_SUMMON_BEATLES);
                            // Just to make sure it won't happen again in this phase
                            m_uiSummonScarabTimer = 90*IN_MILLISECONDS;*/
                            break;
                        }
                        case EVENT_EMERGE:
                            DoCast(SPELL_SPIKE_TELE);
                            summons.DespawnEntry(NPC_SPIKE);
                            me->RemoveAurasDueToSpell(SPELL_SUBMERGE_ANUBARAK);
                            me->RemoveUnitFlag(UnitFlags(UNIT_FLAG_NON_ATTACKABLE | UNIT_FLAG_NOT_SELECTABLE));
                            DoCast(me, SPELL_EMERGE_ANUBARAK);
                            Talk(EMOTE_EMERGE);
                            events.SetPhase(PHASE_MELEE);
                            events.ScheduleEvent(EVENT_FREEZE_SLASH, 15s, 0, PHASE_MELEE);
                            events.ScheduleEvent(EVENT_PENETRATING_COLD, 20s, PHASE_MELEE);
                            events.ScheduleEvent(EVENT_SUMMON_NERUBIAN, 10s, 0, PHASE_MELEE);
                            events.ScheduleEvent(EVENT_SUBMERGE, 80s, 0, PHASE_MELEE);
                            if (IsHeroic())
                                events.ScheduleEvent(EVENT_NERUBIAN_SHADOW_STRIKE, 30s, 0, PHASE_MELEE);
                            return;
                        case EVENT_SUMMON_FROST_SPHERE:
                        {
                            uint8 startAt = urand(0, 5);
                            uint8 i = startAt;
                            do
                            {
                                if (Unit* pSphere = ObjectAccessor::GetCreature(*me, _sphereGUID[i]))
                                {
                                    if (!pSphere->HasAura(SPELL_FROST_SPHERE))
                                    {
                                        if (Creature* summon = me->SummonCreature(NPC_FROST_SPHERE, SphereSpawn[i]))
                                            _sphereGUID[i] = summon->GetGUID();
                                        break;
                                    }
                                }
                                i = (i + 1) % 6;
                            }
                            while
                                (i != startAt);
                            events.ScheduleEvent(EVENT_SUMMON_FROST_SPHERE, 20s, 30s);
                            break;
                        }
                        case EVENT_BERSERK:
                            DoCast(me, SPELL_BERSERK);
                            break;
                        default:
                            break;
                    }

                    if (me->HasUnitState(UNIT_STATE_CASTING))
                        return;
                }

                if (HealthBelowPct(30) && events.IsInPhase(PHASE_MELEE) && !_reachedPhase3)
                {
                    _reachedPhase3 = true;
                    DoCastAOE(SPELL_LEECHING_SWARM);
                    Talk(EMOTE_LEECHING_SWARM);
                    Talk(SAY_LEECHING_SWARM);
                }

                if (events.IsInPhase(PHASE_MELEE))
                    DoMeleeAttackIfReady();
            }

            private:
                GuidList _burrowGUID;
                ObjectGuid _sphereGUID[6];
                bool _intro;
                bool _reachedPhase3;
        };

        CreatureAI* GetAI(Creature* creature) const override
        {
            return GetTrialOfTheCrusaderAI<boss_anubarak_trialAI>(creature);
        };
};

class npc_swarm_scarab : public CreatureScript
{
    public:
        npc_swarm_scarab() : CreatureScript("npc_swarm_scarab") { }

        struct npc_swarm_scarabAI : public ScriptedAI
        {
            npc_swarm_scarabAI(Creature* creature) : ScriptedAI(creature)
            {
                Initialize();
                _instance = creature->GetInstanceScript();
            }

            void Initialize()
            {
                _determinationTimer = urand(5 * IN_MILLISECONDS, 60 * IN_MILLISECONDS);
            }

            void Reset() override
            {
                me->SetCorpseDelay(0);
                Initialize();
                DoCast(me, SPELL_ACID_MANDIBLE);
                DoZoneInCombat();
                if (me->IsInCombat())
                    if (Creature* anubarak = _instance->GetCreature(DATA_ANUBARAK))
                        anubarak->AI()->JustSummoned(me);
            }

            void DoAction(int32 actionId) override
            {
                switch (actionId)
                {
                    case ACTION_SCARAB_SUBMERGE:
                        DoCast(SPELL_SUBMERGE_EFFECT);
                        me->DespawnOrUnsummon(1s);
                        break;
                    default:
                        break;
                }
            }

            void JustDied(Unit* killer) override
            {
                if (killer)
                    DoCast(killer, SPELL_TRAITOR_KING);
            }

            void UpdateAI(uint32 diff) override
            {
                if (_instance->GetBossState(DATA_ANUBARAK) != IN_PROGRESS)
                    me->DisappearAndDie();

                if (!UpdateVictim())
                    return;

                /* Bosskillers don't recognize */
                if (_determinationTimer <= diff)
                {
                    DoCast(me, SPELL_DETERMINATION);
                    _determinationTimer = urand(10*IN_MILLISECONDS, 60*IN_MILLISECONDS);
                }
                else
                    _determinationTimer -= diff;

                DoMeleeAttackIfReady();
            }

            private:
                InstanceScript* _instance;
                uint32 _determinationTimer;
        };

        CreatureAI* GetAI(Creature* creature) const override
        {
            return GetTrialOfTheCrusaderAI<npc_swarm_scarabAI>(creature);
        };
};

class npc_nerubian_burrower : public CreatureScript
{
    public:
        npc_nerubian_burrower() : CreatureScript("npc_nerubian_burrower") { }

        struct npc_nerubian_burrowerAI : public ScriptedAI
        {
            npc_nerubian_burrowerAI(Creature* creature) : ScriptedAI(creature)
            {
                Initialize();
                _instance = creature->GetInstanceScript();
            }

            void Initialize()
            {
                _submergeTimer = 30 * IN_MILLISECONDS;
            }

            void Reset() override
            {
                me->SetCorpseDelay(10);
                Initialize();
                DoCast(me, SPELL_EXPOSE_WEAKNESS);
                DoCast(me, SPELL_SPIDER_FRENZY);
                DoCast(me, SPELL_AWAKENED);
                DoZoneInCombat();
                if (me->IsInCombat())
                    if (Creature* anubarak = _instance->GetCreature(DATA_ANUBARAK))
                        anubarak->AI()->JustSummoned(me);
            }

            void DoAction(int32 actionId) override
            {
                switch (actionId)
                {
                    case ACTION_SHADOW_STRIKE:
                        if (!me->HasAura(SPELL_AWAKENED))
                            if (Unit* target = SelectTarget(SelectTargetMethod::Random, 0))
                                DoCast(target, SPELL_SHADOW_STRIKE);
                        break;
                    default:
                        break;
                }
            }

            void UpdateAI(uint32 diff) override
            {
                if (_instance->GetBossState(DATA_ANUBARAK) != IN_PROGRESS)
                    me->DisappearAndDie();

                if (!UpdateVictim() && !me->HasAura(SPELL_SUBMERGE_EFFECT))
                    return;

                if (me->HasUnitState(UNIT_STATE_CASTING))
                    return;

                if ((_submergeTimer <= diff) && HealthBelowPct(80))
                {
                    if (me->HasAura(SPELL_SUBMERGE_EFFECT))
                    {
                        me->RemoveAurasDueToSpell(SPELL_SUBMERGE_EFFECT);
                        DoCast(me, SPELL_EMERGE_EFFECT);
                        DoCast(me, SPELL_AWAKENED);
                        me->RemoveUnitFlag(UNIT_FLAG_NOT_SELECTABLE);
                    }
                    else
                    {
                        if (!me->HasAura(SPELL_PERMAFROST_HELPER))
                        {
                            DoCast(me, SPELL_SUBMERGE_EFFECT);
                            me->AddUnitFlag(UNIT_FLAG_NOT_SELECTABLE);
                            DoCast(me, SPELL_PERSISTENT_DIRT, true);
                        }
                    }
                    _submergeTimer = 20*IN_MILLISECONDS;
                }
                else
                    _submergeTimer -= diff;

                DoMeleeAttackIfReady();
            }

            private:
                uint32 _submergeTimer;
                EventMap _events;
                InstanceScript* _instance;
        };

        CreatureAI* GetAI(Creature* creature) const override
        {
            return GetTrialOfTheCrusaderAI<npc_nerubian_burrowerAI>(creature);
        };
};

class npc_frost_sphere : public CreatureScript
{
    public:
        npc_frost_sphere() : CreatureScript("npc_frost_sphere") { }

        struct npc_frost_sphereAI : public ScriptedAI
        {
            npc_frost_sphereAI(Creature* creature) : ScriptedAI(creature) { }

            void Reset() override
            {
                me->SetReactState(REACT_PASSIVE);
                DoCast(SPELL_FROST_SPHERE);
                me->SetDisplayFromModel(1);
                me->GetMotionMaster()->MoveRandom(20.0f);
            }

            void DamageTaken(Unit* /*who*/, uint32& damage) override
            {
                if (me->GetHealth() <= damage)
                {
                    damage = 0;
                    float floorZ = me->GetPositionZ();
                    me->UpdateGroundPositionZ(me->GetPositionX(), me->GetPositionY(), floorZ);
                    if (fabs(me->GetPositionZ() - floorZ) < 0.1f)
                    {
                        // we are close to the ground
                        me->GetMotionMaster()->MoveIdle();
                        me->AddUnitFlag(UNIT_FLAG_NOT_SELECTABLE);
                        me->RemoveAurasDueToSpell(SPELL_FROST_SPHERE);
                        DoCast(SPELL_PERMAFROST_MODEL);
                        DoCast(SPELL_PERMAFROST);
                        me->SetObjectScale(2.0f);
                    }
                    else
                    {
                        // we are in air
                        me->GetMotionMaster()->MoveIdle();
                        me->AddUnitFlag(UNIT_FLAG_NOT_SELECTABLE);
                        //At hit the ground
                        me->HandleEmoteCommand(EMOTE_ONESHOT_FLYDEATH);
                        me->GetMotionMaster()->MoveFall(POINT_FALL_GROUND);
                    }
                }
            }

            void MovementInform(uint32 type, uint32 pointId) override
            {
                if (type != EFFECT_MOTION_TYPE)
                    return;

                switch (pointId)
                {
                    case POINT_FALL_GROUND:
                        me->RemoveAurasDueToSpell(SPELL_FROST_SPHERE);
                        DoCast(SPELL_PERMAFROST_MODEL);
                        DoCast(SPELL_PERMAFROST_VISUAL);
                        DoCast(SPELL_PERMAFROST);
                        me->SetObjectScale(2.0f);
                        break;
                    default:
                        break;
                }
            }
        };

        CreatureAI* GetAI(Creature* creature) const override
        {
            return GetTrialOfTheCrusaderAI<npc_frost_sphereAI>(creature);
        };
};

class npc_anubarak_spike : public CreatureScript
{
    public:
        npc_anubarak_spike() : CreatureScript("npc_anubarak_spike") { }

        struct npc_anubarak_spikeAI : public ScriptedAI
        {
            npc_anubarak_spikeAI(Creature* creature) : ScriptedAI(creature)
            {
                Initialize();
            }

            void Initialize()
            {
                _phase = PHASE_NO_MOVEMENT;
                _phaseSwitchTimer = 1;
            }

            void Reset() override
            {
                Initialize();
                // make sure the spike has everyone on threat list
                DoZoneInCombat();
            }

            bool CanAIAttack(Unit const* victim) const override
            {
                return victim->GetTypeId() == TYPEID_PLAYER;
            }

            void JustEngagedWith(Unit* who) override
            {
                if (Unit* target = SelectTarget(SelectTargetMethod::Random, 0, 0.0f, true))
                {
                    StartChase(target);
                    Talk(EMOTE_SPIKE, who);
                }
            }

            void DamageTaken(Unit* /*who*/, uint32& uiDamage) override
            {
                uiDamage = 0;
            }

            void UpdateAI(uint32 diff) override
            {
                if (!UpdateVictim())
                {
                    me->DisappearAndDie();
                    return;
                }

                if (_phaseSwitchTimer)
                {
                    if (_phaseSwitchTimer <= diff)
                    {
                        switch (_phase)
                        {
                            case PHASE_NO_MOVEMENT:
                                DoCast(me, SPELL_SPIKE_SPEED1);
                                DoCast(me, SPELL_SPIKE_TRAIL);
                                _phase = PHASE_IMPALE_NORMAL;
                                if (Unit* target2 = SelectTarget(SelectTargetMethod::Random, 0, 0.0f, true))
                                {
                                    StartChase(target2);
                                    Talk(EMOTE_SPIKE, target2);
                                }
                                _phaseSwitchTimer = 7*IN_MILLISECONDS;
                                return;
                            case PHASE_IMPALE_NORMAL:
                                DoCast(me, SPELL_SPIKE_SPEED2);
                                _phase = PHASE_IMPALE_MIDDLE;
                                _phaseSwitchTimer = 7*IN_MILLISECONDS;
                                return;
                            case PHASE_IMPALE_MIDDLE:
                                DoCast(me, SPELL_SPIKE_SPEED3);
                                _phase = PHASE_IMPALE_FAST;
                                _phaseSwitchTimer = 0;
                                return;
                            default:
                                return;
                        }
                    }
                    else
                        _phaseSwitchTimer -= diff;
                }
            }

            void MoveInLineOfSight(Unit* pWho) override
            {
                if (!pWho)
                    return;

                if (pWho->GetEntry() != NPC_FROST_SPHERE)
                    return;

                if (_phase == PHASE_NO_MOVEMENT)
                    return;

                if (me->IsWithinDist(pWho, 7.0f))
                {
                    switch (_phase)
                    {
                        case PHASE_IMPALE_NORMAL:
                            me->RemoveAurasDueToSpell(SPELL_SPIKE_SPEED1);
                            break;
                        case PHASE_IMPALE_MIDDLE:
                            me->RemoveAurasDueToSpell(SPELL_SPIKE_SPEED2);
                            break;
                        case PHASE_IMPALE_FAST:
                            me->RemoveAurasDueToSpell(SPELL_SPIKE_SPEED3);
                            break;
                        default:
                            break;
                    }

                    me->CastSpell(me, SPELL_SPIKE_FAIL, true);

                    pWho->ToCreature()->DespawnOrUnsummon(3s);

                    // After the spikes hit the icy surface they can't move for about ~5 seconds
                    _phase = PHASE_NO_MOVEMENT;
                    _phaseSwitchTimer = 5*IN_MILLISECONDS;
                    SetCombatMovement(false);
                    me->GetMotionMaster()->MoveIdle();
                    me->GetMotionMaster()->Clear();
                }
            }

            void StartChase(Unit* who)
            {
                DoCast(who, SPELL_MARK);
                me->SetSpeedRate(MOVE_RUN, 0.5f);
                // make sure the Spine will really follow the one he should
<<<<<<< HEAD
                me->GetThreatManager().ResetAllThreat();
                DoZoneInCombat();
                AddThreat(who, 1000000.0f);
                AttackStart(who);
=======
                ResetThreatList();
                me->SetInCombatWithZone();
                AddThreat(who, 1000000.0f);
                me->GetMotionMaster()->Clear(true);
                me->GetMotionMaster()->MoveChase(who);
>>>>>>> 28d470c5
            }

            private:
                uint32 _phaseSwitchTimer;
                PursuingSpikesPhases _phase;
        };

        CreatureAI* GetAI(Creature* creature) const override
        {
            return GetTrialOfTheCrusaderAI<npc_anubarak_spikeAI>(creature);
        };
};

// 65920 - Pursuing Spikes
// 65922 - Pursuing Spikes
// 65923 - Pursuing Spikes
class spell_pursuing_spikes : public AuraScript
{
    PrepareAuraScript(spell_pursuing_spikes);

    bool Validate(SpellInfo const* /*spellInfo*/) override
    {
        return ValidateSpellInfo({ SPELL_PERMAFROST, SPELL_SPIKE_FAIL });
    }

    bool Load() override
    {
        return InstanceHasScript(GetUnitOwner(), ToCrScriptName);
    }

    void PeriodicTick(AuraEffect const* /*aurEff*/)
    {
        Unit* permafrostCaster = nullptr;
        if (Aura* permafrostAura = GetTarget()->GetAura(sSpellMgr->GetSpellIdForDifficulty(SPELL_PERMAFROST, GetTarget())))
            permafrostCaster = permafrostAura->GetCaster();

        if (permafrostCaster)
        {
            PreventDefaultAction();

            if (Creature* permafrostCasterCreature = permafrostCaster->ToCreature())
                permafrostCasterCreature->DespawnOrUnsummon(3s);

            GetTarget()->CastSpell(nullptr, SPELL_SPIKE_FAIL);
            GetTarget()->RemoveAllAuras();
            if (Creature* targetCreature = GetTarget()->ToCreature())
                targetCreature->DisappearAndDie();
        }
    }

    void Register() override
    {
        OnEffectPeriodic += AuraEffectPeriodicFn(spell_pursuing_spikes::PeriodicTick, EFFECT_0, SPELL_AURA_PERIODIC_TRIGGER_SPELL);
    }
};

class spell_impale : public SpellScriptLoader
{
    public:
        spell_impale() : SpellScriptLoader("spell_impale") { }

        class spell_impale_SpellScript : public SpellScript
        {
            PrepareSpellScript(spell_impale_SpellScript);

            void HandleDamageCalc(SpellEffIndex /*effIndex*/)
            {
                Unit* target = GetHitUnit();

                // make sure Impale doesnt do damage if we are standing on permafrost
<<<<<<< HEAD
                if (target && target->HasAura(permafrost))
                    PreventHitDamage();
=======
                if (target && target->HasAura(SPELL_PERMAFROST))
                    SetHitDamage(0);
>>>>>>> 28d470c5
            }

            void Register() override
            {
                OnEffectHitTarget += SpellEffectFn(spell_impale_SpellScript::HandleDamageCalc, EFFECT_0, SPELL_EFFECT_SCHOOL_DAMAGE);
            }
        };

        SpellScript* GetSpellScript() const override
        {
            return new spell_impale_SpellScript();
        }
};

class spell_anubarak_leeching_swarm : public SpellScriptLoader
{
    public:
        spell_anubarak_leeching_swarm() : SpellScriptLoader("spell_anubarak_leeching_swarm") { }

        class spell_anubarak_leeching_swarm_AuraScript : public AuraScript
        {
            PrepareAuraScript(spell_anubarak_leeching_swarm_AuraScript);

            bool Validate(SpellInfo const* /*spell*/) override
            {
                return ValidateSpellInfo({ SPELL_LEECHING_SWARM_DMG, SPELL_LEECHING_SWARM_HEAL });
            }

            void HandleEffectPeriodic(AuraEffect const* aurEff)
            {
                Unit* caster = GetCaster();
                if (Unit* target = GetTarget())
                {
                    int32 lifeLeeched = target->CountPctFromCurHealth(aurEff->GetAmount());
                    if (lifeLeeched < 250)
                        lifeLeeched = 250;
                    CastSpellExtraArgs args(TRIGGERED_FULL_MASK);
                    args.AddSpellMod(SPELLVALUE_BASE_POINT0, lifeLeeched);
                    // Damage
<<<<<<< HEAD
                    caster->CastSpell(target, SPELL_LEECHING_SWARM_DMG, args);
                    // Heal
                    caster->CastSpell(caster, SPELL_LEECHING_SWARM_HEAL, args);
=======
                    caster->CastCustomSpell(target, SPELL_LEECHING_SWARM_DMG, &lifeLeeched, nullptr, nullptr, true);
                    // Heal
                    caster->CastCustomSpell(caster, SPELL_LEECHING_SWARM_HEAL, &lifeLeeched, nullptr, nullptr, true);
>>>>>>> 28d470c5
                }
            }

            void Register() override
            {
                OnEffectPeriodic += AuraEffectPeriodicFn(spell_anubarak_leeching_swarm_AuraScript::HandleEffectPeriodic, EFFECT_0, SPELL_AURA_PERIODIC_DUMMY);
            }
        };

        AuraScript* GetAuraScript() const override
        {
            return new spell_anubarak_leeching_swarm_AuraScript();
        }
};

void AddSC_boss_anubarak_trial()
{
    new boss_anubarak_trial();
    new npc_swarm_scarab();
    new npc_nerubian_burrower();
    new npc_anubarak_spike();
    new npc_frost_sphere();

    RegisterSpellScript(spell_pursuing_spikes);
    new spell_impale();
    new spell_anubarak_leeching_swarm();
}<|MERGE_RESOLUTION|>--- conflicted
+++ resolved
@@ -26,10 +26,6 @@
 #include "ObjectAccessor.h"
 #include "ScriptedCreature.h"
 #include "SpellAuraEffects.h"
-<<<<<<< HEAD
-#include "SpellMgr.h"
-=======
->>>>>>> 28d470c5
 #include "SpellScript.h"
 #include "TemporarySummon.h"
 #include "trial_of_the_crusader.h"
@@ -170,7 +166,7 @@
 
         struct boss_anubarak_trialAI : public BossAI
         {
-            boss_anubarak_trialAI(Creature* creature) : BossAI(creature, DATA_ANUBARAK)
+            boss_anubarak_trialAI(Creature* creature) : BossAI(creature, BOSS_ANUBARAK)
             {
                 Initialize();
             }
@@ -185,16 +181,16 @@
             {
                 _Reset();
                 events.SetPhase(PHASE_MELEE);
-                events.ScheduleEvent(EVENT_FREEZE_SLASH, 15s, 0, PHASE_MELEE);
-                events.ScheduleEvent(EVENT_PENETRATING_COLD, 20s, PHASE_MELEE);
-                events.ScheduleEvent(EVENT_SUMMON_NERUBIAN, 10s, 0, PHASE_MELEE);
-                events.ScheduleEvent(EVENT_SUBMERGE, 80s, 0, PHASE_MELEE);
-                events.ScheduleEvent(EVENT_BERSERK, 10min);
+                events.ScheduleEvent(EVENT_FREEZE_SLASH, 15*IN_MILLISECONDS, 0, PHASE_MELEE);
+                events.ScheduleEvent(EVENT_PENETRATING_COLD, 20*IN_MILLISECONDS, PHASE_MELEE);
+                events.ScheduleEvent(EVENT_SUMMON_NERUBIAN, 10*IN_MILLISECONDS, 0, PHASE_MELEE);
+                events.ScheduleEvent(EVENT_SUBMERGE, 80*IN_MILLISECONDS, 0, PHASE_MELEE);
+                events.ScheduleEvent(EVENT_BERSERK, 10*MINUTE*IN_MILLISECONDS);
                 if (IsHeroic())
-                    events.ScheduleEvent(EVENT_NERUBIAN_SHADOW_STRIKE, 30s, 0, PHASE_MELEE);
+                    events.ScheduleEvent(EVENT_NERUBIAN_SHADOW_STRIKE, 30*IN_MILLISECONDS, 0, PHASE_MELEE);
 
                 if (!IsHeroic())
-                    events.ScheduleEvent(EVENT_SUMMON_FROST_SPHERE, 20s);
+                    events.ScheduleEvent(EVENT_SUMMON_FROST_SPHERE, 20*IN_MILLISECONDS);
 
                 Initialize();
                 me->RemoveUnitFlag(UnitFlags(UNIT_FLAG_NON_ATTACKABLE | UNIT_FLAG_NOT_SELECTABLE));
@@ -225,7 +221,7 @@
 
             void JustReachedHome() override
             {
-                instance->SetBossState(DATA_ANUBARAK, FAIL);
+                instance->SetBossState(BOSS_ANUBARAK, FAIL);
                 //Summon Scarab Swarms neutral at random places
                 for (int i = 0; i < 10; i++)
                     if (Creature* scarab = me->SummonCreature(NPC_SCARAB, AnubarakLoc[1].GetPositionX()+urand(0, 50)-25, AnubarakLoc[1].GetPositionY()+urand(0, 50)-25, AnubarakLoc[1].GetPositionZ()))
@@ -260,13 +256,8 @@
                         summoned->SetDisplayFromModel(1);
                         break;
                     case NPC_SPIKE:
-<<<<<<< HEAD
-                        summoned->SetDisplayId(summoned->GetCreatureTemplate()->Modelid1);
-                        if (Unit* target = SelectTarget(SelectTargetMethod::Random, 0, 0.0f, true))
-=======
                         summoned->SetDisplayFromModel(0);
                         if (Unit* target = SelectTarget(SELECT_TARGET_RANDOM, 0, 0.0f, true))
->>>>>>> 28d470c5
                         {
                             summoned->EngageWithTarget(target);
                             Talk(EMOTE_SPIKE, target);
@@ -278,9 +269,9 @@
                 summons.Summon(summoned);
             }
 
-            void JustEngagedWith(Unit* who) override
-            {
-                BossAI::JustEngagedWith(who);
+            void EnterCombat(Unit* /*who*/) override
+            {
+                _EnterCombat();
                 Talk(SAY_AGGRO);
                 me->RemoveUnitFlag(UnitFlags(UNIT_FLAG_NON_ATTACKABLE | UNIT_FLAG_NOT_SELECTABLE));
 
@@ -314,30 +305,22 @@
                     {
                         case EVENT_FREEZE_SLASH:
                             DoCastVictim(SPELL_FREEZE_SLASH);
-                            events.ScheduleEvent(EVENT_FREEZE_SLASH, 15s, 0, PHASE_MELEE);
+                            events.ScheduleEvent(EVENT_FREEZE_SLASH, 15*IN_MILLISECONDS, 0, PHASE_MELEE);
                             return;
                         case EVENT_PENETRATING_COLD:
-                        {
-                            CastSpellExtraArgs args;
-                            args.AddSpellMod(SPELLVALUE_MAX_TARGETS, RAID_MODE(2, 5, 2, 5));
-                            me->CastSpell(nullptr, SPELL_PENETRATING_COLD, args);
-                            events.ScheduleEvent(EVENT_PENETRATING_COLD, 20s, 0, PHASE_MELEE);
+                            me->CastCustomSpell(SPELL_PENETRATING_COLD, SPELLVALUE_MAX_TARGETS, RAID_MODE(2, 5, 2, 5));
+                            events.ScheduleEvent(EVENT_PENETRATING_COLD, 20*IN_MILLISECONDS, 0, PHASE_MELEE);
                             return;
-                        }
                         case EVENT_SUMMON_NERUBIAN:
                             if (IsHeroic() || !_reachedPhase3)
-                            {
-                                CastSpellExtraArgs args;
-                                args.AddSpellMod(SPELLVALUE_MAX_TARGETS, RAID_MODE(1, 2, 2, 4));
-                                me->CastSpell(nullptr, SPELL_SUMMON_BURROWER, args);
-                            }
-                            events.ScheduleEvent(EVENT_SUMMON_NERUBIAN, 45s, 0, PHASE_MELEE);
+                                me->CastCustomSpell(SPELL_SUMMON_BURROWER, SPELLVALUE_MAX_TARGETS, RAID_MODE(1, 2, 2, 4));
+                            events.ScheduleEvent(EVENT_SUMMON_NERUBIAN, 45*IN_MILLISECONDS, 0, PHASE_MELEE);
                             return;
                         case EVENT_NERUBIAN_SHADOW_STRIKE:
                         {
                             EntryCheckPredicate pred(NPC_BURROWER);
                             summons.DoAction(ACTION_SHADOW_STRIKE, pred);
-                            events.ScheduleEvent(EVENT_NERUBIAN_SHADOW_STRIKE, 30s, 0, PHASE_MELEE);
+                            events.ScheduleEvent(EVENT_NERUBIAN_SHADOW_STRIKE, 30*IN_MILLISECONDS, 0, PHASE_MELEE);
                             break;
                         }
                         case EVENT_SUBMERGE:
@@ -348,9 +331,9 @@
                                 me->AddUnitFlag(UnitFlags(UNIT_FLAG_NON_ATTACKABLE | UNIT_FLAG_NOT_SELECTABLE));
                                 Talk(EMOTE_BURROWER);
                                 events.SetPhase(PHASE_SUBMERGED);
-                                events.ScheduleEvent(EVENT_PURSUING_SPIKE, 2s, 0, PHASE_SUBMERGED);
-                                events.ScheduleEvent(EVENT_SUMMON_SCARAB, 4s, 0, PHASE_SUBMERGED);
-                                events.ScheduleEvent(EVENT_EMERGE, 60s, 0, PHASE_SUBMERGED);
+                                events.ScheduleEvent(EVENT_PURSUING_SPIKE, 2*IN_MILLISECONDS, 0, PHASE_SUBMERGED);
+                                events.ScheduleEvent(EVENT_SUMMON_SCARAB, 4*IN_MILLISECONDS, 0, PHASE_SUBMERGED);
+                                events.ScheduleEvent(EVENT_EMERGE, 1*MINUTE*IN_MILLISECONDS, 0, PHASE_SUBMERGED);
                             }
                             break;
                         case EVENT_PURSUING_SPIKE:
@@ -368,7 +351,7 @@
                             if (Creature* pBurrow = ObjectAccessor::GetCreature(*me, *i))
                                 pBurrow->CastSpell(pBurrow, 66340, false);
 
-                            events.ScheduleEvent(EVENT_SUMMON_SCARAB, 4s, 0, PHASE_SUBMERGED);
+                            events.ScheduleEvent(EVENT_SUMMON_SCARAB, 4*IN_MILLISECONDS, 0, PHASE_SUBMERGED);
 
                             /*It seems that this spell have something more that needs to be taken into account
                             //Need more sniff info
@@ -378,6 +361,7 @@
                             break;
                         }
                         case EVENT_EMERGE:
+                            events.ScheduleEvent(EVENT_SUBMERGE, 80*IN_MILLISECONDS, 0, PHASE_MELEE);
                             DoCast(SPELL_SPIKE_TELE);
                             summons.DespawnEntry(NPC_SPIKE);
                             me->RemoveAurasDueToSpell(SPELL_SUBMERGE_ANUBARAK);
@@ -385,12 +369,12 @@
                             DoCast(me, SPELL_EMERGE_ANUBARAK);
                             Talk(EMOTE_EMERGE);
                             events.SetPhase(PHASE_MELEE);
-                            events.ScheduleEvent(EVENT_FREEZE_SLASH, 15s, 0, PHASE_MELEE);
-                            events.ScheduleEvent(EVENT_PENETRATING_COLD, 20s, PHASE_MELEE);
-                            events.ScheduleEvent(EVENT_SUMMON_NERUBIAN, 10s, 0, PHASE_MELEE);
-                            events.ScheduleEvent(EVENT_SUBMERGE, 80s, 0, PHASE_MELEE);
+                            events.ScheduleEvent(EVENT_FREEZE_SLASH, 15*IN_MILLISECONDS, 0, PHASE_MELEE);
+                            events.ScheduleEvent(EVENT_PENETRATING_COLD, 20*IN_MILLISECONDS, PHASE_MELEE);
+                            events.ScheduleEvent(EVENT_SUMMON_NERUBIAN, 10*IN_MILLISECONDS, 0, PHASE_MELEE);
+                            events.ScheduleEvent(EVENT_SUBMERGE, 80*IN_MILLISECONDS, 0, PHASE_MELEE);
                             if (IsHeroic())
-                                events.ScheduleEvent(EVENT_NERUBIAN_SHADOW_STRIKE, 30s, 0, PHASE_MELEE);
+                                events.ScheduleEvent(EVENT_NERUBIAN_SHADOW_STRIKE, 30*IN_MILLISECONDS, 0, PHASE_MELEE);
                             return;
                         case EVENT_SUMMON_FROST_SPHERE:
                         {
@@ -411,7 +395,7 @@
                             }
                             while
                                 (i != startAt);
-                            events.ScheduleEvent(EVENT_SUMMON_FROST_SPHERE, 20s, 30s);
+                            events.ScheduleEvent(EVENT_SUMMON_FROST_SPHERE, urand(20*IN_MILLISECONDS, 30*IN_MILLISECONDS));
                             break;
                         }
                         case EVENT_BERSERK:
@@ -473,10 +457,10 @@
                 me->SetCorpseDelay(0);
                 Initialize();
                 DoCast(me, SPELL_ACID_MANDIBLE);
-                DoZoneInCombat();
+                me->SetInCombatWithZone();
                 if (me->IsInCombat())
-                    if (Creature* anubarak = _instance->GetCreature(DATA_ANUBARAK))
-                        anubarak->AI()->JustSummoned(me);
+                    if (Creature* Anubarak = ObjectAccessor::GetCreature(*me, _instance->GetGuidData(NPC_ANUBARAK)))
+                        Anubarak->AI()->JustSummoned(me);
             }
 
             void DoAction(int32 actionId) override
@@ -485,7 +469,7 @@
                 {
                     case ACTION_SCARAB_SUBMERGE:
                         DoCast(SPELL_SUBMERGE_EFFECT);
-                        me->DespawnOrUnsummon(1s);
+                        me->DespawnOrUnsummon(1*IN_MILLISECONDS);
                         break;
                     default:
                         break;
@@ -494,13 +478,12 @@
 
             void JustDied(Unit* killer) override
             {
-                if (killer)
-                    DoCast(killer, SPELL_TRAITOR_KING);
+                DoCast(killer, SPELL_TRAITOR_KING);
             }
 
             void UpdateAI(uint32 diff) override
             {
-                if (_instance->GetBossState(DATA_ANUBARAK) != IN_PROGRESS)
+                if (_instance->GetBossState(BOSS_ANUBARAK) != IN_PROGRESS)
                     me->DisappearAndDie();
 
                 if (!UpdateVictim())
@@ -554,10 +537,10 @@
                 DoCast(me, SPELL_EXPOSE_WEAKNESS);
                 DoCast(me, SPELL_SPIDER_FRENZY);
                 DoCast(me, SPELL_AWAKENED);
-                DoZoneInCombat();
+                me->SetInCombatWithZone();
                 if (me->IsInCombat())
-                    if (Creature* anubarak = _instance->GetCreature(DATA_ANUBARAK))
-                        anubarak->AI()->JustSummoned(me);
+                    if (Creature* Anubarak = ObjectAccessor::GetCreature(*me, _instance->GetGuidData(NPC_ANUBARAK)))
+                        Anubarak->AI()->JustSummoned(me);
             }
 
             void DoAction(int32 actionId) override
@@ -566,7 +549,7 @@
                 {
                     case ACTION_SHADOW_STRIKE:
                         if (!me->HasAura(SPELL_AWAKENED))
-                            if (Unit* target = SelectTarget(SelectTargetMethod::Random, 0))
+                            if (Unit* target = SelectTarget(SELECT_TARGET_RANDOM, 0))
                                 DoCast(target, SPELL_SHADOW_STRIKE);
                         break;
                     default:
@@ -576,7 +559,7 @@
 
             void UpdateAI(uint32 diff) override
             {
-                if (_instance->GetBossState(DATA_ANUBARAK) != IN_PROGRESS)
+                if (_instance->GetBossState(BOSS_ANUBARAK) != IN_PROGRESS)
                     me->DisappearAndDie();
 
                 if (!UpdateVictim() && !me->HasAura(SPELL_SUBMERGE_EFFECT))
@@ -717,7 +700,7 @@
             {
                 Initialize();
                 // make sure the spike has everyone on threat list
-                DoZoneInCombat();
+                me->SetInCombatWithZone();
             }
 
             bool CanAIAttack(Unit const* victim) const override
@@ -725,9 +708,9 @@
                 return victim->GetTypeId() == TYPEID_PLAYER;
             }
 
-            void JustEngagedWith(Unit* who) override
-            {
-                if (Unit* target = SelectTarget(SelectTargetMethod::Random, 0, 0.0f, true))
+            void EnterCombat(Unit* who) override
+            {
+                if (Unit* target = SelectTarget(SELECT_TARGET_RANDOM, 0, 0.0f, true))
                 {
                     StartChase(target);
                     Talk(EMOTE_SPIKE, who);
@@ -757,7 +740,7 @@
                                 DoCast(me, SPELL_SPIKE_SPEED1);
                                 DoCast(me, SPELL_SPIKE_TRAIL);
                                 _phase = PHASE_IMPALE_NORMAL;
-                                if (Unit* target2 = SelectTarget(SelectTargetMethod::Random, 0, 0.0f, true))
+                                if (Unit* target2 = SelectTarget(SELECT_TARGET_RANDOM, 0, 0.0f, true))
                                 {
                                     StartChase(target2);
                                     Talk(EMOTE_SPIKE, target2);
@@ -813,7 +796,7 @@
 
                     me->CastSpell(me, SPELL_SPIKE_FAIL, true);
 
-                    pWho->ToCreature()->DespawnOrUnsummon(3s);
+                    pWho->ToCreature()->DespawnOrUnsummon(3*IN_MILLISECONDS);
 
                     // After the spikes hit the icy surface they can't move for about ~5 seconds
                     _phase = PHASE_NO_MOVEMENT;
@@ -829,18 +812,11 @@
                 DoCast(who, SPELL_MARK);
                 me->SetSpeedRate(MOVE_RUN, 0.5f);
                 // make sure the Spine will really follow the one he should
-<<<<<<< HEAD
-                me->GetThreatManager().ResetAllThreat();
-                DoZoneInCombat();
-                AddThreat(who, 1000000.0f);
-                AttackStart(who);
-=======
                 ResetThreatList();
                 me->SetInCombatWithZone();
                 AddThreat(who, 1000000.0f);
                 me->GetMotionMaster()->Clear(true);
                 me->GetMotionMaster()->MoveChase(who);
->>>>>>> 28d470c5
             }
 
             private:
@@ -854,49 +830,6 @@
         };
 };
 
-// 65920 - Pursuing Spikes
-// 65922 - Pursuing Spikes
-// 65923 - Pursuing Spikes
-class spell_pursuing_spikes : public AuraScript
-{
-    PrepareAuraScript(spell_pursuing_spikes);
-
-    bool Validate(SpellInfo const* /*spellInfo*/) override
-    {
-        return ValidateSpellInfo({ SPELL_PERMAFROST, SPELL_SPIKE_FAIL });
-    }
-
-    bool Load() override
-    {
-        return InstanceHasScript(GetUnitOwner(), ToCrScriptName);
-    }
-
-    void PeriodicTick(AuraEffect const* /*aurEff*/)
-    {
-        Unit* permafrostCaster = nullptr;
-        if (Aura* permafrostAura = GetTarget()->GetAura(sSpellMgr->GetSpellIdForDifficulty(SPELL_PERMAFROST, GetTarget())))
-            permafrostCaster = permafrostAura->GetCaster();
-
-        if (permafrostCaster)
-        {
-            PreventDefaultAction();
-
-            if (Creature* permafrostCasterCreature = permafrostCaster->ToCreature())
-                permafrostCasterCreature->DespawnOrUnsummon(3s);
-
-            GetTarget()->CastSpell(nullptr, SPELL_SPIKE_FAIL);
-            GetTarget()->RemoveAllAuras();
-            if (Creature* targetCreature = GetTarget()->ToCreature())
-                targetCreature->DisappearAndDie();
-        }
-    }
-
-    void Register() override
-    {
-        OnEffectPeriodic += AuraEffectPeriodicFn(spell_pursuing_spikes::PeriodicTick, EFFECT_0, SPELL_AURA_PERIODIC_TRIGGER_SPELL);
-    }
-};
-
 class spell_impale : public SpellScriptLoader
 {
     public:
@@ -911,13 +844,8 @@
                 Unit* target = GetHitUnit();
 
                 // make sure Impale doesnt do damage if we are standing on permafrost
-<<<<<<< HEAD
-                if (target && target->HasAura(permafrost))
-                    PreventHitDamage();
-=======
                 if (target && target->HasAura(SPELL_PERMAFROST))
                     SetHitDamage(0);
->>>>>>> 28d470c5
             }
 
             void Register() override
@@ -954,18 +882,10 @@
                     int32 lifeLeeched = target->CountPctFromCurHealth(aurEff->GetAmount());
                     if (lifeLeeched < 250)
                         lifeLeeched = 250;
-                    CastSpellExtraArgs args(TRIGGERED_FULL_MASK);
-                    args.AddSpellMod(SPELLVALUE_BASE_POINT0, lifeLeeched);
                     // Damage
-<<<<<<< HEAD
-                    caster->CastSpell(target, SPELL_LEECHING_SWARM_DMG, args);
-                    // Heal
-                    caster->CastSpell(caster, SPELL_LEECHING_SWARM_HEAL, args);
-=======
                     caster->CastCustomSpell(target, SPELL_LEECHING_SWARM_DMG, &lifeLeeched, nullptr, nullptr, true);
                     // Heal
                     caster->CastCustomSpell(caster, SPELL_LEECHING_SWARM_HEAL, &lifeLeeched, nullptr, nullptr, true);
->>>>>>> 28d470c5
                 }
             }
 
@@ -989,7 +909,6 @@
     new npc_anubarak_spike();
     new npc_frost_sphere();
 
-    RegisterSpellScript(spell_pursuing_spikes);
     new spell_impale();
     new spell_anubarak_leeching_swarm();
 }