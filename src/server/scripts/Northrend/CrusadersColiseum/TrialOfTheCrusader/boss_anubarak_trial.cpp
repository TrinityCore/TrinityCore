--- conflicted
+++ resolved
@@ -753,11 +753,7 @@
             if (m_Phase == PHASE_NO_MOVEMENT)
                 return;
 
-<<<<<<< HEAD
-            if (me->IsWithinDist(pWho, 8.0f))
-=======
             if (me->IsWithinDist(pWho, 7.0f))
->>>>>>> f5f0276f
             {
                 switch (m_Phase)
                 {
@@ -790,20 +786,15 @@
             DoCast(who, SPELL_MARK);
             me->SetSpeed(MOVE_RUN, 0.5f);
             // make sure the Spine will really follow the one he should
-<<<<<<< HEAD
-            me->getThreatManager().addThreat(who, me->getThreatManager().getThreat(me->getVictim()) + 100.f);
-=======
             me->getThreatManager().clearReferences();
             me->SetInCombatWithZone();
             me->getThreatManager().addThreat(who, 10000.f);
->>>>>>> f5f0276f
             me->GetMotionMaster()->Clear(true);
             me->GetMotionMaster()->MoveChase(who);
             me->TauntApply(who);
         }
     };
 };
-<<<<<<< HEAD
 
 class spell_impale : public SpellScriptLoader
 {
@@ -824,28 +815,6 @@
                     SetHitDamage(0);
             }
 
-=======
-
-class spell_impale : public SpellScriptLoader
-{
-    public:
-        spell_impale() : SpellScriptLoader("spell_impale") { }
-
-        class spell_impale_SpellScript : public SpellScript
-        {
-            PrepareSpellScript(spell_impale_SpellScript);
-
-            void HandleDamageCalc(SpellEffIndex /*effIndex*/)
-            {
-                Unit* target = GetHitUnit();
-                uint32 permafrost = sSpellMgr->GetSpellIdForDifficulty(SPELL_PERMAFROST, target);
-
-                // make sure Impale doesnt do damage if we are standing on permafrost
-                if (target && target->HasAura(permafrost))
-                    SetHitDamage(0);
-            }
-
->>>>>>> f5f0276f
             void Register()
             {
                 OnEffectHitTarget += SpellEffectFn(spell_impale_SpellScript::HandleDamageCalc, EFFECT_0, SPELL_EFFECT_SCHOOL_DAMAGE);
