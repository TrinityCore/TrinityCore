/*
 * Copyright (C) 2008-2012 TrinityCore <http://www.trinitycore.org/>
 * Copyright (C) 2006-2010 ScriptDev2 <https://scriptdev2.svn.sourceforge.net/>
 *
 * This program is free software; you can redistribute it and/or modify it
 * under the terms of the GNU General Public License as published by the
 * Free Software Foundation; either version 2 of the License, or (at your
 * option) any later version.
 *
 * This program is distributed in the hope that it will be useful, but WITHOUT
 * ANY WARRANTY; without even the implied warranty of MERCHANTABILITY or
 * FITNESS FOR A PARTICULAR PURPOSE. See the GNU General Public License for
 * more details.
 *
 * You should have received a copy of the GNU General Public License along
 * with this program. If not, see <http://www.gnu.org/licenses/>.
 */

/* ScriptData
SDName: trial_of_the_crusader
SD%Complete: ??%
SDComment: based on /dev/rsa
SDCategory: Crusader Coliseum
EndScriptData */

// Known bugs:
// Some visuals aren't appearing right sometimes
//
// TODO:
// Redone summon's scripts in SAI

#include "ScriptMgr.h"
#include "ScriptedCreature.h"
#include "trial_of_the_crusader.h"

enum Yells
{
    SAY_INTRO               = 0,
    SAY_AGGRO               = 1,
    EMOTE_LEGION_FLAME      = 2,
    EMOTE_NETHER_PORTAL     = 3,
    SAY_MISTRESS_OF_PAIN    = 4,
    EMOTE_INCINERATE        = 5,
    SAY_INCINERATE          = 6,
    EMOTE_INFERNAL_ERUPTION = 7,
    SAY_INFERNAL_ERUPTION   = 8,
    SAY_KILL_PLAYER         = 9,
    SAY_DEATH               = 10,
    SAY_BERSERK             = 11,
};

enum Summons
{
    NPC_LEGION_FLAME     = 34784,
    NPC_INFERNAL_VOLCANO = 34813,
    NPC_FEL_INFERNAL     = 34815, // immune to all CC on Heroic (stuns, banish, interrupt, etc)
    NPC_NETHER_PORTAL    = 34825,
    NPC_MISTRESS_OF_PAIN = 34826,
};

enum BossSpells
{
    SPELL_LEGION_FLAME                = 66197, // player should run away from raid because he triggers Legion Flame
    SPELL_LEGION_FLAME_EFFECT         = 66201, // used by trigger npc
    SPELL_NETHER_POWER                = 66228, // +20% of spell damage per stack, stackable up to 5/10 times, must be dispelled/stealed
    SPELL_FEL_LIGHTING                = 66528, // jumps to nearby targets
    SPELL_FEL_FIREBALL                = 66532, // does heavy damage to the tank, interruptable
    SPELL_INCINERATE_FLESH            = 66237, // target must be healed or will trigger Burning Inferno
    SPELL_BURNING_INFERNO             = 66242, // triggered by Incinerate Flesh
    SPELL_INFERNAL_ERUPTION           = 66258, // summons Infernal Volcano
    SPELL_INFERNAL_ERUPTION_EFFECT    = 66252, // summons Felflame Infernal (3 at Normal and inifinity at Heroic)
    SPELL_NETHER_PORTAL               = 66269, // summons Nether Portal
    SPELL_NETHER_PORTAL_EFFECT        = 66263, // summons Mistress of Pain (1 at Normal and infinity at Heroic)

    SPELL_BERSERK                     = 64238, // unused

    // Mistress of Pain spells
    SPELL_SHIVAN_SLASH                = 67098,
    SPELL_SPINNING_STRIKE             = 66283,
    SPELL_MISTRESS_KISS               = 67077,
    SPELL_FEL_INFERNO                 = 67047,
    SPELL_FEL_STREAK                  = 66494,
    SPELL_LORD_HITTIN                 = 66326,  // special effect preventing more specific spells be cast on the same player within 10 seconds
};

/*######
## boss_jaraxxus
######*/

class boss_jaraxxus : public CreatureScript
{
    enum
    {
        EVENT_FEL_FIREBALL = 1,
        EVENT_FEL_LIGHTNING,
        EVENT_INCINERATE_FLESH,
        EVENT_NETHER_POWER,
        EVENT_LEGION_FLAME,
        EVENT_SUMMONO_NETHER_PORTAL,
        EVENT_SUMMON_INFERNAL_ERUPTION,
    };
public:
    boss_jaraxxus() : CreatureScript("boss_jaraxxus") { }

    struct boss_jaraxxusAI : public ScriptedAI
    {
        boss_jaraxxusAI(Creature* creature) : ScriptedAI(creature), Summons(me)
        {
            instance = creature->GetInstanceScript();
        }

        InstanceScript* instance;
        SummonList Summons;

        void Reset()
        {
            events.ScheduleEvent(EVENT_FEL_FIREBALL, 5*IN_MILLISECONDS);
            events.ScheduleEvent(EVENT_FEL_LIGHTNING, urand(10*IN_MILLISECONDS, 15*IN_MILLISECONDS));
            events.ScheduleEvent(EVENT_INCINERATE_FLESH, urand(20*IN_MILLISECONDS, 25*IN_MILLISECONDS));
            events.ScheduleEvent(EVENT_NETHER_POWER, 40*IN_MILLISECONDS);
            events.ScheduleEvent(EVENT_LEGION_FLAME, 30*IN_MILLISECONDS);
            events.ScheduleEvent(EVENT_SUMMONO_NETHER_PORTAL, 1*MINUTE*IN_MILLISECONDS);
            events.ScheduleEvent(EVENT_SUMMON_INFERNAL_ERUPTION, 2*MINUTE*IN_MILLISECONDS);
            Summons.DespawnAll();
        }

        void JustReachedHome()
        {
            if (instance)
                instance->SetData(TYPE_JARAXXUS, FAIL);
            DoCast(me, SPELL_JARAXXUS_CHAINS);
            me->SetFlag(UNIT_FIELD_FLAGS, UNIT_FLAG_NON_ATTACKABLE);
            me->SetReactState(REACT_PASSIVE);
        }

        void KilledUnit(Unit* who)
        {
            if (who->GetTypeId() == TYPEID_PLAYER)
            {
                if (instance)
                    instance->SetData(DATA_TRIBUTE_TO_IMMORTALITY_ELEGIBLE, 0);
            }
        }

        void JustDied(Unit* /*killer*/)
        {
            Summons.DespawnAll();
            Talk(SAY_DEATH);
            if (instance)
                instance->SetData(TYPE_JARAXXUS, DONE);
        }

        void JustSummoned(Creature* summoned)
        {
            Summons.Summon(summoned);
        }

        void EnterCombat(Unit* /*who*/)
        {
            me->SetInCombatWithZone();
            if (instance)
                instance->SetData(TYPE_JARAXXUS, IN_PROGRESS);
            Talk(SAY_AGGRO);
        }

        void UpdateAI(const uint32 uiDiff)
        {
            if (!UpdateVictim())
                return;

            events.Update(uiDiff);

            if (me->HasUnitState(UNIT_STATE_CASTING))
                return;

            while (uint32 event = events.ExecuteEvent())
            {
                switch (event)
                {
                    case EVENT_FEL_FIREBALL:
                        DoCastVictim(SPELL_FEL_FIREBALL);
                        events.ScheduleEvent(EVENT_FEL_FIREBALL, urand(10*IN_MILLISECONDS, 15*IN_MILLISECONDS));
                        return;
                    case EVENT_FEL_LIGHTNING:
                        if (Unit* target = SelectTarget(SELECT_TARGET_RANDOM, 0, 0.f, true, -SPELL_LORD_HITTIN))
                            DoCast(target, SPELL_FEL_LIGHTING);
                        events.ScheduleEvent(EVENT_FEL_LIGHTNING, urand(10*IN_MILLISECONDS, 15*IN_MILLISECONDS));
                        return;
                    case EVENT_INCINERATE_FLESH:
                        if (Unit* target = SelectTarget(SELECT_TARGET_RANDOM, 1, 0.f, true, -SPELL_LORD_HITTIN))
                        {
                            Talk(EMOTE_INCINERATE, target->GetGUID());
                            Talk(SAY_INCINERATE);
                            DoCast(target, SPELL_INCINERATE_FLESH);
                        }
                        events.ScheduleEvent(EVENT_INCINERATE_FLESH, urand(20*IN_MILLISECONDS, 25*IN_MILLISECONDS));
                        return;
                    case EVENT_NETHER_POWER:
                        me->CastCustomSpell(SPELL_NETHER_POWER, SPELLVALUE_AURA_STACK, RAID_MODE<uint32>(5, 10, 5,10), me, true);
                        events.ScheduleEvent(EVENT_NETHER_POWER, 40*IN_MILLISECONDS);
                        return;
                    case EVENT_LEGION_FLAME:
                        if (Unit* target = SelectTarget(SELECT_TARGET_RANDOM, 1, 0.f, true, -SPELL_LORD_HITTIN))
                        {
                            Talk(EMOTE_LEGION_FLAME, target->GetGUID());
                            DoCast(target, SPELL_LEGION_FLAME);
                        }
                        events.ScheduleEvent(EVENT_LEGION_FLAME, 30*IN_MILLISECONDS);
                        return;
                    case EVENT_SUMMONO_NETHER_PORTAL:
                        Talk(EMOTE_NETHER_PORTAL);
                        Talk(SAY_MISTRESS_OF_PAIN);
                        DoCast(SPELL_NETHER_PORTAL);
                        events.ScheduleEvent(EVENT_SUMMONO_NETHER_PORTAL, 2*MINUTE*IN_MILLISECONDS);
                        return;
                    case EVENT_SUMMON_INFERNAL_ERUPTION:
                        Talk(EMOTE_INFERNAL_ERUPTION);
                        Talk(SAY_INFERNAL_ERUPTION);
                        DoCast(SPELL_INFERNAL_ERUPTION);
                        events.ScheduleEvent(EVENT_SUMMON_INFERNAL_ERUPTION, 2*MINUTE*IN_MILLISECONDS);
                        return;
                }
            }

            DoMeleeAttackIfReady();
        }
        private:
            EventMap events;
    };

    CreatureAI* GetAI(Creature* creature) const
    {
        return new boss_jaraxxusAI(creature);
    }
};

class mob_legion_flame : public CreatureScript
{
public:
    mob_legion_flame() : CreatureScript("mob_legion_flame") { }

    CreatureAI* GetAI(Creature* creature) const
    {
        return new mob_legion_flameAI(creature);
    }

    struct mob_legion_flameAI : public Scripted_NoMovementAI
    {
        mob_legion_flameAI(Creature* creature) : Scripted_NoMovementAI(creature)
        {
            instanceScript = creature->GetInstanceScript();
        }

        InstanceScript* instanceScript;

        void Reset()
        {
            me->SetFlag(UNIT_FIELD_FLAGS, UNIT_FLAG_NON_ATTACKABLE | UNIT_FLAG_NOT_SELECTABLE);
            me->SetInCombatWithZone();
            DoCast(SPELL_LEGION_FLAME_EFFECT);
        }

        void UpdateAI(const uint32 /*uiDiff*/)
        {
            UpdateVictim();
            if (instanceScript->GetData(TYPE_JARAXXUS) != IN_PROGRESS)
                me->DespawnOrUnsummon();
        }
    };

};

class mob_infernal_volcano : public CreatureScript
{
public:
    mob_infernal_volcano() : CreatureScript("mob_infernal_volcano") { }

    CreatureAI* GetAI(Creature* creature) const
    {
        return new mob_infernal_volcanoAI(creature);
    }

    struct mob_infernal_volcanoAI : public Scripted_NoMovementAI
    {
        mob_infernal_volcanoAI(Creature* creature) : Scripted_NoMovementAI(creature), Summons(me)
        {
            instance = creature->GetInstanceScript();
        }

        InstanceScript* instance;

        SummonList Summons;

        void Reset()
        {
            me->SetReactState(REACT_PASSIVE);

            if (!IsHeroic())
                me->SetFlag(UNIT_FIELD_FLAGS, UNIT_FLAG_NON_ATTACKABLE | UNIT_FLAG_NOT_SELECTABLE | UNIT_FLAG_PACIFIED);
            else
                me->RemoveFlag(UNIT_FIELD_FLAGS, UNIT_FLAG_NON_ATTACKABLE | UNIT_FLAG_NOT_SELECTABLE | UNIT_FLAG_PACIFIED);

            Summons.DespawnAll();
        }

        void IsSummonedBy(Unit* /*summoner*/)
        {
            DoCast(SPELL_INFERNAL_ERUPTION_EFFECT);
        }

        void JustSummoned(Creature* summoned)
        {
            Summons.Summon(summoned);
            // makes immediate corpse despawn of summoned Felflame Infernals
            summoned->SetCorpseDelay(0);
        }

        void JustDied(Unit* /*killer*/)
        {
            // used to despawn corpse immediately
            me->DespawnOrUnsummon();
        }

<<<<<<< HEAD
        void UpdateAI(uint32 const diff) {}
=======
        void UpdateAI(uint32 const /*diff*/) {}
>>>>>>> 83817afd
    };

};

class mob_fel_infernal : public CreatureScript
{
public:
    mob_fel_infernal() : CreatureScript("mob_fel_infernal") { }

    CreatureAI* GetAI(Creature* creature) const
    {
        return new mob_fel_infernalAI(creature);
    }

    struct mob_fel_infernalAI : public ScriptedAI
    {
        mob_fel_infernalAI(Creature* creature) : ScriptedAI(creature)
        {
            instance = creature->GetInstanceScript();
        }

        InstanceScript* instance;
        uint32 m_uiFelStreakTimer;

        void Reset()
        {
            m_uiFelStreakTimer = 30*IN_MILLISECONDS;
            me->SetInCombatWithZone();
        }

        /*void SpellHitTarget(Unit* target, const SpellInfo* pSpell)
        {
            if (pSpell->Id == SPELL_FEL_STREAK)
                DoCastAOE(SPELL_FEL_INFERNO); //66517
        }*/

        void UpdateAI(const uint32 uiDiff)
        {
            if (instance && instance->GetData(TYPE_JARAXXUS) != IN_PROGRESS)
            {
                me->DespawnOrUnsummon();
                return;
            }

            if (!UpdateVictim())
                return;

            if (m_uiFelStreakTimer <= uiDiff)
            {
                if (Unit* target = SelectTarget(SELECT_TARGET_RANDOM, 0))
                    DoCast(target, SPELL_FEL_STREAK);
                m_uiFelStreakTimer = 30*IN_MILLISECONDS;
            } else m_uiFelStreakTimer -= uiDiff;

            DoMeleeAttackIfReady();
        }
    };

};

class mob_nether_portal : public CreatureScript
{
public:
    mob_nether_portal() : CreatureScript("mob_nether_portal") { }

    CreatureAI* GetAI(Creature* creature) const
    {
        return new mob_nether_portalAI(creature);
    }

    struct mob_nether_portalAI : public ScriptedAI
    {
        mob_nether_portalAI(Creature* creature) : ScriptedAI(creature), Summons(me)
        {
            instance = creature->GetInstanceScript();
        }

        InstanceScript* instance;

        SummonList Summons;

        void Reset()
        {
            me->SetReactState(REACT_PASSIVE);

            if (!IsHeroic())
                me->SetFlag(UNIT_FIELD_FLAGS, UNIT_FLAG_NON_ATTACKABLE | UNIT_FLAG_NOT_SELECTABLE | UNIT_FLAG_PACIFIED);
            else
                me->RemoveFlag(UNIT_FIELD_FLAGS, UNIT_FLAG_NON_ATTACKABLE | UNIT_FLAG_NOT_SELECTABLE | UNIT_FLAG_PACIFIED);

            Summons.DespawnAll();
        }

        void IsSummonedBy(Unit* /*summoner*/)
        {
            DoCast(SPELL_NETHER_PORTAL_EFFECT);
        }

        void JustSummoned(Creature* summoned)
        {
            Summons.Summon(summoned);
            // makes immediate corpse despawn of summoned Mistress of Pain
            summoned->SetCorpseDelay(0);
        }

        void JustDied(Unit* /*killer*/)
        {
            // used to despawn corpse immediately
            me->DespawnOrUnsummon();
        }

<<<<<<< HEAD
        void UpdateAI(uint32 const diff) {}
=======
        void UpdateAI(uint32 const /*diff*/) {}
>>>>>>> 83817afd
    };

};

class mob_mistress_of_pain : public CreatureScript
{
public:
    mob_mistress_of_pain() : CreatureScript("mob_mistress_of_pain") { }

    CreatureAI* GetAI(Creature* creature) const
    {
        return new mob_mistress_of_painAI(creature);
    }

    struct mob_mistress_of_painAI : public ScriptedAI
    {
        mob_mistress_of_painAI(Creature* creature) : ScriptedAI(creature)
        {
            instance = creature->GetInstanceScript();
            if (instance)
                instance->SetData(DATA_MISTRESS_OF_PAIN_COUNT, INCREASE);
        }

        InstanceScript* instance;
        uint32 m_uiShivanSlashTimer;
        uint32 m_uiSpinningStrikeTimer;
        uint32 m_uiMistressKissTimer;

        void Reset()
        {
            m_uiShivanSlashTimer = 30*IN_MILLISECONDS;
            m_uiSpinningStrikeTimer = 30*IN_MILLISECONDS;
            m_uiMistressKissTimer = 15*IN_MILLISECONDS;
            me->SetInCombatWithZone();
        }

        void JustDied(Unit* /*killer*/)
        {
            if (instance)
                instance->SetData(DATA_MISTRESS_OF_PAIN_COUNT, DECREASE);
        }

        void UpdateAI(const uint32 uiDiff)
        {
            if (instance && instance->GetData(TYPE_JARAXXUS) != IN_PROGRESS)
            {
                me->DespawnOrUnsummon();
                return;
            }

            if (!UpdateVictim())
                return;

            if (m_uiShivanSlashTimer <= uiDiff)
            {
                DoCastVictim(SPELL_SHIVAN_SLASH);
                m_uiShivanSlashTimer = 30*IN_MILLISECONDS;
            } else m_uiShivanSlashTimer -= uiDiff;

            if (m_uiSpinningStrikeTimer <= uiDiff)
            {
                if (Unit* target = SelectTarget(SELECT_TARGET_RANDOM, 0, 0, true))
                    DoCast(target, SPELL_SPINNING_STRIKE);
                m_uiSpinningStrikeTimer = 30*IN_MILLISECONDS;
            } else m_uiSpinningStrikeTimer -= uiDiff;

            if (IsHeroic() && m_uiMistressKissTimer <= uiDiff)
            {
                if (Unit* target = SelectTarget(SELECT_TARGET_RANDOM, 0, 0, true))
                    DoCast(target, SPELL_MISTRESS_KISS);
                m_uiMistressKissTimer = 30*IN_MILLISECONDS;
            } else m_uiMistressKissTimer -= uiDiff;

            DoMeleeAttackIfReady();
        }
    };

};

void AddSC_boss_jaraxxus()
{
    new boss_jaraxxus();
    new mob_legion_flame();
    new mob_infernal_volcano();
    new mob_fel_infernal();
    new mob_nether_portal();
    new mob_mistress_of_pain();
}<|MERGE_RESOLUTION|>--- conflicted
+++ resolved
@@ -321,11 +321,7 @@
             me->DespawnOrUnsummon();
         }
 
-<<<<<<< HEAD
-        void UpdateAI(uint32 const diff) {}
-=======
         void UpdateAI(uint32 const /*diff*/) {}
->>>>>>> 83817afd
     };
 
 };
@@ -437,11 +433,7 @@
             me->DespawnOrUnsummon();
         }
 
-<<<<<<< HEAD
-        void UpdateAI(uint32 const diff) {}
-=======
         void UpdateAI(uint32 const /*diff*/) {}
->>>>>>> 83817afd
     };
 
 };
