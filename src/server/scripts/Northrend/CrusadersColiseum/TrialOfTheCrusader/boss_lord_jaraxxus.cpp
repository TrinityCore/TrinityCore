--- conflicted
+++ resolved
@@ -17,16 +17,8 @@
 
 #include "ScriptMgr.h"
 #include "InstanceScript.h"
-<<<<<<< HEAD
-#include "MotionMaster.h"
-#include "Player.h"
 #include "ScriptedCreature.h"
 #include "SpellInfo.h"
-#include "SpellMgr.h"
-=======
-#include "ScriptedCreature.h"
-#include "SpellInfo.h"
->>>>>>> 28d470c5
 #include "SpellScript.h"
 #include "trial_of_the_crusader.h"
 
@@ -57,141 +49,70 @@
 
 enum BossSpells
 {
-    SPELL_LEGION_FLAME                  = 66197,
-    SPELL_LEGION_FLAME_EFFECT           = 66201,
-    SPELL_NETHER_POWER                  = 66228,
-    SPELL_FEL_LIGHTNING                 = 66528,
-    SPELL_FEL_FIREBALL                  = 66532,
-    SPELL_INCINERATE_FLESH              = 66237,
-    SPELL_BURNING_INFERNO               = 66242,
-    SPELL_INFERNAL_ERUPTION             = 66258,
-    SPELL_INFERNAL_ERUPTION_EFFECT      = 66252,
-    SPELL_NETHER_PORTAL                 = 66269,
-    SPELL_NETHER_PORTAL_EFFECT          = 66263,
-    SPELL_LORD_JARAXXUS_HITTIN_YA       = 66327,
-    SPELL_FEL_LIGHTNING_INTRO           = 67888,
-    SPELL_BERSERK                       = 64238,
+    SPELL_LEGION_FLAME                = 66197, // player should run away from raid because he triggers Legion Flame
+    SPELL_LEGION_FLAME_EFFECT         = 66201, // used by trigger npc
+    SPELL_NETHER_POWER                = 66228, // +20% of spell damage per stack, stackable up to 5/10 times, must be dispelled/stealed
+    SPELL_FEL_LIGHTING                = 66528, // jumps to nearby targets
+    SPELL_FEL_FIREBALL                = 66532, // does heavy damage to the tank, interruptable
+    SPELL_INCINERATE_FLESH            = 66237, // target must be healed or will trigger Burning Inferno
+    SPELL_BURNING_INFERNO             = 66242, // triggered by Incinerate Flesh
+    SPELL_INFERNAL_ERUPTION           = 66258, // summons Infernal Volcano
+    SPELL_INFERNAL_ERUPTION_EFFECT    = 66252, // summons Felflame Infernal (3 at Normal and inifinity at Heroic)
+    SPELL_NETHER_PORTAL               = 66269, // summons Nether Portal
+    SPELL_NETHER_PORTAL_EFFECT        = 66263, // summons Mistress of Pain (1 at Normal and infinity at Heroic)
+
+    SPELL_BERSERK                     = 64238, // unused
 
     // Mistress of Pain spells
-    SPELL_SHIVAN_SLASH                  = 66378,
-    SPELL_SPINNING_SPIKE                = 66283,
+    SPELL_SHIVAN_SLASH                  = 67098,
+    SPELL_SPINNING_STRIKE               = 66283,
     SPELL_MISTRESS_KISS                 = 66336,
-<<<<<<< HEAD
-    SPELL_MISTRESS_KISS_DAMAGE_SILENCE  = 66359,
-
-    // Felflame Infernal
-    SPELL_FEL_STREAK_VISUAL             = 66493
-=======
     SPELL_LORD_HITTIN                   = 66326,   // special effect preventing more specific spells be cast on the same player within 10 seconds
     SPELL_MISTRESS_KISS_DAMAGE_SILENCE  = 66359,
 
     // Felflame Infernal
     SPELL_FEL_STREAK_VISUAL             = 66493,
     SPELL_FEL_STREAK                    = 66494,
->>>>>>> 28d470c5
 };
 
 enum Events
 {
     // Lord Jaraxxus
-    EVENT_INTRO = 1,
-    EVENT_FEL_FIREBALL,
-    EVENT_FEL_LIGHTNING,
-    EVENT_INCINERATE_FLESH,
-    EVENT_NETHER_POWER,
-    EVENT_LEGION_FLAME,
-    EVENT_SUMMON_NETHER_PORTAL,
-    EVENT_SUMMON_INFERNAL_ERUPTION,
-    EVENT_ENRAGE,
-    EVENT_TAUNT_GNOME,
-    EVENT_KILL_GNOME,
-    EVENT_CHANGE_ORIENTATION,
-    EVENT_START_COMBAT,
+    EVENT_FEL_FIREBALL              = 1,
+    EVENT_FEL_LIGHTNING             = 2,
+    EVENT_INCINERATE_FLESH          = 3,
+    EVENT_NETHER_POWER              = 4,
+    EVENT_LEGION_FLAME              = 5,
+    EVENT_SUMMONO_NETHER_PORTAL     = 6,
+    EVENT_SUMMON_INFERNAL_ERUPTION  = 7,
 
     // Mistress of Pain
-    EVENT_SHIVAN_SLASH,
-    EVENT_SPINNING_SPIKE,
-    EVENT_MISTRESS_KISS
-};
-
-enum Misc
-{
-<<<<<<< HEAD
-    PHASE_INTRO             = 1,
-    PHASE_COMBAT            = 2,
-    SPLINE_INITIAL_MOVEMENT = 1,
-    POINT_SUMMONED          = 1
-};
-=======
+    EVENT_SHIVAN_SLASH              = 8,
+    EVENT_SPINNING_STRIKE           = 9,
+    EVENT_MISTRESS_KISS             = 10
+};
+
+class boss_jaraxxus : public CreatureScript
+{
     public:
         boss_jaraxxus() : CreatureScript("boss_jaraxxus") { }
 
         struct boss_jaraxxusAI : public BossAI
         {
             boss_jaraxxusAI(Creature* creature) : BossAI(creature, BOSS_JARAXXUS) { }
->>>>>>> 28d470c5
-
-
-<<<<<<< HEAD
-struct boss_jaraxxus : public BossAI
-{
-    boss_jaraxxus(Creature* creature) : BossAI(creature, DATA_JARAXXUS) { }
-
-    void Reset() override
-    {
-        me->SetCombatPulseDelay(0);
-        me->ResetLootMode();
-        events.Reset();
-        summons.DespawnAll();
-
-        if (instance->GetBossState(DATA_JARAXXUS) == NOT_STARTED)
-            DoAction(ACTION_JARAXXUS_INTRO);
-        else if (instance->GetBossState(DATA_JARAXXUS) == FAIL)
-        {
-            DoCastSelf(SPELL_JARAXXUS_CHAINS);
-            me->SetImmuneToPC(true);
-            me->SetReactState(REACT_PASSIVE);
-        }
-    }
-
-    void JustEngagedWith(Unit* who) override
-    {
-        BossAI::JustEngagedWith(who);
-        Talk(SAY_AGGRO);
-        events.ScheduleEvent(EVENT_FEL_FIREBALL, 6s);
-        events.ScheduleEvent(EVENT_FEL_LIGHTNING, 17s);
-        events.ScheduleEvent(EVENT_INCINERATE_FLESH, 14s);
-        events.ScheduleEvent(EVENT_NETHER_POWER, 22s);
-        events.ScheduleEvent(EVENT_LEGION_FLAME, 20s);
-        events.ScheduleEvent(EVENT_SUMMON_NETHER_PORTAL, 20s);
-        events.ScheduleEvent(EVENT_SUMMON_INFERNAL_ERUPTION, 1min + 20s);
-        events.ScheduleEvent(EVENT_ENRAGE, 10min);
-    }
-
-    void EnterEvadeMode(EvadeReason /*why*/) override
-    {
-        _EnterEvadeMode();
-        instance->SetBossState(DATA_JARAXXUS, FAIL);
-        me->DespawnOrUnsummon();
-    }
-
-    void DoAction(int32 action) override
-    {
-        if (action == ACTION_JARAXXUS_INTRO)
-        {
-            me->SetReactState(REACT_PASSIVE);
-            events.SetPhase(PHASE_INTRO);
-            events.ScheduleEvent(EVENT_INTRO, 1s);
-        }
-        else if (action == ACTION_JARAXXUS_ENGAGE)
-        {
-            me->RemoveAurasDueToSpell(SPELL_JARAXXUS_CHAINS);
-            me->SetImmuneToPC(false);
-            me->SetReactState(REACT_AGGRESSIVE);
-            DoZoneInCombat();
-        }
-    }
-=======
+
+            void Reset() override
+            {
+                _Reset();
+                events.ScheduleEvent(EVENT_FEL_FIREBALL, 5*IN_MILLISECONDS);
+                events.ScheduleEvent(EVENT_FEL_LIGHTNING, urand(10*IN_MILLISECONDS, 15*IN_MILLISECONDS));
+                events.ScheduleEvent(EVENT_INCINERATE_FLESH, urand(20*IN_MILLISECONDS, 25*IN_MILLISECONDS));
+                events.ScheduleEvent(EVENT_NETHER_POWER, 40*IN_MILLISECONDS);
+                events.ScheduleEvent(EVENT_LEGION_FLAME, 30*IN_MILLISECONDS);
+                events.ScheduleEvent(EVENT_SUMMONO_NETHER_PORTAL, 20*IN_MILLISECONDS);
+                events.ScheduleEvent(EVENT_SUMMON_INFERNAL_ERUPTION, 80*IN_MILLISECONDS);
+            }
+
             void JustReachedHome() override
             {
                 _JustReachedHome();
@@ -206,131 +127,33 @@
                 if (who->GetTypeId() == TYPEID_PLAYER)
                     Talk(SAY_KILL_PLAYER);
             }
->>>>>>> 28d470c5
-
-    void MovementInform(uint32 type, uint32 pointId) override
-    {
-        if (type == SPLINE_CHAIN_MOTION_TYPE && pointId == POINT_SUMMONED)
-            if (Creature* wilfred = instance->GetCreature(DATA_FIZZLEBANG))
-            {
-                me->SetFacingToObject(wilfred);
-                events.ScheduleEvent(EVENT_TAUNT_GNOME, 9s);
-            }
-    }
-
-<<<<<<< HEAD
-    void KilledUnit(Unit* who) override
-    {
-        if (who->GetTypeId() == TYPEID_PLAYER)
-            Talk(SAY_KILL_PLAYER);
-    }
-
-    void JustDied(Unit* /*killer*/) override
-    {
-        Talk(SAY_DEATH);
-        _JustDied();
-    }
-=======
+
+            void JustDied(Unit* /*killer*/) override
+            {
+                _JustDied();
+                Talk(SAY_DEATH);
+            }
+
             void EnterCombat(Unit* /*who*/) override
             {
                 _EnterCombat();
                 Talk(SAY_AGGRO);
             }
->>>>>>> 28d470c5
-
-    void UpdateAI(uint32 diff) override
-    {
-        if (!UpdateVictim() && !events.IsInPhase(PHASE_INTRO))
-            return;
-
-        events.Update(diff);
-
-        if (me->HasUnitState(UNIT_STATE_CASTING))
-            return;
-
-        while (uint32 eventId = events.ExecuteEvent())
-        {
-            switch (eventId)
-            {
-                case EVENT_FEL_FIREBALL:
-                    DoCastVictim(SPELL_FEL_FIREBALL);
-                    events.Repeat(11s, 13s);
-                    break;
-                case EVENT_FEL_LIGHTNING:
-                    if (Unit* target = SelectTarget(SelectTargetMethod::Random, 0, 0.0f, true))
-                        DoCast(target, SPELL_FEL_LIGHTNING);
-                    events.Repeat(10s, 30s);
-                    break;
-                case EVENT_INCINERATE_FLESH:
-                    if (Unit* target = SelectTarget(SelectTargetMethod::Random, 1, 0.0f, true))
+
+            void UpdateAI(uint32 diff) override
+            {
+                if (!UpdateVictim())
+                    return;
+
+                events.Update(diff);
+
+                if (me->HasUnitState(UNIT_STATE_CASTING))
+                    return;
+
+                while (uint32 eventId = events.ExecuteEvent())
+                {
+                    switch (eventId)
                     {
-<<<<<<< HEAD
-                        Talk(EMOTE_INCINERATE, target);
-                        Talk(SAY_INCINERATE);
-                        DoCast(target, SPELL_INCINERATE_FLESH);
-                    }
-                    events.Repeat(23s);
-                    break;
-                case EVENT_NETHER_POWER:
-                {
-                    CastSpellExtraArgs args(TRIGGERED_FULL_MASK);
-                    args.AddSpellMod(SPELLVALUE_AURA_STACK, RAID_MODE(5, 10, 5, 10));
-                    me->CastSpell(me, SPELL_NETHER_POWER, args);
-                    events.Repeat(42s);
-                    break;
-                }
-                case EVENT_LEGION_FLAME:
-                    if (Unit* target = SelectTarget(SelectTargetMethod::Random, 1, 0.0f, true))
-                    {
-                        Talk(EMOTE_LEGION_FLAME, target);
-                        DoCast(target, SPELL_LEGION_FLAME);
-                    }
-                    events.Repeat(30s);
-                    break;
-                case EVENT_SUMMON_NETHER_PORTAL:
-                    Talk(EMOTE_NETHER_PORTAL);
-                    Talk(SAY_MISTRESS_OF_PAIN);
-                    DoCast(SPELL_NETHER_PORTAL);
-                    events.Repeat(2min);
-                    break;
-                case EVENT_SUMMON_INFERNAL_ERUPTION:
-                    Talk(EMOTE_INFERNAL_ERUPTION);
-                    Talk(SAY_INFERNAL_ERUPTION);
-                    DoCast(SPELL_INFERNAL_ERUPTION);
-                    events.Repeat(2min);
-                    break;
-                case EVENT_INTRO:
-                    DoCastSelf(SPELL_LORD_JARAXXUS_HITTIN_YA, true);
-                    me->GetMotionMaster()->MoveAlongSplineChain(POINT_SUMMONED, SPLINE_INITIAL_MOVEMENT, true);
-                    break;
-                case EVENT_TAUNT_GNOME:
-                    Talk(SAY_INTRO);
-                    events.ScheduleEvent(EVENT_KILL_GNOME, 9s);
-                    break;
-                case EVENT_KILL_GNOME:
-                    DoCastSelf(SPELL_FEL_LIGHTNING_INTRO);
-                    events.ScheduleEvent(EVENT_CHANGE_ORIENTATION, 3s);
-                    break;
-                case EVENT_CHANGE_ORIENTATION:
-                    me->SetFacingTo(4.729842f);
-                    events.ScheduleEvent(EVENT_START_COMBAT, 7s);
-                    break;
-                case EVENT_START_COMBAT:
-                    me->SetImmuneToPC(false);
-                    me->SetReactState(REACT_AGGRESSIVE);
-                    DoZoneInCombat();
-                    break;
-                case EVENT_ENRAGE:
-                    Talk(SAY_BERSERK);
-                    DoCastSelf(SPELL_BERSERK, true);
-                    break;
-                default:
-                    break;
-            }
-
-            if (me->HasUnitState(UNIT_STATE_CASTING))
-                return;
-=======
                         case EVENT_FEL_FIREBALL:
                             DoCastVictim(SPELL_FEL_FIREBALL);
                             events.ScheduleEvent(EVENT_FEL_FIREBALL, urand(10*IN_MILLISECONDS, 15*IN_MILLISECONDS));
@@ -386,72 +209,47 @@
         CreatureAI* GetAI(Creature* creature) const override
         {
             return GetTrialOfTheCrusaderAI<boss_jaraxxusAI>(creature);
->>>>>>> 28d470c5
-        }
-
-        DoMeleeAttackIfReady();
-    }
-};
-
-struct npc_legion_flame : public ScriptedAI
-{
-    npc_legion_flame(Creature* creature) : ScriptedAI(creature), _instance(creature->GetInstanceScript())
-    {
-        SetCombatMovement(false);
-    }
-
-    void Reset() override
-    {
-        if (_instance->GetBossState(DATA_JARAXXUS) != IN_PROGRESS)
-        {
-            me->DespawnOrUnsummon();
-            return;
-        }
-
-<<<<<<< HEAD
-        if (Creature* jaraxxus = _instance->GetCreature(DATA_JARAXXUS))
-            jaraxxus->AI()->JustSummoned(me);
-=======
+        }
+};
+
+class npc_legion_flame : public CreatureScript
+{
+    public:
+        npc_legion_flame() : CreatureScript("npc_legion_flame") { }
+
+        struct npc_legion_flameAI : public ScriptedAI
+        {
+            npc_legion_flameAI(Creature* creature) : ScriptedAI(creature)
+            {
+                SetCombatMovement(false);
+                _instance = creature->GetInstanceScript();
+            }
+
             void Reset() override
             {
                 me->AddUnitFlag(UnitFlags(UNIT_FLAG_NON_ATTACKABLE | UNIT_FLAG_NOT_SELECTABLE));
                 me->SetInCombatWithZone();
                 DoCast(SPELL_LEGION_FLAME_EFFECT);
             }
->>>>>>> 28d470c5
-
-        me->SetReactState(REACT_PASSIVE);
-        DoCastSelf(SPELL_LEGION_FLAME_EFFECT, true);
-    }
-
-<<<<<<< HEAD
-private:
-    InstanceScript* _instance;
-=======
+
+            void UpdateAI(uint32 /*diff*/) override
+            {
+                UpdateVictim();
+                if (_instance->GetBossState(BOSS_JARAXXUS) != IN_PROGRESS)
+                    me->DespawnOrUnsummon();
+            }
+            private:
+                InstanceScript* _instance;
+        };
+
         CreatureAI* GetAI(Creature* creature) const override
         {
             return GetTrialOfTheCrusaderAI<npc_legion_flameAI>(creature);
         }
->>>>>>> 28d470c5
-};
-
-struct npc_infernal_volcano : public ScriptedAI
-{
-<<<<<<< HEAD
-    npc_infernal_volcano(Creature* creature) : ScriptedAI(creature)
-    {
-        SetCombatMovement(false);
-    }
-
-    void Reset() override
-    {
-        me->SetReactState(REACT_PASSIVE);
-        DoCastSelf(SPELL_INFERNAL_ERUPTION_EFFECT, true);
-        if (IsHeroic())
-            me->RemoveFlag(UNIT_FIELD_FLAGS, UNIT_FLAG_NOT_SELECTABLE);
-    }
-};
-=======
+};
+
+class npc_infernal_volcano : public CreatureScript
+{
     public:
         npc_infernal_volcano() : CreatureScript("npc_infernal_volcano") { }
 
@@ -493,40 +291,24 @@
             }
 
             void UpdateAI(uint32 /*diff*/) override { }
->>>>>>> 28d470c5
-
-struct npc_fel_infernal : public ScriptedAI
-{
-    npc_fel_infernal(Creature* creature) : ScriptedAI(creature), _instance(creature->GetInstanceScript()) { }
-
-    void Reset() override
-    {
-        if (_instance->GetBossState(DATA_JARAXXUS) != IN_PROGRESS)
-        {
-<<<<<<< HEAD
-            me->DespawnOrUnsummon();
-            return;
-=======
+
+            private:
+                SummonList _summons;
+        };
+
+        CreatureAI* GetAI(Creature* creature) const override
+        {
             return GetTrialOfTheCrusaderAI<npc_infernal_volcanoAI>(creature);
->>>>>>> 28d470c5
-        }
-
-        if (Creature* jaraxxus = _instance->GetCreature(DATA_JARAXXUS))
-            jaraxxus->AI()->JustSummoned(me);
-
-        _scheduler.SetValidator([this]
-        {
-<<<<<<< HEAD
-            return !me->HasUnitState(UNIT_STATE_CASTING);
-        });
-
-        _scheduler.Schedule(Seconds(2), [this](TaskContext context)
-        {
-            if (Unit* target = SelectTarget(SelectTargetMethod::Random, 0, 0.0f, true))
-                DoCast(target, SPELL_FEL_STREAK_VISUAL);
-            context.Repeat(Seconds(15));
-        });
-=======
+        }
+};
+
+class npc_fel_infernal : public CreatureScript
+{
+    public:
+        npc_fel_infernal() : CreatureScript("npc_fel_infernal") { }
+
+        struct npc_fel_infernalAI : public ScriptedAI
+        {
             npc_fel_infernalAI(Creature* creature) : ScriptedAI(creature)
             {
                 _instance = creature->GetInstanceScript();
@@ -542,43 +324,15 @@
                 });
                 me->SetInCombatWithZone();
             }
->>>>>>> 28d470c5
-
-        DoCastSelf(SPELL_LORD_JARAXXUS_HITTIN_YA, true);
-    }
-
-<<<<<<< HEAD
-    void UpdateAI(uint32 diff) override
-    {
-        if (!UpdateVictim())
-            return;
-
-        _scheduler.Update(diff, [this]
-        {
-            DoMeleeAttackIfReady();
-        });
-    }
-
-private:
-    InstanceScript* _instance;
-    TaskScheduler _scheduler;
-};
-
-struct npc_nether_portal : public ScriptedAI
-{
-    npc_nether_portal(Creature* creature) : ScriptedAI(creature)
-    {
-        SetCombatMovement(false);
-    }
-
-    void Reset() override
-    {
-        me->SetReactState(REACT_PASSIVE);
-        DoCastSelf(SPELL_NETHER_PORTAL_EFFECT, true);
-        if (IsHeroic())
-            me->RemoveFlag(UNIT_FIELD_FLAGS, UNIT_FLAG_NOT_SELECTABLE);
-    }
-=======
+
+            void UpdateAI(uint32 diff) override
+            {
+                if (_instance->GetBossState(BOSS_JARAXXUS) != IN_PROGRESS)
+                {
+                    me->DespawnOrUnsummon();
+                    return;
+                }
+
                 if (me->HasUnitState(UNIT_STATE_CASTING))
                     return;
 
@@ -599,22 +353,15 @@
         {
             return GetTrialOfTheCrusaderAI<npc_fel_infernalAI>(creature);
         }
->>>>>>> 28d470c5
-};
-
-struct npc_mistress_of_pain : public ScriptedAI
-{
-    npc_mistress_of_pain(Creature* creature) : ScriptedAI(creature), _instance(creature->GetInstanceScript()) { }
-
-    void Reset() override
-    {
-        if (_instance->GetBossState(DATA_JARAXXUS) != IN_PROGRESS)
-        {
-<<<<<<< HEAD
-            me->DespawnOrUnsummon();
-            return;
-        }
-=======
+};
+
+class npc_nether_portal : public CreatureScript
+{
+    public:
+        npc_nether_portal() : CreatureScript("npc_nether_portal") { }
+
+        struct npc_nether_portalAI : public ScriptedAI
+        {
             npc_nether_portalAI(Creature* creature) : ScriptedAI(creature), _summons(me) { }
 
             void Reset() override
@@ -628,183 +375,206 @@
 
                 _summons.DespawnAll();
             }
->>>>>>> 28d470c5
-
-        if (Creature* jaraxxus = _instance->GetCreature(DATA_JARAXXUS))
-            jaraxxus->AI()->JustSummoned(me);
-
-        DoCastSelf(SPELL_LORD_JARAXXUS_HITTIN_YA, true);
-        _instance->SetData(DATA_MISTRESS_OF_PAIN_COUNT, INCREASE);
-    }
-
-    void JustEngagedWith(Unit* /*who*/) override
-    {
-        _events.ScheduleEvent(EVENT_SHIVAN_SLASH, 4s);
-        _events.ScheduleEvent(EVENT_SPINNING_SPIKE, 9s);
-        if (IsHeroic())
-            _events.ScheduleEvent(EVENT_MISTRESS_KISS, 15s);
-    }
-
-    void JustDied(Unit* /*killer*/) override
-    {
-        _instance->SetData(DATA_MISTRESS_OF_PAIN_COUNT, DECREASE);
-    }
-
-    void UpdateAI(uint32 diff) override
-    {
-        if (!UpdateVictim())
-            return;
-
-<<<<<<< HEAD
-        _events.Update(diff);
-=======
+
+            void IsSummonedBy(Unit* /*summoner*/) override
+            {
+                DoCast(SPELL_NETHER_PORTAL_EFFECT);
+            }
+
+            void JustSummoned(Creature* summoned) override
+            {
+                _summons.Summon(summoned);
+                // makes immediate corpse despawn of summoned Mistress of Pain
+                summoned->SetCorpseDelay(0);
+            }
+
+            void JustDied(Unit* /*killer*/) override
+            {
+                // used to despawn corpse immediately
+                me->DespawnOrUnsummon();
+            }
+
+            void UpdateAI(uint32 /*diff*/) override { }
+
+            private:
+                SummonList _summons;
+        };
+
         CreatureAI* GetAI(Creature* creature) const override
         {
             return GetTrialOfTheCrusaderAI<npc_nether_portalAI>(creature);
         }
 };
->>>>>>> 28d470c5
-
-        if (me->HasUnitState(UNIT_STATE_CASTING))
-            return;
-
-        while (uint32 eventId = _events.ExecuteEvent())
-        {
-            switch (eventId)
-            {
-                case EVENT_SHIVAN_SLASH:
-                    DoCastVictim(SPELL_SHIVAN_SLASH);
-                    _events.Repeat(3s, 10s);
-                    return;
-                case EVENT_SPINNING_SPIKE:
-                    if (Unit* target = SelectTarget(SelectTargetMethod::Random, 0, 0.0f, true))
-                        DoCast(target, SPELL_SPINNING_SPIKE);
-                    _events.Repeat(20s);
-                    return;
-                case EVENT_MISTRESS_KISS:
-                    DoCastSelf(SPELL_MISTRESS_KISS);
-                    _events.Repeat(30s);
-                    return;
-                default:
-                    break;
-            }
-
-<<<<<<< HEAD
-            if (me->HasUnitState(UNIT_STATE_CASTING))
-                return;
-=======
+
+class npc_mistress_of_pain : public CreatureScript
+{
+    public:
+        npc_mistress_of_pain() : CreatureScript("npc_mistress_of_pain") { }
+
+        struct npc_mistress_of_painAI : public ScriptedAI
+        {
+            npc_mistress_of_painAI(Creature* creature) : ScriptedAI(creature)
+            {
+                _instance = creature->GetInstanceScript();
+                _instance->SetData(DATA_MISTRESS_OF_PAIN_COUNT, INCREASE);
+            }
+
+            void Reset() override
+            {
+                _events.ScheduleEvent(EVENT_SHIVAN_SLASH, 30*IN_MILLISECONDS);
+                _events.ScheduleEvent(EVENT_SPINNING_STRIKE, 30*IN_MILLISECONDS);
+                if (IsHeroic())
+                    _events.ScheduleEvent(EVENT_MISTRESS_KISS, 15*IN_MILLISECONDS);
+                me->SetInCombatWithZone();
+            }
+
+            void JustDied(Unit* /*killer*/) override
+            {
+                _instance->SetData(DATA_MISTRESS_OF_PAIN_COUNT, DECREASE);
+            }
+
+            void UpdateAI(uint32 diff) override
+            {
+                if (_instance->GetBossState(BOSS_JARAXXUS) != IN_PROGRESS)
+                {
+                    me->DespawnOrUnsummon();
+                    return;
+                }
+
+                if (!UpdateVictim())
+                    return;
+
+                _events.Update(diff);
+
+                if (me->HasUnitState(UNIT_STATE_CASTING))
+                    return;
+
+                while (uint32 eventId = _events.ExecuteEvent())
+                {
+                    switch (eventId)
+                    {
+                        case EVENT_SHIVAN_SLASH:
+                            DoCastVictim(SPELL_SHIVAN_SLASH);
+                            _events.ScheduleEvent(EVENT_SHIVAN_SLASH, 30*IN_MILLISECONDS);
+                            return;
+                        case EVENT_SPINNING_STRIKE:
+                            if (Unit* target = SelectTarget(SELECT_TARGET_RANDOM, 0, 0.0f, true))
+                                DoCast(target, SPELL_SPINNING_STRIKE);
+                            _events.ScheduleEvent(EVENT_SPINNING_STRIKE, 30*IN_MILLISECONDS);
+                            return;
+                        case EVENT_MISTRESS_KISS:
+                            DoCast(me, SPELL_MISTRESS_KISS);
+                            _events.ScheduleEvent(EVENT_MISTRESS_KISS, 30*IN_MILLISECONDS);
+                            return;
+                        default:
+                            break;
+                    }
+                }
+
+                DoMeleeAttackIfReady();
+            }
+            private:
+                InstanceScript* _instance;
+                EventMap _events;
+        };
+
         CreatureAI* GetAI(Creature* creature) const override
         {
             return GetTrialOfTheCrusaderAI<npc_mistress_of_painAI>(creature);
->>>>>>> 28d470c5
-        }
-
-        DoMeleeAttackIfReady();
-    }
-
-private:
-    InstanceScript* _instance;
-    EventMap _events;
-};
-
-<<<<<<< HEAD
-// 66334, 67905, 67906, 67907 - Mistress' Kiss
-class spell_mistress_kiss : public AuraScript
-{
-    PrepareAuraScript(spell_mistress_kiss);
-=======
+        }
+};
+
+class spell_mistress_kiss : public SpellScriptLoader
+{
+    public:
+        spell_mistress_kiss() : SpellScriptLoader("spell_mistress_kiss") { }
+
+        class spell_mistress_kiss_AuraScript : public AuraScript
+        {
+            PrepareAuraScript(spell_mistress_kiss_AuraScript);
+
             bool Load() override
             {
                 return ValidateSpellInfo({ SPELL_MISTRESS_KISS_DAMAGE_SILENCE });
             }
->>>>>>> 28d470c5
-
-    bool Validate(SpellInfo const* /*spellInfo*/) override
-    {
-        return ValidateSpellInfo({ SPELL_MISTRESS_KISS_DAMAGE_SILENCE });
-    }
-
-    void HandleDummyTick(AuraEffect const* /*aurEff*/)
-    {
-        Unit* target = GetTarget();
-        if (Unit* caster = GetCaster())
-            if (target->HasUnitState(UNIT_STATE_CASTING))
-            {
-                caster->CastSpell(target, SPELL_MISTRESS_KISS_DAMAGE_SILENCE, true);
-                target->RemoveAurasDueToSpell(GetSpellInfo()->Id);
-            }
-    }
-
-    void Register() override
-    {
-        OnEffectPeriodic += AuraEffectPeriodicFn(spell_mistress_kiss::HandleDummyTick, EFFECT_0, SPELL_AURA_PERIODIC_DUMMY);
-    }
-};
-
-// 66336, 67076, 67077, 67078 - Mistress' Kiss
-class spell_mistress_kiss_area : public SpellScript
-{
-    PrepareSpellScript(spell_mistress_kiss_area);
-
-<<<<<<< HEAD
-    bool Validate(SpellInfo const* spellInfo) override
-    {
-        return ValidateSpellInfo({ static_cast<uint32>(spellInfo->Effects[EFFECT_0].CalcValue()) });
-    }
-=======
+
+            void HandleDummyTick(AuraEffect const* /*aurEff*/)
+            {
+                Unit* caster = GetCaster();
+                Unit* target = GetTarget();
+                if (caster && target)
+                {
+                    if (target->HasUnitState(UNIT_STATE_CASTING))
+                    {
+                        caster->CastSpell(target, SPELL_MISTRESS_KISS_DAMAGE_SILENCE, true);
+                        target->RemoveAurasDueToSpell(GetSpellInfo()->Id);
+                    }
+                }
+            }
+
+            void Register() override
+            {
+                OnEffectPeriodic += AuraEffectPeriodicFn(spell_mistress_kiss_AuraScript::HandleDummyTick, EFFECT_0, SPELL_AURA_PERIODIC_DUMMY);
+            }
+        };
+
+        AuraScript* GetAuraScript() const override
+        {
+            return new spell_mistress_kiss_AuraScript();
+        }
+};
+
+class MistressKissTargetSelector
+{
+    public:
+        MistressKissTargetSelector() { }
+
         bool operator()(WorldObject* unit) const
         {
             if (unit->GetTypeId() == TYPEID_PLAYER && unit->ToUnit()->GetPowerType() == POWER_MANA)
                 return false;
->>>>>>> 28d470c5
-
-    void FilterTargets(std::list<WorldObject*>& targets)
-    {
-        // get a list of players with mana
-        targets.remove_if([](WorldObject* target)
-        {
-            return target->GetTypeId() == TYPEID_PLAYER && target->ToPlayer()->GetPowerType() == POWER_MANA;
-        });
-
-        if (targets.empty())
-            return;
-
-        WorldObject* target = Trinity::Containers::SelectRandomContainerElement(targets);
-        targets.clear();
-        targets.push_back(target);
-    }
-
-    void HandleScript(SpellEffIndex /*effIndex*/)
-    {
-        GetCaster()->CastSpell(GetHitUnit(), uint32(GetEffectValue()), true);
-    }
-
-    void Register() override
-    {
-        OnObjectAreaTargetSelect += SpellObjectAreaTargetSelectFn(spell_mistress_kiss_area::FilterTargets, EFFECT_0, TARGET_UNIT_SRC_AREA_ENEMY);
-        OnEffectHitTarget += SpellEffectFn(spell_mistress_kiss_area::HandleScript, EFFECT_0, SPELL_EFFECT_SCRIPT_EFFECT);
-    }
-};
-
-// 66493 - Fel Streak
-class spell_fel_streak_visual : public SpellScript
-{
-    PrepareSpellScript(spell_fel_streak_visual);
-
-    bool Validate(SpellInfo const* spellInfo) override
-    {
-        return ValidateSpellInfo({ static_cast<uint32>(spellInfo->Effects[EFFECT_0].CalcValue()) });
-    }
-
-    void HandleScript(SpellEffIndex /*effIndex*/)
-    {
-        GetCaster()->CastSpell(GetHitUnit(), static_cast<uint32>(GetEffectValue()), true);
-    }
-
-    void Register() override
-    {
-        OnEffectHitTarget += SpellEffectFn(spell_fel_streak_visual::HandleScript, EFFECT_0, SPELL_EFFECT_SCRIPT_EFFECT);
-    }
+
+            return true;
+        }
+};
+
+class spell_mistress_kiss_area : public SpellScriptLoader
+{
+    public:
+        spell_mistress_kiss_area() : SpellScriptLoader("spell_mistress_kiss_area") { }
+
+        class spell_mistress_kiss_area_SpellScript : public SpellScript
+        {
+            PrepareSpellScript(spell_mistress_kiss_area_SpellScript);
+
+            void FilterTargets(std::list<WorldObject*>& targets)
+            {
+                // get a list of players with mana
+                targets.remove_if(MistressKissTargetSelector());
+                if (targets.empty())
+                    return;
+
+                WorldObject* target = Trinity::Containers::SelectRandomContainerElement(targets);
+                targets.clear();
+                targets.push_back(target);
+            }
+
+            void HandleScript(SpellEffIndex /*effIndex*/)
+            {
+                GetCaster()->CastSpell(GetHitUnit(), uint32(GetEffectValue()), true);
+            }
+
+            void Register() override
+            {
+                OnObjectAreaTargetSelect += SpellObjectAreaTargetSelectFn(spell_mistress_kiss_area_SpellScript::FilterTargets, EFFECT_0, TARGET_UNIT_SRC_AREA_ENEMY);
+                OnEffectHitTarget += SpellEffectFn(spell_mistress_kiss_area_SpellScript::HandleScript, EFFECT_0, SPELL_EFFECT_SCRIPT_EFFECT);
+            }
+        };
+
+        SpellScript* GetSpellScript() const override
+        {
+            return new spell_mistress_kiss_area_SpellScript();
+        }
 };
 
 class spell_fel_streak_visual : public SpellScriptLoader
@@ -840,17 +610,6 @@
 
 void AddSC_boss_jaraxxus()
 {
-<<<<<<< HEAD
-    RegisterTrialOfTheCrusaderCreatureAI(boss_jaraxxus);
-    RegisterTrialOfTheCrusaderCreatureAI(npc_legion_flame);
-    RegisterTrialOfTheCrusaderCreatureAI(npc_infernal_volcano);
-    RegisterTrialOfTheCrusaderCreatureAI(npc_fel_infernal);
-    RegisterTrialOfTheCrusaderCreatureAI(npc_nether_portal);
-    RegisterTrialOfTheCrusaderCreatureAI(npc_mistress_of_pain);
-    RegisterSpellScript(spell_mistress_kiss);
-    RegisterSpellScript(spell_mistress_kiss_area);
-    RegisterSpellScript(spell_fel_streak_visual);
-=======
     new boss_jaraxxus();
     new npc_legion_flame();
     new npc_infernal_volcano();
@@ -861,5 +620,4 @@
     new spell_mistress_kiss();
     new spell_mistress_kiss_area();
     new spell_fel_streak_visual();
->>>>>>> 28d470c5
 }