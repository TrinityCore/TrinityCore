/*
 * Copyright (C) 2008-2012 TrinityCore <http://www.trinitycore.org/>
 * Copyright (C) 2006-2010 ScriptDev2 <https://scriptdev2.svn.sourceforge.net/>
 *
 * This program is free software; you can redistribute it and/or modify it
 * under the terms of the GNU General Public License as published by the
 * Free Software Foundation; either version 2 of the License, or (at your
 * option) any later version.
 *
 * This program is distributed in the hope that it will be useful, but WITHOUT
 * ANY WARRANTY; without even the implied warranty of MERCHANTABILITY or
 * FITNESS FOR A PARTICULAR PURPOSE. See the GNU General Public License for
 * more details.
 *
 * You should have received a copy of the GNU General Public License along
 * with this program. If not, see <http://www.gnu.org/licenses/>.
 */
/* ScriptData
SDName: northrend_beasts
SD%Complete: 90%
SDComment: based on /dev/rsa
SDCategory:
EndScriptData */

// Known bugs:
// Gormok - Snobolled (creature at back)
// Snakes - miss the 1-hitkill from emerging
//        - visual changes between mobile and stationary models seems not to work sometimes

#include "ScriptMgr.h"
#include "ScriptedCreature.h"
#include "trial_of_the_crusader.h"
#include "Vehicle.h"

enum Yells
{
    // Gormok
    EMOTE_SNOBOLLED         = 0,

    // Acidmaw & Dreadscale
    EMOTE_ENRAGE            = 0,

    // Icehowl
    EMOTE_TRAMPLE_START     = 0,
    EMOTE_TRAMPLE_CRASH     = 1,
    EMOTE_TRAMPLE_FAIL      = 2,
};

enum Equipment
{
    EQUIP_MAIN           = 50760,
    EQUIP_OFFHAND        = 48040,
    EQUIP_RANGED         = 47267,
    EQUIP_DONE           = EQUIP_NO_CHANGE,
};

enum Model
{
    MODEL_ACIDMAW_STATIONARY     = 29815,
    MODEL_ACIDMAW_MOBILE         = 29816,
    MODEL_DREADSCALE_STATIONARY  = 26935,
    MODEL_DREADSCALE_MOBILE      = 24564,
};

enum Summons
{
    NPC_SNOBOLD_VASSAL   = 34800,
    NPC_FIRE_BOMB        = 34854,
    NPC_SLIME_POOL       = 35176,
};

enum BossSpells
{
    //Gormok
    SPELL_IMPALE            = 66331,
    SPELL_STAGGERING_STOMP  = 67648,
    SPELL_RISING_ANGER      = 66636,
    //Snobold
    SPELL_SNOBOLLED         = 66406,
    SPELL_BATTER            = 66408,
    SPELL_FIRE_BOMB         = 66313,
    SPELL_FIRE_BOMB_1       = 66317,
    SPELL_FIRE_BOMB_DOT     = 66318,
    SPELL_HEAD_CRACK        = 66407,

    //Acidmaw & Dreadscale
    SPELL_ACID_SPIT         = 66880,
    SPELL_PARALYTIC_SPRAY   = 66901,
    SPELL_ACID_SPEW         = 66819,
    SPELL_PARALYTIC_BITE    = 66824,
    SPELL_SWEEP_0           = 66794,
    SUMMON_SLIME_POOL       = 66883,
    SPELL_FIRE_SPIT         = 66796,
    SPELL_MOLTEN_SPEW       = 66821,
    SPELL_BURNING_BITE      = 66879,
    SPELL_BURNING_SPRAY     = 66902,
    SPELL_SWEEP_1           = 67646,
    SPELL_EMERGE_0          = 66947,
    SPELL_SUBMERGE_0        = 66948,
    SPELL_ENRAGE            = 68335,
    SPELL_SLIME_POOL_EFFECT = 66882, //In 60s it diameter grows from 10y to 40y (r=r+0.25 per second)

    STAGE_MOBILE            = 0,
    STAGE_SUBMERGE_1        = 1,
    STAGE_WAIT_EMERGE_1     = 2,
    STAGE_EMERGE_1          = 3,
    STAGE_STATIONARY        = 4,
    STAGE_SUBMERGE_2        = 5,
    STAGE_WAIT_EMERGE_2     = 6,
    STAGE_EMERGE_2          = 7,

    //Icehowl
    SPELL_FEROCIOUS_BUTT    = 66770,
    SPELL_MASSIVE_CRASH     = 66683,
    SPELL_WHIRL             = 67345,
    SPELL_ARCTIC_BREATH     = 66689,
    SPELL_TRAMPLE           = 66734,
    SPELL_FROTHING_RAGE     = 66759,
    SPELL_STAGGERED_DAZE    = 66758,
};

enum MyActions
{
    ACTION_ENABLE_FIRE_BOMB = 1,
    ACTION_DISABLE_FIRE_BOMB,
};

class boss_gormok : public CreatureScript
{
public:
    boss_gormok() : CreatureScript("boss_gormok") { }

    CreatureAI* GetAI(Creature* creature) const
    {
        return new boss_gormokAI(creature);
    }

    struct boss_gormokAI : public ScriptedAI
    {
        boss_gormokAI(Creature* creature) : ScriptedAI(creature), Summons(me)
        {
            instance = creature->GetInstanceScript();
        }

        InstanceScript* instance;

        uint32 m_uiImpaleTimer;
        uint32 m_uiStaggeringStompTimer;
        SummonList Summons;
        uint32 m_uiThrowTimer;
<<<<<<< HEAD
        uint32 m_uiSummonCount;
=======
>>>>>>> f5f0276f

        void Reset()
        {
            m_uiImpaleTimer = urand(8*IN_MILLISECONDS, 10*IN_MILLISECONDS);
            m_uiStaggeringStompTimer = 15*IN_MILLISECONDS;
            m_uiThrowTimer = urand(15*IN_MILLISECONDS, 30*IN_MILLISECONDS);;
<<<<<<< HEAD

            if (GetDifficulty() == RAID_DIFFICULTY_25MAN_NORMAL ||
                GetDifficulty() == RAID_DIFFICULTY_25MAN_HEROIC)
                m_uiSummonCount = 5;
            else
                m_uiSummonCount = 4;
=======
>>>>>>> f5f0276f

            Summons.DespawnAll();
        }

        void EnterEvadeMode()
        {
            instance->DoUseDoorOrButton(instance->GetData64(GO_MAIN_GATE_DOOR));
            ScriptedAI::EnterEvadeMode();
        }

        void MovementInform(uint32 type, uint32 pointId)
        {
            if (type != POINT_MOTION_TYPE)
                return;

            switch (pointId)
            {
                case 0:
                    instance->DoUseDoorOrButton(instance->GetData64(GO_MAIN_GATE_DOOR));
                    me->RemoveFlag(UNIT_FIELD_FLAGS, UNIT_FLAG_NON_ATTACKABLE | UNIT_FLAG_NOT_SELECTABLE);
                    me->SetReactState(REACT_AGGRESSIVE);
                    me->SetInCombatWithZone();
                    break;
            }
        }

        void JustDied(Unit* /*killer*/)
        {
            if (instance)
                instance->SetData(TYPE_NORTHREND_BEASTS, GORMOK_DONE);
        }

        void JustReachedHome()
        {
            if (instance)
            {
                instance->DoUseDoorOrButton(instance->GetData64(GO_MAIN_GATE_DOOR));
                instance->SetData(TYPE_NORTHREND_BEASTS, FAIL);
            }
            me->DespawnOrUnsummon();
        }

        void EnterCombat(Unit* /*who*/)
        {
            me->SetInCombatWithZone();
            instance->SetData(TYPE_NORTHREND_BEASTS, GORMOK_IN_PROGRESS);
<<<<<<< HEAD

            for (uint8 i = 0; i < 4; i++)
            {
                if (Creature* pSnobold = DoSpawnCreature(NPC_SNOBOLD_VASSAL, 0, 0, 0, 0, TEMPSUMMON_CORPSE_DESPAWN, 0))
                {
                    pSnobold->EnterVehicle(me, i);
                    pSnobold->SetInCombatWithZone();
                    pSnobold->AI()->DoAction(ACTION_ENABLE_FIRE_BOMB);
                }
            }
        }
=======
>>>>>>> f5f0276f

            for (uint8 i = 0; i < 4; i++)
            {
                if (Creature* pSnobold = DoSpawnCreature(NPC_SNOBOLD_VASSAL, 0, 0, 0, 0, TEMPSUMMON_CORPSE_DESPAWN, 0))
                {
                    pSnobold->EnterVehicle(me, i);
                    pSnobold->SetInCombatWithZone();
                    pSnobold->AI()->DoAction(ACTION_ENABLE_FIRE_BOMB);
                }
            }
        }

        void DamageTaken(Unit* /*who*/, uint32& damage)
        {
            // despawn the remaining passengers on death
            if (damage >= me->GetHealth())
                for (uint8 i = 0; i < 4; ++i)
                    if (Unit* pSnobold = me->GetVehicleKit()->GetPassenger(i))
                        pSnobold->ToCreature()->DespawnOrUnsummon();
        }

        void DamageTaken(Unit* /*who*/, uint32& damage)
        {
            // despawn the remaining passengers on death
            if (damage >= me->GetHealth())
                for (uint8 i = 0; i < 4; ++i)
                    if (Unit* pSnobold = me->GetVehicleKit()->GetPassenger(i))
                        pSnobold->ToCreature()->DespawnOrUnsummon();
        }

        void UpdateAI(uint32 const diff)
        {
            if (!UpdateVictim())
                return;

            if (m_uiImpaleTimer <= diff)
            {
                DoCastVictim(SPELL_IMPALE);
                m_uiImpaleTimer = urand(8*IN_MILLISECONDS, 10*IN_MILLISECONDS);
            } else m_uiImpaleTimer -= diff;

            if (m_uiStaggeringStompTimer <= diff)
            {
                DoCastVictim(SPELL_STAGGERING_STOMP);
                m_uiStaggeringStompTimer = urand(20*IN_MILLISECONDS, 25*IN_MILLISECONDS);
            } else m_uiStaggeringStompTimer -= diff;

            if (m_uiThrowTimer <= diff)
            {
                for (uint8 i = 0; i < 4; ++i)
                {
                    if (Unit* pSnobold = me->GetVehicleKit()->GetPassenger(i))
                    {
                        pSnobold->ExitVehicle();
                        pSnobold->RemoveFlag(UNIT_FIELD_FLAGS, UNIT_FLAG_NON_ATTACKABLE | UNIT_FLAG_NOT_SELECTABLE);
                        pSnobold->ToCreature()->SetReactState(REACT_AGGRESSIVE);
                        pSnobold->ToCreature()->AI()->DoAction(ACTION_DISABLE_FIRE_BOMB);
<<<<<<< HEAD
=======
                        pSnobold->CastSpell(me, SPELL_RISING_ANGER, true);
>>>>>>> f5f0276f
                        Talk(EMOTE_SNOBOLLED);
                        break;
                    }
                }
                m_uiThrowTimer = urand(15*IN_MILLISECONDS, 30*IN_MILLISECONDS);
            } else m_uiThrowTimer -= diff;

            DoMeleeAttackIfReady();
        }
    };

};

class mob_snobold_vassal : public CreatureScript
{
    enum MyEvents
    {
        EVENT_FIRE_BOMB = 1,
        EVENT_BATTER,
        EVENT_HEAD_CRACK,
    };

public:
    mob_snobold_vassal() : CreatureScript("mob_snobold_vassal") { }

    CreatureAI* GetAI(Creature* creature) const
    {
        return new mob_snobold_vassalAI(creature);
    }

    struct mob_snobold_vassalAI : public ScriptedAI
    {
        mob_snobold_vassalAI(Creature* creature) : ScriptedAI(creature)
        {
            instance = creature->GetInstanceScript();
            if (instance)
                instance->SetData(DATA_SNOBOLD_COUNT, INCREASE);
        }

        InstanceScript* instance;
        uint32 m_uiFireBombTimer;
        uint32 m_uiBatterTimer;
        uint32 m_uiHeadCrackTimer;
        uint64 m_uiBossGUID;
        uint64 m_uiTargetGUID;
        bool   m_bTargetDied;

        void Reset()
        {
            events.ScheduleEvent(EVENT_BATTER, 5*IN_MILLISECONDS);
            events.ScheduleEvent(EVENT_HEAD_CRACK, 25*IN_MILLISECONDS);

            m_uiTargetGUID = 0;
            m_bTargetDied = false;

            if (instance)
                m_uiBossGUID = instance->GetData64(NPC_GORMOK);
            //Workaround for Snobold
            me->SetFlag(UNIT_FIELD_FLAGS, UNIT_FLAG_NON_ATTACKABLE | UNIT_FLAG_NOT_SELECTABLE);
            //me->SetReactState(REACT_PASSIVE);
        }

        void EnterEvadeMode()
        {
            ScriptedAI::EnterEvadeMode();
        }

        void EnterCombat(Unit* who)
        {
            m_uiTargetGUID = who->GetGUID();
            me->TauntApply(who);
            DoCast(who, SPELL_SNOBOLLED);
        }

        void DamageTaken(Unit* pDoneBy, uint32 &uiDamage)
        {
            if (pDoneBy->GetGUID() == m_uiTargetGUID)
                uiDamage = 0;
        }

        void MovementInform(uint32 type, uint32 pointId)
        {
            if (type != POINT_MOTION_TYPE)
                return;

            switch (pointId)
            {
                case 0:
                    if (m_bTargetDied)
                        me->DespawnOrUnsummon();
                    break;
            }
        }

        void JustDied(Unit* /*killer*/)
        {
            if (Unit* target = Unit::GetPlayer(*me, m_uiTargetGUID))
                if (target->isAlive())
                    target->RemoveAurasDueToSpell(SPELL_SNOBOLLED);
            if (instance)
                instance->SetData(DATA_SNOBOLD_COUNT, DECREASE);
        }

        void SpellHitTarget(Unit* target, const SpellInfo* spell)
        {
            if (spell->Id == SPELL_FIRE_BOMB)
                me->SummonCreature(NPC_FIRE_BOMB, target->GetPositionX(), target->GetPositionY(), target->GetPositionZ(), 0, TEMPSUMMON_TIMED_DESPAWN, 30000);
        }

        void DoAction(int32 const action)
        {
            switch (action)
            {
                case ACTION_ENABLE_FIRE_BOMB:
                    events.ScheduleEvent(EVENT_FIRE_BOMB, urand(5*IN_MILLISECONDS, 30*IN_MILLISECONDS));
                    break;
                case ACTION_DISABLE_FIRE_BOMB:
                    events.CancelEvent(EVENT_FIRE_BOMB);
                    break;
            }
        }

        void UpdateAI(uint32 const diff)
        {
            if (!UpdateVictim() || m_bTargetDied)
                return;

            if (Unit* target = Unit::GetPlayer(*me, m_uiTargetGUID))
            {
                if (!target->isAlive())
                {
                    if (instance)
                    {
                        Unit* gormok = ObjectAccessor::GetCreature(*me, instance->GetData64(NPC_GORMOK));
                        if (gormok && gormok->isAlive())
                        {
                            SetCombatMovement(false);
                            m_bTargetDied = true;

                            for (uint8 i = 0; i < 4; i++)
                            {
                                if (!gormok->GetVehicleKit()->GetPassenger(i))
                                {
                                    me->EnterVehicle(gormok, i);
                                    DoAction(ACTION_ENABLE_FIRE_BOMB);
                                    break;
                                }
                            }
                        }
                        else if (Unit* target2 = SelectTarget(SELECT_TARGET_RANDOM, 0))
                        {
                            m_uiTargetGUID = target2->GetGUID();
                            me->GetMotionMaster()->MoveJump(target2->GetPositionX(), target2->GetPositionY(), target2->GetPositionZ(), 15.0f, 15.0f);
                        }
                    }
                }
            }

            events.Update(diff);

            if (me->HasUnitState(UNIT_STATE_CASTING))
                return;

            while (uint32 event = events.ExecuteEvent())
            {
                switch (event)
                {
                    case EVENT_FIRE_BOMB:
<<<<<<< HEAD
                        if (Unit* target = SelectTarget(SELECT_TARGET_RANDOM, 0))
                            DoCast(target, SPELL_FIRE_BOMB, true);
=======
                        if (me->GetVehicleBase())
                            if (Unit* target = SelectTarget(SELECT_TARGET_RANDOM, 0, -me->GetVehicleBase()->GetCombatReach()))
                                DoCast(target, SPELL_FIRE_BOMB, true);
>>>>>>> f5f0276f
                        events.ScheduleEvent(EVENT_FIRE_BOMB, 20*IN_MILLISECONDS);
                        return;
                    case EVENT_HEAD_CRACK:
                        // commented out while SPELL_SNOBOLLED gets fixed
                        //if (Unit* target = Unit::GetPlayer(*me, m_uiTargetGUID))
                        DoCastVictim(SPELL_HEAD_CRACK);
                        events.ScheduleEvent(EVENT_HEAD_CRACK, 30*IN_MILLISECONDS);
                        return;
                    case EVENT_BATTER:
                        //if (Unit* target = Unit::GetPlayer(*me, m_uiTargetGUID))
                        DoCastVictim(SPELL_BATTER);
                        events.ScheduleEvent(EVENT_BATTER, 10*IN_MILLISECONDS);
                        return;
                }
            }

            if (instance->GetData(TYPE_NORTHREND_BEASTS) == FAIL)
                me->DespawnOrUnsummon();

            // do melee attack only when not on Gormoks back
            if (!me->GetVehicleBase())
                DoMeleeAttackIfReady();
        }
        private:
            EventMap events;
    };

};

class npc_firebomb : public CreatureScript
{
public:
    npc_firebomb() : CreatureScript("npc_firebomb") { }

    CreatureAI* GetAI(Creature* creature) const
    {
        return new npc_firebombAI(creature);
    }

    struct npc_firebombAI : public ScriptedAI
    {
        npc_firebombAI(Creature* creature) : ScriptedAI(creature)
        {
            instanceScript = creature->GetInstanceScript();
        }

        InstanceScript* instanceScript;

        void Reset()
        {
            DoCast(me, SPELL_FIRE_BOMB_DOT, true);
            SetCombatMovement(false);
            me->SetReactState(REACT_PASSIVE);
<<<<<<< HEAD
=======
            me->SetDisplayId(me->GetCreatureTemplate()->Modelid2);
>>>>>>> f5f0276f
        }

        void UpdateAI(uint32 const /*diff*/)
        {
            if (instanceScript->GetData(TYPE_NORTHREND_BEASTS) != GORMOK_IN_PROGRESS)
                me->DespawnOrUnsummon();
        }
    };
};

struct boss_jormungarAI : public ScriptedAI
{
    enum Phases
    {
        PHASE_MOBILE            = 0,
        PHASE_STATIONARY,
        PHASE_SUBMERGED
    };

    enum
    {
        EVENT_BITE = 1,
        EVENT_SPEW,
        EVENT_SLIME_POOL,
        EVENT_SPIT,
        EVENT_SPRAY,
        EVENT_SWEEP,
        EVENT_SUBMERGE,
        EVENT_EMERGE,
        EVENT_SUMMON_ACIDMAW
    };

    boss_jormungarAI(Creature* creature) : ScriptedAI(creature)
    {
        instanceScript = creature->GetInstanceScript();
    }

    void Reset()
    {
        enraged = false;

        events.ScheduleEvent(EVENT_SPIT, urand(15*IN_MILLISECONDS, 30*IN_MILLISECONDS), PHASE_STATIONARY);
        events.ScheduleEvent(EVENT_SPRAY, urand(15*IN_MILLISECONDS, 30*IN_MILLISECONDS), PHASE_STATIONARY);
        events.ScheduleEvent(EVENT_SWEEP, urand(15*IN_MILLISECONDS, 30*IN_MILLISECONDS), PHASE_STATIONARY);
        events.ScheduleEvent(EVENT_BITE, urand(15*IN_MILLISECONDS, 30*IN_MILLISECONDS), PHASE_MOBILE);
        events.ScheduleEvent(EVENT_SPEW, urand(15*IN_MILLISECONDS, 30*IN_MILLISECONDS), PHASE_MOBILE);
        events.ScheduleEvent(EVENT_SLIME_POOL, 15*IN_MILLISECONDS, PHASE_MOBILE);
    }

    void JustDied(Unit* /*killer*/)
    {
        if (instanceScript)
        {
            if (Creature* otherWorm = Unit::GetCreature(*me, instanceScript->GetData64(otherWormEntry)))
            {
                if (!otherWorm->isAlive())
                {
                    instanceScript->SetData(TYPE_NORTHREND_BEASTS, SNAKES_DONE);

                    me->DespawnOrUnsummon();
                    otherWorm->DespawnOrUnsummon();
                }
                else
                    instanceScript->SetData(TYPE_NORTHREND_BEASTS, SNAKES_SPECIAL);
            }
        }
    }

    void JustReachedHome()
    {
        if (instanceScript && instanceScript->GetData(TYPE_NORTHREND_BEASTS) != FAIL)
            instanceScript->SetData(TYPE_NORTHREND_BEASTS, FAIL);

        me->DespawnOrUnsummon();
    }

    void KilledUnit(Unit* who)
    {
        if (who->GetTypeId() == TYPEID_PLAYER)
            if (instanceScript)
                instanceScript->SetData(DATA_TRIBUTE_TO_IMMORTALITY_ELEGIBLE, 0);
    }

    void EnterCombat(Unit* /*who*/)
    {
        me->SetInCombatWithZone();
        if (instanceScript)
            instanceScript->SetData(TYPE_NORTHREND_BEASTS, SNAKES_IN_PROGRESS);
    }

    void UpdateAI(uint32 const diff)
    {
        if (!UpdateVictim())
            return;

        if (instanceScript && instanceScript->GetData(TYPE_NORTHREND_BEASTS) == SNAKES_SPECIAL && !enraged)
        {
            me->RemoveAurasDueToSpell(SPELL_SUBMERGE_0);
            me->RemoveFlag(UNIT_FIELD_FLAGS, UNIT_FLAG_NON_ATTACKABLE | UNIT_FLAG_NOT_SELECTABLE);
            DoCast(SPELL_ENRAGE);
            enraged = true;
            Talk(EMOTE_ENRAGE);
        }

<<<<<<< HEAD
        switch (stage)
        {
            case STAGE_MOBILE:
                if (biteTimer <= diff)
                {
                    DoCastVictim(biteSpell);
                    biteTimer = urand(15*IN_MILLISECONDS, 30*IN_MILLISECONDS);
                } else biteTimer -= diff;
=======
        events.Update(diff);
>>>>>>> f5f0276f

        if (me->HasUnitState(UNIT_STATE_CASTING))
            return;


        switch (phase)
        {
            case PHASE_SUBMERGED:
                while (uint32 event = events.ExecuteEvent())
                {
<<<<<<< HEAD
                    stage = STAGE_SUBMERGE_1;
                    submergeTimer = 5*IN_MILLISECONDS;
                } else submergeTimer -= diff;

                DoMeleeAttackIfReady();
                break;

            case STAGE_SUBMERGE_1:
                me->SetFlag(UNIT_FIELD_FLAGS, UNIT_FLAG_NON_ATTACKABLE | UNIT_FLAG_NOT_SELECTABLE);
                DoCast(me, SPELL_SUBMERGE_0);
                me->GetMotionMaster()->MovePoint(0, ToCCommonLoc[1].GetPositionX()+ frand(-40.0f, 40.0f), ToCCommonLoc[1].GetPositionY() + frand(-40.0f, 40.0f), ToCCommonLoc[1].GetPositionZ());
                stage = STAGE_WAIT_EMERGE_1;
                return;

            case STAGE_WAIT_EMERGE_1:
                if (submergeTimer <= diff)
                {
                    stage = STAGE_EMERGE_1;
                    submergeTimer = 50*IN_MILLISECONDS;
                } else submergeTimer -= diff;
                return;
            case STAGE_EMERGE_1:
                me->SetDisplayId(modelStationary);
                me->RemoveAurasDueToSpell(SPELL_SUBMERGE_0);
                DoCast(me, SPELL_EMERGE_0);
                me->RemoveFlag(UNIT_FIELD_FLAGS, UNIT_FLAG_NON_ATTACKABLE | UNIT_FLAG_NOT_SELECTABLE);
                me->SetFlag(UNIT_FIELD_FLAGS, UNIT_FLAG_DISABLE_MOVE);
                SetCombatMovement(false);
                me->GetMotionMaster()->MoveIdle();
                stage = STAGE_STATIONARY;
                return;

            case STAGE_STATIONARY:
                if (sprayTimer <= diff)
                {
                    if (Unit* target = SelectTarget(SELECT_TARGET_RANDOM, 0))
                        DoCast(target, spraySpell);
                    sprayTimer = urand(15*IN_MILLISECONDS, 30*IN_MILLISECONDS);
                } else sprayTimer -= diff;
=======
                    switch (event)
                    {
                        case EVENT_EMERGE:
                            Emerge();
                            return;
                    }
                }
            case PHASE_MOBILE:
                while (uint32 event = events.ExecuteEvent())
                {
                    switch (event)
                    {
                        case EVENT_SUBMERGE:
                            Submerge();
                            return;
                        case EVENT_BITE:
                            DoCastVictim(biteSpell);
                            events.ScheduleEvent(EVENT_BITE, urand(15*IN_MILLISECONDS, 30*IN_MILLISECONDS), 0, PHASE_MOBILE);
                            return;
                        case EVENT_SPEW:
                            DoCastAOE(spewSpell);
                            events.ScheduleEvent(EVENT_SPEW, urand(15*IN_MILLISECONDS, 30*IN_MILLISECONDS), 0, PHASE_MOBILE);
                            return;
                        case EVENT_SLIME_POOL:
                            DoCast(me, SUMMON_SLIME_POOL);
                            events.ScheduleEvent(EVENT_SLIME_POOL, 30*IN_MILLISECONDS, 0, PHASE_MOBILE);
                            return;
                        case EVENT_SUMMON_ACIDMAW:
                            if (Creature* acidmaw = me->SummonCreature(NPC_ACIDMAW, ToCCommonLoc[9].GetPositionX(), ToCCommonLoc[9].GetPositionY(), ToCCommonLoc[9].GetPositionZ(), 5, TEMPSUMMON_MANUAL_DESPAWN))
                            {
                                acidmaw->RemoveFlag(UNIT_FIELD_FLAGS, UNIT_FLAG_NON_ATTACKABLE | UNIT_FLAG_NOT_SELECTABLE);
                                acidmaw->SetReactState(REACT_AGGRESSIVE);
                                acidmaw->SetInCombatWithZone();
                                acidmaw->CastSpell(acidmaw, SPELL_EMERGE_0);
                            }
                            return;
                        default:
                            return;
                    }
                }
                DoMeleeAttackIfReady();
                return;
            case PHASE_STATIONARY:
            {
                while (uint32 event = events.ExecuteEvent())
                {
                    switch (event)
                    {
                        case EVENT_SUBMERGE:
                            Submerge();
                            return;
                        case EVENT_SPRAY:
                            if (Unit* target = SelectTarget(SELECT_TARGET_RANDOM, 0))
                                DoCast(target, spraySpell);
                            events.ScheduleEvent(EVENT_SPRAY, urand(15*IN_MILLISECONDS, 30*IN_MILLISECONDS), 0, PHASE_STATIONARY);
                            return;
                        case EVENT_SWEEP:
                            DoCastAOE(SPELL_SWEEP_0);
                            events.ScheduleEvent(EVENT_SWEEP, urand(15*IN_MILLISECONDS, 30*IN_MILLISECONDS), 0, PHASE_STATIONARY);
                            return;
                        default:
                            return;
                    }
                }
                DoSpellAttackIfReady(spitSpell);
                return;
            }
            default:
                break;
        }
    }
>>>>>>> f5f0276f


<<<<<<< HEAD
                if (submergeTimer <= diff)
                {
                    stage = STAGE_SUBMERGE_2;
                    submergeTimer = 10*IN_MILLISECONDS;
                } else submergeTimer -= diff;

                me->SetFlag(UNIT_FIELD_FLAGS, UNIT_FLAG_DISABLE_MOVE);
                me->GetMotionMaster()->MoveIdle();
                me->GetMotionMaster()->Clear();
                DoSpellAttackIfReady(spitSpell);
                return;

            case STAGE_SUBMERGE_2:
                me->SetFlag(UNIT_FIELD_FLAGS, UNIT_FLAG_NON_ATTACKABLE | UNIT_FLAG_NOT_SELECTABLE);
                DoCast(me, SPELL_SUBMERGE_0);
                me->GetMotionMaster()->MovePoint(0, ToCCommonLoc[1].GetPositionX() + frand(-40.0f, 40.0f), ToCCommonLoc[1].GetPositionY() + frand(-40.0f, 40.0f), ToCCommonLoc[1].GetPositionZ());
                stage = STAGE_WAIT_EMERGE_2;
                return;

            case STAGE_WAIT_EMERGE_2:
                if (submergeTimer <= diff)
                {
                    stage = STAGE_EMERGE_2;
                    submergeTimer = 45*IN_MILLISECONDS;
                } else submergeTimer -= diff;
                return;

            case STAGE_EMERGE_2:
                me->SetDisplayId(modelMobile);
                me->RemoveAurasDueToSpell(SPELL_SUBMERGE_0);
                DoCast(me, SPELL_EMERGE_0);
                me->RemoveFlag(UNIT_FIELD_FLAGS, UNIT_FLAG_NON_ATTACKABLE | UNIT_FLAG_NOT_SELECTABLE);
                me->RemoveFlag(UNIT_FIELD_FLAGS, UNIT_FLAG_DISABLE_MOVE);
                SetCombatMovement(true);
                me->GetMotionMaster()->MoveChase(me->getVictim());
                stage = STAGE_MOBILE;
                return;
=======
    void Submerge()
    {
        DoCast(me, SPELL_SUBMERGE_0);
        me->RemoveAurasDueToSpell(SPELL_EMERGE_0);
        me->SetInCombatWithZone();
        phase = PHASE_SUBMERGED;
        events.ScheduleEvent(EVENT_EMERGE, 5*IN_MILLISECONDS, 0, PHASE_SUBMERGED);
        me->SetFlag(UNIT_FIELD_FLAGS, UNIT_FLAG_NON_ATTACKABLE | UNIT_FLAG_NOT_SELECTABLE);
        me->GetMotionMaster()->MovePoint(0, ToCCommonLoc[1].GetPositionX()+ frand(-40.0f, 40.0f), ToCCommonLoc[1].GetPositionY() + frand(-40.0f, 40.0f), ToCCommonLoc[1].GetPositionZ());
        wasMobile = !wasMobile;
    }

    void Emerge()
    {
        DoCast(me, SPELL_EMERGE_0);
        me->SetDisplayId(modelMobile);
        me->RemoveAurasDueToSpell(SPELL_SUBMERGE_0);
        me->RemoveFlag(UNIT_FIELD_FLAGS, UNIT_FLAG_NON_ATTACKABLE | UNIT_FLAG_NOT_SELECTABLE);
        me->GetMotionMaster()->Clear();

        // if the worm was mobile before submerging, make him stationary now
        if (wasMobile)
        {
            me->SetFlag(UNIT_FIELD_FLAGS, UNIT_FLAG_DISABLE_MOVE);
            SetCombatMovement(false);
            me->SetDisplayId(modelStationary);
            phase = PHASE_STATIONARY;
            events.DelayEvents(45*IN_MILLISECONDS, 2);
            events.ScheduleEvent(EVENT_SUBMERGE, 45*IN_MILLISECONDS, 0, PHASE_STATIONARY);
            events.ScheduleEvent(EVENT_SPIT, urand(15*IN_MILLISECONDS, 30*IN_MILLISECONDS), PHASE_STATIONARY);
            events.ScheduleEvent(EVENT_SPRAY, urand(15*IN_MILLISECONDS, 30*IN_MILLISECONDS), PHASE_STATIONARY);
            events.ScheduleEvent(EVENT_SWEEP, urand(15*IN_MILLISECONDS, 30*IN_MILLISECONDS), PHASE_STATIONARY);
        }
        else
        {
            me->RemoveFlag(UNIT_FIELD_FLAGS, UNIT_FLAG_DISABLE_MOVE);
            SetCombatMovement(true);
            me->GetMotionMaster()->MoveChase(me->getVictim());
            me->SetDisplayId(modelMobile);
            phase = PHASE_MOBILE;
            events.DelayEvents(45*IN_MILLISECONDS, 1);
            events.ScheduleEvent(EVENT_SUBMERGE, 45*IN_MILLISECONDS, 0, PHASE_MOBILE);
            events.ScheduleEvent(EVENT_BITE, urand(15*IN_MILLISECONDS, 30*IN_MILLISECONDS), PHASE_MOBILE);
            events.ScheduleEvent(EVENT_SPEW, urand(15*IN_MILLISECONDS, 30*IN_MILLISECONDS), PHASE_MOBILE);
            events.ScheduleEvent(EVENT_SLIME_POOL, 15*IN_MILLISECONDS, PHASE_MOBILE);
>>>>>>> f5f0276f
        }
    }

    InstanceScript* instanceScript;

    uint32 otherWormEntry;

    uint32 modelStationary;
    uint32 modelMobile;

    uint32 biteSpell;
    uint32 spewSpell;
    uint32 spitSpell;
    uint32 spraySpell;

    Phases phase;
    bool enraged;
    bool wasMobile;
    EventMap events;
};

class boss_acidmaw : public CreatureScript
{
    public:
    boss_acidmaw() : CreatureScript("boss_acidmaw") { }

    struct boss_acidmawAI : public boss_jormungarAI
    {
        boss_acidmawAI(Creature* creature) : boss_jormungarAI(creature) { }

        void Reset()
        {
            boss_jormungarAI::Reset();
            biteSpell = SPELL_PARALYTIC_BITE;
            spewSpell = SPELL_ACID_SPEW;
            spitSpell = SPELL_ACID_SPIT;
            spraySpell = SPELL_PARALYTIC_SPRAY;
            modelStationary = MODEL_ACIDMAW_STATIONARY;
            modelMobile = MODEL_ACIDMAW_MOBILE;
            otherWormEntry = NPC_DREADSCALE;

<<<<<<< HEAD
            submergeTimer = 500;
            DoCast(me, SPELL_SUBMERGE_0);
            stage = STAGE_WAIT_EMERGE_1;
=======
            wasMobile = true;
            Emerge();
>>>>>>> f5f0276f
        }
    };

    CreatureAI* GetAI(Creature* creature) const
    {
        return new boss_acidmawAI(creature);
    }
};

class boss_dreadscale : public CreatureScript
{
public:
    boss_dreadscale() : CreatureScript("boss_dreadscale") { }

    struct boss_dreadscaleAI : public boss_jormungarAI
    {
        boss_dreadscaleAI(Creature* creature) : boss_jormungarAI(creature)
        {
            instanceScript = creature->GetInstanceScript();
        }

        InstanceScript* instanceScript;

        void Reset()
        {
            boss_jormungarAI::Reset();
            biteSpell = SPELL_BURNING_BITE;
            spewSpell = SPELL_MOLTEN_SPEW;
            spitSpell = SPELL_FIRE_SPIT;
            spraySpell = SPELL_BURNING_SPRAY;
            modelStationary = MODEL_DREADSCALE_STATIONARY;
            modelMobile = MODEL_DREADSCALE_MOBILE;
            otherWormEntry = NPC_ACIDMAW;

<<<<<<< HEAD
            submergeTimer = 45 * IN_MILLISECONDS;
            stage = STAGE_MOBILE;
=======
            phase = PHASE_MOBILE;
            events.ScheduleEvent(EVENT_SUMMON_ACIDMAW, 3*IN_MILLISECONDS);
            events.ScheduleEvent(EVENT_SUBMERGE, 45*IN_MILLISECONDS, 0, PHASE_MOBILE);
            wasMobile = false;
>>>>>>> f5f0276f
        }

        void MovementInform(uint32 type, uint32 pointId)
        {
            if (type != POINT_MOTION_TYPE)
                return;

            switch (pointId)
            {
                case 0:
                    instanceScript->DoUseDoorOrButton(instanceScript->GetData64(GO_MAIN_GATE_DOOR));
                    me->RemoveFlag(UNIT_FIELD_FLAGS, UNIT_FLAG_NON_ATTACKABLE | UNIT_FLAG_NOT_SELECTABLE);
                    me->SetReactState(REACT_AGGRESSIVE);
                    me->SetInCombatWithZone();
                    break;
            }
        }

        void EnterEvadeMode()
        {
            instanceScript->DoUseDoorOrButton(instanceScript->GetData64(GO_MAIN_GATE_DOOR));
            boss_jormungarAI::EnterEvadeMode();
        }

        void JustReachedHome()
        {
            if (instanceScript)
                instanceScript->DoUseDoorOrButton(instanceScript->GetData64(GO_MAIN_GATE_DOOR));

            boss_jormungarAI::JustReachedHome();
        }
    };

    CreatureAI* GetAI(Creature* creature) const
    {
        return new boss_dreadscaleAI(creature);
    }
};

class mob_slime_pool : public CreatureScript
{
public:
    mob_slime_pool() : CreatureScript("mob_slime_pool") { }

    CreatureAI* GetAI(Creature* creature) const
    {
        return new mob_slime_poolAI(creature);
    }

    struct mob_slime_poolAI : public ScriptedAI
    {
        mob_slime_poolAI(Creature* creature) : ScriptedAI(creature)
        {
            instanceScript = creature->GetInstanceScript();
        }

        InstanceScript* instanceScript;

        bool casted;
        void Reset()
        {
            casted = false;
            me->SetReactState(REACT_PASSIVE);
        }

        void UpdateAI(uint32 const /*diff*/)
        {
            if (!casted)
            {
                casted = true;
                DoCast(me, SPELL_SLIME_POOL_EFFECT);
            }

<<<<<<< HEAD
            if (instanceScript->GetData(TYPE_NORTHREND_BEASTS) != SNAKES_IN_PROGRESS)
=======
            if (instanceScript->GetData(TYPE_NORTHREND_BEASTS) != SNAKES_IN_PROGRESS && instanceScript->GetData(TYPE_NORTHREND_BEASTS) != SNAKES_SPECIAL)
>>>>>>> f5f0276f
                me->DespawnOrUnsummon();
        }
    };

};

class boss_icehowl : public CreatureScript
{
    enum
    {
        EVENT_FEROCIOUS_BUTT = 1,
        EVENT_MASSIVE_CRASH,
        EVENT_WHIRL,
        EVENT_ARCTIC_BREATH,
        EVENT_TRAMPLE
    };

public:
    boss_icehowl() : CreatureScript("boss_icehowl") { }

    CreatureAI* GetAI(Creature* creature) const
    {
        return new boss_icehowlAI(creature);
    }

    struct boss_icehowlAI : public ScriptedAI
    {
        boss_icehowlAI(Creature* creature) : ScriptedAI(creature)
        {
            instance = creature->GetInstanceScript();
        }

        InstanceScript* instance;

        float  m_fTrampleTargetX, m_fTrampleTargetY, m_fTrampleTargetZ;
        uint64 m_uiTrampleTargetGUID;
        bool   m_bMovementStarted;
        bool   m_bMovementFinish;
        bool   m_bTrampleCasted;
        uint8  m_uiStage;
        Unit*  target;
        EventMap events;

        void Reset()
        {
            events.ScheduleEvent(EVENT_FEROCIOUS_BUTT, urand(15*IN_MILLISECONDS, 30*IN_MILLISECONDS));
            events.ScheduleEvent(EVENT_ARCTIC_BREATH, urand(20*IN_MILLISECONDS, 35*IN_MILLISECONDS));
            events.ScheduleEvent(EVENT_WHIRL, urand(15*IN_MILLISECONDS, 30*IN_MILLISECONDS));
            events.ScheduleEvent(EVENT_MASSIVE_CRASH, 30*IN_MILLISECONDS);
            m_bMovementStarted = false;
            m_bMovementFinish = false;
            m_bTrampleCasted = false;
            m_uiTrampleTargetGUID = 0;
            m_fTrampleTargetX = 0;
            m_fTrampleTargetY = 0;
            m_fTrampleTargetZ = 0;
            m_uiStage = 0;
        }

        void JustDied(Unit* /*killer*/)
        {
            if (instance)
                instance->SetData(TYPE_NORTHREND_BEASTS, ICEHOWL_DONE);
        }

        void MovementInform(uint32 type, uint32 pointId)
        {
            if (type != POINT_MOTION_TYPE && type != EFFECT_MOTION_TYPE)
                return;

            switch (pointId)
            {
                case 0:
                    if (m_uiStage != 0)
                    {
                        if (me->GetDistance2d(ToCCommonLoc[1].GetPositionX(), ToCCommonLoc[1].GetPositionY()) < 6.0f)
                            // Middle of the room
                            m_uiStage = 1;
                        else
                        {
                            // Landed from Hop backwards (start trample)
                            if (Unit::GetPlayer(*me, m_uiTrampleTargetGUID))
                                m_uiStage = 4;
                            else
                                m_uiStage = 6;
                        }
                    }
                    break;
                case 1: // Finish trample
                    m_bMovementFinish = true;
                    break;
                case 2:
                    instance->DoUseDoorOrButton(instance->GetData64(GO_MAIN_GATE_DOOR));
                    me->RemoveFlag(UNIT_FIELD_FLAGS, UNIT_FLAG_NON_ATTACKABLE | UNIT_FLAG_NOT_SELECTABLE);
                    me->SetReactState(REACT_AGGRESSIVE);
                    me->SetInCombatWithZone();
                    break;
                default:
                    break;
            }
        }

        void EnterEvadeMode()
        {
            instance->DoUseDoorOrButton(instance->GetData64(GO_MAIN_GATE_DOOR));
            ScriptedAI::EnterEvadeMode();
        }

        void JustReachedHome()
        {
            if (instance)
            {
                instance->DoUseDoorOrButton(instance->GetData64(GO_MAIN_GATE_DOOR));
                instance->SetData(TYPE_NORTHREND_BEASTS, FAIL);
            }
            me->DespawnOrUnsummon();
        }

        void KilledUnit(Unit* who)
        {
            if (who->GetTypeId() == TYPEID_PLAYER)
            {
                if (instance)
                    instance->SetData(DATA_TRIBUTE_TO_IMMORTALITY_ELEGIBLE, 0);
            }
        }

        void EnterCombat(Unit* /*who*/)
        {
            if (instance)
                instance->SetData(TYPE_NORTHREND_BEASTS, ICEHOWL_IN_PROGRESS);
            me->SetInCombatWithZone();
        }

        void SpellHitTarget(Unit* target, SpellInfo const* spell)
        {
            if (spell->Id == SPELL_TRAMPLE && target->GetTypeId() == TYPEID_PLAYER)
            {
                if (!m_bTrampleCasted)
                {
                    DoCast(me, SPELL_FROTHING_RAGE, true);
                    m_bTrampleCasted = true;
                }
            }
        }

        void UpdateAI(uint32 const diff)
        {
            if (!UpdateVictim())
                return;

            events.Update(diff);

            if (me->HasUnitState(UNIT_STATE_CASTING))
                return;

            switch (m_uiStage)
            {
                case 0:
                {
                    while (uint32 event = events.ExecuteEvent())
                    {
                        switch (event)
                        {
                            case EVENT_FEROCIOUS_BUTT:
                                DoCastVictim(SPELL_FEROCIOUS_BUTT);
                                events.ScheduleEvent(EVENT_FEROCIOUS_BUTT, urand(15*IN_MILLISECONDS, 30*IN_MILLISECONDS));
                                return;
                            case EVENT_ARCTIC_BREATH:
                                if (Unit* target = SelectTarget(SELECT_TARGET_RANDOM, 0))
                                    DoCast(target, SPELL_ARCTIC_BREATH);
                                events.ScheduleEvent(EVENT_ARCTIC_BREATH, urand(20*IN_MILLISECONDS, 35*IN_MILLISECONDS));
                                return;
                            case EVENT_WHIRL:
                                DoCastAOE(SPELL_WHIRL);
                                events.ScheduleEvent(EVENT_WHIRL, urand(15*IN_MILLISECONDS, 30*IN_MILLISECONDS));
                                return;
                            case EVENT_MASSIVE_CRASH:
                                me->GetMotionMaster()->MoveJump(ToCCommonLoc[1].GetPositionX(), ToCCommonLoc[1].GetPositionY(), ToCCommonLoc[1].GetPositionZ(), 20.0f, 20.0f); // 1: Middle of the room
                                SetCombatMovement(false);
                                me->AttackStop();
                                m_uiStage = 7; //Invalid (Do nothing more than move)
                                return;
                            default:
                                break;
                        }
                    }
                    DoMeleeAttackIfReady();
                    break;
                }
                case 1:
                    DoCastAOE(SPELL_MASSIVE_CRASH);
                    me->StopMoving();
                    me->AttackStop();
                    m_uiStage = 2;
                    break;
                case 2:
                    if (Unit* target = SelectTarget(SELECT_TARGET_RANDOM, 0, 0, true))
                    {
                        me->StopMoving();
                        me->AttackStop();
                        m_uiTrampleTargetGUID = target->GetGUID();
                        me->SetTarget(m_uiTrampleTargetGUID);
                        m_bTrampleCasted = false;
                        SetCombatMovement(false);
                        me->SetFlag(UNIT_FIELD_FLAGS, UNIT_FLAG_NON_ATTACKABLE | UNIT_FLAG_DISABLE_MOVE);
                        me->GetMotionMaster()->Clear();
                        me->GetMotionMaster()->MoveIdle();
                        events.ScheduleEvent(EVENT_TRAMPLE, 4*IN_MILLISECONDS);
                        m_uiStage = 3;
                    }
                    else
                        m_uiStage = 6;
                    break;
                case 3:
                    while (uint32 event = events.ExecuteEvent())
                    {
                        switch (event)
                        {
                            case EVENT_TRAMPLE:
                            {
                                if (Unit* target = Unit::GetPlayer(*me, m_uiTrampleTargetGUID))
                                {
                                    me->StopMoving();
                                    me->AttackStop();
                                    m_bTrampleCasted = false;
                                    m_bMovementStarted = true;
                                    m_fTrampleTargetX = target->GetPositionX();
                                    m_fTrampleTargetY = target->GetPositionY();
                                    m_fTrampleTargetZ = target->GetPositionZ();
                                    // 2: Hop Backwards
                                    me->GetMotionMaster()->MoveJump(2*me->GetPositionX() - m_fTrampleTargetX, 2*me->GetPositionY() - m_fTrampleTargetY, me->GetPositionZ(), 30.0f, 20.0f);
                                    m_uiStage = 7; //Invalid (Do nothing more than move)
                                }
                                else
                                    m_uiStage = 6;
                                break;
                            }
                            default:
                                break;
                        }
                    }
                    break;
                case 4:
                    me->StopMoving();
                    me->AttackStop();
                    Talk(EMOTE_TRAMPLE_START, m_uiTrampleTargetGUID);
                    me->GetMotionMaster()->MoveCharge(m_fTrampleTargetX, m_fTrampleTargetY, m_fTrampleTargetZ, 42, 1);
                    me->SetTarget(0);
                    m_uiStage = 5;
                    break;
                case 5:
                    if (m_bMovementFinish)
                    {
<<<<<<< HEAD
                        if (m_uiTrampleTimer <= diff)
                            DoCastAOE(SPELL_TRAMPLE);
=======
                        DoCastAOE(SPELL_TRAMPLE);
>>>>>>> f5f0276f
                        m_bMovementFinish = false;
                        m_uiStage = 6;
                        return;
                    }
                    if (events.ExecuteEvent() == EVENT_TRAMPLE)
                    {
                        Map::PlayerList const &lPlayers = me->GetMap()->GetPlayers();
                        for (Map::PlayerList::const_iterator itr = lPlayers.begin(); itr != lPlayers.end(); ++itr)
                        {
                            if (Unit* player = itr->getSource())
                            {
                                if (player->isAlive() && player->IsWithinDistInMap(me, 6.0f))
                                {
                                    DoCastAOE(SPELL_TRAMPLE);
                                    events.ScheduleEvent(EVENT_TRAMPLE, 4*IN_MILLISECONDS);
                                    break;
                                }
                            }
                        }
                    }
                    break;
                case 6:
                    if (!m_bTrampleCasted)
                    {
                        DoCast(me, SPELL_STAGGERED_DAZE);
                        Talk(EMOTE_TRAMPLE_CRASH);
                    }
                    else
                    {
                        DoCast(me, SPELL_FROTHING_RAGE, true);
                        Talk(EMOTE_TRAMPLE_FAIL);
                    }
                    m_bMovementStarted = false;
                    me->RemoveFlag(UNIT_FIELD_FLAGS, UNIT_FLAG_NON_ATTACKABLE | UNIT_FLAG_DISABLE_MOVE);
                    SetCombatMovement(true);
                    me->GetMotionMaster()->MovementExpired();
                    me->GetMotionMaster()->Clear();
                    me->GetMotionMaster()->MoveChase(me->getVictim());
                    AttackStart(me->getVictim());
                    events.ScheduleEvent(EVENT_MASSIVE_CRASH, 40*IN_MILLISECONDS);
                    m_uiStage = 0;
                    break;
                default:
                    break;
            }
        }
    };

};

void AddSC_boss_northrend_beasts()
{
    new boss_gormok();
    new mob_snobold_vassal();
    new npc_firebomb();
    new boss_acidmaw();
    new boss_dreadscale();
    new mob_slime_pool();
    new boss_icehowl();
}<|MERGE_RESOLUTION|>--- conflicted
+++ resolved
@@ -100,15 +100,6 @@
     SPELL_ENRAGE            = 68335,
     SPELL_SLIME_POOL_EFFECT = 66882, //In 60s it diameter grows from 10y to 40y (r=r+0.25 per second)
 
-    STAGE_MOBILE            = 0,
-    STAGE_SUBMERGE_1        = 1,
-    STAGE_WAIT_EMERGE_1     = 2,
-    STAGE_EMERGE_1          = 3,
-    STAGE_STATIONARY        = 4,
-    STAGE_SUBMERGE_2        = 5,
-    STAGE_WAIT_EMERGE_2     = 6,
-    STAGE_EMERGE_2          = 7,
-
     //Icehowl
     SPELL_FEROCIOUS_BUTT    = 66770,
     SPELL_MASSIVE_CRASH     = 66683,
@@ -148,25 +139,12 @@
         uint32 m_uiStaggeringStompTimer;
         SummonList Summons;
         uint32 m_uiThrowTimer;
-<<<<<<< HEAD
-        uint32 m_uiSummonCount;
-=======
->>>>>>> f5f0276f
 
         void Reset()
         {
             m_uiImpaleTimer = urand(8*IN_MILLISECONDS, 10*IN_MILLISECONDS);
             m_uiStaggeringStompTimer = 15*IN_MILLISECONDS;
             m_uiThrowTimer = urand(15*IN_MILLISECONDS, 30*IN_MILLISECONDS);;
-<<<<<<< HEAD
-
-            if (GetDifficulty() == RAID_DIFFICULTY_25MAN_NORMAL ||
-                GetDifficulty() == RAID_DIFFICULTY_25MAN_HEROIC)
-                m_uiSummonCount = 5;
-            else
-                m_uiSummonCount = 4;
-=======
->>>>>>> f5f0276f
 
             Summons.DespawnAll();
         }
@@ -213,7 +191,6 @@
         {
             me->SetInCombatWithZone();
             instance->SetData(TYPE_NORTHREND_BEASTS, GORMOK_IN_PROGRESS);
-<<<<<<< HEAD
 
             for (uint8 i = 0; i < 4; i++)
             {
@@ -225,19 +202,6 @@
                 }
             }
         }
-=======
->>>>>>> f5f0276f
-
-            for (uint8 i = 0; i < 4; i++)
-            {
-                if (Creature* pSnobold = DoSpawnCreature(NPC_SNOBOLD_VASSAL, 0, 0, 0, 0, TEMPSUMMON_CORPSE_DESPAWN, 0))
-                {
-                    pSnobold->EnterVehicle(me, i);
-                    pSnobold->SetInCombatWithZone();
-                    pSnobold->AI()->DoAction(ACTION_ENABLE_FIRE_BOMB);
-                }
-            }
-        }
 
         void DamageTaken(Unit* /*who*/, uint32& damage)
         {
@@ -248,15 +212,6 @@
                         pSnobold->ToCreature()->DespawnOrUnsummon();
         }
 
-        void DamageTaken(Unit* /*who*/, uint32& damage)
-        {
-            // despawn the remaining passengers on death
-            if (damage >= me->GetHealth())
-                for (uint8 i = 0; i < 4; ++i)
-                    if (Unit* pSnobold = me->GetVehicleKit()->GetPassenger(i))
-                        pSnobold->ToCreature()->DespawnOrUnsummon();
-        }
-
         void UpdateAI(uint32 const diff)
         {
             if (!UpdateVictim())
@@ -284,10 +239,7 @@
                         pSnobold->RemoveFlag(UNIT_FIELD_FLAGS, UNIT_FLAG_NON_ATTACKABLE | UNIT_FLAG_NOT_SELECTABLE);
                         pSnobold->ToCreature()->SetReactState(REACT_AGGRESSIVE);
                         pSnobold->ToCreature()->AI()->DoAction(ACTION_DISABLE_FIRE_BOMB);
-<<<<<<< HEAD
-=======
                         pSnobold->CastSpell(me, SPELL_RISING_ANGER, true);
->>>>>>> f5f0276f
                         Talk(EMOTE_SNOBOLLED);
                         break;
                     }
@@ -456,14 +408,9 @@
                 switch (event)
                 {
                     case EVENT_FIRE_BOMB:
-<<<<<<< HEAD
-                        if (Unit* target = SelectTarget(SELECT_TARGET_RANDOM, 0))
-                            DoCast(target, SPELL_FIRE_BOMB, true);
-=======
                         if (me->GetVehicleBase())
                             if (Unit* target = SelectTarget(SELECT_TARGET_RANDOM, 0, -me->GetVehicleBase()->GetCombatReach()))
                                 DoCast(target, SPELL_FIRE_BOMB, true);
->>>>>>> f5f0276f
                         events.ScheduleEvent(EVENT_FIRE_BOMB, 20*IN_MILLISECONDS);
                         return;
                     case EVENT_HEAD_CRACK:
@@ -517,10 +464,7 @@
             DoCast(me, SPELL_FIRE_BOMB_DOT, true);
             SetCombatMovement(false);
             me->SetReactState(REACT_PASSIVE);
-<<<<<<< HEAD
-=======
             me->SetDisplayId(me->GetCreatureTemplate()->Modelid2);
->>>>>>> f5f0276f
         }
 
         void UpdateAI(uint32 const /*diff*/)
@@ -625,18 +569,7 @@
             Talk(EMOTE_ENRAGE);
         }
 
-<<<<<<< HEAD
-        switch (stage)
-        {
-            case STAGE_MOBILE:
-                if (biteTimer <= diff)
-                {
-                    DoCastVictim(biteSpell);
-                    biteTimer = urand(15*IN_MILLISECONDS, 30*IN_MILLISECONDS);
-                } else biteTimer -= diff;
-=======
         events.Update(diff);
->>>>>>> f5f0276f
 
         if (me->HasUnitState(UNIT_STATE_CASTING))
             return;
@@ -647,47 +580,6 @@
             case PHASE_SUBMERGED:
                 while (uint32 event = events.ExecuteEvent())
                 {
-<<<<<<< HEAD
-                    stage = STAGE_SUBMERGE_1;
-                    submergeTimer = 5*IN_MILLISECONDS;
-                } else submergeTimer -= diff;
-
-                DoMeleeAttackIfReady();
-                break;
-
-            case STAGE_SUBMERGE_1:
-                me->SetFlag(UNIT_FIELD_FLAGS, UNIT_FLAG_NON_ATTACKABLE | UNIT_FLAG_NOT_SELECTABLE);
-                DoCast(me, SPELL_SUBMERGE_0);
-                me->GetMotionMaster()->MovePoint(0, ToCCommonLoc[1].GetPositionX()+ frand(-40.0f, 40.0f), ToCCommonLoc[1].GetPositionY() + frand(-40.0f, 40.0f), ToCCommonLoc[1].GetPositionZ());
-                stage = STAGE_WAIT_EMERGE_1;
-                return;
-
-            case STAGE_WAIT_EMERGE_1:
-                if (submergeTimer <= diff)
-                {
-                    stage = STAGE_EMERGE_1;
-                    submergeTimer = 50*IN_MILLISECONDS;
-                } else submergeTimer -= diff;
-                return;
-            case STAGE_EMERGE_1:
-                me->SetDisplayId(modelStationary);
-                me->RemoveAurasDueToSpell(SPELL_SUBMERGE_0);
-                DoCast(me, SPELL_EMERGE_0);
-                me->RemoveFlag(UNIT_FIELD_FLAGS, UNIT_FLAG_NON_ATTACKABLE | UNIT_FLAG_NOT_SELECTABLE);
-                me->SetFlag(UNIT_FIELD_FLAGS, UNIT_FLAG_DISABLE_MOVE);
-                SetCombatMovement(false);
-                me->GetMotionMaster()->MoveIdle();
-                stage = STAGE_STATIONARY;
-                return;
-
-            case STAGE_STATIONARY:
-                if (sprayTimer <= diff)
-                {
-                    if (Unit* target = SelectTarget(SELECT_TARGET_RANDOM, 0))
-                        DoCast(target, spraySpell);
-                    sprayTimer = urand(15*IN_MILLISECONDS, 30*IN_MILLISECONDS);
-                } else sprayTimer -= diff;
-=======
                     switch (event)
                     {
                         case EVENT_EMERGE:
@@ -759,48 +651,8 @@
                 break;
         }
     }
->>>>>>> f5f0276f
-
-
-<<<<<<< HEAD
-                if (submergeTimer <= diff)
-                {
-                    stage = STAGE_SUBMERGE_2;
-                    submergeTimer = 10*IN_MILLISECONDS;
-                } else submergeTimer -= diff;
-
-                me->SetFlag(UNIT_FIELD_FLAGS, UNIT_FLAG_DISABLE_MOVE);
-                me->GetMotionMaster()->MoveIdle();
-                me->GetMotionMaster()->Clear();
-                DoSpellAttackIfReady(spitSpell);
-                return;
-
-            case STAGE_SUBMERGE_2:
-                me->SetFlag(UNIT_FIELD_FLAGS, UNIT_FLAG_NON_ATTACKABLE | UNIT_FLAG_NOT_SELECTABLE);
-                DoCast(me, SPELL_SUBMERGE_0);
-                me->GetMotionMaster()->MovePoint(0, ToCCommonLoc[1].GetPositionX() + frand(-40.0f, 40.0f), ToCCommonLoc[1].GetPositionY() + frand(-40.0f, 40.0f), ToCCommonLoc[1].GetPositionZ());
-                stage = STAGE_WAIT_EMERGE_2;
-                return;
-
-            case STAGE_WAIT_EMERGE_2:
-                if (submergeTimer <= diff)
-                {
-                    stage = STAGE_EMERGE_2;
-                    submergeTimer = 45*IN_MILLISECONDS;
-                } else submergeTimer -= diff;
-                return;
-
-            case STAGE_EMERGE_2:
-                me->SetDisplayId(modelMobile);
-                me->RemoveAurasDueToSpell(SPELL_SUBMERGE_0);
-                DoCast(me, SPELL_EMERGE_0);
-                me->RemoveFlag(UNIT_FIELD_FLAGS, UNIT_FLAG_NON_ATTACKABLE | UNIT_FLAG_NOT_SELECTABLE);
-                me->RemoveFlag(UNIT_FIELD_FLAGS, UNIT_FLAG_DISABLE_MOVE);
-                SetCombatMovement(true);
-                me->GetMotionMaster()->MoveChase(me->getVictim());
-                stage = STAGE_MOBILE;
-                return;
-=======
+
+
     void Submerge()
     {
         DoCast(me, SPELL_SUBMERGE_0);
@@ -846,7 +698,6 @@
             events.ScheduleEvent(EVENT_BITE, urand(15*IN_MILLISECONDS, 30*IN_MILLISECONDS), PHASE_MOBILE);
             events.ScheduleEvent(EVENT_SPEW, urand(15*IN_MILLISECONDS, 30*IN_MILLISECONDS), PHASE_MOBILE);
             events.ScheduleEvent(EVENT_SLIME_POOL, 15*IN_MILLISECONDS, PHASE_MOBILE);
->>>>>>> f5f0276f
         }
     }
 
@@ -888,14 +739,8 @@
             modelMobile = MODEL_ACIDMAW_MOBILE;
             otherWormEntry = NPC_DREADSCALE;
 
-<<<<<<< HEAD
-            submergeTimer = 500;
-            DoCast(me, SPELL_SUBMERGE_0);
-            stage = STAGE_WAIT_EMERGE_1;
-=======
             wasMobile = true;
             Emerge();
->>>>>>> f5f0276f
         }
     };
 
@@ -930,15 +775,10 @@
             modelMobile = MODEL_DREADSCALE_MOBILE;
             otherWormEntry = NPC_ACIDMAW;
 
-<<<<<<< HEAD
-            submergeTimer = 45 * IN_MILLISECONDS;
-            stage = STAGE_MOBILE;
-=======
             phase = PHASE_MOBILE;
             events.ScheduleEvent(EVENT_SUMMON_ACIDMAW, 3*IN_MILLISECONDS);
             events.ScheduleEvent(EVENT_SUBMERGE, 45*IN_MILLISECONDS, 0, PHASE_MOBILE);
             wasMobile = false;
->>>>>>> f5f0276f
         }
 
         void MovementInform(uint32 type, uint32 pointId)
@@ -1012,11 +852,7 @@
                 DoCast(me, SPELL_SLIME_POOL_EFFECT);
             }
 
-<<<<<<< HEAD
-            if (instanceScript->GetData(TYPE_NORTHREND_BEASTS) != SNAKES_IN_PROGRESS)
-=======
             if (instanceScript->GetData(TYPE_NORTHREND_BEASTS) != SNAKES_IN_PROGRESS && instanceScript->GetData(TYPE_NORTHREND_BEASTS) != SNAKES_SPECIAL)
->>>>>>> f5f0276f
                 me->DespawnOrUnsummon();
         }
     };
@@ -1271,12 +1107,7 @@
                 case 5:
                     if (m_bMovementFinish)
                     {
-<<<<<<< HEAD
-                        if (m_uiTrampleTimer <= diff)
-                            DoCastAOE(SPELL_TRAMPLE);
-=======
                         DoCastAOE(SPELL_TRAMPLE);
->>>>>>> f5f0276f
                         m_bMovementFinish = false;
                         m_uiStage = 6;
                         return;
