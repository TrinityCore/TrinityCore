/* Copyright (C) 2009 - 2010 by /dev/rsa for ScriptDev2 <https://scriptdev2.svn.sourceforge.net/>
 * This program is free software licensed under GPL version 2
 * Please see the included DOCS/LICENSE.TXT for more information */

#ifndef DEF_CRUSADER_H
#define DEF_CRUSADER_H

enum DataTypes
{
    BOSS_BEASTS                 = 0,
    BOSS_JARAXXUS               = 1,
    BOSS_CRUSADERS              = 2,
    BOSS_VALKIRIES              = 3,
    BOSS_LICH_KING              = 4,    // not really a boss but oh well
    BOSS_ANUBARAK               = 5,
    MAX_ENCOUNTERS              = 6,

    TYPE_COUNTER                = 8,
    TYPE_EVENT                  = 9,

    TYPE_EVENT_TIMER            = 101,
    TYPE_EVENT_NPC              = 102,
    TYPE_NORTHREND_BEASTS       = 103,

    DATA_SNOBOLD_COUNT                         = 301,
    DATA_MISTRESS_OF_PAIN_COUNT                = 302,
    DATA_TRIBUTE_TO_IMMORTALITY_ELIGIBLE       = 303,
    DATA_TRIBUTE_TO_DEDICATEDINSANITY_ELIGIBLE = 304,

    INCREASE                    = 501,
    DECREASE                    = 502,
};

enum SpellIds
{
    SPELL_WILFRED_PORTAL        = 68424,
    SPELL_JARAXXUS_CHAINS       = 67924,
    SPELL_CORPSE_TELEPORT       = 69016,
    SPELL_DESTROY_FLOOR_KNOCKUP = 68193,
};

enum MiscData
{
<<<<<<< HEAD
    DESPAWN_TIME                   = 300000,
    EVENT_DEDICATED_INSANITY_CHECK = 10*IN_MILLISECONDS,
=======
    DESPAWN_TIME                = 1200000,
>>>>>>> f81635eb

    DISPLAYID_DESTROYED_FLOOR      = 9060
};

const Position ToCSpawnLoc[]=
{
    {563.912f, 261.625f, 394.73f, 4.70437f},  //  0 Center
    {575.451f, 261.496f, 394.73f,  4.6541f},  //  1 Left
    {549.951f,  261.55f, 394.73f, 4.74835f}   //  2 Right
};

const Position ToCCommonLoc[]=
{
    {559.257996f, 90.266197f, 395.122986f, 0},  //  0 Barrent

    {563.672974f, 139.571f, 393.837006f, 0},    //  1 Center
    {563.833008f, 187.244995f, 394.5f, 0},      //  2 Backdoor
    {577.347839f, 195.338888f, 395.14f, 0},     //  3 - Right
    {550.955933f, 195.338888f, 395.14f, 0},     //  4 - Left
    {563.833008f, 195.244995f, 394.585561f, 0}, //  5 - Center
    {573.5f, 180.5f, 395.14f, 0},               //  6 Move 0 Right
    {553.5f, 180.5f, 395.14f, 0},               //  7 Move 0 Left
    {573.0f, 170.0f, 395.14f, 0},               //  8 Move 1 Right
    {555.5f, 170.0f, 395.14f, 0},               //  9 Move 1 Left
    {563.8f, 216.1f, 395.1f, 0},                // 10 Behind the door

    {575.042358f, 195.260727f, 395.137146f, 0}, // 5
    {552.248901f, 195.331955f, 395.132658f, 0}, // 6
    {573.342285f, 195.515823f, 395.135956f, 0}, // 7
    {554.239929f, 195.825577f, 395.137909f, 0}, // 8
    {571.042358f, 195.260727f, 395.137146f, 0}, // 9
    {556.720581f, 195.015472f, 395.132658f, 0}, // 10
    {569.534119f, 195.214478f, 395.139526f, 0}, // 11
    {569.231201f, 195.941071f, 395.139526f, 0}, // 12
    {558.811610f, 195.985779f, 394.671661f, 0}, // 13
    {567.641724f, 195.351501f, 394.659943f, 0}, // 14
    {560.633972f, 195.391708f, 395.137543f, 0}, // 15
    {565.816956f, 195.477921f, 395.136810f, 0}  // 16
};

const Position JaraxxusLoc[]=
{
    {508.104767f, 138.247345f, 395.128052f, 0}, // 0 - Fizzlebang start location
    {548.610596f, 139.807800f, 394.321838f, 0}, // 1 - fizzlebang end
    {581.854187f, 138.0f, 394.319f, 0},         // 2 - Portal Right
    {550.558838f, 138.0f, 394.319f, 0}          // 3 - Portal Left
};

const Position FactionChampionLoc[]=
{
    {514.231f, 105.569f, 418.234f, 0},               //  0 - Horde Initial Pos 0
    {508.334f, 115.377f, 418.234f, 0},               //  1 - Horde Initial Pos 1
    {506.454f, 126.291f, 418.234f, 0},               //  2 - Horde Initial Pos 2
    {506.243f, 106.596f, 421.592f, 0},               //  3 - Horde Initial Pos 3
    {499.885f, 117.717f, 421.557f, 0},               //  4 - Horde Initial Pos 4

    {613.127f, 100.443f, 419.74f, 0},                //  5 - Ally Initial Pos 0
    {621.126f, 128.042f, 418.231f, 0},               //  6 - Ally Initial Pos 1
    {618.829f, 113.606f, 418.232f, 0},               //  7 - Ally Initial Pos 2
    {625.845f, 112.914f, 421.575f, 0},               //  8 - Ally Initial Pos 3
    {615.566f, 109.653f, 418.234f, 0},               //  9 - Ally Initial Pos 4

    {535.469f, 113.012f, 394.66f, 0},                // 10 - Horde Final Pos 0
    {526.417f, 137.465f, 394.749f, 0},               // 11 - Horde Final Pos 1
    {528.108f, 111.057f, 395.289f, 0},               // 12 - Horde Final Pos 2
    {519.92f, 134.285f, 395.289f, 0},                // 13 - Horde Final Pos 3
    {533.648f, 119.148f, 394.646f, 0},               // 14 - Horde Final Pos 4
    {531.399f, 125.63f, 394.708f, 0},                // 15 - Horde Final Pos 5
    {528.958f, 131.47f, 394.73f, 0},                 // 16 - Horde Final Pos 6
    {526.309f, 116.667f, 394.833f, 0},               // 17 - Horde Final Pos 7
    {524.238f, 122.411f, 394.819f, 0},               // 18 - Horde Final Pos 8
    {521.901f, 128.488f, 394.832f, 0}                // 19 - Horde Final Pos 9
};

const Position TwinValkyrsLoc[]=
{
    {586.060242f, 117.514809f, 394.41f, 0}, // 0 - Dark essence 1
    {541.602112f, 161.879837f, 394.41f, 0}, // 1 - Dark essence 2
    {541.021118f, 117.262932f, 394.41f, 0}, // 2 - Light essence 1
    {586.200562f, 162.145523f, 394.41f, 0}  // 3 - Light essence 2
};

const Position LichKingLoc[]=
{
    {563.549f, 152.474f, 394.393f, 0},          // 0 - Lich king start
    {563.547f, 141.613f, 393.908f, 0}           // 1 - Lich king end
};

const Position AnubarakLoc[]=
{
    {787.932556f, 133.289780f, 142.612152f, 0},  // 0 - Anub'arak start location
    {695.240051f, 137.834824f, 142.200000f, 0},  // 1 - Anub'arak move point location
    {694.886353f, 102.484665f, 142.119614f, 0},  // 3 - Nerub Spawn
    {694.500671f, 185.363968f, 142.117905f, 0},  // 5 - Nerub Spawn
    {731.987244f, 83.3824690f, 142.119614f, 0},  // 2 - Nerub Spawn
    {740.184509f, 193.443390f, 142.117584f, 0}   // 4 - Nerub Spawn
};

const Position EndSpawnLoc[]=
{
    {648.9167f, 131.0208f, 141.6161f, 0}, // 0 - Highlord Tirion Fordring
    {649.1614f, 142.0399f, 141.3057f, 0}, // 1 - Argent Mage
    {644.6250f, 149.2743f, 140.6015f, 0}  // 2 - Portal to Dalaran
};

enum WorldStateIds
{
    UPDATE_STATE_UI_SHOW            = 4390,
    UPDATE_STATE_UI_COUNT           = 4389
};

enum NorthrendBeasts
{
    GORMOK_IN_PROGRESS              = 1000,
    GORMOK_DONE                     = 1001,
    SNAKES_IN_PROGRESS              = 2000,
    DREADSCALE_SUBMERGED            = 2001,
    ACIDMAW_SUBMERGED               = 2002,
    SNAKES_SPECIAL                  = 2003,
    SNAKES_DONE                     = 2004,
    ICEHOWL_IN_PROGRESS             = 3000,
    ICEHOWL_DONE                    = 3001
};

enum AnnouncerMessages
{
    MSG_BEASTS                 = 724001,
    MSG_JARAXXUS               = 724002,
    MSG_CRUSADERS              = 724003,
    MSG_VALKIRIES              = 724004,
    MSG_LICH_KING              = 724005,
    MSG_ANUBARAK               = 724006
};

enum CreatureIds
{
    NPC_BARRENT                 = 34816,
    NPC_TIRION                  = 34996,
    NPC_TIRION_FORDRING         = 36095,
    NPC_ARGENT_MAGE             = 36097,
    NPC_FIZZLEBANG              = 35458,
    NPC_GARROSH                 = 34995,
    NPC_VARIAN                  = 34990,
    NPC_LICH_KING               = 35877,

    NPC_THRALL                  = 34994,
    NPC_PROUDMOORE              = 34992,
    NPC_WILFRED_PORTAL          = 17965,
    NPC_TRIGGER                 = 35651,

    NPC_ICEHOWL                 = 34797,
    NPC_GORMOK                  = 34796,
    NPC_DREADSCALE              = 34799,
    NPC_ACIDMAW                 = 35144,

    NPC_JARAXXUS                = 34780,

    NPC_CHAMPIONS_CONTROLLER    = 34781,

    NPC_ALLIANCE_DEATH_KNIGHT           = 34461,
    NPC_ALLIANCE_DRUID_BALANCE          = 34460,
    NPC_ALLIANCE_DRUID_RESTORATION      = 34469,
    NPC_ALLIANCE_HUNTER                 = 34467,
    NPC_ALLIANCE_MAGE                   = 34468,
    NPC_ALLIANCE_PALADIN_HOLY           = 34465,
    NPC_ALLIANCE_PALADIN_RETRIBUTION    = 34471,
    NPC_ALLIANCE_PRIEST_DISCIPLINE      = 34466,
    NPC_ALLIANCE_PRIEST_SHADOW          = 34473,
    NPC_ALLIANCE_ROGUE                  = 34472,
    NPC_ALLIANCE_SHAMAN_ENHANCEMENT     = 34463,
    NPC_ALLIANCE_SHAMAN_RESTORATION     = 34470,
    NPC_ALLIANCE_WARLOCK                = 34474,
    NPC_ALLIANCE_WARRIOR                = 34475,

    NPC_HORDE_DEATH_KNIGHT              = 34458,
    NPC_HORDE_DRUID_BALANCE             = 34451,
    NPC_HORDE_DRUID_RESTORATION         = 34459,
    NPC_HORDE_HUNTER                    = 34448,
    NPC_HORDE_MAGE                      = 34449,
    NPC_HORDE_PALADIN_HOLY              = 34445,
    NPC_HORDE_PALADIN_RETRIBUTION       = 34456,
    NPC_HORDE_PRIEST_DISCIPLINE         = 34447,
    NPC_HORDE_PRIEST_SHADOW             = 34441,
    NPC_HORDE_ROGUE                     = 34454,
    NPC_HORDE_SHAMAN_ENHANCEMENT        = 34455,
    NPC_HORDE_SHAMAN_RESTORATION        = 34444,
    NPC_HORDE_WARLOCK                   = 34450,
    NPC_HORDE_WARRIOR                   = 34453,

    NPC_LIGHTBANE               = 34497,
    NPC_DARKBANE                = 34496,

    NPC_DARK_ESSENCE            = 34567,
    NPC_LIGHT_ESSENCE           = 34568,

    NPC_ANUBARAK                = 34564
};

enum GameObjectIds
{
    GO_CRUSADERS_CACHE_10       = 195631,
    GO_CRUSADERS_CACHE_25       = 195632,
    GO_CRUSADERS_CACHE_10_H     = 195633,
    GO_CRUSADERS_CACHE_25_H     = 195635,

    // Tribute Chest (heroic)
    // 10-man modes
    GO_TRIBUTE_CHEST_10H_25     = 195668, // 10man 01-24 attempts
    GO_TRIBUTE_CHEST_10H_45     = 195667, // 10man 25-44 attempts
    GO_TRIBUTE_CHEST_10H_50     = 195666, // 10man 45-49 attempts
    GO_TRIBUTE_CHEST_10H_99     = 195665, // 10man 50 attempts
    // 25-man modes
    GO_TRIBUTE_CHEST_25H_25     = 195672, // 25man 01-24 attempts
    GO_TRIBUTE_CHEST_25H_45     = 195671, // 25man 25-44 attempts
    GO_TRIBUTE_CHEST_25H_50     = 195670, // 25man 45-49 attempts
    GO_TRIBUTE_CHEST_25H_99     = 195669, // 25man 50 attempts

    GO_ARGENT_COLISEUM_FLOOR    = 195527, //20943
    GO_MAIN_GATE_DOOR           = 195647,
    GO_EAST_PORTCULLIS          = 195648,
    GO_WEB_DOOR                 = 195485,
    GO_PORTAL_TO_DALARAN        = 195682
};

enum AchievementData
{
    // Northrend Beasts
    UPPER_BACK_PAIN_10_PLAYER               = 11779,
    UPPER_BACK_PAIN_10_PLAYER_HEROIC        = 11802,
    UPPER_BACK_PAIN_25_PLAYER               = 11780,
    UPPER_BACK_PAIN_25_PLAYER_HEROIC        = 11801,
    // Lord Jaraxxus
    THREE_SIXTY_PAIN_SPIKE_10_PLAYER        = 11838,
    THREE_SIXTY_PAIN_SPIKE_10_PLAYER_HEROIC = 11861,
    THREE_SIXTY_PAIN_SPIKE_25_PLAYER        = 11839,
    THREE_SIXTY_PAIN_SPIKE_25_PLAYER_HEROIC = 11862,
    // Tribute
    A_TRIBUTE_TO_SKILL_10_PLAYER            = 12344,
    A_TRIBUTE_TO_SKILL_25_PLAYER            = 12338,
    A_TRIBUTE_TO_MAD_SKILL_10_PLAYER        = 12347,
    A_TRIBUTE_TO_MAD_SKILL_25_PLAYER        = 12341,
    A_TRIBUTE_TO_INSANITY_10_PLAYER         = 12349,
    A_TRIBUTE_TO_INSANITY_25_PLAYER         = 12343,
    A_TRIBUTE_TO_IMMORTALITY_HORDE          = 12358,
    A_TRIBUTE_TO_IMMORTALITY_ALLIANCE       = 12359,
    A_TRIBUTE_TO_DEDICATED_INSANITY         = 12360,
    REALM_FIRST_GRAND_CRUSADER              = 12350,

    // Dummy spells - not existing in dbc but we don't need that
    SPELL_WORMS_KILLED_IN_10_SECONDS        = 68523,
    SPELL_CHAMPIONS_KILLED_IN_MINUTE        = 68620,
    SPELL_DEFEAT_FACTION_CHAMPIONS          = 68184,
    SPELL_TRAITOR_KING_10                   = 68186,
    SPELL_TRAITOR_KING_25                   = 68515,

    // Timed events
    EVENT_START_TWINS_FIGHT                 = 21853
};

const uint32 AllowedItems[] =
{
    //Tribute Cloaks
    48671, 48672, 48673, 48674, 48675, //Alliance
    48666, 48667, 48668, 48669, 48670, // Horde

    //Tribute Weapons
    48693, 48695, 48697, 48699, 48701,
    48703, 48705, 48708, 48709, 48710,
    48711, 48712, 48713, 48714,

    //Ilvl 245 BoE and Craftables
    46970, 47089, 47105, 47149, 47223,
    47257, 47278, 47291, 47297, 47315,
    47570, 47571, 47572, 47573, 47574,
    47575, 47576, 47577, 47579, 47580,
    47581, 47582, 47583, 47584, 47585,
    47586, 47587, 47588, 47589, 47590,
    47591, 47592, 47593, 47594, 47595,
    47596, 47597, 47598, 47599, 47600,
    47601, 47602, 47603, 47604, 47605,
    47606,

    //ToC10HC Drops
    47915, 47916, 47917, 47918, 47919,
    47920, 47921, 47922, 47923, 47924,
    47925, 47926, 47927, 47928, 47929,
    47930, 47931, 47932, 47933, 47934,
    47935, 47937, 47938, 47939, 47940,
    47941, 47942, 47943, 47944, 47945,
    47946, 47947, 47948, 47949, 47950,
    47951, 47952, 47953, 47954, 47955,
    47956, 47957, 47958, 47959, 47960,
    47961, 47962, 47963, 47964, 47965,
    47966, 47967, 47968, 47969, 47970,
    47971, 47972, 47973, 47974, 47975,
    47976, 47977, 47978, 47979, 47988,
    47989, 47990, 47991, 47992, 47993,
    47994, 47995, 47996, 47997, 47998,
    47999, 48000, 48001, 48002, 48003,
    48004, 48005, 48006, 48007, 48008,
    48009, 48010, 48011, 48012, 48013,
    48014, 48015, 48016, 48017, 48018,
    48019, 48020, 48021, 48022, 48023,
    48024, 48025, 48026, 48027, 48028,
    48030, 48032, 48034, 48036, 48038,
    48039, 48040, 48041, 48042, 48043,
    48044, 48045, 48046, 48047, 48048,
    48049, 48050, 48051, 48052, 48053,
    48054, 48055, 48056, 49233, 49234,
    49237, 49238,

    //Emblem of Triumph Vendor
    47658, 47659, 47660, 47661, 47662,
    47664, 47665, 47666, 47667, 47668,
    47670, 47671, 47672, 47673, 47674,
    47675, 47677, 47678, 47681, 47682,
    47684, 47685, 47686, 47687, 47688,
    47689, 47690, 47691, 47692, 47693,
    47694, 47695, 47696, 47697, 47698,
    47699, 47701, 47702, 47704, 47705,
    47706, 47707, 47708, 47709, 47710,
    47712, 47713, 47714, 47715, 47716,
    47729, 47730, 47731, 47732, 47733,
    47734, 47735, 48722, 48724,

    //Horde T9.5
    48496, 48497, 48498, 48499, 48500, // Death Knight DPS
    48553, 48554, 48555, 48556, 48557, // Death Knight Tanking
    48178, 48179, 48180, 48181, 48182, // Druid Balance
    48193, 48194, 48195, 48196, 48197, // Druid Feral
    48148, 48149, 48150, 48151, 48152, // Druid Restoration
    48270, 48271, 48272, 48273, 48274, // Hunter
    47768, 47769, 47770, 47771, 47772, // Mage
    48590, 48591, 48592, 48593, 48594, // Paladin Holy
    48657, 48658, 48659, 48660, 48661, // Paladin Protection
    48622, 48623, 48624, 48625, 48626, // Paladin Retribution
    48062, 48063, 48064, 48065, 48066, // Priest Healing
    48092, 48093, 48094, 48095, 48096, // Priest Shadow
    48238, 48239, 48240, 48241, 48242, // Rogue
    48331, 48332, 48333, 48334, 48335, // Shaman Elemental
    48361, 48362, 48363, 48364, 48365, // Shaman Enhancement
    48300, 48301, 48302, 48303, 48304, // Shaman Restoration
    47803, 47804, 47805, 47806, 47807, // Warlock
    48391, 48392, 48393, 48394, 48395, // Warrior DPS
    48461, 48462, 48463, 48464, 48465, // Warrior Protection

    // Alliance T9.5
    48481, 48482, 48483, 48484, 48485, // Death Knight DPS
    48538, 48539, 48540, 48541, 48542, // Death Knight Tanking
    48163, 48164, 48165, 48166, 48167, // Druid Balance
    48208, 48209, 48210, 48211, 48212, // Druid Feral
    48133, 48134, 48135, 48136, 48137, // Druid Restoration
    48255, 48256, 48257, 48258, 48259, // Hunter
    47753, 47754, 47755, 47756, 47757, // Mage
    48575, 48576, 48577, 48578, 48579, // Paladin Holy
    48637, 48638, 48639, 48640, 48641, // Paladin Protection
    48607, 48608, 48609, 48610, 48611, // Paladin Retribution
    47983, 47984, 47985, 47986, 47987, // Priest Healing
    48077, 48078, 48079, 48080, 48081, // Priest Shadow
    48223, 48224, 48225, 48226, 48227, // Rogue
    48316, 48317, 48318, 48319, 48320, // Shaman Elemental
    48346, 48347, 48348, 48349, 48350, // Shaman Enhancement
    48285, 48286, 48287, 48288, 48289, // Shaman Restoration
    47778, 47779, 47780, 47781, 47782, // Warlock
    48376, 48377, 48378, 48379, 48380, // Warrior DPS
    48430, 48446, 48450, 48452, 48454  // Warrior Protection
};

#endif<|MERGE_RESOLUTION|>--- conflicted
+++ resolved
@@ -41,12 +41,8 @@
 
 enum MiscData
 {
-<<<<<<< HEAD
-    DESPAWN_TIME                   = 300000,
+    DESPAWN_TIME                = 1200000,
     EVENT_DEDICATED_INSANITY_CHECK = 10*IN_MILLISECONDS,
-=======
-    DESPAWN_TIME                = 1200000,
->>>>>>> f81635eb
 
     DISPLAYID_DESTROYED_FLOOR      = 9060
 };
