--- conflicted
+++ resolved
@@ -31,10 +31,6 @@
 #include "Player.h"
 #include "ScriptedCreature.h"
 #include "ScriptedGossip.h"
-<<<<<<< HEAD
-#include "WorldSession.h"
-=======
->>>>>>> 28d470c5
 
 /*******************************************************
  * npc_mageguard_dalaran
@@ -75,7 +71,7 @@
 
         void Reset() override { }
 
-        void JustEngagedWith(Unit* /*who*/) override { }
+        void EnterCombat(Unit* /*who*/) override { }
 
         void AttackStart(Unit* /*who*/) override { }
 
@@ -92,9 +88,7 @@
             if (!player || player->IsGameMaster() || player->IsBeingTeleported() ||
                 // If player has Disguise aura for quest A Meeting With The Magister or An Audience With The Arcanist, do not teleport it away but let it pass
                 player->HasAura(SPELL_SUNREAVER_DISGUISE_FEMALE) || player->HasAura(SPELL_SUNREAVER_DISGUISE_MALE) ||
-                player->HasAura(SPELL_SILVER_COVENANT_DISGUISE_FEMALE) || player->HasAura(SPELL_SILVER_COVENANT_DISGUISE_MALE) ||
-                // If player has already been teleported, don't try to teleport again
-                player->HasAura(SPELL_TRESPASSER_A) || player->HasAura(SPELL_TRESPASSER_H))
+                player->HasAura(SPELL_SILVER_COVENANT_DISGUISE_FEMALE) || player->HasAura(SPELL_SILVER_COVENANT_DISGUISE_MALE))
                 return;
 
             switch (me->GetEntry())
@@ -174,11 +168,7 @@
             {
                 playerGuid = ObjectGuid();
                 me->SetVisible(false);
-<<<<<<< HEAD
-                events.ScheduleEvent(EVENT_SELECT_TARGET, 1s);
-=======
                 events.ScheduleEvent(EVENT_SELECT_TARGET, Seconds(1));
->>>>>>> 28d470c5
             }
 
             void GetPlayersInDalaran(std::vector<Player*>& playerList) const
@@ -239,17 +229,6 @@
                         }
                         case EVENT_LAUGH_1:
                             me->HandleEmoteCommand(EMOTE_ONESHOT_LAUGH_NO_SHEATHE);
-<<<<<<< HEAD
-                            events.ScheduleEvent(EVENT_WANDER, 3s);
-                            break;
-                        case EVENT_WANDER:
-                            me->GetMotionMaster()->MoveRandom(8);
-                            events.ScheduleEvent(EVENT_PAUSE, 1min);
-                            break;
-                        case EVENT_PAUSE:
-                            me->GetMotionMaster()->MoveIdle();
-                            events.ScheduleEvent(EVENT_CAST, 2s);
-=======
                             events.ScheduleEvent(EVENT_WANDER, Seconds(3));
                             break;
                         case EVENT_WANDER:
@@ -259,7 +238,6 @@
                         case EVENT_PAUSE:
                             me->GetMotionMaster()->MoveIdle();
                             events.ScheduleEvent(EVENT_CAST, Seconds(2));
->>>>>>> 28d470c5
                             break;
                         case EVENT_CAST:
                             if (Player* player = me->GetMap()->GetPlayer(playerGuid))
@@ -274,19 +252,11 @@
                             break;
                         case EVENT_LAUGH_2:
                             me->HandleEmoteCommand(EMOTE_ONESHOT_LAUGH_NO_SHEATHE);
-<<<<<<< HEAD
-                            events.ScheduleEvent(EVENT_BLINK, 3s);
-                            break;
-                        case EVENT_BLINK:
-                            DoCastSelf(SPELL_IMPROVED_BLINK);
-                            events.ScheduleEvent(EVENT_DESPAWN, 4s);
-=======
                             events.ScheduleEvent(EVENT_BLINK, Seconds(3));
                             break;
                         case EVENT_BLINK:
                             DoCastSelf(SPELL_IMPROVED_BLINK);
                             events.ScheduleEvent(EVENT_DESPAWN, Seconds(4));
->>>>>>> 28d470c5
                             break;
                         case EVENT_DESPAWN:
                             me->AddObjectToRemoveList();
