--- conflicted
+++ resolved
@@ -113,11 +113,7 @@
             {
                 if (me->GetEntry() != NPC_INGVAR)
                     me->UpdateEntry(NPC_INGVAR);
-<<<<<<< HEAD
-                me->RemoveFlag(UNIT_FIELD_FLAGS, UNIT_FLAG_NON_ATTACKABLE | UNIT_FLAG_NOT_SELECTABLE);
-=======
                 me->RemoveUnitFlag(UnitFlags(UNIT_FLAG_NON_ATTACKABLE | UNIT_FLAG_NOT_SELECTABLE));
->>>>>>> 28d470c5
                 me->SetImmuneToPC(false);
 
                 _Reset();
@@ -128,21 +124,13 @@
                 if (damage >= me->GetHealth() && events.IsInPhase(PHASE_HUMAN))
                 {
                     events.SetPhase(PHASE_EVENT);
-<<<<<<< HEAD
-                    events.ScheduleEvent(EVENT_SUMMON_BANSHEE, 3s, 0, PHASE_EVENT);
-=======
                     events.ScheduleEvent(EVENT_SUMMON_BANSHEE, 3 * IN_MILLISECONDS, 0, PHASE_EVENT);
->>>>>>> 28d470c5
 
                     me->RemoveAllAuras();
                     me->StopMoving();
                     DoCast(me, SPELL_INGVAR_FEIGN_DEATH, true);
 
-<<<<<<< HEAD
-                    me->SetFlag(UNIT_FIELD_FLAGS, UNIT_FLAG_NON_ATTACKABLE | UNIT_FLAG_NOT_SELECTABLE);
-=======
                     me->AddUnitFlag(UnitFlags(UNIT_FLAG_NON_ATTACKABLE | UNIT_FLAG_NOT_SELECTABLE));
->>>>>>> 28d470c5
                     me->SetImmuneToPC(true, true);
 
                     Talk(SAY_DEATH);
@@ -163,27 +151,11 @@
                 me->RemoveAura(SPELL_INGVAR_FEIGN_DEATH);
                 DoCast(me, SPELL_INGVAR_TRANSFORM, true);
                 me->UpdateEntry(NPC_INGVAR_UNDEAD);
-<<<<<<< HEAD
-                events.ScheduleEvent(EVENT_JUST_TRANSFORMED, 500ms, 0, PHASE_EVENT);
-=======
                 events.ScheduleEvent(EVENT_JUST_TRANSFORMED, IN_MILLISECONDS / 2, 0, PHASE_EVENT);
->>>>>>> 28d470c5
-            }
-
-            void JustEngagedWith(Unit* who) override
-            {
-<<<<<<< HEAD
-                if (events.IsInPhase(PHASE_EVENT) || events.IsInPhase(PHASE_UNDEAD)) // ingvar gets multiple JustEngagedWith calls
-                    return;
-                BossAI::JustEngagedWith(who);
-
-                Talk(SAY_AGGRO);
-                events.SetPhase(PHASE_HUMAN);
-                events.ScheduleEvent(EVENT_CLEAVE, 6s, 12s, 0, PHASE_HUMAN);
-                events.ScheduleEvent(EVENT_STAGGERING_ROAR, 18s, 21s, 0, PHASE_HUMAN);
-                events.ScheduleEvent(EVENT_ENRAGE, 7s, 14s, 0, PHASE_HUMAN);
-                events.ScheduleEvent(EVENT_SMASH, 12s, 17s, 0, PHASE_HUMAN);
-=======
+            }
+
+            void EnterCombat(Unit* /*who*/) override
+            {
                 if (events.IsInPhase(PHASE_EVENT) || events.IsInPhase(PHASE_UNDEAD)) // ingvar gets multiple EnterCombat calls
                     return;
                 _EnterCombat();
@@ -194,7 +166,6 @@
                 events.ScheduleEvent(EVENT_STAGGERING_ROAR, urand(18, 21)*IN_MILLISECONDS, 0, PHASE_HUMAN);
                 events.ScheduleEvent(EVENT_ENRAGE, urand(7, 14)*IN_MILLISECONDS, 0, PHASE_HUMAN);
                 events.ScheduleEvent(EVENT_SMASH, urand(12, 17)*IN_MILLISECONDS, 0, PHASE_HUMAN);
->>>>>>> 28d470c5
             }
 
             void AttackStart(Unit* who) override
@@ -213,17 +184,10 @@
             void ScheduleSecondPhase()
             {
                 events.SetPhase(PHASE_UNDEAD);
-<<<<<<< HEAD
-                events.ScheduleEvent(EVENT_DARK_SMASH, 14s, 18s, 0, PHASE_UNDEAD);
-                events.ScheduleEvent(EVENT_DREADFUL_ROAR, 0ms, 0, PHASE_UNDEAD);
-                events.ScheduleEvent(EVENT_WOE_STRIKE, 10s, 14s, 0, PHASE_UNDEAD);
-                events.ScheduleEvent(EVENT_SHADOW_AXE, 30s, 0, PHASE_UNDEAD);
-=======
                 events.ScheduleEvent(EVENT_DARK_SMASH, urand(14, 18)*IN_MILLISECONDS, 0, PHASE_UNDEAD);
                 events.ScheduleEvent(EVENT_DREADFUL_ROAR, 0, 0, PHASE_UNDEAD);
                 events.ScheduleEvent(EVENT_WOE_STRIKE, urand(10, 14)*IN_MILLISECONDS, 0, PHASE_UNDEAD);
                 events.ScheduleEvent(EVENT_SHADOW_AXE, 30*IN_MILLISECONDS, 0, PHASE_UNDEAD);
->>>>>>> 28d470c5
             }
 
             void KilledUnit(Unit* who) override
@@ -249,26 +213,21 @@
                         // PHASE ONE
                         case EVENT_CLEAVE:
                             DoCastVictim(SPELL_CLEAVE);
-                            events.ScheduleEvent(EVENT_CLEAVE, 6s, 12s, 0, PHASE_HUMAN);
+                            events.ScheduleEvent(EVENT_CLEAVE, urand(6, 12)*IN_MILLISECONDS, 0, PHASE_HUMAN);
                             break;
                         case EVENT_STAGGERING_ROAR:
                             DoCast(me, SPELL_STAGGERING_ROAR);
-                            events.ScheduleEvent(EVENT_STAGGERING_ROAR, 18s, 22s, 0, PHASE_HUMAN);
+                            events.ScheduleEvent(EVENT_STAGGERING_ROAR, urand(18, 22)*IN_MILLISECONDS, 0, PHASE_HUMAN);
                             break;
                         case EVENT_ENRAGE:
                             DoCast(me, SPELL_ENRAGE);
-                            events.ScheduleEvent(EVENT_ENRAGE, 7s, 14s, 0, PHASE_HUMAN);
+                            events.ScheduleEvent(EVENT_ENRAGE, urand(7, 14)*IN_MILLISECONDS, 0, PHASE_HUMAN);
                             break;
                         case EVENT_SMASH:
                             DoCastAOE(SPELL_SMASH);
-                            events.ScheduleEvent(EVENT_SMASH, 12s, 16s, 0, PHASE_HUMAN);
+                            events.ScheduleEvent(EVENT_SMASH, urand(12, 16)*IN_MILLISECONDS, 0, PHASE_HUMAN);
                             break;
                         case EVENT_JUST_TRANSFORMED:
-<<<<<<< HEAD
-                            me->RemoveFlag(UNIT_FIELD_FLAGS, UNIT_FLAG_NON_ATTACKABLE | UNIT_FLAG_NOT_SELECTABLE);
-                            me->SetImmuneToPC(false);
-                            ScheduleSecondPhase();
-=======
                             ScheduleSecondPhase();
                             me->RemoveUnitFlag(UnitFlags(UNIT_FLAG_NON_ATTACKABLE | UNIT_FLAG_NOT_SELECTABLE));
                             me->SetImmuneToPC(false);
@@ -279,7 +238,6 @@
                                 EnterEvadeMode(EVADE_REASON_NO_HOSTILES);
                                 return;
                             }
->>>>>>> 28d470c5
                             Talk(SAY_AGGRO);
                             DoZoneInCombat();
                             return;
@@ -289,20 +247,20 @@
                         // PHASE TWO
                         case EVENT_DARK_SMASH:
                             DoCastVictim(SPELL_DARK_SMASH);
-                            events.ScheduleEvent(EVENT_DARK_SMASH, 12s, 16s, 0, PHASE_UNDEAD);
+                            events.ScheduleEvent(EVENT_DARK_SMASH, urand(12, 16)*IN_MILLISECONDS, 0, PHASE_UNDEAD);
                             break;
                         case EVENT_DREADFUL_ROAR:
                             DoCast(me, SPELL_DREADFUL_ROAR);
-                            events.ScheduleEvent(EVENT_DREADFUL_ROAR, 18s, 22s, 0, PHASE_UNDEAD);
+                            events.ScheduleEvent(EVENT_DREADFUL_ROAR, urand(18, 22)*IN_MILLISECONDS, 0, PHASE_UNDEAD);
                             break;
                         case EVENT_WOE_STRIKE:
                             DoCastVictim(SPELL_WOE_STRIKE);
-                            events.ScheduleEvent(EVENT_WOE_STRIKE, 10s, 14s, 0, PHASE_UNDEAD);
+                            events.ScheduleEvent(EVENT_WOE_STRIKE, urand(10, 14)*IN_MILLISECONDS, 0, PHASE_UNDEAD);
                             break;
                         case EVENT_SHADOW_AXE:
-                            if (Unit* target = SelectTarget(SelectTargetMethod::Random, 1, 0.0f, true))
+                            if (Unit* target = SelectTarget(SELECT_TARGET_RANDOM, 1, 0.0f, true))
                                 DoCast(target, SPELL_SHADOW_AXE_SUMMON);
-                            events.ScheduleEvent(EVENT_SHADOW_AXE, 30s, 0, PHASE_UNDEAD);
+                            events.ScheduleEvent(EVENT_SHADOW_AXE, 30*IN_MILLISECONDS, 0, PHASE_UNDEAD);
                             break;
                         default:
                             break;
@@ -361,7 +319,7 @@
                             ingvar->CastSpell(ingvar, SPELL_SCOURG_RESURRECTION_DUMMY, true);
                             DoCast(ingvar, SPELL_SCOURG_RESURRECTION_BEAM);
                         }
-                        _events.ScheduleEvent(EVENT_RESURRECT_1, 8s);
+                        _events.ScheduleEvent(EVENT_RESURRECT_1, 8000);
                         break;
                     case 2:
                         me->DespawnOrUnsummon();
@@ -373,7 +331,7 @@
 
             void AttackStart(Unit* /*who*/) override { }
             void MoveInLineOfSight(Unit* /*who*/) override { }
-            void JustEngagedWith(Unit* /*who*/) override { }
+            void EnterCombat(Unit* /*who*/) override { }
 
             void UpdateAI(uint32 diff) override
             {
@@ -389,7 +347,7 @@
                                 ingvar->RemoveAura(SPELL_INGVAR_FEIGN_DEATH);
                                 ingvar->CastSpell(ingvar, SPELL_SCOURG_RESURRECTION_HEAL, false);
                             }
-                            _events.ScheduleEvent(EVENT_RESURRECT_2, 3s);
+                            _events.ScheduleEvent(EVENT_RESURRECT_2, 3000);
                             break;
                         case EVENT_RESURRECT_2:
                             if (Creature* ingvar = ObjectAccessor::GetCreature(*me, _instance->GetGuidData(DATA_INGVAR)))
@@ -447,7 +405,7 @@
                 if (type == EFFECT_MOTION_TYPE && id == EVENT_CHARGE)
                 {
                     me->CastSpell(me, SPELL_SHADOW_AXE_PERIODIC_DAMAGE, true);
-                    me->DespawnOrUnsummon(10s);
+                    me->DespawnOrUnsummon(10000);
                 }
             }
         };
@@ -512,11 +470,7 @@
             void HandleProc(AuraEffect const* aurEff, ProcEventInfo& eventInfo)
             {
                 PreventDefaultAction();
-<<<<<<< HEAD
-                GetTarget()->CastSpell(eventInfo.GetActor(), SPELL_WOE_STRIKE_EFFECT, aurEff);
-=======
                 GetTarget()->CastSpell(eventInfo.GetActor(), SPELL_WOE_STRIKE_EFFECT, true, nullptr, aurEff);
->>>>>>> 28d470c5
             }
 
             void Register() override
