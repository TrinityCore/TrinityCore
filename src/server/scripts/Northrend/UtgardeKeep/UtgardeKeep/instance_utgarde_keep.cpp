--- conflicted
+++ resolved
@@ -33,11 +33,7 @@
 {
     { NPC_SKARVALD,     DATA_SKARVALD_DALRONN },
     { NPC_DALRONN,      DATA_SKARVALD_DALRONN },
-<<<<<<< HEAD
-    { 0,                0 }
-=======
     { 0,                0                     } // END
->>>>>>> 28d470c5
 };
 
 class instance_utgarde_keep : public InstanceMapScript
