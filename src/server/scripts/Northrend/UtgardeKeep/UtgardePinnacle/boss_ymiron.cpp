/*
 * Copyright (C) 2008-2014 TrinityCore <http://www.trinitycore.org/>
 *
 * This program is free software; you can redistribute it and/or modify it
 * under the terms of the GNU General Public License as published by the
 * Free Software Foundation; either version 2 of the License, or (at your
 * option) any later version.
 *
 * This program is distributed in the hope that it will be useful, but WITHOUT
 * ANY WARRANTY; without even the implied warranty of MERCHANTABILITY or
 * FITNESS FOR A PARTICULAR PURPOSE. See the GNU General Public License for
 * more details.
 *
 * You should have received a copy of the GNU General Public License along
 * with this program. If not, see <http://www.gnu.org/licenses/>.
 */

#include "ScriptMgr.h"
#include "ScriptedCreature.h"
#include "utgarde_pinnacle.h"
#include "SpellInfo.h"
#include "SpellScript.h"

enum Spells
{
    SPELL_BANE                                = 48294,
    SPELL_BANE_HIT                            = 59203, // Checked for King's Bane achievement.
    SPELL_DARK_SLASH                          = 48292,
    SPELL_FETID_ROT                           = 48291,
    SPELL_SCREAMS_OF_THE_DEAD                 = 51750,
    SPELL_SPIRIT_BURST                        = 48529,
    SPELL_SPIRIT_STRIKE                       = 48423,
    SPELL_ANCESTORS_VENGEANCE                 = 16939,

    SPELL_SUMMON_AVENGING_SPIRIT              = 48592,
    SPELL_SUMMON_SPIRIT_FOUNT                 = 48386,

    SPELL_CHANNEL_SPIRIT_TO_YMIRON            = 48316,
    SPELL_CHANNEL_YMIRON_TO_SPIRIT            = 48307,

    SPELL_SPIRIT_FOUNT                        = 48380
};

enum Texts
{
    SAY_AGGRO                               = 0,
    SAY_SLAY                                = 1,
    SAY_DEATH                               = 2,
    SAY_SUMMON_BJORN                        = 3,
    SAY_SUMMON_HALDOR                       = 4,
    SAY_SUMMON_RANULF                       = 5,
    SAY_SUMMON_TORGYN                       = 6
};

enum Events
{
    EVENT_BANE = 1,
    EVENT_FETID_ROT,
    EVENT_DARK_SLASH,
    EVENT_ANCESTORS_VENGEANCE,
    EVENT_RESUME_COMBAT,                  // Handles react state and schedules the next event after roleplay ends.
    EVENT_BJORN_SPIRIT_FOUNT,
    EVENT_HALDOR_SPIRIT_STRIKE,
    EVENT_RANULF_SPIRIT_BURST,
    EVENT_TORGYN_SUMMON_AVENGING_SPIRITS
};

enum EventGroups
{
    EVENT_GROUP_BASE_SPELLS = 1
};

enum MovePoints
{
    POINT_BOAT
};

struct ActiveBoatStruct
{
    uint32 npc;
    int32 say;
    float MoveX, MoveY, MoveZ, SpawnX, SpawnY, SpawnZ, SpawnO;
    uint32 event;
};

static ActiveBoatStruct ActiveBoat[4] =
{
    {NPC_BJORN_VISUAL,  SAY_SUMMON_BJORN,  404.379f, -335.335f, 104.756f, 413.594f, -335.408f, 107.995f, 3.157f, EVENT_BJORN_SPIRIT_FOUNT},
    {NPC_HALDOR_VISUAL, SAY_SUMMON_HALDOR, 380.813f, -335.069f, 104.756f, 369.994f, -334.771f, 107.995f, 6.232f, EVENT_HALDOR_SPIRIT_STRIKE},
    {NPC_RANULF_VISUAL, SAY_SUMMON_RANULF, 381.546f, -314.362f, 104.756f, 370.841f, -314.426f, 107.995f, 6.232f, EVENT_RANULF_SPIRIT_BURST},
    {NPC_TORGYN_VISUAL, SAY_SUMMON_TORGYN, 404.310f, -314.761f, 104.756f, 413.992f, -314.703f, 107.995f, 3.157f, EVENT_TORGYN_SUMMON_AVENGING_SPIRITS}
};

enum Misc
{
    DATA_KINGS_BANE                 = 2157
};

class boss_ymiron : public CreatureScript
{
public:
    boss_ymiron() : CreatureScript("boss_ymiron") { }

    struct boss_ymironAI : public BossAI
    {
        boss_ymironAI(Creature* creature) : BossAI(creature, DATA_KING_YMIRON)
        {
            Initialize();
            // This ensures a random sequence of ancestors. Not sure if the order should change on reset or not, reason why this is left out of Initialize().
            for (int i = 0; i < 4; ++i)
                ActiveOrder[i] = i;
            for (int i = 0; i < 3; ++i)
            {
                int r = i + (rand32() % (4 - i));
                int temp = ActiveOrder[i];
                ActiveOrder[i] = ActiveOrder[r];
                ActiveOrder[r] = temp;
            }
        }

<<<<<<< HEAD
        void Initialize()
        {
            kingsBane = true;
            ActivedNumber = 0;
            HealthAmountModifier = 1;
            HealthAmountMultipler = DUNGEON_MODE(20, 25);
            ActiveAncestorGUID = 0;
            SpiritFountGUID = 0;
        }
=======
        bool m_bIsWalking;
        bool m_bIsPause;
        bool m_bIsActiveWithBJORN;
        bool m_bIsActiveWithHALDOR;
        bool m_bIsActiveWithRANULF;
        bool m_bIsActiveWithTORGYN;
        bool kingsBane; // Achievement King's Bane

        uint8 m_uiActiveOrder[4];
        uint8 m_uiActivedNumber;

        uint32 m_uiFetidRot_Timer;
        uint32 m_uiBane_Timer;
        uint32 m_uiDarkSlash_Timer;
        uint32 m_uiAncestors_Vengeance_Timer;

        uint32 m_uiAbility_BJORN_Timer;
        uint32 m_uiAbility_HALDOR_Timer;
        uint32 m_uiAbility_RANULF_Timer;
        uint32 m_uiAbility_TORGYN_Timer;

        uint32 m_uiPause_Timer;
        uint32 m_uiHealthAmountModifier;
        uint32 m_uiHealthAmountMultipler;

        ObjectGuid m_uiActivedCreatureGUID;
        ObjectGuid m_uiOrbGUID;
>>>>>>> 9b933b4a

        void Reset() override
        {
            _Reset();
<<<<<<< HEAD
            Initialize();
            me->SetReactState(REACT_AGGRESSIVE);
=======
            m_bIsWalking = false;
            m_bIsPause = false;
            m_bIsActiveWithBJORN = false;
            m_bIsActiveWithHALDOR = false;
            m_bIsActiveWithRANULF = false;
            m_bIsActiveWithTORGYN = false;
            kingsBane = true;

            m_uiFetidRot_Timer            = urand(8000, 13000);
            m_uiBane_Timer                = urand(18000, 23000);
            m_uiDarkSlash_Timer           = urand(28000, 33000);
            m_uiAncestors_Vengeance_Timer = DUNGEON_MODE(60000, 45000);
            m_uiPause_Timer               = 0;

            m_uiAbility_BJORN_Timer  = 0;
            m_uiAbility_HALDOR_Timer = 0;
            m_uiAbility_RANULF_Timer = 0;
            m_uiAbility_TORGYN_Timer = 0;

            m_uiActivedNumber        = 0;
            m_uiHealthAmountModifier = 1;
            m_uiHealthAmountMultipler = DUNGEON_MODE(20, 25);

            m_uiActivedCreatureGUID.Clear();
            m_uiOrbGUID.Clear();
>>>>>>> 9b933b4a
        }

        void EnterCombat(Unit* /*who*/) override
        {
            _EnterCombat();
            Talk(SAY_AGGRO);
            events.ScheduleEvent(EVENT_BANE, urand(18000, 23000), EVENT_GROUP_BASE_SPELLS);
            events.ScheduleEvent(EVENT_FETID_ROT, urand(8000, 13000), EVENT_GROUP_BASE_SPELLS);
            events.ScheduleEvent(EVENT_DARK_SLASH, urand(28000, 33000), EVENT_GROUP_BASE_SPELLS);
            events.ScheduleEvent(EVENT_ANCESTORS_VENGEANCE, DUNGEON_MODE(60000, 45000), EVENT_GROUP_BASE_SPELLS);
        }

        void SpellHitTarget(Unit* who, SpellInfo const* spell) override
        {
            if (who && who->GetTypeId() == TYPEID_PLAYER && spell->Id == SPELL_BANE_HIT)
                kingsBane = false;
        }

        uint32 GetData(uint32 type) const override
        {
            if (type == DATA_KINGS_BANE)
                return kingsBane ? 1 : 0;

            return 0;
        }

        void MovementInform(uint32 type, uint32 pointId) override
        {
            if (type != POINT_MOTION_TYPE)
                return;

            if (pointId == POINT_BOAT) // Check might not be needed.
            {
                Talk(ActiveBoat[ActiveOrder[ActivedNumber]].say);
                if (Creature* ancestor = me->SummonCreature(ActiveBoat[ActiveOrder[ActivedNumber]].npc, ActiveBoat[ActiveOrder[ActivedNumber]].SpawnX, ActiveBoat[ActiveOrder[ActivedNumber]].SpawnY, ActiveBoat[ActiveOrder[ActivedNumber]].SpawnZ, ActiveBoat[ActiveOrder[ActivedNumber]].SpawnO, TEMPSUMMON_CORPSE_DESPAWN, 0))
                {
                    DoCast(ancestor, SPELL_CHANNEL_YMIRON_TO_SPIRIT);
                    ancestor->CastSpell(me, SPELL_CHANNEL_SPIRIT_TO_YMIRON, true);
                    ancestor->SetFlag(UNIT_FIELD_FLAGS, UNIT_FLAG_NON_ATTACKABLE | UNIT_FLAG_NOT_SELECTABLE);
                    ancestor->SetDisableGravity(true);
                    ActiveAncestorGUID = ancestor->GetGUID();
                }
                events.ScheduleEvent(EVENT_RESUME_COMBAT, 5000);
            }
        }

        void JustSummoned(Creature* summon) override
        {
            switch (summon->GetEntry())
            {
                case NPC_SPIRIT_FOUNT:
                    summon->CastSpell(summon, SPELL_SPIRIT_FOUNT, true);
                    summon->SetDisplayId(11686);
                    SpiritFountGUID = summon->GetGUID();
                    break;
                case NPC_AVENGING_SPIRIT:
                    if (Unit* target = SelectTarget(SELECT_TARGET_RANDOM, 0))
                    {
                        summon->AddThreat(target, 0.0f);
                        summon->AI()->AttackStart(target);
                    }
                    break;
                default:
                    break;
            }

            summons.Summon(summon);
        }

        void DamageTaken(Unit* /*attacker*/, uint32& damage) override
        {
            if (me->HealthBelowPctDamaged(100 - HealthAmountMultipler * HealthAmountModifier, damage))
            {
                uint8 Order = HealthAmountModifier - 1;
                ++HealthAmountModifier;

                me->InterruptNonMeleeSpells(true);
                DoCast(me, SPELL_SCREAMS_OF_THE_DEAD);

                me->AttackStop();
                me->SetReactState(REACT_PASSIVE);
                me->GetMotionMaster()->MovePoint(POINT_BOAT, ActiveBoat[ActiveOrder[Order]].MoveX, ActiveBoat[ActiveOrder[Order]].MoveY, ActiveBoat[ActiveOrder[Order]].MoveZ);

                DespawnBoatGhosts(ActiveAncestorGUID);
                DespawnBoatGhosts(SpiritFountGUID);

                events.CancelEvent(ActiveBoat[ActiveOrder[ActivedNumber]].event); // Cancels the event started on the previous transition.
                events.DelayEvents(10000, EVENT_GROUP_BASE_SPELLS);

                ActivedNumber = Order;
            }
        }

        void ExecuteEvent(uint32 eventId) override
        {
            switch (eventId)
            {
                case EVENT_BANE:
                    DoCast(SPELL_BANE);
                    events.ScheduleEvent(EVENT_BANE, urand(20000, 25000));
                    break;
                case EVENT_FETID_ROT:
                    DoCastVictim(SPELL_FETID_ROT);
                    events.ScheduleEvent(EVENT_FETID_ROT, urand(10000, 15000));
                    break;
                case EVENT_DARK_SLASH:
                    DoCastVictim(SPELL_DARK_SLASH);
                    events.ScheduleEvent(EVENT_DARK_SLASH, urand(30000, 35000));
                    break;
                case EVENT_ANCESTORS_VENGEANCE:
                    DoCast(me, SPELL_ANCESTORS_VENGEANCE);
                    events.ScheduleEvent(EVENT_ANCESTORS_VENGEANCE, DUNGEON_MODE(urand(60000, 65000), urand(45000, 50000)));
                    break;
                case EVENT_RESUME_COMBAT:
                    me->SetReactState(REACT_AGGRESSIVE);
                    events.ScheduleEvent(ActiveBoat[ActiveOrder[ActivedNumber]].event, 5000);
                    break;
                case EVENT_BJORN_SPIRIT_FOUNT:
                    DoCast(SPELL_SUMMON_SPIRIT_FOUNT);
                    break;
                case EVENT_HALDOR_SPIRIT_STRIKE:
                    DoCastVictim(SPELL_SPIRIT_STRIKE);
                    events.ScheduleEvent(EVENT_HALDOR_SPIRIT_STRIKE, 5000);
                    break;
                case EVENT_RANULF_SPIRIT_BURST:
                    DoCast(me, SPELL_SPIRIT_BURST);
                    events.ScheduleEvent(EVENT_RANULF_SPIRIT_BURST, 10000);
                    break;
                case EVENT_TORGYN_SUMMON_AVENGING_SPIRITS:
                    for (uint8 i = 0; i < 4; ++i)
                        DoCast(SPELL_SUMMON_AVENGING_SPIRIT);
                    events.ScheduleEvent(EVENT_TORGYN_SUMMON_AVENGING_SPIRITS, 15000);
                    break;
                default:
                    break;
            }
        }

        void JustDied(Unit* /*killer*/) override
        {
            _JustDied();
            Talk(SAY_DEATH);
        }

        void KilledUnit(Unit* who) override
        {
            if (who->GetTypeId() == TYPEID_PLAYER)
                Talk(SAY_SLAY);
        }

<<<<<<< HEAD
        void DespawnBoatGhosts(uint64& CreatureGUID)
=======
        void DespawnBoatGhosts(ObjectGuid& m_uiCreatureGUID)
>>>>>>> 9b933b4a
        {
            // @todo: fire visual after ancestor despawns.
            if (CreatureGUID)
                if (Creature* temp = ObjectAccessor::GetCreature(*me, CreatureGUID))
                    temp->DisappearAndDie();

<<<<<<< HEAD
            CreatureGUID = 0;
=======
            m_uiCreatureGUID.Clear();
>>>>>>> 9b933b4a
        }

    private:
        bool kingsBane; // Achievement King's Bane
        uint8 ActiveOrder[4];
        uint8 ActivedNumber;
        uint32 HealthAmountModifier;
        uint32 HealthAmountMultipler;
        uint64 ActiveAncestorGUID;
        uint64 SpiritFountGUID;
    };

    CreatureAI* GetAI(Creature* creature) const override
    {
        return GetUtgardePinnacleAI<boss_ymironAI>(creature);
    }
};

class achievement_kings_bane : public AchievementCriteriaScript
{
    public:
        achievement_kings_bane() : AchievementCriteriaScript("achievement_kings_bane") { }

        bool OnCheck(Player* /*player*/, Unit* target) override
        {
            if (!target)
                return false;

            if (Creature* Ymiron = target->ToCreature())
                if (Ymiron->AI()->GetData(DATA_KINGS_BANE))
                    return true;

            return false;
        }
};

void AddSC_boss_ymiron()
{
    new boss_ymiron();
    new achievement_kings_bane();
}<|MERGE_RESOLUTION|>--- conflicted
+++ resolved
@@ -118,79 +118,21 @@
             }
         }
 
-<<<<<<< HEAD
         void Initialize()
         {
             kingsBane = true;
             ActivedNumber = 0;
             HealthAmountModifier = 1;
             HealthAmountMultipler = DUNGEON_MODE(20, 25);
-            ActiveAncestorGUID = 0;
-            SpiritFountGUID = 0;
-        }
-=======
-        bool m_bIsWalking;
-        bool m_bIsPause;
-        bool m_bIsActiveWithBJORN;
-        bool m_bIsActiveWithHALDOR;
-        bool m_bIsActiveWithRANULF;
-        bool m_bIsActiveWithTORGYN;
-        bool kingsBane; // Achievement King's Bane
-
-        uint8 m_uiActiveOrder[4];
-        uint8 m_uiActivedNumber;
-
-        uint32 m_uiFetidRot_Timer;
-        uint32 m_uiBane_Timer;
-        uint32 m_uiDarkSlash_Timer;
-        uint32 m_uiAncestors_Vengeance_Timer;
-
-        uint32 m_uiAbility_BJORN_Timer;
-        uint32 m_uiAbility_HALDOR_Timer;
-        uint32 m_uiAbility_RANULF_Timer;
-        uint32 m_uiAbility_TORGYN_Timer;
-
-        uint32 m_uiPause_Timer;
-        uint32 m_uiHealthAmountModifier;
-        uint32 m_uiHealthAmountMultipler;
-
-        ObjectGuid m_uiActivedCreatureGUID;
-        ObjectGuid m_uiOrbGUID;
->>>>>>> 9b933b4a
+            ActiveAncestorGUID.Clear();
+            SpiritFountGUID.Clear();
+        }
 
         void Reset() override
         {
             _Reset();
-<<<<<<< HEAD
             Initialize();
             me->SetReactState(REACT_AGGRESSIVE);
-=======
-            m_bIsWalking = false;
-            m_bIsPause = false;
-            m_bIsActiveWithBJORN = false;
-            m_bIsActiveWithHALDOR = false;
-            m_bIsActiveWithRANULF = false;
-            m_bIsActiveWithTORGYN = false;
-            kingsBane = true;
-
-            m_uiFetidRot_Timer            = urand(8000, 13000);
-            m_uiBane_Timer                = urand(18000, 23000);
-            m_uiDarkSlash_Timer           = urand(28000, 33000);
-            m_uiAncestors_Vengeance_Timer = DUNGEON_MODE(60000, 45000);
-            m_uiPause_Timer               = 0;
-
-            m_uiAbility_BJORN_Timer  = 0;
-            m_uiAbility_HALDOR_Timer = 0;
-            m_uiAbility_RANULF_Timer = 0;
-            m_uiAbility_TORGYN_Timer = 0;
-
-            m_uiActivedNumber        = 0;
-            m_uiHealthAmountModifier = 1;
-            m_uiHealthAmountMultipler = DUNGEON_MODE(20, 25);
-
-            m_uiActivedCreatureGUID.Clear();
-            m_uiOrbGUID.Clear();
->>>>>>> 9b933b4a
         }
 
         void EnterCombat(Unit* /*who*/) override
@@ -341,22 +283,14 @@
                 Talk(SAY_SLAY);
         }
 
-<<<<<<< HEAD
-        void DespawnBoatGhosts(uint64& CreatureGUID)
-=======
-        void DespawnBoatGhosts(ObjectGuid& m_uiCreatureGUID)
->>>>>>> 9b933b4a
+        void DespawnBoatGhosts(ObjectGuid& CreatureGUID)
         {
             // @todo: fire visual after ancestor despawns.
             if (CreatureGUID)
                 if (Creature* temp = ObjectAccessor::GetCreature(*me, CreatureGUID))
                     temp->DisappearAndDie();
 
-<<<<<<< HEAD
-            CreatureGUID = 0;
-=======
-            m_uiCreatureGUID.Clear();
->>>>>>> 9b933b4a
+            CreatureGUID.Clear();
         }
 
     private:
@@ -365,8 +299,8 @@
         uint8 ActivedNumber;
         uint32 HealthAmountModifier;
         uint32 HealthAmountMultipler;
-        uint64 ActiveAncestorGUID;
-        uint64 SpiritFountGUID;
+        ObjectGuid ActiveAncestorGUID;
+        ObjectGuid SpiritFountGUID;
     };
 
     CreatureAI* GetAI(Creature* creature) const override
