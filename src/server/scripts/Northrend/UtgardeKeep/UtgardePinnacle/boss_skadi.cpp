--- conflicted
+++ resolved
@@ -208,7 +208,7 @@
 
             Summons.DespawnAll();
             me->SetSpeed(MOVE_FLIGHT, 3.0f);
-            me->RemoveUnitMovementFlag(MOVEMENTFLAG_LEVITATING);
+            me->RemoveUnitMovementFlag(MOVEMENTFLAG_DISABLE_GRAVITY);
 
             if ((Unit::GetCreature((*me), m_uiGraufGUID) == NULL) && !me->IsMounted())
                  me->SummonCreature(CREATURE_GRAUF, Location[0].GetPositionX(), Location[0].GetPositionY(), Location[0].GetPositionZ(), 3.0f);
@@ -224,7 +224,7 @@
             me->SetCanFly(false);
             me->Dismount();
             me->RemoveFlag(UNIT_FIELD_FLAGS, UNIT_FLAG_NON_ATTACKABLE);
-            me->RemoveUnitMovementFlag(MOVEMENTFLAG_LEVITATING);
+            me->RemoveUnitMovementFlag(MOVEMENTFLAG_DISABLE_GRAVITY);
             if (Unit::GetCreature((*me), m_uiGraufGUID) == NULL)
                 me->SummonCreature(CREATURE_GRAUF, Location[0].GetPositionX(), Location[0].GetPositionY(), Location[0].GetPositionZ(), 3.0f);
         }
@@ -309,7 +309,7 @@
                     }
                     me->GetMotionMaster()->MoveJump(Location[4].GetPositionX(), Location[4].GetPositionY(), Location[4].GetPositionZ(), 5.0f, 10.0f);
                     me->RemoveFlag(UNIT_FIELD_FLAGS, UNIT_FLAG_NOT_SELECTABLE | UNIT_FLAG_NON_ATTACKABLE);
-                    me->RemoveUnitMovementFlag(MOVEMENTFLAG_LEVITATING);
+                    me->RemoveUnitMovementFlag(MOVEMENTFLAG_DISABLE_GRAVITY);
                     DoScriptText(SAY_DRAKE_DEATH, me);
                     m_uiCrushTimer = 8000;
                     m_uiPoisonedSpearTimer = 10000;
@@ -440,19 +440,14 @@
         {
             DoScriptText(SAY_DEATH, me);
             Summons.DespawnAll();
-<<<<<<< HEAD
-            if (m_instance)
-            {
-                m_instance->SetData(DATA_SKADI_THE_RUTHLESS_EVENT, DONE);
+            if (instance)
+            {
+                instance->SetData(DATA_SKADI_THE_RUTHLESS_EVENT, DONE);
 
                 if(m_uiLoopCounter[1] == m_uiLoopCounter[2])
-                    m_instance->DoCompleteAchievement(ACHIEV_GIRL_LOVES_SKADI);
-            }
-
-=======
-            if (instance)
-                instance->SetData(DATA_SKADI_THE_RUTHLESS_EVENT, DONE);
->>>>>>> 9fc7fe6b
+                    instance->DoCompleteAchievement(ACHIEV_GIRL_LOVES_SKADI);
+            }
+
         }
 
         void KilledUnit(Unit* /*victim*/)
@@ -515,20 +510,13 @@
         if (!instance)
             return false;
 
-<<<<<<< HEAD
-        if (Creature* pSkadi = Unit::GetCreature((*pGO), m_instance->GetData64(DATA_SKADI_THE_RUTHLESS)))
-        {
+        if (Creature* pSkadi = Unit::GetCreature(*go, instance->GetData64(DATA_SKADI_THE_RUTHLESS)))
             if(!pSkadi->HasFlag(UNIT_FIELD_FLAGS, UNIT_FLAG_NON_ATTACKABLE))
             {
                 player->CastSpell(pSkadi, SPELL_RAPID_FIRE, true);
                 pSkadi->AI()->DoAction(1);
             }
-        }
-=======
-        if (Creature* pSkadi = Unit::GetCreature(*go, instance->GetData64(DATA_SKADI_THE_RUTHLESS)))
-            player->CastSpell(pSkadi, SPELL_RAPID_FIRE, true);
-
->>>>>>> 9fc7fe6b
+
         return false;
     }
 
