/*
 * Copyright (C) 2008-2012 TrinityCore <http://www.trinitycore.org/>
 *
 * This program is free software; you can redistribute it and/or modify it
 * under the terms of the GNU General Public License as published by the
 * Free Software Foundation; either version 2 of the License, or (at your
 * option) any later version.
 *
 * This program is distributed in the hope that it will be useful, but WITHOUT
 * ANY WARRANTY; without even the implied warranty of MERCHANTABILITY or
 * FITNESS FOR A PARTICULAR PURPOSE. See the GNU General Public License for
 * more details.
 *
 * You should have received a copy of the GNU General Public License along
 * with this program. If not, see <http://www.gnu.org/licenses/>.
 */

/* Script Data Start
SDName: Boss_Skadi
SDAuthor: LordVanMartin, JohnHoliver
SD%Complete: 90%
SDComment: <Known Bugs>
               After Unmount() he appears to still be flying even with SetFlying(false)
           </Known Bugs>
SDCategory: Utgarde Pinnacle
Script Data End */

#include "ScriptPCH.h"
#include "utgarde_pinnacle.h"

//Yell
enum eYells
{
    SAY_AGGRO                           = -1575004,
    SAY_KILL_1                          = -1575005,
    SAY_KILL_2                          = -1575006,
    EMOTE_RANGE                         = -1575007, //Skadi
    SAY_DEATH                           = -1575008,
    SAY_DRAKE_DEATH                     = -1575009,
    EMOTE_BREATH                        = -1575010, //Grauf
    SAY_DRAKE_BREATH_1                  = -1575011,
    SAY_DRAKE_BREATH_2                  = -1575012,
    SAY_DRAKE_BREATH_3                  = -1575013,
};

static Position SpawnLoc = {468.931f, -513.555f, 104.723f, 0};
static Position Location[]=
{
    // Boss
    {341.740997f, -516.955017f, 104.66900f, 0}, // 0
    {293.299f, -505.95f, 142.03f, 0},           // 1
    {301.664f, -535.164f, 146.097f, 0},         // 2
    {521.031006f, -544.667847f, 128.80064f, 0}, // 3
    {477.311981f, -509.296814f, 104.72308f, 0}, // 4
    {341.740997f, -516.955017f, 104.66900f, 0}, // 5
    {341.740997f, -516.955017f, 104.66900f, 0}, // 6
    {341.740997f, -516.955017f, 104.66900f, 0}, // 7
    // Triggers Left
    {469.661f, -484.546f, 104.712f, 0},         // 8
    {483.315f, -485.028f, 104.718f, 0},         // 9
    {476.87f, -487.994f, 104.735f, 0},          //10
    {477.512f, -497.772f, 104.728f, 0},         //11
    {486.287f, -500.759f, 104.722f, 0},         //12
    {480.1f, -503.895f, 104.722f, 0},           //13
    {472.391f, -505.103f, 104.723f, 0},         //14
    {478.885f, -510.803f, 104.723f, 0},         //15
    {489.529f, -508.615f, 104.723f, 0},         //16
    {484.272f, -508.589f, 104.723f, 0},         //17
    {465.328f, -506.495f, 104.427f, 0},         //18
    {456.885f, -508.104f, 104.447f, 0},         //19
    {450.177f, -507.989f, 105.247f, 0},         //20
    {442.273f, -508.029f, 104.813f, 0},         //21
    {434.225f, -508.19f, 104.787f, 0},          //22
    {423.902f, -508.525f, 104.274f, 0},         //23
    {414.551f, -508.645f, 105.136f, 0},         //24
    {405.787f, -508.755f, 104.988f, 0},         //25
    {398.812f, -507.224f, 104.82f, 0},          //26
    {389.702f, -506.846f, 104.729f, 0},         //27
    {381.856f, -506.76f, 104.756f, 0},          //28
    {372.881f, -507.254f, 104.779f, 0},         //29
    {364.978f, -508.182f, 104.673f, 0},         //30
    {357.633f, -508.075f, 104.647f, 0},         //31
    {350.008f, -506.826f, 104.588f, 0},         //32
    {341.69f, -506.77f, 104.499f, 0},           //33
    {335.31f, -505.745f, 105.18f, 0},           //34
    {471.178f, -510.74f, 104.723f, 0},          //35
    {461.759f, -510.365f, 104.199f, 0},         //36
    {424.07287f, -510.082916f, 104.711082f, 0}, //37
    // Triggers Right
    {489.46f, -513.297f, 105.413f, 0},          //38
    {485.706f, -517.175f, 104.724f, 0},         //39
    {480.98f, -519.313f, 104.724f, 0},          //40
    {475.05f, -520.52f, 104.724f, 0},           //41
    {482.97f, -512.099f, 104.724f, 0},          //42
    {477.082f, -514.172f, 104.724f, 0},         //43
    {468.991f, -516.691f, 104.724f, 0},         //44
    {461.722f, -517.063f, 104.627f, 0},         //45
    {455.88f, -517.681f, 104.707f, 0},          //46
    {450.499f, -519.099f, 104.701f, 0},         //47
    {444.889f, -518.963f, 104.82f, 0},          //48
    {440.181f, -518.893f, 104.861f, 0},         //49
    {434.393f, -518.758f, 104.891f, 0},         //50
    {429.328f, -518.583f, 104.904f, 0},         //51
    {423.844f, -518.394f, 105.004f, 0},         //52
    {418.707f, -518.266f, 105.135f, 0},         //53
    {413.377f, -518.085f, 105.153f, 0},         //54
    {407.277f, -517.844f, 104.893f, 0},         //55
    {401.082f, -517.443f, 104.723f, 0},         //56
    {394.933f, -514.64f, 104.724f, 0},          //57
    {388.917f, -514.688f, 104.734f, 0},         //58
    {383.814f, -515.834f, 104.73f, 0},          //59
    {377.887f, -518.653f, 104.777f, 0},         //60
    {371.376f, -518.289f, 104.781f, 0},         //61
    {365.669f, -517.822f, 104.758f, 0},         //62
    {359.572f, -517.314f, 104.706f, 0},         //63
    {353.632f, -517.146f, 104.647f, 0},         //64
    {347.998f, -517.038f, 104.538f, 0},         //65
    {341.803f, -516.98f, 104.584f, 0},          //66
    {335.879f, -516.674f, 104.628f, 0},         //67
    {329.871f, -515.92f, 104.711f, 0},          //68
    // Breach Zone
    {485.4577f, -511.2515f, 115.3011f, 0},      //69
    {435.1892f, -514.5232f, 118.6719f, 0},      //70
    {413.9327f, -540.9407f, 138.2614f, 0},      //71
};

enum eCombatPhase
{
    FLYING,
    SKADI
};

enum eSpells
{
    //Skadi Spells
    SPELL_CRUSH             = 50234,
    SPELL_POISONED_SPEAR    = 50225, //isn't being casted =/
    SPELL_WHIRLWIND         = 50228, //random target, but not the tank approx. every 20s
    SPELL_RAPID_FIRE        = 56570,
    SPELL_HARPOON_DAMAGE    = 56578,
    SPELL_FREEZING_CLOUD    = 47579,
};

enum eCreature
{
    CREATURE_YMIRJAR_WARRIOR       = 26690,
    CREATURE_YMIRJAR_WITCH_DOCTOR  = 26691,
    CREATURE_YMIRJAR_HARPOONER     = 26692,
    CREATURE_GRAUF                 = 26893,
    CREATURE_TRIGGER               = 28351,
    DATA_MOUNT                     = 27043,
};

enum eAchievments
{
    ACHIEV_TIMED_START_EVENT                      = 17726,
};

class boss_skadi : public CreatureScript
{
public:
    boss_skadi() : CreatureScript("boss_skadi") { }

    CreatureAI* GetAI(Creature* creature) const
    {
        return new boss_skadiAI (creature);
    }

    struct boss_skadiAI : public ScriptedAI
    {
        boss_skadiAI(Creature* creature) : ScriptedAI(creature), Summons(me)
        {
            instance = creature->GetInstanceScript();
        }

        InstanceScript* instance;
        SummonList Summons;
        uint64 m_uiGraufGUID;
        std::vector<uint64> triggersGUID;

        uint32 m_uiCrushTimer;
        uint32 m_uiPoisonedSpearTimer;
        uint32 m_uiWhirlwindTimer;
        uint32 m_uiWaypointId;
        uint32 m_uiMovementTimer;
        uint32 m_uiMountTimer;
        uint32 m_uiSummonTimer;
        uint8  m_uiSpellHitCount;
        bool   m_bSaidEmote;

        eCombatPhase Phase;

        void Reset()
        {
            triggersGUID.clear();

            m_uiCrushTimer = 8000;
            m_uiPoisonedSpearTimer = 10000;
            m_uiWhirlwindTimer = 20000;
            m_uiMountTimer = 3000;
            m_uiWaypointId = 0;
            m_bSaidEmote = false;
            m_uiSpellHitCount = 0;

            Phase = SKADI;

            Summons.DespawnAll();
            me->SetSpeed(MOVE_FLIGHT, 3.0f);
            if ((Unit::GetCreature((*me), m_uiGraufGUID) == NULL) && !me->IsMounted())
                 me->SummonCreature(CREATURE_GRAUF, Location[0].GetPositionX(), Location[0].GetPositionY(), Location[0].GetPositionZ(), 3.0f);
            if (instance)
            {
                instance->SetData(DATA_SKADI_THE_RUTHLESS_EVENT, NOT_STARTED);
                instance->DoStopTimedAchievement(ACHIEVEMENT_TIMED_TYPE_EVENT, ACHIEV_TIMED_START_EVENT);
            }
        }

        void JustReachedHome()
        {
            me->SetCanFly(false);
            me->Dismount();
            me->RemoveFlag(UNIT_FIELD_FLAGS, UNIT_FLAG_NOT_SELECTABLE | UNIT_FLAG_NON_ATTACKABLE);
            if (Unit::GetCreature((*me), m_uiGraufGUID) == NULL)
                me->SummonCreature(CREATURE_GRAUF, Location[0].GetPositionX(), Location[0].GetPositionY(), Location[0].GetPositionZ(), 3.0f);
        }

        void EnterCombat(Unit* /*who*/)
        {
            DoScriptText(SAY_AGGRO, me);

            me->SetFlag(UNIT_FIELD_FLAGS, UNIT_FLAG_NOT_SELECTABLE | UNIT_FLAG_NON_ATTACKABLE);

            Phase = FLYING;

            m_uiMovementTimer = 1000;
            m_uiSummonTimer = 10000;
            me->SetInCombatWithZone();
            if (instance)
            {
                instance->SetData(DATA_SKADI_THE_RUTHLESS_EVENT, IN_PROGRESS);
                instance->DoStartTimedAchievement(ACHIEVEMENT_TIMED_TYPE_EVENT, ACHIEV_TIMED_START_EVENT);
                me->GetMotionMaster()->MoveJump(Location[0].GetPositionX(), Location[0].GetPositionY(), Location[0].GetPositionZ(), 5.0f, 10.0f);
                me->SetWalk(false);
                m_uiMountTimer = 1000;
                Summons.DespawnEntry(CREATURE_GRAUF);
            }
        }

        void JustSummoned(Creature* summoned)
        {
            switch (summoned->GetEntry())
            {
                case CREATURE_GRAUF:
                    m_uiGraufGUID = summoned->GetGUID();
                    break;
                case CREATURE_YMIRJAR_WARRIOR:
                case CREATURE_YMIRJAR_WITCH_DOCTOR:
                case CREATURE_YMIRJAR_HARPOONER:
                    summoned->setActive(true);
                    summoned->SetInCombatWithZone();
                    if (Unit* target = SelectTarget(SELECT_TARGET_RANDOM, 0))
                        summoned->AI()->AttackStart(target);
                    break;
                case CREATURE_TRIGGER:
                    summoned->CastSpell((Unit*)NULL, SPELL_FREEZING_CLOUD, true);
                    summoned->DespawnOrUnsummon(10*IN_MILLISECONDS);
                    break;
            }
            Summons.Summon(summoned);
        }

        void SummonedCreatureDespawn(Creature* summoned)
        {
            if (summoned->GetEntry() == CREATURE_GRAUF)
                m_uiGraufGUID = 0;
            Summons.Despawn(summoned);
        }

        void SpellHit(Unit* /*caster*/, const SpellInfo* spell)
        {
            if (spell->Id == SPELL_HARPOON_DAMAGE)
            {
                m_uiSpellHitCount++;
                if (m_uiSpellHitCount >= 3)
                {
                    Phase = SKADI;
                    me->SetCanFly(false);
                    me->Dismount();
                    if (Creature* pGrauf = me->SummonCreature(CREATURE_GRAUF, me->GetPositionX(), me->GetPositionY(), me->GetPositionZ(), 0, TEMPSUMMON_CORPSE_TIMED_DESPAWN, 3*IN_MILLISECONDS))
                    {
                        pGrauf->GetMotionMaster()->MoveFall();
                        pGrauf->HandleEmoteCommand(EMOTE_ONESHOT_FLYDEATH);
                    }
                    me->GetMotionMaster()->MoveJump(Location[4].GetPositionX(), Location[4].GetPositionY(), Location[4].GetPositionZ(), 5.0f, 10.0f);
                    me->RemoveFlag(UNIT_FIELD_FLAGS, UNIT_FLAG_NOT_SELECTABLE | UNIT_FLAG_NON_ATTACKABLE);
                    DoScriptText(SAY_DRAKE_DEATH, me);
                    m_uiCrushTimer = 8000;
                    m_uiPoisonedSpearTimer = 10000;
                    m_uiWhirlwindTimer = 20000;
                    me->AI()->AttackStart(SelectTarget(SELECT_TARGET_RANDOM));
                }
            }
        }

        void UpdateAI(const uint32 diff)
        {
            switch (Phase)
            {
                case FLYING:
                    if (!UpdateVictim())
                        return;

                    if (me->GetPositionX() >= 519)
                    {
                        me->RemoveFlag(UNIT_FIELD_FLAGS, UNIT_FLAG_NOT_SELECTABLE | UNIT_FLAG_NON_ATTACKABLE);
                        if (!m_bSaidEmote)
                        {
                            DoScriptText(EMOTE_RANGE, me);
                            m_bSaidEmote = true;
                        }
                    }
                    else
                    {
                        me->SetFlag(UNIT_FIELD_FLAGS, UNIT_FLAG_NOT_SELECTABLE | UNIT_FLAG_NON_ATTACKABLE);
                        m_bSaidEmote = false;
                    }

                    if (m_uiMountTimer && m_uiMountTimer <= diff)
                    {
                        me->Mount(DATA_MOUNT);
                        me->SetCanFly(true);
                        m_uiMountTimer = 0;
                    } else m_uiMountTimer -= diff;

                    if (m_uiSummonTimer <= diff)
                    {
                        SpawnMobs();
                        m_uiSummonTimer = 25000;
                    } else m_uiSummonTimer -= diff;

                    if (m_uiMovementTimer <= diff)
                    {
                        switch (m_uiWaypointId)
                        {
                            case 0:
                                me->GetMotionMaster()->MovePoint(0, Location[1].GetPositionX(), Location[1].GetPositionY(), Location[1].GetPositionZ());
                                m_uiMovementTimer = 5000;
                                break;
                            case 1:
                                me->GetMotionMaster()->MovePoint(0, Location[2].GetPositionX(), Location[2].GetPositionY(), Location[2].GetPositionZ());
                                m_uiMovementTimer = 2000;
                                break;
                            case 2:
                                me->GetMotionMaster()->MovePoint(0, Location[3].GetPositionX(), Location[3].GetPositionY(), Location[3].GetPositionZ());
                                m_uiMovementTimer = 15000;
                                break;
                            case 3:
                                me->GetMotionMaster()->MovePoint(0, Location[69].GetPositionX(), Location[69].GetPositionY(), Location[69].GetPositionZ());
                                DoScriptText(RAND(SAY_DRAKE_BREATH_1, SAY_DRAKE_BREATH_2), me);
                                DoScriptText(EMOTE_BREATH, me);
                                m_uiMovementTimer = 2500;
                                break;
                            case 4:
                                me->GetMotionMaster()->MovePoint(0, Location[70].GetPositionX(), Location[70].GetPositionY(), Location[70].GetPositionZ());
                                m_uiMovementTimer = 2000;
                                SpawnTrigger();
                                break;
                            case 5:
                                me->GetMotionMaster()->MovePoint(0, Location[71].GetPositionX(), Location[71].GetPositionY(), Location[71].GetPositionZ());
                                m_uiMovementTimer = 3000;
                                break;
                            case 6:
                                me->GetMotionMaster()->MovePoint(0, Location[3].GetPositionX(), Location[3].GetPositionY(), Location[3].GetPositionZ());
                                m_uiWaypointId = 2;
                                m_uiMovementTimer = 15000;
                                break;
                        }
                        m_uiWaypointId++;
                    } else m_uiMovementTimer -= diff;
                    break;
                case SKADI:
                    //Return since we have no target
                    if (!UpdateVictim())
                        return;

                    if (m_uiCrushTimer <= diff)
                    {
                        DoCastVictim(SPELL_CRUSH);
                        m_uiCrushTimer = 8000;
                    } else m_uiCrushTimer -= diff;

                    if (m_uiPoisonedSpearTimer <= diff)
                    {
                        if (Unit* target = SelectTarget(SELECT_TARGET_RANDOM))
                            DoCast(target, SPELL_POISONED_SPEAR);
                        m_uiPoisonedSpearTimer = 10000;
                    } else m_uiPoisonedSpearTimer -= diff;

                    if (m_uiWhirlwindTimer <= diff)
                    {
                        DoCastAOE(SPELL_WHIRLWIND);
                        m_uiWhirlwindTimer = 20000;
                    } else m_uiWhirlwindTimer -= diff;

                    DoMeleeAttackIfReady();
                    break;
            }
        }

        void JustDied(Unit* /*killer*/)
        {
            DoScriptText(SAY_DEATH, me);
            Summons.DespawnAll();
            if (instance)
                instance->SetData(DATA_SKADI_THE_RUTHLESS_EVENT, DONE);
        }

        void KilledUnit(Unit* /*victim*/)
        {
            DoScriptText(RAND(SAY_KILL_1, SAY_KILL_2), me);
        }

        void SpawnMobs()
        {
            for (uint8 i = 0; i < DUNGEON_MODE(5, 6); ++i)
            {
                switch (urand(0, 2))
                {
                    case 0:
                        me->SummonCreature(CREATURE_YMIRJAR_WARRIOR, SpawnLoc.GetPositionX()+rand()%5, SpawnLoc.GetPositionY()+rand()%5, SpawnLoc.GetPositionZ(), 0, TEMPSUMMON_TIMED_DESPAWN_OUT_OF_COMBAT, 30000);
                        break;

                    case 1:
                        me->SummonCreature(CREATURE_YMIRJAR_WITCH_DOCTOR, SpawnLoc.GetPositionX()+rand()%5, SpawnLoc.GetPositionY()+rand()%5, SpawnLoc.GetPositionZ(), 0, TEMPSUMMON_TIMED_DESPAWN_OUT_OF_COMBAT, 30000);
                        break;

                    case 2:
                        me->SummonCreature(CREATURE_YMIRJAR_HARPOONER, SpawnLoc.GetPositionX()+rand()%5, SpawnLoc.GetPositionY()+rand()%5, SpawnLoc.GetPositionZ(), 0, TEMPSUMMON_TIMED_DESPAWN_OUT_OF_COMBAT, 30000);
                        break;
                }
            }
        }

        void SpawnTrigger()
        {
            uint8 iStart = 0, iEnd = 0;
            switch (urand(0, 1))
            {
                case 0:
                    iStart = 8;
                    iEnd = 37;
                    break;
                case 1:
                    iStart = 38;
                    iEnd = 68;
                    break;
                default:
                    break;
            }
            for (uint32 i = iStart; i < iEnd; ++i)
                me->SummonCreature(CREATURE_TRIGGER, Location[i]);
        }
    };

};

class go_harpoon_launcher : public GameObjectScript
{
public:
    go_harpoon_launcher() : GameObjectScript("go_harpoon_launcher") { }

    bool OnGossipHello(Player* player, GameObject* go)
    {
        InstanceScript* instance = go->GetInstanceScript();
        if (!instance)
            return false;

<<<<<<< HEAD
        if (Creature* pSkadi = Unit::GetCreature((*pGO), m_instance->GetData64(DATA_SKADI_THE_RUTHLESS)))
        {
            if (((boss_skadi::boss_skadiAI*)pSkadi->GetAI())->Phase != FLYING)
                return false;
=======
        if (Creature* pSkadi = Unit::GetCreature(*go, instance->GetData64(DATA_SKADI_THE_RUTHLESS)))
>>>>>>> eff48a42
            player->CastSpell(pSkadi, SPELL_RAPID_FIRE, true);

        return false;
    }

};

void AddSC_boss_skadi()
{
    new boss_skadi();
    new go_harpoon_launcher();
}<|MERGE_RESOLUTION|>--- conflicted
+++ resolved
@@ -475,14 +475,7 @@
         if (!instance)
             return false;
 
-<<<<<<< HEAD
-        if (Creature* pSkadi = Unit::GetCreature((*pGO), m_instance->GetData64(DATA_SKADI_THE_RUTHLESS)))
-        {
-            if (((boss_skadi::boss_skadiAI*)pSkadi->GetAI())->Phase != FLYING)
-                return false;
-=======
         if (Creature* pSkadi = Unit::GetCreature(*go, instance->GetData64(DATA_SKADI_THE_RUTHLESS)))
->>>>>>> eff48a42
             player->CastSpell(pSkadi, SPELL_RAPID_FIRE, true);
 
         return false;
