/*
 * Copyright (C) 2008-2014 TrinityCore <http://www.trinitycore.org/>
 *
 * This program is free software; you can redistribute it and/or modify it
 * under the terms of the GNU General Public License as published by the
 * Free Software Foundation; either version 2 of the License, or (at your
 * option) any later version.
 *
 * This program is distributed in the hope that it will be useful, but WITHOUT
 * ANY WARRANTY; without even the implied warranty of MERCHANTABILITY or
 * FITNESS FOR A PARTICULAR PURPOSE. See the GNU General Public License for
 * more details.
 *
 * You should have received a copy of the GNU General Public License along
 * with this program. If not, see <http://www.gnu.org/licenses/>.
 */

/* Script Data Start
SDName: Boss_Skadi
SDAuthor: LordVanMartin, JohnHoliver
SD%Complete: 90%
SDComment: <Known Bugs>
               After Unmount() he appears to still be flying even with SetFlying(false)
           </Known Bugs>
SDCategory: Utgarde Pinnacle
Script Data End */

#include "ScriptMgr.h"
#include "ScriptedCreature.h"
#include "utgarde_pinnacle.h"
#include "Player.h"
#include "SpellInfo.h"

enum Yells
{
    SAY_AGGRO                           = 0,
    SAY_KILL                            = 1,
    EMOTE_RANGE                         = 2,
    SAY_DEATH                           = 3,
    SAY_DRAKE_DEATH                     = 4,
    EMOTE_BREATH                        = 5,
    SAY_DRAKE_BREATH                    = 6
};

static Position SpawnLoc = {468.931f, -513.555f, 104.723f, 0};
static Position Location[]=
{
    // Boss
    {341.740997f, -516.955017f, 104.66900f, 0}, // 0
    {293.299f, -505.95f, 142.03f, 0},           // 1
    {301.664f, -535.164f, 146.097f, 0},         // 2
    {521.031006f, -544.667847f, 128.80064f, 0}, // 3
    {477.311981f, -509.296814f, 104.72308f, 0}, // 4
    {341.740997f, -516.955017f, 104.66900f, 0}, // 5
    {341.740997f, -516.955017f, 104.66900f, 0}, // 6
    {341.740997f, -516.955017f, 104.66900f, 0}, // 7
    // Triggers Left
    {469.661f, -484.546f, 104.712f, 0},         // 8
    {483.315f, -485.028f, 104.718f, 0},         // 9
    {476.87f, -487.994f, 104.735f, 0},          //10
    {477.512f, -497.772f, 104.728f, 0},         //11
    {486.287f, -500.759f, 104.722f, 0},         //12
    {480.1f, -503.895f, 104.722f, 0},           //13
    {472.391f, -505.103f, 104.723f, 0},         //14
    {478.885f, -510.803f, 104.723f, 0},         //15
    {489.529f, -508.615f, 104.723f, 0},         //16
    {484.272f, -508.589f, 104.723f, 0},         //17
    {465.328f, -506.495f, 104.427f, 0},         //18
    {456.885f, -508.104f, 104.447f, 0},         //19
    {450.177f, -507.989f, 105.247f, 0},         //20
    {442.273f, -508.029f, 104.813f, 0},         //21
    {434.225f, -508.19f, 104.787f, 0},          //22
    {423.902f, -508.525f, 104.274f, 0},         //23
    {414.551f, -508.645f, 105.136f, 0},         //24
    {405.787f, -508.755f, 104.988f, 0},         //25
    {398.812f, -507.224f, 104.82f, 0},          //26
    {389.702f, -506.846f, 104.729f, 0},         //27
    {381.856f, -506.76f, 104.756f, 0},          //28
    {372.881f, -507.254f, 104.779f, 0},         //29
    {364.978f, -508.182f, 104.673f, 0},         //30
    {357.633f, -508.075f, 104.647f, 0},         //31
    {350.008f, -506.826f, 104.588f, 0},         //32
    {341.69f, -506.77f, 104.499f, 0},           //33
    {335.31f, -505.745f, 105.18f, 0},           //34
    {471.178f, -510.74f, 104.723f, 0},          //35
    {461.759f, -510.365f, 104.199f, 0},         //36
    {424.07287f, -510.082916f, 104.711082f, 0}, //37
    // Triggers Right
    {489.46f, -513.297f, 105.413f, 0},          //38
    {485.706f, -517.175f, 104.724f, 0},         //39
    {480.98f, -519.313f, 104.724f, 0},          //40
    {475.05f, -520.52f, 104.724f, 0},           //41
    {482.97f, -512.099f, 104.724f, 0},          //42
    {477.082f, -514.172f, 104.724f, 0},         //43
    {468.991f, -516.691f, 104.724f, 0},         //44
    {461.722f, -517.063f, 104.627f, 0},         //45
    {455.88f, -517.681f, 104.707f, 0},          //46
    {450.499f, -519.099f, 104.701f, 0},         //47
    {444.889f, -518.963f, 104.82f, 0},          //48
    {440.181f, -518.893f, 104.861f, 0},         //49
    {434.393f, -518.758f, 104.891f, 0},         //50
    {429.328f, -518.583f, 104.904f, 0},         //51
    {423.844f, -518.394f, 105.004f, 0},         //52
    {418.707f, -518.266f, 105.135f, 0},         //53
    {413.377f, -518.085f, 105.153f, 0},         //54
    {407.277f, -517.844f, 104.893f, 0},         //55
    {401.082f, -517.443f, 104.723f, 0},         //56
    {394.933f, -514.64f, 104.724f, 0},          //57
    {388.917f, -514.688f, 104.734f, 0},         //58
    {383.814f, -515.834f, 104.73f, 0},          //59
    {377.887f, -518.653f, 104.777f, 0},         //60
    {371.376f, -518.289f, 104.781f, 0},         //61
    {365.669f, -517.822f, 104.758f, 0},         //62
    {359.572f, -517.314f, 104.706f, 0},         //63
    {353.632f, -517.146f, 104.647f, 0},         //64
    {347.998f, -517.038f, 104.538f, 0},         //65
    {341.803f, -516.98f, 104.584f, 0},          //66
    {335.879f, -516.674f, 104.628f, 0},         //67
    {329.871f, -515.92f, 104.711f, 0},          //68
    // Breach Zone
    {485.4577f, -511.2515f, 115.3011f, 0},      //69
    {435.1892f, -514.5232f, 118.6719f, 0},      //70
    {413.9327f, -540.9407f, 138.2614f, 0},      //71
};

enum CombatPhase
{
    FLYING,
    SKADI
};

enum Spells
{
    // Skadi Spells
    SPELL_CRUSH             = 50234,
    SPELL_POISONED_SPEAR    = 50225, //isn't being cast
    SPELL_WHIRLWIND         = 50228, //random target, but not the tank approx. every 20s
    SPELL_RAPID_FIRE        = 56570,
    SPELL_HARPOON_DAMAGE    = 56578,
    SPELL_FREEZING_CLOUD    = 47579,
};

enum Creatures
{
    NPC_YMIRJAR_WARRIOR       = 26690,
    NPC_YMIRJAR_WITCH_DOCTOR  = 26691,
    NPC_YMIRJAR_HARPOONER     = 26692,
    NPC_GRAUF                 = 26893,
    NPC_TRIGGER               = 28351,
    DATA_MOUNT                     = 27043,
};

enum Achievments
{
    ACHIEV_TIMED_START_EVENT                      = 17726,
};

enum Data
{
    DATA_MGLTS
};

class boss_skadi : public CreatureScript
{
public:
    boss_skadi() : CreatureScript("boss_skadi") { }

    CreatureAI* GetAI(Creature* creature) const OVERRIDE
    {
        return GetInstanceAI<boss_skadiAI>(creature);
    }

    struct boss_skadiAI : public ScriptedAI
    {
        boss_skadiAI(Creature* creature) : ScriptedAI(creature), Summons(me)
        {
            instance = creature->GetInstanceScript();
            m_uiGraufGUID = 0;
        }

        InstanceScript* instance;
        SummonList Summons;
        uint64 m_uiGraufGUID;
        std::vector<uint64> triggersGUID;

        uint32 m_uiCrushTimer;
        uint32 m_uiPoisonedSpearTimer;
        uint32 m_uiWhirlwindTimer;
        uint32 m_uiWaypointId;
        uint32 m_uiMovementTimer;
        uint32 m_uiMountTimer;
        uint32 m_uiSummonTimer;
        uint8  m_uiSpellHitCount;
        bool   m_bSaidEmote;
        bool   m_myGirlLovesToSkadi;

        CombatPhase Phase;

        void Reset() OVERRIDE
        {
            triggersGUID.clear();

            m_uiCrushTimer = 8000;
            m_uiPoisonedSpearTimer = 10000;
            m_uiWhirlwindTimer = 20000;
            m_uiMountTimer = 3000;
            m_uiWaypointId = 0;
            m_bSaidEmote = false;
            m_uiSpellHitCount = 0;
            m_myGirlLovesToSkadi = true;

            Phase = SKADI;

            Summons.DespawnAll();
            me->SetSpeed(MOVE_FLIGHT, 3.0f);
            if ((Unit::GetCreature(*me, m_uiGraufGUID) == NULL) && !me->IsMounted())
                 me->SummonCreature(NPC_GRAUF, Location[0].GetPositionX(), Location[0].GetPositionY(), Location[0].GetPositionZ(), 3.0f);
            instance->SetBossState(DATA_SKADI_THE_RUTHLESS, NOT_STARTED);
            instance->DoStopTimedAchievement(ACHIEVEMENT_TIMED_TYPE_EVENT, ACHIEV_TIMED_START_EVENT);
        }

        void JustReachedHome() OVERRIDE
        {
            me->SetCanFly(false);
            me->Dismount();
            me->RemoveFlag(UNIT_FIELD_FLAGS, UNIT_FLAG_NOT_SELECTABLE | UNIT_FLAG_NON_ATTACKABLE);
            if (!Unit::GetCreature(*me, m_uiGraufGUID))
                me->SummonCreature(NPC_GRAUF, Location[0].GetPositionX(), Location[0].GetPositionY(), Location[0].GetPositionZ(), 3.0f);
        }

        void EnterCombat(Unit* /*who*/) OVERRIDE
        {
            Talk(SAY_AGGRO);

            me->SetFlag(UNIT_FIELD_FLAGS, UNIT_FLAG_NOT_SELECTABLE | UNIT_FLAG_NON_ATTACKABLE);

            Phase = FLYING;

            m_uiMovementTimer = 1000;
            m_uiSummonTimer = 10000;
            me->SetInCombatWithZone();
            instance->SetBossState(DATA_SKADI_THE_RUTHLESS, IN_PROGRESS);
            instance->DoStartTimedAchievement(ACHIEVEMENT_TIMED_TYPE_EVENT, ACHIEV_TIMED_START_EVENT);
            me->GetMotionMaster()->MoveJump(Location[0].GetPositionX(), Location[0].GetPositionY(), Location[0].GetPositionZ(), 5.0f, 10.0f);
            me->SetWalk(false);
            m_uiMountTimer = 1000;
            Summons.DespawnEntry(NPC_GRAUF);
        }

        void JustSummoned(Creature* summoned) OVERRIDE
        {
            switch (summoned->GetEntry())
            {
                case NPC_GRAUF:
                    m_uiGraufGUID = summoned->GetGUID();
                    break;
                case NPC_YMIRJAR_WARRIOR:
                case NPC_YMIRJAR_WITCH_DOCTOR:
                case NPC_YMIRJAR_HARPOONER:
                    summoned->setActive(true);
                    summoned->SetInCombatWithZone();
                    if (Unit* target = SelectTarget(SELECT_TARGET_RANDOM, 0))
                        summoned->AI()->AttackStart(target);
                    break;
                case NPC_TRIGGER:
                    summoned->CastSpell((Unit*)NULL, SPELL_FREEZING_CLOUD, true);
                    summoned->DespawnOrUnsummon(10*IN_MILLISECONDS);
                    break;
            }
            Summons.Summon(summoned);
        }

        void SummonedCreatureDespawn(Creature* summoned) OVERRIDE
        {
            if (summoned->GetEntry() == NPC_GRAUF)
                m_uiGraufGUID = 0;
            Summons.Despawn(summoned);
        }
        
        uint32 GetData(uint32 type) const OVERRIDE
        {
            if (type == DATA_MGLTS)
                return m_myGirlLovesToSkadi;

            return 0;
        }

        void SpellHit(Unit* /*caster*/, const SpellInfo* spell) OVERRIDE
        {
            if (spell->Id == SPELL_HARPOON_DAMAGE)
            {
                m_uiSpellHitCount++;
                if (m_uiSpellHitCount >= 3)
                {
                    Phase = SKADI;
                    me->SetCanFly(false);
                    me->Dismount();
                    if (Creature* pGrauf = me->SummonCreature(NPC_GRAUF, me->GetPositionX(), me->GetPositionY(), me->GetPositionZ(), 0, TEMPSUMMON_CORPSE_TIMED_DESPAWN, 3*IN_MILLISECONDS))
                    {
                        pGrauf->GetMotionMaster()->MoveFall();
                        pGrauf->HandleEmoteCommand(EMOTE_ONESHOT_FLYDEATH);
                    }
                    me->GetMotionMaster()->MoveJump(Location[4].GetPositionX(), Location[4].GetPositionY(), Location[4].GetPositionZ(), 5.0f, 10.0f);
                    me->RemoveFlag(UNIT_FIELD_FLAGS, UNIT_FLAG_NOT_SELECTABLE | UNIT_FLAG_NON_ATTACKABLE);
                    Talk(SAY_DRAKE_DEATH);
                    m_uiCrushTimer = 8000;
                    m_uiPoisonedSpearTimer = 10000;
                    m_uiWhirlwindTimer = 20000;
<<<<<<< HEAD
                    me->AI()->AttackStart(SelectTarget(SELECT_TARGET_RANDOM));
                    me->SetHealth(me->GetMaxHealth()); // There's a better way to do this, I'm aware, but since the entire boss script needs to be rewriten this won't hurt.
=======
                    AttackStart(SelectTarget(SELECT_TARGET_RANDOM));
>>>>>>> b61e4975
                }
            }
        }

        void UpdateAI(uint32 diff) OVERRIDE
        {
            switch (Phase)
            {
                case FLYING:
                    if (!UpdateVictim())
                        return;

                    if (me->GetPositionX() >= 519)
                    {
                        me->RemoveFlag(UNIT_FIELD_FLAGS, UNIT_FLAG_NOT_SELECTABLE | UNIT_FLAG_NON_ATTACKABLE);
                        if (!m_bSaidEmote)
                        {
                            Talk(EMOTE_RANGE);
                            m_bSaidEmote = true;
                        }
                    }
                    else
                    {
                        me->SetFlag(UNIT_FIELD_FLAGS, UNIT_FLAG_NOT_SELECTABLE | UNIT_FLAG_NON_ATTACKABLE);
                        m_bSaidEmote = false;
                    }

                    if (m_uiMountTimer && m_uiMountTimer <= diff)
                    {
                        me->Mount(DATA_MOUNT);
                        me->SetCanFly(true);
                        m_uiMountTimer = 0;
                    } else m_uiMountTimer -= diff;

                    if (m_uiSummonTimer <= diff)
                    {
                        SpawnMobs();
                        m_uiSummonTimer = 25000;
                    } else m_uiSummonTimer -= diff;

                    if (m_uiMovementTimer <= diff)
                    {
                        switch (m_uiWaypointId)
                        {
                            case 0:
                                me->GetMotionMaster()->MovePoint(0, Location[1].GetPositionX(), Location[1].GetPositionY(), Location[1].GetPositionZ());
                                m_uiMovementTimer = 5000;
                                break;
                            case 1:
                                me->GetMotionMaster()->MovePoint(0, Location[2].GetPositionX(), Location[2].GetPositionY(), Location[2].GetPositionZ());
                                m_uiMovementTimer = 2000;
                                break;
                            case 2:
                                me->GetMotionMaster()->MovePoint(0, Location[3].GetPositionX(), Location[3].GetPositionY(), Location[3].GetPositionZ());
                                m_uiMovementTimer = 15000;
                                break;
                            case 3:
                                me->GetMotionMaster()->MovePoint(0, Location[69].GetPositionX(), Location[69].GetPositionY(), Location[69].GetPositionZ());
                                Talk(SAY_DRAKE_BREATH);
                                Talk(EMOTE_BREATH);
                                m_uiMovementTimer = 2500;
                                break;
                            case 4:
                                me->GetMotionMaster()->MovePoint(0, Location[70].GetPositionX(), Location[70].GetPositionY(), Location[70].GetPositionZ());
                                m_uiMovementTimer = 2000;
                                // ! Hack - Because the encounter doesn't work as it should, should check Grauf's health instead!
                                if (me->HealthBelowPct(100))
                                    m_myGirlLovesToSkadi = false;
                                SpawnTrigger();
                                break;
                            case 5:
                                me->GetMotionMaster()->MovePoint(0, Location[71].GetPositionX(), Location[71].GetPositionY(), Location[71].GetPositionZ());
                                m_uiMovementTimer = 3000;
                                break;
                            case 6:
                                me->GetMotionMaster()->MovePoint(0, Location[3].GetPositionX(), Location[3].GetPositionY(), Location[3].GetPositionZ());
                                m_uiWaypointId = 2;
                                m_uiMovementTimer = 15000;
                                break;
                        }
                        m_uiWaypointId++;
                    } else m_uiMovementTimer -= diff;
                    break;
                case SKADI:
                    //Return since we have no target
                    if (!UpdateVictim())
                        return;

                    if (m_uiCrushTimer <= diff)
                    {
                        DoCastVictim(SPELL_CRUSH);
                        m_uiCrushTimer = 8000;
                    } else m_uiCrushTimer -= diff;

                    if (m_uiPoisonedSpearTimer <= diff)
                    {
                        if (Unit* target = SelectTarget(SELECT_TARGET_RANDOM))
                            DoCast(target, SPELL_POISONED_SPEAR);
                        m_uiPoisonedSpearTimer = 10000;
                    } else m_uiPoisonedSpearTimer -= diff;

                    if (m_uiWhirlwindTimer <= diff)
                    {
                        DoCastAOE(SPELL_WHIRLWIND);
                        m_uiWhirlwindTimer = 20000;
                    } else m_uiWhirlwindTimer -= diff;

                    DoMeleeAttackIfReady();
                    break;
            }
        }

        void JustDied(Unit* /*killer*/) OVERRIDE
        {
            Talk(SAY_DEATH);
            Summons.DespawnAll();
            instance->SetBossState(DATA_SKADI_THE_RUTHLESS, DONE);
        }

        void KilledUnit(Unit* who) OVERRIDE
        {
            if (who->GetTypeId() == TYPEID_PLAYER)
                Talk(SAY_KILL);
        }

        void SpawnMobs()
        {
            for (uint8 i = 0; i < DUNGEON_MODE(5, 6); ++i)
            {
                switch (urand(0, 2))
                {
                    case 0:
                        me->SummonCreature(NPC_YMIRJAR_WARRIOR, SpawnLoc.GetPositionX()+rand()%5, SpawnLoc.GetPositionY()+rand()%5, SpawnLoc.GetPositionZ(), 0, TEMPSUMMON_TIMED_DESPAWN_OUT_OF_COMBAT, 30000);
                        break;

                    case 1:
                        me->SummonCreature(NPC_YMIRJAR_WITCH_DOCTOR, SpawnLoc.GetPositionX()+rand()%5, SpawnLoc.GetPositionY()+rand()%5, SpawnLoc.GetPositionZ(), 0, TEMPSUMMON_TIMED_DESPAWN_OUT_OF_COMBAT, 30000);
                        break;

                    case 2:
                        me->SummonCreature(NPC_YMIRJAR_HARPOONER, SpawnLoc.GetPositionX()+rand()%5, SpawnLoc.GetPositionY()+rand()%5, SpawnLoc.GetPositionZ(), 0, TEMPSUMMON_TIMED_DESPAWN_OUT_OF_COMBAT, 30000);
                        break;
                }
            }
        }

        void SpawnTrigger()
        {
            uint8 iStart = 0, iEnd = 0;
            switch (urand(0, 1))
            {
                case 0:
                    iStart = 8;
                    iEnd = 37;
                    break;
                case 1:
                    iStart = 38;
                    iEnd = 68;
                    break;
                default:
                    break;
            }
            for (uint32 i = iStart; i < iEnd; ++i)
                me->SummonCreature(NPC_TRIGGER, Location[i]);
        }
    };

};

class go_harpoon_launcher : public GameObjectScript
{
public:
    go_harpoon_launcher() : GameObjectScript("go_harpoon_launcher") { }

    bool OnGossipHello(Player* player, GameObject* go) OVERRIDE
    {
        InstanceScript* instance = go->GetInstanceScript();
        if (!instance)
            return false;

        if (Creature* pSkadi = Unit::GetCreature(*go, instance->GetData64(DATA_SKADI_THE_RUTHLESS)))
            player->CastSpell(pSkadi, SPELL_RAPID_FIRE, true);

        return false;
    }

};

class TW_achievement_my_girl_loves_to_skadi_all_the_time : public AchievementCriteriaScript
{
    public:
        TW_achievement_my_girl_loves_to_skadi_all_the_time() : AchievementCriteriaScript("TW_achievement_my_girl_loves_to_skadi_all_the_time")
        {
        }

        bool OnCheck(Player* /*player*/, Unit* target) OVERRIDE
        {
            if (!target)
                return false;

            if (Creature* skadi = target->ToCreature())
                if (skadi->AI()->GetData(DATA_MGLTS) && skadi->GetMap()->ToInstanceMap()->IsHeroic())
                    return true;

            return false;
        }
};

void AddSC_boss_skadi()
{
    new boss_skadi();
    new go_harpoon_launcher();
    new TW_achievement_my_girl_loves_to_skadi_all_the_time();
}<|MERGE_RESOLUTION|>--- conflicted
+++ resolved
@@ -306,12 +306,8 @@
                     m_uiCrushTimer = 8000;
                     m_uiPoisonedSpearTimer = 10000;
                     m_uiWhirlwindTimer = 20000;
-<<<<<<< HEAD
-                    me->AI()->AttackStart(SelectTarget(SELECT_TARGET_RANDOM));
+                    AttackStart(SelectTarget(SELECT_TARGET_RANDOM));
                     me->SetHealth(me->GetMaxHealth()); // There's a better way to do this, I'm aware, but since the entire boss script needs to be rewriten this won't hurt.
-=======
-                    AttackStart(SelectTarget(SELECT_TARGET_RANDOM));
->>>>>>> b61e4975
                 }
             }
         }
