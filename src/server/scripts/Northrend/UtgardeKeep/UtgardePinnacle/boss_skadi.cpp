--- conflicted
+++ resolved
@@ -216,20 +216,8 @@
         {
             triggersGUID.clear();
 
-<<<<<<< HEAD
-            m_uiCrushTimer = 8000;
-            m_uiPoisonedSpearTimer = 10000;
-            m_uiWhirlwindTimer = 20000;
-            m_uiMountTimer = 3000;
-            m_uiWaypointId = 0;
-            m_bSaidEmote = false;
-            m_uiSpellHitCount = 0;
+            Initialize();
             m_myGirlLovesToSkadi = true;
-
-            Phase = SKADI;
-=======
-            Initialize();
->>>>>>> 8bb086ef
 
             Summons.DespawnAll();
             me->SetSpeed(MOVE_FLIGHT, 3.0f);
