/*
 * This file is part of the TrinityCore Project. See AUTHORS file for Copyright information
 *
 * This program is free software; you can redistribute it and/or modify it
 * under the terms of the GNU General Public License as published by the
 * Free Software Foundation; either version 2 of the License, or (at your
 * option) any later version.
 *
 * This program is distributed in the hope that it will be useful, but WITHOUT
 * ANY WARRANTY; without even the implied warranty of MERCHANTABILITY or
 * FITNESS FOR A PARTICULAR PURPOSE. See the GNU General Public License for
 * more details.
 *
 * You should have received a copy of the GNU General Public License along
 * with this program. If not, see <http://www.gnu.org/licenses/>.
 */

#include "ScriptMgr.h"
#include "AreaBoundary.h"
#include "GameObject.h"
#include "InstanceScript.h"
#include "utgarde_pinnacle.h"

BossBoundaryData const boundaries =
{
    { DATA_KING_YMIRON, new RectangleBoundary(340.0f, 443.0f, -412.0f, -275.0f) }
};

DoorData const doorData[] =
{
    { GO_SKADI_THE_RUTHLESS_DOOR,   DATA_SKADI_THE_RUTHLESS,    DOOR_TYPE_PASSAGE },
    { GO_KING_YMIRON_DOOR,          DATA_KING_YMIRON,           DOOR_TYPE_PASSAGE },
    { 0,                            0,                          DOOR_TYPE_ROOM    } // END
};

ObjectData const creatureData[] =
{
    { NPC_SVALA_SORROWGRAVE,        DATA_SVALA_SORROWGRAVE      },
    { NPC_GORTOK_PALEHOOF,          DATA_GORTOK_PALEHOOF        },
    { NPC_SKADI_THE_RUTHLESS,       DATA_SKADI_THE_RUTHLESS     },
    { NPC_KING_YMIRON,              DATA_KING_YMIRON            },
    { NPC_FRENZIED_WORGEN,          DATA_FRENZIED_WORGEN        },
    { NPC_RAVENOUS_FURBOLG,         DATA_RAVENOUS_FURBOLG       },
    { NPC_MASSIVE_JORMUNGAR,        DATA_MASSIVE_JORMUNGAR      },
    { NPC_FEROCIOUS_RHINO,          DATA_FEROCIOUS_RHINO        },
    { NPC_PALEHOOF_ORB,             DATA_GORTOK_ORB             },
    { NPC_SVALA,                    DATA_SVALA                  },
    { NPC_GRAUF,                    DATA_GRAUF                  },
    { 0,                            0                           } // END
};

ObjectData const gameObjectData[] =
{
    { GO_UTGARDE_MIRROR,            DATA_UTGARDE_MIRROR         },
    { GO_GORTOK_PALEHOOF_SPHERE,    DATA_GORTOK_PALEHOOF_SPHERE },
    { 0,                            0                           } //END
};

class instance_utgarde_pinnacle : public InstanceMapScript
{
    public:
        instance_utgarde_pinnacle() : InstanceMapScript(UPScriptName, 575) { }

        struct instance_utgarde_pinnacle_InstanceMapScript : public InstanceScript
        {
            instance_utgarde_pinnacle_InstanceMapScript(InstanceMap* map) : InstanceScript(map)
            {
                SetHeaders(DataHeader);
                SetBossNumber(EncounterCount);
                LoadBossBoundaries(boundaries);
                LoadDoorData(doorData);
                LoadObjectData(creatureData, gameObjectData);
            }


            void OnGameObjectCreate(GameObject* go) override
            {
                InstanceScript::OnGameObjectCreate(go);

                if (go->GetEntry() == GO_GORTOK_PALEHOOF_SPHERE)
                    if (GetBossState(DATA_GORTOK_PALEHOOF) == DONE)
<<<<<<< HEAD
                        go->SetFlag(GAMEOBJECT_FLAGS, GO_FLAG_NOT_SELECTABLE);
=======
                        go->AddFlag(GO_FLAG_NOT_SELECTABLE);
>>>>>>> 28d470c5
            }

            void SetGuidData(uint32 type, ObjectGuid data) override
            {
                if (type == DATA_SACRIFICED_PLAYER)
                    SacrificedPlayerGUID = data;

                InstanceScript::SetGuidData(type, data);
            }

            ObjectGuid GetGuidData(uint32 type) const override
            {
                if (type == DATA_SACRIFICED_PLAYER)
                    return SacrificedPlayerGUID;

                return InstanceScript::GetGuidData(type);
            }

        protected:
            ObjectGuid SacrificedPlayerGUID;
        };

        InstanceScript* GetInstanceScript(InstanceMap* map) const override
        {
            return new instance_utgarde_pinnacle_InstanceMapScript(map);
        }
};

void AddSC_instance_utgarde_pinnacle()
{
    new instance_utgarde_pinnacle();
}<|MERGE_RESOLUTION|>--- conflicted
+++ resolved
@@ -79,11 +79,7 @@
 
                 if (go->GetEntry() == GO_GORTOK_PALEHOOF_SPHERE)
                     if (GetBossState(DATA_GORTOK_PALEHOOF) == DONE)
-<<<<<<< HEAD
-                        go->SetFlag(GAMEOBJECT_FLAGS, GO_FLAG_NOT_SELECTABLE);
-=======
                         go->AddFlag(GO_FLAG_NOT_SELECTABLE);
->>>>>>> 28d470c5
             }
 
             void SetGuidData(uint32 type, ObjectGuid data) override
