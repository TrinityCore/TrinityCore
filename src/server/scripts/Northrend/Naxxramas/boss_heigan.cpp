/*
 * This file is part of the TrinityCore Project. See AUTHORS file for Copyright information
 *
 * This program is free software; you can redistribute it and/or modify it
 * under the terms of the GNU General Public License as published by the
 * Free Software Foundation; either version 2 of the License, or (at your
 * option) any later version.
 *
 * This program is distributed in the hope that it will be useful, but WITHOUT
 * ANY WARRANTY; without even the implied warranty of MERCHANTABILITY or
 * FITNESS FOR A PARTICULAR PURPOSE. See the GNU General Public License for
 * more details.
 *
 * You should have received a copy of the GNU General Public License along
 * with this program. If not, see <http://www.gnu.org/licenses/>.
 */

#include "ScriptMgr.h"
#include "GameObject.h"
#include "InstanceScript.h"
#include "Map.h"
#include "naxxramas.h"
#include "ObjectAccessor.h"
<<<<<<< HEAD
#include "Player.h"
=======
>>>>>>> 28d470c5
#include "ScriptedCreature.h"
#include "SpellScript.h"

enum Spells
{
    SPELL_DECREPIT_FEVER    = 29998, // 25-man: 55011
    SPELL_SPELL_DISRUPTION  = 29310,
    SPELL_PLAGUE_CLOUD      = 29350,
<<<<<<< HEAD
    SPELL_TELEPORT_SELF     = 30211
=======
    SPELL_TELEPORT_SELF     = 30211,
    SPELL_ERUPTION          = 29371
>>>>>>> 28d470c5
};

enum Yells
{
    SAY_AGGRO               = 0,
    SAY_SLAY                = 1,
    SAY_TAUNT               = 2,
    SAY_DEATH               = 3,

    EMOTE_DANCE             = 4,
    EMOTE_DANCE_END         = 5,
};

enum Events
{
    EVENT_DISRUPT = 1,
    EVENT_FEVER,
    EVENT_ERUPT,
    EVENT_DANCE,
    EVENT_DANCE_END
};

enum Phases
{
    PHASE_FIGHT = 1,
    PHASE_DANCE
};

enum Misc
{
    DATA_SAFETY_DANCE               = 19962139
};

static const uint32 firstEruptionDBGUID = 84980;
static const uint8 numSections = 4;
static const uint8 numEruptions[numSections] = { // count of sequential GO DBGUIDs in the respective section of the room
    15,
    25,
    23,
    13
};

class boss_heigan : public CreatureScript
{
public:
    boss_heigan() : CreatureScript("boss_heigan") { }

    CreatureAI* GetAI(Creature* creature) const override
    {
        return GetNaxxramasAI<boss_heiganAI>(creature);
    }

    struct boss_heiganAI : public BossAI
    {
        boss_heiganAI(Creature* creature) : BossAI(creature, BOSS_HEIGAN), _safeSection(0), _danceDirection(false), _safetyDance(false) { }

        void Reset() override
        {
            me->SetReactState(REACT_AGGRESSIVE);
            _Reset();
        }

        void KilledUnit(Unit* who) override
        {
            if (who->GetTypeId() == TYPEID_PLAYER)
            {
                Talk(SAY_SLAY);
                _safetyDance = false;
            }
        }

        uint32 GetData(uint32 type) const override
        {
            return (type == DATA_SAFETY_DANCE && _safetyDance) ? 1u : 0u;
        }

        void JustDied(Unit* /*killer*/) override
        {
            _JustDied();
            Talk(SAY_DEATH);
        }

        void JustEngagedWith(Unit* who) override
        {
            BossAI::JustEngagedWith(who);
            Talk(SAY_AGGRO);

            _safeSection = 0;
            events.ScheduleEvent(EVENT_DISRUPT, randtime(Seconds(15), Seconds(20)), 0, PHASE_FIGHT);
            events.ScheduleEvent(EVENT_FEVER, randtime(Seconds(10), Seconds(20)), 0, PHASE_FIGHT);
            events.ScheduleEvent(EVENT_DANCE, Minutes(1) + Seconds(30), 0, PHASE_FIGHT);
<<<<<<< HEAD
            events.ScheduleEvent(EVENT_ERUPT, 15s);
=======
            events.ScheduleEvent(EVENT_ERUPT, Seconds(15));
>>>>>>> 28d470c5

            _safetyDance = true;

            // figure out the current GUIDs of our eruption tiles and which segment they belong in
<<<<<<< HEAD
            std::unordered_multimap<uint32, GameObject*> const& mapGOs = me->GetMap()->GetGameObjectBySpawnIdStore();
=======
            std::unordered_multimap<ObjectGuid::LowType, GameObject*> const& mapGOs = me->GetMap()->GetGameObjectBySpawnIdStore();
>>>>>>> 28d470c5
            uint32 spawnId = firstEruptionDBGUID;
            for (uint8 section = 0; section < numSections; ++section)
            {
                _eruptTiles[section].clear();
                for (uint8 i = 0; i < numEruptions[section]; ++i)
                {
                    auto tileIt = mapGOs.equal_range(spawnId++);
                    for (auto it = tileIt.first; it != tileIt.second; ++it)
                        _eruptTiles[section].push_back(it->second->GetGUID());
                }
            }
        }

        void UpdateAI(uint32 diff) override
        {
            if (!UpdateVictim())
                return;

            events.Update(diff);

            while (uint32 eventId = events.ExecuteEvent())
            {
                switch (eventId)
                {
                    case EVENT_DISRUPT:
                        DoCastAOE(SPELL_SPELL_DISRUPTION);
                        events.Repeat(Seconds(11));
                        break;
                    case EVENT_FEVER:
                        DoCastAOE(SPELL_DECREPIT_FEVER);
                        events.Repeat(randtime(Seconds(20), Seconds(25)));
<<<<<<< HEAD
                        break;
                    case EVENT_DANCE:
                        events.SetPhase(PHASE_DANCE);
                        Talk(SAY_TAUNT);
                        Talk(EMOTE_DANCE);
                        _safeSection = 0;
                        me->SetReactState(REACT_PASSIVE);
                        me->AttackStop();
                        me->StopMoving();
                        DoCast(SPELL_TELEPORT_SELF);
                        DoCastAOE(SPELL_PLAGUE_CLOUD);
                        events.ScheduleEvent(EVENT_DANCE_END, Seconds(45), 0, PHASE_DANCE);
                        events.RescheduleEvent(EVENT_ERUPT, Seconds(10));
                        break;
=======
                        break;
                    case EVENT_DANCE:
                        events.SetPhase(PHASE_DANCE);
                        Talk(SAY_TAUNT);
                        Talk(EMOTE_DANCE);
                        _safeSection = 0;
                        me->SetReactState(REACT_PASSIVE);
                        me->AttackStop();
                        me->StopMoving();
                        DoCast(SPELL_TELEPORT_SELF);
                        DoCastAOE(SPELL_PLAGUE_CLOUD);
                        events.ScheduleEvent(EVENT_DANCE_END, Seconds(45), 0, PHASE_DANCE);
                        events.RescheduleEvent(EVENT_ERUPT, Seconds(10));
                        break;
>>>>>>> 28d470c5
                    case EVENT_DANCE_END:
                        events.SetPhase(PHASE_FIGHT);
                        Talk(EMOTE_DANCE_END);
                        _safeSection = 0;
                        events.ScheduleEvent(EVENT_DISRUPT, randtime(Seconds(10), Seconds(25)), 0, PHASE_FIGHT);
                        events.ScheduleEvent(EVENT_FEVER, randtime(Seconds(15), Seconds(20)), 0, PHASE_FIGHT);
                        events.ScheduleEvent(EVENT_DANCE, Minutes(1) + Seconds(30), 0, PHASE_FIGHT);
                        events.RescheduleEvent(EVENT_ERUPT, Seconds(15));
                        me->CastStop();
                        me->SetReactState(REACT_AGGRESSIVE);
                        DoZoneInCombat();
                        break;
                    case EVENT_ERUPT:
                        TeleportCheaters();
                        for (uint8 section = 0; section < numSections; ++section)
                            if (section != _safeSection)
                                for (ObjectGuid tileGUID : _eruptTiles[section])
                                    if (GameObject* tile = ObjectAccessor::GetGameObject(*me, tileGUID))
                                    {
                                        tile->SendCustomAnim(0);
<<<<<<< HEAD
                                        CastSpellExtraArgs args;
                                        args.OriginalCaster = me->GetGUID();
                                        tile->CastSpell(tile, tile->GetGOInfo()->trap.spellId, args);
=======
                                        tile->CastSpell(nullptr, SPELL_ERUPTION);
>>>>>>> 28d470c5
                                    }

                        if (_safeSection == 0)
                            _danceDirection = true;
                        else if (_safeSection == numSections-1)
                            _danceDirection = false;

                        _danceDirection ? ++_safeSection : --_safeSection;

                        events.Repeat(events.IsInPhase(PHASE_DANCE) ? Seconds(3) : Seconds(10));
                        break;
                }
            }

            DoMeleeAttackIfReady();
        }

        private:
            std::vector<ObjectGuid> _eruptTiles[numSections]; // populated on encounter start

            uint32 _safeSection; // 0 is next to the entrance
            bool _danceDirection; // true is counter-clockwise, false is clock-wise
            bool _safetyDance; // is achievement still possible? (= no player deaths yet)
    };

};

class spell_heigan_eruption : public SpellScriptLoader
{
    public:
        spell_heigan_eruption() : SpellScriptLoader("spell_heigan_eruption") { }

        class spell_heigan_eruption_SpellScript : public SpellScript
        {
            PrepareSpellScript(spell_heigan_eruption_SpellScript);

            void HandleScript(SpellEffIndex /*eff*/)
            {
                Unit* caster = GetCaster();
                if (!caster || !GetHitUnit())
                    return;

                if (GetHitDamage() >= int32(GetHitUnit()->GetHealth()))
                    if (InstanceScript* instance = caster->GetInstanceScript())
                        if (Creature* Heigan = ObjectAccessor::GetCreature(*caster, instance->GetGuidData(DATA_HEIGAN)))
                            Heigan->AI()->KilledUnit(GetHitUnit());
            }

            void Register() override
            {
                OnEffectHitTarget += SpellEffectFn(spell_heigan_eruption_SpellScript::HandleScript, EFFECT_0, SPELL_EFFECT_SCHOOL_DAMAGE);
            }
        };

        SpellScript* GetSpellScript() const override
        {
            return new spell_heigan_eruption_SpellScript();
        }
};

class achievement_safety_dance : public AchievementCriteriaScript
{
    public:
        achievement_safety_dance() : AchievementCriteriaScript("achievement_safety_dance") { }

        bool OnCheck(Player* /*player*/, Unit* target) override
        {
            if (!target)
                return false;

            if (Creature* Heigan = target->ToCreature())
                if (Heigan->AI()->GetData(DATA_SAFETY_DANCE))
                    return true;

            return false;
        }
};

void AddSC_boss_heigan()
{
    new boss_heigan();
    new spell_heigan_eruption();
    new achievement_safety_dance();
}<|MERGE_RESOLUTION|>--- conflicted
+++ resolved
@@ -21,10 +21,6 @@
 #include "Map.h"
 #include "naxxramas.h"
 #include "ObjectAccessor.h"
-<<<<<<< HEAD
-#include "Player.h"
-=======
->>>>>>> 28d470c5
 #include "ScriptedCreature.h"
 #include "SpellScript.h"
 
@@ -33,12 +29,8 @@
     SPELL_DECREPIT_FEVER    = 29998, // 25-man: 55011
     SPELL_SPELL_DISRUPTION  = 29310,
     SPELL_PLAGUE_CLOUD      = 29350,
-<<<<<<< HEAD
-    SPELL_TELEPORT_SELF     = 30211
-=======
     SPELL_TELEPORT_SELF     = 30211,
     SPELL_ERUPTION          = 29371
->>>>>>> 28d470c5
 };
 
 enum Yells
@@ -121,29 +113,21 @@
             Talk(SAY_DEATH);
         }
 
-        void JustEngagedWith(Unit* who) override
-        {
-            BossAI::JustEngagedWith(who);
+        void EnterCombat(Unit* /*who*/) override
+        {
+            _EnterCombat();
             Talk(SAY_AGGRO);
 
             _safeSection = 0;
             events.ScheduleEvent(EVENT_DISRUPT, randtime(Seconds(15), Seconds(20)), 0, PHASE_FIGHT);
             events.ScheduleEvent(EVENT_FEVER, randtime(Seconds(10), Seconds(20)), 0, PHASE_FIGHT);
             events.ScheduleEvent(EVENT_DANCE, Minutes(1) + Seconds(30), 0, PHASE_FIGHT);
-<<<<<<< HEAD
-            events.ScheduleEvent(EVENT_ERUPT, 15s);
-=======
             events.ScheduleEvent(EVENT_ERUPT, Seconds(15));
->>>>>>> 28d470c5
 
             _safetyDance = true;
 
             // figure out the current GUIDs of our eruption tiles and which segment they belong in
-<<<<<<< HEAD
-            std::unordered_multimap<uint32, GameObject*> const& mapGOs = me->GetMap()->GetGameObjectBySpawnIdStore();
-=======
             std::unordered_multimap<ObjectGuid::LowType, GameObject*> const& mapGOs = me->GetMap()->GetGameObjectBySpawnIdStore();
->>>>>>> 28d470c5
             uint32 spawnId = firstEruptionDBGUID;
             for (uint8 section = 0; section < numSections; ++section)
             {
@@ -175,7 +159,6 @@
                     case EVENT_FEVER:
                         DoCastAOE(SPELL_DECREPIT_FEVER);
                         events.Repeat(randtime(Seconds(20), Seconds(25)));
-<<<<<<< HEAD
                         break;
                     case EVENT_DANCE:
                         events.SetPhase(PHASE_DANCE);
@@ -190,22 +173,6 @@
                         events.ScheduleEvent(EVENT_DANCE_END, Seconds(45), 0, PHASE_DANCE);
                         events.RescheduleEvent(EVENT_ERUPT, Seconds(10));
                         break;
-=======
-                        break;
-                    case EVENT_DANCE:
-                        events.SetPhase(PHASE_DANCE);
-                        Talk(SAY_TAUNT);
-                        Talk(EMOTE_DANCE);
-                        _safeSection = 0;
-                        me->SetReactState(REACT_PASSIVE);
-                        me->AttackStop();
-                        me->StopMoving();
-                        DoCast(SPELL_TELEPORT_SELF);
-                        DoCastAOE(SPELL_PLAGUE_CLOUD);
-                        events.ScheduleEvent(EVENT_DANCE_END, Seconds(45), 0, PHASE_DANCE);
-                        events.RescheduleEvent(EVENT_ERUPT, Seconds(10));
-                        break;
->>>>>>> 28d470c5
                     case EVENT_DANCE_END:
                         events.SetPhase(PHASE_FIGHT);
                         Talk(EMOTE_DANCE_END);
@@ -226,13 +193,7 @@
                                     if (GameObject* tile = ObjectAccessor::GetGameObject(*me, tileGUID))
                                     {
                                         tile->SendCustomAnim(0);
-<<<<<<< HEAD
-                                        CastSpellExtraArgs args;
-                                        args.OriginalCaster = me->GetGUID();
-                                        tile->CastSpell(tile, tile->GetGOInfo()->trap.spellId, args);
-=======
                                         tile->CastSpell(nullptr, SPELL_ERUPTION);
->>>>>>> 28d470c5
                                     }
 
                         if (_safeSection == 0)
