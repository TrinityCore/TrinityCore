--- conflicted
+++ resolved
@@ -67,25 +67,35 @@
 
         uint32 eruptSection;
         bool eruptDirection;
+		bool safetyDance;
         Phases phase;
 
         void Reset()
         {
-<<<<<<< HEAD
             _Reset();
             SetImmuneToDeathGrip();
         }
 
-        void KilledUnit(Unit* /*Victim*/)
-        {
-            if (!(rand()%5))
-                DoScriptText(SAY_SLAY, me);
-=======
+        void KilledUnit(Unit* who)
+        {
             if (!(rand()%5))
                 DoScriptText(SAY_SLAY, me);
             if (who->GetTypeId() == TYPEID_PLAYER)
                 safetyDance = false;
->>>>>>> 2cbff7d9
+        }
+
+		        void SetData(uint32 id, uint32 data)
+        {
+            if (id == DATA_SAFETY_DANCE)
+                safetyDance = data ? true : false;
+        }
+
+        uint32 GetData(uint32 type)
+        {
+            if (type == DATA_SAFETY_DANCE)
+                return safetyDance ? 1 : 0;
+
+            return 0;
         }
 
         void JustDied(Unit* /*Killer*/)
@@ -222,13 +232,8 @@
 
                 if (GetHitDamage() >= int32(GetHitPlayer()->GetHealth()))
                     if (InstanceScript* instance = caster->GetInstanceScript())
-<<<<<<< HEAD
                         if (Creature* Heigan = ObjectAccessor::GetCreature(*caster, instance->GetData64(BOSS_HEIGAN)))
-                            Heigan->AI()->DoAction(ACTION_SAFETY_DANCE_FAIL);
-=======
-                        if (Creature* Heigan = ObjectAccessor::GetCreature(*caster, instance->GetData64(DATA_HEIGAN)))
                             Heigan->AI()->SetData(DATA_SAFETY_DANCE, 0);
->>>>>>> 2cbff7d9
             }
 
             void Register()
