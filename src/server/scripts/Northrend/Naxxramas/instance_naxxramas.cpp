--- conflicted
+++ resolved
@@ -112,27 +112,10 @@
                 LoadDoorData(doorData);
                 LoadMinionData(minionData);
 
-<<<<<<< HEAD
-                GothikGateGUID          = 0;
-                HorsemenChestGUID       = 0;
-                FaerlinaGUID            = 0;
-                ThaneGUID               = 0;
-                LadyGUID                = 0;
-                BaronGUID               = 0;
-                SirGUID                 = 0;
-                ThaddiusGUID            = 0;
-                HeiganGUID              = 0;
-                FeugenGUID              = 0;
-                StalaggGUID             = 0;
-                SapphironGUID           = 0;
-                KelthuzadGUID           = 0;
-                KelthuzadTriggerGUID    = 0;
                 minHorsemenDiedTime     = 0;
                 maxHorsemenDiedTime     = 0;
                 AbominationCount        = 0;
 
-=======
->>>>>>> 9b933b4a
                 playerDied              = 0;
             }
 
@@ -446,20 +429,11 @@
             // Gothik the Harvester
             ObjectGuid GothikGateGUID;
             // The Four Horsemen
-<<<<<<< HEAD
-            uint64 ThaneGUID;
-            uint64 LadyGUID;
-            uint64 BaronGUID;
-            uint64 SirGUID;
-            uint64 HorsemenChestGUID;
-=======
             ObjectGuid ThaneGUID;
             ObjectGuid LadyGUID;
             ObjectGuid BaronGUID;
             ObjectGuid SirGUID;
             ObjectGuid HorsemenChestGUID;
-            ObjectGuid HorsemenTeleporterGUID;
->>>>>>> 9b933b4a
             time_t minHorsemenDiedTime;
             time_t maxHorsemenDiedTime;
 
