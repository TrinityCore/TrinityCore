/*
 * This file is part of the TrinityCore Project. See AUTHORS file for Copyright information
 *
 * This program is free software; you can redistribute it and/or modify it
 * under the terms of the GNU General Public License as published by the
 * Free Software Foundation; either version 2 of the License, or (at your
 * option) any later version.
 *
 * This program is distributed in the hope that it will be useful, but WITHOUT
 * ANY WARRANTY; without even the implied warranty of MERCHANTABILITY or
 * FITNESS FOR A PARTICULAR PURPOSE. See the GNU General Public License for
 * more details.
 *
 * You should have received a copy of the GNU General Public License along
 * with this program. If not, see <http://www.gnu.org/licenses/>.
 */

#include "ScriptMgr.h"
#include "AreaBoundary.h"
#include "CreatureAI.h"
#include "GameObject.h"
#include "InstanceScript.h"
#include "Map.h"
<<<<<<< HEAD
=======
#include "MotionMaster.h"
>>>>>>> 28d470c5
#include "naxxramas.h"
#include "TemporarySummon.h"

BossBoundaryData const boundaries =
{
    /* Arachnid Quarter */
    { BOSS_ANUBREKHAN, new CircleBoundary(Position(3273.376709f, -3475.876709f), Position(3195.668213f, -3475.930176f)) },
    { BOSS_FAERLINA, new RectangleBoundary(3315.0f, 3402.0f, -3727.0f, -3590.0f) },
    { BOSS_FAERLINA, new CircleBoundary(Position(3372.68f, -3648.2f), Position(3316.0f, -3704.26f)) },
    { BOSS_MAEXXNA, new CircleBoundary(Position(3502.2587f, -3892.1697f), Position(3418.7422f, -3840.271f)) },

    /* Plague Quarter */
    { BOSS_NOTH, new RectangleBoundary(2618.0f, 2754.0f, -3557.43f, -3450.0f) },
    { BOSS_HEIGAN, new CircleBoundary(Position(2772.57f, -3685.28f), 56.0f) },
    { BOSS_LOATHEB, new CircleBoundary(Position(2909.0f, -3997.41f), 57.0f) },

    /* Military Quarter */
    { BOSS_RAZUVIOUS, new ZRangeBoundary(260.0f, 287.0f) }, // will not chase onto the upper floor
    { BOSS_GOTHIK, new RectangleBoundary(2627.0f, 2764.0f, -3440.0f, -3275.0f) },
    { BOSS_HORSEMEN, new ParallelogramBoundary(Position(2646.0f, -2959.0f), Position(2529.0f, -3075.0f), Position(2506.0f, -2854.0f)) },

    /* Construct Quarter */
    { BOSS_PATCHWERK, new CircleBoundary(Position(3204.0f, -3241.4f), 240.0f) },
    { BOSS_PATCHWERK, new CircleBoundary(Position(3130.8576f, -3210.36f), Position(3085.37f, -3219.85f), true) }, // entrance slime circle blocker
    { BOSS_GROBBULUS, new CircleBoundary(Position(3204.0f, -3241.4f), 240.0f) },
    { BOSS_GROBBULUS, new RectangleBoundary(3295.0f, 3340.0f, -3254.2f, -3230.18f, true) }, // entrance door blocker
    { BOSS_GLUTH, new CircleBoundary(Position(3293.0f, -3142.0f), 80.0) },
    { BOSS_GLUTH, new ParallelogramBoundary(Position(3401.0f, -3149.0f), Position(3261.0f, -3028.0f), Position(3320.0f, -3267.0f)) },
    { BOSS_GLUTH, new ZRangeBoundary(285.0f, 310.0f) },
    { BOSS_THADDIUS, new ParallelogramBoundary(Position(3478.3f, -3070.0f), Position(3370.0f, -2961.5f), Position(3580.0f, -2961.5f)) },

    /* Frostwyrm Lair */
    { BOSS_SAPPHIRON, new CircleBoundary(Position(3517.627f, -5255.5f), 110.0) },
    { BOSS_KELTHUZAD, new CircleBoundary(Position(3716.0f, -5107.0f), 85.0) }
};

DoorData const doorData[] =
{
    { GO_ROOM_ANUBREKHAN,       BOSS_ANUBREKHAN,    DOOR_TYPE_ROOM },
    { GO_PASSAGE_ANUBREKHAN,    BOSS_ANUBREKHAN,    DOOR_TYPE_PASSAGE },
    { GO_PASSAGE_FAERLINA,      BOSS_FAERLINA,      DOOR_TYPE_PASSAGE },
    { GO_ROOM_MAEXXNA,          BOSS_FAERLINA,      DOOR_TYPE_PASSAGE },
    { GO_ROOM_MAEXXNA,          BOSS_MAEXXNA,       DOOR_TYPE_ROOM },
    { GO_ROOM_NOTH,             BOSS_NOTH,          DOOR_TYPE_ROOM },
    { GO_PASSAGE_NOTH,          BOSS_NOTH,          DOOR_TYPE_PASSAGE },
    { GO_ROOM_HEIGAN,           BOSS_NOTH,          DOOR_TYPE_PASSAGE },
    { GO_ROOM_HEIGAN,           BOSS_HEIGAN,        DOOR_TYPE_ROOM },
    { GO_PASSAGE_HEIGAN,        BOSS_HEIGAN,        DOOR_TYPE_PASSAGE },
    { GO_ROOM_LOATHEB,          BOSS_HEIGAN,        DOOR_TYPE_PASSAGE },
    { GO_ROOM_LOATHEB,          BOSS_LOATHEB,       DOOR_TYPE_ROOM },
    { GO_ROOM_GROBBULUS,        BOSS_PATCHWERK,     DOOR_TYPE_PASSAGE },
    { GO_ROOM_GROBBULUS,        BOSS_GROBBULUS,     DOOR_TYPE_ROOM },
    { GO_PASSAGE_GLUTH,         BOSS_GLUTH,         DOOR_TYPE_PASSAGE },
    { GO_ROOM_THADDIUS,         BOSS_GLUTH,         DOOR_TYPE_PASSAGE },
    { GO_ROOM_THADDIUS,         BOSS_THADDIUS,      DOOR_TYPE_ROOM },
    { GO_ROOM_GOTHIK,           BOSS_RAZUVIOUS,     DOOR_TYPE_PASSAGE },
    { GO_ROOM_GOTHIK,           BOSS_GOTHIK,        DOOR_TYPE_ROOM },
    { GO_PASSAGE_GOTHIK,        BOSS_GOTHIK,        DOOR_TYPE_PASSAGE },
    { GO_ROOM_HORSEMEN,         BOSS_GOTHIK,        DOOR_TYPE_PASSAGE },
    { GO_GOTHIK_GATE,           BOSS_GOTHIK,        DOOR_TYPE_ROOM },
    { GO_ROOM_HORSEMEN,         BOSS_HORSEMEN,      DOOR_TYPE_ROOM },
    { GO_PASSAGE_SAPPHIRON,     BOSS_SAPPHIRON,     DOOR_TYPE_PASSAGE },
    { GO_ROOM_KELTHUZAD,        BOSS_KELTHUZAD,     DOOR_TYPE_ROOM },
    { GO_ARAC_EYE_RAMP,         BOSS_MAEXXNA,       DOOR_TYPE_PASSAGE },
    { GO_ARAC_EYE_RAMP_BOSS,    BOSS_MAEXXNA,       DOOR_TYPE_PASSAGE },
    { GO_PLAG_EYE_RAMP,         BOSS_LOATHEB,       DOOR_TYPE_PASSAGE },
    { GO_PLAG_EYE_RAMP_BOSS,    BOSS_LOATHEB,       DOOR_TYPE_PASSAGE },
    { GO_MILI_EYE_RAMP,         BOSS_HORSEMEN,      DOOR_TYPE_PASSAGE },
    { GO_MILI_EYE_RAMP_BOSS,    BOSS_HORSEMEN,      DOOR_TYPE_PASSAGE },
    { GO_CONS_EYE_RAMP,         BOSS_THADDIUS,      DOOR_TYPE_PASSAGE },
    { GO_CONS_EYE_RAMP_BOSS,    BOSS_THADDIUS,      DOOR_TYPE_PASSAGE },
    { 0,                        0,                  DOOR_TYPE_ROOM }
};

ObjectData const objectData[] =
{
    { GO_NAXX_PORTAL_ARACHNID,  DATA_NAXX_PORTAL_ARACHNID  },
    { GO_NAXX_PORTAL_CONSTRUCT, DATA_NAXX_PORTAL_CONSTRUCT },
    { GO_NAXX_PORTAL_PLAGUE,    DATA_NAXX_PORTAL_PLAGUE    },
    { GO_NAXX_PORTAL_MILITARY,  DATA_NAXX_PORTAL_MILITARY  },
    { GO_KELTHUZAD_THRONE,      DATA_KELTHUZAD_THRONE      },
    { 0,                        0,                         }
};

class instance_naxxramas : public InstanceMapScript
{
    public:
        instance_naxxramas() : InstanceMapScript(NaxxramasScriptName, 533) { }

        struct instance_naxxramas_InstanceMapScript : public InstanceScript
        {
            instance_naxxramas_InstanceMapScript(InstanceMap* map) : InstanceScript(map)
            {
                SetHeaders(DataHeader);
                SetBossNumber(EncounterCount);
                LoadBossBoundaries(boundaries);
                LoadDoorData(doorData);
                LoadObjectData(nullptr, objectData);

                hadSapphironBirth       = false;
                CurrentWingTaunt        = SAY_KELTHUZAD_FIRST_WING_TAUNT;

                playerDied              = 0;

                nextFroggerWave         = 0;
                events.ScheduleEvent(EVENT_SUMMON_FROGGER_WAVE, Seconds(1));
            }

            void OnCreatureCreate(Creature* creature) override
            {
                switch (creature->GetEntry())
                {
                    case NPC_ANUBREKHAN:
                        AnubRekhanGUID = creature->GetGUID();
                        break;
                    case NPC_FAERLINA:
                        FaerlinaGUID = creature->GetGUID();
                        break;
                    case NPC_RAZUVIOUS:
                        RazuviousGUID = creature->GetGUID();
                        break;
                    case NPC_GOTHIK:
                        GothikGUID = creature->GetGUID();
                        break;
                    case NPC_THANE:
                        ThaneGUID = creature->GetGUID();
                        break;
                    case NPC_LADY:
                        LadyGUID = creature->GetGUID();
                        break;
                    case NPC_BARON:
                        BaronGUID = creature->GetGUID();
                        break;
                    case NPC_SIR:
                        SirGUID = creature->GetGUID();
                        break;
                    case NPC_GLUTH:
                        GluthGUID = creature->GetGUID();
                        break;
                    case NPC_HEIGAN:
                        HeiganGUID = creature->GetGUID();
                        break;
                    case NPC_THADDIUS:
                        ThaddiusGUID = creature->GetGUID();
                        break;
                    case NPC_FEUGEN:
                        FeugenGUID = creature->GetGUID();
                        break;
                    case NPC_STALAGG:
                        StalaggGUID = creature->GetGUID();
                        break;
                    case NPC_SAPPHIRON:
                        SapphironGUID = creature->GetGUID();
                        break;
                    case NPC_KEL_THUZAD:
                        KelthuzadGUID = creature->GetGUID();
                        break;
                    case NPC_LICH_KING:
                        LichKingGUID = creature->GetGUID();
                        break;
                    default:
                        break;
                }
            }

            void OnGameObjectCreate(GameObject* go) override
            {
                switch (go->GetEntry())
                {
                    case GO_GOTHIK_GATE:
                        GothikGateGUID = go->GetGUID();
                        break;
                    case GO_HORSEMEN_CHEST:
                    case GO_HORSEMEN_CHEST_HERO:
                        HorsemenChestGUID = go->GetGUID();
                        break;
                    case GO_KELTHUZAD_PORTAL01:
                        PortalsGUID[0] = go->GetGUID();
                        break;
                    case GO_KELTHUZAD_PORTAL02:
                        PortalsGUID[1] = go->GetGUID();
                        break;
                    case GO_KELTHUZAD_PORTAL03:
                        PortalsGUID[2] = go->GetGUID();
                        break;
                    case GO_KELTHUZAD_PORTAL04:
                        PortalsGUID[3] = go->GetGUID();
                        break;
                    case GO_KELTHUZAD_TRIGGER:
                        KelthuzadTriggerGUID = go->GetGUID();
                        break;
                    case GO_ROOM_KELTHUZAD:
                        KelthuzadDoorGUID = go->GetGUID();
                        break;
                    case GO_NAXX_PORTAL_ARACHNID:
                        if (GetBossState(BOSS_MAEXXNA) == DONE)
<<<<<<< HEAD
                            go->RemoveFlag(GAMEOBJECT_FLAGS, GO_FLAG_NOT_SELECTABLE);
                        break;
                    case GO_NAXX_PORTAL_CONSTRUCT:
                        if (GetBossState(BOSS_THADDIUS) == DONE)
                            go->RemoveFlag(GAMEOBJECT_FLAGS, GO_FLAG_NOT_SELECTABLE);
                        break;
                    case GO_NAXX_PORTAL_PLAGUE:
                        if (GetBossState(BOSS_LOATHEB) == DONE)
                            go->RemoveFlag(GAMEOBJECT_FLAGS, GO_FLAG_NOT_SELECTABLE);
                        break;
                    case GO_NAXX_PORTAL_MILITARY:
                        if (GetBossState(BOSS_HORSEMEN) == DONE)
                            go->RemoveFlag(GAMEOBJECT_FLAGS, GO_FLAG_NOT_SELECTABLE);
                        break;
                    case GO_KELTHUZAD_THRONE:
                        if (GetBossState(BOSS_KELTHUZAD) == DONE)
                            go->RemoveFlag(GAMEOBJECT_FLAGS, GO_FLAG_NOT_SELECTABLE);
=======
                            go->RemoveFlag(GO_FLAG_NOT_SELECTABLE);
                        break;
                    case GO_NAXX_PORTAL_CONSTRUCT:
                        if (GetBossState(BOSS_THADDIUS) == DONE)
                            go->RemoveFlag(GO_FLAG_NOT_SELECTABLE);
                        break;
                    case GO_NAXX_PORTAL_PLAGUE:
                        if (GetBossState(BOSS_LOATHEB) == DONE)
                            go->RemoveFlag(GO_FLAG_NOT_SELECTABLE);
                        break;
                    case GO_NAXX_PORTAL_MILITARY:
                        if (GetBossState(BOSS_HORSEMEN) == DONE)
                            go->RemoveFlag(GO_FLAG_NOT_SELECTABLE);
                        break;
                    case GO_KELTHUZAD_THRONE:
                        if (GetBossState(BOSS_KELTHUZAD) == DONE)
                            go->RemoveFlag(GO_FLAG_NOT_SELECTABLE);
>>>>>>> 28d470c5
                        break;
                    case GO_BIRTH:
                        if (hadSapphironBirth || GetBossState(BOSS_SAPPHIRON) == DONE)
                        {
                            hadSapphironBirth = true;
                            go->Delete();
                        }
                        break;
                    default:
                        break;
                }

                InstanceScript::OnGameObjectCreate(go);
            }

            void OnUnitDeath(Unit* unit) override
            {
                if (unit->GetTypeId() == TYPEID_PLAYER && IsEncounterInProgress())
                {
                    playerDied = 1;
                    SaveToDB();
                }

                if (Creature* creature = unit->ToCreature())
                    if (creature->GetEntry() == NPC_BIGGLESWORTH)
                    {
                        // Loads Kel'Thuzad's grid. We need this as he must be active in order for his texts to work.
                        instance->LoadGrid(3749.67f, -5114.06f);
                        if (Creature* kelthuzad = instance->GetCreature(KelthuzadGUID))
                            kelthuzad->AI()->Talk(SAY_KELTHUZAD_CAT_DIED);
                    }
            }

            void SetData(uint32 id, uint32 value) override
            {
                switch (id)
                {
                    case DATA_GOTHIK_GATE:
                        if (GameObject* gate = instance->GetGameObject(GothikGateGUID))
                            gate->SetGoState(GOState(value));
                        break;
                    case DATA_HAD_SAPPHIRON_BIRTH:
                        hadSapphironBirth = (value == 1u);
                        break;
                    default:
                        break;
                }
            }

            uint32 GetData(uint32 id) const override
            {
                switch (id)
                {
                    case DATA_HAD_SAPPHIRON_BIRTH:
                        return hadSapphironBirth ? 1u : 0u;
                    default:
                        break;
                }

                return 0;
            }

            ObjectGuid GetGuidData(uint32 id) const override
            {
                switch (id)
                {
                    case DATA_ANUBREKHAN:
                        return AnubRekhanGUID;
                    case DATA_FAERLINA:
                        return FaerlinaGUID;
                    case DATA_RAZUVIOUS:
                        return RazuviousGUID;
                    case DATA_GOTHIK:
                        return GothikGUID;
                    case DATA_THANE:
                        return ThaneGUID;
                    case DATA_LADY:
                        return LadyGUID;
                    case DATA_BARON:
                        return BaronGUID;
                    case DATA_SIR:
                        return SirGUID;
                    case DATA_HEIGAN:
                        return HeiganGUID;
                    case DATA_GLUTH:
                        return GluthGUID;
                    case DATA_FEUGEN:
                        return FeugenGUID;
                    case DATA_STALAGG:
                        return StalaggGUID;
                    case DATA_THADDIUS:
                        return ThaddiusGUID;
                    case DATA_SAPPHIRON:
                        return SapphironGUID;
                    case DATA_KELTHUZAD:
                        return KelthuzadGUID;
                    case DATA_KELTHUZAD_PORTAL01:
                        return PortalsGUID[0];
                    case DATA_KELTHUZAD_PORTAL02:
                        return PortalsGUID[1];
                    case DATA_KELTHUZAD_PORTAL03:
                        return PortalsGUID[2];
                    case DATA_KELTHUZAD_PORTAL04:
                        return PortalsGUID[3];
                    case DATA_KELTHUZAD_TRIGGER:
                        return KelthuzadTriggerGUID;
                    case DATA_LICH_KING:
                        return LichKingGUID;
                }

                return ObjectGuid::Empty;
            }

            bool SetBossState(uint32 id, EncounterState state) override
            {
                if (!InstanceScript::SetBossState(id, state))
                    return false;

                switch (id)
                {
                    case BOSS_MAEXXNA:
                        if (state == DONE)
                        {
                            if (GameObject* teleporter = GetGameObject(DATA_NAXX_PORTAL_ARACHNID))
<<<<<<< HEAD
                                teleporter->RemoveFlag(GAMEOBJECT_FLAGS, GO_FLAG_NOT_SELECTABLE);

                            events.ScheduleEvent(EVENT_KELTHUZAD_WING_TAUNT, 6s);
=======
                                teleporter->RemoveFlag(GO_FLAG_NOT_SELECTABLE);

                            events.ScheduleEvent(EVENT_KELTHUZAD_WING_TAUNT, Seconds(6));
>>>>>>> 28d470c5
                        }
                        break;
                    case BOSS_LOATHEB:
                        if (state == DONE)
                        {
                            if (GameObject* teleporter = GetGameObject(DATA_NAXX_PORTAL_PLAGUE))
<<<<<<< HEAD
                                teleporter->RemoveFlag(GAMEOBJECT_FLAGS, GO_FLAG_NOT_SELECTABLE);

                            events.ScheduleEvent(EVENT_KELTHUZAD_WING_TAUNT, 6s);
=======
                                teleporter->RemoveFlag(GO_FLAG_NOT_SELECTABLE);

                            events.ScheduleEvent(EVENT_KELTHUZAD_WING_TAUNT, Seconds(6));
>>>>>>> 28d470c5
                        }
                        break;
                    case BOSS_THADDIUS:
                        if (state == DONE)
                        {
                            if (GameObject* teleporter = GetGameObject(DATA_NAXX_PORTAL_CONSTRUCT))
<<<<<<< HEAD
                                teleporter->RemoveFlag(GAMEOBJECT_FLAGS, GO_FLAG_NOT_SELECTABLE);

                            events.ScheduleEvent(EVENT_KELTHUZAD_WING_TAUNT, 6s);
=======
                                teleporter->RemoveFlag(GO_FLAG_NOT_SELECTABLE);

                            events.ScheduleEvent(EVENT_KELTHUZAD_WING_TAUNT, Seconds(6));
>>>>>>> 28d470c5
                        }
                        break;
                    case BOSS_GOTHIK:
                        if (state == DONE)
<<<<<<< HEAD
                            events.ScheduleEvent(EVENT_DIALOGUE_GOTHIK_KORTHAZZ, 10s);
=======
                            events.ScheduleEvent(EVENT_DIALOGUE_GOTHIK_KORTHAZZ, Seconds(10));
>>>>>>> 28d470c5
                        break;
                    case BOSS_HORSEMEN:
                        if (state == DONE)
                        {
                            if (GameObject* horsemenChest = instance->GetGameObject(HorsemenChestGUID))
                            {
                                horsemenChest->SetRespawnTime(horsemenChest->GetRespawnDelay());
<<<<<<< HEAD
                                horsemenChest->RemoveFlag(GAMEOBJECT_FLAGS, GO_FLAG_NOT_SELECTABLE);
                            }

                            if (GameObject* teleporter = GetGameObject(DATA_NAXX_PORTAL_MILITARY))
                                teleporter->RemoveFlag(GAMEOBJECT_FLAGS, GO_FLAG_NOT_SELECTABLE);

                            events.ScheduleEvent(EVENT_KELTHUZAD_WING_TAUNT, 6s);
=======
                                horsemenChest->RemoveFlag(GO_FLAG_NOT_SELECTABLE);
                            }

                            if (GameObject* teleporter = GetGameObject(DATA_NAXX_PORTAL_MILITARY))
                                teleporter->RemoveFlag(GO_FLAG_NOT_SELECTABLE);

                            events.ScheduleEvent(EVENT_KELTHUZAD_WING_TAUNT, Seconds(6));
>>>>>>> 28d470c5
                        }
                        break;
                    case BOSS_SAPPHIRON:
                        if (state == DONE)
<<<<<<< HEAD
                            events.ScheduleEvent(EVENT_DIALOGUE_SAPPHIRON_KELTHUZAD, 6s);
=======
                            events.ScheduleEvent(EVENT_DIALOGUE_SAPPHIRON_KELTHUZAD, Seconds(6));
>>>>>>> 28d470c5
                        HandleGameObject(KelthuzadDoorGUID, false);
                        break;
                    case BOSS_KELTHUZAD:
                        if (state == DONE)
                            if (GameObject* throne = GetGameObject(DATA_KELTHUZAD_THRONE))
<<<<<<< HEAD
                                throne->RemoveFlag(GAMEOBJECT_FLAGS, GO_FLAG_NOT_SELECTABLE);
=======
                                throne->RemoveFlag(GO_FLAG_NOT_SELECTABLE);
>>>>>>> 28d470c5
                        break;
                    default:
                        break;
                }

                return true;
            }

            void Update(uint32 diff) override
            {
                events.Update(diff);

                while (uint32 eventId = events.ExecuteEvent())
                {
                    switch (eventId)
                    {
                        case EVENT_DIALOGUE_GOTHIK_KORTHAZZ:
                            if (Creature* korthazz = instance->GetCreature(ThaneGUID))
                                korthazz->AI()->Talk(SAY_DIALOGUE_GOTHIK_HORSEMAN);
<<<<<<< HEAD
                            events.ScheduleEvent(EVENT_DIALOGUE_GOTHIK_ZELIEK, 5s);
=======
                            events.ScheduleEvent(EVENT_DIALOGUE_GOTHIK_ZELIEK, Seconds(5));
>>>>>>> 28d470c5
                            break;
                        case EVENT_DIALOGUE_GOTHIK_ZELIEK:
                            if (Creature* zeliek = instance->GetCreature(SirGUID))
                                zeliek->AI()->Talk(SAY_DIALOGUE_GOTHIK_HORSEMAN);
<<<<<<< HEAD
                            events.ScheduleEvent(EVENT_DIALOGUE_GOTHIK_BLAUMEUX, 6s);
=======
                            events.ScheduleEvent(EVENT_DIALOGUE_GOTHIK_BLAUMEUX, Seconds(6));
>>>>>>> 28d470c5
                            break;
                        case EVENT_DIALOGUE_GOTHIK_BLAUMEUX:
                            if (Creature* blaumeux = instance->GetCreature(LadyGUID))
                                blaumeux->AI()->Talk(SAY_DIALOGUE_GOTHIK_HORSEMAN);
<<<<<<< HEAD
                            events.ScheduleEvent(EVENT_DIALOGUE_GOTHIK_RIVENDARE, 6s);
=======
                            events.ScheduleEvent(EVENT_DIALOGUE_GOTHIK_RIVENDARE, Seconds(6));
>>>>>>> 28d470c5
                            break;
                        case EVENT_DIALOGUE_GOTHIK_RIVENDARE:
                            if (Creature* rivendare = instance->GetCreature(BaronGUID))
                                rivendare->AI()->Talk(SAY_DIALOGUE_GOTHIK_HORSEMAN);
                            events.ScheduleEvent(EVENT_DIALOGUE_GOTHIK_BLAUMEUX2, Seconds(6));
                            break;
                        case EVENT_DIALOGUE_GOTHIK_BLAUMEUX2:
                            if (Creature* blaumeux = instance->GetCreature(LadyGUID))
                                blaumeux->AI()->Talk(SAY_DIALOGUE_GOTHIK_HORSEMAN2);
                            events.ScheduleEvent(EVENT_DIALOGUE_GOTHIK_ZELIEK2, Seconds(6));
                            break;
                        case EVENT_DIALOGUE_GOTHIK_ZELIEK2:
                            if (Creature* zeliek = instance->GetCreature(SirGUID))
                                zeliek->AI()->Talk(SAY_DIALOGUE_GOTHIK_HORSEMAN2);
                            events.ScheduleEvent(EVENT_DIALOGUE_GOTHIK_KORTHAZZ2, Seconds(6));
                            break;
                        case EVENT_DIALOGUE_GOTHIK_KORTHAZZ2:
                            if (Creature* korthazz = instance->GetCreature(ThaneGUID))
                                korthazz->AI()->Talk(SAY_DIALOGUE_GOTHIK_HORSEMAN2);
                            events.ScheduleEvent(EVENT_DIALOGUE_GOTHIK_RIVENDARE2, Seconds(6));
                            break;
                        case EVENT_DIALOGUE_GOTHIK_RIVENDARE2:
                            if (Creature* rivendare = instance->GetCreature(BaronGUID))
                                rivendare->AI()->Talk(SAY_DIALOGUE_GOTHIK_HORSEMAN2);
                            break;
                        case EVENT_KELTHUZAD_WING_TAUNT:
                            // Loads Kel'Thuzad's grid. We need this as he must be active in order for his texts to work.
                            instance->LoadGrid(3749.67f, -5114.06f);
                            if (Creature* kelthuzad = instance->GetCreature(KelthuzadGUID))
                                kelthuzad->AI()->Talk(CurrentWingTaunt);
                            ++CurrentWingTaunt;
                            break;
<<<<<<< HEAD
                        case EVENT_DIALOGUE_SAPPHIRON_KELTHUZAD:
                            if (Creature* kelthuzad = instance->GetCreature(KelthuzadGUID))
                                kelthuzad->AI()->Talk(SAY_DIALOGUE_SAPPHIRON_KELTHUZAD);
                            events.ScheduleEvent(EVENT_DIALOGUE_SAPPHIRON_LICHKING, 6s);
=======
                        case EVENT_SUMMON_FROGGER_WAVE:
                        {
                            std::list<TempSummon*> spawns;
                            instance->SummonCreatureGroup(nextFroggerWave, &spawns);
                            if (!spawns.empty())
                                spawns.front()->GetMotionMaster()->MovePath(10 * NPC_FROGGER + nextFroggerWave, false);
                            events.Repeat(Seconds(1) + Milliseconds(666));
                            nextFroggerWave = (nextFroggerWave+1) % 3;
                            break;
                        }
                        case EVENT_DIALOGUE_SAPPHIRON_KELTHUZAD:
                            if (Creature* kelthuzad = instance->GetCreature(KelthuzadGUID))
                                kelthuzad->AI()->Talk(SAY_DIALOGUE_SAPPHIRON_KELTHUZAD);
                            events.ScheduleEvent(EVENT_DIALOGUE_SAPPHIRON_LICHKING, Seconds(6));
>>>>>>> 28d470c5
                            break;
                        case EVENT_DIALOGUE_SAPPHIRON_LICHKING:
                            if (Creature* lichKing = instance->GetCreature(LichKingGUID))
                                lichKing->AI()->Talk(SAY_DIALOGUE_SAPPHIRON_LICH_KING);
                            events.ScheduleEvent(EVENT_DIALOGUE_SAPPHIRON_KELTHUZAD2, Seconds(16));
                            break;
                        case EVENT_DIALOGUE_SAPPHIRON_KELTHUZAD2:
                            if (Creature* kelthuzad = instance->GetCreature(KelthuzadGUID))
                                kelthuzad->AI()->Talk(SAY_DIALOGUE_SAPPHIRON_KELTHUZAD2);
                            events.ScheduleEvent(EVENT_DIALOGUE_SAPPHIRON_LICHKING2, Seconds(9));
                            break;
                        case EVENT_DIALOGUE_SAPPHIRON_LICHKING2:
                            if (Creature* lichKing = instance->GetCreature(LichKingGUID))
                                lichKing->AI()->Talk(SAY_DIALOGUE_SAPPHIRON_LICH_KING2);
                            events.ScheduleEvent(EVENT_DIALOGUE_SAPPHIRON_KELTHUZAD3, Seconds(12));
                            break;
                        case EVENT_DIALOGUE_SAPPHIRON_KELTHUZAD3:
                            if (Creature* kelthuzad = instance->GetCreature(KelthuzadGUID))
                                kelthuzad->AI()->Talk(SAY_DIALOGUE_SAPPHIRON_KELTHUZAD3);
                            events.ScheduleEvent(EVENT_DIALOGUE_SAPPHIRON_KELTHUZAD4, Seconds(6));
                            break;
                        case EVENT_DIALOGUE_SAPPHIRON_KELTHUZAD4:
                            if (Creature* kelthuzad = instance->GetCreature(KelthuzadGUID))
                                kelthuzad->AI()->Talk(SAY_DIALOGUE_SAPPHIRON_KELTHUZAD4);
                            HandleGameObject(KelthuzadDoorGUID, true);
                            break;
                        default:
                            break;
                    }
                }
            }

            // This Function is called in CheckAchievementCriteriaMeet and CheckAchievementCriteriaMeet is called before SetBossState(bossId, DONE),
            // so to check if all bosses are done the checker must exclude 1 boss, the last done, if there is at most 1 encouter in progress when is
            // called this function then all bosses are done. The one boss that check is the boss that calls this function, so it is dead.
            bool AreAllEncountersDone()
            {
                uint32 numBossAlive = 0;
                for (uint32 i = 0; i < EncounterCount; ++i)
                    if (GetBossState(i) != DONE)
                        numBossAlive++;

                if (numBossAlive > 1)
                    return false;
                return true;
            }

            bool CheckAchievementCriteriaMeet(uint32 criteria_id, Player const* /*source*/, Unit const* /*target = nullptr*/, uint32 /*miscvalue1 = 0*/) override
            {
                switch (criteria_id)
                {
                    // And They Would All Go Down Together (kill 4HM within 15sec of each other)
                    case 7600: // 25-man
                    case 7601: // 10-man
<<<<<<< HEAD
                        if (criteria_id + instance->GetSpawnMode() == 7601)
                            return false;
=======
>>>>>>> 28d470c5
                        if (Creature* baron = instance->GetCreature(BaronGUID)) // it doesn't matter which one we use, really
                            return (baron->AI()->GetData(DATA_HORSEMEN_CHECK_ACHIEVEMENT_CREDIT) == 1u);
                        return false;
                    // Difficulty checks are done on DB.
                    // Criteria for achievement 2186: The Immortal (25-man)
                    case 13233: // The Four Horsemen
                    case 13234: // Maexxna
                    case 13235: // Thaddius
                    case 13236: // Loatheb
                    case 7616:  // Kel'Thuzad
                    // Criteria for achievement 2187: The Undying (10-man)
                    case 13237: // The Four Horsemen
                    case 13238: // Maexxna
                    case 13239: // Loatheb
                    case 13240: // Thaddius
                    case 7617:  // Kel'Thuzad
                        if (AreAllEncountersDone() && !playerDied)
                            return true;
                        return false;
                }

                return false;
            }

        protected:
            /* The Arachnid Quarter */
            // Anub'rekhan
            ObjectGuid AnubRekhanGUID;
            // Grand Widow Faerlina
            ObjectGuid FaerlinaGUID;

            /* The Plague Quarter */
            // Heigan the Unclean
            ObjectGuid HeiganGUID;

            /* The Military Quarter */
            // Instructor Razuvious
            ObjectGuid RazuviousGUID;
            // Gothik the Harvester
            ObjectGuid GothikGUID;
            ObjectGuid GothikGateGUID;
            // The Four Horsemen
            ObjectGuid ThaneGUID;
            ObjectGuid LadyGUID;
            ObjectGuid BaronGUID;
            ObjectGuid SirGUID;
            ObjectGuid HorsemenChestGUID;

            /* The Construct Quarter */
            // Gluth
            ObjectGuid GluthGUID;
            // Thaddius
            ObjectGuid ThaddiusGUID;
            ObjectGuid FeugenGUID;
            ObjectGuid StalaggGUID;

            /* Frostwyrm Lair */
            // Sapphiron
            ObjectGuid SapphironGUID;
            // Kel'Thuzad
            ObjectGuid KelthuzadGUID;
            ObjectGuid KelthuzadTriggerGUID;
            ObjectGuid PortalsGUID[4];
            ObjectGuid KelthuzadDoorGUID;
            ObjectGuid LichKingGUID;
            bool hadSapphironBirth;
            uint8 CurrentWingTaunt;

            /* The Immortal / The Undying */
            uint32 playerDied;

<<<<<<< HEAD
=======
            int8 nextFroggerWave;

>>>>>>> 28d470c5
            EventMap events;
        };

        InstanceScript* GetInstanceScript(InstanceMap* map) const override
        {
            return new instance_naxxramas_InstanceMapScript(map);
        }
};

void AddSC_instance_naxxramas()
{
    new instance_naxxramas();
}<|MERGE_RESOLUTION|>--- conflicted
+++ resolved
@@ -21,10 +21,7 @@
 #include "GameObject.h"
 #include "InstanceScript.h"
 #include "Map.h"
-<<<<<<< HEAD
-=======
 #include "MotionMaster.h"
->>>>>>> 28d470c5
 #include "naxxramas.h"
 #include "TemporarySummon.h"
 
@@ -221,25 +218,6 @@
                         break;
                     case GO_NAXX_PORTAL_ARACHNID:
                         if (GetBossState(BOSS_MAEXXNA) == DONE)
-<<<<<<< HEAD
-                            go->RemoveFlag(GAMEOBJECT_FLAGS, GO_FLAG_NOT_SELECTABLE);
-                        break;
-                    case GO_NAXX_PORTAL_CONSTRUCT:
-                        if (GetBossState(BOSS_THADDIUS) == DONE)
-                            go->RemoveFlag(GAMEOBJECT_FLAGS, GO_FLAG_NOT_SELECTABLE);
-                        break;
-                    case GO_NAXX_PORTAL_PLAGUE:
-                        if (GetBossState(BOSS_LOATHEB) == DONE)
-                            go->RemoveFlag(GAMEOBJECT_FLAGS, GO_FLAG_NOT_SELECTABLE);
-                        break;
-                    case GO_NAXX_PORTAL_MILITARY:
-                        if (GetBossState(BOSS_HORSEMEN) == DONE)
-                            go->RemoveFlag(GAMEOBJECT_FLAGS, GO_FLAG_NOT_SELECTABLE);
-                        break;
-                    case GO_KELTHUZAD_THRONE:
-                        if (GetBossState(BOSS_KELTHUZAD) == DONE)
-                            go->RemoveFlag(GAMEOBJECT_FLAGS, GO_FLAG_NOT_SELECTABLE);
-=======
                             go->RemoveFlag(GO_FLAG_NOT_SELECTABLE);
                         break;
                     case GO_NAXX_PORTAL_CONSTRUCT:
@@ -257,7 +235,6 @@
                     case GO_KELTHUZAD_THRONE:
                         if (GetBossState(BOSS_KELTHUZAD) == DONE)
                             go->RemoveFlag(GO_FLAG_NOT_SELECTABLE);
->>>>>>> 28d470c5
                         break;
                     case GO_BIRTH:
                         if (hadSapphironBirth || GetBossState(BOSS_SAPPHIRON) == DONE)
@@ -382,54 +359,32 @@
                         if (state == DONE)
                         {
                             if (GameObject* teleporter = GetGameObject(DATA_NAXX_PORTAL_ARACHNID))
-<<<<<<< HEAD
-                                teleporter->RemoveFlag(GAMEOBJECT_FLAGS, GO_FLAG_NOT_SELECTABLE);
-
-                            events.ScheduleEvent(EVENT_KELTHUZAD_WING_TAUNT, 6s);
-=======
                                 teleporter->RemoveFlag(GO_FLAG_NOT_SELECTABLE);
 
                             events.ScheduleEvent(EVENT_KELTHUZAD_WING_TAUNT, Seconds(6));
->>>>>>> 28d470c5
                         }
                         break;
                     case BOSS_LOATHEB:
                         if (state == DONE)
                         {
                             if (GameObject* teleporter = GetGameObject(DATA_NAXX_PORTAL_PLAGUE))
-<<<<<<< HEAD
-                                teleporter->RemoveFlag(GAMEOBJECT_FLAGS, GO_FLAG_NOT_SELECTABLE);
-
-                            events.ScheduleEvent(EVENT_KELTHUZAD_WING_TAUNT, 6s);
-=======
                                 teleporter->RemoveFlag(GO_FLAG_NOT_SELECTABLE);
 
                             events.ScheduleEvent(EVENT_KELTHUZAD_WING_TAUNT, Seconds(6));
->>>>>>> 28d470c5
                         }
                         break;
                     case BOSS_THADDIUS:
                         if (state == DONE)
                         {
                             if (GameObject* teleporter = GetGameObject(DATA_NAXX_PORTAL_CONSTRUCT))
-<<<<<<< HEAD
-                                teleporter->RemoveFlag(GAMEOBJECT_FLAGS, GO_FLAG_NOT_SELECTABLE);
-
-                            events.ScheduleEvent(EVENT_KELTHUZAD_WING_TAUNT, 6s);
-=======
                                 teleporter->RemoveFlag(GO_FLAG_NOT_SELECTABLE);
 
                             events.ScheduleEvent(EVENT_KELTHUZAD_WING_TAUNT, Seconds(6));
->>>>>>> 28d470c5
                         }
                         break;
                     case BOSS_GOTHIK:
                         if (state == DONE)
-<<<<<<< HEAD
-                            events.ScheduleEvent(EVENT_DIALOGUE_GOTHIK_KORTHAZZ, 10s);
-=======
                             events.ScheduleEvent(EVENT_DIALOGUE_GOTHIK_KORTHAZZ, Seconds(10));
->>>>>>> 28d470c5
                         break;
                     case BOSS_HORSEMEN:
                         if (state == DONE)
@@ -437,15 +392,6 @@
                             if (GameObject* horsemenChest = instance->GetGameObject(HorsemenChestGUID))
                             {
                                 horsemenChest->SetRespawnTime(horsemenChest->GetRespawnDelay());
-<<<<<<< HEAD
-                                horsemenChest->RemoveFlag(GAMEOBJECT_FLAGS, GO_FLAG_NOT_SELECTABLE);
-                            }
-
-                            if (GameObject* teleporter = GetGameObject(DATA_NAXX_PORTAL_MILITARY))
-                                teleporter->RemoveFlag(GAMEOBJECT_FLAGS, GO_FLAG_NOT_SELECTABLE);
-
-                            events.ScheduleEvent(EVENT_KELTHUZAD_WING_TAUNT, 6s);
-=======
                                 horsemenChest->RemoveFlag(GO_FLAG_NOT_SELECTABLE);
                             }
 
@@ -453,26 +399,17 @@
                                 teleporter->RemoveFlag(GO_FLAG_NOT_SELECTABLE);
 
                             events.ScheduleEvent(EVENT_KELTHUZAD_WING_TAUNT, Seconds(6));
->>>>>>> 28d470c5
                         }
                         break;
                     case BOSS_SAPPHIRON:
                         if (state == DONE)
-<<<<<<< HEAD
-                            events.ScheduleEvent(EVENT_DIALOGUE_SAPPHIRON_KELTHUZAD, 6s);
-=======
                             events.ScheduleEvent(EVENT_DIALOGUE_SAPPHIRON_KELTHUZAD, Seconds(6));
->>>>>>> 28d470c5
                         HandleGameObject(KelthuzadDoorGUID, false);
                         break;
                     case BOSS_KELTHUZAD:
                         if (state == DONE)
                             if (GameObject* throne = GetGameObject(DATA_KELTHUZAD_THRONE))
-<<<<<<< HEAD
-                                throne->RemoveFlag(GAMEOBJECT_FLAGS, GO_FLAG_NOT_SELECTABLE);
-=======
                                 throne->RemoveFlag(GO_FLAG_NOT_SELECTABLE);
->>>>>>> 28d470c5
                         break;
                     default:
                         break;
@@ -492,29 +429,17 @@
                         case EVENT_DIALOGUE_GOTHIK_KORTHAZZ:
                             if (Creature* korthazz = instance->GetCreature(ThaneGUID))
                                 korthazz->AI()->Talk(SAY_DIALOGUE_GOTHIK_HORSEMAN);
-<<<<<<< HEAD
-                            events.ScheduleEvent(EVENT_DIALOGUE_GOTHIK_ZELIEK, 5s);
-=======
                             events.ScheduleEvent(EVENT_DIALOGUE_GOTHIK_ZELIEK, Seconds(5));
->>>>>>> 28d470c5
                             break;
                         case EVENT_DIALOGUE_GOTHIK_ZELIEK:
                             if (Creature* zeliek = instance->GetCreature(SirGUID))
                                 zeliek->AI()->Talk(SAY_DIALOGUE_GOTHIK_HORSEMAN);
-<<<<<<< HEAD
-                            events.ScheduleEvent(EVENT_DIALOGUE_GOTHIK_BLAUMEUX, 6s);
-=======
                             events.ScheduleEvent(EVENT_DIALOGUE_GOTHIK_BLAUMEUX, Seconds(6));
->>>>>>> 28d470c5
                             break;
                         case EVENT_DIALOGUE_GOTHIK_BLAUMEUX:
                             if (Creature* blaumeux = instance->GetCreature(LadyGUID))
                                 blaumeux->AI()->Talk(SAY_DIALOGUE_GOTHIK_HORSEMAN);
-<<<<<<< HEAD
-                            events.ScheduleEvent(EVENT_DIALOGUE_GOTHIK_RIVENDARE, 6s);
-=======
                             events.ScheduleEvent(EVENT_DIALOGUE_GOTHIK_RIVENDARE, Seconds(6));
->>>>>>> 28d470c5
                             break;
                         case EVENT_DIALOGUE_GOTHIK_RIVENDARE:
                             if (Creature* rivendare = instance->GetCreature(BaronGUID))
@@ -547,12 +472,6 @@
                                 kelthuzad->AI()->Talk(CurrentWingTaunt);
                             ++CurrentWingTaunt;
                             break;
-<<<<<<< HEAD
-                        case EVENT_DIALOGUE_SAPPHIRON_KELTHUZAD:
-                            if (Creature* kelthuzad = instance->GetCreature(KelthuzadGUID))
-                                kelthuzad->AI()->Talk(SAY_DIALOGUE_SAPPHIRON_KELTHUZAD);
-                            events.ScheduleEvent(EVENT_DIALOGUE_SAPPHIRON_LICHKING, 6s);
-=======
                         case EVENT_SUMMON_FROGGER_WAVE:
                         {
                             std::list<TempSummon*> spawns;
@@ -567,7 +486,6 @@
                             if (Creature* kelthuzad = instance->GetCreature(KelthuzadGUID))
                                 kelthuzad->AI()->Talk(SAY_DIALOGUE_SAPPHIRON_KELTHUZAD);
                             events.ScheduleEvent(EVENT_DIALOGUE_SAPPHIRON_LICHKING, Seconds(6));
->>>>>>> 28d470c5
                             break;
                         case EVENT_DIALOGUE_SAPPHIRON_LICHKING:
                             if (Creature* lichKing = instance->GetCreature(LichKingGUID))
@@ -622,11 +540,6 @@
                     // And They Would All Go Down Together (kill 4HM within 15sec of each other)
                     case 7600: // 25-man
                     case 7601: // 10-man
-<<<<<<< HEAD
-                        if (criteria_id + instance->GetSpawnMode() == 7601)
-                            return false;
-=======
->>>>>>> 28d470c5
                         if (Creature* baron = instance->GetCreature(BaronGUID)) // it doesn't matter which one we use, really
                             return (baron->AI()->GetData(DATA_HORSEMEN_CHECK_ACHIEVEMENT_CREDIT) == 1u);
                         return false;
@@ -698,11 +611,8 @@
             /* The Immortal / The Undying */
             uint32 playerDied;
 
-<<<<<<< HEAD
-=======
             int8 nextFroggerWave;
 
->>>>>>> 28d470c5
             EventMap events;
         };
 
