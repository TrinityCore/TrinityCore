--- conflicted
+++ resolved
@@ -143,7 +143,6 @@
                 {
                     if (attack && who)
                     {
-<<<<<<< HEAD
                         CAST_AI(boss_four_horsemen::boss_four_horsemenAI, Thane->AI())->encounterActionAttack = true;
                         CAST_AI(boss_four_horsemen::boss_four_horsemenAI, Lady->AI())->encounterActionAttack = true;
                         CAST_AI(boss_four_horsemen::boss_four_horsemenAI, Baron->AI())->encounterActionAttack = true;
@@ -159,30 +158,17 @@
                     {
                         if (instance->GetBossState(DATA_HORSEMEN) != NOT_STARTED)
                         {
-                            if (!Thane->isAlive())
+                            if (!Thane->IsAlive())
                                 Thane->Respawn();
 
-                            if (!Lady->isAlive())
+                            if (!Lady->IsAlive())
                                 Lady->Respawn();
 
-                            if (!Baron->isAlive())
+                            if (!Baron->IsAlive())
                                 Baron->Respawn();
 
-                            if (!Sir->isAlive())
+                            if (!Sir->IsAlive())
                                 Sir->Respawn();
-=======
-                        if (!Thane->IsAlive())
-                            Thane->Respawn();
-
-                        if (!Lady->IsAlive())
-                            Lady->Respawn();
-
-                        if (!Baron->IsAlive())
-                            Baron->Respawn();
-
-                        if (!Sir->IsAlive())
-                            Sir->Respawn();
->>>>>>> fd0b9ebb
 
                             CAST_AI(boss_four_horsemen::boss_four_horsemenAI, Thane->AI())->encounterActionReset = true;
                             CAST_AI(boss_four_horsemen::boss_four_horsemenAI, Lady->AI())->encounterActionReset = true;
@@ -196,15 +182,10 @@
                         }
                     }
 
-<<<<<<< HEAD
                     if (checkAllDead)
-                        return !Thane->isAlive() && !Lady->isAlive() && !Baron->isAlive() && !Sir->isAlive();
+                        return !Thane->IsAlive() && !Lady->IsAlive() && !Baron->IsAlive() && !Sir->IsAlive();
                 }
                 return false;
-=======
-                if (checkAllDead)
-                    return !Thane->IsAlive() && !Lady->IsAlive() && !Baron->IsAlive() && !Sir->IsAlive();
->>>>>>> fd0b9ebb
             }
 
             void BeginFourHorsemenMovement()
@@ -266,32 +247,18 @@
 
             void SelectNearestTarget(Unit* who)
             {
-                if (me->getVictim() && me->GetDistanceOrder(who, me->getVictim()) && me->IsValidAttackTarget(who))
-                {
-                    me->getThreatManager().modifyThreatPercent(me->getVictim(), -100);
+                if (me->GetVictim() && me->GetDistanceOrder(who, me->GetVictim()) && me->IsValidAttackTarget(who))
+                {
+                    me->getThreatManager().modifyThreatPercent(me->GetVictim(), -100);
                     me->AddThreat(who, 1000000.0f);
                 }
             }
 
-<<<<<<< HEAD
             void MoveInLineOfSight(Unit* who)
             {
                 BossAI::MoveInLineOfSight(who);
                 if (caster)
                     SelectNearestTarget(who);
-=======
-            nextMovementStarted = false;
-            nextWP = id + 1;
-        }
-
-        // switch to "who" if nearer than current target.
-        void SelectNearestTarget(Unit* who)
-        {
-            if (me->GetVictim() && me->GetDistanceOrder(who, me->GetVictim()) && me->IsValidAttackTarget(who))
-            {
-                me->getThreatManager().modifyThreatPercent(me->GetVictim(), -100);
-                me->AddThreat(who, 1000000.0f);
->>>>>>> fd0b9ebb
             }
 
             void DoAction(int32 action)
@@ -379,7 +346,6 @@
 
                 while (uint32 eventId = events.ExecuteEvent())
                 {
-<<<<<<< HEAD
                     switch (eventId)
                     {
                         case EVENT_MARK:
@@ -393,7 +359,7 @@
                                 if (Unit* target = SelectTarget(SELECT_TARGET_RANDOM, 0, 45.0f))
                                     DoCast(target, SPELL_PRIMARY(id));
                             else
-                                DoCast(me->getVictim(), SPELL_PRIMARY(id));
+                                DoCast(me->GetVictim(), SPELL_PRIMARY(id));
                             events.ScheduleEvent(EVENT_CAST, 15000);
                             break;
                         case EVENT_BERSERK:
@@ -401,32 +367,6 @@
                             DoCast(me, EVENT_BERSERK);
                             break;
                     }
-=======
-                    case EVENT_MARK:
-                        if (!(rand()%5))
-                            Talk(SAY_SPECIAL);
-                        DoCastAOE(SPELL_MARK[id]);
-                        events.ScheduleEvent(EVENT_MARK, 15000);
-                        break;
-                    case EVENT_CAST:
-                        if (!(rand()%5))
-                            Talk(SAY_TAUNT);
-
-                        if (caster)
-                        {
-                            if (Unit* target = SelectTarget(SELECT_TARGET_RANDOM, 0, 45.0f))
-                                DoCast(target, SPELL_PRIMARY(id));
-                        }
-                        else
-                            DoCast(me->GetVictim(), SPELL_PRIMARY(id));
-
-                        events.ScheduleEvent(EVENT_CAST, 15000);
-                        break;
-                    case EVENT_BERSERK:
-                        Talk(SAY_SPECIAL);
-                        DoCast(me, EVENT_BERSERK);
-                        break;
->>>>>>> fd0b9ebb
                 }
 
                 if (punishTimer <= diff)
@@ -441,20 +381,11 @@
                 else
                     punishTimer -= diff;
 
-<<<<<<< HEAD
                 if (!caster)
                     DoMeleeAttackIfReady();
-                else if ((!DoSpellAttackIfReady(SPELL_SECONDARY(id)) || !me->IsWithinLOSInMap(me->getVictim())) && movementCompleted && !doDelayPunish)
+                else if ((!DoSpellAttackIfReady(SPELL_SECONDARY(id)) || !me->IsWithinLOSInMap(me->GetVictim())) && movementCompleted && !doDelayPunish)
                     doDelayPunish = true;
             }
-=======
-            if (!caster)
-                DoMeleeAttackIfReady();
-            else if ((!DoSpellAttackIfReady(SPELL_SECONDARY(id)) || !me->IsWithinLOSInMap(me->GetVictim())) && movementCompleted && !doDelayPunish)
-                doDelayPunish = true;
-        }
-    };
->>>>>>> fd0b9ebb
 
         private:
             Horsemen id;
