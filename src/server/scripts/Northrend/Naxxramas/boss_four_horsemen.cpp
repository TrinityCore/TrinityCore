--- conflicted
+++ resolved
@@ -391,23 +391,18 @@
                     case EVENT_CAST:
                         if(!me->IsNonMeleeSpellCasted(false))
                         {
-<<<<<<< HEAD
                             if (!(rand()%5))
                                 DoScriptText(SAY_TAUNT[rand()%3][id], me);
 
                             if (caster)
                             {
-                                if (Unit* pTarget = SelectTarget(SELECT_TARGET_RANDOM, 0, 45.0f))
-                                    DoCast(pTarget, SPELL_PRIMARY(id));
+                                if (Unit* target = SelectTarget(SELECT_TARGET_RANDOM, 0, 45.0f))
+                                    DoCast(target, SPELL_PRIMARY(id));
                             }
                             else
                                 DoCast(me->getVictim(), SPELL_PRIMARY(id));
 
                             events.ScheduleEvent(EVENT_CAST, 15000);
-=======
-                            if (Unit* target = SelectTarget(SELECT_TARGET_RANDOM, 0, 45.0f))
-                                DoCast(target, SPELL_PRIMARY(id));
->>>>>>> 7ee3a99a
                         }
                         break;
                     case EVENT_BERSERK:
