--- conflicted
+++ resolved
@@ -1,5 +1,5 @@
 /*
- * This file is part of the TrinityCore Project. See AUTHORS file for Copyright information
+ * Copyright (C) 2008-2018 TrinityCore <https://www.trinitycore.org/>
  *
  * This program is free software; you can redistribute it and/or modify it
  * under the terms of the GNU General Public License as published by the
@@ -17,7 +17,6 @@
 
 #include "GameTime.h"
 #include "ScriptMgr.h"
-#include "GameTime.h"
 #include "InstanceScript.h"
 #include "Log.h"
 #include "Map.h"
@@ -223,7 +222,7 @@
                 return;
             }
             instance->SetBossState(BOSS_HORSEMEN, IN_PROGRESS);
-            Map::PlayerList const& players = me->GetMap()->GetPlayers();
+            Map::PlayerList const &players = me->GetMap()->GetPlayers();
             if (players.isEmpty()) // sanity check
                 ResetEncounter();
 
@@ -248,7 +247,11 @@
                                 continue;
 
                             if (player->IsAlive())
-                                AddThreat(player, 0.0f, cBoss);
+                            {
+                                cBoss->AddThreat(player, 0.0f);
+                                cBoss->SetInCombatWith(player);
+                                player->SetInCombatWith(cBoss);
+                            }
                         }
                     }
 
@@ -273,16 +276,14 @@
             for (Horseman boss : horsemen)
             {
                 if (Creature* cBoss = getHorsemanHandle(boss))
-<<<<<<< HEAD
-                    cBoss->DespawnOrUnsummon(0, Seconds(15));
-=======
                 {
                     cBoss->DespawnOrUnsummon();
                     cBoss->SetRespawnTime(15);
                 }
->>>>>>> 02fb9eed
                 else
+                {
                     TC_LOG_WARN("scripts", "FourHorsemenAI: Encounter resetting but horseman with id %u is not present", uint32(boss));
+                }
             }
         }
 
@@ -389,7 +390,7 @@
 
     private:
         const Horseman _which;
-        Position const* _initialPath;
+        const Position* _initialPath;
         bool _myMovementFinished;
         uint8 _nextMovement;
         uint32 _timeDied;
@@ -409,19 +410,19 @@
             {
                 SetCombatMovement(true);
                 me->SetReactState(REACT_AGGRESSIVE);
-                ThreatManager& threat = me->GetThreatManager();
-                if (threat.IsThreatListEmpty())
+                ThreatManager& threat = me->getThreatManager();
+                if (threat.isThreatListEmpty())
                 {
                     if (Unit* nearest = me->SelectNearestPlayer(5000.0f))
                     {
-                        AddThreat(nearest, 1.0f);
+                        me->AddThreat(nearest, 1.0f);
                         AttackStart(nearest);
                     }
                     else
                         ResetEncounter();
                 }
                 else
-                    AttackStart(threat.GetCurrentVictim());
+                    AttackStart(threat.getHostilTarget());
 
                 events.ScheduleEvent(EVENT_BERSERK, Minutes(10));
                 events.ScheduleEvent(EVENT_MARK, Seconds(24));
@@ -482,19 +483,19 @@
             {
                 SetCombatMovement(true);
                 me->SetReactState(REACT_AGGRESSIVE);
-                ThreatManager& threat = me->GetThreatManager();
-                if (threat.IsThreatListEmpty())
+                ThreatManager& threat = me->getThreatManager();
+                if (threat.isThreatListEmpty())
                 {
                     if (Unit* nearest = me->SelectNearestPlayer(5000.0f))
                     {
-                        AddThreat(nearest, 1.0f);
+                        me->AddThreat(nearest, 1.0f);
                         AttackStart(nearest);
                     }
                     else
                         ResetEncounter();
                 }
                 else
-                    AttackStart(threat.GetCurrentVictim());
+                    AttackStart(threat.getHostilTarget());
 
                 events.ScheduleEvent(EVENT_BERSERK, Minutes(10));
                 events.ScheduleEvent(EVENT_MARK, Seconds(24));
@@ -573,7 +574,7 @@
                     return;
                 if (!_ourMovementFinished)
                     return;
-                if (me->GetThreatManager().IsThreatListEmpty())
+                if (me->getThreatManager().isThreatListEmpty())
                 {
                     EnterEvadeMode(EVADE_REASON_NO_HOSTILES);
                     return;
@@ -606,7 +607,7 @@
                 if (me->HasUnitState(UNIT_STATE_CASTING))
                     return;
 
-                if (Unit* target = SelectTarget(SELECT_TARGET_MINDISTANCE, 0, 45.0f, true))
+                if (Unit* target = SelectTarget(SELECT_TARGET_NEAREST, 0, 45.0f, true))
                     DoCast(target, SPELL_HELPER_SHADOW_BOLT);
                 else
                 {
@@ -643,7 +644,7 @@
                     return;
                 if (!_ourMovementFinished)
                     return;
-                if (me->GetThreatManager().IsThreatListEmpty())
+                if (me->getThreatManager().isThreatListEmpty())
                 {
                     EnterEvadeMode(EVADE_REASON_NO_HOSTILES);
                     return;
@@ -663,7 +664,7 @@
                             events.Repeat(Seconds(15));
                             break;
                         case EVENT_HOLYWRATH:
-                            if (Unit* target = SelectTarget(SELECT_TARGET_MINDISTANCE, 0, 45.0f, true))
+                            if (Unit* target = SelectTarget(SELECT_TARGET_NEAREST, 0, 45.0f, true))
                             {
                                 DoCast(target, SPELL_HELPER_HOLY_WRATH, true);
                                 _shouldSay = true;
@@ -676,7 +677,7 @@
                 if (me->HasUnitState(UNIT_STATE_CASTING))
                     return;
 
-                if (Unit* target = SelectTarget(SELECT_TARGET_MINDISTANCE, 0, 45.0f, true))
+                if (Unit* target = SelectTarget(SELECT_TARGET_NEAREST, 0, 45.0f, true))
                     DoCast(target, SPELL_HELPER_HOLY_BOLT);
                 else
                 {
