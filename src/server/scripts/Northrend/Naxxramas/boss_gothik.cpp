/*
 * This file is part of the TrinityCore Project. See AUTHORS file for Copyright information
 *
 * This program is free software; you can redistribute it and/or modify it
 * under the terms of the GNU General Public License as published by the
 * Free Software Foundation; either version 2 of the License, or (at your
 * option) any later version.
 *
 * This program is distributed in the hope that it will be useful, but WITHOUT
 * ANY WARRANTY; without even the implied warranty of MERCHANTABILITY or
 * FITNESS FOR A PARTICULAR PURPOSE. See the GNU General Public License for
 * more details.
 *
 * You should have received a copy of the GNU General Public License along
 * with this program. If not, see <http://www.gnu.org/licenses/>.
 */

#include "ScriptMgr.h"
#include "AreaBoundary.h"
#include "CombatAI.h"
#include "GridNotifiers.h"
#include "InstanceScript.h"
#include "Log.h"
#include "Map.h"
#include "naxxramas.h"
#include "ObjectAccessor.h"
#include "ScriptedCreature.h"
<<<<<<< HEAD
=======
#include "SpellInfo.h"
>>>>>>> 28d470c5
#include "SpellScript.h"

/* Constants */
enum Yells
{
    SAY_INTRO_1                 = 0,
    SAY_INTRO_2                 = 1,
    SAY_INTRO_3                 = 2,
    SAY_INTRO_4                 = 3,
    SAY_PHASE_TWO               = 4,
    SAY_DEATH                   = 5,
    SAY_KILL                    = 6,

    EMOTE_PHASE_TWO             = 7,
    EMOTE_GATE_OPENED           = 8
};

enum Spells
{
<<<<<<< HEAD
    /* living trainee spells */
    SPELL_DEATH_PLAGUE          = 55604,

    /* living knight spells */
    SPELL_SHADOW_MARK           = 27825,

    /* living rider spells */
    SPELL_SHADOW_BOLT_VOLLEY    = 27831,

    /* spectral trainee spells */
    SPELL_ARCANE_EXPLOSION      = 27989,

=======
    /* living knight spells */
    SPELL_SHADOW_MARK           = 27825,

>>>>>>> 28d470c5
    /* spectral knight spells */
    SPELL_WHIRLWIND             = 56408,

    /* spectral rider spells */
<<<<<<< HEAD
    SPELL_DRAIN_LIFE            = 27994,
=======
>>>>>>> 28d470c5
    SPELL_UNHOLY_FRENZY         = 55648,

    /* spectral horse spells */
    SPELL_STOMP                 = 27993,

    /* gothik phase two spells */
    SPELL_HARVEST_SOUL          = 28679,
    SPELL_SHADOW_BOLT           = 29317,

    /* visual spells */
    SPELL_ANCHOR_1_TRAINEE      = 27892,
    SPELL_ANCHOR_1_DK           = 27928,
    SPELL_ANCHOR_1_RIDER        = 27935,

    SPELL_ANCHOR_2_TRAINEE      = 27893,
    SPELL_ANCHOR_2_DK           = 27929,
    SPELL_ANCHOR_2_RIDER        = 27936,

    SPELL_SKULLS_TRAINEE        = 27915,
    SPELL_SKULLS_DK             = 27931,
    SPELL_SKULLS_RIDER          = 27937,

    /* teleport spells */
    SPELL_TELEPORT_DEAD         = 28025,
    SPELL_TELEPORT_LIVE         = 28026
};
<<<<<<< HEAD
=======
#define SPELLHELPER_DEATH_PLAGUE RAID_MODE<uint32>(55604, 55645)
#define SPELLHELPER_SHADOW_BOLT_VOLLEY RAID_MODE<uint32>(27831, 55638)
#define SPELLHELPER_ARCANE_EXPLOSION RAID_MODE<uint32>(27989, 56407)
#define SPELLHELPER_DRAIN_LIFE RAID_MODE<uint32>(27994, 55646)
>>>>>>> 28d470c5
#define SPELLHELPER_UNHOLY_FRENZY RAID_MODE<uint32>(SPELL_UNHOLY_FRENZY,27995)

enum Creatures
{
    NPC_LIVE_TRAINEE    = 16124,
    NPC_LIVE_KNIGHT     = 16125,
    NPC_LIVE_RIDER      = 16126,
    NPC_DEAD_TRAINEE    = 16127,
    NPC_DEAD_KNIGHT     = 16148,
    NPC_DEAD_RIDER      = 16150,
    NPC_DEAD_HORSE      = 16149,

    NPC_TRIGGER         = 16137
};

enum Phases
{
    PHASE_ONE = 1,
    PHASE_TWO = 2
};

enum Events
{
    EVENT_INTRO_2 = 1,
    EVENT_INTRO_3,
    EVENT_INTRO_4,
    EVENT_PHASE_TWO,
    EVENT_SUMMON,
    EVENT_DOORS_UNLOCK,
    EVENT_TELEPORT,
    EVENT_HARVEST,
    EVENT_BOLT,
    EVENT_RESUME_ATTACK
};

enum Actions
{
    ACTION_GATE_OPENED = 1,
    ACTION_MINION_EVADE,
    ACTION_ACQUIRE_TARGET
};


/* Room side checking logic */
static AreaBoundary* const livingSide = new RectangleBoundary(2633.84f, 2750.49f, -3434.0f, -3360.78f);
static AreaBoundary* const deadSide = new RectangleBoundary(2633.84f, 2750.49f, -3360.78f, -3285.0f);
enum Side
{
    SIDE_NONE = 0,
    SIDE_LIVING,
    SIDE_DEAD
};
inline static Side GetSide(Position const* who)
{
    if (livingSide->IsWithinBoundary(who))
        return SIDE_LIVING;
    if (deadSide->IsWithinBoundary(who))
        return SIDE_DEAD;
    return SIDE_NONE;
}
inline static bool IsOnSameSide(Position const* who, Position const* other)
{
    return (GetSide(who) == GetSide(other));
}
static Player* FindEligibleTarget(Creature const* me, bool isGateOpen)
{
    Map::PlayerList const& players = me->GetMap()->GetPlayers();
    for (Map::PlayerList::const_iterator it = players.begin(); it != players.end(); ++it)
    {
        Player* player = it->GetSource();
        if (player && (isGateOpen || IsOnSameSide(me, player)) && me->CanSeeOrDetect(player) && me->IsValidAttackTarget(player) && player->isInAccessiblePlaceFor(me))
        {
            return player;
        }
    }

    return nullptr;
}


/* Wave data */
typedef std::pair<uint32, uint8> GothikWaveEntry; // (npcEntry, npcCount)
typedef std::set<GothikWaveEntry> GothikWave;
typedef std::pair<GothikWave, uint8> GothikWaveInfo; // (wave, secondsToNext)
typedef std::vector<GothikWaveInfo> GothikWaveData;
const GothikWaveData waves10 =
{
    {
        {{NPC_LIVE_TRAINEE, 2}},
    20},
    {
        {{NPC_LIVE_TRAINEE, 2}},
    20},
    {
        {{NPC_LIVE_TRAINEE, 2}},
    10},
    {
        {{NPC_LIVE_KNIGHT, 1}},
    10},
    {
        {{NPC_LIVE_TRAINEE, 2}},
    15},
    {
        {{NPC_LIVE_KNIGHT, 1}},
    5},
    {
        {{NPC_LIVE_TRAINEE, 2}},
    20},
    {
        {{NPC_LIVE_TRAINEE, 2}, {NPC_LIVE_KNIGHT, 1}},
    10},
    {
        {{NPC_LIVE_RIDER, 1}},
    10},
    {
        {{NPC_LIVE_TRAINEE, 2}},
    5},
    {
        {{NPC_LIVE_KNIGHT, 1}},
    15},
    {
        {{NPC_LIVE_TRAINEE, 2}, {NPC_LIVE_RIDER, 1}},
    10},
    {
        {{NPC_LIVE_KNIGHT, 2}},
    10},
    {
        {{NPC_LIVE_TRAINEE, 2}},
    10},
    {
        {{NPC_LIVE_RIDER, 1}},
    5},
    {
        {{NPC_LIVE_KNIGHT, 1}},
    5},
    {
        {{NPC_LIVE_TRAINEE, 2}},
    20},
    {
        {{NPC_LIVE_RIDER, 1}, {NPC_LIVE_KNIGHT, 1}, {NPC_LIVE_TRAINEE, 2}},
    15},
    {
        {{NPC_LIVE_TRAINEE, 2}},
    0}
};

const GothikWaveData waves25 =
{
    {
        {{NPC_LIVE_TRAINEE, 3}},
    20},
    {
        {{NPC_LIVE_TRAINEE, 3}},
    20},
    {
        {{NPC_LIVE_TRAINEE, 3}},
    10},
    {
        {{NPC_LIVE_KNIGHT, 2}},
    10},
    {
        {{NPC_LIVE_TRAINEE, 3}},
    15},
    {
        {{NPC_LIVE_KNIGHT, 2}},
    5},
    {
        {{NPC_LIVE_TRAINEE, 3}},
    20},
    {
        {{NPC_LIVE_TRAINEE, 3}, {NPC_LIVE_KNIGHT, 2}},
    10},
    {
        {{NPC_LIVE_TRAINEE, 3}},
    10},
    {
        {{NPC_LIVE_RIDER, 1}},
    5},
    {
        {{NPC_LIVE_TRAINEE, 3}},
    15},
    {
        {{NPC_LIVE_RIDER, 1}},
    10},
    {
        {{NPC_LIVE_KNIGHT, 2}},
    10},
    {
        {{NPC_LIVE_RIDER, 1}},
    10},
    {
        {{NPC_LIVE_RIDER, 1}, {NPC_LIVE_TRAINEE, 3}},
    5},
    {
        {{NPC_LIVE_KNIGHT, 1}, {NPC_LIVE_TRAINEE, 3}},
    5},
    {
        {{NPC_LIVE_RIDER, 1}, {NPC_LIVE_TRAINEE, 3}},
    20},
    {
        {{NPC_LIVE_RIDER, 1}, {NPC_LIVE_KNIGHT, 2}, {NPC_LIVE_TRAINEE, 3}},
    0}
};


// GUID of first trigger NPC (used as offset for guid checks)
// 0-1 are living side soul triggers, 2-3 are spectral side soul triggers, 4 is living rider spawn trigger, 5-7 are living other spawn trigger, 8-12 are skull pile triggers
const uint32 CGUID_TRIGGER = 127618;
/* Creature AI */
class boss_gothik : public CreatureScript
{
    public:
        boss_gothik() : CreatureScript("boss_gothik") { }

        struct boss_gothikAI : public BossAI
        {
            boss_gothikAI(Creature* creature) : BossAI(creature, BOSS_GOTHIK)
            {
                Initialize();
            }

            void Initialize()
            {
                _waveCount = 0;
                _gateCanOpen = false;
                _gateIsOpen = true;
                _lastTeleportDead = false;
            }

            void Reset() override
            {
                me->SetReactState(REACT_PASSIVE);
                instance->SetData(DATA_GOTHIK_GATE, GO_STATE_ACTIVE);
                _Reset();
                Initialize();
            }

            void JustEngagedWith(Unit* who) override
            {
<<<<<<< HEAD
                BossAI::JustEngagedWith(who);
=======
                _EnterCombat();
>>>>>>> 28d470c5
                events.SetPhase(PHASE_ONE);
                events.ScheduleEvent(EVENT_SUMMON, Seconds(25), 0, PHASE_ONE);
                events.ScheduleEvent(EVENT_DOORS_UNLOCK, Minutes(3) + Seconds(25), 0, PHASE_ONE);
                events.ScheduleEvent(EVENT_PHASE_TWO, Minutes(4) + Seconds(30), 0, PHASE_ONE);
                Talk(SAY_INTRO_1);
                events.ScheduleEvent(EVENT_INTRO_2, Seconds(4));
                events.ScheduleEvent(EVENT_INTRO_3, Seconds(9));
                events.ScheduleEvent(EVENT_INTRO_4, Seconds(14));
                instance->SetData(DATA_GOTHIK_GATE, GO_STATE_READY);
                _gateIsOpen = false;
            }

            void JustSummoned(Creature* summon) override
            {
                summons.Summon(summon);
                if (me->IsInCombat())
                {
                    summon->AI()->DoAction(_gateIsOpen ? ACTION_GATE_OPENED : ACTION_ACQUIRE_TARGET);
                    summon->SetCombatPulseDelay(5);
                }
                else
                    summon->DespawnOrUnsummon();
            }

            void SummonedCreatureDespawn(Creature* summon) override
            {
                summons.Despawn(summon);
            }

            void KilledUnit(Unit* victim) override
            {
                if (victim && victim->GetTypeId() == TYPEID_PLAYER)
                    Talk(SAY_KILL);
            }

            void JustDied(Unit* /*killer*/) override
            {
                _JustDied();
                Talk(SAY_DEATH);
                instance->SetData(DATA_GOTHIK_GATE, GO_STATE_ACTIVE);
                _gateIsOpen = false;
            }

            void OpenGate()
            {
                if (_gateIsOpen)
                    return;
                instance->SetData(DATA_GOTHIK_GATE, GO_STATE_ACTIVE);
                Talk(EMOTE_GATE_OPENED);
                _gateIsOpen = true;

                for (ObjectGuid summonGuid : summons)
                {
                    if (Creature* summon = ObjectAccessor::GetCreature(*me, summonGuid))
                        summon->AI()->DoAction(ACTION_GATE_OPENED);
                    if (summons.empty()) // ACTION_GATE_OPENED may cause an evade, despawning summons and invalidating our iterator
                        break;
                }
            }

            void DamageTaken(Unit* /*who*/, uint32& damage) override
            {
                if (!events.IsInPhase(PHASE_TWO))
                    damage = 0;
            }

            void DoAction(int32 action) override
            {
                switch (action)
                {
                    case ACTION_MINION_EVADE:
                        if (_gateIsOpen || me->GetThreatManager().IsThreatListEmpty())
                            return EnterEvadeMode(EVADE_REASON_NO_HOSTILES);
                        if (_gateCanOpen)
                            OpenGate();
                        break;
                }
            }

            void EnterEvadeMode(EvadeReason why) override
            {
                BossAI::EnterEvadeMode(why);
                Position const& home = me->GetHomePosition();
                me->NearTeleportTo(home.GetPositionX(), home.GetPositionY(), home.GetPositionZ(), home.GetOrientation());
            }

            void UpdateAI(uint32 diff) override
            {
                if (!UpdateVictim())
                    return;

                if (me->HasReactState(REACT_AGGRESSIVE) && !_gateIsOpen && !IsOnSameSide(me, me->GetVictim()))
                {
                    // NBD: this should only happen in practice if there is nobody left alive on our side (we should open gate)
                    // thus we only do a cursory check to make sure (edge cases?)
                    if (Player* newTarget = FindEligibleTarget(me, _gateIsOpen))
                    {
                        ResetThreatList();
                        AddThreat(newTarget, 1.0f);
                        AttackStart(newTarget);
                    }
                    else
                        OpenGate();
                }

                events.Update(diff);

                if (!_gateIsOpen && HealthBelowPct(30) && events.IsInPhase(PHASE_TWO))
                    OpenGate();

                while (uint32 eventId = events.ExecuteEvent())
                {
                    switch (eventId)
                    {
                        case EVENT_SUMMON:
                        {
                            if (RAID_MODE(waves10,waves25).size() <= _waveCount) // bounds check
                            {
                                TC_LOG_INFO("scripts", "GothikAI: Wave count %d is out of range for difficulty %d.", _waveCount, GetDifficulty());
                                break;
                            }

                            std::list<Creature*> triggers;
                            me->GetCreatureListWithEntryInGrid(triggers, NPC_TRIGGER, 150.0f);
                            for (GothikWaveEntry entry : RAID_MODE(waves10, waves25)[_waveCount].first)
                                for (uint8 i = 0; i < entry.second; ++i)
                                {
                                    // GUID layout is as follows:
                                    // CGUID+4: center (back of platform) - primary rider spawn
                                    // CGUID+5: north (back of platform) - primary knight spawn
                                    // CGUID+6: center (front of platform) - second spawn
                                    // CGUID+7: south (front of platform) - primary trainee spawn
                                    uint32 targetDBGuid;
                                    switch (entry.first)
                                    {
                                        case NPC_LIVE_RIDER: // only spawns from center (back) > north
                                            targetDBGuid = (CGUID_TRIGGER + 4) + (i % 2);
                                            break;
                                        case NPC_LIVE_KNIGHT: // spawns north > center (front) > south
                                            targetDBGuid = (CGUID_TRIGGER + 5) + (i % 3);
                                            break;
                                        case NPC_LIVE_TRAINEE: // spawns south > center (front) > north
                                            targetDBGuid = (CGUID_TRIGGER + 7) - (i % 3);
                                            break;
                                        default:
                                            targetDBGuid = 0;
                                    }

                                    for (Creature* trigger : triggers)
                                        if (trigger && trigger->GetSpawnId() == targetDBGuid)
                                        {
<<<<<<< HEAD
                                            DoSummon(entry.first, trigger, 1.0f, 15s, TEMPSUMMON_CORPSE_TIMED_DESPAWN);
=======
                                            DoSummon(entry.first, trigger, 1.0f, 15 * IN_MILLISECONDS, TEMPSUMMON_CORPSE_TIMED_DESPAWN);
>>>>>>> 28d470c5
                                            break;
                                        }
                                }

                            if (uint8 timeToNext = RAID_MODE(waves10, waves25)[_waveCount].second)
                                events.Repeat(Seconds(timeToNext));

                            ++_waveCount;
                            break;
                        }
                        case EVENT_DOORS_UNLOCK:
                            _gateCanOpen = true;
                            for (ObjectGuid summonGuid : summons)
                                if (Creature* summon = ObjectAccessor::GetCreature(*me, summonGuid))
                                    if (summon->IsAlive() && (!summon->IsInCombat() || summon->IsInEvadeMode()))
                                    {
                                        OpenGate();
                                        break;
                                    }
                            break;
                        case EVENT_PHASE_TWO:
                            events.SetPhase(PHASE_TWO);
                            events.ScheduleEvent(EVENT_TELEPORT, Seconds(20), 0, PHASE_TWO);
                            events.ScheduleEvent(EVENT_HARVEST, Seconds(15), 0, PHASE_TWO);
                            events.ScheduleEvent(EVENT_RESUME_ATTACK, Seconds(2), 0, PHASE_TWO);
                            Talk(SAY_PHASE_TWO);
                            Talk(EMOTE_PHASE_TWO);
                            me->SetReactState(REACT_PASSIVE);
                            ResetThreatList();
                            DoCastAOE(SPELL_TELEPORT_LIVE);
                            break;
                        case EVENT_TELEPORT:
                            if (!HealthBelowPct(30))
                            {
                                me->CastStop();
                                me->AttackStop();
                                me->StopMoving();
                                me->SetReactState(REACT_PASSIVE);
                                ResetThreatList();
                                DoCastAOE(_lastTeleportDead ? SPELL_TELEPORT_LIVE : SPELL_TELEPORT_DEAD);
                                _lastTeleportDead = !_lastTeleportDead;

                                events.CancelEvent(EVENT_BOLT);
<<<<<<< HEAD
                                events.ScheduleEvent(EVENT_RESUME_ATTACK, 2s, 0, PHASE_TWO);
=======
                                events.ScheduleEvent(EVENT_RESUME_ATTACK, 2 * IN_MILLISECONDS, 0, PHASE_TWO);
>>>>>>> 28d470c5
                                events.Repeat(Seconds(20));
                            }
                            break;

                        case EVENT_HARVEST:
                            DoCastAOE(SPELL_HARVEST_SOUL, true); // triggered allows this to go "through" shadow bolt
                            events.Repeat(Seconds(15));
                            break;
                        case EVENT_RESUME_ATTACK:
                            me->SetReactState(REACT_AGGRESSIVE);
<<<<<<< HEAD
                            events.ScheduleEvent(EVENT_BOLT, 0s, 0, PHASE_TWO);
=======
                            events.ScheduleEvent(EVENT_BOLT, Seconds(0), 0, PHASE_TWO);
>>>>>>> 28d470c5
                            // return to the start of this method so victim side etc is re-evaluated
                            return UpdateAI(0u); // tail recursion for efficiency
                        case EVENT_BOLT:
                            DoCastVictim(SPELL_SHADOW_BOLT);
                            events.Repeat(Seconds(2));
                            break;
                        case EVENT_INTRO_2:
                            Talk(SAY_INTRO_2);
                            break;
                        case EVENT_INTRO_3:
                            Talk(SAY_INTRO_3);
                            break;
                        case EVENT_INTRO_4:
                            Talk(SAY_INTRO_4);
                            break;
                    }
                }
            }

            private:
                uint32 _waveCount;
                bool _gateCanOpen;
                bool _gateIsOpen;
                bool _lastTeleportDead;
        };

        CreatureAI* GetAI(Creature* creature) const override
        {
            return GetNaxxramasAI<boss_gothikAI>(creature);
        }
};

struct npc_gothik_minion_baseAI : public ScriptedAI
{
    public:
        npc_gothik_minion_baseAI(Creature* creature, uint32 deathNotify=0) : ScriptedAI(creature), _deathNotify(deathNotify), _gateIsOpen(false) { }

        void JustDied(Unit* /*killer*/) override
        {
            if (_deathNotify)
                DoCastAOE(_deathNotify, true);
        }

        inline bool isOnSameSide(Unit const* who) const
        {
            return IsOnSameSide(me, who);
        }

        void DamageTaken(Unit* attacker, uint32 &damage) override
        { // do not allow minions to take damage before the gate is opened
<<<<<<< HEAD
            if (!_gateIsOpen && (!attacker || !isOnSameSide(attacker)))
=======
            if (!_gateIsOpen && !isOnSameSide(attacker))
>>>>>>> 28d470c5
                damage = 0;
        }

        void DoAction(int32 action) override
        {
            switch (action)
            {
                case ACTION_GATE_OPENED:
                    _gateIsOpen = true;
<<<<<<< HEAD
                    [[fallthrough]];
=======
                    /* fallthrough */
>>>>>>> 28d470c5
                case ACTION_ACQUIRE_TARGET:
                    if (Player* target = FindEligibleTarget(me, _gateIsOpen))
                    {
                        AddThreat(target, 1.0f);
                        AttackStart(target);
                    }
                    else
                        EnterEvadeMode(EVADE_REASON_NO_HOSTILES);
                    break;
<<<<<<< HEAD
            }
        }

        void EnterEvadeMode(EvadeReason why) override
        {
            ScriptedAI::EnterEvadeMode(why);

            if (InstanceScript* instance = me->GetInstanceScript())
                if (Creature* gothik = ObjectAccessor::GetCreature(*me, instance->GetGuidData(DATA_GOTHIK)))
                    gothik->AI()->DoAction(ACTION_MINION_EVADE);
        }

        void UpdateAI(uint32 diff) override
        {
            if (!UpdateVictim())
                return;

            if (!_gateIsOpen && !isOnSameSide(me->GetVictim()))
            { // reset threat, then try to find someone on same side as us to attack
                if (Player* newTarget = FindEligibleTarget(me, _gateIsOpen))
                {
                    me->RemoveAurasByType(SPELL_AURA_MOD_TAUNT);
                    ResetThreatList();
                    AddThreat(newTarget, 1.0f);
                    AttackStart(newTarget);
                }
                else
                    EnterEvadeMode(EVADE_REASON_NO_HOSTILES);
=======
>>>>>>> 28d470c5
            }
        }

<<<<<<< HEAD
=======
        void EnterEvadeMode(EvadeReason why) override
        {
            ScriptedAI::EnterEvadeMode(why);

            if (InstanceScript* instance = me->GetInstanceScript())
                if (Creature* gothik = ObjectAccessor::GetCreature(*me, instance->GetGuidData(DATA_GOTHIK)))
                    gothik->AI()->DoAction(ACTION_MINION_EVADE);
        }

        void UpdateAI(uint32 diff) override
        {
            if (!UpdateVictim())
                return;

            if (!_gateIsOpen && !isOnSameSide(me->GetVictim()))
            { // reset threat, then try to find someone on same side as us to attack
                if (Player* newTarget = FindEligibleTarget(me, _gateIsOpen))
                {
                    me->RemoveAurasByType(SPELL_AURA_MOD_TAUNT);
                    ResetThreatList();
                    AddThreat(newTarget, 1.0f);
                    AttackStart(newTarget);
                }
                else
                    EnterEvadeMode(EVADE_REASON_NO_HOSTILES);
            }

>>>>>>> 28d470c5
            _UpdateAI(diff);
        }

        virtual void _UpdateAI(uint32 diff) { ScriptedAI::UpdateAI(diff); };

    private:
        uint32 _deathNotify;
        bool _gateIsOpen;
};

class npc_gothik_minion_livingtrainee : public CreatureScript
{
    public:
        npc_gothik_minion_livingtrainee() : CreatureScript("npc_gothik_minion_livingtrainee") { }

        struct npc_gothik_minion_livingtraineeAI : public npc_gothik_minion_baseAI
        {
            npc_gothik_minion_livingtraineeAI(Creature* creature) : npc_gothik_minion_baseAI(creature, SPELL_ANCHOR_1_TRAINEE), _deathPlagueTimer(urandms(5,20)) { }

            void _UpdateAI(uint32 diff)
            {
                if (diff < _deathPlagueTimer)
                    _deathPlagueTimer -= diff;
                else
                {
<<<<<<< HEAD
                    DoCastAOE(SPELL_DEATH_PLAGUE);
=======
                    DoCastAOE(SPELLHELPER_DEATH_PLAGUE);
>>>>>>> 28d470c5
                    _deathPlagueTimer = urandms(5, 20);
                }
                DoMeleeAttackIfReady();
            }
            uint32 _deathPlagueTimer;
        };

        CreatureAI* GetAI(Creature* creature) const override
        {
            return GetNaxxramasAI<npc_gothik_minion_livingtraineeAI>(creature);
        }
};

class npc_gothik_minion_livingknight : public CreatureScript
{
    public:
        npc_gothik_minion_livingknight() : CreatureScript("npc_gothik_minion_livingknight") { }

        struct npc_gothik_minion_livingknightAI : public npc_gothik_minion_baseAI
        {
            npc_gothik_minion_livingknightAI(Creature* creature) : npc_gothik_minion_baseAI(creature, SPELL_ANCHOR_1_DK), _whirlwindTimer(urandms(5,10)) { }

            void _UpdateAI(uint32 diff)
            {
                if (diff < _whirlwindTimer)
                    _whirlwindTimer -= diff;
                else
                {
                    DoCastAOE(SPELL_SHADOW_MARK);
                    _whirlwindTimer = urandms(15, 20);
                }
                DoMeleeAttackIfReady();
            }
            uint32 _whirlwindTimer;
        };

        CreatureAI* GetAI(Creature* creature) const override
        {
            return GetNaxxramasAI<npc_gothik_minion_livingknightAI>(creature);
        }
};

class npc_gothik_minion_livingrider : public CreatureScript
{
    public:
        npc_gothik_minion_livingrider() : CreatureScript("npc_gothik_minion_livingrider") { }

        struct npc_gothik_minion_livingriderAI : public npc_gothik_minion_baseAI
        {
            npc_gothik_minion_livingriderAI(Creature* creature) : npc_gothik_minion_baseAI(creature, SPELL_ANCHOR_1_RIDER), _boltVolleyTimer(urandms(5,10)) { }

            void _UpdateAI(uint32 diff)
            {
                if (diff < _boltVolleyTimer)
                    _boltVolleyTimer -= diff;
                else
                {
<<<<<<< HEAD
                    DoCastAOE(SPELL_SHADOW_BOLT_VOLLEY);
=======
                    DoCastAOE(SPELLHELPER_SHADOW_BOLT_VOLLEY);
>>>>>>> 28d470c5
                    _boltVolleyTimer = urandms(10, 15);
                }
                if (!me->HasUnitState(UNIT_STATE_CASTING))
                    DoMeleeAttackIfReady();
            }
            uint32 _boltVolleyTimer;
        };

        CreatureAI* GetAI(Creature* creature) const override
        {
            return GetNaxxramasAI<npc_gothik_minion_livingriderAI>(creature);
        }
};

class npc_gothik_minion_spectraltrainee : public CreatureScript
{
    public:
    npc_gothik_minion_spectraltrainee() : CreatureScript("npc_gothik_minion_spectraltrainee") { }

    struct npc_gothik_minion_spectraltraineeAI : public npc_gothik_minion_baseAI
    {
        npc_gothik_minion_spectraltraineeAI(Creature* creature) : npc_gothik_minion_baseAI(creature), _explosionTimer(2 * IN_MILLISECONDS) { }

        void _UpdateAI(uint32 diff)
        {
            if (diff < _explosionTimer)
                _explosionTimer -= diff;
            else
            {
<<<<<<< HEAD
                DoCastAOE(SPELL_ARCANE_EXPLOSION);
=======
                DoCastAOE(SPELLHELPER_ARCANE_EXPLOSION);
>>>>>>> 28d470c5
                _explosionTimer = 2 * IN_MILLISECONDS;
            }
            DoMeleeAttackIfReady();
        }
        uint32 _explosionTimer;
    };

    CreatureAI* GetAI(Creature* creature) const override
    {
        return GetNaxxramasAI<npc_gothik_minion_spectraltraineeAI>(creature);
    }
};

class npc_gothik_minion_spectralknight : public CreatureScript
{
    public:
    npc_gothik_minion_spectralknight() : CreatureScript("npc_gothik_minion_spectralknight") { }

    struct npc_gothik_minion_spectralknightAI : public npc_gothik_minion_baseAI
    {
        npc_gothik_minion_spectralknightAI(Creature* creature) : npc_gothik_minion_baseAI(creature), _whirlwindTimer(urandms(15,25)) { }

        void _UpdateAI(uint32 diff)
        {
            if (diff < _whirlwindTimer)
                _whirlwindTimer -= diff;
            else
            {
                DoCastAOE(SPELL_WHIRLWIND);
                _whirlwindTimer = urandms(20, 25);
            }
            DoMeleeAttackIfReady();
        }
        uint32 _whirlwindTimer;
    };

    CreatureAI* GetAI(Creature* creature) const override
    {
        return GetNaxxramasAI<npc_gothik_minion_spectralknightAI>(creature);
    }
};

class npc_gothik_minion_spectralrider : public CreatureScript
{
    public:
    npc_gothik_minion_spectralrider() : CreatureScript("npc_gothik_minion_spectralrider") { }

    struct npc_gothik_minion_spectralriderAI : public npc_gothik_minion_baseAI
    {
        npc_gothik_minion_spectralriderAI(Creature* creature) : npc_gothik_minion_baseAI(creature), _frenzyTimer(urandms(2,5)), _drainTimer(urandms(8,12)) { }

        void _UpdateAI(uint32 diff)
        {
            if (diff < _frenzyTimer)
                _frenzyTimer -= diff;
            else if (me->HasUnitState(UNIT_STATE_CASTING))
                _frenzyTimer = 0;
            else
            { // target priority: knight > other rider > horse > gothik
                std::list<Creature*> potentialTargets = DoFindFriendlyMissingBuff(30.0, SPELLHELPER_UNHOLY_FRENZY);
                Creature *knightTarget = nullptr, *riderTarget = nullptr, *horseTarget = nullptr, *gothikTarget = nullptr;
                for (Creature* pTarget : potentialTargets)
                {
                    switch (pTarget->GetEntry())
                    {
                        case NPC_DEAD_KNIGHT:
                            knightTarget = pTarget;
                            break;
                        case NPC_DEAD_RIDER:
                            riderTarget = pTarget;
                            break;
                        case NPC_DEAD_HORSE:
                            horseTarget = pTarget;
                            break;
                        case NPC_GOTHIK:
                            gothikTarget = pTarget;
                            break;
                    }
                    if (knightTarget)
                        break;
                }
                Creature* target = knightTarget ? knightTarget : riderTarget ? riderTarget : horseTarget ? horseTarget : gothikTarget ? gothikTarget : nullptr;
                if (target)
                    DoCast(target, SPELL_UNHOLY_FRENZY);
                _frenzyTimer = 20 * IN_MILLISECONDS;
            }

            if (diff < _drainTimer)
                _drainTimer -= diff;
            else
            {
<<<<<<< HEAD
                DoCastVictim(SPELL_DRAIN_LIFE);
=======
                DoCastVictim(SPELLHELPER_DRAIN_LIFE);
>>>>>>> 28d470c5
                _drainTimer = urandms(10,15);
            }

            if (!me->HasUnitState(UNIT_STATE_CASTING))
                DoMeleeAttackIfReady();
        }
        uint32 _frenzyTimer, _drainTimer;
    };

    CreatureAI* GetAI(Creature* creature) const override
    {
        return GetNaxxramasAI<npc_gothik_minion_spectralriderAI>(creature);
    }
};

class npc_gothik_minion_spectralhorse : public CreatureScript
{
    public:
    npc_gothik_minion_spectralhorse() : CreatureScript("npc_gothik_minion_spectralhorse") { }

    struct npc_gothik_minion_spectralhorseAI : public npc_gothik_minion_baseAI
    {
        npc_gothik_minion_spectralhorseAI(Creature* creature) : npc_gothik_minion_baseAI(creature), _stompTimer(urandms(10,15)) { }

        void _UpdateAI(uint32 diff)
        {
            if (diff < _stompTimer)
                _stompTimer -= diff;
            else
            {
                DoCastAOE(SPELL_STOMP);
                _stompTimer = urandms(14, 18);
            }
            DoMeleeAttackIfReady();
        }
        uint32 _stompTimer;
    };

    CreatureAI* GetAI(Creature* creature) const override
    {
        return GetNaxxramasAI<npc_gothik_minion_spectralhorseAI>(creature);
    }
};

class npc_gothik_trigger : public CreatureScript
{
public:
    npc_gothik_trigger() : CreatureScript("npc_gothik_trigger") { }

    CreatureAI* GetAI(Creature* creature) const override
    {
        return GetNaxxramasAI<npc_gothik_triggerAI>(creature);
    }

    struct npc_gothik_triggerAI : public ScriptedAI
    {
        npc_gothik_triggerAI(Creature* creature) : ScriptedAI(creature) { creature->SetDisableGravity(true); }

        void EnterEvadeMode(EvadeReason /*why*/) override { }
        void UpdateAI(uint32 /*diff*/) override { }
<<<<<<< HEAD
        void JustEngagedWith(Unit* /*who*/) override { }
=======
        void EnterCombat(Unit* /*who*/) override { }
>>>>>>> 28d470c5
        void DamageTaken(Unit* /*who*/, uint32& damage) override { damage = 0;  }

        Creature* SelectRandomSkullPile()
        {
            std::list<Creature*> triggers;
            me->GetCreatureListWithEntryInGrid(triggers, NPC_TRIGGER, 150.0f);
            uint32 targetDBGuid = CGUID_TRIGGER + urand(8, 12); // CGUID+8 to CGUID+12 are the triggers for the skull piles on dead side
            for (Creature* trigger : triggers)
                if (trigger && trigger->GetSpawnId() == targetDBGuid)
                    return trigger;

            return nullptr;
        }
<<<<<<< HEAD

        void SpellHit(WorldObject* /*caster*/, SpellInfo const* spellInfo) override
        {
            switch (spellInfo->Id)
=======
        void SpellHit(Unit* /*caster*/, SpellInfo const* spell) override
        {
            if (!spell)
                return;

            switch (spell->Id)
>>>>>>> 28d470c5
            {
                case SPELL_ANCHOR_1_TRAINEE:
                    DoCastAOE(SPELL_ANCHOR_2_TRAINEE, true);
                    break;
                case SPELL_ANCHOR_1_DK:
                    DoCastAOE(SPELL_ANCHOR_2_DK, true);
                    break;
                case SPELL_ANCHOR_1_RIDER:
                    DoCastAOE(SPELL_ANCHOR_2_RIDER, true);
                    break;
                case SPELL_ANCHOR_2_TRAINEE:
                    if (Creature* target = SelectRandomSkullPile())
                        DoCast(target, SPELL_SKULLS_TRAINEE, true);
                    break;
                case SPELL_ANCHOR_2_DK:
                    if (Creature* target = SelectRandomSkullPile())
                        DoCast(target, SPELL_SKULLS_DK, true);
                    break;
                case SPELL_ANCHOR_2_RIDER:
                    if (Creature* target = SelectRandomSkullPile())
                        DoCast(target, SPELL_SKULLS_RIDER, true);
                    break;
                case SPELL_SKULLS_TRAINEE:
<<<<<<< HEAD
                    DoSummon(NPC_DEAD_TRAINEE, me, 0.0f, 15s, TEMPSUMMON_CORPSE_TIMED_DESPAWN);
                    break;
                case SPELL_SKULLS_DK:
                    DoSummon(NPC_DEAD_KNIGHT, me, 0.0f, 15s, TEMPSUMMON_CORPSE_TIMED_DESPAWN);
                    break;
                case SPELL_SKULLS_RIDER:
                    DoSummon(NPC_DEAD_RIDER, me, 0.0f, 15s, TEMPSUMMON_CORPSE_TIMED_DESPAWN);
                    DoSummon(NPC_DEAD_HORSE, me, 0.0f, 15s, TEMPSUMMON_CORPSE_TIMED_DESPAWN);
=======
                    DoSummon(NPC_DEAD_TRAINEE, me, 0.0f, 15 * IN_MILLISECONDS, TEMPSUMMON_CORPSE_TIMED_DESPAWN);
                    break;
                case SPELL_SKULLS_DK:
                    DoSummon(NPC_DEAD_KNIGHT, me, 0.0f, 15 * IN_MILLISECONDS, TEMPSUMMON_CORPSE_TIMED_DESPAWN);
                    break;
                case SPELL_SKULLS_RIDER:
                    DoSummon(NPC_DEAD_RIDER, me, 0.0f, 15 * IN_MILLISECONDS, TEMPSUMMON_CORPSE_TIMED_DESPAWN);
                    DoSummon(NPC_DEAD_HORSE, me, 0.0f, 15 * IN_MILLISECONDS, TEMPSUMMON_CORPSE_TIMED_DESPAWN);
>>>>>>> 28d470c5
                    break;
            }
        }

        // dead side summons are "owned" by gothik
        void JustSummoned(Creature* summon) override
        {
            if (Creature* gothik = ObjectAccessor::GetCreature(*me, me->GetInstanceScript()->GetGuidData(DATA_GOTHIK)))
                gothik->AI()->JustSummoned(summon);
        }
        void SummonedCreatureDespawn(Creature* summon) override
        {
            if (Creature* gothik = ObjectAccessor::GetCreature(*me, me->GetInstanceScript()->GetGuidData(DATA_GOTHIK)))
                gothik->AI()->SummonedCreatureDespawn(summon);
        }
    };
};

class spell_gothik_shadow_bolt_volley : public SpellScriptLoader
{
    public:
        spell_gothik_shadow_bolt_volley() : SpellScriptLoader("spell_gothik_shadow_bolt_volley") { }

        class spell_gothik_shadow_bolt_volley_SpellScript : public SpellScript
        {
            PrepareSpellScript(spell_gothik_shadow_bolt_volley_SpellScript);

            void FilterTargets(std::list<WorldObject*>& targets)
            {
                targets.remove_if(Trinity::UnitAuraCheck(false, SPELL_SHADOW_MARK));
            }

            void Register() override
            {
                OnObjectAreaTargetSelect += SpellObjectAreaTargetSelectFn(spell_gothik_shadow_bolt_volley_SpellScript::FilterTargets, EFFECT_0, TARGET_UNIT_SRC_AREA_ENEMY);
            }
        };

        SpellScript* GetSpellScript() const override
        {
            return new spell_gothik_shadow_bolt_volley_SpellScript();
        }
};

void AddSC_boss_gothik()
{
    new boss_gothik();
    new npc_gothik_minion_livingtrainee();
    new npc_gothik_minion_livingknight();
    new npc_gothik_minion_livingrider();
    new npc_gothik_minion_spectraltrainee();
    new npc_gothik_minion_spectralknight();
    new npc_gothik_minion_spectralrider();
    new npc_gothik_minion_spectralhorse();
    new npc_gothik_trigger();
    new spell_gothik_shadow_bolt_volley();
}<|MERGE_RESOLUTION|>--- conflicted
+++ resolved
@@ -25,10 +25,7 @@
 #include "naxxramas.h"
 #include "ObjectAccessor.h"
 #include "ScriptedCreature.h"
-<<<<<<< HEAD
-=======
 #include "SpellInfo.h"
->>>>>>> 28d470c5
 #include "SpellScript.h"
 
 /* Constants */
@@ -48,32 +45,13 @@
 
 enum Spells
 {
-<<<<<<< HEAD
-    /* living trainee spells */
-    SPELL_DEATH_PLAGUE          = 55604,
-
     /* living knight spells */
     SPELL_SHADOW_MARK           = 27825,
 
-    /* living rider spells */
-    SPELL_SHADOW_BOLT_VOLLEY    = 27831,
-
-    /* spectral trainee spells */
-    SPELL_ARCANE_EXPLOSION      = 27989,
-
-=======
-    /* living knight spells */
-    SPELL_SHADOW_MARK           = 27825,
-
->>>>>>> 28d470c5
     /* spectral knight spells */
     SPELL_WHIRLWIND             = 56408,
 
     /* spectral rider spells */
-<<<<<<< HEAD
-    SPELL_DRAIN_LIFE            = 27994,
-=======
->>>>>>> 28d470c5
     SPELL_UNHOLY_FRENZY         = 55648,
 
     /* spectral horse spells */
@@ -100,13 +78,10 @@
     SPELL_TELEPORT_DEAD         = 28025,
     SPELL_TELEPORT_LIVE         = 28026
 };
-<<<<<<< HEAD
-=======
 #define SPELLHELPER_DEATH_PLAGUE RAID_MODE<uint32>(55604, 55645)
 #define SPELLHELPER_SHADOW_BOLT_VOLLEY RAID_MODE<uint32>(27831, 55638)
 #define SPELLHELPER_ARCANE_EXPLOSION RAID_MODE<uint32>(27989, 56407)
 #define SPELLHELPER_DRAIN_LIFE RAID_MODE<uint32>(27994, 55646)
->>>>>>> 28d470c5
 #define SPELLHELPER_UNHOLY_FRENZY RAID_MODE<uint32>(SPELL_UNHOLY_FRENZY,27995)
 
 enum Creatures
@@ -344,13 +319,9 @@
                 Initialize();
             }
 
-            void JustEngagedWith(Unit* who) override
-            {
-<<<<<<< HEAD
-                BossAI::JustEngagedWith(who);
-=======
+            void EnterCombat(Unit* /*who*/) override
+            {
                 _EnterCombat();
->>>>>>> 28d470c5
                 events.SetPhase(PHASE_ONE);
                 events.ScheduleEvent(EVENT_SUMMON, Seconds(25), 0, PHASE_ONE);
                 events.ScheduleEvent(EVENT_DOORS_UNLOCK, Minutes(3) + Seconds(25), 0, PHASE_ONE);
@@ -502,11 +473,7 @@
                                     for (Creature* trigger : triggers)
                                         if (trigger && trigger->GetSpawnId() == targetDBGuid)
                                         {
-<<<<<<< HEAD
-                                            DoSummon(entry.first, trigger, 1.0f, 15s, TEMPSUMMON_CORPSE_TIMED_DESPAWN);
-=======
                                             DoSummon(entry.first, trigger, 1.0f, 15 * IN_MILLISECONDS, TEMPSUMMON_CORPSE_TIMED_DESPAWN);
->>>>>>> 28d470c5
                                             break;
                                         }
                                 }
@@ -550,11 +517,7 @@
                                 _lastTeleportDead = !_lastTeleportDead;
 
                                 events.CancelEvent(EVENT_BOLT);
-<<<<<<< HEAD
-                                events.ScheduleEvent(EVENT_RESUME_ATTACK, 2s, 0, PHASE_TWO);
-=======
                                 events.ScheduleEvent(EVENT_RESUME_ATTACK, 2 * IN_MILLISECONDS, 0, PHASE_TWO);
->>>>>>> 28d470c5
                                 events.Repeat(Seconds(20));
                             }
                             break;
@@ -565,11 +528,7 @@
                             break;
                         case EVENT_RESUME_ATTACK:
                             me->SetReactState(REACT_AGGRESSIVE);
-<<<<<<< HEAD
-                            events.ScheduleEvent(EVENT_BOLT, 0s, 0, PHASE_TWO);
-=======
                             events.ScheduleEvent(EVENT_BOLT, Seconds(0), 0, PHASE_TWO);
->>>>>>> 28d470c5
                             // return to the start of this method so victim side etc is re-evaluated
                             return UpdateAI(0u); // tail recursion for efficiency
                         case EVENT_BOLT:
@@ -620,11 +579,7 @@
 
         void DamageTaken(Unit* attacker, uint32 &damage) override
         { // do not allow minions to take damage before the gate is opened
-<<<<<<< HEAD
-            if (!_gateIsOpen && (!attacker || !isOnSameSide(attacker)))
-=======
             if (!_gateIsOpen && !isOnSameSide(attacker))
->>>>>>> 28d470c5
                 damage = 0;
         }
 
@@ -634,11 +589,7 @@
             {
                 case ACTION_GATE_OPENED:
                     _gateIsOpen = true;
-<<<<<<< HEAD
-                    [[fallthrough]];
-=======
                     /* fallthrough */
->>>>>>> 28d470c5
                 case ACTION_ACQUIRE_TARGET:
                     if (Player* target = FindEligibleTarget(me, _gateIsOpen))
                     {
@@ -648,7 +599,6 @@
                     else
                         EnterEvadeMode(EVADE_REASON_NO_HOSTILES);
                     break;
-<<<<<<< HEAD
             }
         }
 
@@ -677,41 +627,8 @@
                 }
                 else
                     EnterEvadeMode(EVADE_REASON_NO_HOSTILES);
-=======
->>>>>>> 28d470c5
-            }
-        }
-
-<<<<<<< HEAD
-=======
-        void EnterEvadeMode(EvadeReason why) override
-        {
-            ScriptedAI::EnterEvadeMode(why);
-
-            if (InstanceScript* instance = me->GetInstanceScript())
-                if (Creature* gothik = ObjectAccessor::GetCreature(*me, instance->GetGuidData(DATA_GOTHIK)))
-                    gothik->AI()->DoAction(ACTION_MINION_EVADE);
-        }
-
-        void UpdateAI(uint32 diff) override
-        {
-            if (!UpdateVictim())
-                return;
-
-            if (!_gateIsOpen && !isOnSameSide(me->GetVictim()))
-            { // reset threat, then try to find someone on same side as us to attack
-                if (Player* newTarget = FindEligibleTarget(me, _gateIsOpen))
-                {
-                    me->RemoveAurasByType(SPELL_AURA_MOD_TAUNT);
-                    ResetThreatList();
-                    AddThreat(newTarget, 1.0f);
-                    AttackStart(newTarget);
-                }
-                else
-                    EnterEvadeMode(EVADE_REASON_NO_HOSTILES);
-            }
-
->>>>>>> 28d470c5
+            }
+
             _UpdateAI(diff);
         }
 
@@ -737,11 +654,7 @@
                     _deathPlagueTimer -= diff;
                 else
                 {
-<<<<<<< HEAD
-                    DoCastAOE(SPELL_DEATH_PLAGUE);
-=======
                     DoCastAOE(SPELLHELPER_DEATH_PLAGUE);
->>>>>>> 28d470c5
                     _deathPlagueTimer = urandms(5, 20);
                 }
                 DoMeleeAttackIfReady();
@@ -799,11 +712,7 @@
                     _boltVolleyTimer -= diff;
                 else
                 {
-<<<<<<< HEAD
-                    DoCastAOE(SPELL_SHADOW_BOLT_VOLLEY);
-=======
                     DoCastAOE(SPELLHELPER_SHADOW_BOLT_VOLLEY);
->>>>>>> 28d470c5
                     _boltVolleyTimer = urandms(10, 15);
                 }
                 if (!me->HasUnitState(UNIT_STATE_CASTING))
@@ -833,11 +742,7 @@
                 _explosionTimer -= diff;
             else
             {
-<<<<<<< HEAD
-                DoCastAOE(SPELL_ARCANE_EXPLOSION);
-=======
                 DoCastAOE(SPELLHELPER_ARCANE_EXPLOSION);
->>>>>>> 28d470c5
                 _explosionTimer = 2 * IN_MILLISECONDS;
             }
             DoMeleeAttackIfReady();
@@ -929,11 +834,7 @@
                 _drainTimer -= diff;
             else
             {
-<<<<<<< HEAD
-                DoCastVictim(SPELL_DRAIN_LIFE);
-=======
                 DoCastVictim(SPELLHELPER_DRAIN_LIFE);
->>>>>>> 28d470c5
                 _drainTimer = urandms(10,15);
             }
 
@@ -994,11 +895,7 @@
 
         void EnterEvadeMode(EvadeReason /*why*/) override { }
         void UpdateAI(uint32 /*diff*/) override { }
-<<<<<<< HEAD
-        void JustEngagedWith(Unit* /*who*/) override { }
-=======
         void EnterCombat(Unit* /*who*/) override { }
->>>>>>> 28d470c5
         void DamageTaken(Unit* /*who*/, uint32& damage) override { damage = 0;  }
 
         Creature* SelectRandomSkullPile()
@@ -1012,19 +909,12 @@
 
             return nullptr;
         }
-<<<<<<< HEAD
-
-        void SpellHit(WorldObject* /*caster*/, SpellInfo const* spellInfo) override
-        {
-            switch (spellInfo->Id)
-=======
         void SpellHit(Unit* /*caster*/, SpellInfo const* spell) override
         {
             if (!spell)
                 return;
 
             switch (spell->Id)
->>>>>>> 28d470c5
             {
                 case SPELL_ANCHOR_1_TRAINEE:
                     DoCastAOE(SPELL_ANCHOR_2_TRAINEE, true);
@@ -1048,16 +938,6 @@
                         DoCast(target, SPELL_SKULLS_RIDER, true);
                     break;
                 case SPELL_SKULLS_TRAINEE:
-<<<<<<< HEAD
-                    DoSummon(NPC_DEAD_TRAINEE, me, 0.0f, 15s, TEMPSUMMON_CORPSE_TIMED_DESPAWN);
-                    break;
-                case SPELL_SKULLS_DK:
-                    DoSummon(NPC_DEAD_KNIGHT, me, 0.0f, 15s, TEMPSUMMON_CORPSE_TIMED_DESPAWN);
-                    break;
-                case SPELL_SKULLS_RIDER:
-                    DoSummon(NPC_DEAD_RIDER, me, 0.0f, 15s, TEMPSUMMON_CORPSE_TIMED_DESPAWN);
-                    DoSummon(NPC_DEAD_HORSE, me, 0.0f, 15s, TEMPSUMMON_CORPSE_TIMED_DESPAWN);
-=======
                     DoSummon(NPC_DEAD_TRAINEE, me, 0.0f, 15 * IN_MILLISECONDS, TEMPSUMMON_CORPSE_TIMED_DESPAWN);
                     break;
                 case SPELL_SKULLS_DK:
@@ -1066,7 +946,6 @@
                 case SPELL_SKULLS_RIDER:
                     DoSummon(NPC_DEAD_RIDER, me, 0.0f, 15 * IN_MILLISECONDS, TEMPSUMMON_CORPSE_TIMED_DESPAWN);
                     DoSummon(NPC_DEAD_HORSE, me, 0.0f, 15 * IN_MILLISECONDS, TEMPSUMMON_CORPSE_TIMED_DESPAWN);
->>>>>>> 28d470c5
                     break;
             }
         }
