/*
 * This file is part of the TrinityCore Project. See AUTHORS file for Copyright information
 *
 * This program is free software; you can redistribute it and/or modify it
 * under the terms of the GNU General Public License as published by the
 * Free Software Foundation; either version 2 of the License, or (at your
 * option) any later version.
 *
 * This program is distributed in the hope that it will be useful, but WITHOUT
 * ANY WARRANTY; without even the implied warranty of MERCHANTABILITY or
 * FITNESS FOR A PARTICULAR PURPOSE. See the GNU General Public License for
 * more details.
 *
 * You should have received a copy of the GNU General Public License along
 * with this program. If not, see <http://www.gnu.org/licenses/>.
 */

#include "ScriptMgr.h"
#include "naxxramas.h"
#include "ScriptedCreature.h"
#include "SpellAuraEffects.h"
#include "SpellAuras.h"
#include "SpellInfo.h"
#include "SpellScript.h"

enum Spells
{
    SPELL_BOMBARD_SLIME         = 28280,
    SPELL_SLIME_SPRAY           = 28157,
    SPELL_MUTATING_INJECTION    = 28169,
    SPELL_MUTATING_EXPLOSION    = 28206,
    SPELL_POISON_CLOUD          = 28240,
    SPELL_POISON_CLOUD_PASSIVE  = 28158,
    SPELL_BERSERK               = 26662
};

enum Events
{
    EVENT_BERSERK               = 1,
    EVENT_CLOUD                 = 2,
    EVENT_INJECT                = 3,
    EVENT_SPRAY                 = 4
};

enum CreatureId
{
    NPC_FALLOUT_SLIME           = 16290
};

class boss_grobbulus : public CreatureScript
{
    public:
        boss_grobbulus() : CreatureScript("boss_grobbulus") { }

        struct boss_grobbulusAI : public BossAI
        {
            boss_grobbulusAI(Creature* creature) : BossAI(creature, BOSS_GROBBULUS) { }

            void JustEngagedWith(Unit* who) override
            {
<<<<<<< HEAD
                BossAI::JustEngagedWith(who);
                events.ScheduleEvent(EVENT_CLOUD, 15s);
                events.ScheduleEvent(EVENT_INJECT, 20s);
                events.ScheduleEvent(EVENT_SPRAY, randtime(Seconds(15), Seconds(30))); // not sure
                events.ScheduleEvent(EVENT_BERSERK, 12min);
=======
                _EnterCombat();
                events.ScheduleEvent(EVENT_CLOUD, Seconds(15));
                events.ScheduleEvent(EVENT_INJECT, Seconds(20));
                events.ScheduleEvent(EVENT_SPRAY, randtime(Seconds(15), Seconds(30))); // not sure
                events.ScheduleEvent(EVENT_BERSERK, Minutes(12));
>>>>>>> 28d470c5
            }

            void SpellHitTarget(WorldObject* target, SpellInfo const* spellInfo) override
            {
                if (spellInfo->Id == SPELL_SLIME_SPRAY)
                    me->SummonCreature(NPC_FALLOUT_SLIME, *target, TEMPSUMMON_TIMED_DESPAWN_OUT_OF_COMBAT);
            }

            void UpdateAI(uint32 diff) override
            {
                if (!UpdateVictim())
                    return;

                events.Update(diff);

                while (uint32 eventId = events.ExecuteEvent())
                {
                    switch (eventId)
                    {
                        case EVENT_CLOUD:
                            DoCastAOE(SPELL_POISON_CLOUD);
                            events.Repeat(Seconds(15));
                            return;
                        case EVENT_BERSERK:
                            DoCastAOE(SPELL_BERSERK, true);
                            return;
                        case EVENT_SPRAY:
                            DoCastAOE(SPELL_SLIME_SPRAY);
                            events.Repeat(randtime(Seconds(15), Seconds(30)));
                            return;
                        case EVENT_INJECT:
<<<<<<< HEAD
                            if (Unit* target = SelectTarget(SelectTargetMethod::Random, 1, 0.0f, true, true, -SPELL_MUTATING_INJECTION))
=======
                            if (Unit* target = SelectTarget(SELECT_TARGET_RANDOM, 1, 0.0f, true, true, -SPELL_MUTATING_INJECTION))
>>>>>>> 28d470c5
                                DoCast(target, SPELL_MUTATING_INJECTION);
                            events.Repeat(Seconds(8) + Milliseconds(uint32(std::round(120 * me->GetHealthPct()))));
                            return;
                        default:
                            break;
                    }
                }

                DoMeleeAttackIfReady();
            }
        };

        CreatureAI* GetAI(Creature* creature) const override
        {
            return GetNaxxramasAI<boss_grobbulusAI>(creature);
        }
};

class npc_grobbulus_poison_cloud : public CreatureScript
{
    public:
        npc_grobbulus_poison_cloud() : CreatureScript("npc_grobbulus_poison_cloud") { }

        struct npc_grobbulus_poison_cloudAI : public ScriptedAI
        {
            npc_grobbulus_poison_cloudAI(Creature* creature) : ScriptedAI(creature)
            {
                SetCombatMovement(false);
                creature->SetReactState(REACT_PASSIVE);
            }

            void IsSummonedBy(WorldObject* /*summoner*/) override
            {
                // no visual when casting in ctor or Reset()
                DoCast(me, SPELL_POISON_CLOUD_PASSIVE, true);
            }

            void UpdateAI(uint32 /*diff*/) override { }
        };

        CreatureAI* GetAI(Creature* creature) const override
        {
            return GetNaxxramasAI<npc_grobbulus_poison_cloudAI>(creature);
        }
};

// 28169 - Mutating Injection
class spell_grobbulus_mutating_injection : public SpellScriptLoader
{
    public:
        spell_grobbulus_mutating_injection() : SpellScriptLoader("spell_grobbulus_mutating_injection") { }

        class spell_grobbulus_mutating_injection_AuraScript : public AuraScript
        {
            PrepareAuraScript(spell_grobbulus_mutating_injection_AuraScript);

            bool Validate(SpellInfo const* /*spellInfo*/) override
            {
                return ValidateSpellInfo({ SPELL_MUTATING_EXPLOSION, SPELL_POISON_CLOUD });
            }

            void HandleRemove(AuraEffect const* aurEff, AuraEffectHandleModes /*mode*/)
            {
                AuraRemoveMode removeMode = GetTargetApplication()->GetRemoveMode();
                if (removeMode != AURA_REMOVE_BY_ENEMY_SPELL && removeMode != AURA_REMOVE_BY_EXPIRE)
                    return;

                if (Unit* caster = GetCaster())
                {
                    caster->CastSpell(GetTarget(), SPELL_MUTATING_EXPLOSION, true);
<<<<<<< HEAD
                    GetTarget()->CastSpell(GetTarget(), SPELL_POISON_CLOUD, { aurEff, GetCasterGUID() });
=======
                    GetTarget()->CastSpell(GetTarget(), SPELL_POISON_CLOUD, true, nullptr, aurEff, GetCasterGUID());
>>>>>>> 28d470c5
                }
            }

            void Register() override
            {
                AfterEffectRemove += AuraEffectRemoveFn(spell_grobbulus_mutating_injection_AuraScript::HandleRemove, EFFECT_0, SPELL_AURA_DUMMY, AURA_EFFECT_HANDLE_REAL);
            }
        };

        AuraScript* GetAuraScript() const override
        {
            return new spell_grobbulus_mutating_injection_AuraScript();
        }
};

// 28158, 54362 - Poison (Grobbulus)
class spell_grobbulus_poison_cloud : public SpellScriptLoader
{
    public:
        spell_grobbulus_poison_cloud() : SpellScriptLoader("spell_grobbulus_poison_cloud") { }

        class spell_grobbulus_poison_cloud_AuraScript : public AuraScript
        {
            PrepareAuraScript(spell_grobbulus_poison_cloud_AuraScript);

            bool Validate(SpellInfo const* spellInfo) override
            {
<<<<<<< HEAD
                return ValidateSpellInfo({ spellInfo->Effects[EFFECT_0].TriggerSpell });
=======
                SpellEffectInfo const* effect0 = spellInfo->GetEffect(EFFECT_0);
                return effect0 && ValidateSpellInfo({ effect0->TriggerSpell });
>>>>>>> 28d470c5
            }

            void PeriodicTick(AuraEffect const* aurEff)
            {
                PreventDefaultAction();
                if (!aurEff->GetTotalTicks())
                    return;

                uint32 triggerSpell = GetSpellInfo()->GetEffect(aurEff->GetEffIndex())->TriggerSpell;
                int32 mod = int32(((float(aurEff->GetTickNumber()) / aurEff->GetTotalTicks()) * 0.9f + 0.1f) * 10000 * 2 / 3);
<<<<<<< HEAD

                CastSpellExtraArgs args(aurEff);
                args.AddSpellMod(SPELLVALUE_RADIUS_MOD, mod);
                GetTarget()->CastSpell(nullptr, triggerSpell, args);
=======
                GetTarget()->CastCustomSpell(triggerSpell, SPELLVALUE_RADIUS_MOD, mod, nullptr, TRIGGERED_FULL_MASK, nullptr, aurEff);
>>>>>>> 28d470c5
            }

            void Register() override
            {
                OnEffectPeriodic += AuraEffectPeriodicFn(spell_grobbulus_poison_cloud_AuraScript::PeriodicTick, EFFECT_0, SPELL_AURA_PERIODIC_TRIGGER_SPELL);
            }
        };

        AuraScript* GetAuraScript() const override
        {
            return new spell_grobbulus_poison_cloud_AuraScript();
        }
};

void AddSC_boss_grobbulus()
{
    new boss_grobbulus();
    new npc_grobbulus_poison_cloud();
    new spell_grobbulus_mutating_injection();
    new spell_grobbulus_poison_cloud();
}<|MERGE_RESOLUTION|>--- conflicted
+++ resolved
@@ -56,26 +56,18 @@
         {
             boss_grobbulusAI(Creature* creature) : BossAI(creature, BOSS_GROBBULUS) { }
 
-            void JustEngagedWith(Unit* who) override
-            {
-<<<<<<< HEAD
-                BossAI::JustEngagedWith(who);
-                events.ScheduleEvent(EVENT_CLOUD, 15s);
-                events.ScheduleEvent(EVENT_INJECT, 20s);
-                events.ScheduleEvent(EVENT_SPRAY, randtime(Seconds(15), Seconds(30))); // not sure
-                events.ScheduleEvent(EVENT_BERSERK, 12min);
-=======
+            void EnterCombat(Unit* /*who*/) override
+            {
                 _EnterCombat();
                 events.ScheduleEvent(EVENT_CLOUD, Seconds(15));
                 events.ScheduleEvent(EVENT_INJECT, Seconds(20));
                 events.ScheduleEvent(EVENT_SPRAY, randtime(Seconds(15), Seconds(30))); // not sure
                 events.ScheduleEvent(EVENT_BERSERK, Minutes(12));
->>>>>>> 28d470c5
-            }
-
-            void SpellHitTarget(WorldObject* target, SpellInfo const* spellInfo) override
-            {
-                if (spellInfo->Id == SPELL_SLIME_SPRAY)
+            }
+
+            void SpellHitTarget(Unit* target, SpellInfo const* spell) override
+            {
+                if (spell->Id == SPELL_SLIME_SPRAY)
                     me->SummonCreature(NPC_FALLOUT_SLIME, *target, TEMPSUMMON_TIMED_DESPAWN_OUT_OF_COMBAT);
             }
 
@@ -102,11 +94,7 @@
                             events.Repeat(randtime(Seconds(15), Seconds(30)));
                             return;
                         case EVENT_INJECT:
-<<<<<<< HEAD
-                            if (Unit* target = SelectTarget(SelectTargetMethod::Random, 1, 0.0f, true, true, -SPELL_MUTATING_INJECTION))
-=======
                             if (Unit* target = SelectTarget(SELECT_TARGET_RANDOM, 1, 0.0f, true, true, -SPELL_MUTATING_INJECTION))
->>>>>>> 28d470c5
                                 DoCast(target, SPELL_MUTATING_INJECTION);
                             events.Repeat(Seconds(8) + Milliseconds(uint32(std::round(120 * me->GetHealthPct()))));
                             return;
@@ -138,7 +126,7 @@
                 creature->SetReactState(REACT_PASSIVE);
             }
 
-            void IsSummonedBy(WorldObject* /*summoner*/) override
+            void IsSummonedBy(Unit* /*summoner*/) override
             {
                 // no visual when casting in ctor or Reset()
                 DoCast(me, SPELL_POISON_CLOUD_PASSIVE, true);
@@ -177,11 +165,7 @@
                 if (Unit* caster = GetCaster())
                 {
                     caster->CastSpell(GetTarget(), SPELL_MUTATING_EXPLOSION, true);
-<<<<<<< HEAD
-                    GetTarget()->CastSpell(GetTarget(), SPELL_POISON_CLOUD, { aurEff, GetCasterGUID() });
-=======
                     GetTarget()->CastSpell(GetTarget(), SPELL_POISON_CLOUD, true, nullptr, aurEff, GetCasterGUID());
->>>>>>> 28d470c5
                 }
             }
 
@@ -209,30 +193,17 @@
 
             bool Validate(SpellInfo const* spellInfo) override
             {
-<<<<<<< HEAD
-                return ValidateSpellInfo({ spellInfo->Effects[EFFECT_0].TriggerSpell });
-=======
                 SpellEffectInfo const* effect0 = spellInfo->GetEffect(EFFECT_0);
                 return effect0 && ValidateSpellInfo({ effect0->TriggerSpell });
->>>>>>> 28d470c5
             }
 
             void PeriodicTick(AuraEffect const* aurEff)
             {
                 PreventDefaultAction();
-                if (!aurEff->GetTotalTicks())
-                    return;
 
                 uint32 triggerSpell = GetSpellInfo()->GetEffect(aurEff->GetEffIndex())->TriggerSpell;
                 int32 mod = int32(((float(aurEff->GetTickNumber()) / aurEff->GetTotalTicks()) * 0.9f + 0.1f) * 10000 * 2 / 3);
-<<<<<<< HEAD
-
-                CastSpellExtraArgs args(aurEff);
-                args.AddSpellMod(SPELLVALUE_RADIUS_MOD, mod);
-                GetTarget()->CastSpell(nullptr, triggerSpell, args);
-=======
                 GetTarget()->CastCustomSpell(triggerSpell, SPELLVALUE_RADIUS_MOD, mod, nullptr, TRIGGERED_FULL_MASK, nullptr, aurEff);
->>>>>>> 28d470c5
             }
 
             void Register() override
