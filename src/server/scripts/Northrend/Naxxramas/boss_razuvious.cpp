/*
 * This file is part of the TrinityCore Project. See AUTHORS file for Copyright information
 *
 * This program is free software; you can redistribute it and/or modify it
 * under the terms of the GNU General Public License as published by the
 * Free Software Foundation; either version 2 of the License, or (at your
 * option) any later version.
 *
 * This program is distributed in the hope that it will be useful, but WITHOUT
 * ANY WARRANTY; without even the implied warranty of MERCHANTABILITY or
 * FITNESS FOR A PARTICULAR PURPOSE. See the GNU General Public License for
 * more details.
 *
 * You should have received a copy of the GNU General Public License along
 * with this program. If not, see <http://www.gnu.org/licenses/>.
 */

#include "ScriptMgr.h"
#include "InstanceScript.h"
#include "MotionMaster.h"
#include "naxxramas.h"
#include "ObjectAccessor.h"
#include "ScriptedCreature.h"
#include "SpellInfo.h"

enum Yells
{
    SAY_AGGRO = 0,
    SAY_SLAY = 1,
    SAY_TAUNTED = 2,
    SAY_DEATH = 3
};

enum Spells
{
    SPELL_UNBALANCING_STRIKE        = 26613,
    SPELL_DISRUPTING_SHOUT          = 29107,
    SPELL_JAGGED_KNIFE              = 55550,
    SPELL_HOPELESS                  = 29125,
    SPELL_UNDERSTUDY_TAUNT          = 29060,
    SPELL_UNDERSTUDY_BLOOD_STRIKE   = 61696,
    SPELL_FORCE_OBEDIENCE           = 55479
};

enum Events
{
    EVENT_ATTACK = 1,
    EVENT_STRIKE,
    EVENT_SHOUT,
    EVENT_KNIFE
};

enum SummonGroups
{
    SUMMON_GROUP_10MAN = 1,
    SUMMON_GROUP_25MAN = 2
};

class boss_razuvious : public CreatureScript
{
public:
    boss_razuvious() : CreatureScript("boss_razuvious") { }

    CreatureAI* GetAI(Creature* creature) const override
    {
        return GetNaxxramasAI<boss_razuviousAI>(creature);
    }

    struct boss_razuviousAI : public BossAI
    {
        boss_razuviousAI(Creature* creature) : BossAI(creature, BOSS_RAZUVIOUS) { }

        void SummonAdds()
        {
            me->SummonCreatureGroup(SUMMON_GROUP_10MAN);
            if (Is25ManRaid())
                me->SummonCreatureGroup(SUMMON_GROUP_25MAN);
        }

        void InitializeAI() override
        {
            if (!me->isDead() && instance->GetBossState(BOSS_RAZUVIOUS) != DONE)
            {
                Reset();
                SummonAdds();
            }
        }

        void JustReachedHome() override
        {
            _JustReachedHome();
            SummonAdds();
            me->GetMotionMaster()->Initialize();
        }

        void KilledUnit(Unit* victim) override
        {
            if (victim->GetTypeId() == TYPEID_PLAYER || (victim->GetTypeId() == TYPEID_UNIT && victim->GetEntry() == NPC_DK_UNDERSTUDY))
                Talk(SAY_SLAY);
        }

<<<<<<< HEAD
        void SpellHit(WorldObject* caster, SpellInfo const* spellInfo) override
        {
            if (spellInfo->Id == SPELL_UNDERSTUDY_TAUNT)
=======
        void SpellHit(Unit* caster, SpellInfo const* spell) override
        {
            if (spell->Id == SPELL_UNDERSTUDY_TAUNT)
>>>>>>> 28d470c5
                Talk(SAY_TAUNTED, caster);
        }

        void JustDied(Unit* /*killer*/) override
        {
            for (ObjectGuid summonGuid : summons)
                if (Creature* summon = ObjectAccessor::GetCreature(*me, summonGuid))
                    summon->RemoveCharmAuras();
            Talk(SAY_DEATH);
            DoCastAOE(SPELL_HOPELESS, true);

            events.Reset();
            instance->SetBossState(BOSS_RAZUVIOUS, DONE);
        }

        void JustEngagedWith(Unit* who) override
        {
<<<<<<< HEAD
            BossAI::JustEngagedWith(who);
            me->StopMoving();
            summons.DoZoneInCombat();
            Talk(SAY_AGGRO);
            events.ScheduleEvent(EVENT_ATTACK, 7s);
            events.ScheduleEvent(EVENT_STRIKE, 21s);
            events.ScheduleEvent(EVENT_SHOUT, 16s);
            events.ScheduleEvent(EVENT_KNIFE, 10s);
=======
            _EnterCombat();
            me->StopMoving();
            summons.DoZoneInCombat();
            Talk(SAY_AGGRO);
            events.ScheduleEvent(EVENT_ATTACK, Seconds(7));
            events.ScheduleEvent(EVENT_STRIKE, Seconds(21));
            events.ScheduleEvent(EVENT_SHOUT, Seconds(16));
            events.ScheduleEvent(EVENT_KNIFE, Seconds(10));
>>>>>>> 28d470c5
        }

        void UpdateAI(uint32 diff) override
        {
            if (!UpdateVictim())
                return;

            events.Update(diff);

            while (uint32 eventId = events.ExecuteEvent())
            {
                switch (eventId)
                {
                    case EVENT_ATTACK:
                        SetCombatMovement(true);
                        if (Unit* victim = me->GetVictim())
                            me->GetMotionMaster()->MoveChase(victim);
                        break;
                    case EVENT_STRIKE:
                        DoCastVictim(SPELL_UNBALANCING_STRIKE);
                        events.Repeat(Seconds(6));
                        return;
                    case EVENT_SHOUT:
                        DoCastAOE(SPELL_DISRUPTING_SHOUT);
                        events.Repeat(Seconds(16));
                        return;
                    case EVENT_KNIFE:
                        if (Unit* target = SelectTarget(SelectTargetMethod::Random, 0, 45.0f))
                            DoCast(target, SPELL_JAGGED_KNIFE);
                        events.Repeat(randtime(Seconds(10), Seconds(15)));
                        return;
                }
            }

            DoMeleeAttackIfReady();
        }

        void Reset() override
        {
            SetCombatMovement(false);
            _Reset();
        }
    };

};

class npc_dk_understudy : public CreatureScript
{
    public:
        npc_dk_understudy() : CreatureScript("npc_dk_understudy") { }

        struct npc_dk_understudyAI : public ScriptedAI
        {
            npc_dk_understudyAI(Creature* creature) : ScriptedAI(creature), _instance(creature->GetInstanceScript()), bloodStrikeTimer(0)
            {
                creature->LoadEquipment(1);
            }

<<<<<<< HEAD
            void JustEngagedWith(Unit* /*who*/) override
            {
                me->SetUInt32Value(UNIT_NPC_EMOTESTATE, EMOTE_ONESHOT_NONE);
                if (Creature* razuvious = ObjectAccessor::GetCreature(*me, _instance->GetGuidData(DATA_RAZUVIOUS)))
                    razuvious->AI()->DoZoneInCombat();
=======
            void EnterCombat(Unit* /*who*/) override
            {
                me->SetEmoteState(EMOTE_ONESHOT_NONE);
                if (Creature* razuvious = ObjectAccessor::GetCreature(*me, _instance->GetGuidData(DATA_RAZUVIOUS)))
                    razuvious->AI()->DoZoneInCombat(nullptr, 250.0f);
>>>>>>> 28d470c5
            }

            void JustReachedHome() override
            {
                if (_instance->GetBossState(BOSS_RAZUVIOUS) == DONE)
                    me->DespawnOrUnsummon();
                else
                    ScriptedAI::JustReachedHome();
            }

            void UpdateAI(uint32 diff) override
            {
                if (!me->isPossessedByPlayer() && !UpdateVictim())
                    return;

                if (!me->isPossessedByPlayer())
                {
                    if (diff < bloodStrikeTimer)
                        bloodStrikeTimer -= diff;
                    else
                        DoCastVictim(SPELL_UNDERSTUDY_BLOOD_STRIKE);
                }

                DoMeleeAttackIfReady();
            }

<<<<<<< HEAD
            void OnCharmed(bool isNew) override
            {
                if (me->IsCharmed() && !me->IsEngaged())
                    JustEngagedWith(nullptr);
                ScriptedAI::OnCharmed(isNew);
=======
            void OnCharmed(bool apply) override
            {
                ScriptedAI::OnCharmed(apply);
                if (apply)
                {
                    if (!me->IsInCombat())
                        EnterCombat(nullptr);
                    me->StopMoving();
                    me->SetReactState(REACT_PASSIVE);
                    _charmer = me->GetCharmerGUID();
                }
                else
                {
                    me->SetReactState(REACT_AGGRESSIVE);
                    if (Unit* charmer = ObjectAccessor::GetUnit(*me, _charmer))
                        AddThreat(charmer, 100000.0f);
                    DoZoneInCombat(nullptr, 250.0f);
                }
>>>>>>> 28d470c5
            }
        private:
            InstanceScript* const _instance;
            ObjectGuid _charmer;
            uint32 bloodStrikeTimer;
        };

        CreatureAI* GetAI(Creature* creature) const override
        {
            return GetNaxxramasAI<npc_dk_understudyAI>(creature);
        }
};

void AddSC_boss_razuvious()
{
    new boss_razuvious();
    new npc_dk_understudy();
}<|MERGE_RESOLUTION|>--- conflicted
+++ resolved
@@ -99,15 +99,9 @@
                 Talk(SAY_SLAY);
         }
 
-<<<<<<< HEAD
-        void SpellHit(WorldObject* caster, SpellInfo const* spellInfo) override
-        {
-            if (spellInfo->Id == SPELL_UNDERSTUDY_TAUNT)
-=======
         void SpellHit(Unit* caster, SpellInfo const* spell) override
         {
             if (spell->Id == SPELL_UNDERSTUDY_TAUNT)
->>>>>>> 28d470c5
                 Talk(SAY_TAUNTED, caster);
         }
 
@@ -123,18 +117,8 @@
             instance->SetBossState(BOSS_RAZUVIOUS, DONE);
         }
 
-        void JustEngagedWith(Unit* who) override
-        {
-<<<<<<< HEAD
-            BossAI::JustEngagedWith(who);
-            me->StopMoving();
-            summons.DoZoneInCombat();
-            Talk(SAY_AGGRO);
-            events.ScheduleEvent(EVENT_ATTACK, 7s);
-            events.ScheduleEvent(EVENT_STRIKE, 21s);
-            events.ScheduleEvent(EVENT_SHOUT, 16s);
-            events.ScheduleEvent(EVENT_KNIFE, 10s);
-=======
+        void EnterCombat(Unit* /*who*/) override
+        {
             _EnterCombat();
             me->StopMoving();
             summons.DoZoneInCombat();
@@ -143,7 +127,6 @@
             events.ScheduleEvent(EVENT_STRIKE, Seconds(21));
             events.ScheduleEvent(EVENT_SHOUT, Seconds(16));
             events.ScheduleEvent(EVENT_KNIFE, Seconds(10));
->>>>>>> 28d470c5
         }
 
         void UpdateAI(uint32 diff) override
@@ -171,7 +154,7 @@
                         events.Repeat(Seconds(16));
                         return;
                     case EVENT_KNIFE:
-                        if (Unit* target = SelectTarget(SelectTargetMethod::Random, 0, 45.0f))
+                        if (Unit* target = SelectTarget(SELECT_TARGET_RANDOM, 0, 45.0f))
                             DoCast(target, SPELL_JAGGED_KNIFE);
                         events.Repeat(randtime(Seconds(10), Seconds(15)));
                         return;
@@ -202,19 +185,11 @@
                 creature->LoadEquipment(1);
             }
 
-<<<<<<< HEAD
-            void JustEngagedWith(Unit* /*who*/) override
-            {
-                me->SetUInt32Value(UNIT_NPC_EMOTESTATE, EMOTE_ONESHOT_NONE);
-                if (Creature* razuvious = ObjectAccessor::GetCreature(*me, _instance->GetGuidData(DATA_RAZUVIOUS)))
-                    razuvious->AI()->DoZoneInCombat();
-=======
             void EnterCombat(Unit* /*who*/) override
             {
                 me->SetEmoteState(EMOTE_ONESHOT_NONE);
                 if (Creature* razuvious = ObjectAccessor::GetCreature(*me, _instance->GetGuidData(DATA_RAZUVIOUS)))
                     razuvious->AI()->DoZoneInCombat(nullptr, 250.0f);
->>>>>>> 28d470c5
             }
 
             void JustReachedHome() override
@@ -241,13 +216,6 @@
                 DoMeleeAttackIfReady();
             }
 
-<<<<<<< HEAD
-            void OnCharmed(bool isNew) override
-            {
-                if (me->IsCharmed() && !me->IsEngaged())
-                    JustEngagedWith(nullptr);
-                ScriptedAI::OnCharmed(isNew);
-=======
             void OnCharmed(bool apply) override
             {
                 ScriptedAI::OnCharmed(apply);
@@ -266,7 +234,6 @@
                         AddThreat(charmer, 100000.0f);
                     DoZoneInCombat(nullptr, 250.0f);
                 }
->>>>>>> 28d470c5
             }
         private:
             InstanceScript* const _instance;
