--- conflicted
+++ resolved
@@ -158,17 +158,10 @@
                     case EVENT_IMPALE:
                         //Cast Impale on a random target
                         //Do NOT cast it when we are afflicted by locust swarm
-<<<<<<< HEAD
                         if (!me->HasAura(RAID_MODE(SPELL_LOCUST_SWARM_10,SPELL_LOCUST_SWARM_25)))
-                            if (Unit* pTarget = SelectTarget(SELECT_TARGET_RANDOM, 0))
-                                DoCast(pTarget, RAID_MODE(SPELL_IMPALE_10,SPELL_IMPALE_25));
+                            if (Unit* target = SelectTarget(SELECT_TARGET_RANDOM, 0))
+                                DoCast(target, RAID_MODE(SPELL_IMPALE_10,SPELL_IMPALE_25));
                         events.ScheduleEvent(EVENT_IMPALE, urand(10000,20000));
-=======
-                        if (!me->HasAura(RAID_MODE(SPELL_LOCUST_SWARM_10, SPELL_LOCUST_SWARM_25)))
-                            if (Unit* target = SelectTarget(SELECT_TARGET_RANDOM, 0))
-                                DoCast(target, RAID_MODE(SPELL_IMPALE_10, SPELL_IMPALE_25));
-                        events.ScheduleEvent(EVENT_IMPALE, urand(10000, 20000));
->>>>>>> 7ee3a99a
                         break;
                     case EVENT_LOCUST:
                         if(!me->IsNonMeleeSpellCasted(false))
