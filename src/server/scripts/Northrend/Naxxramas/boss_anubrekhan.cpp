/*
 * This file is part of the TrinityCore Project. See AUTHORS file for Copyright information
 *
 * This program is free software; you can redistribute it and/or modify it
 * under the terms of the GNU General Public License as published by the
 * Free Software Foundation; either version 2 of the License, or (at your
 * option) any later version.
 *
 * This program is distributed in the hope that it will be useful, but WITHOUT
 * ANY WARRANTY; without even the implied warranty of MERCHANTABILITY or
 * FITNESS FOR A PARTICULAR PURPOSE. See the GNU General Public License for
 * more details.
 *
 * You should have received a copy of the GNU General Public License along
 * with this program. If not, see <http://www.gnu.org/licenses/>.
 */

#include "ScriptMgr.h"
#include "InstanceScript.h"
#include "ObjectAccessor.h"
#include "naxxramas.h"
#include "Player.h"
#include "ScriptedCreature.h"

enum AnubSays
{
    SAY_AGGRO           = 0,
    SAY_GREET           = 1,
    SAY_SLAY            = 2,

    EMOTE_LOCUST        = 3
};

enum GuardSays
{
    EMOTE_FRENZY        = 0,
    EMOTE_SPAWN         = 1,
    EMOTE_SCARAB        = 2
};

enum Events
{
    EVENT_IMPALE                    = 1,        // Cast Impale on a random target
    EVENT_LOCUST,                               // Begin channeling Locust Swarm
    EVENT_LOCUST_ENDS,                          // Locust swarm dissipates
    EVENT_SPAWN_GUARD,                          // 10-man only - crypt guard has delayed spawn; also used for the locust swarm crypt guard in both modes
    EVENT_SCARABS,                              // spawn corpse scarabs
    EVENT_BERSERK                               // Berserk
};

enum Spells
{
    SPELL_IMPALE                    = 28783,    // 25-man: 56090
    SPELL_LOCUST_SWARM              = 28785,    // 25-man: 54021
    SPELL_SUMMON_CORPSE_SCARABS_PLR = 29105,    // This spawns 5 corpse scarabs on top of player
    SPELL_SUMMON_CORPSE_SCARABS_MOB = 28864,   // This spawns 10 corpse scarabs on top of dead guards
    SPELL_BERSERK                   = 27680
};

enum SpawnGroups
{
    GROUP_INITIAL_25M       = 1,
    GROUP_SINGLE_SPAWN      = 2
};

enum Misc
{
    ACHIEV_TIMED_START_EVENT                      = 9891
};

enum Phases
{
    PHASE_NORMAL    = 1,
    PHASE_SWARM
};

class boss_anubrekhan : public CreatureScript
{
public:
    boss_anubrekhan() : CreatureScript("boss_anubrekhan") { }

    CreatureAI* GetAI(Creature* creature) const override
    {
        return GetNaxxramasAI<boss_anubrekhanAI>(creature);
    }

    struct boss_anubrekhanAI : public BossAI
    {
        boss_anubrekhanAI(Creature* creature) : BossAI(creature, BOSS_ANUBREKHAN) { }

        void SummonGuards()
        {
            if (Is25ManRaid())
                me->SummonCreatureGroup(GROUP_INITIAL_25M);
        }

        void InitializeAI() override
        {
            if (!me->isDead() && instance->GetBossState(BOSS_ANUBREKHAN) != DONE)
            {
                Reset();
                SummonGuards();
            }
        }

        void Reset() override
        {
            _Reset();
            guardCorpses.clear();
        }

        void JustReachedHome() override
        {
            _JustReachedHome();
            SummonGuards();
        }

        void JustSummoned(Creature* summon) override
        {
            BossAI::JustSummoned(summon);

            if (me->IsInCombat())
                if (summon->GetEntry() == NPC_CRYPT_GUARD)
                    summon->AI()->Talk(EMOTE_SPAWN, me);
        }

        void SummonedCreatureDies(Creature* summon, Unit* killer) override
        {
            BossAI::SummonedCreatureDies(summon, killer);

            if (summon->GetEntry() == NPC_CRYPT_GUARD)
                guardCorpses.insert(summon->GetGUID());
        }

        void SummonedCreatureDespawn(Creature* summon) override
        {
            BossAI::SummonedCreatureDespawn(summon);

            if (summon->GetEntry() == NPC_CRYPT_GUARD)
                guardCorpses.erase(summon->GetGUID());
        }

        void KilledUnit(Unit* victim) override
        {
            if (victim->GetTypeId() == TYPEID_PLAYER)
<<<<<<< HEAD
                victim->CastSpell(victim, SPELL_SUMMON_CORPSE_SCARABS_PLR, me->GetGUID());
=======
                victim->CastSpell(victim, SPELL_SUMMON_CORPSE_SCARABS_PLR, true, nullptr, nullptr, me->GetGUID());
>>>>>>> 28d470c5

            Talk(SAY_SLAY);
        }

        void JustDied(Unit* /*killer*/) override
        {
            _JustDied();

            // start achievement timer (kill Maexna within 20 min)
            instance->DoStartCriteriaTimer(CRITERIA_TIMED_TYPE_EVENT, ACHIEV_TIMED_START_EVENT);
        }

<<<<<<< HEAD
        void JustEngagedWith(Unit* who) override
        {
            BossAI::JustEngagedWith(who);
=======
        void EnterCombat(Unit* /*who*/) override
        {
            _EnterCombat();
>>>>>>> 28d470c5
            Talk(SAY_AGGRO);

            summons.DoZoneInCombat();

            events.SetPhase(PHASE_NORMAL);
            events.ScheduleEvent(EVENT_IMPALE, randtime(Seconds(10), Seconds(20)), 0, PHASE_NORMAL);
            events.ScheduleEvent(EVENT_SCARABS, randtime(Seconds(20), Seconds(30)), 0, PHASE_NORMAL);
            events.ScheduleEvent(EVENT_LOCUST, Minutes(1)+randtime(Seconds(40), Seconds(60)), 0, PHASE_NORMAL);
<<<<<<< HEAD
            events.ScheduleEvent(EVENT_BERSERK, 10min);
=======
            events.ScheduleEvent(EVENT_BERSERK, Minutes(10));
>>>>>>> 28d470c5

            if (!Is25ManRaid())
                events.ScheduleEvent(EVENT_SPAWN_GUARD, randtime(Seconds(15), Seconds(20)));
        }

        void UpdateAI(uint32 diff) override
        {
            if (!UpdateVictim())
                return;

            events.Update(diff);

            while (uint32 eventId = events.ExecuteEvent())
            {
                switch (eventId)
                {
                    case EVENT_IMPALE:
<<<<<<< HEAD
                        if (events.GetTimeUntilEvent(EVENT_LOCUST) < 5s)
                            break; // don't chain impale tank -> locust swarm
                        if (Unit* target = SelectTarget(SelectTargetMethod::Random, 0))
=======
                        if (events.GetTimeUntilEvent(EVENT_LOCUST) < 5 * IN_MILLISECONDS) break; // don't chain impale tank -> locust swarm
                        if (Unit* target = SelectTarget(SELECT_TARGET_RANDOM, 0))
>>>>>>> 28d470c5
                            DoCast(target, SPELL_IMPALE);
                        else
                            EnterEvadeMode();

                        events.Repeat(randtime(Seconds(10), Seconds(20)));
                        break;
                    case EVENT_SCARABS:
                        if (!guardCorpses.empty())
                        {
<<<<<<< HEAD
                            if (ObjectGuid target = Trinity::Containers::SelectRandomContainerElement(guardCorpses))
                                if (Creature* creatureTarget = ObjectAccessor::GetCreature(*me, target))
                                {
                                    creatureTarget->CastSpell(creatureTarget, SPELL_SUMMON_CORPSE_SCARABS_MOB, me->GetGUID());
                                    creatureTarget->AI()->Talk(EMOTE_SCARAB);
                                    creatureTarget->DespawnOrUnsummon();
                                }
=======
                            if (Creature* creatureTarget = ObjectAccessor::GetCreature(*me, Trinity::Containers::SelectRandomContainerElement(guardCorpses)))
                            {
                                creatureTarget->CastSpell(creatureTarget, SPELL_SUMMON_CORPSE_SCARABS_MOB, true, nullptr, nullptr, me->GetGUID());
                                creatureTarget->AI()->Talk(EMOTE_SCARAB);
                                creatureTarget->DespawnOrUnsummon();
                            }
>>>>>>> 28d470c5
                        }
                        events.Repeat(randtime(Seconds(40), Seconds(60)));
                        break;
                    case EVENT_LOCUST:
                        Talk(EMOTE_LOCUST);
                        events.SetPhase(PHASE_SWARM);
                        DoCast(me, SPELL_LOCUST_SWARM);

<<<<<<< HEAD
                        events.ScheduleEvent(EVENT_SPAWN_GUARD, 3s);
=======
                        events.ScheduleEvent(EVENT_SPAWN_GUARD, Seconds(3));
>>>>>>> 28d470c5
                        events.ScheduleEvent(EVENT_LOCUST_ENDS, RAID_MODE(Seconds(19), Seconds(23)));
                        events.Repeat(Minutes(1)+Seconds(30));
                        break;
                    case EVENT_LOCUST_ENDS:
                        events.SetPhase(PHASE_NORMAL);
                        events.ScheduleEvent(EVENT_IMPALE, randtime(Seconds(10), Seconds(20)), 0, PHASE_NORMAL);
                        events.ScheduleEvent(EVENT_SCARABS, randtime(Seconds(20), Seconds(30)), 0, PHASE_NORMAL);
                        break;
                    case EVENT_SPAWN_GUARD:
                        me->SummonCreatureGroup(GROUP_SINGLE_SPAWN);
                        break;
                    case EVENT_BERSERK:
                        DoCast(me, SPELL_BERSERK, true);
<<<<<<< HEAD
                        events.ScheduleEvent(EVENT_BERSERK, 10min);
=======
                        events.ScheduleEvent(EVENT_BERSERK, Minutes(10));
>>>>>>> 28d470c5
                        break;
                }
            }

            if (events.IsInPhase(PHASE_NORMAL))
                DoMeleeAttackIfReady();
        }
        private:
            GuidSet guardCorpses;
    };

};

class at_anubrekhan_entrance : public OnlyOnceAreaTriggerScript
{
    public:
        at_anubrekhan_entrance() : OnlyOnceAreaTriggerScript("at_anubrekhan_entrance") { }

<<<<<<< HEAD
        bool TryHandleOnce(Player* player, AreaTriggerEntry const* /*areaTrigger*/) override
=======
        bool _OnTrigger(Player* player, AreaTriggerEntry const* /*areaTrigger*/, bool /*entered*/) override
>>>>>>> 28d470c5
        {
            InstanceScript* instance = player->GetInstanceScript();
            if (!instance || instance->GetBossState(BOSS_ANUBREKHAN) != NOT_STARTED)
                return true;

            if (Creature* anub = ObjectAccessor::GetCreature(*player, instance->GetGuidData(DATA_ANUBREKHAN)))
                anub->AI()->Talk(SAY_GREET);

            return true;
        }
};

void AddSC_boss_anubrekhan()
{
    new boss_anubrekhan();

    new at_anubrekhan_entrance();
}<|MERGE_RESOLUTION|>--- conflicted
+++ resolved
@@ -143,11 +143,7 @@
         void KilledUnit(Unit* victim) override
         {
             if (victim->GetTypeId() == TYPEID_PLAYER)
-<<<<<<< HEAD
-                victim->CastSpell(victim, SPELL_SUMMON_CORPSE_SCARABS_PLR, me->GetGUID());
-=======
                 victim->CastSpell(victim, SPELL_SUMMON_CORPSE_SCARABS_PLR, true, nullptr, nullptr, me->GetGUID());
->>>>>>> 28d470c5
 
             Talk(SAY_SLAY);
         }
@@ -160,15 +156,9 @@
             instance->DoStartCriteriaTimer(CRITERIA_TIMED_TYPE_EVENT, ACHIEV_TIMED_START_EVENT);
         }
 
-<<<<<<< HEAD
-        void JustEngagedWith(Unit* who) override
-        {
-            BossAI::JustEngagedWith(who);
-=======
         void EnterCombat(Unit* /*who*/) override
         {
             _EnterCombat();
->>>>>>> 28d470c5
             Talk(SAY_AGGRO);
 
             summons.DoZoneInCombat();
@@ -177,11 +167,7 @@
             events.ScheduleEvent(EVENT_IMPALE, randtime(Seconds(10), Seconds(20)), 0, PHASE_NORMAL);
             events.ScheduleEvent(EVENT_SCARABS, randtime(Seconds(20), Seconds(30)), 0, PHASE_NORMAL);
             events.ScheduleEvent(EVENT_LOCUST, Minutes(1)+randtime(Seconds(40), Seconds(60)), 0, PHASE_NORMAL);
-<<<<<<< HEAD
-            events.ScheduleEvent(EVENT_BERSERK, 10min);
-=======
             events.ScheduleEvent(EVENT_BERSERK, Minutes(10));
->>>>>>> 28d470c5
 
             if (!Is25ManRaid())
                 events.ScheduleEvent(EVENT_SPAWN_GUARD, randtime(Seconds(15), Seconds(20)));
@@ -199,14 +185,8 @@
                 switch (eventId)
                 {
                     case EVENT_IMPALE:
-<<<<<<< HEAD
-                        if (events.GetTimeUntilEvent(EVENT_LOCUST) < 5s)
-                            break; // don't chain impale tank -> locust swarm
-                        if (Unit* target = SelectTarget(SelectTargetMethod::Random, 0))
-=======
                         if (events.GetTimeUntilEvent(EVENT_LOCUST) < 5 * IN_MILLISECONDS) break; // don't chain impale tank -> locust swarm
                         if (Unit* target = SelectTarget(SELECT_TARGET_RANDOM, 0))
->>>>>>> 28d470c5
                             DoCast(target, SPELL_IMPALE);
                         else
                             EnterEvadeMode();
@@ -216,22 +196,12 @@
                     case EVENT_SCARABS:
                         if (!guardCorpses.empty())
                         {
-<<<<<<< HEAD
-                            if (ObjectGuid target = Trinity::Containers::SelectRandomContainerElement(guardCorpses))
-                                if (Creature* creatureTarget = ObjectAccessor::GetCreature(*me, target))
-                                {
-                                    creatureTarget->CastSpell(creatureTarget, SPELL_SUMMON_CORPSE_SCARABS_MOB, me->GetGUID());
-                                    creatureTarget->AI()->Talk(EMOTE_SCARAB);
-                                    creatureTarget->DespawnOrUnsummon();
-                                }
-=======
                             if (Creature* creatureTarget = ObjectAccessor::GetCreature(*me, Trinity::Containers::SelectRandomContainerElement(guardCorpses)))
                             {
                                 creatureTarget->CastSpell(creatureTarget, SPELL_SUMMON_CORPSE_SCARABS_MOB, true, nullptr, nullptr, me->GetGUID());
                                 creatureTarget->AI()->Talk(EMOTE_SCARAB);
                                 creatureTarget->DespawnOrUnsummon();
                             }
->>>>>>> 28d470c5
                         }
                         events.Repeat(randtime(Seconds(40), Seconds(60)));
                         break;
@@ -240,11 +210,7 @@
                         events.SetPhase(PHASE_SWARM);
                         DoCast(me, SPELL_LOCUST_SWARM);
 
-<<<<<<< HEAD
-                        events.ScheduleEvent(EVENT_SPAWN_GUARD, 3s);
-=======
                         events.ScheduleEvent(EVENT_SPAWN_GUARD, Seconds(3));
->>>>>>> 28d470c5
                         events.ScheduleEvent(EVENT_LOCUST_ENDS, RAID_MODE(Seconds(19), Seconds(23)));
                         events.Repeat(Minutes(1)+Seconds(30));
                         break;
@@ -258,11 +224,7 @@
                         break;
                     case EVENT_BERSERK:
                         DoCast(me, SPELL_BERSERK, true);
-<<<<<<< HEAD
-                        events.ScheduleEvent(EVENT_BERSERK, 10min);
-=======
                         events.ScheduleEvent(EVENT_BERSERK, Minutes(10));
->>>>>>> 28d470c5
                         break;
                 }
             }
@@ -281,11 +243,7 @@
     public:
         at_anubrekhan_entrance() : OnlyOnceAreaTriggerScript("at_anubrekhan_entrance") { }
 
-<<<<<<< HEAD
-        bool TryHandleOnce(Player* player, AreaTriggerEntry const* /*areaTrigger*/) override
-=======
         bool _OnTrigger(Player* player, AreaTriggerEntry const* /*areaTrigger*/, bool /*entered*/) override
->>>>>>> 28d470c5
         {
             InstanceScript* instance = player->GetInstanceScript();
             if (!instance || instance->GetBossState(BOSS_ANUBREKHAN) != NOT_STARTED)
