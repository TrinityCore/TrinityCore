/*
 * Copyright (C) 2008-2014 TrinityCore <http://www.trinitycore.org/>
 *
 * This program is free software; you can redistribute it and/or modify it
 * under the terms of the GNU General Public License as published by the
 * Free Software Foundation; either version 2 of the License, or (at your
 * option) any later version.
 *
 * This program is distributed in the hope that it will be useful, but WITHOUT
 * ANY WARRANTY; without even the implied warranty of MERCHANTABILITY or
 * FITNESS FOR A PARTICULAR PURPOSE. See the GNU General Public License for
 * more details.
 *
 * You should have received a copy of the GNU General Public License along
 * with this program. If not, see <http://www.gnu.org/licenses/>.
 */

#include "ScriptMgr.h"
#include "ScriptedCreature.h"
#include "naxxramas.h"

enum Spells
{
    SPELL_MORTAL_WOUND      = 25646,
    SPELL_ENRAGE            = 28371,
    SPELL_DECIMATE          = 28374,
    SPELL_BERSERK           = 26662,
    SPELL_INFECTED_WOUND    = 29306
};

enum Creatures
{
    NPC_ZOMBIE              = 16360
};

Position const PosSummon[3] =
{
    {3267.9f, -3172.1f, 297.42f, 0.94f},
    {3253.2f, -3132.3f, 297.42f, 0},
    {3308.3f, -3185.8f, 297.42f, 1.58f},
};

enum Events
{
    EVENT_WOUND     = 1,
    EVENT_ENRAGE,
    EVENT_DECIMATE,
    EVENT_BERSERK,
    EVENT_SUMMON,
};

enum Emotes
{
    EMOTE_ZOMBIE,
    EMOTE_ENRAGE,
    EMOTE_DECIMATE
};

class boss_gluth : public CreatureScript
{
public:
    boss_gluth() : CreatureScript("boss_gluth") { }

    CreatureAI* GetAI(Creature* creature) const override
    {
        return new boss_gluthAI(creature);
    }

    struct boss_gluthAI : public BossAI
    {
        boss_gluthAI(Creature* creature) : BossAI(creature, BOSS_GLUTH)
        {
            // Do not let Gluth be affected by zombies' debuff
            me->ApplySpellImmune(0, IMMUNITY_ID, SPELL_INFECTED_WOUND, true);
        }

        void MoveInLineOfSight(Unit* who) override
        {
            if (who->GetEntry() == NPC_ZOMBIE && me->IsWithinDistInMap(who, 7))
            {
                SetGazeOn(who);
                Talk(EMOTE_ZOMBIE);
                me->Kill(who);
                me->ModifyHealth(me->CountPctFromMaxHealth(5));
            }
            else
                BossAI::MoveInLineOfSight(who);
        }

        void EnterCombat(Unit* /*who*/) override
        {
            _EnterCombat();
            events.ScheduleEvent(EVENT_WOUND, 10000);
            events.ScheduleEvent(EVENT_ENRAGE, 15000);
            events.ScheduleEvent(EVENT_DECIMATE, 105000);
            events.ScheduleEvent(EVENT_BERSERK, 8*60000);
            events.ScheduleEvent(EVENT_SUMMON, 15000);
        }
        
        void SpellHitTarget(Unit* target, SpellInfo const* spell) override
        {
            if (target->GetTypeId() == TYPEID_UNIT && target->GetEntry() == NPC_ZOMBIE && spell->Id == SPELL_DECIMATE)
            {
                target->ToCreature()->AI()->AttackStart(me);
                target->ToCreature()->SetReactState(REACT_PASSIVE);
            }
        }

        void UpdateAI(uint32 diff) override
        {
            if (!UpdateVictimWithGaze() || !CheckInRoom())
                return;

            events.Update(diff);

            while (uint32 eventId = events.ExecuteEvent())
            {
                switch (eventId)
                {
                    case EVENT_WOUND:
                        DoCastVictim(SPELL_MORTAL_WOUND);
                        events.ScheduleEvent(EVENT_WOUND, 10000);
                        break;
                    case EVENT_ENRAGE:
                        Talk(EMOTE_ENRAGE);
                        DoCast(me, SPELL_ENRAGE);
                        events.ScheduleEvent(EVENT_ENRAGE, 15000);
                        break;
                    case EVENT_DECIMATE:
                        Talk(EMOTE_DECIMATE);
                        DoCastAOE(SPELL_DECIMATE);
                        events.ScheduleEvent(EVENT_DECIMATE, 105000);
                        break;
                    case EVENT_BERSERK:
                        DoCast(me, SPELL_BERSERK);
                        events.ScheduleEvent(EVENT_BERSERK, 5*60000);
                        break;
                    case EVENT_SUMMON:
                        for (int32 i = 0; i < RAID_MODE(1, 2); ++i)
<<<<<<< HEAD
                            DoSummon(NPC_ZOMBIE, PosSummon[rand() % RAID_MODE(1, 3)]);
                        // There's probably a better way to handle this
                        for (SummonList::iterator itr = summons.begin(); itr != summons.end(); ++itr)
                            if(Unit* unit = ObjectAccessor::GetUnit(*me, *itr))
                                if (unit->GetEntry() == NPC_ZOMBIE)
                                    unit->ToCreature()->AI()->AttackStart(me);
=======
                            DoSummon(NPC_ZOMBIE, PosSummon[rand32() % RAID_MODE(1, 3)]);
>>>>>>> b5975c28
                        events.ScheduleEvent(EVENT_SUMMON, 10000);
                        break;
                }
            }
                DoMeleeAttackIfReady();
        }
    };

};

void AddSC_boss_gluth()
{
    new boss_gluth();
}<|MERGE_RESOLUTION|>--- conflicted
+++ resolved
@@ -137,16 +137,12 @@
                         break;
                     case EVENT_SUMMON:
                         for (int32 i = 0; i < RAID_MODE(1, 2); ++i)
-<<<<<<< HEAD
-                            DoSummon(NPC_ZOMBIE, PosSummon[rand() % RAID_MODE(1, 3)]);
+                            DoSummon(NPC_ZOMBIE, PosSummon[rand32() % RAID_MODE(1, 3)]);
                         // There's probably a better way to handle this
                         for (SummonList::iterator itr = summons.begin(); itr != summons.end(); ++itr)
                             if(Unit* unit = ObjectAccessor::GetUnit(*me, *itr))
                                 if (unit->GetEntry() == NPC_ZOMBIE)
                                     unit->ToCreature()->AI()->AttackStart(me);
-=======
-                            DoSummon(NPC_ZOMBIE, PosSummon[rand32() % RAID_MODE(1, 3)]);
->>>>>>> b5975c28
                         events.ScheduleEvent(EVENT_SUMMON, 10000);
                         break;
                 }
