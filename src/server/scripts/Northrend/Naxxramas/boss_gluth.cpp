--- conflicted
+++ resolved
@@ -113,17 +113,8 @@
             me->SetSpeed(UnitMoveType::MOVE_RUN, 12.0f);
         }
 
-        void JustEngagedWith(Unit* who) override
-        {
-<<<<<<< HEAD
-            BossAI::JustEngagedWith(who);
-            events.ScheduleEvent(EVENT_WOUND, 10s);
-            events.ScheduleEvent(EVENT_ENRAGE, randtime(Seconds(16), Seconds(22)));
-            events.ScheduleEvent(EVENT_DECIMATE, randtime(Minutes(1)+Seconds(50), Minutes(2)));
-            events.ScheduleEvent(EVENT_BERSERK, 8min);
-            events.ScheduleEvent(EVENT_SUMMON, 15s);
-            events.ScheduleEvent(EVENT_SEARCH_ZOMBIE_SINGLE, 12s);
-=======
+        void EnterCombat(Unit* /*who*/) override
+        {
             _EnterCombat();
             events.ScheduleEvent(EVENT_WOUND, Seconds(10));
             events.ScheduleEvent(EVENT_ENRAGE, randtime(Seconds(16), Seconds(22)));
@@ -131,7 +122,6 @@
             events.ScheduleEvent(EVENT_BERSERK, Minutes(8));
             events.ScheduleEvent(EVENT_SUMMON, Seconds(15));
             events.ScheduleEvent(EVENT_SEARCH_ZOMBIE_SINGLE, Seconds(12));
->>>>>>> 28d470c5
         }
 
         void SummonedCreatureDies(Creature* summoned, Unit* /* who */) override
@@ -232,7 +222,6 @@
                         }
 
                         events.Repeat(RAID_MODE(Seconds(7), Seconds(5)));
-<<<<<<< HEAD
                         break;
                     }
                     case EVENT_KILL_ZOMBIE_SINGLE:
@@ -270,45 +259,6 @@
                         }
                         break;
                     }
-=======
-                        break;
-                    }
-                    case EVENT_KILL_ZOMBIE_SINGLE:
-                    {
-                        Creature* zombieToBeEaten = ObjectAccessor::GetCreature(*me, zombieToBeEatenGUID);
-                        if (zombieToBeEaten && zombieToBeEaten->IsAlive() && zombieToBeEaten->IsWithinDistInMap(me, 10.0))
-                            DoCast(zombieToBeEaten, SPELL_ZOMBIE_CHOW_SEARCH_SINGLE); // do the killing + healing in done inside by spell script see below.
-
-                        zombieToBeEatenGUID = ObjectGuid::Empty;
-                        state = STATE_GLUTH_NORMAL;
-                        me->SetSpeed(UnitMoveType::MOVE_RUN, 12.0f);
-
-                        // and then return on primary target
-                        me->SetReactState(REACT_AGGRESSIVE);
-
-                        break;
-                    }
-                    case EVENT_SEARCH_ZOMBIE_MULTI:
-                    {
-                        if (state == STATE_GLUTH_EATING) // skip and simply wait for the next occurence
-                            break;
-
-                        Creature* zombie = nullptr;
-                        for (SummonList::const_iterator itr = summons.begin(); !zombie && itr != summons.end(); ++itr)
-                        {
-                            zombie = ObjectAccessor::GetCreature(*me, *itr);
-                            if (zombie && zombie->IsAlive() && zombie->GetExactDist2d(me) > 18.0)
-                                zombie = nullptr;
-                        }
-
-                        if (zombie) // cast the aoe spell only if at least one zombie is found nearby
-                        {
-                            Talk(EMOTE_DEVOURS_ALL);
-                            DoCastAOE(SPELL_ZOMBIE_CHOW_SEARCH_MULTI);
-                        }
-                        break;
-                    }
->>>>>>> 28d470c5
                 }
 
                 if (me->HasUnitState(UNIT_STATE_CASTING))
@@ -322,11 +272,7 @@
         {
             if (id == 1){
                 me->GetMotionMaster()->MoveIdle();
-<<<<<<< HEAD
-                events.ScheduleEvent(EVENT_KILL_ZOMBIE_SINGLE, 1s);
-=======
                 events.ScheduleEvent(EVENT_KILL_ZOMBIE_SINGLE, Seconds(1));
->>>>>>> 28d470c5
             }
 
         }
@@ -334,7 +280,6 @@
         void DoAction(int32 action) override
         {
             switch (action)
-<<<<<<< HEAD
             {
                 case ACTION_DECIMATE_EVENT:
                     for (ObjectGuid zombieGuid : summons)
@@ -371,11 +316,7 @@
             {
                 int32 damage = int32(unit->GetHealth()) - int32(unit->CountPctFromMaxHealth(5));
                 if (damage > 0)
-                {
-                    CastSpellExtraArgs args(TRIGGERED_FULL_MASK);
-                    args.AddSpellBP0(damage);
-                    GetCaster()->CastSpell(unit, SPELL_DECIMATE_DMG, args);
-                }
+                    GetCaster()->CastCustomSpell(SPELL_DECIMATE_DMG, SPELLVALUE_BASE_POINT0, damage, unit);
             }
         }
 
@@ -483,152 +424,6 @@
                         me->StopMoving();
                 }
             }
-=======
-            {
-                case ACTION_DECIMATE_EVENT:
-                    for (ObjectGuid zombieGuid : summons)
-                    {
-                        Creature* zombie = ObjectAccessor::GetCreature(*me, zombieGuid);
-                        if (zombie && zombie->IsAlive())
-                            zombie->AI()->SetData(DATA_ZOMBIE_STATE, STATE_ZOMBIE_DECIMATED);
-                    }
-                    break;
-            }
-        }
-
-    private:
-        ObjectGuid zombieToBeEatenGUID;
-        uint8 state;
-    };
-
-};
-
-// spell 28374 (10man) / 54426 (25man) -  Decimate
-class spell_gluth_decimate : public SpellScriptLoader
-{
-public:
-    spell_gluth_decimate() : SpellScriptLoader("spell_gluth_decimate") { }
-
-    class spell_gluth_decimate_SpellScript : public SpellScript
-    {
-        PrepareSpellScript(spell_gluth_decimate_SpellScript);
-
-        // handles the damaging effect of the decimate spell.
-        void HandleScriptEffect(SpellEffIndex /* index */)
-        {
-            if (Unit *unit = GetHitUnit())
-            {
-                int32 damage = int32(unit->GetHealth()) - int32(unit->CountPctFromMaxHealth(5));
-                if (damage > 0)
-                    GetCaster()->CastCustomSpell(SPELL_DECIMATE_DMG, SPELLVALUE_BASE_POINT0, damage, unit);
-            }
-        }
-
-        // handles the change of zombies behavior after the decimate spell
-        void HandleEvent(SpellEffIndex /* index */)
-        {
-            GetCaster()->GetAI()->DoAction(ACTION_DECIMATE_EVENT);
-        }
-
-        bool Validate(SpellInfo const* /*spellInfo*/) override
-        {
-            return ValidateSpellInfo({ SPELL_DECIMATE_DMG });
-        }
-
-        void Register() override
-        {
-            OnEffectHitTarget += SpellEffectFn(spell_gluth_decimate_SpellScript::HandleScriptEffect, EFFECT_0, SPELL_EFFECT_SCRIPT_EFFECT);
-            OnEffectHit += SpellEffectFn(spell_gluth_decimate_SpellScript::HandleEvent, EFFECT_2, SPELL_EFFECT_SEND_EVENT);
-        }
-
-        bool Load() override
-        {
-            return GetCaster() && GetCaster()->GetEntry() == NPC_GLUTH;
-        }
-    };
-
-    SpellScript* GetSpellScript() const
-    {
-        return new spell_gluth_decimate_SpellScript();
-    }
-
-};
-
-// used by both 28239 & 28404 (single target and aoe zombie-kill spell) to heal Gluth on each target hit.
-
-class spell_gluth_zombiechow_search : public SpellScriptLoader
-{
-public:
-    spell_gluth_zombiechow_search() : SpellScriptLoader("spell_gluth_zombiechow_search") { }
-
-    class spell_gluth_zombiechow_search_SpellScript : public SpellScript
-    {
-        PrepareSpellScript(spell_gluth_zombiechow_search_SpellScript);
-
-        void HealForEachTargetHit()
-        {
-            GetCaster()->ModifyHealth(int32(GetCaster()->CountPctFromMaxHealth(5)));
-        }
-
-        void Register() override
-        {
-            AfterHit += SpellHitFn(spell_gluth_zombiechow_search_SpellScript::HealForEachTargetHit);
-        }
-
-        bool Load() override
-        {
-            return GetCaster() && GetCaster()->GetEntry() == NPC_GLUTH;
-        }
-    };
-
-    SpellScript* GetSpellScript() const
-    {
-        return new spell_gluth_zombiechow_search_SpellScript();
-    }
-
-};
-
-// creature 16360 (10man) / 30303 (25man)
-class npc_zombie_chow : public CreatureScript
-{
-public:
-
-    npc_zombie_chow() : CreatureScript("npc_zombie_chow") { }
-
-    struct npc_zombie_chowAI : public ScriptedAI
-    {
-        npc_zombie_chowAI(Creature* creature) : ScriptedAI(creature)
-        {
-            GluthGUID = creature->GetInstanceScript()->GetGuidData(DATA_GLUTH);
-
-            DoCast(me, SPELL_INFECTED_WOUND);
-            timer = 0;
-            state = STATE_ZOMBIE_NORMAL;
-        }
-
-        void UpdateAI(uint32 diff) override
-        {
-            if (!UpdateVictim())
-                return;
-
-            if (state == STATE_ZOMBIE_DECIMATED)
-            {
-                timer += diff;
-                if (Creature* gluth = ObjectAccessor::GetCreature(*me, GluthGUID))
-                {
-                    // Putting this in the UpdateAI loop fixes an issue where death gripping a decimated zombie would make the zombie stand still until the rest of the fight.
-                    // Also fix the issue where if one or more zombie is rooted when decimates hits (and MovePoint() is called), the zombie teleport to the boss. pretty weird behavior.
-                    if (timer > 1600 && me->GetExactDist2d(gluth) > 10.0f && me->CanFreeMove()) // it takes about 1600 ms for the animation to cycle. This way, the animation looks relatively smooth.
-                    {
-                        me->GetMotionMaster()->MovePoint(0, gluth->GetPosition()); // isn't dynamic. So, to take into account Gluth's movement, it must be called periodicly.
-                        timer = 0;
-                    }
-
-                    if (me->GetExactDist2d(gluth) <= 10.0f)
-                        me->StopMoving();
-                }
-            }
->>>>>>> 28d470c5
             else if (state == STATE_ZOMBIE_NORMAL)
                 DoMeleeAttackIfReady();
         }
