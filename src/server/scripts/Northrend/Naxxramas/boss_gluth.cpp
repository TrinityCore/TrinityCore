--- conflicted
+++ resolved
@@ -102,7 +102,6 @@
             summons.Summon(summon);
         }
 
-<<<<<<< HEAD
         void SpellHitTarget(Unit* target, SpellInfo const* spell)
         {
             if (target->GetTypeId() == TYPEID_UNIT && target->GetEntry() == MOB_ZOMBIE && spell->Id == SPELL_DECIMATE)
@@ -112,10 +111,7 @@
             }
         }
 
-        void UpdateAI(const uint32 diff)
-=======
         void UpdateAI(uint32 diff)
->>>>>>> 5f16aad0
         {
             if (!UpdateVictimWithGaze() || !CheckInRoom())
                 return;
