/*
 * This file is part of the TrinityCore Project. See AUTHORS file for Copyright information
 *
 * This program is free software; you can redistribute it and/or modify it
 * under the terms of the GNU General Public License as published by the
 * Free Software Foundation; either version 2 of the License, or (at your
 * option) any later version.
 *
 * This program is distributed in the hope that it will be useful, but WITHOUT
 * ANY WARRANTY; without even the implied warranty of MERCHANTABILITY or
 * FITNESS FOR A PARTICULAR PURPOSE. See the GNU General Public License for
 * more details.
 *
 * You should have received a copy of the GNU General Public License along
 * with this program. If not, see <http://www.gnu.org/licenses/>.
 */

#include "ScriptMgr.h"
#include "InstanceScript.h"
#include "naxxramas.h"
#include "ScriptedCreature.h"

enum Spells
{
    SPELL_HATEFUL_STRIKE                        = 28308,
    SPELL_FRENZY                                = 28131,
    SPELL_BERSERK                               = 26662,
    SPELL_SLIME_BOLT                            = 32309
};

enum Yells
{
    SAY_AGGRO                                   = 0,
    SAY_SLAY                                    = 1,
    SAY_DEATH                                   = 2,
    EMOTE_BERSERK                               = 3,
    EMOTE_FRENZY                                = 4
};

enum Events
{
    EVENT_NONE,
    EVENT_BERSERK,
    EVENT_HATEFUL,
    EVENT_SLIME
};

enum Misc
{
    ACHIEV_MAKE_QUICK_WERK_OF_HIM_STARTING_EVENT  = 10286
};

enum HatefulThreatAmounts
{
    HATEFUL_THREAT_AMT  = 1000,
};

class boss_patchwerk : public CreatureScript
{
public:
    boss_patchwerk() : CreatureScript("boss_patchwerk") { }

    CreatureAI* GetAI(Creature* creature) const override
    {
        return GetNaxxramasAI<boss_patchwerkAI>(creature);
    }

    struct boss_patchwerkAI : public BossAI
    {
        boss_patchwerkAI(Creature* creature) : BossAI(creature, BOSS_PATCHWERK)
        {
            Enraged = false;
        }

        bool Enraged;

        void Reset() override
        {
            _Reset();

            instance->DoStopCriteriaTimer(CRITERIA_TIMED_TYPE_EVENT, ACHIEV_MAKE_QUICK_WERK_OF_HIM_STARTING_EVENT);
        }

        void KilledUnit(Unit* /*Victim*/) override
        {
            if (!(rand32() % 5))
                Talk(SAY_SLAY);
        }

        void JustDied(Unit* /*killer*/) override
        {
            _JustDied();
            Talk(SAY_DEATH);
        }

        void JustEngagedWith(Unit* who) override
        {
            BossAI::JustEngagedWith(who);
            Enraged = false;
            Talk(SAY_AGGRO);
<<<<<<< HEAD
            events.ScheduleEvent(EVENT_HATEFUL, 1s);
            events.ScheduleEvent(EVENT_BERSERK, 6min);
=======
            events.ScheduleEvent(EVENT_HATEFUL, Seconds(1));
            events.ScheduleEvent(EVENT_BERSERK, Minutes(6));
>>>>>>> 28d470c5

            instance->DoStartCriteriaTimer(CRITERIA_TIMED_TYPE_EVENT, ACHIEV_MAKE_QUICK_WERK_OF_HIM_STARTING_EVENT);
        }

        void UpdateAI(uint32 diff) override
        {
            if (!UpdateVictim())
                return;

            events.Update(diff);

            while (uint32 eventId = events.ExecuteEvent())
            {
                switch (eventId)
                {
                    case EVENT_HATEFUL:
                    {
                        // Hateful Strike targets the highest non-MT threat in melee range on 10man
                        // and the higher HP target out of the two highest non-MT threats in melee range on 25man
                        ThreatReference* secondThreat = nullptr;
                        ThreatReference* thirdThreat = nullptr;

<<<<<<< HEAD
                        ThreatManager& mgr = me->GetThreatManager();
=======
                        ThreatManager const& mgr = me->GetThreatManager();
>>>>>>> 28d470c5
                        Unit* currentVictim = mgr.GetCurrentVictim();
                        auto list = mgr.GetModifiableThreatList();
                        auto it = list.begin(), end = list.end();
                        if (it == end)
                        {
                            EnterEvadeMode(EVADE_REASON_NO_HOSTILES);
                            return;
                        }

                        if ((*it)->GetVictim() != currentVictim)
                            secondThreat = *it;
                        if ((!secondThreat || Is25ManRaid()) && (++it != end && (*it)->IsAvailable()))
                        {
                            if ((*it)->GetVictim() != currentVictim)
                                (secondThreat ? thirdThreat : secondThreat) = *it;
                            if (!thirdThreat && Is25ManRaid() && (++it != end && (*it)->IsAvailable()))
                                thirdThreat = *it;
                        }

                        Unit* pHatefulTarget = nullptr;
                        if (!secondThreat)
                            pHatefulTarget = currentVictim;
                        else if (!thirdThreat)
                            pHatefulTarget = secondThreat->GetVictim();
                        else
                            pHatefulTarget = (secondThreat->GetVictim()->GetHealth() < thirdThreat->GetVictim()->GetHealth()) ? thirdThreat->GetVictim() : secondThreat->GetVictim();

                        // add threat to highest threat targets
                        AddThreat(currentVictim, HATEFUL_THREAT_AMT);
                        if (secondThreat)
                            secondThreat->AddThreat(HATEFUL_THREAT_AMT);
                        if (thirdThreat)
                            thirdThreat->AddThreat(HATEFUL_THREAT_AMT);

                        DoCast(pHatefulTarget, SPELL_HATEFUL_STRIKE, true);

                        events.Repeat(Seconds(1));
                        break;
                    }
                    case EVENT_BERSERK:
                        DoCast(me, SPELL_BERSERK, true);
                        Talk(EMOTE_BERSERK);
<<<<<<< HEAD
                        events.ScheduleEvent(EVENT_SLIME, 2s);
=======
                        events.ScheduleEvent(EVENT_SLIME, Seconds(2));
>>>>>>> 28d470c5
                        break;
                    case EVENT_SLIME:
                        DoCastAOE(SPELL_SLIME_BOLT, true);
                        events.Repeat(Seconds(2));
                        break;
                }
            }

            if (!Enraged && HealthBelowPct(5))
            {
                DoCast(me, SPELL_FRENZY, true);
                Talk(EMOTE_FRENZY);
                Enraged = true;
            }

            DoMeleeAttackIfReady();
        }
    };

};

void AddSC_boss_patchwerk()
{
    new boss_patchwerk();
}<|MERGE_RESOLUTION|>--- conflicted
+++ resolved
@@ -22,7 +22,7 @@
 
 enum Spells
 {
-    SPELL_HATEFUL_STRIKE                        = 28308,
+    SPELL_HATEFUL_STRIKE                        = 41926,
     SPELL_FRENZY                                = 28131,
     SPELL_BERSERK                               = 26662,
     SPELL_SLIME_BOLT                            = 32309
@@ -34,7 +34,7 @@
     SAY_SLAY                                    = 1,
     SAY_DEATH                                   = 2,
     EMOTE_BERSERK                               = 3,
-    EMOTE_FRENZY                                = 4
+    EMOTE_ENRAGE                                = 4
 };
 
 enum Events
@@ -93,18 +93,13 @@
             Talk(SAY_DEATH);
         }
 
-        void JustEngagedWith(Unit* who) override
+        void EnterCombat(Unit* /*who*/) override
         {
-            BossAI::JustEngagedWith(who);
+            _EnterCombat();
             Enraged = false;
             Talk(SAY_AGGRO);
-<<<<<<< HEAD
-            events.ScheduleEvent(EVENT_HATEFUL, 1s);
-            events.ScheduleEvent(EVENT_BERSERK, 6min);
-=======
             events.ScheduleEvent(EVENT_HATEFUL, Seconds(1));
             events.ScheduleEvent(EVENT_BERSERK, Minutes(6));
->>>>>>> 28d470c5
 
             instance->DoStartCriteriaTimer(CRITERIA_TIMED_TYPE_EVENT, ACHIEV_MAKE_QUICK_WERK_OF_HIM_STARTING_EVENT);
         }
@@ -127,11 +122,7 @@
                         ThreatReference* secondThreat = nullptr;
                         ThreatReference* thirdThreat = nullptr;
 
-<<<<<<< HEAD
-                        ThreatManager& mgr = me->GetThreatManager();
-=======
                         ThreatManager const& mgr = me->GetThreatManager();
->>>>>>> 28d470c5
                         Unit* currentVictim = mgr.GetCurrentVictim();
                         auto list = mgr.GetModifiableThreatList();
                         auto it = list.begin(), end = list.end();
@@ -174,11 +165,7 @@
                     case EVENT_BERSERK:
                         DoCast(me, SPELL_BERSERK, true);
                         Talk(EMOTE_BERSERK);
-<<<<<<< HEAD
-                        events.ScheduleEvent(EVENT_SLIME, 2s);
-=======
                         events.ScheduleEvent(EVENT_SLIME, Seconds(2));
->>>>>>> 28d470c5
                         break;
                     case EVENT_SLIME:
                         DoCastAOE(SPELL_SLIME_BOLT, true);
@@ -190,7 +177,7 @@
             if (!Enraged && HealthBelowPct(5))
             {
                 DoCast(me, SPELL_FRENZY, true);
-                Talk(EMOTE_FRENZY);
+                Talk(EMOTE_ENRAGE);
                 Enraged = true;
             }
 
