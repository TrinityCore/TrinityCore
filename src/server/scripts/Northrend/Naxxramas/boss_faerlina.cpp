/*
 * This file is part of the TrinityCore Project. See AUTHORS file for Copyright information
 *
 * This program is free software; you can redistribute it and/or modify it
 * under the terms of the GNU General Public License as published by the
 * Free Software Foundation; either version 2 of the License, or (at your
 * option) any later version.
 *
 * This program is distributed in the hope that it will be useful, but WITHOUT
 * ANY WARRANTY; without even the implied warranty of MERCHANTABILITY or
 * FITNESS FOR A PARTICULAR PURPOSE. See the GNU General Public License for
 * more details.
 *
 * You should have received a copy of the GNU General Public License along
 * with this program. If not, see <http://www.gnu.org/licenses/>.
 */

#include "ScriptMgr.h"
#include "InstanceScript.h"
#include "naxxramas.h"
#include "ObjectAccessor.h"
#include "Player.h"
#include "ScriptedCreature.h"
#include "SpellAuras.h"

enum Yells
{
    SAY_GREET           = 0,
    SAY_AGGRO           = 1,
    SAY_SLAY            = 2,
    SAY_DEATH           = 3,

    EMOTE_WIDOW_EMBRACE = 4,
    EMOTE_FRENZY        = 5

};

enum Spells
{
    SPELL_POISON_BOLT_VOLLEY    = 28796,
    SPELL_RAIN_OF_FIRE          = 28794,
    SPELL_FRENZY                = 28798,
    SPELL_WIDOWS_EMBRACE        = 28732,

    SPELL_ADD_FIREBALL          = 54095     // 25-man: 54096
};

#define SPELL_WIDOWS_EMBRACE_HELPER RAID_MODE<uint32>(28732, 54097)

enum Events
{
    EVENT_POISON    = 1,
    EVENT_FIRE      = 2,
    EVENT_FRENZY    = 3
};

enum SummonGroups
{
    SUMMON_GROUP_WORSHIPPERS    = 1,
    SUMMON_GROUP_FOLLOWERS      = 2
};

enum Misc
{
    DATA_FRENZY_DISPELS         = 1
};

class boss_faerlina : public CreatureScript
{
    public:
        boss_faerlina() : CreatureScript("boss_faerlina") { }

        struct boss_faerlinaAI : public BossAI
        {
            boss_faerlinaAI(Creature* creature) : BossAI(creature, BOSS_FAERLINA), _frenzyDispels(0) { }

            void SummonAdds()
            {
                me->SummonCreatureGroup(SUMMON_GROUP_WORSHIPPERS);
                if (Is25ManRaid())
                    me->SummonCreatureGroup(SUMMON_GROUP_FOLLOWERS);
            }

            void InitializeAI() override
            {
                if (!me->isDead() && instance->GetBossState(BOSS_FAERLINA) != DONE)
                {
                    Reset();
                    SummonAdds();
                }
            }
<<<<<<< HEAD
=======

            void JustReachedHome() override
            {
                _JustReachedHome();
                SummonAdds();
            }
>>>>>>> 28d470c5

            void JustReachedHome() override
            {
                _JustReachedHome();
                SummonAdds();
            }

            void JustEngagedWith(Unit* who) override
            {
                BossAI::JustEngagedWith(who);
                Talk(SAY_AGGRO);
                summons.DoZoneInCombat();
                events.ScheduleEvent(EVENT_POISON, randtime(Seconds(10), Seconds(15)));
                events.ScheduleEvent(EVENT_FIRE, randtime(Seconds(6), Seconds(18)));
<<<<<<< HEAD
                events.ScheduleEvent(EVENT_FRENZY, Minutes(1)+randtime(0s, Seconds(20)));
=======
                events.ScheduleEvent(EVENT_FRENZY, Minutes(1)+randtime(Seconds(0), Seconds(20)));
>>>>>>> 28d470c5
            }

            void Reset() override
            {
                _Reset();
                _frenzyDispels = 0;
            }

            void KilledUnit(Unit* victim) override
            {
                if (victim->GetTypeId() == TYPEID_PLAYER)
                    Talk(SAY_SLAY);
            }

            void JustDied(Unit* /*killer*/) override
            {
                _JustDied();
                Talk(SAY_DEATH);
            }

            void SpellHit(WorldObject* caster, SpellInfo const* spellInfo) override
            {
                Unit* unitCaster = caster->ToUnit();
                if (!unitCaster)
                    return;

                if (spellInfo->Id == SPELL_WIDOWS_EMBRACE_HELPER)
                {
                    ++_frenzyDispels;
                    Talk(EMOTE_WIDOW_EMBRACE, caster);
<<<<<<< HEAD
                    Unit::Kill(me, unitCaster);
=======
                    me->Kill(caster);
>>>>>>> 28d470c5
                }
            }

            uint32 GetData(uint32 type) const override
            {
                if (type == DATA_FRENZY_DISPELS)
                    return _frenzyDispels;

                return 0;
            }

            void UpdateAI(uint32 diff) override
            {
                if (!UpdateVictim())
                    return;

                events.Update(diff);

                if (me->HasUnitState(UNIT_STATE_CASTING))
                    return;

                while (uint32 eventId = events.ExecuteEvent())
                {
                    switch (eventId)
                    {
                        case EVENT_POISON:
                            if (!me->HasAura(SPELL_WIDOWS_EMBRACE_HELPER))
                                DoCastAOE(SPELL_POISON_BOLT_VOLLEY);
                            events.Repeat(randtime(Seconds(8), Seconds(15)));
                            break;
                        case EVENT_FIRE:
                            if (Unit* target = SelectTarget(SelectTargetMethod::Random, 0))
                                DoCast(target, SPELL_RAIN_OF_FIRE);
                            events.Repeat(randtime(Seconds(6), Seconds(18)));
                            break;
                        case EVENT_FRENZY:
                            if (Aura* widowsEmbrace = me->GetAura(SPELL_WIDOWS_EMBRACE_HELPER))
                                events.ScheduleEvent(EVENT_FRENZY, Milliseconds(widowsEmbrace->GetDuration()+1));
                            else
                            {
                                DoCast(SPELL_FRENZY);
                                Talk(EMOTE_FRENZY);
<<<<<<< HEAD
                                events.Repeat(Minutes(1) + randtime(0s, Seconds(20)));
=======
                                events.Repeat(Minutes(1) + randtime(Seconds(0), Seconds(20)));
>>>>>>> 28d470c5
                            }
                            break;
                    }

                    if (me->HasUnitState(UNIT_STATE_CASTING))
                        return;
                }

                DoMeleeAttackIfReady();
            }

        private:
            uint32 _frenzyDispels;
        };

        CreatureAI* GetAI(Creature* creature) const override
        {
            return GetNaxxramasAI<boss_faerlinaAI>(creature);
        }
};

class npc_faerlina_add : public CreatureScript
{
    public:
        npc_faerlina_add() : CreatureScript("npc_faerlina_add") { }

        struct npc_faerlina_addAI : public ScriptedAI
        {
            npc_faerlina_addAI(Creature* creature) : ScriptedAI(creature),
                _instance(creature->GetInstanceScript())
            {
            }

            void Reset() override
            {
                if (!Is25ManRaid()) {
                    me->ApplySpellImmune(0, IMMUNITY_EFFECT, SPELL_EFFECT_BIND, true);
                    me->ApplySpellImmune(0, IMMUNITY_MECHANIC, MECHANIC_CHARM, true);
                }
            }

<<<<<<< HEAD
            void JustEngagedWith(Unit* /*who*/) override
            {
                if (Creature* faerlina = ObjectAccessor::GetCreature(*me, _instance->GetGuidData(DATA_FAERLINA)))
                    faerlina->AI()->DoZoneInCombat();
=======
            void EnterCombat(Unit* /*who*/) override
            {
                if (Creature* faerlina = ObjectAccessor::GetCreature(*me, _instance->GetGuidData(DATA_FAERLINA)))
                    faerlina->AI()->DoZoneInCombat(nullptr, 250.0f);
>>>>>>> 28d470c5
            }

            void JustDied(Unit* /*killer*/) override
            {
                if (!Is25ManRaid())
                    if (Creature* faerlina = ObjectAccessor::GetCreature(*me, _instance->GetGuidData(DATA_FAERLINA)))
                        DoCast(faerlina, SPELL_WIDOWS_EMBRACE);
            }

            void UpdateAI(uint32 /*diff*/) override
            {
                if (!UpdateVictim())
                    return;
                if (me->HasUnitState(UNIT_STATE_CASTING))
                    return;

                DoCastVictim(SPELL_ADD_FIREBALL);
                DoMeleeAttackIfReady(); // this will only happen if the fireball cast fails for some reason
            }

        private:
            InstanceScript* const _instance;
        };

        CreatureAI* GetAI(Creature* creature) const override
        {
            return GetNaxxramasAI<npc_faerlina_addAI>(creature);
        }
};

class achievement_momma_said_knock_you_out : public AchievementCriteriaScript
{
    public:
        achievement_momma_said_knock_you_out() : AchievementCriteriaScript("achievement_momma_said_knock_you_out") { }

        bool OnCheck(Player* /*source*/, Unit* target) override
        {
            return target && !target->GetAI()->GetData(DATA_FRENZY_DISPELS);
        }
};

class at_faerlina_entrance : public OnlyOnceAreaTriggerScript
{
    public:
        at_faerlina_entrance() : OnlyOnceAreaTriggerScript("at_faerlina_entrance") { }

<<<<<<< HEAD
        bool TryHandleOnce(Player* player, AreaTriggerEntry const* /*areaTrigger*/) override
=======
        bool _OnTrigger(Player* player, AreaTriggerEntry const* /*areaTrigger*/, bool /*entered*/) override
>>>>>>> 28d470c5
        {
            InstanceScript* instance = player->GetInstanceScript();
            if (!instance || instance->GetBossState(BOSS_FAERLINA) != NOT_STARTED)
                return true;

            if (Creature* faerlina = ObjectAccessor::GetCreature(*player, instance->GetGuidData(DATA_FAERLINA)))
                faerlina->AI()->Talk(SAY_GREET);

            return true;
        }
};

void AddSC_boss_faerlina()
{
    new boss_faerlina();
    new npc_faerlina_add();
    new at_faerlina_entrance();
    new achievement_momma_said_knock_you_out();
}<|MERGE_RESOLUTION|>--- conflicted
+++ resolved
@@ -89,34 +89,21 @@
                     SummonAdds();
                 }
             }
-<<<<<<< HEAD
-=======
 
             void JustReachedHome() override
             {
                 _JustReachedHome();
                 SummonAdds();
             }
->>>>>>> 28d470c5
-
-            void JustReachedHome() override
-            {
-                _JustReachedHome();
-                SummonAdds();
-            }
-
-            void JustEngagedWith(Unit* who) override
-            {
-                BossAI::JustEngagedWith(who);
+
+            void EnterCombat(Unit* /*who*/) override
+            {
+                _EnterCombat();
                 Talk(SAY_AGGRO);
                 summons.DoZoneInCombat();
                 events.ScheduleEvent(EVENT_POISON, randtime(Seconds(10), Seconds(15)));
                 events.ScheduleEvent(EVENT_FIRE, randtime(Seconds(6), Seconds(18)));
-<<<<<<< HEAD
-                events.ScheduleEvent(EVENT_FRENZY, Minutes(1)+randtime(0s, Seconds(20)));
-=======
                 events.ScheduleEvent(EVENT_FRENZY, Minutes(1)+randtime(Seconds(0), Seconds(20)));
->>>>>>> 28d470c5
             }
 
             void Reset() override
@@ -137,21 +124,13 @@
                 Talk(SAY_DEATH);
             }
 
-            void SpellHit(WorldObject* caster, SpellInfo const* spellInfo) override
-            {
-                Unit* unitCaster = caster->ToUnit();
-                if (!unitCaster)
-                    return;
-
-                if (spellInfo->Id == SPELL_WIDOWS_EMBRACE_HELPER)
+            void SpellHit(Unit* caster, SpellInfo const* spell) override
+            {
+                if (spell->Id == SPELL_WIDOWS_EMBRACE_HELPER)
                 {
                     ++_frenzyDispels;
                     Talk(EMOTE_WIDOW_EMBRACE, caster);
-<<<<<<< HEAD
-                    Unit::Kill(me, unitCaster);
-=======
                     me->Kill(caster);
->>>>>>> 28d470c5
                 }
             }
 
@@ -183,7 +162,7 @@
                             events.Repeat(randtime(Seconds(8), Seconds(15)));
                             break;
                         case EVENT_FIRE:
-                            if (Unit* target = SelectTarget(SelectTargetMethod::Random, 0))
+                            if (Unit* target = SelectTarget(SELECT_TARGET_RANDOM, 0))
                                 DoCast(target, SPELL_RAIN_OF_FIRE);
                             events.Repeat(randtime(Seconds(6), Seconds(18)));
                             break;
@@ -194,11 +173,7 @@
                             {
                                 DoCast(SPELL_FRENZY);
                                 Talk(EMOTE_FRENZY);
-<<<<<<< HEAD
-                                events.Repeat(Minutes(1) + randtime(0s, Seconds(20)));
-=======
                                 events.Repeat(Minutes(1) + randtime(Seconds(0), Seconds(20)));
->>>>>>> 28d470c5
                             }
                             break;
                     }
@@ -240,17 +215,10 @@
                 }
             }
 
-<<<<<<< HEAD
-            void JustEngagedWith(Unit* /*who*/) override
-            {
-                if (Creature* faerlina = ObjectAccessor::GetCreature(*me, _instance->GetGuidData(DATA_FAERLINA)))
-                    faerlina->AI()->DoZoneInCombat();
-=======
             void EnterCombat(Unit* /*who*/) override
             {
                 if (Creature* faerlina = ObjectAccessor::GetCreature(*me, _instance->GetGuidData(DATA_FAERLINA)))
                     faerlina->AI()->DoZoneInCombat(nullptr, 250.0f);
->>>>>>> 28d470c5
             }
 
             void JustDied(Unit* /*killer*/) override
@@ -297,11 +265,7 @@
     public:
         at_faerlina_entrance() : OnlyOnceAreaTriggerScript("at_faerlina_entrance") { }
 
-<<<<<<< HEAD
-        bool TryHandleOnce(Player* player, AreaTriggerEntry const* /*areaTrigger*/) override
-=======
         bool _OnTrigger(Player* player, AreaTriggerEntry const* /*areaTrigger*/, bool /*entered*/) override
->>>>>>> 28d470c5
         {
             InstanceScript* instance = player->GetInstanceScript();
             if (!instance || instance->GetBossState(BOSS_FAERLINA) != NOT_STARTED)
