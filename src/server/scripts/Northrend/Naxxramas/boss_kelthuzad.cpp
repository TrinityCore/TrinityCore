--- conflicted
+++ resolved
@@ -544,13 +544,8 @@
                                         switch(player->getClass())
                                         {
                                             case CLASS_DRUID:
-<<<<<<< HEAD
                                                 if (urand(0,1))
-                                                    player->CastSpell(pTarget, SPELL_MOONFIRE, false);
-=======
-                                                if (urand(0, 1))
                                                     player->CastSpell(target, SPELL_MOONFIRE, false);
->>>>>>> 7ee3a99a
                                                 else
                                                     player->CastSpell(me, SPELL_LIFEBLOOM, false);
                                                 break;
@@ -567,35 +562,20 @@
                                                 player->CastSpell(target, RAND(SPELL_BLADESTORM, SPELL_CLEAVE), false);
                                                 break;
                                             case CLASS_PALADIN:
-<<<<<<< HEAD
                                                 if (urand(0,1))
-                                                    player->CastSpell(pTarget, SPELL_HAMMER_OF_JUSTICE, false);
-=======
-                                                if (urand(0, 1))
                                                     player->CastSpell(target, SPELL_HAMMER_OF_JUSTICE, false);
->>>>>>> 7ee3a99a
                                                 else
                                                     player->CastSpell(me, SPELL_HOLY_SHOCK, false);
                                                 break;
                                             case CLASS_PRIEST:
-<<<<<<< HEAD
                                                 if (urand(0,1))
-                                                    player->CastSpell(pTarget, SPELL_VAMPIRIC_TOUCH, false);
-=======
-                                                if (urand(0, 1))
                                                     player->CastSpell(target, SPELL_VAMPIRIC_TOUCH, false);
->>>>>>> 7ee3a99a
                                                 else
                                                     player->CastSpell(me, SPELL_RENEW, false);
                                                 break;
                                             case CLASS_SHAMAN:
-<<<<<<< HEAD
                                                 if (urand(0,1))
-                                                    player->CastSpell(pTarget, SPELL_EARTH_SHOCK, false);
-=======
-                                                if (urand(0, 1))
                                                     player->CastSpell(target, SPELL_EARTH_SHOCK, false);
->>>>>>> 7ee3a99a
                                                 else
                                                     player->CastSpell(me, SPELL_HEALING_WAVE, false);
                                                 break;
@@ -603,13 +583,8 @@
                                                 player->CastSpell(target, RAND(SPELL_HEMORRHAGE, SPELL_MUTILATE), false);
                                                 break;
                                             case CLASS_DEATH_KNIGHT:
-<<<<<<< HEAD
                                                 if (urand(0,1))
-                                                    player->CastSpell(pTarget, SPELL_PLAGUE_STRIKE, true);
-=======
-                                                if (urand(0, 1))
                                                     player->CastSpell(target, SPELL_PLAGUE_STRIKE, true);
->>>>>>> 7ee3a99a
                                                 else
                                                     player->CastSpell(target, SPELL_HOWLING_BLAST, true);
                                                 break;
@@ -653,35 +628,22 @@
                             break;
                         }
                         case EVENT_FISSURE:
-<<<<<<< HEAD
                             if(!me->IsNonMeleeSpellCasted(false))
                             {
-                            if (Unit* pTarget = SelectTarget(SELECT_TARGET_RANDOM,0))
-                                DoCast(pTarget, SPELL_SHADOW_FISURE);
+                            if (Unit* target = SelectTarget(SELECT_TARGET_RANDOM,0))
+                                DoCast(target, SPELL_SHADOW_FISURE);
                             events.RepeatEvent(urand(10000,45000));
                             }else events.RepeatEvent(1000);
                             break;
                         case EVENT_BLAST:
                             if(!me->IsNonMeleeSpellCasted(false))
                             {
-                                if (Unit* pTarget = SelectTarget(SELECT_TARGET_RANDOM, RAID_MODE(1,0), 0, true))
-                                    DoCast(pTarget, SPELL_FROST_BLAST);
+                                if (Unit* target = SelectTarget(SELECT_TARGET_RANDOM, RAID_MODE(1,0), 0, true))
+                                    DoCast(target, SPELL_FROST_BLAST);
                                 if (rand()%2)
                                     DoScriptText(SAY_FROST_BLAST, me);
                                 events.RepeatEvent(urand(30000,90000));
                             }else events.RepeatEvent(1000);
-=======
-                            if (Unit* target = SelectTarget(SELECT_TARGET_RANDOM, 0))
-                                DoCast(target, SPELL_SHADOW_FISURE);
-                            events.RepeatEvent(urand(10000, 45000));
-                            break;
-                        case EVENT_BLAST:
-                            if (Unit* target = SelectTarget(SELECT_TARGET_RANDOM, RAID_MODE(1, 0), 0, true))
-                                DoCast(target, SPELL_FROST_BLAST);
-                            if (rand()%2)
-                                DoScriptText(SAY_FROST_BLAST, me);
-                            events.RepeatEvent(urand(30000, 90000));
->>>>>>> 7ee3a99a
                             break;
                         default:
                             events.PopEvent();
@@ -711,13 +673,8 @@
         if (player->isGameMaster())
             return false;
 
-<<<<<<< HEAD
-        InstanceScript* pInstance = pPlayer->GetInstanceScript();
+        InstanceScript* pInstance = player->GetInstanceScript();
         if (!pInstance || pInstance->IsEncounterInProgress() || pInstance->GetData(BOSS_KELTHUZAD) == DONE)
-=======
-        InstanceScript* pInstance = player->GetInstanceScript();
-        if (!pInstance || pInstance->IsEncounterInProgress() || pInstance->GetBossState(BOSS_KELTHUZAD) == DONE)
->>>>>>> 7ee3a99a
             return false;
 
         Creature* pKelthuzad = CAST_CRE(Unit::GetUnit(*player, pInstance->GetData64(DATA_KELTHUZAD)));
@@ -786,13 +743,13 @@
 public:
     mob_naxxramas_kelthuzad_trash() : CreatureScript("mob_naxxramas_kelthuzad_trash") { }
 
-    CreatureAI* GetAI(Creature* pCreature) const
+    CreatureAI* GetAI(Creature* creature) const
     {
-        switch(pCreature->GetEntry())
-        {
-            case 16427: return new mob_soldier_of_frozen_wasteAI (pCreature);
-            case 16428: return new mob_unstoppable_abominationAI (pCreature);
-            case 16429: return new mob_soul_weaverAI (pCreature);
+        switch(creature->GetEntry())
+        {
+            case 16427: return new mob_soldier_of_frozen_wasteAI (creature);
+            case 16428: return new mob_unstoppable_abominationAI (creature);
+            case 16429: return new mob_soul_weaverAI (creature);
             default: return NULL;
         }
     }
