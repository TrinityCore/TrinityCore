--- conflicted
+++ resolved
@@ -15,27 +15,15 @@
  * with this program. If not, see <http://www.gnu.org/licenses/>.
  */
 
-<<<<<<< HEAD
-#include "naxxramas.h"
-#include "CommonHelpers.h"
-#include "GameObject.h"
-#include "InstanceScript.h"
-#include "MotionMaster.h"
-=======
 #include "ScriptMgr.h"
 #include "GameObject.h"
 #include "InstanceScript.h"
 #include "MotionMaster.h"
 #include "naxxramas.h"
->>>>>>> 28d470c5
 #include "ObjectAccessor.h"
 #include "Player.h"
 #include "PlayerAI.h"
 #include "ScriptedCreature.h"
-<<<<<<< HEAD
-#include "ScriptMgr.h"
-=======
->>>>>>> 28d470c5
 #include "SpellAuraEffects.h"
 #include "SpellScript.h"
 #include "TemporarySummon.h"
@@ -89,38 +77,6 @@
 };
 
 enum KTData
-<<<<<<< HEAD
-{
-    DATA_MINION_POCKET_ID,
-    DATA_ABOMINATION_DEATH_COUNT
-};
-
-enum Spells
-{
-    // Kel'thuzad - Phase one
-    SPELL_VISUAL_CHANNEL                    = 29423,  // channeled throughout phase one
-
-    // Kel'thuzad - Phase two
-    SPELL_FROSTBOLT_SINGLE                  = 28478,
-    SPELL_FROSTBOLT_VOLLEY                  = 28479,
-    SPELL_SHADOW_FISSURE                    = 27810,
-    SPELL_DETONATE_MANA                     = 27819,
-    SPELL_MANA_DETONATION_DAMAGE            = 27820,
-    SPELL_FROST_BLAST                       = 27808,
-    SPELL_FROST_BLAST_DMG                   = 29879,
-    SPELL_CHAINS                            = 28410,
-    SPELL_CHAINS_DUMMY                      = 28408, // this holds the category cooldown - the main chains spell can't have one as it is cast multiple times
-
-    SPELL_BERSERK                           = 28498,
-
-    // Unstoppable Abomination
-    SPELL_MORTAL_WOUND                      = 28467,
-
-    // Guardian of Icecrown
-    SPELL_BLOOD_TAP                         = 28470
-};
-
-=======
 {
     DATA_MINION_POCKET_ID,
     DATA_ABOMINATION_DEATH_COUNT
@@ -150,7 +106,6 @@
     SPELL_BLOOD_TAP                         = 28470
 };
 
->>>>>>> 28d470c5
 static const uint8 nGuardianSpawns = 4;
 static const uint8 nMinionGroups = 7;
 enum SummonGroups
@@ -158,11 +113,7 @@
     SUMMON_GROUP_GUARDIAN_FIRST             = 01 /*..04 */,
     SUMMON_GROUP_MINION_FIRST               = 05 /*..11 */
 };
-<<<<<<< HEAD
-static const std::initializer_list<NAXData64> portalList = { DATA_KELTHUZAD_PORTAL01, DATA_KELTHUZAD_PORTAL02, DATA_KELTHUZAD_PORTAL03, DATA_KELTHUZAD_PORTAL04 };
-=======
 static NAXData64 const portalList[] = { DATA_KELTHUZAD_PORTAL01, DATA_KELTHUZAD_PORTAL02, DATA_KELTHUZAD_PORTAL03, DATA_KELTHUZAD_PORTAL04 };
->>>>>>> 28d470c5
 
 enum Phases
 {
@@ -228,26 +179,6 @@
                 if (pTarget->HasBreakableByDamageCrowdControlAura())
                     return false;
                 // We _really_ dislike healers. So we hit them in the face. Repeatedly. Exclusively.
-<<<<<<< HEAD
-                return Trinity::Helpers::Entity::IsPlayerHealer(pTarget);
-            }
-        };
-
-        Unit* SelectAttackTarget() const override
-        {
-            if (Creature* charmer = GetCharmer())
-            {
-                if (Unit* target = charmer->AI()->SelectTarget(SelectTargetMethod::Random, 0, CharmedPlayerTargetSelectPred()))
-                    return target;
-                if (Unit* target = charmer->AI()->SelectTarget(SelectTargetMethod::Random, 0, 0.0f, true, true, -SPELL_CHAINS))
-                    return target;
-            }
-            return nullptr;
-        }
-};
-
-struct ManaUserTargetSelector
-=======
                 return PlayerAI::IsPlayerHealer(pTarget);
             }
         };
@@ -266,7 +197,6 @@
 };
 
 struct ManaUserTargetSelector : public std::unary_function<Unit*, bool>
->>>>>>> 28d470c5
 {
     bool operator()(Unit const* target) const
     {
@@ -287,46 +217,6 @@
                 for (uint8 i = 0; i < nGuardianSpawns; ++i)
                     _guardianGroups[i] = SUMMON_GROUP_GUARDIAN_FIRST + i;
             }
-<<<<<<< HEAD
-
-            void Reset() override
-            {
-                if (!me->IsAlive())
-                    return;
-                _Reset();
-                me->SetReactState(REACT_PASSIVE);
-                me->SetFlag(UNIT_FIELD_FLAGS, UNIT_FLAG_NOT_SELECTABLE);
-                me->SetImmuneToPC(true);
-                _skeletonCount = 0;
-                _bansheeCount = 0;
-                _abominationCount = 0;
-                _abominationDeathCount = 0;
-                _phaseThree = false;
-            }
-
-            void EnterEvadeMode(EvadeReason /*why*/) override
-            {
-                if (!me->IsAlive())
-                    return;
-
-                for (NAXData64 portalData : portalList)
-                    if (GameObject* portal = ObjectAccessor::GetGameObject(*me, instance->GetGuidData(portalData)))
-                        portal->SetGoState(GO_STATE_READY);
-
-                Reset();
-                _DespawnAtEvade();
-            }
-
-            void JustSummoned (Creature* summon) override
-            { // prevent DoZoneInCombat
-                summons.Summon(summon);
-            }
-
-            void KilledUnit(Unit* victim) override
-            {
-                if (victim->GetTypeId() == TYPEID_PLAYER)
-                    Talk(SAY_SLAY);
-=======
 
             void Reset() override
             {
@@ -341,7 +231,6 @@
                 _abominationCount = 0;
                 _abominationDeathCount = 0;
                 _phaseThree = false;
->>>>>>> 28d470c5
             }
             void EnterEvadeMode(EvadeReason /*why*/) override
             {
@@ -349,8 +238,6 @@
                     if (GameObject* portal = ObjectAccessor::GetGameObject(*me, instance->GetGuidData(portalData)))
                         portal->SetGoState(GO_STATE_READY);
 
-<<<<<<< HEAD
-=======
                 Reset();
                 _DespawnAtEvade();
             }
@@ -366,7 +253,6 @@
                     Talk(SAY_SLAY);
             }
 
->>>>>>> 28d470c5
             void JustDied(Unit* /*killer*/) override
             {
                 SummonList::iterator it = summons.begin();
@@ -392,15 +278,6 @@
                     damage = 0;
             }
 
-<<<<<<< HEAD
-            void SpellHit(WorldObject* /*caster*/, SpellInfo const* spellInfo) override
-            {
-                if (spellInfo->Id == SPELL_CHAINS_DUMMY)
-                {
-                    Talk(SAY_CHAINS);
-                    std::list<Unit*> targets;
-                    SelectTargetList(targets, 3, SelectTargetMethod::Random, 0, 0.0f, true, false);
-=======
             void SpellHit(Unit* /*caster*/, SpellInfo const* spell) override
             {
                 if (spell->Id == SPELL_CHAINS_DUMMY)
@@ -408,7 +285,6 @@
                     Talk(SAY_CHAINS);
                     std::list<Unit*> targets;
                     SelectTargetList(targets, 3, SELECT_TARGET_RANDOM, 0, 0.0f, true, false);
->>>>>>> 28d470c5
                     for (Unit* target : targets)
                         DoCast(target, SPELL_CHAINS);
                 }
@@ -470,11 +346,7 @@
                             else
                             {
                                 // retail uses server-side spell 28421 for this
-<<<<<<< HEAD
-                                Creature* summon = me->SummonCreature(NPC_SKELETON1, GetRandomMinionSpawnPoint(), TEMPSUMMON_CORPSE_TIMED_DESPAWN, 2s);
-=======
                                 Creature* summon = me->SummonCreature(NPC_SKELETON1, GetRandomMinionSpawnPoint(), TEMPSUMMON_CORPSE_TIMED_DESPAWN, 2 * IN_MILLISECONDS);
->>>>>>> 28d470c5
                                 summon->AI()->DoZoneInCombat();
                             }
 
@@ -492,7 +364,6 @@
 
                             if (nextTime)
                                 events.ScheduleEvent(EVENT_SKELETON, Seconds(nextTime), 0, PHASE_ONE);
-<<<<<<< HEAD
                             break;
                         }
 
@@ -500,7 +371,7 @@
                         {
                             ++_bansheeCount;
                             // retail uses server-side spell 28423 for this
-                            Creature* summon = me->SummonCreature(NPC_BANSHEE1, GetRandomMinionSpawnPoint(), TEMPSUMMON_CORPSE_TIMED_DESPAWN, 2s);
+                            Creature* summon = me->SummonCreature(NPC_BANSHEE1, GetRandomMinionSpawnPoint(), TEMPSUMMON_CORPSE_TIMED_DESPAWN, 2 * IN_MILLISECONDS);
                             summon->AI()->DoZoneInCombat();
 
                             uint8 nextTime = 0;
@@ -520,7 +391,7 @@
                         {
                             ++_abominationCount;
                             // retail uses server-side spell 28422 for this
-                            Creature* summon = me->SummonCreature(NPC_ABOMINATION1, GetRandomMinionSpawnPoint(), TEMPSUMMON_CORPSE_TIMED_DESPAWN, 2s);
+                            Creature* summon = me->SummonCreature(NPC_ABOMINATION1, GetRandomMinionSpawnPoint(), TEMPSUMMON_CORPSE_TIMED_DESPAWN, 2 * IN_MILLISECONDS);
                             summon->AI()->DoZoneInCombat();
 
                             uint8 nextTime = 0;
@@ -536,51 +407,6 @@
                             break;
                         }
 
-=======
-                            break;
-                        }
-
-                        case EVENT_BANSHEE:
-                        {
-                            ++_bansheeCount;
-                            // retail uses server-side spell 28423 for this
-                            Creature* summon = me->SummonCreature(NPC_BANSHEE1, GetRandomMinionSpawnPoint(), TEMPSUMMON_CORPSE_TIMED_DESPAWN, 2 * IN_MILLISECONDS);
-                            summon->AI()->DoZoneInCombat();
-
-                            uint8 nextTime = 0;
-                            if (_bansheeCount < 3)
-                                nextTime = 30;
-                            else if (_bansheeCount < 7)
-                                nextTime = 20;
-                            else if (_bansheeCount < 9)
-                                nextTime = 15;
-
-                            if (nextTime)
-                                events.ScheduleEvent(EVENT_BANSHEE, Seconds(nextTime), 0, PHASE_ONE);
-                            break;
-                        }
-
-                        case EVENT_ABOMINATION:
-                        {
-                            ++_abominationCount;
-                            // retail uses server-side spell 28422 for this
-                            Creature* summon = me->SummonCreature(NPC_ABOMINATION1, GetRandomMinionSpawnPoint(), TEMPSUMMON_CORPSE_TIMED_DESPAWN, 2 * IN_MILLISECONDS);
-                            summon->AI()->DoZoneInCombat();
-
-                            uint8 nextTime = 0;
-                            if (_abominationCount < 3)
-                                nextTime = 30;
-                            else if (_abominationCount < 7)
-                                nextTime = 20;
-                            else if (_abominationCount < 9)
-                                nextTime = 15;
-
-                            if (nextTime)
-                                events.ScheduleEvent(EVENT_ABOMINATION, Seconds(nextTime), 0, PHASE_ONE);
-                            break;
-                        }
-
->>>>>>> 28d470c5
                         case EVENT_DESPAWN_MINIONS:
                         {
                             // we need a temp vector, as we can't modify summons while iterating (this would cause UB)
@@ -599,11 +425,7 @@
                         case EVENT_PHASE_TWO:
                             me->CastStop();
                             events.SetPhase(PHASE_TWO);
-<<<<<<< HEAD
-                            me->RemoveFlag(UNIT_FIELD_FLAGS, UNIT_FLAG_NOT_SELECTABLE);
-=======
                             me->RemoveUnitFlag(UNIT_FLAG_NOT_SELECTABLE);
->>>>>>> 28d470c5
                             me->SetImmuneToPC(false);
                             ResetThreatList();
                             me->SetReactState(REACT_AGGRESSIVE);
@@ -624,11 +446,7 @@
                             break;
 
                         case EVENT_SHADOW_FISSURE:
-<<<<<<< HEAD
-                            if (Unit* target = SelectTarget(SelectTargetMethod::Random, 0, 0.0f, true))
-=======
                             if (Unit* target = SelectTarget(SELECT_TARGET_RANDOM, 0, 0.0f, true))
->>>>>>> 28d470c5
                                 DoCast(target, SPELL_SHADOW_FISSURE);
                             events.Repeat(randtime(Seconds(14), Seconds(17)));
                             break;
@@ -636,28 +454,19 @@
                         case EVENT_DETONATE_MANA:
                         {
                             ManaUserTargetSelector pred;
-<<<<<<< HEAD
-                            if (Unit* target = SelectTarget(SelectTargetMethod::Random, 0, pred))
-=======
                             if (Unit* target = SelectTarget(SELECT_TARGET_RANDOM, 0, pred))
->>>>>>> 28d470c5
                                 DoCast(target, SPELL_DETONATE_MANA);
                             events.Repeat(randtime(Seconds(30), Seconds(40)));
                             break;
                         }
 
                         case EVENT_FROST_BLAST:
-<<<<<<< HEAD
-                            if (Unit* target = SelectTarget(SelectTargetMethod::Random, 1, 0.0f, true))
-=======
                             if (Unit* target = SelectTarget(SELECT_TARGET_RANDOM, 1, 0.0f, true))
->>>>>>> 28d470c5
                                 DoCast(target, SPELL_FROST_BLAST);
                             events.Repeat(randtime(Seconds(25), Seconds(45)));
                             break;
 
                         case EVENT_CHAINS:
-<<<<<<< HEAD
                         {
                             DoCastAOE(SPELL_CHAINS_DUMMY);
                             events.Repeat(Minutes(1) + randtime(Seconds(0), Seconds(20)));
@@ -674,24 +483,6 @@
 
                         case EVENT_TRANSITION_SUMMON:
                         {
-=======
-                        {
-                            DoCastAOE(SPELL_CHAINS_DUMMY);
-                            events.Repeat(Minutes(1) + randtime(Seconds(0), Seconds(20)));
-                            break;
-                        }
-
-                        case EVENT_TRANSITION_REPLY:
-                            if (Creature* lichKing = ObjectAccessor::GetCreature(*me, instance->GetGuidData(DATA_LICH_KING)))
-                                lichKing->AI()->Talk(SAY_ANSWER_REQUEST);
-                            for (NAXData64 portalData : portalList)
-                                if (GameObject* portal = ObjectAccessor::GetGameObject(*me, instance->GetGuidData(portalData)))
-                                    portal->SetGoState(GO_STATE_ACTIVE);
-                            break;
-
-                        case EVENT_TRANSITION_SUMMON:
-                        {
->>>>>>> 28d470c5
                             uint8 selected = urand(_guardianCount, nGuardianSpawns - 1);
                             if (selected != _guardianCount)
                                 std::swap(_guardianGroups[selected], _guardianGroups[_guardianCount]);
@@ -809,11 +600,7 @@
                 kelThuzad->AI()->EnterEvadeMode(EVADE_REASON_OTHER);
         }
 
-<<<<<<< HEAD
-        void JustEngagedWith(Unit* who) override
-=======
         void EnterCombat(Unit* who) override
->>>>>>> 28d470c5
         {
             _movementTimer = 0; // once it's zero, it'll never get checked again
             if (!me->HasReactState(REACT_PASSIVE))
@@ -835,11 +622,7 @@
                 }
             me->SetReactState(REACT_AGGRESSIVE);
             AttackStart(who);
-<<<<<<< HEAD
-            ScriptedAI::JustEngagedWith(who);
-=======
             ScriptedAI::EnterCombat(who);
->>>>>>> 28d470c5
         }
 
         void AttackStart(Unit* who) override
@@ -856,11 +639,7 @@
             }
 
             if (me->CanStartAttack(who, false) && me->GetDistance2d(who) <= MINION_AGGRO_DISTANCE)
-<<<<<<< HEAD
-                JustEngagedWith(who);
-=======
                 EnterCombat(who);
->>>>>>> 28d470c5
         }
 
         void SetData(uint32 data, uint32 value) override
@@ -956,21 +735,12 @@
         return GetNaxxramasAI<npc_kelthuzad_bansheeAI>(creature);
     }
 };
-<<<<<<< HEAD
 
 class npc_kelthuzad_abomination : public CreatureScript
 {
 public:
     npc_kelthuzad_abomination() : CreatureScript("npc_kelthuzad_abomination") { }
 
-=======
-
-class npc_kelthuzad_abomination : public CreatureScript
-{
-public:
-    npc_kelthuzad_abomination() : CreatureScript("npc_kelthuzad_abomination") { }
-
->>>>>>> 28d470c5
     struct npc_kelthuzad_abominationAI : public npc_kelthuzad_minionAI
     {
         npc_kelthuzad_abominationAI(Creature* creature) : npc_kelthuzad_minionAI(creature), _woundTimer(urandms(10, 20)) { }
@@ -1020,43 +790,6 @@
             npc_kelthuzad_guardianAI(Creature* creature) : ScriptedAI(creature), instance(creature->GetInstanceScript()), _visibilityTimer(0), _bloodTapTimer(0) { }
 
             void DoAction(int32 action) override
-<<<<<<< HEAD
-            {
-                switch (action)
-                {
-                    case ACTION_JUST_SUMMONED:
-                        me->SetVisible(false);
-                        me->SetHomePosition(me->GetPosition());
-                        DoZoneInCombat();
-                        me->SetCombatPulseDelay(5);
-                        _visibilityTimer =  2 * IN_MILLISECONDS;
-                        _bloodTapTimer   = 25 * IN_MILLISECONDS;
-                        break;
-                    case ACTION_KELTHUZAD_DIED:
-                        Talk(EMOTE_GUARDIAN_FLEE);
-                        me->SetReactState(REACT_PASSIVE);
-                        me->RemoveAllAuras();
-                        me->CombatStop();
-                        me->StopMoving();
-                        me->SetImmuneToPC(true);
-                        me->DespawnOrUnsummon(30s); // just in case anything interrupts the movement
-                        me->GetMotionMaster()->MoveTargetedHome();
-                        break;
-                    default:
-                        break;
-                }
-            }
-
-            void EnterEvadeMode(EvadeReason why) override
-            {
-                if (Creature* kelthuzad = ObjectAccessor::GetCreature(*me, instance->GetGuidData(DATA_KELTHUZAD)))
-                    kelthuzad->AI()->EnterEvadeMode();
-                ScriptedAI::EnterEvadeMode(why);
-            }
-
-            void JustReachedHome() override
-            {
-=======
             {
                 switch (action)
                 {
@@ -1091,7 +824,6 @@
 
             void JustReachedHome() override
             {
->>>>>>> 28d470c5
                 me->DespawnOrUnsummon();
             }
 
@@ -1134,7 +866,6 @@
             uint32 _visibilityTimer;
             uint32 _bloodTapTimer;
     };
-<<<<<<< HEAD
 
     CreatureAI* GetAI(Creature* creature) const override
     {
@@ -1166,39 +897,6 @@
             AfterEffectApply += AuraEffectApplyFn(spell_kelthuzad_chains_AuraScript::HandleApply, EFFECT_1, SPELL_AURA_MOD_DAMAGE_PERCENT_DONE, AURA_EFFECT_HANDLE_REAL);
             AfterEffectRemove += AuraEffectApplyFn(spell_kelthuzad_chains_AuraScript::HandleRemove, EFFECT_1, SPELL_AURA_MOD_DAMAGE_PERCENT_DONE, AURA_EFFECT_HANDLE_REAL);
         }
-=======
-
-    CreatureAI* GetAI(Creature* creature) const override
-    {
-        return GetNaxxramasAI<npc_kelthuzad_guardianAI>(creature);
-    }
-};
-
-class spell_kelthuzad_chains : public SpellScriptLoader
-{
-public:
-    spell_kelthuzad_chains() : SpellScriptLoader("spell_kelthuzad_chains") { }
-
-    class spell_kelthuzad_chains_AuraScript : public AuraScript
-    {
-        PrepareAuraScript(spell_kelthuzad_chains_AuraScript);
-
-        void HandleApply(AuraEffect const* aurEff, AuraEffectHandleModes mode)
-        {
-            aurEff->HandleAuraModScale(GetTargetApplication(), mode, true);
-        }
-
-        void HandleRemove(AuraEffect const* aurEff, AuraEffectHandleModes mode)
-        {
-            aurEff->HandleAuraModScale(GetTargetApplication(), mode, false);
-        }
-
-        void Register() override
-        {
-            AfterEffectApply += AuraEffectApplyFn(spell_kelthuzad_chains_AuraScript::HandleApply, EFFECT_1, SPELL_AURA_MOD_DAMAGE_PERCENT_DONE, AURA_EFFECT_HANDLE_REAL);
-            AfterEffectRemove += AuraEffectApplyFn(spell_kelthuzad_chains_AuraScript::HandleRemove, EFFECT_1, SPELL_AURA_MOD_DAMAGE_PERCENT_DONE, AURA_EFFECT_HANDLE_REAL);
-        }
->>>>>>> 28d470c5
     };
 
     AuraScript* GetAuraScript() const override
@@ -1211,7 +909,6 @@
 {
 public:
     spell_kelthuzad_detonate_mana() : SpellScriptLoader("spell_kelthuzad_detonate_mana") { }
-<<<<<<< HEAD
 
     class spell_kelthuzad_detonate_mana_AuraScript : public AuraScript
     {
@@ -1230,9 +927,7 @@
             if (int32 mana = int32(target->GetMaxPower(POWER_MANA) / 10))
             {
                 mana = target->ModifyPower(POWER_MANA, -mana);
-                CastSpellExtraArgs args(aurEff);
-                args.AddSpellBP0(-mana * 10);
-                target->CastSpell(target, SPELL_MANA_DETONATION_DAMAGE, args);
+                target->CastCustomSpell(SPELL_MANA_DETONATION_DAMAGE, SPELLVALUE_BASE_POINT0, -mana * 10, target, true, nullptr, aurEff);
             }
         }
 
@@ -1248,84 +943,15 @@
     }
 };
 
-// 27808 - Frost Blast
-class spell_kelthuzad_frost_blast : public AuraScript
-{
-    PrepareAuraScript(spell_kelthuzad_frost_blast);
-
-    bool Validate(SpellInfo const* /*spellInfo*/) override
-    {
-        return ValidateSpellInfo({ SPELL_FROST_BLAST_DMG });
-    }
-
-    void PeriodicTick(AuraEffect const* aurEff)
-    {
-        PreventDefaultAction();
-
-        // Stuns the target, dealing 26% of the target's maximum health in Frost damage every second for 4 sec.
-        if (Unit* caster = GetCaster())
-        {
-            CastSpellExtraArgs args(aurEff);
-            args.AddSpellBP0(GetTarget()->CountPctFromMaxHealth(26));
-            caster->CastSpell(GetTarget(), SPELL_FROST_BLAST_DMG, args);
-        }
-    }
-
-    void Register() override
-    {
-        OnEffectPeriodic += AuraEffectPeriodicFn(spell_kelthuzad_frost_blast::PeriodicTick, EFFECT_1, SPELL_AURA_PERIODIC_TRIGGER_SPELL);
-=======
-
-    class spell_kelthuzad_detonate_mana_AuraScript : public AuraScript
-    {
-        PrepareAuraScript(spell_kelthuzad_detonate_mana_AuraScript);
-
-        bool Validate(SpellInfo const* /*spell*/) override
-        {
-            return ValidateSpellInfo({ SPELL_MANA_DETONATION_DAMAGE });
-        }
-
-        void HandleScript(AuraEffect const* aurEff)
-        {
-            PreventDefaultAction();
-
-            Unit* target = GetTarget();
-            if (int32 mana = int32(target->GetMaxPower(POWER_MANA) / 10))
-            {
-                mana = target->ModifyPower(POWER_MANA, -mana);
-                target->CastCustomSpell(SPELL_MANA_DETONATION_DAMAGE, SPELLVALUE_BASE_POINT0, -mana * 10, target, true, nullptr, aurEff);
-            }
-        }
-
-        void Register() override
-        {
-            OnEffectPeriodic += AuraEffectPeriodicFn(spell_kelthuzad_detonate_mana_AuraScript::HandleScript, EFFECT_0, SPELL_AURA_PERIODIC_TRIGGER_SPELL);
-        }
-    };
-
-    AuraScript* GetAuraScript() const override
-    {
-        return new spell_kelthuzad_detonate_mana_AuraScript();
->>>>>>> 28d470c5
-    }
-};
-
 class at_kelthuzad_center : public AreaTriggerScript
 {
 public:
     at_kelthuzad_center() : AreaTriggerScript("at_kelthuzad_center") { }
 
-<<<<<<< HEAD
-    bool OnTrigger(Player* player, AreaTriggerEntry const* /*at*/) override
-    {
-        InstanceScript* instance = player->GetInstanceScript();
-        if (!instance || instance->GetBossState(BOSS_KELTHUZAD) != NOT_STARTED)
-=======
     bool OnTrigger(Player* player, AreaTriggerEntry const* /*at*/, bool entered) override
     {
         InstanceScript* instance = player->GetInstanceScript();
         if (!instance || instance->GetBossState(BOSS_KELTHUZAD) != NOT_STARTED || !entered)
->>>>>>> 28d470c5
             return true;
 
         if (player->IsGameMaster())
@@ -1369,10 +995,6 @@
     new npc_kelthuzad_guardian();
     new spell_kelthuzad_chains();
     new spell_kelthuzad_detonate_mana();
-<<<<<<< HEAD
-    RegisterSpellScript(spell_kelthuzad_frost_blast);
-=======
->>>>>>> 28d470c5
     new at_kelthuzad_center();
     new achievement_just_cant_get_enough();
 }