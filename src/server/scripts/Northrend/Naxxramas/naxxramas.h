--- conflicted
+++ resolved
@@ -108,11 +108,7 @@
     NPC_BIGGLESWORTH            = 16998,
     NPC_LICH_KING               = 16980,
     NPC_OLD_WORLD_TRIGGER       = 15384,
-<<<<<<< HEAD
-    NPC_LIVING_POISON           = 16027
-=======
     NPC_FROGGER                 = 16027
->>>>>>> 28d470c5
 };
 
 enum NAXGameObjectsIds
@@ -187,12 +183,9 @@
     // Dialogue that happens after each wing.
     EVENT_KELTHUZAD_WING_TAUNT,
 
-<<<<<<< HEAD
-=======
     // Periodic Frogger summon
     EVENT_SUMMON_FROGGER_WAVE,
 
->>>>>>> 28d470c5
     // Dialogue that happens after Sapphiron's death.
     EVENT_DIALOGUE_SAPPHIRON_KELTHUZAD,
     EVENT_DIALOGUE_SAPPHIRON_LICHKING,
