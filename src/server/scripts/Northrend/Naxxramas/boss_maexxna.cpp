--- conflicted
+++ resolved
@@ -22,10 +22,6 @@
 #include "ObjectAccessor.h"
 #include "PassiveAI.h"
 #include "ScriptedCreature.h"
-<<<<<<< HEAD
-#include "SpellMgr.h"
-=======
->>>>>>> 28d470c5
 #include "SpellScript.h"
 
 enum Spells
@@ -76,11 +72,7 @@
 
 const float WEB_WRAP_MOVE_SPEED = 20.0f;
 
-<<<<<<< HEAD
-struct WebTargetSelector
-=======
 struct WebTargetSelector : public std::unary_function<Unit*, bool>
->>>>>>> 28d470c5
 {
     WebTargetSelector(Unit* maexxna) : _maexxna(maexxna) {}
     bool operator()(Unit const* target) const
@@ -112,16 +104,6 @@
     {
         boss_maexxnaAI(Creature* creature) : BossAI(creature, BOSS_MAEXXNA)  {  }
 
-<<<<<<< HEAD
-        void JustEngagedWith(Unit* who) override
-        {
-            BossAI::JustEngagedWith(who);
-            events.ScheduleEvent(EVENT_WRAP, 20s);
-            events.ScheduleEvent(EVENT_SPRAY, 40s);
-            events.ScheduleEvent(EVENT_SHOCK, randtime(Seconds(5), Seconds(10)));
-            events.ScheduleEvent(EVENT_POISON, randtime(Seconds(10), Seconds(15)));
-            events.ScheduleEvent(EVENT_SUMMON, 30s);
-=======
         void EnterCombat(Unit* /*who*/) override
         {
             _EnterCombat();
@@ -130,7 +112,6 @@
             events.ScheduleEvent(EVENT_SHOCK, randtime(Seconds(5), Seconds(10)));
             events.ScheduleEvent(EVENT_POISON, randtime(Seconds(10), Seconds(15)));
             events.ScheduleEvent(EVENT_SUMMON, Seconds(30));
->>>>>>> 28d470c5
         }
 
         void Reset() override
@@ -158,11 +139,7 @@
                     case EVENT_WRAP:
                     {
                         std::list<Unit*> targets;
-<<<<<<< HEAD
-                        SelectTargetList(targets, RAID_MODE(1, 2), SelectTargetMethod::Random, 1, WebTargetSelector(me));
-=======
                         SelectTargetList(targets, RAID_MODE(1, 2), SELECT_TARGET_RANDOM, 1, WebTargetSelector(me));
->>>>>>> 28d470c5
                         if (!targets.empty())
                         {
                             Talk(EMOTE_WEB_WRAP);
@@ -174,13 +151,8 @@
                                 else // on subsequent iterations, only allow positions that are not equal to the previous one (this is sufficient since we should only have two targets at most, ever)
                                     wrapPos = (wrapPos + urand(1, MAX_WRAP_POSITION - 1)) % MAX_WRAP_POSITION;
 
-<<<<<<< HEAD
-                                target->RemoveAura(sSpellMgr->GetSpellIdForDifficulty(SPELL_WEB_SPRAY, me));
-                                if (Creature* wrap = DoSummon(NPC_WEB_WRAP, WrapPositions[wrapPos], 70s, TEMPSUMMON_TIMED_DESPAWN))
-=======
                                 target->RemoveAura(RAID_MODE(SPELL_WEB_SPRAY_10, SPELL_WEB_SPRAY_25));
                                 if (Creature* wrap = DoSummon(NPC_WEB_WRAP, WrapPositions[wrapPos], 70 * IN_MILLISECONDS, TEMPSUMMON_TIMED_DESPAWN))
->>>>>>> 28d470c5
                                 {
                                     wrap->AI()->SetGUID(target->GetGUID()); // handles application of debuff
                                     target->GetMotionMaster()->MoveJump(WrapPositions[wrapPos], WEB_WRAP_MOVE_SPEED, WEB_WRAP_MOVE_SPEED); // move after stun to avoid stun cancelling move
@@ -192,11 +164,7 @@
                     }
                     case EVENT_SPRAY:
                         Talk(EMOTE_WEB_SPRAY);
-<<<<<<< HEAD
-                        DoCastAOE(SPELL_WEB_SPRAY);
-=======
                         DoCastAOE(RAID_MODE(SPELL_WEB_SPRAY_10, SPELL_WEB_SPRAY_25));
->>>>>>> 28d470c5
                         events.Repeat(Seconds(40));
                         break;
                     case EVENT_SHOCK:
@@ -211,11 +179,7 @@
                         Talk(EMOTE_SPIDERS);
                         uint8 amount = urand(8, 10);
                         for (uint8 i = 0; i < amount; ++i)
-<<<<<<< HEAD
-                            DoSummon(NPC_SPIDERLING, me, 4.0f, 5s, TEMPSUMMON_CORPSE_TIMED_DESPAWN);
-=======
                             DoSummon(NPC_SPIDERLING, me, 4.0f, 5 * IN_MILLISECONDS, TEMPSUMMON_CORPSE_TIMED_DESPAWN);
->>>>>>> 28d470c5
                         events.Repeat(Seconds(40));
                         break;
                 }
@@ -243,36 +207,21 @@
 
         ObjectGuid victimGUID;
         uint32 visibleTimer;
-<<<<<<< HEAD
-=======
 
         void InitializeAI() override
         {
             me->SetVisible(false);
         }
->>>>>>> 28d470c5
-
-        void InitializeAI() override
-        {
-<<<<<<< HEAD
-            me->SetVisible(false);
-        }
-
-        void SetGUID(ObjectGuid const& guid, int32 /*id*/) override
-        {
-=======
->>>>>>> 28d470c5
+
+        void SetGUID(ObjectGuid guid, int32 /*param*/) override
+        {
             if (!guid)
                 return;
             victimGUID = guid;
             if (Unit* victim = ObjectAccessor::GetUnit(*me, victimGUID))
             {
                 visibleTimer = (me->GetDistance2d(victim)/WEB_WRAP_MOVE_SPEED + 0.5f) * IN_MILLISECONDS;
-<<<<<<< HEAD
-                victim->CastSpell(victim, SPELL_WEB_WRAP, me->GetGUID());
-=======
                 victim->CastSpell(victim, SPELL_WEB_WRAP, true, nullptr, nullptr, me->GetGUID());
->>>>>>> 28d470c5
             }
         }
 
@@ -292,19 +241,11 @@
 
         void JustDied(Unit* /*killer*/) override
         {
-<<<<<<< HEAD
-            if (victimGUID)
-                if (Unit* victim = ObjectAccessor::GetUnit(*me, victimGUID))
-                    victim->RemoveAurasDueToSpell(SPELL_WEB_WRAP, me->GetGUID());
-
-            me->DespawnOrUnsummon(5s);
-=======
             if (!victimGUID.IsEmpty())
                 if (Unit* victim = ObjectAccessor::GetUnit(*me, victimGUID))
                     victim->RemoveAurasDueToSpell(SPELL_WEB_WRAP, me->GetGUID());
 
             me->DespawnOrUnsummon(5 * IN_MILLISECONDS);
->>>>>>> 28d470c5
         }
     };
 
