--- conflicted
+++ resolved
@@ -64,14 +64,8 @@
     EVENT_REVIVE_STALAGG,           // timer until stalagg is revived (if feugen still lives)
     EVENT_TRANSITION_1,             // timer until overload emote
     EVENT_TRANSITION_2,             // timer until thaddius gets zapped by the coils
-<<<<<<< HEAD
-    EVENT_TRANSITION_3,             // timer until thaddius becomes attackable
-    EVENT_ENGAGE,                   // timer until thaddius engages
-    EVENT_ENABLE_BALL_LIGHTNING     // grace period after thaddius aggro after which he starts tossing ball lightning at out of range targets
-=======
     EVENT_TRANSITION_3,             // timer until thaddius engages
     EVENT_ENABLE_BALL_LIGHTNING     // grace period after thaddius aggro after which he starts being a baller (e.g. tossing ball lightning at out of range targets)
->>>>>>> 28d470c5
 };
 
 enum Misc
@@ -214,24 +208,10 @@
         {
             _JustDied();
             me->setActive(false);
-<<<<<<< HEAD
-            me->SetFarVisible(false);
-            if (Creature* stalagg = ObjectAccessor::GetCreature(*me, instance->GetGuidData(DATA_STALAGG)))
-            {
-                stalagg->setActive(false);
-                stalagg->SetFarVisible(false);
-            }
-            if (Creature* feugen = ObjectAccessor::GetCreature(*me, instance->GetGuidData(DATA_FEUGEN)))
-            {
-                feugen->setActive(false);
-                feugen->SetFarVisible(false);
-            }
-=======
             if (Creature* stalagg = ObjectAccessor::GetCreature(*me, instance->GetGuidData(DATA_STALAGG)))
                 stalagg->setActive(false);
             if (Creature* feugen = ObjectAccessor::GetCreature(*me, instance->GetGuidData(DATA_FEUGEN)))
                 feugen->setActive(false);
->>>>>>> 28d470c5
             Talk(SAY_DEATH);
         }
 
@@ -260,37 +240,18 @@
                     instance->SetBossState(BOSS_THADDIUS, IN_PROGRESS);
 
                     me->setActive(true);
-<<<<<<< HEAD
-                    me->SetFarVisible(true);
-                    DoZoneInCombat();
-                    if (Creature* stalagg = ObjectAccessor::GetCreature(*me, instance->GetGuidData(DATA_STALAGG)))
-                    {
-                        stalagg->setActive(true);
-                        stalagg->SetFarVisible(true);
-                    }
-                    if (Creature* feugen = ObjectAccessor::GetCreature(*me, instance->GetGuidData(DATA_FEUGEN)))
-                    {
-                        feugen->setActive(true);
-                        feugen->SetFarVisible(true);
-                    }
-=======
                     DoZoneInCombat();
                     if (Creature* stalagg = ObjectAccessor::GetCreature(*me, instance->GetGuidData(DATA_STALAGG)))
                         stalagg->setActive(true);
                     if (Creature* feugen = ObjectAccessor::GetCreature(*me, instance->GetGuidData(DATA_FEUGEN)))
                         feugen->setActive(true);
->>>>>>> 28d470c5
                     break;
                 case ACTION_FEUGEN_DIED:
                     if (Creature* feugen = ObjectAccessor::GetCreature(*me, instance->GetGuidData(DATA_FEUGEN)))
                         feugen->AI()->DoAction(ACTION_FEUGEN_REVIVING_FX);
                     feugenAlive = false;
                     if (stalaggAlive)
-<<<<<<< HEAD
-                        events.ScheduleEvent(EVENT_REVIVE_FEUGEN, 5s, 0, PHASE_PETS);
-=======
                         events.ScheduleEvent(EVENT_REVIVE_FEUGEN, Seconds(5), 0, PHASE_PETS);
->>>>>>> 28d470c5
                     else
                         Transition();
 
@@ -300,11 +261,7 @@
                         stalagg->AI()->DoAction(ACTION_STALAGG_REVIVING_FX);
                     stalaggAlive = false;
                     if (feugenAlive)
-<<<<<<< HEAD
-                        events.ScheduleEvent(EVENT_REVIVE_STALAGG, 5s, 0, PHASE_PETS);
-=======
                         events.ScheduleEvent(EVENT_REVIVE_STALAGG, Seconds(5), 0, PHASE_PETS);
->>>>>>> 28d470c5
                     else
                         Transition();
 
@@ -327,19 +284,11 @@
         {
             events.SetPhase(PHASE_TRANSITION);
 
-<<<<<<< HEAD
-            me->RemoveFlag(UNIT_FIELD_FLAGS, UNIT_FLAG_NOT_SELECTABLE);
-
-            events.ScheduleEvent(EVENT_TRANSITION_1, 10s, 0, PHASE_TRANSITION);
-            events.ScheduleEvent(EVENT_TRANSITION_2, 12s, 0, PHASE_TRANSITION);
-            events.ScheduleEvent(EVENT_TRANSITION_3, 14s, 0, PHASE_TRANSITION);
-=======
             me->RemoveUnitFlag(UNIT_FLAG_NOT_SELECTABLE);
 
             events.ScheduleEvent(EVENT_TRANSITION_1, Seconds(10), 0, PHASE_TRANSITION);
             events.ScheduleEvent(EVENT_TRANSITION_2, Seconds(12), 0, PHASE_TRANSITION);
             events.ScheduleEvent(EVENT_TRANSITION_3, Seconds(14), 0, PHASE_TRANSITION);
->>>>>>> 28d470c5
         }
 
         void BeginResetEncounter()
@@ -351,20 +300,11 @@
             instance->DoRemoveAurasDueToSpellOnPlayers(SPELL_POSITIVE_CHARGE_APPLY);
             instance->DoRemoveAurasDueToSpellOnPlayers(SPELL_NEGATIVE_CHARGE_APPLY);
 
-<<<<<<< HEAD
-            me->DespawnOrUnsummon(0s, 30s);
-
-            me->SetFlag(UNIT_FIELD_FLAGS, UNIT_FLAG_NOT_SELECTABLE | UNIT_FLAG_STUNNED);
-            me->SetImmuneToPC(true);
-            me->setActive(false);
-            me->SetFarVisible(false);
-=======
             me->DespawnOrUnsummon(0, Seconds(30));
 
             me->AddUnitFlag(UnitFlags(UNIT_FLAG_NOT_SELECTABLE | UNIT_FLAG_STUNNED));
             me->SetImmuneToPC(true);
             me->setActive(false);
->>>>>>> 28d470c5
             if (Creature* feugen = ObjectAccessor::GetCreature(*me, instance->GetGuidData(DATA_FEUGEN)))
                 feugen->AI()->DoAction(ACTION_BEGIN_RESET_ENCOUNTER);
             if (Creature* stalagg = ObjectAccessor::GetCreature(*me, instance->GetGuidData(DATA_STALAGG)))
@@ -375,25 +315,14 @@
         {
             feugenAlive = true;
             stalaggAlive = true;
-<<<<<<< HEAD
 
             _Reset();
             events.SetPhase(PHASE_NOT_ENGAGED);
             me->SetReactState(REACT_PASSIVE);
 
             // @todo these guys should really be moved to a summon group - this is merely a hack to make them work in dynamic_spawning
-            instance->instance->Respawn(SPAWN_TYPE_CREATURE, 130958); // Stalagg
-            instance->instance->Respawn(SPAWN_TYPE_CREATURE, 130959); // Feugen
-=======
-
-            _Reset();
-            events.SetPhase(PHASE_NOT_ENGAGED);
-            me->SetReactState(REACT_PASSIVE);
-
-            // @todo these guys should really be moved to a summon group - this is merely a hack to make them work in dynamic_spawning
             instance->instance->RemoveRespawnTime(SPAWN_TYPE_CREATURE, 130958, true); // Stalagg
             instance->instance->RemoveRespawnTime(SPAWN_TYPE_CREATURE, 130959, true); // Feugen
->>>>>>> 28d470c5
         }
 
         void UpdateAI(uint32 diff) override
@@ -435,11 +364,6 @@
                         me->CastSpell(me, SPELL_THADDIUS_SPARK_VISUAL, true);
                         ballLightningUnlocked = false;
                         me->RemoveAura(SPELL_THADDIUS_INACTIVE_VISUAL);
-<<<<<<< HEAD
-                        me->RemoveFlag(UNIT_FIELD_FLAGS, UNIT_FLAG_STUNNED);
-                        me->SetImmuneToPC(false);
-                        DoZoneInCombat();
-=======
                         me->RemoveUnitFlag(UNIT_FLAG_STUNNED);
                         me->SetImmuneToPC(false);
                         me->SetReactState(REACT_AGGRESSIVE);
@@ -452,7 +376,6 @@
                                 BeginResetEncounter();
                                 return;
                             }
->>>>>>> 28d470c5
 
                         if (Creature* feugen = ObjectAccessor::GetCreature(*me, instance->GetGuidData(DATA_FEUGEN)))
                             feugen->AI()->DoAction(ACTION_TRANSITION_3);
@@ -463,39 +386,20 @@
 
                         Talk(SAY_AGGRO);
 
-<<<<<<< HEAD
-                        events.ScheduleEvent(EVENT_ENGAGE, 2s, 0, PHASE_THADDIUS);
-                        events.ScheduleEvent(EVENT_ENABLE_BALL_LIGHTNING, 5s, 0, PHASE_THADDIUS);
-                        events.ScheduleEvent(EVENT_SHIFT, 10s, 0, PHASE_THADDIUS);
-                        events.ScheduleEvent(EVENT_CHAIN, 10s, 20s, 0, PHASE_THADDIUS);
-                        events.ScheduleEvent(EVENT_BERSERK, 6min, 0, PHASE_THADDIUS);
-=======
                         events.ScheduleEvent(EVENT_ENABLE_BALL_LIGHTNING, Seconds(5), 0, PHASE_THADDIUS);
                         events.ScheduleEvent(EVENT_SHIFT, Seconds(10), 0, PHASE_THADDIUS);
                         events.ScheduleEvent(EVENT_CHAIN, randtime(Seconds(10), Seconds(20)), 0, PHASE_THADDIUS);
                         events.ScheduleEvent(EVENT_BERSERK, Minutes(6), 0, PHASE_THADDIUS);
->>>>>>> 28d470c5
 
                         break;
                     case EVENT_ENABLE_BALL_LIGHTNING:
                         ballLightningUnlocked = true;
                         break;
-<<<<<<< HEAD
-                    case EVENT_ENGAGE:
-                        me->SetReactState(REACT_AGGRESSIVE);
-                        break;
-                    case EVENT_SHIFT:
-                        me->CastStop(); // shift overrides all other spells
-                        DoCastAOE(SPELL_POLARITY_SHIFT);
-                        events.ScheduleEvent(EVENT_SHIFT_TALK, 3s, PHASE_THADDIUS);
-                        events.ScheduleEvent(EVENT_SHIFT, 30s, PHASE_THADDIUS);
-=======
                     case EVENT_SHIFT:
                         me->CastStop(); // shift overrides all other spells
                         DoCastAOE(SPELL_POLARITY_SHIFT);
                         events.ScheduleEvent(EVENT_SHIFT_TALK, Seconds(3), PHASE_THADDIUS);
                         events.ScheduleEvent(EVENT_SHIFT, Seconds(30), PHASE_THADDIUS);
->>>>>>> 28d470c5
                         break;
                     case EVENT_SHIFT_TALK:
                         Talk(SAY_ELECT);
@@ -519,10 +423,6 @@
                         break;
                 }
             }
-<<<<<<< HEAD
-
-=======
->>>>>>> 28d470c5
             if (events.IsInPhase(PHASE_THADDIUS) && !me->HasUnitState(UNIT_STATE_CASTING) && me->isAttackReady())
             {
                 if (me->IsWithinMeleeRange(me->GetVictim()))
@@ -531,11 +431,7 @@
                     DoMeleeAttackIfReady();
                 }
                 else if (ballLightningUnlocked)
-<<<<<<< HEAD
-                    if (Unit* target = SelectTarget(SelectTargetMethod::Random))
-=======
                     if (Unit* target = SelectTarget(SELECT_TARGET_RANDOM))
->>>>>>> 28d470c5
                         DoCast(target, SPELL_BALL_LIGHTNING);
             }
         }
@@ -561,107 +457,18 @@
     struct npc_stalaggAI : public ScriptedAI
     {
         public:
-<<<<<<< HEAD
-            npc_stalaggAI(Creature* creature) : ScriptedAI(creature),
-                instance(creature->GetInstanceScript()), powerSurgeTimer(), _myCoil(ObjectGuid::Empty), _myCoilGO(ObjectGuid::Empty), isOverloading(false), refreshBeam(false), isFeignDeath(false)
-            {
-=======
             npc_stalaggAI(Creature* creature) : ScriptedAI(creature), _myCoil(ObjectGuid::Empty), _myCoilGO(ObjectGuid::Empty), isOverloading(false), refreshBeam(false), isFeignDeath(false)
             {
                 Initialize();
->>>>>>> 28d470c5
                 instance = creature->GetInstanceScript();
                 SetBoundary(instance->GetBossBoundary(BOSS_THADDIUS));
             }
 
-<<<<<<< HEAD
-            void InitializeAI() override
-=======
             void Initialize()
->>>>>>> 28d470c5
             {
                 if (GameObject* coil = myCoilGO())
                     coil->SetGoState(GO_STATE_ACTIVE);
 
-<<<<<<< HEAD
-                powerSurgeTimer = 10 * IN_MILLISECONDS;
-
-                // force tesla coil state refresh
-                refreshBeam = true;
-            }
-
-            void EnterEvadeMode(EvadeReason /*reason*/) override
-            {
-                if (Creature* thaddius = ObjectAccessor::GetCreature(*me, instance->GetGuidData(DATA_THADDIUS)))
-                    thaddius->AI()->DoAction(ACTION_STALAGG_RESET);
-            }
-
-            void BeginResetEncounter()
-            {
-                if (GameObject* coil = myCoilGO())
-                    coil->SetGoState(GO_STATE_READY);
-                me->DespawnOrUnsummon(0s, 7_days); // will be force respawned by thaddius
-            }
-
-            void DoAction(int32 action) override
-            {
-                switch (action)
-                {
-                    case ACTION_BEGIN_RESET_ENCOUNTER:
-                        BeginResetEncounter();
-                        break;
-                    case ACTION_STALAGG_REVIVING_FX:
-                        break;
-                    case ACTION_STALAGG_REVIVED:
-                        if (!isFeignDeath)
-                            break;
-
-                        me->SetFullHealth();
-                        me->SetStandState(UNIT_STAND_STATE_STAND);
-                        me->SetReactState(REACT_AGGRESSIVE);
-                        me->RemoveFlag(UNIT_FIELD_FLAGS, UNIT_FLAG_NOT_SELECTABLE);
-                        me->SetControlled(false, UNIT_STATE_ROOT);
-                        Talk(EMOTE_FEIGN_REVIVE);
-                        isFeignDeath = false;
-
-                        refreshBeam = true; // force beam refresh
-
-                        DoZoneInCombat();
-                        if (!me->IsEngaged())
-                            BeginResetEncounter();
-                        break;
-                    case ACTION_TRANSITION:
-                        me->KillSelf(); // true death
-
-                        if (Creature* coil = myCoil())
-                        {
-                            coil->CastStop();
-                            coil->AI()->Talk(EMOTE_TESLA_OVERLOAD);
-                        }
-                        break;
-                    case ACTION_TRANSITION_2:
-                        if (Creature* coil = myCoil())
-                            if (Creature* thaddius = ObjectAccessor::GetCreature(*me, instance->GetGuidData(DATA_THADDIUS)))
-                                coil->CastSpell(thaddius, SPELL_SHOCK_VISUAL);
-                        break;
-                    case ACTION_TRANSITION_3:
-                        if (GameObject* coil = myCoilGO())
-                            coil->SetGoState(GO_STATE_READY);
-                        me->DespawnOrUnsummon(0s, 7_days);
-                        break;
-                    default:
-                        break;
-                }
-            }
-
-            void KilledUnit(Unit* victim) override
-            {
-                if (victim->GetTypeId() == TYPEID_PLAYER)
-                    Talk(SAY_STALAGG_SLAY);
-            }
-
-            void JustEngagedWith(Unit* who) override
-=======
                 // if the encounter reset while feigning death
                 me->SetStandState(UNIT_STAND_STATE_STAND);
                 me->SetReactState(REACT_AGGRESSIVE);
@@ -757,27 +564,17 @@
             }
 
             void EnterCombat(Unit* who) override
->>>>>>> 28d470c5
             {
                 Talk(SAY_STALAGG_AGGRO);
 
                 if (Creature* thaddius = ObjectAccessor::GetCreature(*me, instance->GetGuidData(DATA_THADDIUS)))
                     thaddius->AI()->DoAction(ACTION_STALAGG_AGGRO);
-<<<<<<< HEAD
 
                 if (Creature* feugen = ObjectAccessor::GetCreature(*me, instance->GetGuidData(DATA_FEUGEN)))
                     if (!feugen->IsEngaged())
                         AddThreat(who, 0.0f, feugen);
             }
 
-=======
-
-                if (Creature* feugen = ObjectAccessor::GetCreature(*me, instance->GetGuidData(DATA_FEUGEN)))
-                    if (!feugen->IsEngaged())
-                        AddThreat(who, 0.0f, feugen);
-            }
-
->>>>>>> 28d470c5
             void DamageTaken(Unit* /*who*/, uint32& damage) override
             {
                 if (damage < me->GetHealth())
@@ -788,24 +585,6 @@
                     damage = 0;
                     return;
                 }
-<<<<<<< HEAD
-
-                isFeignDeath = true;
-                isOverloading = false;
-
-                Talk(EMOTE_FEIGN_DEATH);
-                if (Creature* thaddius = ObjectAccessor::GetCreature(*me, instance->GetGuidData(DATA_THADDIUS)))
-                    thaddius->AI()->DoAction(ACTION_STALAGG_DIED);
-
-                me->SetFlag(UNIT_FIELD_FLAGS, UNIT_FLAG_NOT_SELECTABLE);
-                me->RemoveAllAuras();
-                me->SetReactState(REACT_PASSIVE);
-                me->AttackStop();
-                me->SetControlled(true, UNIT_STATE_ROOT);
-                me->SetStandState(UNIT_STAND_STATE_DEAD);
-
-                damage = me->GetHealth()-1;
-=======
 
                 isFeignDeath = true;
                 isOverloading = false;
@@ -822,43 +601,22 @@
                 me->SetStandState(UNIT_STAND_STATE_DEAD);
 
                 damage = 0;
->>>>>>> 28d470c5
 
                 // force beam refresh as we just removed auras
                 refreshBeam = true;
             }
 
-<<<<<<< HEAD
-            void SpellHit(WorldObject* caster, SpellInfo const* spellInfo) override
-            {
-                Creature* creatureCaster = caster->ToCreature();
-                if (!creatureCaster)
-                    return;
-
-                if (spellInfo->Id != SPELL_STALAGG_TESLA_PERIODIC)
-=======
             void SpellHit(Unit* caster, SpellInfo const* spell) override
             {
                 if (!caster)
                     return;
                 if (spell->Id != SPELL_STALAGG_TESLA_PERIODIC)
->>>>>>> 28d470c5
                     return;
                 if (!isFeignDeath && me->IsInCombat() && !me->GetHomePosition().IsInDist(me, OVERLOAD_DISTANCE))
                 {
                     if (!isOverloading)
                     {
                         isOverloading = true;
-<<<<<<< HEAD
-                        creatureCaster->SetImmuneToPC(false);
-                        creatureCaster->AI()->Talk(EMOTE_TESLA_LINK_BREAKS);
-                        me->RemoveAura(SPELL_STALAGG_CHAIN_VISUAL);
-                    }
-                    if (Unit* target = SelectTarget(SelectTargetMethod::Random))
-                    {
-                        creatureCaster->CastStop(SPELL_TESLA_SHOCK);
-                        creatureCaster->CastSpell(target, SPELL_TESLA_SHOCK,true);
-=======
                         caster->SetImmuneToPC(false);
                         if (Creature* creatureCaster = caster->ToCreature())
                             creatureCaster->AI()->Talk(EMOTE_TESLA_LINK_BREAKS);
@@ -868,22 +626,15 @@
                     {
                         caster->CastStop(SPELL_TESLA_SHOCK);
                         caster->CastSpell(target, SPELL_TESLA_SHOCK,true);
->>>>>>> 28d470c5
                     }
                 }
                 else if (isOverloading || refreshBeam)
                 {
                     isOverloading = false;
                     refreshBeam = false;
-<<<<<<< HEAD
-                    creatureCaster->CastStop();
-                    creatureCaster->CastSpell(me, SPELL_STALAGG_CHAIN_VISUAL, true);
-                    creatureCaster->SetImmuneToPC(true);
-=======
                     caster->CastStop();
                     caster->CastSpell(me, SPELL_STALAGG_CHAIN_VISUAL, true);
                     caster->SetImmuneToPC(true);
->>>>>>> 28d470c5
                 }
             }
 
@@ -908,14 +659,13 @@
 
                 if (!isFeignDeath)
                     DoMeleeAttackIfReady();
-<<<<<<< HEAD
             }
 
         private:
             Creature* myCoil()
             {
                 Creature* coil = nullptr;
-                if (_myCoil)
+                if (!_myCoil.IsEmpty())
                     coil = ObjectAccessor::GetCreature(*me, _myCoil);
                 if (!coil)
                 {
@@ -932,52 +682,17 @@
             GameObject* myCoilGO()
             {
                 GameObject* coil = nullptr;
-                if (_myCoilGO)
+                if (!_myCoilGO.IsEmpty())
                     coil = ObjectAccessor::GetGameObject(*me, _myCoilGO);
                 if (!coil)
                 {
                     coil = me->FindNearestGameObject(GO_CONS_NOX_TESLA_STALAGG, 1000.0f);
                     if (coil)
                         _myCoilGO = coil->GetGUID();
-=======
-            }
-
-        private:
-            Creature* myCoil()
-            {
-                Creature* coil = nullptr;
-                if (!_myCoil.IsEmpty())
-                    coil = ObjectAccessor::GetCreature(*me, _myCoil);
-                if (!coil)
-                {
-                    coil = me->FindNearestCreature(NPC_TESLA, 1000.0f, true);
-                    if (coil)
-                    {
-                        _myCoil = coil->GetGUID();
-                        coil->SetReactState(REACT_PASSIVE);
-                    }
->>>>>>> 28d470c5
                 }
                 return coil;
             }
 
-<<<<<<< HEAD
-=======
-            GameObject* myCoilGO()
-            {
-                GameObject* coil = nullptr;
-                if (!_myCoilGO.IsEmpty())
-                    coil = ObjectAccessor::GetGameObject(*me, _myCoilGO);
-                if (!coil)
-                {
-                    coil = me->FindNearestGameObject(GO_CONS_NOX_TESLA_STALAGG, 1000.0f);
-                    if (coil)
-                        _myCoilGO = coil->GetGUID();
-                }
-                return coil;
-            }
-
->>>>>>> 28d470c5
             InstanceScript* instance;
 
             uint32 powerSurgeTimer;
@@ -1004,38 +719,36 @@
     struct npc_feugenAI : public ScriptedAI
     {
         public:
-<<<<<<< HEAD
-            npc_feugenAI(Creature* creature) : ScriptedAI(creature),
-                instance(creature->GetInstanceScript()), magneticPullTimer(), staticFieldTimer(), _myCoil(ObjectGuid::Empty), _myCoilGO(ObjectGuid::Empty), isOverloading(false), refreshBeam(false), isFeignDeath(false)
-            {
-=======
             npc_feugenAI(Creature* creature) : ScriptedAI(creature), _myCoil(ObjectGuid::Empty), _myCoilGO(ObjectGuid::Empty), isOverloading(false), refreshBeam(false), isFeignDeath(false)
             {
                 Initialize();
->>>>>>> 28d470c5
                 instance = creature->GetInstanceScript();
                 SetBoundary(instance->GetBossBoundary(BOSS_THADDIUS));
             }
 
-<<<<<<< HEAD
-            void InitializeAI() override
-=======
             void Initialize()
->>>>>>> 28d470c5
             {
                 if (GameObject* coil = myCoilGO())
                     coil->SetGoState(GO_STATE_ACTIVE);
 
-<<<<<<< HEAD
+                // if the encounter reset while feigning death
+                me->SetStandState(UNIT_STAND_STATE_STAND);
+                me->SetReactState(REACT_AGGRESSIVE);
+                me->RemoveUnitFlag(UNIT_FLAG_NOT_SELECTABLE);
+                isOverloading = false;
+                isFeignDeath = false;
+
+                // force coil state to refresh
+                refreshBeam = true;
+
                 staticFieldTimer = 6 * IN_MILLISECONDS;
                 magneticPullTimer = 20 * IN_MILLISECONDS;
-
-                // force coil state to refresh
-                refreshBeam = true;
-            }
-
-            void EnterEvadeMode(EvadeReason /*why*/) override
-            {
+            }
+
+            void Reset() override
+            {
+                if (isFeignDeath || !me->IsAlive())
+                    return;
                 if (Creature* thaddius = ObjectAccessor::GetCreature(*me, instance->GetGuidData(DATA_THADDIUS)))
                     thaddius->AI()->DoAction(ACTION_FEUGEN_RESET);
             }
@@ -1044,7 +757,8 @@
             {
                 if (GameObject* coil = myCoilGO())
                     coil->SetGoState(GO_STATE_READY);
-                me->DespawnOrUnsummon(0s, 7_days); // will be force respawned by thaddius
+                me->DespawnOrUnsummon(0, Hours(24*7)); // will be force respawned by thaddius
+                me->setActive(false);
             }
 
             void DoAction(int32 action) override
@@ -1063,8 +777,7 @@
                         me->SetFullHealth();
                         me->SetStandState(UNIT_STAND_STATE_STAND);
                         me->SetReactState(REACT_AGGRESSIVE);
-                        me->RemoveFlag(UNIT_FIELD_FLAGS, UNIT_FLAG_NOT_SELECTABLE);
-                        me->SetControlled(false, UNIT_STATE_ROOT);
+                        me->RemoveUnitFlag(UNIT_FLAG_NOT_SELECTABLE);
                         Talk(EMOTE_FEIGN_REVIVE);
                         isFeignDeath = false;
 
@@ -1081,136 +794,6 @@
                         break;
                     case ACTION_TRANSITION:
                         me->KillSelf(); // true death this time around
-
-                        if (Creature* coil = myCoil())
-                        {
-                            coil->CastStop();
-                            coil->AI()->Talk(EMOTE_TESLA_OVERLOAD);
-                        }
-                        break;
-                    case ACTION_TRANSITION_2:
-                        if (Creature* coil = myCoil())
-                            if (Creature* thaddius = ObjectAccessor::GetCreature(*me, instance->GetGuidData(DATA_THADDIUS)))
-                                coil->CastSpell(thaddius, SPELL_SHOCK_VISUAL);
-                        break;
-                    case ACTION_TRANSITION_3:
-                        if (GameObject* coil = myCoilGO())
-                            coil->SetGoState(GO_STATE_READY);
-                        me->DespawnOrUnsummon(0s, 7_days);
-                        break;
-                    default:
-                        break;
-                }
-            }
-
-            void KilledUnit(Unit* victim) override
-            {
-                if (victim->GetTypeId() == TYPEID_PLAYER)
-                    Talk(SAY_FEUGEN_SLAY);
-            }
-
-            void JustEngagedWith(Unit* who) override
-            {
-                Talk(SAY_FEUGEN_AGGRO);
-
-                if (Creature* thaddius = ObjectAccessor::GetCreature(*me, instance->GetGuidData(DATA_THADDIUS)))
-                    thaddius->AI()->DoAction(ACTION_FEUGEN_AGGRO);
-
-                if (Creature* stalagg = ObjectAccessor::GetCreature(*me, instance->GetGuidData(DATA_STALAGG)))
-                    if (!stalagg->IsInCombat())
-                        AddThreat(who, 0.0f, stalagg);
-            }
-
-            void DamageTaken(Unit* /*who*/, uint32& damage) override
-            {
-                if (damage < me->GetHealth())
-                    return;
-
-                if (isFeignDeath) // don't take damage while feigning death
-                {
-                    damage = 0;
-                    return;
-                }
-
-                isFeignDeath = true;
-                isOverloading = false;
-
-                Talk(EMOTE_FEIGN_DEATH);
-                if (Creature* thaddius = ObjectAccessor::GetCreature(*me, instance->GetGuidData(DATA_THADDIUS)))
-                    thaddius->AI()->DoAction(ACTION_FEUGEN_DIED);
-
-                me->SetFlag(UNIT_FIELD_FLAGS, UNIT_FLAG_NOT_SELECTABLE);
-                me->RemoveAllAuras();
-                me->SetReactState(REACT_PASSIVE);
-                me->AttackStop();
-                me->SetControlled(true, UNIT_STATE_ROOT);
-                me->SetStandState(UNIT_STAND_STATE_DEAD);
-
-                damage = me->GetHealth()-1;
-=======
-                // if the encounter reset while feigning death
-                me->SetStandState(UNIT_STAND_STATE_STAND);
-                me->SetReactState(REACT_AGGRESSIVE);
-                me->RemoveUnitFlag(UNIT_FLAG_NOT_SELECTABLE);
-                isOverloading = false;
-                isFeignDeath = false;
-
-                // force coil state to refresh
-                refreshBeam = true;
-
-                staticFieldTimer = 6 * IN_MILLISECONDS;
-                magneticPullTimer = 20 * IN_MILLISECONDS;
-            }
-
-            void Reset() override
-            {
-                if (isFeignDeath || !me->IsAlive())
-                    return;
-                if (Creature* thaddius = ObjectAccessor::GetCreature(*me, instance->GetGuidData(DATA_THADDIUS)))
-                    thaddius->AI()->DoAction(ACTION_FEUGEN_RESET);
-            }
-
-            void BeginResetEncounter()
-            {
-                if (GameObject* coil = myCoilGO())
-                    coil->SetGoState(GO_STATE_READY);
-                me->DespawnOrUnsummon(0, Hours(24*7)); // will be force respawned by thaddius
-                me->setActive(false);
-            }
-
-            void DoAction(int32 action) override
-            {
-                switch (action)
-                {
-                    case ACTION_BEGIN_RESET_ENCOUNTER:
-                        BeginResetEncounter();
-                        break;
-                    case ACTION_FEUGEN_REVIVING_FX:
-                        break;
-                    case ACTION_FEUGEN_REVIVED:
-                        if (!isFeignDeath)
-                            break;
-
-                        me->SetFullHealth();
-                        me->SetStandState(UNIT_STAND_STATE_STAND);
-                        me->SetReactState(REACT_AGGRESSIVE);
-                        me->RemoveUnitFlag(UNIT_FLAG_NOT_SELECTABLE);
-                        Talk(EMOTE_FEIGN_REVIVE);
-                        isFeignDeath = false;
-
-                        refreshBeam = true; // force beam refresh
-
-                        if (Creature* stalagg = ObjectAccessor::GetCreature(*me, instance->GetGuidData(DATA_STALAGG)))
-                            if (stalagg->GetVictim())
-                            {
-                                AddThreat(stalagg->EnsureVictim(), 0.0f);
-                                me->SetInCombatWith(stalagg->EnsureVictim());
-                            }
-                        staticFieldTimer = 6 * IN_MILLISECONDS;
-                        magneticPullTimer = 30 * IN_MILLISECONDS;
-                        break;
-                    case ACTION_TRANSITION:
-                        me->KillSelf(); // true death this time around
                         me->DespawnOrUnsummon(0, Hours(24*7));
 
                         if (Creature* coil = myCoil())
@@ -1276,45 +859,22 @@
                 me->AddUnitFlag(UNIT_FLAG_NOT_SELECTABLE);
 
                 damage = 0;
->>>>>>> 28d470c5
 
                 // force beam refresh as we just removed auras
                 refreshBeam = true;
             }
 
-<<<<<<< HEAD
-            void SpellHit(WorldObject* caster, SpellInfo const* spellInfo) override
-            {
-                Creature* creatureCaster = caster->ToCreature();
-                if (!creatureCaster)
-                    return;
-
-                if (spellInfo->Id != SPELL_FEUGEN_TESLA_PERIODIC)
-                    return;
-
-=======
             void SpellHit(Unit* caster, SpellInfo const* spell) override
             {
                 if (!caster)
                     return;
                 if (spell->Id != SPELL_FEUGEN_TESLA_PERIODIC)
                     return;
->>>>>>> 28d470c5
                 if (!isFeignDeath && me->IsInCombat() && !me->GetHomePosition().IsInDist(me, OVERLOAD_DISTANCE))
                 {
                     if (!isOverloading)
                     {
                         isOverloading = true;
-<<<<<<< HEAD
-                        creatureCaster->SetImmuneToPC(false);
-                        creatureCaster->AI()->Talk(EMOTE_TESLA_LINK_BREAKS);
-                        me->RemoveAura(SPELL_STALAGG_CHAIN_VISUAL);
-                    }
-                    if (Unit* target = SelectTarget(SelectTargetMethod::Random, 0))
-                    {
-                        creatureCaster->CastStop(SPELL_TESLA_SHOCK);
-                        creatureCaster->CastSpell(target, SPELL_TESLA_SHOCK,true);
-=======
                         caster->SetImmuneToPC(false);
                         if (Creature* creatureCaster = caster->ToCreature())
                             creatureCaster->AI()->Talk(EMOTE_TESLA_LINK_BREAKS);
@@ -1324,22 +884,15 @@
                     {
                         caster->CastStop(SPELL_TESLA_SHOCK);
                         caster->CastSpell(target, SPELL_TESLA_SHOCK,true);
->>>>>>> 28d470c5
                     }
                 }
                 else if (isOverloading || refreshBeam)
                 {
                     isOverloading = false;
                     refreshBeam = false;
-<<<<<<< HEAD
-                    creatureCaster->CastStop();
-                    creatureCaster->CastSpell(me, SPELL_FEUGEN_CHAIN_VISUAL, true);
-                    creatureCaster->SetImmuneToPC(true);
-=======
                     caster->CastStop();
                     caster->CastSpell(me, SPELL_FEUGEN_CHAIN_VISUAL, true);
                     caster->SetImmuneToPC(true);
->>>>>>> 28d470c5
                 }
             }
 
@@ -1349,7 +902,6 @@
                     return;
                 if (!UpdateVictim())
                     return;
-<<<<<<< HEAD
 
                 if (magneticPullTimer <= uiDiff)
                 {
@@ -1360,18 +912,6 @@
 
                 if (staticFieldTimer <= uiDiff)
                 {
-=======
-
-                if (magneticPullTimer <= uiDiff)
-                {
-                    DoCast(me, SPELL_MAGNETIC_PULL);
-                    magneticPullTimer = 20 * IN_MILLISECONDS;
-                }
-                else magneticPullTimer -= uiDiff;
-
-                if (staticFieldTimer <= uiDiff)
-                {
->>>>>>> 28d470c5
                     DoCast(me, SPELL_FEUGEN_STATICFIELD);
                     staticFieldTimer = 6 * IN_MILLISECONDS;
                 }
@@ -1379,13 +919,12 @@
 
                 DoMeleeAttackIfReady();
             }
-<<<<<<< HEAD
 
         private:
             Creature* myCoil()
             {
                 Creature* coil = nullptr;
-                if (_myCoil)
+                if (!_myCoil.IsEmpty())
                     coil = ObjectAccessor::GetCreature(*me, _myCoil);
                 if (!coil)
                 {
@@ -1402,7 +941,7 @@
             GameObject* myCoilGO()
             {
                 GameObject* coil = nullptr;
-                if (_myCoilGO)
+                if (!_myCoilGO.IsEmpty())
                     coil = ObjectAccessor::GetGameObject(*me, _myCoilGO);
                 if (!coil)
                 {
@@ -1442,7 +981,7 @@
 
         void EnterEvadeMode(EvadeReason /*why*/) override { } // never stop casting due to evade
         void UpdateAI(uint32 /*diff*/) override { } // never do anything unless told
-        void JustEngagedWith(Unit* /*who*/) override { }
+        void EnterCombat(Unit* /*who*/) override { }
         void DamageTaken(Unit* /*who*/, uint32& damage) override { damage = 0; } // no, you can't kill it
     };
 };
@@ -1470,98 +1009,6 @@
                 });
             }
 
-=======
-
-        private:
-            Creature* myCoil()
-            {
-                Creature* coil = nullptr;
-                if (!_myCoil.IsEmpty())
-                    coil = ObjectAccessor::GetCreature(*me, _myCoil);
-                if (!coil)
-                {
-                    coil = me->FindNearestCreature(NPC_TESLA, 1000.0f, true);
-                    if (coil)
-                    {
-                        _myCoil = coil->GetGUID();
-                        coil->SetReactState(REACT_PASSIVE);
-                    }
-                }
-                return coil;
-            }
-
-            GameObject* myCoilGO()
-            {
-                GameObject* coil = nullptr;
-                if (!_myCoilGO.IsEmpty())
-                    coil = ObjectAccessor::GetGameObject(*me, _myCoilGO);
-                if (!coil)
-                {
-                    coil = me->FindNearestGameObject(GO_CONS_NOX_TESLA_FEUGEN, 1000.0f);
-                    if (coil)
-                        _myCoilGO = coil->GetGUID();
-                }
-                return coil;
-            }
-            InstanceScript* instance;
-
-            uint32 magneticPullTimer;
-            uint32 staticFieldTimer;
-
-            ObjectGuid _myCoil;
-            ObjectGuid _myCoilGO;
-
-            bool isOverloading;
-            bool refreshBeam;
-            bool isFeignDeath;
-    };
-};
-
-class npc_tesla : public CreatureScript
-{
-public:
-    npc_tesla() : CreatureScript("npc_tesla") { }
-
-    CreatureAI* GetAI(Creature* creature) const override
-    {
-        return GetNaxxramasAI<npc_teslaAI>(creature);
-    }
-
-    struct npc_teslaAI : public ScriptedAI
-    {
-        npc_teslaAI(Creature* creature) : ScriptedAI(creature) { }
-
-        void EnterEvadeMode(EvadeReason /*why*/) override { } // never stop casting due to evade
-        void UpdateAI(uint32 /*diff*/) override { } // never do anything unless told
-        void EnterCombat(Unit* /*who*/) override { }
-        void DamageTaken(Unit* /*who*/, uint32& damage) override { damage = 0; } // no, you can't kill it
-    };
-};
-
-class spell_thaddius_polarity_charge : public SpellScriptLoader
-{
-    public:
-        spell_thaddius_polarity_charge() : SpellScriptLoader("spell_thaddius_polarity_charge") { }
-
-        class spell_thaddius_polarity_charge_SpellScript : public SpellScript
-        {
-            PrepareSpellScript(spell_thaddius_polarity_charge_SpellScript);
-
-            bool Validate(SpellInfo const* /*spell*/) override
-            {
-                return ValidateSpellInfo(
-                {
-                    SPELL_POLARITY_SHIFT,
-                    SPELL_POSITIVE_CHARGE_APPLY,
-                    SPELL_POSITIVE_CHARGE_TICK,
-                    SPELL_POSITIVE_CHARGE_AMP,
-                    SPELL_NEGATIVE_CHARGE_APPLY,
-                    SPELL_NEGATIVE_CHARGE_TICK,
-                    SPELL_NEGATIVE_CHARGE_AMP
-                });
-            }
-
->>>>>>> 28d470c5
             void HandleTargets(std::list<WorldObject*>& targetList)
             {
                 if (!GetTriggeringSpell())
@@ -1580,52 +1027,6 @@
                     default:
                         return;
                 }
-<<<<<<< HEAD
-
-                uint8 maxStacks = 0;
-                if (GetCaster())
-                    switch (GetCaster()->GetMap()->GetDifficulty())
-                    {
-                        case RAID_DIFFICULTY_10MAN_NORMAL:
-                            maxStacks = MAX_POLARITY_10M;
-                            break;
-                        case RAID_DIFFICULTY_25MAN_NORMAL:
-                            maxStacks = MAX_POLARITY_25M;
-                            break;
-                        default:
-                            break;
-                    }
-
-                uint8 stacksCount = 1; // do we get a stack for our own debuff?
-                std::list<WorldObject*>::iterator it = targetList.begin();
-                while(it != targetList.end())
-                {
-                    if ((*it)->GetTypeId() != TYPEID_PLAYER)
-                    {
-                        it = targetList.erase(it);
-                        continue;
-                    }
-                    if ((*it)->ToPlayer()->HasAura(triggeringId))
-                    {
-                        it = targetList.erase(it);
-                        if (stacksCount < maxStacks)
-                            stacksCount++;
-                        continue;
-                    }
-
-                    // this guy will get hit - achievement failure trigger
-                    if (Creature* thaddius = (*it)->FindNearestCreature(NPC_THADDIUS, 200.0f))
-                        thaddius->AI()->DoAction(ACTION_POLARITY_CROSSED);
-
-                    ++it;
-                }
-
-                if (GetCaster() && GetCaster()->ToPlayer())
-                {
-                    if (!GetCaster()->ToPlayer()->HasAura(ampId))
-                        GetCaster()->ToPlayer()->AddAura(ampId, GetCaster());
-                    GetCaster()->ToPlayer()->SetAuraStack(ampId, GetCaster(), stacksCount);
-=======
 
                 uint8 maxStacks = 0;
                 switch (GetCaster()->GetMap()->GetDifficultyID())
@@ -1669,7 +1070,6 @@
                     if (!GetCaster()->HasAura(ampId))
                         GetCaster()->AddAura(ampId, GetCaster());
                     GetCaster()->SetAuraStack(ampId, GetCaster(), stacksCount);
->>>>>>> 28d470c5
                 }
             }
 
@@ -1739,7 +1139,6 @@
 };
 
 class spell_thaddius_magnetic_pull : public SpellScriptLoader
-<<<<<<< HEAD
 {
     public:
         spell_thaddius_magnetic_pull() : SpellScriptLoader("spell_thaddius_magnetic_pull") { };
@@ -1830,7 +1229,7 @@
     public:
         at_thaddius_entrance() : OnlyOnceAreaTriggerScript("at_thaddius_entrance") { }
 
-        bool TryHandleOnce(Player* player, AreaTriggerEntry const* /*areaTrigger*/) override
+        bool _OnTrigger(Player* player, AreaTriggerEntry const* /*areaTrigger*/, bool /*entered*/) override
         {
             InstanceScript* instance = player->GetInstanceScript();
             if (!instance || instance->GetBossState(BOSS_THADDIUS) == DONE)
@@ -1846,114 +1245,6 @@
 class achievement_thaddius_shocking : public AchievementCriteriaScript
 {
     public:
-=======
-{
-    public:
-        spell_thaddius_magnetic_pull() : SpellScriptLoader("spell_thaddius_magnetic_pull") { };
-
-        class spell_thaddius_magnetic_pull_SpellScript : public SpellScript
-        {
-            PrepareSpellScript(spell_thaddius_magnetic_pull_SpellScript);
-
-            bool Validate(SpellInfo const* /*spell*/) override
-            {
-                return ValidateSpellInfo({ SPELL_MAGNETIC_PULL });
-            }
-
-            void HandleCast() // only feugen ever casts this according to wowhead data
-            {
-                Unit* feugen = GetCaster();
-                if (!feugen || feugen->GetEntry() != NPC_FEUGEN)
-                    return;
-
-                Unit* stalagg = ObjectAccessor::GetCreature(*feugen, feugen->GetInstanceScript()->GetGuidData(DATA_STALAGG));
-                if (!stalagg)
-                    return;
-
-                ThreatManager& feugenThreat = feugen->GetThreatManager();
-                ThreatManager& stalaggThreat = stalagg->GetThreatManager();
-
-                Unit* feugenTank = feugenThreat.GetCurrentVictim();
-                Unit* stalaggTank = stalaggThreat.GetCurrentVictim();
-
-                if (!feugenTank || !stalaggTank)
-                    return;
-
-                if (feugenTank == stalaggTank) // special behavior if the tanks are the same (taken from retail)
-                {
-                    float feugenTankThreat = feugenThreat.GetThreat(feugenTank);
-                    float stalaggTankThreat = stalaggThreat.GetThreat(stalaggTank);
-
-                    feugen->GetThreatManager().AddThreat(feugenTank, stalaggTankThreat - feugenTankThreat, nullptr, true, true);
-                    stalagg->GetThreatManager().AddThreat(stalaggTank, feugenTankThreat - stalaggTankThreat, nullptr, true, true);
-
-                    feugen->CastSpell(stalaggTank, SPELL_MAGNETIC_PULL_EFFECT, true);
-                }
-                else // normal case, two tanks
-                {
-                    float feugenTankThreat = feugenThreat.GetThreat(feugenTank);
-                    float feugenOtherThreat = feugenThreat.GetThreat(stalaggTank);
-                    float stalaggTankThreat = stalaggThreat.GetThreat(stalaggTank);
-                    float stalaggOtherThreat = stalaggThreat.GetThreat(feugenTank);
-
-                    // set the two entries in feugen's threat table to be equal to the ones in stalagg's
-                    feugen->GetThreatManager().AddThreat(stalaggTank, stalaggTankThreat - feugenOtherThreat, nullptr, true, true);
-                    feugen->GetThreatManager().AddThreat(feugenTank, stalaggOtherThreat - feugenTankThreat, nullptr, true, true);
-
-                    // set the two entries in stalagg's threat table to be equal to the ones in feugen's
-                    stalagg->GetThreatManager().AddThreat(feugenTank, feugenTankThreat - stalaggOtherThreat, nullptr, true, true);
-                    stalagg->GetThreatManager().AddThreat(stalaggTank, feugenOtherThreat - stalaggTankThreat, nullptr, true, true);
-
-                    // pull the two tanks across
-                    feugenTank->CastSpell(stalaggTank, SPELL_MAGNETIC_PULL_EFFECT, true);
-                    stalaggTank->CastSpell(feugenTank, SPELL_MAGNETIC_PULL_EFFECT, true);
-
-                    // @hack prevent mmaps clusterfucks from breaking tesla while tanks are midair
-                    feugen->AddAura(SPELL_ROOT_SELF, feugen);
-                    stalagg->AddAura(SPELL_ROOT_SELF, stalagg);
-
-                    // and make both attack their respective new tanks
-                    if (feugen->GetAI())
-                        feugen->GetAI()->AttackStart(stalaggTank);
-                    if (stalagg->GetAI())
-                        stalagg->GetAI()->AttackStart(feugenTank);
-                }
-            }
-
-            void Register() override
-            {
-                OnCast += SpellCastFn(spell_thaddius_magnetic_pull_SpellScript::HandleCast);
-            }
-        };
-
-        SpellScript* GetSpellScript() const override
-        {
-            return new spell_thaddius_magnetic_pull_SpellScript();
-        }
-};
-
-class at_thaddius_entrance : public OnlyOnceAreaTriggerScript
-{
-    public:
-        at_thaddius_entrance() : OnlyOnceAreaTriggerScript("at_thaddius_entrance") { }
-
-        bool _OnTrigger(Player* player, AreaTriggerEntry const* /*areaTrigger*/, bool /*entered*/) override
-        {
-            InstanceScript* instance = player->GetInstanceScript();
-            if (!instance || instance->GetBossState(BOSS_THADDIUS) == DONE)
-                return true;
-
-            if (Creature* thaddius = ObjectAccessor::GetCreature(*player, instance->GetGuidData(DATA_THADDIUS)))
-                thaddius->AI()->Talk(SAY_GREET);
-
-            return true;
-        }
-};
-
-class achievement_thaddius_shocking : public AchievementCriteriaScript
-{
-    public:
->>>>>>> 28d470c5
         achievement_thaddius_shocking() : AchievementCriteriaScript("achievement_thaddius_shocking") { }
 
         bool OnCheck(Player* /*source*/, Unit* target) override
