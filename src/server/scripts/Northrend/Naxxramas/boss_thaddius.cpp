--- conflicted
+++ resolved
@@ -122,12 +122,11 @@
             {
                 checkFeugenAlive = false;
                 if (Creature* pFeugen = me->GetCreature(*me, instance->GetData64(DATA_FEUGEN)))
-                    checkFeugenAlive = pFeugen->isAlive();
-
-<<<<<<< HEAD
+                    checkFeugenAlive = pFeugen->IsAlive();
+
                 checkStalaggAlive = false;
                 if (Creature* pStalagg = me->GetCreature(*me, instance->GetData64(DATA_STALAGG)))
-                    checkStalaggAlive = pStalagg->isAlive();
+                    checkStalaggAlive = pStalagg->IsAlive();
 
                 if (!checkFeugenAlive && !checkStalaggAlive)
                 {
@@ -140,17 +139,6 @@
                     me->SetFlag(UNIT_FIELD_FLAGS, UNIT_FLAG_IMMUNE_TO_PC | UNIT_FLAG_NOT_SELECTABLE | UNIT_FLAG_STUNNED);
                 }
             }
-=======
-            // Moreover, the adds may not yet be spawn. So just track down the status if mob is spawn
-            // and each mob will send its status at reset (meaning that it is alive)
-            checkFeugenAlive = false;
-            if (Creature* pFeugen = me->GetCreature(*me, instance->GetData64(DATA_FEUGEN)))
-                checkFeugenAlive = pFeugen->IsAlive();
-
-            checkStalaggAlive = false;
-            if (Creature* pStalagg = me->GetCreature(*me, instance->GetData64(DATA_STALAGG)))
-                checkStalaggAlive = pStalagg->IsAlive();
->>>>>>> fd0b9ebb
 
             void KilledUnit(Unit* /*victim*/)
             {
@@ -259,7 +247,6 @@
 
                 while (uint32 eventId = events.ExecuteEvent())
                 {
-<<<<<<< HEAD
                     switch (eventId)
                     {
                         case EVENT_SHIFT:
@@ -269,35 +256,21 @@
                             events.ScheduleEvent(EVENT_SHIFT, 30000);
                             break;
                         case EVENT_CHAIN:
-                            DoCast(me->getVictim(), SPELL_CHAIN_LIGHTNING);
+                            DoCast(me->GetVictim(), SPELL_CHAIN_LIGHTNING);
                             events.ScheduleEvent(EVENT_CHAIN, urand(10000, 20000));
                             break;
                         case EVENT_BERSERK:
                             DoCast(me, SPELL_BERSERK);
                             break;
                     }
-=======
-                    case EVENT_SHIFT:
-                        DoCastAOE(SPELL_POLARITY_SHIFT);
-                        events.ScheduleEvent(EVENT_SHIFT, 30000);
-                        return;
-                    case EVENT_CHAIN:
-                        DoCast(me->GetVictim(), RAID_MODE(SPELL_CHAIN_LIGHTNING, H_SPELL_CHAIN_LIGHTNING));
-                        events.ScheduleEvent(EVENT_CHAIN, urand(10000, 20000));
-                        return;
-                    case EVENT_BERSERK:
-                        DoCast(me, SPELL_BERSERK);
-                        return;
->>>>>>> fd0b9ebb
-                }
-
-                    if (events.GetTimer() > 15000 && !me->IsWithinMeleeRange(me->getVictim()))
-                        DoCast(me->getVictim(), SPELL_BALL_LIGHTNING);
+                }
+
+                    if (events.GetTimer() > 15000 && !me->IsWithinMeleeRange(me->GetVictim()))
+                        DoCast(me->GetVictim(), SPELL_BALL_LIGHTNING);
                     else
                         DoMeleeAttackIfReady();
             }
 
-<<<<<<< HEAD
         private:
             bool checkStalaggAlive;
             bool checkFeugenAlive;
@@ -305,14 +278,6 @@
             bool _introDone;
             uint32 uiAddsTimer;
         };
-=======
-            if (events.GetTimer() > 15000 && !me->IsWithinMeleeRange(me->GetVictim()))
-                DoCast(me->GetVictim(), SPELL_BALL_LIGHTNING);
-            else
-                DoMeleeAttackIfReady();
-        }
-    };
->>>>>>> fd0b9ebb
 
         CreatureAI* GetAI(Creature* creature) const
         {
@@ -375,14 +340,7 @@
             {
                 if (TeslaStalaggTimer <= uiDiff)
                 {
-<<<<<<< HEAD
                     if (!IsChanneling)
-=======
-                    Unit* pStalaggVictim = me->GetVictim();
-                    Unit* pFeugenVictim = pFeugen->GetVictim();
-
-                    if (pFeugenVictim && pStalaggVictim)
->>>>>>> fd0b9ebb
                     {
                         if (GameObject* pTesla = instance->instance->GetGameObject(instance->GetData64(DATA_TESLA_STALAG)))
                             if (Creature* tesla = pTesla->FindNearestCreature(NPC_TESLA, 0.0f))
@@ -405,8 +363,8 @@
                 {
                     if (Creature* pFeugen = me->GetCreature(*me, instance->GetData64(DATA_FEUGEN)))
                     {
-                        Unit* pStalaggVictim = me->getVictim();
-                        Unit* pFeugenVictim = pFeugen->getVictim();
+                        Unit* pStalaggVictim = me->GetVictim();
+                        Unit* pFeugenVictim = pFeugen->GetVictim();
 
                         if (pFeugenVictim && pStalaggVictim)
                         {
