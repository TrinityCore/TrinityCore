/*
 * Copyright (C) 2008-2016 TrinityCore <http://www.trinitycore.org/>
 *
 * This program is free software; you can redistribute it and/or modify it
 * under the terms of the GNU General Public License as published by the
 * Free Software Foundation; either version 2 of the License, or (at your
 * option) any later version.
 *
 * This program is distributed in the hope that it will be useful, but WITHOUT
 * ANY WARRANTY; without even the implied warranty of MERCHANTABILITY or
 * FITNESS FOR A PARTICULAR PURPOSE. See the GNU General Public License for
 * more details.
 *
 * You should have received a copy of the GNU General Public License along
 * with this program. If not, see <http://www.gnu.org/licenses/>.
 */

#include "ScriptMgr.h"
#include "ScriptedCreature.h"
#include "SpellScript.h"
#include "Player.h"
#include "ObjectGuid.h"
#include "naxxramas.h"


enum Phases
{
    PHASE_NOT_ENGAGED       = 1,
    PHASE_PETS,
    PHASE_TRANSITION,
    PHASE_THADDIUS,
    PHASE_RESETTING
};

enum AIActions
{
    ACTION_RESET_ENCOUNTER_TIMER = -1, // sent from instance AI
    ACTION_BEGIN_RESET_ENCOUNTER =  0, // sent from thaddius to pets to trigger despawn and encounter reset
    ACTION_RESET_ENCOUNTER, // sent from thaddius to pets to trigger respawn and full reset
    ACTION_FEUGEN_DIED, // sent from respective pet to thaddius to indicate death
    ACTION_STALAGG_DIED, // ^
    ACTION_FEUGEN_RESET, // pet to thaddius
    ACTION_STALAGG_RESET, // ^
    ACTION_FEUGEN_AGGRO, // pet to thaddius on combat start
    ACTION_STALAGG_AGGRO, // ^
    ACTION_FEUGEN_REVIVING_FX, // thaddius to pet when pet reports its death
    ACTION_STALAGG_REVIVING_FX, // ^
    ACTION_FEUGEN_REVIVED, // thaddius to pet when pet should revive
    ACTION_STALAGG_REVIVED, // ^
    ACTION_TRANSITION, // thaddius to pets when transition starts (coil overload anim)
    ACTION_TRANSITION_2, // thaddius to pets to make the coils shock him
    ACTION_TRANSITION_3, // thaddius to pets to disable coil GO after spawn

    ACTION_POLARITY_CROSSED // triggers achievement failure, sent from spellscript
};

enum Events
{
    EVENT_SHIFT = 1,                // polarity shift
    EVENT_SHIFT_TALK,               // polarity shift yell (hack? couldn't find any event for cast finish)
    EVENT_CHAIN,                    // chain lightning
    EVENT_BERSERK,                  // enrage timer
    EVENT_REVIVE_FEUGEN,            // timer until feugen is revived (if stalagg still lives)
    EVENT_REVIVE_STALAGG,           // timer until stalagg is revived (if feugen still lives)
    EVENT_TRANSITION_1,             // timer until overload emote
    EVENT_TRANSITION_2,             // timer until thaddius gets zapped by the coils
    EVENT_TRANSITION_3,             // timer until thaddius engages
    EVENT_ENABLE_BALL_LIGHTNING     // grace period after thaddius aggro after which he starts being a baller (e.g. tossing ball lightning at out of range targets)
};

enum Misc
{
    MAX_POLARITY_10M        =  5,
    MAX_POLARITY_25M        = 13,

    DATA_POLARITY_CROSSED   =  1,
};

// Feugen & Stalagg
enum PetYells
{
    SAY_STALAGG_AGGRO       = 0,
    SAY_STALAGG_SLAY        = 1,
    SAY_STALAGG_DEATH       = 2,

    SAY_FEUGEN_AGGRO        = 0,
    SAY_FEUGEN_SLAY         = 1,
    SAY_FEUGEN_DEATH        = 2,

    EMOTE_FEIGN_DEATH       = 3,
    EMOTE_FEIGN_REVIVE      = 4,

    EMOTE_TESLA_LINK_BREAKS = 0,
    EMOTE_TESLA_OVERLOAD    = 1
};

enum PetSpells
{
    SPELL_STALAGG_POWERSURGE        = 28134,
    //SPELL_STALAGG_TESLA             = 28097,
    SPELL_STALAGG_TESLA_PERIODIC    = 28098,
    SPELL_STALAGG_CHAIN_VISUAL      = 28096,

    SPELL_FEUGEN_STATICFIELD        = 28135,
    //SPELL_FEUGEN_TESLA              = 28109,
    SPELL_FEUGEN_TESLA_PERIODIC     = 28110,
    SPELL_FEUGEN_CHAIN_VISUAL       = 28111,

    SPELL_MAGNETIC_PULL             = 54517,
    SPELL_MAGNETIC_PULL_EFFECT      = 28337,

    // @hack feugen/stalagg use this in P1 after gripping tanks to prevent mmaps from pathing them off the platform once they approach the ramp
    // developer from the future, if you read this and mmaps in the room has been fixed, then get rid of the hackfix, please
    SPELL_ROOT_SELF                 = 75215,

    SPELL_TESLA_SHOCK               = 28099
};

enum PetMisc
{
    OVERLOAD_DISTANCE       = 28
};


//Thaddius
enum ThaddiusYells
{
    SAY_GREET               = 0,
    SAY_AGGRO               = 1,
    SAY_SLAY                = 2,
    SAY_ELECT               = 3,
    SAY_DEATH               = 4,
    SAY_SCREAM              = 5,

    EMOTE_POLARITY_SHIFTED  = 6
};

enum ThaddiusSpells
{
    SPELL_THADDIUS_INACTIVE_VISUAL  = 28160,
    SPELL_THADDIUS_SPARK_VISUAL     = 28136,
    SPELL_SHOCK_VISUAL              = 28159,

    SPELL_BALL_LIGHTNING            = 28299,
    SPELL_CHAIN_LIGHTNING           = 28167,
    SPELL_BERSERK                   = 27680,

    // polarity handling
    SPELL_POLARITY_SHIFT            = 28089,

    SPELL_POSITIVE_CHARGE_APPLY     = 28059,
    SPELL_POSITIVE_CHARGE_TICK      = 28062,
    SPELL_POSITIVE_CHARGE_AMP       = 29659,

    SPELL_NEGATIVE_CHARGE_APPLY     = 28084,
    SPELL_NEGATIVE_CHARGE_TICK      = 28085,
    SPELL_NEGATIVE_CHARGE_AMP       = 29660,
};

class boss_thaddius : public CreatureScript
{
public:
    boss_thaddius() : CreatureScript("boss_thaddius") { }

    CreatureAI* GetAI(Creature* creature) const override
    {
        return GetInstanceAI<boss_thaddiusAI>(creature);
    }

    struct boss_thaddiusAI : public BossAI
    {
        public:
            boss_thaddiusAI(Creature* creature) : BossAI(creature, BOSS_THADDIUS), stalaggAlive(true), feugenAlive(true), ballLightningUnlocked(false), ballLightningEnabled(false), shockingEligibility(true) {}

            void InitializeAI() override
            {
                if (instance->GetBossState(BOSS_THADDIUS) != DONE)
                {
                    events.SetPhase(PHASE_NOT_ENGAGED);
                    SetCombatMovement(false);

                    // initialize everything properly, and ensure that the coils are loaded by the time we initialize
                    BeginResetEncounter(true);
                }
            }

            void KilledUnit(Unit* victim) override
            {
                if (victim->GetTypeId() == TYPEID_PLAYER)
                    Talk(SAY_SLAY);
            }

            void Reset() override { }

            void EnterEvadeMode(EvadeReason why) override
            {
                if (!ballLightningEnabled && why == EVADE_REASON_NO_HOSTILES)
                {
                    ballLightningEnabled = true;
                    return; // try again
                }
                if (events.IsInPhase(PHASE_TRANSITION) || (events.IsInPhase(PHASE_THADDIUS) && me->IsAlive()))
                    BeginResetEncounter();
            }

            bool CanAIAttack(Unit const* who) const override
            {
                if (ballLightningEnabled || me->IsWithinMeleeRange(who))
                    return BossAI::CanAIAttack(who);
                else
                    return false;
            }

            void JustRespawned() override
            {
                if (events.IsInPhase(PHASE_RESETTING))
                    ResetEncounter();
            }

            void JustDied(Unit* /*killer*/) override
            {
                _JustDied();
                me->setActive(false);
                if (Creature* stalagg = ObjectAccessor::GetCreature(*me, instance->GetGuidData(DATA_STALAGG)))
                    stalagg->setActive(false);
                if (Creature* feugen = ObjectAccessor::GetCreature(*me, instance->GetGuidData(DATA_FEUGEN)))
                    feugen->setActive(false);
                Talk(SAY_DEATH);
            }

            void DoAction(int32 action) override
            {
                switch (action)
                {
                    case ACTION_RESET_ENCOUNTER_TIMER:
                        if (events.IsInPhase(PHASE_RESETTING))
                            ResetEncounter();
                        break;
                    case ACTION_FEUGEN_RESET:
                    case ACTION_STALAGG_RESET:
                        if (!events.IsInPhase(PHASE_NOT_ENGAGED) && !events.IsInPhase(PHASE_RESETTING))
                            BeginResetEncounter();
                        break;
                    case ACTION_FEUGEN_AGGRO:
                    case ACTION_STALAGG_AGGRO:
                        if (events.IsInPhase(PHASE_RESETTING))
                        {
                            BeginResetEncounter();
                            return;
                        }
                        if (!events.IsInPhase(PHASE_NOT_ENGAGED))
                            return;
                        events.SetPhase(PHASE_PETS);

                        shockingEligibility = true;

                        if (!instance->CheckRequiredBosses(BOSS_THADDIUS))
                        {
                            BeginResetEncounter();
                            return;
                        }
                        instance->SetBossState(BOSS_THADDIUS, IN_PROGRESS);

                        me->setActive(true);
                        DoZoneInCombat();
                        if (Creature* stalagg = ObjectAccessor::GetCreature(*me, instance->GetGuidData(DATA_STALAGG)))
                            stalagg->setActive(true);
                        if (Creature* feugen = ObjectAccessor::GetCreature(*me, instance->GetGuidData(DATA_FEUGEN)))
                            feugen->setActive(true);
                        break;
                    case ACTION_FEUGEN_DIED:
                        if (Creature* feugen = ObjectAccessor::GetCreature(*me, instance->GetGuidData(DATA_FEUGEN)))
                            feugen->AI()->DoAction(ACTION_FEUGEN_REVIVING_FX);
                        feugenAlive = false;
                        if (stalaggAlive)
                            events.ScheduleEvent(EVENT_REVIVE_FEUGEN, Seconds(5), 0, PHASE_PETS);
                        else
                            Transition();

                        break;
                    case ACTION_STALAGG_DIED:
                        if (Creature* stalagg = ObjectAccessor::GetCreature(*me, instance->GetGuidData(DATA_STALAGG)))
                            stalagg->AI()->DoAction(ACTION_STALAGG_REVIVING_FX);
                        stalaggAlive = false;
                        if (feugenAlive)
                            events.ScheduleEvent(EVENT_REVIVE_STALAGG, Seconds(5), 0, PHASE_PETS);
                        else
                            Transition();

                        break;

                    case ACTION_POLARITY_CROSSED:
                        shockingEligibility = false;
                        break;
                    default:
                        break;
                }
            }

            uint32 GetData(uint32 id) const override
            {
                return (id == DATA_POLARITY_CROSSED && shockingEligibility) ? 1u : 0u;
            }

            void Transition() // initiate transition between pet phase and thaddius phase
            {
                events.SetPhase(PHASE_TRANSITION);

                me->RemoveFlag(UNIT_FIELD_FLAGS, UNIT_FLAG_NOT_SELECTABLE);

                events.ScheduleEvent(EVENT_TRANSITION_1, Seconds(10), 0, PHASE_TRANSITION);
                events.ScheduleEvent(EVENT_TRANSITION_2, Seconds(12), 0, PHASE_TRANSITION);
                events.ScheduleEvent(EVENT_TRANSITION_3, Seconds(14), 0, PHASE_TRANSITION);
            }

            void BeginResetEncounter(bool initial = false)
            {
                if (instance->GetBossState(BOSS_THADDIUS) == DONE)
                    return;
                if (events.IsInPhase(PHASE_RESETTING))
                    return;

                // remove polarity shift debuffs on reset
                instance->DoRemoveAurasDueToSpellOnPlayers(SPELL_POSITIVE_CHARGE_APPLY);
                instance->DoRemoveAurasDueToSpellOnPlayers(SPELL_NEGATIVE_CHARGE_APPLY);

                me->DespawnOrUnsummon();
                me->SetRespawnTime(initial ? 5 : 30);

                me->SetFlag(UNIT_FIELD_FLAGS, UNIT_FLAG_IMMUNE_TO_PC | UNIT_FLAG_NOT_SELECTABLE | UNIT_FLAG_STUNNED);
                events.SetPhase(PHASE_RESETTING);
                if (Creature* feugen = ObjectAccessor::GetCreature(*me, instance->GetGuidData(DATA_FEUGEN)))
                    feugen->AI()->DoAction(ACTION_BEGIN_RESET_ENCOUNTER);
                if (Creature* stalagg = ObjectAccessor::GetCreature(*me, instance->GetGuidData(DATA_STALAGG)))
                    stalagg->AI()->DoAction(ACTION_BEGIN_RESET_ENCOUNTER);

                me->setActive(false);
            }

            void ResetEncounter()
            {
                feugenAlive = true;
                stalaggAlive = true;

                _Reset();
                events.SetPhase(PHASE_NOT_ENGAGED);
                me->SetReactState(REACT_PASSIVE);

                if (Creature* feugen = ObjectAccessor::GetCreature(*me, instance->GetGuidData(DATA_FEUGEN)))
                    feugen->AI()->DoAction(ACTION_RESET_ENCOUNTER);
                if (Creature* stalagg = ObjectAccessor::GetCreature(*me, instance->GetGuidData(DATA_STALAGG)))
                    stalagg->AI()->DoAction(ACTION_RESET_ENCOUNTER);
            }

            void UpdateAI(uint32 diff) override
            {
                if (events.IsInPhase(PHASE_NOT_ENGAGED))
                    return;
                if (events.IsInPhase(PHASE_THADDIUS) && !UpdateVictim())
                    return;

                events.Update(diff);
                while (uint32 eventId = events.ExecuteEvent())
                {
                    switch (eventId)
                    {
                        case EVENT_REVIVE_FEUGEN:
                            feugenAlive = true;
                            if (Creature* feugen = ObjectAccessor::GetCreature(*me, instance->GetGuidData(DATA_FEUGEN)))
                                feugen->AI()->DoAction(ACTION_FEUGEN_REVIVED);
                            break;
                        case EVENT_REVIVE_STALAGG:
                            stalaggAlive = true;
                            if (Creature* stalagg = ObjectAccessor::GetCreature(*me, instance->GetGuidData(DATA_STALAGG)))
                                stalagg->AI()->DoAction(ACTION_STALAGG_REVIVED);
                            break;
                        case EVENT_TRANSITION_1: // tesla coils overload
                            if (Creature* feugen = ObjectAccessor::GetCreature(*me, instance->GetGuidData(DATA_FEUGEN)))
                                feugen->AI()->DoAction(ACTION_TRANSITION);
                            if (Creature* stalagg = ObjectAccessor::GetCreature(*me, instance->GetGuidData(DATA_STALAGG)))
                                stalagg->AI()->DoAction(ACTION_TRANSITION);
                            break;
                        case EVENT_TRANSITION_2: // tesla coils shock thaddius
                            me->CastSpell(me, SPELL_THADDIUS_SPARK_VISUAL, true);
                            if (Creature* feugen = ObjectAccessor::GetCreature(*me, instance->GetGuidData(DATA_FEUGEN)))
                                feugen->AI()->DoAction(ACTION_TRANSITION_2);
                            if (Creature* stalagg = ObjectAccessor::GetCreature(*me, instance->GetGuidData(DATA_STALAGG)))
                                stalagg->AI()->DoAction(ACTION_TRANSITION_2);
                            break;
                        case EVENT_TRANSITION_3: // thaddius becomes active
                            me->CastSpell(me, SPELL_THADDIUS_SPARK_VISUAL, true);
                            ballLightningUnlocked = false;
                            me->RemoveAura(SPELL_THADDIUS_INACTIVE_VISUAL);
                            me->RemoveFlag(UNIT_FIELD_FLAGS, UNIT_FLAG_STUNNED);
                            me->RemoveFlag(UNIT_FIELD_FLAGS, UNIT_FLAG_IMMUNE_TO_PC);
<<<<<<< HEAD

=======
                            me->SetReactState(REACT_AGGRESSIVE);
                            
>>>>>>> f4f7e632
                            DoZoneInCombat();
                            if (Unit* closest = SelectTarget(SELECT_TARGET_NEAREST, 0, 500.0f))
                                AttackStart(closest);
                            else // if there is no nearest target, then there is no target, meaning we should reset
                            {
                                BeginResetEncounter();
                                return;
                            }

                            if (Creature* feugen = ObjectAccessor::GetCreature(*me, instance->GetGuidData(DATA_FEUGEN)))
                                feugen->AI()->DoAction(ACTION_TRANSITION_3);
                            if (Creature* stalagg = ObjectAccessor::GetCreature(*me, instance->GetGuidData(DATA_STALAGG)))
                                stalagg->AI()->DoAction(ACTION_TRANSITION_3);

                            events.SetPhase(PHASE_THADDIUS);

                            Talk(SAY_AGGRO);

                            events.ScheduleEvent(EVENT_ENABLE_BALL_LIGHTNING, Seconds(5), 0, PHASE_THADDIUS);
                            events.ScheduleEvent(EVENT_SHIFT, Seconds(10), 0, PHASE_THADDIUS);
                            events.ScheduleEvent(EVENT_CHAIN, randtime(Seconds(10), Seconds(20)), 0, PHASE_THADDIUS);
                            events.ScheduleEvent(EVENT_BERSERK, Minutes(6), 0, PHASE_THADDIUS);

                            break;
                        case EVENT_ENABLE_BALL_LIGHTNING:
                            ballLightningUnlocked = true;
                            break;
                        case EVENT_SHIFT:
                            me->CastStop(); // shift overrides all other spells
                            DoCastAOE(SPELL_POLARITY_SHIFT);
                            events.ScheduleEvent(EVENT_SHIFT_TALK, Seconds(3), PHASE_THADDIUS);
                            events.ScheduleEvent(EVENT_SHIFT, Seconds(30), PHASE_THADDIUS);
                            break;
                        case EVENT_SHIFT_TALK:
                            Talk(SAY_ELECT);
                            Talk(EMOTE_POLARITY_SHIFTED);
                            break;
                        case EVENT_CHAIN:
                            if (me->FindCurrentSpellBySpellId(SPELL_POLARITY_SHIFT)) // delay until shift is over
                                events.Repeat(Seconds(3));
                            else
                            {
                                me->CastStop();
                                DoCastVictim(SPELL_CHAIN_LIGHTNING);
                                events.Repeat(randtime(Seconds(10), Seconds(20)));
                            }
                            break;
                        case EVENT_BERSERK:
                            me->CastStop();
                            DoCast(me, SPELL_BERSERK);
                            break;
                        default:
                            break;
                    }
                }
                if (events.IsInPhase(PHASE_THADDIUS) && !me->HasUnitState(UNIT_STATE_CASTING) && me->isAttackReady())
                {
                    if (me->IsWithinMeleeRange(me->GetVictim()))
                    {
                        ballLightningEnabled = false;
                        DoMeleeAttackIfReady();
                    }
                    else if (ballLightningUnlocked)
                        if (Unit* target = SelectTarget(SELECT_TARGET_RANDOM))
                            DoCast(target, SPELL_BALL_LIGHTNING);
                }
            }

        private:
            bool stalaggAlive;
            bool feugenAlive;
            bool ballLightningUnlocked; // whether the initial ball lightning grace period has expired and we should proceed to exterminate with extreme prejudice
            bool ballLightningEnabled; // switch that is flipped to true if we try to evade due to no eligible targets in melee range
            bool shockingEligibility;
    };

};

class npc_stalagg : public CreatureScript
{
public:
    npc_stalagg() : CreatureScript("npc_stalagg") { }

    CreatureAI* GetAI(Creature* creature) const override
    {
        return GetInstanceAI<npc_stalaggAI>(creature);
    }

    struct npc_stalaggAI : public ScriptedAI
    {
        public:
            npc_stalaggAI(Creature* creature) : ScriptedAI(creature), _myCoil(ObjectGuid::Empty), _myCoilGO(ObjectGuid::Empty), isOverloading(false), refreshBeam(false), isFeignDeath(false)
            {
                Initialize();
                instance = creature->GetInstanceScript();
                SetBoundary(instance->GetBossBoundary(BOSS_THADDIUS));
            }

            void Initialize()
            {
                if (GameObject* coil = myCoilGO())
                    coil->SetGoState(GO_STATE_ACTIVE);

                // if the encounter reset while feigning death
                me->SetStandState(UNIT_STAND_STATE_STAND);
                me->SetReactState(REACT_AGGRESSIVE);
                me->RemoveFlag(UNIT_FIELD_FLAGS, UNIT_FLAG_NOT_SELECTABLE);
                isOverloading = false;
                isFeignDeath = false;

                // force tesla coil state refresh
                refreshBeam = true;

                powerSurgeTimer = 10 * IN_MILLISECONDS;
            }

            void Reset() override
            {
                if (isFeignDeath || !me->IsAlive())
                    return;
                if (Creature* thaddius = ObjectAccessor::GetCreature(*me, instance->GetGuidData(DATA_THADDIUS)))
                    thaddius->AI()->DoAction(ACTION_STALAGG_RESET);
            }

            void BeginResetEncounter()
            {
                if (GameObject* coil = myCoilGO())
                    coil->SetGoState(GO_STATE_READY);
                me->DespawnOrUnsummon();
                me->setActive(false);
            }

            void ResetEncounter()
            {
                me->Respawn(true);
                Initialize();
            }

            void DoAction(int32 action) override
            {
                switch (action)
                {
                    case ACTION_BEGIN_RESET_ENCOUNTER:
                        BeginResetEncounter();
                        break;
                    case ACTION_RESET_ENCOUNTER:
                        ResetEncounter();
                        break;
                    case ACTION_STALAGG_REVIVING_FX:
                        break;
                    case ACTION_STALAGG_REVIVED:
                        if (!isFeignDeath)
                            break;

                        me->SetFullHealth();
                        me->SetStandState(UNIT_STAND_STATE_STAND);
                        me->SetReactState(REACT_AGGRESSIVE);
                        me->RemoveFlag(UNIT_FIELD_FLAGS, UNIT_FLAG_NOT_SELECTABLE);
                        Talk(EMOTE_FEIGN_REVIVE);
                        isFeignDeath = false;

                        refreshBeam = true; // force beam refresh

                        if (Creature* feugen = ObjectAccessor::GetCreature(*me, instance->GetGuidData(DATA_FEUGEN)))
                            if (feugen->GetVictim())
                            {
                                me->AddThreat(feugen->EnsureVictim(), 0.0f);
                                me->SetInCombatWith(feugen->EnsureVictim());
                            }
                        break;
                    case ACTION_TRANSITION:
                        me->KillSelf(); // true death
                        me->DespawnOrUnsummon();

                        if (Creature* coil = myCoil())
                        {
                            coil->CastStop();
                            coil->AI()->Talk(EMOTE_TESLA_OVERLOAD);
                        }
                        break;
                    case ACTION_TRANSITION_2:
                        if (Creature* coil = myCoil())
                            if (Creature* thaddius = ObjectAccessor::GetCreature(*me, instance->GetGuidData(DATA_THADDIUS)))
                                coil->CastSpell(thaddius, SPELL_SHOCK_VISUAL);
                        break;
                    case ACTION_TRANSITION_3:
                        if (GameObject* coil = myCoilGO())
                            coil->SetGoState(GO_STATE_READY);
                        break;
                    default:
                        break;
                }
            }

            void KilledUnit(Unit* victim) override
            {
                if (victim->GetTypeId() == TYPEID_PLAYER)
                    Talk(SAY_STALAGG_SLAY);
            }

            void EnterCombat(Unit* who) override
            {
                Talk(SAY_STALAGG_AGGRO);

                if (Creature* thaddius = ObjectAccessor::GetCreature(*me, instance->GetGuidData(DATA_THADDIUS)))
                    thaddius->AI()->DoAction(ACTION_STALAGG_AGGRO);

                if (Creature* feugen = ObjectAccessor::GetCreature(*me, instance->GetGuidData(DATA_FEUGEN)))
                    if (!feugen->IsInCombat())
                    {
                        feugen->AddThreat(who, 0.0f);
                        feugen->SetInCombatWith(who);
                    }
            }

            void DamageTaken(Unit* /*who*/, uint32& damage) override
            {
                if (damage < me->GetHealth())
                    return;

                if (isFeignDeath) // don't take damage while feigning death
                {
                    damage = 0;
                    return;
                }

                isFeignDeath = true;
                isOverloading = false;

                Talk(EMOTE_FEIGN_DEATH);
                if (Creature* thaddius = ObjectAccessor::GetCreature(*me, instance->GetGuidData(DATA_THADDIUS)))
                    thaddius->AI()->DoAction(ACTION_STALAGG_DIED);

                me->SetFlag(UNIT_FIELD_FLAGS, UNIT_FLAG_NOT_SELECTABLE);
                me->RemoveAllAuras();
                me->SetReactState(REACT_PASSIVE);
                me->AttackStop();
                me->StopMoving();
                me->SetStandState(UNIT_STAND_STATE_DEAD);

                damage = 0;

                // force beam refresh as we just removed auras
                refreshBeam = true;
            }

            void SpellHit(Unit* caster, SpellInfo const* spell) override
            {
                if (!caster)
                    return;
                if (spell->Id != SPELL_STALAGG_TESLA_PERIODIC)
                    return;
                if (!isFeignDeath && me->IsInCombat() && !me->GetHomePosition().IsInDist(me, OVERLOAD_DISTANCE))
                {
                    if (!isOverloading)
                    {
                        isOverloading = true;
                        caster->RemoveFlag(UNIT_FIELD_FLAGS, UNIT_FLAG_IMMUNE_TO_PC);
                        if (Creature* creatureCaster = caster->ToCreature())
                            creatureCaster->AI()->Talk(EMOTE_TESLA_LINK_BREAKS);
                        me->RemoveAura(SPELL_STALAGG_CHAIN_VISUAL);
                    }
                    if (Unit* target = SelectTarget(SELECT_TARGET_RANDOM))
                    {
                        caster->CastStop(SPELL_TESLA_SHOCK);
                        caster->CastSpell(target, SPELL_TESLA_SHOCK,true);
                    }
                }
                else if (isOverloading || refreshBeam)
                {
                    isOverloading = false;
                    refreshBeam = false;
                    caster->CastStop();
                    caster->CastSpell(me, SPELL_STALAGG_CHAIN_VISUAL, true);
                    caster->SetFlag(UNIT_FIELD_FLAGS, UNIT_FLAG_IMMUNE_TO_PC);
                }
            }

            void UpdateAI(uint32 uiDiff) override
            {
                if (!isFeignDeath)
                    if (!UpdateVictim())
                        return;

                if (powerSurgeTimer <= uiDiff)
                {
                    if (isFeignDeath) // delay until potential revive
                        powerSurgeTimer = 0u;
                    else
                    {
                        DoCast(me, SPELL_STALAGG_POWERSURGE);
                        powerSurgeTimer = urandms(25, 30);
                    }
                }
                else
                    powerSurgeTimer -= uiDiff;

                if (!isFeignDeath)
                    DoMeleeAttackIfReady();
            }

        private:
            Creature* myCoil()
            {
                Creature* coil = nullptr;
                if (_myCoil)
                    coil = ObjectAccessor::GetCreature(*me, _myCoil);
                if (!coil)
                {
                    coil = me->FindNearestCreature(NPC_TESLA, 1000.0f, true);
                    if (coil)
                    {
                        _myCoil = coil->GetGUID();
                        coil->SetReactState(REACT_PASSIVE);
                    }
                }
                return coil;
            }

            GameObject* myCoilGO()
            {
                GameObject* coil = nullptr;
                if (_myCoilGO)
                    coil = ObjectAccessor::GetGameObject(*me, _myCoilGO);
                if (!coil)
                {
                    coil = me->FindNearestGameObject(GO_CONS_NOX_TESLA_STALAGG, 1000.0f);
                    if (coil)
                        _myCoilGO = coil->GetGUID();
                }
                return coil;
            }

            InstanceScript* instance;

            uint32 powerSurgeTimer;

            ObjectGuid _myCoil;
            ObjectGuid _myCoilGO;
            bool isOverloading;
            bool refreshBeam;
            bool isFeignDeath;
    };

};

class npc_feugen : public CreatureScript
{
public:
    npc_feugen() : CreatureScript("npc_feugen") { }

    CreatureAI* GetAI(Creature* creature) const override
    {
        return GetInstanceAI<npc_feugenAI>(creature);
    }

    struct npc_feugenAI : public ScriptedAI
    {
        public:
            npc_feugenAI(Creature* creature) : ScriptedAI(creature), _myCoil(ObjectGuid::Empty), _myCoilGO(ObjectGuid::Empty), isOverloading(false), refreshBeam(false), isFeignDeath(false)
            {
                Initialize();
                instance = creature->GetInstanceScript();
                SetBoundary(instance->GetBossBoundary(BOSS_THADDIUS));
            }

            void Initialize()
            {
                if (GameObject* coil = myCoilGO())
                    coil->SetGoState(GO_STATE_ACTIVE);

                // if the encounter reset while feigning death
                me->SetStandState(UNIT_STAND_STATE_STAND);
                me->SetReactState(REACT_AGGRESSIVE);
                me->RemoveFlag(UNIT_FIELD_FLAGS, UNIT_FLAG_NOT_SELECTABLE);
                isOverloading = false;
                isFeignDeath = false;

                // force coil state to refresh
                refreshBeam = true;

                staticFieldTimer = 6 * IN_MILLISECONDS;
                magneticPullTimer = 20 * IN_MILLISECONDS;
            }

            void Reset() override
            {
                if (isFeignDeath || !me->IsAlive())
                    return;
                if (Creature* thaddius = ObjectAccessor::GetCreature(*me, instance->GetGuidData(DATA_THADDIUS)))
                    thaddius->AI()->DoAction(ACTION_FEUGEN_RESET);
            }

            void BeginResetEncounter()
            {
                if (GameObject* coil = myCoilGO())
                    coil->SetGoState(GO_STATE_READY);
                me->DespawnOrUnsummon();
                me->setActive(false);
            }

            void ResetEncounter()
            {
                me->Respawn(true);
                Initialize();
            }

            void DoAction(int32 action) override
            {
                switch (action)
                {
                    case ACTION_BEGIN_RESET_ENCOUNTER:
                        BeginResetEncounter();
                        break;
                    case ACTION_RESET_ENCOUNTER:
                        ResetEncounter();
                        break;
                    case ACTION_FEUGEN_REVIVING_FX:
                        break;
                    case ACTION_FEUGEN_REVIVED:
                        if (!isFeignDeath)
                            break;

                        me->SetFullHealth();
                        me->SetStandState(UNIT_STAND_STATE_STAND);
                        me->SetReactState(REACT_AGGRESSIVE);
                        me->RemoveFlag(UNIT_FIELD_FLAGS, UNIT_FLAG_NOT_SELECTABLE);
                        Talk(EMOTE_FEIGN_REVIVE);
                        isFeignDeath = false;

                        refreshBeam = true; // force beam refresh

                        if (Creature* stalagg = ObjectAccessor::GetCreature(*me, instance->GetGuidData(DATA_STALAGG)))
                            if (stalagg->GetVictim())
                            {
                                me->AddThreat(stalagg->EnsureVictim(), 0.0f);
                                me->SetInCombatWith(stalagg->EnsureVictim());
                            }
                        staticFieldTimer = 6 * IN_MILLISECONDS;
                        magneticPullTimer = 30 * IN_MILLISECONDS;
                        break;
                    case ACTION_TRANSITION:
                        me->KillSelf(); // true death this time around
                        me->DespawnOrUnsummon();

                        if (Creature* coil = myCoil())
                        {
                            coil->CastStop();
                            coil->AI()->Talk(EMOTE_TESLA_OVERLOAD);
                        }
                        break;
                    case ACTION_TRANSITION_2:
                        if (Creature* coil = myCoil())
                            if (Creature* thaddius = ObjectAccessor::GetCreature(*me, instance->GetGuidData(DATA_THADDIUS)))
                                coil->CastSpell(thaddius, SPELL_SHOCK_VISUAL);
                        break;
                    case ACTION_TRANSITION_3:
                        if (GameObject* coil = myCoilGO())
                            coil->SetGoState(GO_STATE_READY);
                    default:
                        break;
                }
            }

            void KilledUnit(Unit* victim) override
            {
                if (victim->GetTypeId() == TYPEID_PLAYER)
                    Talk(SAY_FEUGEN_SLAY);
            }

            void EnterCombat(Unit* who) override
            {
                Talk(SAY_FEUGEN_AGGRO);

                if (Creature* thaddius = ObjectAccessor::GetCreature(*me, instance->GetGuidData(DATA_THADDIUS)))
                    thaddius->AI()->DoAction(ACTION_FEUGEN_AGGRO);

                if (Creature* stalagg = ObjectAccessor::GetCreature(*me, instance->GetGuidData(DATA_STALAGG)))
                    if (!stalagg->IsInCombat())
                    {
                        stalagg->AddThreat(who, 0.0f);
                        stalagg->SetInCombatWith(who);
                    }
            }

            void DamageTaken(Unit* /*who*/, uint32& damage) override
            {
                if (damage < me->GetHealth())
                    return;

                if (isFeignDeath) // don't take damage while feigning death
                {
                    damage = 0;
                    return;
                }

                isFeignDeath = true;
                isOverloading = false;

                Talk(EMOTE_FEIGN_DEATH);
                if (Creature* thaddius = ObjectAccessor::GetCreature(*me, instance->GetGuidData(DATA_THADDIUS)))
                    thaddius->AI()->DoAction(ACTION_FEUGEN_DIED);

                me->RemoveAllAuras();
                me->SetReactState(REACT_PASSIVE);
                me->AttackStop();
                me->StopMoving();
                me->SetStandState(UNIT_STAND_STATE_DEAD);
                me->SetFlag(UNIT_FIELD_FLAGS, UNIT_FLAG_NOT_SELECTABLE);

                damage = 0;

                // force beam refresh as we just removed auras
                refreshBeam = true;
            }

            void SpellHit(Unit* caster, SpellInfo const* spell) override
            {
                if (!caster)
                    return;
                if (spell->Id != SPELL_FEUGEN_TESLA_PERIODIC)
                    return;
                if (!isFeignDeath && me->IsInCombat() && !me->GetHomePosition().IsInDist(me, OVERLOAD_DISTANCE))
                {
                    if (!isOverloading)
                    {
                        isOverloading = true;
                        caster->RemoveFlag(UNIT_FIELD_FLAGS, UNIT_FLAG_IMMUNE_TO_PC);
                        if (Creature* creatureCaster = caster->ToCreature())
                            creatureCaster->AI()->Talk(EMOTE_TESLA_LINK_BREAKS);
                        me->RemoveAura(SPELL_STALAGG_CHAIN_VISUAL);
                    }
                    if (Unit* target = SelectTarget(SELECT_TARGET_RANDOM, 0))
                    {
                        caster->CastStop(SPELL_TESLA_SHOCK);
                        caster->CastSpell(target, SPELL_TESLA_SHOCK,true);
                    }
                }
                else if (isOverloading || refreshBeam)
                {
                    isOverloading = false;
                    refreshBeam = false;
                    caster->CastStop();
                    caster->CastSpell(me, SPELL_FEUGEN_CHAIN_VISUAL, true);
                    caster->SetFlag(UNIT_FIELD_FLAGS, UNIT_FLAG_IMMUNE_TO_PC);
                }
            }

            void UpdateAI(uint32 uiDiff) override
            {
                if (isFeignDeath)
                    return;
                if (!UpdateVictim())
                    return;

                if (magneticPullTimer <= uiDiff)
                {
                    DoCast(me, SPELL_MAGNETIC_PULL);
                    magneticPullTimer = 20 * IN_MILLISECONDS;
                }
                else magneticPullTimer -= uiDiff;

                if (staticFieldTimer <= uiDiff)
                {
                    DoCast(me, SPELL_FEUGEN_STATICFIELD);
                    staticFieldTimer = 6 * IN_MILLISECONDS;
                }
                else staticFieldTimer -= uiDiff;

                DoMeleeAttackIfReady();
            }

        private:
            Creature* myCoil()
            {
                Creature* coil = nullptr;
                if (_myCoil)
                    coil = ObjectAccessor::GetCreature(*me, _myCoil);
                if (!coil)
                {
                    coil = me->FindNearestCreature(NPC_TESLA, 1000.0f, true);
                    if (coil)
                    {
                        _myCoil = coil->GetGUID();
                        coil->SetReactState(REACT_PASSIVE);
                    }
                }
                return coil;
            }

            GameObject* myCoilGO()
            {
                GameObject* coil = nullptr;
                if (_myCoilGO)
                    coil = ObjectAccessor::GetGameObject(*me, _myCoilGO);
                if (!coil)
                {
                    coil = me->FindNearestGameObject(GO_CONS_NOX_TESLA_FEUGEN, 1000.0f);
                    if (coil)
                        _myCoilGO = coil->GetGUID();
                }
                return coil;
            }
            InstanceScript* instance;

            uint32 magneticPullTimer;
            uint32 staticFieldTimer;

            ObjectGuid _myCoil;
            ObjectGuid _myCoilGO;

            bool isOverloading;
            bool refreshBeam;
            bool isFeignDeath;
    };
};

class npc_tesla : public CreatureScript
{
public:
    npc_tesla() : CreatureScript("npc_tesla") { }

    CreatureAI* GetAI(Creature* creature) const override
    {
        return GetInstanceAI<npc_teslaAI>(creature);
    }

    struct npc_teslaAI : public ScriptedAI
    {
        npc_teslaAI(Creature* creature) : ScriptedAI(creature) { }

        void EnterEvadeMode(EvadeReason /*why*/) override { } // never stop casting due to evade
        void UpdateAI(uint32 /*diff*/) override { } // never do anything unless told
        void EnterCombat(Unit* /*who*/) override { }
        void DamageTaken(Unit* /*who*/, uint32& damage) override { damage = 0; } // no, you can't kill it
    };
};

class spell_thaddius_polarity_charge : public SpellScriptLoader
{
    public:
        spell_thaddius_polarity_charge() : SpellScriptLoader("spell_thaddius_polarity_charge") { }

        class spell_thaddius_polarity_charge_SpellScript : public SpellScript
        {
            PrepareSpellScript(spell_thaddius_polarity_charge_SpellScript);

            bool Validate(SpellInfo const* /*spell*/) override
            {
                return (
                    sSpellMgr->GetSpellInfo(SPELL_POLARITY_SHIFT) &&
                    sSpellMgr->GetSpellInfo(SPELL_POSITIVE_CHARGE_APPLY) &&
                    sSpellMgr->GetSpellInfo(SPELL_POSITIVE_CHARGE_TICK) &&
                    sSpellMgr->GetSpellInfo(SPELL_POSITIVE_CHARGE_AMP) &&
                    sSpellMgr->GetSpellInfo(SPELL_NEGATIVE_CHARGE_APPLY) &&
                    sSpellMgr->GetSpellInfo(SPELL_NEGATIVE_CHARGE_TICK) &&
                    sSpellMgr->GetSpellInfo(SPELL_NEGATIVE_CHARGE_AMP)
                    );
            }

            void HandleTargets(std::list<WorldObject*>& targetList)
            {
                if (!GetTriggeringSpell())
                    return;

                uint32 triggeringId = GetTriggeringSpell()->Id;
                uint32 ampId;
                switch (triggeringId)
                {
                    case SPELL_POSITIVE_CHARGE_APPLY:
                        ampId = SPELL_POSITIVE_CHARGE_AMP;
                        break;
                    case SPELL_NEGATIVE_CHARGE_APPLY:
                        ampId = SPELL_NEGATIVE_CHARGE_AMP;
                        break;
                    default:
                        return;
                }

                uint8 maxStacks = 0;
                if (GetCaster())
                    switch (GetCaster()->GetMap()->GetDifficulty())
                    {
                        case RAID_DIFFICULTY_10MAN_NORMAL:
                            maxStacks = MAX_POLARITY_10M;
                            break;
                        case RAID_DIFFICULTY_25MAN_NORMAL:
                            maxStacks = MAX_POLARITY_25M;
                            break;
                        default:
                            break;
                    }

                uint8 stacksCount = 1; // do we get a stack for our own debuff?
                std::list<WorldObject*>::iterator it = targetList.begin();
                while(it != targetList.end())
                {
                    if ((*it)->GetTypeId() != TYPEID_PLAYER)
                    {
                        it = targetList.erase(it);
                        continue;
                    }
                    if ((*it)->ToPlayer()->HasAura(triggeringId))
                    {
                        it = targetList.erase(it);
                        if (stacksCount < maxStacks)
                            stacksCount++;
                        continue;
                    }

                    // this guy will get hit - achievement failure trigger
                    if (Creature* thaddius = (*it)->FindNearestCreature(NPC_THADDIUS,200.0f))
                        thaddius->AI()->DoAction(ACTION_POLARITY_CROSSED);

                    ++it;
                }

                if (GetCaster() && GetCaster()->ToPlayer())
                {
                    if (!GetCaster()->ToPlayer()->HasAura(ampId))
                        GetCaster()->ToPlayer()->AddAura(ampId, GetCaster());
                    GetCaster()->ToPlayer()->SetAuraStack(ampId, GetCaster(), stacksCount);
                }
            }

            void Register() override
            {
                OnObjectAreaTargetSelect += SpellObjectAreaTargetSelectFn(spell_thaddius_polarity_charge_SpellScript::HandleTargets, EFFECT_0, TARGET_UNIT_SRC_AREA_ALLY);
            }
        };

        SpellScript* GetSpellScript() const override
        {
            return new spell_thaddius_polarity_charge_SpellScript();
        }
};

class spell_thaddius_polarity_shift : public SpellScriptLoader
{
    public:
        spell_thaddius_polarity_shift() : SpellScriptLoader("spell_thaddius_polarity_shift") { }

        class spell_thaddius_polarity_shift_SpellScript : public SpellScript
        {
            PrepareSpellScript(spell_thaddius_polarity_shift_SpellScript);

            bool Validate(SpellInfo const* /*spell*/) override
            {
                return (
                    sSpellMgr->GetSpellInfo(SPELL_POLARITY_SHIFT) &&
                    sSpellMgr->GetSpellInfo(SPELL_POSITIVE_CHARGE_APPLY) &&
                    sSpellMgr->GetSpellInfo(SPELL_POSITIVE_CHARGE_TICK) &&
                    sSpellMgr->GetSpellInfo(SPELL_POSITIVE_CHARGE_AMP) &&
                    sSpellMgr->GetSpellInfo(SPELL_NEGATIVE_CHARGE_APPLY) &&
                    sSpellMgr->GetSpellInfo(SPELL_NEGATIVE_CHARGE_TICK) &&
                    sSpellMgr->GetSpellInfo(SPELL_NEGATIVE_CHARGE_AMP)
                    );
            }

            void HandleDummy(SpellEffIndex /*effIndex*/)
            {
                if (Unit* target = GetHitUnit())
                    if (target->GetTypeId() == TYPEID_PLAYER)
                    {
                        if (roll_chance_i(50))
                        { // positive
                            target->CastSpell(target, SPELL_POSITIVE_CHARGE_APPLY, true);
                            target->RemoveAura(SPELL_POSITIVE_CHARGE_AMP);
                        }
                        else
                        { // negative
                            target->CastSpell(target, SPELL_NEGATIVE_CHARGE_APPLY, true);
                            target->RemoveAura(SPELL_NEGATIVE_CHARGE_AMP);
                        }
                    }
            }

            void Register() override
            {
                OnEffectHitTarget += SpellEffectFn(spell_thaddius_polarity_shift_SpellScript::HandleDummy, EFFECT_0, SPELL_EFFECT_DUMMY);
            }
        };

        SpellScript* GetSpellScript() const override
        {
            return new spell_thaddius_polarity_shift_SpellScript();
        }
};

class spell_thaddius_magnetic_pull : public SpellScriptLoader
{
    public:
        spell_thaddius_magnetic_pull() : SpellScriptLoader("spell_thaddius_magnetic_pull") { };

        class spell_thaddius_magnetic_pull_SpellScript : public SpellScript
        {
            PrepareSpellScript(spell_thaddius_magnetic_pull_SpellScript);

            bool Validate(SpellInfo const* /*spell*/) override
            {
                return sSpellMgr->GetSpellInfo(SPELL_MAGNETIC_PULL) ? true : false;
            }

            void HandleCast() // only feugen ever casts this according to wowhead data
            {
                Unit* feugen = GetCaster();
                if (!feugen || feugen->GetEntry() != NPC_FEUGEN)
                    return;

                Unit* stalagg = ObjectAccessor::GetCreature(*feugen, feugen->GetInstanceScript()->GetGuidData(DATA_STALAGG));
                if (!stalagg)
                    return;

                Unit* feugenTank = feugen->GetVictim();
                Unit* stalaggTank = stalagg->GetVictim();

                if (!feugenTank || !stalaggTank)
                    return;

                ThreatManager& feugenThreat = feugen->getThreatManager();
                ThreatManager& stalaggThreat = stalagg->getThreatManager();

                if (feugenTank == stalaggTank) // special behavior if the tanks are the same (taken from retail)
                {
                    float feugenTankThreat = feugenThreat.getThreat(feugenTank);
                    float stalaggTankThreat = stalaggThreat.getThreat(stalaggTank);

                    feugenThreat.addThreat(feugenTank, stalaggTankThreat - feugenTankThreat);
                    stalaggThreat.addThreat(stalaggTank, feugenTankThreat - stalaggTankThreat);

                    feugen->CastSpell(stalaggTank, SPELL_MAGNETIC_PULL_EFFECT, true);
                }
                else // normal case, two tanks
                {
                    float feugenTankThreat = feugenThreat.getThreat(feugenTank);
                    float feugenOtherThreat = feugenThreat.getThreat(stalaggTank);
                    float stalaggTankThreat = stalaggThreat.getThreat(stalaggTank);
                    float stalaggOtherThreat = stalaggThreat.getThreat(feugenTank);

                    // set the two entries in feugen's threat table to be equal to the ones in stalagg's
                    feugenThreat.addThreat(stalaggTank, stalaggTankThreat - feugenOtherThreat);
                    feugenThreat.addThreat(feugenTank, stalaggOtherThreat - feugenTankThreat);

                    // set the two entries in stalagg's threat table to be equal to the ones in feugen's
                    stalaggThreat.addThreat(feugenTank, feugenTankThreat - stalaggOtherThreat);
                    stalaggThreat.addThreat(stalaggTank, feugenOtherThreat - stalaggTankThreat);

                    // pull the two tanks across
                    feugenTank->CastSpell(stalaggTank, SPELL_MAGNETIC_PULL_EFFECT, true);
                    stalaggTank->CastSpell(feugenTank, SPELL_MAGNETIC_PULL_EFFECT, true);

                    // @hack prevent mmaps clusterfucks from breaking tesla while tanks are midair
                    feugen->AddAura(SPELL_ROOT_SELF, feugen);
                    stalagg->AddAura(SPELL_ROOT_SELF, stalagg);

                    // and make both attack their respective new tanks
                    if (feugen->GetAI())
                        feugen->GetAI()->AttackStart(stalaggTank);
                    if (stalagg->GetAI())
                        stalagg->GetAI()->AttackStart(feugenTank);
                }
            }

            void Register() override
            {
                OnCast += SpellCastFn(spell_thaddius_magnetic_pull_SpellScript::HandleCast);
            }
        };

        SpellScript* GetSpellScript() const override
        {
            return new spell_thaddius_magnetic_pull_SpellScript();
        }
};

class at_thaddius_entrance : public AreaTriggerScript
{
    public:
        at_thaddius_entrance() : AreaTriggerScript("at_thaddius_entrance") { }

        bool OnTrigger(Player* player, AreaTriggerEntry const* /*areaTrigger*/) override
        {
            InstanceScript* instance = player->GetInstanceScript();
            if (!instance || instance->GetData(DATA_HAD_THADDIUS_GREET) || instance->GetBossState(BOSS_THADDIUS) == DONE)
                return true;

            if (Creature* thaddius = ObjectAccessor::GetCreature(*player, instance->GetGuidData(DATA_THADDIUS)))
                thaddius->AI()->Talk(SAY_GREET);
            instance->SetData(DATA_HAD_THADDIUS_GREET, 1u);

            return true;
        }
};

class achievement_thaddius_shocking : public AchievementCriteriaScript
{
    public:
        achievement_thaddius_shocking() : AchievementCriteriaScript("achievement_thaddius_shocking") { }

        bool OnCheck(Player* /*source*/, Unit* target) override
        {
            return target && target->GetAI() && target->GetAI()->GetData(DATA_POLARITY_CROSSED);
        }
};


void AddSC_boss_thaddius()
{
    new boss_thaddius();
    new npc_stalagg();
    new npc_feugen();
    new npc_tesla();

    new spell_thaddius_polarity_charge();
    new spell_thaddius_polarity_shift();
    new spell_thaddius_magnetic_pull();

    new at_thaddius_entrance();

    new achievement_thaddius_shocking();
}<|MERGE_RESOLUTION|>--- conflicted
+++ resolved
@@ -393,12 +393,8 @@
                             me->RemoveAura(SPELL_THADDIUS_INACTIVE_VISUAL);
                             me->RemoveFlag(UNIT_FIELD_FLAGS, UNIT_FLAG_STUNNED);
                             me->RemoveFlag(UNIT_FIELD_FLAGS, UNIT_FLAG_IMMUNE_TO_PC);
-<<<<<<< HEAD
-
-=======
                             me->SetReactState(REACT_AGGRESSIVE);
-                            
->>>>>>> f4f7e632
+
                             DoZoneInCombat();
                             if (Unit* closest = SelectTarget(SELECT_TARGET_NEAREST, 0, 500.0f))
                                 AttackStart(closest);
