--- conflicted
+++ resolved
@@ -89,29 +89,14 @@
             events.SetPhase(PHASE_NONE);
         }
 
-<<<<<<< HEAD
-        void EnterEvadeMode(EvadeReason why) override
-        {
-            // in case we reset during balcony phase
-            if (events.IsInPhase(PHASE_BALCONY))
-                DoCastAOE(SPELL_TELEPORT_BACK);
-            BossAI::EnterEvadeMode(why);
-=======
         void EnterEvadeMode(EvadeReason /*why*/) override
         {
             Reset(); // teleport back first
             _EnterEvadeMode();
->>>>>>> 28d470c5
         }
 
         void Reset() override
         {
-<<<<<<< HEAD
-            _Reset();
-
-            me->SetReactState(REACT_AGGRESSIVE);
-            me->RemoveFlag(UNIT_FIELD_FLAGS, UNIT_FLAG_NOT_SELECTABLE);
-=======
             if (!me->IsAlive())
                 return;
 
@@ -123,21 +108,17 @@
                 me->RemoveUnitFlag(UNIT_FLAG_NOT_SELECTABLE);
                 me->SetImmuneToPC(false);
             }
->>>>>>> 28d470c5
 
             balconyCount = 0;
             events.SetPhase(PHASE_NONE);
             justBlinked = false;
-<<<<<<< HEAD
-=======
 
             _Reset();
->>>>>>> 28d470c5
-        }
-
-        void JustEngagedWith(Unit* who) override
-        {
-            BossAI::JustEngagedWith(who);
+        }
+
+        void EnterCombat(Unit* /*who*/) override
+        {
+            _EnterCombat();
             Talk(SAY_AGGRO);
             EnterPhaseGround();
         }
@@ -149,11 +130,7 @@
             DoZoneInCombat();
 
             if (!me->IsThreatened())
-<<<<<<< HEAD
-                EnterEvadeMode(EVADE_REASON_NO_HOSTILES);
-=======
                 Reset();
->>>>>>> 28d470c5
             else
             {
                 uint8 timeGround;
@@ -173,11 +150,7 @@
                 events.ScheduleEvent(EVENT_BALCONY, Seconds(timeGround), 0, PHASE_GROUND);
                 events.ScheduleEvent(EVENT_CURSE, randtime(Seconds(10), Seconds(25)), 0, PHASE_GROUND);
                 events.ScheduleEvent(EVENT_WARRIOR, randtime(Seconds(20), Seconds(30)), 0, PHASE_GROUND);
-<<<<<<< HEAD
-                if (GetDifficulty() == RAID_DIFFICULTY_25MAN_NORMAL)
-=======
                 if (GetDifficulty() == DIFFICULTY_25_N)
->>>>>>> 28d470c5
                     events.ScheduleEvent(EVENT_BLINK, randtime(Seconds(20), Seconds(30)), 0, PHASE_GROUND);
             }
         }
@@ -192,12 +165,7 @@
         {
             summons.Summon(summon);
             summon->setActive(true);
-<<<<<<< HEAD
-            summon->SetFarVisible(true);
-            summon->AI()->DoZoneInCombat();
-=======
             summon->AI()->DoZoneInCombat(nullptr, 250.0f); // specify range to cover entire room - default 50yd is not enough
->>>>>>> 28d470c5
         }
 
         void JustDied(Unit* /*killer*/) override
@@ -333,12 +301,8 @@
                         EnterPhaseGround();
                         break;
                     case EVENT_GROUND_ATTACKABLE:
-<<<<<<< HEAD
-                        me->RemoveFlag(UNIT_FIELD_FLAGS, UNIT_FLAG_NOT_SELECTABLE);
-=======
                         me->RemoveUnitFlag(UNIT_FLAG_NOT_SELECTABLE);
                         me->SetImmuneToPC(false);
->>>>>>> 28d470c5
                         me->SetReactState(REACT_AGGRESSIVE);
                         break;
                 }
